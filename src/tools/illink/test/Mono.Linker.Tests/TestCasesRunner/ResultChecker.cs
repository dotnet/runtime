--- conflicted
+++ resolved
@@ -24,1275 +24,6 @@
 
 namespace Mono.Linker.Tests.TestCasesRunner
 {
-<<<<<<< HEAD
-	public class ResultChecker
-	{
-		readonly BaseAssemblyResolver _originalsResolver;
-		readonly BaseAssemblyResolver _linkedResolver;
-		readonly TypeNameResolver _linkedTypeNameResolver;
-		readonly ReaderParameters _originalReaderParameters;
-		readonly ReaderParameters _linkedReaderParameters;
-
-		public ResultChecker ()
-			: this (new TestCaseAssemblyResolver (), new TestCaseAssemblyResolver (),
-				new ReaderParameters {
-					SymbolReaderProvider = new DefaultSymbolReaderProvider (false)
-				},
-				new ReaderParameters {
-					SymbolReaderProvider = new DefaultSymbolReaderProvider (false)
-				})
-		{
-		}
-
-		public ResultChecker (BaseAssemblyResolver originalsResolver, BaseAssemblyResolver linkedResolver,
-			ReaderParameters originalReaderParameters, ReaderParameters linkedReaderParameters)
-		{
-			_originalsResolver = originalsResolver;
-			_linkedResolver = linkedResolver;
-			_linkedTypeNameResolver = new TypeNameResolver (new TestResolver (), new TestAssemblyNameResolver (_linkedResolver));
-			_originalReaderParameters = originalReaderParameters;
-			_linkedReaderParameters = linkedReaderParameters;
-		}
-
-		protected static void ValidateTypeRefsHaveValidAssemblyRefs (AssemblyDefinition linked)
-		{
-			foreach (var typeRef in linked.MainModule.GetTypeReferences ()) {
-				switch (typeRef.Scope) {
-				case null:
-					// There should be an ExportedType row for this typeref
-					var exportedType = linked.MainModule.ExportedTypes.SingleOrDefault (et => et.FullName == typeRef.FullName);
-					Assert.IsNotNull (exportedType, $"Type reference '{typeRef.FullName}' with null scope has no ExportedType row");
-					// The exported type's Implementation must be an index into the File/ExportedType/AssemblyRef table
-					switch (exportedType.Scope) {
-					case AssemblyNameReference:
-						// There should be an AssemblyRef row for this assembly
-						var assemblyRef = linked.MainModule.AssemblyReferences.Single (ar => ar.Name == exportedType.Scope.Name);
-						Assert.IsNotNull (assemblyRef, $"Exported type '{exportedType.FullName}' has a reference to assembly '{exportedType.Scope.Name}' which is not a reference of '{linked.FullName}'");
-						break;
-					default:
-						throw new NotImplementedException ($"Unexpected scope type '{exportedType.Scope.GetType ()}' for exported type '{exportedType.FullName}'");
-					}
-					continue;
-				case AssemblyNameReference: {
-						// There should be an AssemblyRef row for this assembly
-						var assemblyRef = linked.MainModule.AssemblyReferences.Single (ar => ar.Name == typeRef.Scope.Name);
-						Assert.IsNotNull (assemblyRef, $"Type reference '{typeRef.FullName}' has a reference to assembly '{typeRef.Scope.Name}' which is not a reference of '{linked.FullName}'");
-						continue;
-					}
-				case ModuleDefinition: {
-						// There should be a Module row for this assembly
-						Assert.AreEqual (linked.MainModule.Name, typeRef.Scope.Name, $"Type reference '{typeRef.FullName}' has a reference to module '{typeRef.Scope.Name}' which is not the module of '{linked.FullName}'");
-						continue;
-				}
-				default:
-					throw new NotImplementedException ($"Unexpected scope type '{typeRef.Scope.GetType ()}' for type reference '{typeRef.FullName}'");
-				}
-			}
-		}
-
-		public virtual void Check (TrimmedTestCaseResult linkResult)
-		{
-			InitializeResolvers (linkResult);
-
-			try {
-				var original = ResolveOriginalsAssembly (linkResult.ExpectationsAssemblyPath.FileNameWithoutExtension);
-
-				VerifyExitCode (linkResult, original);
-
-				if (!HasAttribute (original, nameof (NoLinkedOutputAttribute))) {
-					Assert.IsTrue (linkResult.OutputAssemblyPath.FileExists (), $"The linked output assembly was not found.  Expected at {linkResult.OutputAssemblyPath}");
-
-					var linked = ResolveLinkedAssembly (linkResult.OutputAssemblyPath.FileNameWithoutExtension);
-
-					InitialChecking (linkResult, original, linked);
-
-					PerformOutputAssemblyChecks (original, linkResult.OutputAssemblyPath.Parent);
-					PerformOutputSymbolChecks (original, linkResult.OutputAssemblyPath.Parent);
-
-					if (!HasActiveSkipKeptItemsValidationAttribute (linkResult.TestCase.FindTypeDefinition (original))) {
-						CreateAssemblyChecker (original, linked, linkResult).Verify ();
-					}
-					CreateILChecker ().Check (linkResult, original);
-
-					VerifyExpectedDependencyTrace (linkResult.MetadataProvider, linkResult.OutputAssemblyPath);
-				}
-
-				VerifyLinkingOfOtherAssemblies (original);
-				VerifyILOfOtherAssemblies (linkResult);
-				AdditionalChecking (linkResult, original);
-			} finally {
-				_originalsResolver.Dispose ();
-				_linkedResolver.Dispose ();
-			}
-
-			bool HasActiveSkipKeptItemsValidationAttribute (ICustomAttributeProvider provider)
-			{
-				if (TryGetCustomAttribute (provider, nameof (SkipKeptItemsValidationAttribute), out var attribute)) {
-					object by = attribute.GetPropertyValue (nameof (SkipKeptItemsValidationAttribute.By));
-					return by is null ? true : ((Tool) by).HasFlag (Tool.Trimmer);
-				}
-
-				return false;
-			}
-		}
-
-		protected virtual void VerifyILOfOtherAssemblies (TrimmedTestCaseResult linkResult)
-		{
-			foreach (var linkedAssemblyPath in linkResult.Sandbox.OutputDirectory.Files ("*.dll")) {
-				if (linkedAssemblyPath == linkResult.OutputAssemblyPath)
-					continue;
-
-				var linked = ResolveLinkedAssembly (linkedAssemblyPath.FileNameWithoutExtension);
-				ValidateTypeRefsHaveValidAssemblyRefs (linked);
-			}
-		}
-
-		protected virtual ILChecker CreateILChecker () => new ();
-
-		protected virtual AssemblyChecker CreateAssemblyChecker (AssemblyDefinition original, AssemblyDefinition linked, TrimmedTestCaseResult linkedTestCase)
-		{
-			return new AssemblyChecker (original, linked, linkedTestCase);
-		}
-
-		void InitializeResolvers (TrimmedTestCaseResult linkedResult)
-		{
-			_originalsResolver.AddSearchDirectory (linkedResult.ExpectationsAssemblyPath.Parent.ToString ());
-			_linkedResolver.AddSearchDirectory (linkedResult.OutputAssemblyPath.Parent.ToString ());
-		}
-
-		protected AssemblyDefinition ResolveLinkedAssembly (string assemblyName)
-		{
-			var cleanAssemblyName = assemblyName;
-			if (assemblyName.EndsWith (".exe") || assemblyName.EndsWith (".dll"))
-				cleanAssemblyName = System.IO.Path.GetFileNameWithoutExtension (assemblyName);
-			return _linkedResolver.Resolve (new AssemblyNameReference (cleanAssemblyName, null), _linkedReaderParameters);
-		}
-
-		protected AssemblyDefinition ResolveOriginalsAssembly (string assemblyName)
-		{
-			var cleanAssemblyName = assemblyName;
-			if (assemblyName.EndsWith (".exe") || assemblyName.EndsWith (".dll"))
-				cleanAssemblyName = Path.GetFileNameWithoutExtension (assemblyName);
-			return _originalsResolver.Resolve (new AssemblyNameReference (cleanAssemblyName, null), _originalReaderParameters);
-		}
-
-		void PerformOutputAssemblyChecks (AssemblyDefinition original, NPath outputDirectory)
-		{
-			var assembliesToCheck = original.MainModule.Types.SelectMany (t => t.CustomAttributes).Where (attr => ExpectationsProvider.IsAssemblyAssertion (attr));
-			var actionAssemblies = new HashSet<string> ();
-			bool trimModeIsCopy = false;
-
-			foreach (var assemblyAttr in assembliesToCheck) {
-				var name = (string) assemblyAttr.ConstructorArguments.First ().Value;
-				var expectedPath = outputDirectory.Combine (name);
-
-				if (assemblyAttr.AttributeType.Name == nameof (RemovedAssemblyAttribute))
-					Assert.IsFalse (expectedPath.FileExists (), $"Expected the assembly {name} to not exist in {outputDirectory}, but it did");
-				else if (assemblyAttr.AttributeType.Name == nameof (KeptAssemblyAttribute))
-					Assert.IsTrue (expectedPath.FileExists (), $"Expected the assembly {name} to exist in {outputDirectory}, but it did not");
-				else if (assemblyAttr.AttributeType.Name == nameof (SetupLinkerActionAttribute)) {
-					string assemblyName = (string) assemblyAttr.ConstructorArguments[1].Value;
-					if ((string) assemblyAttr.ConstructorArguments[0].Value == "copy") {
-						VerifyCopyAssemblyIsKeptUnmodified (outputDirectory, assemblyName + (assemblyName == "test" ? ".exe" : ".dll"));
-					}
-
-					actionAssemblies.Add (assemblyName);
-				} else if (assemblyAttr.AttributeType.Name == nameof (SetupLinkerTrimModeAttribute)) {
-					// We delay checking that everything was copied after processing all assemblies
-					// with a specific action, since assembly action wins over trim mode.
-					if ((string) assemblyAttr.ConstructorArguments[0].Value == "copy")
-						trimModeIsCopy = true;
-				} else
-					throw new NotImplementedException ($"Unknown assembly assertion of type {assemblyAttr.AttributeType}");
-			}
-
-			if (trimModeIsCopy) {
-				foreach (string assemblyName in Directory.GetFiles (Directory.GetParent (outputDirectory).ToString (), "input")) {
-					var fileInfo = new FileInfo (assemblyName);
-					if (fileInfo.Extension == ".dll" && !actionAssemblies.Contains (assemblyName))
-						VerifyCopyAssemblyIsKeptUnmodified (outputDirectory, assemblyName + (assemblyName == "test" ? ".exe" : ".dll"));
-				}
-			}
-		}
-
-		void PerformOutputSymbolChecks (AssemblyDefinition original, NPath outputDirectory)
-		{
-			var symbolFilesToCheck = original.MainModule.Types.SelectMany (t => t.CustomAttributes).Where (ExpectationsProvider.IsSymbolAssertion);
-
-			foreach (var symbolAttr in symbolFilesToCheck) {
-				if (symbolAttr.AttributeType.Name == nameof (RemovedSymbolsAttribute))
-					VerifyRemovedSymbols (symbolAttr, outputDirectory);
-				else if (symbolAttr.AttributeType.Name == nameof (KeptSymbolsAttribute))
-					VerifyKeptSymbols (symbolAttr);
-				else
-					throw new NotImplementedException ($"Unknown symbol file assertion of type {symbolAttr.AttributeType}");
-			}
-		}
-
-		void VerifyExitCode (TrimmedTestCaseResult linkResult, AssemblyDefinition original)
-		{
-			if (TryGetCustomAttribute (original, nameof (ExpectNonZeroExitCodeAttribute), out var attr)) {
-				var expectedExitCode = (int) attr.ConstructorArguments[0].Value;
-				Assert.AreEqual (expectedExitCode, linkResult.ExitCode, $"Expected exit code {expectedExitCode} but got {linkResult.ExitCode}.  Output was:\n{FormatLinkerOutput ()}");
-			} else {
-				if (linkResult.ExitCode != 0) {
-					Assert.Fail ($"Linker exited with an unexpected non-zero exit code of {linkResult.ExitCode} and output:\n{FormatLinkerOutput ()}");
-				}
-			}
-
-			string FormatLinkerOutput ()
-			{
-				var sb = new StringBuilder ();
-				foreach (var message in linkResult.Logger.GetLoggedMessages ())
-					sb.AppendLine (message.ToString ());
-				return sb.ToString ();
-			}
-		}
-
-		void VerifyKeptSymbols (CustomAttribute symbolsAttribute)
-		{
-			var assemblyName = (string) symbolsAttribute.ConstructorArguments[0].Value;
-			var originalAssembly = ResolveOriginalsAssembly (assemblyName);
-			var linkedAssembly = ResolveLinkedAssembly (assemblyName);
-
-			if (linkedAssembly.MainModule.SymbolReader == null)
-				Assert.Fail ($"Missing symbols for assembly `{linkedAssembly.MainModule.FileName}`");
-
-			if (linkedAssembly.MainModule.SymbolReader.GetType () != originalAssembly.MainModule.SymbolReader.GetType ())
-				Assert.Fail ($"Expected symbol provider of type `{originalAssembly.MainModule.SymbolReader}`, but was `{linkedAssembly.MainModule.SymbolReader}`");
-		}
-
-		void VerifyRemovedSymbols (CustomAttribute symbolsAttribute, NPath outputDirectory)
-		{
-			var assemblyName = (string) symbolsAttribute.ConstructorArguments[0].Value;
-			try {
-				var linkedAssembly = ResolveLinkedAssembly (assemblyName);
-
-				if (linkedAssembly.MainModule.SymbolReader != null)
-					Assert.Fail ($"Expected no symbols to be found for assembly `{linkedAssembly.MainModule.FileName}`, however, symbols were found of type {linkedAssembly.MainModule.SymbolReader}");
-			} catch (AssemblyResolutionException) {
-				// If we failed to resolve, then the entire assembly may be gone.
-				// The assembly being gone confirms that embedded pdbs were removed, but technically, for the other symbol types, the symbol file could still exist on disk
-				// let's check to make sure that it does not.
-				var possibleSymbolFilePath = outputDirectory.Combine ($"{assemblyName}").ChangeExtension ("pdb");
-				if (possibleSymbolFilePath.Exists ())
-					Assert.Fail ($"Expected no symbols to be found for assembly `{assemblyName}`, however, a symbol file was found at {possibleSymbolFilePath}");
-
-				possibleSymbolFilePath = outputDirectory.Combine ($"{assemblyName}.mdb");
-				if (possibleSymbolFilePath.Exists ())
-					Assert.Fail ($"Expected no symbols to be found for assembly `{assemblyName}`, however, a symbol file was found at {possibleSymbolFilePath}");
-			}
-		}
-
-		protected virtual void AdditionalChecking (TrimmedTestCaseResult linkResult, AssemblyDefinition original)
-		{
-			bool checkRemainingErrors = !HasAttribute (linkResult.TestCase.FindTypeDefinition (original), nameof (SkipRemainingErrorsValidationAttribute));
-			VerifyLoggedMessages (original, linkResult.Logger, checkRemainingErrors);
-			VerifyRecordedDependencies (original, linkResult.Customizations.DependencyRecorder);
-		}
-
-		protected virtual void InitialChecking (TrimmedTestCaseResult linkResult, AssemblyDefinition original, AssemblyDefinition linked)
-		{
-			ValidateTypeRefsHaveValidAssemblyRefs (linked);
-		}
-
-		void VerifyLinkingOfOtherAssemblies (AssemblyDefinition original)
-		{
-			var checks = BuildOtherAssemblyCheckTable (original);
-
-			try {
-				foreach (var assemblyName in checks.Keys) {
-					var linkedAssembly = ResolveLinkedAssembly (assemblyName);
-					foreach (var checkAttrInAssembly in checks[assemblyName]) {
-						var attributeTypeName = checkAttrInAssembly.AttributeType.Name;
-
-						switch (attributeTypeName) {
-						case nameof (KeptAllTypesAndMembersInAssemblyAttribute):
-							VerifyKeptAllTypesAndMembersInAssembly (linkedAssembly);
-							continue;
-						case nameof (KeptAttributeInAssemblyAttribute):
-							VerifyKeptAttributeInAssembly (checkAttrInAssembly, linkedAssembly);
-							continue;
-						case nameof (RemovedAttributeInAssembly):
-							VerifyRemovedAttributeInAssembly (checkAttrInAssembly, linkedAssembly);
-							continue;
-						default:
-							break;
-						}
-
-						var expectedTypeName = checkAttrInAssembly.ConstructorArguments[1].Value.ToString ();
-						TypeReference linkedTypeRef = null;
-						try {
-							_linkedTypeNameResolver.TryResolveTypeName (linkedAssembly, expectedTypeName, out linkedTypeRef, out _);
-						} catch (AssemblyResolutionException) {}
-						TypeDefinition linkedType = linkedTypeRef?.Resolve ();
-
-						if (linkedType == null && linkedAssembly.MainModule.HasExportedTypes) {
-							ExportedType exportedType = linkedAssembly.MainModule.ExportedTypes
-									.FirstOrDefault (exported => exported.FullName == expectedTypeName);
-
-							// Note that copied assemblies could have dangling references.
-							if (exportedType != null && original.EntryPoint.DeclaringType.CustomAttributes.FirstOrDefault (
-								ca => ca.AttributeType.Name == nameof (RemovedAssemblyAttribute)
-								&& ca.ConstructorArguments[0].Value.ToString () == exportedType.Scope.Name + ".dll") != null)
-								continue;
-
-							linkedType = exportedType?.Resolve ();
-						}
-
-						switch (attributeTypeName) {
-						case nameof (RemovedTypeInAssemblyAttribute):
-							if (linkedType != null)
-								Assert.Fail ($"Type `{expectedTypeName}' should have been removed from assembly {assemblyName}");
-							GetOriginalTypeFromInAssemblyAttribute (checkAttrInAssembly);
-							break;
-						case nameof (KeptTypeInAssemblyAttribute):
-							if (linkedType == null)
-								Assert.Fail ($"Type `{expectedTypeName}' should have been kept in assembly {assemblyName}");
-							break;
-						case nameof (RemovedInterfaceOnTypeInAssemblyAttribute):
-							if (linkedType == null)
-								Assert.Fail ($"Type `{expectedTypeName}' should have been kept in assembly {assemblyName}");
-							VerifyRemovedInterfaceOnTypeInAssembly (checkAttrInAssembly, linkedType);
-							break;
-						case nameof (KeptInterfaceOnTypeInAssemblyAttribute):
-							if (linkedType == null)
-								Assert.Fail ($"Type `{expectedTypeName}' should have been kept in assembly {assemblyName}");
-							VerifyKeptInterfaceOnTypeInAssembly (checkAttrInAssembly, linkedType);
-							break;
-						case nameof (RemovedMemberInAssemblyAttribute):
-							if (linkedType == null)
-								continue;
-
-							VerifyRemovedMemberInAssembly (checkAttrInAssembly, linkedType);
-							break;
-						case nameof (KeptBaseOnTypeInAssemblyAttribute):
-							if (linkedType == null)
-								Assert.Fail ($"Type `{expectedTypeName}' should have been kept in assembly {assemblyName}");
-							VerifyKeptBaseOnTypeInAssembly (checkAttrInAssembly, linkedType);
-							break;
-						case nameof (KeptMemberInAssemblyAttribute):
-							if (linkedType == null)
-								Assert.Fail ($"Type `{expectedTypeName}' should have been kept in assembly {assemblyName}");
-
-							VerifyKeptMemberInAssembly (checkAttrInAssembly, linkedType);
-							break;
-						case nameof (CreatedMemberInAssemblyAttribute):
-							if (linkedType == null)
-								Assert.Fail ($"Type `{expectedTypeName}` should have been kept in assembly {assemblyName}");
-
-							VerifyCreatedMemberInAssembly (checkAttrInAssembly, linkedType);
-							break;
-						case nameof (RemovedForwarderAttribute):
-							if (linkedAssembly.MainModule.ExportedTypes.Any (l => l.Name == expectedTypeName))
-								Assert.Fail ($"Forwarder `{expectedTypeName}' should have been removed from assembly {assemblyName}");
-
-							break;
-
-						case nameof (RemovedAssemblyReferenceAttribute):
-							Assert.False (linkedAssembly.MainModule.AssemblyReferences.Any (l => l.Name == expectedTypeName),
-								$"AssemblyRef '{expectedTypeName}' should have been removed from assembly {assemblyName}");
-							break;
-
-						case nameof (KeptResourceInAssemblyAttribute):
-							VerifyKeptResourceInAssembly (checkAttrInAssembly);
-							break;
-						case nameof (RemovedResourceInAssemblyAttribute):
-							VerifyRemovedResourceInAssembly (checkAttrInAssembly);
-							break;
-						case nameof (KeptReferencesInAssemblyAttribute):
-							VerifyKeptReferencesInAssembly (checkAttrInAssembly);
-							break;
-						case nameof (ExpectedInstructionSequenceOnMemberInAssemblyAttribute):
-							if (linkedType == null)
-								Assert.Fail ($"Type `{expectedTypeName}` should have been kept in assembly {assemblyName}");
-							VerifyExpectedInstructionSequenceOnMemberInAssembly (checkAttrInAssembly, linkedType);
-							break;
-						case nameof (RemovedOverrideOnMethodInAssemblyAttribute):
-							VerifyRemovedOverrideOnMethodInAssembly (checkAttrInAssembly, linkedType);
-							break;
-						case nameof (KeptOverrideOnMethodInAssemblyAttribute):
-							VerifyKeptOverrideOnMethodInAssembly (checkAttrInAssembly, linkedType);
-							break;
-						default:
-							UnhandledOtherAssemblyAssertion (expectedTypeName, checkAttrInAssembly, linkedType);
-							break;
-						}
-					}
-				}
-			} catch (AssemblyResolutionException e) {
-				Assert.Fail ($"Failed to resolve linked assembly `{e.AssemblyReference.Name}`.  It must not exist in any of the output directories:\n\t{_linkedResolver.GetSearchDirectories ().Aggregate ((buff, s) => $"{buff}\n\t{s}")}\n");
-			}
-		}
-
-		void VerifyKeptAttributeInAssembly (CustomAttribute inAssemblyAttribute, AssemblyDefinition linkedAssembly)
-		{
-			VerifyAttributeInAssembly (inAssemblyAttribute, linkedAssembly, VerifyCustomAttributeKept);
-		}
-
-		void VerifyRemovedAttributeInAssembly (CustomAttribute inAssemblyAttribute, AssemblyDefinition linkedAssembly)
-		{
-			VerifyAttributeInAssembly (inAssemblyAttribute, linkedAssembly, VerifyCustomAttributeRemoved);
-		}
-
-		void VerifyAttributeInAssembly (CustomAttribute inAssemblyAttribute, AssemblyDefinition linkedAssembly, Action<ICustomAttributeProvider, string> assertExpectedAttribute)
-		{
-			var assemblyName = (string) inAssemblyAttribute.ConstructorArguments[0].Value;
-			string expectedAttributeTypeName;
-			var attributeTypeOrTypeName = inAssemblyAttribute.ConstructorArguments[1].Value;
-			if (attributeTypeOrTypeName is TypeReference typeReference) {
-				expectedAttributeTypeName = typeReference.FullName;
-			} else {
-				expectedAttributeTypeName = attributeTypeOrTypeName.ToString ();
-			}
-
-			if (inAssemblyAttribute.ConstructorArguments.Count == 2) {
-				// Assembly
-				assertExpectedAttribute (linkedAssembly, expectedAttributeTypeName);
-				return;
-			}
-
-			// We are asserting on type or member
-			var typeOrTypeName = inAssemblyAttribute.ConstructorArguments[2].Value;
-			var originalType = GetOriginalTypeFromInAssemblyAttribute (inAssemblyAttribute.ConstructorArguments[0].Value.ToString (), typeOrTypeName);
-			if (originalType == null)
-				Assert.Fail ($"Invalid test assertion.  The original `{assemblyName}` does not contain a type `{typeOrTypeName}`");
-
-			var linkedType = linkedAssembly.MainModule.GetType (originalType.FullName);
-			if (linkedType == null)
-				Assert.Fail ($"Missing expected type `{typeOrTypeName}` in `{assemblyName}`");
-
-			if (inAssemblyAttribute.ConstructorArguments.Count == 3) {
-				assertExpectedAttribute (linkedType, expectedAttributeTypeName);
-				return;
-			}
-
-			// we are asserting on a member
-			string memberName = (string) inAssemblyAttribute.ConstructorArguments[3].Value;
-
-			// We will find the matching type from the original assembly first that way we can confirm
-			// that the name defined in the attribute corresponds to a member that actually existed
-			var originalFieldMember = originalType.Fields.FirstOrDefault (m => m.Name == memberName);
-			if (originalFieldMember != null) {
-				var linkedField = linkedType.Fields.FirstOrDefault (m => m.Name == memberName);
-				if (linkedField == null)
-					Assert.Fail ($"Field `{memberName}` on Type `{originalType}` should have been kept");
-
-				assertExpectedAttribute (linkedField, expectedAttributeTypeName);
-				return;
-			}
-
-			var originalPropertyMember = originalType.Properties.FirstOrDefault (m => m.Name == memberName);
-			if (originalPropertyMember != null) {
-				var linkedProperty = linkedType.Properties.FirstOrDefault (m => m.Name == memberName);
-				if (linkedProperty == null)
-					Assert.Fail ($"Property `{memberName}` on Type `{originalType}` should have been kept");
-
-				assertExpectedAttribute (linkedProperty, expectedAttributeTypeName);
-				return;
-			}
-
-			var originalMethodMember = originalType.Methods.FirstOrDefault (m => m.GetSignature () == memberName);
-			if (originalMethodMember != null) {
-				var linkedMethod = linkedType.Methods.FirstOrDefault (m => m.GetSignature () == memberName);
-				if (linkedMethod == null)
-					Assert.Fail ($"Method `{memberName}` on Type `{originalType}` should have been kept");
-
-				assertExpectedAttribute (linkedMethod, expectedAttributeTypeName);
-				return;
-			}
-
-			Assert.Fail ($"Invalid test assertion.  No member named `{memberName}` exists on the original type `{originalType}`");
-		}
-
-		static void VerifyCopyAssemblyIsKeptUnmodified (NPath outputDirectory, string assemblyName)
-		{
-			string inputAssemblyPath = Path.Combine (Directory.GetParent (outputDirectory).ToString (), "input", assemblyName);
-			string outputAssemblyPath = Path.Combine (outputDirectory, assemblyName);
-			Assert.IsTrue (File.ReadAllBytes (inputAssemblyPath).SequenceEqual (File.ReadAllBytes (outputAssemblyPath)),
-				$"Expected assemblies\n" +
-				$"\t{inputAssemblyPath}\n" +
-				$"\t{outputAssemblyPath}\n" +
-				$"binaries to be equal, since the input assembly has copy action.");
-		}
-
-		void VerifyCustomAttributeKept (ICustomAttributeProvider provider, string expectedAttributeTypeName)
-		{
-			var match = provider.CustomAttributes.FirstOrDefault (attr => attr.AttributeType.FullName == expectedAttributeTypeName);
-			if (match == null)
-				Assert.Fail ($"Expected `{provider}` to have an attribute of type `{expectedAttributeTypeName}`");
-		}
-
-		void VerifyCustomAttributeRemoved (ICustomAttributeProvider provider, string expectedAttributeTypeName)
-		{
-			var match = provider.CustomAttributes.FirstOrDefault (attr => attr.AttributeType.FullName == expectedAttributeTypeName);
-			if (match != null)
-				Assert.Fail ($"Expected `{provider}` to no longer have an attribute of type `{expectedAttributeTypeName}`");
-		}
-
-		void VerifyRemovedInterfaceOnTypeInAssembly (CustomAttribute inAssemblyAttribute, TypeDefinition linkedType)
-		{
-			var originalType = GetOriginalTypeFromInAssemblyAttribute (inAssemblyAttribute);
-
-			var interfaceAssemblyName = inAssemblyAttribute.ConstructorArguments[2].Value.ToString ();
-			var interfaceType = inAssemblyAttribute.ConstructorArguments[3].Value;
-
-			var originalInterface = GetOriginalTypeFromInAssemblyAttribute (interfaceAssemblyName, interfaceType);
-			if (!originalType.HasInterfaces)
-				Assert.Fail ("Invalid assertion.  Original type does not have any interfaces");
-
-			var originalInterfaceImpl = GetMatchingInterfaceImplementationOnType (originalType, originalInterface.FullName);
-			if (originalInterfaceImpl == null)
-				Assert.Fail ($"Invalid assertion.  Original type never had an interface of type `{originalInterface}`");
-
-			var linkedInterfaceImpl = GetMatchingInterfaceImplementationOnType (linkedType, originalInterface.FullName);
-			if (linkedInterfaceImpl != null)
-				Assert.Fail ($"Expected `{linkedType}` to no longer have an interface of type {originalInterface.FullName}");
-		}
-
-		void VerifyKeptInterfaceOnTypeInAssembly (CustomAttribute inAssemblyAttribute, TypeDefinition linkedType)
-		{
-			var originalType = GetOriginalTypeFromInAssemblyAttribute (inAssemblyAttribute);
-
-			var interfaceAssemblyName = inAssemblyAttribute.ConstructorArguments[2].Value.ToString ();
-			var interfaceType = inAssemblyAttribute.ConstructorArguments[3].Value;
-			string originalInterfaceName = interfaceType as string ?? GetOriginalTypeFromInAssemblyAttribute (interfaceAssemblyName, interfaceType).FullName;
-
-			if (!originalType.HasInterfaces)
-				Assert.Fail ("Invalid assertion.  Original type does not have any interfaces");
-
-			var originalInterfaceImpl = GetMatchingInterfaceImplementationOnType (originalType, originalInterfaceName);
-			if (originalInterfaceImpl == null)
-				Assert.Fail ($"Invalid assertion.  Original type never had an interface of type `{interfaceType}`");
-
-			var linkedInterfaceImpl = GetMatchingInterfaceImplementationOnType (linkedType, originalInterfaceName);
-			if (linkedInterfaceImpl == null)
-				Assert.Fail ($"Expected `{linkedType}` to have interface of type {originalInterfaceName}");
-		}
-
-		void VerifyKeptBaseOnTypeInAssembly (CustomAttribute inAssemblyAttribute, TypeDefinition linkedType)
-		{
-			var originalType = GetOriginalTypeFromInAssemblyAttribute (inAssemblyAttribute);
-
-			var baseAssemblyName = inAssemblyAttribute.ConstructorArguments[2].Value.ToString ();
-			var baseType = inAssemblyAttribute.ConstructorArguments[3].Value;
-
-			var originalBase = GetOriginalTypeFromInAssemblyAttribute (baseAssemblyName, baseType);
-			if (originalType.BaseType.Resolve () != originalBase)
-				Assert.Fail ("Invalid assertion.  Original type's base does not match the expected base");
-
-			Assert.That (originalBase.FullName, Is.EqualTo (linkedType.BaseType.FullName),
-				$"Incorrect base on `{linkedType.FullName}`.  Expected `{originalBase.FullName}` but was `{linkedType.BaseType.FullName}`");
-		}
-
-		protected static InterfaceImplementation GetMatchingInterfaceImplementationOnType (TypeDefinition type, string expectedInterfaceTypeName)
-		{
-			return type.Interfaces.FirstOrDefault (impl => {
-				return impl.InterfaceType.FullName == expectedInterfaceTypeName;
-			});
-		}
-
-		void VerifyRemovedMemberInAssembly (CustomAttribute inAssemblyAttribute, TypeDefinition linkedType)
-		{
-			var originalType = GetOriginalTypeFromInAssemblyAttribute (inAssemblyAttribute);
-			foreach (var memberNameAttr in (CustomAttributeArgument[]) inAssemblyAttribute.ConstructorArguments[2].Value) {
-				string memberName = (string) memberNameAttr.Value;
-
-				// We will find the matching type from the original assembly first that way we can confirm
-				// that the name defined in the attribute corresponds to a member that actually existed
-				var originalFieldMember = originalType.Fields.FirstOrDefault (m => m.Name == memberName);
-				if (originalFieldMember != null) {
-					var linkedField = linkedType.Fields.FirstOrDefault (m => m.Name == memberName);
-					if (linkedField != null)
-						Assert.Fail ($"Field `{memberName}` on Type `{originalType}` should have been removed");
-
-					continue;
-				}
-
-				var originalPropertyMember = originalType.Properties.FirstOrDefault (m => m.Name == memberName);
-				if (originalPropertyMember != null) {
-					var linkedProperty = linkedType.Properties.FirstOrDefault (m => m.Name == memberName);
-					if (linkedProperty != null)
-						Assert.Fail ($"Property `{memberName}` on Type `{originalType}` should have been removed");
-
-					continue;
-				}
-
-				var originalMethodMember = originalType.Methods.FirstOrDefault (m => m.GetSignature () == memberName);
-				if (originalMethodMember != null) {
-					var linkedMethod = linkedType.Methods.FirstOrDefault (m => m.GetSignature () == memberName);
-					if (linkedMethod != null)
-						Assert.Fail ($"Method `{memberName}` on Type `{originalType}` should have been removed");
-
-					continue;
-				}
-
-				Assert.Fail ($"Invalid test assertion.  No member named `{memberName}` exists on the original type `{originalType}`");
-			}
-		}
-
-		void VerifyKeptMemberInAssembly (CustomAttribute inAssemblyAttribute, TypeDefinition linkedType)
-		{
-			var originalType = GetOriginalTypeFromInAssemblyAttribute (inAssemblyAttribute);
-			var memberNames = (CustomAttributeArgument[]) inAssemblyAttribute.ConstructorArguments[2].Value;
-			Assert.IsTrue (memberNames.Length > 0, "Invalid KeptMemberInAssemblyAttribute. Expected member names.");
-			foreach (var memberNameAttr in memberNames) {
-				string memberName = (string) memberNameAttr.Value;
-
-				// We will find the matching type from the original assembly first that way we can confirm
-				// that the name defined in the attribute corresponds to a member that actually existed
-
-				if (TryVerifyKeptMemberInAssemblyAsField (memberName, originalType, linkedType))
-					continue;
-
-				if (TryVerifyKeptMemberInAssemblyAsProperty (memberName, originalType, linkedType))
-					continue;
-
-				if (TryVerifyKeptMemberInAssemblyAsMethod (memberName, originalType, linkedType))
-					continue;
-
-				Assert.Fail ($"Invalid test assertion.  No member named `{memberName}` exists on the original type `{originalType}`");
-			}
-		}
-
-		void VerifyCreatedMemberInAssembly (CustomAttribute inAssemblyAttribute, TypeDefinition linkedType)
-		{
-			var memberNames = (CustomAttributeArgument[]) inAssemblyAttribute.ConstructorArguments[2].Value;
-			Assert.IsTrue (memberNames.Length > 0, "Invalid CreatedMemberInAssemblyAttribute. Expected member names.");
-			foreach (var memberNameAttr in memberNames) {
-				string memberName = (string) memberNameAttr.Value;
-
-				if (TryVerifyCreatedMemberInAssemblyAsField (memberName, linkedType))
-					continue;
-
-				if (TryVerifyCreatedMemberInAssemblyAsProperty (memberName, linkedType))
-					continue;
-
-				if (TryVerifyCreatedMemberInAssemblyAsMethod (memberName, linkedType))
-					continue;
-
-				Assert.Fail ($"Member `{memberName}` on Type `{linkedType}` should have been created");
-			}
-		}
-
-		void VerifyRemovedOverrideOnMethodInAssembly (CustomAttribute attr, TypeDefinition type)
-		{
-			var methodname = (string) attr.ConstructorArguments[2].Value;
-			var method = type.Methods.FirstOrDefault (m => m.Name == methodname);
-			var overriddenMethodName = (string) attr.ConstructorArguments[3].Value;
-			if (method.Overrides.Any (m => m.FullName == overriddenMethodName)) {
-				Assert.Fail ($"Expected method {method.FullName} to not have .override for {overriddenMethodName}");
-			}
-		}
-
-		void VerifyKeptOverrideOnMethodInAssembly (CustomAttribute attr, TypeDefinition type)
-		{
-			var methodname = (string) attr.ConstructorArguments[2].Value;
-			var method = type.Methods.FirstOrDefault (m => m.Name == methodname);
-			var overriddenMethodName = (string) attr.ConstructorArguments[3].Value;
-			if (!method.Overrides.Any (m => m.FullName == overriddenMethodName)) {
-				Assert.Fail ($"Expected method {method.FullName} to have .override for {overriddenMethodName}");
-			}
-		}
-
-		protected virtual bool TryVerifyKeptMemberInAssemblyAsField (string memberName, TypeDefinition originalType, TypeDefinition linkedType)
-		{
-			var originalFieldMember = originalType.Fields.FirstOrDefault (m => m.Name == memberName);
-			if (originalFieldMember != null) {
-				var linkedField = linkedType.Fields.FirstOrDefault (m => m.Name == memberName);
-				if (linkedField == null)
-					Assert.Fail ($"Field `{memberName}` on Type `{originalType}` should have been kept");
-
-				return true;
-			}
-
-			return false;
-		}
-
-		protected virtual bool TryVerifyKeptMemberInAssemblyAsProperty (string memberName, TypeDefinition originalType, TypeDefinition linkedType)
-		{
-			var originalPropertyMember = originalType.Properties.FirstOrDefault (m => m.Name == memberName);
-			if (originalPropertyMember != null) {
-				var linkedProperty = linkedType.Properties.FirstOrDefault (m => m.Name == memberName);
-				if (linkedProperty == null)
-					Assert.Fail ($"Property `{memberName}` on Type `{originalType}` should have been kept");
-
-				return true;
-			}
-
-			return false;
-		}
-
-		protected virtual bool TryVerifyKeptMemberInAssemblyAsMethod (string memberName, TypeDefinition originalType, TypeDefinition linkedType)
-		{
-			return TryVerifyKeptMemberInAssemblyAsMethod (memberName, originalType, linkedType, out _, out _);
-		}
-
-		protected virtual bool TryVerifyKeptMemberInAssemblyAsMethod (string memberName, TypeDefinition originalType, TypeDefinition linkedType, out MethodDefinition originalMethod, out MethodDefinition linkedMethod)
-		{
-			originalMethod = originalType.Methods.FirstOrDefault (m => m.GetSignature () == memberName);
-			if (originalMethod != null) {
-				linkedMethod = linkedType.Methods.FirstOrDefault (m => m.GetSignature () == memberName);
-				if (linkedMethod == null)
-					Assert.Fail ($"Method `{memberName}` on Type `{originalType}` should have been kept");
-
-				return true;
-			}
-
-			linkedMethod = null;
-			return false;
-		}
-
-		protected virtual bool TryVerifyCreatedMemberInAssemblyAsField (string memberName, TypeDefinition linkedType)
-		{
-			var linkedField = linkedType.Fields.FirstOrDefault (m => m.Name == memberName);
-			return linkedField != null;
-		}
-
-		protected virtual bool TryVerifyCreatedMemberInAssemblyAsProperty (string memberName, TypeDefinition linkedType)
-		{
-			var linkedProperty = linkedType.Properties.FirstOrDefault (m => m.Name == memberName);
-			return linkedProperty != null;
-		}
-
-		protected virtual bool TryVerifyCreatedMemberInAssemblyAsMethod (string memberName, TypeDefinition linkedType)
-		{
-			var linkedMethod = linkedType.Methods.FirstOrDefault (m => m.GetSignature () == memberName);
-			return linkedMethod != null;
-		}
-
-		void VerifyKeptReferencesInAssembly (CustomAttribute inAssemblyAttribute)
-		{
-			var assembly = ResolveLinkedAssembly (inAssemblyAttribute.ConstructorArguments[0].Value.ToString ());
-			var expectedReferenceNames = ((CustomAttributeArgument[]) inAssemblyAttribute.ConstructorArguments[1].Value).Select (attr => (string) attr.Value).ToList ();
-			for (int i = 0; i < expectedReferenceNames.Count; i++)
-				if (expectedReferenceNames[i].EndsWith (".dll"))
-					expectedReferenceNames[i] = expectedReferenceNames[i].Substring (0, expectedReferenceNames[i].LastIndexOf ("."));
-
-			Assert.That (assembly.MainModule.AssemblyReferences.Select (asm => asm.Name), Is.EquivalentTo (expectedReferenceNames));
-		}
-
-		void VerifyKeptResourceInAssembly (CustomAttribute inAssemblyAttribute)
-		{
-			var assembly = ResolveLinkedAssembly (inAssemblyAttribute.ConstructorArguments[0].Value.ToString ());
-			var resourceName = inAssemblyAttribute.ConstructorArguments[1].Value.ToString ();
-
-			Assert.That (assembly.MainModule.Resources.Select (r => r.Name), Has.Member (resourceName));
-		}
-
-		void VerifyRemovedResourceInAssembly (CustomAttribute inAssemblyAttribute)
-		{
-			var assembly = ResolveLinkedAssembly (inAssemblyAttribute.ConstructorArguments[0].Value.ToString ());
-			var resourceName = inAssemblyAttribute.ConstructorArguments[1].Value.ToString ();
-
-			Assert.That (assembly.MainModule.Resources.Select (r => r.Name), Has.No.Member (resourceName));
-		}
-
-		void VerifyKeptAllTypesAndMembersInAssembly (AssemblyDefinition linked)
-		{
-			var original = ResolveOriginalsAssembly (linked.MainModule.Assembly.Name.Name);
-
-			if (original == null)
-				Assert.Fail ($"Failed to resolve original assembly {linked.MainModule.Assembly.Name.Name}");
-
-			var originalTypes = original.AllDefinedTypes ().ToDictionary (t => t.FullName);
-			var linkedTypes = linked.AllDefinedTypes ().ToDictionary (t => t.FullName);
-
-			var missingInLinked = originalTypes.Keys.Except (linkedTypes.Keys);
-
-			Assert.That (missingInLinked, Is.Empty, $"Expected all types to exist in the linked assembly {linked.Name}, but one or more were missing");
-
-			foreach (var originalKvp in originalTypes) {
-				var linkedType = linkedTypes[originalKvp.Key];
-
-				var originalMembers = originalKvp.Value.AllMembers ().Select (m => m.FullName);
-				var linkedMembers = linkedType.AllMembers ().Select (m => m.FullName);
-
-				var missingMembersInLinked = originalMembers.Except (linkedMembers);
-
-				Assert.That (missingMembersInLinked, Is.Empty, $"Expected all members of `{originalKvp.Key}`to exist in the linked assembly, but one or more were missing");
-			}
-		}
-
-		static bool IsProducedByLinker (CustomAttribute attr)
-		{
-			if (attr.Constructor.Parameters.Count > 2 && attr.ConstructorArguments[^2].Type.Name == "Tool") {
-				return ((Tool) attr.ConstructorArguments[^2].Value).HasFlag (Tool.Trimmer) == true;
-			}
-			var producedBy = attr.GetPropertyValue ("ProducedBy");
-			return producedBy is null ? true : ((Tool) producedBy).HasFlag (Tool.Trimmer);
-		}
-
-		static IEnumerable<ICustomAttributeProvider> GetAttributeProviders (AssemblyDefinition assembly)
-		{
-			foreach (var testType in assembly.AllDefinedTypes ()) {
-				foreach (var provider in testType.AllMembers ())
-					yield return provider;
-
-				yield return testType;
-			}
-
-			foreach (var module in assembly.Modules)
-				yield return module;
-
-			yield return assembly;
-		}
-
-		void VerifyLoggedMessages (AssemblyDefinition original, TrimmingTestLogger logger, bool checkRemainingErrors)
-		{
-			ImmutableArray<MessageContainer> allMessages = logger.GetLoggedMessages ();
-			List<MessageContainer> unmatchedMessages = [.. allMessages];
-			List<(ICustomAttributeProvider, CustomAttribute)> expectedNoWarningsAttributes = new ();
-			List<string> missingMessageWarnings = [];
-			List<string> unexpectedMessageWarnings = [];
-			foreach (var attrProvider in GetAttributeProviders (original)) {
-				foreach (var attr in attrProvider.CustomAttributes) {
-					if (!IsProducedByLinker (attr))
-						continue;
-
-					switch (attr.AttributeType.Name) {
-
-					case nameof (LogContainsAttribute): {
-							var expectedMessage = (string) attr.ConstructorArguments[0].Value;
-
-							List<MessageContainer> matchedMessages;
-							if ((bool) attr.ConstructorArguments[1].Value)
-								matchedMessages = unmatchedMessages.Where (m => Regex.IsMatch (m.ToString (), expectedMessage)).ToList ();
-							else
-								matchedMessages = unmatchedMessages.Where (m => m.ToString ().Contains (expectedMessage)).ToList (); ;
-							if (matchedMessages.Count == 0)
-								missingMessageWarnings.Add ($"Expected to find logged message matching `{expectedMessage}`, but no such message was found.{Environment.NewLine}");
-
-							foreach (var matchedMessage in matchedMessages)
-								unmatchedMessages.Remove (matchedMessage);
-						}
-						break;
-
-					case nameof (LogDoesNotContainAttribute): {
-							var unexpectedMessage = (string) attr.ConstructorArguments[0].Value;
-							foreach (var loggedMessage in unmatchedMessages) {
-								bool isRegex = (bool) attr.ConstructorArguments[1].Value;
-								bool foundMatch = isRegex
-									? Regex.IsMatch (loggedMessage.ToString (), unexpectedMessage)
-									: loggedMessage.ToString ().Contains (unexpectedMessage);
-
-								if (foundMatch)
-									unexpectedMessageWarnings.Add ($"Expected to not find logged message matching `{unexpectedMessage}`, but found:{Environment.NewLine}{loggedMessage.ToString ()}");
-							}
-						}
-						break;
-
-					case nameof (ExpectedWarningAttribute) or nameof (UnexpectedWarningAttribute): {
-							var expectedWarningCode = (string) attr.GetConstructorArgumentValue (0);
-							if (!expectedWarningCode.StartsWith ("IL")) {
-								Assert.Fail ($"The warning code specified in {attr.AttributeType.Name} must start with the 'IL' prefix. Specified value: '{expectedWarningCode}'.");
-							}
-							IEnumerable<string> expectedMessageContains = attr.Constructor.Parameters switch {
-							// ExpectedWarningAttribute(string warningCode, params string[] expectedMessages)
-							// ExpectedWarningAttribute(string warningCode, string[] expectedMessages, Tool producedBy, string issueLink)
-							[_, { ParameterType.IsArray: true }, ..]
-								=> ((CustomAttributeArgument[]) attr.ConstructorArguments[1].Value)
-									.Select (caa => (string) caa.Value),
-									// ExpectedWarningAttribute(string warningCode, string expectedMessage1, string expectedMessage2, Tool producedBy, string issueLink)
-									[_, { ParameterType.Name: "String" }, { ParameterType.Name: "String" }, { ParameterType.Name: "Tool" }, _]
-											=> [(string) attr.GetConstructorArgumentValue (1), (string) attr.GetConstructorArgumentValue (2)],
-											// ExpectedWarningAttribute(string warningCode, string expectedMessage, Tool producedBy, string issueLink)
-											[_, { ParameterType.Name: "String" }, { ParameterType.Name: "Tool" }, _]
-										=> [(string) attr.GetConstructorArgumentValue (1)],
-										// ExpectedWarningAttribute(string warningCode, Tool producedBy, string issueLink)
-										[_, { ParameterType.Name: "Tool" }, _]
-										=> [],
-								_ => throw new UnreachableException (),
-							};
-							string fileName = (string) attr.GetPropertyValue ("FileName");
-							int? sourceLine = (int?) attr.GetPropertyValue ("SourceLine");
-							int? sourceColumn = (int?) attr.GetPropertyValue ("SourceColumn");
-							bool? isCompilerGeneratedCode = (bool?) attr.GetPropertyValue ("CompilerGeneratedCode");
-
-							int expectedWarningCodeNumber = int.Parse (expectedWarningCode.Substring (2));
-							string expectedOrigin = null;
-							bool expectedWarningFound = false;
-
-							foreach (var loggedMessage in unmatchedMessages) {
-
-								if (loggedMessage.Category != MessageCategory.Warning || loggedMessage.Code != expectedWarningCodeNumber)
-									continue;
-
-								bool messageNotFound = false;
-								foreach (var expectedMessage in expectedMessageContains) {
-									if (!loggedMessage.Text.Contains (expectedMessage)) {
-										messageNotFound = true;
-										break;
-									}
-								}
-								if (messageNotFound)
-									continue;
-
-								if (fileName != null) {
-									if (loggedMessage.Origin == null)
-										continue;
-
-									var actualOrigin = loggedMessage.Origin.Value;
-									if (actualOrigin.FileName != null) {
-										// Note: string.Compare(string, StringComparison) doesn't exist in .NET Framework API set
-										if (actualOrigin.FileName.IndexOf (fileName, StringComparison.OrdinalIgnoreCase) < 0)
-											continue;
-
-										if (sourceLine != null && loggedMessage.Origin?.SourceLine != sourceLine.Value)
-											continue;
-
-										if (sourceColumn != null && loggedMessage.Origin?.SourceColumn != sourceColumn.Value)
-											continue;
-									} else {
-										// The warning was logged with member/ILoffset, so it didn't have line/column info filled
-										// but it will be computed from PDBs, so instead compare it in a string representation
-										if (expectedOrigin == null) {
-											expectedOrigin = fileName;
-											if (sourceLine.HasValue) {
-												expectedOrigin += "(" + sourceLine.Value;
-												if (sourceColumn.HasValue)
-													expectedOrigin += "," + sourceColumn.Value;
-												expectedOrigin += ")";
-											}
-										}
-
-										string actualOriginString = actualOrigin.ToString () ?? "";
-										if (!actualOriginString.EndsWith (expectedOrigin, StringComparison.OrdinalIgnoreCase))
-											continue;
-									}
-								} else if (isCompilerGeneratedCode == true) {
-									if (loggedMessage.Origin?.Provider is not IMemberDefinition memberDefinition)
-										continue;
-
-									if (attrProvider is IMemberDefinition expectedMember) {
-										string actualName = memberDefinition.DeclaringType.FullName + "." + memberDefinition.Name;
-
-										if (actualName.StartsWith (expectedMember.DeclaringType.FullName) &&
-											(actualName.Contains ("<" + expectedMember.Name + ">") ||
-											 actualName.EndsWith ("get_" + expectedMember.Name) ||
-											 actualName.EndsWith ("set_" + expectedMember.Name))) {
-											expectedWarningFound = true;
-											unmatchedMessages.Remove (loggedMessage);
-											break;
-										}
-										if (memberDefinition is not MethodDefinition)
-											continue;
-										if (actualName.StartsWith (expectedMember.DeclaringType.FullName)) {
-											if (memberDefinition.Name == ".cctor" &&
-												(expectedMember is FieldDefinition || expectedMember is PropertyDefinition)) {
-												expectedWarningFound = true;
-												unmatchedMessages.Remove (loggedMessage);
-												break;
-											}
-											if (memberDefinition.Name == ".ctor" &&
-												(expectedMember is FieldDefinition || expectedMember is PropertyDefinition || memberDefinition.DeclaringType.FullName == expectedMember.FullName)) {
-												expectedWarningFound = true;
-												unmatchedMessages.Remove (loggedMessage);
-												break;
-											}
-										}
-									} else if (attrProvider is AssemblyDefinition expectedAssembly) {
-										// Allow assembly-level attributes to match warnings from compiler-generated Main
-										if (memberDefinition.Name == "<Main>$" &&
-											memberDefinition.DeclaringType.FullName == "Program" &&
-											memberDefinition.DeclaringType.Module.Assembly.Name.Name == expectedAssembly.Name.Name) {
-											expectedWarningFound = true;
-											unmatchedMessages.Remove (loggedMessage);
-											break;
-										}
-									}
-									continue;
-								} else {
-									if (LogMessageHasSameOriginMember (loggedMessage, attrProvider)) {
-										expectedWarningFound = true;
-										unmatchedMessages.Remove (loggedMessage);
-										break;
-									}
-									continue;
-								}
-
-								expectedWarningFound = true;
-								unmatchedMessages.Remove (loggedMessage);
-								break;
-							}
-
-							var expectedOriginString = fileName == null
-								? attrProvider switch {
-									MethodDefinition method => method.GetDisplayName (),
-									IMemberDefinition member => member.FullName,
-									AssemblyDefinition asm => asm.Name.Name,
-									_ => throw new NotImplementedException ()
-								} + ": "
-								: "";
-
-							if (!expectedWarningFound)
-								missingMessageWarnings.Add ($"Expected to find warning: {(fileName != null ? fileName + (sourceLine != null ? $"({sourceLine},{sourceColumn})" : "") + ": " : "")}" +
-								$"warning {expectedWarningCode}: {expectedOriginString}" +
-								$"and message containing {string.Join (" ", expectedMessageContains.Select (m => "'" + m + "'"))}, " +
-								$"but no such message was found.");
-						}
-						break;
-
-					case nameof (ExpectedNoWarningsAttribute): {
-							// Postpone processing of negative checks, to make it possible to mark some warnings as expected (will be removed from the list above)
-							// and then do the negative check on the rest.
-							expectedNoWarningsAttributes.Add ((attrProvider, attr));
-							break;
-						}
-					}
-				}
-			}
-
-			foreach ((var attrProvider, var attr) in expectedNoWarningsAttributes) {
-				var unexpectedWarningCode = attr.ConstructorArguments.Count == 0 ? null : (string) attr.GetConstructorArgumentValue (0);
-				if (unexpectedWarningCode != null && !unexpectedWarningCode.StartsWith ("IL")) {
-					Assert.Fail ($"The warning code specified in ExpectedNoWarnings attribute must start with the 'IL' prefix. Specified value: '{unexpectedWarningCode}'.");
-				}
-
-				int? unexpectedWarningCodeNumber = unexpectedWarningCode == null ? null : int.Parse (unexpectedWarningCode.Substring (2));
-
-				foreach (var mc in unmatchedMessages) {
-					if (mc.Category != MessageCategory.Warning)
-						continue;
-
-					if (unexpectedWarningCodeNumber != null && unexpectedWarningCodeNumber.Value != mc.Code)
-						continue;
-
-					// This is a hacky way to say anything in the "subtree" of the attrProvider
-					if (attrProvider is IMemberDefinition attrMember && (mc.Origin?.Provider is IMemberDefinition member) && member.FullName.Contains (attrMember.FullName) != true)
-						continue;
-
-					unexpectedMessageWarnings.Add ($"Unexpected warning found: {mc}");
-				}
-			}
-
-			if (missingMessageWarnings.Any ()) {
-				missingMessageWarnings.Add ("Unmatched Messages:" + Environment.NewLine);
-				missingMessageWarnings.AddRange (unmatchedMessages.Select (m => m.ToString ()));
-				missingMessageWarnings.Add (Environment.NewLine + "All Messages:" + Environment.NewLine);
-				missingMessageWarnings.AddRange (allMessages.Select (m => m.ToString ()));
-				Assert.Fail (string.Join (Environment.NewLine, missingMessageWarnings));
-			}
-
-			if (unexpectedMessageWarnings.Any ()) {
-				Assert.Fail (string.Join (Environment.NewLine, unexpectedMessageWarnings));
-			}
-
-			if (checkRemainingErrors) {
-				var remainingErrors = unmatchedMessages.Where (m => Regex.IsMatch (m.ToString (), @".*(error | warning): \d{4}.*"));
-				Assert.IsEmpty (remainingErrors, $"Found unexpected errors:{Environment.NewLine}{string.Join (Environment.NewLine, remainingErrors)}");
-			}
-
-			bool LogMessageHasSameOriginMember (MessageContainer mc, ICustomAttributeProvider expectedOriginProvider)
-			{
-				var origin = mc.Origin;
-				Debug.Assert (origin != null);
-				if (origin?.Provider is AssemblyDefinition asm)
-					return expectedOriginProvider is AssemblyDefinition expectedAsm && asm.Name.Name == expectedAsm.Name.Name;
-
-				if (origin?.Provider is not IMemberDefinition actualMember)
-					return false;
-
-				if (expectedOriginProvider is not IMemberDefinition expectedOriginMember)
-					return false;
-
-				return actualMember.FullName == expectedOriginMember.FullName;
-			}
-		}
-
-		void VerifyRecordedDependencies (AssemblyDefinition original, TestDependencyRecorder dependencyRecorder)
-		{
-			foreach (var typeWithRemoveInAssembly in original.AllDefinedTypes ()) {
-				foreach (var attr in typeWithRemoveInAssembly.CustomAttributes) {
-					if (attr.AttributeType.Resolve ()?.Name == nameof (DependencyRecordedAttribute)) {
-						var expectedSource = (string) attr.ConstructorArguments[0].Value;
-						var expectedTarget = (string) attr.ConstructorArguments[1].Value;
-						var expectedMarked = (string) attr.ConstructorArguments[2].Value;
-
-						if (!dependencyRecorder.Dependencies.Any (dependency => {
-							if (dependency.Source != expectedSource)
-								return false;
-
-							if (dependency.Target != expectedTarget)
-								return false;
-
-							return expectedMarked == null || dependency.Marked.ToString () == expectedMarked;
-						})) {
-
-							string targetCandidates = string.Join (Environment.NewLine, dependencyRecorder.Dependencies
-								.Where (d => d.Target.ToLowerInvariant ().Contains (expectedTarget.ToLowerInvariant ()))
-								.Select (d => "\t" + DependencyToString (d)));
-							string sourceCandidates = string.Join (Environment.NewLine, dependencyRecorder.Dependencies
-								.Where (d => d.Source.ToLowerInvariant ().Contains (expectedSource.ToLowerInvariant ()))
-								.Select (d => "\t" + DependencyToString (d)));
-
-							Assert.Fail (
-								$"Expected to find recorded dependency '{expectedSource} -> {expectedTarget} {expectedMarked ?? string.Empty}'{Environment.NewLine}" +
-								$"Potential dependencies matching the target: {Environment.NewLine}{targetCandidates}{Environment.NewLine}" +
-								$"Potential dependencies matching the source: {Environment.NewLine}{sourceCandidates}{Environment.NewLine}" +
-								$"If there's no matches, try to specify just a part of the source/target name and rerun the test to get potential matches.");
-						}
-					}
-				}
-			}
-
-			static string DependencyToString (TestDependencyRecorder.Dependency dependency)
-			{
-				return $"{dependency.Source} -> {dependency.Target} Marked: {dependency.Marked}";
-			}
-		}
-
-		void VerifyExpectedDependencyTrace (TestCaseMetadataProvider testCaseMetadata, NPath outputAssemblyPath)
-		{
-			if (!AppContext.TryGetSwitch ("ValidateDependencyTraces", out var validateDependencyTraces) || !validateDependencyTraces)
-				return;
-
-			var expectedTracePath = testCaseMetadata.GetExpectedDependencyTrace ();
-			Assert.IsTrue (expectedTracePath.FileExists (), $"Expected dependency trace file '{expectedTracePath}' does not exist.");
-
-			// linker-dependencies.xml in same dir as output
-			var tracePath = outputAssemblyPath.Parent.Combine ("linker-dependencies.xml");
-			Assert.IsTrue (tracePath.FileExists (), $"Dependency trace file '{tracePath}' does not exist.");
-
-			Assert.That (File.ReadAllLines (tracePath), Is.EquivalentTo (
-				File.ReadAllLines (expectedTracePath)));
-		}
-
-		void VerifyExpectedInstructionSequenceOnMemberInAssembly (CustomAttribute inAssemblyAttribute, TypeDefinition linkedType)
-		{
-			var originalType = GetOriginalTypeFromInAssemblyAttribute (inAssemblyAttribute);
-			var memberName = (string) inAssemblyAttribute.ConstructorArguments[2].Value;
-
-			if (TryVerifyKeptMemberInAssemblyAsMethod (memberName, originalType, linkedType, out MethodDefinition originalMethod, out MethodDefinition linkedMethod)) {
-				static string[] valueCollector (MethodDefinition m) => AssemblyChecker.FormatMethodBody (m.Body);
-				var linkedValues = valueCollector (linkedMethod);
-				var srcValues = valueCollector (originalMethod);
-
-				var expected = ((CustomAttributeArgument[]) inAssemblyAttribute.ConstructorArguments[3].Value)?.Select (arg => arg.Value.ToString ()).ToArray ();
-				Assert.That (
-					linkedValues,
-					Is.EquivalentTo (expected),
-					$"Expected method `{originalMethod} to have its {nameof (ExpectedInstructionSequenceOnMemberInAssemblyAttribute)} modified, however, the sequence does not match the expected value\n{FormattingUtils.FormatSequenceCompareFailureMessage2 (linkedValues, expected, srcValues)}");
-
-				return;
-			}
-
-			Assert.Fail ($"Invalid test assertion.  No method named `{memberName}` exists on the original type `{originalType}`");
-		}
-
-		static string GetFullMemberNameFromDefinition (IMetadataTokenProvider member)
-		{
-			return GetFullMemberNameFromDefinition (member, out _);
-		}
-
-		static string GetFullMemberNameFromDefinition (IMetadataTokenProvider member, out string genericMember)
-		{
-			// Method which basically returns the same as member.GetDisplayName () for the resolved member,
-			// but with the return type if the input is a MethodReturnType.
-			// If the input is a generic parameter, the returned string will be the name of the generic
-			// parameter, and the full member name of the member which declares the generic parameter will be
-			// returned via the out parameter.
-
-			genericMember = null;
-			if (member == null)
-				return null;
-			else if (member is TypeSpecification typeSpecification)
-				return typeSpecification.FullName;
-			else if (member is MethodSpecification methodSpecification)
-				member = methodSpecification.ElementMethod.Resolve ();
-			else if (member is GenericParameter genericParameter) {
-				var declaringType = genericParameter.DeclaringType?.Resolve ();
-				if (declaringType != null) {
-					genericMember = declaringType.GetDisplayName ();
-					return genericParameter.FullName;
-				}
-
-				var declaringMethod = genericParameter.DeclaringMethod?.Resolve ();
-				if (declaringMethod != null) {
-					genericMember = GetFullMemberNameFromDefinition (declaringMethod);
-					return genericParameter.FullName;
-				}
-
-				return genericParameter.FullName;
-			} else if (member is MemberReference memberReference)
-				member = memberReference.Resolve ();
-
-			if (member is MemberReference memberRef)
-				return memberRef.GetDisplayName ();
-
-			if (member is MethodReturnType returnType) {
-				MethodDefinition method = (MethodDefinition) returnType.Method;
-				return method.ReturnType + " " + method.GetDisplayName ();
-			}
-
-			if (member is AssemblyDefinition assembly)
-				return assembly.Name.Name;
-
-			throw new NotImplementedException ($"Getting the full member name has not been implemented for {member}");
-		}
-
-		protected TypeDefinition GetOriginalTypeFromInAssemblyAttribute (CustomAttribute inAssemblyAttribute)
-		{
-			string assemblyName;
-			if (inAssemblyAttribute.HasProperties && inAssemblyAttribute.Properties[0].Name == "ExpectationAssemblyName")
-				assemblyName = inAssemblyAttribute.Properties[0].Argument.Value.ToString ();
-			else
-				assemblyName = inAssemblyAttribute.ConstructorArguments[0].Value.ToString ();
-
-			return GetOriginalTypeFromInAssemblyAttribute (assemblyName, inAssemblyAttribute.ConstructorArguments[1].Value);
-		}
-
-		protected TypeDefinition GetOriginalTypeFromInAssemblyAttribute (string assemblyName, object typeOrTypeName)
-		{
-			if (typeOrTypeName is TypeReference attributeValueAsTypeReference)
-				return attributeValueAsTypeReference.Resolve ();
-
-			var assembly = ResolveOriginalsAssembly (assemblyName);
-
-			var expectedTypeName = typeOrTypeName.ToString ();
-			var originalType = assembly.MainModule.GetType (expectedTypeName);
-			if (originalType == null)
-				Assert.Fail ($"Invalid test assertion.  Unable to locate the original type `{expectedTypeName}.`");
-			return originalType;
-		}
-
-		Dictionary<string, List<CustomAttribute>> BuildOtherAssemblyCheckTable (AssemblyDefinition original)
-		{
-			var checks = new Dictionary<string, List<CustomAttribute>> ();
-
-			foreach (var typeWithRemoveInAssembly in original.AllDefinedTypes ()) {
-				foreach (var attr in typeWithRemoveInAssembly.CustomAttributes.Where (IsTypeInOtherAssemblyAssertion)) {
-					var assemblyName = (string) attr.ConstructorArguments[0].Value;
-
-					Tool? toolTarget = (Tool?) (int?) attr.GetPropertyValue ("Tool");
-					if (toolTarget is not null && !toolTarget.Value.HasFlag (Tool.Trimmer))
-						continue;
-
-					if (!checks.TryGetValue (assemblyName, out List<CustomAttribute> checksForAssembly))
-						checks[assemblyName] = checksForAssembly = new List<CustomAttribute> ();
-
-					checksForAssembly.Add (attr);
-				}
-			}
-
-			return checks;
-		}
-
-		protected virtual void UnhandledOtherAssemblyAssertion (string expectedTypeName, CustomAttribute checkAttrInAssembly, TypeDefinition linkedType)
-		{
-			throw new NotImplementedException ($"Type {expectedTypeName}, has an unknown other assembly attribute of type {checkAttrInAssembly.AttributeType}");
-		}
-
-		bool IsTypeInOtherAssemblyAssertion (CustomAttribute attr)
-		{
-			return attr.AttributeType.Resolve ()?.DerivesFrom (nameof (BaseInAssemblyAttribute)) ?? false;
-		}
-
-		static bool HasAttribute (ICustomAttributeProvider caProvider, string attributeName)
-		{
-			return TryGetCustomAttribute (caProvider, attributeName, out var _);
-		}
-=======
     public class ResultChecker
     {
         readonly BaseAssemblyResolver _originalsResolver;
@@ -2417,7 +1148,6 @@
 
                 int? unexpectedWarningCodeNumber = unexpectedWarningCode == null ? null : int.Parse(unexpectedWarningCode.Substring(2));
 
-                MessageContainer? unexpectedWarningMessage = null;
                 foreach (var mc in unmatchedMessages)
                 {
                     if (mc.Category != MessageCategory.Warning)
@@ -2430,13 +1160,7 @@
                     if (attrProvider is IMemberDefinition attrMember && (mc.Origin?.Provider is IMemberDefinition member) && member.FullName.Contains(attrMember.FullName) != true)
                         continue;
 
-                    unexpectedWarningMessage = mc;
-                    break;
-                }
-
-                if (unexpectedWarningMessage is not null)
-                {
-                    unexpectedMessageWarnings.Add($"Unexpected warning found: {unexpectedWarningMessage}");
+                    unexpectedMessageWarnings.Add($"Unexpected warning found: {mc}");
                 }
             }
 
@@ -2682,7 +1406,6 @@
         {
             return TryGetCustomAttribute(caProvider, attributeName, out var _);
         }
->>>>>>> 656664d0
 
 #nullable enable
         static bool TryGetCustomAttribute(ICustomAttributeProvider caProvider, string attributeName, [NotNullWhen(true)] out CustomAttribute? customAttribute)
