--- conflicted
+++ resolved
@@ -8,359 +8,6 @@
 
 namespace Mono.Linker.Tests.Cases.RequiresCapability
 {
-<<<<<<< HEAD
-	[SkipKeptItemsValidation]
-	[ExpectedNoWarnings]
-	class RequiresOnVirtualsAndInterfaces
-	{
-		public static void Main ()
-		{
-			VirtualMethod.Test ();
-			VirtualProperty.Test ();
-			InterfaceMethod.Test ();
-			CovariantReturn.Test ();
-			CovariantReturnViaLdftn.Test ();
-			NewSlotVirtual.Test ();
-			StaticInterfaces.Test ();
-		}
-
-		class VirtualMethod
-		{
-			class BaseType
-			{
-				[RequiresUnreferencedCode ("Message for --BaseType.VirtualMethodRequires--")]
-				[RequiresAssemblyFiles ("Message for --BaseType.VirtualMethodRequires--")]
-				[RequiresDynamicCode ("Message for --BaseType.VirtualMethodRequires--")]
-				public virtual void VirtualMethodRequires ()
-				{
-				}
-			}
-
-			class TypeWhichOverridesMethod : BaseType
-			{
-				[RequiresUnreferencedCode ("Message for --TypeWhichOverridesMethod.VirtualMethodRequires--")]
-				[RequiresAssemblyFiles ("Message for --TypeWhichOverridesMethod.VirtualMethodRequires--")]
-				[RequiresDynamicCode ("Message for --TypeWhichOverridesMethod.VirtualMethodRequires--")]
-				public override void VirtualMethodRequires ()
-				{
-				}
-			}
-
-			[ExpectedWarning ("IL2026", "--BaseType.VirtualMethodRequires--")]
-			[ExpectedWarning ("IL3002", "--BaseType.VirtualMethodRequires--", Tool.Analyzer | Tool.NativeAot, "NativeAOT-specific warning")]
-			[ExpectedWarning ("IL3050", "--BaseType.VirtualMethodRequires--", Tool.Analyzer | Tool.NativeAot, "NativeAOT-specific warning")]
-			static void TestCallOnBase ()
-			{
-				var tmp = new BaseType ();
-				tmp.VirtualMethodRequires ();
-			}
-
-			[ExpectedWarning ("IL2026", "--BaseType.VirtualMethodRequires--")]
-			[ExpectedWarning ("IL3002", "--BaseType.VirtualMethodRequires--", Tool.Analyzer | Tool.NativeAot, "NativeAOT-specific warning")]
-			[ExpectedWarning ("IL3050", "--BaseType.VirtualMethodRequires--", Tool.Analyzer | Tool.NativeAot, "NativeAOT-specific warning")]
-			static void TestCallOnOverride ()
-			{
-				var tmp = new TypeWhichOverridesMethod ();
-				tmp.VirtualMethodRequires ();
-			}
-
-			[ExpectedWarning ("IL2026", "--BaseType.VirtualMethodRequires--")]
-			[ExpectedWarning ("IL3002", "--BaseType.VirtualMethodRequires--", Tool.Analyzer | Tool.NativeAot, "NativeAOT-specific warning")]
-			[ExpectedWarning ("IL3050", "--BaseType.VirtualMethodRequires--", Tool.Analyzer | Tool.NativeAot, "NativeAOT-specific warning")]
-			static void TestCallOnOverrideViaBase ()
-			{
-				BaseType tmp = new TypeWhichOverridesMethod ();
-				tmp.VirtualMethodRequires ();
-			}
-
-			[ExpectedWarning ("IL2026", "--BaseType.VirtualMethodRequires--")]
-			[ExpectedWarning ("IL3002", "--BaseType.VirtualMethodRequires--", Tool.NativeAot, "")]
-			[ExpectedWarning ("IL3050", "--BaseType.VirtualMethodRequires--", Tool.NativeAot, "")]
-			[ExpectedWarning ("IL2026", "--TypeWhichOverridesMethod.VirtualMethodRequires--")]
-			[ExpectedWarning ("IL3002", "--TypeWhichOverridesMethod.VirtualMethodRequires--", Tool.NativeAot, "")]
-			[ExpectedWarning ("IL3050", "--TypeWhichOverridesMethod.VirtualMethodRequires--", Tool.NativeAot, "")]
-			static void TestDirectReflectionAccess ()
-			{
-				BaseType tmp = new TypeWhichOverridesMethod ();
-				typeof (TypeWhichOverridesMethod).GetMethod ("VirtualMethodRequires").Invoke (tmp, Array.Empty<object> ());
-			}
-
-			static void CallMethodWithRequiresOnInstance<[DynamicallyAccessedMembers(DynamicallyAccessedMemberTypes.PublicMethods)] T>(T instance)
-			{
-				typeof(T).GetMethod("VirtualMethodRequires").Invoke(instance, Array.Empty<object> ());
-			}
-
-			[ExpectedWarning ("IL2026", "--BaseType.VirtualMethodRequires--")]
-			[ExpectedWarning ("IL3002", "--BaseType.VirtualMethodRequires--", Tool.NativeAot, "")]
-			[ExpectedWarning ("IL3050", "--BaseType.VirtualMethodRequires--", Tool.NativeAot, "")]
-			[ExpectedWarning ("IL2026", "--TypeWhichOverridesMethod.VirtualMethodRequires--")]
-			[ExpectedWarning ("IL3002", "--TypeWhichOverridesMethod.VirtualMethodRequires--", Tool.NativeAot, "")]
-			[ExpectedWarning ("IL3050", "--TypeWhichOverridesMethod.VirtualMethodRequires--", Tool.NativeAot, "")]
-			static void TestAnnotatedReflectionAccess()
-			{
-				CallMethodWithRequiresOnInstance<TypeWhichOverridesMethod>(new TypeWhichOverridesMethod ());
-			}
-
-			public static void Test()
-			{
-				TestCallOnBase ();
-				TestCallOnOverride ();
-				TestCallOnOverrideViaBase ();
-				TestDirectReflectionAccess ();
-				TestAnnotatedReflectionAccess ();
-			}
-		}
-
-		class VirtualProperty
-		{
-			class PropertyBaseType
-			{
-				public virtual int VirtualPropertyRequires {
-					[RequiresUnreferencedCode ("Message for --PropertyBaseType.VirtualPropertyRequires--")]
-					[RequiresAssemblyFiles ("Message for --PropertyBaseType.VirtualPropertyRequires--")]
-					[RequiresDynamicCode ("Message for --PropertyBaseType.VirtualPropertyRequires--")]
-					get;
-				}
-			}
-
-			class TypeWhichOverridesProperty : PropertyBaseType
-			{
-				public override int VirtualPropertyRequires {
-					[RequiresUnreferencedCode ("Message for --TypeWhichOverridesProperty.VirtualPropertyRequires--")]
-					[RequiresAssemblyFiles ("Message for --TypeWhichOverridesProperty.VirtualPropertyRequires--")]
-					[RequiresDynamicCode ("Message for --TypeWhichOverridesProperty.VirtualPropertyRequires--")]
-					get { return 1; }
-				}
-			}
-
-			[ExpectedWarning ("IL2026", "--PropertyBaseType.VirtualPropertyRequires--")]
-			[ExpectedWarning ("IL3002", "--PropertyBaseType.VirtualPropertyRequires--", Tool.Analyzer | Tool.NativeAot, "NativeAOT-specific warning")]
-			[ExpectedWarning ("IL3050", "--PropertyBaseType.VirtualPropertyRequires--", Tool.Analyzer | Tool.NativeAot, "NativeAOT-specific warning")]
-			static void CallOnDerived ()
-			{
-				var tmp = new TypeWhichOverridesProperty ();
-				_ = tmp.VirtualPropertyRequires;
-			}
-
-			public static void Test()
-			{
-				CallOnDerived ();
-			}
-		}
-
-		class BaseReturnType { }
-		class DerivedReturnType : BaseReturnType { }
-
-		class InterfaceMethod
-		{
-			interface IRequires
-			{
-				[RequiresUnreferencedCode ("Message for --IRequires.MethodWithRequires--")]
-				[RequiresAssemblyFiles ("Message for --IRequires.MethodWithRequires--")]
-				[RequiresDynamicCode ("Message for --IRequires.MethodWithRequires--")]
-				public void MethodWithRequires ();
-			}
-
-			class ImplementationClass : IRequires
-			{
-				[RequiresUnreferencedCode ("Message for --ImplementationClass.RequiresMethod--")]
-				[RequiresAssemblyFiles ("Message for --ImplementationClass.RequiresMethod--")]
-				[RequiresDynamicCode ("Message for --ImplementationClass.RequiresMethod--")]
-				public void MethodWithRequires ()
-				{
-				}
-			}
-
-			[ExpectedWarning ("IL2026", "--IRequires.MethodWithRequires--")]
-			[ExpectedWarning ("IL3002", "--IRequires.MethodWithRequires--", Tool.Analyzer | Tool.NativeAot, "NativeAOT-specific warning")]
-			[ExpectedWarning ("IL3050", "--IRequires.MethodWithRequires--", Tool.Analyzer | Tool.NativeAot, "NativeAOT-specific warning")]
-			static void TestCallViaInterface ()
-			{
-				IRequires inst = new ImplementationClass ();
-				inst.MethodWithRequires ();
-			}
-
-			[ExpectedWarning ("IL2026", "--ImplementationClass.RequiresMethod--")]
-			[ExpectedWarning ("IL3002", "--ImplementationClass.RequiresMethod--", Tool.Analyzer | Tool.NativeAot, "NativeAOT-specific warning")]
-			[ExpectedWarning ("IL3050", "--ImplementationClass.RequiresMethod--", Tool.Analyzer | Tool.NativeAot, "NativeAOT-specific warning")]
-			static void TestCallViaImplementationClass ()
-			{
-				ImplementationClass inst = new ImplementationClass ();
-				inst.MethodWithRequires ();
-			}
-
-			[ExpectedWarning ("IL2026", "--ImplementationClass.RequiresMethod--")]
-			[ExpectedWarning ("IL3002", "--ImplementationClass.RequiresMethod--", Tool.NativeAot, "")]
-			[ExpectedWarning ("IL3050", "--ImplementationClass.RequiresMethod--", Tool.NativeAot, "")]
-			static void TestDirectReflectionAccess ()
-			{
-				typeof (ImplementationClass).GetMethod ("MethodWithRequires").Invoke (new ImplementationClass (), Array.Empty<object> ());
-			}
-
-			static void CallMethodWithRequiresOnInstance<[DynamicallyAccessedMembers(DynamicallyAccessedMemberTypes.PublicMethods)] T>(T instance)
-			{
-				typeof (T).GetMethod ("MethodWithRequires").Invoke (new ImplementationClass (), Array.Empty<object> ());
-			}
-
-			[ExpectedWarning ("IL2026", "--ImplementationClass.RequiresMethod--")]
-			[ExpectedWarning ("IL3002", "--ImplementationClass.RequiresMethod--", Tool.NativeAot, "")]
-			[ExpectedWarning ("IL3050", "--ImplementationClass.RequiresMethod--", Tool.NativeAot, "")]
-			static void TestAnnotatedReflectionAccess ()
-			{
-				CallMethodWithRequiresOnInstance<ImplementationClass> (new ImplementationClass ());
-			}
-
-			public static void Test()
-			{
-				TestCallViaInterface ();
-				TestCallViaImplementationClass ();
-				TestDirectReflectionAccess ();
-				TestAnnotatedReflectionAccess ();
-			}
-		}
-
-		class CovariantReturn
-		{
-			abstract class CovariantReturnBase
-			{
-				[RequiresUnreferencedCode ("Message for --CovariantReturnBase.GetRequires--")]
-				[RequiresAssemblyFiles ("Message for --CovariantReturnBase.GetRequires--")]
-				[RequiresDynamicCode ("Message for --CovariantReturnBase.GetRequires--")]
-				public abstract BaseReturnType GetRequires ();
-			}
-
-			class CovariantReturnDerived : CovariantReturnBase
-			{
-				[RequiresUnreferencedCode ("Message for --CovariantReturnDerived.GetRequires--")]
-				[RequiresAssemblyFiles ("Message for --CovariantReturnDerived.GetRequires--")]
-				[RequiresDynamicCode ("Message for --CovariantReturnDerived.GetRequires--")]
-				public override DerivedReturnType GetRequires ()
-				{
-					return null;
-				}
-			}
-
-			[ExpectedWarning ("IL2026", "--CovariantReturnDerived.GetRequires--")]
-			[ExpectedWarning ("IL3002", "--CovariantReturnDerived.GetRequires--", Tool.Analyzer | Tool.NativeAot, "NativeAOT-specific warning")]
-			[ExpectedWarning ("IL3050", "--CovariantReturnDerived.GetRequires--", Tool.Analyzer | Tool.NativeAot, "NativeAOT-specific warning")]
-			static void CallOnDerived ()
-			{
-				var tmp = new CovariantReturnDerived ();
-				tmp.GetRequires ();
-			}
-
-			public static void Test()
-			{
-				CallOnDerived ();
-			}
-		}
-
-		class CovariantReturnViaLdftn
-		{
-			abstract class Base
-			{
-				[RequiresUnreferencedCode ("Message for --CovariantReturnViaLdftn.Base.GetRequires--")]
-				[RequiresAssemblyFiles ("Message for --CovariantReturnViaLdftn.Base.GetRequires--")]
-				[RequiresDynamicCode ("Message for --CovariantReturnViaLdftn.Base.GetRequires--")]
-				public abstract BaseReturnType GetRequires ();
-			}
-
-			class Derived : Base
-			{
-				[RequiresUnreferencedCode ("Message for --CovariantReturnViaLdftn.Derived.GetRequires--")]
-				[RequiresAssemblyFiles ("Message for --CovariantReturnViaLdftn.Derived.GetRequires--")]
-				[RequiresDynamicCode ("Message for --CovariantReturnViaLdftn.Derived.GetRequires--")]
-				public override DerivedReturnType GetRequires ()
-				{
-					return null;
-				}
-			}
-
-			[ExpectedWarning ("IL2026", "--CovariantReturnViaLdftn.Derived.GetRequires--")]
-			[ExpectedWarning ("IL3002", "--CovariantReturnViaLdftn.Derived.GetRequires--", Tool.Analyzer | Tool.NativeAot, "NativeAOT-specific warning")]
-			[ExpectedWarning ("IL3050", "--CovariantReturnViaLdftn.Derived.GetRequires--", Tool.Analyzer | Tool.NativeAot, "NativeAOT-specific warning")]
-			public static void Test ()
-			{
-				var tmp = new Derived ();
-				var _ = new Func<DerivedReturnType> (tmp.GetRequires);
-			}
-		}
-
-		class NewSlotVirtual
-		{
-			class Base
-			{
-				[RequiresUnreferencedCode ("Message for --NewSlotVirtual.Base.RUCMethod--")]
-				[RequiresAssemblyFiles ("Message for --NewSlotVirtual.Base.RUCMethod--")]
-				[RequiresDynamicCode ("Message for --NewSlotVirtual.Base.RUCMethod--")]
-				public virtual void RUCMethod () { }
-			}
-
-			class Derived : Base
-			{
-				[RequiresUnreferencedCode ("Message for --NewSlotVirtual.Derived.RUCMethod--")]
-				[RequiresAssemblyFiles ("Message for --NewSlotVirtual.Derived.RUCMethod--")]
-				[RequiresDynamicCode ("Message for --NewSlotVirtual.Derived.RUCMethod--")]
-				public virtual void RUCMethod () { }
-			}
-
-			[ExpectedWarning ("IL2026", "Message for --NewSlotVirtual.Base.RUCMethod--")]
-			// Reflection triggered warnings are not produced by analyzer for RDC/RAS
-			[ExpectedWarning ("IL3002", "Message for --NewSlotVirtual.Base.RUCMethod--", Tool.NativeAot, "")]
-			[ExpectedWarning ("IL3050", "Message for --NewSlotVirtual.Base.RUCMethod--", Tool.NativeAot, "")]
-			[ExpectedWarning ("IL2026", "Message for --NewSlotVirtual.Derived.RUCMethod--")]
-			// Reflection triggered warnings are not produced by analyzer for RDC/RAS
-			[ExpectedWarning ("IL3002", "Message for --NewSlotVirtual.Derived.RUCMethod--", Tool.NativeAot, "")]
-			[ExpectedWarning ("IL3050", "Message for --NewSlotVirtual.Derived.RUCMethod--", Tool.NativeAot, "")]
-			public static void Test ()
-			{
-				typeof (Derived).RequiresPublicMethods ();
-			}
-		}
-
-		class StaticInterfaces
-		{
-			interface IRequires
-			{
-				[RequiresUnreferencedCode ("Message for --StaticInterfaces.IRequires.VirtualMethod--")]
-				[RequiresAssemblyFiles ("Message for --StaticInterfaces.IRequires.VirtualMethod--")]
-				[RequiresDynamicCode ("Message for --StaticInterfaces.IRequires.VirtualMethod--")]
-				static virtual void VirtualMethod () { }
-				[RequiresUnreferencedCode ("Message for --StaticInterfaces.IRequires.AbstractMethod--")]
-				[RequiresAssemblyFiles ("Message for --StaticInterfaces.IRequires.AbstractMethod--")]
-				[RequiresDynamicCode ("Message for --StaticInterfaces.IRequires.AbstractMethod--")]
-				static abstract void AbstractMethod ();
-			}
-			class ImplsIRequires : IRequires
-			{
-				[RequiresUnreferencedCode ("Message for --StaticInterfaces.ImplIRequires.VirtualMethod--")]
-				[RequiresAssemblyFiles ("Message for --StaticInterfaces.ImplIRequires.VirtualMethod--")]
-				[RequiresDynamicCode ("Message for --StaticInterfaces.ImplIRequires.VirtualMethod--")]
-				public static void VirtualMethod () { }
-				[RequiresUnreferencedCode ("Message for --StaticInterfaces.ImplIRequires.AbstractMethod--")]
-				[RequiresAssemblyFiles ("Message for --StaticInterfaces.ImplIRequires.AbstractMethod--")]
-				[RequiresDynamicCode ("Message for --StaticInterfaces.ImplIRequires.AbstractMethod--")]
-				public static void AbstractMethod () { }
-			}
-
-			[ExpectedWarning ("IL2026", "--StaticInterfaces.IRequires.VirtualMethod--")]
-			[ExpectedWarning ("IL3002", "--StaticInterfaces.IRequires.VirtualMethod--", Tool.Analyzer | Tool.NativeAot, "NativeAOT-specific warning")]
-			[ExpectedWarning ("IL3050", "--StaticInterfaces.IRequires.VirtualMethod--", Tool.Analyzer | Tool.NativeAot, "NativeAOT-specific warning")]
-			[ExpectedWarning ("IL2026", "--StaticInterfaces.IRequires.AbstractMethod--")]
-			[ExpectedWarning ("IL3002", "--StaticInterfaces.IRequires.AbstractMethod--", Tool.Analyzer | Tool.NativeAot, "NativeAOT-specific warning")]
-			[ExpectedWarning ("IL3050", "--StaticInterfaces.IRequires.AbstractMethod--", Tool.Analyzer | Tool.NativeAot, "NativeAOT-specific warning")]
-			static void UseRequiresMethods<T> () where T : IRequires
-			{
-				T.AbstractMethod ();
-				T.VirtualMethod ();
-			}
-			public static void Test ()
-			{
-				UseRequiresMethods<ImplsIRequires> ();
-			}
-		}
-	}
-=======
     [SkipKeptItemsValidation]
     [ExpectedNoWarnings]
     class RequiresOnVirtualsAndInterfaces
@@ -399,8 +46,8 @@
             }
 
             [ExpectedWarning("IL2026", "--BaseType.VirtualMethodRequires--")]
-            [ExpectedWarning("IL3002", "--BaseType.VirtualMethodRequires--", Tool.Analyzer | Tool.NativeAot, "")]
-            [ExpectedWarning("IL3050", "--BaseType.VirtualMethodRequires--", Tool.Analyzer | Tool.NativeAot, "")]
+            [ExpectedWarning("IL3002", "--BaseType.VirtualMethodRequires--", Tool.Analyzer | Tool.NativeAot, "NativeAOT-specific warning")]
+            [ExpectedWarning("IL3050", "--BaseType.VirtualMethodRequires--", Tool.Analyzer | Tool.NativeAot, "NativeAOT-specific warning")]
             static void TestCallOnBase()
             {
                 var tmp = new BaseType();
@@ -408,8 +55,8 @@
             }
 
             [ExpectedWarning("IL2026", "--BaseType.VirtualMethodRequires--")]
-            [ExpectedWarning("IL3002", "--BaseType.VirtualMethodRequires--", Tool.Analyzer | Tool.NativeAot, "")]
-            [ExpectedWarning("IL3050", "--BaseType.VirtualMethodRequires--", Tool.Analyzer | Tool.NativeAot, "")]
+            [ExpectedWarning("IL3002", "--BaseType.VirtualMethodRequires--", Tool.Analyzer | Tool.NativeAot, "NativeAOT-specific warning")]
+            [ExpectedWarning("IL3050", "--BaseType.VirtualMethodRequires--", Tool.Analyzer | Tool.NativeAot, "NativeAOT-specific warning")]
             static void TestCallOnOverride()
             {
                 var tmp = new TypeWhichOverridesMethod();
@@ -417,8 +64,8 @@
             }
 
             [ExpectedWarning("IL2026", "--BaseType.VirtualMethodRequires--")]
-            [ExpectedWarning("IL3002", "--BaseType.VirtualMethodRequires--", Tool.Analyzer | Tool.NativeAot, "")]
-            [ExpectedWarning("IL3050", "--BaseType.VirtualMethodRequires--", Tool.Analyzer | Tool.NativeAot, "")]
+            [ExpectedWarning("IL3002", "--BaseType.VirtualMethodRequires--", Tool.Analyzer | Tool.NativeAot, "NativeAOT-specific warning")]
+            [ExpectedWarning("IL3050", "--BaseType.VirtualMethodRequires--", Tool.Analyzer | Tool.NativeAot, "NativeAOT-specific warning")]
             static void TestCallOnOverrideViaBase()
             {
                 BaseType tmp = new TypeWhichOverridesMethod();
@@ -488,8 +135,8 @@
             }
 
             [ExpectedWarning("IL2026", "--PropertyBaseType.VirtualPropertyRequires--")]
-            [ExpectedWarning("IL3002", "--PropertyBaseType.VirtualPropertyRequires--", Tool.Analyzer | Tool.NativeAot, "")]
-            [ExpectedWarning("IL3050", "--PropertyBaseType.VirtualPropertyRequires--", Tool.Analyzer | Tool.NativeAot, "")]
+            [ExpectedWarning("IL3002", "--PropertyBaseType.VirtualPropertyRequires--", Tool.Analyzer | Tool.NativeAot, "NativeAOT-specific warning")]
+            [ExpectedWarning("IL3050", "--PropertyBaseType.VirtualPropertyRequires--", Tool.Analyzer | Tool.NativeAot, "NativeAOT-specific warning")]
             static void CallOnDerived()
             {
                 var tmp = new TypeWhichOverridesProperty();
@@ -526,8 +173,8 @@
             }
 
             [ExpectedWarning("IL2026", "--IRequires.MethodWithRequires--")]
-            [ExpectedWarning("IL3002", "--IRequires.MethodWithRequires--", Tool.Analyzer | Tool.NativeAot, "")]
-            [ExpectedWarning("IL3050", "--IRequires.MethodWithRequires--", Tool.Analyzer | Tool.NativeAot, "")]
+            [ExpectedWarning("IL3002", "--IRequires.MethodWithRequires--", Tool.Analyzer | Tool.NativeAot, "NativeAOT-specific warning")]
+            [ExpectedWarning("IL3050", "--IRequires.MethodWithRequires--", Tool.Analyzer | Tool.NativeAot, "NativeAOT-specific warning")]
             static void TestCallViaInterface()
             {
                 IRequires inst = new ImplementationClass();
@@ -535,8 +182,8 @@
             }
 
             [ExpectedWarning("IL2026", "--ImplementationClass.RequiresMethod--")]
-            [ExpectedWarning("IL3002", "--ImplementationClass.RequiresMethod--", Tool.Analyzer | Tool.NativeAot, "")]
-            [ExpectedWarning("IL3050", "--ImplementationClass.RequiresMethod--", Tool.Analyzer | Tool.NativeAot, "")]
+            [ExpectedWarning("IL3002", "--ImplementationClass.RequiresMethod--", Tool.Analyzer | Tool.NativeAot, "NativeAOT-specific warning")]
+            [ExpectedWarning("IL3050", "--ImplementationClass.RequiresMethod--", Tool.Analyzer | Tool.NativeAot, "NativeAOT-specific warning")]
             static void TestCallViaImplementationClass()
             {
                 ImplementationClass inst = new ImplementationClass();
@@ -595,8 +242,8 @@
             }
 
             [ExpectedWarning("IL2026", "--CovariantReturnDerived.GetRequires--")]
-            [ExpectedWarning("IL3002", "--CovariantReturnDerived.GetRequires--", Tool.Analyzer | Tool.NativeAot, "")]
-            [ExpectedWarning("IL3050", "--CovariantReturnDerived.GetRequires--", Tool.Analyzer | Tool.NativeAot, "")]
+            [ExpectedWarning("IL3002", "--CovariantReturnDerived.GetRequires--", Tool.Analyzer | Tool.NativeAot, "NativeAOT-specific warning")]
+            [ExpectedWarning("IL3050", "--CovariantReturnDerived.GetRequires--", Tool.Analyzer | Tool.NativeAot, "NativeAOT-specific warning")]
             static void CallOnDerived()
             {
                 var tmp = new CovariantReturnDerived();
@@ -631,8 +278,8 @@
             }
 
             [ExpectedWarning("IL2026", "--CovariantReturnViaLdftn.Derived.GetRequires--")]
-            [ExpectedWarning("IL3002", "--CovariantReturnViaLdftn.Derived.GetRequires--", Tool.Analyzer | Tool.NativeAot, "")]
-            [ExpectedWarning("IL3050", "--CovariantReturnViaLdftn.Derived.GetRequires--", Tool.Analyzer | Tool.NativeAot, "")]
+            [ExpectedWarning("IL3002", "--CovariantReturnViaLdftn.Derived.GetRequires--", Tool.Analyzer | Tool.NativeAot, "NativeAOT-specific warning")]
+            [ExpectedWarning("IL3050", "--CovariantReturnViaLdftn.Derived.GetRequires--", Tool.Analyzer | Tool.NativeAot, "NativeAOT-specific warning")]
             public static void Test()
             {
                 var tmp = new Derived();
@@ -698,11 +345,11 @@
             }
 
             [ExpectedWarning("IL2026", "--StaticInterfaces.IRequires.VirtualMethod--")]
-            [ExpectedWarning("IL3002", "--StaticInterfaces.IRequires.VirtualMethod--", Tool.Analyzer | Tool.NativeAot, "")]
-            [ExpectedWarning("IL3050", "--StaticInterfaces.IRequires.VirtualMethod--", Tool.Analyzer | Tool.NativeAot, "")]
+            [ExpectedWarning("IL3002", "--StaticInterfaces.IRequires.VirtualMethod--", Tool.Analyzer | Tool.NativeAot, "NativeAOT-specific warning")]
+            [ExpectedWarning("IL3050", "--StaticInterfaces.IRequires.VirtualMethod--", Tool.Analyzer | Tool.NativeAot, "NativeAOT-specific warning")]
             [ExpectedWarning("IL2026", "--StaticInterfaces.IRequires.AbstractMethod--")]
-            [ExpectedWarning("IL3002", "--StaticInterfaces.IRequires.AbstractMethod--", Tool.Analyzer | Tool.NativeAot, "")]
-            [ExpectedWarning("IL3050", "--StaticInterfaces.IRequires.AbstractMethod--", Tool.Analyzer | Tool.NativeAot, "")]
+            [ExpectedWarning("IL3002", "--StaticInterfaces.IRequires.AbstractMethod--", Tool.Analyzer | Tool.NativeAot, "NativeAOT-specific warning")]
+            [ExpectedWarning("IL3050", "--StaticInterfaces.IRequires.AbstractMethod--", Tool.Analyzer | Tool.NativeAot, "NativeAOT-specific warning")]
             static void UseRequiresMethods<T>() where T : IRequires
             {
                 T.AbstractMethod();
@@ -714,5 +361,4 @@
             }
         }
     }
->>>>>>> a0c5625a
 }