// Copyright (c) .NET Foundation and contributors. All rights reserved.
// Licensed under the MIT license. See LICENSE file in the project root for full license information.

using System;
using System.Diagnostics.CodeAnalysis;
using Mono.Linker.Tests.Cases.Expectations.Assertions;
using Mono.Linker.Tests.Cases.Expectations.Metadata;
using Mono.Linker.Tests.Cases.RequiresCapability.Dependencies;

namespace Mono.Linker.Tests.Cases.RequiresCapability
{
    [SetupLinkerAction("copy", "lib")]
    [SetupCompileBefore("lib.dll", new[] { "Dependencies/RequiresInCopyAssembly.cs" })]
    [KeptAllTypesAndMembersInAssembly("lib.dll")]
    [SkipKeptItemsValidation]
    // Annotated members on a copied assembly should not produce any warnings
    // unless directly called or referenced through reflection.
    [LogDoesNotContain("--UncalledMethod--")]
    [LogDoesNotContain("--getter UnusedProperty--")]
    [LogDoesNotContain("--setter UnusedProperty--")]
    [LogDoesNotContain("--UnusedBaseTypeCctor--")]
    [LogDoesNotContain("--UnusedVirtualMethod1--")]
    [LogDoesNotContain("--UnusedVirtualMethod2--")]
    [LogDoesNotContain("--IUnusedInterface.UnusedMethod--")]
    [LogDoesNotContain("--UnusedImplementationClass.UnusedMethod--")]
    // [LogDoesNotContain ("UnusedVirtualMethod2")] // https://github.com/dotnet/linker/issues/2106

    [ExpectedNoWarnings]
    class RequiresWithCopyAssembly
    {
        [ExpectedWarning("IL2026", "--IDerivedInterface.MethodInDerivedInterface--")]
        [ExpectedWarning("IL3002", "--IDerivedInterface.MethodInDerivedInterface--", Tool.NativeAot, "")]
        [ExpectedWarning("IL3050", "--IDerivedInterface.MethodInDerivedInterface--", Tool.NativeAot, "")]
        [ExpectedWarning("IL2026", "--IBaseInterface.MethodInBaseInterface--")]
        [ExpectedWarning("IL3002", "--IBaseInterface.MethodInBaseInterface--", Tool.NativeAot, "")]
        [ExpectedWarning("IL3050", "--IBaseInterface.MethodInBaseInterface--", Tool.NativeAot, "")]
        public static void Main()
        {
            TestRequiresInMethodFromCopiedAssembly();
            TestRequiresThroughReflectionInMethodFromCopiedAssembly();
            TestRequiresInDynamicallyAccessedMethodFromCopiedAssembly(typeof(RequiresInCopyAssembly.IDerivedInterface));
        }

<<<<<<< HEAD
		[ExpectedWarning ("IL2026", "--Method--")]
		[ExpectedWarning ("IL3002", "--Method--", Tool.Analyzer | Tool.NativeAot, "NativeAOT-specific warning")]
		[ExpectedWarning ("IL3050", "--Method--", Tool.Analyzer | Tool.NativeAot, "NativeAOT-specific warning")]
		static void TestRequiresInMethodFromCopiedAssembly ()
		{
			var tmp = new RequiresInCopyAssembly ();
			tmp.Method ();
		}
=======
        [ExpectedWarning("IL2026", "--Method--")]
        [ExpectedWarning("IL3002", "--Method--", Tool.Analyzer | Tool.NativeAot, "")]
        [ExpectedWarning("IL3050", "--Method--", Tool.Analyzer | Tool.NativeAot, "")]
        static void TestRequiresInMethodFromCopiedAssembly()
        {
            var tmp = new RequiresInCopyAssembly();
            tmp.Method();
        }
>>>>>>> a0c5625a

        [ExpectedWarning("IL2026", "--MethodCalledThroughReflection--")]
        [ExpectedWarning("IL3002", "--MethodCalledThroughReflection--", Tool.NativeAot, "")]
        [ExpectedWarning("IL3050", "--MethodCalledThroughReflection--", Tool.NativeAot, "")]
        static void TestRequiresThroughReflectionInMethodFromCopiedAssembly()
        {
            typeof(RequiresInCopyAssembly)
                .GetMethod("MethodCalledThroughReflection", System.Reflection.BindingFlags.Static | System.Reflection.BindingFlags.NonPublic)
                .Invoke(null, new object[0]);
        }

        static void TestRequiresInDynamicallyAccessedMethodFromCopiedAssembly(
        [DynamicallyAccessedMembers(DynamicallyAccessedMemberTypes.All)] Type type)
        {
        }
    }
}<|MERGE_RESOLUTION|>--- conflicted
+++ resolved
@@ -41,25 +41,14 @@
             TestRequiresInDynamicallyAccessedMethodFromCopiedAssembly(typeof(RequiresInCopyAssembly.IDerivedInterface));
         }
 
-<<<<<<< HEAD
-		[ExpectedWarning ("IL2026", "--Method--")]
-		[ExpectedWarning ("IL3002", "--Method--", Tool.Analyzer | Tool.NativeAot, "NativeAOT-specific warning")]
-		[ExpectedWarning ("IL3050", "--Method--", Tool.Analyzer | Tool.NativeAot, "NativeAOT-specific warning")]
-		static void TestRequiresInMethodFromCopiedAssembly ()
-		{
-			var tmp = new RequiresInCopyAssembly ();
-			tmp.Method ();
-		}
-=======
         [ExpectedWarning("IL2026", "--Method--")]
-        [ExpectedWarning("IL3002", "--Method--", Tool.Analyzer | Tool.NativeAot, "")]
-        [ExpectedWarning("IL3050", "--Method--", Tool.Analyzer | Tool.NativeAot, "")]
+        [ExpectedWarning("IL3002", "--Method--", Tool.Analyzer | Tool.NativeAot, "NativeAOT-specific warning")]
+        [ExpectedWarning("IL3050", "--Method--", Tool.Analyzer | Tool.NativeAot, "NativeAOT-specific warning")]
         static void TestRequiresInMethodFromCopiedAssembly()
         {
             var tmp = new RequiresInCopyAssembly();
             tmp.Method();
         }
->>>>>>> a0c5625a
 
         [ExpectedWarning("IL2026", "--MethodCalledThroughReflection--")]
         [ExpectedWarning("IL3002", "--MethodCalledThroughReflection--", Tool.NativeAot, "")]
