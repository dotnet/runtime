// Copyright (c) .NET Foundation and contributors. All rights reserved.
// Licensed under the MIT license. See LICENSE file in the project root for full license information.

using System;
using System.Diagnostics.CodeAnalysis;
using System.Reflection;
using System.Runtime.CompilerServices;
using Mono.Linker.Tests.Cases.Expectations.Assertions;
using Mono.Linker.Tests.Cases.Expectations.Helpers;

namespace Mono.Linker.Tests.Cases.RequiresCapability
{
<<<<<<< HEAD
	[SkipKeptItemsValidation]
	[ExpectedNoWarnings]
	class RequiresOnStaticConstructor
	{
		public static void Main ()
		{
			TestStaticCctorRequires ();
			TestStaticCtorMarkingIsTriggeredByFieldAccess ();
			TestStaticCtorMarkingIsTriggeredByFieldAccessOnExplicitLayout ();
			TestStaticCtorTriggeredByMethodCall ();
			TestTypeIsBeforeFieldInit ();
			TestStaticCtorOnTypeWithRequires ();
			TestRunClassConstructorOnTypeWithRequires ();
			TestRunClassConstructorOnConstructorWithRequires ();
			typeof (StaticCtor).RequiresNonPublicConstructors ();
		}

		class StaticCtor
		{
			[ExpectedWarning ("IL2026", "--MethodWithRequires--")]
			[ExpectedWarning ("IL3002", "--MethodWithRequires--", Tool.Analyzer | Tool.NativeAot, "NativeAOT-specific warning")]
			[ExpectedWarning ("IL3050", "--MethodWithRequires--", Tool.Analyzer | Tool.NativeAot, "NativeAOT-specific warning")]
			[ExpectedWarning ("IL2116", "StaticCtor..cctor()")]
			[RequiresUnreferencedCode ("Message for --TestStaticCtor--")]
			static StaticCtor ()
			{
				MethodWithRequires ();
			}
		}

		static void TestStaticCctorRequires ()
		{
			_ = new StaticCtor ();
		}

		[RequiresUnreferencedCode ("Message for --StaticCtorOnTypeWithRequires--")]
		class StaticCtorOnTypeWithRequires
		{
			[ExpectedWarning ("IL3002", "--MethodWithRequires--", Tool.Analyzer | Tool.NativeAot, "NativeAOT-specific warning")]
			[ExpectedWarning ("IL3050", "--MethodWithRequires--", Tool.Analyzer | Tool.NativeAot, "NativeAOT-specific warning")]
			static StaticCtorOnTypeWithRequires () => MethodWithRequires ();
		}

		[ExpectedWarning ("IL2026", "Message for --StaticCtorOnTypeWithRequires--")]
		static void TestStaticCtorOnTypeWithRequires ()
		{
			var cctor = typeof (StaticCtorOnTypeWithRequires).GetConstructor (BindingFlags.Static | BindingFlags.NonPublic, new Type[0]);
			cctor.Invoke (null, null);
		}

		[ExpectedWarning ("IL2026", "Message for --StaticCtorOnTypeWithRequires--")]
		static void TestRunClassConstructorOnTypeWithRequires ()
		{
			var typeHandle = typeof (StaticCtorOnTypeWithRequires).TypeHandle;
			RuntimeHelpers.RunClassConstructor (typeHandle);
		}

		class StaticCtorForRunClassConstructorWithRequires
		{
			[ExpectedWarning ("IL2116")]
			[ExpectedWarning ("IL3004", Tool.Analyzer | Tool.NativeAot, "")]
			[ExpectedWarning ("IL3056", Tool.Analyzer | Tool.NativeAot, "")]
			[RequiresUnreferencedCode ("Message for --StaticCtorOnTypeWithRequires--")]
			[RequiresAssemblyFiles ("Message for --StaticCtorOnTypeWithRequires--")]
			[RequiresDynamicCode ("Message for --StaticCtorOnTypeWithRequires--")]
			static StaticCtorForRunClassConstructorWithRequires () { }
		}

		static void TestRunClassConstructorOnConstructorWithRequires ()
		{
			// No warnings generated here - we rely on IL2116/IL3004/IL3056 in this case and avoid duplicate warnings
			RuntimeHelpers.RunClassConstructor (typeof (StaticCtorForRunClassConstructorWithRequires).TypeHandle);
		}

		class StaticCtorTriggeredByFieldAccess
		{
			[ExpectedWarning ("IL2116", "StaticCtorTriggeredByFieldAccess..cctor()")]
			[RequiresUnreferencedCode ("Message for --StaticCtorTriggeredByFieldAccess.Cctor--")]
			static StaticCtorTriggeredByFieldAccess ()
			{
				field = 0;
			}

			public static int field;
		}

		static void TestStaticCtorMarkingIsTriggeredByFieldAccess ()
		{
			var x = StaticCtorTriggeredByFieldAccess.field + 1;
		}

		struct StaticCCtorForFieldAccess
		{
			[ExpectedWarning ("IL2116", "StaticCCtorForFieldAccess..cctor()")]
			[RequiresUnreferencedCode ("Message for --StaticCCtorForFieldAccess.cctor--")]
			static StaticCCtorForFieldAccess () { }

			public static int field;
		}

		static void TestStaticCtorMarkingIsTriggeredByFieldAccessOnExplicitLayout ()
		{
			StaticCCtorForFieldAccess.field = 0;
		}

		class StaticCtorTriggeredByMethodCall
		{
			[ExpectedWarning ("IL2116", "StaticCtorTriggeredByMethodCall..cctor()")]
			[ExpectedWarning ("IL3004", "StaticCtorTriggeredByMethodCall..cctor()", Tool.Analyzer | Tool.NativeAot, "NativeAOT-specific warning")]
			[ExpectedWarning ("IL3056", "StaticCtorTriggeredByMethodCall..cctor()", Tool.Analyzer | Tool.NativeAot, "NativeAOT-specific warning")]
			[RequiresUnreferencedCode ("Message for --StaticCtorTriggeredByMethodCall.Cctor--")]
			[RequiresAssemblyFiles ("Message for --StaticCtorTriggeredByMethodCall.Cctor--")]
			[RequiresDynamicCode ("Message for --StaticCtorTriggeredByMethodCall.Cctor--")]
			static StaticCtorTriggeredByMethodCall ()
			{
			}

			[RequiresUnreferencedCode ("Message for --StaticCtorTriggeredByMethodCall.TriggerStaticCtorMarking--")]
			[RequiresAssemblyFiles ("Message for --StaticCtorTriggeredByMethodCall.TriggerStaticCtorMarking--")]
			[RequiresDynamicCode ("Message for --StaticCtorTriggeredByMethodCall.TriggerStaticCtorMarking--")]
			public void TriggerStaticCtorMarking ()
			{
			}
		}


		[ExpectedWarning ("IL2026", "--StaticCtorTriggeredByMethodCall.TriggerStaticCtorMarking--")]
		[ExpectedWarning ("IL3002", "--StaticCtorTriggeredByMethodCall.TriggerStaticCtorMarking--", Tool.Analyzer | Tool.NativeAot, "NativeAOT-specific warning")]
		[ExpectedWarning ("IL3050", "--StaticCtorTriggeredByMethodCall.TriggerStaticCtorMarking--", Tool.Analyzer | Tool.NativeAot, "NativeAOT-specific warning")]
		static void TestStaticCtorTriggeredByMethodCall ()
		{
			new StaticCtorTriggeredByMethodCall ().TriggerStaticCtorMarking ();
		}

		class TypeIsBeforeFieldInit
		{
			[ExpectedWarning ("IL2026", "Message from --TypeIsBeforeFieldInit.AnnotatedMethod--", Tool.Analyzer, "")]
			[ExpectedWarning ("IL3002", "Message from --TypeIsBeforeFieldInit.AnnotatedMethod--", Tool.Analyzer, "")]
			[ExpectedWarning ("IL3050", "Message from --TypeIsBeforeFieldInit.AnnotatedMethod--", Tool.Analyzer, "")]
			public static int field = AnnotatedMethod ();

			[RequiresUnreferencedCode ("Message from --TypeIsBeforeFieldInit.AnnotatedMethod--")]
			[RequiresAssemblyFiles ("Message from --TypeIsBeforeFieldInit.AnnotatedMethod--")]
			[RequiresDynamicCode ("Message from --TypeIsBeforeFieldInit.AnnotatedMethod--")]
			public static int AnnotatedMethod () => 42;
		}

		// ILLink sees the call to AnnotatedMethod in the static .ctor, but analyzer doesn't see the static .ctor at all
		// since it's fully compiler generated, instead it sees the call on the field initialization itself.
		[LogContains ("IL2026: Mono.Linker.Tests.Cases.RequiresCapability.RequiresOnStaticConstructor.TypeIsBeforeFieldInit..cctor():" +
			" Using member 'Mono.Linker.Tests.Cases.RequiresCapability.RequiresOnStaticConstructor.TypeIsBeforeFieldInit.AnnotatedMethod()'" +
			" which has 'RequiresUnreferencedCodeAttribute' can break functionality when trimming application code." +
			" Message from --TypeIsBeforeFieldInit.AnnotatedMethod--.", ProducedBy = Tool.Trimmer | Tool.NativeAot)]
		[LogContains ("IL3002: Mono.Linker.Tests.Cases.RequiresCapability.RequiresOnStaticConstructor.TypeIsBeforeFieldInit..cctor():", ProducedBy = Tool.NativeAot)]
		[LogContains ("IL3050: Mono.Linker.Tests.Cases.RequiresCapability.RequiresOnStaticConstructor.TypeIsBeforeFieldInit..cctor():", ProducedBy = Tool.NativeAot)]
		static void TestTypeIsBeforeFieldInit ()
		{
			var x = TypeIsBeforeFieldInit.field + 42;
		}

		[RequiresUnreferencedCode ("--MethodWithRequires--")]
		[RequiresAssemblyFiles ("--MethodWithRequires--")]
		[RequiresDynamicCode ("--MethodWithRequires--")]
		static void MethodWithRequires ()
		{
		}
	}
=======
    [SkipKeptItemsValidation]
    [ExpectedNoWarnings]
    class RequiresOnStaticConstructor
    {
        public static void Main()
        {
            TestStaticCctorRequires();
            TestStaticCtorMarkingIsTriggeredByFieldAccess();
            TestStaticCtorMarkingIsTriggeredByFieldAccessOnExplicitLayout();
            TestStaticCtorTriggeredByMethodCall();
            TestTypeIsBeforeFieldInit();
            TestStaticCtorOnTypeWithRequires();
            TestRunClassConstructorOnTypeWithRequires();
            TestRunClassConstructorOnConstructorWithRequires();
            typeof(StaticCtor).RequiresNonPublicConstructors();
        }

        class StaticCtor
        {
            [ExpectedWarning("IL2026", "--MethodWithRequires--")]
            [ExpectedWarning("IL3002", "--MethodWithRequires--", Tool.Analyzer | Tool.NativeAot, "")]
            [ExpectedWarning("IL3050", "--MethodWithRequires--", Tool.Analyzer | Tool.NativeAot, "")]
            [ExpectedWarning("IL2116", "StaticCtor..cctor()")]
            [RequiresUnreferencedCode("Message for --TestStaticCtor--")]
            static StaticCtor()
            {
                MethodWithRequires();
            }
        }

        static void TestStaticCctorRequires()
        {
            _ = new StaticCtor();
        }

        [RequiresUnreferencedCode("Message for --StaticCtorOnTypeWithRequires--")]
        class StaticCtorOnTypeWithRequires
        {
            [ExpectedWarning("IL3002", "--MethodWithRequires--", Tool.Analyzer | Tool.NativeAot, "")]
            [ExpectedWarning("IL3050", "--MethodWithRequires--", Tool.Analyzer | Tool.NativeAot, "")]
            static StaticCtorOnTypeWithRequires() => MethodWithRequires();
        }

        [ExpectedWarning("IL2026", "Message for --StaticCtorOnTypeWithRequires--")]
        static void TestStaticCtorOnTypeWithRequires()
        {
            var cctor = typeof(StaticCtorOnTypeWithRequires).GetConstructor(BindingFlags.Static | BindingFlags.NonPublic, new Type[0]);
            cctor.Invoke(null, null);
        }

        [ExpectedWarning("IL2026", "Message for --StaticCtorOnTypeWithRequires--")]
        static void TestRunClassConstructorOnTypeWithRequires()
        {
            var typeHandle = typeof(StaticCtorOnTypeWithRequires).TypeHandle;
            RuntimeHelpers.RunClassConstructor(typeHandle);
        }

        class StaticCtorForRunClassConstructorWithRequires
        {
            [ExpectedWarning("IL2116")]
            [ExpectedWarning("IL3004", Tool.Analyzer | Tool.NativeAot, "")]
            [ExpectedWarning("IL3056", Tool.Analyzer | Tool.NativeAot, "")]
            [RequiresUnreferencedCode("Message for --StaticCtorOnTypeWithRequires--")]
            [RequiresAssemblyFiles("Message for --StaticCtorOnTypeWithRequires--")]
            [RequiresDynamicCode("Message for --StaticCtorOnTypeWithRequires--")]
            static StaticCtorForRunClassConstructorWithRequires() { }
        }

        static void TestRunClassConstructorOnConstructorWithRequires()
        {
            // No warnings generated here - we rely on IL2116/IL3004/IL3056 in this case and avoid duplicate warnings
            RuntimeHelpers.RunClassConstructor(typeof(StaticCtorForRunClassConstructorWithRequires).TypeHandle);
        }

        class StaticCtorTriggeredByFieldAccess
        {
            [ExpectedWarning("IL2116", "StaticCtorTriggeredByFieldAccess..cctor()")]
            [RequiresUnreferencedCode("Message for --StaticCtorTriggeredByFieldAccess.Cctor--")]
            static StaticCtorTriggeredByFieldAccess()
            {
                field = 0;
            }

            public static int field;
        }

        static void TestStaticCtorMarkingIsTriggeredByFieldAccess()
        {
            var x = StaticCtorTriggeredByFieldAccess.field + 1;
        }

        struct StaticCCtorForFieldAccess
        {
            [ExpectedWarning("IL2116", "StaticCCtorForFieldAccess..cctor()")]
            [RequiresUnreferencedCode("Message for --StaticCCtorForFieldAccess.cctor--")]
            static StaticCCtorForFieldAccess() { }

            public static int field;
        }

        static void TestStaticCtorMarkingIsTriggeredByFieldAccessOnExplicitLayout()
        {
            StaticCCtorForFieldAccess.field = 0;
        }

        class StaticCtorTriggeredByMethodCall
        {
            [ExpectedWarning("IL2116", "StaticCtorTriggeredByMethodCall..cctor()")]
            [ExpectedWarning("IL3004", "StaticCtorTriggeredByMethodCall..cctor()", Tool.Analyzer | Tool.NativeAot, "")]
            [ExpectedWarning("IL3056", "StaticCtorTriggeredByMethodCall..cctor()", Tool.Analyzer | Tool.NativeAot, "")]
            [RequiresUnreferencedCode("Message for --StaticCtorTriggeredByMethodCall.Cctor--")]
            [RequiresAssemblyFiles("Message for --StaticCtorTriggeredByMethodCall.Cctor--")]
            [RequiresDynamicCode("Message for --StaticCtorTriggeredByMethodCall.Cctor--")]
            static StaticCtorTriggeredByMethodCall()
            {
            }

            [RequiresUnreferencedCode("Message for --StaticCtorTriggeredByMethodCall.TriggerStaticCtorMarking--")]
            [RequiresAssemblyFiles("Message for --StaticCtorTriggeredByMethodCall.TriggerStaticCtorMarking--")]
            [RequiresDynamicCode("Message for --StaticCtorTriggeredByMethodCall.TriggerStaticCtorMarking--")]
            public void TriggerStaticCtorMarking()
            {
            }
        }


        [ExpectedWarning("IL2026", "--StaticCtorTriggeredByMethodCall.TriggerStaticCtorMarking--")]
        [ExpectedWarning("IL3002", "--StaticCtorTriggeredByMethodCall.TriggerStaticCtorMarking--", Tool.Analyzer | Tool.NativeAot, "")]
        [ExpectedWarning("IL3050", "--StaticCtorTriggeredByMethodCall.TriggerStaticCtorMarking--", Tool.Analyzer | Tool.NativeAot, "")]
        static void TestStaticCtorTriggeredByMethodCall()
        {
            new StaticCtorTriggeredByMethodCall().TriggerStaticCtorMarking();
        }

        class TypeIsBeforeFieldInit
        {
            [ExpectedWarning("IL2026", "Message from --TypeIsBeforeFieldInit.AnnotatedMethod--", Tool.Analyzer, "")]
            [ExpectedWarning("IL3002", "Message from --TypeIsBeforeFieldInit.AnnotatedMethod--", Tool.Analyzer, "")]
            [ExpectedWarning("IL3050", "Message from --TypeIsBeforeFieldInit.AnnotatedMethod--", Tool.Analyzer, "")]
            public static int field = AnnotatedMethod();

            [RequiresUnreferencedCode("Message from --TypeIsBeforeFieldInit.AnnotatedMethod--")]
            [RequiresAssemblyFiles("Message from --TypeIsBeforeFieldInit.AnnotatedMethod--")]
            [RequiresDynamicCode("Message from --TypeIsBeforeFieldInit.AnnotatedMethod--")]
            public static int AnnotatedMethod() => 42;
        }

        // ILLink sees the call to AnnotatedMethod in the static .ctor, but analyzer doesn't see the static .ctor at all
        // since it's fully compiler generated, instead it sees the call on the field initialization itself.
        [LogContains("IL2026: Mono.Linker.Tests.Cases.RequiresCapability.RequiresOnStaticConstructor.TypeIsBeforeFieldInit..cctor():" +
            " Using member 'Mono.Linker.Tests.Cases.RequiresCapability.RequiresOnStaticConstructor.TypeIsBeforeFieldInit.AnnotatedMethod()'" +
            " which has 'RequiresUnreferencedCodeAttribute' can break functionality when trimming application code." +
            " Message from --TypeIsBeforeFieldInit.AnnotatedMethod--.", ProducedBy = Tool.Trimmer | Tool.NativeAot)]
        [LogContains("IL3002: Mono.Linker.Tests.Cases.RequiresCapability.RequiresOnStaticConstructor.TypeIsBeforeFieldInit..cctor():", ProducedBy = Tool.NativeAot)]
        [LogContains("IL3050: Mono.Linker.Tests.Cases.RequiresCapability.RequiresOnStaticConstructor.TypeIsBeforeFieldInit..cctor():", ProducedBy = Tool.NativeAot)]
        static void TestTypeIsBeforeFieldInit()
        {
            var x = TypeIsBeforeFieldInit.field + 42;
        }

        [RequiresUnreferencedCode("--MethodWithRequires--")]
        [RequiresAssemblyFiles("--MethodWithRequires--")]
        [RequiresDynamicCode("--MethodWithRequires--")]
        static void MethodWithRequires()
        {
        }
    }
>>>>>>> a0c5625a
}<|MERGE_RESOLUTION|>--- conflicted
+++ resolved
@@ -10,175 +10,6 @@
 
 namespace Mono.Linker.Tests.Cases.RequiresCapability
 {
-<<<<<<< HEAD
-	[SkipKeptItemsValidation]
-	[ExpectedNoWarnings]
-	class RequiresOnStaticConstructor
-	{
-		public static void Main ()
-		{
-			TestStaticCctorRequires ();
-			TestStaticCtorMarkingIsTriggeredByFieldAccess ();
-			TestStaticCtorMarkingIsTriggeredByFieldAccessOnExplicitLayout ();
-			TestStaticCtorTriggeredByMethodCall ();
-			TestTypeIsBeforeFieldInit ();
-			TestStaticCtorOnTypeWithRequires ();
-			TestRunClassConstructorOnTypeWithRequires ();
-			TestRunClassConstructorOnConstructorWithRequires ();
-			typeof (StaticCtor).RequiresNonPublicConstructors ();
-		}
-
-		class StaticCtor
-		{
-			[ExpectedWarning ("IL2026", "--MethodWithRequires--")]
-			[ExpectedWarning ("IL3002", "--MethodWithRequires--", Tool.Analyzer | Tool.NativeAot, "NativeAOT-specific warning")]
-			[ExpectedWarning ("IL3050", "--MethodWithRequires--", Tool.Analyzer | Tool.NativeAot, "NativeAOT-specific warning")]
-			[ExpectedWarning ("IL2116", "StaticCtor..cctor()")]
-			[RequiresUnreferencedCode ("Message for --TestStaticCtor--")]
-			static StaticCtor ()
-			{
-				MethodWithRequires ();
-			}
-		}
-
-		static void TestStaticCctorRequires ()
-		{
-			_ = new StaticCtor ();
-		}
-
-		[RequiresUnreferencedCode ("Message for --StaticCtorOnTypeWithRequires--")]
-		class StaticCtorOnTypeWithRequires
-		{
-			[ExpectedWarning ("IL3002", "--MethodWithRequires--", Tool.Analyzer | Tool.NativeAot, "NativeAOT-specific warning")]
-			[ExpectedWarning ("IL3050", "--MethodWithRequires--", Tool.Analyzer | Tool.NativeAot, "NativeAOT-specific warning")]
-			static StaticCtorOnTypeWithRequires () => MethodWithRequires ();
-		}
-
-		[ExpectedWarning ("IL2026", "Message for --StaticCtorOnTypeWithRequires--")]
-		static void TestStaticCtorOnTypeWithRequires ()
-		{
-			var cctor = typeof (StaticCtorOnTypeWithRequires).GetConstructor (BindingFlags.Static | BindingFlags.NonPublic, new Type[0]);
-			cctor.Invoke (null, null);
-		}
-
-		[ExpectedWarning ("IL2026", "Message for --StaticCtorOnTypeWithRequires--")]
-		static void TestRunClassConstructorOnTypeWithRequires ()
-		{
-			var typeHandle = typeof (StaticCtorOnTypeWithRequires).TypeHandle;
-			RuntimeHelpers.RunClassConstructor (typeHandle);
-		}
-
-		class StaticCtorForRunClassConstructorWithRequires
-		{
-			[ExpectedWarning ("IL2116")]
-			[ExpectedWarning ("IL3004", Tool.Analyzer | Tool.NativeAot, "")]
-			[ExpectedWarning ("IL3056", Tool.Analyzer | Tool.NativeAot, "")]
-			[RequiresUnreferencedCode ("Message for --StaticCtorOnTypeWithRequires--")]
-			[RequiresAssemblyFiles ("Message for --StaticCtorOnTypeWithRequires--")]
-			[RequiresDynamicCode ("Message for --StaticCtorOnTypeWithRequires--")]
-			static StaticCtorForRunClassConstructorWithRequires () { }
-		}
-
-		static void TestRunClassConstructorOnConstructorWithRequires ()
-		{
-			// No warnings generated here - we rely on IL2116/IL3004/IL3056 in this case and avoid duplicate warnings
-			RuntimeHelpers.RunClassConstructor (typeof (StaticCtorForRunClassConstructorWithRequires).TypeHandle);
-		}
-
-		class StaticCtorTriggeredByFieldAccess
-		{
-			[ExpectedWarning ("IL2116", "StaticCtorTriggeredByFieldAccess..cctor()")]
-			[RequiresUnreferencedCode ("Message for --StaticCtorTriggeredByFieldAccess.Cctor--")]
-			static StaticCtorTriggeredByFieldAccess ()
-			{
-				field = 0;
-			}
-
-			public static int field;
-		}
-
-		static void TestStaticCtorMarkingIsTriggeredByFieldAccess ()
-		{
-			var x = StaticCtorTriggeredByFieldAccess.field + 1;
-		}
-
-		struct StaticCCtorForFieldAccess
-		{
-			[ExpectedWarning ("IL2116", "StaticCCtorForFieldAccess..cctor()")]
-			[RequiresUnreferencedCode ("Message for --StaticCCtorForFieldAccess.cctor--")]
-			static StaticCCtorForFieldAccess () { }
-
-			public static int field;
-		}
-
-		static void TestStaticCtorMarkingIsTriggeredByFieldAccessOnExplicitLayout ()
-		{
-			StaticCCtorForFieldAccess.field = 0;
-		}
-
-		class StaticCtorTriggeredByMethodCall
-		{
-			[ExpectedWarning ("IL2116", "StaticCtorTriggeredByMethodCall..cctor()")]
-			[ExpectedWarning ("IL3004", "StaticCtorTriggeredByMethodCall..cctor()", Tool.Analyzer | Tool.NativeAot, "NativeAOT-specific warning")]
-			[ExpectedWarning ("IL3056", "StaticCtorTriggeredByMethodCall..cctor()", Tool.Analyzer | Tool.NativeAot, "NativeAOT-specific warning")]
-			[RequiresUnreferencedCode ("Message for --StaticCtorTriggeredByMethodCall.Cctor--")]
-			[RequiresAssemblyFiles ("Message for --StaticCtorTriggeredByMethodCall.Cctor--")]
-			[RequiresDynamicCode ("Message for --StaticCtorTriggeredByMethodCall.Cctor--")]
-			static StaticCtorTriggeredByMethodCall ()
-			{
-			}
-
-			[RequiresUnreferencedCode ("Message for --StaticCtorTriggeredByMethodCall.TriggerStaticCtorMarking--")]
-			[RequiresAssemblyFiles ("Message for --StaticCtorTriggeredByMethodCall.TriggerStaticCtorMarking--")]
-			[RequiresDynamicCode ("Message for --StaticCtorTriggeredByMethodCall.TriggerStaticCtorMarking--")]
-			public void TriggerStaticCtorMarking ()
-			{
-			}
-		}
-
-
-		[ExpectedWarning ("IL2026", "--StaticCtorTriggeredByMethodCall.TriggerStaticCtorMarking--")]
-		[ExpectedWarning ("IL3002", "--StaticCtorTriggeredByMethodCall.TriggerStaticCtorMarking--", Tool.Analyzer | Tool.NativeAot, "NativeAOT-specific warning")]
-		[ExpectedWarning ("IL3050", "--StaticCtorTriggeredByMethodCall.TriggerStaticCtorMarking--", Tool.Analyzer | Tool.NativeAot, "NativeAOT-specific warning")]
-		static void TestStaticCtorTriggeredByMethodCall ()
-		{
-			new StaticCtorTriggeredByMethodCall ().TriggerStaticCtorMarking ();
-		}
-
-		class TypeIsBeforeFieldInit
-		{
-			[ExpectedWarning ("IL2026", "Message from --TypeIsBeforeFieldInit.AnnotatedMethod--", Tool.Analyzer, "")]
-			[ExpectedWarning ("IL3002", "Message from --TypeIsBeforeFieldInit.AnnotatedMethod--", Tool.Analyzer, "")]
-			[ExpectedWarning ("IL3050", "Message from --TypeIsBeforeFieldInit.AnnotatedMethod--", Tool.Analyzer, "")]
-			public static int field = AnnotatedMethod ();
-
-			[RequiresUnreferencedCode ("Message from --TypeIsBeforeFieldInit.AnnotatedMethod--")]
-			[RequiresAssemblyFiles ("Message from --TypeIsBeforeFieldInit.AnnotatedMethod--")]
-			[RequiresDynamicCode ("Message from --TypeIsBeforeFieldInit.AnnotatedMethod--")]
-			public static int AnnotatedMethod () => 42;
-		}
-
-		// ILLink sees the call to AnnotatedMethod in the static .ctor, but analyzer doesn't see the static .ctor at all
-		// since it's fully compiler generated, instead it sees the call on the field initialization itself.
-		[LogContains ("IL2026: Mono.Linker.Tests.Cases.RequiresCapability.RequiresOnStaticConstructor.TypeIsBeforeFieldInit..cctor():" +
-			" Using member 'Mono.Linker.Tests.Cases.RequiresCapability.RequiresOnStaticConstructor.TypeIsBeforeFieldInit.AnnotatedMethod()'" +
-			" which has 'RequiresUnreferencedCodeAttribute' can break functionality when trimming application code." +
-			" Message from --TypeIsBeforeFieldInit.AnnotatedMethod--.", ProducedBy = Tool.Trimmer | Tool.NativeAot)]
-		[LogContains ("IL3002: Mono.Linker.Tests.Cases.RequiresCapability.RequiresOnStaticConstructor.TypeIsBeforeFieldInit..cctor():", ProducedBy = Tool.NativeAot)]
-		[LogContains ("IL3050: Mono.Linker.Tests.Cases.RequiresCapability.RequiresOnStaticConstructor.TypeIsBeforeFieldInit..cctor():", ProducedBy = Tool.NativeAot)]
-		static void TestTypeIsBeforeFieldInit ()
-		{
-			var x = TypeIsBeforeFieldInit.field + 42;
-		}
-
-		[RequiresUnreferencedCode ("--MethodWithRequires--")]
-		[RequiresAssemblyFiles ("--MethodWithRequires--")]
-		[RequiresDynamicCode ("--MethodWithRequires--")]
-		static void MethodWithRequires ()
-		{
-		}
-	}
-=======
     [SkipKeptItemsValidation]
     [ExpectedNoWarnings]
     class RequiresOnStaticConstructor
@@ -199,8 +30,8 @@
         class StaticCtor
         {
             [ExpectedWarning("IL2026", "--MethodWithRequires--")]
-            [ExpectedWarning("IL3002", "--MethodWithRequires--", Tool.Analyzer | Tool.NativeAot, "")]
-            [ExpectedWarning("IL3050", "--MethodWithRequires--", Tool.Analyzer | Tool.NativeAot, "")]
+            [ExpectedWarning("IL3002", "--MethodWithRequires--", Tool.Analyzer | Tool.NativeAot, "NativeAOT-specific warning")]
+            [ExpectedWarning("IL3050", "--MethodWithRequires--", Tool.Analyzer | Tool.NativeAot, "NativeAOT-specific warning")]
             [ExpectedWarning("IL2116", "StaticCtor..cctor()")]
             [RequiresUnreferencedCode("Message for --TestStaticCtor--")]
             static StaticCtor()
@@ -217,8 +48,8 @@
         [RequiresUnreferencedCode("Message for --StaticCtorOnTypeWithRequires--")]
         class StaticCtorOnTypeWithRequires
         {
-            [ExpectedWarning("IL3002", "--MethodWithRequires--", Tool.Analyzer | Tool.NativeAot, "")]
-            [ExpectedWarning("IL3050", "--MethodWithRequires--", Tool.Analyzer | Tool.NativeAot, "")]
+            [ExpectedWarning("IL3002", "--MethodWithRequires--", Tool.Analyzer | Tool.NativeAot, "NativeAOT-specific warning")]
+            [ExpectedWarning("IL3050", "--MethodWithRequires--", Tool.Analyzer | Tool.NativeAot, "NativeAOT-specific warning")]
             static StaticCtorOnTypeWithRequires() => MethodWithRequires();
         }
 
@@ -287,8 +118,8 @@
         class StaticCtorTriggeredByMethodCall
         {
             [ExpectedWarning("IL2116", "StaticCtorTriggeredByMethodCall..cctor()")]
-            [ExpectedWarning("IL3004", "StaticCtorTriggeredByMethodCall..cctor()", Tool.Analyzer | Tool.NativeAot, "")]
-            [ExpectedWarning("IL3056", "StaticCtorTriggeredByMethodCall..cctor()", Tool.Analyzer | Tool.NativeAot, "")]
+            [ExpectedWarning("IL3004", "StaticCtorTriggeredByMethodCall..cctor()", Tool.Analyzer | Tool.NativeAot, "NativeAOT-specific warning")]
+            [ExpectedWarning("IL3056", "StaticCtorTriggeredByMethodCall..cctor()", Tool.Analyzer | Tool.NativeAot, "NativeAOT-specific warning")]
             [RequiresUnreferencedCode("Message for --StaticCtorTriggeredByMethodCall.Cctor--")]
             [RequiresAssemblyFiles("Message for --StaticCtorTriggeredByMethodCall.Cctor--")]
             [RequiresDynamicCode("Message for --StaticCtorTriggeredByMethodCall.Cctor--")]
@@ -306,8 +137,8 @@
 
 
         [ExpectedWarning("IL2026", "--StaticCtorTriggeredByMethodCall.TriggerStaticCtorMarking--")]
-        [ExpectedWarning("IL3002", "--StaticCtorTriggeredByMethodCall.TriggerStaticCtorMarking--", Tool.Analyzer | Tool.NativeAot, "")]
-        [ExpectedWarning("IL3050", "--StaticCtorTriggeredByMethodCall.TriggerStaticCtorMarking--", Tool.Analyzer | Tool.NativeAot, "")]
+        [ExpectedWarning("IL3002", "--StaticCtorTriggeredByMethodCall.TriggerStaticCtorMarking--", Tool.Analyzer | Tool.NativeAot, "NativeAOT-specific warning")]
+        [ExpectedWarning("IL3050", "--StaticCtorTriggeredByMethodCall.TriggerStaticCtorMarking--", Tool.Analyzer | Tool.NativeAot, "NativeAOT-specific warning")]
         static void TestStaticCtorTriggeredByMethodCall()
         {
             new StaticCtorTriggeredByMethodCall().TriggerStaticCtorMarking();
@@ -346,5 +177,4 @@
         {
         }
     }
->>>>>>> a0c5625a
 }