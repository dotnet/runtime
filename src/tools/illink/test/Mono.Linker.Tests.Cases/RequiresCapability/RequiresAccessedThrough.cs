--- conflicted
+++ resolved
@@ -11,398 +11,6 @@
 
 namespace Mono.Linker.Tests.Cases.RequiresCapability
 {
-<<<<<<< HEAD
-	[SkipKeptItemsValidation]
-	[ExpectedNoWarnings]
-	class RequiresAccessedThrough
-	{
-		public static void Main ()
-		{
-			TestRequiresOnlyThroughReflection ();
-			AccessedThroughReflectionOnGenericType<TestType>.Test ();
-			AccessThroughSpecialAttribute.Test ();
-			AccessThroughPInvoke.Test ();
-			AccessThroughNewConstraint.Test<TestType> ();
-			AccessThroughNewConstraint.TestNewConstraintOnTypeParameter<TestType> ();
-			AccessThroughNewConstraint.TestNewConstraintOnTypeParameterOfStaticType<TestType> ();
-			AccessThroughNewConstraint.TestNewConstraintOnTypeParameterInAnnotatedMethod ();
-			AccessThroughNewConstraint.TestNewConstraintOnTypeParameterInAnnotatedType ();
-			AccessThroughLdToken.Test ();
-			AccessThroughDelegate.Test ();
-			AccessThroughUnsafeAccessor.Test ();
-		}
-
-		class TestType { }
-
-		[RequiresUnreferencedCode ("Message for --RequiresOnlyThroughReflection--")]
-		[RequiresDynamicCode ("Message for --RequiresOnlyThroughReflection--")]
-		[RequiresAssemblyFiles ("Message for --RequiresOnlyThroughReflection--")]
-		static void RequiresOnlyThroughReflection ()
-		{
-		}
-
-		[ExpectedWarning ("IL2026", "--RequiresOnlyThroughReflection--")]
-		[ExpectedWarning ("IL3002", "--RequiresOnlyThroughReflection--", Tool.NativeAot, "Analyzer doesn't warn for reflection access to arbitrary Requires attributes")]
-		[ExpectedWarning ("IL3050", "--RequiresOnlyThroughReflection--", Tool.NativeAot, "Analyzer doesn't warn for reflection access to arbitrary Requires attributes")]
-		static void TestRequiresOnlyThroughReflection ()
-		{
-			typeof (RequiresAccessedThrough)
-				.GetMethod (nameof (RequiresOnlyThroughReflection), System.Reflection.BindingFlags.Static | System.Reflection.BindingFlags.NonPublic)
-				.Invoke (null, new object[0]);
-		}
-
-		class AccessedThroughReflectionOnGenericType<T>
-		{
-			[RequiresUnreferencedCode ("Message for --GenericType.RequiresOnlyThroughReflection--")]
-			[RequiresDynamicCode ("Message for --GenericType.RequiresOnlyThroughReflection--")]
-			[RequiresAssemblyFiles ("Message for --GenericType.RequiresOnlyThroughReflection--")]
-			public static void RequiresOnlyThroughReflection ()
-			{
-			}
-
-			[ExpectedWarning ("IL2026", "--GenericType.RequiresOnlyThroughReflection--")]
-			[ExpectedWarning ("IL3002", "--GenericType.RequiresOnlyThroughReflection--", Tool.NativeAot, "")]
-			[ExpectedWarning ("IL3050", "--GenericType.RequiresOnlyThroughReflection--", Tool.NativeAot, "")]
-			public static void Test ()
-			{
-				typeof (AccessedThroughReflectionOnGenericType<T>)
-					.GetMethod (nameof (RequiresOnlyThroughReflection))
-					.Invoke (null, new object[0]);
-			}
-		}
-
-		class AccessThroughSpecialAttribute
-		{
-			[ExpectedWarning ("IL2026", "--DebuggerProxyType.Method--", Tool.None, "https://github.com/dotnet/linker/issues/1873")]
-			[DebuggerDisplay ("Some{*}value")]
-			class TypeWithDebuggerDisplay
-			{
-				[RequiresUnreferencedCode ("Message for --DebuggerProxyType.Method--")]
-				[RequiresDynamicCode ("Message for --DebuggerProxyType.Method--")]
-				[RequiresAssemblyFiles ("Message for --DebuggerProxyType.Method--")]
-				public void Method ()
-				{
-				}
-			}
-
-			public static void Test ()
-			{
-				var _ = new TypeWithDebuggerDisplay ();
-			}
-		}
-
-		class AccessThroughPInvoke
-		{
-			class PInvokeReturnType
-			{
-				[RequiresUnreferencedCode ("Message for --PInvokeReturnType.ctor--")]
-				[RequiresDynamicCode ("Message for --PInvokeReturnType.ctor--")]
-				[RequiresAssemblyFiles ("Message for --PInvokeReturnType.ctor--")]
-				public PInvokeReturnType () { }
-			}
-
-			[ExpectedWarning ("IL2026", "--PInvokeReturnType.ctor--", Tool.Trimmer, "https://github.com/mono/linker/issues/2116")]
-			[DllImport ("nonexistent")]
-			static extern PInvokeReturnType PInvokeReturnsType ();
-
-			// Analyzer doesn't support IL2050 yet
-			[ExpectedWarning ("IL2050", Tool.Trimmer | Tool.NativeAot, "")]
-			public static void Test ()
-			{
-				PInvokeReturnsType ();
-			}
-		}
-
-		class AccessThroughNewConstraint
-		{
-			class NewConstraintTestType
-			{
-				[RequiresUnreferencedCode ("Message for --NewConstraintTestType.ctor--")]
-				[RequiresAssemblyFiles ("Message for --NewConstraintTestType.ctor--")]
-				[RequiresDynamicCode ("Message for --NewConstraintTestType.ctor--")]
-				public NewConstraintTestType () { }
-			}
-
-
-			[RequiresUnreferencedCode ("Message for --NewConstraintTestAnnotatedType--")]
-			class NewConstraintTestAnnotatedType
-			{
-			}
-
-			static void GenericMethod<T> () where T : new() { }
-
-			[ExpectedWarning ("IL2026", "--NewConstraintTestType.ctor--")]
-			[ExpectedWarning ("IL2026", "--NewConstraintTestAnnotatedType--")]
-			[ExpectedWarning ("IL3002", "--NewConstraintTestType.ctor--", Tool.Analyzer | Tool.NativeAot, "NativeAOT-specific warning")]
-			[ExpectedWarning ("IL3050", "--NewConstraintTestType.ctor--", Tool.Analyzer | Tool.NativeAot, "NativeAOT-specific warning")]
-			public static void Test<T> () where T : new()
-			{
-				GenericMethod<NewConstraintTestType> ();
-				GenericMethod<NewConstraintTestAnnotatedType> ();
-				GenericMethod<T> (); // should not crash analyzer
-			}
-
-			static class NewConstraintOnTypeParameterOfStaticType<T> where T : new()
-			{
-				public static void DoNothing () { }
-			}
-
-			class NewConstraintOnTypeParameter<T> where T : new()
-			{
-			}
-
-			[ExpectedWarning ("IL2026", "--NewConstraintTestType.ctor--")]
-			[ExpectedWarning ("IL2026", "--NewConstraintTestAnnotatedType--")]
-			[ExpectedWarning ("IL3002", "--NewConstraintTestType.ctor--", Tool.Analyzer | Tool.NativeAot, "NativeAOT-specific warning")]
-			[ExpectedWarning ("IL3050", "--NewConstraintTestType.ctor--", Tool.Analyzer | Tool.NativeAot, "NativeAOT-specific warning")]
-			public static void TestNewConstraintOnTypeParameter<T> () where T : new()
-			{
-				_ = new NewConstraintOnTypeParameter<NewConstraintTestType> ();
-				_ = new NewConstraintOnTypeParameter<NewConstraintTestAnnotatedType> ();
-				_ = new NewConstraintOnTypeParameter<T> (); // should not crash analyzer
-			}
-
-			[ExpectedWarning ("IL2026", "--AnnotatedMethod--")]
-			[ExpectedWarning ("IL3002", "--AnnotatedMethod--", Tool.Analyzer | Tool.NativeAot, "NativeAOT-specific warning")]
-			[ExpectedWarning ("IL3050", "--AnnotatedMethod--", Tool.Analyzer | Tool.NativeAot, "NativeAOT-specific warning")]
-			public static void TestNewConstraintOnTypeParameterInAnnotatedMethod ()
-			{
-				AnnotatedMethod ();
-			}
-
-			[RequiresUnreferencedCode ("--AnnotatedMethod--")]
-			[RequiresAssemblyFiles ("--AnnotatedMethod--")]
-			[RequiresDynamicCode ("--AnnotatedMethod--")]
-			static void AnnotatedMethod ()
-			{
-				_ = new NewConstraintOnTypeParameter<NewConstraintTestType> ();
-				_ = new NewConstraintOnTypeParameter<NewConstraintTestAnnotatedType> ();
-			}
-
-			[ExpectedWarning ("IL2026", "--AnnotatedType--")]
-			public static void TestNewConstraintOnTypeParameterInAnnotatedType ()
-			{
-				AnnotatedType.Method ();
-			}
-
-			[RequiresUnreferencedCode ("--AnnotatedType--")]
-			class AnnotatedType
-			{
-				[ExpectedWarning ("IL3002", "--NewConstraintTestType.ctor--", Tool.Analyzer | Tool.NativeAot, "NativeAOT-specific warning")]
-				[ExpectedWarning ("IL3050", "--NewConstraintTestType.ctor--", Tool.Analyzer | Tool.NativeAot, "NativeAOT-specific warning")]
-				public static void Method ()
-				{
-					_ = new NewConstraintOnTypeParameter<NewConstraintTestType> ();
-					_ = new NewConstraintOnTypeParameter<NewConstraintTestAnnotatedType> ();
-				}
-			}
-
-			[ExpectedWarning ("IL2026", "--NewConstraintTestType.ctor--")]
-			[ExpectedWarning ("IL2026", "--NewConstraintTestAnnotatedType--")]
-			[ExpectedWarning ("IL3002", "--NewConstraintTestType.ctor--", Tool.Analyzer | Tool.NativeAot, "NativeAOT-specific warning")]
-			[ExpectedWarning ("IL3050", "--NewConstraintTestType.ctor--", Tool.Analyzer | Tool.NativeAot, "NativeAOT-specific warning")]
-			public static void TestNewConstraintOnTypeParameterOfStaticType<T> () where T : new()
-			{
-				NewConstraintOnTypeParameterOfStaticType<NewConstraintTestType>.DoNothing ();
-				NewConstraintOnTypeParameterOfStaticType<NewConstraintTestAnnotatedType>.DoNothing ();
-				NewConstraintOnTypeParameterOfStaticType<T>.DoNothing (); // should not crash analyzer
-			}
-		}
-
-		class AccessThroughLdToken
-		{
-			static bool PropertyWithLdToken {
-				[RequiresUnreferencedCode ("Message for --PropertyWithLdToken.get--")]
-				[RequiresAssemblyFiles ("Message for --PropertyWithLdToken.get--")]
-				[RequiresDynamicCode ("Message for --PropertyWithLdToken.get--")]
-				get {
-					return false;
-				}
-			}
-
-			[ExpectedWarning ("IL2026", "--PropertyWithLdToken.get--")]
-			[ExpectedWarning ("IL2026", "--PropertyWithLdToken.get--", Tool.Trimmer | Tool.NativeAot, "")]
-			[ExpectedWarning ("IL3002", "--PropertyWithLdToken.get--", Tool.Analyzer | Tool.NativeAot, "NativeAOT-specific warning")]
-			[ExpectedWarning ("IL3002", "--PropertyWithLdToken.get--", Tool.NativeAot, "")]
-			[ExpectedWarning ("IL3050", "--PropertyWithLdToken.get--", Tool.Analyzer | Tool.NativeAot, "NativeAOT-specific warning")]
-			[ExpectedWarning ("IL3050", "--PropertyWithLdToken.get--", Tool.NativeAot, "")]
-			static void TestPropertyLdToken ()
-			{
-				Expression<Func<bool>> getter = () => PropertyWithLdToken;
-			}
-
-			[RequiresUnreferencedCode ("Message for --MethodWithLdToken--")]
-			[RequiresAssemblyFiles ("Message for --MethodWithLdToken--")]
-			[RequiresDynamicCode ("Message for --MethodWithLdToken--")]
-			static void MethodWithLdToken ()
-			{
-			}
-
-			[ExpectedWarning ("IL2026", "--MethodWithLdToken--")]
-			[ExpectedWarning ("IL3002", "--MethodWithLdToken--", Tool.Analyzer | Tool.NativeAot, "NativeAOT-specific warning")]
-			[ExpectedWarning ("IL3050", "--MethodWithLdToken--", Tool.Analyzer | Tool.NativeAot, "NativeAOT-specific warning")]
-			static void TestMethodLdToken ()
-			{
-				Expression<Action> e = () => MethodWithLdToken ();
-			}
-
-			[RequiresUnreferencedCode ("--FieldWithLdToken--")]
-			[RequiresDynamicCode ("--FieldWithLdToken--")]
-			class FieldWithLdTokenType
-			{
-				public static int Field = 0;
-			}
-
-			[ExpectedWarning ("IL2026", "--FieldWithLdToken--")]
-			[ExpectedWarning ("IL3050", "--FieldWithLdToken--", Tool.Analyzer | Tool.NativeAot, "NativeAOT-specific warning")]
-			static void TestFieldLdToken ()
-			{
-				Expression<Func<int>> f = () => FieldWithLdTokenType.Field;
-			}
-
-			public static void Test ()
-			{
-				TestPropertyLdToken ();
-				TestMethodLdToken ();
-				TestFieldLdToken ();
-			}
-		}
-
-		class AccessThroughDelegate
-		{
-			[RequiresUnreferencedCode ("Message for --MethodWithDelegate--")]
-			[RequiresAssemblyFiles ("Message for --MethodWithDelegate--")]
-			[RequiresDynamicCode ("Message for --MethodWithDelegate--")]
-			static void MethodWithDelegate ()
-			{
-			}
-
-			[ExpectedWarning ("IL2026", "--MethodWithDelegate--")]
-			[ExpectedWarning ("IL3002", "--MethodWithDelegate--", Tool.Analyzer | Tool.NativeAot, "NativeAOT-specific warning")]
-			[ExpectedWarning ("IL3050", "--MethodWithDelegate--", Tool.Analyzer | Tool.NativeAot, "NativeAOT-specific warning")]
-			static void TestMethodWithDelegate ()
-			{
-				Action a = MethodWithDelegate;
-			}
-
-			[ExpectedWarning ("IL2026", "--LambdaThroughDelegate--")]
-			[ExpectedWarning ("IL3002", "--LambdaThroughDelegate--", Tool.Analyzer | Tool.NativeAot, "NativeAOT-specific warning")]
-			[ExpectedWarning ("IL3050", "--LambdaThroughDelegate--", Tool.Analyzer | Tool.NativeAot, "NativeAOT-specific warning")]
-			static void LambdaThroughDelegate ()
-			{
-				Action a =
-				[RequiresUnreferencedCode ("--LambdaThroughDelegate--")]
-				[RequiresAssemblyFiles ("--LambdaThroughDelegate--")]
-				[RequiresDynamicCode ("--LambdaThroughDelegate--")]
-				() => { };
-
-				a ();
-			}
-
-			[ExpectedWarning ("IL2026", "--LocalFunctionThroughDelegate--")]
-			[ExpectedWarning ("IL3002", "--LocalFunctionThroughDelegate--", Tool.Analyzer | Tool.NativeAot, "NativeAOT-specific warning")]
-			[ExpectedWarning ("IL3050", "--LocalFunctionThroughDelegate--", Tool.Analyzer | Tool.NativeAot, "NativeAOT-specific warning")]
-			static void LocalFunctionThroughDelegate ()
-			{
-				Action a = Local;
-
-				[RequiresUnreferencedCode ("--LocalFunctionThroughDelegate--")]
-				[RequiresAssemblyFiles ("--LocalFunctionThroughDelegate--")]
-				[RequiresDynamicCode ("--LocalFunctionThroughDelegate--")]
-				void Local ()
-				{ }
-			}
-
-			public static void Test ()
-			{
-				TestMethodWithDelegate ();
-				LambdaThroughDelegate ();
-				LocalFunctionThroughDelegate ();
-			}
-		}
-
-		class AccessThroughUnsafeAccessor
-		{
-			// Analyzer has no support for UnsafeAccessor right now
-
-			class Target
-			{
-				[RequiresUnreferencedCode ("--Target..ctor--")]
-				[RequiresAssemblyFiles ("--Target..ctor--")]
-				[RequiresDynamicCode ("--Target..ctor--")]
-				private Target (int i) { }
-
-				[RequiresUnreferencedCode ("--Target.MethodRequires--")]
-				[RequiresAssemblyFiles ("--Target.MethodRequires--")]
-				[RequiresDynamicCode ("--Target.MethodRequires--")]
-				private static void MethodRequires () { }
-			}
-
-			[ExpectedWarning ("IL2026", "--Target.MethodRequires--", Tool.Trimmer | Tool.NativeAot, "")]
-			[ExpectedWarning ("IL3002", "--Target.MethodRequires--", Tool.NativeAot, "")]
-			[ExpectedWarning ("IL3050", "--Target.MethodRequires--", Tool.NativeAot, "")]
-			[UnsafeAccessor (UnsafeAccessorKind.StaticMethod)]
-			extern static void MethodRequires (Target target);
-
-			[ExpectedWarning ("IL2026", "--Target..ctor--", Tool.Trimmer | Tool.NativeAot, "")]
-			[ExpectedWarning ("IL3002", "--Target..ctor--", Tool.NativeAot, "")]
-			[ExpectedWarning ("IL3050", "--Target..ctor--", Tool.NativeAot, "")]
-			[UnsafeAccessor (UnsafeAccessorKind.Constructor)]
-			extern static Target Constructor (int i);
-
-			[RequiresUnreferencedCode ("--TargetWitRequires--")]
-			class TargetWithRequires
-			{
-				private TargetWithRequires () { }
-
-				private static void StaticMethod () { }
-
-				private void InstanceMethod () { }
-
-				private static int StaticField;
-
-				private int InstanceField;
-			}
-
-			[ExpectedWarning ("IL2026", "--TargetWitRequires--", Tool.Trimmer | Tool.NativeAot, "")]
-			[UnsafeAccessor (UnsafeAccessorKind.Constructor)]
-			extern static TargetWithRequires TargetRequiresConstructor ();
-
-			[ExpectedWarning ("IL2026", "--TargetWitRequires--", Tool.Trimmer | Tool.NativeAot, "")]
-			[UnsafeAccessor (UnsafeAccessorKind.StaticMethod, Name = "StaticMethod")]
-			extern static void TargetRequiresStaticMethod (TargetWithRequires target);
-
-			// For trimmer this is a reflection access to an instance method - and as such it must warn (since it's in theory possible
-			// to invoke the method via reflection on a null instance)
-			// For NativeAOT this is a direct call to an instance method (there's no reflection involved) and as such it doesn't need to warn
-			[ExpectedWarning ("IL2026", "--TargetWitRequires--", Tool.Trimmer, "")]
-			[UnsafeAccessor (UnsafeAccessorKind.Method, Name = "InstanceMethod")]
-			extern static void TargetRequiresInstanceMethod (TargetWithRequires target);
-
-			[ExpectedWarning ("IL2026", "--TargetWitRequires--", Tool.Trimmer | Tool.NativeAot, "")]
-			[UnsafeAccessor (UnsafeAccessorKind.StaticField, Name = "StaticField")]
-			extern static ref int TargetRequiresStaticField (TargetWithRequires target);
-
-			// Access to instance fields never produces these warnings due to RUC on type
-			[UnsafeAccessor (UnsafeAccessorKind.Field, Name = "InstanceField")]
-			extern static ref int TargetRequiresInstanceField (TargetWithRequires target);
-
-			public static void Test ()
-			{
-				MethodRequires (null);
-				Constructor (0);
-
-				TargetRequiresConstructor ();
-
-				TargetWithRequires targetWithRequires = TargetRequiresConstructor ();
-				TargetRequiresStaticMethod (targetWithRequires);
-				TargetRequiresInstanceMethod (targetWithRequires);
-				TargetRequiresStaticField (targetWithRequires);
-				TargetRequiresInstanceField (targetWithRequires);
-			}
-		}
-	}
-=======
     [SkipKeptItemsValidation]
     [ExpectedNoWarnings]
     class RequiresAccessedThrough
@@ -524,8 +132,8 @@
 
             [ExpectedWarning("IL2026", "--NewConstraintTestType.ctor--")]
             [ExpectedWarning("IL2026", "--NewConstraintTestAnnotatedType--")]
-            [ExpectedWarning("IL3002", "--NewConstraintTestType.ctor--", Tool.Analyzer | Tool.NativeAot, "")]
-            [ExpectedWarning("IL3050", "--NewConstraintTestType.ctor--", Tool.Analyzer | Tool.NativeAot, "")]
+            [ExpectedWarning("IL3002", "--NewConstraintTestType.ctor--", Tool.Analyzer | Tool.NativeAot, "NativeAOT-specific warning")]
+            [ExpectedWarning("IL3050", "--NewConstraintTestType.ctor--", Tool.Analyzer | Tool.NativeAot, "NativeAOT-specific warning")]
             public static void Test<T>() where T : new()
             {
                 GenericMethod<NewConstraintTestType>();
@@ -544,8 +152,8 @@
 
             [ExpectedWarning("IL2026", "--NewConstraintTestType.ctor--")]
             [ExpectedWarning("IL2026", "--NewConstraintTestAnnotatedType--")]
-            [ExpectedWarning("IL3002", "--NewConstraintTestType.ctor--", Tool.Analyzer | Tool.NativeAot, "")]
-            [ExpectedWarning("IL3050", "--NewConstraintTestType.ctor--", Tool.Analyzer | Tool.NativeAot, "")]
+            [ExpectedWarning("IL3002", "--NewConstraintTestType.ctor--", Tool.Analyzer | Tool.NativeAot, "NativeAOT-specific warning")]
+            [ExpectedWarning("IL3050", "--NewConstraintTestType.ctor--", Tool.Analyzer | Tool.NativeAot, "NativeAOT-specific warning")]
             public static void TestNewConstraintOnTypeParameter<T>() where T : new()
             {
                 _ = new NewConstraintOnTypeParameter<NewConstraintTestType>();
@@ -554,8 +162,8 @@
             }
 
             [ExpectedWarning("IL2026", "--AnnotatedMethod--")]
-            [ExpectedWarning("IL3002", "--AnnotatedMethod--", Tool.Analyzer | Tool.NativeAot, "")]
-            [ExpectedWarning("IL3050", "--AnnotatedMethod--", Tool.Analyzer | Tool.NativeAot, "")]
+            [ExpectedWarning("IL3002", "--AnnotatedMethod--", Tool.Analyzer | Tool.NativeAot, "NativeAOT-specific warning")]
+            [ExpectedWarning("IL3050", "--AnnotatedMethod--", Tool.Analyzer | Tool.NativeAot, "NativeAOT-specific warning")]
             public static void TestNewConstraintOnTypeParameterInAnnotatedMethod()
             {
                 AnnotatedMethod();
@@ -579,8 +187,8 @@
             [RequiresUnreferencedCode("--AnnotatedType--")]
             class AnnotatedType
             {
-                [ExpectedWarning("IL3002", "--NewConstraintTestType.ctor--", Tool.Analyzer | Tool.NativeAot, "")]
-                [ExpectedWarning("IL3050", "--NewConstraintTestType.ctor--", Tool.Analyzer | Tool.NativeAot, "")]
+                [ExpectedWarning("IL3002", "--NewConstraintTestType.ctor--", Tool.Analyzer | Tool.NativeAot, "NativeAOT-specific warning")]
+                [ExpectedWarning("IL3050", "--NewConstraintTestType.ctor--", Tool.Analyzer | Tool.NativeAot, "NativeAOT-specific warning")]
                 public static void Method()
                 {
                     _ = new NewConstraintOnTypeParameter<NewConstraintTestType>();
@@ -590,8 +198,8 @@
 
             [ExpectedWarning("IL2026", "--NewConstraintTestType.ctor--")]
             [ExpectedWarning("IL2026", "--NewConstraintTestAnnotatedType--")]
-            [ExpectedWarning("IL3002", "--NewConstraintTestType.ctor--", Tool.Analyzer | Tool.NativeAot, "")]
-            [ExpectedWarning("IL3050", "--NewConstraintTestType.ctor--", Tool.Analyzer | Tool.NativeAot, "")]
+            [ExpectedWarning("IL3002", "--NewConstraintTestType.ctor--", Tool.Analyzer | Tool.NativeAot, "NativeAOT-specific warning")]
+            [ExpectedWarning("IL3050", "--NewConstraintTestType.ctor--", Tool.Analyzer | Tool.NativeAot, "NativeAOT-specific warning")]
             public static void TestNewConstraintOnTypeParameterOfStaticType<T>() where T : new()
             {
                 NewConstraintOnTypeParameterOfStaticType<NewConstraintTestType>.DoNothing();
@@ -615,9 +223,9 @@
 
             [ExpectedWarning("IL2026", "--PropertyWithLdToken.get--")]
             [ExpectedWarning("IL2026", "--PropertyWithLdToken.get--", Tool.Trimmer | Tool.NativeAot, "")]
-            [ExpectedWarning("IL3002", "--PropertyWithLdToken.get--", Tool.Analyzer | Tool.NativeAot, "")]
+            [ExpectedWarning("IL3002", "--PropertyWithLdToken.get--", Tool.Analyzer | Tool.NativeAot, "NativeAOT-specific warning")]
             [ExpectedWarning("IL3002", "--PropertyWithLdToken.get--", Tool.NativeAot, "")]
-            [ExpectedWarning("IL3050", "--PropertyWithLdToken.get--", Tool.Analyzer | Tool.NativeAot, "")]
+            [ExpectedWarning("IL3050", "--PropertyWithLdToken.get--", Tool.Analyzer | Tool.NativeAot, "NativeAOT-specific warning")]
             [ExpectedWarning("IL3050", "--PropertyWithLdToken.get--", Tool.NativeAot, "")]
             static void TestPropertyLdToken()
             {
@@ -632,8 +240,8 @@
             }
 
             [ExpectedWarning("IL2026", "--MethodWithLdToken--")]
-            [ExpectedWarning("IL3002", "--MethodWithLdToken--", Tool.Analyzer | Tool.NativeAot, "")]
-            [ExpectedWarning("IL3050", "--MethodWithLdToken--", Tool.Analyzer | Tool.NativeAot, "")]
+            [ExpectedWarning("IL3002", "--MethodWithLdToken--", Tool.Analyzer | Tool.NativeAot, "NativeAOT-specific warning")]
+            [ExpectedWarning("IL3050", "--MethodWithLdToken--", Tool.Analyzer | Tool.NativeAot, "NativeAOT-specific warning")]
             static void TestMethodLdToken()
             {
                 Expression<Action> e = () => MethodWithLdToken();
@@ -647,7 +255,7 @@
             }
 
             [ExpectedWarning("IL2026", "--FieldWithLdToken--")]
-            [ExpectedWarning("IL3050", "--FieldWithLdToken--", Tool.Analyzer | Tool.NativeAot, "")]
+            [ExpectedWarning("IL3050", "--FieldWithLdToken--", Tool.Analyzer | Tool.NativeAot, "NativeAOT-specific warning")]
             static void TestFieldLdToken()
             {
                 Expression<Func<int>> f = () => FieldWithLdTokenType.Field;
@@ -671,16 +279,16 @@
             }
 
             [ExpectedWarning("IL2026", "--MethodWithDelegate--")]
-            [ExpectedWarning("IL3002", "--MethodWithDelegate--", Tool.Analyzer | Tool.NativeAot, "")]
-            [ExpectedWarning("IL3050", "--MethodWithDelegate--", Tool.Analyzer | Tool.NativeAot, "")]
+            [ExpectedWarning("IL3002", "--MethodWithDelegate--", Tool.Analyzer | Tool.NativeAot, "NativeAOT-specific warning")]
+            [ExpectedWarning("IL3050", "--MethodWithDelegate--", Tool.Analyzer | Tool.NativeAot, "NativeAOT-specific warning")]
             static void TestMethodWithDelegate()
             {
                 Action a = MethodWithDelegate;
             }
 
             [ExpectedWarning("IL2026", "--LambdaThroughDelegate--")]
-            [ExpectedWarning("IL3002", "--LambdaThroughDelegate--", Tool.Analyzer | Tool.NativeAot, "")]
-            [ExpectedWarning("IL3050", "--LambdaThroughDelegate--", Tool.Analyzer | Tool.NativeAot, "")]
+            [ExpectedWarning("IL3002", "--LambdaThroughDelegate--", Tool.Analyzer | Tool.NativeAot, "NativeAOT-specific warning")]
+            [ExpectedWarning("IL3050", "--LambdaThroughDelegate--", Tool.Analyzer | Tool.NativeAot, "NativeAOT-specific warning")]
             static void LambdaThroughDelegate()
             {
                 Action a =
@@ -694,8 +302,8 @@
             }
 
             [ExpectedWarning("IL2026", "--LocalFunctionThroughDelegate--")]
-            [ExpectedWarning("IL3002", "--LocalFunctionThroughDelegate--", Tool.Analyzer | Tool.NativeAot, "")]
-            [ExpectedWarning("IL3050", "--LocalFunctionThroughDelegate--", Tool.Analyzer | Tool.NativeAot, "")]
+            [ExpectedWarning("IL3002", "--LocalFunctionThroughDelegate--", Tool.Analyzer | Tool.NativeAot, "NativeAOT-specific warning")]
+            [ExpectedWarning("IL3050", "--LocalFunctionThroughDelegate--", Tool.Analyzer | Tool.NativeAot, "NativeAOT-specific warning")]
             static void LocalFunctionThroughDelegate()
             {
                 Action a = Local;
@@ -796,5 +404,4 @@
             }
         }
     }
->>>>>>> a0c5625a
 }