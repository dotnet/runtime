--- conflicted
+++ resolved
@@ -5,11 +5,7 @@
 {
 	[SetupCompileArgument ("/unsafe")]
 	[SetupLinkerArgument ("--used-attrs-only")]
-<<<<<<< HEAD
- 	[SetupLinkerArgument ("--skip-unresolved", "false")]
-=======
 	[SetupLinkerTrimMode ("link")]
->>>>>>> 9bf6d02d
 	public class CanPreserveNullableCustomOperators
 	{
 		public static void Main ()
