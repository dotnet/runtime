--- conflicted
+++ resolved
@@ -43,11 +43,7 @@
 				// NativeAOT behavioral difference
 				[UnexpectedWarning ("IL2026", Tool.NativeAot, "https://github.com/dotnet/runtime/issues/85161")]
 				// Analyzer doesn't implement constant propagation and branch removal, so it reaches this code
-<<<<<<< HEAD
 				[ExpectedWarning ("IL2026", Tool.Analyzer, "Analyzer cannot remove branch")]
-=======
-				[ExpectedWarning ("IL2026", Tool.Analyzer, "")]
->>>>>>> 511d2661
 				void LocalWithWarning ()
 				{
 					// No warning
@@ -69,11 +65,7 @@
 			// NativeAOT behavioral difference
 			[ExpectedWarning ("IL2026", Tool.NativeAot, "https://github.com/dotnet/runtime/issues/85161")]
 			// Analyzer doesn't implement constant propagation and branch removal, so it reaches this code
-<<<<<<< HEAD
 			[ExpectedWarning ("IL2026", Tool.Analyzer, "Analyzer cannot remove branch")]
-=======
-			[ExpectedWarning ("IL2026", Tool.Analyzer, "")]
->>>>>>> 511d2661
 			void LocalWithWarning ()
 			{
 				Requires ();
