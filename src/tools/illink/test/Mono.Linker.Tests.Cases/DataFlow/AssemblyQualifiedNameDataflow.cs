--- conflicted
+++ resolved
@@ -7,156 +7,6 @@
 
 namespace Mono.Linker.Tests.Cases.DataFlow
 {
-<<<<<<< HEAD
-	// Note: this test's goal is to validate that the product correctly reports unrecognized patterns
-	//   - so the main validation is done by the ExpectedWarning attributes.
-	[SkipKeptItemsValidation]
-	[ExpectedNoWarnings]
-	class AssemblyQualifiedNameDataflow
-	{
-		static void Main ()
-		{
-			TestPublicParameterlessConstructor ();
-			TestPublicConstructors ();
-			TestConstructors ();
-			TestUnqualifiedTypeNameWarns ();
-			TestNull ();
-			TestMultipleValues ();
-			TestUnknownValue ();
-			TestNoValue ();
-			TestObjectGetTypeValue ();
-		}
-
-		[ExpectedWarning ("IL2072", nameof (RequirePublicConstructors))]
-		[ExpectedWarning ("IL2072", nameof (RequireNonPublicConstructors))]
-		static void TestPublicParameterlessConstructor ()
-		{
-			string type = GetTypeWithPublicParameterlessConstructor ().AssemblyQualifiedName;
-			RequirePublicParameterlessConstructor (type);
-			RequirePublicConstructors (type);
-			RequireNonPublicConstructors (type);
-			RequireNothing (type);
-		}
-
-		[ExpectedWarning ("IL2072", nameof (RequireNonPublicConstructors))]
-		static void TestPublicConstructors ()
-		{
-			string type = GetTypeWithPublicConstructors ().AssemblyQualifiedName;
-			RequirePublicParameterlessConstructor (type);
-			RequirePublicConstructors (type);
-			RequireNonPublicConstructors (type);
-			RequireNothing (type);
-		}
-
-		[ExpectedWarning ("IL2072", nameof (RequirePublicParameterlessConstructor))]
-		[ExpectedWarning ("IL2072", nameof (RequirePublicConstructors))]
-		static void TestConstructors ()
-		{
-			string type = GetTypeWithNonPublicConstructors ().AssemblyQualifiedName;
-			RequirePublicParameterlessConstructor (type);
-			RequirePublicConstructors (type);
-			RequireNonPublicConstructors (type);
-			RequireNothing (type);
-		}
-
-		[ExpectedWarning ("IL2122", "Type 'System.Invalid.TypeName' is not assembly qualified. Type name strings used for dynamically accessing a type should be assembly qualified.")]
-		static void TestUnqualifiedTypeNameWarns ()
-		{
-			RequirePublicConstructors ("System.Invalid.TypeName");
-		}
-
-		static void TestNull ()
-		{
-			Type type = null;
-			RequirePublicConstructors (type.AssemblyQualifiedName); // Null should not warn - we know it's going to fail at runtime
-		}
-
-		[ExpectedWarning ("IL2072", nameof (RequirePublicConstructors), nameof (GetTypeWithNonPublicConstructors))]
-		[ExpectedWarning ("IL2062", nameof (RequirePublicConstructors))]
-		static void TestMultipleValues (int p = 0, object[] o = null)
-		{
-			Type type = p switch {
-				0 => GetTypeWithPublicConstructors (),
-				1 => GetTypeWithNonPublicConstructors (), // Should produce warning IL2072 due to mismatch annotation
-				2 => null, // Should be ignored
-				_ => (Type) o[0] // This creates an unknown value - should produce warning IL2062
-			};
-
-			RequirePublicConstructors (type.AssemblyQualifiedName);
-		}
-
-		[ExpectedWarning ("IL2062", nameof (RequirePublicConstructors))]
-		static void TestUnknownValue (object[] o = null)
-		{
-			string unknown = ((Type) o[0]).AssemblyQualifiedName;
-			RequirePublicConstructors (unknown);
-			RequireNothing (unknown); // shouldn't warn
-		}
-
-		static void TestNoValue ()
-		{
-			Type t = null;
-			Type noValue = Type.GetTypeFromHandle (t.TypeHandle);
-			// t.TypeHandle throws at runtime so don't warn here.
-			RequirePublicConstructors (noValue.AssemblyQualifiedName);
-		}
-
-		[DynamicallyAccessedMembers (DynamicallyAccessedMemberTypes.PublicConstructors)]
-		class AnnotatedType
-		{
-		}
-
-		static void TestObjectGetTypeValue (AnnotatedType instance = null)
-		{
-			string type = instance.GetType ().AssemblyQualifiedName;
-			// Currently Object.GetType is unimplemented in the analyzer, but
-			// this still shouldn't warn.
-			RequirePublicConstructors (type);
-			RequireNothing (type);
-		}
-
-		private static void RequirePublicParameterlessConstructor (
-			[DynamicallyAccessedMembers(DynamicallyAccessedMemberTypes.PublicParameterlessConstructor)]
-			string type)
-		{
-		}
-
-		private static void RequirePublicConstructors (
-			[DynamicallyAccessedMembers(DynamicallyAccessedMemberTypes.PublicConstructors)]
-			string type)
-		{
-		}
-
-		private static void RequireNonPublicConstructors (
-			[DynamicallyAccessedMembers(DynamicallyAccessedMemberTypes.NonPublicConstructors)]
-			string type)
-		{
-		}
-
-		private static void RequireNothing (string type)
-		{
-		}
-
-
-		[return: DynamicallyAccessedMembers (DynamicallyAccessedMemberTypes.PublicParameterlessConstructor)]
-		private static Type GetTypeWithPublicParameterlessConstructor ()
-		{
-			return null;
-		}
-
-		[return: DynamicallyAccessedMembers (DynamicallyAccessedMemberTypes.PublicConstructors)]
-		private static Type GetTypeWithPublicConstructors ()
-		{
-			return null;
-		}
-
-		[return: DynamicallyAccessedMembers (DynamicallyAccessedMemberTypes.NonPublicConstructors)]
-		private static Type GetTypeWithNonPublicConstructors ()
-		{
-			return null;
-		}
-	}
-=======
     // Note: this test's goal is to validate that the product correctly reports unrecognized patterns
     //   - so the main validation is done by the ExpectedWarning attributes.
     [SkipKeptItemsValidation]
@@ -208,7 +58,7 @@
             RequireNothing(type);
         }
 
-        [ExpectedWarning("IL2122", "Type 'System.Invalid.TypeName' is not assembly qualified. " + "Type name strings used for dynamically accessing a type should be assembly qualified.", Tool.Trimmer | Tool.NativeAot, "https://github.com/dotnet/runtime/issues/95118")]
+        [ExpectedWarning("IL2122", "Type 'System.Invalid.TypeName' is not assembly qualified. Type name strings used for dynamically accessing a type should be assembly qualified.")]
         static void TestUnqualifiedTypeNameWarns()
         {
             RequirePublicConstructors("System.Invalid.TypeName");
@@ -306,5 +156,4 @@
             return null;
         }
     }
->>>>>>> 656664d0
 }