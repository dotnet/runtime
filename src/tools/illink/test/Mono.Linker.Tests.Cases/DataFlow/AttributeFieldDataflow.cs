// Copyright (c) .NET Foundation and contributors. All rights reserved.
// Licensed under the MIT license. See LICENSE file in the project root for full license information.

using System;
using System.Diagnostics.CodeAnalysis;
using System.Reflection;
using Mono.Linker.Tests.Cases.Expectations.Assertions;

namespace Mono.Linker.Tests.Cases.DataFlow
{
<<<<<<< HEAD
	[Kept]
	[ExpectedNoWarnings]
	class AttributeFieldDataflow
	{
		public static void Main ()
		{
			TestKeepsPublicConstructors ();
			TestKeepsPublicMethods ();
			TestKeepsPublicMethodsString ();
			TestKeepsPublicFields ();
			TestTypeArray ();
		}

		[Kept]
		[KeptAttributeAttribute (typeof (KeepsPublicConstructorsAttribute))]
		[KeepsPublicConstructors (Type = typeof (ClassWithKeptPublicConstructor))]
		public static void TestKeepsPublicConstructors ()
		{
			typeof (AttributeFieldDataflow).GetMethod (nameof (TestKeepsPublicConstructors)).GetCustomAttribute (typeof (KeepsPublicConstructorsAttribute));
		}

		[Kept]
		[KeptAttributeAttribute (typeof (KeepsPublicMethodsAttribute))]
		[ExpectedWarning ("IL2026", "--ClassWithKeptPublicMethods--")]
		[KeepsPublicMethods (Type = typeof (ClassWithKeptPublicMethods))]
		public static void TestKeepsPublicMethods ()
		{
			typeof (AttributeFieldDataflow).GetMethod (nameof (TestKeepsPublicMethods)).GetCustomAttribute (typeof (KeepsPublicMethodsAttribute));
		}

		[Kept]
		[KeptAttributeAttribute (typeof (KeepsPublicMethodsAttribute))]
		[ExpectedWarning ("IL2026", "--ClassWithKeptPublicMethods--")]
		[KeepsPublicMethods (TypeName = "Mono.Linker.Tests.Cases.DataFlow.AttributeFieldDataflow+ClassWithKeptPublicMethods, test")]
		public static void TestKeepsPublicMethodsString ()
		{
			typeof (AttributeFieldDataflow).GetMethod (nameof (TestKeepsPublicMethodsString)).GetCustomAttribute (typeof (KeepsPublicMethodsAttribute));
		}

		[Kept]
		[KeptAttributeAttribute (typeof (KeepsPublicFieldsAttribute))]
		[KeepsPublicFields (Type = null, TypeName = null)]
		public static void TestKeepsPublicFields ()
		{
			typeof (AttributeFieldDataflow).GetMethod (nameof (TestKeepsPublicFields)).GetCustomAttribute (typeof (KeepsPublicFieldsAttribute));
		}

		[Kept]
		[KeptAttributeAttribute (typeof (TypeArrayAttribute))]
		[TypeArray (Types = new Type[] { typeof (AttributeFieldDataflow) })]
		public static void TestTypeArray ()
		{
			typeof (AttributeFieldDataflow).GetMethod (nameof (TestTypeArray)).GetCustomAttribute (typeof (TypeArrayAttribute));
		}

		[Kept]
		[KeptBaseType (typeof (Attribute))]
		class KeepsPublicConstructorsAttribute : Attribute
		{
			[Kept]
			public KeepsPublicConstructorsAttribute ()
			{
			}

			[Kept]
			[KeptAttributeAttribute (typeof (DynamicallyAccessedMembersAttribute))]
			[DynamicallyAccessedMembers (DynamicallyAccessedMemberTypes.PublicConstructors)]
			public Type Type;
		}

		[Kept]
		[KeptBaseType (typeof (Attribute))]
		class KeepsPublicMethodsAttribute : Attribute
		{
			[Kept]
			public KeepsPublicMethodsAttribute ()
			{
			}

			[Kept]
			[KeptAttributeAttribute (typeof (DynamicallyAccessedMembersAttribute))]
			[DynamicallyAccessedMembers (DynamicallyAccessedMemberTypes.PublicMethods)]
			public string TypeName;

			[Kept]
			[KeptAttributeAttribute (typeof (DynamicallyAccessedMembersAttribute))]
			[DynamicallyAccessedMembers (DynamicallyAccessedMemberTypes.PublicMethods)]
			public Type Type;
		}

		// Use to test null values
		[Kept]
		[KeptBaseType (typeof (Attribute))]
		class KeepsPublicFieldsAttribute : Attribute
		{
			[Kept]
			public KeepsPublicFieldsAttribute ()
			{
			}

			[Kept]
			[KeptAttributeAttribute (typeof (DynamicallyAccessedMembersAttribute))]
			[DynamicallyAccessedMembers (DynamicallyAccessedMemberTypes.PublicFields)]
			public Type Type;

			[Kept]
			[KeptAttributeAttribute (typeof (DynamicallyAccessedMembersAttribute))]
			[DynamicallyAccessedMembers (DynamicallyAccessedMemberTypes.PublicFields)]
			public string TypeName;
		}

		[Kept]
		class ClassWithKeptPublicConstructor
		{
			[Kept]
			public ClassWithKeptPublicConstructor (int unused) { }

			private ClassWithKeptPublicConstructor (short unused) { }

			public void Method () { }
		}

		[Kept]
		class ClassWithKeptPublicMethods
		{
			[Kept]
			[KeptAttributeAttribute (typeof (RequiresUnreferencedCodeAttribute))]
			[RequiresUnreferencedCode ("--ClassWithKeptPublicMethods--")]
			public static void KeptMethod () { }
			static void Method () { }
		}

		[Kept]
		[KeptBaseType (typeof (Attribute))]
		class TypeArrayAttribute : Attribute
		{
			[Kept]
			public TypeArrayAttribute ()
			{
			}

			[Kept]
			public Type[] Types;
		}
	}
=======
    [Kept]
    [ExpectedNoWarnings]
    class AttributeFieldDataflow
    {
        public static void Main()
        {
            TestKeepsPublicConstructors();
            TestKeepsPublicMethods();
            TestKeepsPublicMethodsString();
            TestKeepsPublicFields();
            TestTypeArray();
        }

        [Kept]
        [KeptAttributeAttribute(typeof(KeepsPublicConstructorsAttribute))]
        [KeepsPublicConstructors(Type = typeof(ClassWithKeptPublicConstructor))]
        public static void TestKeepsPublicConstructors()
        {
            typeof(AttributeFieldDataflow).GetMethod(nameof(TestKeepsPublicConstructors)).GetCustomAttribute(typeof(KeepsPublicConstructorsAttribute));
        }

        [Kept]
        [KeptAttributeAttribute(typeof(KeepsPublicMethodsAttribute))]
        [ExpectedWarning("IL2026", "--ClassWithKeptPublicMethods--")]
        [KeepsPublicMethods(Type = typeof(ClassWithKeptPublicMethods))]
        public static void TestKeepsPublicMethods()
        {
            typeof(AttributeFieldDataflow).GetMethod(nameof(TestKeepsPublicMethods)).GetCustomAttribute(typeof(KeepsPublicMethodsAttribute));
        }

        [Kept]
        [KeptAttributeAttribute(typeof(KeepsPublicMethodsAttribute))]
        [ExpectedWarning("IL2026", "--ClassWithKeptPublicMethods--", Tool.Trimmer | Tool.NativeAot, "https://github.com/dotnet/runtime/issues/95118")]
        [KeepsPublicMethods(TypeName = "Mono.Linker.Tests.Cases.DataFlow.AttributeFieldDataflow+ClassWithKeptPublicMethods, test")]
        public static void TestKeepsPublicMethodsString()
        {
            typeof(AttributeFieldDataflow).GetMethod(nameof(TestKeepsPublicMethodsString)).GetCustomAttribute(typeof(KeepsPublicMethodsAttribute));
        }

        [Kept]
        [KeptAttributeAttribute(typeof(KeepsPublicFieldsAttribute))]
        [KeepsPublicFields(Type = null, TypeName = null)]
        public static void TestKeepsPublicFields()
        {
            typeof(AttributeFieldDataflow).GetMethod(nameof(TestKeepsPublicFields)).GetCustomAttribute(typeof(KeepsPublicFieldsAttribute));
        }

        [Kept]
        [KeptAttributeAttribute(typeof(TypeArrayAttribute))]
        [TypeArray(Types = new Type[] { typeof(AttributeFieldDataflow) })]
        public static void TestTypeArray()
        {
            typeof(AttributeFieldDataflow).GetMethod(nameof(TestTypeArray)).GetCustomAttribute(typeof(TypeArrayAttribute));
        }

        [Kept]
        [KeptBaseType(typeof(Attribute))]
        class KeepsPublicConstructorsAttribute : Attribute
        {
            [Kept]
            public KeepsPublicConstructorsAttribute()
            {
            }

            [Kept]
            [KeptAttributeAttribute(typeof(DynamicallyAccessedMembersAttribute))]
            [DynamicallyAccessedMembers(DynamicallyAccessedMemberTypes.PublicConstructors)]
            public Type Type;
        }

        [Kept]
        [KeptBaseType(typeof(Attribute))]
        class KeepsPublicMethodsAttribute : Attribute
        {
            [Kept]
            public KeepsPublicMethodsAttribute()
            {
            }

            [Kept]
            [KeptAttributeAttribute(typeof(DynamicallyAccessedMembersAttribute))]
            [DynamicallyAccessedMembers(DynamicallyAccessedMemberTypes.PublicMethods)]
            public string TypeName;

            [Kept]
            [KeptAttributeAttribute(typeof(DynamicallyAccessedMembersAttribute))]
            [DynamicallyAccessedMembers(DynamicallyAccessedMemberTypes.PublicMethods)]
            public Type Type;
        }

        // Use to test null values
        [Kept]
        [KeptBaseType(typeof(Attribute))]
        class KeepsPublicFieldsAttribute : Attribute
        {
            [Kept]
            public KeepsPublicFieldsAttribute()
            {
            }

            [Kept]
            [KeptAttributeAttribute(typeof(DynamicallyAccessedMembersAttribute))]
            [DynamicallyAccessedMembers(DynamicallyAccessedMemberTypes.PublicFields)]
            public Type Type;

            [Kept]
            [KeptAttributeAttribute(typeof(DynamicallyAccessedMembersAttribute))]
            [DynamicallyAccessedMembers(DynamicallyAccessedMemberTypes.PublicFields)]
            public string TypeName;
        }

        [Kept]
        class ClassWithKeptPublicConstructor
        {
            [Kept]
            public ClassWithKeptPublicConstructor(int unused) { }

            private ClassWithKeptPublicConstructor(short unused) { }

            public void Method() { }
        }

        [Kept]
        class ClassWithKeptPublicMethods
        {
            [Kept]
            [KeptAttributeAttribute(typeof(RequiresUnreferencedCodeAttribute))]
            [RequiresUnreferencedCode("--ClassWithKeptPublicMethods--")]
            public static void KeptMethod() { }
            static void Method() { }
        }

        [Kept]
        [KeptBaseType(typeof(Attribute))]
        class TypeArrayAttribute : Attribute
        {
            [Kept]
            public TypeArrayAttribute()
            {
            }

            [Kept]
            public Type[] Types;
        }
    }
>>>>>>> 656664d0
}<|MERGE_RESOLUTION|>--- conflicted
+++ resolved
@@ -8,153 +8,6 @@
 
 namespace Mono.Linker.Tests.Cases.DataFlow
 {
-<<<<<<< HEAD
-	[Kept]
-	[ExpectedNoWarnings]
-	class AttributeFieldDataflow
-	{
-		public static void Main ()
-		{
-			TestKeepsPublicConstructors ();
-			TestKeepsPublicMethods ();
-			TestKeepsPublicMethodsString ();
-			TestKeepsPublicFields ();
-			TestTypeArray ();
-		}
-
-		[Kept]
-		[KeptAttributeAttribute (typeof (KeepsPublicConstructorsAttribute))]
-		[KeepsPublicConstructors (Type = typeof (ClassWithKeptPublicConstructor))]
-		public static void TestKeepsPublicConstructors ()
-		{
-			typeof (AttributeFieldDataflow).GetMethod (nameof (TestKeepsPublicConstructors)).GetCustomAttribute (typeof (KeepsPublicConstructorsAttribute));
-		}
-
-		[Kept]
-		[KeptAttributeAttribute (typeof (KeepsPublicMethodsAttribute))]
-		[ExpectedWarning ("IL2026", "--ClassWithKeptPublicMethods--")]
-		[KeepsPublicMethods (Type = typeof (ClassWithKeptPublicMethods))]
-		public static void TestKeepsPublicMethods ()
-		{
-			typeof (AttributeFieldDataflow).GetMethod (nameof (TestKeepsPublicMethods)).GetCustomAttribute (typeof (KeepsPublicMethodsAttribute));
-		}
-
-		[Kept]
-		[KeptAttributeAttribute (typeof (KeepsPublicMethodsAttribute))]
-		[ExpectedWarning ("IL2026", "--ClassWithKeptPublicMethods--")]
-		[KeepsPublicMethods (TypeName = "Mono.Linker.Tests.Cases.DataFlow.AttributeFieldDataflow+ClassWithKeptPublicMethods, test")]
-		public static void TestKeepsPublicMethodsString ()
-		{
-			typeof (AttributeFieldDataflow).GetMethod (nameof (TestKeepsPublicMethodsString)).GetCustomAttribute (typeof (KeepsPublicMethodsAttribute));
-		}
-
-		[Kept]
-		[KeptAttributeAttribute (typeof (KeepsPublicFieldsAttribute))]
-		[KeepsPublicFields (Type = null, TypeName = null)]
-		public static void TestKeepsPublicFields ()
-		{
-			typeof (AttributeFieldDataflow).GetMethod (nameof (TestKeepsPublicFields)).GetCustomAttribute (typeof (KeepsPublicFieldsAttribute));
-		}
-
-		[Kept]
-		[KeptAttributeAttribute (typeof (TypeArrayAttribute))]
-		[TypeArray (Types = new Type[] { typeof (AttributeFieldDataflow) })]
-		public static void TestTypeArray ()
-		{
-			typeof (AttributeFieldDataflow).GetMethod (nameof (TestTypeArray)).GetCustomAttribute (typeof (TypeArrayAttribute));
-		}
-
-		[Kept]
-		[KeptBaseType (typeof (Attribute))]
-		class KeepsPublicConstructorsAttribute : Attribute
-		{
-			[Kept]
-			public KeepsPublicConstructorsAttribute ()
-			{
-			}
-
-			[Kept]
-			[KeptAttributeAttribute (typeof (DynamicallyAccessedMembersAttribute))]
-			[DynamicallyAccessedMembers (DynamicallyAccessedMemberTypes.PublicConstructors)]
-			public Type Type;
-		}
-
-		[Kept]
-		[KeptBaseType (typeof (Attribute))]
-		class KeepsPublicMethodsAttribute : Attribute
-		{
-			[Kept]
-			public KeepsPublicMethodsAttribute ()
-			{
-			}
-
-			[Kept]
-			[KeptAttributeAttribute (typeof (DynamicallyAccessedMembersAttribute))]
-			[DynamicallyAccessedMembers (DynamicallyAccessedMemberTypes.PublicMethods)]
-			public string TypeName;
-
-			[Kept]
-			[KeptAttributeAttribute (typeof (DynamicallyAccessedMembersAttribute))]
-			[DynamicallyAccessedMembers (DynamicallyAccessedMemberTypes.PublicMethods)]
-			public Type Type;
-		}
-
-		// Use to test null values
-		[Kept]
-		[KeptBaseType (typeof (Attribute))]
-		class KeepsPublicFieldsAttribute : Attribute
-		{
-			[Kept]
-			public KeepsPublicFieldsAttribute ()
-			{
-			}
-
-			[Kept]
-			[KeptAttributeAttribute (typeof (DynamicallyAccessedMembersAttribute))]
-			[DynamicallyAccessedMembers (DynamicallyAccessedMemberTypes.PublicFields)]
-			public Type Type;
-
-			[Kept]
-			[KeptAttributeAttribute (typeof (DynamicallyAccessedMembersAttribute))]
-			[DynamicallyAccessedMembers (DynamicallyAccessedMemberTypes.PublicFields)]
-			public string TypeName;
-		}
-
-		[Kept]
-		class ClassWithKeptPublicConstructor
-		{
-			[Kept]
-			public ClassWithKeptPublicConstructor (int unused) { }
-
-			private ClassWithKeptPublicConstructor (short unused) { }
-
-			public void Method () { }
-		}
-
-		[Kept]
-		class ClassWithKeptPublicMethods
-		{
-			[Kept]
-			[KeptAttributeAttribute (typeof (RequiresUnreferencedCodeAttribute))]
-			[RequiresUnreferencedCode ("--ClassWithKeptPublicMethods--")]
-			public static void KeptMethod () { }
-			static void Method () { }
-		}
-
-		[Kept]
-		[KeptBaseType (typeof (Attribute))]
-		class TypeArrayAttribute : Attribute
-		{
-			[Kept]
-			public TypeArrayAttribute ()
-			{
-			}
-
-			[Kept]
-			public Type[] Types;
-		}
-	}
-=======
     [Kept]
     [ExpectedNoWarnings]
     class AttributeFieldDataflow
@@ -187,7 +40,7 @@
 
         [Kept]
         [KeptAttributeAttribute(typeof(KeepsPublicMethodsAttribute))]
-        [ExpectedWarning("IL2026", "--ClassWithKeptPublicMethods--", Tool.Trimmer | Tool.NativeAot, "https://github.com/dotnet/runtime/issues/95118")]
+        [ExpectedWarning("IL2026", "--ClassWithKeptPublicMethods--")]
         [KeepsPublicMethods(TypeName = "Mono.Linker.Tests.Cases.DataFlow.AttributeFieldDataflow+ClassWithKeptPublicMethods, test")]
         public static void TestKeepsPublicMethodsString()
         {
@@ -300,5 +153,4 @@
             public Type[] Types;
         }
     }
->>>>>>> 656664d0
 }