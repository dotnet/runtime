--- conflicted
+++ resolved
@@ -8,213 +8,6 @@
 
 namespace Mono.Linker.Tests.Cases.DataFlow
 {
-<<<<<<< HEAD
-	// Note: this test's goal is to validate that the product correctly reports unrecognized patterns
-	//   - so the main validation is done by the ExpectedWarning attributes.
-	[SkipKeptItemsValidation]
-	[ExpectedNoWarnings]
-	public class GetTypeDataFlow
-	{
-		public static void Main ()
-		{
-			TestPublicParameterlessConstructor ();
-			TestPublicConstructors ();
-			TestConstructors ();
-			TestNull ();
-			TestNoValue ();
-			TestUnknownType ();
-
-			TestTypeNameFromParameter (null);
-			TestTypeNameFromField ();
-
-			TestMultipleConstantValues ();
-			TestMultipleMixedValues ();
-
-			TestStringEmpty ();
-
-			TypeWithWarnings.Test ();
-			OverConstTypeName.Test ();
-
-			// TODO:
-			// Test multi-value returns
-			//    Type.GetType over a constant and a param
-			//    Type.GetType over two params
-		}
-
-		[ExpectedWarning ("IL2072", nameof (DataFlowTypeExtensions.RequiresPublicConstructors))]
-		[ExpectedWarning ("IL2072", nameof (DataFlowTypeExtensions.RequiresNonPublicConstructors))]
-		static void TestPublicParameterlessConstructor ()
-		{
-			Type type = Type.GetType (GetStringTypeWithPublicParameterlessConstructor ());
-			type.RequiresPublicParameterlessConstructor ();
-			type.RequiresPublicConstructors ();
-			type.RequiresNonPublicConstructors ();
-			type.RequiresNone ();
-		}
-
-		[ExpectedWarning ("IL2072", nameof (DataFlowTypeExtensions.RequiresNonPublicConstructors))]
-		static void TestPublicConstructors ()
-		{
-			Type type = Type.GetType (GetStringTypeWithPublicConstructors ());
-			type.RequiresPublicParameterlessConstructor ();
-			type.RequiresPublicConstructors ();
-			type.RequiresNonPublicConstructors ();
-			type.RequiresNone ();
-		}
-
-		[ExpectedWarning ("IL2072", nameof (DataFlowTypeExtensions.RequiresPublicParameterlessConstructor))]
-		[ExpectedWarning ("IL2072", nameof (DataFlowTypeExtensions.RequiresPublicConstructors))]
-		static void TestConstructors ()
-		{
-			Type type = Type.GetType (GetStringTypeWithNonPublicConstructors ());
-			type.RequiresPublicParameterlessConstructor ();
-			type.RequiresPublicConstructors ();
-			type.RequiresNonPublicConstructors ();
-			type.RequiresNone ();
-		}
-
-		static void TestNull ()
-		{
-			// GetType(null) throws at runtime, so we "give up" on analysis
-			Type.GetType (null).RequiresAll ();
-		}
-
-		static void TestNoValue ()
-		{
-			Type t = null;
-			// null.AssemblyQualifiedName throws at runtime, so we "give up" on analysis
-			string noValue = t.AssemblyQualifiedName;
-			Type.GetType (noValue).RequiresAll ();
-		}
-
-		[ExpectedWarning ("IL2057", nameof (GetType))]
-		static void TestUnknownType ()
-		{
-			Type type = Type.GetType (GetStringUnknownType ());
-		}
-
-		[ExpectedWarning ("IL2072", nameof (DataFlowTypeExtensions.RequiresPublicConstructors))]
-		static void TestTypeNameFromParameter (
-			[DynamicallyAccessedMembers(DynamicallyAccessedMemberTypes.PublicParameterlessConstructor)]
-			string typeName)
-		{
-			Type.GetType (typeName).RequiresPublicConstructors ();
-		}
-
-		[DynamicallyAccessedMembers (DynamicallyAccessedMemberTypes.PublicParameterlessConstructor)]
-		static string _typeNameWithPublicParameterlessConstructor;
-
-		[ExpectedWarning ("IL2072", nameof (DataFlowTypeExtensions.RequiresPublicConstructors))]
-		static void TestTypeNameFromField ()
-		{
-			Type.GetType (_typeNameWithPublicParameterlessConstructor).RequiresPublicConstructors ();
-		}
-
-		static int _switchOnField;
-
-		static void TestMultipleConstantValues ()
-		{
-			string typeName = null;
-			switch (_switchOnField) {
-			case 0: // valid
-				typeName = "Mono.Linker.Tests.Cases.DataFlow.GetTypeDataFlow";
-				break;
-			case 1: // null
-				typeName = null;
-				break;
-			case 2: // invalid
-				typeName = "UnknownType";
-				break;
-			case 3: // invalid second
-				typeName = "AnotherUnknownType";
-				break;
-			}
-
-			Type.GetType (typeName);
-		}
-
-		static void TestStringEmpty ()
-		{
-			Type.GetType (string.Empty);
-		}
-
-		[ExpectedWarning ("IL2072", nameof (DataFlowTypeExtensions.RequiresNonPublicConstructors), nameof (Type.GetType))]
-		[ExpectedWarning ("IL2057", "System.Type.GetType(String)")]
-		static void TestMultipleMixedValues ()
-		{
-			string typeName = null;
-			switch (_switchOnField) {
-			case 0:
-				typeName = GetStringTypeWithPublicParameterlessConstructor ();
-				break;
-			case 1:
-				typeName = GetStringTypeWithNonPublicConstructors ();
-				break;
-			case 2:
-				typeName = "Mono.Linker.Tests.Cases.DataFlow.GetTypeDataFlow";
-				break;
-			case 3:
-				typeName = GetStringUnknownType ();
-				break;
-			}
-
-			Type.GetType (typeName).RequiresNonPublicConstructors ();
-		}
-
-		class TypeWithWarnings
-		{
-			[RequiresUnreferencedCode ("--Method1--")]
-			public void Method1 () { }
-
-			[RequiresUnreferencedCode ("--Method2--")]
-			public void Method2 () { }
-
-			[ExpectedWarning ("IL2026", "--Method1--")]
-			[ExpectedWarning ("IL2026", "--Method2--")]
-			public static void Test ()
-			{
-				Type.GetType ("Mono.Linker.Tests.Cases.DataFlow." + nameof (GetTypeDataFlow) + "+" + nameof (TypeWithWarnings)).RequiresPublicMethods ();
-			}
-		}
-
-		class OverConstTypeName
-		{
-			private const string s_ConstTypeName = "Mono.Linker.Tests.Cases.DataFlow." + nameof (GetTypeDataFlow) + "+" + nameof (OverConstTypeName);
-
-			[RequiresUnreferencedCode ("--Method1--")]
-			public void Method1 () { }
-
-			[ExpectedWarning ("IL2026", "--Method1--")]
-			public static void Test ()
-			{
-				Type.GetType (s_ConstTypeName).RequiresPublicMethods ();
-			}
-		}
-
-		[return: DynamicallyAccessedMembers (DynamicallyAccessedMemberTypes.PublicParameterlessConstructor)]
-		private static string GetStringTypeWithPublicParameterlessConstructor ()
-		{
-			return null;
-		}
-
-		[return: DynamicallyAccessedMembers (DynamicallyAccessedMemberTypes.PublicConstructors)]
-		private static string GetStringTypeWithPublicConstructors ()
-		{
-			return null;
-		}
-
-		[return: DynamicallyAccessedMembers (DynamicallyAccessedMemberTypes.NonPublicConstructors)]
-		private static string GetStringTypeWithNonPublicConstructors ()
-		{
-			return null;
-		}
-
-		private static string GetStringUnknownType ()
-		{
-			return null;
-		}
-	}
-=======
     // Note: this test's goal is to validate that the product correctly reports unrecognized patterns
     //   - so the main validation is done by the ExpectedWarning attributes.
     [SkipKeptItemsValidation]
@@ -377,8 +170,8 @@
             [RequiresUnreferencedCode("--Method2--")]
             public void Method2() { }
 
-            [ExpectedWarning("IL2026", "--Method1--", Tool.Trimmer | Tool.NativeAot, "https://github.com/dotnet/runtime/issues/95118")]
-            [ExpectedWarning("IL2026", "--Method2--", Tool.Trimmer | Tool.NativeAot, "https://github.com/dotnet/runtime/issues/95118")]
+            [ExpectedWarning("IL2026", "--Method1--")]
+            [ExpectedWarning("IL2026", "--Method2--")]
             public static void Test()
             {
                 Type.GetType("Mono.Linker.Tests.Cases.DataFlow." + nameof(GetTypeDataFlow) + "+" + nameof(TypeWithWarnings)).RequiresPublicMethods();
@@ -392,7 +185,7 @@
             [RequiresUnreferencedCode("--Method1--")]
             public void Method1() { }
 
-            [ExpectedWarning("IL2026", "--Method1--", Tool.Trimmer | Tool.NativeAot, "https://github.com/dotnet/runtime/issues/95118")]
+            [ExpectedWarning("IL2026", "--Method1--")]
             public static void Test()
             {
                 Type.GetType(s_ConstTypeName).RequiresPublicMethods();
@@ -422,5 +215,4 @@
             return null;
         }
     }
->>>>>>> 656664d0
 }