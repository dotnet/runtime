--- conflicted
+++ resolved
@@ -870,7 +870,6 @@
                 public override Type Return() => typeof(int);
             }
 
-<<<<<<< HEAD
 			public static void Test ()
 			{
 				// https://github.com/dotnet/linker/issues/3133
@@ -1117,258 +1116,6 @@
 			}
 		}
 	}
-=======
-            public static void Test()
-            {
-                // https://github.com/dotnet/linker/issues/3133
-                // Access the interfaces as well - otherwise NativeAOT can decide
-                // to not look for overrides since it knows it's making a direct access
-                // to a method and it doesn't need to know about the base method
-                // which leads to some warnings not being generated.
-                // The goal of this test is to validate the generated diagnostics
-                // so we're forcing the checks to happen with this.
-                typeof(Library.IAnnotatedMethods).RequiresAll();
-                typeof(Library.IUnannotatedMethods).RequiresAll();
-
-                typeof(ImplIUnannotatedMethodsMismatch).RequiresPublicMethods();
-                typeof(ImplIAnnotatedMethodsMismatch).RequiresPublicMethods();
-                typeof(DerivedFromAnnotatedMismatch).RequiresPublicMethods();
-                typeof(DerivedFromUnannotatedMismatch).RequiresPublicMethods();
-                typeof(ImplIUnannotatedMethodsMatch).RequiresPublicMethods();
-                typeof(ImplIAnnotatedMethodsMatch).RequiresPublicMethods();
-                typeof(DerivedFromAnnotatedMatch).RequiresPublicMethods();
-                typeof(DerivedFromUnannotatedMatch).RequiresPublicMethods();
-            }
-        }
-
-        // This is mostly for Native AOT - in that compiler it matters how a method
-        // is referenced as it will take a different code path to do some of these validations
-        // The above tests all rely on reflection marking so this test also uses direct calls
-        class DirectCall
-        {
-            abstract class Base
-            {
-                [return: DynamicallyAccessedMembers(DynamicallyAccessedMemberTypes.PublicMethods)]
-                public abstract Type NonGenericAbstract([DynamicallyAccessedMembers(DynamicallyAccessedMemberTypes.PublicMethods)] Type type);
-
-                [return: DynamicallyAccessedMembers(DynamicallyAccessedMemberTypes.PublicMethods)]
-                public virtual Type NonGenericVirtual([DynamicallyAccessedMembers(DynamicallyAccessedMemberTypes.PublicMethods)] Type type) => type;
-
-                public abstract void GenericAbstract<[DynamicallyAccessedMembers(DynamicallyAccessedMemberTypes.PublicMethods)] T>();
-
-                public virtual void GenericVirtual<[DynamicallyAccessedMembers(DynamicallyAccessedMemberTypes.PublicMethods)] T>() { }
-
-                public abstract Type UnannotatedAbstract(Type type);
-
-                public abstract void UnannotatedGenericAbstract<T>();
-            }
-
-            class Derived : Base
-            {
-                [ExpectedWarning("IL2092")]
-                [ExpectedWarning("IL2093")]
-                public override Type NonGenericAbstract([DynamicallyAccessedMembers(DynamicallyAccessedMemberTypes.PublicProperties)] Type type) => null;
-
-                [ExpectedWarning("IL2092")]
-                [ExpectedWarning("IL2093")]
-                [return: DynamicallyAccessedMembers(DynamicallyAccessedMemberTypes.PublicProperties)]
-                public override Type NonGenericVirtual(Type type) => null;
-
-                [ExpectedWarning("IL2095")]
-                public override void GenericAbstract<T>() { }
-
-                [ExpectedWarning("IL2095")]
-                public override void GenericVirtual<[DynamicallyAccessedMembers(DynamicallyAccessedMemberTypes.PublicProperties)] T>() { }
-
-                [ExpectedWarning("IL2092")]
-                [ExpectedWarning("IL2093")]
-                [return: DynamicallyAccessedMembers(DynamicallyAccessedMemberTypes.PublicMethods)]
-                public override Type UnannotatedAbstract([DynamicallyAccessedMembers(DynamicallyAccessedMemberTypes.PublicProperties)] Type type) => null;
-
-                [ExpectedWarning("IL2095")]
-                public override void UnannotatedGenericAbstract<[DynamicallyAccessedMembers(DynamicallyAccessedMemberTypes.PublicProperties)] T>() { }
-            }
-
-            interface IBaseWithDefault
-            {
-                void DefaultMethod(Type type);
-            }
-
-            interface IDerivedWithDefault : IBaseWithDefault
-            {
-                [ExpectedWarning("IL2092")]
-                [UnexpectedWarning("IL2092", Tool.Analyzer, "https://github.com/dotnet/linker/issues/3121")]
-                void IBaseWithDefault.DefaultMethod([DynamicallyAccessedMembers(DynamicallyAccessedMemberTypes.PublicMethods)] Type type) { }
-            }
-
-            class ImplDerivedWithDefault : IDerivedWithDefault
-            {
-            }
-
-            interface IGvmBase
-            {
-                Type UnannotatedGvm<T>(Type type);
-                Type UnannotatedGvmCalledThroughBase<T>(Type type);
-
-                [return: DynamicallyAccessedMembers(DynamicallyAccessedMemberTypes.PublicMethods)]
-                static abstract Type AnnotatedStaticGvm<[DynamicallyAccessedMembers(DynamicallyAccessedMemberTypes.PublicProperties)] T>([DynamicallyAccessedMembers(DynamicallyAccessedMemberTypes.PublicProperties)] Type type);
-
-                static virtual Type UnannotatedStaticGvm<T>(Type type) => null;
-            }
-
-            class ImplIGvmBase : IGvmBase
-            {
-                // NativeAOT doesn't validate overrides when it can resolve them as direct calls
-                [ExpectedWarning("IL2092", Tool.Trimmer | Tool.Analyzer, "")]
-                [ExpectedWarning("IL2093", Tool.Trimmer | Tool.Analyzer, "")]
-                [ExpectedWarning("IL2095", Tool.Trimmer | Tool.Analyzer, "")]
-                [return: DynamicallyAccessedMembers(DynamicallyAccessedMemberTypes.PublicMethods)]
-                public Type UnannotatedGvm<[DynamicallyAccessedMembers(DynamicallyAccessedMemberTypes.PublicMethods)] T>([DynamicallyAccessedMembers(DynamicallyAccessedMemberTypes.PublicMethods)] Type type) => null;
-
-                [ExpectedWarning("IL2092")]
-                [ExpectedWarning("IL2093")]
-                [ExpectedWarning("IL2095")]
-                [return: DynamicallyAccessedMembers(DynamicallyAccessedMemberTypes.PublicMethods)]
-                public Type UnannotatedGvmCalledThroughBase<[DynamicallyAccessedMembers(DynamicallyAccessedMemberTypes.PublicMethods)] T>([DynamicallyAccessedMembers(DynamicallyAccessedMemberTypes.PublicMethods)] Type type) => null;
-
-                [ExpectedWarning("IL2092")]
-                [ExpectedWarning("IL2093")]
-                [ExpectedWarning("IL2095")]
-                public static Type AnnotatedStaticGvm<T>(Type type) => null;
-
-                [ExpectedWarning("IL2092")]
-                [ExpectedWarning("IL2093")]
-                [ExpectedWarning("IL2095")]
-                [return: DynamicallyAccessedMembers(DynamicallyAccessedMemberTypes.PublicMethods)]
-                public static Type UnannotatedStaticGvm<[DynamicallyAccessedMembers(DynamicallyAccessedMemberTypes.PublicProperties)] T>([DynamicallyAccessedMembers(DynamicallyAccessedMemberTypes.PublicProperties)] Type type) => null;
-            }
-
-            static void CallStaticGvm<TGvmBase>() where TGvmBase : IGvmBase
-            {
-                TGvmBase.AnnotatedStaticGvm<string>(typeof(string));
-                TGvmBase.UnannotatedStaticGvm<string>(typeof(string));
-            }
-
-            public static void Test()
-            {
-                Base instance = new Derived();
-                instance.NonGenericAbstract(typeof(string));
-                instance.NonGenericVirtual(typeof(string));
-                instance.GenericAbstract<string>();
-                instance.GenericVirtual<string>();
-                instance.UnannotatedAbstract(typeof(string));
-                instance.UnannotatedGenericAbstract<string>();
-
-                ((IBaseWithDefault)(new ImplDerivedWithDefault())).DefaultMethod(typeof(string));
-
-                ImplIGvmBase impl = new ImplIGvmBase();
-                impl.UnannotatedGvm<string>(typeof(string));
-
-                IGvmBase ibase = (IGvmBase)impl;
-                ibase.UnannotatedGvmCalledThroughBase<string>(typeof(string));
-
-                CallStaticGvm<ImplIGvmBase>();
-            }
-        }
-
-        class RequiresAndDynamicallyAccessedMembersValidation
-        {
-            // These tests have both DynamicallyAccessedMembers annotations and Requires annotations.
-            // This is to reproduce a bug where the virtual method annotations would be validated due to
-            // the presence of DynamicallyAccessedMembers, but the logic for checking Requires annotations
-            // was incorrect. The bug didn't manifest with just Requires annotations because the methods wouldn't
-            // be validated at all for Requires on type.
-
-            class BaseMethodWithRequires
-            {
-                [RequiresUnreferencedCode(nameof(MethodWithRequires))]
-                [RequiresDynamicCode(nameof(MethodWithRequires))]
-                public virtual void MethodWithRequires([DynamicallyAccessedMembers(DynamicallyAccessedMemberTypes.All)] Type t) { }
-            }
-
-            [RequiresUnreferencedCode(nameof(DerivedTypeWithRequires_BaseMethodWithRequires))]
-            [RequiresDynamicCode(nameof(DerivedTypeWithRequires_BaseMethodWithRequires))]
-            class DerivedTypeWithRequires_BaseMethodWithRequires : BaseMethodWithRequires
-            {
-                public override void MethodWithRequires([DynamicallyAccessedMembers(DynamicallyAccessedMemberTypes.All)] Type t) { }
-            }
-
-            [ExpectedWarning("IL2026", nameof(DerivedTypeWithRequires_BaseMethodWithRequires))]
-            [ExpectedWarning("IL2026", nameof(DerivedTypeWithRequires_BaseMethodWithRequires.MethodWithRequires))]
-            [ExpectedWarning("IL3050", nameof(DerivedTypeWithRequires_BaseMethodWithRequires), Tool.NativeAot | Tool.Analyzer, "")]
-            [ExpectedWarning("IL3050", nameof(DerivedTypeWithRequires_BaseMethodWithRequires.MethodWithRequires), Tool.NativeAot | Tool.Analyzer, "")]
-            static void Test_DerivedTypeWithRequires_BaseMethodWithRequires()
-            {
-                new DerivedTypeWithRequires_BaseMethodWithRequires().MethodWithRequires(typeof(int));
-            }
-
-            class BaseMethodWithoutRequires
-            {
-                public virtual void MethodWithoutRequires([DynamicallyAccessedMembers(DynamicallyAccessedMemberTypes.All)] Type t) { }
-            }
-
-            [RequiresUnreferencedCode(nameof(DerivedTypeWithRequires_BaseMethodWithoutRequires))]
-            class DerivedTypeWithRequires_BaseMethodWithoutRequires : BaseMethodWithoutRequires
-            {
-                public override void MethodWithoutRequires([DynamicallyAccessedMembers(DynamicallyAccessedMemberTypes.All)] Type t) { }
-            }
-
-            [ExpectedWarning("IL2026", nameof(DerivedTypeWithRequires_BaseMethodWithoutRequires))]
-            static void Test_DerivedTypeWithRequires_BaseMethodWithoutRequires()
-            {
-                new DerivedTypeWithRequires_BaseMethodWithoutRequires().MethodWithoutRequires(typeof(int));
-            }
-
-            public static void Test()
-            {
-                Test_DerivedTypeWithRequires_BaseMethodWithRequires();
-                Test_DerivedTypeWithRequires_BaseMethodWithoutRequires();
-            }
-        }
-
-        class InstantiatedGeneric
-        {
-            class GenericBase<T>
-            {
-                [ExpectedWarning("IL2106")]
-                [return: DynamicallyAccessedMembers(DynamicallyAccessedMemberTypes.PublicMethods)]
-                public virtual T ReturnValue() => default;
-            }
-
-            class InstantiatedDerived : GenericBase<Type>
-            {
-                public override Type ReturnValue() => null;
-            }
-
-            public static void Test()
-            {
-                new InstantiatedDerived().ReturnValue();
-            }
-        }
-
-        class AnnotationOnUnsupportedType
-        {
-            class UnsupportedType
-            {
-                [ExpectedWarning("IL2041")]
-                [DynamicallyAccessedMembers(DynamicallyAccessedMemberTypes.PublicMethods)]
-                public virtual void UnsupportedAnnotationMismatch() { }
-            }
-
-            class DerivedUnsupportedType : UnsupportedType
-            {
-                [ExpectedWarning("IL2041")]
-                [DynamicallyAccessedMembers(DynamicallyAccessedMemberTypes.PublicFields)]
-                public override void UnsupportedAnnotationMismatch() { }
-            }
-
-            public static void Test()
-            {
-                new DerivedUnsupportedType().UnsupportedAnnotationMismatch();
-            }
-        }
-    }
->>>>>>> a0c5625a
 }
 
 namespace System
