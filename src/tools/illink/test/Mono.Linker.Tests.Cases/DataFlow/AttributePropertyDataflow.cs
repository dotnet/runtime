// Copyright (c) .NET Foundation and contributors. All rights reserved.
// Licensed under the MIT license. See LICENSE file in the project root for full license information.

using System;
using System.Diagnostics.CodeAnalysis;
using System.Reflection;
using Mono.Linker.Tests.Cases.Expectations.Assertions;

namespace Mono.Linker.Tests.Cases.DataFlow
{
<<<<<<< HEAD
	[Kept]
	[ExpectedNoWarnings]
	class AttributePropertyDataflow
	{
		public static void Main ()
		{
			AttributesOnMethod.Test ();
			AttributesOnProperty.Test ();
			AttributesOnField.Test ();
			AttributesOnEvent.Test ();
			AttributeWithConditionalExpression.Test ();
			RecursivePropertyDataFlow.Test ();
			RecursiveMethodDataFlow.Test ();
			RecursiveEventDataFlow.Test ();
			RecursiveFieldDataFlow.Test ();
		}

		class AttributesOnMethod
		{
			[Kept]
			public static void Test () {
				TestKeepsPublicConstructors ();
				TestKeepsPublicMethods ();
				TestKeepsPublicMethodsByName ();
				TestKeepsPublicFields ();
				TestTypeArray ();
			}

			[Kept]
			[KeptAttributeAttribute (typeof (KeepsPublicConstructorsAttribute))]
			[KeepsPublicConstructors (Type = typeof (ClassWithKeptPublicConstructor))]
			public static void TestKeepsPublicConstructors ()
			{
				typeof (AttributesOnMethod).GetMethod (nameof (TestKeepsPublicConstructors)).GetCustomAttribute (typeof (KeepsPublicConstructorsAttribute));
			}

			[Kept]
			[KeptAttributeAttribute (typeof (KeepsPublicMethodsAttribute))]
			[ExpectedWarning ("IL2026", "--ClassWithKeptPublicMethods--")]
			[KeepsPublicMethods (Type = typeof (ClassWithKeptPublicMethods))]
			public static void TestKeepsPublicMethods ()
			{
				typeof (AttributesOnMethod).GetMethod (nameof (TestKeepsPublicMethods)).GetCustomAttribute (typeof (KeepsPublicMethodsAttribute));
			}

			[Kept]
			[KeptAttributeAttribute (typeof (KeepsPublicMethodsAttribute))]
			[ExpectedWarning ("IL2026", "--ClassWithKeptPublicMethodsKeptByName--")]
			[KeepsPublicMethods (TypeName = "Mono.Linker.Tests.Cases.DataFlow.AttributePropertyDataflow+AttributesOnMethod+ClassWithKeptPublicMethodsKeptByName, test")]
			public static void TestKeepsPublicMethodsByName ()
			{
				typeof (AttributesOnMethod).GetMethod (nameof (TestKeepsPublicMethodsByName)).GetCustomAttribute (typeof (KeepsPublicMethodsAttribute));
			}

			[Kept]
			[KeptAttributeAttribute (typeof (KeepsPublicFieldsAttribute))]
			[KeepsPublicFields (Type = null, TypeName = null)]
			public static void TestKeepsPublicFields ()
			{
				typeof (AttributesOnMethod).GetMethod (nameof (TestKeepsPublicFields)).GetCustomAttribute (typeof (KeepsPublicFieldsAttribute));
			}

			[Kept]
			[KeptAttributeAttribute (typeof (TypeArrayAttribute))]
			[TypeArray (Types = new Type[] { typeof (AttributePropertyDataflow) })]
			public static void TestTypeArray ()
			{
				typeof (AttributesOnMethod).GetMethod (nameof (TestTypeArray)).GetCustomAttribute (typeof (TypeArrayAttribute));
			}

			[Kept]
			class ClassWithKeptPublicConstructor
			{
				[Kept]
				public ClassWithKeptPublicConstructor (int unused) { }

				private ClassWithKeptPublicConstructor (short unused) { }

				public void Method () { }
			}

			[Kept]
			class ClassWithKeptPublicMethods
			{
				[Kept]
				[KeptAttributeAttribute (typeof (RequiresUnreferencedCodeAttribute))]
				[RequiresUnreferencedCode ("--ClassWithKeptPublicMethods--")]
				public static void KeptMethod () { }
				static void Method () { }
			}

			[Kept]
			class ClassWithKeptPublicMethodsKeptByName
			{
				[Kept]
				[KeptAttributeAttribute (typeof (RequiresUnreferencedCodeAttribute))]
				[RequiresUnreferencedCode ("--ClassWithKeptPublicMethodsKeptByName--")]
				public static void KeptMethod () { }
				static void Method () { }
			}
		}

		class AttributesOnField
		{
			[Kept]
			[KeptAttributeAttribute (typeof (KeepsPublicMethodsAttribute))]
			[ExpectedWarning ("IL2026", "--ClassWithKeptPublicMethods--")]
			[KeepsPublicMethods (Type = typeof (ClassWithKeptPublicMethods))]
			public static bool field;

			[Kept]
			public static void Test ()
			{
				typeof (AttributesOnField).GetField ("field").GetCustomAttribute (typeof (KeepsPublicMethodsAttribute));
				field = true;
			}

			[Kept]
			class ClassWithKeptPublicMethods
			{
				[Kept]
				[KeptAttributeAttribute (typeof (RequiresUnreferencedCodeAttribute))]
				[RequiresUnreferencedCode ("--ClassWithKeptPublicMethods--")]
				public static void KeptMethod () { }
				static void Method () { }
			}
		}

		class AttributesOnProperty
		{
			[field: Kept]
			[Kept]
			[KeptAttributeAttribute (typeof (KeepsPublicMethodsAttribute))]
			[ExpectedWarning ("IL2026", "--ClassWithKeptPublicMethods--")]
			[KeepsPublicMethods (Type = typeof (ClassWithKeptPublicMethods))]
			public static bool Property { [Kept] get; [Kept] set; }

			[Kept]
			public static void Test ()
			{
				typeof (AttributesOnProperty).GetProperty ("Property").GetCustomAttribute (typeof (KeepsPublicMethodsAttribute));
				Property = true;
			}

			[Kept]
			class ClassWithKeptPublicMethods
			{
				[Kept]
				[KeptAttributeAttribute (typeof (RequiresUnreferencedCodeAttribute))]
				[RequiresUnreferencedCode ("--ClassWithKeptPublicMethods--")]
				public static void KeptMethod () { }
				static void Method () { }
			}
		}

		class AttributesOnEvent
		{
			[field: Kept]
			[Kept]
			[KeptEventAddMethod]
			[KeptEventRemoveMethod]
			[KeptAttributeAttribute (typeof (KeepsPublicMethodsAttribute))]
			[ExpectedWarning ("IL2026", "--ClassWithKeptPublicMethods--")]
			[KeepsPublicMethods (Type = typeof (ClassWithKeptPublicMethods))]
			public static event EventHandler Event_FieldSyntax;

			[field: Kept]
			[Kept]
			[KeptEventAddMethod]
			[KeptEventRemoveMethod]
			[KeptAttributeAttribute (typeof (KeepsPublicMethodsAttribute))]
			[ExpectedWarning ("IL2026", "--ClassWithKeptPublicMethods--")]
			[KeepsPublicMethods (Type = typeof (ClassWithKeptPublicMethods))]
			public static event EventHandler Event_PropertySyntax {
				add { }
				remove { }
			}

			[Kept]
			public static void Test ()
			{
				typeof (AttributesOnEvent).GetEvent ("Event_FieldSyntax").GetCustomAttribute (typeof (KeepsPublicMethodsAttribute));
				typeof (AttributesOnEvent).GetEvent ("Event_PropertySyntax").GetCustomAttribute (typeof (KeepsPublicMethodsAttribute));
				Event_FieldSyntax += (sender, args) => { };
				Event_PropertySyntax += (sender, args) => { };
			}

			[Kept]
			class ClassWithKeptPublicMethods
			{
				[Kept]
				[KeptAttributeAttribute (typeof (RequiresUnreferencedCodeAttribute))]
				[RequiresUnreferencedCode ("--ClassWithKeptPublicMethods--")]
				public static void KeptMethod () { }
				static void Method () { }
			}
		}

		class AttributeWithConditionalExpression
		{
			[Kept]
			[KeptAttributeAttribute (typeof (KeepsPublicMethodsAttribute))]
			[ExpectedWarning ("IL2026", "--ClassWithKeptPublicMethods--")]
			[KeepsPublicMethods (TypeName = 1 + 1 == 2 ? "Mono.Linker.Tests.Cases.DataFlow.AttributePropertyDataflow+AttributeWithConditionalExpression+ClassWithKeptPublicMethodsKeptByName, test" : null)]
			public static void Test ()
			{
				typeof (AttributeWithConditionalExpression).GetMethod ("Test").GetCustomAttribute (typeof (KeepsPublicMethodsAttribute));
				typeof (AttributeWithConditionalExpression).GetField ("field").GetCustomAttribute (typeof (KeepsPublicMethodsAttribute));
			}

			// This testcase is an example where the analyzer may have a branch value while analyzing an attribute,
			// where the owning symbol is not a method.
			[Kept]
			[KeptAttributeAttribute (typeof (KeepsPublicMethodsAttribute))]
			[ExpectedWarning ("IL2026", "--ClassWithKeptPublicMethods--")]
			[KeepsPublicMethods (TypeName = 1 + 1 == 2 ? "Mono.Linker.Tests.Cases.DataFlow.AttributePropertyDataflow+AttributeWithConditionalExpression+ClassWithKeptPublicMethodsKeptByName, test" : null)]
			public static int field;

			[Kept]
			class ClassWithKeptPublicMethodsKeptByName
			{
				[Kept]
				[KeptAttributeAttribute (typeof (RequiresUnreferencedCodeAttribute))]
				[RequiresUnreferencedCode ("--ClassWithKeptPublicMethods--")]
				public static void KeptMethod () { }
				static void Method () { }
			}
		}

		[Kept]
		[KeptBaseType (typeof (Attribute))]
		class KeepsPublicConstructorsAttribute : Attribute
		{
			[Kept]
			public KeepsPublicConstructorsAttribute ()
			{
			}

			[field: Kept]
			[Kept]
			[KeptAttributeAttribute (typeof (DynamicallyAccessedMembersAttribute))]
			[DynamicallyAccessedMembers (DynamicallyAccessedMemberTypes.PublicConstructors)]
			public Type Type { get; [Kept] set; }
		}

		[Kept]
		[KeptBaseType (typeof (Attribute))]
		class KeepsPublicMethodsAttribute : Attribute
		{
			[Kept]
			public KeepsPublicMethodsAttribute ()
			{
			}

			[field: Kept]
			[Kept]
			[KeptAttributeAttribute (typeof (DynamicallyAccessedMembersAttribute))]
			[DynamicallyAccessedMembers (DynamicallyAccessedMemberTypes.PublicMethods)]
			public Type Type { get; [Kept] set; }

			[field: Kept]
			[Kept]
			[KeptAttributeAttribute (typeof (DynamicallyAccessedMembersAttribute))]
			[DynamicallyAccessedMembers (DynamicallyAccessedMemberTypes.PublicMethods)]
			public string TypeName { get; [Kept] set; }
		}

		// Used to test null values
		[Kept]
		[KeptBaseType (typeof (Attribute))]
		class KeepsPublicFieldsAttribute : Attribute
		{
			[Kept]
			public KeepsPublicFieldsAttribute ()
			{
			}

			[field: Kept]
			[Kept]
			[KeptAttributeAttribute (typeof (DynamicallyAccessedMembersAttribute))]
			[DynamicallyAccessedMembers (DynamicallyAccessedMemberTypes.PublicFields)]
			public Type Type { get; [Kept] set; }

			[field: Kept]
			[Kept]
			[KeptAttributeAttribute (typeof (DynamicallyAccessedMembersAttribute))]
			[DynamicallyAccessedMembers (DynamicallyAccessedMemberTypes.PublicFields)]
			public string TypeName { get; [Kept] set; }
		}

		[Kept]
		[KeptBaseType (typeof (Attribute))]
		class KeepsPublicPropertiesAttribute : Attribute
		{
			[Kept]
			public KeepsPublicPropertiesAttribute ()
			{
			}

			[field: Kept]
			[Kept]
			[KeptAttributeAttribute (typeof (DynamicallyAccessedMembersAttribute))]
			[DynamicallyAccessedMembers (DynamicallyAccessedMemberTypes.PublicProperties)]
			public Type Type { get; [Kept] set; }
		}

		[Kept]
		[KeptBaseType (typeof (Attribute))]
		class KeepsPublicEventsAttribute : Attribute
		{
			[Kept]
			public KeepsPublicEventsAttribute ()
			{
			}

			[field: Kept]
			[Kept]
			[KeptAttributeAttribute (typeof (DynamicallyAccessedMembersAttribute))]
			[DynamicallyAccessedMembers (DynamicallyAccessedMemberTypes.PublicEvents)]
			public Type Type { get; [Kept] set; }
		}

		[Kept]
		[KeptBaseType (typeof (Attribute))]
		class TypeArrayAttribute : Attribute
		{
			[Kept]
			public TypeArrayAttribute ()
			{
			}

			[field: Kept]
			[Kept]
			public Type[] Types { get; [Kept] set; }
		}

		[Kept]
		class RecursivePropertyDataFlow
		{
			[field: Kept]
			[Kept]
			[KeptAttributeAttribute (typeof (KeepsPublicPropertiesAttribute))]
			[KeepsPublicProperties (Type = typeof (RecursivePropertyDataFlow))]
			public static int Property { [Kept] get; [Kept] set; }

			[Kept]
			public static void Test ()
			{
				typeof (RecursivePropertyDataFlow).GetProperty (nameof (Property)).GetCustomAttribute (typeof (KeepsPublicPropertiesAttribute));
				Property = 0;
			}
		}

		[Kept]
		class RecursiveEventDataFlow
		{
			[field: Kept]
			[Kept]
			[KeptEventAddMethod]
			[KeptEventRemoveMethod]
			[KeptAttributeAttribute (typeof (KeepsPublicEventsAttribute))]
			[KeepsPublicEvents (Type = typeof (RecursiveEventDataFlow))]
			public static event EventHandler Event;

			[Kept]
			public static void Test ()
			{
				typeof (RecursiveEventDataFlow).GetEvent (nameof (Event)).GetCustomAttribute (typeof (KeepsPublicEventsAttribute));
				Event += (sender, e) => { };
			}
		}

		[Kept]
		class RecursiveFieldDataFlow
		{
			[Kept]
			[KeptAttributeAttribute (typeof (KeepsPublicFieldsAttribute))]
			[KeepsPublicFields (Type = typeof (RecursiveFieldDataFlow))]
			public static int field;

			[Kept]
			public static void Test ()
			{
				typeof (RecursiveMethodDataFlow).GetField (nameof (field)).GetCustomAttribute (typeof (KeepsPublicFieldsAttribute));
				field = 0;
			}
		}

		[Kept]
		class RecursiveMethodDataFlow
		{
			[Kept]
			[KeptAttributeAttribute (typeof (KeepsPublicMethodsAttribute))]
			[KeepsPublicMethods (Type = typeof (RecursiveMethodDataFlow))]
			public static void Method () { }

			[Kept]
			public static void Test ()
			{
				typeof (RecursiveMethodDataFlow).GetMethod (nameof (Method)).GetCustomAttribute (typeof (KeepsPublicMethodsAttribute));
				Method ();
			}
		}
	}
=======
    [Kept]
    [ExpectedNoWarnings]
    class AttributePropertyDataflow
    {
        public static void Main()
        {
            AttributesOnMethod.Test();
            AttributesOnProperty.Test();
            AttributesOnField.Test();
            AttributesOnEvent.Test();
            AttributeWithConditionalExpression.Test();
            RecursivePropertyDataFlow.Test();
            RecursiveMethodDataFlow.Test();
            RecursiveEventDataFlow.Test();
            RecursiveFieldDataFlow.Test();
        }

        class AttributesOnMethod
        {
            [Kept]
            public static void Test()
            {
                TestKeepsPublicConstructors();
                TestKeepsPublicMethods();
                TestKeepsPublicMethodsByName();
                TestKeepsPublicFields();
                TestTypeArray();
            }

            [Kept]
            [KeptAttributeAttribute(typeof(KeepsPublicConstructorsAttribute))]
            [KeepsPublicConstructors(Type = typeof(ClassWithKeptPublicConstructor))]
            public static void TestKeepsPublicConstructors()
            {
                typeof(AttributesOnMethod).GetMethod(nameof(TestKeepsPublicConstructors)).GetCustomAttribute(typeof(KeepsPublicConstructorsAttribute));
            }

            [Kept]
            [KeptAttributeAttribute(typeof(KeepsPublicMethodsAttribute))]
            [ExpectedWarning("IL2026", "--ClassWithKeptPublicMethods--")]
            [KeepsPublicMethods(Type = typeof(ClassWithKeptPublicMethods))]
            public static void TestKeepsPublicMethods()
            {
                typeof(AttributesOnMethod).GetMethod(nameof(TestKeepsPublicMethods)).GetCustomAttribute(typeof(KeepsPublicMethodsAttribute));
            }

            [Kept]
            [KeptAttributeAttribute(typeof(KeepsPublicMethodsAttribute))]
            // Trimmer/NativeAot only for now
            [ExpectedWarning("IL2026", "--ClassWithKeptPublicMethodsKeptByName--", Tool.Trimmer | Tool.NativeAot, "https://github.com/dotnet/runtime/issues/95118")]
            [KeepsPublicMethods(TypeName = "Mono.Linker.Tests.Cases.DataFlow.AttributePropertyDataflow+AttributesOnMethod+ClassWithKeptPublicMethodsKeptByName, test")]
            public static void TestKeepsPublicMethodsByName()
            {
                typeof(AttributesOnMethod).GetMethod(nameof(TestKeepsPublicMethodsByName)).GetCustomAttribute(typeof(KeepsPublicMethodsAttribute));
            }

            [Kept]
            [KeptAttributeAttribute(typeof(KeepsPublicFieldsAttribute))]
            [KeepsPublicFields(Type = null, TypeName = null)]
            public static void TestKeepsPublicFields()
            {
                typeof(AttributesOnMethod).GetMethod(nameof(TestKeepsPublicFields)).GetCustomAttribute(typeof(KeepsPublicFieldsAttribute));
            }

            [Kept]
            [KeptAttributeAttribute(typeof(TypeArrayAttribute))]
            [TypeArray(Types = new Type[] { typeof(AttributePropertyDataflow) })]
            public static void TestTypeArray()
            {
                typeof(AttributesOnMethod).GetMethod(nameof(TestTypeArray)).GetCustomAttribute(typeof(TypeArrayAttribute));
            }

            [Kept]
            class ClassWithKeptPublicConstructor
            {
                [Kept]
                public ClassWithKeptPublicConstructor(int unused) { }

                private ClassWithKeptPublicConstructor(short unused) { }

                public void Method() { }
            }

            [Kept]
            class ClassWithKeptPublicMethods
            {
                [Kept]
                [KeptAttributeAttribute(typeof(RequiresUnreferencedCodeAttribute))]
                [RequiresUnreferencedCode("--ClassWithKeptPublicMethods--")]
                public static void KeptMethod() { }
                static void Method() { }
            }

            [Kept]
            class ClassWithKeptPublicMethodsKeptByName
            {
                [Kept]
                [KeptAttributeAttribute(typeof(RequiresUnreferencedCodeAttribute))]
                [RequiresUnreferencedCode("--ClassWithKeptPublicMethodsKeptByName--")]
                public static void KeptMethod() { }
                static void Method() { }
            }
        }

        class AttributesOnField
        {
            [Kept]
            [KeptAttributeAttribute(typeof(KeepsPublicMethodsAttribute))]
            [ExpectedWarning("IL2026", "--ClassWithKeptPublicMethods--")]
            [KeepsPublicMethods(Type = typeof(ClassWithKeptPublicMethods))]
            public static bool field;

            [Kept]
            public static void Test()
            {
                typeof(AttributesOnField).GetField("field").GetCustomAttribute(typeof(KeepsPublicMethodsAttribute));
                field = true;
            }

            [Kept]
            class ClassWithKeptPublicMethods
            {
                [Kept]
                [KeptAttributeAttribute(typeof(RequiresUnreferencedCodeAttribute))]
                [RequiresUnreferencedCode("--ClassWithKeptPublicMethods--")]
                public static void KeptMethod() { }
                static void Method() { }
            }
        }

        class AttributesOnProperty
        {
            [field: Kept]
            [Kept]
            [KeptAttributeAttribute(typeof(KeepsPublicMethodsAttribute))]
            [ExpectedWarning("IL2026", "--ClassWithKeptPublicMethods--")]
            [KeepsPublicMethods(Type = typeof(ClassWithKeptPublicMethods))]
            public static bool Property { [Kept] get; [Kept] set; }

            [Kept]
            public static void Test()
            {
                typeof(AttributesOnProperty).GetProperty("Property").GetCustomAttribute(typeof(KeepsPublicMethodsAttribute));
                Property = true;
            }

            [Kept]
            class ClassWithKeptPublicMethods
            {
                [Kept]
                [KeptAttributeAttribute(typeof(RequiresUnreferencedCodeAttribute))]
                [RequiresUnreferencedCode("--ClassWithKeptPublicMethods--")]
                public static void KeptMethod() { }
                static void Method() { }
            }
        }

        class AttributesOnEvent
        {
            [field: Kept]
            [Kept]
            [KeptEventAddMethod]
            [KeptEventRemoveMethod]
            [KeptAttributeAttribute(typeof(KeepsPublicMethodsAttribute))]
            [ExpectedWarning("IL2026", "--ClassWithKeptPublicMethods--")]
            [KeepsPublicMethods(Type = typeof(ClassWithKeptPublicMethods))]
            public static event EventHandler Event_FieldSyntax;

            [field: Kept]
            [Kept]
            [KeptEventAddMethod]
            [KeptEventRemoveMethod]
            [KeptAttributeAttribute(typeof(KeepsPublicMethodsAttribute))]
            [ExpectedWarning("IL2026", "--ClassWithKeptPublicMethods--")]
            [KeepsPublicMethods(Type = typeof(ClassWithKeptPublicMethods))]
            public static event EventHandler Event_PropertySyntax
            {
                add { }
                remove { }
            }

            [Kept]
            public static void Test()
            {
                typeof(AttributesOnEvent).GetEvent("Event_FieldSyntax").GetCustomAttribute(typeof(KeepsPublicMethodsAttribute));
                typeof(AttributesOnEvent).GetEvent("Event_PropertySyntax").GetCustomAttribute(typeof(KeepsPublicMethodsAttribute));
                Event_FieldSyntax += (sender, args) => { };
                Event_PropertySyntax += (sender, args) => { };
            }

            [Kept]
            class ClassWithKeptPublicMethods
            {
                [Kept]
                [KeptAttributeAttribute(typeof(RequiresUnreferencedCodeAttribute))]
                [RequiresUnreferencedCode("--ClassWithKeptPublicMethods--")]
                public static void KeptMethod() { }
                static void Method() { }
            }
        }

        class AttributeWithConditionalExpression
        {
            [Kept]
            [KeptAttributeAttribute(typeof(KeepsPublicMethodsAttribute))]
            // Trimmer/NativeAot only for now
            [ExpectedWarning("IL2026", "--ClassWithKeptPublicMethods--", Tool.Trimmer | Tool.NativeAot, "https://github.com/dotnet/runtime/issues/95118")]
            [KeepsPublicMethods(TypeName = 1 + 1 == 2 ? "Mono.Linker.Tests.Cases.DataFlow.AttributePropertyDataflow+AttributeWithConditionalExpression+ClassWithKeptPublicMethodsKeptByName, test" : null)]
            public static void Test()
            {
                typeof(AttributeWithConditionalExpression).GetMethod("Test").GetCustomAttribute(typeof(KeepsPublicMethodsAttribute));
                typeof(AttributeWithConditionalExpression).GetField("field").GetCustomAttribute(typeof(KeepsPublicMethodsAttribute));
            }

            // This testcase is an example where the analyzer may have a branch value while analyzing an attribute,
            // where the owning symbol is not a method.
            [Kept]
            [KeptAttributeAttribute(typeof(KeepsPublicMethodsAttribute))]
            [ExpectedWarning("IL2026", "--ClassWithKeptPublicMethods--", Tool.Trimmer | Tool.NativeAot, "https://github.com/dotnet/runtime/issues/95118")]
            [KeepsPublicMethods(TypeName = 1 + 1 == 2 ? "Mono.Linker.Tests.Cases.DataFlow.AttributePropertyDataflow+AttributeWithConditionalExpression+ClassWithKeptPublicMethodsKeptByName, test" : null)]
            public static int field;

            [Kept]
            class ClassWithKeptPublicMethodsKeptByName
            {
                [Kept]
                [KeptAttributeAttribute(typeof(RequiresUnreferencedCodeAttribute))]
                [RequiresUnreferencedCode("--ClassWithKeptPublicMethods--")]
                public static void KeptMethod() { }
                static void Method() { }
            }
        }

        [Kept]
        [KeptBaseType(typeof(Attribute))]
        class KeepsPublicConstructorsAttribute : Attribute
        {
            [Kept]
            public KeepsPublicConstructorsAttribute()
            {
            }

            [field: Kept]
            [Kept]
            [KeptAttributeAttribute(typeof(DynamicallyAccessedMembersAttribute))]
            [DynamicallyAccessedMembers(DynamicallyAccessedMemberTypes.PublicConstructors)]
            public Type Type { get; [Kept] set; }
        }

        [Kept]
        [KeptBaseType(typeof(Attribute))]
        class KeepsPublicMethodsAttribute : Attribute
        {
            [Kept]
            public KeepsPublicMethodsAttribute()
            {
            }

            [field: Kept]
            [Kept]
            [KeptAttributeAttribute(typeof(DynamicallyAccessedMembersAttribute))]
            [DynamicallyAccessedMembers(DynamicallyAccessedMemberTypes.PublicMethods)]
            public Type Type { get; [Kept] set; }

            [field: Kept]
            [Kept]
            [KeptAttributeAttribute(typeof(DynamicallyAccessedMembersAttribute))]
            [DynamicallyAccessedMembers(DynamicallyAccessedMemberTypes.PublicMethods)]
            public string TypeName { get; [Kept] set; }
        }

        // Used to test null values
        [Kept]
        [KeptBaseType(typeof(Attribute))]
        class KeepsPublicFieldsAttribute : Attribute
        {
            [Kept]
            public KeepsPublicFieldsAttribute()
            {
            }

            [field: Kept]
            [Kept]
            [KeptAttributeAttribute(typeof(DynamicallyAccessedMembersAttribute))]
            [DynamicallyAccessedMembers(DynamicallyAccessedMemberTypes.PublicFields)]
            public Type Type { get; [Kept] set; }

            [field: Kept]
            [Kept]
            [KeptAttributeAttribute(typeof(DynamicallyAccessedMembersAttribute))]
            [DynamicallyAccessedMembers(DynamicallyAccessedMemberTypes.PublicFields)]
            public string TypeName { get; [Kept] set; }
        }

        [Kept]
        [KeptBaseType(typeof(Attribute))]
        class KeepsPublicPropertiesAttribute : Attribute
        {
            [Kept]
            public KeepsPublicPropertiesAttribute()
            {
            }

            [field: Kept]
            [Kept]
            [KeptAttributeAttribute(typeof(DynamicallyAccessedMembersAttribute))]
            [DynamicallyAccessedMembers(DynamicallyAccessedMemberTypes.PublicProperties)]
            public Type Type { get; [Kept] set; }
        }

        [Kept]
        [KeptBaseType(typeof(Attribute))]
        class KeepsPublicEventsAttribute : Attribute
        {
            [Kept]
            public KeepsPublicEventsAttribute()
            {
            }

            [field: Kept]
            [Kept]
            [KeptAttributeAttribute(typeof(DynamicallyAccessedMembersAttribute))]
            [DynamicallyAccessedMembers(DynamicallyAccessedMemberTypes.PublicEvents)]
            public Type Type { get; [Kept] set; }
        }

        [Kept]
        [KeptBaseType(typeof(Attribute))]
        class TypeArrayAttribute : Attribute
        {
            [Kept]
            public TypeArrayAttribute()
            {
            }

            [field: Kept]
            [Kept]
            public Type[] Types { get; [Kept] set; }
        }

        [Kept]
        class RecursivePropertyDataFlow
        {
            [field: Kept]
            [Kept]
            [KeptAttributeAttribute(typeof(KeepsPublicPropertiesAttribute))]
            [KeepsPublicProperties(Type = typeof(RecursivePropertyDataFlow))]
            public static int Property { [Kept] get; [Kept] set; }

            [Kept]
            public static void Test()
            {
                typeof(RecursivePropertyDataFlow).GetProperty(nameof(Property)).GetCustomAttribute(typeof(KeepsPublicPropertiesAttribute));
                Property = 0;
            }
        }

        [Kept]
        class RecursiveEventDataFlow
        {
            [field: Kept]
            [Kept]
            [KeptEventAddMethod]
            [KeptEventRemoveMethod]
            [KeptAttributeAttribute(typeof(KeepsPublicEventsAttribute))]
            [KeepsPublicEvents(Type = typeof(RecursiveEventDataFlow))]
            public static event EventHandler Event;

            [Kept]
            public static void Test()
            {
                typeof(RecursiveEventDataFlow).GetEvent(nameof(Event)).GetCustomAttribute(typeof(KeepsPublicEventsAttribute));
                Event += (sender, e) => { };
            }
        }

        [Kept]
        class RecursiveFieldDataFlow
        {
            [Kept]
            [KeptAttributeAttribute(typeof(KeepsPublicFieldsAttribute))]
            [KeepsPublicFields(Type = typeof(RecursiveFieldDataFlow))]
            public static int field;

            [Kept]
            public static void Test()
            {
                typeof(RecursiveMethodDataFlow).GetField(nameof(field)).GetCustomAttribute(typeof(KeepsPublicFieldsAttribute));
                field = 0;
            }
        }

        [Kept]
        class RecursiveMethodDataFlow
        {
            [Kept]
            [KeptAttributeAttribute(typeof(KeepsPublicMethodsAttribute))]
            [KeepsPublicMethods(Type = typeof(RecursiveMethodDataFlow))]
            public static void Method() { }

            [Kept]
            public static void Test()
            {
                typeof(RecursiveMethodDataFlow).GetMethod(nameof(Method)).GetCustomAttribute(typeof(KeepsPublicMethodsAttribute));
                Method();
            }
        }
    }
>>>>>>> 656664d0
}<|MERGE_RESOLUTION|>--- conflicted
+++ resolved
@@ -8,412 +8,6 @@
 
 namespace Mono.Linker.Tests.Cases.DataFlow
 {
-<<<<<<< HEAD
-	[Kept]
-	[ExpectedNoWarnings]
-	class AttributePropertyDataflow
-	{
-		public static void Main ()
-		{
-			AttributesOnMethod.Test ();
-			AttributesOnProperty.Test ();
-			AttributesOnField.Test ();
-			AttributesOnEvent.Test ();
-			AttributeWithConditionalExpression.Test ();
-			RecursivePropertyDataFlow.Test ();
-			RecursiveMethodDataFlow.Test ();
-			RecursiveEventDataFlow.Test ();
-			RecursiveFieldDataFlow.Test ();
-		}
-
-		class AttributesOnMethod
-		{
-			[Kept]
-			public static void Test () {
-				TestKeepsPublicConstructors ();
-				TestKeepsPublicMethods ();
-				TestKeepsPublicMethodsByName ();
-				TestKeepsPublicFields ();
-				TestTypeArray ();
-			}
-
-			[Kept]
-			[KeptAttributeAttribute (typeof (KeepsPublicConstructorsAttribute))]
-			[KeepsPublicConstructors (Type = typeof (ClassWithKeptPublicConstructor))]
-			public static void TestKeepsPublicConstructors ()
-			{
-				typeof (AttributesOnMethod).GetMethod (nameof (TestKeepsPublicConstructors)).GetCustomAttribute (typeof (KeepsPublicConstructorsAttribute));
-			}
-
-			[Kept]
-			[KeptAttributeAttribute (typeof (KeepsPublicMethodsAttribute))]
-			[ExpectedWarning ("IL2026", "--ClassWithKeptPublicMethods--")]
-			[KeepsPublicMethods (Type = typeof (ClassWithKeptPublicMethods))]
-			public static void TestKeepsPublicMethods ()
-			{
-				typeof (AttributesOnMethod).GetMethod (nameof (TestKeepsPublicMethods)).GetCustomAttribute (typeof (KeepsPublicMethodsAttribute));
-			}
-
-			[Kept]
-			[KeptAttributeAttribute (typeof (KeepsPublicMethodsAttribute))]
-			[ExpectedWarning ("IL2026", "--ClassWithKeptPublicMethodsKeptByName--")]
-			[KeepsPublicMethods (TypeName = "Mono.Linker.Tests.Cases.DataFlow.AttributePropertyDataflow+AttributesOnMethod+ClassWithKeptPublicMethodsKeptByName, test")]
-			public static void TestKeepsPublicMethodsByName ()
-			{
-				typeof (AttributesOnMethod).GetMethod (nameof (TestKeepsPublicMethodsByName)).GetCustomAttribute (typeof (KeepsPublicMethodsAttribute));
-			}
-
-			[Kept]
-			[KeptAttributeAttribute (typeof (KeepsPublicFieldsAttribute))]
-			[KeepsPublicFields (Type = null, TypeName = null)]
-			public static void TestKeepsPublicFields ()
-			{
-				typeof (AttributesOnMethod).GetMethod (nameof (TestKeepsPublicFields)).GetCustomAttribute (typeof (KeepsPublicFieldsAttribute));
-			}
-
-			[Kept]
-			[KeptAttributeAttribute (typeof (TypeArrayAttribute))]
-			[TypeArray (Types = new Type[] { typeof (AttributePropertyDataflow) })]
-			public static void TestTypeArray ()
-			{
-				typeof (AttributesOnMethod).GetMethod (nameof (TestTypeArray)).GetCustomAttribute (typeof (TypeArrayAttribute));
-			}
-
-			[Kept]
-			class ClassWithKeptPublicConstructor
-			{
-				[Kept]
-				public ClassWithKeptPublicConstructor (int unused) { }
-
-				private ClassWithKeptPublicConstructor (short unused) { }
-
-				public void Method () { }
-			}
-
-			[Kept]
-			class ClassWithKeptPublicMethods
-			{
-				[Kept]
-				[KeptAttributeAttribute (typeof (RequiresUnreferencedCodeAttribute))]
-				[RequiresUnreferencedCode ("--ClassWithKeptPublicMethods--")]
-				public static void KeptMethod () { }
-				static void Method () { }
-			}
-
-			[Kept]
-			class ClassWithKeptPublicMethodsKeptByName
-			{
-				[Kept]
-				[KeptAttributeAttribute (typeof (RequiresUnreferencedCodeAttribute))]
-				[RequiresUnreferencedCode ("--ClassWithKeptPublicMethodsKeptByName--")]
-				public static void KeptMethod () { }
-				static void Method () { }
-			}
-		}
-
-		class AttributesOnField
-		{
-			[Kept]
-			[KeptAttributeAttribute (typeof (KeepsPublicMethodsAttribute))]
-			[ExpectedWarning ("IL2026", "--ClassWithKeptPublicMethods--")]
-			[KeepsPublicMethods (Type = typeof (ClassWithKeptPublicMethods))]
-			public static bool field;
-
-			[Kept]
-			public static void Test ()
-			{
-				typeof (AttributesOnField).GetField ("field").GetCustomAttribute (typeof (KeepsPublicMethodsAttribute));
-				field = true;
-			}
-
-			[Kept]
-			class ClassWithKeptPublicMethods
-			{
-				[Kept]
-				[KeptAttributeAttribute (typeof (RequiresUnreferencedCodeAttribute))]
-				[RequiresUnreferencedCode ("--ClassWithKeptPublicMethods--")]
-				public static void KeptMethod () { }
-				static void Method () { }
-			}
-		}
-
-		class AttributesOnProperty
-		{
-			[field: Kept]
-			[Kept]
-			[KeptAttributeAttribute (typeof (KeepsPublicMethodsAttribute))]
-			[ExpectedWarning ("IL2026", "--ClassWithKeptPublicMethods--")]
-			[KeepsPublicMethods (Type = typeof (ClassWithKeptPublicMethods))]
-			public static bool Property { [Kept] get; [Kept] set; }
-
-			[Kept]
-			public static void Test ()
-			{
-				typeof (AttributesOnProperty).GetProperty ("Property").GetCustomAttribute (typeof (KeepsPublicMethodsAttribute));
-				Property = true;
-			}
-
-			[Kept]
-			class ClassWithKeptPublicMethods
-			{
-				[Kept]
-				[KeptAttributeAttribute (typeof (RequiresUnreferencedCodeAttribute))]
-				[RequiresUnreferencedCode ("--ClassWithKeptPublicMethods--")]
-				public static void KeptMethod () { }
-				static void Method () { }
-			}
-		}
-
-		class AttributesOnEvent
-		{
-			[field: Kept]
-			[Kept]
-			[KeptEventAddMethod]
-			[KeptEventRemoveMethod]
-			[KeptAttributeAttribute (typeof (KeepsPublicMethodsAttribute))]
-			[ExpectedWarning ("IL2026", "--ClassWithKeptPublicMethods--")]
-			[KeepsPublicMethods (Type = typeof (ClassWithKeptPublicMethods))]
-			public static event EventHandler Event_FieldSyntax;
-
-			[field: Kept]
-			[Kept]
-			[KeptEventAddMethod]
-			[KeptEventRemoveMethod]
-			[KeptAttributeAttribute (typeof (KeepsPublicMethodsAttribute))]
-			[ExpectedWarning ("IL2026", "--ClassWithKeptPublicMethods--")]
-			[KeepsPublicMethods (Type = typeof (ClassWithKeptPublicMethods))]
-			public static event EventHandler Event_PropertySyntax {
-				add { }
-				remove { }
-			}
-
-			[Kept]
-			public static void Test ()
-			{
-				typeof (AttributesOnEvent).GetEvent ("Event_FieldSyntax").GetCustomAttribute (typeof (KeepsPublicMethodsAttribute));
-				typeof (AttributesOnEvent).GetEvent ("Event_PropertySyntax").GetCustomAttribute (typeof (KeepsPublicMethodsAttribute));
-				Event_FieldSyntax += (sender, args) => { };
-				Event_PropertySyntax += (sender, args) => { };
-			}
-
-			[Kept]
-			class ClassWithKeptPublicMethods
-			{
-				[Kept]
-				[KeptAttributeAttribute (typeof (RequiresUnreferencedCodeAttribute))]
-				[RequiresUnreferencedCode ("--ClassWithKeptPublicMethods--")]
-				public static void KeptMethod () { }
-				static void Method () { }
-			}
-		}
-
-		class AttributeWithConditionalExpression
-		{
-			[Kept]
-			[KeptAttributeAttribute (typeof (KeepsPublicMethodsAttribute))]
-			[ExpectedWarning ("IL2026", "--ClassWithKeptPublicMethods--")]
-			[KeepsPublicMethods (TypeName = 1 + 1 == 2 ? "Mono.Linker.Tests.Cases.DataFlow.AttributePropertyDataflow+AttributeWithConditionalExpression+ClassWithKeptPublicMethodsKeptByName, test" : null)]
-			public static void Test ()
-			{
-				typeof (AttributeWithConditionalExpression).GetMethod ("Test").GetCustomAttribute (typeof (KeepsPublicMethodsAttribute));
-				typeof (AttributeWithConditionalExpression).GetField ("field").GetCustomAttribute (typeof (KeepsPublicMethodsAttribute));
-			}
-
-			// This testcase is an example where the analyzer may have a branch value while analyzing an attribute,
-			// where the owning symbol is not a method.
-			[Kept]
-			[KeptAttributeAttribute (typeof (KeepsPublicMethodsAttribute))]
-			[ExpectedWarning ("IL2026", "--ClassWithKeptPublicMethods--")]
-			[KeepsPublicMethods (TypeName = 1 + 1 == 2 ? "Mono.Linker.Tests.Cases.DataFlow.AttributePropertyDataflow+AttributeWithConditionalExpression+ClassWithKeptPublicMethodsKeptByName, test" : null)]
-			public static int field;
-
-			[Kept]
-			class ClassWithKeptPublicMethodsKeptByName
-			{
-				[Kept]
-				[KeptAttributeAttribute (typeof (RequiresUnreferencedCodeAttribute))]
-				[RequiresUnreferencedCode ("--ClassWithKeptPublicMethods--")]
-				public static void KeptMethod () { }
-				static void Method () { }
-			}
-		}
-
-		[Kept]
-		[KeptBaseType (typeof (Attribute))]
-		class KeepsPublicConstructorsAttribute : Attribute
-		{
-			[Kept]
-			public KeepsPublicConstructorsAttribute ()
-			{
-			}
-
-			[field: Kept]
-			[Kept]
-			[KeptAttributeAttribute (typeof (DynamicallyAccessedMembersAttribute))]
-			[DynamicallyAccessedMembers (DynamicallyAccessedMemberTypes.PublicConstructors)]
-			public Type Type { get; [Kept] set; }
-		}
-
-		[Kept]
-		[KeptBaseType (typeof (Attribute))]
-		class KeepsPublicMethodsAttribute : Attribute
-		{
-			[Kept]
-			public KeepsPublicMethodsAttribute ()
-			{
-			}
-
-			[field: Kept]
-			[Kept]
-			[KeptAttributeAttribute (typeof (DynamicallyAccessedMembersAttribute))]
-			[DynamicallyAccessedMembers (DynamicallyAccessedMemberTypes.PublicMethods)]
-			public Type Type { get; [Kept] set; }
-
-			[field: Kept]
-			[Kept]
-			[KeptAttributeAttribute (typeof (DynamicallyAccessedMembersAttribute))]
-			[DynamicallyAccessedMembers (DynamicallyAccessedMemberTypes.PublicMethods)]
-			public string TypeName { get; [Kept] set; }
-		}
-
-		// Used to test null values
-		[Kept]
-		[KeptBaseType (typeof (Attribute))]
-		class KeepsPublicFieldsAttribute : Attribute
-		{
-			[Kept]
-			public KeepsPublicFieldsAttribute ()
-			{
-			}
-
-			[field: Kept]
-			[Kept]
-			[KeptAttributeAttribute (typeof (DynamicallyAccessedMembersAttribute))]
-			[DynamicallyAccessedMembers (DynamicallyAccessedMemberTypes.PublicFields)]
-			public Type Type { get; [Kept] set; }
-
-			[field: Kept]
-			[Kept]
-			[KeptAttributeAttribute (typeof (DynamicallyAccessedMembersAttribute))]
-			[DynamicallyAccessedMembers (DynamicallyAccessedMemberTypes.PublicFields)]
-			public string TypeName { get; [Kept] set; }
-		}
-
-		[Kept]
-		[KeptBaseType (typeof (Attribute))]
-		class KeepsPublicPropertiesAttribute : Attribute
-		{
-			[Kept]
-			public KeepsPublicPropertiesAttribute ()
-			{
-			}
-
-			[field: Kept]
-			[Kept]
-			[KeptAttributeAttribute (typeof (DynamicallyAccessedMembersAttribute))]
-			[DynamicallyAccessedMembers (DynamicallyAccessedMemberTypes.PublicProperties)]
-			public Type Type { get; [Kept] set; }
-		}
-
-		[Kept]
-		[KeptBaseType (typeof (Attribute))]
-		class KeepsPublicEventsAttribute : Attribute
-		{
-			[Kept]
-			public KeepsPublicEventsAttribute ()
-			{
-			}
-
-			[field: Kept]
-			[Kept]
-			[KeptAttributeAttribute (typeof (DynamicallyAccessedMembersAttribute))]
-			[DynamicallyAccessedMembers (DynamicallyAccessedMemberTypes.PublicEvents)]
-			public Type Type { get; [Kept] set; }
-		}
-
-		[Kept]
-		[KeptBaseType (typeof (Attribute))]
-		class TypeArrayAttribute : Attribute
-		{
-			[Kept]
-			public TypeArrayAttribute ()
-			{
-			}
-
-			[field: Kept]
-			[Kept]
-			public Type[] Types { get; [Kept] set; }
-		}
-
-		[Kept]
-		class RecursivePropertyDataFlow
-		{
-			[field: Kept]
-			[Kept]
-			[KeptAttributeAttribute (typeof (KeepsPublicPropertiesAttribute))]
-			[KeepsPublicProperties (Type = typeof (RecursivePropertyDataFlow))]
-			public static int Property { [Kept] get; [Kept] set; }
-
-			[Kept]
-			public static void Test ()
-			{
-				typeof (RecursivePropertyDataFlow).GetProperty (nameof (Property)).GetCustomAttribute (typeof (KeepsPublicPropertiesAttribute));
-				Property = 0;
-			}
-		}
-
-		[Kept]
-		class RecursiveEventDataFlow
-		{
-			[field: Kept]
-			[Kept]
-			[KeptEventAddMethod]
-			[KeptEventRemoveMethod]
-			[KeptAttributeAttribute (typeof (KeepsPublicEventsAttribute))]
-			[KeepsPublicEvents (Type = typeof (RecursiveEventDataFlow))]
-			public static event EventHandler Event;
-
-			[Kept]
-			public static void Test ()
-			{
-				typeof (RecursiveEventDataFlow).GetEvent (nameof (Event)).GetCustomAttribute (typeof (KeepsPublicEventsAttribute));
-				Event += (sender, e) => { };
-			}
-		}
-
-		[Kept]
-		class RecursiveFieldDataFlow
-		{
-			[Kept]
-			[KeptAttributeAttribute (typeof (KeepsPublicFieldsAttribute))]
-			[KeepsPublicFields (Type = typeof (RecursiveFieldDataFlow))]
-			public static int field;
-
-			[Kept]
-			public static void Test ()
-			{
-				typeof (RecursiveMethodDataFlow).GetField (nameof (field)).GetCustomAttribute (typeof (KeepsPublicFieldsAttribute));
-				field = 0;
-			}
-		}
-
-		[Kept]
-		class RecursiveMethodDataFlow
-		{
-			[Kept]
-			[KeptAttributeAttribute (typeof (KeepsPublicMethodsAttribute))]
-			[KeepsPublicMethods (Type = typeof (RecursiveMethodDataFlow))]
-			public static void Method () { }
-
-			[Kept]
-			public static void Test ()
-			{
-				typeof (RecursiveMethodDataFlow).GetMethod (nameof (Method)).GetCustomAttribute (typeof (KeepsPublicMethodsAttribute));
-				Method ();
-			}
-		}
-	}
-=======
     [Kept]
     [ExpectedNoWarnings]
     class AttributePropertyDataflow
@@ -462,8 +56,7 @@
 
             [Kept]
             [KeptAttributeAttribute(typeof(KeepsPublicMethodsAttribute))]
-            // Trimmer/NativeAot only for now
-            [ExpectedWarning("IL2026", "--ClassWithKeptPublicMethodsKeptByName--", Tool.Trimmer | Tool.NativeAot, "https://github.com/dotnet/runtime/issues/95118")]
+            [ExpectedWarning("IL2026", "--ClassWithKeptPublicMethodsKeptByName--")]
             [KeepsPublicMethods(TypeName = "Mono.Linker.Tests.Cases.DataFlow.AttributePropertyDataflow+AttributesOnMethod+ClassWithKeptPublicMethodsKeptByName, test")]
             public static void TestKeepsPublicMethodsByName()
             {
@@ -619,8 +212,7 @@
         {
             [Kept]
             [KeptAttributeAttribute(typeof(KeepsPublicMethodsAttribute))]
-            // Trimmer/NativeAot only for now
-            [ExpectedWarning("IL2026", "--ClassWithKeptPublicMethods--", Tool.Trimmer | Tool.NativeAot, "https://github.com/dotnet/runtime/issues/95118")]
+            [ExpectedWarning("IL2026", "--ClassWithKeptPublicMethods--")]
             [KeepsPublicMethods(TypeName = 1 + 1 == 2 ? "Mono.Linker.Tests.Cases.DataFlow.AttributePropertyDataflow+AttributeWithConditionalExpression+ClassWithKeptPublicMethodsKeptByName, test" : null)]
             public static void Test()
             {
@@ -632,7 +224,7 @@
             // where the owning symbol is not a method.
             [Kept]
             [KeptAttributeAttribute(typeof(KeepsPublicMethodsAttribute))]
-            [ExpectedWarning("IL2026", "--ClassWithKeptPublicMethods--", Tool.Trimmer | Tool.NativeAot, "https://github.com/dotnet/runtime/issues/95118")]
+            [ExpectedWarning("IL2026", "--ClassWithKeptPublicMethods--")]
             [KeepsPublicMethods(TypeName = 1 + 1 == 2 ? "Mono.Linker.Tests.Cases.DataFlow.AttributePropertyDataflow+AttributeWithConditionalExpression+ClassWithKeptPublicMethodsKeptByName, test" : null)]
             public static int field;
 
@@ -822,5 +414,4 @@
             }
         }
     }
->>>>>>> 656664d0
 }