// Licensed to the .NET Foundation under one or more agreements.
// The .NET Foundation licenses this file to you under the MIT license.

using System;
using System.Collections.Generic;
using System.Diagnostics.CodeAnalysis;
using System.Threading.Tasks;
using Mono.Linker.Tests.Cases.Expectations.Assertions;
using Mono.Linker.Tests.Cases.Expectations.Helpers;
using Mono.Linker.Tests.Cases.Expectations.Metadata;

namespace Mono.Linker.Tests.Cases.DataFlow
{
<<<<<<< HEAD
	[SkipKeptItemsValidation]
	[SetupCompileArgument ("/unsafe")]
	[ExpectedNoWarnings]
	public class CompilerGeneratedCodeDataflow
	{
		public static void Main ()
		{
			Iterator.Test ();
			Async.Test ();
			AsyncIterator.Test ();
			LocalFunction.Test ();
			Lambda.Test ();
			Complex.Test ();
		}

		class Iterator
		{
			[ExpectedWarning ("IL2072", nameof (GetWithPublicMethods), nameof (DataFlowTypeExtensions.RequiresAll),
				CompilerGeneratedCode = true)]
			static IEnumerable<int> FlowAcrossYieldReturn ()
			{
				Type t = GetWithPublicMethods ();
				yield return 0;
				t.RequiresAll ();
			}

			// Trimmer tracks all assignments of hoisted locals, so this produces warnings.
			[UnexpectedWarning ("IL2072", nameof (GetWithPublicMethods), nameof (DataFlowTypeExtensions.RequiresPublicFields), Tool.Trimmer | Tool.NativeAot, "https://github.com/dotnet/linker/issues/2862", CompilerGeneratedCode = true)]
			[UnexpectedWarning ("IL2072", [nameof (GetWithPublicFields), nameof (DataFlowTypeExtensions.RequiresPublicMethods)], Tool.Trimmer | Tool.NativeAot, "https://github.com/dotnet/linker/issues/2862", CompilerGeneratedCode = true)]
			static IEnumerable<int> NoFlowAcrossYieldReturn ()
			{
				Type t = GetWithPublicMethods ();
				t.RequiresPublicMethods ();
				yield return 0;
				t = GetWithPublicFields ();
				t.RequiresPublicFields ();
			}

			[ExpectedWarning ("IL2067", "publicMethodsType", nameof (DataFlowTypeExtensions.RequiresAll), CompilerGeneratedCode = true)]
			static IEnumerable<int> UseParameterBeforeYieldReturn ([DynamicallyAccessedMembers (DynamicallyAccessedMemberTypes.PublicMethods)] Type publicMethodsType = null)
			{
				publicMethodsType.RequiresAll ();
				yield return 0;
			}

			[ExpectedWarning ("IL2067", "unknownType", nameof (DataFlowTypeExtensions.RequiresAll), CompilerGeneratedCode = true)]
			static IEnumerable<int> UseUnannotatedParameterBeforeYieldReturn (Type unknownType = null)
			{
				unknownType.RequiresAll ();
				yield return 0;
			}

			[ExpectedWarning ("IL2067", "publicMethodsType", nameof (DataFlowTypeExtensions.RequiresAll), CompilerGeneratedCode = true)]
			static IEnumerable<int> FlowParameterAcrossYieldReturn ([DynamicallyAccessedMembers (DynamicallyAccessedMemberTypes.PublicMethods)] Type publicMethodsType = null)
			{
				yield return 0;
				publicMethodsType.RequiresAll ();
			}

			[ExpectedWarning ("IL2067", "unknownType", nameof (DataFlowTypeExtensions.RequiresAll), CompilerGeneratedCode = true)]
			static IEnumerable<int> FlowUnannotatedParameterAcrossYieldReturn (Type unknownType = null)
			{
				yield return 0;
				unknownType.RequiresAll ();
			}

			[ExpectedWarning ("IL2072", nameof (GetWithPublicMethods), nameof (DataFlowTypeExtensions.RequiresAll), CompilerGeneratedCode = true)]
			// Trimmer includes backwards branches for hoisted locals, by virtue of tracking all assignments.
			[ExpectedWarning ("IL2072", nameof (GetWithPublicFields), nameof (DataFlowTypeExtensions.RequiresAll), CompilerGeneratedCode = true)]
			static IEnumerable<int> FlowAcrossYieldReturnWithBackwardsBranch (int n = 0)
			{
				Type t = GetWithPublicMethods ();
				for (int i = 0; i < n; i++) {
					yield return 0;
					t.RequiresAll ();
					yield return 1;
					t = GetWithPublicFields ();
				}
			}

			[ExpectedWarning ("IL2072", nameof (GetWithPublicMethods), nameof (DataFlowTypeExtensions.RequiresAll), CompilerGeneratedCode = true)]
			static IEnumerable<object[]> ReturnManyObjects ()
			{
				yield return new object[] { 1, 2, new object[] { 1, 2 }, new object[] { 1, 2 } };
				yield return new object[] { 1, 2, new object[] { 1, 2 }, new object[] { 1, 2 } };
				Type t = GetWithPublicMethods ();
				yield return new object[] { 1, 2, new object[] { 1, 2 }, new object[] { 1, 2 } };
				yield return new object[] { 1, 2, new object[] { 1, 2 }, new object[] { 1, 2 } };
				yield return new object[] { 1, 2, new object[] { 1, 2 }, new object[] { 1, 2 } };
				yield return new object[] { 1, 2, new object[] { 1, 2 }, new object[] { 1, 2 } };
				yield return new object[] { 1, 2, new object[] { 1, 2 }, new object[] { 1, 2 } };
				yield return new object[] { 1, 2, new object[] { 1, 2 }, new object[] { 1, 2 } };
				yield return new object[] { 1, 2, new object[] { 1, 2 }, new object[] { 1, 2 } };
				yield return new object[] { 1, 2, new object[] { 1, 2 }, new object[] { 1, 2 } };
				yield return new object[] { 1, 2, new object[] { 1, 2 }, new object[] { 1, 2 } };
				yield return new object[] { 1, 2, new object[] { 1, 2 }, new object[] { 1, 2 } };
				yield return new object[] { 1, 2, new object[] { 1, 2 }, new object[] { 1, 2 } };
				yield return new object[] { 1, 2, new object[] { 1, 2 }, new object[] { 1, 2 } };
				yield return new object[] { 1, 2, new object[] { 1, 2 }, new object[] { 1, 2 } };
				yield return new object[] { 1, 2, new object[] { 1, 2 }, new object[] { 1, 2 } };
				yield return new object[] { 1, 2, new object[] { 1, 2 }, new object[] { 1, 2 } };
				yield return new object[] { 1, 2, new object[] { 1, 2 }, new object[] { 1, 2 } };
				yield return new object[] { 1, 2, new object[] { 1, 2 }, new object[] { 1, 2 } };
				yield return new object[] { 1, 2, new object[] { 1, 2 }, new object[] { 1, 2 } };
				yield return new object[] { 1, 2, new object[] { 1, 2 }, new object[] { 1, 2 } };
				yield return new object[] { 1, 2, new object[] { 1, 2 }, new object[] { 1, 2 } };
				yield return new object[] { 1, 2, new object[] { 1, 2 }, new object[] { 1, 2 } };
				yield return new object[] { 1, 2, new object[] { 1, 2 }, new object[] { 1, 2 } };
				yield return new object[] { 1, 2, new object[] { 1, 2 }, new object[] { 1, 2 } };
				yield return new object[] { 1, 2, new object[] { 1, 2 }, new object[] { 1, 2 } };
				yield return new object[] { 1, 2, new object[] { 1, 2 }, new object[] { 1, 2 } };
				yield return new object[] { 1, 2, new object[] { 1, 2 }, new object[] { 1, 2 } };
				yield return new object[] { 1, 2, new object[] { 1, 2 }, new object[] { 1, 2 } };
				yield return new object[] { 1, 2, new object[] { 1, 2 }, new object[] { 1, 2 } };
				yield return new object[] { 1, 2, new object[] { 1, 2 }, new object[] { 1, 2 } };
				yield return new object[] { 1, 2, new object[] { 1, 2 }, new object[] { 1, 2 } };
				yield return new object[] { 1, 2, new object[] { 1, 2 }, new object[] { 1, 2 } };
				yield return new object[] { 1, 2, new object[] { 1, 2 }, new object[] { 1, 2 } };
				yield return new object[] { 1, 2, new object[] { 1, 2 }, new object[] { 1, 2 } };
				yield return new object[] { 1, 2, new object[] { 1, 2 }, new object[] { 1, 2 } };
				yield return new object[] { 1, 2, new object[] { 1, 2 }, new object[] { 1, 2 } };
				yield return new object[] { 1, 2, new object[] { 1, 2 }, new object[] { 1, 2 } };
				yield return new object[] { 1, 2, new object[] { 1, 2 }, new object[] { 1, 2 } };
				yield return new object[] { 1, 2, new object[] { 1, 2 }, new object[] { 1, 2 } };
				yield return new object[] { 1, 2, new object[] { 1, 2 }, new object[] { 1, 2 } };
				yield return new object[] { 1, 2, new object[] { 1, 2 }, new object[] { 1, 2 } };
				yield return new object[] { 1, 2, new object[] { 1, 2 }, new object[] { 1, 2 } };
				yield return new object[] { 1, 2, new object[] { 1, 2 }, new object[] { 1, 2 } };
				yield return new object[] { 1, 2, new object[] { 1, 2 }, new object[] { 1, 2 } };
				yield return new object[] { 1, 2, new object[] { 1, 2 }, new object[] { 1, 2 } };
				yield return new object[] { 1, 2, new object[] { 1, 2 }, new object[] { 1, 2 } };
				yield return new object[] { 1, 2, new object[] { 1, 2 }, new object[] { 1, 2 } };
				yield return new object[] { 1, 2, new object[] { 1, 2 }, new object[] { 1, 2 } };
				yield return new object[] { 1, 2, new object[] { 1, 2 }, new object[] { 1, 2 } };
				yield return new object[] { 1, 2, new object[] { 1, 2 }, new object[] { 1, 2 } };
				yield return new object[] { 1, 2, new object[] { 1, 2 }, new object[] { 1, 2 } };
				yield return new object[] { 1, 2, new object[] { 1, 2 }, new object[] { 1, 2 } };
				yield return new object[] { 1, 2, new object[] { 1, 2 }, new object[] { 1, 2 } };
				yield return new object[] { 1, 2, new object[] { 1, 2 }, new object[] { 1, 2 } };
				yield return new object[] { 1, 2, new object[] { 1, 2 }, new object[] { 1, 2 } };
				yield return new object[] { 1, 2, new object[] { 1, 2 }, new object[] { 1, 2 } };
				yield return new object[] { 1, 2, new object[] { 1, 2 }, new object[] { 1, 2 } };
				yield return new object[] { 1, 2, new object[] { 1, 2 }, new object[] { 1, 2 } };
				yield return new object[] { 1, 2, new object[] { 1, 2 }, new object[] { 1, 2 } };
				yield return new object[] { 1, 2, new object[] { 1, 2 }, new object[] { 1, 2 } };
				yield return new object[] { 1, 2, new object[] { 1, 2 }, new object[] { 1, 2 } };
				yield return new object[] { 1, 2, new object[] { 1, 2 }, new object[] { 1, 2 } };
				yield return new object[] { 1, 2, new object[] { 1, 2 }, new object[] { 1, 2 } };
				yield return new object[] { 1, 2, new object[] { 1, 2 }, new object[] { 1, 2 } };
				yield return new object[] { 1, 2, new object[] { 1, 2 }, new object[] { 1, 2 } };
				yield return new object[] { 1, 2, new object[] { 1, 2 }, new object[] { 1, 2 } };
				yield return new object[] { 1, 2, new object[] { 1, 2 }, new object[] { 1, 2 } };
				yield return new object[] { 1, 2, new object[] { 1, 2 }, new object[] { 1, 2 } };
				yield return new object[] { 1, 2, new object[] { 1, 2 }, new object[] { 1, 2 } };
				yield return new object[] { 1, 2, new object[] { 1, 2 }, new object[] { 1, 2 } };
				yield return new object[] { 1, 2, new object[] { 1, 2 }, new object[] { 1, 2 } };
				yield return new object[] { 1, 2, new object[] { 1, 2 }, new object[] { 1, 2 } };
				yield return new object[] { 1, 2, new object[] { 1, 2 }, new object[] { 1, 2 } };
				yield return new object[] { 1, 2, new object[] { 1, 2 }, new object[] { 1, 2 } };
				yield return new object[] { 1, 2, new object[] { 1, 2 }, new object[] { 1, 2 } };
				yield return new object[] { 1, 2, new object[] { 1, 2 }, new object[] { 1, 2 } };
				yield return new object[] { 1, 2, new object[] { 1, 2 }, new object[] { 1, 2 } };
				yield return new object[] { 1, 2, new object[] { 1, 2 }, new object[] { 1, 2 } };
				yield return new object[] { 1, 2, new object[] { 1, 2 }, new object[] { 1, 2 } };
				yield return new object[] { 1, 2, new object[] { 1, 2 }, new object[] { 1, 2 } };
				yield return new object[] { 1, 2, new object[] { 1, 2 }, new object[] { 1, 2 } };
				yield return new object[] { 1, 2, new object[] { 1, 2 }, new object[] { 1, 2 } };
				yield return new object[] { 1, 2, new object[] { 1, 2 }, new object[] { 1, 2 } };
				yield return new object[] { 1, 2, new object[] { 1, 2 }, new object[] { 1, 2 } };
				yield return new object[] { 1, 2, new object[] { 1, 2 }, new object[] { 1, 2 } };
				yield return new object[] { 1, 2, new object[] { 1, 2 }, new object[] { 1, 2 } };
				yield return new object[] { 1, 2, new object[] { 1, 2 }, new object[] { 1, 2 } };
				yield return new object[] { 1, 2, new object[] { 1, 2 }, new object[] { 1, 2 } };
				yield return new object[] { 1, 2, new object[] { 1, 2 }, new object[] { 1, 2 } };
				yield return new object[] { 1, 2, new object[] { 1, 2 }, new object[] { 1, 2 } };
				yield return new object[] { 1, 2, new object[] { 1, 2 }, new object[] { 1, 2 } };
				yield return new object[] { 1, 2, new object[] { 1, 2 }, new object[] { 1, 2 } };
				yield return new object[] { 1, 2, new object[] { 1, 2 }, new object[] { 1, 2 } };
				yield return new object[] { 1, 2, new object[] { 1, 2 }, new object[] { 1, 2 } };
				yield return new object[] { 1, 2, new object[] { 1, 2 }, new object[] { 1, 2 } };
				yield return new object[] { 1, 2, new object[] { 1, 2 }, new object[] { 1, 2 } };
				yield return new object[] { 1, 2, new object[] { 1, 2 }, new object[] { 1, 2 } };
				yield return new object[] { 1, 2, new object[] { 1, 2 }, new object[] { 1, 2 } };
				yield return new object[] { 1, 2, new object[] { 1, 2 }, new object[] { 1, 2 } };
				t.RequiresAll ();
			}

			public static void Test ()
			{
				FlowAcrossYieldReturn ().GetEnumerator ().MoveNext (); // Has to call MoveNext otherwise AOT will actually remove it
				NoFlowAcrossYieldReturn ();
				NoFlowAcrossYieldReturn ();
				UseParameterBeforeYieldReturn ();
				UseUnannotatedParameterBeforeYieldReturn ();
				FlowParameterAcrossYieldReturn ();
				FlowUnannotatedParameterAcrossYieldReturn ();
				FlowAcrossYieldReturnWithBackwardsBranch ();

				foreach (var o in ReturnManyObjects ()) ;
			}
		}

		class Async
		{
			[ExpectedWarning ("IL2072", nameof (GetWithPublicMethods), nameof (DataFlowTypeExtensions.RequiresAll),
				CompilerGeneratedCode = true)]
			static async void FlowAcrossAwait ()
			{
				Type t = GetWithPublicMethods ();
				await MethodAsync ();
				t.RequiresAll ();
			}

			// Trimmer tracks all assignments of hoisted locals, so this produces warnings.
			[ExpectedWarning ("IL2072", nameof (GetWithPublicMethods), nameof (DataFlowTypeExtensions.RequiresPublicFields), Tool.Trimmer | Tool.NativeAot, "https://github.com/dotnet/linker/issues/2862", CompilerGeneratedCode = true)]
			[ExpectedWarning ("IL2072", nameof (GetWithPublicFields), nameof (DataFlowTypeExtensions.RequiresPublicMethods), Tool.Trimmer | Tool.NativeAot, "https://github.com/dotnet/linker/issues/2862", CompilerGeneratedCode = true)]
			static async void NoFlowAcrossAwait ()
			{
				Type t = GetWithPublicMethods ();
				t.RequiresPublicMethods ();
				await MethodAsync ();
				t = GetWithPublicFields ();
				t.RequiresPublicFields ();
			}

			[ExpectedWarning ("IL2067", "publicMethodsType", nameof (DataFlowTypeExtensions.RequiresAll), CompilerGeneratedCode = true)]
			static async void FlowParameterAcrossAwait ([DynamicallyAccessedMembers (DynamicallyAccessedMemberTypes.PublicMethods)] Type publicMethodsType = null)
			{
				await MethodAsync ();
				publicMethodsType.RequiresAll ();
			}

			public static void Test ()
			{
				FlowAcrossAwait ();
				NoFlowAcrossAwait ();
				FlowParameterAcrossAwait ();
			}
		}

		class AsyncIterator
		{
			[ExpectedWarning ("IL2072", nameof (GetWithPublicMethods), nameof (DataFlowTypeExtensions.RequiresAll), CompilerGeneratedCode = true)]
			static async IAsyncEnumerable<int> FlowAcrossAwaitAndYieldReturn ()
			{
				Type t = GetWithPublicMethods ();
				await MethodAsync ();
				yield return 0;
				t.RequiresAll ();
			}

			public static void Test ()
			{
				FlowAcrossAwaitAndYieldReturn ();
			}
		}

		class LocalFunction
		{
			static void WarningsInBody ()
			{
				[ExpectedWarning ("IL2072", nameof (GetWithPublicMethods), nameof (DataFlowTypeExtensions.RequiresAll))]
				static void LocalFunction ()
				{
					Type t = GetWithPublicMethods ();
					t.RequiresAll ();
				}

				LocalFunction ();
			}

			static void WarningsInBodyUnused ()
			{
				// Trimmer doesn't warn because this is unused code.
				static void LocalFunction ()
				{
					Type t = GetWithPublicMethods ();
					t.RequiresAll ();
				}
			}

			static void ReadCapturedVariable ()
			{
				Type t = GetWithPublicMethods ();
				LocalFunction ();

				[ExpectedWarning ("IL2072", nameof (GetWithPublicMethods), nameof (DataFlowTypeExtensions.RequiresAll))]
				void LocalFunction ()
				{
					t.RequiresAll ();
				}
			}

			static void ReadMergedCapturedVariable (bool b = false)
			{
				Type t;
				if (b) {
					t = GetWithPublicMethods ();
				} else {
					t = GetWithPublicFields ();
				}

				LocalFunction ();

				[ExpectedWarning ("IL2072", nameof (GetWithPublicMethods), nameof (DataFlowTypeExtensions.RequiresAll))]
				[ExpectedWarning ("IL2072", nameof (GetWithPublicFields), nameof (DataFlowTypeExtensions.RequiresAll))]
				void LocalFunction () => t.RequiresAll ();
			}

			static void ReadCapturedVariableInMultipleBranches (bool b = false)
			{
				Type t;
				if (b) {
					t = GetWithPublicMethods ();
					LocalFunction ();
				} else {
					t = GetWithPublicFields ();
					LocalFunction ();
				}

				LocalFunction ();

				[ExpectedWarning ("IL2072", nameof (GetWithPublicMethods), nameof (DataFlowTypeExtensions.RequiresAll))]
				[ExpectedWarning ("IL2072", nameof (GetWithPublicFields), nameof (DataFlowTypeExtensions.RequiresAll))]
				void LocalFunction () => t.RequiresAll ();
			}

			static void ReadCapturedVariableInMultipleBranchesDistinct (bool b = false)
			{
				Type t;
				if (b) {
					t = GetWithPublicMethods ();
					LocalFunctionRequiresMethods ();
				} else {
					t = GetWithPublicFields ();
					LocalFunctionRequiresFields ();
				}

				// We include all writes, including ones that can't reach the local function invocation.
				[ExpectedWarning ("IL2072", nameof (GetWithPublicMethods), nameof (DataFlowTypeExtensions.RequiresPublicFields))]
				void LocalFunctionRequiresFields () => t.RequiresPublicFields ();
				// We include all writes, including ones that can't reach the local function invocation.
				[ExpectedWarning ("IL2072", nameof (GetWithPublicFields), nameof (DataFlowTypeExtensions.RequiresPublicMethods))]
				void LocalFunctionRequiresMethods () => t.RequiresPublicMethods ();
			}

			static void ReadCapturedVariableWithBackwardsBranch (int i = 0)
			{
				Type t = GetWithPublicMethods ();
				while (true) {
					LocalFunction ();
					if (i++ == 5)
						break;
					t = GetWithPublicFields ();
				}

				[ExpectedWarning ("IL2072", nameof (GetWithPublicMethods), nameof (DataFlowTypeExtensions.RequiresAll))]
				// Trimmer includes backwards branches for hoisted locals, by virtue of tracking all assignments.
				[ExpectedWarning ("IL2072", nameof (GetWithPublicFields), nameof (DataFlowTypeExtensions.RequiresAll))]
				void LocalFunction () => t.RequiresAll ();
			}

			static void ReadCapturedVariableInMultipleFunctions ()
			{
				Type t = GetWithPublicMethods ();
				LocalFunction ();

				CallerOfLocalFunction ();

				void CallerOfLocalFunction ()
				{
					t = GetWithPublicFields ();
					LocalFunction ();
				}

				[ExpectedWarning ("IL2072", nameof (GetWithPublicMethods), nameof (DataFlowTypeExtensions.RequiresAll))]
				[ExpectedWarning ("IL2072", nameof (GetWithPublicFields), nameof (DataFlowTypeExtensions.RequiresAll))]
				void LocalFunction () => t.RequiresAll ();
			}

			static void ReadCapturedVariableInCallGraphCycle ()
			{
				Type t = GetUnknownType ();
				A ();

				void A ()
				{
					t = GetWithPublicMethods ();
					LocalFunction ();
					B ();
				}

				void B ()
				{
					t = GetWithPublicFields ();
					LocalFunction ();
					A ();
				}

				[ExpectedWarning ("IL2072", nameof (GetUnknownType), nameof (DataFlowTypeExtensions.RequiresAll))]
				[ExpectedWarning ("IL2072", nameof (GetWithPublicMethods), nameof (DataFlowTypeExtensions.RequiresAll))]
				[ExpectedWarning ("IL2072", nameof (GetWithPublicFields), nameof (DataFlowTypeExtensions.RequiresAll))]
				void LocalFunction () => t.RequiresAll ();
			}

			public static void ReadCapturedParameter (Type tParameter = null)
			{
				LocalFunction ();

				[ExpectedWarning ("IL2067", nameof (ReadCapturedParameter), "tParameter", nameof (DataFlowTypeExtensions.RequiresAll))]
				void LocalFunction () => tParameter.RequiresAll ();
			}

			public static void ReadCapturedAnnotatedParameter ([DynamicallyAccessedMembers (DynamicallyAccessedMemberTypes.PublicMethods)] Type tParameter = null)
			{
				LocalFunction ();

				[ExpectedWarning ("IL2067", nameof (ReadCapturedAnnotatedParameter), "tParameter", nameof (DataFlowTypeExtensions.RequiresAll))]
				void LocalFunction () => tParameter.RequiresAll ();
			}

			public static void ReadCapturedParameterAfterWrite (Type tParameter = null)
			{
				tParameter = GetWithPublicMethods ();
				LocalFunction ();

				// We produce dataflow warnings for the unknown parameter even though it has been overwritten
				// with a value that satisfies the requirement.
				[ExpectedWarning ("IL2067", "tParameter", nameof (DataFlowTypeExtensions.RequiresPublicMethods))]
				void LocalFunction () => tParameter.RequiresPublicMethods ();
			}

			[ExpectedWarning ("IL2072", ["tParameter", nameof (GetWithPublicFields)], Tool.Analyzer, "https://github.com/dotnet/linker/issues/2862")]
			public static void ReadCapturedParameterAfterWriteMismatch ([DynamicallyAccessedMembers (DynamicallyAccessedMemberTypes.PublicMethods)] Type tParameter = null)
			{
				tParameter = GetWithPublicFields ();
				LocalFunction ();

				[ExpectedWarning ("IL2067", "tParameter", nameof (DataFlowTypeExtensions.RequiresPublicFields))]
				void LocalFunction () => tParameter.RequiresPublicFields ();
			}

			[ExpectedWarning ("IL2072", nameof (GetWithPublicFields), nameof (DataFlowTypeExtensions.RequiresAll))]
			static void ReadCapturedVariableWithUnhoistedLocals ()
			{
				Type t = GetWithPublicMethods ();
				Type notCaptured = GetWithPublicFields ();
				LocalFunction ();
				notCaptured.RequiresAll ();

				[ExpectedWarning ("IL2072", nameof (GetWithPublicMethods), nameof (DataFlowTypeExtensions.RequiresAll))]
				void LocalFunction () => t.RequiresAll ();
			}

			[ExpectedWarning ("IL2072", nameof (GetWithPublicMethods), nameof (DataFlowTypeExtensions.RequiresAll))]
			// We include all writes, including ones that can't reach the local function invocation.
			[ExpectedWarning ("IL2072", nameof (GetWithPublicFields), nameof (DataFlowTypeExtensions.RequiresAll))]
			static void WriteCapturedVariable ()
			{
				Type t = GetWithPublicFields ();
				LocalFunction ();
				t.RequiresAll ();

				void LocalFunction () => t = GetWithPublicMethods ();
			}

			public static void Test ()
			{
				WarningsInBody ();
				WarningsInBodyUnused ();
				ReadCapturedVariable ();
				ReadMergedCapturedVariable ();
				ReadCapturedVariableInMultipleBranches ();
				ReadCapturedVariableInMultipleBranchesDistinct ();
				ReadCapturedVariableInMultipleFunctions ();
				ReadCapturedVariableInCallGraphCycle ();
				ReadCapturedVariableWithBackwardsBranch ();
				ReadCapturedParameter ();
				ReadCapturedAnnotatedParameter ();
				ReadCapturedParameterAfterWrite ();
				ReadCapturedParameterAfterWriteMismatch ();
				ReadCapturedVariableWithUnhoistedLocals ();
				WriteCapturedVariable ();
			}
		}

		class Lambda
		{
			static void WarningsInBody ()
			{
				var lambda =
					[ExpectedWarning ("IL2072", nameof (GetWithPublicMethods), nameof (DataFlowTypeExtensions.RequiresAll))]
				() => {
					Type t = GetWithPublicMethods ();
					t.RequiresAll ();
				};

				lambda ();
			}

			static void WarningsInBodyUnused ()
			{
				var lambda =
					[ExpectedWarning ("IL2072", nameof (GetWithPublicMethods), nameof (DataFlowTypeExtensions.RequiresAll))]
				() => {
					Type t = GetWithPublicMethods ();
					t.RequiresAll ();
				};
			}

			static void ReadCapturedVariable ()
			{
				Type t = GetWithPublicMethods ();
				Action lambda =
					[ExpectedWarning ("IL2072", nameof (GetWithPublicMethods), nameof (DataFlowTypeExtensions.RequiresAll))]
				() => t.RequiresAll ();
				lambda ();
			}

			static void ReadCapturedVariableAfterWriteAfterDefinition ()
			{
				Type t = GetWithPublicFields ();

				Action lambda =
				[ExpectedWarning ("IL2072", nameof (GetWithPublicFields), nameof (DataFlowTypeExtensions.RequiresAll))]
				[ExpectedWarning ("IL2072", nameof (GetWithPublicMethods), nameof (DataFlowTypeExtensions.RequiresAll))]
				() => t.RequiresAll ();

				t = GetWithPublicMethods ();
				lambda ();
			}

			public static void ReadCapturedParameter (Type tParameter = null)
			{
				var lambda =
					[ExpectedWarning ("IL2067", nameof (ReadCapturedParameter), "tParameter", nameof (DataFlowTypeExtensions.RequiresAll))]
				() => tParameter.RequiresAll ();

				lambda ();
			}

			public static void ReadCapturedAnnotatedParameter ([DynamicallyAccessedMembers (DynamicallyAccessedMemberTypes.PublicMethods)] Type tParameter = null)
			{
				var lambda =
					[ExpectedWarning ("IL2067", nameof (ReadCapturedAnnotatedParameter), "tParameter", nameof (DataFlowTypeExtensions.RequiresAll))]
				() => tParameter.RequiresAll ();

				lambda ();
			}

			public static void ReadCapturedParameterAfterWrite (Type tParameter = null)
			{
				tParameter = GetWithPublicMethods ();
				var lambda =
					// We produce dataflow warnings for the unknown parameter even though it has been overwritten
					// with a value that satisfies the requirement.
					[ExpectedWarning ("IL2067", "tParameter", nameof (DataFlowTypeExtensions.RequiresPublicMethods))]
				() => tParameter.RequiresPublicMethods ();
				lambda ();
			}

			[ExpectedWarning ("IL2072", ["tParameter", nameof (GetWithPublicFields)], Tool.Analyzer, "https://github.com/dotnet/linker/issues/2862")]
			public static void ReadCapturedParameterAfterWriteMismatch ([DynamicallyAccessedMembers (DynamicallyAccessedMemberTypes.PublicMethods)] Type tParameter = null)
			{
				tParameter = GetWithPublicFields ();
				var lambda =
					[ExpectedWarning ("IL2067", "tParameter", nameof (DataFlowTypeExtensions.RequiresPublicFields))]
				() => tParameter.RequiresPublicFields ();
				lambda ();
			}

			[ExpectedWarning ("IL2072", nameof (GetWithPublicFields), nameof (DataFlowTypeExtensions.RequiresAll))]
			static void ReadCapturedVariableWithUnhoistedLocals ()
			{
				Type t = GetWithPublicMethods ();
				Type notCaptured = GetWithPublicFields ();
				Action lambda =
					[ExpectedWarning ("IL2072", nameof (GetWithPublicMethods), nameof (DataFlowTypeExtensions.RequiresAll))]
				() => t.RequiresAll ();
				lambda ();
				notCaptured.RequiresAll ();
			}

			[ExpectedWarning ("IL2072", nameof (GetWithPublicMethods), nameof (DataFlowTypeExtensions.RequiresAll))]
			// We include all writes, including ones that can't reach the local function invocation.
			[ExpectedWarning ("IL2072", nameof (GetWithPublicFields), nameof (DataFlowTypeExtensions.RequiresAll))]
			static void WriteCapturedVariable ()
			{
				Type t = GetWithPublicFields ();
				Action lambda = () => t = GetWithPublicMethods ();
				lambda ();
				t.RequiresAll ();
			}

			public static void Test ()
			{
				WarningsInBody ();
				WarningsInBodyUnused ();
				ReadCapturedVariable ();
				ReadCapturedVariableAfterWriteAfterDefinition ();
				ReadCapturedParameter ();
				ReadCapturedAnnotatedParameter ();
				ReadCapturedParameterAfterWrite ();
				ReadCapturedParameterAfterWriteMismatch ();
				ReadCapturedVariableWithUnhoistedLocals ();
				WriteCapturedVariable ();
			}
		}

		class Complex
		{
			[ExpectedWarning ("IL2072", nameof (GetWithPublicMethods), nameof (DataFlowTypeExtensions.RequiresAll), CompilerGeneratedCode = true)]
			[ExpectedWarning ("IL2072", nameof (GetWithPublicFields), nameof (DataFlowTypeExtensions.RequiresAll), CompilerGeneratedCode = true)]
			static IEnumerable<int> IteratorWithLocalFunctions ()
			{
				Type t = GetWithPublicMethods ();
				LocalFunction ();

				yield return 0;

				LocalFunction ();
				t = GetWithPublicFields ();
				LocalFunction ();
				t.RequiresAll ();

				[ExpectedWarning ("IL2072", nameof (GetWithPublicMethods), nameof (DataFlowTypeExtensions.RequiresAll))]
				[ExpectedWarning ("IL2072", nameof (GetWithPublicFields), nameof (DataFlowTypeExtensions.RequiresAll))]
				void LocalFunction () => t.RequiresAll ();
			}

			static void NestedLocalFunctions ()
			{
				Type t = GetWithPublicMethods ();

				OuterLocalFunction ();

				void OuterLocalFunction ()
				{
					InnerLocalFunction ();

					[ExpectedWarning ("IL2072", nameof (GetWithPublicMethods), nameof (DataFlowTypeExtensions.RequiresAll))]
					void InnerLocalFunction ()
					{
						t.RequiresAll ();
					}
				}
			}

			static void NestedLambdas ()
			{
				Type t = GetWithPublicMethods ();

				var outerLambda =
				() => {
					var innerLambda =
					[ExpectedWarning ("IL2072", nameof (GetWithPublicMethods), nameof (DataFlowTypeExtensions.RequiresAll))]
					() => t.RequiresAll ();

					innerLambda ();
				};

				outerLambda ();
			}

			[ExpectedWarning ("IL2072", nameof (GetWithPublicMethods), nameof (DataFlowTypeExtensions.RequiresAll))]
			[ExpectedWarning ("IL2072", nameof (GetWithPublicFields), nameof (DataFlowTypeExtensions.RequiresAll))]
			static void LocalFunctionInTryRegion ()
			{
				Type t = GetWithPublicMethods ();

				// This reproduces a bug where the enclosing try region of the local function
				// is part of a different control flow graph (that of the containing method).
				// Add a few basic blocks so that the first basic block of the try would throw
				// an IndexOutOfRangeException if used to index into the local function's basic blocks.
				var r = new Random ();
				int i = 0;
				if (r.Next () == 0)
					i++;
				if (r.Next () == 0)
					i++;
				if (r.Next () == 0)
					i++;

				try {
					[ExpectedWarning ("IL2072", nameof (GetWithPublicMethods), nameof (DataFlowTypeExtensions.RequiresAll))]
					[ExpectedWarning ("IL2072", nameof (GetWithPublicFields), nameof (DataFlowTypeExtensions.RequiresAll))]
					void LocalFunction ()
					{
						t = GetWithPublicFields ();
						t.RequiresAll ();
					}

					LocalFunction ();
				} finally {
					t.RequiresAll ();
				}
			}

			[ExpectedWarning ("IL2072", nameof (GetWithPublicMethods), nameof (DataFlowTypeExtensions.RequiresAll))]
			[ExpectedWarning ("IL2072", nameof (GetWithPublicFields), nameof (DataFlowTypeExtensions.RequiresAll))]
			static void LocalFunctionInFinallyRegion ()
			{
				Type t;

				// This reproduces a bug where the enclosing try region of the local function
				// is part of a different control flow graph (that of the containing method).
				// Add a few basic blocks so that the first basic block of the try would throw
				// an IndexOutOfRangeException if used to index into the local function's basic blocks.
				var r = new Random ();
				int i = 0;
				if (r.Next () == 0)
					i++;
				if (r.Next () == 0)
					i++;
				if (r.Next () == 0)
					i++;

				try {
					t = GetWithPublicMethods ();
				} finally {
					[ExpectedWarning ("IL2072", nameof (GetWithPublicMethods), nameof (DataFlowTypeExtensions.RequiresAll))]
					[ExpectedWarning ("IL2072", nameof (GetWithPublicFields), nameof (DataFlowTypeExtensions.RequiresAll))]
					void LocalFunction ()
					{
						t = GetWithPublicFields ();
						t.RequiresAll ();
					}

					LocalFunction ();
					t.RequiresAll ();
				}
			}

			[ExpectedWarning ("IL2072", nameof (GetWithPublicMethods), nameof (DataFlowTypeExtensions.RequiresAll))]
			[ExpectedWarning ("IL2072", nameof (GetWithPublicFields), nameof (DataFlowTypeExtensions.RequiresAll))]
			static void LambdaInTryRegion ()
			{
				Type t = GetWithPublicMethods ();

				// This reproduces a bug where the enclosing try region of the local function
				// is part of a different control flow graph (that of the containing method).
				// Add a few basic blocks so that the first basic block of the try would throw
				// an IndexOutOfRangeException if used to index into the local function's basic blocks.
				var r = new Random ();
				int i = 0;
				if (r.Next () == 0)
					i++;
				if (r.Next () == 0)
					i++;
				if (r.Next () == 0)
					i++;

				try {
					var lambda =
					[ExpectedWarning ("IL2072", nameof (GetWithPublicMethods), nameof (DataFlowTypeExtensions.RequiresAll))]
					[ExpectedWarning ("IL2072", nameof (GetWithPublicFields), nameof (DataFlowTypeExtensions.RequiresAll))]
					() => {
						t = GetWithPublicFields ();
						t.RequiresAll ();
					};

					lambda ();
				} finally {
					t.RequiresAll ();
				}
			}

			public static void Test ()
			{
				IteratorWithLocalFunctions ();
				NestedLocalFunctions ();
				NestedLambdas ();
				LocalFunctionInTryRegion ();
				LocalFunctionInFinallyRegion ();
				LambdaInTryRegion ();
			}
		}

		[return: DynamicallyAccessedMembers (DynamicallyAccessedMemberTypes.PublicMethods)]
		static Type GetWithPublicMethods () => null;

		[return: DynamicallyAccessedMembers (DynamicallyAccessedMemberTypes.PublicFields)]
		static Type GetWithPublicFields () => null;

		static Type GetUnknownType () => null;

		static async Task<int> MethodAsync ()
		{
			return await Task.FromResult (0);
		}

		struct TestStruct
		{
			[DynamicallyAccessedMembers (DynamicallyAccessedMemberTypes.PublicFields)]
			public Type TypeWithPublicFields => null;
		}
	}
=======
    [SkipKeptItemsValidation]
    [SetupCompileArgument("/unsafe")]
    [ExpectedNoWarnings]
    public class CompilerGeneratedCodeDataflow
    {
        public static void Main()
        {
            Iterator.Test();
            Async.Test();
            AsyncIterator.Test();
            LocalFunction.Test();
            Lambda.Test();
            Complex.Test();
        }

        class Iterator
        {
            [ExpectedWarning("IL2072", nameof(GetWithPublicMethods), nameof(DataFlowTypeExtensions.RequiresAll),
                CompilerGeneratedCode = true)]
            static IEnumerable<int> FlowAcrossYieldReturn()
            {
                Type t = GetWithPublicMethods();
                yield return 0;
                t.RequiresAll();
            }

            // Trimmer tracks all assignments of hoisted locals, so this produces warnings.
            [ExpectedWarning("IL2072", nameof(GetWithPublicMethods), nameof(DataFlowTypeExtensions.RequiresPublicFields), Tool.Trimmer | Tool.NativeAot, "", CompilerGeneratedCode = true)]
            [ExpectedWarning("IL2072", [nameof(GetWithPublicFields), nameof(DataFlowTypeExtensions.RequiresPublicMethods)], Tool.Trimmer | Tool.NativeAot, "", CompilerGeneratedCode = true)]
            static IEnumerable<int> NoFlowAcrossYieldReturn()
            {
                Type t = GetWithPublicMethods();
                t.RequiresPublicMethods();
                yield return 0;
                t = GetWithPublicFields();
                t.RequiresPublicFields();
            }

            [ExpectedWarning("IL2067", "publicMethodsType", nameof(DataFlowTypeExtensions.RequiresAll), CompilerGeneratedCode = true)]
            static IEnumerable<int> UseParameterBeforeYieldReturn([DynamicallyAccessedMembers(DynamicallyAccessedMemberTypes.PublicMethods)] Type publicMethodsType = null)
            {
                publicMethodsType.RequiresAll();
                yield return 0;
            }

            [ExpectedWarning("IL2067", "unknownType", nameof(DataFlowTypeExtensions.RequiresAll), CompilerGeneratedCode = true)]
            static IEnumerable<int> UseUnannotatedParameterBeforeYieldReturn(Type unknownType = null)
            {
                unknownType.RequiresAll();
                yield return 0;
            }

            [ExpectedWarning("IL2067", "publicMethodsType", nameof(DataFlowTypeExtensions.RequiresAll), CompilerGeneratedCode = true)]
            static IEnumerable<int> FlowParameterAcrossYieldReturn([DynamicallyAccessedMembers(DynamicallyAccessedMemberTypes.PublicMethods)] Type publicMethodsType = null)
            {
                yield return 0;
                publicMethodsType.RequiresAll();
            }

            [ExpectedWarning("IL2067", "unknownType", nameof(DataFlowTypeExtensions.RequiresAll), CompilerGeneratedCode = true)]
            static IEnumerable<int> FlowUnannotatedParameterAcrossYieldReturn(Type unknownType = null)
            {
                yield return 0;
                unknownType.RequiresAll();
            }

            [ExpectedWarning("IL2072", nameof(GetWithPublicMethods), nameof(DataFlowTypeExtensions.RequiresAll), CompilerGeneratedCode = true)]
            // Trimmer includes backwards branches for hoisted locals, by virtue of tracking all assignments.
            [ExpectedWarning("IL2072", nameof(GetWithPublicFields), nameof(DataFlowTypeExtensions.RequiresAll), CompilerGeneratedCode = true)]
            static IEnumerable<int> FlowAcrossYieldReturnWithBackwardsBranch(int n = 0)
            {
                Type t = GetWithPublicMethods();
                for (int i = 0; i < n; i++)
                {
                    yield return 0;
                    t.RequiresAll();
                    yield return 1;
                    t = GetWithPublicFields();
                }
            }

            [ExpectedWarning("IL2072", nameof(GetWithPublicMethods), nameof(DataFlowTypeExtensions.RequiresAll), CompilerGeneratedCode = true)]
            static IEnumerable<object[]> ReturnManyObjects()
            {
                yield return new object[] { 1, 2, new object[] { 1, 2 }, new object[] { 1, 2 } };
                yield return new object[] { 1, 2, new object[] { 1, 2 }, new object[] { 1, 2 } };
                Type t = GetWithPublicMethods();
                yield return new object[] { 1, 2, new object[] { 1, 2 }, new object[] { 1, 2 } };
                yield return new object[] { 1, 2, new object[] { 1, 2 }, new object[] { 1, 2 } };
                yield return new object[] { 1, 2, new object[] { 1, 2 }, new object[] { 1, 2 } };
                yield return new object[] { 1, 2, new object[] { 1, 2 }, new object[] { 1, 2 } };
                yield return new object[] { 1, 2, new object[] { 1, 2 }, new object[] { 1, 2 } };
                yield return new object[] { 1, 2, new object[] { 1, 2 }, new object[] { 1, 2 } };
                yield return new object[] { 1, 2, new object[] { 1, 2 }, new object[] { 1, 2 } };
                yield return new object[] { 1, 2, new object[] { 1, 2 }, new object[] { 1, 2 } };
                yield return new object[] { 1, 2, new object[] { 1, 2 }, new object[] { 1, 2 } };
                yield return new object[] { 1, 2, new object[] { 1, 2 }, new object[] { 1, 2 } };
                yield return new object[] { 1, 2, new object[] { 1, 2 }, new object[] { 1, 2 } };
                yield return new object[] { 1, 2, new object[] { 1, 2 }, new object[] { 1, 2 } };
                yield return new object[] { 1, 2, new object[] { 1, 2 }, new object[] { 1, 2 } };
                yield return new object[] { 1, 2, new object[] { 1, 2 }, new object[] { 1, 2 } };
                yield return new object[] { 1, 2, new object[] { 1, 2 }, new object[] { 1, 2 } };
                yield return new object[] { 1, 2, new object[] { 1, 2 }, new object[] { 1, 2 } };
                yield return new object[] { 1, 2, new object[] { 1, 2 }, new object[] { 1, 2 } };
                yield return new object[] { 1, 2, new object[] { 1, 2 }, new object[] { 1, 2 } };
                yield return new object[] { 1, 2, new object[] { 1, 2 }, new object[] { 1, 2 } };
                yield return new object[] { 1, 2, new object[] { 1, 2 }, new object[] { 1, 2 } };
                yield return new object[] { 1, 2, new object[] { 1, 2 }, new object[] { 1, 2 } };
                yield return new object[] { 1, 2, new object[] { 1, 2 }, new object[] { 1, 2 } };
                yield return new object[] { 1, 2, new object[] { 1, 2 }, new object[] { 1, 2 } };
                yield return new object[] { 1, 2, new object[] { 1, 2 }, new object[] { 1, 2 } };
                yield return new object[] { 1, 2, new object[] { 1, 2 }, new object[] { 1, 2 } };
                yield return new object[] { 1, 2, new object[] { 1, 2 }, new object[] { 1, 2 } };
                yield return new object[] { 1, 2, new object[] { 1, 2 }, new object[] { 1, 2 } };
                yield return new object[] { 1, 2, new object[] { 1, 2 }, new object[] { 1, 2 } };
                yield return new object[] { 1, 2, new object[] { 1, 2 }, new object[] { 1, 2 } };
                yield return new object[] { 1, 2, new object[] { 1, 2 }, new object[] { 1, 2 } };
                yield return new object[] { 1, 2, new object[] { 1, 2 }, new object[] { 1, 2 } };
                yield return new object[] { 1, 2, new object[] { 1, 2 }, new object[] { 1, 2 } };
                yield return new object[] { 1, 2, new object[] { 1, 2 }, new object[] { 1, 2 } };
                yield return new object[] { 1, 2, new object[] { 1, 2 }, new object[] { 1, 2 } };
                yield return new object[] { 1, 2, new object[] { 1, 2 }, new object[] { 1, 2 } };
                yield return new object[] { 1, 2, new object[] { 1, 2 }, new object[] { 1, 2 } };
                yield return new object[] { 1, 2, new object[] { 1, 2 }, new object[] { 1, 2 } };
                yield return new object[] { 1, 2, new object[] { 1, 2 }, new object[] { 1, 2 } };
                yield return new object[] { 1, 2, new object[] { 1, 2 }, new object[] { 1, 2 } };
                yield return new object[] { 1, 2, new object[] { 1, 2 }, new object[] { 1, 2 } };
                yield return new object[] { 1, 2, new object[] { 1, 2 }, new object[] { 1, 2 } };
                yield return new object[] { 1, 2, new object[] { 1, 2 }, new object[] { 1, 2 } };
                yield return new object[] { 1, 2, new object[] { 1, 2 }, new object[] { 1, 2 } };
                yield return new object[] { 1, 2, new object[] { 1, 2 }, new object[] { 1, 2 } };
                yield return new object[] { 1, 2, new object[] { 1, 2 }, new object[] { 1, 2 } };
                yield return new object[] { 1, 2, new object[] { 1, 2 }, new object[] { 1, 2 } };
                yield return new object[] { 1, 2, new object[] { 1, 2 }, new object[] { 1, 2 } };
                yield return new object[] { 1, 2, new object[] { 1, 2 }, new object[] { 1, 2 } };
                yield return new object[] { 1, 2, new object[] { 1, 2 }, new object[] { 1, 2 } };
                yield return new object[] { 1, 2, new object[] { 1, 2 }, new object[] { 1, 2 } };
                yield return new object[] { 1, 2, new object[] { 1, 2 }, new object[] { 1, 2 } };
                yield return new object[] { 1, 2, new object[] { 1, 2 }, new object[] { 1, 2 } };
                yield return new object[] { 1, 2, new object[] { 1, 2 }, new object[] { 1, 2 } };
                yield return new object[] { 1, 2, new object[] { 1, 2 }, new object[] { 1, 2 } };
                yield return new object[] { 1, 2, new object[] { 1, 2 }, new object[] { 1, 2 } };
                yield return new object[] { 1, 2, new object[] { 1, 2 }, new object[] { 1, 2 } };
                yield return new object[] { 1, 2, new object[] { 1, 2 }, new object[] { 1, 2 } };
                yield return new object[] { 1, 2, new object[] { 1, 2 }, new object[] { 1, 2 } };
                yield return new object[] { 1, 2, new object[] { 1, 2 }, new object[] { 1, 2 } };
                yield return new object[] { 1, 2, new object[] { 1, 2 }, new object[] { 1, 2 } };
                yield return new object[] { 1, 2, new object[] { 1, 2 }, new object[] { 1, 2 } };
                yield return new object[] { 1, 2, new object[] { 1, 2 }, new object[] { 1, 2 } };
                yield return new object[] { 1, 2, new object[] { 1, 2 }, new object[] { 1, 2 } };
                yield return new object[] { 1, 2, new object[] { 1, 2 }, new object[] { 1, 2 } };
                yield return new object[] { 1, 2, new object[] { 1, 2 }, new object[] { 1, 2 } };
                yield return new object[] { 1, 2, new object[] { 1, 2 }, new object[] { 1, 2 } };
                yield return new object[] { 1, 2, new object[] { 1, 2 }, new object[] { 1, 2 } };
                yield return new object[] { 1, 2, new object[] { 1, 2 }, new object[] { 1, 2 } };
                yield return new object[] { 1, 2, new object[] { 1, 2 }, new object[] { 1, 2 } };
                yield return new object[] { 1, 2, new object[] { 1, 2 }, new object[] { 1, 2 } };
                yield return new object[] { 1, 2, new object[] { 1, 2 }, new object[] { 1, 2 } };
                yield return new object[] { 1, 2, new object[] { 1, 2 }, new object[] { 1, 2 } };
                yield return new object[] { 1, 2, new object[] { 1, 2 }, new object[] { 1, 2 } };
                yield return new object[] { 1, 2, new object[] { 1, 2 }, new object[] { 1, 2 } };
                yield return new object[] { 1, 2, new object[] { 1, 2 }, new object[] { 1, 2 } };
                yield return new object[] { 1, 2, new object[] { 1, 2 }, new object[] { 1, 2 } };
                yield return new object[] { 1, 2, new object[] { 1, 2 }, new object[] { 1, 2 } };
                yield return new object[] { 1, 2, new object[] { 1, 2 }, new object[] { 1, 2 } };
                yield return new object[] { 1, 2, new object[] { 1, 2 }, new object[] { 1, 2 } };
                yield return new object[] { 1, 2, new object[] { 1, 2 }, new object[] { 1, 2 } };
                yield return new object[] { 1, 2, new object[] { 1, 2 }, new object[] { 1, 2 } };
                yield return new object[] { 1, 2, new object[] { 1, 2 }, new object[] { 1, 2 } };
                yield return new object[] { 1, 2, new object[] { 1, 2 }, new object[] { 1, 2 } };
                yield return new object[] { 1, 2, new object[] { 1, 2 }, new object[] { 1, 2 } };
                yield return new object[] { 1, 2, new object[] { 1, 2 }, new object[] { 1, 2 } };
                yield return new object[] { 1, 2, new object[] { 1, 2 }, new object[] { 1, 2 } };
                yield return new object[] { 1, 2, new object[] { 1, 2 }, new object[] { 1, 2 } };
                yield return new object[] { 1, 2, new object[] { 1, 2 }, new object[] { 1, 2 } };
                yield return new object[] { 1, 2, new object[] { 1, 2 }, new object[] { 1, 2 } };
                yield return new object[] { 1, 2, new object[] { 1, 2 }, new object[] { 1, 2 } };
                yield return new object[] { 1, 2, new object[] { 1, 2 }, new object[] { 1, 2 } };
                yield return new object[] { 1, 2, new object[] { 1, 2 }, new object[] { 1, 2 } };
                yield return new object[] { 1, 2, new object[] { 1, 2 }, new object[] { 1, 2 } };
                yield return new object[] { 1, 2, new object[] { 1, 2 }, new object[] { 1, 2 } };
                yield return new object[] { 1, 2, new object[] { 1, 2 }, new object[] { 1, 2 } };
                yield return new object[] { 1, 2, new object[] { 1, 2 }, new object[] { 1, 2 } };
                yield return new object[] { 1, 2, new object[] { 1, 2 }, new object[] { 1, 2 } };
                yield return new object[] { 1, 2, new object[] { 1, 2 }, new object[] { 1, 2 } };
                t.RequiresAll();
            }

            public static void Test()
            {
                FlowAcrossYieldReturn().GetEnumerator().MoveNext(); // Has to call MoveNext otherwise AOT will actually remove it
                NoFlowAcrossYieldReturn();
                NoFlowAcrossYieldReturn();
                UseParameterBeforeYieldReturn();
                UseUnannotatedParameterBeforeYieldReturn();
                FlowParameterAcrossYieldReturn();
                FlowUnannotatedParameterAcrossYieldReturn();
                FlowAcrossYieldReturnWithBackwardsBranch();

                foreach (var o in ReturnManyObjects()) ;
            }
        }

        class Async
        {
            [ExpectedWarning("IL2072", nameof(GetWithPublicMethods), nameof(DataFlowTypeExtensions.RequiresAll),
                CompilerGeneratedCode = true)]
            static async void FlowAcrossAwait()
            {
                Type t = GetWithPublicMethods();
                await MethodAsync();
                t.RequiresAll();
            }

            // Trimmer tracks all assignments of hoisted locals, so this produces warnings.
            [ExpectedWarning("IL2072", nameof(GetWithPublicMethods), nameof(DataFlowTypeExtensions.RequiresPublicFields), Tool.Trimmer | Tool.NativeAot, "", CompilerGeneratedCode = true)]
            [ExpectedWarning("IL2072", nameof(GetWithPublicFields), nameof(DataFlowTypeExtensions.RequiresPublicMethods), Tool.Trimmer | Tool.NativeAot, "", CompilerGeneratedCode = true)]
            static async void NoFlowAcrossAwait()
            {
                Type t = GetWithPublicMethods();
                t.RequiresPublicMethods();
                await MethodAsync();
                t = GetWithPublicFields();
                t.RequiresPublicFields();
            }

            [ExpectedWarning("IL2067", "publicMethodsType", nameof(DataFlowTypeExtensions.RequiresAll), CompilerGeneratedCode = true)]
            static async void FlowParameterAcrossAwait([DynamicallyAccessedMembers(DynamicallyAccessedMemberTypes.PublicMethods)] Type publicMethodsType = null)
            {
                await MethodAsync();
                publicMethodsType.RequiresAll();
            }

            public static void Test()
            {
                FlowAcrossAwait();
                NoFlowAcrossAwait();
                FlowParameterAcrossAwait();
            }
        }

        class AsyncIterator
        {
            [ExpectedWarning("IL2072", nameof(GetWithPublicMethods), nameof(DataFlowTypeExtensions.RequiresAll), CompilerGeneratedCode = true)]
            static async IAsyncEnumerable<int> FlowAcrossAwaitAndYieldReturn()
            {
                Type t = GetWithPublicMethods();
                await MethodAsync();
                yield return 0;
                t.RequiresAll();
            }

            public static void Test()
            {
                FlowAcrossAwaitAndYieldReturn();
            }
        }

        class LocalFunction
        {
            static void WarningsInBody()
            {
                [ExpectedWarning("IL2072", nameof(GetWithPublicMethods), nameof(DataFlowTypeExtensions.RequiresAll))]
                static void LocalFunction()
                {
                    Type t = GetWithPublicMethods();
                    t.RequiresAll();
                }

                LocalFunction();
            }

            static void WarningsInBodyUnused()
            {
                // Trimmer doesn't warn because this is unused code.
                static void LocalFunction()
                {
                    Type t = GetWithPublicMethods();
                    t.RequiresAll();
                }
            }

            static void ReadCapturedVariable()
            {
                Type t = GetWithPublicMethods();
                LocalFunction();

                [ExpectedWarning("IL2072", nameof(GetWithPublicMethods), nameof(DataFlowTypeExtensions.RequiresAll))]
                void LocalFunction()
                {
                    t.RequiresAll();
                }
            }

            static void ReadMergedCapturedVariable(bool b = false)
            {
                Type t;
                if (b)
                {
                    t = GetWithPublicMethods();
                }
                else
                {
                    t = GetWithPublicFields();
                }

                LocalFunction();

                [ExpectedWarning("IL2072", nameof(GetWithPublicMethods), nameof(DataFlowTypeExtensions.RequiresAll))]
                [ExpectedWarning("IL2072", nameof(GetWithPublicFields), nameof(DataFlowTypeExtensions.RequiresAll))]
                void LocalFunction() => t.RequiresAll();
            }

            static void ReadCapturedVariableInMultipleBranches(bool b = false)
            {
                Type t;
                if (b)
                {
                    t = GetWithPublicMethods();
                    LocalFunction();
                }
                else
                {
                    t = GetWithPublicFields();
                    LocalFunction();
                }

                LocalFunction();

                [ExpectedWarning("IL2072", nameof(GetWithPublicMethods), nameof(DataFlowTypeExtensions.RequiresAll))]
                [ExpectedWarning("IL2072", nameof(GetWithPublicFields), nameof(DataFlowTypeExtensions.RequiresAll))]
                void LocalFunction() => t.RequiresAll();
            }

            static void ReadCapturedVariableInMultipleBranchesDistinct(bool b = false)
            {
                Type t;
                if (b)
                {
                    t = GetWithPublicMethods();
                    LocalFunctionRequiresMethods();
                }
                else
                {
                    t = GetWithPublicFields();
                    LocalFunctionRequiresFields();
                }

                // We include all writes, including ones that can't reach the local function invocation.
                [ExpectedWarning("IL2072", nameof(GetWithPublicMethods), nameof(DataFlowTypeExtensions.RequiresPublicFields))]
                void LocalFunctionRequiresFields() => t.RequiresPublicFields();
                // We include all writes, including ones that can't reach the local function invocation.
                [ExpectedWarning("IL2072", nameof(GetWithPublicFields), nameof(DataFlowTypeExtensions.RequiresPublicMethods))]
                void LocalFunctionRequiresMethods() => t.RequiresPublicMethods();
            }

            static void ReadCapturedVariableWithBackwardsBranch(int i = 0)
            {
                Type t = GetWithPublicMethods();
                while (true)
                {
                    LocalFunction();
                    if (i++ == 5)
                        break;
                    t = GetWithPublicFields();
                }

                [ExpectedWarning("IL2072", nameof(GetWithPublicMethods), nameof(DataFlowTypeExtensions.RequiresAll))]
                // Trimmer includes backwards branches for hoisted locals, by virtue of tracking all assignments.
                [ExpectedWarning("IL2072", nameof(GetWithPublicFields), nameof(DataFlowTypeExtensions.RequiresAll))]
                void LocalFunction() => t.RequiresAll();
            }

            static void ReadCapturedVariableInMultipleFunctions()
            {
                Type t = GetWithPublicMethods();
                LocalFunction();

                CallerOfLocalFunction();

                void CallerOfLocalFunction()
                {
                    t = GetWithPublicFields();
                    LocalFunction();
                }

                [ExpectedWarning("IL2072", nameof(GetWithPublicMethods), nameof(DataFlowTypeExtensions.RequiresAll))]
                [ExpectedWarning("IL2072", nameof(GetWithPublicFields), nameof(DataFlowTypeExtensions.RequiresAll))]
                void LocalFunction() => t.RequiresAll();
            }

            static void ReadCapturedVariableInCallGraphCycle()
            {
                Type t = GetUnknownType();
                A();

                void A()
                {
                    t = GetWithPublicMethods();
                    LocalFunction();
                    B();
                }

                void B()
                {
                    t = GetWithPublicFields();
                    LocalFunction();
                    A();
                }

                [ExpectedWarning("IL2072", nameof(GetUnknownType), nameof(DataFlowTypeExtensions.RequiresAll))]
                [ExpectedWarning("IL2072", nameof(GetWithPublicMethods), nameof(DataFlowTypeExtensions.RequiresAll))]
                [ExpectedWarning("IL2072", nameof(GetWithPublicFields), nameof(DataFlowTypeExtensions.RequiresAll))]
                void LocalFunction() => t.RequiresAll();
            }

            public static void ReadCapturedParameter(Type tParameter = null)
            {
                LocalFunction();

                [ExpectedWarning("IL2067", nameof(ReadCapturedParameter), "tParameter", nameof(DataFlowTypeExtensions.RequiresAll))]
                void LocalFunction() => tParameter.RequiresAll();
            }

            public static void ReadCapturedAnnotatedParameter([DynamicallyAccessedMembers(DynamicallyAccessedMemberTypes.PublicMethods)] Type tParameter = null)
            {
                LocalFunction();

                [ExpectedWarning("IL2067", nameof(ReadCapturedAnnotatedParameter), "tParameter", nameof(DataFlowTypeExtensions.RequiresAll))]
                void LocalFunction() => tParameter.RequiresAll();
            }

            public static void ReadCapturedParameterAfterWrite(Type tParameter = null)
            {
                tParameter = GetWithPublicMethods();
                LocalFunction();

                // We produce dataflow warnings for the unknown parameter even though it has been overwritten
                // with a value that satisfies the requirement.
                [ExpectedWarning("IL2067", "tParameter", nameof(DataFlowTypeExtensions.RequiresPublicMethods))]
                void LocalFunction() => tParameter.RequiresPublicMethods();
            }

            [ExpectedWarning("IL2072", ["tParameter", nameof(GetWithPublicFields)], Tool.Analyzer, "")]
            public static void ReadCapturedParameterAfterWriteMismatch([DynamicallyAccessedMembers(DynamicallyAccessedMemberTypes.PublicMethods)] Type tParameter = null)
            {
                tParameter = GetWithPublicFields();
                LocalFunction();

                [ExpectedWarning("IL2067", "tParameter", nameof(DataFlowTypeExtensions.RequiresPublicFields))]
                void LocalFunction() => tParameter.RequiresPublicFields();
            }

            [ExpectedWarning("IL2072", nameof(GetWithPublicFields), nameof(DataFlowTypeExtensions.RequiresAll))]
            static void ReadCapturedVariableWithUnhoistedLocals()
            {
                Type t = GetWithPublicMethods();
                Type notCaptured = GetWithPublicFields();
                LocalFunction();
                notCaptured.RequiresAll();

                [ExpectedWarning("IL2072", nameof(GetWithPublicMethods), nameof(DataFlowTypeExtensions.RequiresAll))]
                void LocalFunction() => t.RequiresAll();
            }

            [ExpectedWarning("IL2072", nameof(GetWithPublicMethods), nameof(DataFlowTypeExtensions.RequiresAll))]
            // We include all writes, including ones that can't reach the local function invocation.
            [ExpectedWarning("IL2072", nameof(GetWithPublicFields), nameof(DataFlowTypeExtensions.RequiresAll))]
            static void WriteCapturedVariable()
            {
                Type t = GetWithPublicFields();
                LocalFunction();
                t.RequiresAll();

                void LocalFunction() => t = GetWithPublicMethods();
            }

            public static void Test()
            {
                WarningsInBody();
                WarningsInBodyUnused();
                ReadCapturedVariable();
                ReadMergedCapturedVariable();
                ReadCapturedVariableInMultipleBranches();
                ReadCapturedVariableInMultipleBranchesDistinct();
                ReadCapturedVariableInMultipleFunctions();
                ReadCapturedVariableInCallGraphCycle();
                ReadCapturedVariableWithBackwardsBranch();
                ReadCapturedParameter();
                ReadCapturedAnnotatedParameter();
                ReadCapturedParameterAfterWrite();
                ReadCapturedParameterAfterWriteMismatch();
                ReadCapturedVariableWithUnhoistedLocals();
                WriteCapturedVariable();
            }
        }

        class Lambda
        {
            static void WarningsInBody()
            {
                var lambda =
                    [ExpectedWarning("IL2072", nameof(GetWithPublicMethods), nameof(DataFlowTypeExtensions.RequiresAll))]
                () =>
                    {
                        Type t = GetWithPublicMethods();
                        t.RequiresAll();
                    };

                lambda();
            }

            static void WarningsInBodyUnused()
            {
                var lambda =
                    [ExpectedWarning("IL2072", nameof(GetWithPublicMethods), nameof(DataFlowTypeExtensions.RequiresAll))]
                () =>
                    {
                        Type t = GetWithPublicMethods();
                        t.RequiresAll();
                    };
            }

            static void ReadCapturedVariable()
            {
                Type t = GetWithPublicMethods();
                Action lambda =
                    [ExpectedWarning("IL2072", nameof(GetWithPublicMethods), nameof(DataFlowTypeExtensions.RequiresAll))]
                () => t.RequiresAll();
                lambda();
            }

            static void ReadCapturedVariableAfterWriteAfterDefinition()
            {
                Type t = GetWithPublicFields();

                Action lambda =
                [ExpectedWarning("IL2072", nameof(GetWithPublicFields), nameof(DataFlowTypeExtensions.RequiresAll))]
                [ExpectedWarning("IL2072", nameof(GetWithPublicMethods), nameof(DataFlowTypeExtensions.RequiresAll))]
                () => t.RequiresAll();

                t = GetWithPublicMethods();
                lambda();
            }

            public static void ReadCapturedParameter(Type tParameter = null)
            {
                var lambda =
                    [ExpectedWarning("IL2067", nameof(ReadCapturedParameter), "tParameter", nameof(DataFlowTypeExtensions.RequiresAll))]
                () => tParameter.RequiresAll();

                lambda();
            }

            public static void ReadCapturedAnnotatedParameter([DynamicallyAccessedMembers(DynamicallyAccessedMemberTypes.PublicMethods)] Type tParameter = null)
            {
                var lambda =
                    [ExpectedWarning("IL2067", nameof(ReadCapturedAnnotatedParameter), "tParameter", nameof(DataFlowTypeExtensions.RequiresAll))]
                () => tParameter.RequiresAll();

                lambda();
            }

            public static void ReadCapturedParameterAfterWrite(Type tParameter = null)
            {
                tParameter = GetWithPublicMethods();
                var lambda =
                    // We produce dataflow warnings for the unknown parameter even though it has been overwritten
                    // with a value that satisfies the requirement.
                    [ExpectedWarning("IL2067", "tParameter", nameof(DataFlowTypeExtensions.RequiresPublicMethods))]
                () => tParameter.RequiresPublicMethods();
                lambda();
            }

            [ExpectedWarning("IL2072", ["tParameter", nameof(GetWithPublicFields)], Tool.Analyzer, "")]
            public static void ReadCapturedParameterAfterWriteMismatch([DynamicallyAccessedMembers(DynamicallyAccessedMemberTypes.PublicMethods)] Type tParameter = null)
            {
                tParameter = GetWithPublicFields();
                var lambda =
                    [ExpectedWarning("IL2067", "tParameter", nameof(DataFlowTypeExtensions.RequiresPublicFields))]
                () => tParameter.RequiresPublicFields();
                lambda();
            }

            [ExpectedWarning("IL2072", nameof(GetWithPublicFields), nameof(DataFlowTypeExtensions.RequiresAll))]
            static void ReadCapturedVariableWithUnhoistedLocals()
            {
                Type t = GetWithPublicMethods();
                Type notCaptured = GetWithPublicFields();
                Action lambda =
                    [ExpectedWarning("IL2072", nameof(GetWithPublicMethods), nameof(DataFlowTypeExtensions.RequiresAll))]
                () => t.RequiresAll();
                lambda();
                notCaptured.RequiresAll();
            }

            [ExpectedWarning("IL2072", nameof(GetWithPublicMethods), nameof(DataFlowTypeExtensions.RequiresAll))]
            // We include all writes, including ones that can't reach the local function invocation.
            [ExpectedWarning("IL2072", nameof(GetWithPublicFields), nameof(DataFlowTypeExtensions.RequiresAll))]
            static void WriteCapturedVariable()
            {
                Type t = GetWithPublicFields();
                Action lambda = () => t = GetWithPublicMethods();
                lambda();
                t.RequiresAll();
            }

            public static void Test()
            {
                WarningsInBody();
                WarningsInBodyUnused();
                ReadCapturedVariable();
                ReadCapturedVariableAfterWriteAfterDefinition();
                ReadCapturedParameter();
                ReadCapturedAnnotatedParameter();
                ReadCapturedParameterAfterWrite();
                ReadCapturedParameterAfterWriteMismatch();
                ReadCapturedVariableWithUnhoistedLocals();
                WriteCapturedVariable();
            }
        }

        class Complex
        {
            [ExpectedWarning("IL2072", nameof(GetWithPublicMethods), nameof(DataFlowTypeExtensions.RequiresAll), CompilerGeneratedCode = true)]
            [ExpectedWarning("IL2072", nameof(GetWithPublicFields), nameof(DataFlowTypeExtensions.RequiresAll), CompilerGeneratedCode = true)]
            static IEnumerable<int> IteratorWithLocalFunctions()
            {
                Type t = GetWithPublicMethods();
                LocalFunction();

                yield return 0;

                LocalFunction();
                t = GetWithPublicFields();
                LocalFunction();
                t.RequiresAll();

                [ExpectedWarning("IL2072", nameof(GetWithPublicMethods), nameof(DataFlowTypeExtensions.RequiresAll))]
                [ExpectedWarning("IL2072", nameof(GetWithPublicFields), nameof(DataFlowTypeExtensions.RequiresAll))]
                void LocalFunction() => t.RequiresAll();
            }

            static void NestedLocalFunctions()
            {
                Type t = GetWithPublicMethods();

                OuterLocalFunction();

                void OuterLocalFunction()
                {
                    InnerLocalFunction();

                    [ExpectedWarning("IL2072", nameof(GetWithPublicMethods), nameof(DataFlowTypeExtensions.RequiresAll))]
                    void InnerLocalFunction()
                    {
                        t.RequiresAll();
                    }
                }
            }

            static void NestedLambdas()
            {
                Type t = GetWithPublicMethods();

                var outerLambda =
                () =>
                {
                    var innerLambda =
                    [ExpectedWarning("IL2072", nameof(GetWithPublicMethods), nameof(DataFlowTypeExtensions.RequiresAll))]
                    () => t.RequiresAll();

                    innerLambda();
                };

                outerLambda();
            }

            [ExpectedWarning("IL2072", nameof(GetWithPublicMethods), nameof(DataFlowTypeExtensions.RequiresAll))]
            [ExpectedWarning("IL2072", nameof(GetWithPublicFields), nameof(DataFlowTypeExtensions.RequiresAll))]
            static void LocalFunctionInTryRegion()
            {
                Type t = GetWithPublicMethods();

                // This reproduces a bug where the enclosing try region of the local function
                // is part of a different control flow graph (that of the containing method).
                // Add a few basic blocks so that the first basic block of the try would throw
                // an IndexOutOfRangeException if used to index into the local function's basic blocks.
                var r = new Random();
                int i = 0;
                if (r.Next() == 0)
                    i++;
                if (r.Next() == 0)
                    i++;
                if (r.Next() == 0)
                    i++;

                try
                {
                    [ExpectedWarning("IL2072", nameof(GetWithPublicMethods), nameof(DataFlowTypeExtensions.RequiresAll))]
                    [ExpectedWarning("IL2072", nameof(GetWithPublicFields), nameof(DataFlowTypeExtensions.RequiresAll))]
                    void LocalFunction()
                    {
                        t = GetWithPublicFields();
                        t.RequiresAll();
                    }

                    LocalFunction();
                }
                finally
                {
                    t.RequiresAll();
                }
            }

            [ExpectedWarning("IL2072", nameof(GetWithPublicMethods), nameof(DataFlowTypeExtensions.RequiresAll))]
            [ExpectedWarning("IL2072", nameof(GetWithPublicFields), nameof(DataFlowTypeExtensions.RequiresAll))]
            static void LocalFunctionInFinallyRegion()
            {
                Type t;

                // This reproduces a bug where the enclosing try region of the local function
                // is part of a different control flow graph (that of the containing method).
                // Add a few basic blocks so that the first basic block of the try would throw
                // an IndexOutOfRangeException if used to index into the local function's basic blocks.
                var r = new Random();
                int i = 0;
                if (r.Next() == 0)
                    i++;
                if (r.Next() == 0)
                    i++;
                if (r.Next() == 0)
                    i++;

                try
                {
                    t = GetWithPublicMethods();
                }
                finally
                {
                    [ExpectedWarning("IL2072", nameof(GetWithPublicMethods), nameof(DataFlowTypeExtensions.RequiresAll))]
                    [ExpectedWarning("IL2072", nameof(GetWithPublicFields), nameof(DataFlowTypeExtensions.RequiresAll))]
                    void LocalFunction()
                    {
                        t = GetWithPublicFields();
                        t.RequiresAll();
                    }

                    LocalFunction();
                    t.RequiresAll();
                }
            }

            [ExpectedWarning("IL2072", nameof(GetWithPublicMethods), nameof(DataFlowTypeExtensions.RequiresAll))]
            [ExpectedWarning("IL2072", nameof(GetWithPublicFields), nameof(DataFlowTypeExtensions.RequiresAll))]
            static void LambdaInTryRegion()
            {
                Type t = GetWithPublicMethods();

                // This reproduces a bug where the enclosing try region of the local function
                // is part of a different control flow graph (that of the containing method).
                // Add a few basic blocks so that the first basic block of the try would throw
                // an IndexOutOfRangeException if used to index into the local function's basic blocks.
                var r = new Random();
                int i = 0;
                if (r.Next() == 0)
                    i++;
                if (r.Next() == 0)
                    i++;
                if (r.Next() == 0)
                    i++;

                try
                {
                    var lambda =
                    [ExpectedWarning("IL2072", nameof(GetWithPublicMethods), nameof(DataFlowTypeExtensions.RequiresAll))]
                    [ExpectedWarning("IL2072", nameof(GetWithPublicFields), nameof(DataFlowTypeExtensions.RequiresAll))]
                    () =>
                    {
                        t = GetWithPublicFields();
                        t.RequiresAll();
                    };

                    lambda();
                }
                finally
                {
                    t.RequiresAll();
                }
            }

            public static void Test()
            {
                IteratorWithLocalFunctions();
                NestedLocalFunctions();
                NestedLambdas();
                LocalFunctionInTryRegion();
                LocalFunctionInFinallyRegion();
                LambdaInTryRegion();
            }
        }

        [return: DynamicallyAccessedMembers(DynamicallyAccessedMemberTypes.PublicMethods)]
        static Type GetWithPublicMethods() => null;

        [return: DynamicallyAccessedMembers(DynamicallyAccessedMemberTypes.PublicFields)]
        static Type GetWithPublicFields() => null;

        static Type GetUnknownType() => null;

        static async Task<int> MethodAsync()
        {
            return await Task.FromResult(0);
        }

        struct TestStruct
        {
            [DynamicallyAccessedMembers(DynamicallyAccessedMemberTypes.PublicFields)]
            public Type TypeWithPublicFields => null;
        }
    }
>>>>>>> a0c5625a
}<|MERGE_RESOLUTION|>--- conflicted
+++ resolved
@@ -11,805 +11,6 @@
 
 namespace Mono.Linker.Tests.Cases.DataFlow
 {
-<<<<<<< HEAD
-	[SkipKeptItemsValidation]
-	[SetupCompileArgument ("/unsafe")]
-	[ExpectedNoWarnings]
-	public class CompilerGeneratedCodeDataflow
-	{
-		public static void Main ()
-		{
-			Iterator.Test ();
-			Async.Test ();
-			AsyncIterator.Test ();
-			LocalFunction.Test ();
-			Lambda.Test ();
-			Complex.Test ();
-		}
-
-		class Iterator
-		{
-			[ExpectedWarning ("IL2072", nameof (GetWithPublicMethods), nameof (DataFlowTypeExtensions.RequiresAll),
-				CompilerGeneratedCode = true)]
-			static IEnumerable<int> FlowAcrossYieldReturn ()
-			{
-				Type t = GetWithPublicMethods ();
-				yield return 0;
-				t.RequiresAll ();
-			}
-
-			// Trimmer tracks all assignments of hoisted locals, so this produces warnings.
-			[UnexpectedWarning ("IL2072", nameof (GetWithPublicMethods), nameof (DataFlowTypeExtensions.RequiresPublicFields), Tool.Trimmer | Tool.NativeAot, "https://github.com/dotnet/linker/issues/2862", CompilerGeneratedCode = true)]
-			[UnexpectedWarning ("IL2072", [nameof (GetWithPublicFields), nameof (DataFlowTypeExtensions.RequiresPublicMethods)], Tool.Trimmer | Tool.NativeAot, "https://github.com/dotnet/linker/issues/2862", CompilerGeneratedCode = true)]
-			static IEnumerable<int> NoFlowAcrossYieldReturn ()
-			{
-				Type t = GetWithPublicMethods ();
-				t.RequiresPublicMethods ();
-				yield return 0;
-				t = GetWithPublicFields ();
-				t.RequiresPublicFields ();
-			}
-
-			[ExpectedWarning ("IL2067", "publicMethodsType", nameof (DataFlowTypeExtensions.RequiresAll), CompilerGeneratedCode = true)]
-			static IEnumerable<int> UseParameterBeforeYieldReturn ([DynamicallyAccessedMembers (DynamicallyAccessedMemberTypes.PublicMethods)] Type publicMethodsType = null)
-			{
-				publicMethodsType.RequiresAll ();
-				yield return 0;
-			}
-
-			[ExpectedWarning ("IL2067", "unknownType", nameof (DataFlowTypeExtensions.RequiresAll), CompilerGeneratedCode = true)]
-			static IEnumerable<int> UseUnannotatedParameterBeforeYieldReturn (Type unknownType = null)
-			{
-				unknownType.RequiresAll ();
-				yield return 0;
-			}
-
-			[ExpectedWarning ("IL2067", "publicMethodsType", nameof (DataFlowTypeExtensions.RequiresAll), CompilerGeneratedCode = true)]
-			static IEnumerable<int> FlowParameterAcrossYieldReturn ([DynamicallyAccessedMembers (DynamicallyAccessedMemberTypes.PublicMethods)] Type publicMethodsType = null)
-			{
-				yield return 0;
-				publicMethodsType.RequiresAll ();
-			}
-
-			[ExpectedWarning ("IL2067", "unknownType", nameof (DataFlowTypeExtensions.RequiresAll), CompilerGeneratedCode = true)]
-			static IEnumerable<int> FlowUnannotatedParameterAcrossYieldReturn (Type unknownType = null)
-			{
-				yield return 0;
-				unknownType.RequiresAll ();
-			}
-
-			[ExpectedWarning ("IL2072", nameof (GetWithPublicMethods), nameof (DataFlowTypeExtensions.RequiresAll), CompilerGeneratedCode = true)]
-			// Trimmer includes backwards branches for hoisted locals, by virtue of tracking all assignments.
-			[ExpectedWarning ("IL2072", nameof (GetWithPublicFields), nameof (DataFlowTypeExtensions.RequiresAll), CompilerGeneratedCode = true)]
-			static IEnumerable<int> FlowAcrossYieldReturnWithBackwardsBranch (int n = 0)
-			{
-				Type t = GetWithPublicMethods ();
-				for (int i = 0; i < n; i++) {
-					yield return 0;
-					t.RequiresAll ();
-					yield return 1;
-					t = GetWithPublicFields ();
-				}
-			}
-
-			[ExpectedWarning ("IL2072", nameof (GetWithPublicMethods), nameof (DataFlowTypeExtensions.RequiresAll), CompilerGeneratedCode = true)]
-			static IEnumerable<object[]> ReturnManyObjects ()
-			{
-				yield return new object[] { 1, 2, new object[] { 1, 2 }, new object[] { 1, 2 } };
-				yield return new object[] { 1, 2, new object[] { 1, 2 }, new object[] { 1, 2 } };
-				Type t = GetWithPublicMethods ();
-				yield return new object[] { 1, 2, new object[] { 1, 2 }, new object[] { 1, 2 } };
-				yield return new object[] { 1, 2, new object[] { 1, 2 }, new object[] { 1, 2 } };
-				yield return new object[] { 1, 2, new object[] { 1, 2 }, new object[] { 1, 2 } };
-				yield return new object[] { 1, 2, new object[] { 1, 2 }, new object[] { 1, 2 } };
-				yield return new object[] { 1, 2, new object[] { 1, 2 }, new object[] { 1, 2 } };
-				yield return new object[] { 1, 2, new object[] { 1, 2 }, new object[] { 1, 2 } };
-				yield return new object[] { 1, 2, new object[] { 1, 2 }, new object[] { 1, 2 } };
-				yield return new object[] { 1, 2, new object[] { 1, 2 }, new object[] { 1, 2 } };
-				yield return new object[] { 1, 2, new object[] { 1, 2 }, new object[] { 1, 2 } };
-				yield return new object[] { 1, 2, new object[] { 1, 2 }, new object[] { 1, 2 } };
-				yield return new object[] { 1, 2, new object[] { 1, 2 }, new object[] { 1, 2 } };
-				yield return new object[] { 1, 2, new object[] { 1, 2 }, new object[] { 1, 2 } };
-				yield return new object[] { 1, 2, new object[] { 1, 2 }, new object[] { 1, 2 } };
-				yield return new object[] { 1, 2, new object[] { 1, 2 }, new object[] { 1, 2 } };
-				yield return new object[] { 1, 2, new object[] { 1, 2 }, new object[] { 1, 2 } };
-				yield return new object[] { 1, 2, new object[] { 1, 2 }, new object[] { 1, 2 } };
-				yield return new object[] { 1, 2, new object[] { 1, 2 }, new object[] { 1, 2 } };
-				yield return new object[] { 1, 2, new object[] { 1, 2 }, new object[] { 1, 2 } };
-				yield return new object[] { 1, 2, new object[] { 1, 2 }, new object[] { 1, 2 } };
-				yield return new object[] { 1, 2, new object[] { 1, 2 }, new object[] { 1, 2 } };
-				yield return new object[] { 1, 2, new object[] { 1, 2 }, new object[] { 1, 2 } };
-				yield return new object[] { 1, 2, new object[] { 1, 2 }, new object[] { 1, 2 } };
-				yield return new object[] { 1, 2, new object[] { 1, 2 }, new object[] { 1, 2 } };
-				yield return new object[] { 1, 2, new object[] { 1, 2 }, new object[] { 1, 2 } };
-				yield return new object[] { 1, 2, new object[] { 1, 2 }, new object[] { 1, 2 } };
-				yield return new object[] { 1, 2, new object[] { 1, 2 }, new object[] { 1, 2 } };
-				yield return new object[] { 1, 2, new object[] { 1, 2 }, new object[] { 1, 2 } };
-				yield return new object[] { 1, 2, new object[] { 1, 2 }, new object[] { 1, 2 } };
-				yield return new object[] { 1, 2, new object[] { 1, 2 }, new object[] { 1, 2 } };
-				yield return new object[] { 1, 2, new object[] { 1, 2 }, new object[] { 1, 2 } };
-				yield return new object[] { 1, 2, new object[] { 1, 2 }, new object[] { 1, 2 } };
-				yield return new object[] { 1, 2, new object[] { 1, 2 }, new object[] { 1, 2 } };
-				yield return new object[] { 1, 2, new object[] { 1, 2 }, new object[] { 1, 2 } };
-				yield return new object[] { 1, 2, new object[] { 1, 2 }, new object[] { 1, 2 } };
-				yield return new object[] { 1, 2, new object[] { 1, 2 }, new object[] { 1, 2 } };
-				yield return new object[] { 1, 2, new object[] { 1, 2 }, new object[] { 1, 2 } };
-				yield return new object[] { 1, 2, new object[] { 1, 2 }, new object[] { 1, 2 } };
-				yield return new object[] { 1, 2, new object[] { 1, 2 }, new object[] { 1, 2 } };
-				yield return new object[] { 1, 2, new object[] { 1, 2 }, new object[] { 1, 2 } };
-				yield return new object[] { 1, 2, new object[] { 1, 2 }, new object[] { 1, 2 } };
-				yield return new object[] { 1, 2, new object[] { 1, 2 }, new object[] { 1, 2 } };
-				yield return new object[] { 1, 2, new object[] { 1, 2 }, new object[] { 1, 2 } };
-				yield return new object[] { 1, 2, new object[] { 1, 2 }, new object[] { 1, 2 } };
-				yield return new object[] { 1, 2, new object[] { 1, 2 }, new object[] { 1, 2 } };
-				yield return new object[] { 1, 2, new object[] { 1, 2 }, new object[] { 1, 2 } };
-				yield return new object[] { 1, 2, new object[] { 1, 2 }, new object[] { 1, 2 } };
-				yield return new object[] { 1, 2, new object[] { 1, 2 }, new object[] { 1, 2 } };
-				yield return new object[] { 1, 2, new object[] { 1, 2 }, new object[] { 1, 2 } };
-				yield return new object[] { 1, 2, new object[] { 1, 2 }, new object[] { 1, 2 } };
-				yield return new object[] { 1, 2, new object[] { 1, 2 }, new object[] { 1, 2 } };
-				yield return new object[] { 1, 2, new object[] { 1, 2 }, new object[] { 1, 2 } };
-				yield return new object[] { 1, 2, new object[] { 1, 2 }, new object[] { 1, 2 } };
-				yield return new object[] { 1, 2, new object[] { 1, 2 }, new object[] { 1, 2 } };
-				yield return new object[] { 1, 2, new object[] { 1, 2 }, new object[] { 1, 2 } };
-				yield return new object[] { 1, 2, new object[] { 1, 2 }, new object[] { 1, 2 } };
-				yield return new object[] { 1, 2, new object[] { 1, 2 }, new object[] { 1, 2 } };
-				yield return new object[] { 1, 2, new object[] { 1, 2 }, new object[] { 1, 2 } };
-				yield return new object[] { 1, 2, new object[] { 1, 2 }, new object[] { 1, 2 } };
-				yield return new object[] { 1, 2, new object[] { 1, 2 }, new object[] { 1, 2 } };
-				yield return new object[] { 1, 2, new object[] { 1, 2 }, new object[] { 1, 2 } };
-				yield return new object[] { 1, 2, new object[] { 1, 2 }, new object[] { 1, 2 } };
-				yield return new object[] { 1, 2, new object[] { 1, 2 }, new object[] { 1, 2 } };
-				yield return new object[] { 1, 2, new object[] { 1, 2 }, new object[] { 1, 2 } };
-				yield return new object[] { 1, 2, new object[] { 1, 2 }, new object[] { 1, 2 } };
-				yield return new object[] { 1, 2, new object[] { 1, 2 }, new object[] { 1, 2 } };
-				yield return new object[] { 1, 2, new object[] { 1, 2 }, new object[] { 1, 2 } };
-				yield return new object[] { 1, 2, new object[] { 1, 2 }, new object[] { 1, 2 } };
-				yield return new object[] { 1, 2, new object[] { 1, 2 }, new object[] { 1, 2 } };
-				yield return new object[] { 1, 2, new object[] { 1, 2 }, new object[] { 1, 2 } };
-				yield return new object[] { 1, 2, new object[] { 1, 2 }, new object[] { 1, 2 } };
-				yield return new object[] { 1, 2, new object[] { 1, 2 }, new object[] { 1, 2 } };
-				yield return new object[] { 1, 2, new object[] { 1, 2 }, new object[] { 1, 2 } };
-				yield return new object[] { 1, 2, new object[] { 1, 2 }, new object[] { 1, 2 } };
-				yield return new object[] { 1, 2, new object[] { 1, 2 }, new object[] { 1, 2 } };
-				yield return new object[] { 1, 2, new object[] { 1, 2 }, new object[] { 1, 2 } };
-				yield return new object[] { 1, 2, new object[] { 1, 2 }, new object[] { 1, 2 } };
-				yield return new object[] { 1, 2, new object[] { 1, 2 }, new object[] { 1, 2 } };
-				yield return new object[] { 1, 2, new object[] { 1, 2 }, new object[] { 1, 2 } };
-				yield return new object[] { 1, 2, new object[] { 1, 2 }, new object[] { 1, 2 } };
-				yield return new object[] { 1, 2, new object[] { 1, 2 }, new object[] { 1, 2 } };
-				yield return new object[] { 1, 2, new object[] { 1, 2 }, new object[] { 1, 2 } };
-				yield return new object[] { 1, 2, new object[] { 1, 2 }, new object[] { 1, 2 } };
-				yield return new object[] { 1, 2, new object[] { 1, 2 }, new object[] { 1, 2 } };
-				yield return new object[] { 1, 2, new object[] { 1, 2 }, new object[] { 1, 2 } };
-				yield return new object[] { 1, 2, new object[] { 1, 2 }, new object[] { 1, 2 } };
-				yield return new object[] { 1, 2, new object[] { 1, 2 }, new object[] { 1, 2 } };
-				yield return new object[] { 1, 2, new object[] { 1, 2 }, new object[] { 1, 2 } };
-				yield return new object[] { 1, 2, new object[] { 1, 2 }, new object[] { 1, 2 } };
-				yield return new object[] { 1, 2, new object[] { 1, 2 }, new object[] { 1, 2 } };
-				yield return new object[] { 1, 2, new object[] { 1, 2 }, new object[] { 1, 2 } };
-				yield return new object[] { 1, 2, new object[] { 1, 2 }, new object[] { 1, 2 } };
-				yield return new object[] { 1, 2, new object[] { 1, 2 }, new object[] { 1, 2 } };
-				yield return new object[] { 1, 2, new object[] { 1, 2 }, new object[] { 1, 2 } };
-				yield return new object[] { 1, 2, new object[] { 1, 2 }, new object[] { 1, 2 } };
-				yield return new object[] { 1, 2, new object[] { 1, 2 }, new object[] { 1, 2 } };
-				yield return new object[] { 1, 2, new object[] { 1, 2 }, new object[] { 1, 2 } };
-				yield return new object[] { 1, 2, new object[] { 1, 2 }, new object[] { 1, 2 } };
-				yield return new object[] { 1, 2, new object[] { 1, 2 }, new object[] { 1, 2 } };
-				t.RequiresAll ();
-			}
-
-			public static void Test ()
-			{
-				FlowAcrossYieldReturn ().GetEnumerator ().MoveNext (); // Has to call MoveNext otherwise AOT will actually remove it
-				NoFlowAcrossYieldReturn ();
-				NoFlowAcrossYieldReturn ();
-				UseParameterBeforeYieldReturn ();
-				UseUnannotatedParameterBeforeYieldReturn ();
-				FlowParameterAcrossYieldReturn ();
-				FlowUnannotatedParameterAcrossYieldReturn ();
-				FlowAcrossYieldReturnWithBackwardsBranch ();
-
-				foreach (var o in ReturnManyObjects ()) ;
-			}
-		}
-
-		class Async
-		{
-			[ExpectedWarning ("IL2072", nameof (GetWithPublicMethods), nameof (DataFlowTypeExtensions.RequiresAll),
-				CompilerGeneratedCode = true)]
-			static async void FlowAcrossAwait ()
-			{
-				Type t = GetWithPublicMethods ();
-				await MethodAsync ();
-				t.RequiresAll ();
-			}
-
-			// Trimmer tracks all assignments of hoisted locals, so this produces warnings.
-			[ExpectedWarning ("IL2072", nameof (GetWithPublicMethods), nameof (DataFlowTypeExtensions.RequiresPublicFields), Tool.Trimmer | Tool.NativeAot, "https://github.com/dotnet/linker/issues/2862", CompilerGeneratedCode = true)]
-			[ExpectedWarning ("IL2072", nameof (GetWithPublicFields), nameof (DataFlowTypeExtensions.RequiresPublicMethods), Tool.Trimmer | Tool.NativeAot, "https://github.com/dotnet/linker/issues/2862", CompilerGeneratedCode = true)]
-			static async void NoFlowAcrossAwait ()
-			{
-				Type t = GetWithPublicMethods ();
-				t.RequiresPublicMethods ();
-				await MethodAsync ();
-				t = GetWithPublicFields ();
-				t.RequiresPublicFields ();
-			}
-
-			[ExpectedWarning ("IL2067", "publicMethodsType", nameof (DataFlowTypeExtensions.RequiresAll), CompilerGeneratedCode = true)]
-			static async void FlowParameterAcrossAwait ([DynamicallyAccessedMembers (DynamicallyAccessedMemberTypes.PublicMethods)] Type publicMethodsType = null)
-			{
-				await MethodAsync ();
-				publicMethodsType.RequiresAll ();
-			}
-
-			public static void Test ()
-			{
-				FlowAcrossAwait ();
-				NoFlowAcrossAwait ();
-				FlowParameterAcrossAwait ();
-			}
-		}
-
-		class AsyncIterator
-		{
-			[ExpectedWarning ("IL2072", nameof (GetWithPublicMethods), nameof (DataFlowTypeExtensions.RequiresAll), CompilerGeneratedCode = true)]
-			static async IAsyncEnumerable<int> FlowAcrossAwaitAndYieldReturn ()
-			{
-				Type t = GetWithPublicMethods ();
-				await MethodAsync ();
-				yield return 0;
-				t.RequiresAll ();
-			}
-
-			public static void Test ()
-			{
-				FlowAcrossAwaitAndYieldReturn ();
-			}
-		}
-
-		class LocalFunction
-		{
-			static void WarningsInBody ()
-			{
-				[ExpectedWarning ("IL2072", nameof (GetWithPublicMethods), nameof (DataFlowTypeExtensions.RequiresAll))]
-				static void LocalFunction ()
-				{
-					Type t = GetWithPublicMethods ();
-					t.RequiresAll ();
-				}
-
-				LocalFunction ();
-			}
-
-			static void WarningsInBodyUnused ()
-			{
-				// Trimmer doesn't warn because this is unused code.
-				static void LocalFunction ()
-				{
-					Type t = GetWithPublicMethods ();
-					t.RequiresAll ();
-				}
-			}
-
-			static void ReadCapturedVariable ()
-			{
-				Type t = GetWithPublicMethods ();
-				LocalFunction ();
-
-				[ExpectedWarning ("IL2072", nameof (GetWithPublicMethods), nameof (DataFlowTypeExtensions.RequiresAll))]
-				void LocalFunction ()
-				{
-					t.RequiresAll ();
-				}
-			}
-
-			static void ReadMergedCapturedVariable (bool b = false)
-			{
-				Type t;
-				if (b) {
-					t = GetWithPublicMethods ();
-				} else {
-					t = GetWithPublicFields ();
-				}
-
-				LocalFunction ();
-
-				[ExpectedWarning ("IL2072", nameof (GetWithPublicMethods), nameof (DataFlowTypeExtensions.RequiresAll))]
-				[ExpectedWarning ("IL2072", nameof (GetWithPublicFields), nameof (DataFlowTypeExtensions.RequiresAll))]
-				void LocalFunction () => t.RequiresAll ();
-			}
-
-			static void ReadCapturedVariableInMultipleBranches (bool b = false)
-			{
-				Type t;
-				if (b) {
-					t = GetWithPublicMethods ();
-					LocalFunction ();
-				} else {
-					t = GetWithPublicFields ();
-					LocalFunction ();
-				}
-
-				LocalFunction ();
-
-				[ExpectedWarning ("IL2072", nameof (GetWithPublicMethods), nameof (DataFlowTypeExtensions.RequiresAll))]
-				[ExpectedWarning ("IL2072", nameof (GetWithPublicFields), nameof (DataFlowTypeExtensions.RequiresAll))]
-				void LocalFunction () => t.RequiresAll ();
-			}
-
-			static void ReadCapturedVariableInMultipleBranchesDistinct (bool b = false)
-			{
-				Type t;
-				if (b) {
-					t = GetWithPublicMethods ();
-					LocalFunctionRequiresMethods ();
-				} else {
-					t = GetWithPublicFields ();
-					LocalFunctionRequiresFields ();
-				}
-
-				// We include all writes, including ones that can't reach the local function invocation.
-				[ExpectedWarning ("IL2072", nameof (GetWithPublicMethods), nameof (DataFlowTypeExtensions.RequiresPublicFields))]
-				void LocalFunctionRequiresFields () => t.RequiresPublicFields ();
-				// We include all writes, including ones that can't reach the local function invocation.
-				[ExpectedWarning ("IL2072", nameof (GetWithPublicFields), nameof (DataFlowTypeExtensions.RequiresPublicMethods))]
-				void LocalFunctionRequiresMethods () => t.RequiresPublicMethods ();
-			}
-
-			static void ReadCapturedVariableWithBackwardsBranch (int i = 0)
-			{
-				Type t = GetWithPublicMethods ();
-				while (true) {
-					LocalFunction ();
-					if (i++ == 5)
-						break;
-					t = GetWithPublicFields ();
-				}
-
-				[ExpectedWarning ("IL2072", nameof (GetWithPublicMethods), nameof (DataFlowTypeExtensions.RequiresAll))]
-				// Trimmer includes backwards branches for hoisted locals, by virtue of tracking all assignments.
-				[ExpectedWarning ("IL2072", nameof (GetWithPublicFields), nameof (DataFlowTypeExtensions.RequiresAll))]
-				void LocalFunction () => t.RequiresAll ();
-			}
-
-			static void ReadCapturedVariableInMultipleFunctions ()
-			{
-				Type t = GetWithPublicMethods ();
-				LocalFunction ();
-
-				CallerOfLocalFunction ();
-
-				void CallerOfLocalFunction ()
-				{
-					t = GetWithPublicFields ();
-					LocalFunction ();
-				}
-
-				[ExpectedWarning ("IL2072", nameof (GetWithPublicMethods), nameof (DataFlowTypeExtensions.RequiresAll))]
-				[ExpectedWarning ("IL2072", nameof (GetWithPublicFields), nameof (DataFlowTypeExtensions.RequiresAll))]
-				void LocalFunction () => t.RequiresAll ();
-			}
-
-			static void ReadCapturedVariableInCallGraphCycle ()
-			{
-				Type t = GetUnknownType ();
-				A ();
-
-				void A ()
-				{
-					t = GetWithPublicMethods ();
-					LocalFunction ();
-					B ();
-				}
-
-				void B ()
-				{
-					t = GetWithPublicFields ();
-					LocalFunction ();
-					A ();
-				}
-
-				[ExpectedWarning ("IL2072", nameof (GetUnknownType), nameof (DataFlowTypeExtensions.RequiresAll))]
-				[ExpectedWarning ("IL2072", nameof (GetWithPublicMethods), nameof (DataFlowTypeExtensions.RequiresAll))]
-				[ExpectedWarning ("IL2072", nameof (GetWithPublicFields), nameof (DataFlowTypeExtensions.RequiresAll))]
-				void LocalFunction () => t.RequiresAll ();
-			}
-
-			public static void ReadCapturedParameter (Type tParameter = null)
-			{
-				LocalFunction ();
-
-				[ExpectedWarning ("IL2067", nameof (ReadCapturedParameter), "tParameter", nameof (DataFlowTypeExtensions.RequiresAll))]
-				void LocalFunction () => tParameter.RequiresAll ();
-			}
-
-			public static void ReadCapturedAnnotatedParameter ([DynamicallyAccessedMembers (DynamicallyAccessedMemberTypes.PublicMethods)] Type tParameter = null)
-			{
-				LocalFunction ();
-
-				[ExpectedWarning ("IL2067", nameof (ReadCapturedAnnotatedParameter), "tParameter", nameof (DataFlowTypeExtensions.RequiresAll))]
-				void LocalFunction () => tParameter.RequiresAll ();
-			}
-
-			public static void ReadCapturedParameterAfterWrite (Type tParameter = null)
-			{
-				tParameter = GetWithPublicMethods ();
-				LocalFunction ();
-
-				// We produce dataflow warnings for the unknown parameter even though it has been overwritten
-				// with a value that satisfies the requirement.
-				[ExpectedWarning ("IL2067", "tParameter", nameof (DataFlowTypeExtensions.RequiresPublicMethods))]
-				void LocalFunction () => tParameter.RequiresPublicMethods ();
-			}
-
-			[ExpectedWarning ("IL2072", ["tParameter", nameof (GetWithPublicFields)], Tool.Analyzer, "https://github.com/dotnet/linker/issues/2862")]
-			public static void ReadCapturedParameterAfterWriteMismatch ([DynamicallyAccessedMembers (DynamicallyAccessedMemberTypes.PublicMethods)] Type tParameter = null)
-			{
-				tParameter = GetWithPublicFields ();
-				LocalFunction ();
-
-				[ExpectedWarning ("IL2067", "tParameter", nameof (DataFlowTypeExtensions.RequiresPublicFields))]
-				void LocalFunction () => tParameter.RequiresPublicFields ();
-			}
-
-			[ExpectedWarning ("IL2072", nameof (GetWithPublicFields), nameof (DataFlowTypeExtensions.RequiresAll))]
-			static void ReadCapturedVariableWithUnhoistedLocals ()
-			{
-				Type t = GetWithPublicMethods ();
-				Type notCaptured = GetWithPublicFields ();
-				LocalFunction ();
-				notCaptured.RequiresAll ();
-
-				[ExpectedWarning ("IL2072", nameof (GetWithPublicMethods), nameof (DataFlowTypeExtensions.RequiresAll))]
-				void LocalFunction () => t.RequiresAll ();
-			}
-
-			[ExpectedWarning ("IL2072", nameof (GetWithPublicMethods), nameof (DataFlowTypeExtensions.RequiresAll))]
-			// We include all writes, including ones that can't reach the local function invocation.
-			[ExpectedWarning ("IL2072", nameof (GetWithPublicFields), nameof (DataFlowTypeExtensions.RequiresAll))]
-			static void WriteCapturedVariable ()
-			{
-				Type t = GetWithPublicFields ();
-				LocalFunction ();
-				t.RequiresAll ();
-
-				void LocalFunction () => t = GetWithPublicMethods ();
-			}
-
-			public static void Test ()
-			{
-				WarningsInBody ();
-				WarningsInBodyUnused ();
-				ReadCapturedVariable ();
-				ReadMergedCapturedVariable ();
-				ReadCapturedVariableInMultipleBranches ();
-				ReadCapturedVariableInMultipleBranchesDistinct ();
-				ReadCapturedVariableInMultipleFunctions ();
-				ReadCapturedVariableInCallGraphCycle ();
-				ReadCapturedVariableWithBackwardsBranch ();
-				ReadCapturedParameter ();
-				ReadCapturedAnnotatedParameter ();
-				ReadCapturedParameterAfterWrite ();
-				ReadCapturedParameterAfterWriteMismatch ();
-				ReadCapturedVariableWithUnhoistedLocals ();
-				WriteCapturedVariable ();
-			}
-		}
-
-		class Lambda
-		{
-			static void WarningsInBody ()
-			{
-				var lambda =
-					[ExpectedWarning ("IL2072", nameof (GetWithPublicMethods), nameof (DataFlowTypeExtensions.RequiresAll))]
-				() => {
-					Type t = GetWithPublicMethods ();
-					t.RequiresAll ();
-				};
-
-				lambda ();
-			}
-
-			static void WarningsInBodyUnused ()
-			{
-				var lambda =
-					[ExpectedWarning ("IL2072", nameof (GetWithPublicMethods), nameof (DataFlowTypeExtensions.RequiresAll))]
-				() => {
-					Type t = GetWithPublicMethods ();
-					t.RequiresAll ();
-				};
-			}
-
-			static void ReadCapturedVariable ()
-			{
-				Type t = GetWithPublicMethods ();
-				Action lambda =
-					[ExpectedWarning ("IL2072", nameof (GetWithPublicMethods), nameof (DataFlowTypeExtensions.RequiresAll))]
-				() => t.RequiresAll ();
-				lambda ();
-			}
-
-			static void ReadCapturedVariableAfterWriteAfterDefinition ()
-			{
-				Type t = GetWithPublicFields ();
-
-				Action lambda =
-				[ExpectedWarning ("IL2072", nameof (GetWithPublicFields), nameof (DataFlowTypeExtensions.RequiresAll))]
-				[ExpectedWarning ("IL2072", nameof (GetWithPublicMethods), nameof (DataFlowTypeExtensions.RequiresAll))]
-				() => t.RequiresAll ();
-
-				t = GetWithPublicMethods ();
-				lambda ();
-			}
-
-			public static void ReadCapturedParameter (Type tParameter = null)
-			{
-				var lambda =
-					[ExpectedWarning ("IL2067", nameof (ReadCapturedParameter), "tParameter", nameof (DataFlowTypeExtensions.RequiresAll))]
-				() => tParameter.RequiresAll ();
-
-				lambda ();
-			}
-
-			public static void ReadCapturedAnnotatedParameter ([DynamicallyAccessedMembers (DynamicallyAccessedMemberTypes.PublicMethods)] Type tParameter = null)
-			{
-				var lambda =
-					[ExpectedWarning ("IL2067", nameof (ReadCapturedAnnotatedParameter), "tParameter", nameof (DataFlowTypeExtensions.RequiresAll))]
-				() => tParameter.RequiresAll ();
-
-				lambda ();
-			}
-
-			public static void ReadCapturedParameterAfterWrite (Type tParameter = null)
-			{
-				tParameter = GetWithPublicMethods ();
-				var lambda =
-					// We produce dataflow warnings for the unknown parameter even though it has been overwritten
-					// with a value that satisfies the requirement.
-					[ExpectedWarning ("IL2067", "tParameter", nameof (DataFlowTypeExtensions.RequiresPublicMethods))]
-				() => tParameter.RequiresPublicMethods ();
-				lambda ();
-			}
-
-			[ExpectedWarning ("IL2072", ["tParameter", nameof (GetWithPublicFields)], Tool.Analyzer, "https://github.com/dotnet/linker/issues/2862")]
-			public static void ReadCapturedParameterAfterWriteMismatch ([DynamicallyAccessedMembers (DynamicallyAccessedMemberTypes.PublicMethods)] Type tParameter = null)
-			{
-				tParameter = GetWithPublicFields ();
-				var lambda =
-					[ExpectedWarning ("IL2067", "tParameter", nameof (DataFlowTypeExtensions.RequiresPublicFields))]
-				() => tParameter.RequiresPublicFields ();
-				lambda ();
-			}
-
-			[ExpectedWarning ("IL2072", nameof (GetWithPublicFields), nameof (DataFlowTypeExtensions.RequiresAll))]
-			static void ReadCapturedVariableWithUnhoistedLocals ()
-			{
-				Type t = GetWithPublicMethods ();
-				Type notCaptured = GetWithPublicFields ();
-				Action lambda =
-					[ExpectedWarning ("IL2072", nameof (GetWithPublicMethods), nameof (DataFlowTypeExtensions.RequiresAll))]
-				() => t.RequiresAll ();
-				lambda ();
-				notCaptured.RequiresAll ();
-			}
-
-			[ExpectedWarning ("IL2072", nameof (GetWithPublicMethods), nameof (DataFlowTypeExtensions.RequiresAll))]
-			// We include all writes, including ones that can't reach the local function invocation.
-			[ExpectedWarning ("IL2072", nameof (GetWithPublicFields), nameof (DataFlowTypeExtensions.RequiresAll))]
-			static void WriteCapturedVariable ()
-			{
-				Type t = GetWithPublicFields ();
-				Action lambda = () => t = GetWithPublicMethods ();
-				lambda ();
-				t.RequiresAll ();
-			}
-
-			public static void Test ()
-			{
-				WarningsInBody ();
-				WarningsInBodyUnused ();
-				ReadCapturedVariable ();
-				ReadCapturedVariableAfterWriteAfterDefinition ();
-				ReadCapturedParameter ();
-				ReadCapturedAnnotatedParameter ();
-				ReadCapturedParameterAfterWrite ();
-				ReadCapturedParameterAfterWriteMismatch ();
-				ReadCapturedVariableWithUnhoistedLocals ();
-				WriteCapturedVariable ();
-			}
-		}
-
-		class Complex
-		{
-			[ExpectedWarning ("IL2072", nameof (GetWithPublicMethods), nameof (DataFlowTypeExtensions.RequiresAll), CompilerGeneratedCode = true)]
-			[ExpectedWarning ("IL2072", nameof (GetWithPublicFields), nameof (DataFlowTypeExtensions.RequiresAll), CompilerGeneratedCode = true)]
-			static IEnumerable<int> IteratorWithLocalFunctions ()
-			{
-				Type t = GetWithPublicMethods ();
-				LocalFunction ();
-
-				yield return 0;
-
-				LocalFunction ();
-				t = GetWithPublicFields ();
-				LocalFunction ();
-				t.RequiresAll ();
-
-				[ExpectedWarning ("IL2072", nameof (GetWithPublicMethods), nameof (DataFlowTypeExtensions.RequiresAll))]
-				[ExpectedWarning ("IL2072", nameof (GetWithPublicFields), nameof (DataFlowTypeExtensions.RequiresAll))]
-				void LocalFunction () => t.RequiresAll ();
-			}
-
-			static void NestedLocalFunctions ()
-			{
-				Type t = GetWithPublicMethods ();
-
-				OuterLocalFunction ();
-
-				void OuterLocalFunction ()
-				{
-					InnerLocalFunction ();
-
-					[ExpectedWarning ("IL2072", nameof (GetWithPublicMethods), nameof (DataFlowTypeExtensions.RequiresAll))]
-					void InnerLocalFunction ()
-					{
-						t.RequiresAll ();
-					}
-				}
-			}
-
-			static void NestedLambdas ()
-			{
-				Type t = GetWithPublicMethods ();
-
-				var outerLambda =
-				() => {
-					var innerLambda =
-					[ExpectedWarning ("IL2072", nameof (GetWithPublicMethods), nameof (DataFlowTypeExtensions.RequiresAll))]
-					() => t.RequiresAll ();
-
-					innerLambda ();
-				};
-
-				outerLambda ();
-			}
-
-			[ExpectedWarning ("IL2072", nameof (GetWithPublicMethods), nameof (DataFlowTypeExtensions.RequiresAll))]
-			[ExpectedWarning ("IL2072", nameof (GetWithPublicFields), nameof (DataFlowTypeExtensions.RequiresAll))]
-			static void LocalFunctionInTryRegion ()
-			{
-				Type t = GetWithPublicMethods ();
-
-				// This reproduces a bug where the enclosing try region of the local function
-				// is part of a different control flow graph (that of the containing method).
-				// Add a few basic blocks so that the first basic block of the try would throw
-				// an IndexOutOfRangeException if used to index into the local function's basic blocks.
-				var r = new Random ();
-				int i = 0;
-				if (r.Next () == 0)
-					i++;
-				if (r.Next () == 0)
-					i++;
-				if (r.Next () == 0)
-					i++;
-
-				try {
-					[ExpectedWarning ("IL2072", nameof (GetWithPublicMethods), nameof (DataFlowTypeExtensions.RequiresAll))]
-					[ExpectedWarning ("IL2072", nameof (GetWithPublicFields), nameof (DataFlowTypeExtensions.RequiresAll))]
-					void LocalFunction ()
-					{
-						t = GetWithPublicFields ();
-						t.RequiresAll ();
-					}
-
-					LocalFunction ();
-				} finally {
-					t.RequiresAll ();
-				}
-			}
-
-			[ExpectedWarning ("IL2072", nameof (GetWithPublicMethods), nameof (DataFlowTypeExtensions.RequiresAll))]
-			[ExpectedWarning ("IL2072", nameof (GetWithPublicFields), nameof (DataFlowTypeExtensions.RequiresAll))]
-			static void LocalFunctionInFinallyRegion ()
-			{
-				Type t;
-
-				// This reproduces a bug where the enclosing try region of the local function
-				// is part of a different control flow graph (that of the containing method).
-				// Add a few basic blocks so that the first basic block of the try would throw
-				// an IndexOutOfRangeException if used to index into the local function's basic blocks.
-				var r = new Random ();
-				int i = 0;
-				if (r.Next () == 0)
-					i++;
-				if (r.Next () == 0)
-					i++;
-				if (r.Next () == 0)
-					i++;
-
-				try {
-					t = GetWithPublicMethods ();
-				} finally {
-					[ExpectedWarning ("IL2072", nameof (GetWithPublicMethods), nameof (DataFlowTypeExtensions.RequiresAll))]
-					[ExpectedWarning ("IL2072", nameof (GetWithPublicFields), nameof (DataFlowTypeExtensions.RequiresAll))]
-					void LocalFunction ()
-					{
-						t = GetWithPublicFields ();
-						t.RequiresAll ();
-					}
-
-					LocalFunction ();
-					t.RequiresAll ();
-				}
-			}
-
-			[ExpectedWarning ("IL2072", nameof (GetWithPublicMethods), nameof (DataFlowTypeExtensions.RequiresAll))]
-			[ExpectedWarning ("IL2072", nameof (GetWithPublicFields), nameof (DataFlowTypeExtensions.RequiresAll))]
-			static void LambdaInTryRegion ()
-			{
-				Type t = GetWithPublicMethods ();
-
-				// This reproduces a bug where the enclosing try region of the local function
-				// is part of a different control flow graph (that of the containing method).
-				// Add a few basic blocks so that the first basic block of the try would throw
-				// an IndexOutOfRangeException if used to index into the local function's basic blocks.
-				var r = new Random ();
-				int i = 0;
-				if (r.Next () == 0)
-					i++;
-				if (r.Next () == 0)
-					i++;
-				if (r.Next () == 0)
-					i++;
-
-				try {
-					var lambda =
-					[ExpectedWarning ("IL2072", nameof (GetWithPublicMethods), nameof (DataFlowTypeExtensions.RequiresAll))]
-					[ExpectedWarning ("IL2072", nameof (GetWithPublicFields), nameof (DataFlowTypeExtensions.RequiresAll))]
-					() => {
-						t = GetWithPublicFields ();
-						t.RequiresAll ();
-					};
-
-					lambda ();
-				} finally {
-					t.RequiresAll ();
-				}
-			}
-
-			public static void Test ()
-			{
-				IteratorWithLocalFunctions ();
-				NestedLocalFunctions ();
-				NestedLambdas ();
-				LocalFunctionInTryRegion ();
-				LocalFunctionInFinallyRegion ();
-				LambdaInTryRegion ();
-			}
-		}
-
-		[return: DynamicallyAccessedMembers (DynamicallyAccessedMemberTypes.PublicMethods)]
-		static Type GetWithPublicMethods () => null;
-
-		[return: DynamicallyAccessedMembers (DynamicallyAccessedMemberTypes.PublicFields)]
-		static Type GetWithPublicFields () => null;
-
-		static Type GetUnknownType () => null;
-
-		static async Task<int> MethodAsync ()
-		{
-			return await Task.FromResult (0);
-		}
-
-		struct TestStruct
-		{
-			[DynamicallyAccessedMembers (DynamicallyAccessedMemberTypes.PublicFields)]
-			public Type TypeWithPublicFields => null;
-		}
-	}
-=======
     [SkipKeptItemsValidation]
     [SetupCompileArgument("/unsafe")]
     [ExpectedNoWarnings]
@@ -837,8 +38,8 @@
             }
 
             // Trimmer tracks all assignments of hoisted locals, so this produces warnings.
-            [ExpectedWarning("IL2072", nameof(GetWithPublicMethods), nameof(DataFlowTypeExtensions.RequiresPublicFields), Tool.Trimmer | Tool.NativeAot, "", CompilerGeneratedCode = true)]
-            [ExpectedWarning("IL2072", [nameof(GetWithPublicFields), nameof(DataFlowTypeExtensions.RequiresPublicMethods)], Tool.Trimmer | Tool.NativeAot, "", CompilerGeneratedCode = true)]
+            [UnexpectedWarning("IL2072", nameof(GetWithPublicMethods), nameof(DataFlowTypeExtensions.RequiresPublicFields), Tool.Trimmer | Tool.NativeAot, "https://github.com/dotnet/linker/issues/2862", CompilerGeneratedCode = true)]
+            [UnexpectedWarning("IL2072", [nameof(GetWithPublicFields), nameof(DataFlowTypeExtensions.RequiresPublicMethods)], Tool.Trimmer | Tool.NativeAot, "https://github.com/dotnet/linker/issues/2862", CompilerGeneratedCode = true)]
             static IEnumerable<int> NoFlowAcrossYieldReturn()
             {
                 Type t = GetWithPublicMethods();
@@ -1025,8 +226,8 @@
             }
 
             // Trimmer tracks all assignments of hoisted locals, so this produces warnings.
-            [ExpectedWarning("IL2072", nameof(GetWithPublicMethods), nameof(DataFlowTypeExtensions.RequiresPublicFields), Tool.Trimmer | Tool.NativeAot, "", CompilerGeneratedCode = true)]
-            [ExpectedWarning("IL2072", nameof(GetWithPublicFields), nameof(DataFlowTypeExtensions.RequiresPublicMethods), Tool.Trimmer | Tool.NativeAot, "", CompilerGeneratedCode = true)]
+            [ExpectedWarning("IL2072", nameof(GetWithPublicMethods), nameof(DataFlowTypeExtensions.RequiresPublicFields), Tool.Trimmer | Tool.NativeAot, "https://github.com/dotnet/linker/issues/2862", CompilerGeneratedCode = true)]
+            [ExpectedWarning("IL2072", nameof(GetWithPublicFields), nameof(DataFlowTypeExtensions.RequiresPublicMethods), Tool.Trimmer | Tool.NativeAot, "https://github.com/dotnet/linker/issues/2862", CompilerGeneratedCode = true)]
             static async void NoFlowAcrossAwait()
             {
                 Type t = GetWithPublicMethods();
@@ -1253,7 +454,7 @@
                 void LocalFunction() => tParameter.RequiresPublicMethods();
             }
 
-            [ExpectedWarning("IL2072", ["tParameter", nameof(GetWithPublicFields)], Tool.Analyzer, "")]
+            [ExpectedWarning("IL2072", ["tParameter", nameof(GetWithPublicFields)], Tool.Analyzer, "https://github.com/dotnet/linker/issues/2862")]
             public static void ReadCapturedParameterAfterWriteMismatch([DynamicallyAccessedMembers(DynamicallyAccessedMemberTypes.PublicMethods)] Type tParameter = null)
             {
                 tParameter = GetWithPublicFields();
@@ -1384,7 +585,7 @@
                 lambda();
             }
 
-            [ExpectedWarning("IL2072", ["tParameter", nameof(GetWithPublicFields)], Tool.Analyzer, "")]
+            [ExpectedWarning("IL2072", ["tParameter", nameof(GetWithPublicFields)], Tool.Analyzer, "https://github.com/dotnet/linker/issues/2862")]
             public static void ReadCapturedParameterAfterWriteMismatch([DynamicallyAccessedMembers(DynamicallyAccessedMemberTypes.PublicMethods)] Type tParameter = null)
             {
                 tParameter = GetWithPublicFields();
@@ -1631,5 +832,4 @@
             public Type TypeWithPublicFields => null;
         }
     }
->>>>>>> a0c5625a
 }