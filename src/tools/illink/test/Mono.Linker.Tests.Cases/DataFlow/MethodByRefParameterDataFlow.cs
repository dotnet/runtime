--- conflicted
+++ resolved
@@ -57,10 +57,9 @@
 
 		[ExpectedWarning ("IL2026", "Message for --TestType.Requires--")]
 
-		// https://github.com/dotnet/linker/issues/2158
 		// The type.GetMethods call generates a warning because we're not able to correctly track the value of the "this".
 		// (there's a ldind.ref insruction here which we currently don't handle and the "this" becomes unknown)
-		[ExpectedWarning ("IL2065")]
+		[UnexpectedWarning ("IL2065", "https://github.com/dotnet/linker/issues/2158")]
 		static void TestAssignStaticToAnnotatedRefParameter ([DynamicallyAccessedMembers (DynamicallyAccessedMemberTypes.PublicMethods)] ref Type type)
 		{
 			type = typeof (TestTypeWithRequires);
@@ -71,10 +70,9 @@
 		// which is definitely not the case here.
 		[ExpectedWarning ("IL2067", "typeWithFields")]
 
-		// https://github.com/dotnet/linker/issues/2158
 		// The type.GetMethods call generates a warning because we're not able to correctly track the value of the "this".
 		// (there's a ldind.ref insruction here which we currently don't handle and the "this" becomes unknown)
-		[ExpectedWarning ("IL2065")]
+		[UnexpectedWarning ("IL2065", "https://github.com/dotnet/linker/issues/2158")]
 		static void TestAssignParameterToAnnotatedRefParameter (
 			[DynamicallyAccessedMembers (DynamicallyAccessedMemberTypes.PublicMethods)] ref Type type,
 			[DynamicallyAccessedMembers (DynamicallyAccessedMemberTypes.PublicFields)] Type typeWithFields)
@@ -122,11 +120,7 @@
 		[ExpectedWarning ("IL2072", nameof (TryGetAnnotatedValue))]
 		// This second warning should not be generated, the value of typeWithMethods should have PublicMethods
 		// after the call with out parameter.
-<<<<<<< HEAD
 		[UnexpectedWarning ("IL2072", nameof (DataFlowTypeExtensions.RequiresPublicMethods), Tool.Analyzer, "https://github.com/dotnet/linker/issues/2632")]
-=======
-		[ExpectedWarning ("IL2072", nameof (DataFlowTypeExtensions.RequiresPublicMethods), Tool.Analyzer, "")]
->>>>>>> cdfc8f25
 		static void TestReadFromRefParameter_MismatchOnInput ()
 		{
 			Type typeWithMethods = GetTypeWithFields ();
@@ -138,11 +132,7 @@
 		[ExpectedWarning ("IL2072", nameof (TryGetAnnotatedValueFromValue))]
 		// This third warning should not be generated, the value of typeWithMethods should have PublicMethods
 		// after the call with ref parameter.
-<<<<<<< HEAD
 		[UnexpectedWarning ("IL2072", nameof (DataFlowTypeExtensions.RequiresPublicMethods), Tool.Analyzer, "https://github.com/dotnet/linker/issues/2632")]
-=======
-		[ExpectedWarning ("IL2072", nameof (DataFlowTypeExtensions.RequiresPublicMethods), Tool.Analyzer, "")]
->>>>>>> cdfc8f25
 		static void TestReadFromRefParameter_MismatchOnInput_PassedTwice ()
 		{
 			Type typeWithMethods = GetTypeWithFields ();
