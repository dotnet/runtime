--- conflicted
+++ resolved
@@ -201,11 +201,7 @@
 			[ExpectedWarning ("IL2106")]
 			// Linker and NativeAot should not produce IL2073
 			// They produce dataflow warnings despite the invalid annotations.
-<<<<<<< HEAD
 			[UnexpectedWarning ("IL2073", Tool.Trimmer | Tool.NativeAot, "https://github.com/dotnet/runtime/issues/101211")]
-=======
-			[ExpectedWarning ("IL2073", Tool.Trimmer | Tool.NativeAot, "https://github.com/dotnet/runtime/issues/101211")]
->>>>>>> 24ded286
 			[return: DynamicallyAccessedMembers (DynamicallyAccessedMemberTypes.PublicMethods)]
 			static UnsupportedType GetWithPublicMethods () {
 				return GetUnsupportedTypeInstance ();
@@ -218,11 +214,7 @@
 			{
 			}
 
-<<<<<<< HEAD
 			[UnexpectedWarning ("IL2072", Tool.Analyzer, "https://github.com/dotnet/runtime/issues/101211")]
-=======
-			[ExpectedWarning ("IL2072", Tool.Analyzer, "https://github.com/dotnet/runtime/issues/101211")]
->>>>>>> 24ded286
 			static void TestMethodReturnValue () {
 				var t = GetWithPublicMethods ();
 				RequirePublicFields (t);
