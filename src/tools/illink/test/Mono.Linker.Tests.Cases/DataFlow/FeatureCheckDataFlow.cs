// Copyright (c) .NET Foundation and contributors. All rights reserved.
// Licensed under the MIT license. See LICENSE file in the project root for full license information.

using System;
using System.Collections;
using System.Collections.Generic;
using System.Diagnostics;
using System.Diagnostics.CodeAnalysis;
using System.Runtime.CompilerServices;
using System.Threading.Tasks;
using ILLink.RoslynAnalyzer;
using Mono.Linker.Tests.Cases.Expectations.Assertions;
using Mono.Linker.Tests.Cases.Expectations.Helpers;
using Mono.Linker.Tests.Cases.Expectations.Metadata;

namespace Mono.Linker.Tests.Cases.DataFlow
{
	[SkipKeptItemsValidation]
	[ExpectedNoWarnings]
	// Note: the XML must be passed as an embedded resource named ILLink.Substitutions.xml,
	// not as a separate substitution file, for it to work with NativeAot.
	// Related: https://github.com/dotnet/runtime/issues/88647
	[SetupCompileBefore ("TestFeatures.dll", new[] { "Dependencies/TestFeatures.cs" },
		resources: new object[] { new [] { "FeatureCheckDataFlowTestSubstitutions.xml", "ILLink.Substitutions.xml" } })]
	[IgnoreSubstitutions (false)]
	public class FeatureCheckDataFlow
	{
		public static void Main ()
		{
			CallFeatureUnguarded.Test ();
			CallFeatureGuarded.Test ();
			FeatureCheckBooleanExpressions.Test ();
			TestFeatureChecks.Test ();
			FeatureCheckCombinations.Test ();
			GuardedPatterns.Test ();
			ExceptionalDataFlow.Test ();
			CompilerGeneratedCodeDataflow.Test ();
		}

		class CallFeatureUnguarded
		{
			[ExpectedWarning ("IL2026", nameof (RequiresUnreferencedCode))]
			[ExpectedWarning ("IL3050", nameof (RequiresDynamicCode), ProducedBy = Tool.Analyzer | Tool.NativeAot)]
			[ExpectedWarning ("IL3002", nameof (RequiresAssemblyFiles), ProducedBy = Tool.Analyzer | Tool.NativeAot)]
			static void Unguarded ()
			{
				RequiresUnreferencedCode ();
				RequiresDynamicCode ();
				RequiresAssemblyFiles ();
			}

			[ExpectedWarning ("IL2026", nameof (RequiresUnreferencedCode))]
			[ExpectedWarning ("IL3050", nameof (RequiresDynamicCode), ProducedBy = Tool.Analyzer | Tool.NativeAot)]
			[ExpectedWarning ("IL3002", nameof (RequiresAssemblyFiles), ProducedBy = Tool.Analyzer | Tool.NativeAot)]
			static void UnguardedIf ()
			{
				if (!TestFeatures.IsUnreferencedCodeSupported) {
					RequiresUnreferencedCode ();
					RequiresDynamicCode ();
					RequiresAssemblyFiles ();
				}
			}

			[ExpectedWarning ("IL2026", nameof (RequiresUnreferencedCode))]
			[ExpectedWarning ("IL3050", nameof (RequiresDynamicCode), ProducedBy = Tool.Analyzer | Tool.NativeAot)]
			[ExpectedWarning ("IL3002", nameof (RequiresAssemblyFiles), ProducedBy = Tool.Analyzer | Tool.NativeAot)]
			static void UnguardedElse ()
			{
				if (TestFeatures.IsUnreferencedCodeSupported)
				{
					throw new Exception ();
				}
				else
				{
					RequiresUnreferencedCode ();
					RequiresDynamicCode ();
					RequiresAssemblyFiles ();
				}
			}

			[ExpectedWarning ("IL2026", nameof (RequiresUnreferencedCode))]
			static void UnguardedAnd ()
			{
				var a = !TestFeatures.IsUnreferencedCodeSupported && RequiresUnreferencedCodeBool ();
			}

			[ExpectedWarning ("IL2026", nameof (RequiresUnreferencedCode))]
			static void UnguardedOr ()
			{
				var a = TestFeatures.IsUnreferencedCodeSupported || RequiresUnreferencedCodeBool ();
			}

			[ExpectedWarning ("IL2026", nameof (RequiresUnreferencedCode))]
			[ExpectedWarning ("IL2026", nameof (RequiresUnreferencedCode))]
			static void UnguardedTernary ()
			{
				var a = TestFeatures.IsUnreferencedCodeSupported ? true : RequiresUnreferencedCodeBool ();
				var b = !TestFeatures.IsUnreferencedCodeSupported ? RequiresUnreferencedCodeBool () : true;
			}

			[ExpectedWarning ("IL2026", nameof (RequiresUnreferencedCode))]
			[ExpectedWarning ("IL3050", nameof (RequiresDynamicCode), ProducedBy = Tool.Analyzer | Tool.NativeAot)]
			[ExpectedWarning ("IL3002", nameof (RequiresAssemblyFiles), ProducedBy = Tool.Analyzer | Tool.NativeAot)]
			static void UnguardedThrow ()
			{
				if (TestFeatures.IsUnreferencedCodeSupported)
				{
					throw new Exception ();
				}

				RequiresUnreferencedCode ();
				RequiresDynamicCode ();
				RequiresAssemblyFiles ();
			}

			[ExpectedWarning ("IL2026", nameof (RequiresUnreferencedCode))]
			[ExpectedWarning ("IL3050", nameof (RequiresDynamicCode), ProducedBy = Tool.Analyzer | Tool.NativeAot)]
			[ExpectedWarning ("IL3002", nameof (RequiresAssemblyFiles), ProducedBy = Tool.Analyzer | Tool.NativeAot)]
			static void UnguardedReturn ()
			{
				if (TestFeatures.IsUnreferencedCodeSupported)
				{
					return;
				}

				RequiresUnreferencedCode ();
				RequiresDynamicCode ();
				RequiresAssemblyFiles ();
			}

			[ExpectedWarning ("IL2026", nameof (RequiresUnreferencedCode))]
			static void UnguardedAssert ()
			{
				Debug.Assert (!TestFeatures.IsUnreferencedCodeSupported);

				RequiresUnreferencedCode ();
			}

			[ExpectedWarning ("IL2026", nameof (RequiresUnreferencedCode))]
			static void UnguardedDoesNotReturnIfTrue ()
			{
				DoesNotReturnIfTrue (TestFeatures.IsUnreferencedCodeSupported);

				RequiresUnreferencedCode ();
			}

			[ExpectedWarning ("IL2026", nameof (RequiresUnreferencedCode))]
			static void UnguardedDoesNotReturnIfFalse ()
			{
				DoesNotReturnIfFalse (!TestFeatures.IsUnreferencedCodeSupported);

				RequiresUnreferencedCode ();
			}

			[ExpectedWarning ("IL2026", nameof (RequiresUnreferencedCode))]
			static void UnguardedDoesNotReturn ()
			{
				if (TestFeatures.IsUnreferencedCodeSupported)
					DoesNotReturn ();

				RequiresUnreferencedCode ();
			}

			[ExpectedWarning ("IL2026", nameof (RequiresUnreferencedCode))]
			static void UnguardedDoesNotReturnIfFalseCtor ()
			{
				new DoesNotReturnIfFalseCtor (!TestFeatures.IsUnreferencedCodeSupported);

				RequiresUnreferencedCode ();
			}

			public static void Test ()
			{
				Unguarded ();
				UnguardedIf ();
				UnguardedElse ();
				UnguardedAnd ();
				UnguardedOr ();
				UnguardedTernary ();
				UnguardedThrow ();
				UnguardedReturn ();
				UnguardedAssert ();
				UnguardedDoesNotReturnIfTrue ();
				UnguardedDoesNotReturnIfFalse ();
				UnguardedDoesNotReturn ();
				UnguardedDoesNotReturnIfFalseCtor ();
			}
		}

		class CallFeatureGuarded
		{
			public static void Test ()
			{
				GuardedIf ();
				GuardedElse ();
				GuardedAnd ();
				GuardedOr ();
				GuardedTernary ();
				GuardedThrow ();
				GuardedReturn ();
				GuardedAssert ();
				GuardedDoesNotReturnIfTrue ();
				GuardedDoesNotReturnIfFalse ();
				GuardedDoesNotReturn ();
				GuardedDoesNotReturnIfFalseCtor ();
			}

			[ExpectedWarning ("IL3050", nameof (RequiresDynamicCode), ProducedBy = Tool.Analyzer)]
			[ExpectedWarning ("IL3002", nameof (RequiresAssemblyFiles), ProducedBy = Tool.Analyzer)]
			static void GuardedIf ()
			{
				if (TestFeatures.IsUnreferencedCodeSupported) {
					RequiresUnreferencedCode ();
					RequiresDynamicCode ();
					RequiresAssemblyFiles ();
				}
			}

			[ExpectedWarning ("IL3050", nameof (RequiresDynamicCode), ProducedBy = Tool.Analyzer)]
			[ExpectedWarning ("IL3002", nameof (RequiresAssemblyFiles), ProducedBy = Tool.Analyzer)]
			static void GuardedElse ()
			{
				if (!TestFeatures.IsUnreferencedCodeSupported)
				{
					throw new Exception ();
				}
				else
				{
					RequiresUnreferencedCode ();
					RequiresDynamicCode ();
					RequiresAssemblyFiles ();
				}
			}

			static void GuardedAnd ()
			{
				var a = TestFeatures.IsUnreferencedCodeSupported && RequiresUnreferencedCodeBool ();
			}

			static void GuardedOr ()
			{
				var a = !TestFeatures.IsUnreferencedCodeSupported || RequiresUnreferencedCodeBool ();
			}

			static void GuardedTernary ()
			{
				var a = TestFeatures.IsUnreferencedCodeSupported ? RequiresUnreferencedCodeBool () : true;
				var b = !TestFeatures.IsUnreferencedCodeSupported ? true : RequiresUnreferencedCodeBool ();
			}

			[ExpectedWarning ("IL3050", nameof (RequiresDynamicCode), ProducedBy = Tool.Analyzer)]
			[ExpectedWarning ("IL3002", nameof (RequiresAssemblyFiles), ProducedBy = Tool.Analyzer)]
			static void GuardedThrow ()
			{
				if (!TestFeatures.IsUnreferencedCodeSupported)
				{
					throw new Exception ();
				}

				RequiresUnreferencedCode ();
				RequiresDynamicCode ();
				RequiresAssemblyFiles ();
			}

			[ExpectedWarning ("IL3050", nameof (RequiresDynamicCode), ProducedBy = Tool.Analyzer)]
			[ExpectedWarning ("IL3002", nameof (RequiresAssemblyFiles), ProducedBy = Tool.Analyzer)]
			static void GuardedReturn ()
			{
				if (!TestFeatures.IsUnreferencedCodeSupported)
				{
					return;
				}

				RequiresUnreferencedCode ();
				RequiresDynamicCode ();
				RequiresAssemblyFiles ();
			}

			// Trimmer/NativeAot don't optimize branches away based on DoesNotReturnIfAttribute
			[ExpectedWarning ("IL2026", nameof (RequiresUnreferencedCode), ProducedBy = Tool.Trimmer | Tool.NativeAot)]
			static void GuardedAssert ()
			{
				Debug.Assert (TestFeatures.IsUnreferencedCodeSupported);

				RequiresUnreferencedCode ();
			}

			// Trimmer/NativeAot don't optimize branches away based on DoesNotReturnIfAttribute
			[ExpectedWarning ("IL2026", nameof (RequiresUnreferencedCode), ProducedBy = Tool.Trimmer | Tool.NativeAot)]
			static void GuardedDoesNotReturnIfTrue ()
			{
				DoesNotReturnIfTrue (!TestFeatures.IsUnreferencedCodeSupported);

				RequiresUnreferencedCode ();
			}

			// Trimmer/NativeAot don't optimize branches away based on DoesNotReturnIfAttribute
			[ExpectedWarning ("IL2026", nameof (RequiresUnreferencedCode), ProducedBy = Tool.Trimmer | Tool.NativeAot)]
			static void GuardedDoesNotReturnIfFalse ()
			{
				DoesNotReturnIfFalse (TestFeatures.IsUnreferencedCodeSupported);

				RequiresUnreferencedCode ();
			}

			// Trimmer/NativeAot don't optimize branches away based on DoesNotReturnIfAttribute
			[ExpectedWarning ("IL2026", nameof (RequiresUnreferencedCode), ProducedBy = Tool.Trimmer | Tool.NativeAot)]
			static void GuardedDoesNotReturn ()
			{
				if (!TestFeatures.IsUnreferencedCodeSupported)
					DoesNotReturn ();

				RequiresUnreferencedCode ();
			}

			// Trimmer/NativeAot don't optimize branches away based on DoesNotReturnIfAttribute
			[ExpectedWarning ("IL2026", nameof (RequiresUnreferencedCode), ProducedBy = Tool.Trimmer | Tool.NativeAot)]
			static void GuardedDoesNotReturnIfFalseCtor ()
			{
				new DoesNotReturnIfFalseCtor (TestFeatures.IsUnreferencedCodeSupported);

				RequiresUnreferencedCode ();
			}
		}

		class FeatureCheckBooleanExpressions
		{
			// Trimmer/NativeAot aren't able to optimize away the branch in this case.
			[ExpectedWarning ("IL2026", nameof (RequiresUnreferencedCode), ProducedBy = Tool.Trimmer | Tool.NativeAot)]
			[ExpectedWarning ("IL3050", nameof (RequiresDynamicCode), ProducedBy = Tool.NativeAot)]
			static void And ()
			{
				if (TestFeatures.IsUnreferencedCodeSupported && RuntimeFeature.IsDynamicCodeSupported) {
					RequiresUnreferencedCode ();
					RequiresDynamicCode ();
				}
			}

			[ExpectedWarning ("IL2026", nameof (RequiresUnreferencedCode))]
			[ExpectedWarning ("IL3050", nameof (RequiresDynamicCode), ProducedBy = Tool.Analyzer | Tool.NativeAot)]
			static void AndNot ()
			{
				if (!TestFeatures.IsUnreferencedCodeSupported && !RuntimeFeature.IsDynamicCodeSupported)
					throw null;

				RequiresUnreferencedCode ();
				RequiresDynamicCode ();
			}

			// Trimmer/NativeAot aren't able to optimize away the branch in this case.
			[ExpectedWarning ("IL2026", nameof (RequiresUnreferencedCode), ProducedBy = Tool.Trimmer | Tool.NativeAot)]
			[ExpectedWarning ("IL3050", nameof (RequiresDynamicCode), ProducedBy = Tool.NativeAot)]
			static void NotAnd ()
			{
				if (!(TestFeatures.IsUnreferencedCodeSupported && RuntimeFeature.IsDynamicCodeSupported))
					throw null;

				RequiresUnreferencedCode ();
				RequiresDynamicCode ();
			}

			[ExpectedWarning ("IL2026", nameof (RequiresUnreferencedCode))]
			[ExpectedWarning ("IL3050", nameof (RequiresDynamicCode), ProducedBy = Tool.Analyzer | Tool.NativeAot)]
			static void Or ()
			{
				if (TestFeatures.IsUnreferencedCodeSupported || RuntimeFeature.IsDynamicCodeSupported) {
					RequiresUnreferencedCode ();
					RequiresDynamicCode ();
				}
			}

			// Trimmer/NativeAot aren't able to optimize away the branch in this case.
			[ExpectedWarning ("IL2026", nameof (RequiresUnreferencedCode), ProducedBy = Tool.Trimmer | Tool.NativeAot)]
			[ExpectedWarning ("IL3050", nameof (RequiresDynamicCode), ProducedBy = Tool.NativeAot)]
			static void OrNot ()
			{
				if (!TestFeatures.IsUnreferencedCodeSupported || !RuntimeFeature.IsDynamicCodeSupported)
					throw null;

				RequiresUnreferencedCode ();
				RequiresDynamicCode ();
			}

			[ExpectedWarning ("IL2026", nameof (RequiresUnreferencedCode))]
			[ExpectedWarning ("IL3050", nameof (RequiresDynamicCode), ProducedBy = Tool.Analyzer | Tool.NativeAot)]
			static void NotOr ()
			{
				if (!(TestFeatures.IsUnreferencedCodeSupported || RuntimeFeature.IsDynamicCodeSupported))
					throw null;

				RequiresUnreferencedCode ();
				RequiresDynamicCode ();
			}

			static void EqualsTrue ()
			{
				if (TestFeatures.IsUnreferencedCodeSupported == true)
					RequiresUnreferencedCode ();
			}

			static void TrueEquals ()
			{
				if (true == TestFeatures.IsUnreferencedCodeSupported)
					RequiresUnreferencedCode ();
			}

			static void EqualsFalse ()
			{
				if (TestFeatures.IsUnreferencedCodeSupported == false)
					throw null;

				RequiresUnreferencedCode ();
			}

			static void FalseEquals ()
			{
				if (false == TestFeatures.IsUnreferencedCodeSupported)
					throw null;

				RequiresUnreferencedCode ();
			}

			static void NotEqualsTrue ()
			{
				if (TestFeatures.IsUnreferencedCodeSupported != true)
					throw null;
					
				RequiresUnreferencedCode ();
			}

			static void NotEqualsFalse ()
			{
				if (TestFeatures.IsUnreferencedCodeSupported != false)
					RequiresUnreferencedCode ();
			}

			static void TrueNotEquals ()
			{
				if (true != TestFeatures.IsUnreferencedCodeSupported)
					throw null;

				RequiresUnreferencedCode ();
			}

			static void FalseNotEquals ()
			{
				if (false != TestFeatures.IsUnreferencedCodeSupported)
					RequiresUnreferencedCode ();
			}

			static void IsTrue ()
			{
				if (TestFeatures.IsUnreferencedCodeSupported is true)
					RequiresUnreferencedCode ();
			}

			static void IsFalse ()
			{
				if (TestFeatures.IsUnreferencedCodeSupported is false)
					throw null;

				RequiresUnreferencedCode ();
			}

			static void IsNotTrue ()
			{
				if (TestFeatures.IsUnreferencedCodeSupported is not true)
					throw null;

				RequiresUnreferencedCode ();
			}

			static void IsNotFalse ()
			{
				if (TestFeatures.IsUnreferencedCodeSupported is not false)
					RequiresUnreferencedCode ();
			}

			[ExpectedWarning ("IL2026", nameof (RequiresUnreferencedCode))]
			[ExpectedWarning ("IL2026", nameof (RequiresUnreferencedCode), ProducedBy = Tool.Trimmer | Tool.NativeAot)]
			static void Contradiction ()
			{
				if (TestFeatures.IsUnreferencedCodeSupported && !TestFeatures.IsUnreferencedCodeSupported) {
					RequiresUnreferencedCode ();
				} else {
					RequiresUnreferencedCode ();
				}
			}

			public static void Test ()
			{
				And ();
				AndNot ();
				NotAnd ();
				Or ();
				OrNot ();
				NotOr ();
				EqualsTrue ();
				TrueEquals ();
				EqualsFalse ();
				FalseEquals ();
				NotEqualsTrue ();
				NotEqualsFalse ();
				TrueNotEquals ();
				FalseNotEquals ();
				IsTrue ();
				IsFalse ();
				IsNotTrue ();
				IsNotFalse ();
				Contradiction ();
			}
		}

		class TestFeatureChecks
		{
			static void CallTestUnreferencedCodeGuarded ()
			{
				if (TestFeatures.IsUnreferencedCodeSupported) {
					RequiresUnreferencedCode ();
				}
			}

			[ExpectedWarning ("IL2026", nameof (RequiresUnreferencedCode))]
			static void CallTestUnreferencedCodeUnguarded ()
			{
				RequiresUnreferencedCode ();
			}

			static void CallTestDynamicCodeGuarded ()
			{
				if (RuntimeFeature.IsDynamicCodeSupported)
					RequiresDynamicCode ();
			}

			[ExpectedWarning ("IL3050", nameof (RequiresDynamicCode), ProducedBy = Tool.Analyzer | Tool.NativeAot)]
			static void CallTestDynamicCodeUnguarded ()
			{
				RequiresDynamicCode ();
			}

			static void CallTestAssemblyFilesGuarded ()
			{
				if (TestFeatures.IsAssemblyFilesSupported) {
					RequiresAssemblyFiles ();
				}
			}

			[ExpectedWarning ("IL3002", nameof (RequiresAssemblyFiles), ProducedBy = Tool.Analyzer | Tool.NativeAot)]
			static void CallTestAssemblyFilesUnguarded ()
			{
				RequiresAssemblyFiles ();
			}

			public static void Test ()
			{
				CallTestUnreferencedCodeGuarded ();
				CallTestUnreferencedCodeUnguarded ();
				CallTestDynamicCodeGuarded ();
				CallTestDynamicCodeUnguarded ();
				CallTestAssemblyFilesGuarded ();
				CallTestAssemblyFilesUnguarded ();
			}
		}

		class FeatureCheckCombinations
		{
			[ExpectedWarning ("IL3050", nameof (RequiresDynamicCode), ProducedBy = Tool.Analyzer)]
			// Trimmer warns because IsDynamicCodeSupported is not a constant, so the call is reachable.
			[ExpectedWarning ("IL2026", nameof (RequiresUnreferencedCode), ProducedBy = Tool.Analyzer | Tool.Trimmer)]
			static void MeetFeaturesEmptyIntersection (bool b = true)
			{
				if (b) {
					if (!TestFeatures.IsUnreferencedCodeSupported)
						throw null;
				} else {
					if (!RuntimeFeature.IsDynamicCodeSupported)
						throw null;
				}
				RequiresUnreferencedCode ();
				RequiresDynamicCode ();
			}

			// Shows that ILLink has the same branch removal as NativeAot for this pattern, when
			// the branches both use a feature check that's substituted by ILLink.
			[ExpectedWarning ("IL3050", nameof (RequiresDynamicCode), ProducedBy = Tool.Analyzer)]
			static void MeetFeaturesEmptyIntersection_IdenticalBranches (bool b = true)
			{
				if (b) {
					if (!TestFeatures.IsUnreferencedCodeSupported)
						throw null;
				} else {
					if (!TestFeatures.IsUnreferencedCodeSupported)
						throw null;
				}
				RequiresUnreferencedCode ();
				RequiresDynamicCode ();
			}

			[ExpectedWarning ("IL3050", nameof (RequiresDynamicCode), ProducedBy = Tool.Analyzer)]
			static void MeetFeaturesIntersection (bool b = true)
			{
				if (b) {
					if (!TestFeatures.IsUnreferencedCodeSupported)
						throw null;
				} else {
					if (!RuntimeFeature.IsDynamicCodeSupported)
						throw null;
					if (!TestFeatures.IsUnreferencedCodeSupported)
						throw null;
				}
				RequiresUnreferencedCode ();
				RequiresDynamicCode ();
			}

			static void IntroduceFeature ()
			{
				if (TestFeatures.IsUnreferencedCodeSupported) {
					if (TestFeatures.IsAssemblyFilesSupported) {
						RequiresAssemblyFiles ();
						RequiresUnreferencedCode ();
					}
				}
			}

			[ExpectedWarning ("IL3002", nameof (RequiresAssemblyFiles), ProducedBy = Tool.Analyzer)]
			static void RemoveFeature ()
			{
				if (TestFeatures.IsUnreferencedCodeSupported) {
					if (TestFeatures.IsAssemblyFilesSupported) {
					} else {
						RequiresAssemblyFiles ();
						RequiresUnreferencedCode ();
					}
				}
			}

			public static void Test ()
			{
				MeetFeaturesEmptyIntersection ();
				MeetFeaturesEmptyIntersection_IdenticalBranches ();
				MeetFeaturesIntersection ();
				IntroduceFeature ();
				RemoveFeature ();
			}
		}

		class GuardedPatterns
		{
			static void MethodCall (Type t)
			{
				if (TestFeatures.IsUnreferencedCodeSupported) {
					RequiresAll (t);
				}
			}

			static void Assignment (Type t)
			{
				if (TestFeatures.IsUnreferencedCodeSupported) {
					RequiresAllField = t;
				}
			}

			static void ReflectionAcces ()
			{
				if (TestFeatures.IsUnreferencedCodeSupported) {
					Action<Type> a = RequiresAll;
				}
			}

			static void FieldAccess ()
			{
				if (TestFeatures.IsUnreferencedCodeSupported) {
					int i = ClassWithRequires.StaticField;
				}
			}

			static void GenericRequirement<T> ()
			{
				if (TestFeatures.IsUnreferencedCodeSupported) {
					new RequiresAllGeneric<T> ();
				}
			}

			public static void Test ()
			{
				MethodCall (typeof (int));
				Assignment (typeof (int));
				ReflectionAcces ();
				FieldAccess ();
				GenericRequirement<int> ();
			}
		}

		class ExceptionalDataFlow
		{
			static void GuardedTryCatchFinally ()
			{

				if (TestFeatures.IsUnreferencedCodeSupported)
				{
					try {
						RequiresUnreferencedCode0 ();
					} catch {
						RequiresUnreferencedCode1 ();
					} finally {
						RequiresUnreferencedCode2 ();
					}
				}
			}

			[ExpectedWarning ("IL2026", nameof (RequiresUnreferencedCode1))]
			[ExpectedWarning ("IL2026", nameof (RequiresUnreferencedCode2))]
			static void CheckInTry ()
			{
				try {
					if (TestFeatures.IsUnreferencedCodeSupported)
						RequiresUnreferencedCode0 ();
				} catch {
					RequiresUnreferencedCode1 (); // should warn
				} finally {
					RequiresUnreferencedCode2 (); // should warn
				}
			}

			[ExpectedWarning ("IL2026", nameof (RequiresUnreferencedCode3))]
			[ExpectedWarning ("IL2026", nameof (RequiresUnreferencedCode4))]
			static void NestedTryInCheckInTry ()
			{
				try {
					if (TestFeatures.IsUnreferencedCodeSupported) {
						try {
							RequiresUnreferencedCode0 ();
						} catch {
							RequiresUnreferencedCode1 ();
						} finally {
							RequiresUnreferencedCode2 ();
						}
					}
				} catch {
					RequiresUnreferencedCode3 ();
				} finally {
					RequiresUnreferencedCode4 ();
				}
			}

			[ExpectedWarning ("IL2026", nameof (RequiresUnreferencedCode0))]
			[ExpectedWarning ("IL2026", nameof (RequiresUnreferencedCode4))]
			static void NestedTryInCheckInCatch ()
			{
				try {
					RequiresUnreferencedCode0 ();
				} catch {
					if (TestFeatures.IsUnreferencedCodeSupported) {
						try {
							RequiresUnreferencedCode1 ();
						} catch {
							RequiresUnreferencedCode2 ();
						} finally {
							RequiresUnreferencedCode3 ();
						}
					}
				} finally {
					RequiresUnreferencedCode4 ();
				}
			}

			[ExpectedWarning ("IL2026", nameof (RequiresUnreferencedCode0))]
			[ExpectedWarning ("IL2026", nameof (RequiresUnreferencedCode1))]
			static void NestedTryInCheckInFinally ()
			{
				try {
					RequiresUnreferencedCode0 ();
				} catch {
					RequiresUnreferencedCode1 ();
				} finally {
					if (TestFeatures.IsUnreferencedCodeSupported) {
						try {
							RequiresUnreferencedCode2 ();
						} catch {
							RequiresUnreferencedCode3 ();
						} finally {
							RequiresUnreferencedCode4 ();
						}
					}
				}
			}

			[ExpectedWarning ("IL2026", nameof (RequiresUnreferencedCode0))]
			// Trimmer/NativeAot don't optimize branches away based on DoesNotReturnIfAttribute
			[ExpectedWarning ("IL2026", nameof (RequiresUnreferencedCode1), ProducedBy = Tool.Trimmer | Tool.NativeAot)]
			static void AssertInTryNoCatch () {
				try {
					Debug.Assert (TestFeatures.IsUnreferencedCodeSupported);
				} finally {
					RequiresUnreferencedCode0 ();
				}
				RequiresUnreferencedCode1 (); // Only reachable if assert succeeded.
			}

			[ExpectedWarning ("IL2026", nameof (RequiresUnreferencedCode0))]
			[ExpectedWarning ("IL2026", nameof (RequiresUnreferencedCode1))]
			[ExpectedWarning ("IL2026", nameof (RequiresUnreferencedCode2))]
			static void AssertInTryWithCatch () {
				try {
					Debug.Assert (TestFeatures.IsUnreferencedCodeSupported);
				} catch {
					RequiresUnreferencedCode0 ();
				} finally {
					RequiresUnreferencedCode1 ();
				}
				RequiresUnreferencedCode2 ();
			}

			[ExpectedWarning ("IL2026", nameof (RequiresUnreferencedCode0))]
			[ExpectedWarning ("IL2026", nameof (RequiresUnreferencedCode1))]
			[ExpectedWarning ("IL2026", nameof (RequiresUnreferencedCode2))]
			static void AssertInCatch () {
				try {
					RequiresUnreferencedCode0 ();
				} catch {
					Debug.Assert (TestFeatures.IsUnreferencedCodeSupported);
				} finally {
					RequiresUnreferencedCode1 ();
				}
				RequiresUnreferencedCode2 ();
			}

			[ExpectedWarning ("IL2026", nameof (RequiresUnreferencedCode0))]
			[ExpectedWarning ("IL2026", nameof (RequiresUnreferencedCode1))]
			// Trimmer/NativeAot don't optimize branches away based on DoesNotReturnIfAttribute
			[ExpectedWarning ("IL2026", nameof (RequiresUnreferencedCode2), ProducedBy = Tool.Trimmer | Tool.NativeAot)]
			static void AssertInFinally () {
				try {
					RequiresUnreferencedCode0 ();
				} catch {
					RequiresUnreferencedCode1 ();
				} finally {
					Debug.Assert (TestFeatures.IsUnreferencedCodeSupported);
				}
				RequiresUnreferencedCode2 (); // Only reachable if assert succeeded.
			}

			[ExpectedWarning ("IL2026", nameof (RequiresUnreferencedCode0))]
			[ExpectedWarning ("IL2026", nameof (RequiresUnreferencedCode2))]
			// Trimmer/NativeAot don't optimize branches away based on DoesNotReturnIfAttribute
			[ExpectedWarning ("IL2026", nameof (RequiresUnreferencedCode1), ProducedBy = Tool.Trimmer | Tool.NativeAot)]
			[ExpectedWarning ("IL2026", nameof (RequiresUnreferencedCode3), ProducedBy = Tool.Trimmer | Tool.NativeAot)]
			static void AssertInTryNestedInTry ()
			{
				try {
					try {
						Debug.Assert (TestFeatures.IsUnreferencedCodeSupported);
					} finally {
						RequiresUnreferencedCode0 ();
					}
					RequiresUnreferencedCode1 (); // Only reachable if assert succeeded.
				} finally {
					RequiresUnreferencedCode2 (); // warning, as expected.
				}

				RequiresUnreferencedCode3 (); // Only reachable if assert succeeded.
			}

			[ExpectedWarning ("IL2026", nameof (RequiresUnreferencedCode0))]
			[ExpectedWarning ("IL2026", nameof (RequiresUnreferencedCode1))]
			[ExpectedWarning ("IL2026", nameof (RequiresUnreferencedCode2))]
			[ExpectedWarning ("IL2026", nameof (RequiresUnreferencedCode3))]
			static void AssertInTryWithCatchNestedInTry ()
			{
				try {
					try {
						Debug.Assert (TestFeatures.IsUnreferencedCodeSupported);
					} catch {
					} finally {
						RequiresUnreferencedCode0 ();
					}
					RequiresUnreferencedCode1 (); // Due to catch, this can be reached if assert failed.
				} finally {
					RequiresUnreferencedCode2 (); // warning, as expected.
				}

				RequiresUnreferencedCode3 (); // Same here.
			}

			[ExpectedWarning ("IL2026", nameof (RequiresUnreferencedCode0))]
			[ExpectedWarning ("IL2026", nameof (RequiresUnreferencedCode1))]
			// Trimmer/NativeAot don't optimize branches away based on DoesNotReturnIfAttribute
			[ExpectedWarning ("IL2026", nameof (RequiresUnreferencedCode2), ProducedBy = Tool.Trimmer | Tool.NativeAot)]
			[ExpectedWarning ("IL2026", nameof (RequiresUnreferencedCode3), ProducedBy = Tool.Trimmer | Tool.NativeAot)]
			static void AssertInTryNestedInFinally ()
			{
				try {
					RequiresUnreferencedCode0 ();
				} finally {
					try {
						Debug.Assert (TestFeatures.IsUnreferencedCodeSupported);
					} finally {
						RequiresUnreferencedCode1 ();
					}
					RequiresUnreferencedCode2 (); // Only reachable if assert succeeded.
				}
				RequiresUnreferencedCode3 (); // Only reachable if assert succeeded.
			}

			[ExpectedWarning ("IL2026", nameof (RequiresUnreferencedCode0))]
			[ExpectedWarning ("IL2026", nameof (RequiresUnreferencedCode1))]
			[ExpectedWarning ("IL2026", nameof (RequiresUnreferencedCode2))]
			[ExpectedWarning ("IL2026", nameof (RequiresUnreferencedCode3))]
			static void AssertInTryWithCatchNestedInFinally ()
			{
				try {
					RequiresUnreferencedCode0 ();
				} finally {
					try {
						Debug.Assert (TestFeatures.IsUnreferencedCodeSupported);
					} catch {
					} finally {
						RequiresUnreferencedCode1 ();
					}
					RequiresUnreferencedCode2 (); // Due to catch, this can be reached if assert failed.
				}
				RequiresUnreferencedCode3 (); // Same here.
			}

			[ExpectedWarning ("IL2026", nameof (RequiresUnreferencedCode0))]
			[ExpectedWarning ("IL2026", nameof (RequiresUnreferencedCode2))]
			// Trimmer/NativeAot don't optimize branches away based on DoesNotReturnIfAttribute
			[ExpectedWarning ("IL2026", nameof (RequiresUnreferencedCode1), ProducedBy = Tool.Trimmer | Tool.NativeAot)]
			[ExpectedWarning ("IL2026", nameof (RequiresUnreferencedCode3), ProducedBy = Tool.Trimmer | Tool.NativeAot)]
			static void AssertInFinallyNestedInTry () {
				try {
					try {
						RequiresUnreferencedCode0 ();
					} finally {
						Debug.Assert (TestFeatures.IsUnreferencedCodeSupported);
					}
					RequiresUnreferencedCode1 (); // Only reachable if assert succeeded.
				} finally {
					RequiresUnreferencedCode2 ();
				}
				RequiresUnreferencedCode3 (); // Only reachable if assert succeeded.
			}

			[ExpectedWarning ("IL2026", nameof (RequiresUnreferencedCode0))]
			[ExpectedWarning ("IL2026", nameof (RequiresUnreferencedCode2))]
			// Trimmer/NativeAot don't optimize branches away based on DoesNotReturnIfAttribute
			[ExpectedWarning ("IL2026", nameof (RequiresUnreferencedCode1), ProducedBy = Tool.Trimmer | Tool.NativeAot)]
			[ExpectedWarning ("IL2026", nameof (RequiresUnreferencedCode3), ProducedBy = Tool.Trimmer | Tool.NativeAot)]
			static void AssertInFinallyWithCatchNestedInTry () {
				try {
					try {
						RequiresUnreferencedCode0 ();
					} catch { // This catch makes no difference to the result.
					} finally {
						Debug.Assert (TestFeatures.IsUnreferencedCodeSupported);
					}
					RequiresUnreferencedCode1 (); // Only reachable if assert succeeded.
				} finally {
					RequiresUnreferencedCode2 ();
				}
				RequiresUnreferencedCode3 (); // Only reachable if assert succeeded.
			}


			[ExpectedWarning ("IL2026", nameof (RequiresUnreferencedCode0))]
			[ExpectedWarning ("IL2026", nameof (RequiresUnreferencedCode1))]
			// Trimmer/NativeAot don't optimize branches away based on DoesNotReturnIfAttribute
			[ExpectedWarning ("IL2026", nameof (RequiresUnreferencedCode2), ProducedBy = Tool.Trimmer | Tool.NativeAot)]
			[ExpectedWarning ("IL2026", nameof (RequiresUnreferencedCode3), ProducedBy = Tool.Trimmer | Tool.NativeAot)]
			static void AssertInFinallyNestedInFinally ()
			{
				try {
					RequiresUnreferencedCode0 ();
				} finally {
					try {
						RequiresUnreferencedCode1 ();
					} finally {
						Debug.Assert (TestFeatures.IsUnreferencedCodeSupported);
					}
					RequiresUnreferencedCode2 (); // Only reachable if assert succeeded.
				}
				RequiresUnreferencedCode3 (); // Only reachable if assertc succeeded.
			}

			[ExpectedWarning ("IL2026", nameof (RequiresUnreferencedCode0))]
			[ExpectedWarning ("IL2026", nameof (RequiresUnreferencedCode1))]
			// Trimmer/NativeAot doesn't optimize branches away based on DoesNotReturnIfAttribute
			[ExpectedWarning ("IL2026", nameof (RequiresUnreferencedCode2), ProducedBy = Tool.Trimmer | Tool.NativeAot)]
			[ExpectedWarning ("IL2026", nameof (RequiresUnreferencedCode3), ProducedBy = Tool.Trimmer | Tool.NativeAot)]
			static void AssertInFinallyWithCatchNestedInFinally ()
			{
				try {
					RequiresUnreferencedCode0 ();
				} finally {
					try {
						RequiresUnreferencedCode1 ();
					} catch { // This catch makes no difference to the result.
					} finally {
						Debug.Assert (TestFeatures.IsUnreferencedCodeSupported);
					}
					RequiresUnreferencedCode2 (); // Only reachable if assert succeeded.
				}
				RequiresUnreferencedCode3 (); // Only reachable if assertc succeeded.
			}


			[ExpectedWarning ("IL2026", nameof (RequiresUnreferencedCode0))]
			[ExpectedWarning ("IL2026", nameof (RequiresUnreferencedCode1))]
			[ExpectedWarning ("IL2026", nameof (RequiresUnreferencedCode2))]
			static void AssertInTryWithTryFinallyInFinally ()
			{
				try {
					Debug.Assert (TestFeatures.IsUnreferencedCodeSupported);
				} finally {
					try {
						RequiresUnreferencedCode0 ();
					} finally {
						RequiresUnreferencedCode1 ();
					}
					RequiresUnreferencedCode2 ();
				}
			}

			public static void Test () {
				GuardedTryCatchFinally ();
				CheckInTry ();
				NestedTryInCheckInTry ();
				NestedTryInCheckInCatch ();
				NestedTryInCheckInFinally ();

				AssertInTryWithCatch ();
				AssertInTryNoCatch ();
				AssertInCatch ();
				AssertInFinally ();

				AssertInTryNestedInTry ();
				AssertInTryWithCatchNestedInTry ();
				AssertInTryNestedInFinally ();
				AssertInTryWithCatchNestedInFinally ();
				AssertInFinallyNestedInTry ();
				AssertInFinallyWithCatchNestedInTry ();
				AssertInFinallyNestedInFinally ();
				AssertInFinallyWithCatchNestedInFinally ();

				AssertInTryWithTryFinallyInFinally ();
			}
		}

		class CompilerGeneratedCodeDataflow
		{
			static IEnumerable<int> GuardInIterator ()
			{
				if (TestFeatures.IsUnreferencedCodeSupported) {
					RequiresUnreferencedCode ();
					yield return 0;
				}
			}

			[ExpectedWarning ("IL2026", nameof (RequiresUnreferencedCode), ProducedBy = Tool.Trimmer,
				CompilerGeneratedCode = true)]
			static IEnumerable<int> StateFlowsAcrossYield ()
			{
				if (!TestFeatures.IsUnreferencedCodeSupported)
					yield break;

				yield return 0;

				RequiresUnreferencedCode ();
			}

			static async Task GuardInAsync ()
			{
				if (TestFeatures.IsUnreferencedCodeSupported) {
					RequiresUnreferencedCode ();
					await Task.Yield ();
				}
			}

			[ExpectedWarning ("IL2026", nameof (RequiresUnreferencedCode), ProducedBy = Tool.Trimmer | Tool.NativeAot,
				CompilerGeneratedCode = true)]
			static async Task StateFlowsAcrossAwait ()
			{
				if (!TestFeatures.IsUnreferencedCodeSupported)
					return;

				await Task.Yield ();

				RequiresUnreferencedCode ();
			}

			static async IAsyncEnumerable<int> GuardInAsyncIterator ()
			{
				if (TestFeatures.IsUnreferencedCodeSupported) {
					RequiresUnreferencedCode ();
					await Task.Yield ();
					yield return 0;
				}
			}

			[ExpectedWarning ("IL2026", nameof (RequiresUnreferencedCode), ProducedBy = Tool.Trimmer | Tool.NativeAot,
				CompilerGeneratedCode = true)]
			static async IAsyncEnumerable<int> StateFlowsAcrossAwaitAndYield ()
			{
				if (!TestFeatures.IsUnreferencedCodeSupported)
					yield break;

				await Task.Yield ();

				yield return 0;

				RequiresUnreferencedCode ();
			}

			static void GuardInLambda ()
			{
				Action a = () => {
					if (TestFeatures.IsUnreferencedCodeSupported)
						RequiresUnreferencedCode ();
				};
				a ();
			}

			static void GuardInLocalFunction ()
			{
				void LocalFunction ()
				{
					if (TestFeatures.IsUnreferencedCodeSupported)
						RequiresUnreferencedCode ();
				}
				LocalFunction ();
			}

			static void GuardedLambda ()
			{
				Action a = null;

				if (TestFeatures.IsUnreferencedCodeSupported) {
					a = [RequiresUnreferencedCode (nameof (RequiresUnreferencedCode))]
						() => RequiresUnreferencedCode ();
				}

				if (TestFeatures.IsUnreferencedCodeSupported) {
					a ();
				}
			}

			static void GuardedLocalFunction ()
			{
				[RequiresUnreferencedCode (nameof (RequiresUnreferencedCode))]
				void LocalFunction () => RequiresUnreferencedCode ();

				if (TestFeatures.IsUnreferencedCodeSupported)
					LocalFunction ();
			}

			public static void Test ()
			{
				GuardInIterator ();
				StateFlowsAcrossYield ();
				GuardInAsync ();
				StateFlowsAcrossAwait ();
				GuardInAsyncIterator ();
				StateFlowsAcrossAwaitAndYield ();
				GuardInLambda ();
				GuardInLocalFunction ();
				GuardedLambda ();
				GuardedLocalFunction ();
			}
		}

		[RequiresUnreferencedCode (nameof (RequiresUnreferencedCode))]
		static void RequiresUnreferencedCode () {}

		[RequiresUnreferencedCode (nameof (RequiresUnreferencedCode0))]
		static void RequiresUnreferencedCode0 () {}

		[RequiresUnreferencedCode (nameof (RequiresUnreferencedCode1))]
		static void RequiresUnreferencedCode1 () {}

		[RequiresUnreferencedCode (nameof (RequiresUnreferencedCode2))]
		static void RequiresUnreferencedCode2 () {}

		[RequiresUnreferencedCode (nameof (RequiresUnreferencedCode3))]
		static void RequiresUnreferencedCode3 () {}

		[RequiresUnreferencedCode (nameof (RequiresUnreferencedCode4))]
		static void RequiresUnreferencedCode4 () {}

		[RequiresUnreferencedCode (nameof (RequiresUnreferencedCodeBool))]
		static bool RequiresUnreferencedCodeBool () => true;

		[RequiresDynamicCode (nameof (RequiresUnreferencedCode))]
		static void RequiresDynamicCode () {}

		[RequiresAssemblyFiles (nameof (RequiresAssemblyFiles))]
		static void RequiresAssemblyFiles () {}

		static void DoesNotReturnIfTrue ([DoesNotReturnIf (true)] bool condition) {}

		static void DoesNotReturnIfFalse ([DoesNotReturnIf (false)] bool condition) {}

		class DoesNotReturnIfFalseCtor
		{
			public DoesNotReturnIfFalseCtor ([DoesNotReturnIf (false)] bool condition) {}
		}

		[DoesNotReturn]
		static void DoesNotReturn() {}

		static void RequiresAll([DynamicallyAccessedMembers (DynamicallyAccessedMemberTypes.All)] Type t) {}

		[DynamicallyAccessedMembers (DynamicallyAccessedMemberTypes.All)]
		static Type RequiresAllField;

		[RequiresUnreferencedCode (nameof (ClassWithRequires))]
		class ClassWithRequires
		{
			public static int StaticField = 0;
		}

		class RequiresAllGeneric<[DynamicallyAccessedMembers (DynamicallyAccessedMemberTypes.All)] T> {}
	}
<<<<<<< HEAD
=======
}

namespace System.Runtime.CompilerServices
{
	class RuntimeFeature
	{
		[FeatureGuard(typeof(RequiresDynamicCodeAttribute))]
		public static bool IsDynamicCodeSupported => true;
	}
>>>>>>> 58a0948c
}<|MERGE_RESOLUTION|>--- conflicted
+++ resolved
@@ -1220,8 +1220,6 @@
 
 		class RequiresAllGeneric<[DynamicallyAccessedMembers (DynamicallyAccessedMemberTypes.All)] T> {}
 	}
-<<<<<<< HEAD
-=======
 }
 
 namespace System.Runtime.CompilerServices
@@ -1231,5 +1229,4 @@
 		[FeatureGuard(typeof(RequiresDynamicCodeAttribute))]
 		public static bool IsDynamicCodeSupported => true;
 	}
->>>>>>> 58a0948c
 }