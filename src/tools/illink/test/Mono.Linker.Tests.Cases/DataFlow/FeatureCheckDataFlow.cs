--- conflicted
+++ resolved
@@ -1220,16 +1220,4 @@
 
 		class RequiresAllGeneric<[DynamicallyAccessedMembers (DynamicallyAccessedMemberTypes.All)] T> {}
 	}
-<<<<<<< HEAD
-}
-
-namespace System.Runtime.CompilerServices
-{
-	class RuntimeFeature
-	{
-		[FeatureCheck (typeof(RequiresDynamicCodeAttribute))]
-		public static bool IsDynamicCodeSupported => true;
-	}
-=======
->>>>>>> 3dbdbef6
 }