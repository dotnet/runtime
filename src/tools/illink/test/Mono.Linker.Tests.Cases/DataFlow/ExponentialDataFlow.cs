--- conflicted
+++ resolved
@@ -9,243 +9,6 @@
 
 namespace Mono.Linker.Tests.Cases.DataFlow
 {
-<<<<<<< HEAD
-	[ExpectedNoWarnings]
-	[SkipKeptItemsValidation]
-	public class ExponentialDataFlow
-	{
-		public static void Main ()
-		{
-			ExponentialArrayStates.Test ();
-			ExponentialArrayStatesDataFlow.Test<int> ();
-			ArrayStatesDataFlow.Test<int> ();
-			ExponentialArrayInStateMachine.Test ();
-			ExponentialStateFieldInStateMachine.Test ();
-		}
-
-		class ExponentialArrayStates
-		{
-			public static void Test ()
-			{
-				typeof (TestType).RequiresAll (); // Force data flow analysis
-
-				object[] data = new object[20];
-				if (true) data[0] = new object ();
-				if (true) data[1] = new object ();
-				if (true) data[2] = new object ();
-				if (true) data[3] = new object ();
-				if (true) data[4] = new object ();
-				if (true) data[5] = new object ();
-				if (true) data[6] = new object ();
-				if (true) data[7] = new object ();
-				if (true) data[8] = new object ();
-				if (true) data[9] = new object ();
-				if (true) data[10] = new object ();
-				if (true) data[11] = new object ();
-				if (true) data[12] = new object ();
-				if (true) data[13] = new object ();
-				if (true) data[14] = new object ();
-				if (true) data[15] = new object ();
-				if (true) data[16] = new object ();
-				if (true) data[17] = new object ();
-				if (true) data[18] = new object ();
-				if (true) data[19] = new object ();
-			}
-		}
-
-		class ArrayStatesDataFlow
-		{
-			class GenericTypeWithRequires<[DynamicallyAccessedMembers (DynamicallyAccessedMemberTypes.All)] T>
-			{
-			}
-
-			[ExpectedWarning ("IL3050", Tool.Analyzer, "")]
-			[ExpectedWarning ("IL2091", "'T'")]
-			public static void Test<T> ()
-			{
-				Type[] types = new Type[1] { typeof (int) };
-				if (true) types[0] = typeof (T);
-				typeof (GenericTypeWithRequires<>).MakeGenericType (types);
-			}
-		}
-
-		class ExponentialArrayStatesDataFlow
-		{
-			class GenericTypeWithRequires<
-				[DynamicallyAccessedMembers (DynamicallyAccessedMemberTypes.All)] T0,
-				[DynamicallyAccessedMembers (DynamicallyAccessedMemberTypes.All)] T1,
-				[DynamicallyAccessedMembers (DynamicallyAccessedMemberTypes.All)] T2,
-				[DynamicallyAccessedMembers (DynamicallyAccessedMemberTypes.All)] T3,
-				[DynamicallyAccessedMembers (DynamicallyAccessedMemberTypes.All)] T4,
-				[DynamicallyAccessedMembers (DynamicallyAccessedMemberTypes.All)] T5,
-				[DynamicallyAccessedMembers (DynamicallyAccessedMemberTypes.All)] T6,
-				[DynamicallyAccessedMembers (DynamicallyAccessedMemberTypes.All)] T7,
-				[DynamicallyAccessedMembers (DynamicallyAccessedMemberTypes.All)] T8,
-				[DynamicallyAccessedMembers (DynamicallyAccessedMemberTypes.All)] T9,
-				[DynamicallyAccessedMembers (DynamicallyAccessedMemberTypes.All)] T10,
-				[DynamicallyAccessedMembers (DynamicallyAccessedMemberTypes.All)] T11,
-				[DynamicallyAccessedMembers (DynamicallyAccessedMemberTypes.All)] T12,
-				[DynamicallyAccessedMembers (DynamicallyAccessedMemberTypes.All)] T13,
-				[DynamicallyAccessedMembers (DynamicallyAccessedMemberTypes.All)] T14,
-				[DynamicallyAccessedMembers (DynamicallyAccessedMemberTypes.All)] T15,
-				[DynamicallyAccessedMembers (DynamicallyAccessedMemberTypes.All)] T16,
-				[DynamicallyAccessedMembers (DynamicallyAccessedMemberTypes.All)] T17,
-				[DynamicallyAccessedMembers (DynamicallyAccessedMemberTypes.All)] T18,
-				[DynamicallyAccessedMembers (DynamicallyAccessedMemberTypes.All)] T19>
-			{
-			}
-
-			[ExpectedWarning ("IL3050", Tool.Analyzer | Tool.NativeAot, "NativeAOT Specific Warning")]
-			// The way we track arrays causes the analyzer to track exponentially many
-			// ArrayValues in the ValueSet for the pattern in this method, hitting the limit.
-			// When this happens, we replace the ValueSet with an unknown value, producing
-			// this warning.
-			[UnexpectedWarning ("IL2055", Tool.Analyzer, "https://github.com/dotnet/runtime/issues/87596")]
-			[ExpectedWarning ("IL2091", "'T'", Tool.Trimmer | Tool.NativeAot, "https://github.com/dotnet/runtime/issues/87596")]
-			[ExpectedWarning ("IL2091", "'T'", Tool.Trimmer | Tool.NativeAot, "https://github.com/dotnet/runtime/issues/87596")]
-			[ExpectedWarning ("IL2091", "'T'", Tool.Trimmer | Tool.NativeAot, "https://github.com/dotnet/runtime/issues/87596")]
-			[ExpectedWarning ("IL2091", "'T'", Tool.Trimmer | Tool.NativeAot, "https://github.com/dotnet/runtime/issues/87596")]
-			[ExpectedWarning ("IL2091", "'T'", Tool.Trimmer | Tool.NativeAot, "https://github.com/dotnet/runtime/issues/87596")]
-			[ExpectedWarning ("IL2091", "'T'", Tool.Trimmer | Tool.NativeAot, "https://github.com/dotnet/runtime/issues/87596")]
-			[ExpectedWarning ("IL2091", "'T'", Tool.Trimmer | Tool.NativeAot, "https://github.com/dotnet/runtime/issues/87596")]
-			[ExpectedWarning ("IL2091", "'T'", Tool.Trimmer | Tool.NativeAot, "https://github.com/dotnet/runtime/issues/87596")]
-			[ExpectedWarning ("IL2091", "'T'", Tool.Trimmer | Tool.NativeAot, "https://github.com/dotnet/runtime/issues/87596")]
-			[ExpectedWarning ("IL2091", "'T'", Tool.Trimmer | Tool.NativeAot, "https://github.com/dotnet/runtime/issues/87596")]
-			[ExpectedWarning ("IL2091", "'T'", Tool.Trimmer | Tool.NativeAot, "https://github.com/dotnet/runtime/issues/87596")]
-			[ExpectedWarning ("IL2091", "'T'", Tool.Trimmer | Tool.NativeAot, "https://github.com/dotnet/runtime/issues/87596")]
-			[ExpectedWarning ("IL2091", "'T'", Tool.Trimmer | Tool.NativeAot, "https://github.com/dotnet/runtime/issues/87596")]
-			[ExpectedWarning ("IL2091", "'T'", Tool.Trimmer | Tool.NativeAot, "https://github.com/dotnet/runtime/issues/87596")]
-			[ExpectedWarning ("IL2091", "'T'", Tool.Trimmer | Tool.NativeAot, "https://github.com/dotnet/runtime/issues/87596")]
-			[ExpectedWarning ("IL2091", "'T'", Tool.Trimmer | Tool.NativeAot, "https://github.com/dotnet/runtime/issues/87596")]
-			[ExpectedWarning ("IL2091", "'T'", Tool.Trimmer | Tool.NativeAot, "https://github.com/dotnet/runtime/issues/87596")]
-			[ExpectedWarning ("IL2091", "'T'", Tool.Trimmer | Tool.NativeAot, "https://github.com/dotnet/runtime/issues/87596")]
-			[ExpectedWarning ("IL2091", "'T'", Tool.Trimmer | Tool.NativeAot, "https://github.com/dotnet/runtime/issues/87596")]
-			[ExpectedWarning ("IL2091", "'T'", Tool.Trimmer | Tool.NativeAot, "https://github.com/dotnet/runtime/issues/87596")]
-			public static void Test<T> ()
-			{
-				Type[] types = new Type[20] {
-					typeof (int),
-					typeof (int),
-					typeof (int),
-					typeof (int),
-					typeof (int),
-					typeof (int),
-					typeof (int),
-					typeof (int),
-					typeof (int),
-					typeof (int),
-					typeof (int),
-					typeof (int),
-					typeof (int),
-					typeof (int),
-					typeof (int),
-					typeof (int),
-					typeof (int),
-					typeof (int),
-					typeof (int),
-					typeof (int)
-				};
-				if (Condition) types[0] = typeof (T);
-				if (Condition) types[1] = typeof (T);
-				if (Condition) types[2] = typeof (T);
-				if (Condition) types[3] = typeof (T);
-				if (Condition) types[4] = typeof (T);
-				if (Condition) types[5] = typeof (T);
-				if (Condition) types[6] = typeof (T);
-				if (Condition) types[7] = typeof (T);
-				if (Condition) types[8] = typeof (T);
-				if (Condition) types[9] = typeof (T);
-				if (Condition) types[10] = typeof (T);
-				if (Condition) types[11] = typeof (T);
-				if (Condition) types[12] = typeof (T);
-				if (Condition) types[13] = typeof (T);
-				if (Condition) types[14] = typeof (T);
-				if (Condition) types[15] = typeof (T);
-				if (Condition) types[16] = typeof (T);
-				if (Condition) types[17] = typeof (T);
-				if (Condition) types[18] = typeof (T);
-				if (Condition) types[19] = typeof (T);
-
-				typeof (GenericTypeWithRequires<,,,,,,,,,,,,,,,,,,,>).MakeGenericType (types);
-			}
-
-			static bool Condition => Random.Shared.Next (2) == 0;
-		}
-
-		class ExponentialArrayInStateMachine
-		{
-			// Force state machine
-			static async Task RecursiveReassignment ()
-			{
-				typeof (TestType).RequiresAll (); // Force data flow analysis
-
-				object[] args = null;
-				args = new[] { args };
-			}
-
-			public static void Test()
-			{
-				RecursiveReassignment ().Wait ();
-			}
-		}
-
-		class ExponentialStateFieldInStateMachine
-		{
-			[ExpectedWarning ("IL2072", nameof (GetWithPublicFields), nameof (DataFlowTypeExtensions.RequiresAll), CompilerGeneratedCode = true)]
-			public static async void Test ()
-			{
-				Type t = GetWithPublicFields ();
-
-				// 100
-				await MethodAsync (); await MethodAsync (); await MethodAsync (); await MethodAsync (); await MethodAsync (); await MethodAsync (); await MethodAsync (); await MethodAsync (); await MethodAsync (); await MethodAsync ();
-				await MethodAsync (); await MethodAsync (); await MethodAsync (); await MethodAsync (); await MethodAsync (); await MethodAsync (); await MethodAsync (); await MethodAsync (); await MethodAsync (); await MethodAsync ();
-				await MethodAsync (); await MethodAsync (); await MethodAsync (); await MethodAsync (); await MethodAsync (); await MethodAsync (); await MethodAsync (); await MethodAsync (); await MethodAsync (); await MethodAsync ();
-				await MethodAsync (); await MethodAsync (); await MethodAsync (); await MethodAsync (); await MethodAsync (); await MethodAsync (); await MethodAsync (); await MethodAsync (); await MethodAsync (); await MethodAsync ();
-				await MethodAsync (); await MethodAsync (); await MethodAsync (); await MethodAsync (); await MethodAsync (); await MethodAsync (); await MethodAsync (); await MethodAsync (); await MethodAsync (); await MethodAsync ();
-				await MethodAsync (); await MethodAsync (); await MethodAsync (); await MethodAsync (); await MethodAsync (); await MethodAsync (); await MethodAsync (); await MethodAsync (); await MethodAsync (); await MethodAsync ();
-				await MethodAsync (); await MethodAsync (); await MethodAsync (); await MethodAsync (); await MethodAsync (); await MethodAsync (); await MethodAsync (); await MethodAsync (); await MethodAsync (); await MethodAsync ();
-				await MethodAsync (); await MethodAsync (); await MethodAsync (); await MethodAsync (); await MethodAsync (); await MethodAsync (); await MethodAsync (); await MethodAsync (); await MethodAsync (); await MethodAsync ();
-				await MethodAsync (); await MethodAsync (); await MethodAsync (); await MethodAsync (); await MethodAsync (); await MethodAsync (); await MethodAsync (); await MethodAsync (); await MethodAsync (); await MethodAsync ();
-				await MethodAsync (); await MethodAsync (); await MethodAsync (); await MethodAsync (); await MethodAsync (); await MethodAsync (); await MethodAsync (); await MethodAsync (); await MethodAsync (); await MethodAsync ();
-
-				// 200
-				await MethodAsync (); await MethodAsync (); await MethodAsync (); await MethodAsync (); await MethodAsync (); await MethodAsync (); await MethodAsync (); await MethodAsync (); await MethodAsync (); await MethodAsync ();
-				await MethodAsync (); await MethodAsync (); await MethodAsync (); await MethodAsync (); await MethodAsync (); await MethodAsync (); await MethodAsync (); await MethodAsync (); await MethodAsync (); await MethodAsync ();
-				await MethodAsync (); await MethodAsync (); await MethodAsync (); await MethodAsync (); await MethodAsync (); await MethodAsync (); await MethodAsync (); await MethodAsync (); await MethodAsync (); await MethodAsync ();
-				await MethodAsync (); await MethodAsync (); await MethodAsync (); await MethodAsync (); await MethodAsync (); await MethodAsync (); await MethodAsync (); await MethodAsync (); await MethodAsync (); await MethodAsync ();
-				await MethodAsync (); await MethodAsync (); await MethodAsync (); await MethodAsync (); await MethodAsync (); await MethodAsync (); await MethodAsync (); await MethodAsync (); await MethodAsync (); await MethodAsync ();
-				await MethodAsync (); await MethodAsync (); await MethodAsync (); await MethodAsync (); await MethodAsync (); await MethodAsync (); await MethodAsync (); await MethodAsync (); await MethodAsync (); await MethodAsync ();
-				await MethodAsync (); await MethodAsync (); await MethodAsync (); await MethodAsync (); await MethodAsync (); await MethodAsync (); await MethodAsync (); await MethodAsync (); await MethodAsync (); await MethodAsync ();
-				await MethodAsync (); await MethodAsync (); await MethodAsync (); await MethodAsync (); await MethodAsync (); await MethodAsync (); await MethodAsync (); await MethodAsync (); await MethodAsync (); await MethodAsync ();
-				await MethodAsync (); await MethodAsync (); await MethodAsync (); await MethodAsync (); await MethodAsync (); await MethodAsync (); await MethodAsync (); await MethodAsync (); await MethodAsync (); await MethodAsync ();
-				await MethodAsync (); await MethodAsync (); await MethodAsync (); await MethodAsync (); await MethodAsync (); await MethodAsync (); await MethodAsync (); await MethodAsync (); await MethodAsync (); await MethodAsync ();
-
-				// 300
-				await MethodAsync (); await MethodAsync (); await MethodAsync (); await MethodAsync (); await MethodAsync (); await MethodAsync (); await MethodAsync (); await MethodAsync (); await MethodAsync (); await MethodAsync ();
-				await MethodAsync (); await MethodAsync (); await MethodAsync (); await MethodAsync (); await MethodAsync (); await MethodAsync (); await MethodAsync (); await MethodAsync (); await MethodAsync (); await MethodAsync ();
-				await MethodAsync (); await MethodAsync (); await MethodAsync (); await MethodAsync (); await MethodAsync (); await MethodAsync (); await MethodAsync (); await MethodAsync (); await MethodAsync (); await MethodAsync ();
-				await MethodAsync (); await MethodAsync (); await MethodAsync (); await MethodAsync (); await MethodAsync (); await MethodAsync (); await MethodAsync (); await MethodAsync (); await MethodAsync (); await MethodAsync ();
-				await MethodAsync (); await MethodAsync (); await MethodAsync (); await MethodAsync (); await MethodAsync (); await MethodAsync (); await MethodAsync (); await MethodAsync (); await MethodAsync (); await MethodAsync ();
-				await MethodAsync (); await MethodAsync (); await MethodAsync (); await MethodAsync (); await MethodAsync (); await MethodAsync (); await MethodAsync (); await MethodAsync (); await MethodAsync (); await MethodAsync ();
-				await MethodAsync (); await MethodAsync (); await MethodAsync (); await MethodAsync (); await MethodAsync (); await MethodAsync (); await MethodAsync (); await MethodAsync (); await MethodAsync (); await MethodAsync ();
-				await MethodAsync (); await MethodAsync (); await MethodAsync (); await MethodAsync (); await MethodAsync (); await MethodAsync (); await MethodAsync (); await MethodAsync (); await MethodAsync (); await MethodAsync ();
-				await MethodAsync (); await MethodAsync (); await MethodAsync (); await MethodAsync (); await MethodAsync (); await MethodAsync (); await MethodAsync (); await MethodAsync (); await MethodAsync (); await MethodAsync ();
-				await MethodAsync (); await MethodAsync (); await MethodAsync (); await MethodAsync (); await MethodAsync (); await MethodAsync (); await MethodAsync (); await MethodAsync (); await MethodAsync (); await MethodAsync ();
-
-				t.RequiresAll ();
-			}
-		}
-
-		class TestType { }
-
-		static async Task<int> MethodAsync ()
-		{
-			return await Task.FromResult (0);
-		}
-
-		static Type GetWithPublicFields () => null;
-	}
-=======
     [ExpectedNoWarnings]
     [SkipKeptItemsValidation]
     public class ExponentialDataFlow
@@ -336,27 +99,27 @@
             // ArrayValues in the ValueSet for the pattern in this method, hitting the limit.
             // When this happens, we replace the ValueSet with an unknown value, producing
             // this warning.
-            [ExpectedWarning("IL2055", Tool.Analyzer, "")]
-            [ExpectedWarning("IL2091", "'T'", Tool.Trimmer | Tool.NativeAot, "")]
-            [ExpectedWarning("IL2091", "'T'", Tool.Trimmer | Tool.NativeAot, "")]
-            [ExpectedWarning("IL2091", "'T'", Tool.Trimmer | Tool.NativeAot, "")]
-            [ExpectedWarning("IL2091", "'T'", Tool.Trimmer | Tool.NativeAot, "")]
-            [ExpectedWarning("IL2091", "'T'", Tool.Trimmer | Tool.NativeAot, "")]
-            [ExpectedWarning("IL2091", "'T'", Tool.Trimmer | Tool.NativeAot, "")]
-            [ExpectedWarning("IL2091", "'T'", Tool.Trimmer | Tool.NativeAot, "")]
-            [ExpectedWarning("IL2091", "'T'", Tool.Trimmer | Tool.NativeAot, "")]
-            [ExpectedWarning("IL2091", "'T'", Tool.Trimmer | Tool.NativeAot, "")]
-            [ExpectedWarning("IL2091", "'T'", Tool.Trimmer | Tool.NativeAot, "")]
-            [ExpectedWarning("IL2091", "'T'", Tool.Trimmer | Tool.NativeAot, "")]
-            [ExpectedWarning("IL2091", "'T'", Tool.Trimmer | Tool.NativeAot, "")]
-            [ExpectedWarning("IL2091", "'T'", Tool.Trimmer | Tool.NativeAot, "")]
-            [ExpectedWarning("IL2091", "'T'", Tool.Trimmer | Tool.NativeAot, "")]
-            [ExpectedWarning("IL2091", "'T'", Tool.Trimmer | Tool.NativeAot, "")]
-            [ExpectedWarning("IL2091", "'T'", Tool.Trimmer | Tool.NativeAot, "")]
-            [ExpectedWarning("IL2091", "'T'", Tool.Trimmer | Tool.NativeAot, "")]
-            [ExpectedWarning("IL2091", "'T'", Tool.Trimmer | Tool.NativeAot, "")]
-            [ExpectedWarning("IL2091", "'T'", Tool.Trimmer | Tool.NativeAot, "")]
-            [ExpectedWarning("IL2091", "'T'", Tool.Trimmer | Tool.NativeAot, "")]
+            [UnexpectedWarning("IL2055", Tool.Analyzer, "https://github.com/dotnet/runtime/issues/87596")]
+            [ExpectedWarning("IL2091", "'T'", Tool.Trimmer | Tool.NativeAot, "https://github.com/dotnet/runtime/issues/87596")]
+            [ExpectedWarning("IL2091", "'T'", Tool.Trimmer | Tool.NativeAot, "https://github.com/dotnet/runtime/issues/87596")]
+            [ExpectedWarning("IL2091", "'T'", Tool.Trimmer | Tool.NativeAot, "https://github.com/dotnet/runtime/issues/87596")]
+            [ExpectedWarning("IL2091", "'T'", Tool.Trimmer | Tool.NativeAot, "https://github.com/dotnet/runtime/issues/87596")]
+            [ExpectedWarning("IL2091", "'T'", Tool.Trimmer | Tool.NativeAot, "https://github.com/dotnet/runtime/issues/87596")]
+            [ExpectedWarning("IL2091", "'T'", Tool.Trimmer | Tool.NativeAot, "https://github.com/dotnet/runtime/issues/87596")]
+            [ExpectedWarning("IL2091", "'T'", Tool.Trimmer | Tool.NativeAot, "https://github.com/dotnet/runtime/issues/87596")]
+            [ExpectedWarning("IL2091", "'T'", Tool.Trimmer | Tool.NativeAot, "https://github.com/dotnet/runtime/issues/87596")]
+            [ExpectedWarning("IL2091", "'T'", Tool.Trimmer | Tool.NativeAot, "https://github.com/dotnet/runtime/issues/87596")]
+            [ExpectedWarning("IL2091", "'T'", Tool.Trimmer | Tool.NativeAot, "https://github.com/dotnet/runtime/issues/87596")]
+            [ExpectedWarning("IL2091", "'T'", Tool.Trimmer | Tool.NativeAot, "https://github.com/dotnet/runtime/issues/87596")]
+            [ExpectedWarning("IL2091", "'T'", Tool.Trimmer | Tool.NativeAot, "https://github.com/dotnet/runtime/issues/87596")]
+            [ExpectedWarning("IL2091", "'T'", Tool.Trimmer | Tool.NativeAot, "https://github.com/dotnet/runtime/issues/87596")]
+            [ExpectedWarning("IL2091", "'T'", Tool.Trimmer | Tool.NativeAot, "https://github.com/dotnet/runtime/issues/87596")]
+            [ExpectedWarning("IL2091", "'T'", Tool.Trimmer | Tool.NativeAot, "https://github.com/dotnet/runtime/issues/87596")]
+            [ExpectedWarning("IL2091", "'T'", Tool.Trimmer | Tool.NativeAot, "https://github.com/dotnet/runtime/issues/87596")]
+            [ExpectedWarning("IL2091", "'T'", Tool.Trimmer | Tool.NativeAot, "https://github.com/dotnet/runtime/issues/87596")]
+            [ExpectedWarning("IL2091", "'T'", Tool.Trimmer | Tool.NativeAot, "https://github.com/dotnet/runtime/issues/87596")]
+            [ExpectedWarning("IL2091", "'T'", Tool.Trimmer | Tool.NativeAot, "https://github.com/dotnet/runtime/issues/87596")]
+            [ExpectedWarning("IL2091", "'T'", Tool.Trimmer | Tool.NativeAot, "https://github.com/dotnet/runtime/issues/87596")]
             public static void Test<T>()
             {
                 Type[] types = new Type[20] {
@@ -481,5 +244,4 @@
 
         static Type GetWithPublicFields() => null;
     }
->>>>>>> a0c5625a
 }