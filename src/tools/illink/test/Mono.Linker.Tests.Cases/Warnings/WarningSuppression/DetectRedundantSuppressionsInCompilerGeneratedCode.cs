--- conflicted
+++ resolved
@@ -30,29 +30,16 @@
             return "test";
         }
 
-<<<<<<< HEAD
-		public class RedundantSuppressionOnLocalMethod
-		{
-			public static void Test ()
-			{
-				[ExpectedWarning ("IL2121", "IL2071", Tool.Trimmer, "https://github.com/dotnet/linker/issues/1971")]
-				[UnconditionalSuppressMessage ("Test", "IL2071")]
-				void LocalMethod ()
-				{
-					TrimmerCompatibleMethod ();
-				}
-=======
         public class RedundantSuppressionOnLocalMethod
         {
             public static void Test()
             {
-                [ExpectedWarning("IL2121", "IL2071", Tool.Trimmer, "")]
+                [ExpectedWarning("IL2121", "IL2071", Tool.Trimmer, "https://github.com/dotnet/linker/issues/1971")]
                 [UnconditionalSuppressMessage("Test", "IL2071")]
                 void LocalMethod()
                 {
                     TrimmerCompatibleMethod();
                 }
->>>>>>> a0c5625a
 
                 LocalMethod();
             }
@@ -65,36 +52,7 @@
                 Enumerable();
             }
 
-<<<<<<< HEAD
-			[ExpectedWarning ("IL2121", "IL2071", Tool.Trimmer, "https://github.com/dotnet/linker/issues/1971")]
-			[UnconditionalSuppressMessage ("Test", "IL2071")]
-			static IEnumerable<int> Enumerable ()
-			{
-				TrimmerCompatibleMethod ();
-				yield return 0;
-			}
-		}
-
-		public class RedundantSuppressionInAsyncBody
-		{
-			[ExpectedWarning ("IL2121", "IL2071", Tool.Trimmer, "https://github.com/dotnet/linker/issues/1971")]
-			[UnconditionalSuppressMessage ("Test", "IL2071")]
-			public static async void Test ()
-			{
-				TrimmerCompatibleMethod ();
-				await MethodAsync ();
-			}
-
-			[ExpectedWarning ("IL2121", "IL2070", Tool.Trimmer, "https://github.com/dotnet/linker/issues/1971")]
-			[UnconditionalSuppressMessage ("Test", "IL2070")]
-			static async Task<int> MethodAsync ()
-			{
-				return await Task.FromResult (0);
-			}
-		}
-	}
-=======
-            [ExpectedWarning("IL2121", "IL2071", Tool.Trimmer, "")]
+            [ExpectedWarning("IL2121", "IL2071", Tool.Trimmer, "https://github.com/dotnet/linker/issues/1971")]
             [UnconditionalSuppressMessage("Test", "IL2071")]
             static IEnumerable<int> Enumerable()
             {
@@ -105,7 +63,7 @@
 
         public class RedundantSuppressionInAsyncBody
         {
-            [ExpectedWarning("IL2121", "IL2071", Tool.Trimmer, "")]
+            [ExpectedWarning("IL2121", "IL2071", Tool.Trimmer, "https://github.com/dotnet/linker/issues/1971")]
             [UnconditionalSuppressMessage("Test", "IL2071")]
             public static async void Test()
             {
@@ -113,7 +71,7 @@
                 await MethodAsync();
             }
 
-            [ExpectedWarning("IL2121", "IL2070", Tool.Trimmer, "")]
+            [ExpectedWarning("IL2121", "IL2070", Tool.Trimmer, "https://github.com/dotnet/linker/issues/1971")]
             [UnconditionalSuppressMessage("Test", "IL2070")]
             static async Task<int> MethodAsync()
             {
@@ -121,5 +79,4 @@
             }
         }
     }
->>>>>>> a0c5625a
 }