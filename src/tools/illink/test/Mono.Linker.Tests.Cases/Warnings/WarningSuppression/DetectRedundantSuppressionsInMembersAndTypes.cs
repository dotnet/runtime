--- conflicted
+++ resolved
@@ -10,45 +10,6 @@
 {
     [ExpectedNoWarnings]
     [SkipKeptItemsValidation]
-<<<<<<< HEAD
-    [UnconditionalSuppressMessage ("AOT", "IL3050", Justification = "These tests are not targeted at AOT scenarios")]
-    public class DetectRedundantSuppressionsInMembersAndTypes
-    {
-        public static void Main ()
-        {
-            RedundantSuppressionOnType.Test ();
-            RedundantSuppressionOnMethod.Test ();
-            RedundantSuppressionOnNestedType.Test ();
-
-            RedundantSuppressionOnPropertyGet.Test ();
-            RedundantSuppressionOnProperty.Test ();
-            RedundantSuppressionOnPropertyWithOnlyGet.Test ();
-            RedundantSuppressionOnPropertyWithOnlySet.Test ();
-            RedundantSuppressionOnPropertyAccessedByReflection.Test ();
-
-            RedundantSuppressionOnEventAdd.Test ();
-            RedundantSuppressionOnEvent.Test ();
-            RedundantSuppressionOnEventAccessedByReflection.Test ();
-
-            MultipleRedundantSuppressions.Test ();
-            RedundantAndUsedSuppressions.Test ();
-
-            DoNotReportNonLinkerSuppressions.Test ();
-            DoNotReportSuppressionsOnMethodsConvertedToThrow.Test ();
-
-            SuppressRedundantSuppressionWarning.Test ();
-            DoNotReportUnnecessaryRedundantWarningSuppressions.Test ();
-
-            RedundantSuppressionWithRUC.Test ();
-        }
-
-        public static Type TriggerUnrecognizedPattern ()
-        {
-            return typeof (DetectRedundantSuppressionsInMembersAndTypes);
-        }
-
-        public static string TrimmerCompatibleMethod ()
-=======
     [UnconditionalSuppressMessage("AOT", "IL3050", Justification = "These tests are not targeted at AOT scenarios")]
     public class DetectRedundantSuppressionsInMembersAndTypes
     {
@@ -86,135 +47,75 @@
         }
 
         public static string TrimmerCompatibleMethod()
->>>>>>> a0c5625a
         {
             return "test";
         }
 
-<<<<<<< HEAD
-        [ExpectedWarning ("IL2121", "IL2071", Tool.Trimmer, "https://github.com/dotnet/linker/issues/1971")]
-        [UnconditionalSuppressMessage ("Test", "IL2071")]
-        public class RedundantSuppressionOnType
-        {
-            public static void Test ()
-            {
-                TrimmerCompatibleMethod ();
-=======
-        [ExpectedWarning("IL2121", "IL2071", Tool.Trimmer, "")]
+        [ExpectedWarning("IL2121", "IL2071", Tool.Trimmer, "https://github.com/dotnet/linker/issues/1971")]
         [UnconditionalSuppressMessage("Test", "IL2071")]
         public class RedundantSuppressionOnType
         {
             public static void Test()
             {
                 TrimmerCompatibleMethod();
->>>>>>> a0c5625a
             }
         }
 
         public class RedundantSuppressionOnMethod
         {
-<<<<<<< HEAD
-            [ExpectedWarning ("IL2121", "IL2071", Tool.Trimmer, "https://github.com/dotnet/linker/issues/1971")]
-            [UnconditionalSuppressMessage ("Test", "IL2071")]
-            public static void Test ()
-            {
-                TrimmerCompatibleMethod ();
-=======
-            [ExpectedWarning("IL2121", "IL2071", Tool.Trimmer, "")]
-            [UnconditionalSuppressMessage("Test", "IL2071")]
-            public static void Test()
-            {
-                TrimmerCompatibleMethod();
->>>>>>> a0c5625a
+            [ExpectedWarning("IL2121", "IL2071", Tool.Trimmer, "https://github.com/dotnet/linker/issues/1971")]
+            [UnconditionalSuppressMessage("Test", "IL2071")]
+            public static void Test()
+            {
+                TrimmerCompatibleMethod();
             }
         }
 
         public class RedundantSuppressionOnNestedType
         {
-<<<<<<< HEAD
-            public static void Test ()
-            {
-                NestedType.TrimmerCompatibleMethod ();
-            }
-
-            [ExpectedWarning ("IL2121", "IL2071", Tool.Trimmer, "https://github.com/dotnet/linker/issues/1971")]
-            [UnconditionalSuppressMessage ("Test", "IL2071")]
+            public static void Test()
+            {
+                NestedType.TrimmerCompatibleMethod();
+            }
+
+            [ExpectedWarning("IL2121", "IL2071", Tool.Trimmer, "https://github.com/dotnet/linker/issues/1971")]
+            [UnconditionalSuppressMessage("Test", "IL2071")]
             public class NestedType
             {
-                public static void TrimmerCompatibleMethod ()
-                {
-                    DetectRedundantSuppressionsInMembersAndTypes.TrimmerCompatibleMethod ();
-=======
-            public static void Test()
-            {
-                NestedType.TrimmerCompatibleMethod();
-            }
-
-            [ExpectedWarning("IL2121", "IL2071", Tool.Trimmer, "")]
-            [UnconditionalSuppressMessage("Test", "IL2071")]
-            public class NestedType
-            {
                 public static void TrimmerCompatibleMethod()
                 {
                     DetectRedundantSuppressionsInMembersAndTypes.TrimmerCompatibleMethod();
->>>>>>> a0c5625a
                 }
             }
         }
 
         public class RedundantSuppressionOnPropertyGet
         {
-<<<<<<< HEAD
-            public static void Test ()
-=======
-            public static void Test()
->>>>>>> a0c5625a
+            public static void Test()
             {
                 var property = TrimmerCompatibleProperty;
             }
 
-<<<<<<< HEAD
-            public static string TrimmerCompatibleProperty {
-                [ExpectedWarning ("IL2121", "IL2071", Tool.Trimmer, "https://github.com/dotnet/linker/issues/1971")]
-                [UnconditionalSuppressMessage ("Test", "IL2071")]
-                get {
-                    return TrimmerCompatibleMethod ();
-=======
-            public static string TrimmerCompatibleProperty
-            {
-                [ExpectedWarning("IL2121", "IL2071", Tool.Trimmer, "")]
+            public static string TrimmerCompatibleProperty
+            {
+                [ExpectedWarning("IL2121", "IL2071", Tool.Trimmer, "https://github.com/dotnet/linker/issues/1971")]
                 [UnconditionalSuppressMessage("Test", "IL2071")]
                 get
                 {
                     return TrimmerCompatibleMethod();
->>>>>>> a0c5625a
                 }
             }
         }
 
         public class RedundantSuppressionOnProperty
         {
-<<<<<<< HEAD
-            public static void Test ()
-=======
-            public static void Test()
->>>>>>> a0c5625a
+            public static void Test()
             {
                 var property = TrimmerCompatibleProperty;
                 TrimmerCompatibleProperty = "test";
             }
 
-<<<<<<< HEAD
-            [ExpectedWarning ("IL2121", "IL2071", Tool.Trimmer, "https://github.com/dotnet/linker/issues/1971")]
-            [UnconditionalSuppressMessage ("Test", "IL2071")]
-            public static string TrimmerCompatibleProperty {
-                get {
-                    return TrimmerCompatibleMethod ();
-                }
-                set {
-                    value = TrimmerCompatibleMethod ();
-=======
-            [ExpectedWarning("IL2121", "IL2071", Tool.Trimmer, "")]
+            [ExpectedWarning("IL2121", "IL2071", Tool.Trimmer, "https://github.com/dotnet/linker/issues/1971")]
             [UnconditionalSuppressMessage("Test", "IL2071")]
             public static string TrimmerCompatibleProperty
             {
@@ -225,124 +126,71 @@
                 set
                 {
                     value = TrimmerCompatibleMethod();
->>>>>>> a0c5625a
                 }
             }
         }
 
         public class RedundantSuppressionOnPropertyWithOnlyGet
         {
-<<<<<<< HEAD
-            public static void Test ()
-=======
-            public static void Test()
->>>>>>> a0c5625a
+            public static void Test()
             {
                 var property = TrimmerCompatibleProperty;
             }
 
-<<<<<<< HEAD
-            [ExpectedWarning ("IL2121", "IL2071", Tool.Trimmer, "https://github.com/dotnet/linker/issues/1971")]
-            [UnconditionalSuppressMessage ("Test", "IL2071")]
-            public static string TrimmerCompatibleProperty {
-                get {
-                    return TrimmerCompatibleMethod ();
-=======
-            [ExpectedWarning("IL2121", "IL2071", Tool.Trimmer, "")]
+            [ExpectedWarning("IL2121", "IL2071", Tool.Trimmer, "https://github.com/dotnet/linker/issues/1971")]
             [UnconditionalSuppressMessage("Test", "IL2071")]
             public static string TrimmerCompatibleProperty
             {
                 get
                 {
                     return TrimmerCompatibleMethod();
->>>>>>> a0c5625a
                 }
             }
         }
 
         public class RedundantSuppressionOnPropertyWithOnlySet
         {
-<<<<<<< HEAD
-            public static void Test ()
-=======
-            public static void Test()
->>>>>>> a0c5625a
+            public static void Test()
             {
                 TrimmerCompatibleProperty = "test";
             }
 
-<<<<<<< HEAD
-            [ExpectedWarning ("IL2121", "IL2071", Tool.Trimmer, "https://github.com/dotnet/linker/issues/1971")]
-            [UnconditionalSuppressMessage ("Test", "IL2071")]
-            public static string TrimmerCompatibleProperty {
-                set {
-                    value = TrimmerCompatibleMethod ();
-=======
-            [ExpectedWarning("IL2121", "IL2071", Tool.Trimmer, "")]
+            [ExpectedWarning("IL2121", "IL2071", Tool.Trimmer, "https://github.com/dotnet/linker/issues/1971")]
             [UnconditionalSuppressMessage("Test", "IL2071")]
             public static string TrimmerCompatibleProperty
             {
                 set
                 {
                     value = TrimmerCompatibleMethod();
->>>>>>> a0c5625a
                 }
             }
         }
 
         public class RedundantSuppressionOnPropertyAccessedByReflection
         {
-<<<<<<< HEAD
-            public static void Test ()
-            {
-                typeof (RedundantSuppressionOnPropertyAccessedByReflection).GetProperty ("TrimmerCompatibleProperty");
-            }
-
-            [ExpectedWarning ("IL2121", "IL2071", Tool.Trimmer, "https://github.com/dotnet/linker/issues/1971")]
-            [UnconditionalSuppressMessage ("Test", "IL2071")]
-            public static string TrimmerCompatibleProperty {
-                get {
-                    return TrimmerCompatibleMethod ();
-=======
             public static void Test()
             {
                 typeof(RedundantSuppressionOnPropertyAccessedByReflection).GetProperty("TrimmerCompatibleProperty");
             }
 
-            [ExpectedWarning("IL2121", "IL2071", Tool.Trimmer, "")]
+            [ExpectedWarning("IL2121", "IL2071", Tool.Trimmer, "https://github.com/dotnet/linker/issues/1971")]
             [UnconditionalSuppressMessage("Test", "IL2071")]
             public static string TrimmerCompatibleProperty
             {
                 get
                 {
                     return TrimmerCompatibleMethod();
->>>>>>> a0c5625a
                 }
             }
         }
 
         public class RedundantSuppressionOnEventAdd
         {
-<<<<<<< HEAD
-            public static void Test ()
-=======
-            public static void Test()
->>>>>>> a0c5625a
+            public static void Test()
             {
                 TrimmerCompatibleEvent += EventSubscriber;
             }
 
-<<<<<<< HEAD
-            static void EventSubscriber (object sender, EventArgs e)
-            {
-
-            }
-
-            public static event EventHandler<EventArgs> TrimmerCompatibleEvent {
-                [ExpectedWarning ("IL2121", "IL2072", Tool.Trimmer, "https://github.com/dotnet/linker/issues/1971")]
-                [UnconditionalSuppressMessage ("Test", "IL2072")]
-                add { TrimmerCompatibleMethod (); }
-=======
             static void EventSubscriber(object sender, EventArgs e)
             {
 
@@ -350,144 +198,83 @@
 
             public static event EventHandler<EventArgs> TrimmerCompatibleEvent
             {
-                [ExpectedWarning("IL2121", "IL2072", Tool.Trimmer, "")]
+                [ExpectedWarning("IL2121", "IL2072", Tool.Trimmer, "https://github.com/dotnet/linker/issues/1971")]
                 [UnconditionalSuppressMessage("Test", "IL2072")]
                 add { TrimmerCompatibleMethod(); }
->>>>>>> a0c5625a
                 remove { }
             }
         }
 
         public class RedundantSuppressionOnEvent
         {
-<<<<<<< HEAD
-            public static void Test ()
-=======
-            public static void Test()
->>>>>>> a0c5625a
+            public static void Test()
             {
                 TrimmerCompatibleEvent += EventSubscriber;
             }
 
-<<<<<<< HEAD
-            static void EventSubscriber (object sender, EventArgs e)
-            {
-
-            }
-
-            [ExpectedWarning ("IL2121", "IL2072", Tool.Trimmer, "https://github.com/dotnet/linker/issues/1971")]
-            [UnconditionalSuppressMessage ("Test", "IL2072")]
-            public static event EventHandler<EventArgs> TrimmerCompatibleEvent {
-                add { TrimmerCompatibleMethod (); }
-=======
             static void EventSubscriber(object sender, EventArgs e)
             {
 
             }
 
-            [ExpectedWarning("IL2121", "IL2072", Tool.Trimmer, "")]
+            [ExpectedWarning("IL2121", "IL2072", Tool.Trimmer, "https://github.com/dotnet/linker/issues/1971")]
             [UnconditionalSuppressMessage("Test", "IL2072")]
             public static event EventHandler<EventArgs> TrimmerCompatibleEvent
             {
                 add { TrimmerCompatibleMethod(); }
->>>>>>> a0c5625a
                 remove { }
             }
         }
 
         public class RedundantSuppressionOnEventAccessedByReflection
         {
-<<<<<<< HEAD
-            public static void Test ()
-            {
-                typeof (RedundantSuppressionOnEventAccessedByReflection).GetEvent ("TrimmerCompatibleEvent");
-            }
-
-            [ExpectedWarning ("IL2121", "IL2072", Tool.Trimmer, "https://github.com/dotnet/linker/issues/1971")]
-            [UnconditionalSuppressMessage ("Test", "IL2072")]
-            public static event EventHandler<EventArgs> TrimmerCompatibleEvent {
-                add { TrimmerCompatibleMethod (); }
-=======
             public static void Test()
             {
                 typeof(RedundantSuppressionOnEventAccessedByReflection).GetEvent("TrimmerCompatibleEvent");
             }
 
-            [ExpectedWarning("IL2121", "IL2072", Tool.Trimmer, "")]
+            [ExpectedWarning("IL2121", "IL2072", Tool.Trimmer, "https://github.com/dotnet/linker/issues/1971")]
             [UnconditionalSuppressMessage("Test", "IL2072")]
             public static event EventHandler<EventArgs> TrimmerCompatibleEvent
             {
                 add { TrimmerCompatibleMethod(); }
->>>>>>> a0c5625a
                 remove { }
             }
         }
 
-<<<<<<< HEAD
-        [ExpectedWarning ("IL2121", "IL2072", Tool.Trimmer, "https://github.com/dotnet/linker/issues/1971")]
-        [UnconditionalSuppressMessage ("Test", "IL2072")]
-        [ExpectedWarning ("IL2121", "IL2071", Tool.Trimmer, "https://github.com/dotnet/linker/issues/1971")]
-        [UnconditionalSuppressMessage ("Test", "IL2071")]
-        public class MultipleRedundantSuppressions
-        {
-            [ExpectedWarning ("IL2121", "IL2072", Tool.Trimmer, "https://github.com/dotnet/linker/issues/1971")]
-            [UnconditionalSuppressMessage ("Test", "IL2072")]
-            [ExpectedWarning ("IL2121", "IL2071", Tool.Trimmer, "https://github.com/dotnet/linker/issues/1971")]
-            [UnconditionalSuppressMessage ("Test", "IL2071")]
-            public static void Test ()
-            {
-                TrimmerCompatibleMethod ();
-=======
-        [ExpectedWarning("IL2121", "IL2072", Tool.Trimmer, "")]
+        [ExpectedWarning("IL2121", "IL2072", Tool.Trimmer, "https://github.com/dotnet/linker/issues/1971")]
         [UnconditionalSuppressMessage("Test", "IL2072")]
-        [ExpectedWarning("IL2121", "IL2071", Tool.Trimmer, "")]
+        [ExpectedWarning("IL2121", "IL2071", Tool.Trimmer, "https://github.com/dotnet/linker/issues/1971")]
         [UnconditionalSuppressMessage("Test", "IL2071")]
         public class MultipleRedundantSuppressions
         {
-            [ExpectedWarning("IL2121", "IL2072", Tool.Trimmer, "")]
-            [UnconditionalSuppressMessage("Test", "IL2072")]
-            [ExpectedWarning("IL2121", "IL2071", Tool.Trimmer, "")]
-            [UnconditionalSuppressMessage("Test", "IL2071")]
-            public static void Test()
-            {
-                TrimmerCompatibleMethod();
->>>>>>> a0c5625a
+            [ExpectedWarning("IL2121", "IL2072", Tool.Trimmer, "https://github.com/dotnet/linker/issues/1971")]
+            [UnconditionalSuppressMessage("Test", "IL2072")]
+            [ExpectedWarning("IL2121", "IL2071", Tool.Trimmer, "https://github.com/dotnet/linker/issues/1971")]
+            [UnconditionalSuppressMessage("Test", "IL2071")]
+            public static void Test()
+            {
+                TrimmerCompatibleMethod();
             }
         }
 
         public class RedundantAndUsedSuppressions
         {
-<<<<<<< HEAD
-            [ExpectedWarning ("IL2121", "IL2071", Tool.Trimmer, "https://github.com/dotnet/linker/issues/1971")]
-            [UnconditionalSuppressMessage ("Test", "IL2071")]
-            [UnconditionalSuppressMessage ("Test", "IL2072")]
-            public static void Test ()
-            {
-                Expression.Call (TriggerUnrecognizedPattern (), "", Type.EmptyTypes);
-=======
-            [ExpectedWarning("IL2121", "IL2071", Tool.Trimmer, "")]
+            [ExpectedWarning("IL2121", "IL2071", Tool.Trimmer, "https://github.com/dotnet/linker/issues/1971")]
             [UnconditionalSuppressMessage("Test", "IL2071")]
             [UnconditionalSuppressMessage("Test", "IL2072")]
             public static void Test()
             {
                 Expression.Call(TriggerUnrecognizedPattern(), "", Type.EmptyTypes);
->>>>>>> a0c5625a
             }
         }
 
         public class DoNotReportNonLinkerSuppressions
         {
-<<<<<<< HEAD
-            [UnconditionalSuppressMessage ("Test", "IL3052")]
-            public static void Test ()
-            {
-                TrimmerCompatibleMethod ();
-=======
             [UnconditionalSuppressMessage("Test", "IL3052")]
             public static void Test()
             {
                 TrimmerCompatibleMethod();
->>>>>>> a0c5625a
             }
         }
 
@@ -496,16 +283,6 @@
             // The tool is unable to determine whether a suppression is redundant when it is placed on a method with unreachable body.
             // Currently suppressions on methods with unreachable bodies should never be reported as redundant.
             // https://github.com/dotnet/linker/issues/2920
-<<<<<<< HEAD
-            public static void Test ()
-            {
-                UsedToMarkMethod (null);
-            }
-
-            static void UsedToMarkMethod (TypeWithMethodConvertedToThrow t)
-            {
-                t.MethodConvertedToThrow ();
-=======
             public static void Test()
             {
                 UsedToMarkMethod(null);
@@ -514,92 +291,53 @@
             static void UsedToMarkMethod(TypeWithMethodConvertedToThrow t)
             {
                 t.MethodConvertedToThrow();
->>>>>>> a0c5625a
             }
 
             class TypeWithMethodConvertedToThrow
             {
                 // The suppression is redundant, but it should not be reported.
-<<<<<<< HEAD
-                [UnconditionalSuppressMessage ("Test", "IL2072")]
-                public void MethodConvertedToThrow ()
-                {
-                    TrimmerCompatibleMethod ();
-=======
                 [UnconditionalSuppressMessage("Test", "IL2072")]
                 public void MethodConvertedToThrow()
                 {
                     TrimmerCompatibleMethod();
->>>>>>> a0c5625a
                 }
             }
         }
 
         public class SuppressRedundantSuppressionWarning
         {
-<<<<<<< HEAD
-            [UnconditionalSuppressMessage ("Test", "IL2121")]
-            [UnconditionalSuppressMessage ("Test", "IL2072")]
-            public static void Test ()
-            {
-                TrimmerCompatibleMethod ();
-=======
             [UnconditionalSuppressMessage("Test", "IL2121")]
             [UnconditionalSuppressMessage("Test", "IL2072")]
             public static void Test()
             {
                 TrimmerCompatibleMethod();
->>>>>>> a0c5625a
             }
         }
 
         public class DoNotReportUnnecessaryRedundantWarningSuppressions
         {
-<<<<<<< HEAD
-            [UnconditionalSuppressMessage ("Test", "IL2121")]
-            [UnconditionalSuppressMessage ("Test", "IL2072")]
-            public static void Test ()
-            {
-                Expression.Call (TriggerUnrecognizedPattern (), "", Type.EmptyTypes);
-=======
             [UnconditionalSuppressMessage("Test", "IL2121")]
             [UnconditionalSuppressMessage("Test", "IL2072")]
             public static void Test()
             {
                 Expression.Call(TriggerUnrecognizedPattern(), "", Type.EmptyTypes);
->>>>>>> a0c5625a
             }
         }
 
         public class RedundantSuppressionWithRUC
         {
-<<<<<<< HEAD
-            [ExpectedWarning ("IL2026")]
-            public static void Test ()
-            {
-                MethodMarkedRUC ();
-            }
-
-            [ExpectedWarning ("IL2121", "IL2072", Tool.Trimmer, "https://github.com/dotnet/linker/issues/1971")]
-            [UnconditionalSuppressMessage ("Test", "IL2072")]
-            [RequiresUnreferencedCode ("Test")]
-            public static void MethodMarkedRUC ()
-            {
-                Expression.Call (TriggerUnrecognizedPattern (), "", Type.EmptyTypes);
-=======
             [ExpectedWarning("IL2026")]
             public static void Test()
             {
                 MethodMarkedRUC();
             }
 
-            [ExpectedWarning("IL2121", "IL2072", Tool.Trimmer, "")]
+            [ExpectedWarning("IL2121", "IL2072", Tool.Trimmer, "https://github.com/dotnet/linker/issues/1971")]
             [UnconditionalSuppressMessage("Test", "IL2072")]
             [RequiresUnreferencedCode("Test")]
             public static void MethodMarkedRUC()
             {
                 Expression.Call(TriggerUnrecognizedPattern(), "", Type.EmptyTypes);
->>>>>>> a0c5625a
             }
         }
     }
