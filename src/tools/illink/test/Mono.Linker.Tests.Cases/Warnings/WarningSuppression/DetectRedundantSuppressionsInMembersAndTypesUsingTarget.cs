﻿// Copyright (c) .NET Foundation and contributors. All rights reserved.
// Licensed under the MIT license. See LICENSE file in the project root for full license information.

using System;
using System.Diagnostics.CodeAnalysis;
using Mono.Linker.Tests.Cases.Expectations.Assertions;

[module: UnconditionalSuppressMessage("Test", "IL2071", Scope = "type", Target = "T:Mono.Linker.Tests.Cases.Warnings.WarningSuppression.DetectRedundantSuppressionsInMembersAndTypesUsingTarget.RedundantSuppressionOnType")]
[module: UnconditionalSuppressMessage("Test", "IL2071", Scope = "member", Target = "M:Mono.Linker.Tests.Cases.Warnings.WarningSuppression.DetectRedundantSuppressionsInMembersAndTypesUsingTarget.RedundantSuppressionOnMethod.Test")]
[module: UnconditionalSuppressMessage("Test", "IL2071", Scope = "type", Target = "T:Mono.Linker.Tests.Cases.Warnings.WarningSuppression.DetectRedundantSuppressionsInMembersAndTypesUsingTarget.RedundantSuppressionOnNestedType.NestedType")]
[module: UnconditionalSuppressMessage("Test", "IL2071", Scope = "member", Target = "M:Mono.Linker.Tests.Cases.Warnings.WarningSuppression.DetectRedundantSuppressionsInMembersAndTypesUsingTarget.RedundantSuppressionOnProperty.get_TrimmerCompatibleProperty")]

// The IL2121 warnings are reported on the suppressions targets.
// When the suppressions are declared on the assembly level, ideally they should also be reported on the assembly level.

namespace Mono.Linker.Tests.Cases.Warnings.WarningSuppression
{
    [ExpectedNoWarnings]
    [SkipKeptItemsValidation]
    public class DetectRedundantSuppressionsInMembersAndTypesUsingTarget
    {
        public static void Main()
        {
            RedundantSuppressionOnType.Test();
            RedundantSuppressionOnMethod.Test();
            RedundantSuppressionOnNestedType.Test();
            RedundantSuppressionOnProperty.Test();
        }

        public static Type TriggerUnrecognizedPattern()
        {
            return typeof(DetectRedundantSuppressionsInMembersAndTypesUsingTarget);
        }

        public static string TrimmerCompatibleMethod()
        {
            return "test";
        }

<<<<<<< HEAD
		[ExpectedWarning ("IL2121", "IL2071", Tool.Trimmer, "https://github.com/dotnet/linker/issues/1971")]
		public class RedundantSuppressionOnType
		{
			public static void Test ()
			{
				TrimmerCompatibleMethod ();
			}
		}

		public class RedundantSuppressionOnMethod
		{
			[ExpectedWarning ("IL2121", "IL2071", Tool.Trimmer, "https://github.com/dotnet/linker/issues/1971")]
			public static void Test ()
			{
				TrimmerCompatibleMethod ();
			}
		}
=======
        [ExpectedWarning("IL2121", "IL2071", Tool.Trimmer, "")]
        public class RedundantSuppressionOnType
        {
            public static void Test()
            {
                TrimmerCompatibleMethod();
            }
        }

        public class RedundantSuppressionOnMethod
        {
            [ExpectedWarning("IL2121", "IL2071", Tool.Trimmer, "")]
            public static void Test()
            {
                TrimmerCompatibleMethod();
            }
        }
>>>>>>> a0c5625a

        public class RedundantSuppressionOnNestedType
        {
            public static void Test()
            {
                NestedType.TrimmerCompatibleMethod();
            }

<<<<<<< HEAD
			[ExpectedWarning ("IL2121", "IL2071", Tool.Trimmer, "https://github.com/dotnet/linker/issues/1971")]
			public class NestedType
			{
				public static void TrimmerCompatibleMethod ()
				{
					TrimmerCompatibleMethod ();
				}
			}
		}
=======
            [ExpectedWarning("IL2121", "IL2071", Tool.Trimmer, "")]
            public class NestedType
            {
                public static void TrimmerCompatibleMethod()
                {
                    TrimmerCompatibleMethod();
                }
            }
        }
>>>>>>> a0c5625a

        public class RedundantSuppressionOnProperty
        {
            public static void Test()
            {
                var property = TrimmerCompatibleProperty;
            }

<<<<<<< HEAD
			public static string TrimmerCompatibleProperty {
				[ExpectedWarning ("IL2121", "IL2071", Tool.Trimmer, "https://github.com/dotnet/linker/issues/1971")]
				get {
					return TrimmerCompatibleMethod ();
				}
			}
		}
	}
=======
            public static string TrimmerCompatibleProperty
            {
                [ExpectedWarning("IL2121", "IL2071", Tool.Trimmer, "")]
                get
                {
                    return TrimmerCompatibleMethod();
                }
            }
        }
    }
>>>>>>> a0c5625a
}<|MERGE_RESOLUTION|>--- conflicted
+++ resolved
@@ -37,26 +37,7 @@
             return "test";
         }
 
-<<<<<<< HEAD
-		[ExpectedWarning ("IL2121", "IL2071", Tool.Trimmer, "https://github.com/dotnet/linker/issues/1971")]
-		public class RedundantSuppressionOnType
-		{
-			public static void Test ()
-			{
-				TrimmerCompatibleMethod ();
-			}
-		}
-
-		public class RedundantSuppressionOnMethod
-		{
-			[ExpectedWarning ("IL2121", "IL2071", Tool.Trimmer, "https://github.com/dotnet/linker/issues/1971")]
-			public static void Test ()
-			{
-				TrimmerCompatibleMethod ();
-			}
-		}
-=======
-        [ExpectedWarning("IL2121", "IL2071", Tool.Trimmer, "")]
+        [ExpectedWarning("IL2121", "IL2071", Tool.Trimmer, "https://github.com/dotnet/linker/issues/1971")]
         public class RedundantSuppressionOnType
         {
             public static void Test()
@@ -67,13 +48,12 @@
 
         public class RedundantSuppressionOnMethod
         {
-            [ExpectedWarning("IL2121", "IL2071", Tool.Trimmer, "")]
+            [ExpectedWarning("IL2121", "IL2071", Tool.Trimmer, "https://github.com/dotnet/linker/issues/1971")]
             public static void Test()
             {
                 TrimmerCompatibleMethod();
             }
         }
->>>>>>> a0c5625a
 
         public class RedundantSuppressionOnNestedType
         {
@@ -82,18 +62,7 @@
                 NestedType.TrimmerCompatibleMethod();
             }
 
-<<<<<<< HEAD
-			[ExpectedWarning ("IL2121", "IL2071", Tool.Trimmer, "https://github.com/dotnet/linker/issues/1971")]
-			public class NestedType
-			{
-				public static void TrimmerCompatibleMethod ()
-				{
-					TrimmerCompatibleMethod ();
-				}
-			}
-		}
-=======
-            [ExpectedWarning("IL2121", "IL2071", Tool.Trimmer, "")]
+            [ExpectedWarning("IL2121", "IL2071", Tool.Trimmer, "https://github.com/dotnet/linker/issues/1971")]
             public class NestedType
             {
                 public static void TrimmerCompatibleMethod()
@@ -102,7 +71,6 @@
                 }
             }
         }
->>>>>>> a0c5625a
 
         public class RedundantSuppressionOnProperty
         {
@@ -111,19 +79,9 @@
                 var property = TrimmerCompatibleProperty;
             }
 
-<<<<<<< HEAD
-			public static string TrimmerCompatibleProperty {
-				[ExpectedWarning ("IL2121", "IL2071", Tool.Trimmer, "https://github.com/dotnet/linker/issues/1971")]
-				get {
-					return TrimmerCompatibleMethod ();
-				}
-			}
-		}
-	}
-=======
             public static string TrimmerCompatibleProperty
             {
-                [ExpectedWarning("IL2121", "IL2071", Tool.Trimmer, "")]
+                [ExpectedWarning("IL2121", "IL2071", Tool.Trimmer, "https://github.com/dotnet/linker/issues/1971")]
                 get
                 {
                     return TrimmerCompatibleMethod();
@@ -131,5 +89,4 @@
             }
         }
     }
->>>>>>> a0c5625a
 }