--- conflicted
+++ resolved
@@ -6,23 +6,10 @@
 
 namespace Mono.Linker.Tests.Cases.Warnings.WarningSuppression
 {
-<<<<<<< HEAD
-	[SkipKeptItemsValidation]
-	[ExpectedNoWarnings]
-	[ExpectedWarning ("IL2121", "IL2026", Tool.Trimmer, "https://github.com/dotnet/linker/issues/1971",  FileName = "DetectRedundantSuppressionsFromXML.xml", SourceLine = 7)]
-	[ExpectedWarning ("IL2121", "IL2109", Tool.Trimmer, "https://github.com/dotnet/linker/issues/1971",  FileName = "DetectRedundantSuppressionsFromXML.xml", SourceLine = 12)]
-	[SetupLinkAttributesFile ("DetectRedundantSuppressionsFromXML.xml")]
-	public class DetectRedundantSuppressionsFromXML
-	{
-		public static void Main ()
-		{
-			DetectRedundantSuppressions.Test ();
-		}
-=======
     [SkipKeptItemsValidation]
     [ExpectedNoWarnings]
-    [ExpectedWarning("IL2121", "IL2026", Tool.Trimmer, "", FileName = "DetectRedundantSuppressionsFromXML.xml", SourceLine = 7)]
-    [ExpectedWarning("IL2121", "IL2109", Tool.Trimmer, "", FileName = "DetectRedundantSuppressionsFromXML.xml", SourceLine = 12)]
+    [ExpectedWarning("IL2121", "IL2026", Tool.Trimmer, "https://github.com/dotnet/linker/issues/1971", FileName = "DetectRedundantSuppressionsFromXML.xml", SourceLine = 7)]
+    [ExpectedWarning("IL2121", "IL2109", Tool.Trimmer, "https://github.com/dotnet/linker/issues/1971", FileName = "DetectRedundantSuppressionsFromXML.xml", SourceLine = 12)]
     [SetupLinkAttributesFile("DetectRedundantSuppressionsFromXML.xml")]
     public class DetectRedundantSuppressionsFromXML
     {
@@ -30,7 +17,6 @@
         {
             DetectRedundantSuppressions.Test();
         }
->>>>>>> a0c5625a
 
         public class DetectRedundantSuppressions
         {
