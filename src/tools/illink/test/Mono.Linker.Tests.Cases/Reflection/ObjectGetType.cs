--- conflicted
+++ resolved
@@ -682,12 +682,7 @@
 			}
 
 			[Kept]
-<<<<<<< HEAD
-			// https://github.com/dotnet/linker/issues/2755
-			[ExpectedWarning ("IL2075", "GetMethod", Tool.Trimmer | Tool.NativeAot, "")]
-=======
 			[ExpectedWarning ("IL2075", "GetMethod")]
->>>>>>> cab2d119
 			public static void Test ()
 			{
 				new Derived ().GetType ().GetMethod ("Method");
@@ -1590,12 +1585,7 @@
 
 			[Kept]
 			// https://github.com/dotnet/runtime/issues/93720
-<<<<<<< HEAD
-			// https://github.com/dotnet/linker/issues/2755
-			[ExpectedWarning ("IL2072", Tool.Trimmer | Tool.NativeAot, "")]
-=======
 			[ExpectedWarning ("IL2072")]
->>>>>>> cab2d119
 			static void TestIsInstOf (object o)
 			{
 				if (o is Target t) {
