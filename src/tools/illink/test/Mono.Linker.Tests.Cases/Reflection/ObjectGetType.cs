// Copyright (c) .NET Foundation and contributors. All rights reserved.
// Licensed under the MIT license. See LICENSE file in the project root for full license information.

using System;
using System.Collections.Generic;
using System.Diagnostics.CodeAnalysis;
using Mono.Linker.Tests.Cases.Expectations.Assertions;
using Mono.Linker.Tests.Cases.Expectations.Helpers;

namespace Mono.Linker.Tests.Cases.Reflection
{
	[ExpectedNoWarnings]
	public class ObjectGetType
	{
		public static void Main ()
		{
			SealedType.Test ();
			UnsealedType.Test ();
			TypeOfGenericParameters.Test ();

			BasicAnnotationWithNoDerivedClasses.Test ();
			MultipleValuesWithAnnotations.Test (0);
			MultipleValuesWithAnnotations.Test (1);
			MultipleValuesWithAndWithoutAnnotationsWarns.Test (0);
			MultipleValuesWithAndWithoutAnnotationsWarns.Test (1);
			MultipleValuesWithAndWithoutAnnotationsWarns.Test (2);

			SingleDerivedWithAnnotatedParent.Test ();
			DerivedWithAnnotationOnDerived.Test ();
			DerivedWithBaseAndAnnotatedInterface.Test ();
			DeepHierarchy.Test ();
			DeepInterfaceHierarchy.Test ();

			ConstructorAsSource.Test ();

			InterfaceSeenFirst.Test ();
			AnnotationsRequestedOnImplementation.Test ();
			AnnotationsRequestedOnInterface.Test ();

			AllAnnotationsAreApplied.Test ();
			SealedWithAnnotation.Test ();

			DiamondShapeWithUnannotatedInterface.Test ();
			DiamondShapeWithAnnotatedInterface.Test ();

			ApplyingAnnotationIntroducesTypesToApplyAnnotationTo.Test ();
			ApplyingAnnotationIntroducesTypesToApplyAnnotationToViaInterfaces.Test ();
			ApplyingAnnotationIntroducesTypesToApplyAnnotationToMultipleAnnotations.Test ();
			ApplyingAnnotationIntroducesTypesToApplyAnnotationToEntireType.Test ();

			EnumerationOverInstances.Test ();

			DataFlowUnusedGetType.Test ();

			NullValue.Test ();
			NoValue.Test ();
			UnknownValue.Test ();

			PrivateMembersOnBaseTypesAppliedToDerived.Test ();

			IsInstOf.Test ();

			UsedByDerived.Test ();
		}

		[Kept]
		class SealedType
		{
			[Kept]
			static SealedClass s_sealedClassField;

			[Kept]
			sealed class SealedClass
			{
				[Kept]
				public SealedClass () { }

				[Kept]
				public static void Method () { }

				public static void UnusedMethod () { }
			}

			[Kept]
			public static void Test ()
			{
				s_sealedClassField = new SealedClass ();
				s_sealedClassField.GetType ().GetMethod ("Method");
			}
		}

		[Kept]
		class UnsealedType
		{
			[Kept]
			static UnsealedClass s_unsealedClassField;

			[Kept]
			class UnsealedClass
			{
				[Kept]
				public UnsealedClass () { }

				public static void Method () { }
			}

			[Kept]
			[ExpectedWarning ("IL2075", "GetMethod")]
			public static void Test ()
			{
				s_unsealedClassField = new UnsealedClass ();

				// GetType call on an unsealed type is not recognized and produces a warning
				s_unsealedClassField.GetType ().GetMethod ("Method");
			}
		}

		[Kept]
		class TypeOfGenericParameters
		{
			[Kept]
			class MethodWithRequirementsTest
			{
				[Kept]
				[KeptMember (".ctor()")]
				class TestType
				{
					[Kept] // Due to the annotation on the generic parameter
					public static void PublicMethod () { }
				}

				[Kept]
				[ExpectedWarning ("IL2075", "GetMethod")]
				static void MethodWithRequirements<
					[KeptAttributeAttribute (typeof (DynamicallyAccessedMembersAttribute))]
				[DynamicallyAccessedMembers (DynamicallyAccessedMemberTypes.PublicMethods)] TWithMethods> (TWithMethods instance)
				{
					instance.GetType ().GetMethod ("PublicMethod");
				}

				[Kept]
				public static void Test ()
				{
					MethodWithRequirements<TestType> (new TestType ());
				}
			}

			[Kept]
			class MethodWithRequirementsAndDerivedTypeTest
			{
				[Kept]
				[KeptMember (".ctor()")]
				class Base
				{
					[Kept]
					public static void PublicMethodOnBase () { }
				}

				[Kept]
				[KeptBaseType (typeof (Base))]
				[KeptMember (".ctor()")]
				class Derived : Base
				{
					// This should not be kept
					public static void PublicMethodOnDerived () { }
				}

				[Kept]
				[ExpectedWarning ("IL2075", "GetMethod")]
				static void MethodWithRequirements<
					[KeptAttributeAttribute (typeof (DynamicallyAccessedMembersAttribute))]
				[DynamicallyAccessedMembers (DynamicallyAccessedMemberTypes.PublicMethods)]
				TWithMethods>
					(TWithMethods instance)
				{
					instance.GetType ().GetMethod ("PublicMethod");
				}

				[Kept]
				public static void Test ()
				{
					MethodWithRequirements<Base> (new Derived ());
				}
			}

			[Kept]
			class GenericWithRequirements
			{
				[Kept]
				[KeptMember (".ctor()")]
				class TestType
				{
				}

				[Kept]
				[KeptMember (".cctor()")]
				class Generic<
					[KeptAttributeAttribute (typeof (DynamicallyAccessedMembersAttribute))]
				[DynamicallyAccessedMembers (DynamicallyAccessedMemberTypes.PublicMethods)]
				TWithMethods> where TWithMethods : new()
				{
					[Kept]
					static TWithMethods ReturnAnnotated () { return new TWithMethods (); }

					[Kept]
					static TWithMethods _fieldAnnotated = new TWithMethods ();

					[Kept]
					[ExpectedWarning ("IL2075", "GetMethod")]
					public static void TestReturn ()
					{
						ReturnAnnotated ().GetType ().GetMethod ("Test");
					}

					[Kept]
					[ExpectedWarning ("IL2075", "GetMethod")]
					public static void TestField ()
					{
						_fieldAnnotated.GetType ().GetMethod ("Test");
					}
				}

				[Kept]
				public static void Test ()
				{
					Generic<TestType>.TestReturn ();
					Generic<TestType>.TestField ();
				}
			}

			[Kept]
			public static void Test ()
			{
				MethodWithRequirementsTest.Test ();
				MethodWithRequirementsAndDerivedTypeTest.Test ();
				GenericWithRequirements.Test ();
			}
		}

		[Kept]
		class BasicAnnotationWithNoDerivedClasses
		{
			[DynamicallyAccessedMembers (DynamicallyAccessedMemberTypes.PublicMethods)]
			public interface IBasicAnnotatedInterface
			{
			}

			[Kept]
			[KeptMember (".ctor()")]
			class ClassImplementingAnnotatedInterface : IBasicAnnotatedInterface
			{
				[Kept]
				public void UsedMethod () { }
				[Kept] // The type is not sealed, so trimmer will apply the annotation from the interface
				public void UnusedMethod () { }
			}

			[Kept]
			static void TestInterface (ClassImplementingAnnotatedInterface classImplementingInterface)
			{
				// The interface is not referred to anywhere, so it will be trimmed
				// but its annotation still applies
				classImplementingInterface.GetType ().GetMethod ("UsedMethod");
			}

			[Kept]
			[KeptMember (".ctor()")]
			[KeptAttributeAttribute (typeof (DynamicallyAccessedMembersAttribute))]
			[DynamicallyAccessedMembers (DynamicallyAccessedMemberTypes.PublicMethods)]
			class BasicAnnotatedClass
			{
				[Kept]
				public void UsedMethod () { }
				[Kept] // The type is not sealed, so trimmer will apply the annotation from the interface
				public void UnusedMethod () { }
			}

			[Kept]
			static void TestClass (BasicAnnotatedClass instance)
			{
				instance.GetType ().GetMethod ("UsedMethod");
			}

			[Kept]
			[KeptMember (".ctor()")]
			[KeptAttributeAttribute (typeof (DynamicallyAccessedMembersAttribute))]
			[DynamicallyAccessedMembers (DynamicallyAccessedMemberTypes.PublicMethods)]
			struct BasicAnnotatedStruct
			{
				// Handle boxing and unboxing operations
				// https://github.com/dotnet/runtime/issues/93718
				// [Kept]
				public void UsedMethod () { }
				public void UnusedMethod () { }
			}

			[Kept]
			[UnexpectedWarning ("IL2075", "GetMethod", Tool.Trimmer | Tool.NativeAot, "https://github.com/dotnet/runtime/issues/93718")]
			static void TestStruct (BasicAnnotatedStruct instance)
			{
				instance.GetType ().GetMethod ("UsedMethod");
			}

			[Kept]
			public static void Test ()
			{
				TestInterface (new ClassImplementingAnnotatedInterface ());
				TestClass (new BasicAnnotatedClass ());
				TestStruct (new BasicAnnotatedStruct ());
			}
		}

		[Kept]
		class MultipleValuesWithAnnotations
		{
			[Kept]
			sealed class SealedClass
			{
				[Kept]
				public SealedClass () { }

				[Kept]
				public void UsedMethod () { }

				public static void UnusedMethod () { }

				[Kept]
				public static SealedClass Instance () => new SealedClass ();
			}

			[Kept]
			[KeptAttributeAttribute (typeof (DynamicallyAccessedMembersAttribute))]
			[DynamicallyAccessedMembers (DynamicallyAccessedMemberTypes.PublicMethods)]
			class AnnotatedClass
			{
				[Kept]
				public AnnotatedClass () { }

				[Kept]
				public void UsedMethod () { }

				[Kept] // Type is not sealed, so the annotation is applied instead
				public static void UnusedMethod () { }

				[Kept]
				public static AnnotatedClass Instance () => new AnnotatedClass ();
			}

			[Kept]
			public static void Test (int param)
			{
				object instance;
				switch (param) {
				case 0:
					instance = SealedClass.Instance ();
					break;
				default:
					instance = AnnotatedClass.Instance ();
					break;
				}

				instance.GetType ().GetMethod ("UsedMethod");
			}
		}

		[Kept]
		class MultipleValuesWithAndWithoutAnnotationsWarns
		{
			[Kept]
			sealed class SealedClass
			{
				[Kept]
				public SealedClass () { }

				[Kept]
				public void UsedMethod () { }

				public static void UnusedMethod () { }

				[Kept]
				public static SealedClass Instance () => new SealedClass ();
			}

			[Kept]
			[KeptAttributeAttribute (typeof (DynamicallyAccessedMembersAttribute))]
			[DynamicallyAccessedMembers (DynamicallyAccessedMemberTypes.PublicMethods)]
			class AnnotatedClass
			{
				[Kept]
				public AnnotatedClass () { }

				[Kept]
				public void UsedMethod () { }

				[Kept] // Type is not sealed, so the annotation is applied instead
				public static void UnusedMethod () { }

				[Kept]
				public static AnnotatedClass Instance () => new AnnotatedClass ();
			}

			[Kept]
			class UnannotatedClass
			{
				[Kept]
				public UnannotatedClass () { }

				public void UsedMethod () { }

				public static void UnusedMethod () { }

				[Kept]
				public static UnannotatedClass Instance () => new UnannotatedClass ();
			}

			[Kept]
			[ExpectedWarning ("IL2075", "GetMethod")]
			public static void Test (int param)
			{
				object instance;
				switch (param) {
				case 0:
					instance = SealedClass.Instance ();
					break;
				case 1:
					instance = AnnotatedClass.Instance ();
					break;
				default:
					instance = UnannotatedClass.Instance ();
					break;
				}

				instance.GetType ().GetMethod ("UsedMethod");
			}
		}

		[Kept]
		class SingleDerivedWithAnnotatedParent
		{
			[Kept]
			[KeptMember (".ctor()")]
			[KeptAttributeAttribute (typeof (DynamicallyAccessedMembersAttribute))]
			[DynamicallyAccessedMembers (DynamicallyAccessedMemberTypes.PublicMethods)]
			class HierarchyAnnotatedParentClass
			{
			}

			[Kept]
			[KeptBaseType (typeof (HierarchyAnnotatedParentClass))]
			class HierarchyAnnotatedParentClassChild : HierarchyAnnotatedParentClass
			{
				[Kept]
				public HierarchyAnnotatedParentClassChild () { }

				[Kept]
				public void UsedMethod () { }

				[Kept] // Marked through annotations
				public static void UnusedMethod () { }

				[Kept]
				public static HierarchyAnnotatedParentClassChild Instance () => new HierarchyAnnotatedParentClassChild ();
			}

			[Kept]
			public static void Test ()
			{
				HierarchyAnnotatedParentClassChild.Instance ().GetType ().GetMethod ("UsedMethod");
			}
		}

		[Kept]
		class DerivedWithAnnotationOnDerived
		{
			[Kept]
			[KeptMember (".ctor()")]
			[KeptAttributeAttribute (typeof (DynamicallyAccessedMembersAttribute))]
			[DynamicallyAccessedMembers (DynamicallyAccessedMemberTypes.None)]
			class Base
			{
				[Kept]
				public virtual void Method () { }
			}

			[Kept]
			[KeptMember (".ctor()")]
			[KeptBaseType (typeof (Base))]
			[KeptAttributeAttribute (typeof (DynamicallyAccessedMembersAttribute))]
			[DynamicallyAccessedMembers (DynamicallyAccessedMemberTypes.PublicMethods)]
			class Derived : Base
			{
				[Kept]
				public override void Method () { }
			}

			[Kept]
			[KeptMember (".ctor()")]
			[KeptBaseType (typeof (Derived))]
			[KeptAttributeAttribute (typeof (DynamicallyAccessedMembersAttribute))]
			[DynamicallyAccessedMembers (DynamicallyAccessedMemberTypes.NonPublicMethods)]
			class MostDerived : Derived
			{
				[Kept]
				public override void Method () { }

				[Kept]
				private void PrivateMethod () { }
			}

			[Kept]
			static MostDerived GetInstance () => new MostDerived ();

			[Kept]
			public static void Test ()
			{
				GetInstance ().GetType ().GetMethod ("Method");
			}
		}

		[Kept]
		class DerivedWithBaseAndAnnotatedInterface
		{
			[Kept]
			[KeptAttributeAttribute (typeof (DynamicallyAccessedMembersAttribute))]
			[DynamicallyAccessedMembers (DynamicallyAccessedMemberTypes.PublicMethods)]
			public interface IHierarchyAnnotatedParentInterface
			{
			}

			[Kept]
			[KeptInterface (typeof (IHierarchyAnnotatedParentInterface))]
			[KeptMember (".ctor()")]
			class HierarchyAnnotatedParentInterfaceParent : IHierarchyAnnotatedParentInterface
			{
			}

			[Kept]
			[KeptBaseType (typeof (HierarchyAnnotatedParentInterfaceParent))]
			[KeptMember (".ctor()")]
			class HierarchyAnnotatedParentInterfaceChild : HierarchyAnnotatedParentInterfaceParent
			{
				[Kept]
				public void UsedMethod () { }

				[Kept] // Marked through annotations
				public static void UnusedMethod () { }

				[Kept]
				public static HierarchyAnnotatedParentInterfaceChild Instance () => new HierarchyAnnotatedParentInterfaceChild ();
			}

			[Kept]
			public static void Test ()
			{
				// Reference the interface directly so that it's preserved
				var a = typeof (IHierarchyAnnotatedParentInterface);
				HierarchyAnnotatedParentInterfaceChild.Instance ().GetType ().GetMethod ("UsedMethod");
			}
		}

		[Kept]
		class DeepHierarchy
		{
			[Kept]
			[KeptMember (".ctor()")]
			[KeptAttributeAttribute (typeof (DynamicallyAccessedMembersAttribute))]
			[DynamicallyAccessedMembers (DynamicallyAccessedMemberTypes.PublicMethods)]
			class BaseClass
			{
			}

			[Kept]
			[KeptMember (".ctor()")]
			[KeptBaseType (typeof (BaseClass))]
			class DerivedClass1 : BaseClass
			{
			}

			[Kept]
			[KeptMember (".ctor()")]
			[KeptBaseType (typeof (DerivedClass1))]
			class DerivedClass2 : DerivedClass1
			{
			}

			[Kept]
			[KeptMember (".ctor()")]
			[KeptBaseType (typeof (DerivedClass2))]
			class DerivedClass3 : DerivedClass2
			{
				[Kept]
				public void UsedMethod () { }
				[Kept]
				public void UnusedMethod () { }
			}

			[Kept]
			static DerivedClass1 GetInstance () => new DerivedClass3 ();

			[Kept]
			public static void Test ()
			{
				GetInstance ().GetType ().GetMethod ("UsedMethod");
			}
		}

		[Kept]
		class DeepInterfaceHierarchy
		{
			[Kept]
			[KeptAttributeAttribute (typeof (DynamicallyAccessedMembersAttribute))]
			[DynamicallyAccessedMembers (DynamicallyAccessedMemberTypes.PublicMethods)]
			public interface IAnnotatedInterface
			{
			}

			[Kept]
			[KeptMember (".ctor()")]
			[KeptInterface (typeof (IAnnotatedInterface))]
			class BaseImplementingInterface : IAnnotatedInterface
			{
			}

			[Kept]
			[KeptMember (".ctor()")]
			[KeptBaseType (typeof (BaseImplementingInterface))]
			class Derived1 : BaseImplementingInterface
			{
			}

			[Kept]
			[KeptMember (".ctor()")]
			[KeptBaseType (typeof (Derived1))]
			class Derived2 : Derived1
			{
			}

			[Kept]
			[KeptMember (".ctor()")]
			[KeptBaseType (typeof (Derived2))]
			class Derived3 : Derived2
			{
				[Kept]
				public void UsedMethod () { }

				[Kept]
				public void UnusedMethod () { }
			}

			[Kept]
			static Derived1 GetInstance () => new Derived3 ();

			[Kept]
			public static void Test ()
			{
				var a = typeof (IAnnotatedInterface); // Preserve the interface
				GetInstance ().GetType ().GetMethod ("UsedMethod");
			}
		}

		[Kept]
		class ConstructorAsSource
		{
			[Kept]
			[KeptMember (".ctor()")]
			public class Base
			{

			}

			[Kept]
			[KeptMember (".ctor()")]
			[KeptBaseType (typeof (Base))]
			public class Derived : Base
			{
				// new() doesn't propagate static type
				// https://github.com/dotnet/linker/issues/1952
				// [Kept]
				public void Method () { }
			}

			[Kept]
			[ExpectedWarning ("IL2075", "GetMethod")]
			public static void Test ()
			{
				new Derived ().GetType ().GetMethod ("Method");
			}
		}

		[Kept]
		class InterfaceSeenFirst
		{
			[Kept]
			[KeptAttributeAttribute (typeof (DynamicallyAccessedMembersAttribute))]
			[DynamicallyAccessedMembers (DynamicallyAccessedMemberTypes.PublicMethods | DynamicallyAccessedMemberTypes.NonPublicMethods)]
			interface IAnnotatedInterface
			{
				[Kept]
				void InterfaceMethod ();
			}

			[Kept]
			class FirstImplementationClass : IAnnotatedInterface
			{
				public void InterfaceMethod () { }

				[Kept]
				public static void Do () { }
			}

			[Kept]
			[KeptMember (".ctor()")]
			[KeptInterface (typeof (IAnnotatedInterface))]
			class ImplementationClass : IAnnotatedInterface
			{
				[Kept]
				void IAnnotatedInterface.InterfaceMethod ()
				{
				}
			}

			[Kept]
			static ImplementationClass GetInstance () => new ImplementationClass ();

			[Kept]
			public static void Test ()
			{
				// This is to force marking of a type which implements the interface in question
				FirstImplementationClass.Do ();
				// Make sure the interface is kept
				var i = typeof (IAnnotatedInterface);

				// Now force walk of the annotations for the ImplementationClass
				// At this point the interface should already have been processed - which is the point of this test
				// that it reuses the already processed info correctly.
				GetInstance ().GetType ().GetMethod ("InterfaceMethod");
			}
		}

		[Kept]
		class AnnotationsRequestedOnImplementation
		{
			[Kept]
			[KeptAttributeAttribute (typeof (DynamicallyAccessedMembersAttribute))]
			[DynamicallyAccessedMembers (DynamicallyAccessedMemberTypes.PublicMethods | DynamicallyAccessedMemberTypes.NonPublicMethods)]
			interface IAnnotatedInterface
			{
				[Kept] // Kept because it's implemented on the class
				void InterfaceMethod ();

				// Annotation will not be applied to the interface, since nothing
				// asked for it via reflection.
				static void DoSomething () { }

				void DefaultInterfaceMethod () { }
			}

			[Kept]
			[KeptMember (".ctor()")]
			[KeptInterface (typeof (IAnnotatedInterface))]
			class ImplementationClass : IAnnotatedInterface
			{
				// Annotation will be applied to the implementation type which the reflection
				// asked for
				[Kept]
				void IAnnotatedInterface.InterfaceMethod ()
				{
				}
			}

			[Kept]
			[KeptMember (".ctor()")]
			[KeptBaseType (typeof (ImplementationClass))]
			class Derived : ImplementationClass
			{
				// Annotation will be applied to a derived type as well
				[Kept]
				public void NewMethod () { }
			}

			[Kept]
			static ImplementationClass GetInstance () => new Derived ();

			[Kept]
			public static void Test ()
			{
				// Make sure the interface is kept
				var i = typeof (IAnnotatedInterface);
				GetInstance ().GetType ().GetMethod ("InterfaceMethod");
			}
		}

		[Kept]
		class AnnotationsRequestedOnInterface
		{
			[Kept]
			[KeptAttributeAttribute (typeof (DynamicallyAccessedMembersAttribute))]
			[DynamicallyAccessedMembers (DynamicallyAccessedMemberTypes.PublicMethods | DynamicallyAccessedMemberTypes.NonPublicMethods)]
			interface IAnnotatedInterface
			{
				[Kept] // Kept because it's implemented on the class
				void InterfaceMethod ();

				// Annotation applied to the interface since that's what reflection asked about
				[Kept]
				static void DoSomething () { }

				[Kept]
				void DefaultInterfaceMethod () { }
			}

			[Kept]
			[KeptMember (".ctor()")]
			[KeptInterface (typeof (IAnnotatedInterface))]
			class ImplementationClass : IAnnotatedInterface
			{
				[Kept]
				void IAnnotatedInterface.InterfaceMethod ()
				{
				}
			}

			[Kept]
			[KeptMember (".ctor()")]
			[KeptBaseType (typeof (ImplementationClass))]
			class Derived : ImplementationClass
			{
				[Kept]
				public void NewMethod () { }
			}

			[Kept]
			static IAnnotatedInterface GetInstance () => new Derived ();

			[Kept]
			public static void Test ()
			{
				// Make sure the interface is kept
				var i = typeof (IAnnotatedInterface);
				GetInstance ().GetType ().GetMethod ("InterfaceMethod");
			}
		}

		[Kept]
		class AllAnnotationsAreApplied
		{
			[Kept]
			[KeptAttributeAttribute (typeof (DynamicallyAccessedMembersAttribute))]
			[DynamicallyAccessedMembers (DynamicallyAccessedMemberTypes.PublicMethods)]
			interface IMethodsAnnotatedInterface
			{
				[Kept]
				void InterfaceMethod ();
			}

			[DynamicallyAccessedMembers (DynamicallyAccessedMemberTypes.PublicProperties)]
			interface IPropertiesAnnotatedInterface
			{
				bool Property { get; }
			}

			[Kept]
			[KeptAttributeAttribute (typeof (DynamicallyAccessedMembersAttribute))]
			[DynamicallyAccessedMembers (DynamicallyAccessedMemberTypes.PublicEvents)]
			interface IEventsAnnotatedInterface
			{
				[Kept]
				[KeptEventAddMethod]
				[KeptEventRemoveMethod]
				event EventHandler MyEvent;
			}

			[Kept]
			[KeptMember (".ctor()")]
			[KeptInterface (typeof (IMethodsAnnotatedInterface))]
			[KeptInterface (typeof (IEventsAnnotatedInterface))]
			class ImplementationClass : IMethodsAnnotatedInterface, IPropertiesAnnotatedInterface, IEventsAnnotatedInterface
			{
				[Kept]
				public bool Property { [Kept] get => false; }

				[Kept]
				[KeptBackingField]
				public int AnotherProperty { [Kept] get; }

				[Kept]
				[KeptEventAddMethod]
				[KeptEventRemoveMethod]
				[KeptBackingField]
				public event EventHandler MyEvent;

				[Kept]
				public void InterfaceMethod () { }

				[Kept]
				public void AnotherMethod () { }
			}

			[Kept]
			[KeptBaseType (typeof (ImplementationClass))]
			[KeptAttributeAttribute (typeof (DynamicallyAccessedMembersAttribute))]
			[DynamicallyAccessedMembers (DynamicallyAccessedMemberTypes.PublicConstructors)]
			class DerivedClassWithCtors : ImplementationClass
			{
				[Kept]
				public DerivedClassWithCtors () { }

				[Kept] // Annotation is applied even if reflection didn't ask for it explicitly
				public DerivedClassWithCtors (int i) { }

				private DerivedClassWithCtors (string s) { }
			}

			[Kept]
			[KeptBaseType (typeof (ImplementationClass))]
			[KeptAttributeAttribute (typeof (DynamicallyAccessedMembersAttribute))]
			[DynamicallyAccessedMembers (DynamicallyAccessedMemberTypes.NonPublicMethods)]
			[KeptMember (".ctor()")]
			class DerivedClassWithPrivateMethods : ImplementationClass
			{
				[Kept] // Kept due to annotation on the interface
				public void PublicMethod () { }

				[Kept] // Kept due to annotation on this class
				private void PrivateMethod () { }
			}

			[Kept]
			static IMethodsAnnotatedInterface GetMethodsInstance () => new ImplementationClass ();

			[Kept]
			static IEventsAnnotatedInterface GetEventsInstance () => new ImplementationClass ();

			[Kept]
			public static void Test ()
			{
				// Instantiate the derived classes so that they're preserved - this should not do anything with annotations
				var withCtors = new DerivedClassWithCtors ();
				var withPrivateMethods = new DerivedClassWithPrivateMethods ();

				// The reflection is only asking about IMethodsAnnotatedInterface
				// and only needs methods, but for now we will apply annotations
				// from the entire hierarchy - so even properties should be marked
				// Note that the IPropertiesAnnotatedInterface is not actually going to be kept
				// but its annotations still apply
				GetMethodsInstance ().GetType ().GetMethod ("InterfaceMethod");

				// Ask again on a different interface - same type impacted
				GetEventsInstance ().GetType ().GetEvent ("MyEvent");
			}
		}

		[Kept]
		class SealedWithAnnotation
		{
			[Kept]
			[KeptMember (".ctor()")]
			[KeptAttributeAttribute (typeof (DynamicallyAccessedMembersAttribute))]
			[DynamicallyAccessedMembers (DynamicallyAccessedMemberTypes.PublicMethods)]
			class AnnotatedBase
			{
			}

			[Kept]
			[KeptBaseType (typeof (AnnotatedBase))]
			[KeptMember (".ctor()")]
			sealed class SealedDerived : AnnotatedBase
			{
				// This is preserved because the exact type is used and the method is directly found on it
				[Kept]
				private void PrivateMethod () { }

				// Annotation is not applied, because the reflection can be solved without using it
				public void PublicMethod () { }
			}

			[Kept]
			static SealedDerived GetInstance () => new SealedDerived ();

			[Kept]
			public static void Test ()
			{
				// Explicitly ask for the private method
				GetInstance ().GetType ().GetMethod ("PrivateMethod", System.Reflection.BindingFlags.NonPublic);
			}
		}

		[Kept]
		class DiamondShapeWithUnannotatedInterface
		{
			[Kept]
			interface ICommon
			{
				// Not kept as there's no reference to the interface method
				// Only the implementations are marked, but there's no reason to mark the method on the interface
				void InterfaceMethod ();
			}

			[Kept]
			[KeptInterface (typeof (ICommon))]
			[KeptMember (".ctor()")]
			class ImplementsCommonInterface : ICommon
			{
				[Kept]
				public virtual void InterfaceMethod () { }
			}

			[Kept]
			[KeptBaseType (typeof (ImplementsCommonInterface))]
			[KeptInterface (typeof (ICommon))]
			[KeptMember (".ctor()")]
			[KeptAttributeAttribute (typeof (DynamicallyAccessedMembersAttribute))]
			[DynamicallyAccessedMembers (DynamicallyAccessedMemberTypes.PublicMethods)]
			class DerivedAndImplementsSameInterface : ImplementsCommonInterface, ICommon
			{
			}

			[Kept]
			[KeptBaseType (typeof (DerivedAndImplementsSameInterface))]
			[KeptMember (".ctor()")]
			class MostDerived : DerivedAndImplementsSameInterface
			{
				[Kept]
				public override void InterfaceMethod () { }
			}

			[Kept]
			static DerivedAndImplementsSameInterface GetInstance () => new MostDerived ();

			[Kept]
			public static void Test ()
			{
				var i = typeof (ICommon); // Explicitely keep the interface (otherwise trimming tools would remove it as it's not used)
				GetInstance ().GetType ().GetMethod ("InterfaceMethod");
			}
		}

		[Kept]
		class DiamondShapeWithAnnotatedInterface
		{
			[Kept]
			[KeptAttributeAttribute (typeof (DynamicallyAccessedMembersAttribute))]
			[DynamicallyAccessedMembers (DynamicallyAccessedMemberTypes.PublicMethods)]
			interface IAnnotatedCommon
			{
				[Kept] // Due to the annotation
				void InterfaceMethod ();
			}

			[Kept]
			[KeptInterface (typeof (IAnnotatedCommon))]
			[KeptMember (".ctor()")]
			class ImplementsCommonInterface : IAnnotatedCommon
			{
				[Kept]
				public virtual void InterfaceMethod () { }
			}

			[Kept]
			[KeptBaseType (typeof (ImplementsCommonInterface))]
			[KeptInterface (typeof (IAnnotatedCommon))]
			[KeptMember (".ctor()")]
			class DerivedAndImplementsSameInterface : ImplementsCommonInterface, IAnnotatedCommon
			{
			}

			[Kept]
			[KeptBaseType (typeof (DerivedAndImplementsSameInterface))]
			[KeptMember (".ctor()")]
			class MostDerived : DerivedAndImplementsSameInterface
			{
				[Kept]
				public override void InterfaceMethod () { }
			}

			[Kept]
			static IAnnotatedCommon GetInstance () => new MostDerived ();

			[Kept]
			public static void Test ()
			{
				GetInstance ().GetType ().GetMethod ("InterfaceMethod");
			}
		}

		[Kept]
		class ApplyingAnnotationIntroducesTypesToApplyAnnotationTo
		{
			[Kept]
			[KeptMember (".ctor()")]
			[KeptAttributeAttribute (typeof (DynamicallyAccessedMembersAttribute))]
			[DynamicallyAccessedMembers (DynamicallyAccessedMemberTypes.PublicNestedTypes)]
			class AnnotatedBase
			{
			}

			[Kept]
			interface IUnannotatedInterface
			{
			}

			interface IUnusedInterface
			{
			}

			[Kept]
			[KeptBaseType (typeof (AnnotatedBase))]
			[KeptMember (".ctor()")]
			class Derived : AnnotatedBase
			{
				[Kept]
				[KeptMember (".ctor()")]
				[KeptBaseType (typeof (AnnotatedBase))]
				public class NestedDerived : AnnotatedBase
				{
					[Kept]
					[KeptBaseType (typeof (NestedDerived))]
					[KeptMember (".ctor()")]
					public class DeepNestedDerived : NestedDerived
					{
						[Kept] // Marked due to the annotation
						[KeptMember (".ctor()")]
						public class DeepNestedChild
						{
						}

						[Kept] // Marked due to the annotation
						[KeptMember (".ctor()")]
						private class DeepNestedPrivateChild
						{
						}
					}

					[Kept] // Marked due to the annotation
					[KeptInterface (typeof (IUnannotatedInterface))]
					[KeptMember (".ctor()")]
					public class NestedChild : IUnannotatedInterface
					{
					}
				}

				// Not used - not marked
				private class PrivateNested : IUnusedInterface
				{
				}
			}

			[Kept]
			static AnnotatedBase GetInstance () => new Derived ();

			[Kept]
			public static void Test ()
			{
				var t = typeof (IUnannotatedInterface);
				GetInstance ().GetType ().GetNestedTypes ();
			}
		}

		[Kept]
		class ApplyingAnnotationIntroducesTypesToApplyAnnotationToViaInterfaces
		{
			[Kept]
			[KeptAttributeAttribute (typeof (DynamicallyAccessedMembersAttribute))]
			[DynamicallyAccessedMembers (DynamicallyAccessedMemberTypes.PublicFields)]
			interface IAnnotatedInterface
			{
			}

			[Kept]
			[KeptMember (".ctor()")]
			[KeptInterface (typeof (IAnnotatedInterface))]
			class ImplementsInterface : IAnnotatedInterface
			{
				[Kept]
				public FieldTypeAlsoImplementsInterface _publicFieldWithInterface;

				UnusedFieldTypeImplementsInterface _privateFieldWithInterface;
			}

			[Kept]
			[KeptMember (".ctor()")]
			[KeptInterface (typeof (IAnnotatedInterface))]
			class FieldTypeAlsoImplementsInterface : IAnnotatedInterface
			{
				[Kept]
				public FieldTypeAlsoImplementsInterface _selfReference;

				[Kept]
				public NestedFieldType _nestedField;

				[Kept]
				public class NestedFieldType
				{
				}
			}

			class UnusedFieldTypeImplementsInterface : IAnnotatedInterface
			{
			}

			[Kept]
			static IAnnotatedInterface GetInstance () => new ImplementsInterface ();

			[Kept]
			public static void Test ()
			{
				var t = new FieldTypeAlsoImplementsInterface (); // Instantiate the type so that it gets interfaces
				GetInstance ().GetType ().GetFields ();
			}
		}

		[Kept]
		class ApplyingAnnotationIntroducesTypesToApplyAnnotationToMultipleAnnotations
		{
			[Kept]
			[KeptMember (".ctor()")]
			[KeptAttributeAttribute (typeof (DynamicallyAccessedMembersAttribute))]
			[DynamicallyAccessedMembers (DynamicallyAccessedMemberTypes.PublicMethods)]
			class MethodAnnotatedBase
			{
			}

			[Kept]
			[KeptMember (".ctor()")]
			[KeptBaseType (typeof (MethodAnnotatedBase))]
			class DerivedFromMethodsBase : MethodAnnotatedBase
			{
				[Kept]
				public AnotherMethodsDerived PublicMethod () { return null; }

				void PrivateMethod () { }
			}

			[Kept]
			[KeptBaseType (typeof (MethodAnnotatedBase))]
			class AnotherMethodsDerived : MethodAnnotatedBase
			{
				[Kept]
				public static void PublicStaticMethod (DerivedFromPropertiesBase p) { }

				static void PrivateStaticMethod () { }
			}

			[Kept]
			[KeptMember (".ctor()")]
			[KeptAttributeAttribute (typeof (DynamicallyAccessedMembersAttribute))]
			[DynamicallyAccessedMembers (DynamicallyAccessedMemberTypes.PublicProperties)]
			class PropertiesAnnotatedBase
			{
			}

			[Kept]
			[KeptBaseType (typeof (PropertiesAnnotatedBase))]
			class DerivedFromPropertiesBase : PropertiesAnnotatedBase
			{
				[Kept]
				public static AnotherPropertiesDerived PublicProperty { [Kept] get => null; }

				private static UnusedType PrivateProperty { get => null; }
			}

			[Kept]
			[KeptBaseType (typeof (PropertiesAnnotatedBase))]
			class AnotherPropertiesDerived : PropertiesAnnotatedBase
			{
				[Kept]
				public static UsedType PublicProperty { [Kept] get => null; }

				private static UnusedType PrivateProperty { get => null; }
			}

			[Kept]
			class UsedType { }

			class UnusedType { }

			[Kept]
			static MethodAnnotatedBase GetMethodsInstance () => new DerivedFromMethodsBase ();

			[Kept]
			static PropertiesAnnotatedBase GetPropertiesInstance () => new PropertiesAnnotatedBase ();

			[Kept]
			public static void Test ()
			{
				GetMethodsInstance ().GetType ().GetMethods ();

				// Note that the DerivedFromPropertiesBase type is not referenced any other way then through
				// the PublicStaticMethod parameter which is only kept due to the hierarchy walk of the MethodAnnotatedBase.
				// This is to test that hierarchy walking of one annotation type tree will correctly mark/cache things
				// for a different annotatin tree.
				GetPropertiesInstance ().GetType ().GetProperties ();
			}
		}

		[Kept]
		class ApplyingAnnotationIntroducesTypesToApplyAnnotationToEntireType
		{
			[Kept]
			[KeptMember (".ctor()")]
			[KeptAttributeAttribute (typeof (DynamicallyAccessedMembersAttribute))]
			[DynamicallyAccessedMembers (DynamicallyAccessedMemberTypes.All)]
			class AnnotatedBase
			{
			}

			[Kept]
			[KeptBaseType (typeof (AnnotatedBase))]
			[KeptMember (".ctor()")]
			class Derived : AnnotatedBase
			{
				[Kept]
				public void Method () { }

				[Kept]
				[KeptMember (".ctor()")]
				[KeptInterface (typeof (INestedInterface))]
				class Nested : INestedInterface
				{
					[Kept]
					public void InterfaceMethod () { }
				}

				[Kept]
				public AnotherAnnotatedType PublicProperty { [Kept] get => null; }

				[Kept]
				[KeptMember (".ctor()")]
				[KeptBaseType (typeof (AnnotatedBase))]
				class NestedAnnotatedType : AnnotatedBase
				{
					[Kept]
					int _field;
				}

				[Kept]
				int _field;
			}

			[Kept]
			interface INestedInterface
			{
				[Kept]
				void InterfaceMethod ();
			}

			[Kept]
			[KeptMember (".ctor()")]
			[KeptBaseType (typeof (AnnotatedBase))]
			class AnotherAnnotatedType : AnnotatedBase
			{
				[Kept]
				int _field;
			}

			[Kept]
			interface InterfaceImplementedByDerived
			{
				[Kept]
				void Method ();
			}

			[KeptMember (".ctor()")]
			[KeptBaseType (typeof (AnnotatedBase))]
			[KeptInterface (typeof (InterfaceImplementedByDerived))]
			class DerivedWithInterface : AnnotatedBase, InterfaceImplementedByDerived
			{
				[Kept]
				public void Method () { }
			}

			[Kept]
			static AnnotatedBase GetInstance () => new Derived ();

			[Kept]
			public static void Test ()
			{
				Type t = GetInstance ().GetType ();
				t.RequiresAll ();
				var t2 = typeof (DerivedWithInterface);
			}
		}

		[Kept]
		class EnumerationOverInstances
		{
			[Kept]
			[KeptMember (".ctor()")]
			[KeptAttributeAttribute (typeof (DynamicallyAccessedMembersAttribute))]
			[DynamicallyAccessedMembers (DynamicallyAccessedMemberTypes.PublicMethods)]
			class AnnotatedBase
			{
			}

			[Kept]
			[KeptBaseType (typeof (AnnotatedBase))]
			[KeptMember (".ctor()")]
			class Derived : AnnotatedBase
			{
				// https://github.com/dotnet/runtime/issues/93719
				// [Kept]
				public void Method () { }
			}

			[Kept]
			static IEnumerable<AnnotatedBase> GetInstances () => new AnnotatedBase[] { new Derived () };

			[Kept]
			[UnexpectedWarning ("IL2075", nameof (Type.GetType), Tool.Trimmer | Tool.NativeAot, "https://github.com/dotnet/runtime/issues/93719")]
			public static void Test ()
			{
				foreach (var instance in GetInstances ()) {
					instance.GetType ().GetMethod ("Method");
				}
			}
		}

		[Kept]
		class DataFlowUnusedGetType
		{
			[Kept]
			[KeptMember (".ctor()")]
			[KeptAttributeAttribute (typeof (DynamicallyAccessedMembersAttribute))]
			[DynamicallyAccessedMembers (DynamicallyAccessedMemberTypes.PublicMethods)]
			class AnnotatedType
			{
				[RequiresUnreferencedCode ("AnnotatedType.Method")]
				public void Method () { }
			}

			[Kept]
			static AnnotatedType GetInstance () => new AnnotatedType ();

			[Kept]
			[KeptMember (".ctor()")]
			[KeptAttributeAttribute (typeof (DynamicallyAccessedMembersAttribute))]
			[DynamicallyAccessedMembers (DynamicallyAccessedMemberTypes.PublicMethods)]
			class AnnotatedBase
			{
			}

			class DerivedFromAnnotatedBase : AnnotatedBase
			{
				[RequiresUnreferencedCode ("DerivedFromAnnotatedBase.Method")]
				public void Method () { }
			}

			[Kept]
			static AnnotatedBase GetBaseInstance () => new AnnotatedBase ();

			[Kept]
			public static void Test ()
			{
				// Call GetType, but don't use it for any data flow related stuff (no reflection or annotations)
				// trimming tools have an optimization which avoids marking the type for type hierarchy annotations in this case
				var name = GetInstance ().GetType ().Name;

				// Using GetType and isinst should not mark the type or apply the annotation either
				// This is a specific test for a pattern we want the trimming tools to trim correctly
				// that is the type which is only referenced in the isinst in a condition like this should not be kept
				if (GetBaseInstance ().GetType () is DerivedFromAnnotatedBase) {
					Console.WriteLine ("Never get here");
				}
			}
		}

		[Kept]
		class NullValue
		{
			[Kept]
			class TestType
			{
			}

			[Kept]
			[ExpectedWarning ("IL2072", nameof (DataFlowTypeExtensions.RequiresAll) + "(Type)", nameof (Object.GetType) + "()")]
			public static void Test ()
			{
				TestType nullInstance = null;
				// Even though this throws at runtime, we warn about the return value of GetType
				nullInstance.GetType ().RequiresAll ();
			}
		}

		[Kept]
		class NoValue
		{
			[Kept]
			[ExpectedWarning ("IL2072", nameof (DataFlowTypeExtensions.RequiresAll) + "(Type)", nameof (Object.GetType) + "()")]
			public static void Test ()
			{
				Type t = null;
				Type noValue = Type.GetTypeFromHandle (t.TypeHandle);
				// Even though the above throws at runtime, we warn about the return value of GetType
				noValue.GetType ().RequiresAll ();
			}
		}

		[Kept]
		class UnknownValue
		{
			[Kept]
			[KeptMember (".ctor()")]
			class TestType
			{
			}

			[Kept]
			static TestType GetInstance () => new TestType ();

			[Kept]
			[ExpectedWarning ("IL2072", nameof (DataFlowTypeExtensions.RequiresAll) + "(Type)", nameof (Object.GetType) + "()")]
			public static void Test ()
			{
				TestType unknownValue = GetInstance ();
				// Should warn about the return value of GetType
				unknownValue.GetType ().RequiresAll ();
			}
		}

		[Kept]
		class PrivateMembersOnBaseTypesAppliedToDerived
		{
			[Kept]
			[KeptMember (".ctor()")]
			class SuperBase
			{
				// Is not kept - correct
				private void SuperBasePrivateMethod () { }
			}

			[Kept]
			[KeptMember (".ctor()")]
			[KeptBaseType (typeof (SuperBase))]
			class Base : SuperBase
			{
				// https://github.com/dotnet/linker/issues/2813
				// This doesn't need to be preserved - non-public annotations don't apply to base types
				[Kept]
				private void BasePrivateMethod () { }
			}

			[Kept]
			[KeptMember (".ctor()")]
			[KeptBaseType (typeof (Base))]
			[KeptAttributeAttribute (typeof (DynamicallyAccessedMembersAttribute))]
			[DynamicallyAccessedMembers (DynamicallyAccessedMemberTypes.NonPublicMethods)]
			class Derived : Base
			{
				[Kept]
				private void DerivedPrivateMethod () { }
			}

			[Kept]
			static Derived _instance;

			[Kept]
			[ExpectedWarning ("IL2072", "System.Type.BaseType.get")]
			public static void Test ()
			{
				_instance = new Derived ();
				Type type = _instance.GetType ();

				// This should work - the statically typed _instance (Derived) has NonPublicMethods annotation
				type.RequiresNonPublicMethods ();

				// This should warn - non-public annotations don't propagate to base types
				type.BaseType.RequiresNonPublicMethods ();
			}
		}

		[Kept]
		class IsInstOf
		{
			[Kept]
			[KeptMember (".ctor()")]
			[KeptAttributeAttribute (typeof (DynamicallyAccessedMembersAttribute))]
			[DynamicallyAccessedMembers (DynamicallyAccessedMemberTypes.PublicParameterlessConstructor)]
			class Target
			{
			}

			[Kept]
<<<<<<< HEAD
			[ExpectedWarning ("IL2072")]
=======
			[UnexpectedWarning ("IL2072", Tool.TrimmerAnalyzerAndNativeAot, "https://github.com/dotnet/runtime/issues/93720")]
>>>>>>> 7ce2e6d5
			static void TestIsInstOf (object o)
			{
				if (o is Target t) {
					t.GetType ().RequiresPublicParameterlessConstructor ();
				}
			}

			[Kept]
			public static void Test ()
			{
				var target = new Target ();
				TestIsInstOf (target);
			}
		}

		[Kept]
		class UsedByDerived
		{
			class AnnotatedBase
			{
				[Kept]
				[KeptAttributeAttribute (typeof (DynamicallyAccessedMembersAttribute))]
				[DynamicallyAccessedMembers (DynamicallyAccessedMemberTypes.PublicMethods)]
				class Base
				{
					[Kept]
					public void Method () { }
				}

				[Kept]
				[KeptBaseType (typeof (Base))]
				class Derived : Base
				{
				}

				[Kept]
				static Derived derivedInstance;

				[Kept]
				public static void Test ()
				{
					derivedInstance.GetType ().RequiresPublicMethods ();
				}
			}

			class AnnotatedDerived
			{
				[Kept]
				class Base
				{
					[Kept]
					public void Method () { }
				}

				[Kept]
				[KeptBaseType (typeof (Base))]
				[KeptAttributeAttribute (typeof (DynamicallyAccessedMembersAttribute))]
				[DynamicallyAccessedMembers (DynamicallyAccessedMemberTypes.PublicMethods)]
				class Derived : Base
				{
				}

				[Kept]
				static Derived derivedInstance;

				[Kept]
				public static void Test ()
				{
					derivedInstance.GetType ().RequiresPublicMethods ();
				}
			}

			class AnnotatedInterface
			{
				[Kept]
				[KeptAttributeAttribute (typeof (DynamicallyAccessedMembersAttribute))]
				[DynamicallyAccessedMembers (DynamicallyAccessedMemberTypes.All)]
				interface IBase
				{
					[Kept]
					public void Method () { }
				}

				[Kept]
				[KeptMember (".ctor()")]
				[KeptInterface (typeof (IBase))]
				class Implementation : IBase
				{
				}

				[Kept]
				static Implementation implementationInstance;

				[Kept]
				public static void Test ()
				{
					implementationInstance = new Implementation ();
					var a = implementationInstance as IBase;
					implementationInstance.GetType ().RequiresPublicMethods ();
				}
			}

			class AnnotatedImplementation
			{
				[Kept]
				interface IBase
				{
					[Kept]
					public void Method () { }
				}

				[Kept]
				[KeptMember (".ctor()")]
				[KeptInterface (typeof (IBase))]
				[KeptAttributeAttribute (typeof (DynamicallyAccessedMembersAttribute))]
				[DynamicallyAccessedMembers (DynamicallyAccessedMemberTypes.All)]
				class Implementation : IBase
				{
				}

				[Kept]
				static Implementation implementationInstance;

				[Kept]
				public static void Test ()
				{
					implementationInstance = new Implementation ();
					var a = implementationInstance as IBase;
					implementationInstance.GetType ().RequiresPublicMethods ();
				}
			}

			[Kept]
			public static void Test ()
			{
				AnnotatedBase.Test (); ;
				AnnotatedDerived.Test ();
				AnnotatedInterface.Test ();
				AnnotatedImplementation.Test ();
			}
		}
	}
}<|MERGE_RESOLUTION|>--- conflicted
+++ resolved
@@ -1581,11 +1581,7 @@
 			}
 
 			[Kept]
-<<<<<<< HEAD
-			[ExpectedWarning ("IL2072")]
-=======
 			[UnexpectedWarning ("IL2072", Tool.TrimmerAnalyzerAndNativeAot, "https://github.com/dotnet/runtime/issues/93720")]
->>>>>>> 7ce2e6d5
 			static void TestIsInstOf (object o)
 			{
 				if (o is Target t) {
