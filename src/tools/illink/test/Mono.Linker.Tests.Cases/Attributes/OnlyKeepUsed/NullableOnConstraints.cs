#nullable enable

using Mono.Linker.Tests.Cases.Expectations.Assertions;
using Mono.Linker.Tests.Cases.Expectations.Metadata;

namespace Mono.Linker.Tests.Cases.Attributes.OnlyKeepUsed
{
	[SetupCSharpCompilerToUse ("csc")]
	[SetupLinkerArgument ("--used-attrs-only", "true")]
<<<<<<< HEAD
 	[SetupLinkerArgument ("--skip-unresolved", "false")]
=======
	[SetupLinkerTrimMode ("link")]
	[IgnoreDescriptors (false)]
>>>>>>> 9bf6d02d
	public class NullableOnConstraints
	{
		public static void Main ()
		{
			Test.Run ();
		}

		[Kept]
		[KeptInterface (typeof (I))]
		class Test : I
		{
			[Kept]
			public static void Run ()
			{
				new C<Test> ();
				Method<Test> ();
			}

			[Kept]
			static T? Method<T> () where T : class, I?
			{
				return default;
			}
		}
	}

	[Kept]
	interface I
	{
	}

	[Kept]
	[KeptMember (".ctor()")]
	class C<T> where T : I?
	{
	}
}<|MERGE_RESOLUTION|>--- conflicted
+++ resolved
@@ -7,12 +7,8 @@
 {
 	[SetupCSharpCompilerToUse ("csc")]
 	[SetupLinkerArgument ("--used-attrs-only", "true")]
-<<<<<<< HEAD
- 	[SetupLinkerArgument ("--skip-unresolved", "false")]
-=======
 	[SetupLinkerTrimMode ("link")]
 	[IgnoreDescriptors (false)]
->>>>>>> 9bf6d02d
 	public class NullableOnConstraints
 	{
 		public static void Main ()
