﻿using System;
using System.Threading.Tasks;
using Xunit;

namespace ILLink.RoslynAnalyzer.Tests.Inheritance.Interfaces
{
	public sealed partial class RecursiveInterfacesTests : LinkerTestBase
	{

		protected override string TestSuiteName => "Inheritance.Interfaces.RecursiveInterfaces";

		[Fact]
		public Task BaseTypeMarkedInterfaceDerivedNotKept ()
		{
			return RunTest (allowMissingWarnings: true);
		}

		[Fact]
		public Task GenericInterfaceImplementedRecursively ()
		{
			return RunTest (allowMissingWarnings: true);
		}

		[Fact]
		public Task InterfaceImplementedRecursively ()
		{
			return RunTest (allowMissingWarnings: true);
		}

		[Fact]
		public Task OverrideOfRecursiveInterfaceIsRemoved ()
		{
			return RunTest (allowMissingWarnings: true);
		}

		[Fact]
<<<<<<< HEAD
		public Task RecursiveGenericInterfaces ()
		{
			return RunTest (allowMissingWarnings: true);
		}

		[Fact]
		public Task RecursiveGenericInterfacesStatic ()
		{
			return RunTest (allowMissingWarnings: true);
		}

		[Fact]
=======
>>>>>>> 6169e41a
		public Task RecursiveInterfaceKept ()
		{
			return RunTest (allowMissingWarnings: true);
		}

	}
}<|MERGE_RESOLUTION|>--- conflicted
+++ resolved
@@ -8,12 +8,6 @@
 	{
 
 		protected override string TestSuiteName => "Inheritance.Interfaces.RecursiveInterfaces";
-
-		[Fact]
-		public Task BaseTypeMarkedInterfaceDerivedNotKept ()
-		{
-			return RunTest (allowMissingWarnings: true);
-		}
 
 		[Fact]
 		public Task GenericInterfaceImplementedRecursively ()
@@ -34,21 +28,6 @@
 		}
 
 		[Fact]
-<<<<<<< HEAD
-		public Task RecursiveGenericInterfaces ()
-		{
-			return RunTest (allowMissingWarnings: true);
-		}
-
-		[Fact]
-		public Task RecursiveGenericInterfacesStatic ()
-		{
-			return RunTest (allowMissingWarnings: true);
-		}
-
-		[Fact]
-=======
->>>>>>> 6169e41a
 		public Task RecursiveInterfaceKept ()
 		{
 			return RunTest (allowMissingWarnings: true);
