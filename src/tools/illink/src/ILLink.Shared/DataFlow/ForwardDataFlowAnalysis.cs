--- conflicted
+++ resolved
@@ -279,31 +279,7 @@
 					foreach (var predecessor in cfg.GetPredecessors (block)) {
 						TValue predecessorState = cfgState.Get (predecessor).Current;
 
-<<<<<<< HEAD
-						// Propagate state through all finally blocks.
-						foreach (var exitedFinally in predecessor.FinallyRegions) {
-							TValue oldFinallyInputState = cfgState.GetFinallyInputState (exitedFinally);
-							TValue finallyInputState = lattice.Meet (oldFinallyInputState, predecessorState);
-
-							cfgState.SetFinallyInputState (exitedFinally, finallyInputState);
-
-							// Note: the current approach here is inefficient for long chains of finally regions because
-							// the states will not converge until we have visited each block along the chain
-							// and propagated the new states along this path.
-							if (!changed && !finallyInputState.Equals (oldFinallyInputState))
-								changed = true;
-
-							TBlock lastFinallyBlock = cfg.LastBlock (exitedFinally);
-							Debug.Assert (cfg.GetConditionalSuccessor (lastFinallyBlock) == null);
-							IControlFlowGraph<TBlock, TRegion>.ControlFlowBranch? finallyExit = cfg.GetFallThroughSuccessor (lastFinallyBlock);
-							Debug.Assert (finallyExit != null);
-							if (finallyExit == null)
-								continue;
-							predecessorState = cfgState.Get (finallyExit.Value).Current;
-						}
-=======
 						FlowStateThroughExitedFinallys (predecessor, ref predecessorState);
->>>>>>> e69d3386
 
 						currentState = lattice.Meet (currentState, predecessorState);
 					}
@@ -335,33 +311,10 @@
 						// Using predecessors in the finally. But not from outside the finally.
 						exceptionFinallyState = lattice.Top;
 						foreach (var predecessor in cfg.GetPredecessors (block)) {
-<<<<<<< HEAD
 							var isPredecessorInFinally = cfgState.TryGetExceptionFinallyState (predecessor, out TValue predecessorState);
 							Debug.Assert (isPredecessorInFinally);
 
-							// Propagate state through all finally blocks.
-							foreach (var exitedFinally in predecessor.FinallyRegions) {
-								TValue oldFinallyInputState = cfgState.GetFinallyInputState (exitedFinally);
-								TValue finallyInputState = lattice.Meet (oldFinallyInputState, predecessorState);
-
-								cfgState.SetFinallyInputState (exitedFinally, finallyInputState);
-								if (!changed && !finallyInputState.Equals (oldFinallyInputState))
-									changed = true;
-
-								TBlock lastFinallyBlock = cfg.LastBlock (exitedFinally);
-								Debug.Assert (cfg.GetConditionalSuccessor (lastFinallyBlock) == null);
-								IControlFlowGraph<TBlock, TRegion>.ControlFlowBranch? finallyExit = cfg.GetFallThroughSuccessor (lastFinallyBlock);
-								Debug.Assert (finallyExit != null);
-								if (finallyExit == null)
-									continue;
-								predecessorState = cfgState.Get (finallyExit.Value).Current;
-							}
-=======
-							var isPredecessorInFinally = cfgState.TryGetExceptionFinallyState (predecessor.Block, out TValue predecessorState);
-							Debug.Assert (isPredecessorInFinally);
-
 							FlowStateThroughExitedFinallys (predecessor, ref predecessorState);
->>>>>>> e69d3386
 
 							exceptionFinallyState = lattice.Meet (exceptionFinallyState.Value, predecessorState);
 						}
@@ -451,7 +404,7 @@
 			}
 
 			void FlowStateThroughExitedFinallys (
-				IControlFlowGraph<TBlock, TRegion>.Predecessor predecessor,
+				IControlFlowGraph<TBlock, TRegion>.ControlFlowBranch predecessor,
 				ref TValue predecessorState)
 			{
 				foreach (var exitedFinally in predecessor.FinallyRegions) {
@@ -467,7 +420,12 @@
 						changed = true;
 
 					TBlock lastFinallyBlock = cfg.LastBlock (exitedFinally);
-					predecessorState = cfgState.Get (lastFinallyBlock).Current;
+					Debug.Assert (cfg.GetConditionalSuccessor (lastFinallyBlock) == null);
+					IControlFlowGraph<TBlock, TRegion>.ControlFlowBranch? finallyExit = cfg.GetFallThroughSuccessor (lastFinallyBlock);
+					Debug.Assert (finallyExit != null);
+					if (finallyExit == null)
+						continue;
+					predecessorState = cfgState.Get (finallyExit.Value).Current;
 				}
 			}
 		}
