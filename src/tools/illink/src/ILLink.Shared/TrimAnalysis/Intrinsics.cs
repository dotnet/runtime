--- conflicted
+++ resolved
@@ -8,434 +8,6 @@
 
 namespace ILLink.Shared.TrimAnalysis
 {
-<<<<<<< HEAD
-	internal static class Intrinsics
-	{
-		public static IntrinsicId GetIntrinsicIdForMethod (MethodProxy calledMethod)
-		{
-			return calledMethod.Name switch {
-				// static System.Reflection.IntrospectionExtensions.GetTypeInfo (Type type)
-				"GetTypeInfo" when calledMethod.IsDeclaredOnType ("System.Reflection.IntrospectionExtensions") => IntrinsicId.IntrospectionExtensions_GetTypeInfo,
-
-				// System.Reflection.TypeInfo.AsType ()
-				"AsType" when calledMethod.IsDeclaredOnType ("System.Reflection.TypeInfo") => IntrinsicId.TypeInfo_AsType,
-
-				// System.Type.GetTypeInfo (Type type)
-				"GetTypeFromHandle" when calledMethod.IsDeclaredOnType ("System.Type") => IntrinsicId.Type_GetTypeFromHandle,
-
-				// System.Type.TypeHandle getter
-				"get_TypeHandle" when calledMethod.IsDeclaredOnType ("System.Type") => IntrinsicId.Type_get_TypeHandle,
-
-				// static System.Reflection.MethodBase.GetMethodFromHandle (RuntimeMethodHandle handle)
-				// static System.Reflection.MethodBase.GetMethodFromHandle (RuntimeMethodHandle handle, RuntimeTypeHandle declaringType)
-				"GetMethodFromHandle" when calledMethod.IsDeclaredOnType ("System.Reflection.MethodBase")
-					&& calledMethod.HasParameterOfType ((ParameterIndex) 0, "System.RuntimeMethodHandle")
-					&& (calledMethod.HasMetadataParametersCount (1) || calledMethod.HasMetadataParametersCount (2))
-					=> IntrinsicId.MethodBase_GetMethodFromHandle,
-
-				// System.Reflection.MethodBase.MethodHandle getter
-				"get_MethodHandle" when calledMethod.IsDeclaredOnType ("System.Reflection.MethodBase") => IntrinsicId.MethodBase_get_MethodHandle,
-
-				// static System.Type.MakeGenericType (Type [] typeArguments)
-				"MakeGenericType" when calledMethod.IsDeclaredOnType ("System.Type") => IntrinsicId.Type_MakeGenericType,
-
-				// static System.Reflection.RuntimeReflectionExtensions.GetMethodInfo (this Delegate del)
-				"GetMethodInfo" when calledMethod.IsDeclaredOnType ("System.Reflection.RuntimeReflectionExtensions")
-					&& calledMethod.HasParameterOfType ((ParameterIndex) 0, "System.Delegate")
-					=> IntrinsicId.RuntimeReflectionExtensions_GetMethodInfo,
-
-				// static System.Reflection.RuntimeReflectionExtensions.GetRuntimeEvent (this Type type, string name)
-				"GetRuntimeEvent" when calledMethod.IsDeclaredOnType ("System.Reflection.RuntimeReflectionExtensions")
-					&& calledMethod.HasParameterOfType ((ParameterIndex) 0, "System.Type")
-					&& calledMethod.HasParameterOfType ((ParameterIndex) 1, "System.String")
-					=> IntrinsicId.RuntimeReflectionExtensions_GetRuntimeEvent,
-
-				// static System.Reflection.RuntimeReflectionExtensions.GetRuntimeField (this Type type, string name)
-				"GetRuntimeField" when calledMethod.IsDeclaredOnType ("System.Reflection.RuntimeReflectionExtensions")
-					&& calledMethod.HasParameterOfType ((ParameterIndex) 0, "System.Type")
-					&& calledMethod.HasParameterOfType ((ParameterIndex) 1, "System.,String")
-					=> IntrinsicId.RuntimeReflectionExtensions_GetRuntimeField,
-
-				// static System.Reflection.RuntimeReflectionExtensions.GetRuntimeMethod (this Type type, string name, Type[] parameters)
-				"GetRuntimeMethod" when calledMethod.IsDeclaredOnType ("System.Reflection.RuntimeReflectionExtensions")
-					&& calledMethod.HasParameterOfType ((ParameterIndex) 0, "System.Type")
-					&& calledMethod.HasParameterOfType ((ParameterIndex) 1, "System.String")
-					=> IntrinsicId.RuntimeReflectionExtensions_GetRuntimeMethod,
-
-				// static System.Reflection.RuntimeReflectionExtensions.GetRuntimeProperty (this Type type, string name)
-				"GetRuntimeProperty" when calledMethod.IsDeclaredOnType ("System.Reflection.RuntimeReflectionExtensions")
-					&& calledMethod.HasParameterOfType ((ParameterIndex) 0, "System.Type")
-					&& calledMethod.HasParameterOfType ((ParameterIndex) 1, "System.String")
-					=> IntrinsicId.RuntimeReflectionExtensions_GetRuntimeProperty,
-
-				// static System.Linq.Expressions.Expression.Call (Type, String, Type[], Expression[])
-				"Call" when calledMethod.IsDeclaredOnType ("System.Linq.Expressions.Expression")
-					&& calledMethod.HasParameterOfType ((ParameterIndex) 0, "System.Type")
-					&& calledMethod.HasMetadataParametersCount (4)
-					=> IntrinsicId.Expression_Call,
-
-				// static System.Linq.Expressions.Expression.Field (Expression, Type, String)
-				"Field" when calledMethod.IsDeclaredOnType ("System.Linq.Expressions.Expression")
-					&& calledMethod.HasParameterOfType ((ParameterIndex) 1, "System.Type")
-					&& calledMethod.HasMetadataParametersCount (3)
-					=> IntrinsicId.Expression_Field,
-
-				// static System.Linq.Expressions.Expression.Property (Expression, Type, String)
-				// static System.Linq.Expressions.Expression.Property (Expression, MethodInfo)
-				"Property" when calledMethod.IsDeclaredOnType ("System.Linq.Expressions.Expression")
-					&& ((calledMethod.HasParameterOfType ((ParameterIndex) 1, "System.Type") && calledMethod.HasMetadataParametersCount (3))
-					|| (calledMethod.HasParameterOfType ((ParameterIndex) 1, "System.Reflection.MethodInfo") && calledMethod.HasMetadataParametersCount (2)))
-					=> IntrinsicId.Expression_Property,
-
-				// static System.Linq.Expressions.Expression.New (Type)
-				"New" when calledMethod.IsDeclaredOnType ("System.Linq.Expressions.Expression")
-					&& calledMethod.HasParameterOfType ((ParameterIndex) 0, "System.Type")
-					&& calledMethod.HasMetadataParametersCount (1)
-					=> IntrinsicId.Expression_New,
-
-				// static Array System.Enum.GetValues (Type)
-				"GetValues" when calledMethod.IsDeclaredOnType ("System.Enum")
-					&& calledMethod.HasParameterOfType ((ParameterIndex) 0, "System.Type")
-					&& calledMethod.HasMetadataParametersCount (1)
-					=> IntrinsicId.Enum_GetValues,
-
-				// static int System.Runtime.InteropServices.Marshal.SizeOf (Type)
-				"SizeOf" when calledMethod.IsDeclaredOnType ("System.Runtime.InteropServices.Marshal")
-					&& calledMethod.HasParameterOfType ((ParameterIndex) 0, "System.Type")
-					&& calledMethod.HasMetadataParametersCount (1)
-					=> IntrinsicId.Marshal_SizeOf,
-
-				// static int System.Runtime.InteropServices.Marshal.OffsetOf (Type, string)
-				"OffsetOf" when calledMethod.IsDeclaredOnType ("System.Runtime.InteropServices.Marshal")
-					&& calledMethod.HasParameterOfType ((ParameterIndex) 0, "System.Type")
-					&& calledMethod.HasMetadataParametersCount (2)
-					=> IntrinsicId.Marshal_OffsetOf,
-
-				// static object System.Runtime.InteropServices.Marshal.PtrToStructure (IntPtr, Type)
-				"PtrToStructure" when calledMethod.IsDeclaredOnType ("System.Runtime.InteropServices.Marshal")
-					&& calledMethod.HasParameterOfType ((ParameterIndex) 1, "System.Type")
-					&& calledMethod.HasMetadataParametersCount (2)
-					=> IntrinsicId.Marshal_PtrToStructure,
-
-				// static void System.Runtime.InteropServices.Marshal.DestroyStructure (IntPtr, Type)
-				"DestroyStructure" when calledMethod.IsDeclaredOnType ("System.Runtime.InteropServices.Marshal")
-					&& calledMethod.HasParameterOfType ((ParameterIndex) 1, "System.Type")
-					&& calledMethod.HasMetadataParametersCount (2)
-					=> IntrinsicId.Marshal_DestroyStructure,
-
-				// static Delegate System.Runtime.InteropServices.Marshal.GetDelegateForFunctionPointer (IntPtr, Type)
-				"GetDelegateForFunctionPointer" when calledMethod.IsDeclaredOnType ("System.Runtime.InteropServices.Marshal")
-					&& calledMethod.HasParameterOfType ((ParameterIndex) 1, "System.Type")
-					&& calledMethod.HasMetadataParametersCount (2)
-					=> IntrinsicId.Marshal_GetDelegateForFunctionPointer,
-
-				// static System.Type.GetType (string)
-				// static System.Type.GetType (string, Boolean)
-				// static System.Type.GetType (string, Boolean, Boolean)
-				// static System.Type.GetType (string, Func<AssemblyName, Assembly>, Func<Assembly, String, Boolean, Type>)
-				// static System.Type.GetType (string, Func<AssemblyName, Assembly>, Func<Assembly, String, Boolean, Type>, Boolean)
-				// static System.Type.GetType (string, Func<AssemblyName, Assembly>, Func<Assembly, String, Boolean, Type>, Boolean, Boolean)
-				"GetType" when calledMethod.IsDeclaredOnType ("System.Type")
-					&& calledMethod.HasParameterOfType ((ParameterIndex) 0, "System.String")
-					=> IntrinsicId.Type_GetType,
-
-				// System.Type.GetConstructor (Type[])
-				// System.Type.GetConstructor (BindingFlags, Type[])
-				// System.Type.GetConstructor (BindingFlags, Binder, Type[], ParameterModifier [])
-				// System.Type.GetConstructor (BindingFlags, Binder, CallingConventions, Type[], ParameterModifier [])
-				"GetConstructor" when calledMethod.IsDeclaredOnType ("System.Type")
-					&& !calledMethod.IsStatic ()
-					=> IntrinsicId.Type_GetConstructor,
-
-				// System.Type.GetConstructors (BindingFlags)
-				"GetConstructors" when calledMethod.IsDeclaredOnType ("System.Type")
-					&& calledMethod.HasParameterOfType ((ParameterIndex) 1, "System.Reflection.BindingFlags")
-					&& calledMethod.HasMetadataParametersCount (1)
-					&& !calledMethod.IsStatic ()
-					=> IntrinsicId.Type_GetConstructors__BindingFlags,
-
-				// System.Type.GetMethod (string)
-				// System.Type.GetMethod (string, BindingFlags)
-				// System.Type.GetMethod (string, Type[])
-				// System.Type.GetMethod (string, Type[], ParameterModifier[])
-				// System.Type.GetMethod (string, BindingFlags, Type[])
-				// System.Type.GetMethod (string, BindingFlags, Binder, Type[], ParameterModifier[])
-				// System.Type.GetMethod (string, BindingFlags, Binder, CallingConventions, Type[], ParameterModifier[])
-				// System.Type.GetMethod (string, int, Type[])
-				// System.Type.GetMethod (string, int, Type[], ParameterModifier[]?)
-				// System.Type.GetMethod (string, int, BindingFlags, Binder?, Type[], ParameterModifier[]?)
-				// System.Type.GetMethod (string, int, BindingFlags, Binder?, CallingConventions, Type[], ParameterModifier[]?)
-				"GetMethod" when calledMethod.IsDeclaredOnType ("System.Type")
-					&& calledMethod.HasImplicitThis ()
-					&& calledMethod.HasParameterOfType ((ParameterIndex) 1, "System.String")
-					=> IntrinsicId.Type_GetMethod,
-
-				// System.Type.GetMethods (BindingFlags)
-				"GetMethods" when calledMethod.IsDeclaredOnType ("System.Type")
-					&& calledMethod.HasImplicitThis ()
-					&& calledMethod.HasMetadataParametersCount (1)
-					&& calledMethod.HasParameterOfType ((ParameterIndex) 1, "System.Reflection.BindingFlags")
-					=> IntrinsicId.Type_GetMethods__BindingFlags,
-
-				// System.Type.GetField (string)
-				// System.Type.GetField (string, BindingFlags)
-				"GetField" when calledMethod.IsDeclaredOnType ("System.Type")
-					&& calledMethod.HasImplicitThis ()
-					&& calledMethod.HasParameterOfType ((ParameterIndex) 1, "System.String")
-					=> IntrinsicId.Type_GetField,
-
-				// System.Type.GetFields (BindingFlags)
-				"GetFields" when calledMethod.IsDeclaredOnType ("System.Type")
-					&& calledMethod.HasImplicitThis ()
-					&& calledMethod.HasMetadataParametersCount (1)
-					&& calledMethod.HasParameterOfType ((ParameterIndex) 1, "System.Reflection.BindingFlags")
-					=> IntrinsicId.Type_GetFields__BindingFlags,
-
-				// System.Type.GetEvent (string)
-				// System.Type.GetEvent (string, BindingFlags)
-				"GetEvent" when calledMethod.IsDeclaredOnType ("System.Type")
-					&& calledMethod.HasImplicitThis ()
-					&& calledMethod.HasParameterOfType ((ParameterIndex) 1, "System.String")
-					=> IntrinsicId.Type_GetEvent,
-
-				// System.Type.GetEvents (BindingFlags)
-				"GetEvents" when calledMethod.IsDeclaredOnType ("System.Type")
-					&& calledMethod.HasImplicitThis ()
-					&& calledMethod.HasMetadataParametersCount (1)
-					&& calledMethod.HasParameterOfType ((ParameterIndex) 1, "System.Reflection.BindingFlags")
-					=> IntrinsicId.Type_GetEvents__BindingFlags,
-
-				// System.Type.GetNestedType (string)
-				// System.Type.GetNestedType (string, BindingFlags)
-				"GetNestedType" when calledMethod.IsDeclaredOnType ("System.Type")
-					&& calledMethod.HasImplicitThis ()
-					&& calledMethod.HasParameterOfType ((ParameterIndex) 1, "System.String")
-					=> IntrinsicId.Type_GetNestedType,
-
-				// System.Type.GetNestedTypes (BindingFlags)
-				"GetNestedTypes" when calledMethod.IsDeclaredOnType ("System.Type")
-					&& calledMethod.HasImplicitThis ()
-					&& calledMethod.HasMetadataParametersCount (1)
-					&& calledMethod.HasParameterOfType ((ParameterIndex) 1, "System.Reflection.BindingFlags")
-					=> IntrinsicId.Type_GetNestedTypes__BindingFlags,
-
-				// System.Type.GetMember (String)
-				// System.Type.GetMember (String, BindingFlags)
-				// System.Type.GetMember (String, MemberTypes, BindingFlags)
-				"GetMember" when calledMethod.IsDeclaredOnType ("System.Type")
-					&& calledMethod.HasImplicitThis ()
-					&& calledMethod.HasParameterOfType ((ParameterIndex) 1, "System.String")
-					&& (calledMethod.HasMetadataParametersCount (1) ||
-					(calledMethod.HasMetadataParametersCount (2) && calledMethod.HasParameterOfType ((ParameterIndex) 2, "System.Reflection.BindingFlags")) ||
-					(calledMethod.HasMetadataParametersCount (3) && calledMethod.HasParameterOfType ((ParameterIndex) 3, "System.Reflection.BindingFlags")))
-					=> IntrinsicId.Type_GetMember,
-
-				// System.Type.GetMembers (BindingFlags)
-				"GetMembers" when calledMethod.IsDeclaredOnType ("System.Type")
-					&& calledMethod.HasImplicitThis ()
-					&& calledMethod.HasMetadataParametersCount (1)
-					&& calledMethod.HasParameterOfType ((ParameterIndex) 1, "System.Reflection.BindingFlags")
-					=> IntrinsicId.Type_GetMembers__BindingFlags,
-
-				// System.Type.GetInterface (string)
-				// System.Type.GetInterface (string, bool)
-				"GetInterface" when calledMethod.IsDeclaredOnType ("System.Type")
-					&& calledMethod.HasImplicitThis ()
-					&& calledMethod.HasParameterOfType ((ParameterIndex) 1, "System.String")
-					&& (calledMethod.HasMetadataParametersCount (1) ||
-					(calledMethod.HasMetadataParametersCount (2) && calledMethod.HasParameterOfType ((ParameterIndex) 2, "System.Boolean")))
-					=> IntrinsicId.Type_GetInterface,
-
-				"GetInterfaces" when calledMethod.IsDeclaredOnType ("System.Type")
-					&& calledMethod.HasImplicitThis ()
-					&& calledMethod.HasMetadataParametersCount (0)
-					=> IntrinsicId.Type_GetInterfaces,
-
-				// System.Type.AssemblyQualifiedName
-				"get_AssemblyQualifiedName" when calledMethod.IsDeclaredOnType ("System.Type")
-					&& calledMethod.HasImplicitThis ()
-					&& !calledMethod.HasMetadataParameters ()
-					=> IntrinsicId.Type_get_AssemblyQualifiedName,
-
-				// System.Type.UnderlyingSystemType
-				"get_UnderlyingSystemType" when calledMethod.IsDeclaredOnType ("System.Type")
-					&& calledMethod.HasImplicitThis ()
-					&& !calledMethod.HasMetadataParameters ()
-					=> IntrinsicId.Type_get_UnderlyingSystemType,
-
-				// System.Type.BaseType
-				"get_BaseType" when calledMethod.IsDeclaredOnType ("System.Type")
-					&& calledMethod.HasImplicitThis ()
-					&& !calledMethod.HasMetadataParameters ()
-					=> IntrinsicId.Type_get_BaseType,
-
-				// System.Type.GetProperty (string)
-				// System.Type.GetProperty (string, BindingFlags)
-				// System.Type.GetProperty (string, Type)
-				// System.Type.GetProperty (string, Type[])
-				// System.Type.GetProperty (string, Type, Type[])
-				// System.Type.GetProperty (string, Type, Type[], ParameterModifier[])
-				// System.Type.GetProperty (string, BindingFlags, Binder, Type, Type[], ParameterModifier[])
-				"GetProperty" when calledMethod.IsDeclaredOnType ("System.Type")
-					&& calledMethod.HasImplicitThis ()
-					&& calledMethod.HasParameterOfType ((ParameterIndex) 1, "System.String")
-					=> IntrinsicId.Type_GetProperty,
-
-				// System.Type.GetProperties (BindingFlags)
-				"GetProperties" when calledMethod.IsDeclaredOnType ("System.Type")
-					&& calledMethod.HasImplicitThis ()
-					&& calledMethod.HasParameterOfType ((ParameterIndex) 1, "System.Reflection.BindingFlags")
-					&& calledMethod.HasMetadataParametersCount (1)
-					=> IntrinsicId.Type_GetProperties__BindingFlags,
-
-				// static System.Object.GetType ()
-				"GetType" when calledMethod.IsDeclaredOnType ("System.Object")
-					=> IntrinsicId.Object_GetType,
-
-				".ctor" when calledMethod.IsDeclaredOnType ("System.Reflection.TypeDelegator")
-					&& calledMethod.HasParameterOfType ((ParameterIndex) 1, "System.Type")
-					=> IntrinsicId.TypeDelegator_Ctor,
-
-				"Empty" when calledMethod.IsDeclaredOnType ("System.Array")
-					=> IntrinsicId.Array_Empty,
-
-				// static System.Array.CreateInstance (System.Type type, int length)
-				"CreateInstance" when calledMethod.IsDeclaredOnType ("System.Array")
-					&& calledMethod.HasMetadataParametersCount (2)
-					&& calledMethod.HasParameterOfType ((ParameterIndex) 1, "System.Int32")
-					=> IntrinsicId.Array_CreateInstance,
-
-				// static System.Activator.CreateInstance (System.Type type)
-				// static System.Activator.CreateInstance (System.Type type, bool nonPublic)
-				// static System.Activator.CreateInstance (System.Type type, params object?[]? args)
-				// static System.Activator.CreateInstance (System.Type type, object?[]? args, object?[]? activationAttributes)
-				// static System.Activator.CreateInstance (System.Type type, System.Reflection.BindingFlags bindingAttr, System.Reflection.Binder? binder, object?[]? args, System.Globalization.CultureInfo? culture)
-				// static System.Activator.CreateInstance (System.Type type, System.Reflection.BindingFlags bindingAttr, System.Reflection.Binder? binder, object?[]? args, System.Globalization.CultureInfo? culture, object?[]? activationAttributes) { throw null; }
-				"CreateInstance" when calledMethod.IsDeclaredOnType ("System.Activator")
-					&& !calledMethod.HasGenericParameters ()
-					&& calledMethod.HasParameterOfType ((ParameterIndex) 0, "System.Type")
-					=> IntrinsicId.Activator_CreateInstance__Type,
-
-				// static System.Activator.CreateInstance (string assemblyName, string typeName)
-				// static System.Activator.CreateInstance (string assemblyName, string typeName, bool ignoreCase, System.Reflection.BindingFlags bindingAttr, System.Reflection.Binder? binder, object?[]? args, System.Globalization.CultureInfo? culture, object?[]? activationAttributes)
-				// static System.Activator.CreateInstance (string assemblyName, string typeName, object?[]? activationAttributes)
-				"CreateInstance" when calledMethod.IsDeclaredOnType ("System.Activator")
-					&& !calledMethod.HasGenericParameters ()
-					&& calledMethod.HasParameterOfType ((ParameterIndex) 0, "System.String")
-					&& calledMethod.HasParameterOfType ((ParameterIndex) 1, "System.String")
-					=> IntrinsicId.Activator_CreateInstance__AssemblyName_TypeName,
-
-				// static System.Activator.CreateInstanceFrom (string assemblyFile, string typeName)
-				// static System.Activator.CreateInstanceFrom (string assemblyFile, string typeName, bool ignoreCase, System.Reflection.BindingFlags bindingAttr, System.Reflection.Binder? binder, object? []? args, System.Globalization.CultureInfo? culture, object? []? activationAttributes)
-				// static System.Activator.CreateInstanceFrom (string assemblyFile, string typeName, object? []? activationAttributes)
-				"CreateInstanceFrom" when calledMethod.IsDeclaredOnType ("System.Activator")
-					&& !calledMethod.HasGenericParameters ()
-					&& calledMethod.HasParameterOfType ((ParameterIndex) 0, "System.String")
-					&& calledMethod.HasParameterOfType ((ParameterIndex) 1, "System.String")
-					=> IntrinsicId.Activator_CreateInstanceFrom,
-
-				// System.AppDomain.CreateInstance (string assemblyName, string typeName)
-				// System.AppDomain.CreateInstance (string assemblyName, string typeName, bool ignoreCase, System.Reflection.BindingFlags bindingAttr, System.Reflection.Binder? binder, object? []? args, System.Globalization.CultureInfo? culture, object? []? activationAttributes)
-				// System.AppDomain.CreateInstance (string assemblyName, string typeName, object? []? activationAttributes)
-				"CreateInstance" when calledMethod.IsDeclaredOnType ("System.AppDomain")
-					&& calledMethod.HasParameterOfType ((ParameterIndex) 1, "System.String")
-					&& calledMethod.HasParameterOfType ((ParameterIndex) 2, "System.String")
-					=> IntrinsicId.AppDomain_CreateInstance,
-
-				// System.AppDomain.CreateInstanceAndUnwrap (string assemblyName, string typeName)
-				// System.AppDomain.CreateInstanceAndUnwrap (string assemblyName, string typeName, bool ignoreCase, System.Reflection.BindingFlags bindingAttr, System.Reflection.Binder? binder, object? []? args, System.Globalization.CultureInfo? culture, object? []? activationAttributes)
-				// System.AppDomain.CreateInstanceAndUnwrap (string assemblyName, string typeName, object? []? activationAttributes)
-				"CreateInstanceAndUnwrap" when calledMethod.IsDeclaredOnType ("System.AppDomain")
-					&& calledMethod.HasParameterOfType ((ParameterIndex) 1, "System.String")
-					&& calledMethod.HasParameterOfType ((ParameterIndex) 2, "System.String")
-					=> IntrinsicId.AppDomain_CreateInstanceAndUnwrap,
-
-				// System.AppDomain.CreateInstanceFrom (string assemblyFile, string typeName)
-				// System.AppDomain.CreateInstanceFrom (string assemblyFile, string typeName, bool ignoreCase, System.Reflection.BindingFlags bindingAttr, System.Reflection.Binder? binder, object? []? args, System.Globalization.CultureInfo? culture, object? []? activationAttributes)
-				// System.AppDomain.CreateInstanceFrom (string assemblyFile, string typeName, object? []? activationAttributes)
-				"CreateInstanceFrom" when calledMethod.IsDeclaredOnType ("System.AppDomain")
-					&& calledMethod.HasParameterOfType ((ParameterIndex) 1, "System.String")
-					&& calledMethod.HasParameterOfType ((ParameterIndex) 2, "System.String")
-					=> IntrinsicId.AppDomain_CreateInstanceFrom,
-
-				// System.AppDomain.CreateInstanceFromAndUnwrap (string assemblyFile, string typeName)
-				// System.AppDomain.CreateInstanceFromAndUnwrap (string assemblyFile, string typeName, bool ignoreCase, System.Reflection.BindingFlags bindingAttr, System.Reflection.Binder? binder, object? []? args, System.Globalization.CultureInfo? culture, object? []? activationAttributes)
-				// System.AppDomain.CreateInstanceFromAndUnwrap (string assemblyFile, string typeName, object? []? activationAttributes)
-				"CreateInstanceFromAndUnwrap" when calledMethod.IsDeclaredOnType ("System.AppDomain")
-					&& calledMethod.HasParameterOfType ((ParameterIndex) 1, "System.String")
-					&& calledMethod.HasParameterOfType ((ParameterIndex) 2, "System.String")
-					=> IntrinsicId.AppDomain_CreateInstanceFromAndUnwrap,
-
-				// System.Reflection.Assembly.CreateInstance (string typeName)
-				// System.Reflection.Assembly.CreateInstance (string typeName, bool ignoreCase)
-				// System.Reflection.Assembly.CreateInstance (string typeName, bool ignoreCase, BindingFlags bindingAttr, Binder? binder, object []? args, CultureInfo? culture, object []? activationAttributes)
-				"CreateInstance" when calledMethod.IsDeclaredOnType ("System.Reflection.Assembly")
-					&& calledMethod.HasParameterOfType ((ParameterIndex) 1, "System.String")
-					=> IntrinsicId.Assembly_CreateInstance,
-
-				// System.Reflection.Assembly.Location getter
-				"get_Location" when calledMethod.IsDeclaredOnType ("System.Reflection.Assembly")
-					=> IntrinsicId.Assembly_get_Location,
-
-				// System.Reflection.Assembly.GetFile (string)
-				"GetFile" when calledMethod.IsDeclaredOnType ("System.Reflection.Assembly")
-					&& calledMethod.HasParameterOfType ((ParameterIndex) 1, "System.String")
-					=> IntrinsicId.Assembly_GetFile,
-
-				// System.Reflection.Assembly.GetFiles ()
-				// System.Reflection.Assembly.GetFiles (bool)
-				"GetFiles" when calledMethod.IsDeclaredOnType ("System.Reflection.Assembly")
-					&& (calledMethod.HasMetadataParametersCount (0) || calledMethod.HasParameterOfType ((ParameterIndex) 1, "System.Boolean"))
-					=> IntrinsicId.Assembly_GetFiles,
-
-				// System.Reflection.AssemblyName.CodeBase getter
-				"get_CodeBase" when calledMethod.IsDeclaredOnType ("System.Reflection.AssemblyName")
-					=> IntrinsicId.AssemblyName_get_CodeBase,
-
-				// System.Reflection.AssemblyName.EscapedCodeBase getter
-				"get_EscapedCodeBase" when calledMethod.IsDeclaredOnType ("System.Reflection.AssemblyName")
-					=> IntrinsicId.AssemblyName_get_EscapedCodeBase,
-
-				// System.Runtime.CompilerServices.RuntimeHelpers.RunClassConstructor (RuntimeTypeHandle type)
-				"RunClassConstructor" when calledMethod.IsDeclaredOnType ("System.Runtime.CompilerServices.RuntimeHelpers")
-					&& calledMethod.HasParameterOfType ((ParameterIndex) 0, "System.RuntimeTypeHandle")
-					=> IntrinsicId.RuntimeHelpers_RunClassConstructor,
-
-				// System.Reflection.MethodInfo.MakeGenericMethod (Type[] typeArguments)
-				"MakeGenericMethod" when calledMethod.IsDeclaredOnType ("System.Reflection.MethodInfo")
-					&& calledMethod.HasImplicitThis ()
-					&& calledMethod.HasMetadataParametersCount (1)
-					=> IntrinsicId.MethodInfo_MakeGenericMethod,
-
-				// static System.Nullable.GetUnderlyingType
-				"GetUnderlyingType" when calledMethod.IsDeclaredOnType ("System.Nullable")
-					&& calledMethod.IsStatic ()
-					&& calledMethod.HasParameterOfType ((ParameterIndex) 0, "System.Type")
-					=> IntrinsicId.Nullable_GetUnderlyingType,
-
-				// static System.Delegate.Method getter
-				"get_Method" when calledMethod.IsDeclaredOnType ("System.Delegate")
-					&& calledMethod.HasImplicitThis ()
-					&& calledMethod.HasMetadataParametersCount (0)
-					=> IntrinsicId.Delegate_get_Method,
-
-				// static System.Runtime.InteropServices.TypeMapping.GetOrCreateExternalTypeMapping<T> ()
-				"GetOrCreateExternalTypeMapping" when calledMethod.IsDeclaredOnType ("System.Runtime.InteropServices.TypeMapping")
-					&& calledMethod.IsStatic ()
-					&& calledMethod.HasGenericArgumentsCount (1)
-					=> IntrinsicId.TypeMapping_GetOrCreateExternalTypeMapping,
-
-				// static System.Runtime.InteropServices.TypeMapping.GetOrCreateProxyTypeMapping<T> ()
-				"GetOrCreateProxyTypeMapping" when calledMethod.IsDeclaredOnType ("System.Runtime.InteropServices.TypeMapping")
-					&& calledMethod.IsStatic ()
-					&& calledMethod.HasGenericArgumentsCount (1)
-					=> IntrinsicId.TypeMapping_GetOrCreateProxyTypeMapping,
-
-				_ => IntrinsicId.None,
-			};
-		}
-	}
-=======
     internal static class Intrinsics
     {
         public static IntrinsicId GetIntrinsicIdForMethod(MethodProxy calledMethod)
@@ -850,18 +422,17 @@
                 // static System.Runtime.InteropServices.TypeMapping.GetOrCreateExternalTypeMapping<T> ()
                 "GetOrCreateExternalTypeMapping" when calledMethod.IsDeclaredOnType("System.Runtime.InteropServices.TypeMapping")
                     && calledMethod.IsStatic()
-                    && calledMethod.HasGenericParametersCount(1)
+                    && calledMethod.HasGenericArgumentsCount(1)
                     => IntrinsicId.TypeMapping_GetOrCreateExternalTypeMapping,
 
                 // static System.Runtime.InteropServices.TypeMapping.GetOrCreateProxyTypeMapping<T> ()
                 "GetOrCreateProxyTypeMapping" when calledMethod.IsDeclaredOnType("System.Runtime.InteropServices.TypeMapping")
                     && calledMethod.IsStatic()
-                    && calledMethod.HasGenericParametersCount(1)
+                    && calledMethod.HasGenericArgumentsCount(1)
                     => IntrinsicId.TypeMapping_GetOrCreateProxyTypeMapping,
 
                 _ => IntrinsicId.None,
             };
         }
     }
->>>>>>> 27c8fe04
 }