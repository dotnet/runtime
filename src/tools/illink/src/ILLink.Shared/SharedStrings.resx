--- conflicted
+++ resolved
@@ -1197,19 +1197,6 @@
   <data name="RedundantSuppressionTitle" xml:space="preserve">
     <value>Unused 'UnconditionalSuppressMessageAttribute' found. Consider removing the unused warning suppression.</value>
   </data>
-<<<<<<< HEAD
-  <data name="ReturnValueDoesNotMatchFeatureChecksMessage" xml:space="preserve">
-    <value>Return value does not match FeatureCheckAttribute '{1}'.</value>
-  </data>
-  <data name="ReturnValueDoesNotMatchFeatureChecksTitle" xml:space="preserve">
-    <value>Return value does not match feature check annotations of the property.</value>
-  </data>
-  <data name="InvalidFeatureCheckMessage" xml:space="preserve">
-    <value>Invalid FeatureCheckAttribute. Ensure the attribute is plated on a static boolean property with a get accessor and no set accessor.</value>
-  </data>
-  <data name="InvalidFeatureCheckTitle" xml:space="preserve">
-    <value>Invalid FeatureCheckAttribute.</value>
-=======
   <data name="ReturnValueDoesNotMatchFeatureGuardsMessage" xml:space="preserve">
     <value>Return value does not match FeatureGuardAttribute '{1}'.</value>
   </data>
@@ -1221,6 +1208,5 @@
   </data>
   <data name="InvalidFeatureGuardTitle" xml:space="preserve">
     <value>Invalid FeatureGuardAttribute.</value>
->>>>>>> 3dbdbef6
   </data>
 </root>