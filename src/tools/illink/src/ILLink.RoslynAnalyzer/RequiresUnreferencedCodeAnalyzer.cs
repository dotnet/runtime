--- conflicted
+++ resolved
@@ -25,38 +25,10 @@
         private static readonly DiagnosticDescriptor s_requiresUnreferencedCodeOnStaticCtor = DiagnosticDescriptors.GetDiagnosticDescriptor(DiagnosticId.RequiresUnreferencedCodeOnStaticConstructor);
         private static readonly DiagnosticDescriptor s_requiresUnreferencedCodeOnEntryPoint = DiagnosticDescriptors.GetDiagnosticDescriptor(DiagnosticId.RequiresUnreferencedCodeOnEntryPoint);
 
-<<<<<<< HEAD
-        private static readonly DiagnosticDescriptor s_typeDerivesFromRucClassRule = DiagnosticDescriptors.GetDiagnosticDescriptor(DiagnosticId.RequiresUnreferencedCodeOnBaseClass);
         private static readonly DiagnosticDescriptor s_referenceNotMarkedIsTrimmableRule = DiagnosticDescriptors.GetDiagnosticDescriptor(DiagnosticId.ReferenceNotMarkedIsTrimmable);
 
-        private Action<SymbolAnalysisContext> typeDerivesFromRucBase
-        {
-            get
-            {
-                return symbolAnalysisContext =>
-                {
-                    if (symbolAnalysisContext.Symbol is INamedTypeSymbol typeSymbol && !typeSymbol.HasAttribute(RequiresUnreferencedCodeAttribute)
-                        && typeSymbol.BaseType is INamedTypeSymbol baseType
-                        && baseType.TryGetAttribute(RequiresUnreferencedCodeAttribute, out var requiresUnreferencedCodeAttribute))
-                    {
-                        var diag = Diagnostic.Create(s_typeDerivesFromRucClassRule,
-                            typeSymbol.Locations[0],
-                            typeSymbol,
-                            baseType.GetDisplayName(),
-                            GetMessageFromAttribute(requiresUnreferencedCodeAttribute),
-                            GetUrlFromAttribute(requiresUnreferencedCodeAttribute));
-                        symbolAnalysisContext.ReportDiagnostic(diag);
-                    }
-                };
-            }
-        }
-
         public override ImmutableArray<DiagnosticDescriptor> SupportedDiagnostics =>
-            ImmutableArray.Create(s_makeGenericMethodRule, s_makeGenericTypeRule, s_requiresUnreferencedCodeRule, s_requiresUnreferencedCodeAttributeMismatch, s_typeDerivesFromRucClassRule, s_requiresUnreferencedCodeOnStaticCtor, s_requiresUnreferencedCodeOnEntryPoint, s_referenceNotMarkedIsTrimmableRule);
-=======
-        public override ImmutableArray<DiagnosticDescriptor> SupportedDiagnostics =>
-            ImmutableArray.Create(s_makeGenericMethodRule, s_makeGenericTypeRule, s_requiresUnreferencedCodeRule, s_requiresUnreferencedCodeAttributeMismatch, s_requiresUnreferencedCodeOnStaticCtor, s_requiresUnreferencedCodeOnEntryPoint);
->>>>>>> 64ccbadc
+            ImmutableArray.Create(s_makeGenericMethodRule, s_makeGenericTypeRule, s_requiresUnreferencedCodeRule, s_requiresUnreferencedCodeAttributeMismatch, s_requiresUnreferencedCodeOnStaticCtor, s_requiresUnreferencedCodeOnEntryPoint, s_referenceNotMarkedIsTrimmableRule);
 
         private protected override string RequiresAttributeName => RequiresUnreferencedCodeAttribute;
 
