--- conflicted
+++ resolved
@@ -71,38 +71,12 @@
 			return (DynamicallyAccessedMemberTypes) dynamicallyAccessedMembers.ConstructorArguments[0].Value!;
 		}
 
-<<<<<<< HEAD
-		internal static ValueSet<string> GetFeatureGuardAnnotations (
-=======
 		internal static ValueSet<string> GetFeatureCheckAnnotations (
->>>>>>> 5d21b79c
 			this IPropertySymbol propertySymbol,
 			IEnumerable<RequiresAnalyzerBase> enabledRequiresAnalyzers)
 		{
 			ImmutableArray<string>.Builder featureSet = ImmutableArray.CreateBuilder<string> ();
 			foreach (var attributeData in propertySymbol.GetAttributes ()) {
-<<<<<<< HEAD
-				if (IsFeatureGuardAttribute (attributeData, out string? featureName))
-					featureSet.Add (featureName);
-			}
-			return featureSet.Count == 0 ? ValueSet<string>.Empty : new ValueSet<string> (featureSet);
-
-			bool IsFeatureGuardAttribute (AttributeData attributeData, [NotNullWhen (true)] out string? featureName) {
-				featureName = null;
-				if (attributeData.AttributeClass is not { } attrClass || !attrClass.HasName (DynamicallyAccessedMembersAnalyzer.FullyQualifiedFeatureGuardAttribute))
-					return false;
-
-				if (attributeData.ConstructorArguments is not [TypedConstant { Value: INamedTypeSymbol featureType }])
-					return false;
-
-				foreach (var analyzer in enabledRequiresAnalyzers) {
-					if (featureType.HasName (analyzer.RequiresAttributeFullyQualifiedName)) {
-						featureName = analyzer.RequiresAttributeFullyQualifiedName;
-						return true;
-					}
-				}
-				return false;
-=======
 				if (IsFeatureCheckAttribute (attributeData, out INamedTypeSymbol? featureType))
 					AddFeatures (featureType);
 			}
@@ -147,7 +121,6 @@
 
 				featureType = featureTypeSymbol;
 				return true;
->>>>>>> 5d21b79c
 			}
 		}
 
