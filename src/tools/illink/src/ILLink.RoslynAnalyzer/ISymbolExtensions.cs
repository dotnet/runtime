// Copyright (c) .NET Foundation and contributors. All rights reserved.
// Licensed under the MIT license. See LICENSE file in the project root for full license information.

using System.Collections.Immutable;
using System.Collections.Generic;
using System.Diagnostics.CodeAnalysis;
using System.Linq;
using System.Text;
using Microsoft.CodeAnalysis;
using ILLink.RoslynAnalyzer.DataFlow;
using ILLink.Shared.DataFlow;

namespace ILLink.RoslynAnalyzer
{
	public static class ISymbolExtensions
	{
		/// <summary>
		/// Returns true if symbol <see paramref="symbol"/> has an attribute with name <see paramref="attributeName"/>.
		/// </summary>
		internal static bool HasAttribute (this ISymbol symbol, string attributeName)
		{
			foreach (var attr in symbol.GetAttributes ())
				if (attr.AttributeClass?.Name == attributeName)
					return true;

			return false;
		}

		internal static bool TryGetAttribute (this ISymbol member, string attributeName, [NotNullWhen (returnValue: true)] out AttributeData? attribute)
		{
			attribute = null;
			foreach (var attr in member.GetAttributes ()) {
				if (attr.AttributeClass is { } attrClass && attrClass.HasName (attributeName)) {
					attribute = attr;
					return true;
				}
			}

			return false;
		}

		internal static IEnumerable<AttributeData> GetAttributes (this ISymbol member, string attributeName)
		{
			foreach (var attr in member.GetAttributes ()) {
				if (attr.AttributeClass is { } attrClass && attrClass.HasName (attributeName))
					yield return attr;
			}
		}

		internal static DynamicallyAccessedMemberTypes GetDynamicallyAccessedMemberTypes (this ISymbol symbol)
		{
			if (!TryGetAttribute (symbol, DynamicallyAccessedMembersAnalyzer.DynamicallyAccessedMembersAttribute, out var dynamicallyAccessedMembers))
				return DynamicallyAccessedMemberTypes.None;

			return (DynamicallyAccessedMemberTypes) dynamicallyAccessedMembers!.ConstructorArguments[0].Value!;
		}

		internal static DynamicallyAccessedMemberTypes GetDynamicallyAccessedMemberTypesOnReturnType (this IMethodSymbol methodSymbol)
		{
			AttributeData? dynamicallyAccessedMembers = null;
			foreach (var returnTypeAttribute in methodSymbol.GetReturnTypeAttributes ())
				if (returnTypeAttribute.AttributeClass is var attrClass && attrClass != null &&
					attrClass.HasName (DynamicallyAccessedMembersAnalyzer.DynamicallyAccessedMembersAttribute)) {
					dynamicallyAccessedMembers = returnTypeAttribute;
					break;
				}

			if (dynamicallyAccessedMembers == null)
				return DynamicallyAccessedMemberTypes.None;

			return (DynamicallyAccessedMemberTypes) dynamicallyAccessedMembers.ConstructorArguments[0].Value!;
		}

		internal static ValueSet<string> GetFeatureGuardAnnotations (this IPropertySymbol propertySymbol)
		{
			HashSet<string> featureSet = new ();
<<<<<<< HEAD
			foreach (var featureCheckAttribute in propertySymbol.GetAttributes (DynamicallyAccessedMembersAnalyzer.FullyQualifiedFeatureCheckAttribute)) {
				if (featureCheckAttribute.ConstructorArguments is [TypedConstant { Value: INamedTypeSymbol featureType }])
					AddFeatures (featureType);
			}
			return featureSet.Count == 0 ? ValueSet<string>.Empty : new ValueSet<string> (featureSet);

			void AddFeatures (INamedTypeSymbol featureType) {
				if (!featureSet.Add (featureType.GetDisplayName ()))
					return;

				// Look at FeatureDependsOn attributes on the feature type.
				foreach (var featureDependsOnAttribute in featureType.GetAttributes (DynamicallyAccessedMembersAnalyzer.FullyQualifiedFeatureDependsOnAttribute)) {
					if (featureDependsOnAttribute.ConstructorArguments is [TypedConstant { Value: INamedTypeSymbol featureTypeSymbol }])
						AddFeatures (featureTypeSymbol);
				}
			}
=======
			foreach (var attributeData in propertySymbol.GetAttributes (DynamicallyAccessedMembersAnalyzer.FullyQualifiedFeatureGuardAttribute)) {
				if (attributeData.ConstructorArguments is [TypedConstant { Value: INamedTypeSymbol featureType }])
					featureSet.Add (featureType.GetDisplayName ());
			}
			return featureSet.Count == 0 ? ValueSet<string>.Empty : new ValueSet<string> (featureSet);
>>>>>>> 841fec70
		}

		internal static bool TryGetReturnAttribute (this IMethodSymbol member, string attributeName, [NotNullWhen (returnValue: true)] out AttributeData? attribute)
		{
			attribute = null;
			foreach (var attr in member.GetReturnTypeAttributes ()) {
				if (attr.AttributeClass is { } attrClass && attrClass.HasName (attributeName)) {
					attribute = attr;
					return true;
				}
			}

			return false;
		}

		internal static DynamicallyAccessedMemberTypes GetDynamicallyAccessedMemberTypesOnAssociatedSymbol (this IMethodSymbol methodSymbol) =>
			methodSymbol.AssociatedSymbol is ISymbol associatedSymbol ? GetDynamicallyAccessedMemberTypes (associatedSymbol) : DynamicallyAccessedMemberTypes.None;

		internal static bool TryGetOverriddenMember (this ISymbol? symbol, [NotNullWhen (returnValue: true)] out ISymbol? overridenMember)
		{
			overridenMember = symbol switch {
				IMethodSymbol method => method.OverriddenMethod,
				IPropertySymbol property => property.OverriddenProperty,
				IEventSymbol @event => @event.OverriddenEvent,
				_ => null,
			};
			return overridenMember != null;
		}

		public static SymbolDisplayFormat ILLinkTypeDisplayFormat { get; } =
			new SymbolDisplayFormat (
				typeQualificationStyle: SymbolDisplayTypeQualificationStyle.NameAndContainingTypesAndNamespaces,
				genericsOptions: SymbolDisplayGenericsOptions.IncludeTypeParameters
			);

		public static SymbolDisplayFormat ILLinkMemberDisplayFormat { get; } =
			new SymbolDisplayFormat (
				typeQualificationStyle: SymbolDisplayTypeQualificationStyle.NameOnly,
				genericsOptions: SymbolDisplayGenericsOptions.IncludeTypeParameters,
				memberOptions:
					SymbolDisplayMemberOptions.IncludeParameters |
					SymbolDisplayMemberOptions.IncludeExplicitInterface,
				parameterOptions:
					SymbolDisplayParameterOptions.IncludeType |
					SymbolDisplayParameterOptions.IncludeParamsRefOut
			);

		public static string GetDisplayName (this ISymbol symbol)
		{
			var sb = new StringBuilder ();
			switch (symbol) {
			case IFieldSymbol fieldSymbol:
				sb.Append (fieldSymbol.ContainingSymbol.ToDisplayString (ILLinkTypeDisplayFormat));
				sb.Append ('.');
				sb.Append (fieldSymbol.MetadataName);
				break;

			case IParameterSymbol parameterSymbol:
				sb.Append (parameterSymbol.Name);
				break;

			case IMethodSymbol methodSymbol when methodSymbol.IsStaticConstructor ():
				sb.Append (symbol.ContainingType.ToDisplayString (ILLinkTypeDisplayFormat));
				sb.Append ("..cctor()");
				break;

			case IMethodSymbol methodSymbol:
				// Use definition type parameter names, not instance type parameters
				methodSymbol = methodSymbol.OriginalDefinition;
				// Format the declaring type with namespace and containing types.
				if (methodSymbol.ContainingSymbol?.Kind == SymbolKind.NamedType) {
					// If the containing symbol is a method (for example for local functions),
					// don't include the containing type's name. This matches the behavior of
					// CSharpErrorMessageFormat.
					sb.Append (methodSymbol.ContainingType.ToDisplayString (ILLinkTypeDisplayFormat));
					sb.Append ('.');
				}
				// Format parameter types with only type names.
				sb.Append (methodSymbol.ToDisplayString (ILLinkMemberDisplayFormat));
				break;

			default:
				sb.Append (symbol.ToDisplayString ());
				break;
			}

			return sb.ToString ();
		}

		public static bool IsInterface (this ISymbol symbol)
		{
			if (symbol is not INamedTypeSymbol namedTypeSymbol)
				return false;

			var typeSymbol = namedTypeSymbol as ITypeSymbol;
			return typeSymbol.TypeKind == TypeKind.Interface;
		}

		public static bool IsSubclassOf (this ISymbol symbol, string ns, string type)
		{
			if (symbol is not ITypeSymbol typeSymbol)
				return false;

			while (typeSymbol != null) {
				if (typeSymbol.IsTypeOf (ns, type))
					return true;

				typeSymbol = typeSymbol.ContainingType;
			}

			return false;
		}

		public static bool IsConstructor ([NotNullWhen (returnValue: true)] this ISymbol? symbol)
			=> (symbol as IMethodSymbol)?.MethodKind is MethodKind.Constructor or MethodKind.StaticConstructor;

		public static bool IsStaticConstructor ([NotNullWhen (returnValue: true)] this ISymbol? symbol)
			=> (symbol as IMethodSymbol)?.MethodKind == MethodKind.StaticConstructor;
	}
}<|MERGE_RESOLUTION|>--- conflicted
+++ resolved
@@ -74,30 +74,11 @@
 		internal static ValueSet<string> GetFeatureGuardAnnotations (this IPropertySymbol propertySymbol)
 		{
 			HashSet<string> featureSet = new ();
-<<<<<<< HEAD
-			foreach (var featureCheckAttribute in propertySymbol.GetAttributes (DynamicallyAccessedMembersAnalyzer.FullyQualifiedFeatureCheckAttribute)) {
-				if (featureCheckAttribute.ConstructorArguments is [TypedConstant { Value: INamedTypeSymbol featureType }])
-					AddFeatures (featureType);
+			foreach (var featureGuardAttribute in propertySymbol.GetAttributes (DynamicallyAccessedMembersAnalyzer.FullyQualifiedFeatureGuardAttribute)) {
+				if (featureGuardAttribute.ConstructorArguments is [TypedConstant { Value: INamedTypeSymbol featureType }])
+					featureSet.Add (featureType.GetDisplayName ());
 			}
 			return featureSet.Count == 0 ? ValueSet<string>.Empty : new ValueSet<string> (featureSet);
-
-			void AddFeatures (INamedTypeSymbol featureType) {
-				if (!featureSet.Add (featureType.GetDisplayName ()))
-					return;
-
-				// Look at FeatureDependsOn attributes on the feature type.
-				foreach (var featureDependsOnAttribute in featureType.GetAttributes (DynamicallyAccessedMembersAnalyzer.FullyQualifiedFeatureDependsOnAttribute)) {
-					if (featureDependsOnAttribute.ConstructorArguments is [TypedConstant { Value: INamedTypeSymbol featureTypeSymbol }])
-						AddFeatures (featureTypeSymbol);
-				}
-			}
-=======
-			foreach (var attributeData in propertySymbol.GetAttributes (DynamicallyAccessedMembersAnalyzer.FullyQualifiedFeatureGuardAttribute)) {
-				if (attributeData.ConstructorArguments is [TypedConstant { Value: INamedTypeSymbol featureType }])
-					featureSet.Add (featureType.GetDisplayName ());
-			}
-			return featureSet.Count == 0 ? ValueSet<string>.Empty : new ValueSet<string> (featureSet);
->>>>>>> 841fec70
 		}
 
 		internal static bool TryGetReturnAttribute (this IMethodSymbol member, string attributeName, [NotNullWhen (returnValue: true)] out AttributeData? attribute)
