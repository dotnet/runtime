// Copyright (c) .NET Foundation and contributors. All rights reserved.
// Licensed under the MIT license. See LICENSE file in the project root for full license information.

using System;
using System.Collections.Generic;
using System.Collections.Immutable;
using System.Diagnostics;
using System.Diagnostics.CodeAnalysis;
using ILLink.RoslynAnalyzer.TrimAnalysis;
using ILLink.Shared;
using ILLink.Shared.DataFlow;
using ILLink.Shared.TrimAnalysis;
using Microsoft.CodeAnalysis;
using Microsoft.CodeAnalysis.CSharp;
using Microsoft.CodeAnalysis.CSharp.Syntax;
using Microsoft.CodeAnalysis.Diagnostics;
using Microsoft.CodeAnalysis.Operations;

namespace ILLink.RoslynAnalyzer
{
	[DiagnosticAnalyzer (LanguageNames.CSharp)]
	public class DynamicallyAccessedMembersAnalyzer : DiagnosticAnalyzer
	{
		internal const string DynamicallyAccessedMembers = nameof (DynamicallyAccessedMembers);
		internal const string DynamicallyAccessedMembersAttribute = nameof (DynamicallyAccessedMembersAttribute);
		public const string attributeArgument = "attributeArgument";
		public const string FullyQualifiedDynamicallyAccessedMembersAttribute = "System.Diagnostics.CodeAnalysis." + DynamicallyAccessedMembersAttribute;
		public static Lazy<ImmutableArray<RequiresAnalyzerBase>> RequiresAnalyzers { get; } = new Lazy<ImmutableArray<RequiresAnalyzerBase>> (GetRequiresAnalyzers);
		static ImmutableArray<RequiresAnalyzerBase> GetRequiresAnalyzers () =>
			ImmutableArray.Create<RequiresAnalyzerBase> (
				new RequiresAssemblyFilesAnalyzer (),
				new RequiresUnreferencedCodeAnalyzer (),
				new RequiresDynamicCodeAnalyzer ());

		public static ImmutableArray<DiagnosticDescriptor> GetSupportedDiagnostics ()
		{
			var diagDescriptorsArrayBuilder = ImmutableArray.CreateBuilder<DiagnosticDescriptor> (26);
			diagDescriptorsArrayBuilder.Add (DiagnosticDescriptors.GetDiagnosticDescriptor (DiagnosticId.RequiresUnreferencedCode));
			diagDescriptorsArrayBuilder.Add (DiagnosticDescriptors.GetDiagnosticDescriptor (DiagnosticId.DynamicallyAccessedMembersIsNotAllowedOnMethods));
			AddRange (DiagnosticId.MethodParameterCannotBeStaticallyDetermined, DiagnosticId.DynamicallyAccessedMembersMismatchTypeArgumentTargetsGenericParameter);
			AddRange (DiagnosticId.DynamicallyAccessedMembersOnFieldCanOnlyApplyToTypesOrStrings, DiagnosticId.DynamicallyAccessedMembersOnPropertyCanOnlyApplyToTypesOrStrings);
			diagDescriptorsArrayBuilder.Add (DiagnosticDescriptors.GetDiagnosticDescriptor (DiagnosticId.DynamicallyAccessedMembersOnMethodReturnValueCanOnlyApplyToTypesOrStrings));
			diagDescriptorsArrayBuilder.Add (DiagnosticDescriptors.GetDiagnosticDescriptor (DiagnosticId.DynamicallyAccessedMembersFieldAccessedViaReflection));
			diagDescriptorsArrayBuilder.Add (DiagnosticDescriptors.GetDiagnosticDescriptor (DiagnosticId.DynamicallyAccessedMembersMethodAccessedViaReflection));
			diagDescriptorsArrayBuilder.Add (DiagnosticDescriptors.GetDiagnosticDescriptor (DiagnosticId.UnrecognizedTypeInRuntimeHelpersRunClassConstructor));
			diagDescriptorsArrayBuilder.Add (DiagnosticDescriptors.GetDiagnosticDescriptor (DiagnosticId.DynamicallyAccessedMembersMismatchOnMethodReturnValueBetweenOverrides));
			diagDescriptorsArrayBuilder.Add (DiagnosticDescriptors.GetDiagnosticDescriptor (DiagnosticId.DynamicallyAccessedMembersMismatchOnMethodParameterBetweenOverrides));
			diagDescriptorsArrayBuilder.Add (DiagnosticDescriptors.GetDiagnosticDescriptor (DiagnosticId.DynamicallyAccessedMembersMismatchOnGenericParameterBetweenOverrides));
			diagDescriptorsArrayBuilder.Add (DiagnosticDescriptors.GetDiagnosticDescriptor (DiagnosticId.DynamicallyAccessedMembersMismatchOnImplicitThisBetweenOverrides));
			diagDescriptorsArrayBuilder.Add (DiagnosticDescriptors.GetDiagnosticDescriptor (DiagnosticId.DynamicallyAccessedMembersConflictsBetweenPropertyAndAccessor));
			diagDescriptorsArrayBuilder.Add (DiagnosticDescriptors.GetDiagnosticDescriptor (DiagnosticId.PropertyAccessorParameterInLinqExpressionsCannotBeStaticallyDetermined));
			diagDescriptorsArrayBuilder.Add (DiagnosticDescriptors.GetDiagnosticDescriptor (DiagnosticId.MakeGenericType));
			diagDescriptorsArrayBuilder.Add (DiagnosticDescriptors.GetDiagnosticDescriptor (DiagnosticId.MakeGenericMethod));
			diagDescriptorsArrayBuilder.Add (DiagnosticDescriptors.GetDiagnosticDescriptor (DiagnosticId.CaseInsensitiveTypeGetTypeCallIsNotSupported));
			diagDescriptorsArrayBuilder.Add (DiagnosticDescriptors.GetDiagnosticDescriptor (DiagnosticId.UnrecognizedTypeNameInTypeGetType));
			diagDescriptorsArrayBuilder.Add (DiagnosticDescriptors.GetDiagnosticDescriptor (DiagnosticId.UnrecognizedParameterInMethodCreateInstance));
			diagDescriptorsArrayBuilder.Add (DiagnosticDescriptors.GetDiagnosticDescriptor (DiagnosticId.ParametersOfAssemblyCreateInstanceCannotBeAnalyzed));

			foreach (var requiresAnalyzer in RequiresAnalyzers.Value) {
				foreach (var diagnosticDescriptor in requiresAnalyzer.SupportedDiagnostics)
					diagDescriptorsArrayBuilder.Add (diagnosticDescriptor);
			}

			return diagDescriptorsArrayBuilder.ToImmutable ();

			void AddRange (DiagnosticId first, DiagnosticId last)
			{
				Debug.Assert ((int) first < (int) last);

				for (int i = (int) first;
					i <= (int) last; i++) {
					diagDescriptorsArrayBuilder.Add (DiagnosticDescriptors.GetDiagnosticDescriptor ((DiagnosticId) i));
				}
			}
		}

		public override ImmutableArray<DiagnosticDescriptor> SupportedDiagnostics => GetSupportedDiagnostics ();

		static Location GetPrimaryLocation (ImmutableArray<Location> locations) => locations.Length > 0 ? locations[0] : Location.None;

		public override void Initialize (AnalysisContext context)
		{
<<<<<<< HEAD
			if (!Debugger.IsAttached)
=======
			context.ConfigureGeneratedCodeAnalysis (GeneratedCodeAnalysisFlags.Analyze | GeneratedCodeAnalysisFlags.ReportDiagnostics);

			if (!System.Diagnostics.Debugger.IsAttached)
>>>>>>> c1f43410
				context.EnableConcurrentExecution ();

			context.RegisterCompilationStartAction (context => {
				var dataFlowAnalyzerContext = DataFlowAnalyzerContext.Create (context.Options, context.Compilation, RequiresAnalyzers.Value);
				if (!dataFlowAnalyzerContext.AnyAnalyzersEnabled)
					return;

				context.RegisterOperationBlockAction (context => {
					foreach (var operationBlock in context.OperationBlocks) {
						TrimDataFlowAnalysis trimDataFlowAnalysis = new (context, dataFlowAnalyzerContext, operationBlock);
						trimDataFlowAnalysis.InterproceduralAnalyze ();
						foreach (var diagnostic in trimDataFlowAnalysis.CollectDiagnostics ())
							context.ReportDiagnostic (diagnostic);
					}
				});

				// Remaining actions are only for DynamicallyAccessedMembers analysis.
				if (!dataFlowAnalyzerContext.EnableTrimAnalyzer)
					return;

				// Examine generic instantiations in base types and interface list
				context.RegisterSymbolAction (context => {
					var type = (INamedTypeSymbol) context.Symbol;
					var location = GetPrimaryLocation (type.Locations);
					// RUC on type doesn't silence DAM warnings about generic base/interface types.
					// This knowledge lives in IsInRequiresUnreferencedCodeAttributeScope,
					// which we still call for consistency here, but it is expected to return false.
					if (type.IsInRequiresUnreferencedCodeAttributeScope (out _))
						return;

					if (type.BaseType is INamedTypeSymbol baseType) {
						foreach (var diagnostic in ProcessGenericParameters (baseType, location))
							context.ReportDiagnostic (diagnostic);
					}

					foreach (var interfaceType in type.Interfaces) {
						foreach (var diagnostic in ProcessGenericParameters (interfaceType, location))
							context.ReportDiagnostic (diagnostic);
					}
				}, SymbolKind.NamedType);
				// Examine generic instantiations in method return type and parameters.
				// This includes property getters and setters.
				context.RegisterSymbolAction (context => {
					var method = (IMethodSymbol) context.Symbol;
					if (method.IsInRequiresUnreferencedCodeAttributeScope (out _))
						return;

					var returnType = method.ReturnType;
					foreach (var diagnostic in ProcessGenericParameters (returnType, GetPrimaryLocation (method.Locations)))
						context.ReportDiagnostic (diagnostic);

					foreach (var parameter in method.Parameters) {
						foreach (var diagnostic in ProcessGenericParameters (parameter.Type, GetPrimaryLocation (parameter.Locations)))
							context.ReportDiagnostic (diagnostic);
					}
				}, SymbolKind.Method);
				// Examine generic instantiations in field type.
				context.RegisterSymbolAction (context => {
					var field = (IFieldSymbol) context.Symbol;
					if (field.IsInRequiresUnreferencedCodeAttributeScope (out _))
						return;

					foreach (var diagnostic in ProcessGenericParameters (field.Type, GetPrimaryLocation (field.Locations)))
						context.ReportDiagnostic (diagnostic);
				}, SymbolKind.Field);
				// Examine generic instantiations in invocations of generically instantiated methods,
				// or methods on generically instantiated types.
				context.RegisterOperationAction (context => {
					if (context.ContainingSymbol.IsInRequiresUnreferencedCodeAttributeScope (out _))
						return;

					var invocation = (IInvocationOperation) context.Operation;
					var methodSymbol = invocation.TargetMethod;
					foreach (var diagnostic in ProcessMethodGenericParameters (methodSymbol, invocation.Syntax.GetLocation ()))
						context.ReportDiagnostic (diagnostic);
				}, OperationKind.Invocation);
				// Examine generic instantiations in delegate creation of generically instantiated methods.
				context.RegisterOperationAction (context => {
					if (context.ContainingSymbol.IsInRequiresUnreferencedCodeAttributeScope (out _))
						return;

					var delegateCreation = (IDelegateCreationOperation) context.Operation;
					if (delegateCreation.Target is not IMethodReferenceOperation methodReference)
						return;

					if (methodReference.Method is not IMethodSymbol methodSymbol)
						return;
					foreach (var diagnostic in ProcessMethodGenericParameters (methodSymbol, delegateCreation.Syntax.GetLocation()))
						context.ReportDiagnostic (diagnostic);
				}, OperationKind.DelegateCreation);
				// Examine generic instantiations in object creation of generically instantiated types.
				context.RegisterOperationAction (context => {
					if (context.ContainingSymbol.IsInRequiresUnreferencedCodeAttributeScope (out _))
						return;

					var objectCreation = (IObjectCreationOperation) context.Operation;
					if (objectCreation.Type is not ITypeSymbol typeSymbol)
						return;

					foreach (var diagnostic in ProcessGenericParameters (typeSymbol, objectCreation.Syntax.GetLocation()))
						context.ReportDiagnostic (diagnostic);
				}, OperationKind.ObjectCreation);
				context.RegisterSymbolAction (context => {
					VerifyMemberOnlyApplyToTypesOrStrings (context, context.Symbol);
					VerifyDamOnPropertyAndAccessorMatch (context, (IMethodSymbol) context.Symbol);
					VerifyDamOnDerivedAndBaseMethodsMatch (context, (IMethodSymbol) context.Symbol);
				}, SymbolKind.Method);
				context.RegisterSymbolAction (context => {
					VerifyDamOnInterfaceAndImplementationMethodsMatch (context, (INamedTypeSymbol) context.Symbol);
				}, SymbolKind.NamedType);
				context.RegisterSymbolAction (context => {
					VerifyMemberOnlyApplyToTypesOrStrings (context, context.Symbol);
				}, SymbolKind.Property);
				context.RegisterSymbolAction (context => {
					VerifyMemberOnlyApplyToTypesOrStrings (context, context.Symbol);
				}, SymbolKind.Field);
			});
		}

		static IEnumerable<Diagnostic> ProcessMethodGenericParameters (IMethodSymbol methodSymbol, Location location)
		{
			foreach (var diagnostic in ProcessGenericParameters (methodSymbol, location))
				yield return diagnostic;

			if (methodSymbol.IsStatic && methodSymbol.ContainingType is not null) {
				foreach (var diagnostic in ProcessGenericParameters (methodSymbol.ContainingType, location))
					yield return diagnostic;
			}
		}

		static IEnumerable<Diagnostic> ProcessGenericParameters (ISymbol symbol, Location location)
		{
			// Avoid unnecessary execution if not NamedType or Method
			if (symbol is not INamedTypeSymbol && symbol is not IMethodSymbol)
				yield break;

			ImmutableArray<ITypeParameterSymbol> typeParams = default;
			ImmutableArray<ITypeSymbol> typeArgs = default;
			switch (symbol) {
			case INamedTypeSymbol type:
				typeParams = type.TypeParameters;
				typeArgs = type.TypeArguments;
				break;
			case IMethodSymbol targetMethod:
				typeParams = targetMethod.TypeParameters;
				typeArgs = targetMethod.TypeArguments;
				break;
			}

			if (typeParams != null) {
				Debug.Assert (typeParams.Length == typeArgs.Length);

				for (int i = 0; i < typeParams.Length; i++) {
					// Syntax like typeof (Foo<>) will have an ErrorType as the type argument.
					// These uninstantiated generics should not produce warnings.
					if (typeArgs[i].Kind == SymbolKind.ErrorType)
						continue;
					var sourceValue = SingleValueExtensions.FromTypeSymbol (typeArgs[i])!;
					var targetValue = new GenericParameterValue (typeParams[i]);
					foreach (var diagnostic in GetDynamicallyAccessedMembersDiagnostics (sourceValue, targetValue, location))
						yield return diagnostic;
				}
			}
		}

		static List<Diagnostic> GetDynamicallyAccessedMembersDiagnostics (SingleValue sourceValue, SingleValue targetValue, Location location)
		{
			// The target should always be an annotated value, but the visitor design currently prevents
			// declaring this in the type system.
			if (targetValue is not ValueWithDynamicallyAccessedMembers targetWithDynamicallyAccessedMembers)
				throw new NotImplementedException ();

			var diagnosticContext = new DiagnosticContext (location);
			var requireDynamicallyAccessedMembersAction = new RequireDynamicallyAccessedMembersAction (diagnosticContext, default (ReflectionAccessAnalyzer));
			requireDynamicallyAccessedMembersAction.Invoke (sourceValue, targetWithDynamicallyAccessedMembers);

			return diagnosticContext.Diagnostics;
		}

		static void VerifyMemberOnlyApplyToTypesOrStrings (SymbolAnalysisContext context, ISymbol member)
		{
			var location = GetPrimaryLocation (member.Locations);
			if (member is IFieldSymbol field && field.GetDynamicallyAccessedMemberTypes () != DynamicallyAccessedMemberTypes.None && !field.Type.IsTypeInterestingForDataflow ())
				context.ReportDiagnostic (Diagnostic.Create (DiagnosticDescriptors.GetDiagnosticDescriptor (DiagnosticId.DynamicallyAccessedMembersOnFieldCanOnlyApplyToTypesOrStrings), location, member.GetDisplayName ()));
			else if (member is IMethodSymbol method) {
				if (method.GetDynamicallyAccessedMemberTypesOnReturnType () != DynamicallyAccessedMemberTypes.None && !method.ReturnType.IsTypeInterestingForDataflow ())
					context.ReportDiagnostic (Diagnostic.Create (DiagnosticDescriptors.GetDiagnosticDescriptor (DiagnosticId.DynamicallyAccessedMembersOnMethodReturnValueCanOnlyApplyToTypesOrStrings), location, member.GetDisplayName ()));
				if (method.GetDynamicallyAccessedMemberTypes () != DynamicallyAccessedMemberTypes.None && !method.ContainingType.IsTypeInterestingForDataflow ())
					context.ReportDiagnostic (Diagnostic.Create (DiagnosticDescriptors.GetDiagnosticDescriptor (DiagnosticId.DynamicallyAccessedMembersIsNotAllowedOnMethods), location));
				foreach (var parameter in method.Parameters) {
					if (parameter.GetDynamicallyAccessedMemberTypes () != DynamicallyAccessedMemberTypes.None && !parameter.Type.IsTypeInterestingForDataflow ())
						context.ReportDiagnostic (Diagnostic.Create (DiagnosticDescriptors.GetDiagnosticDescriptor (DiagnosticId.DynamicallyAccessedMembersOnMethodParameterCanOnlyApplyToTypesOrStrings), location, parameter.GetDisplayName (), member.GetDisplayName ()));
				}
			} else if (member is IPropertySymbol property && property.GetDynamicallyAccessedMemberTypes () != DynamicallyAccessedMemberTypes.None && !property.Type.IsTypeInterestingForDataflow ()) {
				context.ReportDiagnostic (Diagnostic.Create (DiagnosticDescriptors.GetDiagnosticDescriptor (DiagnosticId.DynamicallyAccessedMembersOnPropertyCanOnlyApplyToTypesOrStrings), location, member.GetDisplayName ()));
			}
		}

		static void VerifyDamOnDerivedAndBaseMethodsMatch (SymbolAnalysisContext context, IMethodSymbol methodSymbol)
		{
			if (methodSymbol.TryGetOverriddenMember (out var overriddenSymbol) && overriddenSymbol is IMethodSymbol overriddenMethod
				&& context.Symbol is IMethodSymbol method) {
				VerifyDamOnMethodsMatch (context, method, overriddenMethod);
			}
		}

		static void VerifyDamOnMethodsMatch (SymbolAnalysisContext context, IMethodSymbol overrideMethod, IMethodSymbol baseMethod)
		{
			var overrideMethodReturnAnnotation = FlowAnnotations.GetMethodReturnValueAnnotation (overrideMethod);
			var baseMethodReturnAnnotation = FlowAnnotations.GetMethodReturnValueAnnotation (baseMethod);
			if (overrideMethodReturnAnnotation != baseMethodReturnAnnotation) {

				(IMethodSymbol attributableMethod, DynamicallyAccessedMemberTypes missingAttribute) = GetTargetAndRequirements (overrideMethod,
					baseMethod, overrideMethodReturnAnnotation, baseMethodReturnAnnotation);

				Location attributableSymbolLocation = GetPrimaryLocation (attributableMethod.Locations);

				// code fix does not support merging multiple attributes. If an attribute is present or the method is not in source, do not provide args for code fix.
				(Location[]? sourceLocation, Dictionary<string, string?>? DAMArgs) = (!attributableSymbolLocation.IsInSource
					|| (overrideMethod.TryGetReturnAttribute (DynamicallyAccessedMembersAnalyzer.DynamicallyAccessedMembersAttribute, out var _)
						&& baseMethod.TryGetReturnAttribute (DynamicallyAccessedMembersAnalyzer.DynamicallyAccessedMembersAttribute, out var _))
						) ? (null, null) : CreateArguments (attributableSymbolLocation, missingAttribute);

				context.ReportDiagnostic (Diagnostic.Create (
					DiagnosticDescriptors.GetDiagnosticDescriptor (DiagnosticId.DynamicallyAccessedMembersMismatchOnMethodReturnValueBetweenOverrides),
					GetPrimaryLocation (overrideMethod.Locations), sourceLocation, DAMArgs?.ToImmutableDictionary (), overrideMethod.GetDisplayName (), baseMethod.GetDisplayName ()));
			}

			foreach (var overrideParam in overrideMethod.GetMetadataParameters ()) {
				var baseParam = baseMethod.GetParameter (overrideParam.Index);
				var baseParameterAnnotation = FlowAnnotations.GetMethodParameterAnnotation (baseParam);
				var overrideParameterAnnotation = FlowAnnotations.GetMethodParameterAnnotation (overrideParam);
				if (overrideParameterAnnotation != baseParameterAnnotation) {
					(IMethodSymbol attributableMethod, DynamicallyAccessedMemberTypes missingAttribute) = GetTargetAndRequirements (overrideMethod,
						baseMethod, overrideParameterAnnotation, baseParameterAnnotation);

					Location attributableSymbolLocation = attributableMethod.GetParameter (overrideParam.Index).Location!;

					// code fix does not support merging multiple attributes. If an attribute is present or the method is not in source, do not provide args for code fix.
					(Location[]? sourceLocation, Dictionary<string, string?>? DAMArgs) = (!attributableSymbolLocation.IsInSource
						|| (overrideParam.ParameterSymbol!.TryGetAttribute (DynamicallyAccessedMembersAnalyzer.DynamicallyAccessedMembersAttribute, out var _)
							&& baseParam.ParameterSymbol!.TryGetAttribute (DynamicallyAccessedMembersAnalyzer.DynamicallyAccessedMembersAttribute, out var _))
							) ? (null, null) : CreateArguments (attributableSymbolLocation, missingAttribute);

					context.ReportDiagnostic (Diagnostic.Create (
						DiagnosticDescriptors.GetDiagnosticDescriptor (DiagnosticId.DynamicallyAccessedMembersMismatchOnMethodParameterBetweenOverrides),
						overrideParam.Location, sourceLocation, DAMArgs?.ToImmutableDictionary (),
						overrideParam.GetDisplayName (), overrideMethod.GetDisplayName (), baseParam.GetDisplayName (), baseMethod.GetDisplayName ()));
				}
			}

			for (int i = 0; i < overrideMethod.TypeParameters.Length; i++) {
				var methodTypeParameterAnnotation = overrideMethod.TypeParameters[i].GetDynamicallyAccessedMemberTypes ();
				var overriddenMethodTypeParameterAnnotation = baseMethod.TypeParameters[i].GetDynamicallyAccessedMemberTypes ();
				if (methodTypeParameterAnnotation != overriddenMethodTypeParameterAnnotation) {

					(IMethodSymbol attributableMethod, DynamicallyAccessedMemberTypes missingAttribute) = GetTargetAndRequirements (overrideMethod, baseMethod, methodTypeParameterAnnotation, overriddenMethodTypeParameterAnnotation);

					var attributableSymbol = attributableMethod.TypeParameters[i];
					Location attributableSymbolLocation = GetPrimaryLocation (attributableSymbol.Locations);

					// code fix does not support merging multiple attributes. If an attribute is present or the method is not in source, do not provide args for code fix.
					(Location[]? sourceLocation, Dictionary<string, string?>? DAMArgs) = (!attributableSymbolLocation.IsInSource
						|| (overrideMethod.TypeParameters[i].TryGetAttribute (DynamicallyAccessedMembersAnalyzer.DynamicallyAccessedMembersAttribute, out var _)
							&& baseMethod.TypeParameters[i].TryGetAttribute (DynamicallyAccessedMembersAnalyzer.DynamicallyAccessedMembersAttribute, out var _))
							) ? (null, null) : CreateArguments (attributableSymbolLocation, missingAttribute);

					context.ReportDiagnostic (Diagnostic.Create (
						DiagnosticDescriptors.GetDiagnosticDescriptor (DiagnosticId.DynamicallyAccessedMembersMismatchOnGenericParameterBetweenOverrides),
						GetPrimaryLocation (overrideMethod.TypeParameters[i].Locations), sourceLocation, DAMArgs?.ToImmutableDictionary (),
						overrideMethod.TypeParameters[i].GetDisplayName (), overrideMethod.GetDisplayName (),
						baseMethod.TypeParameters[i].GetDisplayName (), baseMethod.GetDisplayName ()));
				}
			}

			if (!overrideMethod.IsStatic && overrideMethod.GetDynamicallyAccessedMemberTypes () != baseMethod.GetDynamicallyAccessedMemberTypes ())
				context.ReportDiagnostic (Diagnostic.Create (
					DiagnosticDescriptors.GetDiagnosticDescriptor (DiagnosticId.DynamicallyAccessedMembersMismatchOnImplicitThisBetweenOverrides),
					GetPrimaryLocation (overrideMethod.Locations),
					overrideMethod.GetDisplayName (), baseMethod.GetDisplayName ()));
		}

		static void VerifyDamOnInterfaceAndImplementationMethodsMatch (SymbolAnalysisContext context, INamedTypeSymbol type)
		{
			foreach (var (interfaceMember, implementationMember) in type.GetMemberInterfaceImplementationPairs ()) {
				if (implementationMember is IMethodSymbol implementationMethod
					&& interfaceMember is IMethodSymbol interfaceMethod)
					VerifyDamOnMethodsMatch (context, implementationMethod, interfaceMethod);
			}
		}

		static void VerifyDamOnPropertyAndAccessorMatch (SymbolAnalysisContext context, IMethodSymbol methodSymbol)
		{
			if ((methodSymbol.MethodKind != MethodKind.PropertyGet && methodSymbol.MethodKind != MethodKind.PropertySet)
				|| (methodSymbol.AssociatedSymbol?.GetDynamicallyAccessedMemberTypes () == DynamicallyAccessedMemberTypes.None))
				return;

			// None on the return type of 'get' matches unannotated
			if (methodSymbol.MethodKind == MethodKind.PropertyGet
				&& methodSymbol.GetDynamicallyAccessedMemberTypesOnReturnType () != DynamicallyAccessedMemberTypes.None
				// None on parameter of 'set' matches unannotated
				|| methodSymbol.MethodKind == MethodKind.PropertySet
				&& methodSymbol.Parameters[methodSymbol.Parameters.Length - 1].GetDynamicallyAccessedMemberTypes () != DynamicallyAccessedMemberTypes.None) {
				var associatedSymbol = methodSymbol.AssociatedSymbol!;
				context.ReportDiagnostic (Diagnostic.Create (
					DiagnosticDescriptors.GetDiagnosticDescriptor (DiagnosticId.DynamicallyAccessedMembersConflictsBetweenPropertyAndAccessor),
					GetPrimaryLocation (associatedSymbol.Locations),
					associatedSymbol.GetDisplayName (),
					methodSymbol.GetDisplayName ()
				));
				return;
			}
		}

		private static (IMethodSymbol Method, DynamicallyAccessedMemberTypes Requirements) GetTargetAndRequirements (IMethodSymbol method, IMethodSymbol overriddenMethod, DynamicallyAccessedMemberTypes methodAnnotation, DynamicallyAccessedMemberTypes overriddenMethodAnnotation)
		{
			DynamicallyAccessedMemberTypes mismatchedArgument;
			IMethodSymbol paramNeedsAttributes;
			if (methodAnnotation == DynamicallyAccessedMemberTypes.None) {
				mismatchedArgument = overriddenMethodAnnotation;
				paramNeedsAttributes = method;
			} else {
				mismatchedArgument = methodAnnotation;
				paramNeedsAttributes = overriddenMethod;
			}
			return (paramNeedsAttributes, mismatchedArgument);
		}

		private static (Location[]?, Dictionary<string, string?>?) CreateArguments (Location attributableSymbolLocation, DynamicallyAccessedMemberTypes mismatchedArgument)
		{
			Dictionary<string, string?>? DAMArgument = new ();
			Location[]? sourceLocation = new Location[] { attributableSymbolLocation };
			DAMArgument.Add (DynamicallyAccessedMembersAnalyzer.attributeArgument, mismatchedArgument.ToString ());
			return (sourceLocation, DAMArgument);
		}
	}
}<|MERGE_RESOLUTION|>--- conflicted
+++ resolved
@@ -80,13 +80,9 @@
 
 		public override void Initialize (AnalysisContext context)
 		{
-<<<<<<< HEAD
+			context.ConfigureGeneratedCodeAnalysis (GeneratedCodeAnalysisFlags.Analyze | GeneratedCodeAnalysisFlags.ReportDiagnostics);
+
 			if (!Debugger.IsAttached)
-=======
-			context.ConfigureGeneratedCodeAnalysis (GeneratedCodeAnalysisFlags.Analyze | GeneratedCodeAnalysisFlags.ReportDiagnostics);
-
-			if (!System.Diagnostics.Debugger.IsAttached)
->>>>>>> c1f43410
 				context.EnableConcurrentExecution ();
 
 			context.RegisterCompilationStartAction (context => {
