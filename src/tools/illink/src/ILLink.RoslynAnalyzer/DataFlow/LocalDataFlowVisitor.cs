--- conflicted
+++ resolved
@@ -367,13 +367,9 @@
 				// LValueFlowCaptureProvider doesn't take into account IsInitialization = true,
 				// so it doesn't properly detect this as an l-value capture.
 				// Context: https://github.com/dotnet/roslyn/issues/60757
-<<<<<<< HEAD
-				Debug.Assert (operation.GetValueUsageInfo (OwningSymbol).HasFlag (ValueUsageInfo.Write));
-=======
 				// Debug.Assert (IsLValueFlowCapture (operation.Id));
 				Debug.Assert (operation.GetValueUsageInfo (OwningSymbol).HasFlag (ValueUsageInfo.Write),
 					$"{operation.Syntax.GetLocation ().GetLineSpan ()}");
->>>>>>> e1e18ee8
 				return TopValue;
 			}
 			return GetFlowCaptureValue (operation, state);
