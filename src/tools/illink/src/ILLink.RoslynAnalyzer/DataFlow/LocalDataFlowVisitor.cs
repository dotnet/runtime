--- conflicted
+++ resolved
@@ -579,12 +579,9 @@
 
 		public override TValue VisitFlowAnonymousFunction (IFlowAnonymousFunctionOperation operation, LocalDataFlowState<TValue, TValueLattice> state)
 		{
-<<<<<<< HEAD
-=======
 			// The containing symbol of a lambda is either another method, or a field (for field initializers).
 			// For property initializers, the containing symbol is the compiler-generated backing field.
 			// For property accessors, the containing symbol is the accessor method.
->>>>>>> 8a5283fc
 			Debug.Assert (operation.Symbol.ContainingSymbol is IMethodSymbol or IFieldSymbol);
 			var lambda = operation.Symbol;
 			Debug.Assert (lambda.MethodKind == MethodKind.LambdaMethod);
