<Project Sdk="Microsoft.NET.Sdk">

  <PropertyGroup>
    <TargetFramework>netstandard2.0</TargetFramework>
    <EnableDefaultEmbeddedResourceItems>false</EnableDefaultEmbeddedResourceItems>
    <!-- There are currently no translations, so the satellite assemblies are a waste of space. -->
    <EnableXlfLocalization>false</EnableXlfLocalization>
    <EnableDefaultEmbeddedResourceItems>false</EnableDefaultEmbeddedResourceItems>
    <AnalysisLevel>Latest</AnalysisLevel>
    <NoWarn Condition="'$(DotNetBuildSourceOnly)' == 'true'">$(NoWarn);CS8524</NoWarn>
<<<<<<< HEAD
=======
    <!-- Type conflicts with imported type. Silence this for source build to allow building with the latest
         source-included type name parser, instead of the one that comes with Roslyn. -->
    <NoWarn>$(NoWarn);CS0436</NoWarn>
>>>>>>> 5417ecec
    <AnalyzerLanguage>cs</AnalyzerLanguage>
    <!-- The analyzer needs to process deeply nested expressions in corelib.
         This can blow up the stack if using unoptimized code (due to large
         stack frames with many temporary locals for debugging support), so we
         optimize the analyzer even in Debug builds. Note: we still use the
         Debug configuration to get Debug asserts. -->
    <Optimize>true</Optimize>
    <!-- Type conflicts with imported type. Silence this for source build to allow building with the latest
         source-included type name parser, instead of the one that comes with Roslyn. -->
    <NoWarn>$(NoWarn);CS0436</NoWarn>
    <AllowUnsafeBlocks>true</AllowUnsafeBlocks>
  </PropertyGroup>

  <ItemGroup>
    <Compile Include="$(CoreLibSharedDir)System/Index.cs" />
    <Compile Include="$(LibrariesProjectRoot)\Common\src\System\Text\ValueStringBuilder.cs" />
  </ItemGroup>

  <ItemGroup>
    <Compile Include="$(LibrariesProjectRoot)\Common\src\System\HexConverter.cs" />
    <Compile Include="$(LibrariesProjectRoot)\Common\src\System\Reflection\AssemblyNameFormatter.cs" />
    <Compile Include="$(LibrariesProjectRoot)\Common\src\System\Reflection\AssemblyNameParser.cs" />
    <Compile Include="$(LibrariesProjectRoot)\System.Reflection.Metadata\src\System\Reflection\Metadata\AssemblyNameInfo.cs" />
    <Compile Include="$(LibrariesProjectRoot)\System.Reflection.Metadata\src\System\Reflection\Metadata\TypeName.cs" />
    <Compile Include="$(LibrariesProjectRoot)\System.Reflection.Metadata\src\System\Reflection\Metadata\TypeNameParseOptions.cs" />
    <Compile Include="$(LibrariesProjectRoot)\System.Reflection.Metadata\src\System\Reflection\Metadata\TypeNameParser.cs" />
    <Compile Include="$(LibrariesProjectRoot)\System.Reflection.Metadata\src\System\Reflection\Metadata\TypeNameParserHelpers.cs" />
    <EmbeddedResource Include="$(LibrariesProjectRoot)\System.Reflection.Metadata\src\Resources\Strings.resx">
      <GenerateSource>true</GenerateSource>
      <ClassName>System.Reflection.Metadata.SR</ClassName>
    </EmbeddedResource>
  </ItemGroup>

  <ItemGroup>
    <PackageReference Condition="'$(DotNetBuildSourceOnly)' != 'true'" Include="Microsoft.CodeAnalysis.CSharp" Version="$(MicrosoftCodeAnalysisVersion_LatestVS)" PrivateAssets="all" />
    <PackageReference Condition="'$(DotNetBuildSourceOnly)' == 'true'" Include="Microsoft.CodeAnalysis.CSharp" Version="$(MicrosoftCodeAnalysisVersion)" PrivateAssets="all" />
    <PackageReference Condition="'$(DotNetBuildSourceOnly)' != 'true'" Include="StaticCs" Version="$(StaticCsVersion)">
      <PrivateAssets>all</PrivateAssets>
      <ExcludeAssets>contentfiles</ExcludeAssets> <!-- We include our own copy of the ClosedAttribute to work in source build -->
    </PackageReference>
  </ItemGroup>

  <Import Project="..\ILLink.Shared\ILLink.Shared.projitems" Label="Shared" />

</Project><|MERGE_RESOLUTION|>--- conflicted
+++ resolved
@@ -8,12 +8,9 @@
     <EnableDefaultEmbeddedResourceItems>false</EnableDefaultEmbeddedResourceItems>
     <AnalysisLevel>Latest</AnalysisLevel>
     <NoWarn Condition="'$(DotNetBuildSourceOnly)' == 'true'">$(NoWarn);CS8524</NoWarn>
-<<<<<<< HEAD
-=======
     <!-- Type conflicts with imported type. Silence this for source build to allow building with the latest
          source-included type name parser, instead of the one that comes with Roslyn. -->
     <NoWarn>$(NoWarn);CS0436</NoWarn>
->>>>>>> 5417ecec
     <AnalyzerLanguage>cs</AnalyzerLanguage>
     <!-- The analyzer needs to process deeply nested expressions in corelib.
          This can blow up the stack if using unoptimized code (due to large
@@ -21,9 +18,6 @@
          optimize the analyzer even in Debug builds. Note: we still use the
          Debug configuration to get Debug asserts. -->
     <Optimize>true</Optimize>
-    <!-- Type conflicts with imported type. Silence this for source build to allow building with the latest
-         source-included type name parser, instead of the one that comes with Roslyn. -->
-    <NoWarn>$(NoWarn);CS0436</NoWarn>
     <AllowUnsafeBlocks>true</AllowUnsafeBlocks>
   </PropertyGroup>
 
