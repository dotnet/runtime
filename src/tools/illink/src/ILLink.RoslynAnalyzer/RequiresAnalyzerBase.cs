--- conflicted
+++ resolved
@@ -302,22 +302,6 @@
 		// - custom feature checks defined in library code
 		private protected virtual bool IsRequiresCheck (IPropertySymbol propertySymbol, Compilation compilation) => false;
 
-<<<<<<< HEAD
-		internal static bool IsAnnotatedFeatureCheck (IPropertySymbol propertySymbol, DataFlowAnalyzerContext dataFlowAnalyzerContext, string featureName)
-		{
-			// Only respect FeatureCheckAttribute on static boolean properties.
-			if (!propertySymbol.IsStatic || propertySymbol.Type.SpecialType != SpecialType.System_Boolean)
-				return false;
-
-			ValueSet<string> featureCheckAnnotations = propertySymbol.GetFeatureCheckAnnotations (dataFlowAnalyzerContext.EnabledRequiresAnalyzers);
-			return featureCheckAnnotations.Contains (featureName);
-		}
-
-		internal bool IsFeatureCheck (IPropertySymbol propertySymbol, DataFlowAnalyzerContext dataFlowAnalyzerContext)
-		{
-			return IsAnnotatedFeatureCheck (propertySymbol, dataFlowAnalyzerContext, RequiresAttributeFullyQualifiedName)
-				|| IsRequiresCheck (propertySymbol, dataFlowAnalyzerContext.Compilation);
-=======
 		internal static bool IsAnnotatedFeatureGuard (IPropertySymbol propertySymbol, string featureName)
 		{
 			// Only respect FeatureGuardAttribute on static boolean properties.
@@ -332,7 +316,6 @@
 		{
 			return IsAnnotatedFeatureGuard (propertySymbol, RequiresAttributeFullyQualifiedName)
 				|| IsRequiresCheck (propertySymbol, compilation);
->>>>>>> 3dbdbef6
 		}
 
 		internal bool CheckAndCreateRequiresDiagnostic (
