// Copyright (c) .NET Foundation and contributors. All rights reserved.
// Licensed under the MIT license. See LICENSE file in the project root for full license information.

using System;
using System.Collections.Immutable;
using System.Diagnostics.CodeAnalysis;
using System.Linq;
using ILLink.RoslynAnalyzer.DataFlow;
using ILLink.Shared;
using ILLink.Shared.DataFlow;
using Microsoft.CodeAnalysis;
using Microsoft.CodeAnalysis.CSharp;
using Microsoft.CodeAnalysis.CSharp.Syntax;
using Microsoft.CodeAnalysis.Diagnostics;
using Microsoft.CodeAnalysis.Operations;

namespace ILLink.RoslynAnalyzer
{
	public abstract class RequiresAnalyzerBase : DiagnosticAnalyzer
	{
		private protected abstract string RequiresAttributeName { get; }

		internal abstract string RequiresAttributeFullyQualifiedName { get; }

		private protected abstract DiagnosticTargets AnalyzerDiagnosticTargets { get; }

		private protected abstract DiagnosticDescriptor RequiresDiagnosticRule { get; }

		private protected abstract DiagnosticDescriptor RequiresAttributeMismatch { get; }
		private protected abstract DiagnosticDescriptor RequiresOnStaticCtor { get; }

		private protected virtual ImmutableArray<(Action<SyntaxNodeAnalysisContext> Action, SyntaxKind[] SyntaxKind)> ExtraSyntaxNodeActions { get; } = ImmutableArray<(Action<SyntaxNodeAnalysisContext> Action, SyntaxKind[] SyntaxKind)>.Empty;
		private protected virtual ImmutableArray<(Action<SymbolAnalysisContext> Action, SymbolKind[] SymbolKind)> ExtraSymbolActions { get; } = ImmutableArray<(Action<SymbolAnalysisContext> Action, SymbolKind[] SymbolKind)>.Empty;

		public override void Initialize (AnalysisContext context)
		{
			context.ConfigureGeneratedCodeAnalysis (GeneratedCodeAnalysisFlags.Analyze | GeneratedCodeAnalysisFlags.ReportDiagnostics);

			if (!System.Diagnostics.Debugger.IsAttached)
				context.EnableConcurrentExecution ();

			context.RegisterCompilationStartAction (context => {
				var compilation = context.Compilation;
				if (!IsAnalyzerEnabled (context.Options))
					return;

				var incompatibleMembers = GetSpecialIncompatibleMembers (compilation);
				context.RegisterSymbolAction (symbolAnalysisContext => {
					var methodSymbol = (IMethodSymbol) symbolAnalysisContext.Symbol;
					if (methodSymbol.IsStaticConstructor () && methodSymbol.HasAttribute (RequiresAttributeName))
						ReportRequiresOnStaticCtorDiagnostic (symbolAnalysisContext, methodSymbol);
					CheckMatchingAttributesInOverrides (symbolAnalysisContext, methodSymbol);
				}, SymbolKind.Method);

				context.RegisterSymbolAction (symbolAnalysisContext => {
					var typeSymbol = (INamedTypeSymbol) symbolAnalysisContext.Symbol;
					CheckMatchingAttributesInInterfaces (symbolAnalysisContext, typeSymbol);
				}, SymbolKind.NamedType);

				context.RegisterSyntaxNodeAction (syntaxNodeAnalysisContext => {
					var model = syntaxNodeAnalysisContext.SemanticModel;
					if (syntaxNodeAnalysisContext.ContainingSymbol is not ISymbol containingSymbol || containingSymbol.IsInRequiresScope (RequiresAttributeName, out _))
						return;

					GenericNameSyntax genericNameSyntaxNode = (GenericNameSyntax) syntaxNodeAnalysisContext.Node;
					var typeParams = ImmutableArray<ITypeParameterSymbol>.Empty;
					var typeArgs = ImmutableArray<ITypeSymbol>.Empty;
					switch (model.GetSymbolInfo (genericNameSyntaxNode).Symbol) {
					case INamedTypeSymbol typeSymbol:
						typeParams = typeSymbol.TypeParameters;
						typeArgs = typeSymbol.TypeArguments;
						break;

					case IMethodSymbol methodSymbol:
						typeParams = methodSymbol.TypeParameters;
						typeArgs = methodSymbol.TypeArguments;
						break;

					default:
						return;
					}

					for (int i = 0; i < typeParams.Length; i++) {
						var typeParam = typeParams[i];
						var typeArg = typeArgs[i];
						if (!typeParam.HasConstructorConstraint ||
							typeArg is not INamedTypeSymbol { InstanceConstructors: { } typeArgCtors })
							continue;

						foreach (var instanceCtor in typeArgCtors) {
							if (instanceCtor.Arity > 0)
								continue;

							if (instanceCtor.DoesMemberRequire (RequiresAttributeName, out var requiresAttribute) &&
								VerifyAttributeArguments (requiresAttribute)) {
								syntaxNodeAnalysisContext.ReportDiagnostic (Diagnostic.Create (RequiresDiagnosticRule,
									syntaxNodeAnalysisContext.Node.GetLocation (),
									containingSymbol.GetDisplayName (),
									(string) requiresAttribute.ConstructorArguments[0].Value!,
									GetUrlFromAttribute (requiresAttribute)));
							}
						}
					}
				}, SyntaxKind.GenericName);

				foreach (var extraSyntaxNodeAction in ExtraSyntaxNodeActions)
					context.RegisterSyntaxNodeAction (extraSyntaxNodeAction.Action, extraSyntaxNodeAction.SyntaxKind);

				foreach (var extraSymbolAction in ExtraSymbolActions)
					context.RegisterSymbolAction (extraSymbolAction.Action, extraSymbolAction.SymbolKind);

				void CheckMatchingAttributesInOverrides (
					SymbolAnalysisContext symbolAnalysisContext,
					ISymbol member)
				{
					if ((member.IsVirtual || member.IsOverride) && member.TryGetOverriddenMember (out var overriddenMember) && HasMismatchingAttributes (member, overriddenMember))
						ReportMismatchInAttributesDiagnostic (symbolAnalysisContext, member, overriddenMember);
				}

				void CheckMatchingAttributesInInterfaces (
					SymbolAnalysisContext symbolAnalysisContext,
					INamedTypeSymbol type)
				{
					foreach (var memberpair in type.GetMemberInterfaceImplementationPairs ()) {
						if (HasMismatchingAttributes (memberpair.InterfaceMember, memberpair.ImplementationMember)) {
							ReportMismatchInAttributesDiagnostic (symbolAnalysisContext, memberpair.ImplementationMember, memberpair.InterfaceMember, isInterface: true);
						}
					}
				}
			});
		}

		public bool CheckAndCreateRequiresDiagnostic (
			IOperation operation,
			ISymbol member,
			ISymbol containingSymbol,
			ImmutableArray<ISymbol> incompatibleMembers,
			[NotNullWhen (true)] out Diagnostic? diagnostic)
		{
			diagnostic = null;
			// Do not emit any diagnostic if caller is annotated with the attribute too.
			if (containingSymbol.IsInRequiresScope (RequiresAttributeName, out _))
				return false;

			if (CreateSpecialIncompatibleMembersDiagnostic (operation, incompatibleMembers, member, out diagnostic))
				return diagnostic != null;

			// Warn on the most derived base method taking into account covariant returns
			while (member is IMethodSymbol method && method.OverriddenMethod != null && SymbolEqualityComparer.Default.Equals (method.ReturnType, method.OverriddenMethod.ReturnType))
				member = method.OverriddenMethod;

			if (!member.DoesMemberRequire (RequiresAttributeName, out var requiresAttribute))
				return false;

			if (!VerifyAttributeArguments (requiresAttribute))
				return false;

			diagnostic = CreateRequiresDiagnostic (operation, member, requiresAttribute);
			return true;
		}

		[Flags]
		protected enum DiagnosticTargets
		{
			MethodOrConstructor = 0x0001,
			Property = 0x0002,
			Field = 0x0004,
			Event = 0x0008,
			Class = 0x0010,
			All = MethodOrConstructor | Property | Field | Event | Class
		}

		/// <summary>
		/// Finds the symbol of the caller to the current operation, helps to find out the symbol in cases where the operation passes
		/// through a lambda or a local function.
		/// </summary>
		/// <param name="operationContext">Analyzer operation context to retrieve the current operation.</param>
		/// <param name="targets">Scope of the attribute to search for callers.</param>
		/// <returns>The symbol of the caller to the operation</returns>
		protected static ISymbol FindContainingSymbol (OperationAnalysisContext operationContext, DiagnosticTargets targets)
		{
			var parent = operationContext.Operation.Parent;
			while (parent is not null) {
				switch (parent) {
				case IAnonymousFunctionOperation lambda:
					return lambda.Symbol;

				case ILocalFunctionOperation local when targets.HasFlag (DiagnosticTargets.MethodOrConstructor):
					return local.Symbol;

				case IMethodBodyBaseOperation when targets.HasFlag (DiagnosticTargets.MethodOrConstructor):
				case IPropertyReferenceOperation when targets.HasFlag (DiagnosticTargets.Property):
				case IFieldReferenceOperation when targets.HasFlag (DiagnosticTargets.Field):
				case IEventReferenceOperation when targets.HasFlag (DiagnosticTargets.Event):
					return operationContext.ContainingSymbol;

				default:
					parent = parent.Parent;
					break;
				}
			}

			return operationContext.ContainingSymbol;
		}

		/// <summary>
		/// Creates a Requires diagnostic message based on the attribute data and RequiresDiagnosticRule.
		/// </summary>
		/// <param name="operationContext">Analyzer operation context to be able to report the diagnostic.</param>
		/// <param name="member">Information about the member that generated the diagnostic.</param>
		/// <param name="requiresAttribute">Requires attribute data to print attribute arguments.</param>
		private Diagnostic CreateRequiresDiagnostic (IOperation operation, ISymbol member, AttributeData requiresAttribute)
		{
			var message = GetMessageFromAttribute (requiresAttribute);
			var url = GetUrlFromAttribute (requiresAttribute);
			return Diagnostic.Create (
				RequiresDiagnosticRule,
				operation.Syntax.GetLocation (),
				member.GetDisplayName (),
				message,
				url);
		}

		private void ReportRequiresOnStaticCtorDiagnostic (SymbolAnalysisContext symbolAnalysisContext, IMethodSymbol ctor)
		{
			symbolAnalysisContext.ReportDiagnostic (Diagnostic.Create (
				RequiresOnStaticCtor,
				ctor.Locations[0],
				ctor.GetDisplayName ()));
		}

		private void ReportMismatchInAttributesDiagnostic (SymbolAnalysisContext symbolAnalysisContext, ISymbol member, ISymbol baseMember, bool isInterface = false)
		{
			string message = MessageFormat.FormatRequiresAttributeMismatch (member.HasAttribute (RequiresAttributeName), isInterface, RequiresAttributeName, member.GetDisplayName (), baseMember.GetDisplayName ());
			symbolAnalysisContext.ReportDiagnostic (Diagnostic.Create (
				RequiresAttributeMismatch,
				member.Locations[0],
				message));
		}

		private bool HasMismatchingAttributes (ISymbol member1, ISymbol member2)
		{
			bool member1CreatesRequirement = member1.DoesMemberRequire (RequiresAttributeName, out _);
			bool member2CreatesRequirement = member2.DoesMemberRequire (RequiresAttributeName, out _);
			bool member1FulfillsRequirement = member1.IsInRequiresScope (RequiresAttributeName);
			bool member2FulfillsRequirement = member2.IsInRequiresScope (RequiresAttributeName);
			return (member1CreatesRequirement && !member2FulfillsRequirement) || (member2CreatesRequirement && !member1FulfillsRequirement);
		}

		protected abstract string GetMessageFromAttribute (AttributeData requiresAttribute);

		public static string GetUrlFromAttribute (AttributeData? requiresAttribute)
		{
			var url = requiresAttribute?.NamedArguments.FirstOrDefault (na => na.Key == "Url").Value.Value?.ToString ();
			return MessageFormat.FormatRequiresAttributeUrlArg (url);
		}

		/// <summary>
		/// This method verifies that the arguments in an attribute have certain structure.
		/// </summary>
		/// <param name="attribute">Attribute data to compare.</param>
		/// <returns>True if the validation was successfull; otherwise, returns false.</returns>
		protected abstract bool VerifyAttributeArguments (AttributeData attribute);

		/// <summary>
		/// Compares the member against a list of incompatible members, if the member exist in the list then it generates a custom diagnostic declared inside the function.
		/// </summary>
		/// <param name="operationContext">Analyzer operation context.</param>
		/// <param name="specialIncompatibleMembers">List of incompatible members.</param>
		/// <param name="member">Member to compare.</param>
		/// <returns>True if the function generated a diagnostic; otherwise, returns false</returns>
		protected virtual bool CreateSpecialIncompatibleMembersDiagnostic (
			IOperation operation,
			ImmutableArray<ISymbol> specialIncompatibleMembers,
			ISymbol member,
			out Diagnostic? incompatibleMembersDiagnostic)
		{
			incompatibleMembersDiagnostic = null;
			return false;
		}

		/// <summary>
		/// Creates a list of special incompatible members that can be used later on by the analyzer to generate diagnostics
		/// </summary>
		/// <param name="compilation">Compilation to search for members</param>
		/// <returns>A list of special incomptaible members</returns>
		internal virtual ImmutableArray<ISymbol> GetSpecialIncompatibleMembers (Compilation compilation) => default;

		/// <summary>
		/// Verifies that the MSBuild requirements to run the analyzer are fulfilled
		/// </summary>
		/// <param name="options">Analyzer options</param>
		/// <returns>True if the requirements to run the analyzer are met; otherwise, returns false</returns>
		internal abstract bool IsAnalyzerEnabled (AnalyzerOptions options);

		// Check whether a given property serves as a check for the "feature" or "capability" associated with the attribute
		// understood by this analyzer. For now, this is only designed to support checks like
		// RuntimeFeatures.IsDynamicCodeSupported, where a true return value indicates that the feature is supported.
		// This doesn't support more general cases such as:
		// - false return value indicating that a feature is supported
		// - feature settings supplied by the project
		// - custom feature checks defined in library code
		private protected virtual bool IsRequiresCheck (IPropertySymbol propertySymbol, Compilation compilation) => false;

<<<<<<< HEAD
		internal static bool IsAnnotatedFeatureGuard (IPropertySymbol propertySymbol, DataFlowAnalyzerContext dataFlowAnalyzerContext, string featureName)
		{
			// Only respect FeatureGuardAttribute on static boolean properties.
			if (!propertySymbol.IsStatic || propertySymbol.Type.SpecialType != SpecialType.System_Boolean)
				return false;

			ValueSet<string> featureGuards = propertySymbol.GetFeatureGuardAnnotations (dataFlowAnalyzerContext.EnabledRequiresAnalyzers);
			return featureGuards.Contains (featureName);
		}

		internal bool IsFeatureGuard (IPropertySymbol propertySymbol, DataFlowAnalyzerContext dataFlowAnalyzerContext)
		{
			return IsAnnotatedFeatureGuard (propertySymbol, dataFlowAnalyzerContext, RequiresAttributeFullyQualifiedName)
=======
		internal static bool IsAnnotatedFeatureCheck (IPropertySymbol propertySymbol, DataFlowAnalyzerContext dataFlowAnalyzerContext, string featureName)
		{
			// Only respect FeatureCheckAttribute on static boolean properties.
			if (!propertySymbol.IsStatic || propertySymbol.Type.SpecialType != SpecialType.System_Boolean)
				return false;

			ValueSet<string> featureCheckAnnotations = propertySymbol.GetFeatureCheckAnnotations (dataFlowAnalyzerContext.EnabledRequiresAnalyzers);
			return featureCheckAnnotations.Contains (featureName);
		}

		internal bool IsFeatureCheck (IPropertySymbol propertySymbol, DataFlowAnalyzerContext dataFlowAnalyzerContext)
		{
			return IsAnnotatedFeatureCheck (propertySymbol, dataFlowAnalyzerContext, RequiresAttributeFullyQualifiedName)
>>>>>>> 5d21b79c
				|| IsRequiresCheck (propertySymbol, dataFlowAnalyzerContext.Compilation);
		}

		internal bool CheckAndCreateRequiresDiagnostic (
			IOperation operation,
			ISymbol member,
			ISymbol owningSymbol,
			DataFlowAnalyzerContext context,
			FeatureContext featureContext,
			[NotNullWhen (true)] out Diagnostic? diagnostic)
		{
			// Warnings are not emitted if the featureContext says the feature is available.
			if (featureContext.IsEnabled (RequiresAttributeFullyQualifiedName)) {
				diagnostic = null;
				return false;
			}

			ISymbol containingSymbol = operation.FindContainingSymbol (owningSymbol);

			var incompatibleMembers = context.GetSpecialIncompatibleMembers (this);
			return CheckAndCreateRequiresDiagnostic (
				operation,
				member,
				containingSymbol,
				incompatibleMembers,
				out diagnostic);
		}
	}
}<|MERGE_RESOLUTION|>--- conflicted
+++ resolved
@@ -302,21 +302,6 @@
 		// - custom feature checks defined in library code
 		private protected virtual bool IsRequiresCheck (IPropertySymbol propertySymbol, Compilation compilation) => false;
 
-<<<<<<< HEAD
-		internal static bool IsAnnotatedFeatureGuard (IPropertySymbol propertySymbol, DataFlowAnalyzerContext dataFlowAnalyzerContext, string featureName)
-		{
-			// Only respect FeatureGuardAttribute on static boolean properties.
-			if (!propertySymbol.IsStatic || propertySymbol.Type.SpecialType != SpecialType.System_Boolean)
-				return false;
-
-			ValueSet<string> featureGuards = propertySymbol.GetFeatureGuardAnnotations (dataFlowAnalyzerContext.EnabledRequiresAnalyzers);
-			return featureGuards.Contains (featureName);
-		}
-
-		internal bool IsFeatureGuard (IPropertySymbol propertySymbol, DataFlowAnalyzerContext dataFlowAnalyzerContext)
-		{
-			return IsAnnotatedFeatureGuard (propertySymbol, dataFlowAnalyzerContext, RequiresAttributeFullyQualifiedName)
-=======
 		internal static bool IsAnnotatedFeatureCheck (IPropertySymbol propertySymbol, DataFlowAnalyzerContext dataFlowAnalyzerContext, string featureName)
 		{
 			// Only respect FeatureCheckAttribute on static boolean properties.
@@ -330,7 +315,6 @@
 		internal bool IsFeatureCheck (IPropertySymbol propertySymbol, DataFlowAnalyzerContext dataFlowAnalyzerContext)
 		{
 			return IsAnnotatedFeatureCheck (propertySymbol, dataFlowAnalyzerContext, RequiresAttributeFullyQualifiedName)
->>>>>>> 5d21b79c
 				|| IsRequiresCheck (propertySymbol, dataFlowAnalyzerContext.Compilation);
 		}
 
