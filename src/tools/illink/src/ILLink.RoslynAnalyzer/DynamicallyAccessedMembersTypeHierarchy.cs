--- conflicted
+++ resolved
@@ -10,40 +10,24 @@
 
 namespace ILLink.RoslynAnalyzer
 {
-<<<<<<< HEAD
-	sealed class DynamicallyAccessedMembersTypeHierarchy
-	{
-		public static void ApplyDynamicallyAccessedMembersToTypeHierarchy (
-			TypeNameResolver typeNameResolver,
-			Location typeLocation,
-			INamedTypeSymbol type,
-			Action<Diagnostic> reportDiagnostic)
-		{
-			var annotation = FlowAnnotations.GetTypeAnnotation (type);
-
-			// We need to apply annotations to this type, and its base/interface types (recursively)
-			// But the annotations on base/interfaces may already be applied so we don't need to apply those
-			// again (and should avoid doing so as it would produce extra warnings).
-			var reflectionAccessAnalyzer = new ReflectionAccessAnalyzer (reportDiagnostic, typeNameResolver, type);
-			if (type.BaseType is INamedTypeSymbol baseType) {
-				var baseAnnotation = FlowAnnotations.GetTypeAnnotation (baseType);
-				var annotationToApplyToBase = Annotations.GetMissingMemberTypes (annotation, baseAnnotation);
-=======
-    internal sealed class DynamicallyAccessedMembersTypeHierarchy
+    sealed class DynamicallyAccessedMembersTypeHierarchy
     {
-        public static void ApplyDynamicallyAccessedMembersToTypeHierarchy(Location typeLocation, INamedTypeSymbol type, Action<Diagnostic> reportDiagnostic)
+        public static void ApplyDynamicallyAccessedMembersToTypeHierarchy(
+            TypeNameResolver typeNameResolver,
+            Location typeLocation,
+            INamedTypeSymbol type,
+            Action<Diagnostic> reportDiagnostic)
         {
             var annotation = FlowAnnotations.GetTypeAnnotation(type);
 
             // We need to apply annotations to this type, and its base/interface types (recursively)
             // But the annotations on base/interfaces may already be applied so we don't need to apply those
             // again (and should avoid doing so as it would produce extra warnings).
-            var reflectionAccessAnalyzer = new ReflectionAccessAnalyzer(reportDiagnostic, type);
+            var reflectionAccessAnalyzer = new ReflectionAccessAnalyzer(reportDiagnostic, typeNameResolver, type);
             if (type.BaseType is INamedTypeSymbol baseType)
             {
                 var baseAnnotation = FlowAnnotations.GetTypeAnnotation(baseType);
                 var annotationToApplyToBase = Annotations.GetMissingMemberTypes(annotation, baseAnnotation);
->>>>>>> 656664d0
 
                 // Apply any annotations that didn't exist on the base type to the base type.
                 // This may produce redundant warnings when the annotation is DAMT.All or DAMT.PublicConstructors and the base already has a
