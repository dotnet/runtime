--- conflicted
+++ resolved
@@ -52,33 +52,9 @@
                 featureContextLattice.Meet(FeatureContext, other.FeatureContext));
         }
 
-<<<<<<< HEAD
-		public void ReportDiagnostics (DataFlowAnalyzerContext context, Action<Diagnostic> reportDiagnostic)
-		{
-			var location = Operation.Syntax.GetLocation ();
-			if (context.EnableTrimAnalyzer &&
-				!OwningSymbol.IsInRequiresUnreferencedCodeAttributeScope (out _) &&
-				!FeatureContext.IsEnabled (RequiresUnreferencedCodeAnalyzer.FullyQualifiedRequiresUnreferencedCodeAttribute)) {
-				foreach (var sourceValue in Source.AsEnumerable ()) {
-					foreach (var targetValue in Target.AsEnumerable ()) {
-						// The target should always be an annotated value, but the visitor design currently prevents
-						// declaring this in the type system.
-						if (targetValue is not ValueWithDynamicallyAccessedMembers targetWithDynamicallyAccessedMembers)
-							throw new NotImplementedException ();
-
-						var typeNameResolver = new TypeNameResolver (context.Compilation);
-						var reflectionAccessAnalyzer = new ReflectionAccessAnalyzer (reportDiagnostic, typeNameResolver, typeHierarchyType: null);
-						var requireDynamicallyAccessedMembersAction = new RequireDynamicallyAccessedMembersAction (typeNameResolver, location, reportDiagnostic, reflectionAccessAnalyzer);
-						requireDynamicallyAccessedMembersAction.Invoke (sourceValue, targetWithDynamicallyAccessedMembers);
-					}
-				}
-			}
-		}
-	}
-=======
         public void ReportDiagnostics(DataFlowAnalyzerContext context, Action<Diagnostic> reportDiagnostic)
         {
-            var diagnosticContext = new DiagnosticContext(Operation.Syntax.GetLocation(), reportDiagnostic);
+            var location = Operation.Syntax.GetLocation();
             if (context.EnableTrimAnalyzer &&
                 !OwningSymbol.IsInRequiresUnreferencedCodeAttributeScope(out _) &&
                 !FeatureContext.IsEnabled(RequiresUnreferencedCodeAnalyzer.FullyQualifiedRequiresUnreferencedCodeAttribute))
@@ -92,13 +68,13 @@
                         if (targetValue is not ValueWithDynamicallyAccessedMembers targetWithDynamicallyAccessedMembers)
                             throw new NotImplementedException();
 
-                        var reflectionAccessAnalyzer = new ReflectionAccessAnalyzer(reportDiagnostic, typeHierarchyType: null);
-                        var requireDynamicallyAccessedMembersAction = new RequireDynamicallyAccessedMembersAction(diagnosticContext, reflectionAccessAnalyzer);
+                        var typeNameResolver = new TypeNameResolver(context.Compilation);
+                        var reflectionAccessAnalyzer = new ReflectionAccessAnalyzer(reportDiagnostic, typeNameResolver, typeHierarchyType: null);
+                        var requireDynamicallyAccessedMembersAction = new RequireDynamicallyAccessedMembersAction(typeNameResolver, location, reportDiagnostic, reflectionAccessAnalyzer);
                         requireDynamicallyAccessedMembersAction.Invoke(sourceValue, targetWithDynamicallyAccessedMembers);
                     }
                 }
             }
         }
     }
->>>>>>> 656664d0
 }