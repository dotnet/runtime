// Licensed to the .NET Foundation under one or more agreements.
// The .NET Foundation licenses this file to you under the MIT license.

using System;
using System.Collections.Immutable;
using System.Diagnostics.CodeAnalysis;
using ILLink.Shared.DataFlow;
using ILLink.Shared.TrimAnalysis;
using Microsoft.CodeAnalysis;

namespace ILLink.RoslynAnalyzer.TrimAnalysis
{
<<<<<<< HEAD
	internal static class GenericArgumentDataFlow
	{
		public static void ProcessGenericArgumentDataFlow (TypeNameResolver typeNameResolver, Location location, INamedTypeSymbol type, Action<Diagnostic>? reportDiagnostic)
		{
			while (type is { IsGenericType: true }) {
				ProcessGenericArgumentDataFlow (typeNameResolver, location, type.TypeArguments, type.TypeParameters, reportDiagnostic);
				type = type.ContainingType;
			}
		}

		public static void ProcessGenericArgumentDataFlow (TypeNameResolver typeNameResolver, Location location, IMethodSymbol method, Action<Diagnostic>? reportDiagnostic)
		{
			ProcessGenericArgumentDataFlow (typeNameResolver, location, method.TypeArguments, method.TypeParameters, reportDiagnostic);

			ProcessGenericArgumentDataFlow (typeNameResolver, location, method.ContainingType, reportDiagnostic);
		}

		public static void ProcessGenericArgumentDataFlow (TypeNameResolver typeNameResolver, Location location, IFieldSymbol field, Action<Diagnostic>? reportDiagnostic)
		{
			ProcessGenericArgumentDataFlow (typeNameResolver, location, field.ContainingType, reportDiagnostic);
		}

		static void ProcessGenericArgumentDataFlow (
			TypeNameResolver typeNameResolver,
			Location location,
			ImmutableArray<ITypeSymbol> typeArguments,
			ImmutableArray<ITypeParameterSymbol> typeParameters,
			Action<Diagnostic>? reportDiagnostic)
		{
			var diagnosticContext = new DiagnosticContext (location, reportDiagnostic);
			for (int i = 0; i < typeArguments.Length; i++) {
				var typeArgument = typeArguments[i];
				// Apply annotations to the generic argument
				var genericParameterValue = new GenericParameterValue (typeParameters[i]);
				if (genericParameterValue.DynamicallyAccessedMemberTypes != DynamicallyAccessedMemberTypes.None) {
					SingleValue genericArgumentValue = SingleValueExtensions.FromTypeSymbol (typeArgument)!;
					var reflectionAccessAnalyzer = new ReflectionAccessAnalyzer (reportDiagnostic, typeNameResolver, typeHierarchyType: null);
					var requireDynamicallyAccessedMembersAction = new RequireDynamicallyAccessedMembersAction (typeNameResolver, location, reportDiagnostic, reflectionAccessAnalyzer);
					requireDynamicallyAccessedMembersAction.Invoke (genericArgumentValue, genericParameterValue);
				}

				// Recursively process generic argument data flow on the generic argument if it itself is generic
				if (typeArgument is INamedTypeSymbol namedTypeArgument && namedTypeArgument.IsGenericType)
					ProcessGenericArgumentDataFlow (typeNameResolver, location, namedTypeArgument, reportDiagnostic);
			}
		}

		public static bool RequiresGenericArgumentDataFlow (INamedTypeSymbol type)
		{
			while (type is { IsGenericType: true }) {
				if (RequiresGenericArgumentDataFlow (type.TypeParameters))
					return true;

				foreach (var typeArgument in type.TypeArguments) {
					if (typeArgument is INamedTypeSymbol namedTypeSymbol && namedTypeSymbol.IsGenericType
						&& RequiresGenericArgumentDataFlow (namedTypeSymbol))
						return true;
				}

				type = type.ContainingType;
			}

			return false;
		}

		public static bool RequiresGenericArgumentDataFlow (IMethodSymbol method)
		{
			if (method.IsGenericMethod) {
				if (RequiresGenericArgumentDataFlow (method.TypeParameters))
					return true;

				foreach (var typeArgument in method.TypeArguments) {
					if (typeArgument is INamedTypeSymbol namedTypeSymbol && namedTypeSymbol.IsGenericType
						&& RequiresGenericArgumentDataFlow (namedTypeSymbol))
						return true;
				}
			}

			return RequiresGenericArgumentDataFlow (method.ContainingType);
		}

		public static bool RequiresGenericArgumentDataFlow (IFieldSymbol field)
		{
			return RequiresGenericArgumentDataFlow (field.ContainingType);
		}

		static bool RequiresGenericArgumentDataFlow (ImmutableArray<ITypeParameterSymbol> typeParameters)
		{
			foreach (var typeParameter in typeParameters) {
				var genericParameterValue = new GenericParameterValue (typeParameter);
				if (genericParameterValue.DynamicallyAccessedMemberTypes != DynamicallyAccessedMemberTypes.None)
					return true;
			}

			return false;
		}
	}
=======
    internal static class GenericArgumentDataFlow
    {
        public static void ProcessGenericArgumentDataFlow(Location location, INamedTypeSymbol type, Action<Diagnostic> reportDiagnostic)
        {
            while (type is { IsGenericType: true })
            {
                ProcessGenericArgumentDataFlow(location, type.TypeArguments, type.TypeParameters, reportDiagnostic);
                type = type.ContainingType;
            }
        }

        public static void ProcessGenericArgumentDataFlow(Location location, IMethodSymbol method, Action<Diagnostic> reportDiagnostic)
        {
            ProcessGenericArgumentDataFlow(location, method.TypeArguments, method.TypeParameters, reportDiagnostic);

            ProcessGenericArgumentDataFlow(location, method.ContainingType, reportDiagnostic);
        }

        public static void ProcessGenericArgumentDataFlow(Location location, IFieldSymbol field, Action<Diagnostic> reportDiagnostic)
        {
            ProcessGenericArgumentDataFlow(location, field.ContainingType, reportDiagnostic);
        }

        private static void ProcessGenericArgumentDataFlow(
            Location location,
            ImmutableArray<ITypeSymbol> typeArguments,
            ImmutableArray<ITypeParameterSymbol> typeParameters,
            Action<Diagnostic> reportDiagnostic)
        {
            var diagnosticContext = new DiagnosticContext(location, reportDiagnostic);
            for (int i = 0; i < typeArguments.Length; i++)
            {
                var typeArgument = typeArguments[i];
                // Apply annotations to the generic argument
                var genericParameterValue = new GenericParameterValue(typeParameters[i]);
                if (genericParameterValue.DynamicallyAccessedMemberTypes != DynamicallyAccessedMemberTypes.None)
                {
                    SingleValue genericArgumentValue = SingleValueExtensions.FromTypeSymbol(typeArgument)!;
                    var reflectionAccessAnalyzer = new ReflectionAccessAnalyzer(reportDiagnostic, typeHierarchyType: null);
                    var requireDynamicallyAccessedMembersAction = new RequireDynamicallyAccessedMembersAction(diagnosticContext, reflectionAccessAnalyzer);
                    requireDynamicallyAccessedMembersAction.Invoke(genericArgumentValue, genericParameterValue);
                }

                // Recursively process generic argument data flow on the generic argument if it itself is generic
                if (typeArgument is INamedTypeSymbol namedTypeArgument && namedTypeArgument.IsGenericType)
                    ProcessGenericArgumentDataFlow(location, namedTypeArgument, reportDiagnostic);
            }
        }

        public static bool RequiresGenericArgumentDataFlow(INamedTypeSymbol type)
        {
            while (type is { IsGenericType: true })
            {
                if (RequiresGenericArgumentDataFlow(type.TypeParameters))
                    return true;

                foreach (var typeArgument in type.TypeArguments)
                {
                    if (typeArgument is INamedTypeSymbol namedTypeSymbol && namedTypeSymbol.IsGenericType
                        && RequiresGenericArgumentDataFlow(namedTypeSymbol))
                        return true;
                }

                type = type.ContainingType;
            }

            return false;
        }

        public static bool RequiresGenericArgumentDataFlow(IMethodSymbol method)
        {
            if (method.IsGenericMethod)
            {
                if (RequiresGenericArgumentDataFlow(method.TypeParameters))
                    return true;

                foreach (var typeArgument in method.TypeArguments)
                {
                    if (typeArgument is INamedTypeSymbol namedTypeSymbol && namedTypeSymbol.IsGenericType
                        && RequiresGenericArgumentDataFlow(namedTypeSymbol))
                        return true;
                }
            }

            return RequiresGenericArgumentDataFlow(method.ContainingType);
        }

        public static bool RequiresGenericArgumentDataFlow(IFieldSymbol field)
        {
            return RequiresGenericArgumentDataFlow(field.ContainingType);
        }

        private static bool RequiresGenericArgumentDataFlow(ImmutableArray<ITypeParameterSymbol> typeParameters)
        {
            foreach (var typeParameter in typeParameters)
            {
                var genericParameterValue = new GenericParameterValue(typeParameter);
                if (genericParameterValue.DynamicallyAccessedMemberTypes != DynamicallyAccessedMemberTypes.None)
                    return true;
            }

            return false;
        }
    }
>>>>>>> 656664d0
}<|MERGE_RESOLUTION|>--- conflicted
+++ resolved
@@ -10,133 +10,35 @@
 
 namespace ILLink.RoslynAnalyzer.TrimAnalysis
 {
-<<<<<<< HEAD
-	internal static class GenericArgumentDataFlow
-	{
-		public static void ProcessGenericArgumentDataFlow (TypeNameResolver typeNameResolver, Location location, INamedTypeSymbol type, Action<Diagnostic>? reportDiagnostic)
-		{
-			while (type is { IsGenericType: true }) {
-				ProcessGenericArgumentDataFlow (typeNameResolver, location, type.TypeArguments, type.TypeParameters, reportDiagnostic);
-				type = type.ContainingType;
-			}
-		}
-
-		public static void ProcessGenericArgumentDataFlow (TypeNameResolver typeNameResolver, Location location, IMethodSymbol method, Action<Diagnostic>? reportDiagnostic)
-		{
-			ProcessGenericArgumentDataFlow (typeNameResolver, location, method.TypeArguments, method.TypeParameters, reportDiagnostic);
-
-			ProcessGenericArgumentDataFlow (typeNameResolver, location, method.ContainingType, reportDiagnostic);
-		}
-
-		public static void ProcessGenericArgumentDataFlow (TypeNameResolver typeNameResolver, Location location, IFieldSymbol field, Action<Diagnostic>? reportDiagnostic)
-		{
-			ProcessGenericArgumentDataFlow (typeNameResolver, location, field.ContainingType, reportDiagnostic);
-		}
-
-		static void ProcessGenericArgumentDataFlow (
-			TypeNameResolver typeNameResolver,
-			Location location,
-			ImmutableArray<ITypeSymbol> typeArguments,
-			ImmutableArray<ITypeParameterSymbol> typeParameters,
-			Action<Diagnostic>? reportDiagnostic)
-		{
-			var diagnosticContext = new DiagnosticContext (location, reportDiagnostic);
-			for (int i = 0; i < typeArguments.Length; i++) {
-				var typeArgument = typeArguments[i];
-				// Apply annotations to the generic argument
-				var genericParameterValue = new GenericParameterValue (typeParameters[i]);
-				if (genericParameterValue.DynamicallyAccessedMemberTypes != DynamicallyAccessedMemberTypes.None) {
-					SingleValue genericArgumentValue = SingleValueExtensions.FromTypeSymbol (typeArgument)!;
-					var reflectionAccessAnalyzer = new ReflectionAccessAnalyzer (reportDiagnostic, typeNameResolver, typeHierarchyType: null);
-					var requireDynamicallyAccessedMembersAction = new RequireDynamicallyAccessedMembersAction (typeNameResolver, location, reportDiagnostic, reflectionAccessAnalyzer);
-					requireDynamicallyAccessedMembersAction.Invoke (genericArgumentValue, genericParameterValue);
-				}
-
-				// Recursively process generic argument data flow on the generic argument if it itself is generic
-				if (typeArgument is INamedTypeSymbol namedTypeArgument && namedTypeArgument.IsGenericType)
-					ProcessGenericArgumentDataFlow (typeNameResolver, location, namedTypeArgument, reportDiagnostic);
-			}
-		}
-
-		public static bool RequiresGenericArgumentDataFlow (INamedTypeSymbol type)
-		{
-			while (type is { IsGenericType: true }) {
-				if (RequiresGenericArgumentDataFlow (type.TypeParameters))
-					return true;
-
-				foreach (var typeArgument in type.TypeArguments) {
-					if (typeArgument is INamedTypeSymbol namedTypeSymbol && namedTypeSymbol.IsGenericType
-						&& RequiresGenericArgumentDataFlow (namedTypeSymbol))
-						return true;
-				}
-
-				type = type.ContainingType;
-			}
-
-			return false;
-		}
-
-		public static bool RequiresGenericArgumentDataFlow (IMethodSymbol method)
-		{
-			if (method.IsGenericMethod) {
-				if (RequiresGenericArgumentDataFlow (method.TypeParameters))
-					return true;
-
-				foreach (var typeArgument in method.TypeArguments) {
-					if (typeArgument is INamedTypeSymbol namedTypeSymbol && namedTypeSymbol.IsGenericType
-						&& RequiresGenericArgumentDataFlow (namedTypeSymbol))
-						return true;
-				}
-			}
-
-			return RequiresGenericArgumentDataFlow (method.ContainingType);
-		}
-
-		public static bool RequiresGenericArgumentDataFlow (IFieldSymbol field)
-		{
-			return RequiresGenericArgumentDataFlow (field.ContainingType);
-		}
-
-		static bool RequiresGenericArgumentDataFlow (ImmutableArray<ITypeParameterSymbol> typeParameters)
-		{
-			foreach (var typeParameter in typeParameters) {
-				var genericParameterValue = new GenericParameterValue (typeParameter);
-				if (genericParameterValue.DynamicallyAccessedMemberTypes != DynamicallyAccessedMemberTypes.None)
-					return true;
-			}
-
-			return false;
-		}
-	}
-=======
     internal static class GenericArgumentDataFlow
     {
-        public static void ProcessGenericArgumentDataFlow(Location location, INamedTypeSymbol type, Action<Diagnostic> reportDiagnostic)
+        public static void ProcessGenericArgumentDataFlow(TypeNameResolver typeNameResolver, Location location, INamedTypeSymbol type, Action<Diagnostic>? reportDiagnostic)
         {
             while (type is { IsGenericType: true })
             {
-                ProcessGenericArgumentDataFlow(location, type.TypeArguments, type.TypeParameters, reportDiagnostic);
+                ProcessGenericArgumentDataFlow(typeNameResolver, location, type.TypeArguments, type.TypeParameters, reportDiagnostic);
                 type = type.ContainingType;
             }
         }
 
-        public static void ProcessGenericArgumentDataFlow(Location location, IMethodSymbol method, Action<Diagnostic> reportDiagnostic)
+        public static void ProcessGenericArgumentDataFlow(TypeNameResolver typeNameResolver, Location location, IMethodSymbol method, Action<Diagnostic>? reportDiagnostic)
         {
-            ProcessGenericArgumentDataFlow(location, method.TypeArguments, method.TypeParameters, reportDiagnostic);
+            ProcessGenericArgumentDataFlow(typeNameResolver, location, method.TypeArguments, method.TypeParameters, reportDiagnostic);
 
-            ProcessGenericArgumentDataFlow(location, method.ContainingType, reportDiagnostic);
+            ProcessGenericArgumentDataFlow(typeNameResolver, location, method.ContainingType, reportDiagnostic);
         }
 
-        public static void ProcessGenericArgumentDataFlow(Location location, IFieldSymbol field, Action<Diagnostic> reportDiagnostic)
+        public static void ProcessGenericArgumentDataFlow(TypeNameResolver typeNameResolver, Location location, IFieldSymbol field, Action<Diagnostic>? reportDiagnostic)
         {
-            ProcessGenericArgumentDataFlow(location, field.ContainingType, reportDiagnostic);
+            ProcessGenericArgumentDataFlow(typeNameResolver, location, field.ContainingType, reportDiagnostic);
         }
 
-        private static void ProcessGenericArgumentDataFlow(
+        static void ProcessGenericArgumentDataFlow(
+            TypeNameResolver typeNameResolver,
             Location location,
             ImmutableArray<ITypeSymbol> typeArguments,
             ImmutableArray<ITypeParameterSymbol> typeParameters,
-            Action<Diagnostic> reportDiagnostic)
+            Action<Diagnostic>? reportDiagnostic)
         {
             var diagnosticContext = new DiagnosticContext(location, reportDiagnostic);
             for (int i = 0; i < typeArguments.Length; i++)
@@ -147,14 +49,14 @@
                 if (genericParameterValue.DynamicallyAccessedMemberTypes != DynamicallyAccessedMemberTypes.None)
                 {
                     SingleValue genericArgumentValue = SingleValueExtensions.FromTypeSymbol(typeArgument)!;
-                    var reflectionAccessAnalyzer = new ReflectionAccessAnalyzer(reportDiagnostic, typeHierarchyType: null);
-                    var requireDynamicallyAccessedMembersAction = new RequireDynamicallyAccessedMembersAction(diagnosticContext, reflectionAccessAnalyzer);
+                    var reflectionAccessAnalyzer = new ReflectionAccessAnalyzer(reportDiagnostic, typeNameResolver, typeHierarchyType: null);
+                    var requireDynamicallyAccessedMembersAction = new RequireDynamicallyAccessedMembersAction(typeNameResolver, location, reportDiagnostic, reflectionAccessAnalyzer);
                     requireDynamicallyAccessedMembersAction.Invoke(genericArgumentValue, genericParameterValue);
                 }
 
                 // Recursively process generic argument data flow on the generic argument if it itself is generic
                 if (typeArgument is INamedTypeSymbol namedTypeArgument && namedTypeArgument.IsGenericType)
-                    ProcessGenericArgumentDataFlow(location, namedTypeArgument, reportDiagnostic);
+                    ProcessGenericArgumentDataFlow(typeNameResolver, location, namedTypeArgument, reportDiagnostic);
             }
         }
 
@@ -213,5 +115,4 @@
             return false;
         }
     }
->>>>>>> 656664d0
 }