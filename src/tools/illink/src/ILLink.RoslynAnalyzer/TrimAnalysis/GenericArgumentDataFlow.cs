// Licensed to the .NET Foundation under one or more agreements.
// The .NET Foundation licenses this file to you under the MIT license.

using System;
using System.Collections.Immutable;
using System.Diagnostics.CodeAnalysis;
using ILLink.Shared.DataFlow;
using ILLink.Shared.TrimAnalysis;
using Microsoft.CodeAnalysis;

namespace ILLink.RoslynAnalyzer.TrimAnalysis
{
    internal static class GenericArgumentDataFlow
    {
        public static void ProcessGenericArgumentDataFlow(TypeNameResolver typeNameResolver, Location location, INamedTypeSymbol type, Action<Diagnostic>? reportDiagnostic)
        {
            while (type is { IsGenericType: true })
            {
                ProcessGenericArgumentDataFlow(typeNameResolver, location, type.TypeArguments, type.TypeParameters, reportDiagnostic);
                type = type.ContainingType;
            }
        }

        public static void ProcessGenericArgumentDataFlow(TypeNameResolver typeNameResolver, Location location, IMethodSymbol method, Action<Diagnostic>? reportDiagnostic)
        {
            ProcessGenericArgumentDataFlow(typeNameResolver, location, method.TypeArguments, method.TypeParameters, reportDiagnostic);

            ProcessGenericArgumentDataFlow(typeNameResolver, location, method.ContainingType, reportDiagnostic);
        }

        public static void ProcessGenericArgumentDataFlow(TypeNameResolver typeNameResolver, Location location, IFieldSymbol field, Action<Diagnostic>? reportDiagnostic)
        {
            ProcessGenericArgumentDataFlow(typeNameResolver, location, field.ContainingType, reportDiagnostic);
        }

<<<<<<< HEAD
        static void ProcessGenericArgumentDataFlow(
            TypeNameResolver typeNameResolver,
=======
        public static void ProcessGenericArgumentDataFlow(Location location, IPropertySymbol property, Action<Diagnostic> reportDiagnostic)
        {
            ProcessGenericArgumentDataFlow(location, property.ContainingType, reportDiagnostic);
        }

        private static void ProcessGenericArgumentDataFlow(
>>>>>>> 9df2042d
            Location location,
            ImmutableArray<ITypeSymbol> typeArguments,
            ImmutableArray<ITypeParameterSymbol> typeParameters,
            Action<Diagnostic>? reportDiagnostic)
        {
            var diagnosticContext = new DiagnosticContext(location, reportDiagnostic);
            for (int i = 0; i < typeArguments.Length; i++)
            {
                var typeArgument = typeArguments[i];
                // Apply annotations to the generic argument
                var genericParameterValue = new GenericParameterValue(typeParameters[i]);
                if (genericParameterValue.DynamicallyAccessedMemberTypes != DynamicallyAccessedMemberTypes.None)
                {
                    SingleValue genericArgumentValue = SingleValueExtensions.FromTypeSymbol(typeArgument)!;
                    var reflectionAccessAnalyzer = new ReflectionAccessAnalyzer(reportDiagnostic, typeNameResolver, typeHierarchyType: null);
                    var requireDynamicallyAccessedMembersAction = new RequireDynamicallyAccessedMembersAction(typeNameResolver, location, reportDiagnostic, reflectionAccessAnalyzer);
                    requireDynamicallyAccessedMembersAction.Invoke(genericArgumentValue, genericParameterValue);
                }

                // Recursively process generic argument data flow on the generic argument if it itself is generic
                if (typeArgument is INamedTypeSymbol namedTypeArgument && namedTypeArgument.IsGenericType)
                    ProcessGenericArgumentDataFlow(typeNameResolver, location, namedTypeArgument, reportDiagnostic);
            }
        }

        public static bool RequiresGenericArgumentDataFlow(INamedTypeSymbol type)
        {
            while (type is { IsGenericType: true })
            {
                if (RequiresGenericArgumentDataFlow(type.TypeParameters))
                    return true;

                foreach (var typeArgument in type.TypeArguments)
                {
                    if (typeArgument is INamedTypeSymbol namedTypeSymbol && namedTypeSymbol.IsGenericType
                        && RequiresGenericArgumentDataFlow(namedTypeSymbol))
                        return true;
                }

                type = type.ContainingType;
            }

            return false;
        }

        public static bool RequiresGenericArgumentDataFlow(IMethodSymbol method)
        {
            if (method.IsGenericMethod)
            {
                if (RequiresGenericArgumentDataFlow(method.TypeParameters))
                    return true;

                foreach (var typeArgument in method.TypeArguments)
                {
                    if (typeArgument is INamedTypeSymbol namedTypeSymbol && namedTypeSymbol.IsGenericType
                        && RequiresGenericArgumentDataFlow(namedTypeSymbol))
                        return true;
                }
            }

            return RequiresGenericArgumentDataFlow(method.ContainingType);
        }

        public static bool RequiresGenericArgumentDataFlow(IFieldSymbol field)
        {
            return RequiresGenericArgumentDataFlow(field.ContainingType);
        }

        public static bool RequiresGenericArgumentDataFlow(IPropertySymbol property)
        {
            return RequiresGenericArgumentDataFlow(property.ContainingType);
        }

        private static bool RequiresGenericArgumentDataFlow(ImmutableArray<ITypeParameterSymbol> typeParameters)
        {
            foreach (var typeParameter in typeParameters)
            {
                var genericParameterValue = new GenericParameterValue(typeParameter);
                if (genericParameterValue.DynamicallyAccessedMemberTypes != DynamicallyAccessedMemberTypes.None)
                    return true;
            }

            return false;
        }
    }
}<|MERGE_RESOLUTION|>--- conflicted
+++ resolved
@@ -33,17 +33,13 @@
             ProcessGenericArgumentDataFlow(typeNameResolver, location, field.ContainingType, reportDiagnostic);
         }
 
-<<<<<<< HEAD
-        static void ProcessGenericArgumentDataFlow(
-            TypeNameResolver typeNameResolver,
-=======
-        public static void ProcessGenericArgumentDataFlow(Location location, IPropertySymbol property, Action<Diagnostic> reportDiagnostic)
+        public static void ProcessGenericArgumentDataFlow(TypeNameResolver typeNameResolver, Location location, IPropertySymbol property, Action<Diagnostic> reportDiagnostic)
         {
-            ProcessGenericArgumentDataFlow(location, property.ContainingType, reportDiagnostic);
+            ProcessGenericArgumentDataFlow(typeNameResolver, location, property.ContainingType, reportDiagnostic);
         }
 
         private static void ProcessGenericArgumentDataFlow(
->>>>>>> 9df2042d
+            TypeNameResolver typeNameResolver,
             Location location,
             ImmutableArray<ITypeSymbol> typeArguments,
             ImmutableArray<ITypeParameterSymbol> typeParameters,
