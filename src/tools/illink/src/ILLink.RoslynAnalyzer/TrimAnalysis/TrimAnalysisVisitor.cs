--- conflicted
+++ resolved
@@ -184,19 +184,14 @@
 		// - method calls
 		// - value returned from a method
 
-<<<<<<< HEAD
-		public override MultiValue GetFieldTargetValue (IFieldSymbol field)
-			=> new FieldValue (field);
-=======
 		public override MultiValue GetFieldTargetValue (IFieldSymbol field, IFieldReferenceOperation fieldReferenceOperation)
 		{
 			TrimAnalysisPatterns.Add (
 				new TrimAnalysisFieldAccessPattern (field, fieldReferenceOperation, OwningSymbol)
 			);
 
-			return field.Type.IsTypeInterestingForDataflow () ? new FieldValue (field) : TopValue;
-		}
->>>>>>> 69368874
+			return new FieldValue (field);
+		}
 
 		public override MultiValue GetParameterTargetValue (IParameterSymbol parameter)
 			=> new MethodParameterValue (parameter);
