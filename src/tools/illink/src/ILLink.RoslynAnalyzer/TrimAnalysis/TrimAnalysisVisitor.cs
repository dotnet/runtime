// Copyright (c) .NET Foundation and contributors. All rights reserved.
// Licensed under the MIT license. See LICENSE file in the project root for full license information.

using System;
using System.Collections.Immutable;
using System.Diagnostics;
using System.Diagnostics.CodeAnalysis;
using System.Linq;
using ILLink.RoslynAnalyzer.DataFlow;
using ILLink.RoslynAnalyzer.TrimAnalysis;
using ILLink.Shared.DataFlow;
using ILLink.Shared.TrimAnalysis;
using ILLink.Shared.TypeSystemProxy;
using Microsoft.CodeAnalysis;
using Microsoft.CodeAnalysis.FlowAnalysis;
using Microsoft.CodeAnalysis.Operations;

using MultiValue = ILLink.Shared.DataFlow.ValueSet<ILLink.Shared.DataFlow.SingleValue>;
using StateValue = ILLink.RoslynAnalyzer.DataFlow.LocalDataFlowState<
	ILLink.Shared.DataFlow.ValueSet<ILLink.Shared.DataFlow.SingleValue>,
	ILLink.RoslynAnalyzer.DataFlow.FeatureContext,
	ILLink.Shared.DataFlow.ValueSetLattice<ILLink.Shared.DataFlow.SingleValue>,
	ILLink.RoslynAnalyzer.DataFlow.FeatureContextLattice
	>;

namespace ILLink.RoslynAnalyzer.TrimAnalysis
{
	public class TrimAnalysisVisitor : LocalDataFlowVisitor<
		MultiValue,
		FeatureContext,
		ValueSetLattice<SingleValue>,
		FeatureContextLattice,
		FeatureChecksValue>
	{
		public readonly TrimAnalysisPatternStore TrimAnalysisPatterns;

		readonly ValueSetLattice<SingleValue> _multiValueLattice;

		// Limit tracking array values to 32 values for performance reasons.
		// There are many arrays much longer than 32 elements in .NET,
		// but the interesting ones for the ILLink are nearly always less than 32 elements.
		const int MaxTrackedArrayValues = 32;

		FeatureChecksVisitor _featureChecksVisitor;

		public TrimAnalysisVisitor (
			Compilation compilation,
			LocalStateAndContextLattice<MultiValue, FeatureContext, ValueSetLattice<SingleValue>, FeatureContextLattice> lattice,
			ISymbol owningSymbol,
			ControlFlowGraph methodCFG,
			ImmutableDictionary<CaptureId, FlowCaptureKind> lValueFlowCaptures,
			TrimAnalysisPatternStore trimAnalysisPatterns,
			InterproceduralState<MultiValue, ValueSetLattice<SingleValue>> interproceduralState,
			DataFlowAnalyzerContext dataFlowAnalyzerContext)
			: base (compilation, lattice, owningSymbol, methodCFG, lValueFlowCaptures, interproceduralState)
		{
			_multiValueLattice = lattice.LocalStateLattice.Lattice.ValueLattice;
			TrimAnalysisPatterns = trimAnalysisPatterns;
			_featureChecksVisitor = new FeatureChecksVisitor (dataFlowAnalyzerContext);
		}

		public override FeatureChecksValue GetConditionValue (IOperation branchValueOperation, StateValue state)
		{
			return _featureChecksVisitor.Visit (branchValueOperation, state);
		}

		public override void ApplyCondition (FeatureChecksValue featureChecksValue, ref LocalStateAndContext<MultiValue, FeatureContext> currentState)
		{
			currentState.Context = currentState.Context.Union (new FeatureContext (featureChecksValue.EnabledFeatures));
		}

		// Override visitor methods to create tracked values when visiting operations
		// which reference possibly annotated source locations:
		// - parameters
		// - 'this' parameter (for annotated methods)
		// - field reference

		public override MultiValue Visit (IOperation? operation, StateValue argument)
		{
			var returnValue = base.Visit (operation, argument);

			// If the return value is empty (TopValue basically) and the Operation tree
			// reports it as having a constant value, use that as it will automatically cover
			// cases we don't need/want to handle.
			if (operation != null && returnValue.IsEmpty () && TryGetConstantValue (operation, out var constValue))
				return constValue;

			return returnValue;
		}

		public override MultiValue VisitArrayCreation (IArrayCreationOperation operation, StateValue state)
		{
			var value = base.VisitArrayCreation (operation, state);

			// Don't track multi-dimensional arrays
			if (operation.DimensionSizes.Length != 1)
				return TopValue;

			// Don't track large arrays for performance reasons
			if (operation.Initializer?.ElementValues.Length >= MaxTrackedArrayValues)
				return TopValue;

			var arrayValue = ArrayValue.Create (Visit (operation.DimensionSizes[0], state));
			var elements = operation.Initializer?.ElementValues.Select (val => Visit (val, state)).ToArray () ?? System.Array.Empty<MultiValue> ();
			foreach (var array in arrayValue.AsEnumerable ().Cast<ArrayValue> ()) {
				for (int i = 0; i < elements.Length; i++) {
					array.IndexValues.Add (i, ArrayValue.SanitizeArrayElementValue(elements[i]));
				}
			}

			return arrayValue;
		}

		public override MultiValue VisitConversion (IConversionOperation operation, StateValue state)
		{
			var value = base.VisitConversion (operation, state);

			if (operation.OperatorMethod != null)
				return operation.OperatorMethod.ReturnType.IsTypeInterestingForDataflow () ? new MethodReturnValue (operation.OperatorMethod) : value;

			// TODO - is it possible to have annotation on the operator method parameters?
			// if so, will these be checked here?

			return value;
		}

		public override MultiValue VisitParameterReference (IParameterReferenceOperation paramRef, StateValue state)
		{
			// Reading from a parameter always returns the same annotated value. We don't track modifications.
			return GetParameterTargetValue (paramRef.Parameter);
		}

		public override MultiValue VisitInstanceReference (IInstanceReferenceOperation instanceRef, StateValue state)
		{
			if (instanceRef.ReferenceKind != InstanceReferenceKind.ContainingTypeInstance)
				return TopValue;

			// The instance reference operation represents a 'this' or 'base' reference to the containing type,
			// so we get the annotation from the containing method.
			// 'this' is not allowed in field/property initializers, so the owning symbol should be a method.
			// It can also happen that we see this for a static method - for example a delegate creation
			// over a local function does this, even thought the "this" makes no sense inside a static scope.
			if (OwningSymbol is IMethodSymbol method && !method.IsStatic)
				return new MethodParameterValue (method, (ParameterIndex) 0, method.GetDynamicallyAccessedMemberTypes ());

			return TopValue;
		}

		public override MultiValue VisitFieldReference (IFieldReferenceOperation fieldRef, StateValue state)
		{
			var field = fieldRef.Field;
			switch (field.Name) {
			case "EmptyTypes" when field.ContainingType.IsTypeOf ("System", "Type"):
#if DEBUG
			case "ArrayField" when field.ContainingType.IsTypeOf ("Mono.Linker.Tests.Cases.DataFlow", "WriteArrayField"):
#endif
				{
					return ArrayValue.Create (0);
				}
			case "Empty" when field.ContainingType.IsTypeOf ("System", "String"): {
					return new KnownStringValue (string.Empty);
				}
			}

			if (TryGetConstantValue (fieldRef, out var constValue))
				return constValue;

			var current = state.Current;
			return GetFieldTargetValue (fieldRef.Field, fieldRef, in current.Context);
		}

		public override MultiValue VisitTypeOf (ITypeOfOperation typeOfOperation, StateValue state)
		{
			return SingleValueExtensions.FromTypeSymbol (typeOfOperation.TypeOperand) ?? TopValue;
		}

		public override MultiValue VisitBinaryOperator (IBinaryOperation operation, StateValue argument)
		{
			if (!operation.ConstantValue.HasValue && // Optimization - if there is already a constant value available, rely on the Visit(IOperation) instead
				operation.OperatorKind == BinaryOperatorKind.Or &&
				operation.OperatorMethod is null &&
				(operation.Type?.TypeKind == TypeKind.Enum || operation.Type?.SpecialType == SpecialType.System_Int32)) {
				MultiValue leftValue = Visit (operation.LeftOperand, argument);
				MultiValue rightValue = Visit (operation.RightOperand, argument);

				MultiValue result = TopValue;
				foreach (var left in leftValue.AsEnumerable ()) {
					if (left is UnknownValue)
						result = _multiValueLattice.Meet (result, left);
					else if (left is ConstIntValue leftConstInt) {
						foreach (var right in rightValue.AsEnumerable ()) {
							if (right is UnknownValue)
								result = _multiValueLattice.Meet (result, right);
							else if (right is ConstIntValue rightConstInt) {
								result = _multiValueLattice.Meet (result, new ConstIntValue (leftConstInt.Value | rightConstInt.Value));
							}
						}
					}
				}

				return result;
			}

			return base.VisitBinaryOperator (operation, argument);
		}

		// Override handlers for situations where annotated locations may be involved in reflection access:
		// - assignments
		// - method calls
		// - value returned from a method

		public override MultiValue GetFieldTargetValue (IFieldSymbol field, IFieldReferenceOperation fieldReferenceOperation, in FeatureContext featureContext)
		{
			TrimAnalysisPatterns.Add (
				new TrimAnalysisFieldAccessPattern (field, fieldReferenceOperation, OwningSymbol, featureContext)
			);

			ProcessGenericArgumentDataFlow (field, fieldReferenceOperation, featureContext);

			return new FieldValue (field);
		}

		public override MultiValue GetParameterTargetValue (IParameterSymbol parameter)
			=> new MethodParameterValue (parameter);

		public override void HandleAssignment (MultiValue source, MultiValue target, IOperation operation, in FeatureContext featureContext)
		{
			if (target.Equals (TopValue))
				return;

			// TODO: consider not tracking patterns unless the target is something
			// annotated with DAMT.
			TrimAnalysisPatterns.Add (
				// This will copy the values if necessary
				new TrimAnalysisAssignmentPattern (source, target, operation, OwningSymbol, featureContext),
				isReturnValue: false
			);
		}

		public override MultiValue HandleArrayElementRead (MultiValue arrayValue, MultiValue indexValue, IOperation operation)
		{
			if (indexValue.AsConstInt () is not int index)
				return UnknownValue.Instance;

			MultiValue result = TopValue;
			foreach (var value in arrayValue.AsEnumerable ()) {
				if (value is ArrayValue arr && arr.TryGetValueByIndex (index, out var elementValue))
					result = _multiValueLattice.Meet (result, elementValue);
				else
					return UnknownValue.Instance;
			}
			return result.Equals (TopValue) ? UnknownValue.Instance : result;
		}

		public override void HandleArrayElementWrite (MultiValue arrayValue, MultiValue indexValue, MultiValue valueToWrite, IOperation operation, bool merge)
		{
			int? index = indexValue.AsConstInt ();
			foreach (var arraySingleValue in arrayValue.AsEnumerable ()) {
				if (arraySingleValue is ArrayValue arr) {
					if (index == null) {
						// Reset the array to all unknowns - since we don't know which index is being assigned
						arr.IndexValues.Clear ();
					} else if (arr.IndexValues.TryGetValue (index.Value, out _) || arr.IndexValues.Count < MaxTrackedArrayValues) {
						var sanitizedValue = ArrayValue.SanitizeArrayElementValue(valueToWrite);
						arr.IndexValues[index.Value] = merge
							? _multiValueLattice.Meet (arr.IndexValues[index.Value], sanitizedValue)
							: sanitizedValue;
					}
				}
			}
		}

		public override MultiValue HandleMethodCall (
			IMethodSymbol calledMethod,
			MultiValue instance,
			ImmutableArray<MultiValue> arguments,
			IOperation operation,
			in FeatureContext featureContext)
		{
			// For .ctors:
			// - The instance value is empty (TopValue) and that's a bit wrong.
			//   Technically this is an instance call and the instance is some valid value, we just don't know which
			//   but for example it does have a static type. For now this is OK since we don't need the information
			//   for anything yet.
			// - The return here is also technically problematic, the return value is an instance of a known type,
			//   but currently we return empty (since the .ctor is declared as returning void).
			//   Especially with DAM on type, this can lead to incorrectly analyzed code (as in unknown type which leads
			//   to noise). ILLink has the same problem currently: https://github.com/dotnet/linker/issues/1952

			var diagnosticContext = DiagnosticContext.CreateDisabled ();
			HandleCall (operation, OwningSymbol, calledMethod, instance, arguments, diagnosticContext, _multiValueLattice, out MultiValue methodReturnValue);

			// This will copy the values if necessary
			TrimAnalysisPatterns.Add (new TrimAnalysisMethodCallPattern (
				calledMethod,
				instance,
				arguments,
				operation,
				OwningSymbol,
				featureContext));

			ProcessGenericArgumentDataFlow (calledMethod, operation, featureContext);

			foreach (var argument in arguments) {
				foreach (var argumentValue in argument.AsEnumerable ()) {
					if (argumentValue is ArrayValue arrayValue)
						arrayValue.IndexValues.Clear ();
				}
			}

			return methodReturnValue;
		}

		internal static void HandleCall(
			IOperation operation,
			ISymbol owningSymbol,
			IMethodSymbol calledMethod,
			MultiValue instance,
			ImmutableArray<MultiValue> arguments,
			DiagnosticContext diagnosticContext,
			ValueSetLattice<SingleValue> multiValueLattice,
			out MultiValue methodReturnValue)
		{
			var handleCallAction = new HandleCallAction (diagnosticContext, owningSymbol, operation);
			MethodProxy method = new (calledMethod);
			var intrinsicId = Intrinsics.GetIntrinsicIdForMethod (method);

			if (handleCallAction.Invoke (method, instance, arguments, intrinsicId, out methodReturnValue)) {
				return;
			}

			MultiValue? maybeMethodReturnValue = default;

			switch (intrinsicId) {
			case IntrinsicId.Array_Empty:
				AddReturnValue (ArrayValue.Create (0));
				break;

			case IntrinsicId.TypeDelegator_Ctor:
				if (operation is IObjectCreationOperation)
					AddReturnValue (arguments[0]);

				break;

			case IntrinsicId.Object_GetType: {
					foreach (var valueNode in instance.AsEnumerable ()) {
						// Note that valueNode can be statically typed as some generic argument type.
						// For example:
						//   void Method<T>(T instance) { instance.GetType().... }
						// But it could be that T is annotated with for example PublicMethods:
						//   void Method<[DAM(PublicMethods)] T>(T instance) { instance.GetType().GetMethod("Test"); }
						// In this case it's in theory possible to handle it, by treating the T basically as a base class
						// for the actual type of "instance". But the analysis for this would be pretty complicated (as the marking
						// has to happen on the callsite, which doesn't know that GetType() will be used...).
						// For now we're intentionally ignoring this case - it will produce a warning.
						// The counter example is:
						//   Method<Base>(new Derived);
						// In this case to get correct results, trimmer would have to mark all public methods on Derived. Which
						// currently it won't do.

						// To emulate IL tools behavior (trimmer, NativeAOT compiler), we're going to intentionally "forget" the static type
						// if it is a generic argument type.

						ITypeSymbol? staticType = (valueNode as IValueWithStaticType)?.StaticType?.Type;
						if (staticType?.TypeKind == TypeKind.TypeParameter)
							staticType = null;

						if (staticType is null) {
							// We don't know anything about the type GetType was called on. Track this as a usual "result of a method call without any annotations"
							AddReturnValue (FlowAnnotations.Instance.GetMethodReturnValue (new (calledMethod)));
						} else if (staticType.IsSealed || staticType.IsTypeOf ("System", "Delegate") || staticType.TypeKind == TypeKind.Array) {
							// We can treat this one the same as if it was a typeof() expression

							// We can allow Object.GetType to be modeled as System.Delegate because we keep all methods
							// on delegates anyway so reflection on something this approximation would miss is actually safe.

							// We can also treat all arrays as "sealed" since it's not legal to derive from Array type (even though it is not sealed itself)

							// We ignore the fact that the type can be annotated (see below for handling of annotated types)
							// This means the annotations (if any) won't be applied - instead we rely on the exact knowledge
							// of the type. So for example even if the type is annotated with PublicMethods
							// but the code calls GetProperties on it - it will work - mark properties, don't mark methods
							// since we ignored the fact that it's annotated.
							// This can be seen a little bit as a violation of the annotation, but we already have similar cases
							// where a parameter is annotated and if something in the method sets a specific known type to it
							// we will also make it just work, even if the annotation doesn't match the usage.
							AddReturnValue (new SystemTypeValue (new (staticType)));
						} else {
							var annotation = FlowAnnotations.GetTypeAnnotation (staticType);
							AddReturnValue (FlowAnnotations.Instance.GetMethodReturnValue (new (calledMethod), annotation));
						}
					}
				}

				break;

			default:
				Debug.Fail ($"Unexpected method {calledMethod.GetDisplayName ()} unhandled by HandleCallAction.");

				// Do nothing even if we reach a point which we didn't expect - the analyzer should never crash as it's a too disruptive experience for the user.
				break;
			}

			methodReturnValue = maybeMethodReturnValue ?? multiValueLattice.Top;

			void AddReturnValue (MultiValue value)
			{
				maybeMethodReturnValue = (maybeMethodReturnValue is null) ? value : multiValueLattice.Meet ((MultiValue) maybeMethodReturnValue, value);
			}
		}

		public override void HandleReturnValue (MultiValue returnValue, IOperation operation, in FeatureContext featureContext)
		{
			// Return statements should only happen inside of method bodies.
			Debug.Assert (OwningSymbol is IMethodSymbol);
			if (OwningSymbol is not IMethodSymbol method)
				return;

			if (method.ReturnType.IsTypeInterestingForDataflow ()) {
				var returnParameter = new MethodReturnValue (method);

				TrimAnalysisPatterns.Add (
					new TrimAnalysisAssignmentPattern (returnValue, returnParameter, operation, OwningSymbol, featureContext),
					isReturnValue: true
				);
			}
		}

		public override void HandleReturnConditionValue (FeatureChecksValue returnConditionValue, IOperation operation)
		{
			// Return statements should only happen inside of method bodies.
			Debug.Assert (OwningSymbol is IMethodSymbol);
			if (OwningSymbol is not IMethodSymbol method)
				return;

<<<<<<< HEAD
			// FeatureCheck validation needs to happen only for property getters.
			// Include properties with setters here because they will get validated later.
=======
			// FeatureGuard validation needs to happen only for properties.
>>>>>>> 841fec70
			if (method.MethodKind != MethodKind.PropertyGet)
				return;

			IPropertySymbol propertySymbol = (IPropertySymbol) method.AssociatedSymbol!;
			var featureCheckAnnotations = propertySymbol.GetFeatureGuardAnnotations ();

			// If there are no feature checks, there is nothing to validate.
			if (featureCheckAnnotations.IsEmpty())
				return;

			TrimAnalysisPatterns.Add (
				new FeatureCheckReturnValuePattern (returnConditionValue, featureCheckAnnotations, operation, propertySymbol));
		}

		public override MultiValue HandleDelegateCreation (IMethodSymbol method, IOperation operation, in FeatureContext featureContext)
		{
			TrimAnalysisPatterns.Add (new TrimAnalysisReflectionAccessPattern (
				method,
				operation,
				OwningSymbol,
				featureContext
			));

			ProcessGenericArgumentDataFlow (method, operation, featureContext);

			return TopValue;
		}

		private void ProcessGenericArgumentDataFlow (IMethodSymbol method, IOperation operation, in FeatureContext featureContext)
		{
			// We only need to validate static methods and then all generic methods
			// Instance non-generic methods don't need validation because the creation of the instance
			// is the place where the validation will happen.
			if (!method.IsStatic && !method.IsGenericMethod && !method.IsConstructor ())
				return;

			if (GenericArgumentDataFlow.RequiresGenericArgumentDataFlow (method)) {
				TrimAnalysisPatterns.Add (new TrimAnalysisGenericInstantiationPattern (
					method,
					operation,
					OwningSymbol,
					featureContext));
			}
		}

		private void ProcessGenericArgumentDataFlow (IFieldSymbol field, IOperation operation, in FeatureContext featureContext)
		{
			// We only need to validate static field accesses, instance field accesses don't need generic parameter validation
			// because the create of the instance would do that instead.
			if (!field.IsStatic)
				return;

			if (GenericArgumentDataFlow.RequiresGenericArgumentDataFlow (field)) {
				TrimAnalysisPatterns.Add (new TrimAnalysisGenericInstantiationPattern (
					field,
					operation,
					OwningSymbol,
					featureContext));
			}
		}

		static bool TryGetConstantValue (IOperation operation, out MultiValue constValue)
		{
			if (operation.ConstantValue.HasValue) {
				object? constantValue = operation.ConstantValue.Value;
				if (constantValue == null) {
					constValue = NullValue.Instance;
					return true;
				} else if (operation.Type?.TypeKind == TypeKind.Enum && constantValue is int enumConstantValue) {
					constValue = new ConstIntValue (enumConstantValue);
					return true;
				} else {
					switch (operation.Type?.SpecialType) {
					case SpecialType.System_String when constantValue is string stringConstantValue:
						constValue = new KnownStringValue (stringConstantValue);
						return true;
					case SpecialType.System_Boolean when constantValue is bool boolConstantValue:
						constValue = new ConstIntValue (boolConstantValue ? 1 : 0);
						return true;
					case SpecialType.System_SByte when constantValue is sbyte sbyteConstantValue:
						constValue = new ConstIntValue (sbyteConstantValue);
						return true;
					case SpecialType.System_Byte when constantValue is byte byteConstantValue:
						constValue = new ConstIntValue (byteConstantValue);
						return true;
					case SpecialType.System_Int16 when constantValue is short int16ConstantValue:
						constValue = new ConstIntValue (int16ConstantValue);
						return true;
					case SpecialType.System_UInt16 when constantValue is ushort uint16ConstantValue:
						constValue = new ConstIntValue (uint16ConstantValue);
						return true;
					case SpecialType.System_Int32 when constantValue is int int32ConstantValue:
						constValue = new ConstIntValue (int32ConstantValue);
						return true;
					case SpecialType.System_UInt32 when constantValue is uint uint32ConstantValue:
						constValue = new ConstIntValue ((int) uint32ConstantValue);
						return true;
					}
				}
			}

			constValue = default;
			return false;
		}
	}
}<|MERGE_RESOLUTION|>--- conflicted
+++ resolved
@@ -433,12 +433,8 @@
 			if (OwningSymbol is not IMethodSymbol method)
 				return;
 
-<<<<<<< HEAD
-			// FeatureCheck validation needs to happen only for property getters.
+			// FeatureGuard validation needs to happen only for property getters.
 			// Include properties with setters here because they will get validated later.
-=======
-			// FeatureGuard validation needs to happen only for properties.
->>>>>>> 841fec70
 			if (method.MethodKind != MethodKind.PropertyGet)
 				return;
 
