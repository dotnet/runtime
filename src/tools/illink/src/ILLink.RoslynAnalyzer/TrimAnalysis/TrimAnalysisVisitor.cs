// Copyright (c) .NET Foundation and contributors. All rights reserved.
// Licensed under the MIT license. See LICENSE file in the project root for full license information.

using System;
using System.Collections.Immutable;
using System.Diagnostics;
using System.Diagnostics.CodeAnalysis;
using System.Linq;
using ILLink.RoslynAnalyzer.DataFlow;
using ILLink.RoslynAnalyzer.TrimAnalysis;
using ILLink.Shared.DataFlow;
using ILLink.Shared.TrimAnalysis;
using ILLink.Shared.TypeSystemProxy;
using Microsoft.CodeAnalysis;
using Microsoft.CodeAnalysis.FlowAnalysis;
using Microsoft.CodeAnalysis.Operations;

using MultiValue = ILLink.Shared.DataFlow.ValueSet<ILLink.Shared.DataFlow.SingleValue>;
using StateValue = ILLink.RoslynAnalyzer.DataFlow.LocalDataFlowState<
	ILLink.Shared.DataFlow.ValueSet<ILLink.Shared.DataFlow.SingleValue>,
	ILLink.RoslynAnalyzer.DataFlow.FeatureContext,
	ILLink.Shared.DataFlow.ValueSetLattice<ILLink.Shared.DataFlow.SingleValue>,
	ILLink.RoslynAnalyzer.DataFlow.FeatureContextLattice
	>;

namespace ILLink.RoslynAnalyzer.TrimAnalysis
{
	public class TrimAnalysisVisitor : LocalDataFlowVisitor<
		MultiValue,
		FeatureContext,
		ValueSetLattice<SingleValue>,
		FeatureContextLattice,
		FeatureChecksValue>
	{
		public readonly TrimAnalysisPatternStore TrimAnalysisPatterns;

		readonly ValueSetLattice<SingleValue> _multiValueLattice;

		// Limit tracking array values to 32 values for performance reasons.
		// There are many arrays much longer than 32 elements in .NET,
		// but the interesting ones for the ILLink are nearly always less than 32 elements.
		const int MaxTrackedArrayValues = 32;

		FeatureChecksVisitor _featureChecksVisitor;

		DataFlowAnalyzerContext _dataFlowAnalyzerContext;

		public TrimAnalysisVisitor (
			Compilation compilation,
			LocalStateAndContextLattice<MultiValue, FeatureContext, ValueSetLattice<SingleValue>, FeatureContextLattice> lattice,
			ISymbol owningSymbol,
			ControlFlowGraph methodCFG,
			ImmutableDictionary<CaptureId, FlowCaptureKind> lValueFlowCaptures,
			TrimAnalysisPatternStore trimAnalysisPatterns,
			InterproceduralState<MultiValue, ValueSetLattice<SingleValue>> interproceduralState,
			DataFlowAnalyzerContext dataFlowAnalyzerContext)
			: base (compilation, lattice, owningSymbol, methodCFG, lValueFlowCaptures, interproceduralState)
		{
			_multiValueLattice = lattice.LocalStateLattice.Lattice.ValueLattice;
			TrimAnalysisPatterns = trimAnalysisPatterns;
			_featureChecksVisitor = new FeatureChecksVisitor (dataFlowAnalyzerContext);
			_dataFlowAnalyzerContext = dataFlowAnalyzerContext;
		}

		public override FeatureChecksValue GetConditionValue (IOperation branchValueOperation, StateValue state)
		{
			return _featureChecksVisitor.Visit (branchValueOperation, state);
		}

		public override void ApplyCondition (FeatureChecksValue featureChecksValue, ref LocalStateAndContext<MultiValue, FeatureContext> currentState)
		{
			currentState.Context = currentState.Context.Union (new FeatureContext (featureChecksValue.EnabledFeatures));
		}

		// Override visitor methods to create tracked values when visiting operations
		// which reference possibly annotated source locations:
		// - parameters
		// - 'this' parameter (for annotated methods)
		// - field reference

		public override MultiValue Visit (IOperation? operation, StateValue argument)
		{
			var returnValue = base.Visit (operation, argument);

			// If the return value is empty (TopValue basically) and the Operation tree
			// reports it as having a constant value, use that as it will automatically cover
			// cases we don't need/want to handle.
			if (operation != null && returnValue.IsEmpty () && TryGetConstantValue (operation, out var constValue))
				return constValue;

			return returnValue;
		}

		public override MultiValue VisitArrayCreation (IArrayCreationOperation operation, StateValue state)
		{
			var value = base.VisitArrayCreation (operation, state);

			// Don't track multi-dimensional arrays
			if (operation.DimensionSizes.Length != 1)
				return TopValue;

			// Don't track large arrays for performance reasons
			if (operation.Initializer?.ElementValues.Length >= MaxTrackedArrayValues)
				return TopValue;

			var arrayValue = ArrayValue.Create (Visit (operation.DimensionSizes[0], state));
			var elements = operation.Initializer?.ElementValues.Select (val => Visit (val, state)).ToArray () ?? System.Array.Empty<MultiValue> ();
			foreach (var array in arrayValue.AsEnumerable ().Cast<ArrayValue> ()) {
				for (int i = 0; i < elements.Length; i++) {
					array.IndexValues.Add (i, ArrayValue.SanitizeArrayElementValue(elements[i]));
				}
			}

			return arrayValue;
		}

		public override MultiValue VisitConversion (IConversionOperation operation, StateValue state)
		{
			var value = base.VisitConversion (operation, state);

			if (operation.OperatorMethod != null)
				return operation.OperatorMethod.ReturnType.IsTypeInterestingForDataflow () ? new MethodReturnValue (operation.OperatorMethod) : value;

			// TODO - is it possible to have annotation on the operator method parameters?
			// if so, will these be checked here?

			return value;
		}

		public override MultiValue VisitParameterReference (IParameterReferenceOperation paramRef, StateValue state)
		{
			// Reading from a parameter always returns the same annotated value. We don't track modifications.
			return GetParameterTargetValue (paramRef.Parameter);
		}

		public override MultiValue VisitInstanceReference (IInstanceReferenceOperation instanceRef, StateValue state)
		{
			if (instanceRef.ReferenceKind != InstanceReferenceKind.ContainingTypeInstance)
				return TopValue;

			// The instance reference operation represents a 'this' or 'base' reference to the containing type,
			// so we get the annotation from the containing method.
			// 'this' is not allowed in field/property initializers, so the owning symbol should be a method.
			// It can also happen that we see this for a static method - for example a delegate creation
			// over a local function does this, even thought the "this" makes no sense inside a static scope.
			if (OwningSymbol is IMethodSymbol method && !method.IsStatic)
				return new MethodParameterValue (method, (ParameterIndex) 0, method.GetDynamicallyAccessedMemberTypes ());

			return TopValue;
		}

		public override MultiValue VisitFieldReference (IFieldReferenceOperation fieldRef, StateValue state)
		{
			var field = fieldRef.Field;
			switch (field.Name) {
			case "EmptyTypes" when field.ContainingType.IsTypeOf ("System", "Type"):
#if DEBUG
			case "ArrayField" when field.ContainingType.IsTypeOf ("Mono.Linker.Tests.Cases.DataFlow", "WriteArrayField"):
#endif
				{
					return ArrayValue.Create (0);
				}
			case "Empty" when field.ContainingType.IsTypeOf ("System", "String"): {
					return new KnownStringValue (string.Empty);
				}
			}

			if (TryGetConstantValue (fieldRef, out var constValue))
				return constValue;

			var current = state.Current;
			return GetFieldTargetValue (fieldRef.Field, fieldRef, in current.Context);
		}

		public override MultiValue VisitTypeOf (ITypeOfOperation typeOfOperation, StateValue state)
		{
			return SingleValueExtensions.FromTypeSymbol (typeOfOperation.TypeOperand) ?? TopValue;
		}

		public override MultiValue VisitBinaryOperator (IBinaryOperation operation, StateValue argument)
		{
			if (!operation.ConstantValue.HasValue && // Optimization - if there is already a constant value available, rely on the Visit(IOperation) instead
				operation.OperatorKind == BinaryOperatorKind.Or &&
				operation.OperatorMethod is null &&
				(operation.Type?.TypeKind == TypeKind.Enum || operation.Type?.SpecialType == SpecialType.System_Int32)) {
				MultiValue leftValue = Visit (operation.LeftOperand, argument);
				MultiValue rightValue = Visit (operation.RightOperand, argument);

				MultiValue result = TopValue;
				foreach (var left in leftValue.AsEnumerable ()) {
					if (left is UnknownValue)
						result = _multiValueLattice.Meet (result, left);
					else if (left is ConstIntValue leftConstInt) {
						foreach (var right in rightValue.AsEnumerable ()) {
							if (right is UnknownValue)
								result = _multiValueLattice.Meet (result, right);
							else if (right is ConstIntValue rightConstInt) {
								result = _multiValueLattice.Meet (result, new ConstIntValue (leftConstInt.Value | rightConstInt.Value));
							}
						}
					}
				}

				return result;
			}

			return base.VisitBinaryOperator (operation, argument);
		}

		// Override handlers for situations where annotated locations may be involved in reflection access:
		// - assignments
		// - method calls
		// - value returned from a method

		public override MultiValue GetFieldTargetValue (IFieldSymbol field, IFieldReferenceOperation fieldReferenceOperation, in FeatureContext featureContext)
		{
			TrimAnalysisPatterns.Add (
				new TrimAnalysisFieldAccessPattern (field, fieldReferenceOperation, OwningSymbol, featureContext)
			);

			ProcessGenericArgumentDataFlow (field, fieldReferenceOperation, featureContext);

			return new FieldValue (field);
		}

		public override MultiValue GetParameterTargetValue (IParameterSymbol parameter)
			=> new MethodParameterValue (parameter);

		public override void HandleAssignment (MultiValue source, MultiValue target, IOperation operation, in FeatureContext featureContext)
		{
			if (target.Equals (TopValue))
				return;

			// TODO: consider not tracking patterns unless the target is something
			// annotated with DAMT.
			TrimAnalysisPatterns.Add (
				// This will copy the values if necessary
				new TrimAnalysisAssignmentPattern (source, target, operation, OwningSymbol, featureContext),
				isReturnValue: false
			);
		}

		public override MultiValue HandleArrayElementRead (MultiValue arrayValue, MultiValue indexValue, IOperation operation)
		{
			if (indexValue.AsConstInt () is not int index)
				return UnknownValue.Instance;

			MultiValue result = TopValue;
			foreach (var value in arrayValue.AsEnumerable ()) {
				if (value is ArrayValue arr && arr.TryGetValueByIndex (index, out var elementValue))
					result = _multiValueLattice.Meet (result, elementValue);
				else
					return UnknownValue.Instance;
			}
			return result.Equals (TopValue) ? UnknownValue.Instance : result;
		}

		public override void HandleArrayElementWrite (MultiValue arrayValue, MultiValue indexValue, MultiValue valueToWrite, IOperation operation, bool merge)
		{
			int? index = indexValue.AsConstInt ();
			foreach (var arraySingleValue in arrayValue.AsEnumerable ()) {
				if (arraySingleValue is ArrayValue arr) {
					if (index == null) {
						// Reset the array to all unknowns - since we don't know which index is being assigned
						arr.IndexValues.Clear ();
					} else if (arr.IndexValues.TryGetValue (index.Value, out _) || arr.IndexValues.Count < MaxTrackedArrayValues) {
						var sanitizedValue = ArrayValue.SanitizeArrayElementValue(valueToWrite);
						arr.IndexValues[index.Value] = merge
							? _multiValueLattice.Meet (arr.IndexValues[index.Value], sanitizedValue)
							: sanitizedValue;
					}
				}
			}
		}

		public override MultiValue HandleMethodCall (
			IMethodSymbol calledMethod,
			MultiValue instance,
			ImmutableArray<MultiValue> arguments,
			IOperation operation,
			in FeatureContext featureContext)
		{
			// For .ctors:
			// - The instance value is empty (TopValue) and that's a bit wrong.
			//   Technically this is an instance call and the instance is some valid value, we just don't know which
			//   but for example it does have a static type. For now this is OK since we don't need the information
			//   for anything yet.
			// - The return here is also technically problematic, the return value is an instance of a known type,
			//   but currently we return empty (since the .ctor is declared as returning void).
			//   Especially with DAM on type, this can lead to incorrectly analyzed code (as in unknown type which leads
			//   to noise). ILLink has the same problem currently: https://github.com/dotnet/linker/issues/1952

			var diagnosticContext = DiagnosticContext.CreateDisabled ();
			HandleCall (operation, OwningSymbol, calledMethod, instance, arguments, diagnosticContext, _multiValueLattice, out MultiValue methodReturnValue);

			// This will copy the values if necessary
			TrimAnalysisPatterns.Add (new TrimAnalysisMethodCallPattern (
				calledMethod,
				instance,
				arguments,
				operation,
				OwningSymbol,
				featureContext));

			ProcessGenericArgumentDataFlow (calledMethod, operation, featureContext);

			foreach (var argument in arguments) {
				foreach (var argumentValue in argument.AsEnumerable ()) {
					if (argumentValue is ArrayValue arrayValue)
						arrayValue.IndexValues.Clear ();
				}
			}

			return methodReturnValue;
		}

		internal static void HandleCall(
			IOperation operation,
			ISymbol owningSymbol,
			IMethodSymbol calledMethod,
			MultiValue instance,
			ImmutableArray<MultiValue> arguments,
			DiagnosticContext diagnosticContext,
			ValueSetLattice<SingleValue> multiValueLattice,
			out MultiValue methodReturnValue)
		{
			var handleCallAction = new HandleCallAction (diagnosticContext, owningSymbol, operation);
			MethodProxy method = new (calledMethod);
			var intrinsicId = Intrinsics.GetIntrinsicIdForMethod (method);

			if (handleCallAction.Invoke (method, instance, arguments, intrinsicId, out methodReturnValue)) {
				return;
			}

			MultiValue? maybeMethodReturnValue = default;

			switch (intrinsicId) {
			case IntrinsicId.Array_Empty:
				AddReturnValue (ArrayValue.Create (0));
				break;

			case IntrinsicId.TypeDelegator_Ctor:
				if (operation is IObjectCreationOperation)
					AddReturnValue (arguments[0]);

				break;

			case IntrinsicId.Object_GetType: {
					foreach (var valueNode in instance.AsEnumerable ()) {
						// Note that valueNode can be statically typed as some generic argument type.
						// For example:
						//   void Method<T>(T instance) { instance.GetType().... }
						// But it could be that T is annotated with for example PublicMethods:
						//   void Method<[DAM(PublicMethods)] T>(T instance) { instance.GetType().GetMethod("Test"); }
						// In this case it's in theory possible to handle it, by treating the T basically as a base class
						// for the actual type of "instance". But the analysis for this would be pretty complicated (as the marking
						// has to happen on the callsite, which doesn't know that GetType() will be used...).
						// For now we're intentionally ignoring this case - it will produce a warning.
						// The counter example is:
						//   Method<Base>(new Derived);
						// In this case to get correct results, trimmer would have to mark all public methods on Derived. Which
						// currently it won't do.

						// To emulate IL tools behavior (trimmer, NativeAOT compiler), we're going to intentionally "forget" the static type
						// if it is a generic argument type.

						ITypeSymbol? staticType = (valueNode as IValueWithStaticType)?.StaticType?.Type;
						if (staticType?.TypeKind == TypeKind.TypeParameter)
							staticType = null;

						if (staticType is null) {
							// We don't know anything about the type GetType was called on. Track this as a usual "result of a method call without any annotations"
							AddReturnValue (FlowAnnotations.Instance.GetMethodReturnValue (new (calledMethod)));
						} else if (staticType.IsSealed || staticType.IsTypeOf ("System", "Delegate") || staticType.TypeKind == TypeKind.Array) {
							// We can treat this one the same as if it was a typeof() expression

							// We can allow Object.GetType to be modeled as System.Delegate because we keep all methods
							// on delegates anyway so reflection on something this approximation would miss is actually safe.

							// We can also treat all arrays as "sealed" since it's not legal to derive from Array type (even though it is not sealed itself)

							// We ignore the fact that the type can be annotated (see below for handling of annotated types)
							// This means the annotations (if any) won't be applied - instead we rely on the exact knowledge
							// of the type. So for example even if the type is annotated with PublicMethods
							// but the code calls GetProperties on it - it will work - mark properties, don't mark methods
							// since we ignored the fact that it's annotated.
							// This can be seen a little bit as a violation of the annotation, but we already have similar cases
							// where a parameter is annotated and if something in the method sets a specific known type to it
							// we will also make it just work, even if the annotation doesn't match the usage.
							AddReturnValue (new SystemTypeValue (new (staticType)));
						} else {
							var annotation = FlowAnnotations.GetTypeAnnotation (staticType);
							AddReturnValue (FlowAnnotations.Instance.GetMethodReturnValue (new (calledMethod), annotation));
						}
					}
				}

				break;

			default:
				Debug.Fail ($"Unexpected method {calledMethod.GetDisplayName ()} unhandled by HandleCallAction.");

				// Do nothing even if we reach a point which we didn't expect - the analyzer should never crash as it's a too disruptive experience for the user.
				break;
			}

			methodReturnValue = maybeMethodReturnValue ?? multiValueLattice.Top;

			void AddReturnValue (MultiValue value)
			{
				maybeMethodReturnValue = (maybeMethodReturnValue is null) ? value : multiValueLattice.Meet ((MultiValue) maybeMethodReturnValue, value);
			}
		}

		public override void HandleReturnValue (MultiValue returnValue, IOperation operation, in FeatureContext featureContext)
		{
			// Return statements should only happen inside of method bodies.
			Debug.Assert (OwningSymbol is IMethodSymbol);
			if (OwningSymbol is not IMethodSymbol method)
				return;

			if (method.ReturnType.IsTypeInterestingForDataflow ()) {
				var returnParameter = new MethodReturnValue (method);

				TrimAnalysisPatterns.Add (
					new TrimAnalysisAssignmentPattern (returnValue, returnParameter, operation, OwningSymbol, featureContext),
					isReturnValue: true
				);
			}
		}

		public override void HandleReturnConditionValue (FeatureChecksValue returnConditionValue, IOperation operation)
		{
			// Return statements should only happen inside of method bodies.
			Debug.Assert (OwningSymbol is IMethodSymbol);
			if (OwningSymbol is not IMethodSymbol method)
				return;

<<<<<<< HEAD
			// FeatureGuard validation needs to happen only for properties.
=======
			// FeatureCheck validation needs to happen only for properties.
>>>>>>> 5d21b79c
			if (method.MethodKind != MethodKind.PropertyGet)
				return;

			IPropertySymbol propertySymbol = (IPropertySymbol) method.AssociatedSymbol!;
<<<<<<< HEAD
			var featureGuards = propertySymbol.GetFeatureGuardAnnotations (_dataFlowAnalyzerContext.EnabledRequiresAnalyzers);

			// If there are no feature guards, there is nothing to validate.
			if (featureGuards.IsEmpty())
				return;

			TrimAnalysisPatterns.Add (
				new TrimAnalysisReturnValuePattern (returnConditionValue, featureGuards, operation, propertySymbol));
=======
			var featureCheckAnnotations = propertySymbol.GetFeatureCheckAnnotations (_dataFlowAnalyzerContext.EnabledRequiresAnalyzers);

			// If there are no feature checks, there is nothing to validate.
			if (featureCheckAnnotations.IsEmpty())
				return;

			TrimAnalysisPatterns.Add (
				new TrimAnalysisReturnValuePattern (returnConditionValue, featureCheckAnnotations, operation, propertySymbol));
>>>>>>> 5d21b79c
		}

		public override MultiValue HandleDelegateCreation (IMethodSymbol method, IOperation operation, in FeatureContext featureContext)
		{
			TrimAnalysisPatterns.Add (new TrimAnalysisReflectionAccessPattern (
				method,
				operation,
				OwningSymbol,
				featureContext
			));

			ProcessGenericArgumentDataFlow (method, operation, featureContext);

			return TopValue;
		}

		private void ProcessGenericArgumentDataFlow (IMethodSymbol method, IOperation operation, in FeatureContext featureContext)
		{
			// We only need to validate static methods and then all generic methods
			// Instance non-generic methods don't need validation because the creation of the instance
			// is the place where the validation will happen.
			if (!method.IsStatic && !method.IsGenericMethod && !method.IsConstructor ())
				return;

			if (GenericArgumentDataFlow.RequiresGenericArgumentDataFlow (method)) {
				TrimAnalysisPatterns.Add (new TrimAnalysisGenericInstantiationPattern (
					method,
					operation,
					OwningSymbol,
					featureContext));
			}
		}

		private void ProcessGenericArgumentDataFlow (IFieldSymbol field, IOperation operation, in FeatureContext featureContext)
		{
			// We only need to validate static field accesses, instance field accesses don't need generic parameter validation
			// because the create of the instance would do that instead.
			if (!field.IsStatic)
				return;

			if (GenericArgumentDataFlow.RequiresGenericArgumentDataFlow (field)) {
				TrimAnalysisPatterns.Add (new TrimAnalysisGenericInstantiationPattern (
					field,
					operation,
					OwningSymbol,
					featureContext));
			}
		}

		static bool TryGetConstantValue (IOperation operation, out MultiValue constValue)
		{
			if (operation.ConstantValue.HasValue) {
				object? constantValue = operation.ConstantValue.Value;
				if (constantValue == null) {
					constValue = NullValue.Instance;
					return true;
				} else if (operation.Type?.TypeKind == TypeKind.Enum && constantValue is int enumConstantValue) {
					constValue = new ConstIntValue (enumConstantValue);
					return true;
				} else {
					switch (operation.Type?.SpecialType) {
					case SpecialType.System_String when constantValue is string stringConstantValue:
						constValue = new KnownStringValue (stringConstantValue);
						return true;
					case SpecialType.System_Boolean when constantValue is bool boolConstantValue:
						constValue = new ConstIntValue (boolConstantValue ? 1 : 0);
						return true;
					case SpecialType.System_SByte when constantValue is sbyte sbyteConstantValue:
						constValue = new ConstIntValue (sbyteConstantValue);
						return true;
					case SpecialType.System_Byte when constantValue is byte byteConstantValue:
						constValue = new ConstIntValue (byteConstantValue);
						return true;
					case SpecialType.System_Int16 when constantValue is short int16ConstantValue:
						constValue = new ConstIntValue (int16ConstantValue);
						return true;
					case SpecialType.System_UInt16 when constantValue is ushort uint16ConstantValue:
						constValue = new ConstIntValue (uint16ConstantValue);
						return true;
					case SpecialType.System_Int32 when constantValue is int int32ConstantValue:
						constValue = new ConstIntValue (int32ConstantValue);
						return true;
					case SpecialType.System_UInt32 when constantValue is uint uint32ConstantValue:
						constValue = new ConstIntValue ((int) uint32ConstantValue);
						return true;
					}
				}
			}

			constValue = default;
			return false;
		}
	}
}<|MERGE_RESOLUTION|>--- conflicted
+++ resolved
@@ -436,25 +436,11 @@
 			if (OwningSymbol is not IMethodSymbol method)
 				return;
 
-<<<<<<< HEAD
-			// FeatureGuard validation needs to happen only for properties.
-=======
 			// FeatureCheck validation needs to happen only for properties.
->>>>>>> 5d21b79c
 			if (method.MethodKind != MethodKind.PropertyGet)
 				return;
 
 			IPropertySymbol propertySymbol = (IPropertySymbol) method.AssociatedSymbol!;
-<<<<<<< HEAD
-			var featureGuards = propertySymbol.GetFeatureGuardAnnotations (_dataFlowAnalyzerContext.EnabledRequiresAnalyzers);
-
-			// If there are no feature guards, there is nothing to validate.
-			if (featureGuards.IsEmpty())
-				return;
-
-			TrimAnalysisPatterns.Add (
-				new TrimAnalysisReturnValuePattern (returnConditionValue, featureGuards, operation, propertySymbol));
-=======
 			var featureCheckAnnotations = propertySymbol.GetFeatureCheckAnnotations (_dataFlowAnalyzerContext.EnabledRequiresAnalyzers);
 
 			// If there are no feature checks, there is nothing to validate.
@@ -463,7 +449,6 @@
 
 			TrimAnalysisPatterns.Add (
 				new TrimAnalysisReturnValuePattern (returnConditionValue, featureCheckAnnotations, operation, propertySymbol));
->>>>>>> 5d21b79c
 		}
 
 		public override MultiValue HandleDelegateCreation (IMethodSymbol method, IOperation operation, in FeatureContext featureContext)
