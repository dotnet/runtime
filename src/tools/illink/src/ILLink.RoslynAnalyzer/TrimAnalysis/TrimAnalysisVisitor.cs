// Copyright (c) .NET Foundation and contributors. All rights reserved.
// Licensed under the MIT license. See LICENSE file in the project root for full license information.

using System;
using System.Collections.Immutable;
using System.Diagnostics;
using System.Diagnostics.CodeAnalysis;
using System.Linq;
using ILLink.RoslynAnalyzer.DataFlow;
using ILLink.RoslynAnalyzer.TrimAnalysis;
using ILLink.Shared.DataFlow;
using ILLink.Shared.TrimAnalysis;
using ILLink.Shared.TypeSystemProxy;
using Microsoft.CodeAnalysis;
using Microsoft.CodeAnalysis.FlowAnalysis;
using Microsoft.CodeAnalysis.Operations;

using MultiValue = ILLink.Shared.DataFlow.ValueSet<ILLink.Shared.DataFlow.SingleValue>;
using StateValue = ILLink.RoslynAnalyzer.DataFlow.LocalDataFlowState<
    ILLink.Shared.DataFlow.ValueSet<ILLink.Shared.DataFlow.SingleValue>,
    ILLink.RoslynAnalyzer.DataFlow.FeatureContext,
    ILLink.Shared.DataFlow.ValueSetLattice<ILLink.Shared.DataFlow.SingleValue>,
    ILLink.RoslynAnalyzer.DataFlow.FeatureContextLattice
    >;

namespace ILLink.RoslynAnalyzer.TrimAnalysis
{
<<<<<<< HEAD
	internal sealed class TrimAnalysisVisitor : LocalDataFlowVisitor<
		MultiValue,
		FeatureContext,
		ValueSetLattice<SingleValue>,
		FeatureContextLattice,
		FeatureChecksValue>
	{
		public readonly TrimAnalysisPatternStore TrimAnalysisPatterns;

		readonly ValueSetLattice<SingleValue> _multiValueLattice;

		// Limit tracking array values to 32 values for performance reasons.
		// There are many arrays much longer than 32 elements in .NET,
		// but the interesting ones for the ILLink are nearly always less than 32 elements.
		const int MaxTrackedArrayValues = 32;

		FeatureChecksVisitor _featureChecksVisitor;

		readonly TypeNameResolver _typeNameResolver;

		public TrimAnalysisVisitor (
			Compilation compilation,
			LocalStateAndContextLattice<MultiValue, FeatureContext, ValueSetLattice<SingleValue>, FeatureContextLattice> lattice,
			ISymbol owningSymbol,
			ControlFlowGraph methodCFG,
			ImmutableDictionary<CaptureId, FlowCaptureKind> lValueFlowCaptures,
			TrimAnalysisPatternStore trimAnalysisPatterns,
			InterproceduralState<MultiValue, ValueSetLattice<SingleValue>> interproceduralState,
			DataFlowAnalyzerContext dataFlowAnalyzerContext)
			: base (compilation, lattice, owningSymbol, methodCFG, lValueFlowCaptures, interproceduralState)
		{
			_multiValueLattice = lattice.LocalStateLattice.Lattice.ValueLattice;
			TrimAnalysisPatterns = trimAnalysisPatterns;
			_featureChecksVisitor = new FeatureChecksVisitor (dataFlowAnalyzerContext);
			_typeNameResolver = new TypeNameResolver (compilation);
		}

		public override FeatureChecksValue GetConditionValue (IOperation branchValueOperation, StateValue state)
		{
			return _featureChecksVisitor.Visit (branchValueOperation, state);
		}

		public override void ApplyCondition (FeatureChecksValue featureChecksValue, ref LocalStateAndContext<MultiValue, FeatureContext> currentState)
		{
			currentState.Context = currentState.Context.Union (new FeatureContext (featureChecksValue.EnabledFeatures));
		}

		// Override visitor methods to create tracked values when visiting operations
		// which reference possibly annotated source locations:
		// - parameters
		// - 'this' parameter (for annotated methods)
		// - field reference

		public override MultiValue DefaultVisit (IOperation operation, StateValue argument)
		{
			var returnValue = base.DefaultVisit (operation, argument);

			// If the return value is empty (TopValue basically) and the Operation tree
			// reports it as having a constant value, use that as it will automatically cover
			// cases we don't need/want to handle.
			if (!returnValue.IsEmpty ())
				return returnValue;

			if (TryGetConstantValue (operation, out var constValue))
				return constValue;

			if (operation.Type is not null)
				return UnknownValue.Instance;

			return returnValue;
		}

		public override MultiValue VisitArrayCreation (IArrayCreationOperation operation, StateValue state)
		{
			var value = base.VisitArrayCreation (operation, state);

			// Don't track multi-dimensional arrays
			if (operation.DimensionSizes.Length != 1)
				return TopValue;

			// Don't track large arrays for performance reasons
			if (operation.Initializer?.ElementValues.Length >= MaxTrackedArrayValues)
				return TopValue;

			var arrayValue = ArrayValue.Create (Visit (operation.DimensionSizes[0], state));
			var elements = operation.Initializer?.ElementValues.Select (val => Visit (val, state)).ToArray () ?? System.Array.Empty<MultiValue> ();
			foreach (var array in arrayValue.AsEnumerable ().Cast<ArrayValue> ()) {
				for (int i = 0; i < elements.Length; i++) {
					array.IndexValues.Add (i, ArrayValue.SanitizeArrayElementValue(elements[i]));
				}
			}

			return arrayValue;
		}

		public override MultiValue VisitConversion (IConversionOperation operation, StateValue state)
		{
			var value = base.VisitConversion (operation, state);

			if (operation.OperatorMethod is IMethodSymbol method)
				return method.ReturnType.IsTypeInterestingForDataflow (isByRef: method.ReturnsByRef) ? new MethodReturnValue (method, isNewObj: false) : value;

			// TODO - is it possible to have annotation on the operator method parameters?
			// if so, will these be checked here?

			return value;
		}

		public override MultiValue VisitParameterReference (IParameterReferenceOperation paramRef, StateValue state)
		{
			// Reading from a parameter always returns the same annotated value. We don't track modifications.
			return GetParameterTargetValue (paramRef.Parameter);
		}

		public override MultiValue VisitInstanceReference (IInstanceReferenceOperation instanceRef, StateValue state)
		{
			if (instanceRef.ReferenceKind != InstanceReferenceKind.ContainingTypeInstance)
				return TopValue;

			// The instance reference operation represents a 'this' or 'base' reference to the containing type,
			// so we get the annotation from the containing method.
			// 'this' is not allowed in field/property initializers, so the owning symbol should be a method.
			// It can also happen that we see this for a static method - for example a delegate creation
			// over a local function does this, even thought the "this" makes no sense inside a static scope.
			if (OwningSymbol is IMethodSymbol method && !method.IsStatic)
				return new MethodParameterValue (method, (ParameterIndex) 0, FlowAnnotations.GetMethodParameterAnnotation (new ParameterProxy (new (method), (ParameterIndex) 0)));

			return TopValue;
		}

		public override MultiValue VisitFieldReference (IFieldReferenceOperation fieldRef, StateValue state)
		{
			var field = fieldRef.Field;
			switch (field.Name) {
			case "EmptyTypes" when field.ContainingType.IsTypeOf ("System", "Type"):
=======
    internal sealed class TrimAnalysisVisitor : LocalDataFlowVisitor<
        MultiValue,
        FeatureContext,
        ValueSetLattice<SingleValue>,
        FeatureContextLattice,
        FeatureChecksValue>
    {
        public readonly TrimAnalysisPatternStore TrimAnalysisPatterns;

        private readonly ValueSetLattice<SingleValue> _multiValueLattice;

        // Limit tracking array values to 32 values for performance reasons.
        // There are many arrays much longer than 32 elements in .NET,
        // but the interesting ones for the ILLink are nearly always less than 32 elements.
        private const int MaxTrackedArrayValues = 32;

        private FeatureChecksVisitor _featureChecksVisitor;

        public TrimAnalysisVisitor(
            Compilation compilation,
            LocalStateAndContextLattice<MultiValue, FeatureContext, ValueSetLattice<SingleValue>, FeatureContextLattice> lattice,
            ISymbol owningSymbol,
            ControlFlowGraph methodCFG,
            ImmutableDictionary<CaptureId, FlowCaptureKind> lValueFlowCaptures,
            TrimAnalysisPatternStore trimAnalysisPatterns,
            InterproceduralState<MultiValue, ValueSetLattice<SingleValue>> interproceduralState,
            DataFlowAnalyzerContext dataFlowAnalyzerContext)
            : base(compilation, lattice, owningSymbol, methodCFG, lValueFlowCaptures, interproceduralState)
        {
            _multiValueLattice = lattice.LocalStateLattice.Lattice.ValueLattice;
            TrimAnalysisPatterns = trimAnalysisPatterns;
            _featureChecksVisitor = new FeatureChecksVisitor(dataFlowAnalyzerContext);
        }

        public override FeatureChecksValue GetConditionValue(IOperation branchValueOperation, StateValue state)
        {
            return _featureChecksVisitor.Visit(branchValueOperation, state);
        }

        public override void ApplyCondition(FeatureChecksValue featureChecksValue, ref LocalStateAndContext<MultiValue, FeatureContext> currentState)
        {
            currentState.Context = currentState.Context.Union(new FeatureContext(featureChecksValue.EnabledFeatures));
        }

        // Override visitor methods to create tracked values when visiting operations
        // which reference possibly annotated source locations:
        // - parameters
        // - 'this' parameter (for annotated methods)
        // - field reference

        public override MultiValue DefaultVisit(IOperation operation, StateValue argument)
        {
            var returnValue = base.DefaultVisit(operation, argument);

            // If the return value is empty (TopValue basically) and the Operation tree
            // reports it as having a constant value, use that as it will automatically cover
            // cases we don't need/want to handle.
            if (!returnValue.IsEmpty())
                return returnValue;

            if (TryGetConstantValue(operation, out var constValue))
                return constValue;

            if (operation.Type is not null)
                return UnknownValue.Instance;

            return returnValue;
        }

        public override MultiValue VisitArrayCreation(IArrayCreationOperation operation, StateValue state)
        {
            var value = base.VisitArrayCreation(operation, state);

            // Don't track multi-dimensional arrays
            if (operation.DimensionSizes.Length != 1)
                return TopValue;

            // Don't track large arrays for performance reasons
            if (operation.Initializer?.ElementValues.Length >= MaxTrackedArrayValues)
                return TopValue;

            var arrayValue = ArrayValue.Create(Visit(operation.DimensionSizes[0], state));
            var elements = operation.Initializer?.ElementValues.Select(val => Visit(val, state)).ToArray() ?? System.Array.Empty<MultiValue>();
            foreach (var array in arrayValue.AsEnumerable().Cast<ArrayValue>())
            {
                for (int i = 0; i < elements.Length; i++)
                {
                    array.IndexValues.Add(i, ArrayValue.SanitizeArrayElementValue(elements[i]));
                }
            }

            return arrayValue;
        }

        public override MultiValue VisitConversion(IConversionOperation operation, StateValue state)
        {
            var value = base.VisitConversion(operation, state);

            if (operation.OperatorMethod is IMethodSymbol method)
                return method.ReturnType.IsTypeInterestingForDataflow(isByRef: method.ReturnsByRef) ? new MethodReturnValue(method, isNewObj: false) : value;

            // TODO - is it possible to have annotation on the operator method parameters?
            // if so, will these be checked here?

            return value;
        }

        public override MultiValue VisitParameterReference(IParameterReferenceOperation paramRef, StateValue state)
        {
            // Reading from a parameter always returns the same annotated value. We don't track modifications.
            return GetParameterTargetValue(paramRef.Parameter);
        }

        public override MultiValue VisitInstanceReference(IInstanceReferenceOperation instanceRef, StateValue state)
        {
            if (instanceRef.ReferenceKind != InstanceReferenceKind.ContainingTypeInstance)
                return TopValue;

            // The instance reference operation represents a 'this' or 'base' reference to the containing type,
            // so we get the annotation from the containing method.
            // 'this' is not allowed in field/property initializers, so the owning symbol should be a method.
            // It can also happen that we see this for a static method - for example a delegate creation
            // over a local function does this, even thought the "this" makes no sense inside a static scope.
            if (OwningSymbol is IMethodSymbol method && !method.IsStatic)
                return new MethodParameterValue(method, (ParameterIndex)0, FlowAnnotations.GetMethodParameterAnnotation(new ParameterProxy(new(method), (ParameterIndex)0)));

            return TopValue;
        }

        public override MultiValue VisitFieldReference(IFieldReferenceOperation fieldRef, StateValue state)
        {
            var field = fieldRef.Field;
            switch (field.Name)
            {
                case "EmptyTypes" when field.ContainingType.IsTypeOf("System", "Type"):
>>>>>>> 656664d0
#if DEBUG
                case "ArrayField" when field.ContainingType.IsTypeOf("Mono.Linker.Tests.Cases.DataFlow", "WriteArrayField"):
#endif
<<<<<<< HEAD
				{
					return ArrayValue.Create (0);
				}
			case "Empty" when field.ContainingType.IsTypeOf ("System", "String"): {
					return new KnownStringValue (string.Empty);
				}
			}

			if (TryGetConstantValue (fieldRef, out var constValue))
				return constValue;

			var current = state.Current;
			return GetFieldTargetValue (fieldRef.Field, fieldRef, in current.Context);
		}

		public override MultiValue VisitTypeOf (ITypeOfOperation typeOfOperation, StateValue state)
		{
			return SingleValueExtensions.FromTypeSymbol (typeOfOperation.TypeOperand) ?? TopValue;
		}

		public override MultiValue VisitBinaryOperator (IBinaryOperation operation, StateValue argument)
		{
			if (!operation.ConstantValue.HasValue && // Optimization - if there is already a constant value available, rely on the Visit(IOperation) instead
				operation.OperatorKind == BinaryOperatorKind.Or &&
				operation.OperatorMethod is null &&
				(operation.Type?.TypeKind == TypeKind.Enum || operation.Type?.SpecialType == SpecialType.System_Int32)) {
				MultiValue leftValue = Visit (operation.LeftOperand, argument);
				MultiValue rightValue = Visit (operation.RightOperand, argument);

				MultiValue result = TopValue;
				foreach (var left in leftValue.AsEnumerable ()) {
					if (left is UnknownValue)
						result = _multiValueLattice.Meet (result, left);
					else if (left is ConstIntValue leftConstInt) {
						foreach (var right in rightValue.AsEnumerable ()) {
							if (right is UnknownValue)
								result = _multiValueLattice.Meet (result, right);
							else if (right is ConstIntValue rightConstInt) {
								result = _multiValueLattice.Meet (result, new ConstIntValue (leftConstInt.Value | rightConstInt.Value));
							}
						}
					}
				}

				return result;
			}

			return base.VisitBinaryOperator (operation, argument);
		}

		// Override handlers for situations where annotated locations may be involved in reflection access:
		// - assignments
		// - method calls
		// - value returned from a method

		public override MultiValue GetFieldTargetValue (IFieldSymbol field, IFieldReferenceOperation fieldReferenceOperation, in FeatureContext featureContext)
		{
			TrimAnalysisPatterns.Add (
				new TrimAnalysisFieldAccessPattern (field, fieldReferenceOperation, OwningSymbol, featureContext)
			);

			ProcessGenericArgumentDataFlow (field, fieldReferenceOperation, featureContext);

			return new FieldValue (field);
		}

		public override MultiValue GetParameterTargetValue (IParameterSymbol parameter)
			=> new MethodParameterValue (parameter);

		public override void HandleAssignment (MultiValue source, MultiValue target, IOperation operation, in FeatureContext featureContext)
		{
			if (target.Equals (TopValue))
				return;

			// TODO: consider not tracking patterns unless the target is something
			// annotated with DAMT.
			TrimAnalysisPatterns.Add (
				// This will copy the values if necessary
				new TrimAnalysisAssignmentPattern (source, target, operation, OwningSymbol, featureContext));
		}

		public override MultiValue HandleArrayElementRead (MultiValue arrayValue, MultiValue indexValue, IOperation operation)
		{
			if (arrayValue.AsSingleValue() is ArrayOfAnnotatedSystemTypeValue arrayOfAnnotated && !arrayOfAnnotated.IsModified) {
				return arrayOfAnnotated.GetAnyElementValue ();
			}

			if (indexValue.AsConstInt () is not int index)
				return UnknownValue.Instance;

			MultiValue result = TopValue;
			foreach (var value in arrayValue.AsEnumerable ()) {
				if (value is ArrayValue arr && arr.TryGetValueByIndex (index, out var elementValue))
					result = _multiValueLattice.Meet (result, elementValue);
				else
					return UnknownValue.Instance;
			}
			return result.Equals (TopValue) ? UnknownValue.Instance : result;
		}

		public override void HandleArrayElementWrite (MultiValue arrayValue, MultiValue indexValue, MultiValue valueToWrite, IOperation operation, bool merge)
		{
			int? index = indexValue.AsConstInt ();
			foreach (var arraySingleValue in arrayValue.AsEnumerable ()) {
				if (arraySingleValue is ArrayValue arr) {
					if (index == null) {
						// Reset the array to all unknowns - since we don't know which index is being assigned
						arr.IndexValues.Clear ();
					} else if (arr.IndexValues.TryGetValue (index.Value, out _) || arr.IndexValues.Count < MaxTrackedArrayValues) {
						var sanitizedValue = ArrayValue.SanitizeArrayElementValue(valueToWrite);
						arr.IndexValues[index.Value] = merge
							? _multiValueLattice.Meet (arr.IndexValues[index.Value], sanitizedValue)
							: sanitizedValue;
					}
				} else if (arraySingleValue is ArrayOfAnnotatedSystemTypeValue arrayOfAnnotated) {
					arrayOfAnnotated.MarkModified ();
				}
			}
		}

		public override MultiValue HandleMethodCall (
			IMethodSymbol calledMethod,
			MultiValue instance,
			ImmutableArray<MultiValue> arguments,
			IOperation operation,
			in FeatureContext featureContext)
		{
			// For .ctors:
			// - The instance value is empty (TopValue) and that's a bit wrong.
			//   Technically this is an instance call and the instance is some valid value, we just don't know which
			//   but for example it does have a static type. For now this is OK since we don't need the information
			//   for anything yet.
			// - The return here is also technically problematic, the return value is an instance of a known type,
			//   but currently we return empty (since the .ctor is declared as returning void).
			//   Especially with DAM on type, this can lead to incorrectly analyzed code (as in unknown type which leads
			//   to noise). ILLink has the same problem currently: https://github.com/dotnet/linker/issues/1952

			HandleCall (_typeNameResolver, operation, OwningSymbol, calledMethod, instance, arguments, Location.None, null, _multiValueLattice, out MultiValue methodReturnValue);

			// This will copy the values if necessary
			TrimAnalysisPatterns.Add (new TrimAnalysisMethodCallPattern (
				calledMethod,
				instance,
				arguments,
				operation,
				OwningSymbol,
				featureContext));

			ProcessGenericArgumentDataFlow (calledMethod, operation, featureContext);

			foreach (var argument in arguments) {
				foreach (var argumentValue in argument.AsEnumerable ()) {
					if (argumentValue is ArrayValue arrayValue)
						arrayValue.IndexValues.Clear ();
					else if (argumentValue is ArrayOfAnnotatedSystemTypeValue arrayOfAnnotated)
						arrayOfAnnotated.MarkModified ();
				}
			}

			return methodReturnValue;
		}

		internal static void HandleCall(
			TypeNameResolver typeNameResolver,
			IOperation operation,
			ISymbol owningSymbol,
			IMethodSymbol calledMethod,
			MultiValue instance,
			ImmutableArray<MultiValue> arguments,
			Location location,
			Action<Diagnostic>? reportDiagnostic,
			ValueSetLattice<SingleValue> multiValueLattice,
			out MultiValue methodReturnValue)
		{
			var handleCallAction = new HandleCallAction (typeNameResolver, location, owningSymbol, operation, multiValueLattice, reportDiagnostic);
			MethodProxy method = new (calledMethod);
			var intrinsicId = Intrinsics.GetIntrinsicIdForMethod (method);
			if (!handleCallAction.Invoke (method, instance, arguments, intrinsicId, out methodReturnValue))
				UnhandledIntrinsicHelper (intrinsicId);

			// Avoid crashing the analyzer in release builds
			[Conditional ("DEBUG")]
			static void UnhandledIntrinsicHelper (IntrinsicId intrinsicId)
				=> throw new NotImplementedException ($"Unhandled intrinsic: {intrinsicId}");
		}

		public override void HandleReturnValue (MultiValue returnValue, IOperation operation, in FeatureContext featureContext)
		{
			// Return statements should only happen inside of method bodies.
			Debug.Assert (OwningSymbol is IMethodSymbol);
			if (OwningSymbol is not IMethodSymbol method)
				return;

			if (method.ReturnType.IsTypeInterestingForDataflow (isByRef: method.ReturnsByRef)) {
				var returnParameter = new MethodReturnValue (method, isNewObj: false);

				TrimAnalysisPatterns.Add (
					new TrimAnalysisAssignmentPattern (returnValue, returnParameter, operation, OwningSymbol, featureContext));
			}
		}

		public override void HandleReturnConditionValue (FeatureChecksValue returnConditionValue, IOperation operation)
		{
			// Return statements should only happen inside of method bodies.
			Debug.Assert (OwningSymbol is IMethodSymbol);
			if (OwningSymbol is not IMethodSymbol method)
				return;

			// FeatureGuard validation needs to happen only for property getters.
			// Include properties with setters here because they will get validated later.
			if (method.MethodKind != MethodKind.PropertyGet)
				return;

			IPropertySymbol propertySymbol = (IPropertySymbol) method.AssociatedSymbol!;
			var featureCheckAnnotations = propertySymbol.GetFeatureGuardAnnotations ();

			// If there are no feature checks, there is nothing to validate.
			if (featureCheckAnnotations.IsEmpty())
				return;

			TrimAnalysisPatterns.Add (
				new FeatureCheckReturnValuePattern (returnConditionValue, featureCheckAnnotations, operation, propertySymbol));
		}

		public override MultiValue HandleDelegateCreation (IMethodSymbol method, IOperation operation, in FeatureContext featureContext)
		{
			TrimAnalysisPatterns.Add (new TrimAnalysisReflectionAccessPattern (
				method,
				operation,
				OwningSymbol,
				featureContext
			));

			ProcessGenericArgumentDataFlow (method, operation, featureContext);

			return TopValue;
		}

		private void ProcessGenericArgumentDataFlow (IMethodSymbol method, IOperation operation, in FeatureContext featureContext)
		{
			// We only need to validate static methods and then all generic methods
			// Instance non-generic methods don't need validation because the creation of the instance
			// is the place where the validation will happen.
			if (!method.IsStatic && !method.IsGenericMethod && !method.IsConstructor ())
				return;

			if (GenericArgumentDataFlow.RequiresGenericArgumentDataFlow (method)) {
				TrimAnalysisPatterns.Add (new TrimAnalysisGenericInstantiationPattern (
					method,
					operation,
					OwningSymbol,
					featureContext));
			}
		}

		private void ProcessGenericArgumentDataFlow (IFieldSymbol field, IOperation operation, in FeatureContext featureContext)
		{
			// We only need to validate static field accesses, instance field accesses don't need generic parameter validation
			// because the create of the instance would do that instead.
			if (!field.IsStatic)
				return;

			if (GenericArgumentDataFlow.RequiresGenericArgumentDataFlow (field)) {
				TrimAnalysisPatterns.Add (new TrimAnalysisGenericInstantiationPattern (
					field,
					operation,
					OwningSymbol,
					featureContext));
			}
		}

		static bool TryGetConstantValue (IOperation operation, out MultiValue constValue)
		{
			if (operation.ConstantValue.HasValue) {
				object? constantValue = operation.ConstantValue.Value;
				if (constantValue == null) {
					constValue = NullValue.Instance;
					return true;
				} else if (operation.Type?.TypeKind == TypeKind.Enum && constantValue is int enumConstantValue) {
					constValue = new ConstIntValue (enumConstantValue);
					return true;
				} else {
					switch (operation.Type?.SpecialType) {
					case SpecialType.System_String when constantValue is string stringConstantValue:
						constValue = new KnownStringValue (stringConstantValue);
						return true;
					case SpecialType.System_Boolean when constantValue is bool boolConstantValue:
						constValue = new ConstIntValue (boolConstantValue ? 1 : 0);
						return true;
					case SpecialType.System_SByte when constantValue is sbyte sbyteConstantValue:
						constValue = new ConstIntValue (sbyteConstantValue);
						return true;
					case SpecialType.System_Byte when constantValue is byte byteConstantValue:
						constValue = new ConstIntValue (byteConstantValue);
						return true;
					case SpecialType.System_Int16 when constantValue is short int16ConstantValue:
						constValue = new ConstIntValue (int16ConstantValue);
						return true;
					case SpecialType.System_UInt16 when constantValue is ushort uint16ConstantValue:
						constValue = new ConstIntValue (uint16ConstantValue);
						return true;
					case SpecialType.System_Int32 when constantValue is int int32ConstantValue:
						constValue = new ConstIntValue (int32ConstantValue);
						return true;
					case SpecialType.System_UInt32 when constantValue is uint uint32ConstantValue:
						constValue = new ConstIntValue ((int) uint32ConstantValue);
						return true;
					}
				}
			}

			constValue = default;
			return false;
		}
	}
=======
                {
                    return ArrayValue.Create(0);
                }
                case "Empty" when field.ContainingType.IsTypeOf("System", "String"):
                {
                    return new KnownStringValue(string.Empty);
                }
            }

            if (TryGetConstantValue(fieldRef, out var constValue))
                return constValue;

            var current = state.Current;
            return GetFieldTargetValue(fieldRef.Field, fieldRef, in current.Context);
        }

        public override MultiValue VisitTypeOf(ITypeOfOperation typeOfOperation, StateValue state)
        {
            return SingleValueExtensions.FromTypeSymbol(typeOfOperation.TypeOperand) ?? TopValue;
        }

        public override MultiValue VisitBinaryOperator(IBinaryOperation operation, StateValue argument)
        {
            if (!operation.ConstantValue.HasValue && // Optimization - if there is already a constant value available, rely on the Visit(IOperation) instead
                operation.OperatorKind == BinaryOperatorKind.Or &&
                operation.OperatorMethod is null &&
                (operation.Type?.TypeKind == TypeKind.Enum || operation.Type?.SpecialType == SpecialType.System_Int32))
            {
                MultiValue leftValue = Visit(operation.LeftOperand, argument);
                MultiValue rightValue = Visit(operation.RightOperand, argument);

                MultiValue result = TopValue;
                foreach (var left in leftValue.AsEnumerable())
                {
                    if (left is UnknownValue)
                        result = _multiValueLattice.Meet(result, left);
                    else if (left is ConstIntValue leftConstInt)
                    {
                        foreach (var right in rightValue.AsEnumerable())
                        {
                            if (right is UnknownValue)
                                result = _multiValueLattice.Meet(result, right);
                            else if (right is ConstIntValue rightConstInt)
                            {
                                result = _multiValueLattice.Meet(result, new ConstIntValue(leftConstInt.Value | rightConstInt.Value));
                            }
                        }
                    }
                }

                return result;
            }

            return base.VisitBinaryOperator(operation, argument);
        }

        // Override handlers for situations where annotated locations may be involved in reflection access:
        // - assignments
        // - method calls
        // - value returned from a method

        public override MultiValue GetFieldTargetValue(IFieldSymbol field, IFieldReferenceOperation fieldReferenceOperation, in FeatureContext featureContext)
        {
            TrimAnalysisPatterns.Add(
                new TrimAnalysisFieldAccessPattern(field, fieldReferenceOperation, OwningSymbol, featureContext)
            );

            ProcessGenericArgumentDataFlow(field, fieldReferenceOperation, featureContext);

            return new FieldValue(field);
        }

        public override MultiValue GetParameterTargetValue(IParameterSymbol parameter)
            => new MethodParameterValue(parameter);

        public override void HandleAssignment(MultiValue source, MultiValue target, IOperation operation, in FeatureContext featureContext)
        {
            if (target.Equals(TopValue))
                return;

            // TODO: consider not tracking patterns unless the target is something
            // annotated with DAMT.
            TrimAnalysisPatterns.Add(
                // This will copy the values if necessary
                new TrimAnalysisAssignmentPattern(source, target, operation, OwningSymbol, featureContext));
        }

        public override MultiValue HandleArrayElementRead(MultiValue arrayValue, MultiValue indexValue, IOperation operation)
        {
            if (arrayValue.AsSingleValue() is ArrayOfAnnotatedSystemTypeValue arrayOfAnnotated && !arrayOfAnnotated.IsModified)
            {
                return arrayOfAnnotated.GetAnyElementValue();
            }

            if (indexValue.AsConstInt() is not int index)
                return UnknownValue.Instance;

            MultiValue result = TopValue;
            foreach (var value in arrayValue.AsEnumerable())
            {
                if (value is ArrayValue arr && arr.TryGetValueByIndex(index, out var elementValue))
                    result = _multiValueLattice.Meet(result, elementValue);
                else
                    return UnknownValue.Instance;
            }
            return result.Equals(TopValue) ? UnknownValue.Instance : result;
        }

        public override void HandleArrayElementWrite(MultiValue arrayValue, MultiValue indexValue, MultiValue valueToWrite, IOperation operation, bool merge)
        {
            int? index = indexValue.AsConstInt();
            foreach (var arraySingleValue in arrayValue.AsEnumerable())
            {
                if (arraySingleValue is ArrayValue arr)
                {
                    if (index == null)
                    {
                        // Reset the array to all unknowns - since we don't know which index is being assigned
                        arr.IndexValues.Clear();
                    }
                    else if (arr.IndexValues.TryGetValue(index.Value, out _) || arr.IndexValues.Count < MaxTrackedArrayValues)
                    {
                        var sanitizedValue = ArrayValue.SanitizeArrayElementValue(valueToWrite);
                        arr.IndexValues[index.Value] = merge
                            ? _multiValueLattice.Meet(arr.IndexValues[index.Value], sanitizedValue)
                            : sanitizedValue;
                    }
                }
                else if (arraySingleValue is ArrayOfAnnotatedSystemTypeValue arrayOfAnnotated)
                {
                    arrayOfAnnotated.MarkModified();
                }
            }
        }

        public override MultiValue HandleMethodCall(
            IMethodSymbol calledMethod,
            MultiValue instance,
            ImmutableArray<MultiValue> arguments,
            IOperation operation,
            in FeatureContext featureContext)
        {
            // For .ctors:
            // - The instance value is empty (TopValue) and that's a bit wrong.
            //   Technically this is an instance call and the instance is some valid value, we just don't know which
            //   but for example it does have a static type. For now this is OK since we don't need the information
            //   for anything yet.
            // - The return here is also technically problematic, the return value is an instance of a known type,
            //   but currently we return empty (since the .ctor is declared as returning void).
            //   Especially with DAM on type, this can lead to incorrectly analyzed code (as in unknown type which leads
            //   to noise). ILLink has the same problem currently: https://github.com/dotnet/linker/issues/1952

            HandleCall(operation, OwningSymbol, calledMethod, instance, arguments, Location.None, null, _multiValueLattice, out MultiValue methodReturnValue);

            // This will copy the values if necessary
            TrimAnalysisPatterns.Add(new TrimAnalysisMethodCallPattern(
                calledMethod,
                instance,
                arguments,
                operation,
                OwningSymbol,
                featureContext));

            ProcessGenericArgumentDataFlow(calledMethod, operation, featureContext);

            foreach (var argument in arguments)
            {
                foreach (var argumentValue in argument.AsEnumerable())
                {
                    if (argumentValue is ArrayValue arrayValue)
                        arrayValue.IndexValues.Clear();
                    else if (argumentValue is ArrayOfAnnotatedSystemTypeValue arrayOfAnnotated)
                        arrayOfAnnotated.MarkModified();
                }
            }

            return methodReturnValue;
        }

        internal static void HandleCall(
            IOperation operation,
            ISymbol owningSymbol,
            IMethodSymbol calledMethod,
            MultiValue instance,
            ImmutableArray<MultiValue> arguments,
            Location location,
            Action<Diagnostic>? reportDiagnostic,
            ValueSetLattice<SingleValue> multiValueLattice,
            out MultiValue methodReturnValue)
        {
            var handleCallAction = new HandleCallAction(location, owningSymbol, operation, multiValueLattice, reportDiagnostic);
            MethodProxy method = new(calledMethod);
            var intrinsicId = Intrinsics.GetIntrinsicIdForMethod(method);
            if (!handleCallAction.Invoke(method, instance, arguments, intrinsicId, out methodReturnValue))
                UnhandledIntrinsicHelper(intrinsicId);

            // Avoid crashing the analyzer in release builds
            [Conditional("DEBUG")]
            static void UnhandledIntrinsicHelper(IntrinsicId intrinsicId)
                => throw new NotImplementedException($"Unhandled intrinsic: {intrinsicId}");
        }

        public override void HandleReturnValue(MultiValue returnValue, IOperation operation, in FeatureContext featureContext)
        {
            // Return statements should only happen inside of method bodies.
            Debug.Assert(OwningSymbol is IMethodSymbol);
            if (OwningSymbol is not IMethodSymbol method)
                return;

            if (method.ReturnType.IsTypeInterestingForDataflow(isByRef: method.ReturnsByRef))
            {
                var returnParameter = new MethodReturnValue(method, isNewObj: false);

                TrimAnalysisPatterns.Add(
                    new TrimAnalysisAssignmentPattern(returnValue, returnParameter, operation, OwningSymbol, featureContext));
            }
        }

        public override void HandleReturnConditionValue(FeatureChecksValue returnConditionValue, IOperation operation)
        {
            // Return statements should only happen inside of method bodies.
            Debug.Assert(OwningSymbol is IMethodSymbol);
            if (OwningSymbol is not IMethodSymbol method)
                return;

            // FeatureGuard validation needs to happen only for property getters.
            // Include properties with setters here because they will get validated later.
            if (method.MethodKind != MethodKind.PropertyGet)
                return;

            IPropertySymbol propertySymbol = (IPropertySymbol)method.AssociatedSymbol!;
            var featureCheckAnnotations = propertySymbol.GetFeatureGuardAnnotations();

            // If there are no feature checks, there is nothing to validate.
            if (featureCheckAnnotations.IsEmpty())
                return;

            TrimAnalysisPatterns.Add(
                new FeatureCheckReturnValuePattern(returnConditionValue, featureCheckAnnotations, operation, propertySymbol));
        }

        public override MultiValue HandleDelegateCreation(IMethodSymbol method, IOperation operation, in FeatureContext featureContext)
        {
            TrimAnalysisPatterns.Add(new TrimAnalysisReflectionAccessPattern(
                method,
                operation,
                OwningSymbol,
                featureContext
            ));

            ProcessGenericArgumentDataFlow(method, operation, featureContext);

            return TopValue;
        }

        private void ProcessGenericArgumentDataFlow(IMethodSymbol method, IOperation operation, in FeatureContext featureContext)
        {
            // We only need to validate static methods and then all generic methods
            // Instance non-generic methods don't need validation because the creation of the instance
            // is the place where the validation will happen.
            if (!method.IsStatic && !method.IsGenericMethod && !method.IsConstructor())
                return;

            if (GenericArgumentDataFlow.RequiresGenericArgumentDataFlow(method))
            {
                TrimAnalysisPatterns.Add(new TrimAnalysisGenericInstantiationPattern(
                    method,
                    operation,
                    OwningSymbol,
                    featureContext));
            }
        }

        private void ProcessGenericArgumentDataFlow(IFieldSymbol field, IOperation operation, in FeatureContext featureContext)
        {
            // We only need to validate static field accesses, instance field accesses don't need generic parameter validation
            // because the create of the instance would do that instead.
            if (!field.IsStatic)
                return;

            if (GenericArgumentDataFlow.RequiresGenericArgumentDataFlow(field))
            {
                TrimAnalysisPatterns.Add(new TrimAnalysisGenericInstantiationPattern(
                    field,
                    operation,
                    OwningSymbol,
                    featureContext));
            }
        }

        private static bool TryGetConstantValue(IOperation operation, out MultiValue constValue)
        {
            if (operation.ConstantValue.HasValue)
            {
                object? constantValue = operation.ConstantValue.Value;
                if (constantValue == null)
                {
                    constValue = NullValue.Instance;
                    return true;
                }
                else if (operation.Type?.TypeKind == TypeKind.Enum && constantValue is int enumConstantValue)
                {
                    constValue = new ConstIntValue(enumConstantValue);
                    return true;
                }
                else
                {
                    switch (operation.Type?.SpecialType)
                    {
                        case SpecialType.System_String when constantValue is string stringConstantValue:
                            constValue = new KnownStringValue(stringConstantValue);
                            return true;
                        case SpecialType.System_Boolean when constantValue is bool boolConstantValue:
                            constValue = new ConstIntValue(boolConstantValue ? 1 : 0);
                            return true;
                        case SpecialType.System_SByte when constantValue is sbyte sbyteConstantValue:
                            constValue = new ConstIntValue(sbyteConstantValue);
                            return true;
                        case SpecialType.System_Byte when constantValue is byte byteConstantValue:
                            constValue = new ConstIntValue(byteConstantValue);
                            return true;
                        case SpecialType.System_Int16 when constantValue is short int16ConstantValue:
                            constValue = new ConstIntValue(int16ConstantValue);
                            return true;
                        case SpecialType.System_UInt16 when constantValue is ushort uint16ConstantValue:
                            constValue = new ConstIntValue(uint16ConstantValue);
                            return true;
                        case SpecialType.System_Int32 when constantValue is int int32ConstantValue:
                            constValue = new ConstIntValue(int32ConstantValue);
                            return true;
                        case SpecialType.System_UInt32 when constantValue is uint uint32ConstantValue:
                            constValue = new ConstIntValue((int)uint32ConstantValue);
                            return true;
                    }
                }
            }

            constValue = default;
            return false;
        }
    }
>>>>>>> 656664d0
}<|MERGE_RESOLUTION|>--- conflicted
+++ resolved
@@ -25,143 +25,6 @@
 
 namespace ILLink.RoslynAnalyzer.TrimAnalysis
 {
-<<<<<<< HEAD
-	internal sealed class TrimAnalysisVisitor : LocalDataFlowVisitor<
-		MultiValue,
-		FeatureContext,
-		ValueSetLattice<SingleValue>,
-		FeatureContextLattice,
-		FeatureChecksValue>
-	{
-		public readonly TrimAnalysisPatternStore TrimAnalysisPatterns;
-
-		readonly ValueSetLattice<SingleValue> _multiValueLattice;
-
-		// Limit tracking array values to 32 values for performance reasons.
-		// There are many arrays much longer than 32 elements in .NET,
-		// but the interesting ones for the ILLink are nearly always less than 32 elements.
-		const int MaxTrackedArrayValues = 32;
-
-		FeatureChecksVisitor _featureChecksVisitor;
-
-		readonly TypeNameResolver _typeNameResolver;
-
-		public TrimAnalysisVisitor (
-			Compilation compilation,
-			LocalStateAndContextLattice<MultiValue, FeatureContext, ValueSetLattice<SingleValue>, FeatureContextLattice> lattice,
-			ISymbol owningSymbol,
-			ControlFlowGraph methodCFG,
-			ImmutableDictionary<CaptureId, FlowCaptureKind> lValueFlowCaptures,
-			TrimAnalysisPatternStore trimAnalysisPatterns,
-			InterproceduralState<MultiValue, ValueSetLattice<SingleValue>> interproceduralState,
-			DataFlowAnalyzerContext dataFlowAnalyzerContext)
-			: base (compilation, lattice, owningSymbol, methodCFG, lValueFlowCaptures, interproceduralState)
-		{
-			_multiValueLattice = lattice.LocalStateLattice.Lattice.ValueLattice;
-			TrimAnalysisPatterns = trimAnalysisPatterns;
-			_featureChecksVisitor = new FeatureChecksVisitor (dataFlowAnalyzerContext);
-			_typeNameResolver = new TypeNameResolver (compilation);
-		}
-
-		public override FeatureChecksValue GetConditionValue (IOperation branchValueOperation, StateValue state)
-		{
-			return _featureChecksVisitor.Visit (branchValueOperation, state);
-		}
-
-		public override void ApplyCondition (FeatureChecksValue featureChecksValue, ref LocalStateAndContext<MultiValue, FeatureContext> currentState)
-		{
-			currentState.Context = currentState.Context.Union (new FeatureContext (featureChecksValue.EnabledFeatures));
-		}
-
-		// Override visitor methods to create tracked values when visiting operations
-		// which reference possibly annotated source locations:
-		// - parameters
-		// - 'this' parameter (for annotated methods)
-		// - field reference
-
-		public override MultiValue DefaultVisit (IOperation operation, StateValue argument)
-		{
-			var returnValue = base.DefaultVisit (operation, argument);
-
-			// If the return value is empty (TopValue basically) and the Operation tree
-			// reports it as having a constant value, use that as it will automatically cover
-			// cases we don't need/want to handle.
-			if (!returnValue.IsEmpty ())
-				return returnValue;
-
-			if (TryGetConstantValue (operation, out var constValue))
-				return constValue;
-
-			if (operation.Type is not null)
-				return UnknownValue.Instance;
-
-			return returnValue;
-		}
-
-		public override MultiValue VisitArrayCreation (IArrayCreationOperation operation, StateValue state)
-		{
-			var value = base.VisitArrayCreation (operation, state);
-
-			// Don't track multi-dimensional arrays
-			if (operation.DimensionSizes.Length != 1)
-				return TopValue;
-
-			// Don't track large arrays for performance reasons
-			if (operation.Initializer?.ElementValues.Length >= MaxTrackedArrayValues)
-				return TopValue;
-
-			var arrayValue = ArrayValue.Create (Visit (operation.DimensionSizes[0], state));
-			var elements = operation.Initializer?.ElementValues.Select (val => Visit (val, state)).ToArray () ?? System.Array.Empty<MultiValue> ();
-			foreach (var array in arrayValue.AsEnumerable ().Cast<ArrayValue> ()) {
-				for (int i = 0; i < elements.Length; i++) {
-					array.IndexValues.Add (i, ArrayValue.SanitizeArrayElementValue(elements[i]));
-				}
-			}
-
-			return arrayValue;
-		}
-
-		public override MultiValue VisitConversion (IConversionOperation operation, StateValue state)
-		{
-			var value = base.VisitConversion (operation, state);
-
-			if (operation.OperatorMethod is IMethodSymbol method)
-				return method.ReturnType.IsTypeInterestingForDataflow (isByRef: method.ReturnsByRef) ? new MethodReturnValue (method, isNewObj: false) : value;
-
-			// TODO - is it possible to have annotation on the operator method parameters?
-			// if so, will these be checked here?
-
-			return value;
-		}
-
-		public override MultiValue VisitParameterReference (IParameterReferenceOperation paramRef, StateValue state)
-		{
-			// Reading from a parameter always returns the same annotated value. We don't track modifications.
-			return GetParameterTargetValue (paramRef.Parameter);
-		}
-
-		public override MultiValue VisitInstanceReference (IInstanceReferenceOperation instanceRef, StateValue state)
-		{
-			if (instanceRef.ReferenceKind != InstanceReferenceKind.ContainingTypeInstance)
-				return TopValue;
-
-			// The instance reference operation represents a 'this' or 'base' reference to the containing type,
-			// so we get the annotation from the containing method.
-			// 'this' is not allowed in field/property initializers, so the owning symbol should be a method.
-			// It can also happen that we see this for a static method - for example a delegate creation
-			// over a local function does this, even thought the "this" makes no sense inside a static scope.
-			if (OwningSymbol is IMethodSymbol method && !method.IsStatic)
-				return new MethodParameterValue (method, (ParameterIndex) 0, FlowAnnotations.GetMethodParameterAnnotation (new ParameterProxy (new (method), (ParameterIndex) 0)));
-
-			return TopValue;
-		}
-
-		public override MultiValue VisitFieldReference (IFieldReferenceOperation fieldRef, StateValue state)
-		{
-			var field = fieldRef.Field;
-			switch (field.Name) {
-			case "EmptyTypes" when field.ContainingType.IsTypeOf ("System", "Type"):
-=======
     internal sealed class TrimAnalysisVisitor : LocalDataFlowVisitor<
         MultiValue,
         FeatureContext,
@@ -179,6 +42,8 @@
         private const int MaxTrackedArrayValues = 32;
 
         private FeatureChecksVisitor _featureChecksVisitor;
+
+        readonly TypeNameResolver _typeNameResolver;
 
         public TrimAnalysisVisitor(
             Compilation compilation,
@@ -194,6 +59,7 @@
             _multiValueLattice = lattice.LocalStateLattice.Lattice.ValueLattice;
             TrimAnalysisPatterns = trimAnalysisPatterns;
             _featureChecksVisitor = new FeatureChecksVisitor(dataFlowAnalyzerContext);
+            _typeNameResolver = new TypeNameResolver(compilation);
         }
 
         public override FeatureChecksValue GetConditionValue(IOperation branchValueOperation, StateValue state)
@@ -297,327 +163,9 @@
             switch (field.Name)
             {
                 case "EmptyTypes" when field.ContainingType.IsTypeOf("System", "Type"):
->>>>>>> 656664d0
 #if DEBUG
                 case "ArrayField" when field.ContainingType.IsTypeOf("Mono.Linker.Tests.Cases.DataFlow", "WriteArrayField"):
 #endif
-<<<<<<< HEAD
-				{
-					return ArrayValue.Create (0);
-				}
-			case "Empty" when field.ContainingType.IsTypeOf ("System", "String"): {
-					return new KnownStringValue (string.Empty);
-				}
-			}
-
-			if (TryGetConstantValue (fieldRef, out var constValue))
-				return constValue;
-
-			var current = state.Current;
-			return GetFieldTargetValue (fieldRef.Field, fieldRef, in current.Context);
-		}
-
-		public override MultiValue VisitTypeOf (ITypeOfOperation typeOfOperation, StateValue state)
-		{
-			return SingleValueExtensions.FromTypeSymbol (typeOfOperation.TypeOperand) ?? TopValue;
-		}
-
-		public override MultiValue VisitBinaryOperator (IBinaryOperation operation, StateValue argument)
-		{
-			if (!operation.ConstantValue.HasValue && // Optimization - if there is already a constant value available, rely on the Visit(IOperation) instead
-				operation.OperatorKind == BinaryOperatorKind.Or &&
-				operation.OperatorMethod is null &&
-				(operation.Type?.TypeKind == TypeKind.Enum || operation.Type?.SpecialType == SpecialType.System_Int32)) {
-				MultiValue leftValue = Visit (operation.LeftOperand, argument);
-				MultiValue rightValue = Visit (operation.RightOperand, argument);
-
-				MultiValue result = TopValue;
-				foreach (var left in leftValue.AsEnumerable ()) {
-					if (left is UnknownValue)
-						result = _multiValueLattice.Meet (result, left);
-					else if (left is ConstIntValue leftConstInt) {
-						foreach (var right in rightValue.AsEnumerable ()) {
-							if (right is UnknownValue)
-								result = _multiValueLattice.Meet (result, right);
-							else if (right is ConstIntValue rightConstInt) {
-								result = _multiValueLattice.Meet (result, new ConstIntValue (leftConstInt.Value | rightConstInt.Value));
-							}
-						}
-					}
-				}
-
-				return result;
-			}
-
-			return base.VisitBinaryOperator (operation, argument);
-		}
-
-		// Override handlers for situations where annotated locations may be involved in reflection access:
-		// - assignments
-		// - method calls
-		// - value returned from a method
-
-		public override MultiValue GetFieldTargetValue (IFieldSymbol field, IFieldReferenceOperation fieldReferenceOperation, in FeatureContext featureContext)
-		{
-			TrimAnalysisPatterns.Add (
-				new TrimAnalysisFieldAccessPattern (field, fieldReferenceOperation, OwningSymbol, featureContext)
-			);
-
-			ProcessGenericArgumentDataFlow (field, fieldReferenceOperation, featureContext);
-
-			return new FieldValue (field);
-		}
-
-		public override MultiValue GetParameterTargetValue (IParameterSymbol parameter)
-			=> new MethodParameterValue (parameter);
-
-		public override void HandleAssignment (MultiValue source, MultiValue target, IOperation operation, in FeatureContext featureContext)
-		{
-			if (target.Equals (TopValue))
-				return;
-
-			// TODO: consider not tracking patterns unless the target is something
-			// annotated with DAMT.
-			TrimAnalysisPatterns.Add (
-				// This will copy the values if necessary
-				new TrimAnalysisAssignmentPattern (source, target, operation, OwningSymbol, featureContext));
-		}
-
-		public override MultiValue HandleArrayElementRead (MultiValue arrayValue, MultiValue indexValue, IOperation operation)
-		{
-			if (arrayValue.AsSingleValue() is ArrayOfAnnotatedSystemTypeValue arrayOfAnnotated && !arrayOfAnnotated.IsModified) {
-				return arrayOfAnnotated.GetAnyElementValue ();
-			}
-
-			if (indexValue.AsConstInt () is not int index)
-				return UnknownValue.Instance;
-
-			MultiValue result = TopValue;
-			foreach (var value in arrayValue.AsEnumerable ()) {
-				if (value is ArrayValue arr && arr.TryGetValueByIndex (index, out var elementValue))
-					result = _multiValueLattice.Meet (result, elementValue);
-				else
-					return UnknownValue.Instance;
-			}
-			return result.Equals (TopValue) ? UnknownValue.Instance : result;
-		}
-
-		public override void HandleArrayElementWrite (MultiValue arrayValue, MultiValue indexValue, MultiValue valueToWrite, IOperation operation, bool merge)
-		{
-			int? index = indexValue.AsConstInt ();
-			foreach (var arraySingleValue in arrayValue.AsEnumerable ()) {
-				if (arraySingleValue is ArrayValue arr) {
-					if (index == null) {
-						// Reset the array to all unknowns - since we don't know which index is being assigned
-						arr.IndexValues.Clear ();
-					} else if (arr.IndexValues.TryGetValue (index.Value, out _) || arr.IndexValues.Count < MaxTrackedArrayValues) {
-						var sanitizedValue = ArrayValue.SanitizeArrayElementValue(valueToWrite);
-						arr.IndexValues[index.Value] = merge
-							? _multiValueLattice.Meet (arr.IndexValues[index.Value], sanitizedValue)
-							: sanitizedValue;
-					}
-				} else if (arraySingleValue is ArrayOfAnnotatedSystemTypeValue arrayOfAnnotated) {
-					arrayOfAnnotated.MarkModified ();
-				}
-			}
-		}
-
-		public override MultiValue HandleMethodCall (
-			IMethodSymbol calledMethod,
-			MultiValue instance,
-			ImmutableArray<MultiValue> arguments,
-			IOperation operation,
-			in FeatureContext featureContext)
-		{
-			// For .ctors:
-			// - The instance value is empty (TopValue) and that's a bit wrong.
-			//   Technically this is an instance call and the instance is some valid value, we just don't know which
-			//   but for example it does have a static type. For now this is OK since we don't need the information
-			//   for anything yet.
-			// - The return here is also technically problematic, the return value is an instance of a known type,
-			//   but currently we return empty (since the .ctor is declared as returning void).
-			//   Especially with DAM on type, this can lead to incorrectly analyzed code (as in unknown type which leads
-			//   to noise). ILLink has the same problem currently: https://github.com/dotnet/linker/issues/1952
-
-			HandleCall (_typeNameResolver, operation, OwningSymbol, calledMethod, instance, arguments, Location.None, null, _multiValueLattice, out MultiValue methodReturnValue);
-
-			// This will copy the values if necessary
-			TrimAnalysisPatterns.Add (new TrimAnalysisMethodCallPattern (
-				calledMethod,
-				instance,
-				arguments,
-				operation,
-				OwningSymbol,
-				featureContext));
-
-			ProcessGenericArgumentDataFlow (calledMethod, operation, featureContext);
-
-			foreach (var argument in arguments) {
-				foreach (var argumentValue in argument.AsEnumerable ()) {
-					if (argumentValue is ArrayValue arrayValue)
-						arrayValue.IndexValues.Clear ();
-					else if (argumentValue is ArrayOfAnnotatedSystemTypeValue arrayOfAnnotated)
-						arrayOfAnnotated.MarkModified ();
-				}
-			}
-
-			return methodReturnValue;
-		}
-
-		internal static void HandleCall(
-			TypeNameResolver typeNameResolver,
-			IOperation operation,
-			ISymbol owningSymbol,
-			IMethodSymbol calledMethod,
-			MultiValue instance,
-			ImmutableArray<MultiValue> arguments,
-			Location location,
-			Action<Diagnostic>? reportDiagnostic,
-			ValueSetLattice<SingleValue> multiValueLattice,
-			out MultiValue methodReturnValue)
-		{
-			var handleCallAction = new HandleCallAction (typeNameResolver, location, owningSymbol, operation, multiValueLattice, reportDiagnostic);
-			MethodProxy method = new (calledMethod);
-			var intrinsicId = Intrinsics.GetIntrinsicIdForMethod (method);
-			if (!handleCallAction.Invoke (method, instance, arguments, intrinsicId, out methodReturnValue))
-				UnhandledIntrinsicHelper (intrinsicId);
-
-			// Avoid crashing the analyzer in release builds
-			[Conditional ("DEBUG")]
-			static void UnhandledIntrinsicHelper (IntrinsicId intrinsicId)
-				=> throw new NotImplementedException ($"Unhandled intrinsic: {intrinsicId}");
-		}
-
-		public override void HandleReturnValue (MultiValue returnValue, IOperation operation, in FeatureContext featureContext)
-		{
-			// Return statements should only happen inside of method bodies.
-			Debug.Assert (OwningSymbol is IMethodSymbol);
-			if (OwningSymbol is not IMethodSymbol method)
-				return;
-
-			if (method.ReturnType.IsTypeInterestingForDataflow (isByRef: method.ReturnsByRef)) {
-				var returnParameter = new MethodReturnValue (method, isNewObj: false);
-
-				TrimAnalysisPatterns.Add (
-					new TrimAnalysisAssignmentPattern (returnValue, returnParameter, operation, OwningSymbol, featureContext));
-			}
-		}
-
-		public override void HandleReturnConditionValue (FeatureChecksValue returnConditionValue, IOperation operation)
-		{
-			// Return statements should only happen inside of method bodies.
-			Debug.Assert (OwningSymbol is IMethodSymbol);
-			if (OwningSymbol is not IMethodSymbol method)
-				return;
-
-			// FeatureGuard validation needs to happen only for property getters.
-			// Include properties with setters here because they will get validated later.
-			if (method.MethodKind != MethodKind.PropertyGet)
-				return;
-
-			IPropertySymbol propertySymbol = (IPropertySymbol) method.AssociatedSymbol!;
-			var featureCheckAnnotations = propertySymbol.GetFeatureGuardAnnotations ();
-
-			// If there are no feature checks, there is nothing to validate.
-			if (featureCheckAnnotations.IsEmpty())
-				return;
-
-			TrimAnalysisPatterns.Add (
-				new FeatureCheckReturnValuePattern (returnConditionValue, featureCheckAnnotations, operation, propertySymbol));
-		}
-
-		public override MultiValue HandleDelegateCreation (IMethodSymbol method, IOperation operation, in FeatureContext featureContext)
-		{
-			TrimAnalysisPatterns.Add (new TrimAnalysisReflectionAccessPattern (
-				method,
-				operation,
-				OwningSymbol,
-				featureContext
-			));
-
-			ProcessGenericArgumentDataFlow (method, operation, featureContext);
-
-			return TopValue;
-		}
-
-		private void ProcessGenericArgumentDataFlow (IMethodSymbol method, IOperation operation, in FeatureContext featureContext)
-		{
-			// We only need to validate static methods and then all generic methods
-			// Instance non-generic methods don't need validation because the creation of the instance
-			// is the place where the validation will happen.
-			if (!method.IsStatic && !method.IsGenericMethod && !method.IsConstructor ())
-				return;
-
-			if (GenericArgumentDataFlow.RequiresGenericArgumentDataFlow (method)) {
-				TrimAnalysisPatterns.Add (new TrimAnalysisGenericInstantiationPattern (
-					method,
-					operation,
-					OwningSymbol,
-					featureContext));
-			}
-		}
-
-		private void ProcessGenericArgumentDataFlow (IFieldSymbol field, IOperation operation, in FeatureContext featureContext)
-		{
-			// We only need to validate static field accesses, instance field accesses don't need generic parameter validation
-			// because the create of the instance would do that instead.
-			if (!field.IsStatic)
-				return;
-
-			if (GenericArgumentDataFlow.RequiresGenericArgumentDataFlow (field)) {
-				TrimAnalysisPatterns.Add (new TrimAnalysisGenericInstantiationPattern (
-					field,
-					operation,
-					OwningSymbol,
-					featureContext));
-			}
-		}
-
-		static bool TryGetConstantValue (IOperation operation, out MultiValue constValue)
-		{
-			if (operation.ConstantValue.HasValue) {
-				object? constantValue = operation.ConstantValue.Value;
-				if (constantValue == null) {
-					constValue = NullValue.Instance;
-					return true;
-				} else if (operation.Type?.TypeKind == TypeKind.Enum && constantValue is int enumConstantValue) {
-					constValue = new ConstIntValue (enumConstantValue);
-					return true;
-				} else {
-					switch (operation.Type?.SpecialType) {
-					case SpecialType.System_String when constantValue is string stringConstantValue:
-						constValue = new KnownStringValue (stringConstantValue);
-						return true;
-					case SpecialType.System_Boolean when constantValue is bool boolConstantValue:
-						constValue = new ConstIntValue (boolConstantValue ? 1 : 0);
-						return true;
-					case SpecialType.System_SByte when constantValue is sbyte sbyteConstantValue:
-						constValue = new ConstIntValue (sbyteConstantValue);
-						return true;
-					case SpecialType.System_Byte when constantValue is byte byteConstantValue:
-						constValue = new ConstIntValue (byteConstantValue);
-						return true;
-					case SpecialType.System_Int16 when constantValue is short int16ConstantValue:
-						constValue = new ConstIntValue (int16ConstantValue);
-						return true;
-					case SpecialType.System_UInt16 when constantValue is ushort uint16ConstantValue:
-						constValue = new ConstIntValue (uint16ConstantValue);
-						return true;
-					case SpecialType.System_Int32 when constantValue is int int32ConstantValue:
-						constValue = new ConstIntValue (int32ConstantValue);
-						return true;
-					case SpecialType.System_UInt32 when constantValue is uint uint32ConstantValue:
-						constValue = new ConstIntValue ((int) uint32ConstantValue);
-						return true;
-					}
-				}
-			}
-
-			constValue = default;
-			return false;
-		}
-	}
-=======
                 {
                     return ArrayValue.Create(0);
                 }
@@ -770,7 +318,7 @@
             //   Especially with DAM on type, this can lead to incorrectly analyzed code (as in unknown type which leads
             //   to noise). ILLink has the same problem currently: https://github.com/dotnet/linker/issues/1952
 
-            HandleCall(operation, OwningSymbol, calledMethod, instance, arguments, Location.None, null, _multiValueLattice, out MultiValue methodReturnValue);
+            HandleCall(_typeNameResolver, operation, OwningSymbol, calledMethod, instance, arguments, Location.None, null, _multiValueLattice, out MultiValue methodReturnValue);
 
             // This will copy the values if necessary
             TrimAnalysisPatterns.Add(new TrimAnalysisMethodCallPattern(
@@ -798,6 +346,7 @@
         }
 
         internal static void HandleCall(
+            TypeNameResolver typeNameResolver,
             IOperation operation,
             ISymbol owningSymbol,
             IMethodSymbol calledMethod,
@@ -808,7 +357,7 @@
             ValueSetLattice<SingleValue> multiValueLattice,
             out MultiValue methodReturnValue)
         {
-            var handleCallAction = new HandleCallAction(location, owningSymbol, operation, multiValueLattice, reportDiagnostic);
+            var handleCallAction = new HandleCallAction(typeNameResolver, location, owningSymbol, operation, multiValueLattice, reportDiagnostic);
             MethodProxy method = new(calledMethod);
             var intrinsicId = Intrinsics.GetIntrinsicIdForMethod(method);
             if (!handleCallAction.Invoke(method, instance, arguments, intrinsicId, out methodReturnValue))
@@ -959,5 +508,4 @@
             return false;
         }
     }
->>>>>>> 656664d0
 }