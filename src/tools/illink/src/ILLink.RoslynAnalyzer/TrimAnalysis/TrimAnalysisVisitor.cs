// Copyright (c) .NET Foundation and contributors. All rights reserved.
// Licensed under the MIT license. See LICENSE file in the project root for full license information.

using System;
using System.Collections.Immutable;
using System.Diagnostics;
using System.Diagnostics.CodeAnalysis;
using System.Linq;
using ILLink.RoslynAnalyzer.DataFlow;
using ILLink.Shared.DataFlow;
using ILLink.Shared.TrimAnalysis;
using ILLink.Shared.TypeSystemProxy;
using Microsoft.CodeAnalysis;
using Microsoft.CodeAnalysis.FlowAnalysis;
using Microsoft.CodeAnalysis.Operations;

using MultiValue = ILLink.Shared.DataFlow.ValueSet<ILLink.Shared.DataFlow.SingleValue>;
using StateValue = ILLink.RoslynAnalyzer.DataFlow.LocalDataFlowState<
	ILLink.Shared.DataFlow.ValueSet<ILLink.Shared.DataFlow.SingleValue>,
	ILLink.RoslynAnalyzer.DataFlow.FeatureContext,
	ILLink.Shared.DataFlow.ValueSetLattice<ILLink.Shared.DataFlow.SingleValue>,
	ILLink.RoslynAnalyzer.DataFlow.FeatureContextLattice
	>;

namespace ILLink.RoslynAnalyzer.TrimAnalysis
{
	public class TrimAnalysisVisitor : LocalDataFlowVisitor<
		MultiValue,
		FeatureContext,
		ValueSetLattice<SingleValue>,
		FeatureContextLattice,
		FeatureCheckValue>
	{
		public readonly TrimAnalysisPatternStore TrimAnalysisPatterns;

		readonly ValueSetLattice<SingleValue> _multiValueLattice;

		// Limit tracking array values to 32 values for performance reasons.
		// There are many arrays much longer than 32 elements in .NET,
		// but the interesting ones for the ILLink are nearly always less than 32 elements.
		const int MaxTrackedArrayValues = 32;

		FeatureCheckVisitor _featureCheckVisitor;

		public TrimAnalysisVisitor (
			LocalContextLattice<MultiValue, FeatureContext, ValueSetLattice<SingleValue>, FeatureContextLattice> lattice,
			ISymbol owningSymbol,
			ControlFlowGraph methodCFG,
			ImmutableDictionary<CaptureId, FlowCaptureKind> lValueFlowCaptures,
			TrimAnalysisPatternStore trimAnalysisPatterns,
			InterproceduralState<MultiValue, ValueSetLattice<SingleValue>> interproceduralState,
			DataFlowAnalyzerContext dataFlowAnalyzerContext)
			: base (lattice, owningSymbol, methodCFG, lValueFlowCaptures, interproceduralState)
		{
			_multiValueLattice = lattice.LocalStateLattice.Lattice.ValueLattice;
			TrimAnalysisPatterns = trimAnalysisPatterns;
			_featureCheckVisitor = new FeatureCheckVisitor (dataFlowAnalyzerContext);
		}

		public override bool TryGetConditionValue (IOperation branchValueOperation, StateValue state, [NotNullWhen (true)] out FeatureCheckValue? featureCheckValue)
		{
			featureCheckValue = _featureCheckVisitor.Visit (branchValueOperation, state);
			return featureCheckValue != null;
		}

		public override void ApplyCondition (FeatureCheckValue featureCheckValue,  ref LocalContextState<MultiValue, FeatureContext> currentState)
		{
			currentState.Context = currentState.Context.Union (new FeatureContext (featureCheckValue.EnabledFeatures));
		}

		// Override visitor methods to create tracked values when visiting operations
		// which reference possibly annotated source locations:
		// - parameters
		// - 'this' parameter (for annotated methods)
		// - field reference

		public override MultiValue Visit (IOperation? operation, StateValue argument)
		{
			var returnValue = base.Visit (operation, argument);

			// If the return value is empty (TopValue basically) and the Operation tree
			// reports it as having a constant value, use that as it will automatically cover
			// cases we don't need/want to handle.
			if (operation != null && returnValue.IsEmpty () && TryGetConstantValue (operation, out var constValue))
				return constValue;

			return returnValue;
		}

		public override MultiValue VisitArrayCreation (IArrayCreationOperation operation, StateValue state)
		{
			var value = base.VisitArrayCreation (operation, state);

			// Don't track multi-dimensional arrays
			if (operation.DimensionSizes.Length != 1)
				return TopValue;

			// Don't track large arrays for performance reasons
			if (operation.Initializer?.ElementValues.Length >= MaxTrackedArrayValues)
				return TopValue;

			var arrayValue = ArrayValue.Create (Visit (operation.DimensionSizes[0], state));
			var elements = operation.Initializer?.ElementValues.Select (val => Visit (val, state)).ToArray () ?? System.Array.Empty<MultiValue> ();
			foreach (var array in arrayValue.Cast<ArrayValue> ()) {
				for (int i = 0; i < elements.Length; i++) {
					array.IndexValues.Add (i, ArrayValue.SanitizeArrayElementValue(elements[i]));
				}
			}

			return arrayValue;
		}

		public override MultiValue VisitConversion (IConversionOperation operation, StateValue state)
		{
			var value = base.VisitConversion (operation, state);

			if (operation.OperatorMethod != null)
				return operation.OperatorMethod.ReturnType.IsTypeInterestingForDataflow () ? new MethodReturnValue (operation.OperatorMethod) : value;

			// TODO - is it possible to have annotation on the operator method parameters?
			// if so, will these be checked here?

			return value;
		}

		public override MultiValue VisitParameterReference (IParameterReferenceOperation paramRef, StateValue state)
		{
			// Reading from a parameter always returns the same annotated value. We don't track modifications.
			return GetParameterTargetValue (paramRef.Parameter);
		}

		public override MultiValue VisitInstanceReference (IInstanceReferenceOperation instanceRef, StateValue state)
		{
			if (instanceRef.ReferenceKind != InstanceReferenceKind.ContainingTypeInstance)
				return TopValue;

			// The instance reference operation represents a 'this' or 'base' reference to the containing type,
			// so we get the annotation from the containing method.
			// 'this' is not allowed in field/property initializers, so the owning symbol should be a method.
			// It can also happen that we see this for a static method - for example a delegate creation
			// over a local function does this, even thought the "this" makes no sense inside a static scope.
			if (OwningSymbol is IMethodSymbol method && !method.IsStatic)
				return new MethodParameterValue (method, (ParameterIndex) 0, method.GetDynamicallyAccessedMemberTypes ());

			return TopValue;
		}

		public override MultiValue VisitFieldReference (IFieldReferenceOperation fieldRef, StateValue state)
		{
			var field = fieldRef.Field;
			switch (field.Name) {
			case "EmptyTypes" when field.ContainingType.IsTypeOf ("System", "Type"):
#if DEBUG
			case "ArrayField" when field.ContainingType.IsTypeOf ("Mono.Linker.Tests.Cases.DataFlow", "WriteArrayField"):
#endif
				{
					return ArrayValue.Create (0);
				}
			case "Empty" when field.ContainingType.IsTypeOf ("System", "String"): {
					return new KnownStringValue (string.Empty);
				}
			}

			if (TryGetConstantValue (fieldRef, out var constValue))
				return constValue;

			var current = state.Current;
			return GetFieldTargetValue (fieldRef.Field, fieldRef, ref current.Context);
		}

		public override MultiValue VisitTypeOf (ITypeOfOperation typeOfOperation, StateValue state)
		{
			return SingleValueExtensions.FromTypeSymbol (typeOfOperation.TypeOperand) ?? TopValue;
		}

		public override MultiValue VisitBinaryOperator (IBinaryOperation operation, StateValue argument)
		{
			if (!operation.ConstantValue.HasValue && // Optimization - if there is already a constant value available, rely on the Visit(IOperation) instead
				operation.OperatorKind == BinaryOperatorKind.Or &&
				operation.OperatorMethod is null &&
				(operation.Type?.TypeKind == TypeKind.Enum || operation.Type?.SpecialType == SpecialType.System_Int32)) {
				MultiValue leftValue = Visit (operation.LeftOperand, argument);
				MultiValue rightValue = Visit (operation.RightOperand, argument);

				MultiValue result = TopValue;
				foreach (var left in leftValue) {
					if (left is UnknownValue)
						result = _multiValueLattice.Meet (result, left);
					else if (left is ConstIntValue leftConstInt) {
						foreach (var right in rightValue) {
							if (right is UnknownValue)
								result = _multiValueLattice.Meet (result, right);
							else if (right is ConstIntValue rightConstInt) {
								result = _multiValueLattice.Meet (result, new ConstIntValue (leftConstInt.Value | rightConstInt.Value));
							}
						}
					}
				}

				return result;
			}

			return base.VisitBinaryOperator (operation, argument);
		}

		// Override handlers for situations where annotated locations may be involved in reflection access:
		// - assignments
		// - method calls
		// - value returned from a method

		public override MultiValue GetFieldTargetValue (IFieldSymbol field, IFieldReferenceOperation fieldReferenceOperation, ref FeatureContext featureContext)
		{
			TrimAnalysisPatterns.Add (
				new TrimAnalysisFieldAccessPattern (field, fieldReferenceOperation, OwningSymbol, featureContext)
			);

			return new FieldValue (field);
		}

		public override MultiValue GetParameterTargetValue (IParameterSymbol parameter)
			=> new MethodParameterValue (parameter);

		public override void HandleAssignment (MultiValue source, MultiValue target, IOperation operation, StateValue state)
		{
			if (target.Equals (TopValue))
				return;

			// TODO: consider not tracking patterns unless the target is something
			// annotated with DAMT.
			TrimAnalysisPatterns.Add (
				// This will copy the values if necessary
				new TrimAnalysisAssignmentPattern (source, target, operation, OwningSymbol, state.Current.Context),
				isReturnValue: false
			);
		}

		public override MultiValue HandleArrayElementRead (MultiValue arrayValue, MultiValue indexValue, IOperation operation)
		{
			if (indexValue.AsConstInt () is not int index)
				return UnknownValue.Instance;

			MultiValue result = TopValue;
			foreach (var value in arrayValue) {
				if (value is ArrayValue arr && arr.TryGetValueByIndex (index, out var elementValue))
					result = _multiValueLattice.Meet (result, elementValue);
				else
					return UnknownValue.Instance;
			}
			return result.Equals (TopValue) ? UnknownValue.Instance : result;
		}

		public override void HandleArrayElementWrite (MultiValue arrayValue, MultiValue indexValue, MultiValue valueToWrite, IOperation operation, bool merge)
		{
			int? index = indexValue.AsConstInt ();
			foreach (var arraySingleValue in arrayValue) {
				if (arraySingleValue is ArrayValue arr) {
					if (index == null) {
						// Reset the array to all unknowns - since we don't know which index is being assigned
						arr.IndexValues.Clear ();
					} else if (arr.IndexValues.TryGetValue (index.Value, out _) || arr.IndexValues.Count < MaxTrackedArrayValues) {
						var sanitizedValue = ArrayValue.SanitizeArrayElementValue(valueToWrite);
						arr.IndexValues[index.Value] = merge
							? _multiValueLattice.Meet (arr.IndexValues[index.Value], sanitizedValue)
							: sanitizedValue;
					}
				}
			}
		}

		public override MultiValue HandleMethodCall (
			IMethodSymbol calledMethod,
			MultiValue instance,
			ImmutableArray<MultiValue> arguments,
			IOperation operation,
			StateValue state)
		{
			// For .ctors:
			// - The instance value is empty (TopValue) and that's a bit wrong.
			//   Technically this is an instance call and the instance is some valid value, we just don't know which
			//   but for example it does have a static type. For now this is OK since we don't need the information
			//   for anything yet.
			// - The return here is also technically problematic, the return value is an instance of a known type,
			//   but currently we return empty (since the .ctor is declared as returning void).
			//   Especially with DAM on type, this can lead to incorrectly analyzed code (as in unknown type which leads
			//   to noise). ILLink has the same problem currently: https://github.com/dotnet/linker/issues/1952

			var diagnosticContext = DiagnosticContext.CreateDisabled ();
			HandleCall (operation, OwningSymbol, calledMethod, instance, arguments, diagnosticContext, _multiValueLattice, out MultiValue methodReturnValue);

			// This will copy the values if necessary
			TrimAnalysisPatterns.Add (new TrimAnalysisMethodCallPattern (
				calledMethod,
				instance,
				arguments,
				operation,
				OwningSymbol,
				state.Current.Context));

			foreach (var argument in arguments) {
				foreach (var argumentValue in argument) {
					if (argumentValue is ArrayValue arrayValue)
						arrayValue.IndexValues.Clear ();
				}
			}

			return methodReturnValue;
		}

<<<<<<< HEAD
		public override void HandleReturnValue (MultiValue returnValue, IOperation operation, StateValue state)
=======
		internal static void HandleCall(
			IOperation operation,
			ISymbol owningSymbol,
			IMethodSymbol calledMethod,
			MultiValue instance,
			ImmutableArray<MultiValue> arguments,
			DiagnosticContext diagnosticContext,
			ValueSetLattice<SingleValue> multiValueLattice,
			out MultiValue methodReturnValue)
		{
			var handleCallAction = new HandleCallAction (diagnosticContext, owningSymbol, operation);
			MethodProxy method = new (calledMethod);
			var intrinsicId = Intrinsics.GetIntrinsicIdForMethod (method);

			if (handleCallAction.Invoke (method, instance, arguments, intrinsicId, out methodReturnValue)) {
				return;
			}

			MultiValue? maybeMethodReturnValue = default;

			switch (intrinsicId) {
			case IntrinsicId.Array_Empty:
				AddReturnValue (ArrayValue.Create (0));
				break;

			case IntrinsicId.TypeDelegator_Ctor:
				if (operation is IObjectCreationOperation)
					AddReturnValue (arguments[0]);

				break;

			case IntrinsicId.Object_GetType: {
					foreach (var valueNode in instance) {
						// Note that valueNode can be statically typed as some generic argument type.
						// For example:
						//   void Method<T>(T instance) { instance.GetType().... }
						// But it could be that T is annotated with for example PublicMethods:
						//   void Method<[DAM(PublicMethods)] T>(T instance) { instance.GetType().GetMethod("Test"); }
						// In this case it's in theory possible to handle it, by treating the T basically as a base class
						// for the actual type of "instance". But the analysis for this would be pretty complicated (as the marking
						// has to happen on the callsite, which doesn't know that GetType() will be used...).
						// For now we're intentionally ignoring this case - it will produce a warning.
						// The counter example is:
						//   Method<Base>(new Derived);
						// In this case to get correct results, trimmer would have to mark all public methods on Derived. Which
						// currently it won't do.

						// To emulate IL tools behavior (trimmer, NativeAOT compiler), we're going to intentionally "forget" the static type
						// if it is a generic argument type.

						ITypeSymbol? staticType = (valueNode as IValueWithStaticType)?.StaticType?.Type;
						if (staticType?.TypeKind == TypeKind.TypeParameter)
							staticType = null;

						if (staticType is null) {
							// We don't know anything about the type GetType was called on. Track this as a usual "result of a method call without any annotations"
							AddReturnValue (FlowAnnotations.Instance.GetMethodReturnValue (new (calledMethod)));
						} else if (staticType.IsSealed || staticType.IsTypeOf ("System", "Delegate") || staticType.TypeKind == TypeKind.Array) {
							// We can treat this one the same as if it was a typeof() expression

							// We can allow Object.GetType to be modeled as System.Delegate because we keep all methods
							// on delegates anyway so reflection on something this approximation would miss is actually safe.

							// We can also treat all arrays as "sealed" since it's not legal to derive from Array type (even though it is not sealed itself)

							// We ignore the fact that the type can be annotated (see below for handling of annotated types)
							// This means the annotations (if any) won't be applied - instead we rely on the exact knowledge
							// of the type. So for example even if the type is annotated with PublicMethods
							// but the code calls GetProperties on it - it will work - mark properties, don't mark methods
							// since we ignored the fact that it's annotated.
							// This can be seen a little bit as a violation of the annotation, but we already have similar cases
							// where a parameter is annotated and if something in the method sets a specific known type to it
							// we will also make it just work, even if the annotation doesn't match the usage.
							AddReturnValue (new SystemTypeValue (new (staticType)));
						} else {
							var annotation = FlowAnnotations.GetTypeAnnotation (staticType);
							AddReturnValue (FlowAnnotations.Instance.GetMethodReturnValue (new (calledMethod), annotation));
						}
					}
				}

				break;

			default:
				Debug.Fail ($"Unexpected method {calledMethod.GetDisplayName ()} unhandled by HandleCallAction.");

				// Do nothing even if we reach a point which we didn't expect - the analyzer should never crash as it's a too disruptive experience for the user.
				break;
			}

			methodReturnValue = maybeMethodReturnValue ?? multiValueLattice.Top;

			void AddReturnValue (MultiValue value)
			{
				maybeMethodReturnValue = (maybeMethodReturnValue is null) ? value : multiValueLattice.Meet ((MultiValue) maybeMethodReturnValue, value);
			}
		}

		public override void HandleReturnValue (MultiValue returnValue, IOperation operation)
>>>>>>> 7580471e
		{
			// Return statements should only happen inside of method bodies.
			Debug.Assert (OwningSymbol is IMethodSymbol);
			if (OwningSymbol is not IMethodSymbol method)
				return;

			if (method.ReturnType.IsTypeInterestingForDataflow ()) {
				var returnParameter = new MethodReturnValue (method);

				TrimAnalysisPatterns.Add (
					new TrimAnalysisAssignmentPattern (returnValue, returnParameter, operation, OwningSymbol, state.Current.Context),
					isReturnValue: true
				);
			}
		}

		public override MultiValue HandleDelegateCreation (IMethodSymbol method, IOperation operation, FeatureContext featureContext)
		{
			TrimAnalysisPatterns.Add (new TrimAnalysisReflectionAccessPattern (
				method,
				operation,
				OwningSymbol,
				featureContext
			));

			return TopValue;
		}

		static bool TryGetConstantValue (IOperation operation, out MultiValue constValue)
		{
			if (operation.ConstantValue.HasValue) {
				object? constantValue = operation.ConstantValue.Value;
				if (constantValue == null) {
					constValue = NullValue.Instance;
					return true;
				} else if (operation.Type?.TypeKind == TypeKind.Enum && constantValue is int enumConstantValue) {
					constValue = new ConstIntValue (enumConstantValue);
					return true;
				} else {
					switch (operation.Type?.SpecialType) {
					case SpecialType.System_String when constantValue is string stringConstantValue:
						constValue = new KnownStringValue (stringConstantValue);
						return true;
					case SpecialType.System_Boolean when constantValue is bool boolConstantValue:
						constValue = new ConstIntValue (boolConstantValue ? 1 : 0);
						return true;
					case SpecialType.System_SByte when constantValue is sbyte sbyteConstantValue:
						constValue = new ConstIntValue (sbyteConstantValue);
						return true;
					case SpecialType.System_Byte when constantValue is byte byteConstantValue:
						constValue = new ConstIntValue (byteConstantValue);
						return true;
					case SpecialType.System_Int16 when constantValue is short int16ConstantValue:
						constValue = new ConstIntValue (int16ConstantValue);
						return true;
					case SpecialType.System_UInt16 when constantValue is ushort uint16ConstantValue:
						constValue = new ConstIntValue (uint16ConstantValue);
						return true;
					case SpecialType.System_Int32 when constantValue is int int32ConstantValue:
						constValue = new ConstIntValue (int32ConstantValue);
						return true;
					case SpecialType.System_UInt32 when constantValue is uint uint32ConstantValue:
						constValue = new ConstIntValue ((int) uint32ConstantValue);
						return true;
					}
				}
			}

			constValue = default;
			return false;
		}
	}
}<|MERGE_RESOLUTION|>--- conflicted
+++ resolved
@@ -306,9 +306,6 @@
 			return methodReturnValue;
 		}
 
-<<<<<<< HEAD
-		public override void HandleReturnValue (MultiValue returnValue, IOperation operation, StateValue state)
-=======
 		internal static void HandleCall(
 			IOperation operation,
 			ISymbol owningSymbol,
@@ -407,8 +404,7 @@
 			}
 		}
 
-		public override void HandleReturnValue (MultiValue returnValue, IOperation operation)
->>>>>>> 7580471e
+		public override void HandleReturnValue (MultiValue returnValue, IOperation operation, StateValue state)
 		{
 			// Return statements should only happen inside of method bodies.
 			Debug.Assert (OwningSymbol is IMethodSymbol);
