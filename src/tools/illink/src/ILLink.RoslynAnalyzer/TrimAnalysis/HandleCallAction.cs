--- conflicted
+++ resolved
@@ -22,238 +22,13 @@
 #pragma warning disable CA1822 // Mark members as static - the other partial implementations might need to be instance methods
 #pragma warning disable IDE0060 // Unused parameters - the other partial implementation may need the parameter
 
-<<<<<<< HEAD
-		readonly ISymbol _owningSymbol;
-		readonly IOperation _operation;
-		readonly ReflectionAccessAnalyzer _reflectionAccessAnalyzer;
-		ValueSetLattice<SingleValue> _multiValueLattice;
-
-		public HandleCallAction (
-			TypeNameResolver typeNameResolver,
-			Location location,
-			ISymbol owningSymbol,
-			IOperation operation,
-			ValueSetLattice<SingleValue> multiValueLattice,
-			Action<Diagnostic>? reportDiagnostic)
-		{
-			_owningSymbol = owningSymbol;
-			_operation = operation;
-			_isNewObj = operation.Kind == OperationKind.ObjectCreation;
-			_diagnosticContext = new DiagnosticContext (location, reportDiagnostic);
-			_annotations = FlowAnnotations.Instance;
-			_reflectionAccessAnalyzer = new (reportDiagnostic, typeNameResolver, typeHierarchyType: null);
-			_requireDynamicallyAccessedMembersAction = new (typeNameResolver, location, reportDiagnostic, _reflectionAccessAnalyzer);
-			_multiValueLattice = multiValueLattice;
-		}
-
-		private partial bool TryHandleIntrinsic (
-			MethodProxy calledMethod,
-			MultiValue instanceValue,
-			IReadOnlyList<MultiValue> argumentValues,
-			IntrinsicId intrinsicId,
-			out MultiValue? methodReturnValue)
-		{
-			MultiValue? maybeMethodReturnValue = methodReturnValue = null;
-			ValueSetLattice<SingleValue> multiValueLattice = _multiValueLattice;
-
-			switch (intrinsicId) {
-			case IntrinsicId.Array_Empty:
-				AddReturnValue (ArrayValue.Create (0));
-				break;
-
-			case IntrinsicId.TypeDelegator_Ctor:
-				if (_operation is IObjectCreationOperation)
-					AddReturnValue (argumentValues[0]);
-
-				break;
-
-			case IntrinsicId.Object_GetType: {
-					if (instanceValue.IsEmpty ()) {
-						AddReturnValue (MultiValueLattice.Top);
-						break;
-					}
-
-					foreach (var valueNode in instanceValue.AsEnumerable ()) {
-						// Note that valueNode can be statically typed as some generic argument type.
-						// For example:
-						//   void Method<T>(T instance) { instance.GetType().... }
-						// But it could be that T is annotated with for example PublicMethods:
-						//   void Method<[DAM(PublicMethods)] T>(T instance) { instance.GetType().GetMethod("Test"); }
-						// In this case it's in theory possible to handle it, by treating the T basically as a base class
-						// for the actual type of "instance". But the analysis for this would be pretty complicated (as the marking
-						// has to happen on the callsite, which doesn't know that GetType() will be used...).
-						// For now we're intentionally ignoring this case - it will produce a warning.
-						// The counter example is:
-						//   Method<Base>(new Derived);
-						// In this case to get correct results, trimmer would have to mark all public methods on Derived. Which
-						// currently it won't do.
-
-						ITypeSymbol? staticType = (valueNode as IValueWithStaticType)?.StaticType?.Type;
-						ITypeSymbol? staticTypeDef = staticType?.OriginalDefinition;
-						if (staticType is null || staticTypeDef is null || staticType is ITypeParameterSymbol) {
-							DynamicallyAccessedMemberTypes annotation = default;
-							if (staticType is ITypeParameterSymbol genericParam) {
-								foreach (var constraintType in genericParam.ConstraintTypes) {
-									if (constraintType.IsTypeOf ("System", "Enum"))
-										annotation = DynamicallyAccessedMemberTypes.PublicFields;
-								}
-							}
-
-							if (annotation != default) {
-								AddReturnValue (FlowAnnotations.Instance.GetMethodReturnValue (calledMethod, _isNewObj, annotation));
-							} else {
-								// We don't know anything about the type GetType was called on. Track this as a usual "result of a method call without any annotations"
-								AddReturnValue (FlowAnnotations.Instance.GetMethodReturnValue (calledMethod, _isNewObj));
-							}
-						} else if (staticType.IsSealed || staticType.IsTypeOf ("System", "Delegate") || staticType.TypeKind == TypeKind.Array) {
-							// We can treat this one the same as if it was a typeof() expression
-
-							// We can allow Object.GetType to be modeled as System.Delegate because we keep all methods
-							// on delegates anyway so reflection on something this approximation would miss is actually safe.
-
-							// We can also treat all arrays as "sealed" since it's not legal to derive from Array type (even though it is not sealed itself)
-
-							// We ignore the fact that the type can be annotated (see below for handling of annotated types)
-							// This means the annotations (if any) won't be applied - instead we rely on the exact knowledge
-							// of the type. So for example even if the type is annotated with PublicMethods
-							// but the code calls GetProperties on it - it will work - mark properties, don't mark methods
-							// since we ignored the fact that it's annotated.
-							// This can be seen a little bit as a violation of the annotation, but we already have similar cases
-							// where a parameter is annotated and if something in the method sets a specific known type to it
-							// we will also make it just work, even if the annotation doesn't match the usage.
-							AddReturnValue (new SystemTypeValue (new (staticType)));
-						} else if (staticType.IsTypeOf ("System", "Enum")) {
-							AddReturnValue (FlowAnnotations.Instance.GetMethodReturnValue (calledMethod, _isNewObj, DynamicallyAccessedMemberTypes.PublicFields));
-						} else {
-							var annotation = FlowAnnotations.GetTypeAnnotation (staticType);
-							AddReturnValue (FlowAnnotations.Instance.GetMethodReturnValue (calledMethod, _isNewObj, annotation));
-						}
-					}
-				break;
-			}
-
-			// Some intrinsics are unimplemented by the analyzer.
-			// These will fall back to the usual return-value handling.
-			case IntrinsicId.Array_CreateInstance:
-			case IntrinsicId.Assembly_GetFile:
-			case IntrinsicId.Assembly_GetFiles:
-			case IntrinsicId.AssemblyName_get_EscapedCodeBase:
-			case IntrinsicId.Assembly_get_Location:
-			case IntrinsicId.AssemblyName_get_CodeBase:
-			case IntrinsicId.Delegate_get_Method:
-			case IntrinsicId.Enum_GetValues:
-			case IntrinsicId.Marshal_DestroyStructure:
-			case IntrinsicId.Marshal_GetDelegateForFunctionPointer:
-			case IntrinsicId.Marshal_OffsetOf:
-			case IntrinsicId.Marshal_PtrToStructure:
-			case IntrinsicId.Marshal_SizeOf:
-			case IntrinsicId.RuntimeReflectionExtensions_GetMethodInfo:
-				break;
-
-			default:
-				return false;
-			}
-
-			methodReturnValue = maybeMethodReturnValue;
-			return true;
-
-			void AddReturnValue (MultiValue value)
-			{
-				maybeMethodReturnValue = (maybeMethodReturnValue is null) ? value : multiValueLattice.Meet ((MultiValue) maybeMethodReturnValue, value);
-			}
-		}
-
-		private partial IEnumerable<SystemReflectionMethodBaseValue> GetMethodsOnTypeHierarchy (TypeProxy type, string name, BindingFlags? bindingFlags)
-		{
-			foreach (var method in type.Type.GetMethodsOnTypeHierarchy (m => m.Name == name, bindingFlags))
-				yield return new SystemReflectionMethodBaseValue (new MethodProxy (method));
-		}
-
-		private partial IEnumerable<SystemTypeValue> GetNestedTypesOnType (TypeProxy type, string name, BindingFlags? bindingFlags)
-		{
-			foreach (var nestedType in type.Type.GetNestedTypesOnType (t => t.Name == name, bindingFlags))
-				yield return new SystemTypeValue (new TypeProxy (nestedType));
-		}
-
-		private partial bool MethodIsTypeConstructor (MethodProxy method)
-		{
-			if (!method.Method.IsConstructor ())
-				return false;
-			var type = method.Method.ContainingType;
-			while (type is not null) {
-				if (type.IsTypeOf (WellKnownType.System_Type))
-					return true;
-				type = type.BaseType;
-			}
-			return false;
-		}
-
-		private partial bool TryGetBaseType (TypeProxy type, out TypeProxy? baseType)
-		{
-			if (type.Type.BaseType is not null) {
-				baseType = new TypeProxy (type.Type.BaseType);
-				return true;
-			}
-
-			baseType = null;
-			return false;
-		}
-
-		private partial bool TryResolveTypeNameForCreateInstanceAndMark (in MethodProxy calledMethod, string assemblyName, string typeName, out TypeProxy resolvedType)
-		{
-			// Intentionally never resolve anything. Analyzer can really only see types from the current compilation unit. For other assemblies
-			// it typically only sees reference assemblies and thus just public API. It's not worth (at least for now) to try to resolve
-			// the assembly name and type name as it should be rare this is actually ever used and even rarer to have problems (Warnings).
-			// In any case the trimmer will process this correctly as it has a global view.
-			resolvedType = default;
-			return false;
-		}
-
-		private partial void MarkStaticConstructor (TypeProxy type)
-			=> _reflectionAccessAnalyzer.GetReflectionAccessDiagnosticsForConstructorsOnType (_diagnosticContext.Location, type.Type, BindingFlags.Static, parameterCount: 0);
-
-		private partial void MarkEventsOnTypeHierarchy (TypeProxy type, string name, BindingFlags? bindingFlags)
-			=> _reflectionAccessAnalyzer.GetReflectionAccessDiagnosticsForEventsOnTypeHierarchy (_diagnosticContext.Location, type.Type, name, bindingFlags);
-
-		private partial void MarkFieldsOnTypeHierarchy (TypeProxy type, string name, BindingFlags? bindingFlags)
-			=> _reflectionAccessAnalyzer.GetReflectionAccessDiagnosticsForFieldsOnTypeHierarchy (_diagnosticContext.Location, type.Type, name, bindingFlags);
-
-		private partial void MarkPropertiesOnTypeHierarchy (TypeProxy type, string name, BindingFlags? bindingFlags)
-			=> _reflectionAccessAnalyzer.GetReflectionAccessDiagnosticsForPropertiesOnTypeHierarchy (_diagnosticContext.Location, type.Type, name, bindingFlags);
-
-		private partial void MarkPublicParameterlessConstructorOnType (TypeProxy type)
-			=> _reflectionAccessAnalyzer.GetReflectionAccessDiagnosticsForPublicParameterlessConstructor (_diagnosticContext.Location, type.Type);
-
-		private partial void MarkConstructorsOnType (TypeProxy type, BindingFlags? bindingFlags, int? parameterCount)
-			=> _reflectionAccessAnalyzer.GetReflectionAccessDiagnosticsForConstructorsOnType (_diagnosticContext.Location, type.Type, bindingFlags, parameterCount);
-
-		private partial void MarkMethod (MethodProxy method)
-			=> _reflectionAccessAnalyzer.GetReflectionAccessDiagnosticsForMethod (_diagnosticContext.Location, method.Method);
-
-		// TODO: Does the analyzer need to do something here?
-		private partial void MarkType (TypeProxy type) { }
-
-		private partial bool MarkAssociatedProperty (MethodProxy method)
-		{
-			if (method.Method.MethodKind == MethodKind.PropertyGet || method.Method.MethodKind == MethodKind.PropertySet) {
-				var property = (IPropertySymbol) method.Method.AssociatedSymbol!;
-				Debug.Assert (property != null);
-				_reflectionAccessAnalyzer.GetReflectionAccessDiagnosticsForProperty (_diagnosticContext.Location, property!);
-				return true;
-			}
-
-			return false;
-		}
-
-		private partial string GetContainingSymbolDisplayName () => _operation.FindContainingSymbol (_owningSymbol).GetDisplayName ();
-	}
-=======
         private readonly ISymbol _owningSymbol;
         private readonly IOperation _operation;
         private readonly ReflectionAccessAnalyzer _reflectionAccessAnalyzer;
         private ValueSetLattice<SingleValue> _multiValueLattice;
 
         public HandleCallAction(
+            TypeNameResolver typeNameResolver,
             Location location,
             ISymbol owningSymbol,
             IOperation operation,
@@ -265,8 +40,8 @@
             _isNewObj = operation.Kind == OperationKind.ObjectCreation;
             _diagnosticContext = new DiagnosticContext(location, reportDiagnostic);
             _annotations = FlowAnnotations.Instance;
-            _reflectionAccessAnalyzer = new(reportDiagnostic, typeHierarchyType: null);
-            _requireDynamicallyAccessedMembersAction = new(_diagnosticContext, _reflectionAccessAnalyzer);
+            _reflectionAccessAnalyzer = new(reportDiagnostic, typeNameResolver, typeHierarchyType: null);
+            _requireDynamicallyAccessedMembersAction = new(typeNameResolver, location, reportDiagnostic, _reflectionAccessAnalyzer);
             _multiValueLattice = multiValueLattice;
         }
 
@@ -548,5 +323,4 @@
 
         private partial string GetContainingSymbolDisplayName() => _operation.FindContainingSymbol(_owningSymbol).GetDisplayName();
     }
->>>>>>> 656664d0
 }