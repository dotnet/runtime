// Copyright (c) .NET Foundation and contributors. All rights reserved.
// Licensed under the MIT license. See LICENSE file in the project root for full license information.

using System;
using System.Collections.Immutable;
using System.Diagnostics;
using ILLink.RoslynAnalyzer.DataFlow;
using ILLink.Shared.DataFlow;
using ILLink.Shared.TrimAnalysis;
using Microsoft.CodeAnalysis;
using Microsoft.CodeAnalysis.CSharp.Syntax;
using MultiValue = ILLink.Shared.DataFlow.ValueSet<ILLink.Shared.DataFlow.SingleValue>;

namespace ILLink.RoslynAnalyzer.TrimAnalysis
{
    internal readonly record struct TrimAnalysisMethodCallPattern
    {
        public IMethodSymbol CalledMethod { get; init; }
        public MultiValue Instance { get; init; }
        public ImmutableArray<MultiValue> Arguments { get; init; }
        public IOperation Operation { get; init; }
        public ISymbol OwningSymbol { get; init; }
        public FeatureContext FeatureContext { get; init; }

        public TrimAnalysisMethodCallPattern(
            IMethodSymbol calledMethod,
            MultiValue instance,
            ImmutableArray<MultiValue> arguments,
            IOperation operation,
            ISymbol owningSymbol,
            FeatureContext featureContext)
        {
            CalledMethod = calledMethod;
            Instance = instance.DeepCopy();
            if (arguments.IsEmpty)
            {
                Arguments = ImmutableArray<MultiValue>.Empty;
            }
            else
            {
                var builder = ImmutableArray.CreateBuilder<MultiValue>();
                foreach (var argument in arguments)
                {
                    builder.Add(argument.DeepCopy());
                }
                Arguments = builder.ToImmutableArray();
            }
            Operation = operation;
            OwningSymbol = owningSymbol;
            FeatureContext = featureContext.DeepCopy();
        }

        public TrimAnalysisMethodCallPattern Merge(
            ValueSetLattice<SingleValue> lattice,
            FeatureContextLattice featureContextLattice,
            TrimAnalysisMethodCallPattern other)
        {
            Debug.Assert(Operation == other.Operation);
            Debug.Assert(SymbolEqualityComparer.Default.Equals(CalledMethod, other.CalledMethod));
            Debug.Assert(SymbolEqualityComparer.Default.Equals(OwningSymbol, other.OwningSymbol));
            Debug.Assert(Arguments.Length == other.Arguments.Length);

            var argumentsBuilder = ImmutableArray.CreateBuilder<MultiValue>();
            for (int i = 0; i < Arguments.Length; i++)
            {
                argumentsBuilder.Add(lattice.Meet(Arguments[i], other.Arguments[i]));
            }

            return new TrimAnalysisMethodCallPattern(
                CalledMethod,
                lattice.Meet(Instance, other.Instance),
                argumentsBuilder.ToImmutable(),
                Operation,
                OwningSymbol,
                featureContextLattice.Meet(FeatureContext, other.FeatureContext));
        }

<<<<<<< HEAD
		public void ReportDiagnostics (DataFlowAnalyzerContext context, Action<Diagnostic> reportDiagnostic)
		{
			Location location = Operation.Syntax.GetLocation ();
			if (context.EnableTrimAnalyzer &&
				!OwningSymbol.IsInRequiresUnreferencedCodeAttributeScope (out _) &&
				!FeatureContext.IsEnabled (RequiresUnreferencedCodeAnalyzer.FullyQualifiedRequiresUnreferencedCodeAttribute))
			{
				var typeNameResolver = new TypeNameResolver (context.Compilation);
				TrimAnalysisVisitor.HandleCall (typeNameResolver, Operation, OwningSymbol, CalledMethod, Instance, Arguments, location, reportDiagnostic, default, out var _);
			}
			// For Requires, make the location the reference to the method, not the entire invocation.
			// The parameters are not part of the issue, and including them in the location can be misleading.
			location = Operation.Syntax switch {
				InvocationExpressionSyntax invocationSyntax => invocationSyntax.Expression.GetLocation (),
				_ => location
			};
			var diagnosticContext = new DiagnosticContext (location, reportDiagnostic);
			foreach (var requiresAnalyzer in context.EnabledRequiresAnalyzers)
			{
				if (!requiresAnalyzer.IsIntrinsicallyHandled (CalledMethod, Instance, Arguments))
					requiresAnalyzer.CheckAndCreateRequiresDiagnostic (Operation, CalledMethod, OwningSymbol, context, FeatureContext, in diagnosticContext);
			}
		}
	}
=======
        public void ReportDiagnostics(DataFlowAnalyzerContext context, Action<Diagnostic> reportDiagnostic)
        {
            Location location = Operation.Syntax.GetLocation();
            if (context.EnableTrimAnalyzer &&
                !OwningSymbol.IsInRequiresUnreferencedCodeAttributeScope(out _) &&
                !FeatureContext.IsEnabled(RequiresUnreferencedCodeAnalyzer.FullyQualifiedRequiresUnreferencedCodeAttribute))
            {
                TrimAnalysisVisitor.HandleCall(Operation, OwningSymbol, CalledMethod, Instance, Arguments, location, reportDiagnostic, default, out var _);
            }
            // For Requires, make the location the reference to the method, not the entire invocation.
            // The parameters are not part of the issue, and including them in the location can be misleading.
            location = Operation.Syntax switch
            {
                InvocationExpressionSyntax invocationSyntax => invocationSyntax.Expression.GetLocation(),
                _ => location
            };
            var diagnosticContext = new DiagnosticContext(location, reportDiagnostic);
            foreach (var requiresAnalyzer in context.EnabledRequiresAnalyzers)
            {
                if (!requiresAnalyzer.IsIntrinsicallyHandled(CalledMethod, Instance, Arguments))
                    requiresAnalyzer.CheckAndCreateRequiresDiagnostic(Operation, CalledMethod, OwningSymbol, context, FeatureContext, in diagnosticContext);
            }
        }
    }
>>>>>>> 656664d0
}<|MERGE_RESOLUTION|>--- conflicted
+++ resolved
@@ -75,32 +75,6 @@
                 featureContextLattice.Meet(FeatureContext, other.FeatureContext));
         }
 
-<<<<<<< HEAD
-		public void ReportDiagnostics (DataFlowAnalyzerContext context, Action<Diagnostic> reportDiagnostic)
-		{
-			Location location = Operation.Syntax.GetLocation ();
-			if (context.EnableTrimAnalyzer &&
-				!OwningSymbol.IsInRequiresUnreferencedCodeAttributeScope (out _) &&
-				!FeatureContext.IsEnabled (RequiresUnreferencedCodeAnalyzer.FullyQualifiedRequiresUnreferencedCodeAttribute))
-			{
-				var typeNameResolver = new TypeNameResolver (context.Compilation);
-				TrimAnalysisVisitor.HandleCall (typeNameResolver, Operation, OwningSymbol, CalledMethod, Instance, Arguments, location, reportDiagnostic, default, out var _);
-			}
-			// For Requires, make the location the reference to the method, not the entire invocation.
-			// The parameters are not part of the issue, and including them in the location can be misleading.
-			location = Operation.Syntax switch {
-				InvocationExpressionSyntax invocationSyntax => invocationSyntax.Expression.GetLocation (),
-				_ => location
-			};
-			var diagnosticContext = new DiagnosticContext (location, reportDiagnostic);
-			foreach (var requiresAnalyzer in context.EnabledRequiresAnalyzers)
-			{
-				if (!requiresAnalyzer.IsIntrinsicallyHandled (CalledMethod, Instance, Arguments))
-					requiresAnalyzer.CheckAndCreateRequiresDiagnostic (Operation, CalledMethod, OwningSymbol, context, FeatureContext, in diagnosticContext);
-			}
-		}
-	}
-=======
         public void ReportDiagnostics(DataFlowAnalyzerContext context, Action<Diagnostic> reportDiagnostic)
         {
             Location location = Operation.Syntax.GetLocation();
@@ -108,7 +82,8 @@
                 !OwningSymbol.IsInRequiresUnreferencedCodeAttributeScope(out _) &&
                 !FeatureContext.IsEnabled(RequiresUnreferencedCodeAnalyzer.FullyQualifiedRequiresUnreferencedCodeAttribute))
             {
-                TrimAnalysisVisitor.HandleCall(Operation, OwningSymbol, CalledMethod, Instance, Arguments, location, reportDiagnostic, default, out var _);
+                var typeNameResolver = new TypeNameResolver(context.Compilation);
+                TrimAnalysisVisitor.HandleCall(typeNameResolver, Operation, OwningSymbol, CalledMethod, Instance, Arguments, location, reportDiagnostic, default, out var _);
             }
             // For Requires, make the location the reference to the method, not the entire invocation.
             // The parameters are not part of the issue, and including them in the location can be misleading.
@@ -125,5 +100,4 @@
             }
         }
     }
->>>>>>> 656664d0
 }