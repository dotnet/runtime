--- conflicted
+++ resolved
@@ -75,37 +75,17 @@
 		public IEnumerable<Diagnostic> CollectDiagnostics (DataFlowAnalyzerContext context)
 		{
 			DiagnosticContext diagnosticContext = new (Operation.Syntax.GetLocation ());
-<<<<<<< HEAD
-
 			if (context.EnableTrimAnalyzer &&
-				!OwningSymbol.IsInRequiresUnreferencedCodeAttributeScope (out _) &&
-				!FeatureContext.IsEnabled (RequiresUnreferencedCodeAnalyzer.UnreferencedCode)) {
-				HandleCallAction handleCallAction = new (diagnosticContext, OwningSymbol, Operation);
-				MethodProxy method = new (CalledMethod);
-				IntrinsicId intrinsicId = Intrinsics.GetIntrinsicIdForMethod (method);
-				if (!handleCallAction.Invoke (method, Instance, Arguments, intrinsicId, out _)) {
-					// If this returns false it means the intrinsic needs special handling:
-					// case IntrinsicId.TypeDelegator_Ctor:
-					//    No diagnostics to report - this is an "identity" operation for data flow, can't produce diagnostics on its own
-					// case IntrinsicId.Array_Empty:
-					//    No diagnostics to report - constant value
-				}
-			}
-
-			foreach (var requiresAnalyzer in context.EnabledRequiresAnalyzers) {
-				if (requiresAnalyzer.CheckAndCreateRequiresDiagnostic (Operation, CalledMethod, OwningSymbol, context, FeatureContext, out Diagnostic? diag))
-					diagnosticContext.AddDiagnostic (diag);
-=======
-			if (context.EnableTrimAnalyzer && !OwningSymbol.IsInRequiresUnreferencedCodeAttributeScope(out _))
+				!OwningSymbol.IsInRequiresUnreferencedCodeAttributeScope(out _) &&
+				!FeatureContext.IsEnabled (RequiresUnreferencedCodeAnalyzer.UnreferencedCode))
 			{
 				TrimAnalysisVisitor.HandleCall(Operation, OwningSymbol, CalledMethod, Instance, Arguments, diagnosticContext, default, out var _);
 			}
 
 			foreach (var requiresAnalyzer in context.EnabledRequiresAnalyzers)
 			{
-				if (requiresAnalyzer.CheckAndCreateRequiresDiagnostic(Operation, CalledMethod, OwningSymbol, context, out Diagnostic? diag))
+				if (requiresAnalyzer.CheckAndCreateRequiresDiagnostic(Operation, CalledMethod, OwningSymbol, context, FeatureContext, out Diagnostic? diag))
 					diagnosticContext.AddDiagnostic(diag);
->>>>>>> 7580471e
 			}
 
 			return diagnosticContext.Diagnostics;
