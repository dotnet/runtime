// Copyright (c) .NET Foundation and contributors. All rights reserved.
// Licensed under the MIT license. See LICENSE file in the project root for full license information.

using System;
using System.Diagnostics;
using ILLink.RoslynAnalyzer.DataFlow;
using ILLink.Shared.TrimAnalysis;
using Microsoft.CodeAnalysis;

namespace ILLink.RoslynAnalyzer.TrimAnalysis
{
    internal readonly record struct TrimAnalysisGenericInstantiationPattern
    {
        public ISymbol GenericInstantiation { get; init; }
        public IOperation Operation { get; init; }
        public ISymbol OwningSymbol { get; init; }
        public FeatureContext FeatureContext { get; init; }

        public TrimAnalysisGenericInstantiationPattern(
            ISymbol genericInstantiation,
            IOperation operation,
            ISymbol owningSymbol,
            FeatureContext featureContext)
        {
            GenericInstantiation = genericInstantiation;
            Operation = operation;
            OwningSymbol = owningSymbol;
            FeatureContext = featureContext.DeepCopy();
        }

        public TrimAnalysisGenericInstantiationPattern Merge(
            FeatureContextLattice featureContextLattice,
            TrimAnalysisGenericInstantiationPattern other)
        {
            Debug.Assert(Operation == other.Operation);
            Debug.Assert(SymbolEqualityComparer.Default.Equals(GenericInstantiation, other.GenericInstantiation));
            Debug.Assert(SymbolEqualityComparer.Default.Equals(OwningSymbol, other.OwningSymbol));

            return new TrimAnalysisGenericInstantiationPattern(
                GenericInstantiation,
                Operation,
                OwningSymbol,
                featureContextLattice.Meet(FeatureContext, other.FeatureContext));
        }

<<<<<<< HEAD
		public void ReportDiagnostics (DataFlowAnalyzerContext context, Action<Diagnostic> reportDiagnostic)
		{
			if (context.EnableTrimAnalyzer &&
				!OwningSymbol.IsInRequiresUnreferencedCodeAttributeScope (out _) &&
				!FeatureContext.IsEnabled (RequiresUnreferencedCodeAnalyzer.FullyQualifiedRequiresUnreferencedCodeAttribute)) {
				var location = Operation.Syntax.GetLocation ();
				var typeNameResolver = new TypeNameResolver (context.Compilation);
				switch (GenericInstantiation) {
				case INamedTypeSymbol type:
					GenericArgumentDataFlow.ProcessGenericArgumentDataFlow (typeNameResolver, location, type, reportDiagnostic);
					break;

				case IMethodSymbol method:
					GenericArgumentDataFlow.ProcessGenericArgumentDataFlow (typeNameResolver, location, method, reportDiagnostic);
					break;

				case IFieldSymbol field:
					GenericArgumentDataFlow.ProcessGenericArgumentDataFlow (typeNameResolver, location, field, reportDiagnostic);
					break;
				}
			}
		}
	}
=======
        public void ReportDiagnostics(DataFlowAnalyzerContext context, Action<Diagnostic> reportDiagnostic)
        {
            if (context.EnableTrimAnalyzer &&
                !OwningSymbol.IsInRequiresUnreferencedCodeAttributeScope(out _) &&
                !FeatureContext.IsEnabled(RequiresUnreferencedCodeAnalyzer.FullyQualifiedRequiresUnreferencedCodeAttribute))
            {
                var location = Operation.Syntax.GetLocation();
                switch (GenericInstantiation)
                {
                    case INamedTypeSymbol type:
                        GenericArgumentDataFlow.ProcessGenericArgumentDataFlow(location, type, reportDiagnostic);
                        break;

                    case IMethodSymbol method:
                        GenericArgumentDataFlow.ProcessGenericArgumentDataFlow(location, method, reportDiagnostic);
                        break;

                    case IFieldSymbol field:
                        GenericArgumentDataFlow.ProcessGenericArgumentDataFlow(location, field, reportDiagnostic);
                        break;
                }
            }
        }
    }
>>>>>>> 656664d0
}<|MERGE_RESOLUTION|>--- conflicted
+++ resolved
@@ -43,31 +43,6 @@
                 featureContextLattice.Meet(FeatureContext, other.FeatureContext));
         }
 
-<<<<<<< HEAD
-		public void ReportDiagnostics (DataFlowAnalyzerContext context, Action<Diagnostic> reportDiagnostic)
-		{
-			if (context.EnableTrimAnalyzer &&
-				!OwningSymbol.IsInRequiresUnreferencedCodeAttributeScope (out _) &&
-				!FeatureContext.IsEnabled (RequiresUnreferencedCodeAnalyzer.FullyQualifiedRequiresUnreferencedCodeAttribute)) {
-				var location = Operation.Syntax.GetLocation ();
-				var typeNameResolver = new TypeNameResolver (context.Compilation);
-				switch (GenericInstantiation) {
-				case INamedTypeSymbol type:
-					GenericArgumentDataFlow.ProcessGenericArgumentDataFlow (typeNameResolver, location, type, reportDiagnostic);
-					break;
-
-				case IMethodSymbol method:
-					GenericArgumentDataFlow.ProcessGenericArgumentDataFlow (typeNameResolver, location, method, reportDiagnostic);
-					break;
-
-				case IFieldSymbol field:
-					GenericArgumentDataFlow.ProcessGenericArgumentDataFlow (typeNameResolver, location, field, reportDiagnostic);
-					break;
-				}
-			}
-		}
-	}
-=======
         public void ReportDiagnostics(DataFlowAnalyzerContext context, Action<Diagnostic> reportDiagnostic)
         {
             if (context.EnableTrimAnalyzer &&
@@ -75,22 +50,22 @@
                 !FeatureContext.IsEnabled(RequiresUnreferencedCodeAnalyzer.FullyQualifiedRequiresUnreferencedCodeAttribute))
             {
                 var location = Operation.Syntax.GetLocation();
+                var typeNameResolver = new TypeNameResolver(context.Compilation);
                 switch (GenericInstantiation)
                 {
                     case INamedTypeSymbol type:
-                        GenericArgumentDataFlow.ProcessGenericArgumentDataFlow(location, type, reportDiagnostic);
+                        GenericArgumentDataFlow.ProcessGenericArgumentDataFlow(typeNameResolver, location, type, reportDiagnostic);
                         break;
 
                     case IMethodSymbol method:
-                        GenericArgumentDataFlow.ProcessGenericArgumentDataFlow(location, method, reportDiagnostic);
+                        GenericArgumentDataFlow.ProcessGenericArgumentDataFlow(typeNameResolver, location, method, reportDiagnostic);
                         break;
 
                     case IFieldSymbol field:
-                        GenericArgumentDataFlow.ProcessGenericArgumentDataFlow(location, field, reportDiagnostic);
+                        GenericArgumentDataFlow.ProcessGenericArgumentDataFlow(typeNameResolver, location, field, reportDiagnostic);
                         break;
                 }
             }
         }
     }
->>>>>>> 656664d0
 }