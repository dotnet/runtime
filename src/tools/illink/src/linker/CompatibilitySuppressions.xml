﻿<?xml version="1.0" encoding="utf-8"?>
<!-- https://learn.microsoft.com/en-us/dotnet/fundamentals/package-validation/diagnostic-ids -->
<Suppressions xmlns:xsi="http://www.w3.org/2001/XMLSchema-instance" xmlns:xsd="http://www.w3.org/2001/XMLSchema">

  <!-- Types visible to the codefix provider assembly -->
  <Suppression>
    <DiagnosticId>CP0001</DiagnosticId>
    <Target>T:ILLink.Shared.DiagnosticId</Target>
  </Suppression>
  <Suppression>
    <DiagnosticId>CP0001</DiagnosticId>
    <Target>T:ILLink.Shared.DiagnosticIdExtensions</Target>
  </Suppression>

  <!-- Types visible to ILCompiler.RyuJit -->
  <Suppression>
    <DiagnosticId>CP0001</DiagnosticId>
    <Target>T:ILLink.Shared.MessageSubCategory</Target>
  </Suppression>

  <!-- TypeParser from external sources -->
  <Suppression>
    <DiagnosticId>CP0001</DiagnosticId>
    <Target>T:System.Reflection.AssemblyNameHelpers</Target>
  </Suppression>
  <Suppression>
    <DiagnosticId>CP0001</DiagnosticId>
    <Target>T:System.Reflection.Runtime.TypeParsing.AssemblyQualifiedTypeName</Target>
  </Suppression>
  <Suppression>
    <DiagnosticId>CP0001</DiagnosticId>
    <Target>T:System.Reflection.Runtime.TypeParsing.NonQualifiedTypeName</Target>
  </Suppression>
  <Suppression>
    <DiagnosticId>CP0001</DiagnosticId>
    <Target>T:System.Reflection.Runtime.TypeParsing.TypeName</Target>
  </Suppression>
  <Suppression>
    <DiagnosticId>CP0001</DiagnosticId>
    <Target>T:System.Reflection.Runtime.TypeParsing.TypeParser</Target>
  </Suppression>
  <Suppression>
    <DiagnosticId>CP0001</DiagnosticId>
    <Target>T:System.Reflection.RuntimeAssemblyName</Target>
  </Suppression>

  <!-- UnityLinker extension points -->
  <Suppression>
    <DiagnosticId>CP0001</DiagnosticId>
    <Target>T:Mono.Linker.LinkerILProcessor</Target>
    <Left>ref/net8.0/illink.dll</Left>
    <Right>lib/net8.0/illink.dll</Right>
  </Suppression>
  <Suppression>
    <DiagnosticId>CP0002</DiagnosticId>
    <Target>F:Mono.Linker.AnnotationStore.assembly_actions</Target>
  </Suppression>
  <Suppression>
    <DiagnosticId>CP0002</DiagnosticId>
    <Target>F:Mono.Linker.AnnotationStore.context</Target>
  </Suppression>
  <Suppression>
    <DiagnosticId>CP0002</DiagnosticId>
    <Target>F:Mono.Linker.AnnotationStore.fieldType_init</Target>
  </Suppression>
  <Suppression>
    <DiagnosticId>CP0002</DiagnosticId>
    <Target>F:Mono.Linker.AnnotationStore.indirectly_called</Target>
  </Suppression>
  <Suppression>
    <DiagnosticId>CP0002</DiagnosticId>
    <Target>F:Mono.Linker.AnnotationStore.marked_attributes</Target>
  </Suppression>
  <Suppression>
    <DiagnosticId>CP0002</DiagnosticId>
    <Target>F:Mono.Linker.AnnotationStore.marked_instantiated</Target>
  </Suppression>
  <Suppression>
    <DiagnosticId>CP0002</DiagnosticId>
    <Target>F:Mono.Linker.AnnotationStore.marked_pending</Target>
  </Suppression>
  <Suppression>
    <DiagnosticId>CP0002</DiagnosticId>
    <Target>F:Mono.Linker.AnnotationStore.pending_preserve</Target>
  </Suppression>
  <Suppression>
    <DiagnosticId>CP0002</DiagnosticId>
    <Target>F:Mono.Linker.AnnotationStore.preserved_exportedtype_members</Target>
  </Suppression>
  <Suppression>
    <DiagnosticId>CP0002</DiagnosticId>
    <Target>F:Mono.Linker.AnnotationStore.preserved_methods</Target>
  </Suppression>
  <Suppression>
    <DiagnosticId>CP0002</DiagnosticId>
    <Target>F:Mono.Linker.AnnotationStore.preserved_type_members</Target>
  </Suppression>
  <Suppression>
    <DiagnosticId>CP0002</DiagnosticId>
    <Target>F:Mono.Linker.AnnotationStore.preserved_types</Target>
  </Suppression>
  <Suppression>
    <DiagnosticId>CP0002</DiagnosticId>
    <Target>F:Mono.Linker.AnnotationStore.processed</Target>
  </Suppression>
  <Suppression>
    <DiagnosticId>CP0002</DiagnosticId>
    <Target>F:Mono.Linker.AnnotationStore.public_api</Target>
  </Suppression>
  <Suppression>
    <DiagnosticId>CP0002</DiagnosticId>
    <Target>F:Mono.Linker.AnnotationStore.resources_to_remove</Target>
  </Suppression>
  <Suppression>
    <DiagnosticId>CP0002</DiagnosticId>
    <Target>F:Mono.Linker.AnnotationStore.symbol_readers</Target>
  </Suppression>
  <Suppression>
    <DiagnosticId>CP0002</DiagnosticId>
    <Target>F:Mono.Linker.AnnotationStore.types_relevant_to_variant_casting</Target>
  </Suppression> 

  <!-- Ref assembly doesn't have this enum member -->
  <Suppression>
    <DiagnosticId>CP0002</DiagnosticId>
    <Target>F:Mono.Linker.MessageCategory.WarningAsError</Target>
  </Suppression>

  <!-- Interface methods or operator overloads not present in ref assembly, must be public -->
  <Suppression>
    <DiagnosticId>CP0002</DiagnosticId>
    <Target>M:Mono.Linker.LinkContext.Dispose</Target>
  </Suppression>
  <Suppression>
    <DiagnosticId>CP0002</DiagnosticId>
    <Target>M:Mono.Linker.MessageContainer.CompareTo(Mono.Linker.MessageContainer)</Target>
  </Suppression>
  <Suppression>
    <DiagnosticId>CP0002</DiagnosticId>
    <Target>M:Mono.Linker.MessageContainer.op_Equality(Mono.Linker.MessageContainer,Mono.Linker.MessageContainer)</Target>
  </Suppression>
  <Suppression>
    <DiagnosticId>CP0002</DiagnosticId>
    <Target>M:Mono.Linker.MessageContainer.op_Inequality(Mono.Linker.MessageContainer,Mono.Linker.MessageContainer)</Target>
  </Suppression>
  <Suppression>
    <DiagnosticId>CP0002</DiagnosticId>
    <Target>M:Mono.Linker.MessageOrigin.CompareTo(Mono.Linker.MessageOrigin)</Target>
  </Suppression>
  <Suppression>
    <DiagnosticId>CP0002</DiagnosticId>
    <Target>M:Mono.Linker.MessageOrigin.op_Equality(Mono.Linker.MessageOrigin,Mono.Linker.MessageOrigin)</Target>
  </Suppression>
  <Suppression>
    <DiagnosticId>CP0002</DiagnosticId>
    <Target>M:Mono.Linker.MessageOrigin.op_Inequality(Mono.Linker.MessageOrigin,Mono.Linker.MessageOrigin)</Target>
  </Suppression>
<<<<<<< HEAD

  <!-- Interface implementation not in ref assembly -->
=======
  <Suppression>
    <DiagnosticId>CP0002</DiagnosticId>
    <Target>M:Mono.Linker.MessageOrigin.WithInstructionOffset(System.Int32)</Target>
  </Suppression>
  <Suppression>
    <DiagnosticId>CP0002</DiagnosticId>
    <Target>M:Mono.Linker.OverrideInformation.#ctor(Mono.Cecil.MethodDefinition,Mono.Cecil.MethodDefinition,Mono.Linker.ITryResolveMetadata,Mono.Cecil.InterfaceImplementation)</Target>
  </Suppression>
  <Suppression>
    <DiagnosticId>CP0002</DiagnosticId>
    <Target>M:Mono.Linker.OverrideInformation.get_IsOverrideOfInterfaceMember</Target>
  </Suppression>
  <Suppression>
    <DiagnosticId>CP0002</DiagnosticId>
    <Target>M:Mono.Linker.Steps.BaseStep.get_MarkingHelpers</Target>
  </Suppression>
  <Suppression>
    <DiagnosticId>CP0002</DiagnosticId>
    <Target>M:Mono.Linker.Steps.BaseStep.get_Tracer</Target>
  </Suppression>
  <Suppression>
    <DiagnosticId>CP0002</DiagnosticId>
    <Target>M:Mono.Linker.Steps.SubStepsDispatcher.Process(Mono.Linker.LinkContext)</Target>
  </Suppression>
  <Suppression>
    <DiagnosticId>CP0002</DiagnosticId>
    <Target>M:Mono.Linker.LinkContext.get_KeepComInterfaces</Target>
    <Left>ref/net9.0/illink.dll</Left>
    <Right>lib/net9.0/illink.dll</Right>
  </Suppression>
  <Suppression>
    <DiagnosticId>CP0002</DiagnosticId>
    <Target>M:Mono.Linker.LinkContext.set_KeepComInterfaces(System.Boolean)</Target>
    <Left>ref/net9.0/illink.dll</Left>
    <Right>lib/net9.0/illink.dll</Right>
  </Suppression>
  <Suppression>
    <DiagnosticId>CP0008</DiagnosticId>
    <Target>T:Mono.Linker.LinkContext</Target>
  </Suppression>
>>>>>>> a17b872d
  <Suppression>
    <DiagnosticId>CP0008</DiagnosticId>
    <Target>T:Mono.Linker.MessageContainer</Target>
  </Suppression>
  <Suppression>
    <DiagnosticId>CP0008</DiagnosticId>
    <Target>T:Mono.Linker.MessageOrigin</Target>
  </Suppression>

  <!-- ObsoleteAttribute on implementation but not ref assembly -->
  <Suppression>
    <DiagnosticId>CP0016</DiagnosticId>
    <Target>M:Mono.Linker.AnnotationStore.Mark(Mono.Cecil.CustomAttribute):[T:System.ObsoleteAttribute]</Target>
  </Suppression>
  <Suppression>
    <DiagnosticId>CP0016</DiagnosticId>
    <Target>M:Mono.Linker.AnnotationStore.Mark(Mono.Cecil.IMetadataTokenProvider):[T:System.ObsoleteAttribute]</Target>
  </Suppression>

  <!-- Ref assembly doesn't have nullable annotations -->
  <Suppression>
    <DiagnosticId>CP0016</DiagnosticId>
    <Target>M:Mono.Linker.LinkContext.TryGetCustomData(System.String,System.String@)$1:[T:System.Diagnostics.CodeAnalysis.NotNullWhenAttribute]</Target>
  </Suppression>

</Suppressions><|MERGE_RESOLUTION|>--- conflicted
+++ resolved
@@ -155,51 +155,8 @@
     <DiagnosticId>CP0002</DiagnosticId>
     <Target>M:Mono.Linker.MessageOrigin.op_Inequality(Mono.Linker.MessageOrigin,Mono.Linker.MessageOrigin)</Target>
   </Suppression>
-<<<<<<< HEAD
 
   <!-- Interface implementation not in ref assembly -->
-=======
-  <Suppression>
-    <DiagnosticId>CP0002</DiagnosticId>
-    <Target>M:Mono.Linker.MessageOrigin.WithInstructionOffset(System.Int32)</Target>
-  </Suppression>
-  <Suppression>
-    <DiagnosticId>CP0002</DiagnosticId>
-    <Target>M:Mono.Linker.OverrideInformation.#ctor(Mono.Cecil.MethodDefinition,Mono.Cecil.MethodDefinition,Mono.Linker.ITryResolveMetadata,Mono.Cecil.InterfaceImplementation)</Target>
-  </Suppression>
-  <Suppression>
-    <DiagnosticId>CP0002</DiagnosticId>
-    <Target>M:Mono.Linker.OverrideInformation.get_IsOverrideOfInterfaceMember</Target>
-  </Suppression>
-  <Suppression>
-    <DiagnosticId>CP0002</DiagnosticId>
-    <Target>M:Mono.Linker.Steps.BaseStep.get_MarkingHelpers</Target>
-  </Suppression>
-  <Suppression>
-    <DiagnosticId>CP0002</DiagnosticId>
-    <Target>M:Mono.Linker.Steps.BaseStep.get_Tracer</Target>
-  </Suppression>
-  <Suppression>
-    <DiagnosticId>CP0002</DiagnosticId>
-    <Target>M:Mono.Linker.Steps.SubStepsDispatcher.Process(Mono.Linker.LinkContext)</Target>
-  </Suppression>
-  <Suppression>
-    <DiagnosticId>CP0002</DiagnosticId>
-    <Target>M:Mono.Linker.LinkContext.get_KeepComInterfaces</Target>
-    <Left>ref/net9.0/illink.dll</Left>
-    <Right>lib/net9.0/illink.dll</Right>
-  </Suppression>
-  <Suppression>
-    <DiagnosticId>CP0002</DiagnosticId>
-    <Target>M:Mono.Linker.LinkContext.set_KeepComInterfaces(System.Boolean)</Target>
-    <Left>ref/net9.0/illink.dll</Left>
-    <Right>lib/net9.0/illink.dll</Right>
-  </Suppression>
-  <Suppression>
-    <DiagnosticId>CP0008</DiagnosticId>
-    <Target>T:Mono.Linker.LinkContext</Target>
-  </Suppression>
->>>>>>> a17b872d
   <Suppression>
     <DiagnosticId>CP0008</DiagnosticId>
     <Target>T:Mono.Linker.MessageContainer</Target>
