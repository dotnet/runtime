// Copyright (c) .NET Foundation and contributors. All rights reserved.
// Licensed under the MIT license. See LICENSE file in the project root for full license information.

using System;
using System.Collections.Immutable;
using System.Diagnostics.CodeAnalysis;
using Mono.Cecil;
using Mono.Linker;

namespace ILLink.Shared.TypeSystemProxy
{
    internal readonly partial struct MethodProxy : IEquatable<MethodProxy>
    {
        public static bool TryCreate(MethodReference method, ITryResolveMetadata resolver, [NotNullWhen(true)] out MethodProxy? methodProxy)
        {
            if (resolver.TryResolve(method) is not MethodDefinition methodDef)
            {
                methodProxy = null;
                return false;
            }

            methodProxy = new MethodProxy(method, methodDef);
            return true;
        }

        private MethodProxy(MethodReference method, MethodDefinition methodDef)
        {
            Method = method;
            Definition = methodDef;
        }

        public static implicit operator MethodProxy(MethodDefinition method) => new(method, method);

        public readonly MethodReference Method;

        internal MethodDefinition Definition { get; }

        public string Name { get => Method.Name; }

        public string GetDisplayName() => Method.GetDisplayName();

        internal partial bool IsDeclaredOnType(string fullTypeName) => Method.IsDeclaredOnType(fullTypeName);

        internal partial bool HasMetadataParameters() => Definition.HasMetadataParameters();

        /// <summary>
        /// Gets the number of entries in the 'Parameters' section of a method's metadata (i.e. excludes the implicit 'this' from the count)
        /// </summary>
        internal partial int GetMetadataParametersCount() => Definition.GetMetadataParametersCount();

        /// <summary>
        /// Returns the number of parameters that are passed to the method in IL (including the implicit 'this' parameter).
        /// In pseudocode: <code>method.HasImplicitThis() ? 1 + MetadataParametersCount : MetadataParametersCount;</code>
        /// </summary>
        internal partial int GetParametersCount() => Definition.GetParametersCount();

        /// <summary>
        /// Use only when iterating over all parameters. When wanting to index, use GetParameters(ParameterIndex)
        /// </summary>
        internal partial ParameterProxyEnumerable GetParameters()
        {
            return new ParameterProxyEnumerable(0, Definition.GetParametersCount(), this);
        }

        internal partial ParameterProxy GetParameter(ParameterIndex index) => Definition.GetParameter(index);

        internal partial bool HasGenericParameters() => Method.HasGenericParameters;

        internal partial bool HasGenericParametersCount(int genericParameterCount) => Method.GenericParameters.Count == genericParameterCount;

<<<<<<< HEAD
		internal partial bool HasGenericArgumentsCount (int genericArgumentCount) => Method is GenericInstanceMethod generic && generic.GenericArguments.Count == genericArgumentCount;

		internal partial ImmutableArray<GenericParameterProxy> GetGenericParameters ()
		{
			if (!Method.HasGenericParameters)
				return ImmutableArray<GenericParameterProxy>.Empty;
=======
        internal partial ImmutableArray<GenericParameterProxy> GetGenericParameters()
        {
            if (!Method.HasGenericParameters)
                return ImmutableArray<GenericParameterProxy>.Empty;
>>>>>>> 27c8fe04

            var builder = ImmutableArray.CreateBuilder<GenericParameterProxy>(Method.GenericParameters.Count);
            foreach (var genericParameter in Method.GenericParameters)
            {
                builder.Add(new GenericParameterProxy(genericParameter));
            }

            return builder.ToImmutableArray();
        }

        internal partial bool IsConstructor() => Definition.IsConstructor;

        internal partial bool IsStatic() => Definition.IsStatic;

        internal partial bool HasImplicitThis() => Method.HasImplicitThis();

        internal partial bool ReturnsVoid() => Method.ReturnsVoid();

        public override string ToString() => Method.ToString();

        public bool Equals(MethodProxy other) => Method.Equals(other.Method);

        public override bool Equals(object? obj) => obj is MethodProxy other && Equals(other);

        public override int GetHashCode() => Method.GetHashCode();
    }
}<|MERGE_RESOLUTION|>--- conflicted
+++ resolved
@@ -68,19 +68,12 @@
 
         internal partial bool HasGenericParametersCount(int genericParameterCount) => Method.GenericParameters.Count == genericParameterCount;
 
-<<<<<<< HEAD
-		internal partial bool HasGenericArgumentsCount (int genericArgumentCount) => Method is GenericInstanceMethod generic && generic.GenericArguments.Count == genericArgumentCount;
+        internal partial bool HasGenericArgumentsCount(int genericArgumentCount) => Method is GenericInstanceMethod generic && generic.GenericArguments.Count == genericArgumentCount;
 
-		internal partial ImmutableArray<GenericParameterProxy> GetGenericParameters ()
-		{
-			if (!Method.HasGenericParameters)
-				return ImmutableArray<GenericParameterProxy>.Empty;
-=======
         internal partial ImmutableArray<GenericParameterProxy> GetGenericParameters()
         {
             if (!Method.HasGenericParameters)
                 return ImmutableArray<GenericParameterProxy>.Empty;
->>>>>>> 27c8fe04
 
             var builder = ImmutableArray.CreateBuilder<GenericParameterProxy>(Method.GenericParameters.Count);
             foreach (var genericParameter in Method.GenericParameters)
