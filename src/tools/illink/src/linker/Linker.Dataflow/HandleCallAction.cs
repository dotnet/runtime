--- conflicted
+++ resolved
@@ -155,11 +155,7 @@
 							// This can be seen a little bit as a violation of the annotation, but we already have similar cases
 							// where a parameter is annotated and if something in the method sets a specific known type to it
 							// we will also make it just work, even if the annotation doesn't match the usage.
-<<<<<<< HEAD
-							AddReturnValue (GetSystemTypeValue (staticType));
-=======
-							AddReturnValue (new SystemTypeValue (new (staticType, _context)));
->>>>>>> d722aece
+							AddReturnValue (new SystemTypeValue (new (staticType, _context), _context));
 						} else if (staticTypeDef.IsTypeOf ("System", "Enum")) {
 							AddReturnValue (_context.Annotations.FlowAnnotations.GetMethodReturnValue (calledMethod, _isNewObj, DynamicallyAccessedMemberTypes.PublicFields));
 						} else {
@@ -224,11 +220,7 @@
 		private partial IEnumerable<SystemTypeValue> GetNestedTypesOnType (TypeProxy type, string name, BindingFlags? bindingFlags)
 		{
 			foreach (var nestedType in type.Type.GetNestedTypesOnType (_context, t => t.Name == name, bindingFlags))
-<<<<<<< HEAD
-				yield return GetSystemTypeValue (new TypeProxy (nestedType));
-=======
-				yield return new SystemTypeValue (new TypeProxy (nestedType, _context));
->>>>>>> d722aece
+				yield return new SystemTypeValue (new TypeProxy (nestedType, _context), _context);
 		}
 
 		private partial bool TryGetBaseType (TypeProxy type, out TypeProxy? baseType)
@@ -263,11 +255,7 @@
 				return false;
 			}
 
-<<<<<<< HEAD
-			resolvedType = new TypeProxy (foundType);
-=======
-			resolvedType = new TypeProxy (resolvedTypeDefinition, _context);
->>>>>>> d722aece
+			resolvedType = new TypeProxy (foundType, _context);
 			return true;
 		}
 
