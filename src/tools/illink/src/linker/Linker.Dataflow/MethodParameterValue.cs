// Copyright (c) .NET Foundation and contributors. All rights reserved.
// Licensed under the MIT license. See LICENSE file in the project root for full license information.

using System.Diagnostics.CodeAnalysis;
using ILLink.Shared.TypeSystemProxy;
using TypeReference = Mono.Cecil.TypeReference;


namespace ILLink.Shared.TrimAnalysis
{

	/// <summary>
	/// A value that came from a method parameter - such as the result of a ldarg.
	/// </summary>
	internal partial record MethodParameterValue
	{
<<<<<<< HEAD
		public MethodParameterValue (TypeReference? staticType, ParameterProxy param, DynamicallyAccessedMemberTypes dynamicallyAccessedMemberTypes, bool overrideIsThis = false)
=======
		public MethodParameterValue (TypeDefinition? staticType, ParameterProxy param, DynamicallyAccessedMemberTypes dynamicallyAccessedMemberTypes)
>>>>>>> efb09a57
		{
			StaticType = staticType == null ? null : new (staticType);
			DynamicallyAccessedMemberTypes = dynamicallyAccessedMemberTypes;
			Parameter = param;
		}

		public override DynamicallyAccessedMemberTypes DynamicallyAccessedMemberTypes { get; }
	}
}<|MERGE_RESOLUTION|>--- conflicted
+++ resolved
@@ -14,11 +14,7 @@
 	/// </summary>
 	internal partial record MethodParameterValue
 	{
-<<<<<<< HEAD
-		public MethodParameterValue (TypeReference? staticType, ParameterProxy param, DynamicallyAccessedMemberTypes dynamicallyAccessedMemberTypes, bool overrideIsThis = false)
-=======
-		public MethodParameterValue (TypeDefinition? staticType, ParameterProxy param, DynamicallyAccessedMemberTypes dynamicallyAccessedMemberTypes)
->>>>>>> efb09a57
+		public MethodParameterValue (TypeReference? staticType, ParameterProxy param, DynamicallyAccessedMemberTypes dynamicallyAccessedMemberTypes)
 		{
 			StaticType = staticType == null ? null : new (staticType);
 			DynamicallyAccessedMemberTypes = dynamicallyAccessedMemberTypes;
