// Copyright (c) .NET Foundation and contributors. All rights reserved.
// Licensed under the MIT license. See LICENSE file in the project root for full license information.

//
// LinkContext.cs
//
// Author:
//   Jb Evain (jbevain@gmail.com)
//
// (C) 2006 Jb Evain
//
// Permission is hereby granted, free of charge, to any person obtaining
// a copy of this software and associated documentation files (the
// "Software"), to deal in the Software without restriction, including
// without limitation the rights to use, copy, modify, merge, publish,
// distribute, sublicense, and/or sell copies of the Software, and to
// permit persons to whom the Software is furnished to do so, subject to
// the following conditions:
//
// The above copyright notice and this permission notice shall be
// included in all copies or substantial portions of the Software.
//
// THE SOFTWARE IS PROVIDED "AS IS", WITHOUT WARRANTY OF ANY KIND,
// EXPRESS OR IMPLIED, INCLUDING BUT NOT LIMITED TO THE WARRANTIES OF
// MERCHANTABILITY, FITNESS FOR A PARTICULAR PURPOSE AND
// NONINFRINGEMENT. IN NO EVENT SHALL THE AUTHORS OR COPYRIGHT HOLDERS BE
// LIABLE FOR ANY CLAIM, DAMAGES OR OTHER LIABILITY, WHETHER IN AN ACTION
// OF CONTRACT, TORT OR OTHERWISE, ARISING FROM, OUT OF OR IN CONNECTION
// WITH THE SOFTWARE OR THE USE OR OTHER DEALINGS IN THE SOFTWARE.
//

using System;
using System.Collections.Generic;
using System.Diagnostics;
using System.Diagnostics.CodeAnalysis;
using System.Reflection;
using ILLink.Shared;
using ILLink.Shared.TypeSystemProxy;
using Mono.Cecil;
using Mono.Cecil.Cil;
using Mono.Linker.Dataflow;
using Mono.Linker.Steps;

namespace Mono.Linker
{
	// UnityLinker extension point
#pragma warning disable CA1852 // Seal internal types
	internal class UnintializedContextFactory
#pragma warning restore CA1852
	{
		public virtual AnnotationStore CreateAnnotationStore (LinkContext context) => new AnnotationStore (context);
		public virtual MarkingHelpers CreateMarkingHelpers (LinkContext context) => new MarkingHelpers (context);
		public virtual Tracer CreateTracer (LinkContext context) => new Tracer (context);
		public virtual EmbeddedXmlInfo CreateEmbeddedXmlInfo () => new ();
		public virtual AssemblyResolver CreateResolver (LinkContext context) => new AssemblyResolver (context, new ReaderParameters ());
	}

	internal static class TargetRuntimeVersion
	{
		public const int NET5 = 5;
		public const int NET6 = 6;
	}

	internal interface ITryResolveMetadata
	{
		MethodDefinition? TryResolve (MethodReference methodReference);
		TypeDefinition? TryResolve (TypeReference typeReference);
	}

	public class LinkContext : IMetadataResolver, ITryResolveMetadata, IDisposable
	{

		readonly Pipeline _pipeline;
		readonly Dictionary<string, AssemblyAction> _actions;
		readonly Dictionary<string, string> _parameters;
		int? _targetRuntime;

		readonly AssemblyResolver _resolver;
		readonly TypeNameResolver _typeNameResolver;

		readonly AnnotationStore _annotations;
		readonly CustomAttributeSource _customAttributes;
		readonly CompilerGeneratedState _compilerGeneratedState;
		readonly List<MessageContainer> _cachedWarningMessageContainers;
		readonly ILogger _logger;
		readonly Dictionary<AssemblyDefinition, bool> _isTrimmable;
		readonly UnreachableBlocksOptimizer _unreachableBlocksOptimizer;

		internal Pipeline Pipeline {
			get { return _pipeline; }
		}

		internal CustomAttributeSource CustomAttributes => _customAttributes;

		internal CompilerGeneratedState CompilerGeneratedState => _compilerGeneratedState;

		public AnnotationStore Annotations => _annotations;

		internal bool DeterministicOutput { get; set; }

		internal int ErrorsCount { get; private set; }

		internal string OutputDirectory { get; set; }

		internal MetadataTrimming MetadataTrimming { get; set; }

		internal AssemblyAction TrimAction { get; set; }

		internal AssemblyAction DefaultAction { get; set; }

		internal bool LinkSymbols { get; set; }

<<<<<<< HEAD
		internal bool KeepMembersForDebugger { get; set; } = true;
=======
		public bool KeepComInterfaces { get; set; }

		public bool KeepMembersForDebugger { get; set; } = true;
>>>>>>> a17b872d

		internal bool IgnoreUnresolved { get; set; } = true;

		internal bool EnableReducedTracing { get; set; }

		internal bool KeepUsedAttributeTypesOnly { get; set; }

		internal bool EnableSerializationDiscovery { get; set; }

		internal bool DisableOperatorDiscovery { get; set; }

		/// <summary>
		/// Option to not special case EventSource.
		/// Currently, values are hard-coded and does not have a command line option to control
		/// </summary>
		internal bool DisableEventSourceSpecialHandling { get; set; }

		internal bool IgnoreDescriptors { get; set; }

		internal bool IgnoreSubstitutions { get; set; }

		internal bool IgnoreLinkAttributes { get; set; }

		internal Dictionary<string, bool> FeatureSettings { get; init; }

		internal List<PInvokeInfo> PInvokes { get; private set; }

		internal string? PInvokesListFile;

		internal bool StripSecurity { get; set; }

		internal Dictionary<string, AssemblyAction> Actions {
			get { return _actions; }
		}

		internal AssemblyResolver Resolver {
			get { return _resolver; }
		}

		internal TypeNameResolver TypeNameResolver {
			get { return _typeNameResolver; }
		}

		internal ISymbolReaderProvider SymbolReaderProvider { get; set; }

		internal bool LogMessages { get; set; }

		internal MarkingHelpers MarkingHelpers { get; private set; }

		internal KnownMembers MarkedKnownMembers { get; private set; }

		internal WarningSuppressionWriter? WarningSuppressionWriter { get; set; }

		internal HashSet<int> NoWarn { get; set; }

		internal bool NoTrimWarn { get; set; }

		internal Dictionary<int, bool> WarnAsError { get; set; }

		internal bool GeneralWarnAsError { get; set; }

		internal WarnVersion WarnVersion { get; set; }

		internal UnconditionalSuppressMessageAttributeState Suppressions { get; set; }

		internal Tracer Tracer { get; private set; }

<<<<<<< HEAD
		internal EmbeddedXmlInfo EmbeddedXmlInfo { get; private set; }
=======
		internal HashSet<string>? TraceAssembly { get; set; }

		public EmbeddedXmlInfo EmbeddedXmlInfo { get; private set; }
>>>>>>> a17b872d

		internal CodeOptimizationsSettings Optimizations { get; set; }

		internal bool AddReflectionAnnotations { get; set; }

		internal string? AssemblyListFile { get; set; }

		internal List<IMarkHandler> MarkHandlers { get; }

		internal Dictionary<string, bool> SingleWarn { get; set; }

		internal bool GeneralSingleWarn { get; set; }

		internal HashSet<string> AssembliesWithGeneratedSingleWarning { get; set; }

		internal SerializationMarker SerializationMarker { get; }

		internal LinkContext (Pipeline pipeline, ILogger logger, string outputDirectory)
			: this(pipeline, logger, outputDirectory, new UnintializedContextFactory ())
		{
		}

		private LinkContext (Pipeline pipeline, ILogger logger, string outputDirectory, UnintializedContextFactory factory)
		{
			_pipeline = pipeline;
			_logger = logger ?? throw new ArgumentNullException (nameof (logger));

			_resolver = factory.CreateResolver (this);
			_typeNameResolver = new TypeNameResolver (this);
			_actions = new Dictionary<string, AssemblyAction> ();
			_parameters = new Dictionary<string, string> (StringComparer.Ordinal);
			_customAttributes = new CustomAttributeSource (this);
			_compilerGeneratedState = new CompilerGeneratedState (this);
			_cachedWarningMessageContainers = new List<MessageContainer> ();
			_isTrimmable = new Dictionary<AssemblyDefinition, bool> ();
			OutputDirectory = outputDirectory;
			FeatureSettings = new Dictionary<string, bool> (StringComparer.Ordinal);

			SymbolReaderProvider = new DefaultSymbolReaderProvider (false);

			_annotations = factory.CreateAnnotationStore (this);
			MarkingHelpers = factory.CreateMarkingHelpers (this);
			SerializationMarker = new SerializationMarker (this);
			Tracer = factory.CreateTracer (this);
			EmbeddedXmlInfo = factory.CreateEmbeddedXmlInfo ();
			MarkedKnownMembers = new KnownMembers ();
			PInvokes = new List<PInvokeInfo> ();
			Suppressions = new UnconditionalSuppressMessageAttributeState (this);
			NoWarn = new HashSet<int> ();
			GeneralWarnAsError = false;
			WarnAsError = new Dictionary<int, bool> ();
			WarnVersion = WarnVersion.Latest;
			MarkHandlers = new List<IMarkHandler> ();
			GeneralSingleWarn = false;
			SingleWarn = new Dictionary<string, bool> ();
			AssembliesWithGeneratedSingleWarning = new HashSet<string> ();
			_unreachableBlocksOptimizer = new UnreachableBlocksOptimizer (this);

			const CodeOptimizations defaultOptimizations =
				CodeOptimizations.BeforeFieldInit |
				CodeOptimizations.OverrideRemoval |
				CodeOptimizations.UnusedInterfaces |
				CodeOptimizations.UnusedTypeChecks |
				CodeOptimizations.IPConstantPropagation |
				CodeOptimizations.UnreachableBodies |
				CodeOptimizations.RemoveDescriptors |
				CodeOptimizations.RemoveLinkAttributes |
				CodeOptimizations.RemoveSubstitutions |
				CodeOptimizations.RemoveDynamicDependencyAttribute |
				CodeOptimizations.OptimizeTypeHierarchyAnnotations |
				CodeOptimizations.SubstituteFeatureGuards;

			DisableEventSourceSpecialHandling = true;

			Optimizations = new CodeOptimizationsSettings (defaultOptimizations);
		}

		internal void SetFeatureValue (string feature, bool value)
		{
			Debug.Assert (!string.IsNullOrEmpty (feature));
			FeatureSettings[feature] = value;
		}

		internal bool HasFeatureValue (string feature, bool value)
		{
			return FeatureSettings.TryGetValue (feature, out bool fvalue) && value == fvalue;
		}

		public TypeDefinition? GetType (string fullName)
		{
			int pos = fullName.IndexOf (',');
			fullName = TypeReferenceExtensions.ToCecilName (fullName);
			if (pos == -1) {
				foreach (AssemblyDefinition asm in GetReferencedAssemblies ()) {
					var type = asm.MainModule.GetType (fullName);
					if (type != null)
						return type;
				}

				return null;
			}

			string asmname = fullName.Substring (pos + 1);
			fullName = fullName.Substring (0, pos);
			AssemblyDefinition? assembly = Resolve (AssemblyNameReference.Parse (asmname));
			return assembly?.MainModule.GetType (fullName);
		}

		internal AssemblyDefinition? TryResolve (string name)
		{
			return TryResolve (new AssemblyNameReference (name, new Version ()));
		}

		internal AssemblyDefinition? TryResolve (AssemblyNameReference name)
		{
			return _resolver.Resolve (name, probing: true);
		}

		internal AssemblyDefinition? Resolve (IMetadataScope scope)
		{
			AssemblyNameReference reference = GetReference (scope);
			return _resolver.Resolve (reference);
		}

		public AssemblyDefinition? Resolve (AssemblyNameReference nameReference)
		{
			return _resolver.Resolve (nameReference);
		}

		internal void RegisterAssembly (AssemblyDefinition assembly)
		{
			if (SeenFirstTime (assembly)) {
				SafeReadSymbols (assembly);
				Annotations.SetAction (assembly, CalculateAssemblyAction (assembly));
			}
		}

		protected bool SeenFirstTime (AssemblyDefinition assembly)
		{
			return !_annotations.HasAction (assembly);
		}

		internal virtual void SafeReadSymbols (AssemblyDefinition assembly)
		{
			if (assembly.MainModule.HasSymbols)
				return;

			if (SymbolReaderProvider == null)
				throw new InvalidOperationException ("Symbol provider is not set");

			try {
				var symbolReader = SymbolReaderProvider.GetSymbolReader (
					assembly.MainModule,
					GetAssemblyLocation (assembly));

				if (symbolReader == null)
					return;

				try {
					assembly.MainModule.ReadSymbols (symbolReader);
				} catch {
					symbolReader.Dispose ();
					return;
				}

				// Add symbol reader to annotations only if we have successfully read it
				_annotations.AddSymbolReader (assembly, symbolReader);
			} catch { }
		}

		internal virtual ICollection<AssemblyDefinition> ResolveReferences (AssemblyDefinition assembly)
		{
			List<AssemblyDefinition> references = new List<AssemblyDefinition> ();
			if (assembly == null)
				return references;

			foreach (AssemblyNameReference reference in assembly.MainModule.AssemblyReferences) {
				AssemblyDefinition? definition = Resolve (reference);
				if (definition != null)
					references.Add (definition);
			}

			return references;
		}

		static AssemblyNameReference GetReference (IMetadataScope scope)
		{
			AssemblyNameReference reference;
			if (scope is ModuleDefinition moduleDefinition) {
				AssemblyDefinition asm = moduleDefinition.Assembly;
				reference = asm.Name;
			} else
				reference = (AssemblyNameReference) scope;

			return reference;
		}

		internal void RegisterAssemblyAction (string assemblyName, AssemblyAction action)
		{
			_actions[assemblyName] = action;
		}

#if !FEATURE_ILLINK
		internal void SetAction (AssemblyDefinition assembly, AssemblyAction defaultAction)
		{
			if (!_actions.TryGetValue (assembly.Name.Name, out AssemblyAction action))
				action = defaultAction;

			Annotations.SetAction (assembly, action);
		}
#endif
		internal AssemblyAction CalculateAssemblyAction (AssemblyDefinition assembly)
		{
			if (_actions.TryGetValue (assembly.Name.Name, out AssemblyAction action)) {
				if (IsCPPCLIAssembly (assembly.MainModule) && action != AssemblyAction.Copy && action != AssemblyAction.Skip) {
					LogWarning ($"Invalid assembly action '{action}' specified for assembly '{assembly.Name.Name}'. C++/CLI assemblies can only be copied or skipped.", 2106, GetAssemblyLocation (assembly));
					return AssemblyAction.Copy;
				}

				return action;
			}

			if (IsCPPCLIAssembly (assembly.MainModule))
				return DefaultAction == AssemblyAction.Skip ? DefaultAction : AssemblyAction.Copy;

			if (IsTrimmable (assembly))
				return TrimAction;

			return DefaultAction;

			static bool IsCPPCLIAssembly (ModuleDefinition module)
			{
				foreach (var type in module.Types)
					if (type.Namespace == "<CppImplementationDetails>" ||
						type.Namespace == "<CrtImplementationDetails>")
						return true;

				return false;
			}
		}

		internal bool IsTrimmable (AssemblyDefinition assembly)
		{
			if (_isTrimmable.TryGetValue (assembly, out bool isTrimmable))
				return isTrimmable;

			if (!assembly.HasCustomAttributes) {
				_isTrimmable.Add (assembly, false);
				return false;
			}

			foreach (var ca in assembly.CustomAttributes) {
				if (!ca.AttributeType.IsTypeOf<AssemblyMetadataAttribute> ())
					continue;

				var args = ca.ConstructorArguments;
				if (args.Count != 2)
					continue;

				if (args[0].Value is not string key || !key.Equals ("IsTrimmable", StringComparison.OrdinalIgnoreCase))
					continue;

				if (args[1].Value is not string value || !value.Equals ("True", StringComparison.OrdinalIgnoreCase)) {
					LogWarning (GetAssemblyLocation (assembly), DiagnosticId.InvalidIsTrimmableValue, args[1].Value.ToString () ?? "", assembly.Name.Name);
					continue;
				}

				isTrimmable = true;
			}

			_isTrimmable.Add (assembly, isTrimmable);
			return isTrimmable;
		}

		internal virtual AssemblyDefinition[] GetAssemblies ()
		{
			var cache = _resolver.AssemblyCache;
			AssemblyDefinition[] asms = new AssemblyDefinition[cache.Count];
			cache.Values.CopyTo (asms, 0);
			return asms;
		}

		public AssemblyDefinition? GetLoadedAssembly (string name)
		{
			if (!string.IsNullOrEmpty (name) && _resolver.AssemblyCache.TryGetValue (name, out var ad))
				return ad;

			return null;
		}

		public string GetAssemblyLocation (AssemblyDefinition assembly)
		{
			return Resolver.GetAssemblyLocation (assembly);
		}

		internal IEnumerable<AssemblyDefinition> GetReferencedAssemblies ()
		{
			var assemblies = GetAssemblies ();

			foreach (var assembly in assemblies)
				yield return assembly;

			var loaded = new HashSet<AssemblyDefinition> (assemblies);
			var toProcess = new Queue<AssemblyDefinition> (assemblies);

			while (toProcess.Count > 0) {
				var assembly = toProcess.Dequeue ();
				foreach (var reference in ResolveReferences (assembly)) {
					if (!loaded.Add (reference))
						continue;
					yield return reference;
					toProcess.Enqueue (reference);
				}
			}
		}

		internal void SetCustomData (string key, string value)
		{
			_parameters[key] = value;
		}

		public bool HasCustomData (string key)
		{
			return _parameters.ContainsKey (key);
		}

		public bool TryGetCustomData (string key, [NotNullWhen (true)] out string? value)
		{
			return _parameters.TryGetValue (key, out value);
		}

		public void Dispose ()
		{
			_resolver.Dispose ();
		}

		internal bool IsOptimizationEnabled (CodeOptimizations optimization, MemberReference context)
		{
			return Optimizations.IsEnabled (optimization, context?.Module.Assembly);
		}

		internal bool IsOptimizationEnabled (CodeOptimizations optimization, AssemblyDefinition? context)
		{
			return Optimizations.IsEnabled (optimization, context);
		}

		internal bool CanApplyOptimization (CodeOptimizations optimization, AssemblyDefinition context)
		{
			return Annotations.GetAction (context) == AssemblyAction.Link &&
				IsOptimizationEnabled (optimization, context);
		}

		public void LogMessage (MessageContainer message)
		{
			if (message == MessageContainer.Empty)
				return;

			if ((message.Category == MessageCategory.Diagnostic ||
				message.Category == MessageCategory.Info) && !LogMessages)
				return;

			if (WarningSuppressionWriter != null &&
				message.IsWarningMessage (out int? code) &&
				message.Origin?.Provider is Mono.Cecil.ICustomAttributeProvider provider)
				WarningSuppressionWriter.AddWarning (code.Value, provider);

			if (message.Category == MessageCategory.Error || message.Category == MessageCategory.WarningAsError)
				ErrorsCount++;

			_logger.LogMessage (message);
		}

		internal void LogMessage (string message)
		{
			if (!LogMessages)
				return;

			LogMessage (MessageContainer.CreateInfoMessage (message));
		}

		internal void LogDiagnostic (string message)
		{
			if (!LogMessages)
				return;

			LogMessage (MessageContainer.CreateDiagnosticMessage (message));
		}


		/// <summary>
		/// Display a warning message to the end user.
		/// This API is used for warnings defined in ILLink, not by custom steps. Warning
		/// versions are inferred from the code, and every warning that we define is versioned.
		/// </summary>
		/// <param name="text">Humanly readable message describing the warning</param>
		/// <param name="code">Unique warning ID. Please see https://github.com/dotnet/runtime/blob/main/docs/tools/illink/error-codes.md for the list of warnings and possibly add a new one</param>
		/// <param name="origin">Filename or member where the warning is coming from</param>
		/// <param name="subcategory">Optionally, further categorize this warning</param>
		internal void LogWarning (string text, int code, MessageOrigin origin, string subcategory = MessageSubCategory.None)
		{
			WarnVersion version = GetWarningVersion ();
			MessageContainer warning = MessageContainer.CreateWarningMessage (this, text, code, origin, version, subcategory);
			_cachedWarningMessageContainers.Add (warning);
		}

		/// <summary>
		/// Display a warning message to the end user.
		/// This API is used for warnings defined in ILLink, not by custom steps. Warning
		/// versions are inferred from the code, and every warning that we define is versioned.
		/// </summary>
		/// <param name="origin">Filename or member where the warning is coming from</param>
		/// <param name="id">Unique warning ID. Please see https://github.com/dotnet/runtime/blob/main/docs/tools/illink/error-codes.md for the list of warnings and possibly add a new one</param>
		/// <param name="args">Additional arguments to form a humanly readable message describing the warning</param>
		internal void LogWarning (MessageOrigin origin, DiagnosticId id, params string[] args)
		{
			WarnVersion version = GetWarningVersion ();
			MessageContainer warning = MessageContainer.CreateWarningMessage (this, origin, id, version, args);
			_cachedWarningMessageContainers.Add (warning);
		}

		/// <summary>
		/// Display a warning message to the end user.
		/// This API is used for warnings defined in ILLink, not by custom steps. Warning
		/// versions are inferred from the code, and every warning that we define is versioned.
		/// </summary>
		/// <param name="text">Humanly readable message describing the warning</param>
		/// <param name="code">Unique warning ID. Please see https://github.com/dotnet/runtime/blob/main/docs/tools/illink/error-codes.md for the list of warnings and possibly add a new one</param>
		/// <param name="origin">Type or member where the warning is coming from</param>
		/// <param name="subcategory">Optionally, further categorize this warning</param>
<<<<<<< HEAD
		internal void LogWarning (string text, int code, IMemberDefinition origin, int? ilOffset = null, string subcategory = MessageSubCategory.None)
=======
		internal void LogWarning (string text, int code, IMemberDefinition origin, int ilOffset = MessageOrigin.UnsetILOffset, string subcategory = MessageSubCategory.None)
>>>>>>> a17b872d
		{
			MessageOrigin _origin = new MessageOrigin (origin, ilOffset);
			LogWarning (text, code, _origin, subcategory);
		}

		/// <summary>
		/// Display a warning message to the end user.
		/// This API is used for warnings defined in ILLink, not by custom steps. Warning
		/// versions are inferred from the code, and every warning that we define is versioned.
		/// </summary>
		/// <param name="origin">Type or member where the warning is coming from</param>
		/// <param name="id">Unique warning ID. Please see https://github.com/dotnet/runtime/blob/main/docs/tools/illink/error-codes.md for the list of warnings and possibly add a new one</param>
		/// <param name="args">Additional arguments to form a humanly readable message describing the warning</param>
<<<<<<< HEAD
		internal void LogWarning (IMemberDefinition origin, DiagnosticId id, int? ilOffset = null, params string[] args)
=======
		internal void LogWarning (IMemberDefinition origin, DiagnosticId id, int ilOffset = MessageOrigin.UnsetILOffset, params string[] args)
>>>>>>> a17b872d
		{
			MessageOrigin _origin = new MessageOrigin (origin, ilOffset);
			LogWarning (_origin, id, args);
		}

		/// <summary>
		/// Display a warning message to the end user.
		/// This API is used for warnings defined in ILLink, not by custom steps. Warning
		/// versions are inferred from the code, and every warning that we define is versioned.
		/// </summary>
		/// <param name="origin">Type or member where the warning is coming from</param>
		/// <param name="id">Unique warning ID. Please see https://github.com/dotnet/runtime/blob/main/docs/tools/illink/error-codes.md for the list of warnings and possibly add a new one</param>
		/// <param name="args">Additional arguments to form a humanly readable message describing the warning</param>
		internal void LogWarning (IMemberDefinition origin, DiagnosticId id, params string[] args)
		{
			MessageOrigin _origin = new MessageOrigin (origin);
			LogWarning (_origin, id, args);
		}

		/// <summary>
		/// Display a warning message to the end user.
		/// This API is used for warnings defined in ILLink, not by custom steps. Warning
		/// versions are inferred from the code, and every warning that we define is versioned.
		/// </summary>
		/// <param name="text">Humanly readable message describing the warning</param>
		/// <param name="code">Unique warning ID. Please see https://github.com/dotnet/runtime/blob/main/docs/tools/illink/error-codes.md for the list of warnings and possibly add a new one</param>
		/// <param name="origin">Filename where the warning is coming from</param>
		/// <param name="subcategory">Optionally, further categorize this warning</param>
		internal void LogWarning (string text, int code, string origin, string subcategory = MessageSubCategory.None)
		{
			MessageOrigin _origin = new MessageOrigin (origin);
			LogWarning (text, code, _origin, subcategory);
		}

		/// <summary>
		/// Display a warning message to the end user.
		/// This API is used for warnings defined in ILLink, not by custom steps. Warning
		/// versions are inferred from the code, and every warning that we define is versioned.
		/// </summary>
		/// <param name="origin">Filename where the warning is coming from</param>
		/// <param name="id">Unique warning ID. Please see https://github.com/dotnet/runtime/blob/main/docs/tools/illink/error-codes.md for the list of warnings and possibly add a new one</param>
		/// <param name="args">Additional arguments to form a humanly readable message describing the warning</param>
		internal void LogWarning (string origin, DiagnosticId id, params string[] args)
		{
			MessageOrigin _origin = new MessageOrigin (origin);
			LogWarning (_origin, id, args);
		}

		/// <summary>
		/// Display an error message to the end user.
		/// </summary>
		/// <param name="text">Humanly readable message describing the error</param>
		/// <param name="code">Unique error ID. Please see https://github.com/dotnet/runtime/blob/main/docs/tools/illink/error-codes.md for the list of errors and possibly add a new one</param>
		/// <param name="subcategory">Optionally, further categorize this error</param>
		/// <param name="origin">Filename, line, and column where the error was found</param>
		internal void LogError (string text, int code, string subcategory = MessageSubCategory.None, MessageOrigin? origin = null)
		{
			var error = MessageContainer.CreateErrorMessage (text, code, subcategory, origin);
			LogMessage (error);
		}

		/// <summary>
		/// Display an error message to the end user.
		/// </summary>
		/// <param name="origin">Filename, line, and column where the error was found</param>
		/// <param name="id">Unique error ID. Please see https://github.com/dotnet/runtime/blob/main/docs/tools/illink/error-codes.md and https://github.com/dotnet/runtime/blob/main/src/tools/illink/src/ILLink.Shared/DiagnosticId.cs for the list of errors and possibly add a new one</param>
		/// <param name="args">Additional arguments to form a humanly readable message describing the warning</param>
		internal void LogError (MessageOrigin? origin, DiagnosticId id, params string[] args)
		{
			var error = MessageContainer.CreateErrorMessage (origin, id, args);
			LogMessage (error);
		}

		/// <summary>
		/// Throws a LinkerFatalErrorException
		/// </summary>
		/// <param name="text">Humanly readable message describing the error</param>
		/// <param name="code">Unique error ID. Please see https://github.com/dotnet/runtime/blob/main/docs/tools/illink/error-codes.md
		/// for the list of errors and possibly add a new one</param>
		/// <param name="subcategory">Optionally, further categorize this error</param>
		/// <param name="origin">Filename, line, and column where the error was found</param>
		internal static void FatalError (string text, int code, string subcategory = MessageSubCategory.None, MessageOrigin? origin = null)
		{
			throw new LinkerFatalErrorException (MessageContainer.CreateErrorMessage (text, code, subcategory, origin));
		}

		/// <summary>
		/// Throws a LinkerFatalErrorException
		/// </summary>
		/// <param name="text">Humanly readable message describing the error</param>
		/// <param name="code">Unique error ID. Please see https://github.com/dotnet/runtime/blob/main/docs/tools/illink/error-codes.md
		/// for the list of errors and possibly add a new one</param>
		/// <param name="subcategory">Optionally, further categorize this error</param>
		/// <param name="origin">Filename, line, and column where the error was found</param>
		/// <param name="innerException">Optional, an inner exception</param>
		internal static void FatalError (string text, int code, Exception innerException, string subcategory = MessageSubCategory.None, MessageOrigin? origin = null)
		{
			throw new LinkerFatalErrorException (MessageContainer.CreateErrorMessage (text, code, subcategory, origin), innerException);
		}

		internal void FlushCachedWarnings ()
		{
			_cachedWarningMessageContainers.Sort ();
			foreach (var warning in _cachedWarningMessageContainers)
				LogMessage (warning);

			_cachedWarningMessageContainers.Clear ();
		}

		internal bool IsWarningSuppressed (int warningCode, string subcategory, MessageOrigin origin)
		{
			if (subcategory == MessageSubCategory.TrimAnalysis && NoTrimWarn)
				return true;

			// This warning was turned off by --nowarn.
			if (NoWarn.Contains (warningCode))
				return true;

			if (Suppressions == null)
				return false;

			return Suppressions.IsSuppressed (warningCode, origin, out _);
		}

		internal bool IsWarningAsError (int warningCode)
		{
			bool value;
			if (GeneralWarnAsError)
				return !WarnAsError.TryGetValue (warningCode, out value) || value;

			return WarnAsError.TryGetValue (warningCode, out value) && value;
		}

		internal bool IsSingleWarn (string assemblyName)
		{
			bool value;
			if (GeneralSingleWarn)
				return !SingleWarn.TryGetValue (assemblyName, out value) || value;

			return SingleWarn.TryGetValue (assemblyName, out value) && value;
		}

		static WarnVersion GetWarningVersion ()
		{
			// This should return an increasing WarnVersion for new warning waves.
			return WarnVersion.ILLink5;
		}

		internal int GetTargetRuntimeVersion ()
		{
			if (_targetRuntime != null)
				return _targetRuntime.Value;

			TypeDefinition? objectType = BCL.FindPredefinedType (WellKnownType.System_Object, this);
			_targetRuntime = objectType?.Module.Assembly.Name.Version.Major ?? -1;

			return _targetRuntime.Value;
		}

		readonly Dictionary<MethodReference, MethodDefinition?> methodresolveCache = new ();
		readonly Dictionary<FieldReference, FieldDefinition?> fieldresolveCache = new ();
		readonly Dictionary<TypeReference, TypeDefinition?> typeresolveCache = new ();
		readonly Dictionary<ExportedType, TypeDefinition?> exportedTypeResolveCache = new ();

		/// <summary>
		/// Tries to resolve the MethodReference to a MethodDefinition and logs a warning if it can't
		/// </summary>
		public MethodDefinition? Resolve (MethodReference methodReference)
		{
			if (methodReference is MethodDefinition methodDefinition)
				return methodDefinition;

			if (methodReference is null)
				return null;

			if (methodresolveCache.TryGetValue (methodReference, out MethodDefinition? md))
				return md;

#pragma warning disable RS0030 // Cecil's resolve is banned -- this provides the wrapper
			md = methodReference.Resolve ();
#pragma warning restore RS0030
			if (md == null && !IgnoreUnresolved)
				ReportUnresolved (methodReference);

			methodresolveCache.Add (methodReference, md);
			return md;
		}

		/// <summary>
		/// Tries to resolve the MethodReference to a MethodDefinition and returns null if it can't
		/// </summary>
		public MethodDefinition? TryResolve (MethodReference methodReference)
		{
			if (methodReference is MethodDefinition methodDefinition)
				return methodDefinition;

			if (methodReference is null)
				return null;

			if (methodresolveCache.TryGetValue (methodReference, out MethodDefinition? md))
				return md;

#pragma warning disable RS0030 // Cecil's resolve is banned -- this method provides the wrapper
			md = methodReference.Resolve ();
#pragma warning restore RS0030
			methodresolveCache.Add (methodReference, md);
			return md;
		}

		/// <summary>
		/// Tries to resolve the FieldReference to a FieldDefinition and logs a warning if it can't
		/// </summary>
		public FieldDefinition? Resolve (FieldReference fieldReference)
		{
			if (fieldReference is FieldDefinition fieldDefinition)
				return fieldDefinition;

			if (fieldReference is null)
				return null;

			if (fieldresolveCache.TryGetValue (fieldReference, out FieldDefinition? fd))
				return fd;

			fd = fieldReference.Resolve ();
			if (fd == null && !IgnoreUnresolved)
				ReportUnresolved (fieldReference);

			fieldresolveCache.Add (fieldReference, fd);
			return fd;
		}

		/// <summary>
		/// Tries to resolve the FieldReference to a FieldDefinition and returns null if it can't
		/// </summary>
		public FieldDefinition? TryResolve (FieldReference fieldReference)
		{
			if (fieldReference is FieldDefinition fieldDefinition)
				return fieldDefinition;

			if (fieldReference is null)
				return null;

			if (fieldresolveCache.TryGetValue (fieldReference, out FieldDefinition? fd))
				return fd;

			fd = fieldReference.Resolve ();
			fieldresolveCache.Add (fieldReference, fd);
			return fd;
		}

		/// <summary>
		/// Tries to resolve the TypeReference to a TypeDefinition and logs a warning if it can't
		/// </summary>
		public TypeDefinition? Resolve (TypeReference typeReference)
		{
			if (typeReference is TypeDefinition typeDefinition)
				return typeDefinition;

			if (typeReference is null)
				return null;

			if (typeresolveCache.TryGetValue (typeReference, out TypeDefinition? td))
				return td;

			//
			// Types which never have TypeDefinition or can have ambiguous definition should not be passed in
			//
			if (typeReference is GenericParameter || (typeReference is TypeSpecification && typeReference is not GenericInstanceType))
				throw new NotSupportedException ($"TypeDefinition cannot be resolved from '{typeReference.GetType ()}' type");

#pragma warning disable RS0030
			td = typeReference.Resolve ();
#pragma warning restore RS0030
			if (td == null && !IgnoreUnresolved)
				ReportUnresolved (typeReference);

			typeresolveCache.Add (typeReference, td);
			return td;
		}

		/// <summary>
		/// Tries to resolve the TypeReference to a TypeDefinition and returns null if it can't
		/// </summary>
		public TypeDefinition? TryResolve (TypeReference typeReference)
		{
			if (typeReference is TypeDefinition typeDefinition)
				return typeDefinition;

			if (typeReference is null || typeReference is GenericParameter)
				return null;

			if (typeresolveCache.TryGetValue (typeReference, out TypeDefinition? td))
				return td;

			if (typeReference is TypeSpecification ts) {
				if (typeReference is FunctionPointerType) {
					td = null;
				} else {
					//
					// It returns element-type for arrays and also element type for wrapping types like ByReference, PinnedType, etc
					//
					td = TryResolve (ts.GetElementType ());
				}
			} else {
#pragma warning disable RS0030
				td = typeReference.Resolve ();
#pragma warning restore RS0030
			}

			typeresolveCache.Add (typeReference, td);
			return td;
		}

		/// <summary>
		/// Tries to resolve the ExportedType to a TypeDefinition and logs a warning if it can't
		/// </summary>
		internal TypeDefinition? Resolve (ExportedType et)
		{
			if (TryResolve (et) is not TypeDefinition td) {
				ReportUnresolved (et);
				return null;
			}
			return td;
		}

		/// <summary>
		/// Tries to resolve the ExportedType to a TypeDefinition and returns null if it can't
		/// </summary>
		internal TypeDefinition? TryResolve (ExportedType et)
		{
			if (exportedTypeResolveCache.TryGetValue (et, out var td)) {
				return td;
			}
#pragma warning disable RS0030 // Cecil's Resolve is banned -- this method provides the wrapper
			td = et.Resolve ();
#pragma warning restore RS0030
			exportedTypeResolveCache.Add (et, td);
			return td;
		}

		internal TypeDefinition? TryResolve (AssemblyDefinition assembly, string typeNameString)
		{
			// It could be cached if it shows up on fast path
			return _typeNameResolver.TryResolveTypeName (assembly, typeNameString, out TypeReference? typeReference, out _)
				? TryResolve (typeReference)
				: null;
		}

		readonly HashSet<MethodDefinition> _processed_bodies_for_method = new HashSet<MethodDefinition> (2048);

		/// <summary>
		/// ILLink applies some optimization on method bodies. For example it can remove dead branches of code
		/// based on constant propagation. To avoid overmarking, all code which processes the method's IL
		/// should only view the IL after it's been optimized.
		/// As such typically MethodDefinition.MethodBody should not be accessed directly on the Cecil object model
		/// instead all accesses to method body should go through the ILProvider here
		/// which will make sure the IL of the method is fully optimized before it's handed out.
		/// </summary>
		internal MethodIL GetMethodIL (Cecil.Cil.MethodBody methodBody)
			=> GetMethodIL (methodBody.Method);

		internal MethodIL GetMethodIL (MethodDefinition method)
		{
			if (_processed_bodies_for_method.Add (method)) {
				_unreachableBlocksOptimizer.ProcessMethod (method);
			}

			return MethodIL.Create (method.Body);
		}

		readonly HashSet<MemberReference> unresolved_reported = new ();

		readonly HashSet<ExportedType> unresolved_exported_types_reported = new ();

		protected virtual void ReportUnresolved (FieldReference fieldReference)
		{
			if (unresolved_reported.Add (fieldReference))
				LogError (string.Format (SharedStrings.FailedToResolveFieldElementMessage, fieldReference.FullName), (int) DiagnosticId.FailedToResolveMetadataElement);
		}

		protected virtual void ReportUnresolved (MethodReference methodReference)
		{
			if (unresolved_reported.Add (methodReference))
				LogError (string.Format (SharedStrings.FailedToResolveMethodElementMessage, methodReference.GetDisplayName ()), (int) DiagnosticId.FailedToResolveMetadataElement);
		}

		protected virtual void ReportUnresolved (TypeReference typeReference)
		{
			if (unresolved_reported.Add (typeReference))
				LogError (string.Format (SharedStrings.FailedToResolveTypeElementMessage, typeReference.GetDisplayName ()), (int) DiagnosticId.FailedToResolveMetadataElement);
		}

		protected virtual void ReportUnresolved (ExportedType et)
		{
			if (unresolved_exported_types_reported.Add (et))
				LogError (string.Format (SharedStrings.FailedToResolveTypeElementMessage, et.Name), (int) DiagnosticId.FailedToResolveMetadataElement);
		}
	}

	internal sealed class CodeOptimizationsSettings
	{
		sealed class Pair
		{
			public Pair (CodeOptimizations set, CodeOptimizations values)
			{
				this.Set = set;
				this.Values = values;
			}

			public CodeOptimizations Set;
			public CodeOptimizations Values;
		}

		readonly Dictionary<string, Pair> perAssembly = new ();

		public CodeOptimizationsSettings (CodeOptimizations globalOptimizations)
		{
			Global = globalOptimizations;
		}

		public CodeOptimizations Global { get; private set; }

		internal bool IsEnabled (CodeOptimizations optimizations, AssemblyDefinition? context)
		{
			return IsEnabled (optimizations, context?.Name.Name);
		}

		public bool IsEnabled (CodeOptimizations optimizations, string? assemblyName)
		{
			// Only one bit is set
			Debug.Assert (optimizations != 0 && (optimizations & (optimizations - 1)) == 0);

			if (perAssembly.Count > 0 && assemblyName != null &&
				perAssembly.TryGetValue (assemblyName, out var assemblySetting) &&
				(assemblySetting.Set & optimizations) != 0) {
				return (assemblySetting.Values & optimizations) != 0;
			}

			return (Global & optimizations) != 0;
		}

		public void Enable (CodeOptimizations optimizations, string? assemblyContext = null)
		{
			if (assemblyContext == null) {
				Global |= optimizations;
				return;
			}

			if (!perAssembly.TryGetValue (assemblyContext, out var assemblySetting)) {
				perAssembly.Add (assemblyContext, new Pair (optimizations, optimizations));
				return;
			}

			assemblySetting.Set |= optimizations;
			assemblySetting.Values |= optimizations;
		}

		public void Disable (CodeOptimizations optimizations, string? assemblyContext = null)
		{
			if (assemblyContext == null) {
				Global &= ~optimizations;
				return;
			}

			if (!perAssembly.TryGetValue (assemblyContext, out var assemblySetting)) {
				perAssembly.Add (assemblyContext, new Pair (optimizations, 0));
				return;
			}

			assemblySetting.Set |= optimizations;
			assemblySetting.Values &= ~optimizations;
		}
	}

	[Flags]
	internal enum CodeOptimizations
	{
		BeforeFieldInit = 1 << 0,

		/// <summary>
		/// Option to disable removal of overrides of virtual methods when a type is never instantiated
		///
		/// Being able to disable this optimization is helpful when trying to troubleshoot problems caused by types created via reflection or from native
		/// that do not get an instance constructor marked.
		/// </summary>
		OverrideRemoval = 1 << 1,

		/// <summary>
		/// Option to disable delaying marking of instance methods until an instance of that type could exist
		/// </summary>
		UnreachableBodies = 1 << 2,

		/// <summary>
		/// Option to remove .interfaceimpl for interface types that are not used
		/// </summary>
		UnusedInterfaces = 1 << 3,

		/// <summary>
		/// Option to do interprocedural constant propagation on return values
		/// </summary>
		IPConstantPropagation = 1 << 4,

		/// <summary>
		/// Devirtualizes methods and seals types
		/// </summary>
		Sealer = 1 << 5,

		/// <summary>
		/// Option to inline typechecks for never instantiated types
		/// </summary>
		UnusedTypeChecks = 1 << 6,


		RemoveDescriptors = 1 << 20,
		RemoveSubstitutions = 1 << 21,
		RemoveLinkAttributes = 1 << 22,
		RemoveDynamicDependencyAttribute = 1 << 23,

		/// <summary>
		/// Option to apply annotations to type heirarchy
		/// Enable type heirarchy apply in library mode to annotate derived types eagerly
		/// Otherwise, type annotation will only be applied with calls to object.GetType()
		/// </summary>
		OptimizeTypeHierarchyAnnotations = 1 << 24,

		/// <summary>
		/// Option to substitute properties annotated as FeatureGuard(typeof(RequiresUnreferencedCodeAttribute)) with false
		/// </summary>
		SubstituteFeatureGuards = 1 << 25,
	}
}<|MERGE_RESOLUTION|>--- conflicted
+++ resolved
@@ -110,13 +110,9 @@
 
 		internal bool LinkSymbols { get; set; }
 
-<<<<<<< HEAD
+		internal bool KeepComInterfaces { get; set; }
+
 		internal bool KeepMembersForDebugger { get; set; } = true;
-=======
-		public bool KeepComInterfaces { get; set; }
-
-		public bool KeepMembersForDebugger { get; set; } = true;
->>>>>>> a17b872d
 
 		internal bool IgnoreUnresolved { get; set; } = true;
 
@@ -184,13 +180,9 @@
 
 		internal Tracer Tracer { get; private set; }
 
-<<<<<<< HEAD
+		internal HashSet<string>? TraceAssembly { get; set; }
+
 		internal EmbeddedXmlInfo EmbeddedXmlInfo { get; private set; }
-=======
-		internal HashSet<string>? TraceAssembly { get; set; }
-
-		public EmbeddedXmlInfo EmbeddedXmlInfo { get; private set; }
->>>>>>> a17b872d
 
 		internal CodeOptimizationsSettings Optimizations { get; set; }
 
@@ -620,11 +612,7 @@
 		/// <param name="code">Unique warning ID. Please see https://github.com/dotnet/runtime/blob/main/docs/tools/illink/error-codes.md for the list of warnings and possibly add a new one</param>
 		/// <param name="origin">Type or member where the warning is coming from</param>
 		/// <param name="subcategory">Optionally, further categorize this warning</param>
-<<<<<<< HEAD
-		internal void LogWarning (string text, int code, IMemberDefinition origin, int? ilOffset = null, string subcategory = MessageSubCategory.None)
-=======
 		internal void LogWarning (string text, int code, IMemberDefinition origin, int ilOffset = MessageOrigin.UnsetILOffset, string subcategory = MessageSubCategory.None)
->>>>>>> a17b872d
 		{
 			MessageOrigin _origin = new MessageOrigin (origin, ilOffset);
 			LogWarning (text, code, _origin, subcategory);
@@ -638,11 +626,7 @@
 		/// <param name="origin">Type or member where the warning is coming from</param>
 		/// <param name="id">Unique warning ID. Please see https://github.com/dotnet/runtime/blob/main/docs/tools/illink/error-codes.md for the list of warnings and possibly add a new one</param>
 		/// <param name="args">Additional arguments to form a humanly readable message describing the warning</param>
-<<<<<<< HEAD
-		internal void LogWarning (IMemberDefinition origin, DiagnosticId id, int? ilOffset = null, params string[] args)
-=======
 		internal void LogWarning (IMemberDefinition origin, DiagnosticId id, int ilOffset = MessageOrigin.UnsetILOffset, params string[] args)
->>>>>>> a17b872d
 		{
 			MessageOrigin _origin = new MessageOrigin (origin, ilOffset);
 			LogWarning (_origin, id, args);
