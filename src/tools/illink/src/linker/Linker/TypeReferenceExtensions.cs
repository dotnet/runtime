// Copyright (c) .NET Foundation and contributors. All rights reserved.
// Licensed under the MIT license. See LICENSE file in the project root for full license information.

using System;
using System.Collections.Generic;
using System.Diagnostics;
using System.Linq;
using System.Text;
using ILLink.Shared.TypeSystemProxy;
using Mono.Cecil;

namespace Mono.Linker
{
	internal static class TypeReferenceExtensions
	{
		public static string GetDisplayName (this TypeReference type)
		{
			var builder = GetDisplayNameWithoutNamespace (type);
			var namespaceDisplayName = type.GetNamespaceDisplayName ();
			if (!string.IsNullOrEmpty (namespaceDisplayName)) {
				builder.Insert (0, ".");
				builder.Insert (0, namespaceDisplayName);
			}

			return builder.ToString ();
		}

		public static StringBuilder GetDisplayNameWithoutNamespace (this TypeReference type)
		{
			var sb = new StringBuilder ();
			if (type == null)
				return sb;

			Stack<TypeReference>? genericArguments = null;
			while (true) {
				switch (type) {
				case ArrayType arrayType:
					AppendArrayType (arrayType, sb);
					break;
				case GenericInstanceType genericInstanceType:
					genericArguments = new Stack<TypeReference> (genericInstanceType.GenericArguments);
					type = genericInstanceType.ElementType;
					continue;
				default:
					if (type.HasGenericParameters) {
						int genericParametersCount = type.GenericParameters.Count;
						int declaringTypeGenericParametersCount = type.DeclaringType?.GenericParameters?.Count ?? 0;

						string simpleName;
						if (genericParametersCount > declaringTypeGenericParametersCount) {
							if (genericArguments?.Count > 0)
								PrependGenericArguments (genericArguments, genericParametersCount - declaringTypeGenericParametersCount, sb);
							else
								PrependGenericParameters (type.GenericParameters.Skip (declaringTypeGenericParametersCount).ToList (), sb);

							int explicitArityIndex = type.Name.IndexOf ('`');
							simpleName = explicitArityIndex != -1 ? type.Name.Substring (0, explicitArityIndex) : type.Name;
						} else
							simpleName = type.Name;

						sb.Insert (0, simpleName);
						break;
					}

					sb.Insert (0, type.Name);
					break;
				}

				type = type.GetElementType ();
				if (type.DeclaringType is not TypeReference declaringType)
					break;

				type = declaringType;

				sb.Insert (0, '.');
			}

			return sb;
		}

		internal static void PrependGenericParameters (IList<GenericParameter> genericParameters, StringBuilder sb)
		{
			sb.Insert (0, '>').Insert (0, genericParameters[genericParameters.Count - 1]);
			for (int i = genericParameters.Count - 2; i >= 0; i--)
				sb.Insert (0, ',').Insert (0, genericParameters[i]);

			sb.Insert (0, '<');
		}

		static void PrependGenericArguments (Stack<TypeReference> genericArguments, int argumentsToTake, StringBuilder sb)
		{
			sb.Insert (0, '>').Insert (0, genericArguments.Pop ().GetDisplayNameWithoutNamespace ().ToString ());
			while (--argumentsToTake > 0)
				sb.Insert (0, ',').Insert (0, genericArguments.Pop ().GetDisplayNameWithoutNamespace ().ToString ());

			sb.Insert (0, '<');
		}

		static void AppendArrayType (ArrayType arrayType, StringBuilder sb)
		{
			void parseArrayDimensions (ArrayType at)
			{
				sb.Append ('[');
				for (int i = 0; i < at.Dimensions.Count - 1; i++)
					sb.Append (',');

				sb.Append (']');
			}

			sb.Append (arrayType.Name.AsSpan (0, arrayType.Name.IndexOf ('[')));
			parseArrayDimensions (arrayType);
			var element = arrayType.ElementType as ArrayType;
			while (element != null) {
				parseArrayDimensions (element);
				element = element.ElementType as ArrayType;
			}
		}

		public static TypeReference? GetInflatedDeclaringType (this TypeReference type, ITryResolveMetadata resolver)
		{
			if (type.IsGenericParameter || type.IsByReference || type.IsPointer)
				return null;

			if (type is SentinelType sentinelType)
				return sentinelType.ElementType.GetInflatedDeclaringType (resolver);

			if (type is PinnedType pinnedType)
				return pinnedType.ElementType.GetInflatedDeclaringType (resolver);

			if (type is RequiredModifierType requiredModifierType)
				return requiredModifierType.ElementType.GetInflatedDeclaringType (resolver);

			if (type is GenericInstanceType genericInstance) {
				var declaringType = genericInstance.DeclaringType;

				if (declaringType.HasGenericParameters) {
					var result = new GenericInstanceType (declaringType);
					for (var i = 0; i < declaringType.GenericParameters.Count; ++i)
						result.GenericArguments.Add (genericInstance.GenericArguments[i]);

					return result;
				}

				return declaringType;
			}

			if (type is TypeDefinition typeDefinition)
				return typeDefinition.DeclaringType;

			Debug.Assert (false);
			return null;
		}

		public static TypeReference InflateFrom (this TypeReference typeToInflate, TypeReference maybeGenericInstanceProvider)
		{
			if (maybeGenericInstanceProvider is GenericInstanceType genericInstanceProvider)
				return InflateGenericType (genericInstanceProvider, typeToInflate);
			return typeToInflate;
		}

<<<<<<< HEAD
		public static TypeReference? InflateGenericType (GenericInstanceType genericInstanceProvider, TypeReference typeToInflate, ITryResolveMetadata resolver)
=======
		public static IEnumerable<(TypeReference InflatedInterface, InterfaceImplementation OriginalImpl)> GetInflatedInterfaces (this TypeReference typeRef, ITryResolveMetadata resolver)
		{
			var typeDef = resolver.TryResolve (typeRef);

			if (typeDef?.HasInterfaces != true)
				yield break;

			if (typeRef is GenericInstanceType genericInstance) {
				foreach (var interfaceImpl in typeDef.Interfaces)
					yield return (InflateGenericType (genericInstance, interfaceImpl.InterfaceType), interfaceImpl);
			} else {
				foreach (var interfaceImpl in typeDef.Interfaces)
					yield return (interfaceImpl.InterfaceType, interfaceImpl);
			}
		}

		public static TypeReference InflateGenericType (GenericInstanceType genericInstanceProvider, TypeReference typeToInflate)
>>>>>>> e5b1d021
		{
			if (typeToInflate is ArrayType arrayType) {
				var inflatedElementType = InflateGenericType (genericInstanceProvider, arrayType.ElementType);

				if (inflatedElementType != arrayType.ElementType)
					return new ArrayType (inflatedElementType, arrayType.Rank);

				return arrayType;
			}

			if (typeToInflate is GenericInstanceType genericInst)
				return MakeGenericType (genericInstanceProvider, genericInst);

			if (typeToInflate is GenericParameter genericParameter) {
				if (genericParameter.Owner is MethodReference)
					return genericParameter;

				return genericInstanceProvider.GenericArguments[genericParameter.Position];
			}

			if (typeToInflate is FunctionPointerType functionPointerType) {
				var result = new FunctionPointerType {
					ReturnType = InflateGenericType (genericInstanceProvider, functionPointerType.ReturnType)
				};

				for (int i = 0; i < functionPointerType.Parameters.Count; i++) {
					var inflatedParameterType = InflateGenericType (genericInstanceProvider, functionPointerType.Parameters[i].ParameterType);
					result.Parameters.Add (new ParameterDefinition (inflatedParameterType));
				}

				return result;
			}

			if (typeToInflate is IModifierType modifierType) {
				var modifier = InflateGenericType (genericInstanceProvider, modifierType.ModifierType);
				var elementType = InflateGenericType (genericInstanceProvider, modifierType.ElementType);

				if (modifierType is OptionalModifierType) {
					return new OptionalModifierType (modifier, elementType);
				}

				return new RequiredModifierType (modifier, elementType);
			}

			if (typeToInflate is PinnedType pinnedType) {
				var elementType = InflateGenericType (genericInstanceProvider, pinnedType.ElementType);

				if (elementType != pinnedType.ElementType)
					return new PinnedType (elementType);

				return pinnedType;
			}

			if (typeToInflate is PointerType pointerType) {
				var elementType = InflateGenericType (genericInstanceProvider, pointerType.ElementType);

				if (elementType != pointerType.ElementType)
					return new PointerType (elementType);

				return pointerType;
			}

			if (typeToInflate is ByReferenceType byReferenceType) {
				var elementType = InflateGenericType (genericInstanceProvider, byReferenceType.ElementType);

				if (elementType != byReferenceType.ElementType)
					return new ByReferenceType (elementType);

				return byReferenceType;
			}

			if (typeToInflate is SentinelType sentinelType) {
				var elementType = InflateGenericType (genericInstanceProvider, sentinelType.ElementType);

				if (elementType != sentinelType.ElementType)
					return new SentinelType (elementType);

				return sentinelType;
			}

			return typeToInflate;
		}

		private static GenericInstanceType MakeGenericType (GenericInstanceType genericInstanceProvider, GenericInstanceType type)
		{
			var result = new GenericInstanceType (type.ElementType);

			for (var i = 0; i < type.GenericArguments.Count; ++i) {
				result.GenericArguments.Add (InflateGenericType (genericInstanceProvider, type.GenericArguments[i]));
			}

			return result;
		}

		public static IEnumerable<(MethodReference, MethodDefinition)> GetMethods (this TypeReference type, ITryResolveMetadata resolver)
		{
			TypeDefinition? typeDef = resolver.TryResolve (type);
			if (typeDef?.HasMethods != true)
				yield break;

			if (type is GenericInstanceType genericInstanceType) {
				foreach (var methodDef in typeDef.Methods)
					yield return (MakeMethodReferenceForGenericInstanceType (genericInstanceType, methodDef), methodDef);
			} else {
				foreach (var method in typeDef.Methods)
					yield return (method, method);
			}
		}

		private static MethodReference MakeMethodReferenceForGenericInstanceType (GenericInstanceType genericInstanceType, MethodDefinition methodDef)
		{
			var method = new MethodReference (methodDef.Name, methodDef.ReturnType, genericInstanceType) {
				HasThis = methodDef.HasThis,
				ExplicitThis = methodDef.ExplicitThis,
				CallingConvention = methodDef.CallingConvention
			};

#pragma warning disable RS0030 // MethodReference.Parameters is banned. It makes sense to use when needing to directly use Cecil's api.
			foreach (var parameter in methodDef.Parameters)
				method.Parameters.Add (new ParameterDefinition (parameter.Name, parameter.Attributes, parameter.ParameterType));
#pragma warning restore RS0030

			foreach (var gp in methodDef.GenericParameters)
				method.GenericParameters.Add (new GenericParameter (gp.Name, method));

			return method;
		}

		public static string ToCecilName (this string fullTypeName)
		{
			return fullTypeName.Replace ('+', '/');
		}

		public static bool HasDefaultConstructor (this TypeDefinition type, LinkContext context)
		{
			foreach (var m in type.Methods) {
				if (m.HasMetadataParameters ())
					continue;

				var definition = context.Resolve (m);
				if (definition?.IsDefaultConstructor () == true)
					return true;
			}

			return false;
		}

		public static MethodReference GetDefaultInstanceConstructor (this TypeDefinition type, LinkContext context)
		{
			foreach (var m in type.Methods) {
				if (m.HasMetadataParameters ())
					continue;

				var definition = context.Resolve (m);
				if (definition?.IsDefaultConstructor () != true)
					continue;

				return m;
			}

			throw new NotImplementedException ();
		}

		public static bool IsTypeOf (this TypeReference type, string ns, string name)
		{
			return type.Name == name
				&& type.Namespace == ns;
		}

		public static bool IsTypeOf (this TypeReference type, string fullTypeName)
		{
			var name = fullTypeName.AsSpan ();
			if (type.Name.Length + 1 > name.Length)
				return false;

			if (!name.Slice (name.Length - type.Name.Length).Equals (type.Name.AsSpan (), StringComparison.Ordinal))
				return false;

			if (name[name.Length - type.Name.Length - 1] != '.')
				return false;

			return name.Slice (0, name.Length - type.Name.Length - 1).Equals (type.Namespace, StringComparison.Ordinal);
		}

		public static bool IsTypeOf<T> (this TypeReference tr)
		{
			var type = typeof (T);
			return tr.Name == type.Name && tr.Namespace == type.Namespace;
		}

		public static bool IsTypeOf (this TypeReference tr, WellKnownType type)
		{
			return tr.TryGetWellKnownType () == type;
		}

		public static WellKnownType? TryGetWellKnownType (this TypeReference tr)
		{
			return tr.MetadataType switch {
				MetadataType.String => WellKnownType.System_String,
				MetadataType.Object => WellKnownType.System_Object,
				MetadataType.Void => WellKnownType.System_Void,
				// TypeReferences of System.Array do not have a MetadataType of MetadataType.Array -- use string checking instead
				MetadataType.Array or _ => WellKnownTypeExtensions.GetWellKnownType (tr.Namespace, tr.Name)
			};
		}

		public static bool IsSubclassOf (this TypeReference type, string ns, string name, ITryResolveMetadata resolver)
		{
			TypeDefinition? baseType = resolver.TryResolve (type);
			while (baseType != null) {
				if (baseType.IsTypeOf (ns, name))
					return true;
				baseType = resolver.TryResolve (baseType.BaseType);
			}

			return false;
		}

		public static TypeReference WithoutModifiers (this TypeReference type)
		{
			while (type is IModifierType) {
				type = ((IModifierType) type).ElementType;
			}
			return type;
		}

		// Check whether this type represents a "named type" (i.e. a type that has a name and can be resolved to a TypeDefinition),
		// not an array, pointer, byref, or generic parameter. Conceptually this is supposed to represent the same idea as Roslyn's
		// INamedTypeSymbol, or ILC's DefType/MetadataType.
		public static bool IsNamedType (this TypeReference typeReference) {
			if (typeReference.IsDefinition || typeReference.IsGenericInstance)
				return true;

			if (typeReference.IsArray || typeReference.IsByReference || typeReference.IsPointer || typeReference.IsGenericParameter)
				return false;

			// Shouldn't get called for these cases
			Debug.Assert (!typeReference.IsFunctionPointer);
			Debug.Assert (!typeReference.IsRequiredModifier);
			Debug.Assert (!typeReference.IsOptionalModifier);
			Debug.Assert (!typeReference.IsPinned);
			Debug.Assert (!typeReference.IsSentinel);

			Debug.Assert (typeReference.GetType () == typeof (TypeReference));
			return true;
		}

		// Array types that are dynamically accessed should resolve to System.Array instead of its element type - which is what Cecil resolves to.
		// Any data flow annotations placed on a type parameter which receives an array type apply to the array itself. None of the members in its
		// element type should be marked.
		public static TypeDefinition? ResolveToTypeDefinition (this TypeReference typeReference, LinkContext context)
			=> typeReference is ArrayType
				? BCL.FindPredefinedType (WellKnownType.System_Array, context)
				: context.TryResolve (typeReference);

		public static bool IsByRefOrPointer (this TypeReference typeReference)
		{
			return typeReference.WithoutModifiers ().MetadataType switch {
				MetadataType.Pointer or MetadataType.ByReference => true,
				_ => false,
			};
		}
	}
}<|MERGE_RESOLUTION|>--- conflicted
+++ resolved
@@ -158,9 +158,6 @@
 			return typeToInflate;
 		}
 
-<<<<<<< HEAD
-		public static TypeReference? InflateGenericType (GenericInstanceType genericInstanceProvider, TypeReference typeToInflate, ITryResolveMetadata resolver)
-=======
 		public static IEnumerable<(TypeReference InflatedInterface, InterfaceImplementation OriginalImpl)> GetInflatedInterfaces (this TypeReference typeRef, ITryResolveMetadata resolver)
 		{
 			var typeDef = resolver.TryResolve (typeRef);
@@ -178,7 +175,6 @@
 		}
 
 		public static TypeReference InflateGenericType (GenericInstanceType genericInstanceProvider, TypeReference typeToInflate)
->>>>>>> e5b1d021
 		{
 			if (typeToInflate is ArrayType arrayType) {
 				var inflatedElementType = InflateGenericType (genericInstanceProvider, arrayType.ElementType);
@@ -408,7 +404,8 @@
 		// Check whether this type represents a "named type" (i.e. a type that has a name and can be resolved to a TypeDefinition),
 		// not an array, pointer, byref, or generic parameter. Conceptually this is supposed to represent the same idea as Roslyn's
 		// INamedTypeSymbol, or ILC's DefType/MetadataType.
-		public static bool IsNamedType (this TypeReference typeReference) {
+		public static bool IsNamedType (this TypeReference typeReference)
+		{
 			if (typeReference.IsDefinition || typeReference.IsGenericInstance)
 				return true;
 
