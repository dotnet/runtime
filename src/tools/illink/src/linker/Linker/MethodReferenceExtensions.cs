// Copyright (c) .NET Foundation and contributors. All rights reserved.
// Licensed under the MIT license. See LICENSE file in the project root for full license information.

using System;
using System.Collections.Generic;
using ILLink.Shared.TypeSystemProxy;
using Mono.Cecil;

namespace Mono.Linker
{
	public static class MethodReferenceExtensions
	{
		public static string GetDisplayName (this MethodReference method)
		{
			var sb = new System.Text.StringBuilder ();

			// Match C# syntaxis name if setter or getter
#pragma warning disable RS0030 // Cecil's Resolve is banned -- this should be a very cold path and makes calling this method much simpler
			var methodDefinition = method.Resolve ();
#pragma warning restore RS0030
			if (methodDefinition != null && (methodDefinition.IsSetter || methodDefinition.IsGetter)) {
				// Append property name
				string name = methodDefinition.IsSetter ? string.Concat (methodDefinition.Name.AsSpan (4), ".set") : string.Concat (methodDefinition.Name.AsSpan (4), ".get");
				sb.Append (name);
				// Insert declaring type name and namespace
				sb.Insert (0, '.').Insert (0, method.DeclaringType.GetDisplayName ());
				return sb.ToString ();
			}

			if (methodDefinition != null && methodDefinition.IsEventMethod ()) {
				// Append event name
				string name = methodDefinition.SemanticsAttributes switch {
					MethodSemanticsAttributes.AddOn => string.Concat (methodDefinition.Name.AsSpan (4), ".add"),
					MethodSemanticsAttributes.RemoveOn => string.Concat (methodDefinition.Name.AsSpan (7), ".remove"),
					MethodSemanticsAttributes.Fire => string.Concat (methodDefinition.Name.AsSpan (6), ".raise"),
					_ => throw new NotSupportedException (),
				};
				sb.Append (name);
				// Insert declaring type name and namespace
				sb.Insert (0, '.').Insert (0, method.DeclaringType.GetDisplayName ());
				return sb.ToString ();
			}

			// Append parameters
			sb.Append ('(');
			if (method.HasMetadataParameters ()) {
#pragma warning disable RS0030 // MethodReference.Parameters is banned -- it's best to leave this as is for now
				for (int i = 0; i < method.Parameters.Count - 1; i++)
					sb.Append (method.Parameters[i].ParameterType.GetDisplayNameWithoutNamespace ()).Append (", ");
				sb.Append (method.Parameters[method.Parameters.Count - 1].ParameterType.GetDisplayNameWithoutNamespace ());
#pragma warning restore RS0030 // Do not used banned APIs
			}

			sb.Append (')');

			// Insert generic parameters
			if (method.HasGenericParameters) {
				TypeReferenceExtensions.PrependGenericParameters (method.GenericParameters, sb);
			}

			// Insert method name
			if (method.Name == ".ctor")
				sb.Insert (0, method.DeclaringType.Name);
			else
				sb.Insert (0, method.Name);

			// Insert declaring type name and namespace
			if (method.DeclaringType != null)
				sb.Insert (0, '.').Insert (0, method.DeclaringType.GetDisplayName ());

			return sb.ToString ();
		}

<<<<<<< HEAD
		internal static TypeReference? GetReturnType (this MethodReference method, ITryResolveMetadata context)
=======
		public static TypeReference GetReturnType (this MethodReference method)
>>>>>>> e5b1d021
		{
			if (method.DeclaringType is GenericInstanceType genericInstance)
				return TypeReferenceExtensions.InflateGenericType (genericInstance, method.ReturnType);

			return method.ReturnType;
		}

		public static bool ReturnsVoid (this IMethodSignature method)
		{
			return method.ReturnType.WithoutModifiers ().MetadataType == MetadataType.Void;
		}

<<<<<<< HEAD
		internal static TypeReference? GetInflatedParameterType (this MethodReference method, int parameterIndex, ITryResolveMetadata context)
=======
		public static TypeReference GetInflatedParameterType (this MethodReference method, int parameterIndex)
>>>>>>> e5b1d021
		{
#pragma warning disable RS0030 // MethodReference.Parameters is banned -- it's best to leave this as is for now
			if (method.DeclaringType is GenericInstanceType genericInstance)
				return TypeReferenceExtensions.InflateGenericType (genericInstance, method.Parameters[parameterIndex].ParameterType);

			return method.Parameters[parameterIndex].ParameterType;
#pragma warning restore RS0030 // Do not used banned APIs
		}

		/// <summary>
		/// Gets the number of entries in the 'Parameters' section of a method's metadata (i.e. excludes the implicit 'this' from the count)
		/// </summary>
#pragma warning disable RS0030 // MethodReference.Parameters is banned -- this provides a wrapper
		public static int GetMetadataParametersCount (this MethodReference method)
			=> method.Parameters.Count;
#pragma warning restore RS0030 // Do not used banned APIs

		/// <summary>
		/// Returns true if the method has any parameters in the .parameters section of the method's metadata (i.e. excludes the impicit 'this')
		/// </summary>
		public static bool HasMetadataParameters (this MethodReference method)
			=> method.GetMetadataParametersCount () != 0;

		/// <summary>
		/// Returns the number of the parameters pushed before the method's call (i.e. including the implicit 'this' if present)
		/// </summary>
#pragma warning disable RS0030 // MethodReference.Parameters is banned -- this provides a wrapper
		public static int GetParametersCount (this MethodReference method)
			=> method.Parameters.Count + (method.HasImplicitThis () ? 1 : 0);
#pragma warning restore RS0030 // Do not used banned APIs

		public static bool IsDeclaredOnType (this MethodReference method, string fullTypeName)
		{
			return method.DeclaringType.IsTypeOf (fullTypeName);
		}

		public static bool HasImplicitThis (this MethodReference method)
		{
			return method.HasThis && !method.ExplicitThis;
		}

		/// <summary>
		/// Returns an IEnumerable of the ReferenceKind of each parameter, with the first being for the implicit 'this' parameter if it exists
		/// Used for better performance when it's only necessary to get the ReferenceKind of all parameters and nothing else.
		/// </summary>
		public static IEnumerable<ReferenceKind> GetParameterReferenceKinds (this MethodReference method)
		{
			if (method.HasImplicitThis ())
				yield return method.DeclaringType.IsValueType ? ReferenceKind.Ref : ReferenceKind.None;
#pragma warning disable RS0030 // MethodReference.Parameters is banned -- this provides a wrapper
			foreach (var parameter in method.Parameters)
				yield return GetReferenceKind (parameter);
#pragma warning restore RS0030 // Do not used banned APIs

			static ReferenceKind GetReferenceKind (ParameterDefinition param)
			{
				if (!param.ParameterType.IsByReference)
					return ReferenceKind.None;
				if (param.IsIn)
					return ReferenceKind.In;
				if (param.IsOut)
					return ReferenceKind.Out;
				return ReferenceKind.Ref;
			}
		}
	}
}<|MERGE_RESOLUTION|>--- conflicted
+++ resolved
@@ -71,11 +71,7 @@
 			return sb.ToString ();
 		}
 
-<<<<<<< HEAD
-		internal static TypeReference? GetReturnType (this MethodReference method, ITryResolveMetadata context)
-=======
 		public static TypeReference GetReturnType (this MethodReference method)
->>>>>>> e5b1d021
 		{
 			if (method.DeclaringType is GenericInstanceType genericInstance)
 				return TypeReferenceExtensions.InflateGenericType (genericInstance, method.ReturnType);
@@ -88,11 +84,7 @@
 			return method.ReturnType.WithoutModifiers ().MetadataType == MetadataType.Void;
 		}
 
-<<<<<<< HEAD
-		internal static TypeReference? GetInflatedParameterType (this MethodReference method, int parameterIndex, ITryResolveMetadata context)
-=======
 		public static TypeReference GetInflatedParameterType (this MethodReference method, int parameterIndex)
->>>>>>> e5b1d021
 		{
 #pragma warning disable RS0030 // MethodReference.Parameters is banned -- it's best to leave this as is for now
 			if (method.DeclaringType is GenericInstanceType genericInstance)
