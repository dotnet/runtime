﻿// Copyright (c) .NET Foundation and contributors. All rights reserved.
// Licensed under the MIT license. See LICENSE file in the project root for full license information.

//
// TypeMapInfo.cs
//
// Author:
//   Jb Evain (jbevain@novell.com)
//
// (C) 2009 Novell, Inc.
//
// Permission is hereby granted, free of charge, to any person obtaining
// a copy of this software and associated documentation files (the
// "Software"), to deal in the Software without restriction, including
// without limitation the rights to use, copy, modify, merge, publish,
// distribute, sublicense, and/or sell copies of the Software, and to
// permit persons to whom the Software is furnished to do so, subject to
// the following conditions:
//
// The above copyright notice and this permission notice shall be
// included in all copies or substantial portions of the Software.
//
// THE SOFTWARE IS PROVIDED "AS IS", WITHOUT WARRANTY OF ANY KIND,
// EXPRESS OR IMPLIED, INCLUDING BUT NOT LIMITED TO THE WARRANTIES OF
// MERCHANTABILITY, FITNESS FOR A PARTICULAR PURPOSE AND
// NONINFRINGEMENT. IN NO EVENT SHALL THE AUTHORS OR COPYRIGHT HOLDERS BE
// LIABLE FOR ANY CLAIM, DAMAGES OR OTHER LIABILITY, WHETHER IN AN ACTION
// OF CONTRACT, TORT OR OTHERWISE, ARISING FROM, OUT OF OR IN CONNECTION
// WITH THE SOFTWARE OR THE USE OR OTHER DEALINGS IN THE SOFTWARE.
//

using System;
<<<<<<< HEAD
using System.Collections;
=======
>>>>>>> 1afd4bca
using System.Collections.Generic;
using System.Collections.Immutable;
using System.Diagnostics;
using System.Diagnostics.CodeAnalysis;
using System.Linq;
<<<<<<< HEAD
using System.Runtime.CompilerServices;
=======
>>>>>>> 1afd4bca
using Mono.Cecil;

namespace Mono.Linker
{

	public class TypeMapInfo
	{
		readonly HashSet<AssemblyDefinition> assemblies = new HashSet<AssemblyDefinition> ();
		readonly LinkContext context;
		protected readonly Dictionary<MethodDefinition, List<OverrideInformation>> base_methods = new Dictionary<MethodDefinition, List<OverrideInformation>> ();
		protected readonly Dictionary<MethodDefinition, List<OverrideInformation>> override_methods = new Dictionary<MethodDefinition, List<OverrideInformation>> ();
		protected readonly Dictionary<MethodDefinition, List<OverrideInformation>> default_interface_implementations = new Dictionary<MethodDefinition, List<OverrideInformation>> ();
<<<<<<< HEAD
		protected readonly Dictionary<TypeDefinition, List<InterfaceImplementor>> interfaces = new ();
=======
>>>>>>> 1afd4bca

		public TypeMapInfo (LinkContext context)
		{
			this.context = context;
		}

		public void EnsureProcessed (AssemblyDefinition assembly)
		{
			if (!assemblies.Add (assembly))
				return;

			foreach (TypeDefinition type in assembly.MainModule.Types)
				MapType (type);
		}

		public ICollection<MethodDefinition> MethodsWithOverrideInformation => override_methods.Keys;

		/// <summary>
		/// Returns a list of all known methods that override <paramref name="method"/>. The list may be incomplete if other overrides exist in assemblies that haven't been processed by TypeMapInfo yet
		/// </summary>
		public IEnumerable<OverrideInformation>? GetOverrides (MethodDefinition method)
		{
			EnsureProcessed (method.Module.Assembly);
			override_methods.TryGetValue (method, out List<OverrideInformation>? overrides);
			return overrides;
		}

		/// <summary>
		/// Returns all base methods that <paramref name="method"/> overrides.
		/// This includes the closest overridden virtual method on <paramref name="method"/>'s base types
		/// methods on an interface that <paramref name="method"/>'s declaring type implements,
		/// and methods an interface implemented by a derived type of <paramref name="method"/>'s declaring type if the derived type uses <paramref name="method"/> as the implementing method.
		/// The list may be incomplete if there are derived types in assemblies that havent been processed yet that use <paramref name="method"/> to implement an interface.
		/// </summary>
		public List<OverrideInformation>? GetBaseMethods (MethodDefinition method)
		{
			EnsureProcessed (method.Module.Assembly);
			base_methods.TryGetValue (method, out List<OverrideInformation>? bases);
			return bases;
		}

		public InterfaceImplementor? GetInterfaceImplementor(TypeDefinition implementor, TypeDefinition interfaceType)
		{
			if (!_ifaces.TryGetValue (implementor, out var implrs))
				return null;

			foreach(var iface in implrs)
			{
				if (iface.InterfaceType == interfaceType)
					return iface;
			}
			return null;
		}

		/// <summary>
		/// Returns a list of all default interface methods that implement <paramref name="method"/> for a type.
		/// ImplementingType is the type that implements the interface,
		/// InterfaceImpl is the <see cref="InterfaceImplementation" /> for the interface <paramref name="method" /> is declared on, and
		/// DefaultInterfaceMethod is the method that implements <paramref name="method"/>.
		/// </summary>
		/// <param name="method">The interface method to find default implementations for</param>
		public IEnumerable<OverrideInformation>? GetDefaultInterfaceImplementations (MethodDefinition baseMethod)
		{
			default_interface_implementations.TryGetValue (baseMethod, out var ret);
			return ret;
		}

		public void AddBaseMethod (MethodDefinition method, MethodDefinition @base, InterfaceImplementor? interfaceImplementor)
		{
			if (!base_methods.TryGetValue (method, out List<OverrideInformation>? methods)) {
				methods = new List<OverrideInformation> ();
				base_methods[method] = methods;
			}

			methods.Add (new OverrideInformation (@base, method, interfaceImplementor));
		}

		public void AddOverride (MethodDefinition @base, MethodDefinition @override, InterfaceImplementor? interfaceImplementor = null)
		{
			if (!override_methods.TryGetValue (@base, out List<OverrideInformation>? methods)) {
				methods = new List<OverrideInformation> ();
				override_methods.Add (@base, methods);
			}

			methods.Add (new OverrideInformation (@base, @override, interfaceImplementor));
		}

		public void AddDefaultInterfaceImplementation (MethodDefinition @base, InterfaceImplementor interfaceImplementor, MethodDefinition defaultImplementationMethod)
		{
			Debug.Assert (@base.DeclaringType.IsInterface);
			if (!default_interface_implementations.TryGetValue (@base, out var implementations)) {
				implementations = new List<OverrideInformation> ();
				default_interface_implementations.Add (@base, implementations);
			}

			implementations.Add (new (@base, defaultImplementationMethod, interfaceImplementor));
		}

		protected virtual void MapType (TypeDefinition type)
		{
			MapInterfacesOnType (type);
			MapVirtualMethods (type);
			MapInterfaceMethodsInTypeHierarchy (type);

			if (!type.HasNestedTypes)
				return;

			foreach (var nested in type.NestedTypes)
				MapType (nested);
		}

		public sealed record IFaceImplr(TypeDefinition ImplementingType, TypeDefinition InterfaceImplProvider, TypeDefinition? InterfaceType, ImplNode InterfaceImplChain);
		readonly Dictionary<TypeDefinition, List<InterfaceImplementor>> _ifaces = new ();
		protected void MapInterfacesOnType (TypeDefinition type)
		{
			if (_ifaces.ContainsKey (type))
				return;

			List<InterfaceImplementor> implrs = [];
			// There may be many different chains of interface implementations that lead to the same interface. We should only keep one for each.
			HashSet<TypeDefinition> interfacesSeen = [];

			// Get all interfaces directly implemented by this type
			foreach (var iface in type.Interfaces) {
				var inflatedIface = iface.InterfaceType;
				var ifaceType = context.Resolve (iface.InterfaceType);
				implrs.Add (new (type, ifaceType, inflatedIface, new ImplNode (iface, type, null), context));
				if (ifaceType is not null)
					interfacesSeen.Add (ifaceType);
			}

			// Add interfaces on base type with the same implementation chain
			if (type.BaseType is { } baseType && context.Resolve (baseType) is { } baseDef) {
				MapInterfacesOnType (baseDef);
				var baseInterfaces = _ifaces[baseDef];
				foreach (var item in baseInterfaces) {
					if (item.InterfaceType is null || interfacesSeen.Add (item.InterfaceType)) {
						implrs.Add (new (type, item.InterfaceType, item.InflatedInterface, item.InterfaceImplChain, context));
						if (item.InterfaceType is not null)
							interfacesSeen.Add (item.InterfaceType);
					}
				}
			}
			// Add interfaces on base interfaces with their interfaces
			var directImplrs = implrs.ToArray ();
			foreach (var iface in directImplrs) {
				if (iface.InterfaceType is null)
					continue;
				MapInterfacesOnType (iface.InterfaceType);
				// This would be nice if we could do a breadth-first search instead of a depth-first search. That way we could make sure we keep the shortest interfaceImpl chain to each interface.
				var baseInterfaces = _ifaces[iface.InterfaceType];
				foreach (var item in baseInterfaces) {
					if (item.InterfaceType is null)
						continue;
					if (interfacesSeen.Add (item.InterfaceType)) {
						implrs.Add (new InterfaceImplementor (type, item.InterfaceType, item.InflatedInterface, new ImplNode (iface.InterfaceImplChain.Value, iface.InterfaceType, item.InterfaceImplChain), context));
					}
				}
			}
			_ifaces.Add (type, implrs);
		}

		void MapInterfaceMethodsInTypeHierarchy (TypeDefinition type)
		{
			if (!type.HasInterfaces)
				return;

			// Foreach interface and for each newslot virtual method on the interface, try
			// to find the method implementation and record it.
			var allInflatedInterface = _ifaces[type];
			foreach(var interfaceImplementor in allInflatedInterface) {
				foreach (MethodReference interfaceMethod in interfaceImplementor.InflatedInterface.GetMethods (context)) {
					MethodDefinition? resolvedInterfaceMethod = context.TryResolve (interfaceMethod);
					if (resolvedInterfaceMethod == null)
						continue;

					// TODO-NICE: if the interface method is implemented explicitly (with an override),
					// we shouldn't need to run the below logic. This results in ILLink potentially
					// keeping more methods than needed.

					if (!resolvedInterfaceMethod.IsVirtual
						|| resolvedInterfaceMethod.IsFinal)
						continue;

					// Static methods on interfaces must be implemented only via explicit method-impl record
					// not by a signature match. So there's no point in running this logic for static methods.
					if (!resolvedInterfaceMethod.IsStatic) {
						// Try to find an implementation with a name/sig match on the current type
						MethodDefinition? exactMatchOnType = TryMatchMethod (type, interfaceMethod);
						if (exactMatchOnType != null) {
<<<<<<< HEAD
							AnnotateMethods (resolvedInterfaceMethod, exactMatchOnType, interfaceImplementor);
=======
							AnnotateMethods (resolvedInterfaceMethod, exactMatchOnType, new (type, interfaceImpl.OriginalImpl, resolvedInterfaceMethod.DeclaringType, context));
>>>>>>> 1afd4bca
							continue;
						}

						// Next try to find an implementation with a name/sig match in the base hierarchy
						var @base = GetBaseMethodInTypeHierarchy (type, interfaceMethod);
						if (@base != null) {
<<<<<<< HEAD
							AnnotateMethods (resolvedInterfaceMethod, @base, interfaceImplementor);
=======
							AnnotateMethods (resolvedInterfaceMethod, @base, new (type, interfaceImpl.OriginalImpl, resolvedInterfaceMethod.DeclaringType, context));
>>>>>>> 1afd4bca
							continue;
						}
					}
					// Look along the chain of interfaceImpls to find the closest implementing
					FindAndAddDefaultInterfaceImplementations(type, resolvedInterfaceMethod, interfaceImplementor);
				}
			}
		}

		void MapVirtualMethods (TypeDefinition type)
		{
			if (!type.HasMethods)
				return;

			foreach (MethodDefinition method in type.Methods) {
				// We do not proceed unless a method is virtual or is static
				// A static method with a .override could be implementing a static interface method
				if (!(method.IsStatic || method.IsVirtual))
					continue;

				if (method.IsVirtual)
					MapVirtualMethod (method);

				if (method.HasOverrides)
					MapOverrides (method);
			}
		}

		void MapVirtualMethod (MethodDefinition method)
		{
			MethodDefinition? @base = GetBaseMethodInTypeHierarchy (method);
			if (@base == null)
				return;

<<<<<<< HEAD
			Debug.Assert (!@base.DeclaringType.IsInterface);
=======
			Debug.Assert(!@base.DeclaringType.IsInterface);
>>>>>>> 1afd4bca

			AnnotateMethods (@base, method);
		}

		void MapOverrides (MethodDefinition method)
		{
			foreach (MethodReference baseMethodRef in method.Overrides) {
				MethodDefinition? baseMethod = context.TryResolve (baseMethodRef);
				if (baseMethod == null)
					continue;
<<<<<<< HEAD
				if (!baseMethod.DeclaringType.IsInterface)
				{
					AnnotateMethods (baseMethod, method);
				}
				else
				{
					var implr = GetInterfaceImplementor(method.DeclaringType, baseMethod.DeclaringType);
					Debug.Assert(implr != null);
					AnnotateMethods (baseMethod, method, implr);
				}
=======
				if (baseMethod.DeclaringType.IsInterface) {
					AnnotateMethods (baseMethod, method, InterfaceImplementor.Create (method.DeclaringType, baseMethod.DeclaringType, context));
				} else {
					AnnotateMethods (baseMethod, method);
				}
>>>>>>> 1afd4bca
			}
		}

		void AnnotateMethods (MethodDefinition @base, MethodDefinition @override, InterfaceImplementor? interfaceImplementor = null)
		{
			AddBaseMethod (@override, @base, interfaceImplementor);
			AddOverride (@base, @override, interfaceImplementor);
		}

		MethodDefinition? GetBaseMethodInTypeHierarchy (MethodDefinition method)
		{
			return GetBaseMethodInTypeHierarchy (method.DeclaringType, method);
		}

		MethodDefinition? GetBaseMethodInTypeHierarchy (TypeDefinition type, MethodReference method)
		{
			TypeReference? @base = GetInflatedBaseType (type);
			while (@base != null) {
				MethodDefinition? base_method = TryMatchMethod (@base, method);
				if (base_method != null)
					return base_method;

				@base = GetInflatedBaseType (@base);
			}

			return null;
		}

		TypeReference? GetInflatedBaseType (TypeReference type)
		{
			if (type == null)
				return null;

			if (type.IsGenericParameter || type.IsByReference || type.IsPointer)
				return null;

			if (type is SentinelType sentinelType)
				return GetInflatedBaseType (sentinelType.ElementType);

			if (type is PinnedType pinnedType)
				return GetInflatedBaseType (pinnedType.ElementType);

			if (type is RequiredModifierType requiredModifierType)
				return GetInflatedBaseType (requiredModifierType.ElementType);

			if (type is GenericInstanceType genericInstance) {
				var baseType = context.TryResolve (type)?.BaseType;

				if (baseType is GenericInstanceType)
					return TypeReferenceExtensions.InflateGenericType (genericInstance, baseType, context);

				return baseType;
			}

			return context.TryResolve (type)?.BaseType;
		}

		/// <summary>
		/// Returns a list of default implementations of the given interface method on this type.
		/// Note that this returns a list to potentially cover the diamond case (more than one
		/// most specific implementation of the given interface methods). ILLink needs to preserve
		/// all the implementations so that the proper exception can be thrown at runtime.
		/// </summary>
		/// <param name="type">The type that implements (directly or via a base interface) the declaring interface of <paramref name="interfaceMethod"/></param>
		/// <param name="interfaceMethod">The method to find a default implementation for</param>
		/// <param name="implOfInterface">
		/// The InterfaceImplementation on <paramref name="type"/> that points to the DeclaringType of <paramref name="interfaceMethod"/>.
		/// </param>
<<<<<<< HEAD
		void FindAndAddDefaultInterfaceImplementations (TypeDefinition typeThatImplementsInterface, MethodDefinition interfaceMethodToBeImplemented, InterfaceImplementor implr)
=======
		void FindAndAddDefaultInterfaceImplementations (TypeDefinition typeThatImplementsInterface, TypeDefinition typeThatMayHaveDIM, MethodDefinition interfaceMethodToBeImplemented, InterfaceImplementation originalInterfaceImpl)
>>>>>>> 1afd4bca
		{
			// Can I maybe only look at types in the implNode chain? I'd need all the chains that lead to the interfaceType, but it could be possible.
			bool foundImpl = false;
			foreach (var potentialDimProviderImplementation in _ifaces[typeThatImplementsInterface]) {
				if (potentialDimProviderImplementation.InterfaceType is null)
					continue;
				// If this interface doesn't implement the interface with the method we're looking for, it can't provide a default implementation.
				if (GetInterfaceImplementor(potentialDimProviderImplementation.InterfaceType, interfaceMethodToBeImplemented.DeclaringType) is null)
					continue;

				foreach (var potentialImplMethod in potentialDimProviderImplementation.InterfaceType.Methods) {
					if (potentialImplMethod == interfaceMethodToBeImplemented &&
						!potentialImplMethod.IsAbstract) {
<<<<<<< HEAD
						AddDefaultInterfaceImplementation (interfaceMethodToBeImplemented, implr, potentialImplMethod);
=======
						AddDefaultInterfaceImplementation (interfaceMethodToBeImplemented, new (typeThatImplementsInterface, originalInterfaceImpl, interfaceMethodToBeImplemented.DeclaringType, context), potentialImplMethod);
>>>>>>> 1afd4bca
						foundImpl = true;
						break;
					}

					if (!potentialImplMethod.HasOverrides)
						continue;

					// This method is an override of something. Let's see if it's the method we are looking for.
					foreach (var baseMethod in potentialImplMethod.Overrides) {
						if (context.TryResolve (baseMethod) == interfaceMethodToBeImplemented) {
<<<<<<< HEAD
							AddDefaultInterfaceImplementation (interfaceMethodToBeImplemented, implr, @potentialImplMethod);
=======
							AddDefaultInterfaceImplementation (interfaceMethodToBeImplemented, new (typeThatImplementsInterface, originalInterfaceImpl, interfaceMethodToBeImplemented.DeclaringType, context), @potentialImplMethod);
>>>>>>> 1afd4bca
							foundImpl = true;
							break;
						}
					}
					if (foundImpl) {
						break;
					}
				}
<<<<<<< HEAD
=======

				// We haven't found a MethodImpl on the current interface, but one of the interfaces
				// this interface requires could still provide it.
				if (!foundImpl) {
					FindAndAddDefaultInterfaceImplementations (typeThatImplementsInterface, potentialImplInterface, interfaceMethodToBeImplemented, originalInterfaceImpl);
				}
>>>>>>> 1afd4bca
			}
			// Debug.Assert(foundImpl);
		}

		MethodDefinition? TryMatchMethod (TypeReference type, MethodReference method)
		{
			foreach (var candidate in type.GetMethods (context)) {
				var md = context.TryResolve (candidate);
				if (md?.IsVirtual != true)
					continue;

				if (MethodMatch (candidate, method))
					return md;
			}

			return null;
		}

		[SuppressMessage ("ApiDesign", "RS0030:Do not used banned APIs", Justification = "It's best to leave working code alone.")]
		bool MethodMatch (MethodReference candidate, MethodReference method)
		{
			if (candidate.HasParameters != method.HasMetadataParameters ())
				return false;

			if (candidate.Name != method.Name)
				return false;

			if (candidate.HasGenericParameters != method.HasGenericParameters)
				return false;

			// we need to track what the generic parameter represent - as we cannot allow it to
			// differ between the return type or any parameter
			if (candidate.GetReturnType (context) is not TypeReference candidateReturnType ||
				method.GetReturnType (context) is not TypeReference methodReturnType ||
				!TypeMatch (candidateReturnType, methodReturnType))
				return false;

			if (!candidate.HasMetadataParameters ())
				return true;

			var cp = candidate.Parameters;
			var mp = method.Parameters;
			if (cp.Count != mp.Count)
				return false;

			if (candidate.GenericParameters.Count != method.GenericParameters.Count)
				return false;

			for (int i = 0; i < cp.Count; i++) {
				if (candidate.GetInflatedParameterType (i, context) is not TypeReference candidateParameterType ||
					method.GetInflatedParameterType (i, context) is not TypeReference methodParameterType ||
					!TypeMatch (candidateParameterType, methodParameterType))
					return false;
			}

			return true;
		}

		static bool TypeMatch (IModifierType a, IModifierType b)
		{
			if (!TypeMatch (a.ModifierType, b.ModifierType))
				return false;

			return TypeMatch (a.ElementType, b.ElementType);
		}

		static bool TypeMatch (TypeSpecification a, TypeSpecification b)
		{
			if (a is GenericInstanceType gita)
				return TypeMatch (gita, (GenericInstanceType) b);

			if (a is IModifierType mta)
				return TypeMatch (mta, (IModifierType) b);

			if (a is FunctionPointerType fpta)
				return TypeMatch (fpta, (FunctionPointerType) b);

			return TypeMatch (a.ElementType, b.ElementType);
		}

		static bool TypeMatch (GenericInstanceType a, GenericInstanceType b)
		{
			if (!TypeMatch (a.ElementType, b.ElementType))
				return false;

			if (a.HasGenericArguments != b.HasGenericArguments)
				return false;

			if (!a.HasGenericArguments)
				return true;

			var gaa = a.GenericArguments;
			var gab = b.GenericArguments;
			if (gaa.Count != gab.Count)
				return false;

			for (int i = 0; i < gaa.Count; i++) {
				if (!TypeMatch (gaa[i], gab[i]))
					return false;
			}

			return true;
		}

		static bool TypeMatch (GenericParameter a, GenericParameter b)
		{
			if (a.Position != b.Position)
				return false;

			if (a.Type != b.Type)
				return false;

			return true;
		}

		static bool TypeMatch (FunctionPointerType a, FunctionPointerType b)
		{
			if (a.HasParameters != b.HasParameters)
				return false;

			if (a.CallingConvention != b.CallingConvention)
				return false;

			// we need to track what the generic parameter represent - as we cannot allow it to
			// differ between the return type or any parameter
			if (a.ReturnType is not TypeReference aReturnType ||
				b.ReturnType is not TypeReference bReturnType ||
				!TypeMatch (aReturnType, bReturnType))
				return false;

			if (!a.HasParameters)
				return true;

			var ap = a.Parameters;
			var bp = b.Parameters;
			if (ap.Count != bp.Count)
				return false;

			for (int i = 0; i < ap.Count; i++) {
				if (a.Parameters[i].ParameterType is not TypeReference aParameterType ||
					b.Parameters[i].ParameterType is not TypeReference bParameterType ||
					!TypeMatch (aParameterType, bParameterType))
					return false;
			}

			return true;
		}

		static bool TypeMatch (TypeReference a, TypeReference b)
		{
			if (a is TypeSpecification || b is TypeSpecification) {
				if (a.GetType () != b.GetType ())
					return false;

				return TypeMatch ((TypeSpecification) a, (TypeSpecification) b);
			}

			if (a is GenericParameter genericParameterA && b is GenericParameter genericParameterB)
				return TypeMatch (genericParameterA, genericParameterB);

			return a.FullName == b.FullName;
		}

		internal List<InterfaceImplementor> GetRecursiveInterfaces (TypeDefinition type) => _ifaces.TryGetValue(type, out var value) ? value : [];
	}
}<|MERGE_RESOLUTION|>--- conflicted
+++ resolved
@@ -30,19 +30,13 @@
 //
 
 using System;
-<<<<<<< HEAD
 using System.Collections;
-=======
->>>>>>> 1afd4bca
 using System.Collections.Generic;
 using System.Collections.Immutable;
 using System.Diagnostics;
 using System.Diagnostics.CodeAnalysis;
 using System.Linq;
-<<<<<<< HEAD
 using System.Runtime.CompilerServices;
-=======
->>>>>>> 1afd4bca
 using Mono.Cecil;
 
 namespace Mono.Linker
@@ -55,10 +49,7 @@
 		protected readonly Dictionary<MethodDefinition, List<OverrideInformation>> base_methods = new Dictionary<MethodDefinition, List<OverrideInformation>> ();
 		protected readonly Dictionary<MethodDefinition, List<OverrideInformation>> override_methods = new Dictionary<MethodDefinition, List<OverrideInformation>> ();
 		protected readonly Dictionary<MethodDefinition, List<OverrideInformation>> default_interface_implementations = new Dictionary<MethodDefinition, List<OverrideInformation>> ();
-<<<<<<< HEAD
 		protected readonly Dictionary<TypeDefinition, List<InterfaceImplementor>> interfaces = new ();
-=======
->>>>>>> 1afd4bca
 
 		public TypeMapInfo (LinkContext context)
 		{
@@ -249,22 +240,14 @@
 						// Try to find an implementation with a name/sig match on the current type
 						MethodDefinition? exactMatchOnType = TryMatchMethod (type, interfaceMethod);
 						if (exactMatchOnType != null) {
-<<<<<<< HEAD
 							AnnotateMethods (resolvedInterfaceMethod, exactMatchOnType, interfaceImplementor);
-=======
-							AnnotateMethods (resolvedInterfaceMethod, exactMatchOnType, new (type, interfaceImpl.OriginalImpl, resolvedInterfaceMethod.DeclaringType, context));
->>>>>>> 1afd4bca
 							continue;
 						}
 
 						// Next try to find an implementation with a name/sig match in the base hierarchy
 						var @base = GetBaseMethodInTypeHierarchy (type, interfaceMethod);
 						if (@base != null) {
-<<<<<<< HEAD
 							AnnotateMethods (resolvedInterfaceMethod, @base, interfaceImplementor);
-=======
-							AnnotateMethods (resolvedInterfaceMethod, @base, new (type, interfaceImpl.OriginalImpl, resolvedInterfaceMethod.DeclaringType, context));
->>>>>>> 1afd4bca
 							continue;
 						}
 					}
@@ -299,11 +282,7 @@
 			if (@base == null)
 				return;
 
-<<<<<<< HEAD
 			Debug.Assert (!@base.DeclaringType.IsInterface);
-=======
-			Debug.Assert(!@base.DeclaringType.IsInterface);
->>>>>>> 1afd4bca
 
 			AnnotateMethods (@base, method);
 		}
@@ -314,24 +293,16 @@
 				MethodDefinition? baseMethod = context.TryResolve (baseMethodRef);
 				if (baseMethod == null)
 					continue;
-<<<<<<< HEAD
-				if (!baseMethod.DeclaringType.IsInterface)
-				{
-					AnnotateMethods (baseMethod, method);
-				}
-				else
+				if (baseMethod.DeclaringType.IsInterface)
 				{
 					var implr = GetInterfaceImplementor(method.DeclaringType, baseMethod.DeclaringType);
 					Debug.Assert(implr != null);
 					AnnotateMethods (baseMethod, method, implr);
 				}
-=======
-				if (baseMethod.DeclaringType.IsInterface) {
-					AnnotateMethods (baseMethod, method, InterfaceImplementor.Create (method.DeclaringType, baseMethod.DeclaringType, context));
-				} else {
+				else
+				{
 					AnnotateMethods (baseMethod, method);
 				}
->>>>>>> 1afd4bca
 			}
 		}
 
@@ -400,11 +371,7 @@
 		/// <param name="implOfInterface">
 		/// The InterfaceImplementation on <paramref name="type"/> that points to the DeclaringType of <paramref name="interfaceMethod"/>.
 		/// </param>
-<<<<<<< HEAD
 		void FindAndAddDefaultInterfaceImplementations (TypeDefinition typeThatImplementsInterface, MethodDefinition interfaceMethodToBeImplemented, InterfaceImplementor implr)
-=======
-		void FindAndAddDefaultInterfaceImplementations (TypeDefinition typeThatImplementsInterface, TypeDefinition typeThatMayHaveDIM, MethodDefinition interfaceMethodToBeImplemented, InterfaceImplementation originalInterfaceImpl)
->>>>>>> 1afd4bca
 		{
 			// Can I maybe only look at types in the implNode chain? I'd need all the chains that lead to the interfaceType, but it could be possible.
 			bool foundImpl = false;
@@ -418,11 +385,7 @@
 				foreach (var potentialImplMethod in potentialDimProviderImplementation.InterfaceType.Methods) {
 					if (potentialImplMethod == interfaceMethodToBeImplemented &&
 						!potentialImplMethod.IsAbstract) {
-<<<<<<< HEAD
 						AddDefaultInterfaceImplementation (interfaceMethodToBeImplemented, implr, potentialImplMethod);
-=======
-						AddDefaultInterfaceImplementation (interfaceMethodToBeImplemented, new (typeThatImplementsInterface, originalInterfaceImpl, interfaceMethodToBeImplemented.DeclaringType, context), potentialImplMethod);
->>>>>>> 1afd4bca
 						foundImpl = true;
 						break;
 					}
@@ -433,11 +396,7 @@
 					// This method is an override of something. Let's see if it's the method we are looking for.
 					foreach (var baseMethod in potentialImplMethod.Overrides) {
 						if (context.TryResolve (baseMethod) == interfaceMethodToBeImplemented) {
-<<<<<<< HEAD
 							AddDefaultInterfaceImplementation (interfaceMethodToBeImplemented, implr, @potentialImplMethod);
-=======
-							AddDefaultInterfaceImplementation (interfaceMethodToBeImplemented, new (typeThatImplementsInterface, originalInterfaceImpl, interfaceMethodToBeImplemented.DeclaringType, context), @potentialImplMethod);
->>>>>>> 1afd4bca
 							foundImpl = true;
 							break;
 						}
@@ -446,15 +405,12 @@
 						break;
 					}
 				}
-<<<<<<< HEAD
-=======
-
-				// We haven't found a MethodImpl on the current interface, but one of the interfaces
-				// this interface requires could still provide it.
-				if (!foundImpl) {
-					FindAndAddDefaultInterfaceImplementations (typeThatImplementsInterface, potentialImplInterface, interfaceMethodToBeImplemented, originalInterfaceImpl);
-				}
->>>>>>> 1afd4bca
+
+				// // We haven't found a MethodImpl on the current interface, but one of the interfaces
+				// // this interface requires could still provide it.
+				// if (!foundImpl) {
+				// FindAndAddDefaultInterfaceImplementations (typeThatImplementsInterface, potentialImplInterface, interfaceMethodToBeImplemented, originalInterfaceImpl);
+				// }
 			}
 			// Debug.Assert(foundImpl);
 		}
