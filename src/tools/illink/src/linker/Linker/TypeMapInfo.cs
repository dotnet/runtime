--- conflicted
+++ resolved
@@ -132,37 +132,7 @@
 
 		internal ImmutableArray<RuntimeInterfaceImplementation>? GetRecursiveInterfaces (TypeDefinition type)
 		{
-<<<<<<< HEAD
 			return _recursiveInterfaces.GetRuntimeInterfaceImplementations (type);
-=======
-			List<(TypeReference, List<InterfaceImplementation>)> firstImplementationChain = new ();
-
-			AddRecursiveInterfaces (type, [], firstImplementationChain, context);
-			Debug.Assert (firstImplementationChain.All (kvp => context.Resolve (kvp.Item1) == context.Resolve (kvp.Item2.Last ().InterfaceType)));
-
-			return firstImplementationChain;
-
-			static void AddRecursiveInterfaces (TypeReference typeRef, IEnumerable<InterfaceImplementation> pathToType, List<(TypeReference, List<InterfaceImplementation>)> firstImplementationChain, LinkContext Context)
-			{
-				var type = Context.TryResolve (typeRef);
-				// If we can't resolve the interface type we can't find recursive interfaces
-				if (type is null)
-					return;
-				// Get all explicit interfaces of this type
-				foreach (var iface in type.Interfaces) {
-					var interfaceType = iface.InterfaceType.InflateFrom (typeRef);
-					if (!firstImplementationChain.Any (i => TypeReferenceEqualityComparer.AreEqual (i.Item1, interfaceType, Context))) {
-						firstImplementationChain.Add ((interfaceType, pathToType.Append (iface).ToList ()));
-					}
-				}
-
-				// Recursive interfaces after all direct interfaces to preserve Inherit/Implement tree order
-				foreach (var iface in type.Interfaces) {
-					var ifaceDirectlyOnType = iface.InterfaceType.InflateFrom (typeRef);
-					AddRecursiveInterfaces (ifaceDirectlyOnType, pathToType.Append (iface), firstImplementationChain, Context);
-				}
-			}
->>>>>>> e5b1d021
 		}
 
 		void MapInterfaceMethodsInTypeHierarchy (TypeDefinition type)
