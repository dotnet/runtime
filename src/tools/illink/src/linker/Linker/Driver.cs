--- conflicted
+++ resolved
@@ -1179,13 +1179,8 @@
 			case "sealer":
 				optimization = CodeOptimizations.Sealer;
 				return true;
-<<<<<<< HEAD
-			case "substitutefeaturechecks":
-				optimization = CodeOptimizations.SubstituteFeatureChecks;
-=======
 			case "substitutefeatureguards":
 				optimization = CodeOptimizations.SubstituteFeatureGuards;
->>>>>>> a1f59070
 				return true;
 			}
 
@@ -1369,11 +1364,7 @@
 			Console.WriteLine ("                               unreachablebodies: Instance methods that are marked but not executed are converted to throws");
 			Console.WriteLine ("                               unusedinterfaces: Removes interface types from declaration when not used");
 			Console.WriteLine ("                               unusedtypechecks: Inlines never successful type checks");
-<<<<<<< HEAD
-			Console.WriteLine ("                               substitutefeaturechecks: Substitutes properties annotated as FeatureCheck(typeof(SomeDisabledFeature)) to false");
-=======
 			Console.WriteLine ("                               substitutefeatureguards: Substitutes properties annotated as FeatureGuard(typeof(RequiresUnreferencedCodeAttribute)) to false");
->>>>>>> a1f59070
 			Console.WriteLine ("  --enable-opt NAME [ASM]    Enable one of the additional optimizations globaly or for a specific assembly name");
 			Console.WriteLine ("                               sealer: Any method or type which does not have override is marked as sealed");
 			Console.WriteLine ("  --explicit-reflection      Adds to members never used through reflection DisablePrivateReflection attribute. Defaults to false");
