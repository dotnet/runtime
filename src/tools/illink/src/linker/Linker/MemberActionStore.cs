--- conflicted
+++ resolved
@@ -43,12 +43,7 @@
 					return action;
 			}
 
-<<<<<<< HEAD
-			if (_context.IsOptimizationEnabled (CodeOptimizations.SubstituteFeatureChecks, method)
-				&& TryGetFeatureCheckValue (method, out _))
-=======
 			if (TryGetFeatureCheckValue (method, out _))
->>>>>>> a1f59070
 				return MethodAction.ConvertToStub;
 
 			return MethodAction.Nothing;
@@ -63,12 +58,7 @@
 				&& embeddedXml.MethodStubValues.TryGetValue (method, out value))
 				return true;
 
-<<<<<<< HEAD
-			if (_context.IsOptimizationEnabled (CodeOptimizations.SubstituteFeatureChecks, method)
-				&& TryGetFeatureCheckValue (method, out bool bValue)) {
-=======
 			if (TryGetFeatureCheckValue (method, out bool bValue)) {
->>>>>>> a1f59070
 				value = bValue ? 1 : 0;
 				return true;
 			}
@@ -87,19 +77,11 @@
 				return false;
 
 			if (FindProperty (method) is not PropertyDefinition property)
-<<<<<<< HEAD
 				return false;
 
 			if (property.SetMethod != null)
 				return false;
 
-=======
-				return false;
-
-			if (property.SetMethod != null)
-				return false;
-
->>>>>>> a1f59070
 			foreach (var featureSwitchDefinitionAttribute in _context.CustomAttributes.GetCustomAttributes (property, "System.Diagnostics.CodeAnalysis", "FeatureSwitchDefinitionAttribute")) {
 				if (featureSwitchDefinitionAttribute.ConstructorArguments is not [CustomAttributeArgument { Value: string switchName }])
 					continue;
@@ -109,21 +91,13 @@
 				return _context.FeatureSettings.TryGetValue (switchName, out value);
 			}
 
-<<<<<<< HEAD
-=======
 			if (!_context.IsOptimizationEnabled (CodeOptimizations.SubstituteFeatureGuards, method))
 				return false;
 
->>>>>>> a1f59070
 			foreach (var featureGuardAttribute in _context.CustomAttributes.GetCustomAttributes (property, "System.Diagnostics.CodeAnalysis", "FeatureGuardAttribute")) {
 				if (featureGuardAttribute.ConstructorArguments is not [CustomAttributeArgument { Value: TypeReference featureType }])
 					continue;
 
-<<<<<<< HEAD
-				if (featureType.FullName == "System.Diagnostics.CodeAnalysis.RequiresUnreferencedCodeAttribute") {
-					value = false;
-					return true;
-=======
 				if (featureType.Namespace == "System.Diagnostics.CodeAnalysis") {
 					switch (featureType.Name) {
 					case "RequiresUnreferencedCodeAttribute":
@@ -136,7 +110,6 @@
 							return true;
 						break;
 					}
->>>>>>> a1f59070
 				}
 			}
 
