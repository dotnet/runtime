--- conflicted
+++ resolved
@@ -15,17 +15,11 @@
 		internal string? FileName { get; }
 		internal ICustomAttributeProvider? Provider { get; }
 
-<<<<<<< HEAD
 		internal int SourceLine { get; }
 		internal int SourceColumn { get; }
-		internal int? ILOffset { get; }
-=======
-		public int SourceLine { get; }
-		public int SourceColumn { get; }
 		internal int ILOffset { get; }
 
 		internal const int UnsetILOffset = -1;
->>>>>>> a17b872d
 
 		const int HiddenLineNumber = 0xfeefee;
 
@@ -34,13 +28,8 @@
 		{
 		}
 
-<<<<<<< HEAD
 		internal MessageOrigin (ICustomAttributeProvider? provider)
-			: this (provider, null)
-=======
-		public MessageOrigin (ICustomAttributeProvider? provider)
 			: this (provider, UnsetILOffset)
->>>>>>> a17b872d
 		{
 		}
 
