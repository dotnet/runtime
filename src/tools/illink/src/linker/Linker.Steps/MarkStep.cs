// Copyright (c) .NET Foundation and contributors. All rights reserved.
// Licensed under the MIT license. See LICENSE file in the project root for full license information.

//
// MarkStep.cs
//
// Author:
//   Jb Evain (jbevain@gmail.com)
//
// (C) 2006 Jb Evain
// (C) 2007 Novell, Inc.
//
// Permission is hereby granted, free of charge, to any person obtaining
// a copy of this software and associated documentation files (the
// "Software"), to deal in the Software without restriction, including
// without limitation the rights to use, copy, modify, merge, publish,
// distribute, sublicense, and/or sell copies of the Software, and to
// permit persons to whom the Software is furnished to do so, subject to
// the following conditions:
//
// The above copyright notice and this permission notice shall be
// included in all copies or substantial portions of the Software.
//
// THE SOFTWARE IS PROVIDED "AS IS", WITHOUT WARRANTY OF ANY KIND,
// EXPRESS OR IMPLIED, INCLUDING BUT NOT LIMITED TO THE WARRANTIES OF
// MERCHANTABILITY, FITNESS FOR A PARTICULAR PURPOSE AND
// NONINFRINGEMENT. IN NO EVENT SHALL THE AUTHORS OR COPYRIGHT HOLDERS BE
// LIABLE FOR ANY CLAIM, DAMAGES OR OTHER LIABILITY, WHETHER IN AN ACTION
// OF CONTRACT, TORT OR OTHERWISE, ARISING FROM, OUT OF OR IN CONNECTION
// WITH THE SOFTWARE OR THE USE OR OTHER DEALINGS IN THE SOFTWARE.
//

using System;
using System.Collections.Generic;
using System.Diagnostics;
using System.Diagnostics.CodeAnalysis;
using System.Linq;
using System.Reflection.Metadata.Ecma335;
using System.Text.RegularExpressions;
using ILLink.Shared;
using ILLink.Shared.TrimAnalysis;
using ILLink.Shared.TypeSystemProxy;
using Mono.Cecil;
using Mono.Cecil.Cil;
using Mono.Collections.Generic;
using Mono.Linker.Dataflow;

namespace Mono.Linker.Steps
{

<<<<<<< HEAD
	public partial class MarkStep : IStep
	{
		LinkContext? _context;
		protected LinkContext Context {
			get {
				Debug.Assert (_context != null);
				return _context;
			}
		}

		protected Queue<(MethodDefinition, DependencyInfo)> _methods;
		protected Dictionary<MethodDefinition, MessageOrigin> _interface_methods;
		protected Queue<AttributeProviderPair> _assemblyLevelAttributes;
		protected Queue<(AttributeProviderPair, DependencyInfo, MessageOrigin)> _lateMarkedAttributes;
		protected List<(TypeDefinition, MessageOrigin)> _typesWithInterfaces;
		protected HashSet<AssemblyDefinition> _dynamicInterfaceCastableImplementationTypesDiscovered;
		protected List<TypeDefinition> _dynamicInterfaceCastableImplementationTypes;
		protected List<(MethodBody, MessageOrigin)> _unreachableBodies;

		readonly List<(TypeDefinition Type, MethodBody Body, Instruction Instr)> _pending_isinst_instr;

		// Stores, for compiler-generated methods only, whether they require the reflection
		// method body scanner.
		readonly Dictionary<MethodBody, bool> _compilerGeneratedMethodRequiresScanner;

		TypeMapHandler _typeMapHandler;

		MarkStepContext? _markContext;
		MarkStepContext MarkContext {
			get {
				Debug.Assert (_markContext != null);
				return _markContext;
			}
		}
		readonly HashSet<TypeDefinition> _entireTypesMarked;
		DynamicallyAccessedMembersTypeHierarchy? _dynamicallyAccessedMembersTypeHierarchy;

		internal DynamicallyAccessedMembersTypeHierarchy DynamicallyAccessedMembersTypeHierarchy {
			get {
				Debug.Assert (_dynamicallyAccessedMembersTypeHierarchy != null);
				return _dynamicallyAccessedMembersTypeHierarchy;
			}
		}
=======
    public partial class MarkStep : IStep
    {
        LinkContext? _context;
        protected LinkContext Context
        {
            get
            {
                Debug.Assert(_context != null);
                return _context;
            }
        }

        protected Queue<(MethodDefinition, DependencyInfo)> _methods;
        protected Dictionary<MethodDefinition, MessageOrigin> _interface_methods;
        protected Queue<AttributeProviderPair> _assemblyLevelAttributes;
        protected Queue<(AttributeProviderPair, DependencyInfo, MessageOrigin)> _lateMarkedAttributes;
        protected List<(TypeDefinition, MessageOrigin)> _typesWithInterfaces;
        protected HashSet<AssemblyDefinition> _dynamicInterfaceCastableImplementationTypesDiscovered;
        protected List<TypeDefinition> _dynamicInterfaceCastableImplementationTypes;
        protected List<(MethodBody, MessageOrigin)> _unreachableBodies;

        readonly List<(TypeDefinition Type, MethodBody Body, Instruction Instr)> _pending_isinst_instr;

        // Stores, for compiler-generated methods only, whether they require the reflection
        // method body scanner.
        readonly Dictionary<MethodBody, bool> _compilerGeneratedMethodRequiresScanner;

        MarkStepContext? _markContext;
        MarkStepContext MarkContext
        {
            get
            {
                Debug.Assert(_markContext != null);
                return _markContext;
            }
        }
        readonly HashSet<TypeDefinition> _entireTypesMarked;
        DynamicallyAccessedMembersTypeHierarchy? _dynamicallyAccessedMembersTypeHierarchy;

        internal DynamicallyAccessedMembersTypeHierarchy DynamicallyAccessedMembersTypeHierarchy
        {
            get
            {
                Debug.Assert(_dynamicallyAccessedMembersTypeHierarchy != null);
                return _dynamicallyAccessedMembersTypeHierarchy;
            }
        }
>>>>>>> 27c8fe04

#if DEBUG
        static readonly DependencyKind[] _entireTypeReasons = new DependencyKind[] {
            DependencyKind.AccessedViaReflection,
            DependencyKind.BaseType,
            DependencyKind.PreservedDependency,
            DependencyKind.NestedType,
            DependencyKind.TypeInAssembly,
            DependencyKind.Unspecified,
        };

        static readonly DependencyKind[] _fieldReasons = new DependencyKind[] {
            DependencyKind.Unspecified,
            DependencyKind.AccessedViaReflection,
            DependencyKind.AlreadyMarked,
            DependencyKind.Custom,
            DependencyKind.CustomAttributeField,
            DependencyKind.DynamicallyAccessedMember,
            DependencyKind.DynamicallyAccessedMemberOnType,
            DependencyKind.EventSourceProviderField,
            DependencyKind.FieldAccess,
            DependencyKind.FieldOnGenericInstance,
            DependencyKind.InteropMethodDependency,
            DependencyKind.Ldtoken,
            DependencyKind.MemberOfType,
            DependencyKind.DynamicDependency,
            DependencyKind.ReferencedBySpecialAttribute,
            DependencyKind.TypePreserve,
            DependencyKind.XmlDescriptor,
            DependencyKind.UnsafeAccessorTarget,
        };

        static readonly DependencyKind[] _typeReasons = new DependencyKind[] {
            DependencyKind.Unspecified,
            DependencyKind.AccessedViaReflection,
            DependencyKind.AlreadyMarked,
            DependencyKind.AttributeType,
            DependencyKind.BaseType,
            DependencyKind.CatchType,
            DependencyKind.Custom,
            DependencyKind.CustomAttributeArgumentType,
            DependencyKind.CustomAttributeArgumentValue,
            DependencyKind.DeclaringType,
            DependencyKind.DeclaringTypeOfCalledMethod,
            DependencyKind.DynamicallyAccessedMember,
            DependencyKind.DynamicallyAccessedMemberOnType,
            DependencyKind.DynamicDependency,
            DependencyKind.ElementType,
            DependencyKind.FieldType,
            DependencyKind.GenericArgumentType,
            DependencyKind.GenericParameterConstraintType,
            DependencyKind.InterfaceImplementationInterfaceType,
            DependencyKind.Ldtoken,
            DependencyKind.ModifierType,
            DependencyKind.NestedType,
            DependencyKind.InstructionTypeRef,
            DependencyKind.ParameterType,
            DependencyKind.ReferencedBySpecialAttribute,
            DependencyKind.ReturnType,
            DependencyKind.TypeInAssembly,
            DependencyKind.UnreachableBodyRequirement,
            DependencyKind.VariableType,
            DependencyKind.ParameterMarshalSpec,
            DependencyKind.FieldMarshalSpec,
            DependencyKind.ReturnTypeMarshalSpec,
            DependencyKind.DynamicInterfaceCastableImplementation,
            DependencyKind.XmlDescriptor,
        };

        static readonly DependencyKind[] _methodReasons = new DependencyKind[] {
            DependencyKind.Unspecified,
            DependencyKind.AccessedViaReflection,
            DependencyKind.AlreadyMarked,
            DependencyKind.AttributeConstructor,
            DependencyKind.AttributeProperty,
            DependencyKind.BaseDefaultCtorForStubbedMethod,
            DependencyKind.BaseMethod,
            DependencyKind.CctorForType,
            DependencyKind.CctorForField,
            DependencyKind.Custom,
            DependencyKind.DefaultCtorForNewConstrainedGenericArgument,
            DependencyKind.DirectCall,
            DependencyKind.DynamicallyAccessedMember,
            DependencyKind.DynamicallyAccessedMemberOnType,
            DependencyKind.DynamicDependency,
            DependencyKind.ElementMethod,
            DependencyKind.EventMethod,
            DependencyKind.EventOfEventMethod,
            DependencyKind.InteropMethodDependency,
            DependencyKind.KeptForSpecialAttribute,
            DependencyKind.Ldftn,
            DependencyKind.Ldtoken,
            DependencyKind.Ldvirtftn,
            DependencyKind.MemberOfType,
            DependencyKind.MethodForInstantiatedType,
            DependencyKind.MethodForSpecialType,
            DependencyKind.MethodImplOverride,
            DependencyKind.MethodOnGenericInstance,
            DependencyKind.Newobj,
            DependencyKind.Override,
            DependencyKind.OverrideOnInstantiatedType,
            DependencyKind.DynamicDependency,
            DependencyKind.PreservedMethod,
            DependencyKind.ReferencedBySpecialAttribute,
            DependencyKind.SerializationMethodForType,
            DependencyKind.TriggersCctorForCalledMethod,
            DependencyKind.TriggersCctorThroughFieldAccess,
            DependencyKind.TypePreserve,
            DependencyKind.UnreachableBodyRequirement,
            DependencyKind.VirtualCall,
            DependencyKind.VirtualNeededDueToPreservedScope,
            DependencyKind.ParameterMarshalSpec,
            DependencyKind.FieldMarshalSpec,
            DependencyKind.ReturnTypeMarshalSpec,
            DependencyKind.XmlDescriptor,
            DependencyKind.UnsafeAccessorTarget,
        };
#endif

<<<<<<< HEAD
		public MarkStep ()
		{
			_methods = new Queue<(MethodDefinition, DependencyInfo)> ();
			_interface_methods = new Dictionary<MethodDefinition, MessageOrigin> ();
			_assemblyLevelAttributes = new Queue<AttributeProviderPair> ();
			_lateMarkedAttributes = new Queue<(AttributeProviderPair, DependencyInfo, MessageOrigin)> ();
			_typesWithInterfaces = new List<(TypeDefinition, MessageOrigin)> ();
			_dynamicInterfaceCastableImplementationTypesDiscovered = new HashSet<AssemblyDefinition> ();
			_dynamicInterfaceCastableImplementationTypes = new List<TypeDefinition> ();
			_unreachableBodies = new List<(MethodBody, MessageOrigin)> ();
			_pending_isinst_instr = new List<(TypeDefinition, MethodBody, Instruction)> ();
			_entireTypesMarked = new HashSet<TypeDefinition> ();
			_compilerGeneratedMethodRequiresScanner = new Dictionary<MethodBody, bool> ();
			_typeMapHandler = new TypeMapHandler ();
		}

		public AnnotationStore Annotations => Context.Annotations;
		public MarkingHelpers MarkingHelpers => Context.MarkingHelpers;
		public Tracer Tracer => Context.Tracer;
		public EmbeddedXmlInfo EmbeddedXmlInfo => Context.EmbeddedXmlInfo;

		public virtual void Process (LinkContext context)
		{
			_context = context;
			_markContext = new MarkStepContext ();
			_dynamicallyAccessedMembersTypeHierarchy = new DynamicallyAccessedMembersTypeHierarchy (_context, this);

			Initialize ();
			Process ();
			Complete ();
		}

		protected virtual void Initialize ()
		{
			InitializeCorelibAttributeXml ();
			Context.Pipeline.InitializeMarkHandlers (Context, MarkContext);

			if (Annotations.GetEntryPointAssembly() is AssemblyDefinition entryPoint) {
				_typeMapHandler = new TypeMapHandler (entryPoint);
			}

			_typeMapHandler.Initialize (Context, this);

			ProcessMarkedPending ();
		}

		void InitializeCorelibAttributeXml ()
		{
			// Pre-load corelib and process its attribute XML first. This is necessary because the
			// corelib attribute XML can contain modifications to other assemblies.
			// We could just mark it here, but the attribute processing isn't necessarily tied to marking,
			// so this would rely on implementation details of corelib.
			var coreLib = Context.TryResolve (PlatformAssemblies.CoreLib);
			if (coreLib == null)
				return;

			var xmlInfo = EmbeddedXmlInfo.ProcessAttributes (coreLib, Context);
			if (xmlInfo == null)
				return;

			// Because the attribute XML can reference other assemblies, they must go in the global store,
			// instead of the per-assembly stores.
			foreach (var (provider, annotations) in xmlInfo.CustomAttributes)
				Context.CustomAttributes.PrimaryAttributeInfo.AddCustomAttributes (provider, annotations);

			foreach (var (ca, origin) in xmlInfo.CustomAttributesOrigins)
				Context.CustomAttributes.PrimaryAttributeInfo.CustomAttributesOrigins.Add (ca, origin);
		}

		protected virtual void Complete ()
		{
			foreach ((var body, var _) in _unreachableBodies) {
				Annotations.SetAction (body.Method, MethodAction.ConvertToThrow);
			}
		}

		static bool TypeIsDynamicInterfaceCastableImplementation (TypeDefinition type)
		{
			if (!type.IsInterface || !type.HasInterfaces || !type.HasCustomAttributes)
				return false;

			foreach (var ca in type.CustomAttributes) {
				if (ca.AttributeType.IsTypeOf ("System.Runtime.InteropServices", "DynamicInterfaceCastableImplementationAttribute"))
					return true;
			}
			return false;
		}

		protected bool IsFullyPreserved (TypeDefinition type)
		{
			if (Annotations.TryGetPreserve (type, out TypePreserve preserve) && preserve == TypePreserve.All)
				return true;

			switch (Annotations.GetAction (type.Module.Assembly)) {
			case AssemblyAction.Save:
			case AssemblyAction.Copy:
			case AssemblyAction.CopyUsed:
			case AssemblyAction.AddBypassNGen:
			case AssemblyAction.AddBypassNGenUsed:
				return true;
			}

			return false;
		}

		internal void MarkEntireType (TypeDefinition type, in DependencyInfo reason, MessageOrigin origin)
		{
=======
        public MarkStep()
        {
            _methods = new Queue<(MethodDefinition, DependencyInfo)>();
            _interface_methods = new Dictionary<MethodDefinition, MessageOrigin>();
            _assemblyLevelAttributes = new Queue<AttributeProviderPair>();
            _lateMarkedAttributes = new Queue<(AttributeProviderPair, DependencyInfo, MessageOrigin)>();
            _typesWithInterfaces = new List<(TypeDefinition, MessageOrigin)>();
            _dynamicInterfaceCastableImplementationTypesDiscovered = new HashSet<AssemblyDefinition>();
            _dynamicInterfaceCastableImplementationTypes = new List<TypeDefinition>();
            _unreachableBodies = new List<(MethodBody, MessageOrigin)>();
            _pending_isinst_instr = new List<(TypeDefinition, MethodBody, Instruction)>();
            _entireTypesMarked = new HashSet<TypeDefinition>();
            _compilerGeneratedMethodRequiresScanner = new Dictionary<MethodBody, bool>();
        }

        public AnnotationStore Annotations => Context.Annotations;
        public MarkingHelpers MarkingHelpers => Context.MarkingHelpers;
        public Tracer Tracer => Context.Tracer;
        public EmbeddedXmlInfo EmbeddedXmlInfo => Context.EmbeddedXmlInfo;

        public virtual void Process(LinkContext context)
        {
            _context = context;
            _markContext = new MarkStepContext();
            _dynamicallyAccessedMembersTypeHierarchy = new DynamicallyAccessedMembersTypeHierarchy(_context, this);

            Initialize();
            Process();
            Complete();
        }

        protected virtual void Initialize()
        {
            InitializeCorelibAttributeXml();
            Context.Pipeline.InitializeMarkHandlers(Context, MarkContext);

            ProcessMarkedPending();
        }

        void InitializeCorelibAttributeXml()
        {
            // Pre-load corelib and process its attribute XML first. This is necessary because the
            // corelib attribute XML can contain modifications to other assemblies.
            // We could just mark it here, but the attribute processing isn't necessarily tied to marking,
            // so this would rely on implementation details of corelib.
            var coreLib = Context.TryResolve(PlatformAssemblies.CoreLib);
            if (coreLib == null)
                return;

            var xmlInfo = EmbeddedXmlInfo.ProcessAttributes(coreLib, Context);
            if (xmlInfo == null)
                return;

            // Because the attribute XML can reference other assemblies, they must go in the global store,
            // instead of the per-assembly stores.
            foreach (var (provider, annotations) in xmlInfo.CustomAttributes)
                Context.CustomAttributes.PrimaryAttributeInfo.AddCustomAttributes(provider, annotations);

            foreach (var (ca, origin) in xmlInfo.CustomAttributesOrigins)
                Context.CustomAttributes.PrimaryAttributeInfo.CustomAttributesOrigins.Add(ca, origin);
        }

        protected virtual void Complete()
        {
            foreach ((var body, var _) in _unreachableBodies)
            {
                Annotations.SetAction(body.Method, MethodAction.ConvertToThrow);
            }
        }

        static bool TypeIsDynamicInterfaceCastableImplementation(TypeDefinition type)
        {
            if (!type.IsInterface || !type.HasInterfaces || !type.HasCustomAttributes)
                return false;

            foreach (var ca in type.CustomAttributes)
            {
                if (ca.AttributeType.IsTypeOf("System.Runtime.InteropServices", "DynamicInterfaceCastableImplementationAttribute"))
                    return true;
            }
            return false;
        }

        protected bool IsFullyPreserved(TypeDefinition type)
        {
            if (Annotations.TryGetPreserve(type, out TypePreserve preserve) && preserve == TypePreserve.All)
                return true;

            switch (Annotations.GetAction(type.Module.Assembly))
            {
                case AssemblyAction.Save:
                case AssemblyAction.Copy:
                case AssemblyAction.CopyUsed:
                case AssemblyAction.AddBypassNGen:
                case AssemblyAction.AddBypassNGenUsed:
                    return true;
            }

            return false;
        }

        internal void MarkEntireType(TypeDefinition type, in DependencyInfo reason, MessageOrigin origin)
        {
>>>>>>> 27c8fe04
#if DEBUG
            if (!_entireTypeReasons.Contains(reason.Kind))
                throw new InternalErrorException($"Unsupported type dependency '{reason.Kind}'.");
#endif

<<<<<<< HEAD
			// Prevent cases where there's nothing on the stack (can happen when marking entire assemblies)
			// In which case we would generate warnings with no source (hard to debug)
			origin = origin.Provider is not null ? origin : new MessageOrigin (type);

			if (!_entireTypesMarked.Add (type))
				return;

			if (type.HasNestedTypes) {
				foreach (TypeDefinition nested in type.NestedTypes)
					MarkEntireType (nested, new DependencyInfo (DependencyKind.NestedType, type), origin);
			}

			MarkTypeVisibleToReflection (type, reason, origin);

			if (type.HasInterfaces) {
				foreach (InterfaceImplementation iface in type.Interfaces)
					MarkInterfaceImplementation (iface, new MessageOrigin (type));
			}

			MarkGenericParameterProvider (type, origin);

			MarkFieldsVisibleToReflection (type, new DependencyInfo (DependencyKind.MemberOfType, type), origin);
			MarkMethodsVisibleToReflection (type, new DependencyInfo (DependencyKind.MemberOfType, type), origin);

			if (type.HasProperties) {
				foreach (var property in type.Properties) {
					MarkPropertyVisibleToReflection (property, new DependencyInfo (DependencyKind.MemberOfType, type), origin);
				}
			}

			if (type.HasEvents) {
				foreach (var ev in type.Events) {
					MarkEventVisibleToReflection (ev, new DependencyInfo (DependencyKind.MemberOfType, type), origin);
				}
			}
		}

		void Process ()
		{
			while (ProcessPrimaryQueue () ||
				ProcessMarkedPending () ||
				ProcessLazyAttributes () ||
				ProcessLateMarkedAttributes () ||
				MarkFullyPreservedAssemblies ()) ;

			ProcessPendingTypeChecks ();
		}

		static bool IsFullyPreservedAction (AssemblyAction action) => action == AssemblyAction.Copy || action == AssemblyAction.Save;

		bool MarkFullyPreservedAssemblies ()
		{
			// Fully mark any assemblies with copy/save action.

			// Unresolved references could get the copy/save action if this is the default action.
			bool scanReferences = IsFullyPreservedAction (Context.TrimAction) || IsFullyPreservedAction (Context.DefaultAction);

			if (!scanReferences) {
				// Unresolved references could get the copy/save action if it was set explicitly
				// for some referenced assembly that has not been resolved yet
				foreach (var (assemblyName, action) in Context.Actions) {
					if (!IsFullyPreservedAction (action))
						continue;

					var assembly = Context.GetLoadedAssembly (assemblyName);
					if (assembly == null) {
						scanReferences = true;
						break;
					}

					// The action should not change from the explicit command-line action
					Debug.Assert (Annotations.GetAction (assembly) == action);
				}
			}

			// Setup empty origin - there has to be some origin setup since we're doing marking below
			// but there's no "origin" right now (command line is the origin really)
			var emptyOrigin = new MessageOrigin (null as ICustomAttributeProvider);

			// Beware: this works on loaded assemblies, not marked assemblies, so it should not be tied to marking.
			// We could further optimize this to only iterate through assemblies if the last mark iteration loaded
			// a new assembly, since this is the only way that the set we need to consider could have changed.
			var assembliesToCheck = scanReferences ? Context.GetReferencedAssemblies ().ToArray () : Context.GetAssemblies ();
			bool markedNewAssembly = false;
			foreach (var assembly in assembliesToCheck) {
				var action = Annotations.GetAction (assembly);
				if (!IsFullyPreservedAction (action))
					continue;
				if (!Annotations.IsProcessed (assembly))
					markedNewAssembly = true;
				MarkAssembly (assembly, new DependencyInfo (DependencyKind.AssemblyAction, null), emptyOrigin);
			}
			return markedNewAssembly;
		}

		bool ProcessPrimaryQueue ()
		{
			if (QueueIsEmpty ())
				return false;

			while (!QueueIsEmpty ()) {
				ProcessQueue ();
				ProcessMarkedTypesWithInterfaces ();
				ProcessInterfaceMethods ();
				ProcessDynamicCastableImplementationInterfaces ();
				ProcessPendingBodies ();
				DoAdditionalProcessing ();
			}

			return true;
		}

		bool ProcessMarkedPending ()
		{
			bool marked = false;
			foreach (var pending in Annotations.GetMarkedPending ()) {
				marked = true;

				// Some pending items might be processed by the time we get to them.
				if (Annotations.IsProcessed (pending.Key))
					continue;

				switch (pending.Key) {
				case TypeDefinition type:
					MarkType (type, DependencyInfo.AlreadyMarked, pending.Value);
					break;
				case MethodDefinition method:
					MarkMethod (method, DependencyInfo.AlreadyMarked, pending.Value);
					// Methods will not actually be processed until we drain the method queue.
					break;
				case FieldDefinition field:
					MarkField (field, DependencyInfo.AlreadyMarked, pending.Value);
					break;
				case ModuleDefinition module:
					MarkModule (module, DependencyInfo.AlreadyMarked, pending.Value);
					break;
				case ExportedType exportedType:
					Annotations.SetProcessed (exportedType);
					// No additional processing is done for exported types.
					break;
				default:
					throw new NotImplementedException (pending.GetType ().ToString ());
				}
			}

			foreach (var type in Annotations.GetPendingPreserve ()) {
				marked = true;
				ApplyPreserveInfo (type);
			}

			return marked;
		}

		void ProcessPendingTypeChecks ()
		{
			for (int i = 0; i < _pending_isinst_instr.Count; ++i) {
				var item = _pending_isinst_instr[i];
				TypeDefinition type = item.Type;
				if (Annotations.IsInstantiated (type))
					continue;

				Instruction instr = item.Instr;
				LinkerILProcessor ilProcessor = item.Body.GetLinkerILProcessor ();

				ilProcessor.InsertAfter (instr, Instruction.Create (OpCodes.Ldnull));
				Instruction new_instr = Instruction.Create (OpCodes.Pop);
				ilProcessor.Replace (instr, new_instr);

				Context.LogMessage ($"Removing typecheck of '{type.FullName}' inside '{item.Body.Method.GetDisplayName ()}' method.");
			}
		}

		void ProcessQueue ()
		{
			while (!QueueIsEmpty ()) {
				(MethodDefinition method, DependencyInfo reason) = _methods.Dequeue ();
				ProcessMethod (method, reason);
			}
		}

		bool QueueIsEmpty ()
		{
			return _methods.Count == 0;
		}

		protected virtual void EnqueueMethod (MethodDefinition method, in DependencyInfo reason)
		{
			_methods.Enqueue ((method, reason));
		}

		void ProcessInterfaceMethods ()
		{
			foreach ((var method, var origin) in _interface_methods) {
				ProcessInterfaceMethod (method, origin);
			}
		}

		/// <summary>
		/// Handles marking of interface implementations, and the marking of methods that implement interfaces
		/// once ILLink knows whether a type is instantiated or relevant to variant casting,
		/// and after interfaces and interface methods have been marked.
		/// </summary>
		void ProcessMarkedTypesWithInterfaces ()
		{
			// We may mark an interface type later on.  Which means we need to reprocess any time with one or more interface implementations that have not been marked
			// and if an interface type is found to be marked and implementation is not marked, then we need to mark that implementation

			for (int i = 0; i < _typesWithInterfaces.Count; i++) {
				(var type, var origin) = _typesWithInterfaces[i];
				// Exception, types that have not been flagged as instantiated yet.  These types may not need their interfaces even if the
				// interface type is marked
				// UnusedInterfaces optimization is turned off mark all interface implementations
				bool unusedInterfacesOptimizationEnabled = Context.IsOptimizationEnabled (CodeOptimizations.UnusedInterfaces, type);
				if (Annotations.IsInstantiated (type) || Annotations.IsRelevantToVariantCasting (type) ||
					!unusedInterfacesOptimizationEnabled) {
					MarkInterfaceImplementations (type);
				}
				// Interfaces in PreservedScope should have their methods added to _virtual_methods so that they are properly processed
				foreach (var method in type.Methods) {
					var baseMethods = Annotations.GetBaseMethods (method);
					if (baseMethods is null)
						continue;
					foreach (var ov in baseMethods) {
						if (ov.Base.DeclaringType is not null && ov.Base.DeclaringType.IsInterface && IgnoreScope (ov.Base.DeclaringType.Scope)) {
							MarkMethodAsVirtual (ov.Base, origin);
						}
					}
				}
			}
		}

		void DiscoverDynamicCastableImplementationInterfaces ()
		{
			// We could potentially avoid loading all references here: https://github.com/dotnet/linker/issues/1788
			foreach (var assembly in Context.GetReferencedAssemblies ().ToArray ()) {
				switch (Annotations.GetAction (assembly)) {
				// We only need to search assemblies where we don't mark everything
				// Assemblies that are fully marked already mark these types.
				case AssemblyAction.Link:
				case AssemblyAction.AddBypassNGen:
				case AssemblyAction.AddBypassNGenUsed:
					if (!_dynamicInterfaceCastableImplementationTypesDiscovered.Add (assembly))
						continue;

					foreach (TypeDefinition type in assembly.MainModule.Types)
						CheckIfTypeOrNestedTypesIsDynamicCastableImplementation (type);

					break;
				}
			}

			void CheckIfTypeOrNestedTypesIsDynamicCastableImplementation (TypeDefinition type)
			{
				if (!Annotations.IsMarked (type) && TypeIsDynamicInterfaceCastableImplementation (type))
					_dynamicInterfaceCastableImplementationTypes.Add (type);

				if (type.HasNestedTypes) {
					foreach (var nestedType in type.NestedTypes)
						CheckIfTypeOrNestedTypesIsDynamicCastableImplementation (nestedType);
				}
			}
		}

		void ProcessDynamicCastableImplementationInterfaces ()
		{
			DiscoverDynamicCastableImplementationInterfaces ();

			// We may mark an interface type later on.  Which means we need to reprocess any time with one or more interface implementations that have not been marked
			// and if an interface type is found to be marked and implementation is not marked, then we need to mark that implementation

			for (int i = 0; i < _dynamicInterfaceCastableImplementationTypes.Count; i++) {
				var type = _dynamicInterfaceCastableImplementationTypes[i];

				Debug.Assert (TypeIsDynamicInterfaceCastableImplementation (type));

				// If the type has already been marked, we can remove it from this list.
				if (Annotations.IsMarked (type)) {
					_dynamicInterfaceCastableImplementationTypes.RemoveAt (i--);
					continue;
				}

				foreach (var iface in type.Interfaces) {
					if (Annotations.IsMarked (iface.InterfaceType)) {
						// We only need to mark the type definition because ILLink will ensure that all marked implemented interfaces and used method implementations
						// will be marked on this type as well.
						MarkType (type, new DependencyInfo (DependencyKind.DynamicInterfaceCastableImplementation, iface.InterfaceType), new MessageOrigin (Context.TryResolve (iface.InterfaceType)));

						_dynamicInterfaceCastableImplementationTypes.RemoveAt (i--);
						break;
					}
				}
			}
		}

		void ProcessPendingBodies ()
		{
			for (int i = 0; i < _unreachableBodies.Count; i++) {
				(var body, var origin) = _unreachableBodies[i];
				if (Annotations.IsInstantiated (body.Method.DeclaringType)) {
					MarkMethodBody (body, origin);

					_unreachableBodies.RemoveAt (i--);
				}
			}
		}

		void MarkMethodAsVirtual (MethodDefinition method, MessageOrigin origin)
		{
			Annotations.EnqueueVirtualMethod (method);
			if (method.DeclaringType.IsInterface) {
				_interface_methods.TryAdd (method, origin);
			}
		}

		void ProcessInterfaceMethod (MethodDefinition method, MessageOrigin origin)
		{
			Debug.Assert (method.DeclaringType.IsInterface);
			var defaultImplementations = Annotations.GetDefaultInterfaceImplementations (method);
			if (defaultImplementations is not null) {
				foreach (var dimInfo in defaultImplementations) {
					ProcessDefaultImplementation (dimInfo, origin);

					if (IsInterfaceImplementationMethodNeededByTypeDueToInterface (dimInfo))
						MarkMethod (dimInfo.Override, new DependencyInfo (DependencyKind.Override, dimInfo.Base), origin);
				}
			}
			List<OverrideInformation>? overridingMethods = (List<OverrideInformation>?) Annotations.GetOverrides (method);
			if (overridingMethods is not null) {
				for (int i = 0; i < overridingMethods.Count; i++) {
					OverrideInformation ov = overridingMethods[i];
					if (IsInterfaceImplementationMethodNeededByTypeDueToInterface (ov))
						MarkMethod (ov.Override, new DependencyInfo (DependencyKind.Override, ov.Base), origin);
				}
			}
		}

		/// <summary>
		/// Returns true if the Override in <paramref name="overrideInformation"/> should be marked because it is needed by the base method.
		/// Does not take into account if the base method is in a preserved scope.
		/// Assumes the base method is marked or comes from a preserved scope.
		/// </summary>
		// TODO: Move interface method marking logic here https://github.com/dotnet/linker/issues/3090
		bool ShouldMarkOverrideForBase (OverrideInformation overrideInformation)
		{
			Debug.Assert (Annotations.IsMarked (overrideInformation.Base) || IgnoreScope (overrideInformation.Base.DeclaringType.Scope));
			if (!Annotations.IsMarked (overrideInformation.Override.DeclaringType))
				return false;
			if (overrideInformation.IsOverrideOfInterfaceMember)
				return false;

			if (!Context.IsOptimizationEnabled (CodeOptimizations.OverrideRemoval, overrideInformation.Override))
				return true;

			// In this context, an override needs to be kept if
			// a) it's an override on an instantiated type (of a marked base) or
			// b) it's an override of an abstract base (required for valid IL)
			if (Annotations.IsInstantiated (overrideInformation.Override.DeclaringType))
				return true;

			// Direct overrides of marked abstract ov.Overrides must be marked or we get invalid IL.
			// Overrides further in the hierarchy will override the direct override (which will be implemented by the above rule), so we don't need to worry about invalid IL.
			if (overrideInformation.Base.IsAbstract)
				return true;

			return false;
		}

		/// <summary>
		/// Marks the Override of <paramref name="overrideInformation"/> with the correct reason. Should be called when <see cref="ShouldMarkOverrideForBase(OverrideInformation, bool)"/> returns true.
		/// </summary>
		// TODO: Take into account a base method in preserved scope
		void MarkOverrideForBaseMethod (OverrideInformation overrideInformation, MessageOrigin origin)
		{
			Debug.Assert (ShouldMarkOverrideForBase (overrideInformation));
			if (Context.IsOptimizationEnabled (CodeOptimizations.OverrideRemoval, overrideInformation.Override) && Annotations.IsInstantiated (overrideInformation.Override.DeclaringType)) {
				MarkMethod (overrideInformation.Override, new DependencyInfo (DependencyKind.OverrideOnInstantiatedType, overrideInformation.Override.DeclaringType), origin);
			} else {
				// If the optimization is disabled or it's an abstract type, we just mark it as a normal override.
				Debug.Assert (!Context.IsOptimizationEnabled (CodeOptimizations.OverrideRemoval, overrideInformation.Override) || overrideInformation.Base.IsAbstract);
				MarkMethod (overrideInformation.Override, new DependencyInfo (DependencyKind.Override, overrideInformation.Base), origin);
			}
		}

		void MarkMethodIfNeededByBaseMethod (MethodDefinition method, MessageOrigin origin)
		{
			Debug.Assert (Annotations.IsMarked (method.DeclaringType));

			var bases = Annotations.GetBaseMethods (method);
			if (bases is null)
				return;

			var markedBaseMethods = bases.Where (ov => Annotations.IsMarked (ov.Base) || IgnoreScope (ov.Base.DeclaringType.Scope));
			foreach (var ov in markedBaseMethods) {
				if (ShouldMarkOverrideForBase (ov))
					MarkOverrideForBaseMethod (ov, origin);
			}
		}

		/// <summary>
		/// Returns true if <paramref name="type"/> implements <paramref name="interfaceType"/> and the interface implementation is marked,
		/// or if any marked interface implementations on <paramref name="type"/> are interfaces that implement <paramref name="interfaceType"/> and that interface implementation is marked
		/// </summary>
		bool IsInterfaceImplementationMarkedRecursively (TypeDefinition type, TypeDefinition interfaceType)
			=> IsInterfaceImplementationMarkedRecursively (type, interfaceType, Context);

		/// <summary>
		/// Returns true if <paramref name="type"/> implements <paramref name="interfaceType"/> and the interface implementation is marked,
		/// or if any marked interface implementations on <paramref name="type"/> are interfaces that implement <paramref name="interfaceType"/> and that interface implementation is marked
		/// </summary>
		internal static bool IsInterfaceImplementationMarkedRecursively (TypeDefinition type, TypeDefinition interfaceType, LinkContext context)
		{
			if (type.HasInterfaces) {
				foreach (var intf in type.Interfaces) {
					TypeDefinition? resolvedInterface = context.Resolve (intf.InterfaceType);
					if (resolvedInterface == null)
						continue;
					if (!context.Annotations.IsMarked (intf))
						continue;

					if (resolvedInterface == interfaceType)
						return true;
					if (IsInterfaceImplementationMarkedRecursively (resolvedInterface, interfaceType, context))
						return true;
				}
			}

			return false;
		}

		void ProcessDefaultImplementation (OverrideInformation ov, MessageOrigin origin)
		{
			Debug.Assert (ov.IsOverrideOfInterfaceMember);
			if ((!ov.Override.IsStatic && !Annotations.IsInstantiated (ov.InterfaceImplementor.Implementor))
				|| ov.Override.IsStatic && !Annotations.IsRelevantToVariantCasting (ov.InterfaceImplementor.Implementor))
				return;

			MarkInterfaceImplementation (ov.InterfaceImplementor.InterfaceImplementation, origin);
		}

		void MarkMarshalSpec (IMarshalInfoProvider spec, in DependencyInfo reason, MessageOrigin origin)
		{
			if (!spec.HasMarshalInfo)
				return;

			if (spec.MarshalInfo is CustomMarshalInfo marshaler) {
				MarkType (marshaler.ManagedType, reason, origin);
				TypeDefinition? type = Context.Resolve (marshaler.ManagedType);
				if (type != null) {
					MarkICustomMarshalerMethods (type, in reason, origin);
					MarkCustomMarshalerGetInstance (type, in reason, origin);
				}
			}
		}

		void MarkCustomAttributes (ICustomAttributeProvider provider, in DependencyInfo reason, MessageOrigin origin)
		{
			if (provider.HasCustomAttributes) {
				bool providerInLinkedAssembly = Annotations.GetAction (CustomAttributeSource.GetAssemblyFromCustomAttributeProvider (provider)) == AssemblyAction.Link;
				bool markOnUse = Context.KeepUsedAttributeTypesOnly && providerInLinkedAssembly;

				foreach (CustomAttribute ca in provider.CustomAttributes) {
					if (ProcessLinkerSpecialAttribute (ca, provider, reason, origin))
						continue;

					if (markOnUse) {
						_lateMarkedAttributes.Enqueue ((new AttributeProviderPair (ca, provider), reason, origin));
						continue;
					}

					var resolvedAttributeType = Context.Resolve (ca.AttributeType);
					if (resolvedAttributeType == null) {
						continue;
					}

					if (providerInLinkedAssembly && IsAttributeRemoved (ca, resolvedAttributeType))
						continue;

					MarkCustomAttribute (ca, reason, origin);
				}
			}

			if (!(provider is MethodDefinition || provider is FieldDefinition))
				return;

			IMemberDefinition providerMember = (IMemberDefinition) provider; ;
			MessageOrigin providerOrigin = new MessageOrigin (providerMember);
			foreach (var dynamicDependency in Annotations.GetLinkerAttributes<DynamicDependency> (providerMember))
				MarkDynamicDependency (dynamicDependency, providerMember, providerOrigin);
		}

		bool IsAttributeRemoved (CustomAttribute ca, TypeDefinition attributeType)
		{
			foreach (var attr in Annotations.GetLinkerAttributes<RemoveAttributeInstancesAttribute> (attributeType)) {
				var args = attr.Arguments;
				if (args.Length == 0)
					return true;

				if (args.Length > ca.ConstructorArguments.Count)
					continue;

				if (HasMatchingArguments (args, ca.ConstructorArguments))
					return true;
			}

			return false;

			static bool HasMatchingArguments (CustomAttributeArgument[] removeAttrInstancesArgs, Collection<CustomAttributeArgument> attributeInstanceArgs)
			{
				for (int i = 0; i < removeAttrInstancesArgs.Length; ++i) {
					if (!removeAttrInstancesArgs[i].IsEqualTo (attributeInstanceArgs[i]))
						return false;
				}
				return true;
			}
		}

		protected virtual bool ProcessLinkerSpecialAttribute (CustomAttribute ca, ICustomAttributeProvider provider, in DependencyInfo reason, MessageOrigin origin)
		{
			var isPreserveDependency = IsUserDependencyMarker (ca.AttributeType);
			var isDynamicDependency = ca.AttributeType.IsTypeOf<DynamicDependencyAttribute> ();

			if (!((isPreserveDependency || isDynamicDependency) && provider is IMemberDefinition member))
				return false;

			if (isPreserveDependency)
				MarkUserDependency (member, ca, origin);

			if (Context.CanApplyOptimization (CodeOptimizations.RemoveDynamicDependencyAttribute, member.DeclaringType.Module.Assembly)) {
				// Record the custom attribute so that it has a reason, without actually marking it.
				Tracer.AddDirectDependency (ca, reason, marked: false);
			} else {
				MarkCustomAttribute (ca, reason, origin);
			}

			return true;
		}

		void MarkDynamicDependency (DynamicDependency dynamicDependency, IMemberDefinition context, MessageOrigin origin)
		{
			Debug.Assert (context is MethodDefinition || context is FieldDefinition);
			AssemblyDefinition? assembly;
			if (dynamicDependency.AssemblyName != null) {
				assembly = Context.TryResolve (dynamicDependency.AssemblyName);
				if (assembly == null) {
					Context.LogWarning (origin, DiagnosticId.UnresolvedAssemblyInDynamicDependencyAttribute, dynamicDependency.AssemblyName);
					return;
				}
			} else {
				assembly = context.DeclaringType.Module.Assembly;
				Debug.Assert (assembly != null);
			}

			TypeDefinition? type;
			if (dynamicDependency.TypeName is string typeName) {
				type = DocumentationSignatureParser.GetTypeByDocumentationSignature (assembly, typeName, Context);
				if (type == null) {
					Context.LogWarning (origin, DiagnosticId.UnresolvedTypeInDynamicDependencyAttribute, typeName);
					return;
				}

				MarkingHelpers.MarkMatchingExportedType (type, assembly, new DependencyInfo (DependencyKind.DynamicDependency, type), origin);
			} else if (dynamicDependency.Type is TypeReference typeReference) {
				type = Context.TryResolve (typeReference);
				if (type == null) {
					Context.LogWarning (origin, DiagnosticId.UnresolvedTypeInDynamicDependencyAttribute, typeReference.GetDisplayName ());
					return;
				}
			} else {
				type = Context.TryResolve (context.DeclaringType);
				if (type == null) {
					Context.LogWarning (context, DiagnosticId.UnresolvedTypeInDynamicDependencyAttribute, context.DeclaringType.GetDisplayName ());
					return;
				}
			}

			IEnumerable<IMetadataTokenProvider> members;
			if (dynamicDependency.MemberSignature is string memberSignature) {
				members = DocumentationSignatureParser.GetMembersByDocumentationSignature (type, memberSignature, Context, acceptName: true);
				if (!members.Any ()) {
					Context.LogWarning (origin, DiagnosticId.NoMembersResolvedForMemberSignatureOrType, memberSignature, type.GetDisplayName ());
					return;
				}
			} else {
				var memberTypes = dynamicDependency.MemberTypes;
				members = type.GetDynamicallyAccessedMembers (Context, memberTypes);
				if (!members.Any ()) {
					Context.LogWarning (origin, DiagnosticId.NoMembersResolvedForMemberSignatureOrType, memberTypes.ToString (), type.GetDisplayName ());
					return;
				}
			}

			MarkMembersVisibleToReflection (members, new DependencyInfo (DependencyKind.DynamicDependency, context), origin);
		}

		void MarkMembersVisibleToReflection (IEnumerable<IMetadataTokenProvider> members, in DependencyInfo reason, MessageOrigin origin)
		{
			foreach (var member in members) {
				switch (member) {
				case TypeDefinition type:
					MarkTypeVisibleToReflection (type, reason, origin);
					break;
				case MethodDefinition method:
					MarkMethodVisibleToReflection (method, reason, origin);
					break;
				case FieldDefinition field:
					MarkFieldVisibleToReflection (field, reason, origin);
					break;
				case PropertyDefinition property:
					MarkPropertyVisibleToReflection (property, reason, origin);
					break;
				case EventDefinition @event:
					MarkEventVisibleToReflection (@event, reason, origin);
					break;
				case InterfaceImplementation interfaceType:
					MarkInterfaceImplementation (interfaceType, origin, reason);
					break;
				}
			}
		}

		protected virtual bool IsUserDependencyMarker (TypeReference type)
		{
			return type.Name == "PreserveDependencyAttribute" && type.Namespace == "System.Runtime.CompilerServices";
		}

		protected virtual void MarkUserDependency (IMemberDefinition context, CustomAttribute ca, MessageOrigin origin)
		{
			Context.LogWarning (context, DiagnosticId.DeprecatedPreserveDependencyAttribute);

			if (!DynamicDependency.ShouldProcess (Context, ca))
				return;

			AssemblyDefinition? assembly;
			var args = ca.ConstructorArguments;
			if (args.Count >= 3 && args[2].Value is string assemblyName) {
				assembly = Context.TryResolve (assemblyName);
				if (assembly == null) {
					Context.LogWarning (context, DiagnosticId.CouldNotResolveDependencyAssembly, assemblyName);
					return;
				}
			} else {
				assembly = null;
			}

			TypeDefinition? td;
			if (args.Count >= 2 && args[1].Value is string typeName) {
				AssemblyDefinition assemblyDef = assembly ?? ((MemberReference) context).Module.Assembly;
				td = Context.TryResolve (assemblyDef, typeName);

				if (td == null) {
					Context.LogWarning (context, DiagnosticId.CouldNotResolveDependencyType, typeName);
					return;
				}

				MarkingHelpers.MarkMatchingExportedType (td, assemblyDef, new DependencyInfo (DependencyKind.PreservedDependency, ca), origin);
			} else {
				td = context.DeclaringType;
			}

			string? member = null;
			string[]? signature = null;
			if (args.Count >= 1 && args[0].Value is string memberSignature) {
				memberSignature = memberSignature.Replace (" ", "");
				var sign_start = memberSignature.IndexOf ('(');
				var sign_end = memberSignature.LastIndexOf (')');
				if (sign_start > 0 && sign_end > sign_start) {
					var parameters = memberSignature.Substring (sign_start + 1, sign_end - sign_start - 1);
					signature = string.IsNullOrEmpty (parameters) ? Array.Empty<string> () : parameters.Split (',');
					member = memberSignature.Substring (0, sign_start);
				} else {
					member = memberSignature;
				}
			}

			if (member == "*") {
				MarkEntireType (td, new DependencyInfo (DependencyKind.PreservedDependency, ca), origin);
				return;
			}

			if (member != null) {
				if (MarkDependencyMethod (td, member, signature, new DependencyInfo (DependencyKind.PreservedDependency, ca), origin))
					return;

				if (MarkNamedField (td, member, new DependencyInfo (DependencyKind.PreservedDependency, ca), origin))
					return;
			}

			Context.LogWarning (context, DiagnosticId.CouldNotResolveDependencyMember, member ?? "", td.GetDisplayName ());
		}

		bool MarkDependencyMethod (TypeDefinition type, string name, string[]? signature, in DependencyInfo reason, MessageOrigin origin)
		{
			bool marked = false;

			int arity_marker = name.IndexOf ('`');
			if (arity_marker < 1 || !int.TryParse (name.AsSpan (arity_marker + 1), out int arity)) {
				arity = 0;
			} else {
				name = name.Substring (0, arity_marker);
			}

			foreach (var m in type.Methods) {
				if (m.Name != name)
					continue;

				if (m.GenericParameters.Count != arity)
					continue;

				if (signature == null) {
					MarkMethodVisibleToReflection (m, reason, origin);
					marked = true;
					continue;
				}

				if (m.GetMetadataParametersCount () != signature.Length)
					continue;

				bool matched = true;
				foreach (var p in m.GetMetadataParameters ()) {
					if (p.ParameterType.FullName != signature[p.MetadataIndex].Trim ().ToCecilName ()) {
						matched = false;
						break;
					}
				}

				if (!matched)
					continue;

				MarkMethodVisibleToReflection (m, reason, origin);
				marked = true;
			}

			return marked;
		}

		void LazyMarkCustomAttributes (ICustomAttributeProvider provider)
		{
			Debug.Assert (provider is ModuleDefinition or AssemblyDefinition);
			if (!provider.HasCustomAttributes)
				return;

			foreach (CustomAttribute ca in provider.CustomAttributes) {
				_assemblyLevelAttributes.Enqueue (new AttributeProviderPair (ca, provider));
			}
		}

		protected internal virtual void MarkCustomAttribute (CustomAttribute ca, in DependencyInfo reason, MessageOrigin origin)
		{
			Annotations.Mark (ca, reason);
			MarkMethod (ca.Constructor, new DependencyInfo (DependencyKind.AttributeConstructor, ca), origin);

			MarkCustomAttributeArguments (ca, origin);

			TypeReference constructor_type = ca.Constructor.DeclaringType;
			TypeDefinition? type = Context.Resolve (constructor_type);

			if (type == null) {
				return;
			}

			MarkCustomAttributeProperties (ca, type, origin);
			MarkCustomAttributeFields (ca, type, origin);
		}

		protected virtual bool ShouldMarkCustomAttribute (CustomAttribute ca, ICustomAttributeProvider provider)
		{
			var attr_type = ca.AttributeType;

			if (Context.KeepUsedAttributeTypesOnly) {
				switch (attr_type.FullName) {
				// These are required by the runtime
				case "System.ThreadStaticAttribute":
				case "System.ContextStaticAttribute":
				case "System.Runtime.CompilerServices.IsByRefLikeAttribute":
					return true;
				// Attributes related to `fixed` keyword used to declare fixed length arrays
				case "System.Runtime.CompilerServices.FixedBufferAttribute":
					return true;
				case "System.Runtime.InteropServices.InterfaceTypeAttribute":
				case "System.Runtime.InteropServices.GuidAttribute":
					return true;
				// May be implicitly used by the runtime
				case "System.Runtime.CompilerServices.InternalsVisibleToAttribute":
					return true;
				}

				TypeDefinition? type = Context.Resolve (attr_type);
				if (type is null || !Annotations.IsMarked (type))
					return false;
			}

			return true;
		}

		protected virtual bool ShouldMarkTypeStaticConstructor (TypeDefinition type)
		{
			if (Annotations.HasPreservedStaticCtor (type))
				return false;

			if (type.IsBeforeFieldInit && Context.IsOptimizationEnabled (CodeOptimizations.BeforeFieldInit, type))
				return false;

			return true;
		}

		protected internal void MarkStaticConstructor (TypeDefinition type, in DependencyInfo reason, in MessageOrigin origin)
		{
			if (MarkMethodIf (type.Methods, IsNonEmptyStaticConstructor, reason, origin) != null)
				Annotations.SetPreservedStaticCtor (type);
		}

		protected virtual bool ShouldMarkTopLevelCustomAttribute (AttributeProviderPair app, MethodDefinition resolvedConstructor)
		{
			var ca = app.Attribute;

			if (!ShouldMarkCustomAttribute (app.Attribute, app.Provider))
				return false;

			// If an attribute's module has not been marked after processing all types in all assemblies and the attribute itself has not been marked,
			// then surely nothing is using this attribute and there is no need to mark it
			if (!Annotations.IsMarked (resolvedConstructor.Module) &&
				!Annotations.IsMarked (ca.AttributeType) &&
				Annotations.GetAction (resolvedConstructor.Module.Assembly) == AssemblyAction.Link)
				return false;

			if (ca.Constructor.DeclaringType.Namespace == "System.Diagnostics") {
				string attributeName = ca.Constructor.DeclaringType.Name;
				if (attributeName == "DebuggerDisplayAttribute" || attributeName == "DebuggerTypeProxyAttribute") {
					var displayTargetType = GetDebuggerAttributeTargetType (app.Attribute, (AssemblyDefinition) app.Provider);
					if (displayTargetType == null || !Annotations.IsMarked (displayTargetType))
						return false;
				}
			}

			return true;
		}

		protected void MarkSecurityDeclarations (ISecurityDeclarationProvider provider, in DependencyInfo reason, MessageOrigin origin)
		{
			// most security declarations are removed (if linked) but user code might still have some
			// and if the attributes references types then they need to be marked too
			if ((provider == null) || !provider.HasSecurityDeclarations)
				return;

			foreach (var sd in provider.SecurityDeclarations)
				MarkSecurityDeclaration (sd, reason, origin);
		}

		protected virtual void MarkSecurityDeclaration (SecurityDeclaration sd, in DependencyInfo reason, MessageOrigin origin)
		{
			if (!sd.HasSecurityAttributes)
				return;

			foreach (var sa in sd.SecurityAttributes)
				MarkSecurityAttribute (sa, reason, origin);
		}

		protected virtual void MarkSecurityAttribute (SecurityAttribute sa, in DependencyInfo reason, MessageOrigin origin)
		{
			TypeReference security_type = sa.AttributeType;
			TypeDefinition? type = Context.Resolve (security_type);
			if (type == null) {
				return;
			}

			// Security attributes participate in inference logic without being marked.
			Tracer.AddDirectDependency (sa, reason, marked: false);
			MarkType (security_type, new DependencyInfo (DependencyKind.AttributeType, sa), origin);
			MarkCustomAttributeProperties (sa, type, origin);
			MarkCustomAttributeFields (sa, type, origin);
		}

		protected void MarkCustomAttributeProperties (ICustomAttribute ca, TypeDefinition attribute, MessageOrigin origin)
		{
			if (!ca.HasProperties)
				return;

			foreach (var named_argument in ca.Properties)
				MarkCustomAttributeProperty (named_argument, attribute, ca, new DependencyInfo (DependencyKind.AttributeProperty, ca), origin);
		}

		protected void MarkCustomAttributeProperty (CustomAttributeNamedArgument namedArgument, TypeDefinition attribute, ICustomAttribute ca, in DependencyInfo reason, MessageOrigin origin)
		{
			PropertyDefinition? property = GetProperty (attribute, namedArgument.Name);
			if (property != null)
				MarkMethod (property.SetMethod, reason, origin);

			MarkCustomAttributeArgument (namedArgument.Argument, ca, origin);

			if (property != null && Annotations.FlowAnnotations.RequiresDataFlowAnalysis (property.SetMethod)) {
				var scanner = new AttributeDataFlow (Context, this, origin);
				scanner.ProcessAttributeDataflow (property.SetMethod, new List<CustomAttributeArgument> { namedArgument.Argument });
			}
		}

		PropertyDefinition? GetProperty (TypeDefinition inputType, string propertyname)
		{
			TypeDefinition? type = inputType;
			while (type != null) {
				PropertyDefinition? property = type.Properties.FirstOrDefault (p => p.Name == propertyname);
				if (property != null)
					return property;

				type = Context.TryResolve (type.BaseType);
			}

			return null;
		}

		protected void MarkCustomAttributeFields (ICustomAttribute ca, TypeDefinition attribute, MessageOrigin origin)
		{
			if (!ca.HasFields)
				return;

			foreach (var named_argument in ca.Fields)
				MarkCustomAttributeField (named_argument, attribute, ca, origin);
		}

		protected void MarkCustomAttributeField (CustomAttributeNamedArgument namedArgument, TypeDefinition attribute, ICustomAttribute ca, MessageOrigin origin)
		{
			FieldDefinition? field = GetField (attribute, namedArgument.Name);
			if (field != null)
				MarkField (field, new DependencyInfo (DependencyKind.CustomAttributeField, ca), origin);

			MarkCustomAttributeArgument (namedArgument.Argument, ca, origin);

			if (field != null && Annotations.FlowAnnotations.RequiresDataFlowAnalysis (field)) {
				var scanner = new AttributeDataFlow (Context, this, origin);
				scanner.ProcessAttributeDataflow (field, namedArgument.Argument);
			}
		}

		FieldDefinition? GetField (TypeDefinition inputType, string fieldname)
		{
			TypeDefinition? type = inputType;
			while (type != null) {
				FieldDefinition? field = type.Fields.FirstOrDefault (f => f.Name == fieldname);
				if (field != null)
					return field;

				type = Context.TryResolve (type.BaseType);
			}

			return null;
		}

		MethodDefinition? GetMethodWithNoParameters (TypeDefinition inputType, string methodname)
		{
			TypeDefinition? type = inputType;
			while (type != null) {
				MethodDefinition? method = type.Methods.FirstOrDefault (m => m.Name == methodname && !m.HasMetadataParameters ());
				if (method != null)
					return method;

				type = Context.TryResolve (type.BaseType);
			}

			return null;
		}

		void MarkCustomAttributeArguments (CustomAttribute ca, MessageOrigin origin)
		{
			if (!ca.HasConstructorArguments)
				return;

			foreach (var argument in ca.ConstructorArguments)
				MarkCustomAttributeArgument (argument, ca, origin);

			var resolvedConstructor = Context.TryResolve (ca.Constructor);
			if (resolvedConstructor != null && Annotations.FlowAnnotations.RequiresDataFlowAnalysis (resolvedConstructor)) {
				var scanner = new AttributeDataFlow (Context, this, origin);
				scanner.ProcessAttributeDataflow (resolvedConstructor, ca.ConstructorArguments);
			}
		}

		void MarkCustomAttributeArgument (CustomAttributeArgument argument, ICustomAttribute ca, MessageOrigin origin)
		{
			var at = argument.Type;

			if (at.IsArray) {
				var et = at.GetElementType ();

				MarkType (et, new DependencyInfo (DependencyKind.CustomAttributeArgumentType, ca), origin);
				if (argument.Value == null)
					return;

				// Array arguments are modeled as a CustomAttributeArgument [], and will mark the
				// Type once for each element in the array.
				foreach (var caa in (CustomAttributeArgument[]) argument.Value)
					MarkCustomAttributeArgument (caa, ca, origin);

				return;
			}

			if (at.Namespace == "System") {
				switch (at.Name) {
				case "Type":
					MarkType (argument.Type, new DependencyInfo (DependencyKind.CustomAttributeArgumentType, ca), origin);
					MarkType ((TypeReference) argument.Value, new DependencyInfo (DependencyKind.CustomAttributeArgumentValue, ca), origin);
					return;

				case "Object":
					var boxed_value = (CustomAttributeArgument) argument.Value;
					MarkType (boxed_value.Type, new DependencyInfo (DependencyKind.CustomAttributeArgumentType, ca), origin);
					MarkCustomAttributeArgument (boxed_value, ca, origin);
					return;
				}
			}
		}

		protected bool CheckProcessed (IMetadataTokenProvider provider)
		{
			return !Annotations.SetProcessed (provider);
		}

		protected virtual void MarkAssembly (AssemblyDefinition assembly, DependencyInfo reason, MessageOrigin origin)
		{
			Annotations.Mark (assembly, reason, origin);
			if (CheckProcessed (assembly))
				return;

			var assemblyOrigin = new MessageOrigin (assembly);

			EmbeddedXmlInfo.ProcessDescriptors (assembly, Context);

			foreach (Action<AssemblyDefinition> handleMarkAssembly in MarkContext.MarkAssemblyActions)
				handleMarkAssembly (assembly);

			// Security attributes do not respect the attributes XML
			if (Context.StripSecurity)
				RemoveSecurity.ProcessAssembly (assembly, Context);

			MarkExportedTypesTarget.ProcessAssembly (assembly, Context);

			var action = Annotations.GetAction (assembly);
			if (ProcessReferencesStep.IsFullyPreservedAction (action)) {
				if (action != AssemblyAction.Copy ||
					!Context.TryGetCustomData ("DisableMarkingOfCopyAssemblies", out string? disableMarkingOfCopyAssembliesValue) ||
					disableMarkingOfCopyAssembliesValue != "true") {
					MarkEntireAssembly (assembly, assemblyOrigin);
				}
				return;
			} else if (Annotations.IsRootAssembly (assembly)) {
				MarkEntireAssembly (assembly, assemblyOrigin);
			}

			ProcessModuleType (assembly, origin);

			LazyMarkCustomAttributes (assembly);

			MarkSecurityDeclarations (assembly, new DependencyInfo (DependencyKind.AssemblyOrModuleAttribute, assembly), assemblyOrigin);

			foreach (ModuleDefinition module in assembly.Modules)
				LazyMarkCustomAttributes (module);
		}

		void MarkEntireAssembly (AssemblyDefinition assembly, MessageOrigin origin)
		{
			Debug.Assert (Annotations.IsProcessed (assembly));

			ModuleDefinition module = assembly.MainModule;

			MarkCustomAttributes (assembly, new DependencyInfo (DependencyKind.AssemblyOrModuleAttribute, assembly), origin);
			MarkCustomAttributes (module, new DependencyInfo (DependencyKind.AssemblyOrModuleAttribute, module), origin);

			foreach (TypeDefinition type in module.Types)
				MarkEntireType (type, new DependencyInfo (DependencyKind.TypeInAssembly, assembly), origin);

			// Mark scopes of type references and exported types.
			TypeReferenceMarker.MarkTypeReferences (assembly, MarkingHelpers);
		}

		sealed class TypeReferenceMarker : TypeReferenceWalker
		{

			readonly MarkingHelpers markingHelpers;

			TypeReferenceMarker (AssemblyDefinition assembly, MarkingHelpers markingHelpers)
				: base (assembly, walkSymbols: false)
			{
				this.markingHelpers = markingHelpers;
			}

			public static void MarkTypeReferences (AssemblyDefinition assembly, MarkingHelpers markingHelpers)
			{
				new TypeReferenceMarker (assembly, markingHelpers).Process ();
			}

			protected override void ProcessTypeReference (TypeReference type)
			{
				markingHelpers.MarkForwardedScope (type, new MessageOrigin (assembly));
			}

			protected override void ProcessExportedType (ExportedType exportedType)
			{
				markingHelpers.MarkExportedType (exportedType, assembly.MainModule, new DependencyInfo (DependencyKind.ExportedType, assembly), new MessageOrigin (assembly));
				markingHelpers.MarkForwardedScope (CreateTypeReferenceForExportedTypeTarget (exportedType), new MessageOrigin (assembly));
			}

			protected override void ProcessExtra ()
			{
				// Also mark the scopes of metadata typeref rows to cover any not discovered by the traversal.
				// This can happen when the compiler emits typerefs into IL which aren't strictly necessary per ECMA 335.
				foreach (TypeReference typeReference in assembly.MainModule.GetTypeReferences ()) {
					if (!Visited!.Add (typeReference))
						continue;
					markingHelpers.MarkForwardedScope (typeReference, new MessageOrigin (assembly));
				}
			}

			TypeReference CreateTypeReferenceForExportedTypeTarget (ExportedType exportedType)
			{
				TypeReference? declaringTypeReference = null;
				if (exportedType.DeclaringType != null) {
					declaringTypeReference = CreateTypeReferenceForExportedTypeTarget (exportedType.DeclaringType);
				}

				return new TypeReference (exportedType.Namespace, exportedType.Name, assembly.MainModule, exportedType.Scope) {
					DeclaringType = declaringTypeReference
				};
			}
		}

		void ProcessModuleType (AssemblyDefinition assembly, MessageOrigin origin)
		{
			// The <Module> type may have an initializer, in which case we want to keep it.
			TypeDefinition? moduleType = assembly.MainModule.Types.FirstOrDefault (t => t.MetadataToken.RID == 1);
			if (moduleType != null && moduleType.HasMethods)
				MarkType (moduleType, new DependencyInfo (DependencyKind.TypeInAssembly, assembly), origin);
		}

		bool ProcessLazyAttributes ()
		{
			if (Annotations.HasMarkedAnyIndirectlyCalledMethods () && MarkDisablePrivateReflectionAttribute ())
				return true;

			var startingQueueCount = _assemblyLevelAttributes.Count;
			if (startingQueueCount == 0)
				return false;

			var skippedItems = new List<AttributeProviderPair> ();
			var markOccurred = false;

			while (_assemblyLevelAttributes.Count != 0) {
				var assemblyLevelAttribute = _assemblyLevelAttributes.Dequeue ();
				var customAttribute = assemblyLevelAttribute.Attribute;

				var provider = assemblyLevelAttribute.Provider;
				Debug.Assert (provider is ModuleDefinition or AssemblyDefinition);
				var assembly = (provider is ModuleDefinition module) ? module.Assembly : provider as AssemblyDefinition;

				MessageOrigin assemblyOrigin = new MessageOrigin (assembly);

				var resolved = Context.Resolve (customAttribute.Constructor);
				if (resolved == null) {
					continue;
				}

				if (IsAttributeRemoved (customAttribute, resolved.DeclaringType) && Annotations.GetAction (CustomAttributeSource.GetAssemblyFromCustomAttributeProvider (assemblyLevelAttribute.Provider)) == AssemblyAction.Link)
					continue;

				if (!ShouldMarkTopLevelCustomAttribute (assemblyLevelAttribute, resolved)) {
					skippedItems.Add (assemblyLevelAttribute);
					continue;
				}

				markOccurred = true;
				MarkCustomAttribute (customAttribute, new DependencyInfo (DependencyKind.AssemblyOrModuleAttribute, assemblyLevelAttribute.Provider), assemblyOrigin);

				string attributeFullName = customAttribute.Constructor.DeclaringType.FullName;
				switch (attributeFullName) {
				case "System.Diagnostics.DebuggerDisplayAttribute": {
						TypeDefinition? targetType = GetDebuggerAttributeTargetType (assemblyLevelAttribute.Attribute, (AssemblyDefinition) assemblyLevelAttribute.Provider);
						if (targetType != null)
							MarkTypeWithDebuggerDisplayAttribute (targetType, customAttribute, assemblyOrigin);
						break;
					}
				case "System.Diagnostics.DebuggerTypeProxyAttribute": {
						TypeDefinition? targetType = GetDebuggerAttributeTargetType (assemblyLevelAttribute.Attribute, (AssemblyDefinition) assemblyLevelAttribute.Provider);
						if (targetType != null)
							MarkTypeWithDebuggerTypeProxyAttribute (targetType, customAttribute, assemblyOrigin);
						break;
					}
				}
			}

			// requeue the items we skipped in case we need to make another pass
			foreach (var item in skippedItems)
				_assemblyLevelAttributes.Enqueue (item);

			return markOccurred;
		}

		bool ProcessLateMarkedAttributes ()
		{
			var startingQueueCount = _lateMarkedAttributes.Count;
			if (startingQueueCount == 0)
				return false;

			var skippedItems = new List<(AttributeProviderPair, DependencyInfo, MessageOrigin)> ();
			var markOccurred = false;

			while (_lateMarkedAttributes.Count != 0) {
				var (attributeProviderPair, reason, origin) = _lateMarkedAttributes.Dequeue ();
				var customAttribute = attributeProviderPair.Attribute;
				var provider = attributeProviderPair.Provider;

				var resolved = Context.Resolve (customAttribute.Constructor);
				if (resolved == null) {
					continue;
				}

				if (!ShouldMarkCustomAttribute (customAttribute, provider)) {
					skippedItems.Add ((attributeProviderPair, reason, origin));
					continue;
				}

				markOccurred = true;
				MarkCustomAttribute (customAttribute, reason, origin);
			}

			// requeue the items we skipped in case we need to make another pass
			foreach (var item in skippedItems)
				_lateMarkedAttributes.Enqueue (item);

			return markOccurred;
		}

		protected void MarkField (FieldReference reference, DependencyInfo reason, in MessageOrigin origin)
		{
			if (reference.DeclaringType is GenericInstanceType) {
				Debug.Assert (reason.Kind == DependencyKind.FieldAccess || reason.Kind == DependencyKind.Ldtoken);
				// Blame the field reference (without actually marking) on the original reason.
				Tracer.AddDirectDependency (reference, reason, marked: false);
				MarkType (reference.DeclaringType, new DependencyInfo (DependencyKind.DeclaringType, reference), origin);

				// Blame the field definition that we will resolve on the field reference.
				reason = new DependencyInfo (DependencyKind.FieldOnGenericInstance, reference);
			}

			FieldDefinition? field = Context.Resolve (reference);

			if (field == null) {
				return;
			}

			MarkField (field, reason, origin);
		}

		void ReportWarningsForReflectionAccess (in MessageOrigin origin, MethodDefinition method, DependencyKind dependencyKind)
		{
			if (Annotations.ShouldSuppressAnalysisWarningsForRequiresUnreferencedCode (origin.Provider, out _))
				return;

			bool isReflectionAccessCoveredByRUC;
			bool isCompilerGenerated = CompilerGeneratedState.IsNestedFunctionOrStateMachineMember (method);
			bool forceRUCCheck = false;
			RequiresUnreferencedCodeAttribute? requiresUnreferencedCode;
			switch (dependencyKind) {
			case DependencyKind.AttributeProperty:
				// Property assignment in an attribute instance.
				// This case is more like a direct method call than reflection, and should
				// be logically similar to what is done in ReflectionMethodBodyScanner for method calls.
				isReflectionAccessCoveredByRUC = Annotations.DoesMethodRequireUnreferencedCode (method, out requiresUnreferencedCode);
				break;

			case DependencyKind.Ldftn:
			case DependencyKind.Ldvirtftn:
			case DependencyKind.Ldtoken:
				// Compiler generated code accessed via a token is considered a "hard" reference
				// even though we also have to treat it as reflection access.
				// So we need to enforce RUC check/warn in this case.
				forceRUCCheck = true;
				isReflectionAccessCoveredByRUC = Annotations.ShouldSuppressAnalysisWarningsForRequiresUnreferencedCode (method, out requiresUnreferencedCode);
				break;

			default:
				// If the method being accessed has warnings suppressed due to Requires attributes,
				// we need to issue a warning for the reflection access. This is true even for instance
				// methods, which can be reflection-invoked without ever calling a constructor of the
				// accessed type.
				isReflectionAccessCoveredByRUC = Annotations.ShouldSuppressAnalysisWarningsForRequiresUnreferencedCode (method, out requiresUnreferencedCode);
				break;
			}

			if (isReflectionAccessCoveredByRUC && (!isCompilerGenerated || forceRUCCheck))
				ReportRequiresUnreferencedCode (method.GetDisplayName (), requiresUnreferencedCode!, new DiagnosticContext (origin, diagnosticsEnabled: true, Context));

			bool isReflectionAccessCoveredByDAM = Annotations.FlowAnnotations.ShouldWarnWhenAccessedForReflection (method);
			if (isReflectionAccessCoveredByDAM && (!isCompilerGenerated || forceRUCCheck)) {
				// ReflectionMethodBodyScanner handles more cases for data flow annotations
				// so don't warn for those.
				switch (dependencyKind) {
				case DependencyKind.AttributeConstructor:
				case DependencyKind.AttributeProperty:
					break;
				default:
					Context.LogWarning (origin, DiagnosticId.DynamicallyAccessedMembersMethodAccessedViaReflection, method.GetDisplayName ());
					break;
				}
			}
		}

		void ReportWarningsForTypeHierarchyReflectionAccess (IMemberDefinition member, MessageOrigin origin)
		{
			Debug.Assert (member is MethodDefinition or FieldDefinition);

			// Don't check whether the current scope is a RUC type or RUC method because these warnings
			// are not suppressed in RUC scopes. Here the scope represents the DynamicallyAccessedMembers
			// annotation on a type, not a callsite which uses the annotation. We always want to warn about
			// possible reflection access indicated by these annotations.

			var type = origin.Provider as TypeDefinition;
			Debug.Assert (type != null);

			static bool IsDeclaredWithinType (IMemberDefinition member, TypeDefinition type)
			{
				while ((member = member.DeclaringType) != null) {
					if (member == type)
						return true;
				}
				return false;
			}

			var reportOnMember = IsDeclaredWithinType (member, type);
			if (reportOnMember)
				origin = new MessageOrigin (member);

			bool isReflectionAccessCoveredByRUC = Annotations.ShouldSuppressAnalysisWarningsForRequiresUnreferencedCode (member, out RequiresUnreferencedCodeAttribute? requiresUnreferencedCodeAttribute);
			bool isCompilerGenerated = CompilerGeneratedState.IsNestedFunctionOrStateMachineMember (member);
			if (isReflectionAccessCoveredByRUC && !isCompilerGenerated) {
				var id = reportOnMember ? DiagnosticId.DynamicallyAccessedMembersOnTypeReferencesMemberWithRequiresUnreferencedCode : DiagnosticId.DynamicallyAccessedMembersOnTypeReferencesMemberOnBaseWithRequiresUnreferencedCode;
				Context.LogWarning (origin, id, type.GetDisplayName (),
					((MemberReference) member).GetDisplayName (), // The cast is valid since it has to be a method or field
					MessageFormat.FormatRequiresAttributeMessageArg (requiresUnreferencedCodeAttribute!.Message),
					MessageFormat.FormatRequiresAttributeMessageArg (requiresUnreferencedCodeAttribute!.Url));
			}

			bool isReflectionAccessCoveredByDAM = Annotations.FlowAnnotations.ShouldWarnWhenAccessedForReflection (member);
			if (isReflectionAccessCoveredByDAM && !isCompilerGenerated) {
				var id = reportOnMember ? DiagnosticId.DynamicallyAccessedMembersOnTypeReferencesMemberWithDynamicallyAccessedMembers : DiagnosticId.DynamicallyAccessedMembersOnTypeReferencesMemberOnBaseWithDynamicallyAccessedMembers;
				Context.LogWarning (origin, id, type.GetDisplayName (), ((MemberReference) member).GetDisplayName ());
			}
		}

		void MarkField (FieldDefinition field, in DependencyInfo reason, in MessageOrigin origin)
		{
=======
            // Prevent cases where there's nothing on the stack (can happen when marking entire assemblies)
            // In which case we would generate warnings with no source (hard to debug)
            origin = origin.Provider is not null ? origin : new MessageOrigin(type);

            if (!_entireTypesMarked.Add(type))
                return;

            if (type.HasNestedTypes)
            {
                foreach (TypeDefinition nested in type.NestedTypes)
                    MarkEntireType(nested, new DependencyInfo(DependencyKind.NestedType, type), origin);
            }

            MarkTypeVisibleToReflection(type, reason, origin);

            if (type.HasInterfaces)
            {
                foreach (InterfaceImplementation iface in type.Interfaces)
                    MarkInterfaceImplementation(iface, new MessageOrigin(type));
            }

            MarkGenericParameterProvider(type, origin);

            MarkFieldsVisibleToReflection(type, new DependencyInfo(DependencyKind.MemberOfType, type), origin);
            MarkMethodsVisibleToReflection(type, new DependencyInfo(DependencyKind.MemberOfType, type), origin);

            if (type.HasProperties)
            {
                foreach (var property in type.Properties)
                {
                    MarkPropertyVisibleToReflection(property, new DependencyInfo(DependencyKind.MemberOfType, type), origin);
                }
            }

            if (type.HasEvents)
            {
                foreach (var ev in type.Events)
                {
                    MarkEventVisibleToReflection(ev, new DependencyInfo(DependencyKind.MemberOfType, type), origin);
                }
            }
        }

        void Process()
        {
            while (ProcessPrimaryQueue() ||
                ProcessMarkedPending() ||
                ProcessLazyAttributes() ||
                ProcessLateMarkedAttributes() ||
                MarkFullyPreservedAssemblies()) ;

            ProcessPendingTypeChecks();
        }

        static bool IsFullyPreservedAction(AssemblyAction action) => action == AssemblyAction.Copy || action == AssemblyAction.Save;

        bool MarkFullyPreservedAssemblies()
        {
            // Fully mark any assemblies with copy/save action.

            // Unresolved references could get the copy/save action if this is the default action.
            bool scanReferences = IsFullyPreservedAction(Context.TrimAction) || IsFullyPreservedAction(Context.DefaultAction);

            if (!scanReferences)
            {
                // Unresolved references could get the copy/save action if it was set explicitly
                // for some referenced assembly that has not been resolved yet
                foreach (var (assemblyName, action) in Context.Actions)
                {
                    if (!IsFullyPreservedAction(action))
                        continue;

                    var assembly = Context.GetLoadedAssembly(assemblyName);
                    if (assembly == null)
                    {
                        scanReferences = true;
                        break;
                    }

                    // The action should not change from the explicit command-line action
                    Debug.Assert(Annotations.GetAction(assembly) == action);
                }
            }

            // Setup empty origin - there has to be some origin setup since we're doing marking below
            // but there's no "origin" right now (command line is the origin really)
            var emptyOrigin = new MessageOrigin(null as ICustomAttributeProvider);

            // Beware: this works on loaded assemblies, not marked assemblies, so it should not be tied to marking.
            // We could further optimize this to only iterate through assemblies if the last mark iteration loaded
            // a new assembly, since this is the only way that the set we need to consider could have changed.
            var assembliesToCheck = scanReferences ? Context.GetReferencedAssemblies().ToArray() : Context.GetAssemblies();
            bool markedNewAssembly = false;
            foreach (var assembly in assembliesToCheck)
            {
                var action = Annotations.GetAction(assembly);
                if (!IsFullyPreservedAction(action))
                    continue;
                if (!Annotations.IsProcessed(assembly))
                    markedNewAssembly = true;
                MarkAssembly(assembly, new DependencyInfo(DependencyKind.AssemblyAction, null), emptyOrigin);
            }
            return markedNewAssembly;
        }

        bool ProcessPrimaryQueue()
        {
            if (QueueIsEmpty())
                return false;

            while (!QueueIsEmpty())
            {
                ProcessQueue();
                ProcessMarkedTypesWithInterfaces();
                ProcessInterfaceMethods();
                ProcessDynamicCastableImplementationInterfaces();
                ProcessPendingBodies();
                DoAdditionalProcessing();
            }

            return true;
        }

        bool ProcessMarkedPending()
        {
            bool marked = false;
            foreach (var pending in Annotations.GetMarkedPending())
            {
                marked = true;

                // Some pending items might be processed by the time we get to them.
                if (Annotations.IsProcessed(pending.Key))
                    continue;

                switch (pending.Key)
                {
                    case TypeDefinition type:
                        MarkType(type, DependencyInfo.AlreadyMarked, pending.Value);
                        break;
                    case MethodDefinition method:
                        MarkMethod(method, DependencyInfo.AlreadyMarked, pending.Value);
                        // Methods will not actually be processed until we drain the method queue.
                        break;
                    case FieldDefinition field:
                        MarkField(field, DependencyInfo.AlreadyMarked, pending.Value);
                        break;
                    case ModuleDefinition module:
                        MarkModule(module, DependencyInfo.AlreadyMarked, pending.Value);
                        break;
                    case ExportedType exportedType:
                        Annotations.SetProcessed(exportedType);
                        // No additional processing is done for exported types.
                        break;
                    default:
                        throw new NotImplementedException(pending.GetType().ToString());
                }
            }

            foreach (var type in Annotations.GetPendingPreserve())
            {
                marked = true;
                ApplyPreserveInfo(type);
            }

            return marked;
        }

        void ProcessPendingTypeChecks()
        {
            for (int i = 0; i < _pending_isinst_instr.Count; ++i)
            {
                var item = _pending_isinst_instr[i];
                TypeDefinition type = item.Type;
                if (Annotations.IsInstantiated(type))
                    continue;

                Instruction instr = item.Instr;
                LinkerILProcessor ilProcessor = item.Body.GetLinkerILProcessor();

                ilProcessor.InsertAfter(instr, Instruction.Create(OpCodes.Ldnull));
                Instruction new_instr = Instruction.Create(OpCodes.Pop);
                ilProcessor.Replace(instr, new_instr);

                Context.LogMessage($"Removing typecheck of '{type.FullName}' inside '{item.Body.Method.GetDisplayName()}' method.");
            }
        }

        void ProcessQueue()
        {
            while (!QueueIsEmpty())
            {
                (MethodDefinition method, DependencyInfo reason) = _methods.Dequeue();
                ProcessMethod(method, reason);
            }
        }

        bool QueueIsEmpty()
        {
            return _methods.Count == 0;
        }

        protected virtual void EnqueueMethod(MethodDefinition method, in DependencyInfo reason)
        {
            _methods.Enqueue((method, reason));
        }

        void ProcessInterfaceMethods()
        {
            foreach ((var method, var origin) in _interface_methods)
            {
                ProcessInterfaceMethod(method, origin);
            }
        }

        /// <summary>
        /// Handles marking of interface implementations, and the marking of methods that implement interfaces
        /// once ILLink knows whether a type is instantiated or relevant to variant casting,
        /// and after interfaces and interface methods have been marked.
        /// </summary>
        void ProcessMarkedTypesWithInterfaces()
        {
            // We may mark an interface type later on.  Which means we need to reprocess any time with one or more interface implementations that have not been marked
            // and if an interface type is found to be marked and implementation is not marked, then we need to mark that implementation

            for (int i = 0; i < _typesWithInterfaces.Count; i++)
            {
                (var type, var origin) = _typesWithInterfaces[i];
                // Exception, types that have not been flagged as instantiated yet.  These types may not need their interfaces even if the
                // interface type is marked
                // UnusedInterfaces optimization is turned off mark all interface implementations
                bool unusedInterfacesOptimizationEnabled = Context.IsOptimizationEnabled(CodeOptimizations.UnusedInterfaces, type);
                if (Annotations.IsInstantiated(type) || Annotations.IsRelevantToVariantCasting(type) ||
                    !unusedInterfacesOptimizationEnabled)
                {
                    MarkInterfaceImplementations(type);
                }
                // Interfaces in PreservedScope should have their methods added to _virtual_methods so that they are properly processed
                foreach (var method in type.Methods)
                {
                    var baseMethods = Annotations.GetBaseMethods(method);
                    if (baseMethods is null)
                        continue;
                    foreach (var ov in baseMethods)
                    {
                        if (ov.Base.DeclaringType is not null && ov.Base.DeclaringType.IsInterface && IgnoreScope(ov.Base.DeclaringType.Scope))
                        {
                            MarkMethodAsVirtual(ov.Base, origin);
                        }
                    }
                }
            }
        }

        void DiscoverDynamicCastableImplementationInterfaces()
        {
            // We could potentially avoid loading all references here: https://github.com/dotnet/linker/issues/1788
            foreach (var assembly in Context.GetReferencedAssemblies().ToArray())
            {
                switch (Annotations.GetAction(assembly))
                {
                    // We only need to search assemblies where we don't mark everything
                    // Assemblies that are fully marked already mark these types.
                    case AssemblyAction.Link:
                    case AssemblyAction.AddBypassNGen:
                    case AssemblyAction.AddBypassNGenUsed:
                        if (!_dynamicInterfaceCastableImplementationTypesDiscovered.Add(assembly))
                            continue;

                        foreach (TypeDefinition type in assembly.MainModule.Types)
                            CheckIfTypeOrNestedTypesIsDynamicCastableImplementation(type);

                        break;
                }
            }

            void CheckIfTypeOrNestedTypesIsDynamicCastableImplementation(TypeDefinition type)
            {
                if (!Annotations.IsMarked(type) && TypeIsDynamicInterfaceCastableImplementation(type))
                    _dynamicInterfaceCastableImplementationTypes.Add(type);

                if (type.HasNestedTypes)
                {
                    foreach (var nestedType in type.NestedTypes)
                        CheckIfTypeOrNestedTypesIsDynamicCastableImplementation(nestedType);
                }
            }
        }

        void ProcessDynamicCastableImplementationInterfaces()
        {
            DiscoverDynamicCastableImplementationInterfaces();

            // We may mark an interface type later on.  Which means we need to reprocess any time with one or more interface implementations that have not been marked
            // and if an interface type is found to be marked and implementation is not marked, then we need to mark that implementation

            for (int i = 0; i < _dynamicInterfaceCastableImplementationTypes.Count; i++)
            {
                var type = _dynamicInterfaceCastableImplementationTypes[i];

                Debug.Assert(TypeIsDynamicInterfaceCastableImplementation(type));

                // If the type has already been marked, we can remove it from this list.
                if (Annotations.IsMarked(type))
                {
                    _dynamicInterfaceCastableImplementationTypes.RemoveAt(i--);
                    continue;
                }

                foreach (var iface in type.Interfaces)
                {
                    if (Annotations.IsMarked(iface.InterfaceType))
                    {
                        // We only need to mark the type definition because ILLink will ensure that all marked implemented interfaces and used method implementations
                        // will be marked on this type as well.
                        MarkType(type, new DependencyInfo(DependencyKind.DynamicInterfaceCastableImplementation, iface.InterfaceType), new MessageOrigin(Context.TryResolve(iface.InterfaceType)));

                        _dynamicInterfaceCastableImplementationTypes.RemoveAt(i--);
                        break;
                    }
                }
            }
        }

        void ProcessPendingBodies()
        {
            for (int i = 0; i < _unreachableBodies.Count; i++)
            {
                (var body, var origin) = _unreachableBodies[i];
                if (Annotations.IsInstantiated(body.Method.DeclaringType))
                {
                    MarkMethodBody(body, origin);

                    _unreachableBodies.RemoveAt(i--);
                }
            }
        }

        void MarkMethodAsVirtual(MethodDefinition method, MessageOrigin origin)
        {
            Annotations.EnqueueVirtualMethod(method);
            if (method.DeclaringType.IsInterface)
            {
                _interface_methods.TryAdd(method, origin);
            }
        }

        void ProcessInterfaceMethod(MethodDefinition method, MessageOrigin origin)
        {
            Debug.Assert(method.DeclaringType.IsInterface);
            var defaultImplementations = Annotations.GetDefaultInterfaceImplementations(method);
            if (defaultImplementations is not null)
            {
                foreach (var dimInfo in defaultImplementations)
                {
                    ProcessDefaultImplementation(dimInfo, origin);

                    if (IsInterfaceImplementationMethodNeededByTypeDueToInterface(dimInfo))
                        MarkMethod(dimInfo.Override, new DependencyInfo(DependencyKind.Override, dimInfo.Base), origin);
                }
            }
            List<OverrideInformation>? overridingMethods = (List<OverrideInformation>?)Annotations.GetOverrides(method);
            if (overridingMethods is not null)
            {
                for (int i = 0; i < overridingMethods.Count; i++)
                {
                    OverrideInformation ov = overridingMethods[i];
                    if (IsInterfaceImplementationMethodNeededByTypeDueToInterface(ov))
                        MarkMethod(ov.Override, new DependencyInfo(DependencyKind.Override, ov.Base), origin);
                }
            }
        }

        /// <summary>
        /// Returns true if the Override in <paramref name="overrideInformation"/> should be marked because it is needed by the base method.
        /// Does not take into account if the base method is in a preserved scope.
        /// Assumes the base method is marked or comes from a preserved scope.
        /// </summary>
        // TODO: Move interface method marking logic here https://github.com/dotnet/linker/issues/3090
        bool ShouldMarkOverrideForBase(OverrideInformation overrideInformation)
        {
            Debug.Assert(Annotations.IsMarked(overrideInformation.Base) || IgnoreScope(overrideInformation.Base.DeclaringType.Scope));
            if (!Annotations.IsMarked(overrideInformation.Override.DeclaringType))
                return false;
            if (overrideInformation.IsOverrideOfInterfaceMember)
                return false;

            if (!Context.IsOptimizationEnabled(CodeOptimizations.OverrideRemoval, overrideInformation.Override))
                return true;

            // In this context, an override needs to be kept if
            // a) it's an override on an instantiated type (of a marked base) or
            // b) it's an override of an abstract base (required for valid IL)
            if (Annotations.IsInstantiated(overrideInformation.Override.DeclaringType))
                return true;

            // Direct overrides of marked abstract ov.Overrides must be marked or we get invalid IL.
            // Overrides further in the hierarchy will override the direct override (which will be implemented by the above rule), so we don't need to worry about invalid IL.
            if (overrideInformation.Base.IsAbstract)
                return true;

            return false;
        }

        /// <summary>
        /// Marks the Override of <paramref name="overrideInformation"/> with the correct reason. Should be called when <see cref="ShouldMarkOverrideForBase(OverrideInformation, bool)"/> returns true.
        /// </summary>
        // TODO: Take into account a base method in preserved scope
        void MarkOverrideForBaseMethod(OverrideInformation overrideInformation, MessageOrigin origin)
        {
            Debug.Assert(ShouldMarkOverrideForBase(overrideInformation));
            if (Context.IsOptimizationEnabled(CodeOptimizations.OverrideRemoval, overrideInformation.Override) && Annotations.IsInstantiated(overrideInformation.Override.DeclaringType))
            {
                MarkMethod(overrideInformation.Override, new DependencyInfo(DependencyKind.OverrideOnInstantiatedType, overrideInformation.Override.DeclaringType), origin);
            }
            else
            {
                // If the optimization is disabled or it's an abstract type, we just mark it as a normal override.
                Debug.Assert(!Context.IsOptimizationEnabled(CodeOptimizations.OverrideRemoval, overrideInformation.Override) || overrideInformation.Base.IsAbstract);
                MarkMethod(overrideInformation.Override, new DependencyInfo(DependencyKind.Override, overrideInformation.Base), origin);
            }
        }

        void MarkMethodIfNeededByBaseMethod(MethodDefinition method, MessageOrigin origin)
        {
            Debug.Assert(Annotations.IsMarked(method.DeclaringType));

            var bases = Annotations.GetBaseMethods(method);
            if (bases is null)
                return;

            var markedBaseMethods = bases.Where(ov => Annotations.IsMarked(ov.Base) || IgnoreScope(ov.Base.DeclaringType.Scope));
            foreach (var ov in markedBaseMethods)
            {
                if (ShouldMarkOverrideForBase(ov))
                    MarkOverrideForBaseMethod(ov, origin);
            }
        }

        /// <summary>
        /// Returns true if <paramref name="type"/> implements <paramref name="interfaceType"/> and the interface implementation is marked,
        /// or if any marked interface implementations on <paramref name="type"/> are interfaces that implement <paramref name="interfaceType"/> and that interface implementation is marked
        /// </summary>
        bool IsInterfaceImplementationMarkedRecursively(TypeDefinition type, TypeDefinition interfaceType)
            => IsInterfaceImplementationMarkedRecursively(type, interfaceType, Context);

        /// <summary>
        /// Returns true if <paramref name="type"/> implements <paramref name="interfaceType"/> and the interface implementation is marked,
        /// or if any marked interface implementations on <paramref name="type"/> are interfaces that implement <paramref name="interfaceType"/> and that interface implementation is marked
        /// </summary>
        internal static bool IsInterfaceImplementationMarkedRecursively(TypeDefinition type, TypeDefinition interfaceType, LinkContext context)
        {
            if (type.HasInterfaces)
            {
                foreach (var intf in type.Interfaces)
                {
                    TypeDefinition? resolvedInterface = context.Resolve(intf.InterfaceType);
                    if (resolvedInterface == null)
                        continue;
                    if (!context.Annotations.IsMarked(intf))
                        continue;

                    if (resolvedInterface == interfaceType)
                        return true;
                    if (IsInterfaceImplementationMarkedRecursively(resolvedInterface, interfaceType, context))
                        return true;
                }
            }

            return false;
        }

        void ProcessDefaultImplementation(OverrideInformation ov, MessageOrigin origin)
        {
            Debug.Assert(ov.IsOverrideOfInterfaceMember);
            if ((!ov.Override.IsStatic && !Annotations.IsInstantiated(ov.InterfaceImplementor.Implementor))
                || ov.Override.IsStatic && !Annotations.IsRelevantToVariantCasting(ov.InterfaceImplementor.Implementor))
                return;

            MarkInterfaceImplementation(ov.InterfaceImplementor.InterfaceImplementation, origin);
        }

        void MarkMarshalSpec(IMarshalInfoProvider spec, in DependencyInfo reason, MessageOrigin origin)
        {
            if (!spec.HasMarshalInfo)
                return;

            if (spec.MarshalInfo is CustomMarshalInfo marshaler)
            {
                MarkType(marshaler.ManagedType, reason, origin);
                TypeDefinition? type = Context.Resolve(marshaler.ManagedType);
                if (type != null)
                {
                    MarkICustomMarshalerMethods(type, in reason, origin);
                    MarkCustomMarshalerGetInstance(type, in reason, origin);
                }
            }
        }

        void MarkCustomAttributes(ICustomAttributeProvider provider, in DependencyInfo reason, MessageOrigin origin)
        {
            if (provider.HasCustomAttributes)
            {
                bool providerInLinkedAssembly = Annotations.GetAction(CustomAttributeSource.GetAssemblyFromCustomAttributeProvider(provider)) == AssemblyAction.Link;
                bool markOnUse = Context.KeepUsedAttributeTypesOnly && providerInLinkedAssembly;

                foreach (CustomAttribute ca in provider.CustomAttributes)
                {
                    if (ProcessLinkerSpecialAttribute(ca, provider, reason, origin))
                        continue;

                    if (markOnUse)
                    {
                        _lateMarkedAttributes.Enqueue((new AttributeProviderPair(ca, provider), reason, origin));
                        continue;
                    }

                    var resolvedAttributeType = Context.Resolve(ca.AttributeType);
                    if (resolvedAttributeType == null)
                    {
                        continue;
                    }

                    if (providerInLinkedAssembly && IsAttributeRemoved(ca, resolvedAttributeType))
                        continue;

                    MarkCustomAttribute(ca, reason, origin);
                }
            }

            if (!(provider is MethodDefinition || provider is FieldDefinition))
                return;

            IMemberDefinition providerMember = (IMemberDefinition)provider; ;
            MessageOrigin providerOrigin = new MessageOrigin(providerMember);
            foreach (var dynamicDependency in Annotations.GetLinkerAttributes<DynamicDependency>(providerMember))
                MarkDynamicDependency(dynamicDependency, providerMember, providerOrigin);
        }

        bool IsAttributeRemoved(CustomAttribute ca, TypeDefinition attributeType)
        {
            foreach (var attr in Annotations.GetLinkerAttributes<RemoveAttributeInstancesAttribute>(attributeType))
            {
                var args = attr.Arguments;
                if (args.Length == 0)
                    return true;

                if (args.Length > ca.ConstructorArguments.Count)
                    continue;

                if (HasMatchingArguments(args, ca.ConstructorArguments))
                    return true;
            }

            return false;

            static bool HasMatchingArguments(CustomAttributeArgument[] removeAttrInstancesArgs, Collection<CustomAttributeArgument> attributeInstanceArgs)
            {
                for (int i = 0; i < removeAttrInstancesArgs.Length; ++i)
                {
                    if (!removeAttrInstancesArgs[i].IsEqualTo(attributeInstanceArgs[i]))
                        return false;
                }
                return true;
            }
        }

        protected virtual bool ProcessLinkerSpecialAttribute(CustomAttribute ca, ICustomAttributeProvider provider, in DependencyInfo reason, MessageOrigin origin)
        {
            var isPreserveDependency = IsUserDependencyMarker(ca.AttributeType);
            var isDynamicDependency = ca.AttributeType.IsTypeOf<DynamicDependencyAttribute>();

            if (!((isPreserveDependency || isDynamicDependency) && provider is IMemberDefinition member))
                return false;

            if (isPreserveDependency)
                MarkUserDependency(member, ca, origin);

            if (Context.CanApplyOptimization(CodeOptimizations.RemoveDynamicDependencyAttribute, member.DeclaringType.Module.Assembly))
            {
                // Record the custom attribute so that it has a reason, without actually marking it.
                Tracer.AddDirectDependency(ca, reason, marked: false);
            }
            else
            {
                MarkCustomAttribute(ca, reason, origin);
            }

            return true;
        }

        void MarkDynamicDependency(DynamicDependency dynamicDependency, IMemberDefinition context, MessageOrigin origin)
        {
            Debug.Assert(context is MethodDefinition || context is FieldDefinition);
            AssemblyDefinition? assembly;
            if (dynamicDependency.AssemblyName != null)
            {
                assembly = Context.TryResolve(dynamicDependency.AssemblyName);
                if (assembly == null)
                {
                    Context.LogWarning(origin, DiagnosticId.UnresolvedAssemblyInDynamicDependencyAttribute, dynamicDependency.AssemblyName);
                    return;
                }
            }
            else
            {
                assembly = context.DeclaringType.Module.Assembly;
                Debug.Assert(assembly != null);
            }

            TypeDefinition? type;
            if (dynamicDependency.TypeName is string typeName)
            {
                type = DocumentationSignatureParser.GetTypeByDocumentationSignature(assembly, typeName, Context);
                if (type == null)
                {
                    Context.LogWarning(origin, DiagnosticId.UnresolvedTypeInDynamicDependencyAttribute, typeName);
                    return;
                }

                MarkingHelpers.MarkMatchingExportedType(type, assembly, new DependencyInfo(DependencyKind.DynamicDependency, type), origin);
            }
            else if (dynamicDependency.Type is TypeReference typeReference)
            {
                type = Context.TryResolve(typeReference);
                if (type == null)
                {
                    Context.LogWarning(origin, DiagnosticId.UnresolvedTypeInDynamicDependencyAttribute, typeReference.GetDisplayName());
                    return;
                }
            }
            else
            {
                type = Context.TryResolve(context.DeclaringType);
                if (type == null)
                {
                    Context.LogWarning(context, DiagnosticId.UnresolvedTypeInDynamicDependencyAttribute, context.DeclaringType.GetDisplayName());
                    return;
                }
            }

            IEnumerable<IMetadataTokenProvider> members;
            if (dynamicDependency.MemberSignature is string memberSignature)
            {
                members = DocumentationSignatureParser.GetMembersByDocumentationSignature(type, memberSignature, Context, acceptName: true);
                if (!members.Any())
                {
                    Context.LogWarning(origin, DiagnosticId.NoMembersResolvedForMemberSignatureOrType, memberSignature, type.GetDisplayName());
                    return;
                }
            }
            else
            {
                var memberTypes = dynamicDependency.MemberTypes;
                members = type.GetDynamicallyAccessedMembers(Context, memberTypes);
                if (!members.Any())
                {
                    Context.LogWarning(origin, DiagnosticId.NoMembersResolvedForMemberSignatureOrType, memberTypes.ToString(), type.GetDisplayName());
                    return;
                }
            }

            MarkMembersVisibleToReflection(members, new DependencyInfo(DependencyKind.DynamicDependency, context), origin);
        }

        void MarkMembersVisibleToReflection(IEnumerable<IMetadataTokenProvider> members, in DependencyInfo reason, MessageOrigin origin)
        {
            foreach (var member in members)
            {
                switch (member)
                {
                    case TypeDefinition type:
                        MarkTypeVisibleToReflection(type, reason, origin);
                        break;
                    case MethodDefinition method:
                        MarkMethodVisibleToReflection(method, reason, origin);
                        break;
                    case FieldDefinition field:
                        MarkFieldVisibleToReflection(field, reason, origin);
                        break;
                    case PropertyDefinition property:
                        MarkPropertyVisibleToReflection(property, reason, origin);
                        break;
                    case EventDefinition @event:
                        MarkEventVisibleToReflection(@event, reason, origin);
                        break;
                    case InterfaceImplementation interfaceType:
                        MarkInterfaceImplementation(interfaceType, origin, reason);
                        break;
                }
            }
        }

        protected virtual bool IsUserDependencyMarker(TypeReference type)
        {
            return type.Name == "PreserveDependencyAttribute" && type.Namespace == "System.Runtime.CompilerServices";
        }

        protected virtual void MarkUserDependency(IMemberDefinition context, CustomAttribute ca, MessageOrigin origin)
        {
            Context.LogWarning(context, DiagnosticId.DeprecatedPreserveDependencyAttribute);

            if (!DynamicDependency.ShouldProcess(Context, ca))
                return;

            AssemblyDefinition? assembly;
            var args = ca.ConstructorArguments;
            if (args.Count >= 3 && args[2].Value is string assemblyName)
            {
                assembly = Context.TryResolve(assemblyName);
                if (assembly == null)
                {
                    Context.LogWarning(context, DiagnosticId.CouldNotResolveDependencyAssembly, assemblyName);
                    return;
                }
            }
            else
            {
                assembly = null;
            }

            TypeDefinition? td;
            if (args.Count >= 2 && args[1].Value is string typeName)
            {
                AssemblyDefinition assemblyDef = assembly ?? ((MemberReference)context).Module.Assembly;
                td = Context.TryResolve(assemblyDef, typeName);

                if (td == null)
                {
                    Context.LogWarning(context, DiagnosticId.CouldNotResolveDependencyType, typeName);
                    return;
                }

                MarkingHelpers.MarkMatchingExportedType(td, assemblyDef, new DependencyInfo(DependencyKind.PreservedDependency, ca), origin);
            }
            else
            {
                td = context.DeclaringType;
            }

            string? member = null;
            string[]? signature = null;
            if (args.Count >= 1 && args[0].Value is string memberSignature)
            {
                memberSignature = memberSignature.Replace(" ", "");
                var sign_start = memberSignature.IndexOf('(');
                var sign_end = memberSignature.LastIndexOf(')');
                if (sign_start > 0 && sign_end > sign_start)
                {
                    var parameters = memberSignature.Substring(sign_start + 1, sign_end - sign_start - 1);
                    signature = string.IsNullOrEmpty(parameters) ? Array.Empty<string>() : parameters.Split(',');
                    member = memberSignature.Substring(0, sign_start);
                }
                else
                {
                    member = memberSignature;
                }
            }

            if (member == "*")
            {
                MarkEntireType(td, new DependencyInfo(DependencyKind.PreservedDependency, ca), origin);
                return;
            }

            if (member != null)
            {
                if (MarkDependencyMethod(td, member, signature, new DependencyInfo(DependencyKind.PreservedDependency, ca), origin))
                    return;

                if (MarkNamedField(td, member, new DependencyInfo(DependencyKind.PreservedDependency, ca), origin))
                    return;
            }

            Context.LogWarning(context, DiagnosticId.CouldNotResolveDependencyMember, member ?? "", td.GetDisplayName());
        }

        bool MarkDependencyMethod(TypeDefinition type, string name, string[]? signature, in DependencyInfo reason, MessageOrigin origin)
        {
            bool marked = false;

            int arity_marker = name.IndexOf('`');
            if (arity_marker < 1 || !int.TryParse(name.AsSpan(arity_marker + 1), out int arity))
            {
                arity = 0;
            }
            else
            {
                name = name.Substring(0, arity_marker);
            }

            foreach (var m in type.Methods)
            {
                if (m.Name != name)
                    continue;

                if (m.GenericParameters.Count != arity)
                    continue;

                if (signature == null)
                {
                    MarkMethodVisibleToReflection(m, reason, origin);
                    marked = true;
                    continue;
                }

                if (m.GetMetadataParametersCount() != signature.Length)
                    continue;

                bool matched = true;
                foreach (var p in m.GetMetadataParameters())
                {
                    if (p.ParameterType.FullName != signature[p.MetadataIndex].Trim().ToCecilName())
                    {
                        matched = false;
                        break;
                    }
                }

                if (!matched)
                    continue;

                MarkMethodVisibleToReflection(m, reason, origin);
                marked = true;
            }

            return marked;
        }

        void LazyMarkCustomAttributes(ICustomAttributeProvider provider)
        {
            Debug.Assert(provider is ModuleDefinition or AssemblyDefinition);
            if (!provider.HasCustomAttributes)
                return;

            foreach (CustomAttribute ca in provider.CustomAttributes)
            {
                _assemblyLevelAttributes.Enqueue(new AttributeProviderPair(ca, provider));
            }
        }

        protected virtual void MarkCustomAttribute(CustomAttribute ca, in DependencyInfo reason, MessageOrigin origin)
        {
            Annotations.Mark(ca, reason);
            MarkMethod(ca.Constructor, new DependencyInfo(DependencyKind.AttributeConstructor, ca), origin);

            MarkCustomAttributeArguments(ca, origin);

            TypeReference constructor_type = ca.Constructor.DeclaringType;
            TypeDefinition? type = Context.Resolve(constructor_type);

            if (type == null)
            {
                return;
            }

            MarkCustomAttributeProperties(ca, type, origin);
            MarkCustomAttributeFields(ca, type, origin);
        }

        protected virtual bool ShouldMarkCustomAttribute(CustomAttribute ca, ICustomAttributeProvider provider)
        {
            var attr_type = ca.AttributeType;

            if (Context.KeepUsedAttributeTypesOnly)
            {
                switch (attr_type.FullName)
                {
                    // These are required by the runtime
                    case "System.ThreadStaticAttribute":
                    case "System.ContextStaticAttribute":
                    case "System.Runtime.CompilerServices.IsByRefLikeAttribute":
                        return true;
                    // Attributes related to `fixed` keyword used to declare fixed length arrays
                    case "System.Runtime.CompilerServices.FixedBufferAttribute":
                        return true;
                    case "System.Runtime.InteropServices.InterfaceTypeAttribute":
                    case "System.Runtime.InteropServices.GuidAttribute":
                        return true;
                    // May be implicitly used by the runtime
                    case "System.Runtime.CompilerServices.InternalsVisibleToAttribute":
                        return true;
                }

                TypeDefinition? type = Context.Resolve(attr_type);
                if (type is null || !Annotations.IsMarked(type))
                    return false;
            }

            return true;
        }

        protected virtual bool ShouldMarkTypeStaticConstructor(TypeDefinition type)
        {
            if (Annotations.HasPreservedStaticCtor(type))
                return false;

            if (type.IsBeforeFieldInit && Context.IsOptimizationEnabled(CodeOptimizations.BeforeFieldInit, type))
                return false;

            return true;
        }

        protected internal void MarkStaticConstructor(TypeDefinition type, in DependencyInfo reason, in MessageOrigin origin)
        {
            if (MarkMethodIf(type.Methods, IsNonEmptyStaticConstructor, reason, origin) != null)
                Annotations.SetPreservedStaticCtor(type);
        }

        protected virtual bool ShouldMarkTopLevelCustomAttribute(AttributeProviderPair app, MethodDefinition resolvedConstructor)
        {
            var ca = app.Attribute;

            if (!ShouldMarkCustomAttribute(app.Attribute, app.Provider))
                return false;

            // If an attribute's module has not been marked after processing all types in all assemblies and the attribute itself has not been marked,
            // then surely nothing is using this attribute and there is no need to mark it
            if (!Annotations.IsMarked(resolvedConstructor.Module) &&
                !Annotations.IsMarked(ca.AttributeType) &&
                Annotations.GetAction(resolvedConstructor.Module.Assembly) == AssemblyAction.Link)
                return false;

            if (ca.Constructor.DeclaringType.Namespace == "System.Diagnostics")
            {
                string attributeName = ca.Constructor.DeclaringType.Name;
                if (attributeName == "DebuggerDisplayAttribute" || attributeName == "DebuggerTypeProxyAttribute")
                {
                    var displayTargetType = GetDebuggerAttributeTargetType(app.Attribute, (AssemblyDefinition)app.Provider);
                    if (displayTargetType == null || !Annotations.IsMarked(displayTargetType))
                        return false;
                }
            }

            return true;
        }

        protected void MarkSecurityDeclarations(ISecurityDeclarationProvider provider, in DependencyInfo reason, MessageOrigin origin)
        {
            // most security declarations are removed (if linked) but user code might still have some
            // and if the attributes references types then they need to be marked too
            if ((provider == null) || !provider.HasSecurityDeclarations)
                return;

            foreach (var sd in provider.SecurityDeclarations)
                MarkSecurityDeclaration(sd, reason, origin);
        }

        protected virtual void MarkSecurityDeclaration(SecurityDeclaration sd, in DependencyInfo reason, MessageOrigin origin)
        {
            if (!sd.HasSecurityAttributes)
                return;

            foreach (var sa in sd.SecurityAttributes)
                MarkSecurityAttribute(sa, reason, origin);
        }

        protected virtual void MarkSecurityAttribute(SecurityAttribute sa, in DependencyInfo reason, MessageOrigin origin)
        {
            TypeReference security_type = sa.AttributeType;
            TypeDefinition? type = Context.Resolve(security_type);
            if (type == null)
            {
                return;
            }

            // Security attributes participate in inference logic without being marked.
            Tracer.AddDirectDependency(sa, reason, marked: false);
            MarkType(security_type, new DependencyInfo(DependencyKind.AttributeType, sa), origin);
            MarkCustomAttributeProperties(sa, type, origin);
            MarkCustomAttributeFields(sa, type, origin);
        }

        protected void MarkCustomAttributeProperties(ICustomAttribute ca, TypeDefinition attribute, MessageOrigin origin)
        {
            if (!ca.HasProperties)
                return;

            foreach (var named_argument in ca.Properties)
                MarkCustomAttributeProperty(named_argument, attribute, ca, new DependencyInfo(DependencyKind.AttributeProperty, ca), origin);
        }

        protected void MarkCustomAttributeProperty(CustomAttributeNamedArgument namedArgument, TypeDefinition attribute, ICustomAttribute ca, in DependencyInfo reason, MessageOrigin origin)
        {
            PropertyDefinition? property = GetProperty(attribute, namedArgument.Name);
            if (property != null)
                MarkMethod(property.SetMethod, reason, origin);

            MarkCustomAttributeArgument(namedArgument.Argument, ca, origin);

            if (property != null && Annotations.FlowAnnotations.RequiresDataFlowAnalysis(property.SetMethod))
            {
                var scanner = new AttributeDataFlow(Context, this, origin);
                scanner.ProcessAttributeDataflow(property.SetMethod, new List<CustomAttributeArgument> { namedArgument.Argument });
            }
        }

        PropertyDefinition? GetProperty(TypeDefinition inputType, string propertyname)
        {
            TypeDefinition? type = inputType;
            while (type != null)
            {
                PropertyDefinition? property = type.Properties.FirstOrDefault(p => p.Name == propertyname);
                if (property != null)
                    return property;

                type = Context.TryResolve(type.BaseType);
            }

            return null;
        }

        protected void MarkCustomAttributeFields(ICustomAttribute ca, TypeDefinition attribute, MessageOrigin origin)
        {
            if (!ca.HasFields)
                return;

            foreach (var named_argument in ca.Fields)
                MarkCustomAttributeField(named_argument, attribute, ca, origin);
        }

        protected void MarkCustomAttributeField(CustomAttributeNamedArgument namedArgument, TypeDefinition attribute, ICustomAttribute ca, MessageOrigin origin)
        {
            FieldDefinition? field = GetField(attribute, namedArgument.Name);
            if (field != null)
                MarkField(field, new DependencyInfo(DependencyKind.CustomAttributeField, ca), origin);

            MarkCustomAttributeArgument(namedArgument.Argument, ca, origin);

            if (field != null && Annotations.FlowAnnotations.RequiresDataFlowAnalysis(field))
            {
                var scanner = new AttributeDataFlow(Context, this, origin);
                scanner.ProcessAttributeDataflow(field, namedArgument.Argument);
            }
        }

        FieldDefinition? GetField(TypeDefinition inputType, string fieldname)
        {
            TypeDefinition? type = inputType;
            while (type != null)
            {
                FieldDefinition? field = type.Fields.FirstOrDefault(f => f.Name == fieldname);
                if (field != null)
                    return field;

                type = Context.TryResolve(type.BaseType);
            }

            return null;
        }

        MethodDefinition? GetMethodWithNoParameters(TypeDefinition inputType, string methodname)
        {
            TypeDefinition? type = inputType;
            while (type != null)
            {
                MethodDefinition? method = type.Methods.FirstOrDefault(m => m.Name == methodname && !m.HasMetadataParameters());
                if (method != null)
                    return method;

                type = Context.TryResolve(type.BaseType);
            }

            return null;
        }

        void MarkCustomAttributeArguments(CustomAttribute ca, MessageOrigin origin)
        {
            if (!ca.HasConstructorArguments)
                return;

            foreach (var argument in ca.ConstructorArguments)
                MarkCustomAttributeArgument(argument, ca, origin);

            var resolvedConstructor = Context.TryResolve(ca.Constructor);
            if (resolvedConstructor != null && Annotations.FlowAnnotations.RequiresDataFlowAnalysis(resolvedConstructor))
            {
                var scanner = new AttributeDataFlow(Context, this, origin);
                scanner.ProcessAttributeDataflow(resolvedConstructor, ca.ConstructorArguments);
            }
        }

        void MarkCustomAttributeArgument(CustomAttributeArgument argument, ICustomAttribute ca, MessageOrigin origin)
        {
            var at = argument.Type;

            if (at.IsArray)
            {
                var et = at.GetElementType();

                MarkType(et, new DependencyInfo(DependencyKind.CustomAttributeArgumentType, ca), origin);
                if (argument.Value == null)
                    return;

                // Array arguments are modeled as a CustomAttributeArgument [], and will mark the
                // Type once for each element in the array.
                foreach (var caa in (CustomAttributeArgument[])argument.Value)
                    MarkCustomAttributeArgument(caa, ca, origin);

                return;
            }

            if (at.Namespace == "System")
            {
                switch (at.Name)
                {
                    case "Type":
                        MarkType(argument.Type, new DependencyInfo(DependencyKind.CustomAttributeArgumentType, ca), origin);
                        MarkType((TypeReference)argument.Value, new DependencyInfo(DependencyKind.CustomAttributeArgumentValue, ca), origin);
                        return;

                    case "Object":
                        var boxed_value = (CustomAttributeArgument)argument.Value;
                        MarkType(boxed_value.Type, new DependencyInfo(DependencyKind.CustomAttributeArgumentType, ca), origin);
                        MarkCustomAttributeArgument(boxed_value, ca, origin);
                        return;
                }
            }
        }

        protected bool CheckProcessed(IMetadataTokenProvider provider)
        {
            return !Annotations.SetProcessed(provider);
        }

        protected virtual void MarkAssembly(AssemblyDefinition assembly, DependencyInfo reason, MessageOrigin origin)
        {
            Annotations.Mark(assembly, reason, origin);
            if (CheckProcessed(assembly))
                return;

            var assemblyOrigin = new MessageOrigin(assembly);

            EmbeddedXmlInfo.ProcessDescriptors(assembly, Context);

            foreach (Action<AssemblyDefinition> handleMarkAssembly in MarkContext.MarkAssemblyActions)
                handleMarkAssembly(assembly);

            // Security attributes do not respect the attributes XML
            if (Context.StripSecurity)
                RemoveSecurity.ProcessAssembly(assembly, Context);

            MarkExportedTypesTarget.ProcessAssembly(assembly, Context);

            var action = Annotations.GetAction(assembly);
            if (ProcessReferencesStep.IsFullyPreservedAction(action))
            {
                if (action != AssemblyAction.Copy ||
                    !Context.TryGetCustomData("DisableMarkingOfCopyAssemblies", out string? disableMarkingOfCopyAssembliesValue) ||
                    disableMarkingOfCopyAssembliesValue != "true")
                {
                    MarkEntireAssembly(assembly, assemblyOrigin);
                }
                return;
            }
            else if (Annotations.IsRootAssembly(assembly))
            {
                MarkEntireAssembly(assembly, assemblyOrigin);
            }

            ProcessModuleType(assembly, origin);

            LazyMarkCustomAttributes(assembly);

            MarkSecurityDeclarations(assembly, new DependencyInfo(DependencyKind.AssemblyOrModuleAttribute, assembly), assemblyOrigin);

            foreach (ModuleDefinition module in assembly.Modules)
                LazyMarkCustomAttributes(module);
        }

        void MarkEntireAssembly(AssemblyDefinition assembly, MessageOrigin origin)
        {
            Debug.Assert(Annotations.IsProcessed(assembly));

            ModuleDefinition module = assembly.MainModule;

            MarkCustomAttributes(assembly, new DependencyInfo(DependencyKind.AssemblyOrModuleAttribute, assembly), origin);
            MarkCustomAttributes(module, new DependencyInfo(DependencyKind.AssemblyOrModuleAttribute, module), origin);

            foreach (TypeDefinition type in module.Types)
                MarkEntireType(type, new DependencyInfo(DependencyKind.TypeInAssembly, assembly), origin);

            // Mark scopes of type references and exported types.
            TypeReferenceMarker.MarkTypeReferences(assembly, MarkingHelpers);
        }

        sealed class TypeReferenceMarker : TypeReferenceWalker
        {

            readonly MarkingHelpers markingHelpers;

            TypeReferenceMarker(AssemblyDefinition assembly, MarkingHelpers markingHelpers)
                : base(assembly, walkSymbols: false)
            {
                this.markingHelpers = markingHelpers;
            }

            public static void MarkTypeReferences(AssemblyDefinition assembly, MarkingHelpers markingHelpers)
            {
                new TypeReferenceMarker(assembly, markingHelpers).Process();
            }

            protected override void ProcessTypeReference(TypeReference type)
            {
                markingHelpers.MarkForwardedScope(type, new MessageOrigin(assembly));
            }

            protected override void ProcessExportedType(ExportedType exportedType)
            {
                markingHelpers.MarkExportedType(exportedType, assembly.MainModule, new DependencyInfo(DependencyKind.ExportedType, assembly), new MessageOrigin(assembly));
                markingHelpers.MarkForwardedScope(CreateTypeReferenceForExportedTypeTarget(exportedType), new MessageOrigin(assembly));
            }

            protected override void ProcessExtra()
            {
                // Also mark the scopes of metadata typeref rows to cover any not discovered by the traversal.
                // This can happen when the compiler emits typerefs into IL which aren't strictly necessary per ECMA 335.
                foreach (TypeReference typeReference in assembly.MainModule.GetTypeReferences())
                {
                    if (!Visited!.Add(typeReference))
                        continue;
                    markingHelpers.MarkForwardedScope(typeReference, new MessageOrigin(assembly));
                }
            }

            TypeReference CreateTypeReferenceForExportedTypeTarget(ExportedType exportedType)
            {
                TypeReference? declaringTypeReference = null;
                if (exportedType.DeclaringType != null)
                {
                    declaringTypeReference = CreateTypeReferenceForExportedTypeTarget(exportedType.DeclaringType);
                }

                return new TypeReference(exportedType.Namespace, exportedType.Name, assembly.MainModule, exportedType.Scope)
                {
                    DeclaringType = declaringTypeReference
                };
            }
        }

        void ProcessModuleType(AssemblyDefinition assembly, MessageOrigin origin)
        {
            // The <Module> type may have an initializer, in which case we want to keep it.
            TypeDefinition? moduleType = assembly.MainModule.Types.FirstOrDefault(t => t.MetadataToken.RID == 1);
            if (moduleType != null && moduleType.HasMethods)
                MarkType(moduleType, new DependencyInfo(DependencyKind.TypeInAssembly, assembly), origin);
        }

        bool ProcessLazyAttributes()
        {
            if (Annotations.HasMarkedAnyIndirectlyCalledMethods() && MarkDisablePrivateReflectionAttribute())
                return true;

            var startingQueueCount = _assemblyLevelAttributes.Count;
            if (startingQueueCount == 0)
                return false;

            var skippedItems = new List<AttributeProviderPair>();
            var markOccurred = false;

            while (_assemblyLevelAttributes.Count != 0)
            {
                var assemblyLevelAttribute = _assemblyLevelAttributes.Dequeue();
                var customAttribute = assemblyLevelAttribute.Attribute;

                var provider = assemblyLevelAttribute.Provider;
                Debug.Assert(provider is ModuleDefinition or AssemblyDefinition);
                var assembly = (provider is ModuleDefinition module) ? module.Assembly : provider as AssemblyDefinition;

                MessageOrigin assemblyOrigin = new MessageOrigin(assembly);

                var resolved = Context.Resolve(customAttribute.Constructor);
                if (resolved == null)
                {
                    continue;
                }

                if (IsAttributeRemoved(customAttribute, resolved.DeclaringType) && Annotations.GetAction(CustomAttributeSource.GetAssemblyFromCustomAttributeProvider(assemblyLevelAttribute.Provider)) == AssemblyAction.Link)
                    continue;

                if (!ShouldMarkTopLevelCustomAttribute(assemblyLevelAttribute, resolved))
                {
                    skippedItems.Add(assemblyLevelAttribute);
                    continue;
                }

                markOccurred = true;
                MarkCustomAttribute(customAttribute, new DependencyInfo(DependencyKind.AssemblyOrModuleAttribute, assemblyLevelAttribute.Provider), assemblyOrigin);

                string attributeFullName = customAttribute.Constructor.DeclaringType.FullName;
                switch (attributeFullName)
                {
                    case "System.Diagnostics.DebuggerDisplayAttribute":
                    {
                        TypeDefinition? targetType = GetDebuggerAttributeTargetType(assemblyLevelAttribute.Attribute, (AssemblyDefinition)assemblyLevelAttribute.Provider);
                        if (targetType != null)
                            MarkTypeWithDebuggerDisplayAttribute(targetType, customAttribute, assemblyOrigin);
                        break;
                    }
                    case "System.Diagnostics.DebuggerTypeProxyAttribute":
                    {
                        TypeDefinition? targetType = GetDebuggerAttributeTargetType(assemblyLevelAttribute.Attribute, (AssemblyDefinition)assemblyLevelAttribute.Provider);
                        if (targetType != null)
                            MarkTypeWithDebuggerTypeProxyAttribute(targetType, customAttribute, assemblyOrigin);
                        break;
                    }
                }
            }

            // requeue the items we skipped in case we need to make another pass
            foreach (var item in skippedItems)
                _assemblyLevelAttributes.Enqueue(item);

            return markOccurred;
        }

        bool ProcessLateMarkedAttributes()
        {
            var startingQueueCount = _lateMarkedAttributes.Count;
            if (startingQueueCount == 0)
                return false;

            var skippedItems = new List<(AttributeProviderPair, DependencyInfo, MessageOrigin)>();
            var markOccurred = false;

            while (_lateMarkedAttributes.Count != 0)
            {
                var (attributeProviderPair, reason, origin) = _lateMarkedAttributes.Dequeue();
                var customAttribute = attributeProviderPair.Attribute;
                var provider = attributeProviderPair.Provider;

                var resolved = Context.Resolve(customAttribute.Constructor);
                if (resolved == null)
                {
                    continue;
                }

                if (!ShouldMarkCustomAttribute(customAttribute, provider))
                {
                    skippedItems.Add((attributeProviderPair, reason, origin));
                    continue;
                }

                markOccurred = true;
                MarkCustomAttribute(customAttribute, reason, origin);
            }

            // requeue the items we skipped in case we need to make another pass
            foreach (var item in skippedItems)
                _lateMarkedAttributes.Enqueue(item);

            return markOccurred;
        }

        protected void MarkField(FieldReference reference, DependencyInfo reason, in MessageOrigin origin)
        {
            if (reference.DeclaringType is GenericInstanceType)
            {
                Debug.Assert(reason.Kind == DependencyKind.FieldAccess || reason.Kind == DependencyKind.Ldtoken);
                // Blame the field reference (without actually marking) on the original reason.
                Tracer.AddDirectDependency(reference, reason, marked: false);
                MarkType(reference.DeclaringType, new DependencyInfo(DependencyKind.DeclaringType, reference), origin);

                // Blame the field definition that we will resolve on the field reference.
                reason = new DependencyInfo(DependencyKind.FieldOnGenericInstance, reference);
            }

            FieldDefinition? field = Context.Resolve(reference);

            if (field == null)
            {
                return;
            }

            MarkField(field, reason, origin);
        }

        void ReportWarningsForReflectionAccess(in MessageOrigin origin, MethodDefinition method, DependencyKind dependencyKind)
        {
            if (Annotations.ShouldSuppressAnalysisWarningsForRequiresUnreferencedCode(origin.Provider, out _))
                return;

            bool isReflectionAccessCoveredByRUC;
            bool isCompilerGenerated = CompilerGeneratedState.IsNestedFunctionOrStateMachineMember(method);
            bool forceRUCCheck = false;
            RequiresUnreferencedCodeAttribute? requiresUnreferencedCode;
            switch (dependencyKind)
            {
                case DependencyKind.AttributeProperty:
                    // Property assignment in an attribute instance.
                    // This case is more like a direct method call than reflection, and should
                    // be logically similar to what is done in ReflectionMethodBodyScanner for method calls.
                    isReflectionAccessCoveredByRUC = Annotations.DoesMethodRequireUnreferencedCode(method, out requiresUnreferencedCode);
                    break;

                case DependencyKind.Ldftn:
                case DependencyKind.Ldvirtftn:
                case DependencyKind.Ldtoken:
                    // Compiler generated code accessed via a token is considered a "hard" reference
                    // even though we also have to treat it as reflection access.
                    // So we need to enforce RUC check/warn in this case.
                    forceRUCCheck = true;
                    isReflectionAccessCoveredByRUC = Annotations.ShouldSuppressAnalysisWarningsForRequiresUnreferencedCode(method, out requiresUnreferencedCode);
                    break;

                default:
                    // If the method being accessed has warnings suppressed due to Requires attributes,
                    // we need to issue a warning for the reflection access. This is true even for instance
                    // methods, which can be reflection-invoked without ever calling a constructor of the
                    // accessed type.
                    isReflectionAccessCoveredByRUC = Annotations.ShouldSuppressAnalysisWarningsForRequiresUnreferencedCode(method, out requiresUnreferencedCode);
                    break;
            }

            if (isReflectionAccessCoveredByRUC && (!isCompilerGenerated || forceRUCCheck))
                ReportRequiresUnreferencedCode(method.GetDisplayName(), requiresUnreferencedCode!, new DiagnosticContext(origin, diagnosticsEnabled: true, Context));

            bool isReflectionAccessCoveredByDAM = Annotations.FlowAnnotations.ShouldWarnWhenAccessedForReflection(method);
            if (isReflectionAccessCoveredByDAM && (!isCompilerGenerated || forceRUCCheck))
            {
                // ReflectionMethodBodyScanner handles more cases for data flow annotations
                // so don't warn for those.
                switch (dependencyKind)
                {
                    case DependencyKind.AttributeConstructor:
                    case DependencyKind.AttributeProperty:
                        break;
                    default:
                        Context.LogWarning(origin, DiagnosticId.DynamicallyAccessedMembersMethodAccessedViaReflection, method.GetDisplayName());
                        break;
                }
            }
        }

        void ReportWarningsForTypeHierarchyReflectionAccess(IMemberDefinition member, MessageOrigin origin)
        {
            Debug.Assert(member is MethodDefinition or FieldDefinition);

            // Don't check whether the current scope is a RUC type or RUC method because these warnings
            // are not suppressed in RUC scopes. Here the scope represents the DynamicallyAccessedMembers
            // annotation on a type, not a callsite which uses the annotation. We always want to warn about
            // possible reflection access indicated by these annotations.

            var type = origin.Provider as TypeDefinition;
            Debug.Assert(type != null);

            static bool IsDeclaredWithinType(IMemberDefinition member, TypeDefinition type)
            {
                while ((member = member.DeclaringType) != null)
                {
                    if (member == type)
                        return true;
                }
                return false;
            }

            var reportOnMember = IsDeclaredWithinType(member, type);
            if (reportOnMember)
                origin = new MessageOrigin(member);

            bool isReflectionAccessCoveredByRUC = Annotations.ShouldSuppressAnalysisWarningsForRequiresUnreferencedCode(member, out RequiresUnreferencedCodeAttribute? requiresUnreferencedCodeAttribute);
            bool isCompilerGenerated = CompilerGeneratedState.IsNestedFunctionOrStateMachineMember(member);
            if (isReflectionAccessCoveredByRUC && !isCompilerGenerated)
            {
                var id = reportOnMember ? DiagnosticId.DynamicallyAccessedMembersOnTypeReferencesMemberWithRequiresUnreferencedCode : DiagnosticId.DynamicallyAccessedMembersOnTypeReferencesMemberOnBaseWithRequiresUnreferencedCode;
                Context.LogWarning(origin, id, type.GetDisplayName(),
                    ((MemberReference)member).GetDisplayName(), // The cast is valid since it has to be a method or field
                    MessageFormat.FormatRequiresAttributeMessageArg(requiresUnreferencedCodeAttribute!.Message),
                    MessageFormat.FormatRequiresAttributeMessageArg(requiresUnreferencedCodeAttribute!.Url));
            }

            bool isReflectionAccessCoveredByDAM = Annotations.FlowAnnotations.ShouldWarnWhenAccessedForReflection(member);
            if (isReflectionAccessCoveredByDAM && !isCompilerGenerated)
            {
                var id = reportOnMember ? DiagnosticId.DynamicallyAccessedMembersOnTypeReferencesMemberWithDynamicallyAccessedMembers : DiagnosticId.DynamicallyAccessedMembersOnTypeReferencesMemberOnBaseWithDynamicallyAccessedMembers;
                Context.LogWarning(origin, id, type.GetDisplayName(), ((MemberReference)member).GetDisplayName());
            }
        }

        void MarkField(FieldDefinition field, in DependencyInfo reason, in MessageOrigin origin)
        {
>>>>>>> 27c8fe04
#if DEBUG
            if (!_fieldReasons.Contains(reason.Kind))
                throw new ArgumentOutOfRangeException($"Internal error: unsupported field dependency {reason.Kind}");
#endif

            if (reason.Kind == DependencyKind.AlreadyMarked)
            {
                Debug.Assert(Annotations.IsMarked(field));
            }
            else
            {
                Annotations.Mark(field, reason, origin);
            }

            ProcessAnalysisAnnotationsForField(field, reason.Kind, in origin);

            if (CheckProcessed(field))
                return;

            // Use the original origin for marking the declaring type - it provides better warning message location
            MarkType(field.DeclaringType, new DependencyInfo(DependencyKind.DeclaringType, field), origin);

            var fieldOrigin = new MessageOrigin(field);
            MarkType(field.FieldType, new DependencyInfo(DependencyKind.FieldType, field), fieldOrigin);
            MarkCustomAttributes(field, new DependencyInfo(DependencyKind.CustomAttribute, field), fieldOrigin);
            MarkMarshalSpec(field, new DependencyInfo(DependencyKind.FieldMarshalSpec, field), fieldOrigin);
            DoAdditionalFieldProcessing(field);

            // If we accessed a field on a type and the type has explicit/sequential layout, make sure to keep
            // all the other fields.
            //
            // We normally do this when the type is seen as instantiated, but one can get into a situation
            // where the type is not seen as instantiated and the offsets still matter (usually when type safety
            // is violated with Unsafe.As).
            //
            // This won't do too much work because classes are rarely tagged for explicit/sequential layout.
            if (!field.DeclaringType.IsValueType && !field.DeclaringType.IsAutoLayout)
            {
                // We also need to walk the base hierarchy because the offset of the field depends on the
                // layout of the base.
                TypeDefinition? typeWithFields = field.DeclaringType;
                while (typeWithFields != null)
                {
                    MarkImplicitlyUsedFields(typeWithFields, fieldOrigin);
                    typeWithFields = Context.TryResolve(typeWithFields.BaseType);
                }
            }

            var parent = field.DeclaringType;
            if (field.IsStatic && !Annotations.HasPreservedStaticCtor(parent))
            {
                var cctorReason = reason.Kind switch
                {
                    // Report an edge directly from the method accessing the field to the static ctor it triggers
                    DependencyKind.FieldAccess => new DependencyInfo(DependencyKind.TriggersCctorThroughFieldAccess, reason.Source),
                    _ => new DependencyInfo(DependencyKind.CctorForField, field)
                };
                MarkStaticConstructor(parent, cctorReason, fieldOrigin);
            }
        }

        void ProcessAnalysisAnnotationsForField(FieldDefinition field, DependencyKind dependencyKind, in MessageOrigin origin)
        {
            switch (dependencyKind)
            {
                // Marked through things like descriptor - don't want to warn as it's intentional choice
                case DependencyKind.AlreadyMarked:
                case DependencyKind.TypePreserve:
                case DependencyKind.PreservedMethod:
                case DependencyKind.MemberOfType:
                    return;

                case DependencyKind.DynamicallyAccessedMemberOnType:
                    ReportWarningsForTypeHierarchyReflectionAccess(field, origin);
                    return;

                default:
                    break;
            }

            if (Annotations.ShouldSuppressAnalysisWarningsForRequiresUnreferencedCode(origin.Provider, out _))
                return;

            if (Annotations.ShouldSuppressAnalysisWarningsForRequiresUnreferencedCode(field, out RequiresUnreferencedCodeAttribute? requiresUnreferencedCodeAttribute))
                ReportRequiresUnreferencedCode(field.GetDisplayName(), requiresUnreferencedCodeAttribute!, new DiagnosticContext(origin, diagnosticsEnabled: true, Context));

            switch (dependencyKind)
            {
                case DependencyKind.AccessedViaReflection:
                case DependencyKind.DynamicDependency:
                case DependencyKind.DynamicallyAccessedMember:
                case DependencyKind.InteropMethodDependency:
                case DependencyKind.Ldtoken:
                case DependencyKind.UnsafeAccessorTarget:
                    if (Annotations.FlowAnnotations.ShouldWarnWhenAccessedForReflection(field))
                        Context.LogWarning(origin, DiagnosticId.DynamicallyAccessedMembersFieldAccessedViaReflection, field.GetDisplayName());

                    break;
            }
        }

        /// <summary>
        /// Returns true if the assembly of the <paramref name="scope"></paramref> is not set to link (i.e. action=copy is set for that assembly)
        /// </summary>
        protected virtual bool IgnoreScope(IMetadataScope scope)
        {
            AssemblyDefinition? assembly = Context.Resolve(scope);
            return assembly != null && Annotations.GetAction(assembly) != AssemblyAction.Link;
        }

        void MarkModule(ModuleDefinition module, DependencyInfo reason, MessageOrigin origin)
        {
            if (reason.Kind == DependencyKind.AlreadyMarked)
            {
                Debug.Assert(Annotations.IsMarked(module));
            }
            else
            {
                Annotations.Mark(module, reason, origin);
            }
            if (CheckProcessed(module))
                return;
            MarkAssembly(module.Assembly, new DependencyInfo(DependencyKind.AssemblyOfModule, module), origin);
        }

        protected virtual void MarkSerializable(TypeDefinition type, MessageOrigin origin)
        {
            if (!type.HasMethods)
                return;

            if (Context.GetTargetRuntimeVersion() > TargetRuntimeVersion.NET5)
                return;

            if (type.IsSerializable())
            {
                MarkDefaultConstructor(type, new DependencyInfo(DependencyKind.SerializationMethodForType, type), origin);
                MarkMethodsIf(type.Methods, IsSpecialSerializationConstructor, new DependencyInfo(DependencyKind.SerializationMethodForType, type), origin);
            }

            MarkMethodsIf(type.Methods, HasOnSerializeOrDeserializeAttribute, new DependencyInfo(DependencyKind.SerializationMethodForType, type), origin);
        }

        protected internal virtual void MarkTypeVisibleToReflection(TypeReference type, in DependencyInfo reason, in MessageOrigin origin)
        {
            TypeDefinition? definition = MarkType(type, reason, origin);
            if (definition is not null)
            {
                // If a type is visible to reflection, we need to stop doing optimization that could cause observable difference
                // in reflection APIs. This includes APIs like MakeGenericType (where variant castability of the produced type
                // could be incorrect) or IsAssignableFrom (where assignability of unconstructed types might change).
                Annotations.MarkRelevantToVariantCasting(definition);
                Annotations.MarkReflectionUsed(definition);
                MarkImplicitlyUsedFields(definition, origin);
            }
        }

        internal void MarkMethodVisibleToReflection(MethodReference method, in DependencyInfo reason, in MessageOrigin origin)
        {
            MarkMethod(method, reason, origin);
            if (Context.Resolve(method) is MethodDefinition methodDefinition)
            {
                Annotations.MarkReflectionUsed(methodDefinition);
                Annotations.MarkIndirectlyCalledMethod(methodDefinition);
            }
        }

        bool MarkMethodsVisibleToReflection(TypeDefinition type, in DependencyInfo reason, MessageOrigin origin)
        {
            if (!type.HasMethods)
                return false;

            foreach (MethodDefinition method in type.Methods)
            {
                if (IsFullyPreservedAction(Annotations.GetAction(type.Module.Assembly)))
                    Annotations.SetAction(method, MethodAction.ForceParse);
                MarkMethodVisibleToReflection(method, reason, origin);
            }
            return true;
        }

        internal void MarkFieldVisibleToReflection(FieldReference field, in DependencyInfo reason, in MessageOrigin origin)
        {
            MarkField(field, reason, origin);
        }

        bool MarkFieldsVisibleToReflection(TypeDefinition type, in DependencyInfo reason, MessageOrigin origin, bool markBackingFieldsOnlyIfPropertyMarked = false)
        {
            if (!type.HasFields)
                return false;

            foreach (FieldDefinition field in type.Fields)
            {
                if (markBackingFieldsOnlyIfPropertyMarked && field.Name.EndsWith(">k__BackingField", StringComparison.Ordinal))
                {
                    // We can't reliably construct the expected property name from the backing field name for all compilers
                    // because csc shortens the name of the backing field in some cases
                    // For example:
                    // Field Name = <IFoo<int>.Bar>k__BackingField
                    // Property Name = IFoo<System.Int32>.Bar
                    //
                    // instead we will search the properties and find the one that makes use of the current backing field
                    var propertyDefinition = SearchPropertiesForMatchingFieldDefinition(field);
                    if (propertyDefinition != null && !Annotations.IsMarked(propertyDefinition))
                        continue;
                }
                MarkFieldVisibleToReflection(field, reason, origin);
            }
            return true;
        }

        internal void MarkPropertyVisibleToReflection(PropertyDefinition property, in DependencyInfo reason, in MessageOrigin origin)
        {
            // Marking the property itself actually doesn't keep it (it only marks its attributes and records the dependency), we have to mark the methods on it
            MarkProperty(property, reason);
            // We don't track PropertyInfo, so we can't tell if any accessor is needed by the app, so include them both.
            // With better tracking it might be possible to be more precise here: dotnet/linker/issues/1948
            MarkMethodIfNotNull(property.GetMethod, reason, origin);
            MarkMethodIfNotNull(property.SetMethod, reason, origin);
            MarkMethodsIf(property.OtherMethods, m => true, reason, origin);
        }

        internal void MarkEventVisibleToReflection(EventDefinition @event, in DependencyInfo reason, in MessageOrigin origin)
        {
            MarkEvent(@event, reason, origin);
            // MarkEvent already marks the add/remove/invoke methods, but we need to mark them with the
            // DependencyInfo used to access the event from reflection, to produce warnings for annotated
            // event methods.
            MarkMethodIfNotNull(@event.AddMethod, reason, origin);
            MarkMethodIfNotNull(@event.RemoveMethod, reason, origin);
            MarkMethodIfNotNull(@event.InvokeMethod, reason, origin);
            MarkMethodsIf(@event.OtherMethods, m => true, reason, origin);
        }

        internal void MarkStaticConstructorVisibleToReflection(TypeDefinition type, in DependencyInfo reason, in MessageOrigin origin)
        {
            MarkStaticConstructor(type, reason, origin);
        }

        /// <summary>
        /// Marks the specified <paramref name="reference"/> as referenced.
        /// </summary>
        /// <param name="reference">The type reference to mark.</param>
        /// <param name="reason">The reason why the marking is occuring</param>
        /// <returns>The resolved type definition if the reference can be resolved</returns>
        protected internal virtual TypeDefinition? MarkType(TypeReference reference, DependencyInfo reason, MessageOrigin origin)
        {
#if DEBUG
            if (!_typeReasons.Contains(reason.Kind))
                throw new ArgumentOutOfRangeException($"Internal error: unsupported type dependency {reason.Kind}");
#endif
            if (reference == null)
                return null;

<<<<<<< HEAD
			(reference, reason) = GetOriginalType (reference, reason, origin);

			if (reference is FunctionPointerType)
				return null;

			if (reference is GenericParameter)
				return null;

			TypeDefinition? type = Context.Resolve (reference);

			if (type == null)
				return null;

			// Track a mark reason for each call to MarkType.
			switch (reason.Kind) {
			case DependencyKind.AlreadyMarked:
				Debug.Assert (Annotations.IsMarked (type));
				break;
			default:
				Annotations.Mark (type, reason, origin);
				break;
			}

			_typeMapHandler.ProcessType (type);

			// Treat cctors triggered by a called method specially and mark this case up-front.
			if (type.HasMethods && ShouldMarkTypeStaticConstructor (type) && reason.Kind == DependencyKind.DeclaringTypeOfCalledMethod)
				MarkStaticConstructor (type, new DependencyInfo (DependencyKind.TriggersCctorForCalledMethod, reason.Source), origin);

			if (Annotations.HasLinkerAttribute<RemoveAttributeInstancesAttribute> (type)) {
				// Don't warn about references from the removed attribute itself (for example the .ctor on the attribute
				// will call MarkType on the attribute type itself).
				// If for some reason we do keep the attribute type (could be because of previous reference which would cause IL2045
				// or because of a copy assembly with a reference and so on) then we should not spam the warnings due to the type itself.
				// Also don't warn when the type is marked due to an assembly being rooted.
				if (!(reason.Source is IMemberDefinition sourceMemberDefinition && sourceMemberDefinition.DeclaringType == type) &&
					reason.Kind is not DependencyKind.TypeInAssembly) {
					// Don't warn for type map attribute types. They're marked as "remove attributes" but we explicitly keep the ones needed.
					if (type is not { Namespace: "System.Runtime.InteropServices", Name: "TypeMapAttribute`1" or "TypeMapAssociationAttribute`1" or "TypeMapAssemblyTargetAttribute`1"})
						Context.LogWarning (origin, DiagnosticId.AttributeIsReferencedButTrimmerRemoveAllInstances, type.GetDisplayName ());
				}
			}

			if (CheckProcessed (type))
				return type;

			if (type.Scope is ModuleDefinition module)
				MarkModule (module, new DependencyInfo (DependencyKind.ScopeOfType, type), origin);

			var typeOrigin = new MessageOrigin (type);

			foreach (Action<TypeDefinition> handleMarkType in MarkContext.MarkTypeActions)
				handleMarkType (type);

			MarkType (type.BaseType, new DependencyInfo (DependencyKind.BaseType, type), typeOrigin);

			// The DynamicallyAccessedMembers hierarchy processing must be done after the base type was marked
			// (to avoid inconsistencies in the cache), but before anything else as work done below
			// might need the results of the processing here.
			DynamicallyAccessedMembersTypeHierarchy.ProcessMarkedTypeForDynamicallyAccessedMembersHierarchy (type);

			if (type.DeclaringType != null)
				MarkType (type.DeclaringType, new DependencyInfo (DependencyKind.DeclaringType, type), typeOrigin);
			MarkCustomAttributes (type, new DependencyInfo (DependencyKind.CustomAttribute, type), typeOrigin);
			MarkSecurityDeclarations (type, new DependencyInfo (DependencyKind.CustomAttribute, type), typeOrigin);

			if (Context.TryResolve (type.BaseType) is TypeDefinition baseType &&
				!Annotations.HasLinkerAttribute<RequiresUnreferencedCodeAttribute> (type) &&
				Annotations.TryGetLinkerAttribute (baseType, out RequiresUnreferencedCodeAttribute? effectiveRequiresUnreferencedCode)) {

				string arg1 = MessageFormat.FormatRequiresAttributeMessageArg (effectiveRequiresUnreferencedCode.Message);
				string arg2 = MessageFormat.FormatRequiresAttributeUrlArg (effectiveRequiresUnreferencedCode.Url);
				Context.LogWarning (typeOrigin, DiagnosticId.RequiresUnreferencedCodeOnBaseClass, type.GetDisplayName (), type.BaseType.GetDisplayName (), arg1, arg2);
			}


			if (type.IsMulticastDelegate ()) {
				MarkMulticastDelegate (type, typeOrigin);
			}

			if (type.IsClass && type.BaseType == null && type.Name == "Object" && ShouldMarkSystemObjectFinalize)
				MarkMethodIf (type.Methods, static m => m.Name == "Finalize", new DependencyInfo (DependencyKind.MethodForSpecialType, type), typeOrigin);

			MarkSerializable (type, typeOrigin);

			// This marks static fields of KeyWords/OpCodes/Tasks subclasses of an EventSource type.
			// The special handling of EventSource is still needed in .NET6 in library mode
			if ((!Context.DisableEventSourceSpecialHandling || Context.GetTargetRuntimeVersion () < TargetRuntimeVersion.NET6) && BCL.EventTracingForWindows.IsEventSourceImplementation (type, Context)) {
				MarkEventSourceProviders (type, typeOrigin);
			}

			// This marks properties for [EventData] types as well as other attribute dependencies.
			MarkTypeSpecialCustomAttributes (type, typeOrigin);

			MarkGenericParameterProvider (type, typeOrigin);

			// There are a number of markings we can defer until later when we know it's possible a reference type could be instantiated
			// For example, if no instance of a type exist, then we don't need to mark the interfaces on that type -- Note this is not true for static interfaces
			// However, for some other types there is no benefit to deferring
			if (type.IsInterface) {
				// There's no benefit to deferring processing of an interface type until we know a type implementing that interface is marked
				MarkRequirementsForInstantiatedTypes (type);
			} else if (type.IsValueType) {
				// Note : Technically interfaces could be removed from value types in some of the same cases as reference types, however, it's harder to know when
				// a value type instance could exist.  You'd have to track initobj and maybe locals types.  Going to punt for now.
				MarkRequirementsForInstantiatedTypes (type);
			} else if (IsFullyPreserved (type)) {
				// Here for a couple reasons:
				// * Edge case to cover a scenario where a type has preserve all, implements interfaces, but does not have any instance ctors.
				//    Normally TypePreserve.All would cause an instance ctor to be marked and that would in turn lead to MarkInterfaceImplementations being called
				//    Without an instance ctor, MarkInterfaceImplementations is not called and then TypePreserve.All isn't truly respected.
				// * If an assembly has the action Copy and had ResolveFromAssemblyStep ran for the assembly, then InitializeType will have led us here
				//    When the entire assembly is preserved, then all interfaces, base, etc will be preserved on the type, so we need to make sure
				//    all of these types are marked.  For example, if an interface implementation is of a type in another assembly that is linked,
				//    and there are no other usages of that interface type, then we need to make sure the interface type is still marked because
				//    this type is going to retain the interface implementation
				MarkRequirementsForInstantiatedTypes (type);
			} else if (AlwaysMarkTypeAsInstantiated (type)) {
				MarkRequirementsForInstantiatedTypes (type);
			}

			// Save for later once we know which interfaces are marked and then determine which interface implementations and methods to keep
			if (type.HasInterfaces)
				_typesWithInterfaces.Add ((type, typeOrigin));

			if (type.HasMethods) {
				// TODO: MarkMethodIfNeededByBaseMethod should include logic for IsMethodNeededByTypeDueToPreservedScope: https://github.com/dotnet/linker/issues/3090
				foreach (var method in type.Methods) {
					MarkMethodIfNeededByBaseMethod (method, typeOrigin);
					if (IsMethodNeededByTypeDueToPreservedScope (method)) {
						// For methods that must be preserved, blame the declaring type.
						MarkMethod (method, new DependencyInfo (DependencyKind.VirtualNeededDueToPreservedScope, type), typeOrigin);
					}
				}
				if (ShouldMarkTypeStaticConstructor (type) && reason.Kind != DependencyKind.TriggersCctorForCalledMethod) {
					MarkStaticConstructor (type, new DependencyInfo (DependencyKind.CctorForType, type), typeOrigin);
				}
			}

			DoAdditionalTypeProcessing (type);

			ApplyPreserveInfo (type);
			ApplyPreserveMethods (type, typeOrigin);

			return type;
		}

		/// <summary>
		/// Allow subclasses to disable marking of System.Object.Finalize()
		/// </summary>
		protected virtual bool ShouldMarkSystemObjectFinalize => true;

		// Allow subclassers to mark additional things in the main processing loop
		protected virtual void DoAdditionalProcessing ()
		{
		}

		// Allow subclassers to mark additional things
		protected virtual void DoAdditionalTypeProcessing (TypeDefinition type)
		{
		}

		// Allow subclassers to mark additional things
		protected virtual void DoAdditionalFieldProcessing (FieldDefinition field)
		{
		}

		// Allow subclassers to mark additional things
		protected virtual void DoAdditionalPropertyProcessing (PropertyDefinition property)
		{
		}

		// Allow subclassers to mark additional things
		protected virtual void DoAdditionalEventProcessing (EventDefinition evt)
		{
		}

		// Allow subclassers to mark additional things
		protected virtual void DoAdditionalInstantiatedTypeProcessing (TypeDefinition type)
		{
		}

		TypeDefinition? GetDebuggerAttributeTargetType (CustomAttribute ca, AssemblyDefinition asm)
		{
			foreach (var property in ca.Properties) {
				if (property.Name == "Target")
					return Context.TryResolve ((TypeReference) property.Argument.Value);

				if (property.Name == "TargetTypeName") {
					string targetTypeName = (string) property.Argument.Value;
					return Context.TryResolve (asm, targetTypeName);
				}
			}

			return null;
		}

		void MarkTypeSpecialCustomAttributes (TypeDefinition type, MessageOrigin origin)
		{
			if (!type.HasCustomAttributes)
				return;

			foreach (CustomAttribute attribute in type.CustomAttributes) {
				var attrType = attribute.Constructor.DeclaringType;
				var resolvedAttributeType = Context.Resolve (attrType);
				if (resolvedAttributeType == null) {
					continue;
				}

				if (Annotations.HasLinkerAttribute<RemoveAttributeInstancesAttribute> (resolvedAttributeType) && Annotations.GetAction (type.Module.Assembly) == AssemblyAction.Link)
					continue;

				switch (attrType.Name) {
				case "XmlSchemaProviderAttribute" when attrType.Namespace == "System.Xml.Serialization":
					MarkXmlSchemaProvider (type, attribute, origin);
					break;
				case "DebuggerDisplayAttribute" when attrType.Namespace == "System.Diagnostics":
					MarkTypeWithDebuggerDisplayAttribute (type, attribute, origin);
					break;
				case "DebuggerTypeProxyAttribute" when attrType.Namespace == "System.Diagnostics":
					MarkTypeWithDebuggerTypeProxyAttribute (type, attribute, origin);
					break;
				// The special handling of EventSource is still needed in .NET6 in library mode
				case "EventDataAttribute" when attrType.Namespace == "System.Diagnostics.Tracing" && (!Context.DisableEventSourceSpecialHandling || Context.GetTargetRuntimeVersion () < TargetRuntimeVersion.NET6):
					if (MarkMethodsIf (type.Methods, MethodDefinitionExtensions.IsPublicInstancePropertyMethod, new DependencyInfo (DependencyKind.ReferencedBySpecialAttribute, type), origin))
						Tracer.AddDirectDependency (attribute, new DependencyInfo (DependencyKind.CustomAttribute, type), marked: false);
					break;
				}
			}
		}

		void MarkMethodSpecialCustomAttributes (MethodDefinition method, MessageOrigin origin)
		{
			if (!method.HasCustomAttributes)
				return;

			foreach (CustomAttribute attribute in method.CustomAttributes) {
				switch (attribute.Constructor.DeclaringType.FullName) {
				case "System.Web.Services.Protocols.SoapHeaderAttribute":
					MarkSoapHeader (method, attribute, origin);
					break;
				}
			}
		}

		void MarkXmlSchemaProvider (TypeDefinition type, CustomAttribute attribute, MessageOrigin origin)
		{
			if (TryGetStringArgument (attribute, out string? name)) {
				Tracer.AddDirectDependency (attribute, new DependencyInfo (DependencyKind.CustomAttribute, type), marked: false);
				MarkNamedMethod (type, name, new DependencyInfo (DependencyKind.ReferencedBySpecialAttribute, attribute), origin);
			}
		}

		[GeneratedRegex ("{[^{}]+}")]
		private static partial Regex DebuggerDisplayAttributeValueRegex ();

		[GeneratedRegex (@".+,\s*nq")]
		private static partial Regex ContainsNqSuffixRegex ();

		void MarkTypeWithDebuggerDisplayAttribute (TypeDefinition type, CustomAttribute attribute, MessageOrigin origin)
		{
			if (Context.KeepMembersForDebugger) {
				// Members referenced by the DebuggerDisplayAttribute are kept even if the attribute may not be.
				// Record a logical dependency on the attribute so that we can blame it for the kept members below.
				Tracer.AddDirectDependency (attribute, new DependencyInfo (DependencyKind.CustomAttribute, type), marked: false);

				MarkTypeWithDebuggerDisplayAttributeValue (type, attribute, (string) attribute.ConstructorArguments[0].Value, origin);
				if (attribute.HasProperties) {
					foreach (var property in attribute.Properties) {
						if (property.Name is "Name" or "Type") {
							MarkTypeWithDebuggerDisplayAttributeValue (type, attribute, (string) property.Argument.Value, origin);
						}
					}
				}
			}
		}

		void MarkTypeWithDebuggerDisplayAttributeValue (TypeDefinition type, CustomAttribute attribute, string? displayString, MessageOrigin origin)
		{
			if (string.IsNullOrEmpty (displayString))
				return;

			foreach (Match match in DebuggerDisplayAttributeValueRegex ().Matches (displayString)) {
				// Remove '{' and '}'
				string realMatch = match.Value.Substring (1, match.Value.Length - 2);

				// Remove ",nq" suffix if present
				// (it asks the expression evaluator to remove the quotes when displaying the final value)
				if (ContainsNqSuffixRegex ().IsMatch (realMatch)) {
					realMatch = realMatch.Substring (0, realMatch.LastIndexOf (','));
				}

				if (realMatch.EndsWith ("()")) {
					string methodName = realMatch.Substring (0, realMatch.Length - 2);

					// It's a call to a method on some member.  Handling this scenario robustly would be complicated and a decent bit of work.
					//
					// We could implement support for this at some point, but for now it's important to make sure at least we don't crash trying to find some
					// method on the current type when it exists on some other type
					if (methodName.Contains ('.'))
						continue;

					MethodDefinition? method = GetMethodWithNoParameters (type, methodName);
					if (method != null) {
						MarkMethodVisibleToReflection (method, new DependencyInfo (DependencyKind.ReferencedBySpecialAttribute, attribute), origin);
						continue;
					}
				} else {
					FieldDefinition? field = GetField (type, realMatch);
					if (field != null) {
						MarkFieldVisibleToReflection (field, new DependencyInfo (DependencyKind.ReferencedBySpecialAttribute, attribute), origin);
						continue;
					}

					PropertyDefinition? property = GetProperty (type, realMatch);
					if (property != null) {
						MarkPropertyVisibleToReflection (property, new DependencyInfo (DependencyKind.ReferencedBySpecialAttribute, attribute), origin);
						continue;
					}
				}

				while (true) {
					// Currently if we don't understand the DebuggerDisplayAttribute we mark everything on the type
					// This can be improved: dotnet/linker/issues/1873
					MarkMethodsVisibleToReflection (type, new DependencyInfo (DependencyKind.KeptForSpecialAttribute, attribute), origin);
					MarkFieldsVisibleToReflection (type, new DependencyInfo (DependencyKind.ReferencedBySpecialAttribute, attribute), origin);
					if (Context.TryResolve (type.BaseType) is not TypeDefinition baseType)
						break;
					type = baseType;
				}
				return;
			}
		}

		void MarkTypeWithDebuggerTypeProxyAttribute (TypeDefinition type, CustomAttribute attribute, MessageOrigin origin)
		{
			if (Context.KeepMembersForDebugger) {
				object constructorArgument = attribute.ConstructorArguments[0].Value;
				TypeReference? proxyTypeReference = constructorArgument as TypeReference;
				if (proxyTypeReference == null) {
					if (constructorArgument is string proxyTypeReferenceString) {
						proxyTypeReference = type.Module.GetType (proxyTypeReferenceString, runtimeName: true);
					}
				}

				if (proxyTypeReference == null) {
					return;
				}

				Tracer.AddDirectDependency (attribute, new DependencyInfo (DependencyKind.CustomAttribute, type), marked: false);
				MarkType (proxyTypeReference, new DependencyInfo (DependencyKind.ReferencedBySpecialAttribute, attribute), origin);

				if (Context.TryResolve (proxyTypeReference) is TypeDefinition proxyType) {
					MarkMethodsVisibleToReflection (proxyType, new DependencyInfo (DependencyKind.ReferencedBySpecialAttribute, attribute), origin);
					MarkFieldsVisibleToReflection (proxyType, new DependencyInfo (DependencyKind.ReferencedBySpecialAttribute, attribute), origin);
				}
			}
		}

		static bool TryGetStringArgument (CustomAttribute attribute, [NotNullWhen (true)] out string? argument)
		{
			argument = null;

			if (attribute.ConstructorArguments.Count < 1)
				return false;

			argument = attribute.ConstructorArguments[0].Value as string;

			return argument != null;
		}

		protected int MarkNamedMethod (TypeDefinition type, string method_name, in DependencyInfo reason, MessageOrigin origin)
		{
			if (!type.HasMethods)
				return 0;

			int count = 0;
			foreach (MethodDefinition method in type.Methods) {
				if (method.Name != method_name)
					continue;

				MarkMethod (method, reason, origin);
				count++;
			}

			return count;
		}

		void MarkSoapHeader (MethodDefinition method, CustomAttribute attribute, MessageOrigin origin)
		{
			if (!TryGetStringArgument (attribute, out string? member_name))
				return;

			MarkNamedField (method.DeclaringType, member_name, new DependencyInfo (DependencyKind.ReferencedBySpecialAttribute, attribute), origin);
			MarkNamedProperty (method.DeclaringType, member_name, new DependencyInfo (DependencyKind.ReferencedBySpecialAttribute, attribute), origin);
		}

		bool MarkNamedField (TypeDefinition type, string field_name, in DependencyInfo reason, MessageOrigin origin)
		{
			if (!type.HasFields)
				return false;

			foreach (FieldDefinition field in type.Fields) {
				if (field.Name != field_name)
					continue;

				MarkField (field, reason, origin);
				return true;
			}

			return false;
		}

		void MarkNamedProperty (TypeDefinition type, string property_name, in DependencyInfo reason, MessageOrigin origin)
		{
			if (!type.HasProperties)
				return;

			foreach (PropertyDefinition property in type.Properties) {
				if (property.Name != property_name)
					continue;

				// This marks methods directly without reporting the property.
				MarkMethod (property.GetMethod, reason, origin);
				MarkMethod (property.SetMethod, reason, origin);
			}
		}

		void MarkInterfaceImplementations (TypeDefinition type)
		{
			var ifaces = Annotations.GetRecursiveInterfaces (type);
			if (ifaces is null)
				return;
			foreach (var (ifaceType, impls) in ifaces) {
				// Only mark interface implementations of interface types that have been marked.
				// This enables stripping of interfaces that are never used
				if (ShouldMarkInterfaceImplementationList (type, impls, ifaceType))
					MarkInterfaceImplementationList (impls, new MessageOrigin (type));
			}
		}


		protected virtual bool ShouldMarkInterfaceImplementationList (TypeDefinition type, List<InterfaceImplementation> ifaces, TypeReference ifaceType)
		{
			if (ifaces.All (Annotations.IsMarked))
				return false;

			if (!Context.IsOptimizationEnabled (CodeOptimizations.UnusedInterfaces, type))
				return true;

			if (Context.Resolve (ifaceType) is not TypeDefinition resolvedInterfaceType)
				return false;

			if (Annotations.IsMarked (resolvedInterfaceType))
				return true;

			// It's hard to know if a com or windows runtime interface will be needed from managed code alone,
			// so as a precaution we will mark these interfaces once the type is instantiated
			if (Context.KeepComInterfaces && (resolvedInterfaceType.IsImport || resolvedInterfaceType.IsWindowsRuntime))
				return true;

			return IsFullyPreserved (type);
		}

		void MarkGenericParameterProvider (IGenericParameterProvider provider, MessageOrigin origin)
		{
			if (!provider.HasGenericParameters)
				return;

			foreach (GenericParameter parameter in provider.GenericParameters)
				MarkGenericParameter (parameter, origin);
		}

		void MarkGenericParameter (GenericParameter parameter, MessageOrigin origin)
		{
			MarkCustomAttributes (parameter, new DependencyInfo (DependencyKind.GenericParameterCustomAttribute, parameter.Owner), origin);
			if (!parameter.HasConstraints)
				return;

			foreach (var constraint in parameter.Constraints) {
				MarkCustomAttributes (constraint, new DependencyInfo (DependencyKind.GenericParameterConstraintCustomAttribute, parameter.Owner), origin);
				MarkType (constraint.ConstraintType, new DependencyInfo (DependencyKind.GenericParameterConstraintType, parameter.Owner), origin);
			}
		}

		/// <summary>
		/// Returns true if any of the base methods of the <paramref name="method"/> passed is in an assembly that is not trimmed (i.e. action != trim).
		/// Meant to be used to determine whether methods should be marked regardless of whether it is instantiated or not.
		/// </summary>
		/// <remarks>
		/// When the unusedinterfaces optimization is on, this is used to mark methods that override an abstract method from a non-link assembly and must be kept.
		/// When the unusedinterfaces optimization is off, this will do the same as when on but will also mark interface methods from interfaces defined in a non-link assembly.
		/// If the containing type is instantiated, the caller should also use <see cref="IsMethodNeededByInstantiatedTypeDueToPreservedScope (MethodDefinition)" />
		/// </remarks>
		bool IsMethodNeededByTypeDueToPreservedScope (MethodDefinition method)
		{
			if (Annotations.IsMarked (method))
				return false;
			// All methods we care about here will be virtual
			if (!method.IsVirtual)
				return false;

			var base_list = Annotations.GetBaseMethods (method);
			if (base_list == null)
				return false;

			foreach (OverrideInformation ov in base_list) {
				// Skip interface methods, they will be captured later by IsInterfaceImplementationMethodNeededByTypeDueToInterface
				if (ov.Base.DeclaringType.IsInterface)
					continue;

				if (!IgnoreScope (ov.Base.DeclaringType.Scope) && !IsMethodNeededByTypeDueToPreservedScope (ov.Base))
					continue;

				// If the type is marked, we need to keep overrides of abstract members defined in assemblies
				// that are copied to keep the IL valid.
				// However, if the base method is a non-abstract virtual (has an implementation on the base type), then we don't need to keep the override
				// until the type could be instantiated
				if (!ov.Base.IsAbstract)
					continue;

				return true;
			}

			return false;
		}

		/// <summary>
		/// Returns true if the override method is required due to the interface that the base method is declared on. See doc at <see href="docs/methods-kept-by-interface.md"/> for explanation of logic.
		/// </summary>
		bool IsInterfaceImplementationMethodNeededByTypeDueToInterface (OverrideInformation overrideInformation)
		{
			var @base = overrideInformation.Base;
			var method = overrideInformation.Override;
			Debug.Assert (overrideInformation.IsOverrideOfInterfaceMember);
			if (@base is null || method is null || @base.DeclaringType is null)
				return false;

			if (Annotations.IsMarked (method))
				return false;

			// If the interface implementation is not marked, do not mark the implementation method
			// A type that doesn't implement the interface isn't required to have methods that implement the interface.
			InterfaceImplementation? iface = overrideInformation.InterfaceImplementor.InterfaceImplementation;
			if (!((iface is not null && Annotations.IsMarked (iface))
				|| IsInterfaceImplementationMarkedRecursively (method.DeclaringType, @base.DeclaringType)))
				return false;

			// If the interface method is not marked and the interface doesn't come from a preserved scope, do not mark the implementation method
			// Unmarked interface methods from link assemblies will be removed so the implementing method does not need to be kept.
			if (!Annotations.IsMarked (@base) && !IgnoreScope (@base.DeclaringType.Scope))
				return false;

			// If the interface method is abstract, mark the implementation method
			// The method is needed for valid IL.
			if (@base.IsAbstract)
				return true;

			// If the method is static and the implementing type is relevant to variant casting, mark the implementation method.
			// A static method may only be called through a constrained call if the type is relevant to variant casting.
			if (@base.IsStatic)
				return Annotations.IsRelevantToVariantCasting (overrideInformation.InterfaceImplementor.Implementor)
					|| IgnoreScope (@base.DeclaringType.Scope);

			// If the implementing type is marked as instantiated, mark the implementation method.
			// If the type is not instantiated, do not mark the implementation method
			return Annotations.IsInstantiated (overrideInformation.InterfaceImplementor.Implementor);
		}

		static bool IsSpecialSerializationConstructor (MethodDefinition method)
		{
			if (!method.IsInstanceConstructor ())
				return false;

			if (method.GetMetadataParametersCount () != 2)
				return false;

			return method.TryGetParameter ((ParameterIndex) 1)?.ParameterType.Name == "SerializationInfo" &&
				method.TryGetParameter ((ParameterIndex) 2)?.ParameterType.Name == "StreamingContext";
		}

		protected internal bool MarkMethodsIf (Collection<MethodDefinition> methods, Func<MethodDefinition, bool> predicate, in DependencyInfo reason, in MessageOrigin origin)
		{
			bool marked = false;
			foreach (MethodDefinition method in methods) {
				if (predicate (method)) {
					MarkMethod (method, reason, origin);
					marked = true;
				}
			}
			return marked;
		}

		protected MethodDefinition? MarkMethodIf (Collection<MethodDefinition> methods, Func<MethodDefinition, bool> predicate, in DependencyInfo reason, in MessageOrigin origin)
		{
			foreach (MethodDefinition method in methods) {
				if (predicate (method)) {
					return MarkMethod (method, reason, origin);
				}
			}

			return null;
		}

		protected bool MarkDefaultConstructor (TypeDefinition type, in DependencyInfo reason, MessageOrigin origin)
		{
			if (type?.HasMethods != true)
				return false;

			return MarkMethodIf (type.Methods, MethodDefinitionExtensions.IsDefaultConstructor, reason, origin) != null;
		}

		void MarkCustomMarshalerGetInstance (TypeDefinition type, in DependencyInfo reason, MessageOrigin origin)
		{
			if (!type.HasMethods)
				return;

			MarkMethodIf (type.Methods,
				m =>
					m.Name == "GetInstance"
					&& m.IsStatic
					&& m.GetMetadataParametersCount () == 1
					&& m.GetParameter ((ParameterIndex) 0).ParameterType.MetadataType == MetadataType.String,
				reason,
				origin);
		}

		void MarkICustomMarshalerMethods (TypeDefinition inputType, in DependencyInfo reason, MessageOrigin origin)
		{
			TypeDefinition? type = inputType;
			do {
				if (!type.HasInterfaces)
					continue;

				foreach (var iface in type.Interfaces) {
					var iface_type = iface.InterfaceType;
					if (!iface_type.IsTypeOf ("System.Runtime.InteropServices", "ICustomMarshaler"))
						continue;

					//
					// Instead of trying to guess where to find the interface declaration ILLink walks
					// the list of implemented interfaces and resolve the declaration from there
					//
					var tdef = Context.Resolve (iface_type);
					if (tdef == null) {
						return;
					}

					MarkMethodsIf (tdef.Methods, m => !m.IsStatic, reason, origin);

					MarkInterfaceImplementation (iface, new MessageOrigin (type));
					return;
				}
			} while ((type = Context.TryResolve (type.BaseType)) != null);
		}

		bool IsNonEmptyStaticConstructor (MethodDefinition method)
		{
			if (!method.IsStaticConstructor ())
				return false;

			if (!method.HasBody || !method.IsIL)
				return true;

			var body = Context.GetMethodIL (method);

			if (body.Body.CodeSize != 1)
				return true;

			return body.Instructions[0].OpCode.Code != Code.Ret;
		}

		static bool HasOnSerializeOrDeserializeAttribute (MethodDefinition method)
		{
			if (!method.HasCustomAttributes)
				return false;
			foreach (var ca in method.CustomAttributes) {
				var cat = ca.AttributeType;
				if (cat.Namespace != "System.Runtime.Serialization")
					continue;
				switch (cat.Name) {
				case "OnDeserializedAttribute":
				case "OnDeserializingAttribute":
				case "OnSerializedAttribute":
				case "OnSerializingAttribute":
					return true;
				}
			}
			return false;
		}

		protected virtual bool AlwaysMarkTypeAsInstantiated (TypeDefinition td)
		{
			switch (td.Name) {
			// These types are created from native code which means we are unable to track when they are instantiated
			// Since these are such foundational types, let's take the easy route and just always assume an instance of one of these
			// could exist
			case "Delegate":
			case "MulticastDelegate":
			case "ValueType":
			case "Enum":
			case "Array":
			case "RuntimeType": // works around https://github.com/dotnet/runtime/issues/110605
				return td.Namespace == "System";
			}

			return false;
		}

		void MarkEventSourceProviders (TypeDefinition td, MessageOrigin origin)
		{
			Debug.Assert (Context.GetTargetRuntimeVersion () < TargetRuntimeVersion.NET6 || !Context.DisableEventSourceSpecialHandling);
			foreach (var nestedType in td.NestedTypes) {
				if (BCL.EventTracingForWindows.IsProviderName (nestedType.Name))
					MarkStaticFields (nestedType, new DependencyInfo (DependencyKind.EventSourceProviderField, td), origin);
			}
		}

		protected virtual void MarkMulticastDelegate (TypeDefinition type, MessageOrigin origin)
		{
			MarkMethodsIf (type.Methods, m => m.Name == ".ctor" || m.Name == "Invoke", new DependencyInfo (DependencyKind.MethodForSpecialType, type), origin);
		}

		protected (TypeReference, DependencyInfo) GetOriginalType (TypeReference type, DependencyInfo reason, MessageOrigin origin)
		{
			while (type is TypeSpecification specification) {
				if (type is GenericInstanceType git) {
					MarkGenericArguments (git, origin);
					Debug.Assert (!(specification.ElementType is TypeSpecification));
				}

				if (type is IModifierType mod)
					MarkModifierType (mod, origin);

				if (type is FunctionPointerType fnptr) {
					MarkParameters (fnptr, origin);
					MarkType (fnptr.ReturnType, new DependencyInfo (DependencyKind.ReturnType, fnptr), origin);
					break; // FunctionPointerType is the original type
				}

				// Blame the type reference (which isn't marked) on the original reason.
				Tracer.AddDirectDependency (specification, reason, marked: false);
				// Blame the outgoing element type on the specification.
				(type, reason) = (specification.ElementType, new DependencyInfo (DependencyKind.ElementType, specification));
			}

			return (type, reason);
		}

		void MarkParameters (FunctionPointerType fnptr, MessageOrigin origin)
		{
			if (!fnptr.HasParameters)
				return;

			for (int i = 0; i < fnptr.Parameters.Count; i++) {
				MarkType (fnptr.Parameters[i].ParameterType, new DependencyInfo (DependencyKind.ParameterType, fnptr), origin);
			}
		}

		void MarkModifierType (IModifierType mod, MessageOrigin origin)
		{
			MarkType (mod.ModifierType, new DependencyInfo (DependencyKind.ModifierType, mod), origin);
		}

		void MarkGenericArguments (IGenericInstance instance, MessageOrigin origin)
		{
			var arguments = instance.GenericArguments;

			IGenericParameterProvider? generic_element = GetGenericProviderFromInstance (instance);
			Collection<GenericParameter>? parameters = generic_element?.GenericParameters;

			for (int i = 0; i < arguments.Count; i++) {
				var argument = arguments[i];
				var parameter = parameters?[i];

				var argumentTypeDef = MarkType (argument, new DependencyInfo (DependencyKind.GenericArgumentType, instance), origin);

				if (parameter is not null && Annotations.FlowAnnotations.RequiresGenericArgumentDataFlowAnalysis (parameter)) {
					// The only two implementations of IGenericInstance both derive from MemberReference
					Debug.Assert (instance is MemberReference);

					var instanceMemberOrigin = origin.Provider is not null ? origin : new MessageOrigin (((MemberReference) instance).Resolve ());
					var scanner = new GenericArgumentDataFlow (Context, this, instanceMemberOrigin);
					scanner.ProcessGenericArgumentDataFlow (parameter, argument);
				}

				if (argumentTypeDef == null)
					continue;

				Annotations.MarkRelevantToVariantCasting (argumentTypeDef);

				if (parameter?.HasDefaultConstructorConstraint == true)
					MarkDefaultConstructor (argumentTypeDef, new DependencyInfo (DependencyKind.DefaultCtorForNewConstrainedGenericArgument, instance), origin);
			}
		}

		IGenericParameterProvider? GetGenericProviderFromInstance (IGenericInstance instance)
		{
			if (instance is GenericInstanceMethod method)
				return Context.TryResolve (method.ElementMethod);

			if (instance is GenericInstanceType type)
				return Context.TryResolve (type.ElementType);

			return null;
		}

		void ApplyPreserveInfo (TypeDefinition type)
		{
			var typeOrigin = new MessageOrigin (type);

			if (Annotations.TryGetPreserve (type, out TypePreserve preserve)) {
				if (!Annotations.SetAppliedPreserve (type, preserve))
					return;

				var di = new DependencyInfo (DependencyKind.TypePreserve, type);

				switch (preserve) {
				case TypePreserve.All:
					MarkFieldsVisibleToReflection (type, di, typeOrigin);
					MarkMethodsVisibleToReflection (type, in di, typeOrigin);
					return;

				case TypePreserve.Fields:
					if (!MarkFieldsVisibleToReflection (type, di, typeOrigin, markBackingFieldsOnlyIfPropertyMarked: true))
						Context.LogWarning (type, DiagnosticId.TypeHasNoFieldsToPreserve, type.GetDisplayName ());
					break;
				case TypePreserve.Methods:
					if (!MarkMethodsVisibleToReflection (type, in di, typeOrigin))
						Context.LogWarning (type, DiagnosticId.TypeHasNoMethodsToPreserve, type.GetDisplayName ());
					break;
				}
			}

			if (Annotations.TryGetPreservedMembers (type, out TypePreserveMembers members)) {
				var di = new DependencyInfo (DependencyKind.TypePreserve, type);

				if (type.HasMethods) {
					foreach (var m in type.Methods) {
						if ((members & TypePreserveMembers.Visible) != 0 && IsMethodVisible (m)) {
							MarkMethodVisibleToReflection (m, di, typeOrigin);
							continue;
						}

						if ((members & TypePreserveMembers.Internal) != 0 && IsMethodInternal (m)) {
							MarkMethodVisibleToReflection (m, di, typeOrigin);
							continue;
						}

						if ((members & TypePreserveMembers.Library) != 0) {
							if (IsSpecialSerializationConstructor (m) || HasOnSerializeOrDeserializeAttribute (m)) {
								MarkMethodVisibleToReflection (m, di, typeOrigin);
								continue;
							}
						}
					}
				}

				if (type.HasFields) {
					foreach (var f in type.Fields) {
						if ((members & TypePreserveMembers.Visible) != 0 && IsFieldVisible (f)) {
							MarkFieldVisibleToReflection (f, di, typeOrigin);
							continue;
						}

						if ((members & TypePreserveMembers.Internal) != 0 && IsFieldInternal (f)) {
							MarkFieldVisibleToReflection (f, di, typeOrigin);
							continue;
						}
					}
				}
			}
		}

		static bool IsMethodVisible (MethodDefinition method)
		{
			return method.IsPublic || method.IsFamily || method.IsFamilyOrAssembly;
		}

		static bool IsMethodInternal (MethodDefinition method)
		{
			return method.IsAssembly || method.IsFamilyAndAssembly;
		}

		static bool IsFieldVisible (FieldDefinition field)
		{
			return field.IsPublic || field.IsFamily || field.IsFamilyOrAssembly;
		}

		static bool IsFieldInternal (FieldDefinition field)
		{
			return field.IsAssembly || field.IsFamilyAndAssembly;
		}

		void ApplyPreserveMethods (TypeDefinition type, MessageOrigin origin)
		{
			var list = Annotations.GetPreservedMethods (type);
			if (list == null)
				return;

			Annotations.ClearPreservedMethods (type);
			MarkMethodCollection (list, new DependencyInfo (DependencyKind.PreservedMethod, type), origin);
		}

		void ApplyPreserveMethods (MethodDefinition method, MessageOrigin origin)
		{
			var list = Annotations.GetPreservedMethods (method);
			if (list == null)
				return;

			Annotations.ClearPreservedMethods (method);
			MarkMethodCollection (list, new DependencyInfo (DependencyKind.PreservedMethod, method), origin);
		}

		protected bool MarkFields (TypeDefinition type, bool includeStatic, in DependencyInfo reason, MessageOrigin origin)
		{
			if (!type.HasFields)
				return false;

			foreach (FieldDefinition field in type.Fields) {
				if (!includeStatic && field.IsStatic)
					continue;
				MarkField (field, reason, origin);
			}

			return true;
		}

		PropertyDefinition? SearchPropertiesForMatchingFieldDefinition (FieldDefinition field)
		{
			foreach (var property in field.DeclaringType.Properties) {
				var body = property.GetMethod?.Body;
				if (body == null)
					continue;

				foreach (var ins in Context.GetMethodIL (body).Instructions) {
					if (ins?.Operand == field)
						return property;
				}
			}

			return null;
		}

		protected void MarkStaticFields (TypeDefinition type, in DependencyInfo reason, MessageOrigin origin)
		{
			if (!type.HasFields)
				return;

			foreach (FieldDefinition field in type.Fields) {
				if (field.IsStatic)
					MarkField (field, reason, origin);
			}
		}

		protected virtual bool MarkMethods (TypeDefinition type, in DependencyInfo reason, MessageOrigin origin)
		{
			if (!type.HasMethods)
				return false;

			MarkMethodCollection (type.Methods, reason, origin);
			return true;
		}

		void MarkMethodCollection (IList<MethodDefinition> methods, in DependencyInfo reason, MessageOrigin origin)
		{
			foreach (MethodDefinition method in methods)
				MarkMethod (method, reason, origin);
		}

		protected virtual MethodDefinition? MarkMethod (MethodReference reference, DependencyInfo reason, in MessageOrigin origin)
		{
			DependencyInfo originalReason = reason;
			(reference, reason) = GetOriginalMethod (reference, reason, origin);

			if (reference.DeclaringType is ArrayType arrayType) {
				MarkType (reference.DeclaringType, new DependencyInfo (DependencyKind.DeclaringType, reference), origin);

				if (reference.Name == ".ctor" && Context.TryResolve (arrayType) is TypeDefinition typeDefinition) {
					Annotations.MarkRelevantToVariantCasting (typeDefinition);
				}
				return null;
			}

			if (reference.DeclaringType is GenericInstanceType) {
				// Blame the method reference on the original reason without marking it.
				Tracer.AddDirectDependency (reference, reason, marked: false);
				MarkType (reference.DeclaringType, new DependencyInfo (DependencyKind.DeclaringType, reference), origin);
				// Mark the resolved method definition as a dependency of the reference.
				reason = new DependencyInfo (DependencyKind.MethodOnGenericInstance, reference);
			}

			MethodDefinition? method = Context.Resolve (reference);
			if (method == null)
				return null;

			var methodAction = Annotations.GetAction (method);
			if (methodAction is MethodAction.ConvertToStub) {
				// CodeRewriterStep runs after sweeping, and may request the stubbed value for any preserved method
				// with the action ConvertToStub. Ensure we have precomputed any stub value that may be needed by
				// CodeRewriterStep. This ensures sweeping doesn't change the stub value (which can be determined by
				// FeatureGuardAttribute or FeatureSwitchDefinitionAttribute that might have been removed).
				Annotations.TryGetMethodStubValue (method, out _);
			}

			if (methodAction == MethodAction.Nothing)
				Annotations.SetAction (method, MethodAction.Parse);


			// Use the original reason as it's important to correctly generate warnings
			// the updated reason is only useful for better tracking of dependencies.
			ProcessAnalysisAnnotationsForMethod (method, originalReason.Kind, origin);

			// Record the reason for marking a method on each call.
			switch (reason.Kind) {
			case DependencyKind.AlreadyMarked:
				Debug.Assert (Annotations.IsMarked (method));
				break;
			default:
				Annotations.Mark (method, reason, origin);
				break;
			}

			bool markedForCall =
				reason.Kind == DependencyKind.DirectCall ||
				reason.Kind == DependencyKind.VirtualCall ||
				reason.Kind == DependencyKind.Newobj;
			if (markedForCall) {
				// Record declaring type of a called method up-front as a special case so that we may
				// track at least some method calls that trigger a cctor.
				// Temporarily switch to the original source for marking this method
				// this is for the same reason as for tracking, but this time so that we report potential
				// warnings from a better place.
				MarkType (method.DeclaringType, new DependencyInfo (DependencyKind.DeclaringTypeOfCalledMethod, method), new MessageOrigin (reason.Source as IMemberDefinition ?? method));
			}

			if (method.TryGetEvent (out EventDefinition? @event)
				&& reason.Kind != DependencyKind.EventMethod) {
				var kind = PropagateDependencyKindToAccessors (reason.Kind, DependencyKind.EventOfEventMethod);
				MarkEvent (@event, new DependencyInfo (kind, originalReason.Source), origin);
			}

			// We will only enqueue a method to be processed if it hasn't been processed yet.
			if (!CheckProcessed (method))
				EnqueueMethod (method, reason);

			return method;
		}

		bool ShouldWarnForReflectionAccessToCompilerGeneratedCode (MethodDefinition method, bool isCoveredByAnnotations)
		{
			// No need to warn if it's already covered by the Requires attribute or explicit annotations on the method.
			if (isCoveredByAnnotations)
				return false;

			if (!CompilerGeneratedState.IsNestedFunctionOrStateMachineMember (method) || method.Body == null)
				return false;

			// Warn only if it has potential dataflow issues, as approximated by our check to see if it requires
			// the reflection scanner. Checking this will also mark direct dependencies of the method body, if it
			// hasn't been marked already. A cache ensures this only happens once for the method, whether or not
			// it is accessed via reflection.
			return CheckRequiresReflectionMethodBodyScanner (Context.GetMethodIL (method));
		}

		void ProcessAnalysisAnnotationsForMethod (MethodDefinition method, DependencyKind dependencyKind, in MessageOrigin origin)
		{
			switch (dependencyKind) {
			// DirectCall, VirtualCall and NewObj are handled by ReflectionMethodBodyScanner
			// This is necessary since the ReflectionMethodBodyScanner has intrinsic handling for some
			// of the annotated methods (for example Type.GetType)
			// and it knows when it's OK and when it needs a warning. In this place we don't know
			// and would have to warn every time.
			case DependencyKind.DirectCall:
			case DependencyKind.VirtualCall:
			case DependencyKind.Newobj:

			// Special case (like object.Equals or similar) - avoid checking anything
			case DependencyKind.MethodForSpecialType:

			// Marked through things like descriptor - don't want to warn as it's intentional choice
			case DependencyKind.AlreadyMarked:
			case DependencyKind.TypePreserve:
			case DependencyKind.PreservedMethod:

			// Marking the base method only because it's a base method should not produce a warning
			// we should produce warning only if there's some other reference. This is because all methods
			// in the hierarchy should have the RUC (if base as it), and so something must have
			// started it.
			// Similarly for overrides.
			case DependencyKind.BaseMethod:
			case DependencyKind.MethodImplOverride:
			case DependencyKind.Override:
			case DependencyKind.OverrideOnInstantiatedType:

			// These are used for virtual methods which are kept because the base method is in an assembly
			// which is "copy" (or "skip"). We don't want to report warnings for methods which were kept
			// only because of "copy" action (or similar), so ignore it here. If the method is referenced
			// directly somewhere else (either the derived or base) the warning would be reported.
			case DependencyKind.MethodForInstantiatedType:
			case DependencyKind.VirtualNeededDueToPreservedScope:

			// Used when marked because the member must be kept for the type to function (for example explicit layout,
			// or because the type is included as a whole for some other reasons). This alone should not act as a base
			// for raising a warning.
			// Note that "include whole type" due to dynamic access is handled specifically in MarkEntireType
			// and the DependencyKind in that case will be one of the dynamic acccess kinds and not MemberOfType
			// since in those cases the warnings are desirable (potential access through reflection).
			case DependencyKind.MemberOfType:
			case DependencyKind.EventMethod:

			// Used when marking a cctor because a type or field is kept. This should not warn because we already warn
			// on access to members of the type which could trigger the cctor.
			case DependencyKind.CctorForType:
			case DependencyKind.CctorForField:
			case DependencyKind.TriggersCctorThroughFieldAccess:
			case DependencyKind.TriggersCctorForCalledMethod:

			// We should not be generating code which would produce warnings
			case DependencyKind.UnreachableBodyRequirement:

			case DependencyKind.Custom:
			case DependencyKind.Unspecified:

			// Don't warn for methods kept due to non-understood DebuggerDisplayAttribute
			// until https://github.com/dotnet/linker/issues/1873 is fixed.
			case DependencyKind.KeptForSpecialAttribute:
				break;

			case DependencyKind.DynamicallyAccessedMemberOnType:
				// DynamicallyAccessedMembers on type gets special treatment so that the warning origin
				// is the type or the annotated member.
				ReportWarningsForTypeHierarchyReflectionAccess (method, origin);
				break;

			default:
				// All other cases have the potential of us missing a warning if we don't report it
				// It is possible that in some cases we may report the same warning twice, but that's better than not reporting it.
				ReportWarningsForReflectionAccess (origin, method, dependencyKind);
				break;
			};
		}

		internal static void ReportRequiresUnreferencedCode (string displayName, RequiresUnreferencedCodeAttribute requiresUnreferencedCode, in DiagnosticContext diagnosticContext)
		{
			string arg1 = MessageFormat.FormatRequiresAttributeMessageArg (requiresUnreferencedCode.Message);
			string arg2 = MessageFormat.FormatRequiresAttributeUrlArg (requiresUnreferencedCode.Url);
			diagnosticContext.AddDiagnostic (DiagnosticId.RequiresUnreferencedCode, displayName, arg1, arg2);
		}

		protected (MethodReference, DependencyInfo) GetOriginalMethod (MethodReference method, DependencyInfo reason, MessageOrigin origin)
		{
			while (method is MethodSpecification specification) {
				// Blame the method reference (which isn't marked) on the original reason.
				Tracer.AddDirectDependency (specification, reason, marked: false);
				// Blame the outgoing element method on the specification.
				if (method is GenericInstanceMethod gim)
					MarkGenericArguments (gim, origin);

				(method, reason) = (specification.ElementMethod, new DependencyInfo (DependencyKind.ElementMethod, specification));
				Debug.Assert (!(method is MethodSpecification));
			}

			return (method, reason);
		}

		protected virtual void ProcessMethod (MethodDefinition method, in DependencyInfo reason)
		{
=======
            (reference, reason) = GetOriginalType(reference, reason, origin);

            if (reference is FunctionPointerType)
                return null;

            if (reference is GenericParameter)
                return null;

            TypeDefinition? type = Context.Resolve(reference);

            if (type == null)
                return null;

            // Track a mark reason for each call to MarkType.
            switch (reason.Kind)
            {
                case DependencyKind.AlreadyMarked:
                    Debug.Assert(Annotations.IsMarked(type));
                    break;
                default:
                    Annotations.Mark(type, reason, origin);
                    break;
            }

            // Treat cctors triggered by a called method specially and mark this case up-front.
            if (type.HasMethods && ShouldMarkTypeStaticConstructor(type) && reason.Kind == DependencyKind.DeclaringTypeOfCalledMethod)
                MarkStaticConstructor(type, new DependencyInfo(DependencyKind.TriggersCctorForCalledMethod, reason.Source), origin);

            if (Annotations.HasLinkerAttribute<RemoveAttributeInstancesAttribute>(type))
            {
                // Don't warn about references from the removed attribute itself (for example the .ctor on the attribute
                // will call MarkType on the attribute type itself).
                // If for some reason we do keep the attribute type (could be because of previous reference which would cause IL2045
                // or because of a copy assembly with a reference and so on) then we should not spam the warnings due to the type itself.
                // Also don't warn when the type is marked due to an assembly being rooted.
                if (!(reason.Source is IMemberDefinition sourceMemberDefinition && sourceMemberDefinition.DeclaringType == type) &&
                    reason.Kind is not DependencyKind.TypeInAssembly)
                    Context.LogWarning(origin, DiagnosticId.AttributeIsReferencedButTrimmerRemoveAllInstances, type.GetDisplayName());
            }

            if (CheckProcessed(type))
                return type;

            if (type.Scope is ModuleDefinition module)
                MarkModule(module, new DependencyInfo(DependencyKind.ScopeOfType, type), origin);

            var typeOrigin = new MessageOrigin(type);

            foreach (Action<TypeDefinition> handleMarkType in MarkContext.MarkTypeActions)
                handleMarkType(type);

            MarkType(type.BaseType, new DependencyInfo(DependencyKind.BaseType, type), typeOrigin);

            // The DynamicallyAccessedMembers hierarchy processing must be done after the base type was marked
            // (to avoid inconsistencies in the cache), but before anything else as work done below
            // might need the results of the processing here.
            DynamicallyAccessedMembersTypeHierarchy.ProcessMarkedTypeForDynamicallyAccessedMembersHierarchy(type);

            if (type.DeclaringType != null)
                MarkType(type.DeclaringType, new DependencyInfo(DependencyKind.DeclaringType, type), typeOrigin);
            MarkCustomAttributes(type, new DependencyInfo(DependencyKind.CustomAttribute, type), typeOrigin);
            MarkSecurityDeclarations(type, new DependencyInfo(DependencyKind.CustomAttribute, type), typeOrigin);

            if (Context.TryResolve(type.BaseType) is TypeDefinition baseType &&
                !Annotations.HasLinkerAttribute<RequiresUnreferencedCodeAttribute>(type) &&
                Annotations.TryGetLinkerAttribute(baseType, out RequiresUnreferencedCodeAttribute? effectiveRequiresUnreferencedCode))
            {

                string arg1 = MessageFormat.FormatRequiresAttributeMessageArg(effectiveRequiresUnreferencedCode.Message);
                string arg2 = MessageFormat.FormatRequiresAttributeUrlArg(effectiveRequiresUnreferencedCode.Url);
                Context.LogWarning(typeOrigin, DiagnosticId.RequiresUnreferencedCodeOnBaseClass, type.GetDisplayName(), type.BaseType.GetDisplayName(), arg1, arg2);
            }


            if (type.IsMulticastDelegate())
            {
                MarkMulticastDelegate(type, typeOrigin);
            }

            if (type.IsClass && type.BaseType == null && type.Name == "Object" && ShouldMarkSystemObjectFinalize)
                MarkMethodIf(type.Methods, static m => m.Name == "Finalize", new DependencyInfo(DependencyKind.MethodForSpecialType, type), typeOrigin);

            MarkSerializable(type, typeOrigin);

            // This marks static fields of KeyWords/OpCodes/Tasks subclasses of an EventSource type.
            // The special handling of EventSource is still needed in .NET6 in library mode
            if ((!Context.DisableEventSourceSpecialHandling || Context.GetTargetRuntimeVersion() < TargetRuntimeVersion.NET6) && BCL.EventTracingForWindows.IsEventSourceImplementation(type, Context))
            {
                MarkEventSourceProviders(type, typeOrigin);
            }

            // This marks properties for [EventData] types as well as other attribute dependencies.
            MarkTypeSpecialCustomAttributes(type, typeOrigin);

            MarkGenericParameterProvider(type, typeOrigin);

            // There are a number of markings we can defer until later when we know it's possible a reference type could be instantiated
            // For example, if no instance of a type exist, then we don't need to mark the interfaces on that type -- Note this is not true for static interfaces
            // However, for some other types there is no benefit to deferring
            if (type.IsInterface)
            {
                // There's no benefit to deferring processing of an interface type until we know a type implementing that interface is marked
                MarkRequirementsForInstantiatedTypes(type);
            }
            else if (type.IsValueType)
            {
                // Note : Technically interfaces could be removed from value types in some of the same cases as reference types, however, it's harder to know when
                // a value type instance could exist.  You'd have to track initobj and maybe locals types.  Going to punt for now.
                MarkRequirementsForInstantiatedTypes(type);
            }
            else if (IsFullyPreserved(type))
            {
                // Here for a couple reasons:
                // * Edge case to cover a scenario where a type has preserve all, implements interfaces, but does not have any instance ctors.
                //    Normally TypePreserve.All would cause an instance ctor to be marked and that would in turn lead to MarkInterfaceImplementations being called
                //    Without an instance ctor, MarkInterfaceImplementations is not called and then TypePreserve.All isn't truly respected.
                // * If an assembly has the action Copy and had ResolveFromAssemblyStep ran for the assembly, then InitializeType will have led us here
                //    When the entire assembly is preserved, then all interfaces, base, etc will be preserved on the type, so we need to make sure
                //    all of these types are marked.  For example, if an interface implementation is of a type in another assembly that is linked,
                //    and there are no other usages of that interface type, then we need to make sure the interface type is still marked because
                //    this type is going to retain the interface implementation
                MarkRequirementsForInstantiatedTypes(type);
            }
            else if (AlwaysMarkTypeAsInstantiated(type))
            {
                MarkRequirementsForInstantiatedTypes(type);
            }

            // Save for later once we know which interfaces are marked and then determine which interface implementations and methods to keep
            if (type.HasInterfaces)
                _typesWithInterfaces.Add((type, typeOrigin));

            if (type.HasMethods)
            {
                // TODO: MarkMethodIfNeededByBaseMethod should include logic for IsMethodNeededByTypeDueToPreservedScope: https://github.com/dotnet/linker/issues/3090
                foreach (var method in type.Methods)
                {
                    MarkMethodIfNeededByBaseMethod(method, typeOrigin);
                    if (IsMethodNeededByTypeDueToPreservedScope(method))
                    {
                        // For methods that must be preserved, blame the declaring type.
                        MarkMethod(method, new DependencyInfo(DependencyKind.VirtualNeededDueToPreservedScope, type), typeOrigin);
                    }
                }
                if (ShouldMarkTypeStaticConstructor(type) && reason.Kind != DependencyKind.TriggersCctorForCalledMethod)
                {
                    MarkStaticConstructor(type, new DependencyInfo(DependencyKind.CctorForType, type), typeOrigin);
                }
            }

            DoAdditionalTypeProcessing(type);

            ApplyPreserveInfo(type);
            ApplyPreserveMethods(type, typeOrigin);

            return type;
        }

        /// <summary>
        /// Allow subclasses to disable marking of System.Object.Finalize()
        /// </summary>
        protected virtual bool ShouldMarkSystemObjectFinalize => true;

        // Allow subclassers to mark additional things in the main processing loop
        protected virtual void DoAdditionalProcessing()
        {
        }

        // Allow subclassers to mark additional things
        protected virtual void DoAdditionalTypeProcessing(TypeDefinition type)
        {
        }

        // Allow subclassers to mark additional things
        protected virtual void DoAdditionalFieldProcessing(FieldDefinition field)
        {
        }

        // Allow subclassers to mark additional things
        protected virtual void DoAdditionalPropertyProcessing(PropertyDefinition property)
        {
        }

        // Allow subclassers to mark additional things
        protected virtual void DoAdditionalEventProcessing(EventDefinition evt)
        {
        }

        // Allow subclassers to mark additional things
        protected virtual void DoAdditionalInstantiatedTypeProcessing(TypeDefinition type)
        {
        }

        TypeDefinition? GetDebuggerAttributeTargetType(CustomAttribute ca, AssemblyDefinition asm)
        {
            foreach (var property in ca.Properties)
            {
                if (property.Name == "Target")
                    return Context.TryResolve((TypeReference)property.Argument.Value);

                if (property.Name == "TargetTypeName")
                {
                    string targetTypeName = (string)property.Argument.Value;
                    return Context.TryResolve(asm, targetTypeName);
                }
            }

            return null;
        }

        void MarkTypeSpecialCustomAttributes(TypeDefinition type, MessageOrigin origin)
        {
            if (!type.HasCustomAttributes)
                return;

            foreach (CustomAttribute attribute in type.CustomAttributes)
            {
                var attrType = attribute.Constructor.DeclaringType;
                var resolvedAttributeType = Context.Resolve(attrType);
                if (resolvedAttributeType == null)
                {
                    continue;
                }

                if (Annotations.HasLinkerAttribute<RemoveAttributeInstancesAttribute>(resolvedAttributeType) && Annotations.GetAction(type.Module.Assembly) == AssemblyAction.Link)
                    continue;

                switch (attrType.Name)
                {
                    case "XmlSchemaProviderAttribute" when attrType.Namespace == "System.Xml.Serialization":
                        MarkXmlSchemaProvider(type, attribute, origin);
                        break;
                    case "DebuggerDisplayAttribute" when attrType.Namespace == "System.Diagnostics":
                        MarkTypeWithDebuggerDisplayAttribute(type, attribute, origin);
                        break;
                    case "DebuggerTypeProxyAttribute" when attrType.Namespace == "System.Diagnostics":
                        MarkTypeWithDebuggerTypeProxyAttribute(type, attribute, origin);
                        break;
                    // The special handling of EventSource is still needed in .NET6 in library mode
                    case "EventDataAttribute" when attrType.Namespace == "System.Diagnostics.Tracing" && (!Context.DisableEventSourceSpecialHandling || Context.GetTargetRuntimeVersion() < TargetRuntimeVersion.NET6):
                        if (MarkMethodsIf(type.Methods, MethodDefinitionExtensions.IsPublicInstancePropertyMethod, new DependencyInfo(DependencyKind.ReferencedBySpecialAttribute, type), origin))
                            Tracer.AddDirectDependency(attribute, new DependencyInfo(DependencyKind.CustomAttribute, type), marked: false);
                        break;
                }
            }
        }

        void MarkMethodSpecialCustomAttributes(MethodDefinition method, MessageOrigin origin)
        {
            if (!method.HasCustomAttributes)
                return;

            foreach (CustomAttribute attribute in method.CustomAttributes)
            {
                switch (attribute.Constructor.DeclaringType.FullName)
                {
                    case "System.Web.Services.Protocols.SoapHeaderAttribute":
                        MarkSoapHeader(method, attribute, origin);
                        break;
                }
            }
        }

        void MarkXmlSchemaProvider(TypeDefinition type, CustomAttribute attribute, MessageOrigin origin)
        {
            if (TryGetStringArgument(attribute, out string? name))
            {
                Tracer.AddDirectDependency(attribute, new DependencyInfo(DependencyKind.CustomAttribute, type), marked: false);
                MarkNamedMethod(type, name, new DependencyInfo(DependencyKind.ReferencedBySpecialAttribute, attribute), origin);
            }
        }

        [GeneratedRegex("{[^{}]+}")]
        private static partial Regex DebuggerDisplayAttributeValueRegex();

        [GeneratedRegex(@".+,\s*nq")]
        private static partial Regex ContainsNqSuffixRegex();

        void MarkTypeWithDebuggerDisplayAttribute(TypeDefinition type, CustomAttribute attribute, MessageOrigin origin)
        {
            if (Context.KeepMembersForDebugger)
            {
                // Members referenced by the DebuggerDisplayAttribute are kept even if the attribute may not be.
                // Record a logical dependency on the attribute so that we can blame it for the kept members below.
                Tracer.AddDirectDependency(attribute, new DependencyInfo(DependencyKind.CustomAttribute, type), marked: false);

                MarkTypeWithDebuggerDisplayAttributeValue(type, attribute, (string)attribute.ConstructorArguments[0].Value, origin);
                if (attribute.HasProperties)
                {
                    foreach (var property in attribute.Properties)
                    {
                        if (property.Name is "Name" or "Type")
                        {
                            MarkTypeWithDebuggerDisplayAttributeValue(type, attribute, (string)property.Argument.Value, origin);
                        }
                    }
                }
            }
        }

        void MarkTypeWithDebuggerDisplayAttributeValue(TypeDefinition type, CustomAttribute attribute, string? displayString, MessageOrigin origin)
        {
            if (string.IsNullOrEmpty(displayString))
                return;

            foreach (Match match in DebuggerDisplayAttributeValueRegex().Matches(displayString))
            {
                // Remove '{' and '}'
                string realMatch = match.Value.Substring(1, match.Value.Length - 2);

                // Remove ",nq" suffix if present
                // (it asks the expression evaluator to remove the quotes when displaying the final value)
                if (ContainsNqSuffixRegex().IsMatch(realMatch))
                {
                    realMatch = realMatch.Substring(0, realMatch.LastIndexOf(','));
                }

                if (realMatch.EndsWith("()"))
                {
                    string methodName = realMatch.Substring(0, realMatch.Length - 2);

                    // It's a call to a method on some member.  Handling this scenario robustly would be complicated and a decent bit of work.
                    //
                    // We could implement support for this at some point, but for now it's important to make sure at least we don't crash trying to find some
                    // method on the current type when it exists on some other type
                    if (methodName.Contains('.'))
                        continue;

                    MethodDefinition? method = GetMethodWithNoParameters(type, methodName);
                    if (method != null)
                    {
                        MarkMethodVisibleToReflection(method, new DependencyInfo(DependencyKind.ReferencedBySpecialAttribute, attribute), origin);
                        continue;
                    }
                }
                else
                {
                    FieldDefinition? field = GetField(type, realMatch);
                    if (field != null)
                    {
                        MarkFieldVisibleToReflection(field, new DependencyInfo(DependencyKind.ReferencedBySpecialAttribute, attribute), origin);
                        continue;
                    }

                    PropertyDefinition? property = GetProperty(type, realMatch);
                    if (property != null)
                    {
                        MarkPropertyVisibleToReflection(property, new DependencyInfo(DependencyKind.ReferencedBySpecialAttribute, attribute), origin);
                        continue;
                    }
                }

                while (true)
                {
                    // Currently if we don't understand the DebuggerDisplayAttribute we mark everything on the type
                    // This can be improved: dotnet/linker/issues/1873
                    MarkMethodsVisibleToReflection(type, new DependencyInfo(DependencyKind.KeptForSpecialAttribute, attribute), origin);
                    MarkFieldsVisibleToReflection(type, new DependencyInfo(DependencyKind.ReferencedBySpecialAttribute, attribute), origin);
                    if (Context.TryResolve(type.BaseType) is not TypeDefinition baseType)
                        break;
                    type = baseType;
                }
                return;
            }
        }

        void MarkTypeWithDebuggerTypeProxyAttribute(TypeDefinition type, CustomAttribute attribute, MessageOrigin origin)
        {
            if (Context.KeepMembersForDebugger)
            {
                object constructorArgument = attribute.ConstructorArguments[0].Value;
                TypeReference? proxyTypeReference = constructorArgument as TypeReference;
                if (proxyTypeReference == null)
                {
                    if (constructorArgument is string proxyTypeReferenceString)
                    {
                        proxyTypeReference = type.Module.GetType(proxyTypeReferenceString, runtimeName: true);
                    }
                }

                if (proxyTypeReference == null)
                {
                    return;
                }

                Tracer.AddDirectDependency(attribute, new DependencyInfo(DependencyKind.CustomAttribute, type), marked: false);
                MarkType(proxyTypeReference, new DependencyInfo(DependencyKind.ReferencedBySpecialAttribute, attribute), origin);

                if (Context.TryResolve(proxyTypeReference) is TypeDefinition proxyType)
                {
                    MarkMethodsVisibleToReflection(proxyType, new DependencyInfo(DependencyKind.ReferencedBySpecialAttribute, attribute), origin);
                    MarkFieldsVisibleToReflection(proxyType, new DependencyInfo(DependencyKind.ReferencedBySpecialAttribute, attribute), origin);
                }
            }
        }

        static bool TryGetStringArgument(CustomAttribute attribute, [NotNullWhen(true)] out string? argument)
        {
            argument = null;

            if (attribute.ConstructorArguments.Count < 1)
                return false;

            argument = attribute.ConstructorArguments[0].Value as string;

            return argument != null;
        }

        protected int MarkNamedMethod(TypeDefinition type, string method_name, in DependencyInfo reason, MessageOrigin origin)
        {
            if (!type.HasMethods)
                return 0;

            int count = 0;
            foreach (MethodDefinition method in type.Methods)
            {
                if (method.Name != method_name)
                    continue;

                MarkMethod(method, reason, origin);
                count++;
            }

            return count;
        }

        void MarkSoapHeader(MethodDefinition method, CustomAttribute attribute, MessageOrigin origin)
        {
            if (!TryGetStringArgument(attribute, out string? member_name))
                return;

            MarkNamedField(method.DeclaringType, member_name, new DependencyInfo(DependencyKind.ReferencedBySpecialAttribute, attribute), origin);
            MarkNamedProperty(method.DeclaringType, member_name, new DependencyInfo(DependencyKind.ReferencedBySpecialAttribute, attribute), origin);
        }

        bool MarkNamedField(TypeDefinition type, string field_name, in DependencyInfo reason, MessageOrigin origin)
        {
            if (!type.HasFields)
                return false;

            foreach (FieldDefinition field in type.Fields)
            {
                if (field.Name != field_name)
                    continue;

                MarkField(field, reason, origin);
                return true;
            }

            return false;
        }

        void MarkNamedProperty(TypeDefinition type, string property_name, in DependencyInfo reason, MessageOrigin origin)
        {
            if (!type.HasProperties)
                return;

            foreach (PropertyDefinition property in type.Properties)
            {
                if (property.Name != property_name)
                    continue;

                // This marks methods directly without reporting the property.
                MarkMethod(property.GetMethod, reason, origin);
                MarkMethod(property.SetMethod, reason, origin);
            }
        }

        void MarkInterfaceImplementations(TypeDefinition type)
        {
            var ifaces = Annotations.GetRecursiveInterfaces(type);
            if (ifaces is null)
                return;
            foreach (var (ifaceType, impls) in ifaces)
            {
                // Only mark interface implementations of interface types that have been marked.
                // This enables stripping of interfaces that are never used
                if (ShouldMarkInterfaceImplementationList(type, impls, ifaceType))
                    MarkInterfaceImplementationList(impls, new MessageOrigin(type));
            }
        }


        protected virtual bool ShouldMarkInterfaceImplementationList(TypeDefinition type, List<InterfaceImplementation> ifaces, TypeReference ifaceType)
        {
            if (ifaces.All(Annotations.IsMarked))
                return false;

            if (!Context.IsOptimizationEnabled(CodeOptimizations.UnusedInterfaces, type))
                return true;

            if (Context.Resolve(ifaceType) is not TypeDefinition resolvedInterfaceType)
                return false;

            if (Annotations.IsMarked(resolvedInterfaceType))
                return true;

            // It's hard to know if a com or windows runtime interface will be needed from managed code alone,
            // so as a precaution we will mark these interfaces once the type is instantiated
            if (Context.KeepComInterfaces && (resolvedInterfaceType.IsImport || resolvedInterfaceType.IsWindowsRuntime))
                return true;

            return IsFullyPreserved(type);
        }

        void MarkGenericParameterProvider(IGenericParameterProvider provider, MessageOrigin origin)
        {
            if (!provider.HasGenericParameters)
                return;

            foreach (GenericParameter parameter in provider.GenericParameters)
                MarkGenericParameter(parameter, origin);
        }

        void MarkGenericParameter(GenericParameter parameter, MessageOrigin origin)
        {
            MarkCustomAttributes(parameter, new DependencyInfo(DependencyKind.GenericParameterCustomAttribute, parameter.Owner), origin);
            if (!parameter.HasConstraints)
                return;

            foreach (var constraint in parameter.Constraints)
            {
                MarkCustomAttributes(constraint, new DependencyInfo(DependencyKind.GenericParameterConstraintCustomAttribute, parameter.Owner), origin);
                MarkType(constraint.ConstraintType, new DependencyInfo(DependencyKind.GenericParameterConstraintType, parameter.Owner), origin);
            }
        }

        /// <summary>
        /// Returns true if any of the base methods of the <paramref name="method"/> passed is in an assembly that is not trimmed (i.e. action != trim).
        /// Meant to be used to determine whether methods should be marked regardless of whether it is instantiated or not.
        /// </summary>
        /// <remarks>
        /// When the unusedinterfaces optimization is on, this is used to mark methods that override an abstract method from a non-link assembly and must be kept.
        /// When the unusedinterfaces optimization is off, this will do the same as when on but will also mark interface methods from interfaces defined in a non-link assembly.
        /// If the containing type is instantiated, the caller should also use <see cref="IsMethodNeededByInstantiatedTypeDueToPreservedScope (MethodDefinition)" />
        /// </remarks>
        bool IsMethodNeededByTypeDueToPreservedScope(MethodDefinition method)
        {
            if (Annotations.IsMarked(method))
                return false;
            // All methods we care about here will be virtual
            if (!method.IsVirtual)
                return false;

            var base_list = Annotations.GetBaseMethods(method);
            if (base_list == null)
                return false;

            foreach (OverrideInformation ov in base_list)
            {
                // Skip interface methods, they will be captured later by IsInterfaceImplementationMethodNeededByTypeDueToInterface
                if (ov.Base.DeclaringType.IsInterface)
                    continue;

                if (!IgnoreScope(ov.Base.DeclaringType.Scope) && !IsMethodNeededByTypeDueToPreservedScope(ov.Base))
                    continue;

                // If the type is marked, we need to keep overrides of abstract members defined in assemblies
                // that are copied to keep the IL valid.
                // However, if the base method is a non-abstract virtual (has an implementation on the base type), then we don't need to keep the override
                // until the type could be instantiated
                if (!ov.Base.IsAbstract)
                    continue;

                return true;
            }

            return false;
        }

        /// <summary>
        /// Returns true if the override method is required due to the interface that the base method is declared on. See doc at <see href="docs/methods-kept-by-interface.md"/> for explanation of logic.
        /// </summary>
        bool IsInterfaceImplementationMethodNeededByTypeDueToInterface(OverrideInformation overrideInformation)
        {
            var @base = overrideInformation.Base;
            var method = overrideInformation.Override;
            Debug.Assert(overrideInformation.IsOverrideOfInterfaceMember);
            if (@base is null || method is null || @base.DeclaringType is null)
                return false;

            if (Annotations.IsMarked(method))
                return false;

            // If the interface implementation is not marked, do not mark the implementation method
            // A type that doesn't implement the interface isn't required to have methods that implement the interface.
            InterfaceImplementation? iface = overrideInformation.InterfaceImplementor.InterfaceImplementation;
            if (!((iface is not null && Annotations.IsMarked(iface))
                || IsInterfaceImplementationMarkedRecursively(method.DeclaringType, @base.DeclaringType)))
                return false;

            // If the interface method is not marked and the interface doesn't come from a preserved scope, do not mark the implementation method
            // Unmarked interface methods from link assemblies will be removed so the implementing method does not need to be kept.
            if (!Annotations.IsMarked(@base) && !IgnoreScope(@base.DeclaringType.Scope))
                return false;

            // If the interface method is abstract, mark the implementation method
            // The method is needed for valid IL.
            if (@base.IsAbstract)
                return true;

            // If the method is static and the implementing type is relevant to variant casting, mark the implementation method.
            // A static method may only be called through a constrained call if the type is relevant to variant casting.
            if (@base.IsStatic)
                return Annotations.IsRelevantToVariantCasting(overrideInformation.InterfaceImplementor.Implementor)
                    || IgnoreScope(@base.DeclaringType.Scope);

            // If the implementing type is marked as instantiated, mark the implementation method.
            // If the type is not instantiated, do not mark the implementation method
            return Annotations.IsInstantiated(overrideInformation.InterfaceImplementor.Implementor);
        }

        static bool IsSpecialSerializationConstructor(MethodDefinition method)
        {
            if (!method.IsInstanceConstructor())
                return false;

            if (method.GetMetadataParametersCount() != 2)
                return false;

            return method.TryGetParameter((ParameterIndex)1)?.ParameterType.Name == "SerializationInfo" &&
                method.TryGetParameter((ParameterIndex)2)?.ParameterType.Name == "StreamingContext";
        }

        protected internal bool MarkMethodsIf(Collection<MethodDefinition> methods, Func<MethodDefinition, bool> predicate, in DependencyInfo reason, in MessageOrigin origin)
        {
            bool marked = false;
            foreach (MethodDefinition method in methods)
            {
                if (predicate(method))
                {
                    MarkMethod(method, reason, origin);
                    marked = true;
                }
            }
            return marked;
        }

        protected MethodDefinition? MarkMethodIf(Collection<MethodDefinition> methods, Func<MethodDefinition, bool> predicate, in DependencyInfo reason, in MessageOrigin origin)
        {
            foreach (MethodDefinition method in methods)
            {
                if (predicate(method))
                {
                    return MarkMethod(method, reason, origin);
                }
            }

            return null;
        }

        protected bool MarkDefaultConstructor(TypeDefinition type, in DependencyInfo reason, MessageOrigin origin)
        {
            if (type?.HasMethods != true)
                return false;

            return MarkMethodIf(type.Methods, MethodDefinitionExtensions.IsDefaultConstructor, reason, origin) != null;
        }

        void MarkCustomMarshalerGetInstance(TypeDefinition type, in DependencyInfo reason, MessageOrigin origin)
        {
            if (!type.HasMethods)
                return;

            MarkMethodIf(type.Methods,
                m =>
                    m.Name == "GetInstance"
                    && m.IsStatic
                    && m.GetMetadataParametersCount() == 1
                    && m.GetParameter((ParameterIndex)0).ParameterType.MetadataType == MetadataType.String,
                reason,
                origin);
        }

        void MarkICustomMarshalerMethods(TypeDefinition inputType, in DependencyInfo reason, MessageOrigin origin)
        {
            TypeDefinition? type = inputType;
            do
            {
                if (!type.HasInterfaces)
                    continue;

                foreach (var iface in type.Interfaces)
                {
                    var iface_type = iface.InterfaceType;
                    if (!iface_type.IsTypeOf("System.Runtime.InteropServices", "ICustomMarshaler"))
                        continue;

                    //
                    // Instead of trying to guess where to find the interface declaration ILLink walks
                    // the list of implemented interfaces and resolve the declaration from there
                    //
                    var tdef = Context.Resolve(iface_type);
                    if (tdef == null)
                    {
                        return;
                    }

                    MarkMethodsIf(tdef.Methods, m => !m.IsStatic, reason, origin);

                    MarkInterfaceImplementation(iface, new MessageOrigin(type));
                    return;
                }
            } while ((type = Context.TryResolve(type.BaseType)) != null);
        }

        bool IsNonEmptyStaticConstructor(MethodDefinition method)
        {
            if (!method.IsStaticConstructor())
                return false;

            if (!method.HasBody || !method.IsIL)
                return true;

            var body = Context.GetMethodIL(method);

            if (body.Body.CodeSize != 1)
                return true;

            return body.Instructions[0].OpCode.Code != Code.Ret;
        }

        static bool HasOnSerializeOrDeserializeAttribute(MethodDefinition method)
        {
            if (!method.HasCustomAttributes)
                return false;
            foreach (var ca in method.CustomAttributes)
            {
                var cat = ca.AttributeType;
                if (cat.Namespace != "System.Runtime.Serialization")
                    continue;
                switch (cat.Name)
                {
                    case "OnDeserializedAttribute":
                    case "OnDeserializingAttribute":
                    case "OnSerializedAttribute":
                    case "OnSerializingAttribute":
                        return true;
                }
            }
            return false;
        }

        protected virtual bool AlwaysMarkTypeAsInstantiated(TypeDefinition td)
        {
            switch (td.Name)
            {
                // These types are created from native code which means we are unable to track when they are instantiated
                // Since these are such foundational types, let's take the easy route and just always assume an instance of one of these
                // could exist
                case "Delegate":
                case "MulticastDelegate":
                case "ValueType":
                case "Enum":
                case "Array":
                case "RuntimeType": // works around https://github.com/dotnet/runtime/issues/110605
                    return td.Namespace == "System";
            }

            return false;
        }

        void MarkEventSourceProviders(TypeDefinition td, MessageOrigin origin)
        {
            Debug.Assert(Context.GetTargetRuntimeVersion() < TargetRuntimeVersion.NET6 || !Context.DisableEventSourceSpecialHandling);
            foreach (var nestedType in td.NestedTypes)
            {
                if (BCL.EventTracingForWindows.IsProviderName(nestedType.Name))
                    MarkStaticFields(nestedType, new DependencyInfo(DependencyKind.EventSourceProviderField, td), origin);
            }
        }

        protected virtual void MarkMulticastDelegate(TypeDefinition type, MessageOrigin origin)
        {
            MarkMethodsIf(type.Methods, m => m.Name == ".ctor" || m.Name == "Invoke", new DependencyInfo(DependencyKind.MethodForSpecialType, type), origin);
        }

        protected (TypeReference, DependencyInfo) GetOriginalType(TypeReference type, DependencyInfo reason, MessageOrigin origin)
        {
            while (type is TypeSpecification specification)
            {
                if (type is GenericInstanceType git)
                {
                    MarkGenericArguments(git, origin);
                    Debug.Assert(!(specification.ElementType is TypeSpecification));
                }

                if (type is IModifierType mod)
                    MarkModifierType(mod, origin);

                if (type is FunctionPointerType fnptr)
                {
                    MarkParameters(fnptr, origin);
                    MarkType(fnptr.ReturnType, new DependencyInfo(DependencyKind.ReturnType, fnptr), origin);
                    break; // FunctionPointerType is the original type
                }

                // Blame the type reference (which isn't marked) on the original reason.
                Tracer.AddDirectDependency(specification, reason, marked: false);
                // Blame the outgoing element type on the specification.
                (type, reason) = (specification.ElementType, new DependencyInfo(DependencyKind.ElementType, specification));
            }

            return (type, reason);
        }

        void MarkParameters(FunctionPointerType fnptr, MessageOrigin origin)
        {
            if (!fnptr.HasParameters)
                return;

            for (int i = 0; i < fnptr.Parameters.Count; i++)
            {
                MarkType(fnptr.Parameters[i].ParameterType, new DependencyInfo(DependencyKind.ParameterType, fnptr), origin);
            }
        }

        void MarkModifierType(IModifierType mod, MessageOrigin origin)
        {
            MarkType(mod.ModifierType, new DependencyInfo(DependencyKind.ModifierType, mod), origin);
        }

        void MarkGenericArguments(IGenericInstance instance, MessageOrigin origin)
        {
            var arguments = instance.GenericArguments;

            IGenericParameterProvider? generic_element = GetGenericProviderFromInstance(instance);
            Collection<GenericParameter>? parameters = generic_element?.GenericParameters;

            for (int i = 0; i < arguments.Count; i++)
            {
                var argument = arguments[i];
                var parameter = parameters?[i];

                var argumentTypeDef = MarkType(argument, new DependencyInfo(DependencyKind.GenericArgumentType, instance), origin);

                if (parameter is not null && Annotations.FlowAnnotations.RequiresGenericArgumentDataFlowAnalysis(parameter))
                {
                    // The only two implementations of IGenericInstance both derive from MemberReference
                    Debug.Assert(instance is MemberReference);

                    var instanceMemberOrigin = origin.Provider is not null ? origin : new MessageOrigin(((MemberReference)instance).Resolve());
                    var scanner = new GenericArgumentDataFlow(Context, this, instanceMemberOrigin);
                    scanner.ProcessGenericArgumentDataFlow(parameter, argument);
                }

                if (argumentTypeDef == null)
                    continue;

                Annotations.MarkRelevantToVariantCasting(argumentTypeDef);

                if (parameter?.HasDefaultConstructorConstraint == true)
                    MarkDefaultConstructor(argumentTypeDef, new DependencyInfo(DependencyKind.DefaultCtorForNewConstrainedGenericArgument, instance), origin);
            }
        }

        IGenericParameterProvider? GetGenericProviderFromInstance(IGenericInstance instance)
        {
            if (instance is GenericInstanceMethod method)
                return Context.TryResolve(method.ElementMethod);

            if (instance is GenericInstanceType type)
                return Context.TryResolve(type.ElementType);

            return null;
        }

        void ApplyPreserveInfo(TypeDefinition type)
        {
            var typeOrigin = new MessageOrigin(type);

            if (Annotations.TryGetPreserve(type, out TypePreserve preserve))
            {
                if (!Annotations.SetAppliedPreserve(type, preserve))
                    return;

                var di = new DependencyInfo(DependencyKind.TypePreserve, type);

                switch (preserve)
                {
                    case TypePreserve.All:
                        MarkFieldsVisibleToReflection(type, di, typeOrigin);
                        MarkMethodsVisibleToReflection(type, in di, typeOrigin);
                        return;

                    case TypePreserve.Fields:
                        if (!MarkFieldsVisibleToReflection(type, di, typeOrigin, markBackingFieldsOnlyIfPropertyMarked: true))
                            Context.LogWarning(type, DiagnosticId.TypeHasNoFieldsToPreserve, type.GetDisplayName());
                        break;
                    case TypePreserve.Methods:
                        if (!MarkMethodsVisibleToReflection(type, in di, typeOrigin))
                            Context.LogWarning(type, DiagnosticId.TypeHasNoMethodsToPreserve, type.GetDisplayName());
                        break;
                }
            }

            if (Annotations.TryGetPreservedMembers(type, out TypePreserveMembers members))
            {
                var di = new DependencyInfo(DependencyKind.TypePreserve, type);

                if (type.HasMethods)
                {
                    foreach (var m in type.Methods)
                    {
                        if ((members & TypePreserveMembers.Visible) != 0 && IsMethodVisible(m))
                        {
                            MarkMethodVisibleToReflection(m, di, typeOrigin);
                            continue;
                        }

                        if ((members & TypePreserveMembers.Internal) != 0 && IsMethodInternal(m))
                        {
                            MarkMethodVisibleToReflection(m, di, typeOrigin);
                            continue;
                        }

                        if ((members & TypePreserveMembers.Library) != 0)
                        {
                            if (IsSpecialSerializationConstructor(m) || HasOnSerializeOrDeserializeAttribute(m))
                            {
                                MarkMethodVisibleToReflection(m, di, typeOrigin);
                                continue;
                            }
                        }
                    }
                }

                if (type.HasFields)
                {
                    foreach (var f in type.Fields)
                    {
                        if ((members & TypePreserveMembers.Visible) != 0 && IsFieldVisible(f))
                        {
                            MarkFieldVisibleToReflection(f, di, typeOrigin);
                            continue;
                        }

                        if ((members & TypePreserveMembers.Internal) != 0 && IsFieldInternal(f))
                        {
                            MarkFieldVisibleToReflection(f, di, typeOrigin);
                            continue;
                        }
                    }
                }
            }
        }

        static bool IsMethodVisible(MethodDefinition method)
        {
            return method.IsPublic || method.IsFamily || method.IsFamilyOrAssembly;
        }

        static bool IsMethodInternal(MethodDefinition method)
        {
            return method.IsAssembly || method.IsFamilyAndAssembly;
        }

        static bool IsFieldVisible(FieldDefinition field)
        {
            return field.IsPublic || field.IsFamily || field.IsFamilyOrAssembly;
        }

        static bool IsFieldInternal(FieldDefinition field)
        {
            return field.IsAssembly || field.IsFamilyAndAssembly;
        }

        void ApplyPreserveMethods(TypeDefinition type, MessageOrigin origin)
        {
            var list = Annotations.GetPreservedMethods(type);
            if (list == null)
                return;

            Annotations.ClearPreservedMethods(type);
            MarkMethodCollection(list, new DependencyInfo(DependencyKind.PreservedMethod, type), origin);
        }

        void ApplyPreserveMethods(MethodDefinition method, MessageOrigin origin)
        {
            var list = Annotations.GetPreservedMethods(method);
            if (list == null)
                return;

            Annotations.ClearPreservedMethods(method);
            MarkMethodCollection(list, new DependencyInfo(DependencyKind.PreservedMethod, method), origin);
        }

        protected bool MarkFields(TypeDefinition type, bool includeStatic, in DependencyInfo reason, MessageOrigin origin)
        {
            if (!type.HasFields)
                return false;

            foreach (FieldDefinition field in type.Fields)
            {
                if (!includeStatic && field.IsStatic)
                    continue;
                MarkField(field, reason, origin);
            }

            return true;
        }

        PropertyDefinition? SearchPropertiesForMatchingFieldDefinition(FieldDefinition field)
        {
            foreach (var property in field.DeclaringType.Properties)
            {
                var body = property.GetMethod?.Body;
                if (body == null)
                    continue;

                foreach (var ins in Context.GetMethodIL(body).Instructions)
                {
                    if (ins?.Operand == field)
                        return property;
                }
            }

            return null;
        }

        protected void MarkStaticFields(TypeDefinition type, in DependencyInfo reason, MessageOrigin origin)
        {
            if (!type.HasFields)
                return;

            foreach (FieldDefinition field in type.Fields)
            {
                if (field.IsStatic)
                    MarkField(field, reason, origin);
            }
        }

        protected virtual bool MarkMethods(TypeDefinition type, in DependencyInfo reason, MessageOrigin origin)
        {
            if (!type.HasMethods)
                return false;

            MarkMethodCollection(type.Methods, reason, origin);
            return true;
        }

        void MarkMethodCollection(IList<MethodDefinition> methods, in DependencyInfo reason, MessageOrigin origin)
        {
            foreach (MethodDefinition method in methods)
                MarkMethod(method, reason, origin);
        }

        protected virtual MethodDefinition? MarkMethod(MethodReference reference, DependencyInfo reason, in MessageOrigin origin)
        {
            DependencyInfo originalReason = reason;
            (reference, reason) = GetOriginalMethod(reference, reason, origin);

            if (reference.DeclaringType is ArrayType arrayType)
            {
                MarkType(reference.DeclaringType, new DependencyInfo(DependencyKind.DeclaringType, reference), origin);

                if (reference.Name == ".ctor" && Context.TryResolve(arrayType) is TypeDefinition typeDefinition)
                {
                    Annotations.MarkRelevantToVariantCasting(typeDefinition);
                }
                return null;
            }

            if (reference.DeclaringType is GenericInstanceType)
            {
                // Blame the method reference on the original reason without marking it.
                Tracer.AddDirectDependency(reference, reason, marked: false);
                MarkType(reference.DeclaringType, new DependencyInfo(DependencyKind.DeclaringType, reference), origin);
                // Mark the resolved method definition as a dependency of the reference.
                reason = new DependencyInfo(DependencyKind.MethodOnGenericInstance, reference);
            }

            MethodDefinition? method = Context.Resolve(reference);
            if (method == null)
                return null;

            var methodAction = Annotations.GetAction(method);
            if (methodAction is MethodAction.ConvertToStub)
            {
                // CodeRewriterStep runs after sweeping, and may request the stubbed value for any preserved method
                // with the action ConvertToStub. Ensure we have precomputed any stub value that may be needed by
                // CodeRewriterStep. This ensures sweeping doesn't change the stub value (which can be determined by
                // FeatureGuardAttribute or FeatureSwitchDefinitionAttribute that might have been removed).
                Annotations.TryGetMethodStubValue(method, out _);
            }

            if (methodAction == MethodAction.Nothing)
                Annotations.SetAction(method, MethodAction.Parse);


            // Use the original reason as it's important to correctly generate warnings
            // the updated reason is only useful for better tracking of dependencies.
            ProcessAnalysisAnnotationsForMethod(method, originalReason.Kind, origin);

            // Record the reason for marking a method on each call.
            switch (reason.Kind)
            {
                case DependencyKind.AlreadyMarked:
                    Debug.Assert(Annotations.IsMarked(method));
                    break;
                default:
                    Annotations.Mark(method, reason, origin);
                    break;
            }

            bool markedForCall =
                reason.Kind == DependencyKind.DirectCall ||
                reason.Kind == DependencyKind.VirtualCall ||
                reason.Kind == DependencyKind.Newobj;
            if (markedForCall)
            {
                // Record declaring type of a called method up-front as a special case so that we may
                // track at least some method calls that trigger a cctor.
                // Temporarily switch to the original source for marking this method
                // this is for the same reason as for tracking, but this time so that we report potential
                // warnings from a better place.
                MarkType(method.DeclaringType, new DependencyInfo(DependencyKind.DeclaringTypeOfCalledMethod, method), new MessageOrigin(reason.Source as IMemberDefinition ?? method));
            }

            if (method.TryGetEvent(out EventDefinition? @event)
                && reason.Kind != DependencyKind.EventMethod)
            {
                var kind = PropagateDependencyKindToAccessors(reason.Kind, DependencyKind.EventOfEventMethod);
                MarkEvent(@event, new DependencyInfo(kind, originalReason.Source), origin);
            }

            // We will only enqueue a method to be processed if it hasn't been processed yet.
            if (!CheckProcessed(method))
                EnqueueMethod(method, reason);

            return method;
        }

        bool ShouldWarnForReflectionAccessToCompilerGeneratedCode(MethodDefinition method, bool isCoveredByAnnotations)
        {
            // No need to warn if it's already covered by the Requires attribute or explicit annotations on the method.
            if (isCoveredByAnnotations)
                return false;

            if (!CompilerGeneratedState.IsNestedFunctionOrStateMachineMember(method) || method.Body == null)
                return false;

            // Warn only if it has potential dataflow issues, as approximated by our check to see if it requires
            // the reflection scanner. Checking this will also mark direct dependencies of the method body, if it
            // hasn't been marked already. A cache ensures this only happens once for the method, whether or not
            // it is accessed via reflection.
            return CheckRequiresReflectionMethodBodyScanner(Context.GetMethodIL(method));
        }

        void ProcessAnalysisAnnotationsForMethod(MethodDefinition method, DependencyKind dependencyKind, in MessageOrigin origin)
        {
            switch (dependencyKind)
            {
                // DirectCall, VirtualCall and NewObj are handled by ReflectionMethodBodyScanner
                // This is necessary since the ReflectionMethodBodyScanner has intrinsic handling for some
                // of the annotated methods (for example Type.GetType)
                // and it knows when it's OK and when it needs a warning. In this place we don't know
                // and would have to warn every time.
                case DependencyKind.DirectCall:
                case DependencyKind.VirtualCall:
                case DependencyKind.Newobj:

                // Special case (like object.Equals or similar) - avoid checking anything
                case DependencyKind.MethodForSpecialType:

                // Marked through things like descriptor - don't want to warn as it's intentional choice
                case DependencyKind.AlreadyMarked:
                case DependencyKind.TypePreserve:
                case DependencyKind.PreservedMethod:

                // Marking the base method only because it's a base method should not produce a warning
                // we should produce warning only if there's some other reference. This is because all methods
                // in the hierarchy should have the RUC (if base as it), and so something must have
                // started it.
                // Similarly for overrides.
                case DependencyKind.BaseMethod:
                case DependencyKind.MethodImplOverride:
                case DependencyKind.Override:
                case DependencyKind.OverrideOnInstantiatedType:

                // These are used for virtual methods which are kept because the base method is in an assembly
                // which is "copy" (or "skip"). We don't want to report warnings for methods which were kept
                // only because of "copy" action (or similar), so ignore it here. If the method is referenced
                // directly somewhere else (either the derived or base) the warning would be reported.
                case DependencyKind.MethodForInstantiatedType:
                case DependencyKind.VirtualNeededDueToPreservedScope:

                // Used when marked because the member must be kept for the type to function (for example explicit layout,
                // or because the type is included as a whole for some other reasons). This alone should not act as a base
                // for raising a warning.
                // Note that "include whole type" due to dynamic access is handled specifically in MarkEntireType
                // and the DependencyKind in that case will be one of the dynamic acccess kinds and not MemberOfType
                // since in those cases the warnings are desirable (potential access through reflection).
                case DependencyKind.MemberOfType:
                case DependencyKind.EventMethod:

                // Used when marking a cctor because a type or field is kept. This should not warn because we already warn
                // on access to members of the type which could trigger the cctor.
                case DependencyKind.CctorForType:
                case DependencyKind.CctorForField:
                case DependencyKind.TriggersCctorThroughFieldAccess:
                case DependencyKind.TriggersCctorForCalledMethod:

                // We should not be generating code which would produce warnings
                case DependencyKind.UnreachableBodyRequirement:

                case DependencyKind.Custom:
                case DependencyKind.Unspecified:

                // Don't warn for methods kept due to non-understood DebuggerDisplayAttribute
                // until https://github.com/dotnet/linker/issues/1873 is fixed.
                case DependencyKind.KeptForSpecialAttribute:
                    break;

                case DependencyKind.DynamicallyAccessedMemberOnType:
                    // DynamicallyAccessedMembers on type gets special treatment so that the warning origin
                    // is the type or the annotated member.
                    ReportWarningsForTypeHierarchyReflectionAccess(method, origin);
                    break;

                default:
                    // All other cases have the potential of us missing a warning if we don't report it
                    // It is possible that in some cases we may report the same warning twice, but that's better than not reporting it.
                    ReportWarningsForReflectionAccess(origin, method, dependencyKind);
                    break;
            }
            ;
        }

        internal static void ReportRequiresUnreferencedCode(string displayName, RequiresUnreferencedCodeAttribute requiresUnreferencedCode, in DiagnosticContext diagnosticContext)
        {
            string arg1 = MessageFormat.FormatRequiresAttributeMessageArg(requiresUnreferencedCode.Message);
            string arg2 = MessageFormat.FormatRequiresAttributeUrlArg(requiresUnreferencedCode.Url);
            diagnosticContext.AddDiagnostic(DiagnosticId.RequiresUnreferencedCode, displayName, arg1, arg2);
        }

        protected (MethodReference, DependencyInfo) GetOriginalMethod(MethodReference method, DependencyInfo reason, MessageOrigin origin)
        {
            while (method is MethodSpecification specification)
            {
                // Blame the method reference (which isn't marked) on the original reason.
                Tracer.AddDirectDependency(specification, reason, marked: false);
                // Blame the outgoing element method on the specification.
                if (method is GenericInstanceMethod gim)
                    MarkGenericArguments(gim, origin);

                (method, reason) = (specification.ElementMethod, new DependencyInfo(DependencyKind.ElementMethod, specification));
                Debug.Assert(!(method is MethodSpecification));
            }

            return (method, reason);
        }

        protected virtual void ProcessMethod(MethodDefinition method, in DependencyInfo reason)
        {
>>>>>>> 27c8fe04
#if DEBUG
            if (!_methodReasons.Contains(reason.Kind))
                throw new InternalErrorException($"Unsupported method dependency {reason.Kind}");
#endif
            var methodOrigin = new MessageOrigin(method);

            bool markedForCall =
                reason.Kind == DependencyKind.DirectCall ||
                reason.Kind == DependencyKind.VirtualCall ||
                reason.Kind == DependencyKind.Newobj;

            foreach (Action<MethodDefinition> handleMarkMethod in MarkContext.MarkMethodActions)
                handleMarkMethod(method);

            if (!markedForCall)
                MarkType(method.DeclaringType, new DependencyInfo(DependencyKind.DeclaringType, method), methodOrigin);
            MarkCustomAttributes(method, new DependencyInfo(DependencyKind.CustomAttribute, method), methodOrigin);
            MarkSecurityDeclarations(method, new DependencyInfo(DependencyKind.CustomAttribute, method), methodOrigin);

            MarkGenericParameterProvider(method, methodOrigin);

            if (method.IsInstanceConstructor())
            {
                MarkRequirementsForInstantiatedTypes(method.DeclaringType);
                Tracer.AddDirectDependency(method.DeclaringType, new DependencyInfo(DependencyKind.InstantiatedByCtor, method), marked: false);
            }
            else if (method.IsStaticConstructor() && Annotations.HasLinkerAttribute<RequiresUnreferencedCodeAttribute>(method))
                Context.LogWarning(methodOrigin, DiagnosticId.RequiresUnreferencedCodeOnStaticConstructor, method.GetDisplayName());
            else if (method == method.Module.EntryPoint && Annotations.HasLinkerAttribute<RequiresUnreferencedCodeAttribute>(method))
                Context.LogWarning(methodOrigin, DiagnosticId.RequiresUnreferencedCodeOnEntryPoint, method.GetDisplayName());

            if (method.IsConstructor)
            {
                if (!Annotations.ProcessSatelliteAssemblies && KnownMembers.IsSatelliteAssemblyMarker(method))
                    Annotations.ProcessSatelliteAssemblies = true;
            }
            else if (method.TryGetProperty(out PropertyDefinition? property))
                MarkProperty(property, new DependencyInfo(PropagateDependencyKindToAccessors(reason.Kind, DependencyKind.PropertyOfPropertyMethod), method));

            if (method.HasMetadataParameters())
            {
#pragma warning disable RS0030 // MethodReference.Parameters is banned. It's easiest to leave the code as is for now
                foreach (ParameterDefinition pd in method.Parameters)
                {
                    MarkType(pd.ParameterType, new DependencyInfo(DependencyKind.ParameterType, method), methodOrigin);
                    MarkCustomAttributes(pd, new DependencyInfo(DependencyKind.ParameterAttribute, method), methodOrigin);
                    MarkMarshalSpec(pd, new DependencyInfo(DependencyKind.ParameterMarshalSpec, method), methodOrigin);
                }
#pragma warning restore RS0030
<<<<<<< HEAD
			}

			if (method.HasOverrides) {
				var assembly = Context.Resolve (method.DeclaringType.Scope);
				// If this method is in a Copy, CopyUsed, or Save assembly, .overrides won't get swept and we need to keep all of them
				bool markAllOverrides = assembly != null && Annotations.GetAction (assembly) is AssemblyAction.Copy or AssemblyAction.CopyUsed or AssemblyAction.Save;
				foreach (MethodReference @base in method.Overrides) {
					// Method implementing a static interface method will have an override to it - note instance methods usually don't unless they're explicit.
					// Calling the implementation method directly has no impact on the interface, and as such it should not mark the interface or its method.
					// Only if the interface method is referenced, then all the methods which implemented must be kept, but not the other way round.
					if (!markAllOverrides &&
						Context.Resolve (@base) is MethodDefinition baseDefinition
						&& baseDefinition.DeclaringType.IsInterface && baseDefinition.IsStatic && method.IsStatic)
						continue;
					// Instance methods can have overrides on public implementation methods in IL, but C# will usually only have them for private explicit interface implementations.
					// It is valid IL for a public method to override an interface method and only be called directly. In this case it would be safe to skip marking the .override method.
					// However, in most cases, the C# compiler will only generate .override for instance methods when it's a private explicit interface implementations which can only be called through the interface.
					// We can just take a short cut and mark all the overrides on instance methods. We shouldn't miss out on size savings for code generated by Roslyn.
					MarkMethod (@base, new DependencyInfo (DependencyKind.MethodImplOverride, method), methodOrigin);
					MarkRuntimeInterfaceImplementation (method, @base);
				}
			}

			MarkMethodSpecialCustomAttributes (method, methodOrigin);

			if (method.IsVirtual)
				MarkMethodAsVirtual (method, methodOrigin);

			MarkNewCodeDependencies (method, methodOrigin);

			MarkBaseMethods (method, methodOrigin);

			if (Annotations.GetOverrides (method) is IEnumerable<OverrideInformation> overrides) {
				foreach (var @override in overrides.Where (ov => Annotations.IsMarked (ov.Base) || IgnoreScope (ov.Base.DeclaringType.Scope))) {
					if (ShouldMarkOverrideForBase (@override))
						MarkOverrideForBaseMethod (@override, methodOrigin);
				}
			}

			MarkType (method.ReturnType, new DependencyInfo (DependencyKind.ReturnType, method), methodOrigin);
			MarkCustomAttributes (method.MethodReturnType, new DependencyInfo (DependencyKind.ReturnTypeAttribute, method), methodOrigin);
			MarkMarshalSpec (method.MethodReturnType, new DependencyInfo (DependencyKind.ReturnTypeMarshalSpec, method), methodOrigin);

			if (method.IsPInvokeImpl || method.IsInternalCall) {
				ProcessInteropMethod (method, methodOrigin);
			}

			if (!method.HasBody || method.Body.CodeSize == 0) {
				ProcessUnsafeAccessorMethod (method);
			}

			if (ShouldParseMethodBody (method))
				MarkMethodBody (method.Body, methodOrigin);

			if (method.DeclaringType.IsMulticastDelegate ()) {
				string? methodPair = null;
				if (method.Name == "BeginInvoke")
					methodPair = "EndInvoke";
				else if (method.Name == "EndInvoke")
					methodPair = "BeginInvoke";

				if (methodPair != null) {
					TypeDefinition declaringType = method.DeclaringType;
					MarkMethodIf (declaringType.Methods, m => m.Name == methodPair, new DependencyInfo (DependencyKind.MethodForSpecialType, declaringType), methodOrigin);
				}
			}

			DoAdditionalMethodProcessing (method);

			ApplyPreserveMethods (method, methodOrigin);
		}

		// Allow subclassers to mark additional things when marking a method
		protected virtual void DoAdditionalMethodProcessing (MethodDefinition method)
		{
		}

		static DependencyKind PropagateDependencyKindToAccessors (DependencyKind parentDependencyKind, DependencyKind kind)
		{
			switch (parentDependencyKind) {
			// If the member is marked due to descriptor or similar, propagate the original reason to suppress some warnings correctly
			case DependencyKind.AlreadyMarked:
			case DependencyKind.TypePreserve:
			case DependencyKind.PreservedMethod:
			case DependencyKind.DynamicallyAccessedMemberOnType:
				return parentDependencyKind;

			default:
				return kind;
			}
		}

		void MarkImplicitlyUsedFields (TypeDefinition type, MessageOrigin origin)
		{
			if (type?.HasFields != true)
				return;

			// keep fields for types with explicit layout, for enums and for InlineArray types
			if (!type.IsAutoLayout || type.IsEnum || TypeIsInlineArrayType (type))
				MarkFields (type, includeStatic: type.IsEnum, reason: new DependencyInfo (DependencyKind.MemberOfType, type), origin);
		}

		static bool TypeIsInlineArrayType (TypeDefinition type)
		{
			if (!type.IsValueType)
				return false;

			foreach (var customAttribute in type.CustomAttributes)
				if (customAttribute.AttributeType.IsTypeOf ("System.Runtime.CompilerServices", "InlineArrayAttribute"))
					return true;

			return false;
		}

		protected virtual void MarkRequirementsForInstantiatedTypes (TypeDefinition type)
		{
			if (Annotations.IsInstantiated (type))
				return;

			Annotations.MarkInstantiated (type);

			var typeOrigin = new MessageOrigin (type);

			MarkInterfaceImplementations (type);

			// Requires interface implementations to be marked first
			foreach (var method in type.Methods) {
				MarkMethodIfNeededByBaseMethod (method, typeOrigin);
			}

			MarkImplicitlyUsedFields (type, typeOrigin);

			_typeMapHandler.ProcessInstantiated (type);

			DoAdditionalInstantiatedTypeProcessing (type);
		}

		void MarkRuntimeInterfaceImplementation (MethodDefinition method, MethodReference ov)
		{
			if (Context.Resolve (ov) is not MethodDefinition resolvedOverride)
				return;
			if (!resolvedOverride.DeclaringType.IsInterface)
				return;
			var interfaceToBeImplemented = ov.DeclaringType;

			var ifaces = Annotations.GetRecursiveInterfaces (method.DeclaringType);
			if (ifaces is null)
				return;
			foreach (var iface in ifaces) {
				if (TypeReferenceEqualityComparer.AreEqual (iface.InterfaceType, interfaceToBeImplemented, Context)) {
					MarkInterfaceImplementationList (iface.ImplementationChain, new MessageOrigin (method.DeclaringType));
					return;
				}
			}
		}

		void MarkNewCodeDependencies (MethodDefinition method, MessageOrigin origin)
		{
			switch (Annotations.GetAction (method)) {
			case MethodAction.ConvertToStub:
				if (!method.IsInstanceConstructor ())
					return;

				var baseType = Context.Resolve (method.DeclaringType.BaseType);
				if (baseType == null)
					break;
				if (!MarkDefaultConstructor (baseType, new DependencyInfo (DependencyKind.BaseDefaultCtorForStubbedMethod, method), origin))
					throw new LinkerFatalErrorException (MessageContainer.CreateErrorMessage (origin, DiagnosticId.CannotStubConstructorWhenBaseTypeDoesNotHaveConstructor, method.DeclaringType.GetDisplayName ()));

				break;

			case MethodAction.ConvertToThrow:
				MarkAndCacheConvertToThrowExceptionCtor (new DependencyInfo (DependencyKind.UnreachableBodyRequirement, method), origin);
				break;
			}
		}

		protected virtual void MarkAndCacheConvertToThrowExceptionCtor (DependencyInfo reason, MessageOrigin origin)
		{
			if (Context.MarkedKnownMembers.NotSupportedExceptionCtorString != null)
				return;

			var nse = BCL.FindPredefinedType (WellKnownType.System_NotSupportedException, Context);
			if (nse == null)
				throw new LinkerFatalErrorException (MessageContainer.CreateErrorMessage (null, DiagnosticId.CouldNotFindType, "System.NotSupportedException"));

			MarkType (nse, reason, origin);

			var nseCtor = MarkMethodIf (nse.Methods, KnownMembers.IsNotSupportedExceptionCtorString, reason, origin);
			Context.MarkedKnownMembers.NotSupportedExceptionCtorString = nseCtor ??
				throw new LinkerFatalErrorException (MessageContainer.CreateErrorMessage (null, DiagnosticId.CouldNotFindConstructor, nse.GetDisplayName ()));

			var objectType = BCL.FindPredefinedType (WellKnownType.System_Object, Context);
			if (objectType == null)
				throw new NotSupportedException ("Missing predefined 'System.Object' type");

			MarkType (objectType, reason, origin);

			var objectCtor = MarkMethodIf (objectType.Methods, MethodDefinitionExtensions.IsDefaultConstructor, reason, origin);
			Context.MarkedKnownMembers.ObjectCtor = objectCtor ??
					throw new LinkerFatalErrorException (MessageContainer.CreateErrorMessage (null, DiagnosticId.CouldNotFindConstructor, objectType.GetDisplayName ()));
		}

		bool MarkDisablePrivateReflectionAttribute ()
		{
			if (Context.MarkedKnownMembers.DisablePrivateReflectionAttributeCtor != null)
				return false;

			var disablePrivateReflection = BCL.FindPredefinedType (WellKnownType.System_Runtime_CompilerServices_DisablePrivateReflectionAttribute, Context);
			if (disablePrivateReflection == null)
				throw new LinkerFatalErrorException (MessageContainer.CreateErrorMessage (null, DiagnosticId.CouldNotFindType, "System.Runtime.CompilerServices.DisablePrivateReflectionAttribute"));

			var emptyOrigin = new MessageOrigin (null as ICustomAttributeProvider);
			MarkType (disablePrivateReflection, DependencyInfo.DisablePrivateReflectionRequirement, emptyOrigin);

			var ctor = MarkMethodIf (disablePrivateReflection.Methods, MethodDefinitionExtensions.IsDefaultConstructor, new DependencyInfo (DependencyKind.DisablePrivateReflectionRequirement, disablePrivateReflection), emptyOrigin);
			Context.MarkedKnownMembers.DisablePrivateReflectionAttributeCtor = ctor ??
				throw new LinkerFatalErrorException (MessageContainer.CreateErrorMessage (null, DiagnosticId.CouldNotFindConstructor, disablePrivateReflection.GetDisplayName ()));

			return true;
		}

		void MarkBaseMethods (MethodDefinition method, MessageOrigin origin)
		{
			var base_methods = Annotations.GetBaseMethods (method);
			if (base_methods == null)
				return;

			foreach (OverrideInformation ov in base_methods) {
				// We should add all interface base methods to _virtual_methods for virtual override annotation validation
				// Interfaces from preserved scope will be missed if we don't add them here
				// This will produce warnings for all interface methods and virtual methods regardless of whether the interface, interface implementation, or interface method is kept or not.
				if (ov.Base.DeclaringType.IsInterface && !method.DeclaringType.IsInterface) {
					// These are all virtual, no need to check IsVirtual before adding to list
					MarkMethodAsVirtual (ov.Base, origin);
					continue;
				}

				MarkMethod (ov.Base, new DependencyInfo (DependencyKind.BaseMethod, method), origin);
				MarkBaseMethods (ov.Base, origin);
			}
		}

		void ProcessInteropMethod (MethodDefinition method, MessageOrigin origin)
		{
			if (method.IsPInvokeImpl && method.PInvokeInfo != null) {
				var pii = method.PInvokeInfo;
				Annotations.MarkProcessed (pii.Module, new DependencyInfo (DependencyKind.InteropMethodDependency, method));
				if (!string.IsNullOrEmpty (Context.PInvokesListFile)) {
					Context.PInvokes.Add (new PInvokeInfo (
						assemblyName: method.DeclaringType.Module.Name,
						entryPoint: pii.EntryPoint,
						fullName: method.FullName,
						moduleName: pii.Module.Name
					));
				}
			}

			TypeDefinition? returnTypeDefinition = Context.TryResolve (method.ReturnType);

			const bool includeStaticFields = false;
			if (returnTypeDefinition != null) {
				if (!returnTypeDefinition.IsImport) {
					// What we keep here is correct most of the time, but not every time. Fine for now.
					MarkDefaultConstructor (returnTypeDefinition, new DependencyInfo (DependencyKind.InteropMethodDependency, method), origin);
					MarkFields (returnTypeDefinition, includeStaticFields, new DependencyInfo (DependencyKind.InteropMethodDependency, method), origin);
				}
			}

			if (method.HasThis && !method.DeclaringType.IsImport) {
				// This is probably Mono-specific. One can't have InternalCall or P/invoke instance methods in CoreCLR or .NET.
				MarkFields (method.DeclaringType, includeStaticFields, new DependencyInfo (DependencyKind.InteropMethodDependency, method), origin);
			}
=======
            }

            if (method.HasOverrides)
            {
                var assembly = Context.Resolve(method.DeclaringType.Scope);
                // If this method is in a Copy, CopyUsed, or Save assembly, .overrides won't get swept and we need to keep all of them
                bool markAllOverrides = assembly != null && Annotations.GetAction(assembly) is AssemblyAction.Copy or AssemblyAction.CopyUsed or AssemblyAction.Save;
                foreach (MethodReference @base in method.Overrides)
                {
                    // Method implementing a static interface method will have an override to it - note instance methods usually don't unless they're explicit.
                    // Calling the implementation method directly has no impact on the interface, and as such it should not mark the interface or its method.
                    // Only if the interface method is referenced, then all the methods which implemented must be kept, but not the other way round.
                    if (!markAllOverrides &&
                        Context.Resolve(@base) is MethodDefinition baseDefinition
                        && baseDefinition.DeclaringType.IsInterface && baseDefinition.IsStatic && method.IsStatic)
                        continue;
                    // Instance methods can have overrides on public implementation methods in IL, but C# will usually only have them for private explicit interface implementations.
                    // It is valid IL for a public method to override an interface method and only be called directly. In this case it would be safe to skip marking the .override method.
                    // However, in most cases, the C# compiler will only generate .override for instance methods when it's a private explicit interface implementations which can only be called through the interface.
                    // We can just take a short cut and mark all the overrides on instance methods. We shouldn't miss out on size savings for code generated by Roslyn.
                    MarkMethod(@base, new DependencyInfo(DependencyKind.MethodImplOverride, method), methodOrigin);
                    MarkRuntimeInterfaceImplementation(method, @base);
                }
            }

            MarkMethodSpecialCustomAttributes(method, methodOrigin);

            if (method.IsVirtual)
                MarkMethodAsVirtual(method, methodOrigin);

            MarkNewCodeDependencies(method, methodOrigin);

            MarkBaseMethods(method, methodOrigin);

            if (Annotations.GetOverrides(method) is IEnumerable<OverrideInformation> overrides)
            {
                foreach (var @override in overrides.Where(ov => Annotations.IsMarked(ov.Base) || IgnoreScope(ov.Base.DeclaringType.Scope)))
                {
                    if (ShouldMarkOverrideForBase(@override))
                        MarkOverrideForBaseMethod(@override, methodOrigin);
                }
            }

            MarkType(method.ReturnType, new DependencyInfo(DependencyKind.ReturnType, method), methodOrigin);
            MarkCustomAttributes(method.MethodReturnType, new DependencyInfo(DependencyKind.ReturnTypeAttribute, method), methodOrigin);
            MarkMarshalSpec(method.MethodReturnType, new DependencyInfo(DependencyKind.ReturnTypeMarshalSpec, method), methodOrigin);

            if (method.IsPInvokeImpl || method.IsInternalCall)
            {
                ProcessInteropMethod(method, methodOrigin);
            }

            if (!method.HasBody || method.Body.CodeSize == 0)
            {
                ProcessUnsafeAccessorMethod(method);
            }

            if (ShouldParseMethodBody(method))
                MarkMethodBody(method.Body, methodOrigin);

            if (method.DeclaringType.IsMulticastDelegate())
            {
                string? methodPair = null;
                if (method.Name == "BeginInvoke")
                    methodPair = "EndInvoke";
                else if (method.Name == "EndInvoke")
                    methodPair = "BeginInvoke";

                if (methodPair != null)
                {
                    TypeDefinition declaringType = method.DeclaringType;
                    MarkMethodIf(declaringType.Methods, m => m.Name == methodPair, new DependencyInfo(DependencyKind.MethodForSpecialType, declaringType), methodOrigin);
                }
            }

            DoAdditionalMethodProcessing(method);

            ApplyPreserveMethods(method, methodOrigin);
        }

        // Allow subclassers to mark additional things when marking a method
        protected virtual void DoAdditionalMethodProcessing(MethodDefinition method)
        {
        }

        static DependencyKind PropagateDependencyKindToAccessors(DependencyKind parentDependencyKind, DependencyKind kind)
        {
            switch (parentDependencyKind)
            {
                // If the member is marked due to descriptor or similar, propagate the original reason to suppress some warnings correctly
                case DependencyKind.AlreadyMarked:
                case DependencyKind.TypePreserve:
                case DependencyKind.PreservedMethod:
                case DependencyKind.DynamicallyAccessedMemberOnType:
                    return parentDependencyKind;

                default:
                    return kind;
            }
        }

        void MarkImplicitlyUsedFields(TypeDefinition type, MessageOrigin origin)
        {
            if (type?.HasFields != true)
                return;

            // keep fields for types with explicit layout, for enums and for InlineArray types
            if (!type.IsAutoLayout || type.IsEnum || TypeIsInlineArrayType(type))
                MarkFields(type, includeStatic: type.IsEnum, reason: new DependencyInfo(DependencyKind.MemberOfType, type), origin);
        }

        static bool TypeIsInlineArrayType(TypeDefinition type)
        {
            if (!type.IsValueType)
                return false;

            foreach (var customAttribute in type.CustomAttributes)
                if (customAttribute.AttributeType.IsTypeOf("System.Runtime.CompilerServices", "InlineArrayAttribute"))
                    return true;

            return false;
        }

        protected virtual void MarkRequirementsForInstantiatedTypes(TypeDefinition type)
        {
            if (Annotations.IsInstantiated(type))
                return;

            Annotations.MarkInstantiated(type);

            var typeOrigin = new MessageOrigin(type);

            MarkInterfaceImplementations(type);

            // Requires interface implementations to be marked first
            foreach (var method in type.Methods)
            {
                MarkMethodIfNeededByBaseMethod(method, typeOrigin);
            }

            MarkImplicitlyUsedFields(type, typeOrigin);

            DoAdditionalInstantiatedTypeProcessing(type);
        }

        void MarkRuntimeInterfaceImplementation(MethodDefinition method, MethodReference ov)
        {
            if (Context.Resolve(ov) is not MethodDefinition resolvedOverride)
                return;
            if (!resolvedOverride.DeclaringType.IsInterface)
                return;
            var interfaceToBeImplemented = ov.DeclaringType;

            var ifaces = Annotations.GetRecursiveInterfaces(method.DeclaringType);
            if (ifaces is null)
                return;
            foreach (var iface in ifaces)
            {
                if (TypeReferenceEqualityComparer.AreEqual(iface.InterfaceType, interfaceToBeImplemented, Context))
                {
                    MarkInterfaceImplementationList(iface.ImplementationChain, new MessageOrigin(method.DeclaringType));
                    return;
                }
            }
        }

        void MarkNewCodeDependencies(MethodDefinition method, MessageOrigin origin)
        {
            switch (Annotations.GetAction(method))
            {
                case MethodAction.ConvertToStub:
                    if (!method.IsInstanceConstructor())
                        return;

                    var baseType = Context.Resolve(method.DeclaringType.BaseType);
                    if (baseType == null)
                        break;
                    if (!MarkDefaultConstructor(baseType, new DependencyInfo(DependencyKind.BaseDefaultCtorForStubbedMethod, method), origin))
                        throw new LinkerFatalErrorException(MessageContainer.CreateErrorMessage(origin, DiagnosticId.CannotStubConstructorWhenBaseTypeDoesNotHaveConstructor, method.DeclaringType.GetDisplayName()));

                    break;

                case MethodAction.ConvertToThrow:
                    MarkAndCacheConvertToThrowExceptionCtor(new DependencyInfo(DependencyKind.UnreachableBodyRequirement, method), origin);
                    break;
            }
        }

        protected virtual void MarkAndCacheConvertToThrowExceptionCtor(DependencyInfo reason, MessageOrigin origin)
        {
            if (Context.MarkedKnownMembers.NotSupportedExceptionCtorString != null)
                return;

            var nse = BCL.FindPredefinedType(WellKnownType.System_NotSupportedException, Context);
            if (nse == null)
                throw new LinkerFatalErrorException(MessageContainer.CreateErrorMessage(null, DiagnosticId.CouldNotFindType, "System.NotSupportedException"));

            MarkType(nse, reason, origin);

            var nseCtor = MarkMethodIf(nse.Methods, KnownMembers.IsNotSupportedExceptionCtorString, reason, origin);
            Context.MarkedKnownMembers.NotSupportedExceptionCtorString = nseCtor ??
                throw new LinkerFatalErrorException(MessageContainer.CreateErrorMessage(null, DiagnosticId.CouldNotFindConstructor, nse.GetDisplayName()));

            var objectType = BCL.FindPredefinedType(WellKnownType.System_Object, Context);
            if (objectType == null)
                throw new NotSupportedException("Missing predefined 'System.Object' type");

            MarkType(objectType, reason, origin);

            var objectCtor = MarkMethodIf(objectType.Methods, MethodDefinitionExtensions.IsDefaultConstructor, reason, origin);
            Context.MarkedKnownMembers.ObjectCtor = objectCtor ??
                    throw new LinkerFatalErrorException(MessageContainer.CreateErrorMessage(null, DiagnosticId.CouldNotFindConstructor, objectType.GetDisplayName()));
        }

        bool MarkDisablePrivateReflectionAttribute()
        {
            if (Context.MarkedKnownMembers.DisablePrivateReflectionAttributeCtor != null)
                return false;

            var disablePrivateReflection = BCL.FindPredefinedType(WellKnownType.System_Runtime_CompilerServices_DisablePrivateReflectionAttribute, Context);
            if (disablePrivateReflection == null)
                throw new LinkerFatalErrorException(MessageContainer.CreateErrorMessage(null, DiagnosticId.CouldNotFindType, "System.Runtime.CompilerServices.DisablePrivateReflectionAttribute"));

            var emptyOrigin = new MessageOrigin(null as ICustomAttributeProvider);
            MarkType(disablePrivateReflection, DependencyInfo.DisablePrivateReflectionRequirement, emptyOrigin);

            var ctor = MarkMethodIf(disablePrivateReflection.Methods, MethodDefinitionExtensions.IsDefaultConstructor, new DependencyInfo(DependencyKind.DisablePrivateReflectionRequirement, disablePrivateReflection), emptyOrigin);
            Context.MarkedKnownMembers.DisablePrivateReflectionAttributeCtor = ctor ??
                throw new LinkerFatalErrorException(MessageContainer.CreateErrorMessage(null, DiagnosticId.CouldNotFindConstructor, disablePrivateReflection.GetDisplayName()));

            return true;
        }

        void MarkBaseMethods(MethodDefinition method, MessageOrigin origin)
        {
            var base_methods = Annotations.GetBaseMethods(method);
            if (base_methods == null)
                return;

            foreach (OverrideInformation ov in base_methods)
            {
                // We should add all interface base methods to _virtual_methods for virtual override annotation validation
                // Interfaces from preserved scope will be missed if we don't add them here
                // This will produce warnings for all interface methods and virtual methods regardless of whether the interface, interface implementation, or interface method is kept or not.
                if (ov.Base.DeclaringType.IsInterface && !method.DeclaringType.IsInterface)
                {
                    // These are all virtual, no need to check IsVirtual before adding to list
                    MarkMethodAsVirtual(ov.Base, origin);
                    continue;
                }

                MarkMethod(ov.Base, new DependencyInfo(DependencyKind.BaseMethod, method), origin);
                MarkBaseMethods(ov.Base, origin);
            }
        }

        void ProcessInteropMethod(MethodDefinition method, MessageOrigin origin)
        {
            if (method.IsPInvokeImpl && method.PInvokeInfo != null)
            {
                var pii = method.PInvokeInfo;
                Annotations.MarkProcessed(pii.Module, new DependencyInfo(DependencyKind.InteropMethodDependency, method));
                if (!string.IsNullOrEmpty(Context.PInvokesListFile))
                {
                    Context.PInvokes.Add(new PInvokeInfo(
                        assemblyName: method.DeclaringType.Module.Name,
                        entryPoint: pii.EntryPoint,
                        fullName: method.FullName,
                        moduleName: pii.Module.Name
                    ));
                }
            }

            TypeDefinition? returnTypeDefinition = Context.TryResolve(method.ReturnType);

            const bool includeStaticFields = false;
            if (returnTypeDefinition != null)
            {
                if (!returnTypeDefinition.IsImport)
                {
                    // What we keep here is correct most of the time, but not every time. Fine for now.
                    MarkDefaultConstructor(returnTypeDefinition, new DependencyInfo(DependencyKind.InteropMethodDependency, method), origin);
                    MarkFields(returnTypeDefinition, includeStaticFields, new DependencyInfo(DependencyKind.InteropMethodDependency, method), origin);
                }
            }

            if (method.HasThis && !method.DeclaringType.IsImport)
            {
                // This is probably Mono-specific. One can't have InternalCall or P/invoke instance methods in CoreCLR or .NET.
                MarkFields(method.DeclaringType, includeStaticFields, new DependencyInfo(DependencyKind.InteropMethodDependency, method), origin);
            }
>>>>>>> 27c8fe04

#pragma warning disable RS0030 // MethodReference.Parameters is banned. It's easiest to leave this code as is for now
            foreach (ParameterDefinition pd in method.Parameters)
            {
                TypeReference paramTypeReference = pd.ParameterType;
                if (paramTypeReference is TypeSpecification paramTypeSpecification)
                {
                    paramTypeReference = paramTypeSpecification.ElementType;
                }
                TypeDefinition? paramTypeDefinition = Context.TryResolve(paramTypeReference);
                if (paramTypeDefinition != null)
                {
                    if (!paramTypeDefinition.IsImport)
                    {
                        // What we keep here is correct most of the time, but not every time. Fine for now.
                        MarkFields(paramTypeDefinition, includeStaticFields, new DependencyInfo(DependencyKind.InteropMethodDependency, method), origin);
                        if (pd.ParameterType.IsByReference)
                        {
                            MarkDefaultConstructor(paramTypeDefinition, new DependencyInfo(DependencyKind.InteropMethodDependency, method), origin);
                        }
                    }
                }
            }
#pragma warning restore RS0030
        }

        void ProcessUnsafeAccessorMethod(MethodDefinition method)
        {
            (new UnsafeAccessorMarker(Context, this)).ProcessUnsafeAccessorMethod(method);
        }

        protected virtual bool ShouldParseMethodBody(MethodDefinition method)
        {
            if (!method.HasBody)
                return false;

            switch (Annotations.GetAction(method))
            {
                case MethodAction.ForceParse:
                    return true;
                case MethodAction.Parse:
                    AssemblyDefinition? assembly = Context.Resolve(method.DeclaringType.Scope);
                    if (assembly == null)
                        return false;
                    switch (Annotations.GetAction(assembly))
                    {
                        case AssemblyAction.Link:
                        case AssemblyAction.Copy:
                        case AssemblyAction.CopyUsed:
                        case AssemblyAction.AddBypassNGen:
                        case AssemblyAction.AddBypassNGenUsed:
                            return true;
                        default:
                            return false;
                    }
                default:
                    return false;
            }
        }

        protected internal void MarkProperty(PropertyDefinition prop, in DependencyInfo reason)
        {
            if (!Annotations.MarkProcessed(prop, reason))
                return;

            var propertyOrigin = new MessageOrigin(prop);

            // Consider making this more similar to MarkEvent method?
            MarkCustomAttributes(prop, new DependencyInfo(DependencyKind.CustomAttribute, prop), propertyOrigin);
            DoAdditionalPropertyProcessing(prop);
        }

        protected internal virtual void MarkEvent(EventDefinition evt, in DependencyInfo reason, MessageOrigin origin)
        {
            origin = reason.Source is IMemberDefinition member ? new MessageOrigin(member) : origin;
            DependencyKind dependencyKind = DependencyKind.EventMethod;

            MarkMethodIfNotNull(evt.AddMethod, new DependencyInfo(dependencyKind, evt), origin);
            MarkMethodIfNotNull(evt.InvokeMethod, new DependencyInfo(dependencyKind, evt), origin);
            MarkMethodIfNotNull(evt.RemoveMethod, new DependencyInfo(dependencyKind, evt), origin);

            if (!Annotations.MarkProcessed(evt, reason))
                return;

            var eventOrigin = new MessageOrigin(evt);
            MarkCustomAttributes(evt, new DependencyInfo(DependencyKind.CustomAttribute, evt), eventOrigin);
            DoAdditionalEventProcessing(evt);
        }

        internal void MarkMethodIfNotNull(MethodReference method, in DependencyInfo reason, in MessageOrigin origin)
        {
            if (method == null)
                return;

            MarkMethod(method, reason, origin);
        }

        protected virtual void MarkMethodBody(MethodBody body, MessageOrigin origin)
        {
            var processedMethodBody = Context.GetMethodIL(body);

            if (Context.IsOptimizationEnabled(CodeOptimizations.UnreachableBodies, body.Method) && IsUnreachableBody(processedMethodBody))
            {
                MarkAndCacheConvertToThrowExceptionCtor(new DependencyInfo(DependencyKind.UnreachableBodyRequirement, body.Method), origin);
                _unreachableBodies.Add((body, origin));
                return;
            }

            // Note: we mark the method body of every method here including compiler-generated methods,
            // whether they are accessed from the user method or via reflection.
            // But for compiler-generated methods we only do dataflow analysis if they're used through their
            // corresponding user method, so we will skip dataflow for compiler-generated methods which
            // are only accessed via reflection.
            bool requiresReflectionMethodBodyScanner = MarkAndCheckRequiresReflectionMethodBodyScanner(processedMethodBody, origin);

            // Data-flow (reflection scanning) for compiler-generated methods will happen as part of the
            // data-flow scan of the user-defined method which uses this compiler-generated method.
            if (CompilerGeneratedState.IsNestedFunctionOrStateMachineMember(body.Method))
                return;

            MarkReflectionLikeDependencies(processedMethodBody, requiresReflectionMethodBodyScanner, origin);
        }

        bool CheckRequiresReflectionMethodBodyScanner(MethodIL methodIL)
        {
            // This method is only called on reflection access to compiler-generated methods.
            // This should be uncommon, so don't cache the result.
            if (ReflectionMethodBodyScanner.RequiresReflectionMethodBodyScannerForMethodBody(Context, methodIL.Method))
                return true;

            foreach (Instruction instruction in methodIL.Instructions)
            {
                switch (instruction.OpCode.OperandType)
                {
                    case OperandType.InlineField:
                        if (InstructionRequiresReflectionMethodBodyScannerForFieldAccess(instruction))
                            return true;
                        break;

                    case OperandType.InlineMethod:
                        if (ReflectionMethodBodyScanner.RequiresReflectionMethodBodyScannerForCallSite(Context, (MethodReference)instruction.Operand))
                            return true;
                        break;
                }
            }
            return false;
        }

        // Keep the return value of this method in sync with that of CheckRequiresReflectionMethodBodyScanner.
        // It computes the same value, while also marking as it goes, as an optimization.
        // This should only be called behind a check to IsProcessed for the method or corresponding user method,
        // to avoid recursion.
        bool MarkAndCheckRequiresReflectionMethodBodyScanner(MethodIL methodIL, MessageOrigin origin)
        {
#if DEBUG
            if (!Annotations.IsProcessed(methodIL.Method))
            {
                Debug.Assert(CompilerGeneratedState.IsNestedFunctionOrStateMachineMember(methodIL.Method));
                MethodDefinition owningMethod = methodIL.Method;
                while (Context.CompilerGeneratedState.TryGetOwningMethodForCompilerGeneratedMember(owningMethod, out var owner))
                    owningMethod = owner;
                Debug.Assert(owningMethod != methodIL.Method);
                Debug.Assert(Annotations.IsProcessed(owningMethod));
            }
#endif
<<<<<<< HEAD
			// This may get called multiple times for compiler-generated code: once for
			// reflection access, and once as part of the interprocedural scan of the user method.
			// This check ensures that we only do the work and produce warnings once.
			if (_compilerGeneratedMethodRequiresScanner.TryGetValue (methodIL.Body, out bool requiresReflectionMethodBodyScanner))
				return requiresReflectionMethodBodyScanner;

			foreach (VariableDefinition var in methodIL.Variables)
				MarkType (var.VariableType, new DependencyInfo (DependencyKind.VariableType, methodIL.Method), origin);

			foreach (ExceptionHandler eh in methodIL.ExceptionHandlers)
				if (eh.HandlerType == ExceptionHandlerType.Catch)
					MarkType (eh.CatchType, new DependencyInfo (DependencyKind.CatchType, methodIL.Method), origin);

			requiresReflectionMethodBodyScanner =
				ReflectionMethodBodyScanner.RequiresReflectionMethodBodyScannerForMethodBody (Context, methodIL.Method);
			MessageOrigin ilOrigin = new MessageOrigin (methodIL.Method);
			foreach (Instruction instruction in methodIL.Instructions)
				MarkInstruction (instruction, methodIL.Method, ref requiresReflectionMethodBodyScanner, ref ilOrigin);

			MarkInterfacesNeededByBodyStack (methodIL);

			if (CompilerGeneratedState.IsNestedFunctionOrStateMachineMember (methodIL.Method))
				_compilerGeneratedMethodRequiresScanner.Add (methodIL.Body, requiresReflectionMethodBodyScanner);

			PostMarkMethodBody (methodIL.Body);

			Debug.Assert (requiresReflectionMethodBodyScanner == CheckRequiresReflectionMethodBodyScanner (methodIL));
			return requiresReflectionMethodBodyScanner;
		}

		bool IsUnreachableBody (MethodIL methodIL)
		{
			return !methodIL.Method.IsStatic
				&& !Annotations.IsInstantiated (methodIL.Method.DeclaringType)
				&& MethodBodyScanner.IsWorthConvertingToThrow (methodIL);
		}


		partial void PostMarkMethodBody (MethodBody body);

		void MarkInterfacesNeededByBodyStack (MethodIL methodIL)
		{
			// If a type could be on the stack in the body and an interface it implements could be on the stack on the body
			// then we need to mark that interface implementation.  When this occurs it is not safe to remove the interface implementation from the type
			// even if the type is never instantiated
			var implementations = new InterfacesOnStackScanner (Context).GetReferencedInterfaces (methodIL);
			if (implementations == null)
				return;

			foreach (var (implementation, type) in implementations)
				MarkInterfaceImplementation (implementation, new MessageOrigin (type));
		}

		bool InstructionRequiresReflectionMethodBodyScannerForFieldAccess (Instruction instruction)
			=> instruction.OpCode.Code switch {
				// Field stores (Storing value to annotated field must be checked)
				Code.Stfld or
				Code.Stsfld or
				// Field address loads (as those can be used to store values to annotated field and thus must be checked)
				Code.Ldflda or
				Code.Ldsflda
					=> ReflectionMethodBodyScanner.RequiresReflectionMethodBodyScannerForAccess (Context, (FieldReference) instruction.Operand),
				// For ref fields, ldfld loads an address which can be used to store values to annotated fields
				Code.Ldfld or Code.Ldsfld when ((FieldReference) instruction.Operand).FieldType.IsByRefOrPointer ()
					=> ReflectionMethodBodyScanner.RequiresReflectionMethodBodyScannerForAccess (Context, (FieldReference) instruction.Operand),
				// Other field operations are not interesting as they don't need to be checked
				_ => false
			};

		protected virtual void MarkInstruction (Instruction instruction, MethodDefinition method, ref bool requiresReflectionMethodBodyScanner, ref MessageOrigin origin)
		{
			switch (instruction.OpCode.OperandType) {
			case OperandType.InlineField:
				requiresReflectionMethodBodyScanner |= InstructionRequiresReflectionMethodBodyScannerForFieldAccess (instruction);

				origin = new MessageOrigin (origin, instruction.Offset);
				MarkField ((FieldReference) instruction.Operand, new DependencyInfo (DependencyKind.FieldAccess, method), origin);
				break;

			case OperandType.InlineMethod: {
					(DependencyKind dependencyKind, bool markForReflectionAccess) = instruction.OpCode.Code switch {
						Code.Jmp => (DependencyKind.DirectCall, false),
						Code.Call => (DependencyKind.DirectCall, false),
						Code.Callvirt => (DependencyKind.VirtualCall, false),
						Code.Newobj => (DependencyKind.Newobj, false),
						Code.Ldvirtftn => (DependencyKind.Ldvirtftn, true),
						Code.Ldftn => (DependencyKind.Ldftn, true),
						_ => throw new InvalidOperationException ($"unexpected opcode {instruction.OpCode}")
					};

					MethodReference methodReference = (MethodReference) instruction.Operand;

					requiresReflectionMethodBodyScanner |=
						ReflectionMethodBodyScanner.RequiresReflectionMethodBodyScannerForCallSite (Context, methodReference);

					origin = new MessageOrigin (origin, instruction.Offset);
					if (markForReflectionAccess) {
						MarkMethodVisibleToReflection (methodReference, new DependencyInfo (dependencyKind, method), origin);
					} else {
						MarkMethod (methodReference, new DependencyInfo (dependencyKind, method), origin);
					}
					break;
				}

			case OperandType.InlineTok: {
					object token = instruction.Operand;
					Debug.Assert (instruction.OpCode.Code == Code.Ldtoken);
					var reason = new DependencyInfo (DependencyKind.Ldtoken, method);
					origin = new MessageOrigin (origin, instruction.Offset);

					if (token is TypeReference typeReference) {
						MarkTypeVisibleToReflection (typeReference, reason, origin);
					} else if (token is MethodReference methodReference) {
						MarkMethodVisibleToReflection (methodReference, reason, origin);
					} else {
						MarkFieldVisibleToReflection ((FieldReference) token, reason, origin);
					}
					break;
				}

			case OperandType.InlineType:
				var operand = (TypeReference) instruction.Operand;
				switch (instruction.OpCode.Code) {
				case Code.Newarr:
					if (Context.TryResolve (operand) is TypeDefinition typeDefinition) {
						Annotations.MarkRelevantToVariantCasting (typeDefinition);
					}
					break;
				case Code.Isinst:
					if (operand is TypeSpecification || operand is GenericParameter)
						break;

					if (!Context.CanApplyOptimization (CodeOptimizations.UnusedTypeChecks, method.DeclaringType.Module.Assembly))
						break;

					TypeDefinition? type = Context.Resolve (operand);
					if (type == null)
						return;

					if (type.IsInterface)
						break;

					_typeMapHandler.ProcessType (type);

					if (!Annotations.IsInstantiated (type)) {
						_pending_isinst_instr.Add ((type, method.Body, instruction));
						return;
					}

					break;
				}

				origin = new MessageOrigin (origin, instruction.Offset);
				MarkType (operand, new DependencyInfo (DependencyKind.InstructionTypeRef, method), origin);
				break;
			}
		}

		void MarkInterfaceImplementationList (List<InterfaceImplementation> ifaces, MessageOrigin origin, DependencyInfo? reason = null)
		{
			foreach (var iface in ifaces) {
				MarkInterfaceImplementation (iface, origin, reason);
			}
		}

		protected internal virtual void MarkInterfaceImplementation (InterfaceImplementation iface, MessageOrigin origin, DependencyInfo? reason = null)
		{
			if (Annotations.IsMarked (iface))
				return;
			Annotations.MarkProcessed (iface, reason ?? new DependencyInfo (DependencyKind.InterfaceImplementationOnType, origin.Provider));

			// Blame the type that has the interfaceimpl, expecting the type itself to get marked for other reasons.
			MarkCustomAttributes (iface, new DependencyInfo (DependencyKind.CustomAttribute, iface), origin);
			// Blame the interface type on the interfaceimpl itself.
			MarkType (iface.InterfaceType, reason ?? new DependencyInfo (DependencyKind.InterfaceImplementationInterfaceType, iface), origin);
		}

		//
		// Extension point for reflection logic handling customization
		//
		protected internal virtual bool ProcessReflectionDependency (MethodBody body, Instruction instruction)
		{
			return false;
		}

		//
		// Tries to mark additional dependencies used in reflection like calls (e.g. typeof (MyClass).GetField ("fname"))
		//
		protected virtual void MarkReflectionLikeDependencies (MethodIL methodIL, bool requiresReflectionMethodBodyScanner, MessageOrigin origin)
		{
			Debug.Assert (!CompilerGeneratedState.IsNestedFunctionOrStateMachineMember (methodIL.Method));
			// requiresReflectionMethodBodyScanner tells us whether the method body itself requires a dataflow scan.

			// If the method body owns any compiler-generated code, we might still need to do a scan of it together with
			// all of the compiler-generated code it owns, so first check any compiler-generated callees.
			if (Context.CompilerGeneratedState.TryGetCompilerGeneratedCalleesForUserMethod (methodIL.Method, out List<IMemberDefinition>? compilerGeneratedCallees)) {
				foreach (var compilerGeneratedCallee in compilerGeneratedCallees) {
					switch (compilerGeneratedCallee) {
					case MethodDefinition nestedFunction:
						if (nestedFunction.Body is MethodBody nestedBody)
							requiresReflectionMethodBodyScanner |= MarkAndCheckRequiresReflectionMethodBodyScanner (Context.GetMethodIL (nestedBody), origin);
						break;
					case TypeDefinition stateMachineType:
						foreach (var method in stateMachineType.Methods) {
							if (method.Body is MethodBody stateMachineBody)
								requiresReflectionMethodBodyScanner |= MarkAndCheckRequiresReflectionMethodBodyScanner (Context.GetMethodIL (stateMachineBody), origin);
						}
						break;
					default:
						throw new InvalidOperationException ();
					}
				}
			}

			if (!requiresReflectionMethodBodyScanner)
				return;

			var scanner = new ReflectionMethodBodyScanner (Context, this, origin);
			scanner.InterproceduralScan (methodIL);
		}

		protected class AttributeProviderPair
		{
			public AttributeProviderPair (CustomAttribute attribute, ICustomAttributeProvider provider)
			{
				Attribute = attribute;
				Provider = provider;
			}

			public CustomAttribute Attribute { get; private set; }
			public ICustomAttributeProvider Provider { get; private set; }
		}
	}
=======
            // This may get called multiple times for compiler-generated code: once for
            // reflection access, and once as part of the interprocedural scan of the user method.
            // This check ensures that we only do the work and produce warnings once.
            if (_compilerGeneratedMethodRequiresScanner.TryGetValue(methodIL.Body, out bool requiresReflectionMethodBodyScanner))
                return requiresReflectionMethodBodyScanner;

            foreach (VariableDefinition var in methodIL.Variables)
                MarkType(var.VariableType, new DependencyInfo(DependencyKind.VariableType, methodIL.Method), origin);

            foreach (ExceptionHandler eh in methodIL.ExceptionHandlers)
                if (eh.HandlerType == ExceptionHandlerType.Catch)
                    MarkType(eh.CatchType, new DependencyInfo(DependencyKind.CatchType, methodIL.Method), origin);

            requiresReflectionMethodBodyScanner =
                ReflectionMethodBodyScanner.RequiresReflectionMethodBodyScannerForMethodBody(Context, methodIL.Method);
            MessageOrigin ilOrigin = new MessageOrigin(methodIL.Method);
            foreach (Instruction instruction in methodIL.Instructions)
                MarkInstruction(instruction, methodIL.Method, ref requiresReflectionMethodBodyScanner, ref ilOrigin);

            MarkInterfacesNeededByBodyStack(methodIL);

            if (CompilerGeneratedState.IsNestedFunctionOrStateMachineMember(methodIL.Method))
                _compilerGeneratedMethodRequiresScanner.Add(methodIL.Body, requiresReflectionMethodBodyScanner);

            PostMarkMethodBody(methodIL.Body);

            Debug.Assert(requiresReflectionMethodBodyScanner == CheckRequiresReflectionMethodBodyScanner(methodIL));
            return requiresReflectionMethodBodyScanner;
        }

        bool IsUnreachableBody(MethodIL methodIL)
        {
            return !methodIL.Method.IsStatic
                && !Annotations.IsInstantiated(methodIL.Method.DeclaringType)
                && MethodBodyScanner.IsWorthConvertingToThrow(methodIL);
        }


        partial void PostMarkMethodBody(MethodBody body);

        void MarkInterfacesNeededByBodyStack(MethodIL methodIL)
        {
            // If a type could be on the stack in the body and an interface it implements could be on the stack on the body
            // then we need to mark that interface implementation.  When this occurs it is not safe to remove the interface implementation from the type
            // even if the type is never instantiated
            var implementations = new InterfacesOnStackScanner(Context).GetReferencedInterfaces(methodIL);
            if (implementations == null)
                return;

            foreach (var (implementation, type) in implementations)
                MarkInterfaceImplementation(implementation, new MessageOrigin(type));
        }

        bool InstructionRequiresReflectionMethodBodyScannerForFieldAccess(Instruction instruction)
            => instruction.OpCode.Code switch
            {
                // Field stores (Storing value to annotated field must be checked)
                Code.Stfld or
                Code.Stsfld or
                // Field address loads (as those can be used to store values to annotated field and thus must be checked)
                Code.Ldflda or
                Code.Ldsflda
                    => ReflectionMethodBodyScanner.RequiresReflectionMethodBodyScannerForAccess(Context, (FieldReference)instruction.Operand),
                // For ref fields, ldfld loads an address which can be used to store values to annotated fields
                Code.Ldfld or Code.Ldsfld when ((FieldReference)instruction.Operand).FieldType.IsByRefOrPointer()
                    => ReflectionMethodBodyScanner.RequiresReflectionMethodBodyScannerForAccess(Context, (FieldReference)instruction.Operand),
                // Other field operations are not interesting as they don't need to be checked
                _ => false
            };

        protected virtual void MarkInstruction(Instruction instruction, MethodDefinition method, ref bool requiresReflectionMethodBodyScanner, ref MessageOrigin origin)
        {
            switch (instruction.OpCode.OperandType)
            {
                case OperandType.InlineField:
                    requiresReflectionMethodBodyScanner |= InstructionRequiresReflectionMethodBodyScannerForFieldAccess(instruction);

                    origin = new MessageOrigin(origin, instruction.Offset);
                    MarkField((FieldReference)instruction.Operand, new DependencyInfo(DependencyKind.FieldAccess, method), origin);
                    break;

                case OperandType.InlineMethod:
                {
                    (DependencyKind dependencyKind, bool markForReflectionAccess) = instruction.OpCode.Code switch
                    {
                        Code.Jmp => (DependencyKind.DirectCall, false),
                        Code.Call => (DependencyKind.DirectCall, false),
                        Code.Callvirt => (DependencyKind.VirtualCall, false),
                        Code.Newobj => (DependencyKind.Newobj, false),
                        Code.Ldvirtftn => (DependencyKind.Ldvirtftn, true),
                        Code.Ldftn => (DependencyKind.Ldftn, true),
                        _ => throw new InvalidOperationException($"unexpected opcode {instruction.OpCode}")
                    };

                    MethodReference methodReference = (MethodReference)instruction.Operand;

                    requiresReflectionMethodBodyScanner |=
                        ReflectionMethodBodyScanner.RequiresReflectionMethodBodyScannerForCallSite(Context, methodReference);

                    origin = new MessageOrigin(origin, instruction.Offset);
                    if (markForReflectionAccess)
                    {
                        MarkMethodVisibleToReflection(methodReference, new DependencyInfo(dependencyKind, method), origin);
                    }
                    else
                    {
                        MarkMethod(methodReference, new DependencyInfo(dependencyKind, method), origin);
                    }
                    break;
                }

                case OperandType.InlineTok:
                {
                    object token = instruction.Operand;
                    Debug.Assert(instruction.OpCode.Code == Code.Ldtoken);
                    var reason = new DependencyInfo(DependencyKind.Ldtoken, method);
                    origin = new MessageOrigin(origin, instruction.Offset);

                    if (token is TypeReference typeReference)
                    {
                        MarkTypeVisibleToReflection(typeReference, reason, origin);
                    }
                    else if (token is MethodReference methodReference)
                    {
                        MarkMethodVisibleToReflection(methodReference, reason, origin);
                    }
                    else
                    {
                        MarkFieldVisibleToReflection((FieldReference)token, reason, origin);
                    }
                    break;
                }

                case OperandType.InlineType:
                    var operand = (TypeReference)instruction.Operand;
                    switch (instruction.OpCode.Code)
                    {
                        case Code.Newarr:
                            if (Context.TryResolve(operand) is TypeDefinition typeDefinition)
                            {
                                Annotations.MarkRelevantToVariantCasting(typeDefinition);
                            }
                            break;
                        case Code.Isinst:
                            if (operand is TypeSpecification || operand is GenericParameter)
                                break;

                            if (!Context.CanApplyOptimization(CodeOptimizations.UnusedTypeChecks, method.DeclaringType.Module.Assembly))
                                break;

                            TypeDefinition? type = Context.Resolve(operand);
                            if (type == null)
                                return;

                            if (type.IsInterface)
                                break;

                            if (!Annotations.IsInstantiated(type))
                            {
                                _pending_isinst_instr.Add((type, method.Body, instruction));
                                return;
                            }

                            break;
                    }

                    origin = new MessageOrigin(origin, instruction.Offset);
                    MarkType(operand, new DependencyInfo(DependencyKind.InstructionTypeRef, method), origin);
                    break;
            }
        }

        void MarkInterfaceImplementationList(List<InterfaceImplementation> ifaces, MessageOrigin origin, DependencyInfo? reason = null)
        {
            foreach (var iface in ifaces)
            {
                MarkInterfaceImplementation(iface, origin, reason);
            }
        }

        protected internal virtual void MarkInterfaceImplementation(InterfaceImplementation iface, MessageOrigin origin, DependencyInfo? reason = null)
        {
            if (Annotations.IsMarked(iface))
                return;
            Annotations.MarkProcessed(iface, reason ?? new DependencyInfo(DependencyKind.InterfaceImplementationOnType, origin.Provider));

            // Blame the type that has the interfaceimpl, expecting the type itself to get marked for other reasons.
            MarkCustomAttributes(iface, new DependencyInfo(DependencyKind.CustomAttribute, iface), origin);
            // Blame the interface type on the interfaceimpl itself.
            MarkType(iface.InterfaceType, reason ?? new DependencyInfo(DependencyKind.InterfaceImplementationInterfaceType, iface), origin);
        }

        //
        // Extension point for reflection logic handling customization
        //
        protected internal virtual bool ProcessReflectionDependency(MethodBody body, Instruction instruction)
        {
            return false;
        }

        //
        // Tries to mark additional dependencies used in reflection like calls (e.g. typeof (MyClass).GetField ("fname"))
        //
        protected virtual void MarkReflectionLikeDependencies(MethodIL methodIL, bool requiresReflectionMethodBodyScanner, MessageOrigin origin)
        {
            Debug.Assert(!CompilerGeneratedState.IsNestedFunctionOrStateMachineMember(methodIL.Method));
            // requiresReflectionMethodBodyScanner tells us whether the method body itself requires a dataflow scan.

            // If the method body owns any compiler-generated code, we might still need to do a scan of it together with
            // all of the compiler-generated code it owns, so first check any compiler-generated callees.
            if (Context.CompilerGeneratedState.TryGetCompilerGeneratedCalleesForUserMethod(methodIL.Method, out List<IMemberDefinition>? compilerGeneratedCallees))
            {
                foreach (var compilerGeneratedCallee in compilerGeneratedCallees)
                {
                    switch (compilerGeneratedCallee)
                    {
                        case MethodDefinition nestedFunction:
                            if (nestedFunction.Body is MethodBody nestedBody)
                                requiresReflectionMethodBodyScanner |= MarkAndCheckRequiresReflectionMethodBodyScanner(Context.GetMethodIL(nestedBody), origin);
                            break;
                        case TypeDefinition stateMachineType:
                            foreach (var method in stateMachineType.Methods)
                            {
                                if (method.Body is MethodBody stateMachineBody)
                                    requiresReflectionMethodBodyScanner |= MarkAndCheckRequiresReflectionMethodBodyScanner(Context.GetMethodIL(stateMachineBody), origin);
                            }
                            break;
                        default:
                            throw new InvalidOperationException();
                    }
                }
            }

            if (!requiresReflectionMethodBodyScanner)
                return;

            var scanner = new ReflectionMethodBodyScanner(Context, this, origin);
            scanner.InterproceduralScan(methodIL);
        }

        protected class AttributeProviderPair
        {
            public AttributeProviderPair(CustomAttribute attribute, ICustomAttributeProvider provider)
            {
                Attribute = attribute;
                Provider = provider;
            }

            public CustomAttribute Attribute { get; private set; }
            public ICustomAttributeProvider Provider { get; private set; }
        }
    }
>>>>>>> 27c8fe04
}<|MERGE_RESOLUTION|>--- conflicted
+++ resolved
@@ -48,51 +48,6 @@
 namespace Mono.Linker.Steps
 {
 
-<<<<<<< HEAD
-	public partial class MarkStep : IStep
-	{
-		LinkContext? _context;
-		protected LinkContext Context {
-			get {
-				Debug.Assert (_context != null);
-				return _context;
-			}
-		}
-
-		protected Queue<(MethodDefinition, DependencyInfo)> _methods;
-		protected Dictionary<MethodDefinition, MessageOrigin> _interface_methods;
-		protected Queue<AttributeProviderPair> _assemblyLevelAttributes;
-		protected Queue<(AttributeProviderPair, DependencyInfo, MessageOrigin)> _lateMarkedAttributes;
-		protected List<(TypeDefinition, MessageOrigin)> _typesWithInterfaces;
-		protected HashSet<AssemblyDefinition> _dynamicInterfaceCastableImplementationTypesDiscovered;
-		protected List<TypeDefinition> _dynamicInterfaceCastableImplementationTypes;
-		protected List<(MethodBody, MessageOrigin)> _unreachableBodies;
-
-		readonly List<(TypeDefinition Type, MethodBody Body, Instruction Instr)> _pending_isinst_instr;
-
-		// Stores, for compiler-generated methods only, whether they require the reflection
-		// method body scanner.
-		readonly Dictionary<MethodBody, bool> _compilerGeneratedMethodRequiresScanner;
-
-		TypeMapHandler _typeMapHandler;
-
-		MarkStepContext? _markContext;
-		MarkStepContext MarkContext {
-			get {
-				Debug.Assert (_markContext != null);
-				return _markContext;
-			}
-		}
-		readonly HashSet<TypeDefinition> _entireTypesMarked;
-		DynamicallyAccessedMembersTypeHierarchy? _dynamicallyAccessedMembersTypeHierarchy;
-
-		internal DynamicallyAccessedMembersTypeHierarchy DynamicallyAccessedMembersTypeHierarchy {
-			get {
-				Debug.Assert (_dynamicallyAccessedMembersTypeHierarchy != null);
-				return _dynamicallyAccessedMembersTypeHierarchy;
-			}
-		}
-=======
     public partial class MarkStep : IStep
     {
         LinkContext? _context;
@@ -120,6 +75,8 @@
         // method body scanner.
         readonly Dictionary<MethodBody, bool> _compilerGeneratedMethodRequiresScanner;
 
+        TypeMapHandler _typeMapHandler;
+
         MarkStepContext? _markContext;
         MarkStepContext MarkContext
         {
@@ -140,7 +97,6 @@
                 return _dynamicallyAccessedMembersTypeHierarchy;
             }
         }
->>>>>>> 27c8fe04
 
 #if DEBUG
         static readonly DependencyKind[] _entireTypeReasons = new DependencyKind[] {
@@ -260,115 +216,6 @@
         };
 #endif
 
-<<<<<<< HEAD
-		public MarkStep ()
-		{
-			_methods = new Queue<(MethodDefinition, DependencyInfo)> ();
-			_interface_methods = new Dictionary<MethodDefinition, MessageOrigin> ();
-			_assemblyLevelAttributes = new Queue<AttributeProviderPair> ();
-			_lateMarkedAttributes = new Queue<(AttributeProviderPair, DependencyInfo, MessageOrigin)> ();
-			_typesWithInterfaces = new List<(TypeDefinition, MessageOrigin)> ();
-			_dynamicInterfaceCastableImplementationTypesDiscovered = new HashSet<AssemblyDefinition> ();
-			_dynamicInterfaceCastableImplementationTypes = new List<TypeDefinition> ();
-			_unreachableBodies = new List<(MethodBody, MessageOrigin)> ();
-			_pending_isinst_instr = new List<(TypeDefinition, MethodBody, Instruction)> ();
-			_entireTypesMarked = new HashSet<TypeDefinition> ();
-			_compilerGeneratedMethodRequiresScanner = new Dictionary<MethodBody, bool> ();
-			_typeMapHandler = new TypeMapHandler ();
-		}
-
-		public AnnotationStore Annotations => Context.Annotations;
-		public MarkingHelpers MarkingHelpers => Context.MarkingHelpers;
-		public Tracer Tracer => Context.Tracer;
-		public EmbeddedXmlInfo EmbeddedXmlInfo => Context.EmbeddedXmlInfo;
-
-		public virtual void Process (LinkContext context)
-		{
-			_context = context;
-			_markContext = new MarkStepContext ();
-			_dynamicallyAccessedMembersTypeHierarchy = new DynamicallyAccessedMembersTypeHierarchy (_context, this);
-
-			Initialize ();
-			Process ();
-			Complete ();
-		}
-
-		protected virtual void Initialize ()
-		{
-			InitializeCorelibAttributeXml ();
-			Context.Pipeline.InitializeMarkHandlers (Context, MarkContext);
-
-			if (Annotations.GetEntryPointAssembly() is AssemblyDefinition entryPoint) {
-				_typeMapHandler = new TypeMapHandler (entryPoint);
-			}
-
-			_typeMapHandler.Initialize (Context, this);
-
-			ProcessMarkedPending ();
-		}
-
-		void InitializeCorelibAttributeXml ()
-		{
-			// Pre-load corelib and process its attribute XML first. This is necessary because the
-			// corelib attribute XML can contain modifications to other assemblies.
-			// We could just mark it here, but the attribute processing isn't necessarily tied to marking,
-			// so this would rely on implementation details of corelib.
-			var coreLib = Context.TryResolve (PlatformAssemblies.CoreLib);
-			if (coreLib == null)
-				return;
-
-			var xmlInfo = EmbeddedXmlInfo.ProcessAttributes (coreLib, Context);
-			if (xmlInfo == null)
-				return;
-
-			// Because the attribute XML can reference other assemblies, they must go in the global store,
-			// instead of the per-assembly stores.
-			foreach (var (provider, annotations) in xmlInfo.CustomAttributes)
-				Context.CustomAttributes.PrimaryAttributeInfo.AddCustomAttributes (provider, annotations);
-
-			foreach (var (ca, origin) in xmlInfo.CustomAttributesOrigins)
-				Context.CustomAttributes.PrimaryAttributeInfo.CustomAttributesOrigins.Add (ca, origin);
-		}
-
-		protected virtual void Complete ()
-		{
-			foreach ((var body, var _) in _unreachableBodies) {
-				Annotations.SetAction (body.Method, MethodAction.ConvertToThrow);
-			}
-		}
-
-		static bool TypeIsDynamicInterfaceCastableImplementation (TypeDefinition type)
-		{
-			if (!type.IsInterface || !type.HasInterfaces || !type.HasCustomAttributes)
-				return false;
-
-			foreach (var ca in type.CustomAttributes) {
-				if (ca.AttributeType.IsTypeOf ("System.Runtime.InteropServices", "DynamicInterfaceCastableImplementationAttribute"))
-					return true;
-			}
-			return false;
-		}
-
-		protected bool IsFullyPreserved (TypeDefinition type)
-		{
-			if (Annotations.TryGetPreserve (type, out TypePreserve preserve) && preserve == TypePreserve.All)
-				return true;
-
-			switch (Annotations.GetAction (type.Module.Assembly)) {
-			case AssemblyAction.Save:
-			case AssemblyAction.Copy:
-			case AssemblyAction.CopyUsed:
-			case AssemblyAction.AddBypassNGen:
-			case AssemblyAction.AddBypassNGenUsed:
-				return true;
-			}
-
-			return false;
-		}
-
-		internal void MarkEntireType (TypeDefinition type, in DependencyInfo reason, MessageOrigin origin)
-		{
-=======
         public MarkStep()
         {
             _methods = new Queue<(MethodDefinition, DependencyInfo)>();
@@ -382,6 +229,7 @@
             _pending_isinst_instr = new List<(TypeDefinition, MethodBody, Instruction)>();
             _entireTypesMarked = new HashSet<TypeDefinition>();
             _compilerGeneratedMethodRequiresScanner = new Dictionary<MethodBody, bool>();
+            _typeMapHandler = new TypeMapHandler();
         }
 
         public AnnotationStore Annotations => Context.Annotations;
@@ -404,6 +252,13 @@
         {
             InitializeCorelibAttributeXml();
             Context.Pipeline.InitializeMarkHandlers(Context, MarkContext);
+
+            if (Annotations.GetEntryPointAssembly() is AssemblyDefinition entryPoint)
+            {
+                _typeMapHandler = new TypeMapHandler(entryPoint);
+            }
+
+            _typeMapHandler.Initialize(Context, this);
 
             ProcessMarkedPending();
         }
@@ -472,1361 +327,11 @@
 
         internal void MarkEntireType(TypeDefinition type, in DependencyInfo reason, MessageOrigin origin)
         {
->>>>>>> 27c8fe04
 #if DEBUG
             if (!_entireTypeReasons.Contains(reason.Kind))
                 throw new InternalErrorException($"Unsupported type dependency '{reason.Kind}'.");
 #endif
 
-<<<<<<< HEAD
-			// Prevent cases where there's nothing on the stack (can happen when marking entire assemblies)
-			// In which case we would generate warnings with no source (hard to debug)
-			origin = origin.Provider is not null ? origin : new MessageOrigin (type);
-
-			if (!_entireTypesMarked.Add (type))
-				return;
-
-			if (type.HasNestedTypes) {
-				foreach (TypeDefinition nested in type.NestedTypes)
-					MarkEntireType (nested, new DependencyInfo (DependencyKind.NestedType, type), origin);
-			}
-
-			MarkTypeVisibleToReflection (type, reason, origin);
-
-			if (type.HasInterfaces) {
-				foreach (InterfaceImplementation iface in type.Interfaces)
-					MarkInterfaceImplementation (iface, new MessageOrigin (type));
-			}
-
-			MarkGenericParameterProvider (type, origin);
-
-			MarkFieldsVisibleToReflection (type, new DependencyInfo (DependencyKind.MemberOfType, type), origin);
-			MarkMethodsVisibleToReflection (type, new DependencyInfo (DependencyKind.MemberOfType, type), origin);
-
-			if (type.HasProperties) {
-				foreach (var property in type.Properties) {
-					MarkPropertyVisibleToReflection (property, new DependencyInfo (DependencyKind.MemberOfType, type), origin);
-				}
-			}
-
-			if (type.HasEvents) {
-				foreach (var ev in type.Events) {
-					MarkEventVisibleToReflection (ev, new DependencyInfo (DependencyKind.MemberOfType, type), origin);
-				}
-			}
-		}
-
-		void Process ()
-		{
-			while (ProcessPrimaryQueue () ||
-				ProcessMarkedPending () ||
-				ProcessLazyAttributes () ||
-				ProcessLateMarkedAttributes () ||
-				MarkFullyPreservedAssemblies ()) ;
-
-			ProcessPendingTypeChecks ();
-		}
-
-		static bool IsFullyPreservedAction (AssemblyAction action) => action == AssemblyAction.Copy || action == AssemblyAction.Save;
-
-		bool MarkFullyPreservedAssemblies ()
-		{
-			// Fully mark any assemblies with copy/save action.
-
-			// Unresolved references could get the copy/save action if this is the default action.
-			bool scanReferences = IsFullyPreservedAction (Context.TrimAction) || IsFullyPreservedAction (Context.DefaultAction);
-
-			if (!scanReferences) {
-				// Unresolved references could get the copy/save action if it was set explicitly
-				// for some referenced assembly that has not been resolved yet
-				foreach (var (assemblyName, action) in Context.Actions) {
-					if (!IsFullyPreservedAction (action))
-						continue;
-
-					var assembly = Context.GetLoadedAssembly (assemblyName);
-					if (assembly == null) {
-						scanReferences = true;
-						break;
-					}
-
-					// The action should not change from the explicit command-line action
-					Debug.Assert (Annotations.GetAction (assembly) == action);
-				}
-			}
-
-			// Setup empty origin - there has to be some origin setup since we're doing marking below
-			// but there's no "origin" right now (command line is the origin really)
-			var emptyOrigin = new MessageOrigin (null as ICustomAttributeProvider);
-
-			// Beware: this works on loaded assemblies, not marked assemblies, so it should not be tied to marking.
-			// We could further optimize this to only iterate through assemblies if the last mark iteration loaded
-			// a new assembly, since this is the only way that the set we need to consider could have changed.
-			var assembliesToCheck = scanReferences ? Context.GetReferencedAssemblies ().ToArray () : Context.GetAssemblies ();
-			bool markedNewAssembly = false;
-			foreach (var assembly in assembliesToCheck) {
-				var action = Annotations.GetAction (assembly);
-				if (!IsFullyPreservedAction (action))
-					continue;
-				if (!Annotations.IsProcessed (assembly))
-					markedNewAssembly = true;
-				MarkAssembly (assembly, new DependencyInfo (DependencyKind.AssemblyAction, null), emptyOrigin);
-			}
-			return markedNewAssembly;
-		}
-
-		bool ProcessPrimaryQueue ()
-		{
-			if (QueueIsEmpty ())
-				return false;
-
-			while (!QueueIsEmpty ()) {
-				ProcessQueue ();
-				ProcessMarkedTypesWithInterfaces ();
-				ProcessInterfaceMethods ();
-				ProcessDynamicCastableImplementationInterfaces ();
-				ProcessPendingBodies ();
-				DoAdditionalProcessing ();
-			}
-
-			return true;
-		}
-
-		bool ProcessMarkedPending ()
-		{
-			bool marked = false;
-			foreach (var pending in Annotations.GetMarkedPending ()) {
-				marked = true;
-
-				// Some pending items might be processed by the time we get to them.
-				if (Annotations.IsProcessed (pending.Key))
-					continue;
-
-				switch (pending.Key) {
-				case TypeDefinition type:
-					MarkType (type, DependencyInfo.AlreadyMarked, pending.Value);
-					break;
-				case MethodDefinition method:
-					MarkMethod (method, DependencyInfo.AlreadyMarked, pending.Value);
-					// Methods will not actually be processed until we drain the method queue.
-					break;
-				case FieldDefinition field:
-					MarkField (field, DependencyInfo.AlreadyMarked, pending.Value);
-					break;
-				case ModuleDefinition module:
-					MarkModule (module, DependencyInfo.AlreadyMarked, pending.Value);
-					break;
-				case ExportedType exportedType:
-					Annotations.SetProcessed (exportedType);
-					// No additional processing is done for exported types.
-					break;
-				default:
-					throw new NotImplementedException (pending.GetType ().ToString ());
-				}
-			}
-
-			foreach (var type in Annotations.GetPendingPreserve ()) {
-				marked = true;
-				ApplyPreserveInfo (type);
-			}
-
-			return marked;
-		}
-
-		void ProcessPendingTypeChecks ()
-		{
-			for (int i = 0; i < _pending_isinst_instr.Count; ++i) {
-				var item = _pending_isinst_instr[i];
-				TypeDefinition type = item.Type;
-				if (Annotations.IsInstantiated (type))
-					continue;
-
-				Instruction instr = item.Instr;
-				LinkerILProcessor ilProcessor = item.Body.GetLinkerILProcessor ();
-
-				ilProcessor.InsertAfter (instr, Instruction.Create (OpCodes.Ldnull));
-				Instruction new_instr = Instruction.Create (OpCodes.Pop);
-				ilProcessor.Replace (instr, new_instr);
-
-				Context.LogMessage ($"Removing typecheck of '{type.FullName}' inside '{item.Body.Method.GetDisplayName ()}' method.");
-			}
-		}
-
-		void ProcessQueue ()
-		{
-			while (!QueueIsEmpty ()) {
-				(MethodDefinition method, DependencyInfo reason) = _methods.Dequeue ();
-				ProcessMethod (method, reason);
-			}
-		}
-
-		bool QueueIsEmpty ()
-		{
-			return _methods.Count == 0;
-		}
-
-		protected virtual void EnqueueMethod (MethodDefinition method, in DependencyInfo reason)
-		{
-			_methods.Enqueue ((method, reason));
-		}
-
-		void ProcessInterfaceMethods ()
-		{
-			foreach ((var method, var origin) in _interface_methods) {
-				ProcessInterfaceMethod (method, origin);
-			}
-		}
-
-		/// <summary>
-		/// Handles marking of interface implementations, and the marking of methods that implement interfaces
-		/// once ILLink knows whether a type is instantiated or relevant to variant casting,
-		/// and after interfaces and interface methods have been marked.
-		/// </summary>
-		void ProcessMarkedTypesWithInterfaces ()
-		{
-			// We may mark an interface type later on.  Which means we need to reprocess any time with one or more interface implementations that have not been marked
-			// and if an interface type is found to be marked and implementation is not marked, then we need to mark that implementation
-
-			for (int i = 0; i < _typesWithInterfaces.Count; i++) {
-				(var type, var origin) = _typesWithInterfaces[i];
-				// Exception, types that have not been flagged as instantiated yet.  These types may not need their interfaces even if the
-				// interface type is marked
-				// UnusedInterfaces optimization is turned off mark all interface implementations
-				bool unusedInterfacesOptimizationEnabled = Context.IsOptimizationEnabled (CodeOptimizations.UnusedInterfaces, type);
-				if (Annotations.IsInstantiated (type) || Annotations.IsRelevantToVariantCasting (type) ||
-					!unusedInterfacesOptimizationEnabled) {
-					MarkInterfaceImplementations (type);
-				}
-				// Interfaces in PreservedScope should have their methods added to _virtual_methods so that they are properly processed
-				foreach (var method in type.Methods) {
-					var baseMethods = Annotations.GetBaseMethods (method);
-					if (baseMethods is null)
-						continue;
-					foreach (var ov in baseMethods) {
-						if (ov.Base.DeclaringType is not null && ov.Base.DeclaringType.IsInterface && IgnoreScope (ov.Base.DeclaringType.Scope)) {
-							MarkMethodAsVirtual (ov.Base, origin);
-						}
-					}
-				}
-			}
-		}
-
-		void DiscoverDynamicCastableImplementationInterfaces ()
-		{
-			// We could potentially avoid loading all references here: https://github.com/dotnet/linker/issues/1788
-			foreach (var assembly in Context.GetReferencedAssemblies ().ToArray ()) {
-				switch (Annotations.GetAction (assembly)) {
-				// We only need to search assemblies where we don't mark everything
-				// Assemblies that are fully marked already mark these types.
-				case AssemblyAction.Link:
-				case AssemblyAction.AddBypassNGen:
-				case AssemblyAction.AddBypassNGenUsed:
-					if (!_dynamicInterfaceCastableImplementationTypesDiscovered.Add (assembly))
-						continue;
-
-					foreach (TypeDefinition type in assembly.MainModule.Types)
-						CheckIfTypeOrNestedTypesIsDynamicCastableImplementation (type);
-
-					break;
-				}
-			}
-
-			void CheckIfTypeOrNestedTypesIsDynamicCastableImplementation (TypeDefinition type)
-			{
-				if (!Annotations.IsMarked (type) && TypeIsDynamicInterfaceCastableImplementation (type))
-					_dynamicInterfaceCastableImplementationTypes.Add (type);
-
-				if (type.HasNestedTypes) {
-					foreach (var nestedType in type.NestedTypes)
-						CheckIfTypeOrNestedTypesIsDynamicCastableImplementation (nestedType);
-				}
-			}
-		}
-
-		void ProcessDynamicCastableImplementationInterfaces ()
-		{
-			DiscoverDynamicCastableImplementationInterfaces ();
-
-			// We may mark an interface type later on.  Which means we need to reprocess any time with one or more interface implementations that have not been marked
-			// and if an interface type is found to be marked and implementation is not marked, then we need to mark that implementation
-
-			for (int i = 0; i < _dynamicInterfaceCastableImplementationTypes.Count; i++) {
-				var type = _dynamicInterfaceCastableImplementationTypes[i];
-
-				Debug.Assert (TypeIsDynamicInterfaceCastableImplementation (type));
-
-				// If the type has already been marked, we can remove it from this list.
-				if (Annotations.IsMarked (type)) {
-					_dynamicInterfaceCastableImplementationTypes.RemoveAt (i--);
-					continue;
-				}
-
-				foreach (var iface in type.Interfaces) {
-					if (Annotations.IsMarked (iface.InterfaceType)) {
-						// We only need to mark the type definition because ILLink will ensure that all marked implemented interfaces and used method implementations
-						// will be marked on this type as well.
-						MarkType (type, new DependencyInfo (DependencyKind.DynamicInterfaceCastableImplementation, iface.InterfaceType), new MessageOrigin (Context.TryResolve (iface.InterfaceType)));
-
-						_dynamicInterfaceCastableImplementationTypes.RemoveAt (i--);
-						break;
-					}
-				}
-			}
-		}
-
-		void ProcessPendingBodies ()
-		{
-			for (int i = 0; i < _unreachableBodies.Count; i++) {
-				(var body, var origin) = _unreachableBodies[i];
-				if (Annotations.IsInstantiated (body.Method.DeclaringType)) {
-					MarkMethodBody (body, origin);
-
-					_unreachableBodies.RemoveAt (i--);
-				}
-			}
-		}
-
-		void MarkMethodAsVirtual (MethodDefinition method, MessageOrigin origin)
-		{
-			Annotations.EnqueueVirtualMethod (method);
-			if (method.DeclaringType.IsInterface) {
-				_interface_methods.TryAdd (method, origin);
-			}
-		}
-
-		void ProcessInterfaceMethod (MethodDefinition method, MessageOrigin origin)
-		{
-			Debug.Assert (method.DeclaringType.IsInterface);
-			var defaultImplementations = Annotations.GetDefaultInterfaceImplementations (method);
-			if (defaultImplementations is not null) {
-				foreach (var dimInfo in defaultImplementations) {
-					ProcessDefaultImplementation (dimInfo, origin);
-
-					if (IsInterfaceImplementationMethodNeededByTypeDueToInterface (dimInfo))
-						MarkMethod (dimInfo.Override, new DependencyInfo (DependencyKind.Override, dimInfo.Base), origin);
-				}
-			}
-			List<OverrideInformation>? overridingMethods = (List<OverrideInformation>?) Annotations.GetOverrides (method);
-			if (overridingMethods is not null) {
-				for (int i = 0; i < overridingMethods.Count; i++) {
-					OverrideInformation ov = overridingMethods[i];
-					if (IsInterfaceImplementationMethodNeededByTypeDueToInterface (ov))
-						MarkMethod (ov.Override, new DependencyInfo (DependencyKind.Override, ov.Base), origin);
-				}
-			}
-		}
-
-		/// <summary>
-		/// Returns true if the Override in <paramref name="overrideInformation"/> should be marked because it is needed by the base method.
-		/// Does not take into account if the base method is in a preserved scope.
-		/// Assumes the base method is marked or comes from a preserved scope.
-		/// </summary>
-		// TODO: Move interface method marking logic here https://github.com/dotnet/linker/issues/3090
-		bool ShouldMarkOverrideForBase (OverrideInformation overrideInformation)
-		{
-			Debug.Assert (Annotations.IsMarked (overrideInformation.Base) || IgnoreScope (overrideInformation.Base.DeclaringType.Scope));
-			if (!Annotations.IsMarked (overrideInformation.Override.DeclaringType))
-				return false;
-			if (overrideInformation.IsOverrideOfInterfaceMember)
-				return false;
-
-			if (!Context.IsOptimizationEnabled (CodeOptimizations.OverrideRemoval, overrideInformation.Override))
-				return true;
-
-			// In this context, an override needs to be kept if
-			// a) it's an override on an instantiated type (of a marked base) or
-			// b) it's an override of an abstract base (required for valid IL)
-			if (Annotations.IsInstantiated (overrideInformation.Override.DeclaringType))
-				return true;
-
-			// Direct overrides of marked abstract ov.Overrides must be marked or we get invalid IL.
-			// Overrides further in the hierarchy will override the direct override (which will be implemented by the above rule), so we don't need to worry about invalid IL.
-			if (overrideInformation.Base.IsAbstract)
-				return true;
-
-			return false;
-		}
-
-		/// <summary>
-		/// Marks the Override of <paramref name="overrideInformation"/> with the correct reason. Should be called when <see cref="ShouldMarkOverrideForBase(OverrideInformation, bool)"/> returns true.
-		/// </summary>
-		// TODO: Take into account a base method in preserved scope
-		void MarkOverrideForBaseMethod (OverrideInformation overrideInformation, MessageOrigin origin)
-		{
-			Debug.Assert (ShouldMarkOverrideForBase (overrideInformation));
-			if (Context.IsOptimizationEnabled (CodeOptimizations.OverrideRemoval, overrideInformation.Override) && Annotations.IsInstantiated (overrideInformation.Override.DeclaringType)) {
-				MarkMethod (overrideInformation.Override, new DependencyInfo (DependencyKind.OverrideOnInstantiatedType, overrideInformation.Override.DeclaringType), origin);
-			} else {
-				// If the optimization is disabled or it's an abstract type, we just mark it as a normal override.
-				Debug.Assert (!Context.IsOptimizationEnabled (CodeOptimizations.OverrideRemoval, overrideInformation.Override) || overrideInformation.Base.IsAbstract);
-				MarkMethod (overrideInformation.Override, new DependencyInfo (DependencyKind.Override, overrideInformation.Base), origin);
-			}
-		}
-
-		void MarkMethodIfNeededByBaseMethod (MethodDefinition method, MessageOrigin origin)
-		{
-			Debug.Assert (Annotations.IsMarked (method.DeclaringType));
-
-			var bases = Annotations.GetBaseMethods (method);
-			if (bases is null)
-				return;
-
-			var markedBaseMethods = bases.Where (ov => Annotations.IsMarked (ov.Base) || IgnoreScope (ov.Base.DeclaringType.Scope));
-			foreach (var ov in markedBaseMethods) {
-				if (ShouldMarkOverrideForBase (ov))
-					MarkOverrideForBaseMethod (ov, origin);
-			}
-		}
-
-		/// <summary>
-		/// Returns true if <paramref name="type"/> implements <paramref name="interfaceType"/> and the interface implementation is marked,
-		/// or if any marked interface implementations on <paramref name="type"/> are interfaces that implement <paramref name="interfaceType"/> and that interface implementation is marked
-		/// </summary>
-		bool IsInterfaceImplementationMarkedRecursively (TypeDefinition type, TypeDefinition interfaceType)
-			=> IsInterfaceImplementationMarkedRecursively (type, interfaceType, Context);
-
-		/// <summary>
-		/// Returns true if <paramref name="type"/> implements <paramref name="interfaceType"/> and the interface implementation is marked,
-		/// or if any marked interface implementations on <paramref name="type"/> are interfaces that implement <paramref name="interfaceType"/> and that interface implementation is marked
-		/// </summary>
-		internal static bool IsInterfaceImplementationMarkedRecursively (TypeDefinition type, TypeDefinition interfaceType, LinkContext context)
-		{
-			if (type.HasInterfaces) {
-				foreach (var intf in type.Interfaces) {
-					TypeDefinition? resolvedInterface = context.Resolve (intf.InterfaceType);
-					if (resolvedInterface == null)
-						continue;
-					if (!context.Annotations.IsMarked (intf))
-						continue;
-
-					if (resolvedInterface == interfaceType)
-						return true;
-					if (IsInterfaceImplementationMarkedRecursively (resolvedInterface, interfaceType, context))
-						return true;
-				}
-			}
-
-			return false;
-		}
-
-		void ProcessDefaultImplementation (OverrideInformation ov, MessageOrigin origin)
-		{
-			Debug.Assert (ov.IsOverrideOfInterfaceMember);
-			if ((!ov.Override.IsStatic && !Annotations.IsInstantiated (ov.InterfaceImplementor.Implementor))
-				|| ov.Override.IsStatic && !Annotations.IsRelevantToVariantCasting (ov.InterfaceImplementor.Implementor))
-				return;
-
-			MarkInterfaceImplementation (ov.InterfaceImplementor.InterfaceImplementation, origin);
-		}
-
-		void MarkMarshalSpec (IMarshalInfoProvider spec, in DependencyInfo reason, MessageOrigin origin)
-		{
-			if (!spec.HasMarshalInfo)
-				return;
-
-			if (spec.MarshalInfo is CustomMarshalInfo marshaler) {
-				MarkType (marshaler.ManagedType, reason, origin);
-				TypeDefinition? type = Context.Resolve (marshaler.ManagedType);
-				if (type != null) {
-					MarkICustomMarshalerMethods (type, in reason, origin);
-					MarkCustomMarshalerGetInstance (type, in reason, origin);
-				}
-			}
-		}
-
-		void MarkCustomAttributes (ICustomAttributeProvider provider, in DependencyInfo reason, MessageOrigin origin)
-		{
-			if (provider.HasCustomAttributes) {
-				bool providerInLinkedAssembly = Annotations.GetAction (CustomAttributeSource.GetAssemblyFromCustomAttributeProvider (provider)) == AssemblyAction.Link;
-				bool markOnUse = Context.KeepUsedAttributeTypesOnly && providerInLinkedAssembly;
-
-				foreach (CustomAttribute ca in provider.CustomAttributes) {
-					if (ProcessLinkerSpecialAttribute (ca, provider, reason, origin))
-						continue;
-
-					if (markOnUse) {
-						_lateMarkedAttributes.Enqueue ((new AttributeProviderPair (ca, provider), reason, origin));
-						continue;
-					}
-
-					var resolvedAttributeType = Context.Resolve (ca.AttributeType);
-					if (resolvedAttributeType == null) {
-						continue;
-					}
-
-					if (providerInLinkedAssembly && IsAttributeRemoved (ca, resolvedAttributeType))
-						continue;
-
-					MarkCustomAttribute (ca, reason, origin);
-				}
-			}
-
-			if (!(provider is MethodDefinition || provider is FieldDefinition))
-				return;
-
-			IMemberDefinition providerMember = (IMemberDefinition) provider; ;
-			MessageOrigin providerOrigin = new MessageOrigin (providerMember);
-			foreach (var dynamicDependency in Annotations.GetLinkerAttributes<DynamicDependency> (providerMember))
-				MarkDynamicDependency (dynamicDependency, providerMember, providerOrigin);
-		}
-
-		bool IsAttributeRemoved (CustomAttribute ca, TypeDefinition attributeType)
-		{
-			foreach (var attr in Annotations.GetLinkerAttributes<RemoveAttributeInstancesAttribute> (attributeType)) {
-				var args = attr.Arguments;
-				if (args.Length == 0)
-					return true;
-
-				if (args.Length > ca.ConstructorArguments.Count)
-					continue;
-
-				if (HasMatchingArguments (args, ca.ConstructorArguments))
-					return true;
-			}
-
-			return false;
-
-			static bool HasMatchingArguments (CustomAttributeArgument[] removeAttrInstancesArgs, Collection<CustomAttributeArgument> attributeInstanceArgs)
-			{
-				for (int i = 0; i < removeAttrInstancesArgs.Length; ++i) {
-					if (!removeAttrInstancesArgs[i].IsEqualTo (attributeInstanceArgs[i]))
-						return false;
-				}
-				return true;
-			}
-		}
-
-		protected virtual bool ProcessLinkerSpecialAttribute (CustomAttribute ca, ICustomAttributeProvider provider, in DependencyInfo reason, MessageOrigin origin)
-		{
-			var isPreserveDependency = IsUserDependencyMarker (ca.AttributeType);
-			var isDynamicDependency = ca.AttributeType.IsTypeOf<DynamicDependencyAttribute> ();
-
-			if (!((isPreserveDependency || isDynamicDependency) && provider is IMemberDefinition member))
-				return false;
-
-			if (isPreserveDependency)
-				MarkUserDependency (member, ca, origin);
-
-			if (Context.CanApplyOptimization (CodeOptimizations.RemoveDynamicDependencyAttribute, member.DeclaringType.Module.Assembly)) {
-				// Record the custom attribute so that it has a reason, without actually marking it.
-				Tracer.AddDirectDependency (ca, reason, marked: false);
-			} else {
-				MarkCustomAttribute (ca, reason, origin);
-			}
-
-			return true;
-		}
-
-		void MarkDynamicDependency (DynamicDependency dynamicDependency, IMemberDefinition context, MessageOrigin origin)
-		{
-			Debug.Assert (context is MethodDefinition || context is FieldDefinition);
-			AssemblyDefinition? assembly;
-			if (dynamicDependency.AssemblyName != null) {
-				assembly = Context.TryResolve (dynamicDependency.AssemblyName);
-				if (assembly == null) {
-					Context.LogWarning (origin, DiagnosticId.UnresolvedAssemblyInDynamicDependencyAttribute, dynamicDependency.AssemblyName);
-					return;
-				}
-			} else {
-				assembly = context.DeclaringType.Module.Assembly;
-				Debug.Assert (assembly != null);
-			}
-
-			TypeDefinition? type;
-			if (dynamicDependency.TypeName is string typeName) {
-				type = DocumentationSignatureParser.GetTypeByDocumentationSignature (assembly, typeName, Context);
-				if (type == null) {
-					Context.LogWarning (origin, DiagnosticId.UnresolvedTypeInDynamicDependencyAttribute, typeName);
-					return;
-				}
-
-				MarkingHelpers.MarkMatchingExportedType (type, assembly, new DependencyInfo (DependencyKind.DynamicDependency, type), origin);
-			} else if (dynamicDependency.Type is TypeReference typeReference) {
-				type = Context.TryResolve (typeReference);
-				if (type == null) {
-					Context.LogWarning (origin, DiagnosticId.UnresolvedTypeInDynamicDependencyAttribute, typeReference.GetDisplayName ());
-					return;
-				}
-			} else {
-				type = Context.TryResolve (context.DeclaringType);
-				if (type == null) {
-					Context.LogWarning (context, DiagnosticId.UnresolvedTypeInDynamicDependencyAttribute, context.DeclaringType.GetDisplayName ());
-					return;
-				}
-			}
-
-			IEnumerable<IMetadataTokenProvider> members;
-			if (dynamicDependency.MemberSignature is string memberSignature) {
-				members = DocumentationSignatureParser.GetMembersByDocumentationSignature (type, memberSignature, Context, acceptName: true);
-				if (!members.Any ()) {
-					Context.LogWarning (origin, DiagnosticId.NoMembersResolvedForMemberSignatureOrType, memberSignature, type.GetDisplayName ());
-					return;
-				}
-			} else {
-				var memberTypes = dynamicDependency.MemberTypes;
-				members = type.GetDynamicallyAccessedMembers (Context, memberTypes);
-				if (!members.Any ()) {
-					Context.LogWarning (origin, DiagnosticId.NoMembersResolvedForMemberSignatureOrType, memberTypes.ToString (), type.GetDisplayName ());
-					return;
-				}
-			}
-
-			MarkMembersVisibleToReflection (members, new DependencyInfo (DependencyKind.DynamicDependency, context), origin);
-		}
-
-		void MarkMembersVisibleToReflection (IEnumerable<IMetadataTokenProvider> members, in DependencyInfo reason, MessageOrigin origin)
-		{
-			foreach (var member in members) {
-				switch (member) {
-				case TypeDefinition type:
-					MarkTypeVisibleToReflection (type, reason, origin);
-					break;
-				case MethodDefinition method:
-					MarkMethodVisibleToReflection (method, reason, origin);
-					break;
-				case FieldDefinition field:
-					MarkFieldVisibleToReflection (field, reason, origin);
-					break;
-				case PropertyDefinition property:
-					MarkPropertyVisibleToReflection (property, reason, origin);
-					break;
-				case EventDefinition @event:
-					MarkEventVisibleToReflection (@event, reason, origin);
-					break;
-				case InterfaceImplementation interfaceType:
-					MarkInterfaceImplementation (interfaceType, origin, reason);
-					break;
-				}
-			}
-		}
-
-		protected virtual bool IsUserDependencyMarker (TypeReference type)
-		{
-			return type.Name == "PreserveDependencyAttribute" && type.Namespace == "System.Runtime.CompilerServices";
-		}
-
-		protected virtual void MarkUserDependency (IMemberDefinition context, CustomAttribute ca, MessageOrigin origin)
-		{
-			Context.LogWarning (context, DiagnosticId.DeprecatedPreserveDependencyAttribute);
-
-			if (!DynamicDependency.ShouldProcess (Context, ca))
-				return;
-
-			AssemblyDefinition? assembly;
-			var args = ca.ConstructorArguments;
-			if (args.Count >= 3 && args[2].Value is string assemblyName) {
-				assembly = Context.TryResolve (assemblyName);
-				if (assembly == null) {
-					Context.LogWarning (context, DiagnosticId.CouldNotResolveDependencyAssembly, assemblyName);
-					return;
-				}
-			} else {
-				assembly = null;
-			}
-
-			TypeDefinition? td;
-			if (args.Count >= 2 && args[1].Value is string typeName) {
-				AssemblyDefinition assemblyDef = assembly ?? ((MemberReference) context).Module.Assembly;
-				td = Context.TryResolve (assemblyDef, typeName);
-
-				if (td == null) {
-					Context.LogWarning (context, DiagnosticId.CouldNotResolveDependencyType, typeName);
-					return;
-				}
-
-				MarkingHelpers.MarkMatchingExportedType (td, assemblyDef, new DependencyInfo (DependencyKind.PreservedDependency, ca), origin);
-			} else {
-				td = context.DeclaringType;
-			}
-
-			string? member = null;
-			string[]? signature = null;
-			if (args.Count >= 1 && args[0].Value is string memberSignature) {
-				memberSignature = memberSignature.Replace (" ", "");
-				var sign_start = memberSignature.IndexOf ('(');
-				var sign_end = memberSignature.LastIndexOf (')');
-				if (sign_start > 0 && sign_end > sign_start) {
-					var parameters = memberSignature.Substring (sign_start + 1, sign_end - sign_start - 1);
-					signature = string.IsNullOrEmpty (parameters) ? Array.Empty<string> () : parameters.Split (',');
-					member = memberSignature.Substring (0, sign_start);
-				} else {
-					member = memberSignature;
-				}
-			}
-
-			if (member == "*") {
-				MarkEntireType (td, new DependencyInfo (DependencyKind.PreservedDependency, ca), origin);
-				return;
-			}
-
-			if (member != null) {
-				if (MarkDependencyMethod (td, member, signature, new DependencyInfo (DependencyKind.PreservedDependency, ca), origin))
-					return;
-
-				if (MarkNamedField (td, member, new DependencyInfo (DependencyKind.PreservedDependency, ca), origin))
-					return;
-			}
-
-			Context.LogWarning (context, DiagnosticId.CouldNotResolveDependencyMember, member ?? "", td.GetDisplayName ());
-		}
-
-		bool MarkDependencyMethod (TypeDefinition type, string name, string[]? signature, in DependencyInfo reason, MessageOrigin origin)
-		{
-			bool marked = false;
-
-			int arity_marker = name.IndexOf ('`');
-			if (arity_marker < 1 || !int.TryParse (name.AsSpan (arity_marker + 1), out int arity)) {
-				arity = 0;
-			} else {
-				name = name.Substring (0, arity_marker);
-			}
-
-			foreach (var m in type.Methods) {
-				if (m.Name != name)
-					continue;
-
-				if (m.GenericParameters.Count != arity)
-					continue;
-
-				if (signature == null) {
-					MarkMethodVisibleToReflection (m, reason, origin);
-					marked = true;
-					continue;
-				}
-
-				if (m.GetMetadataParametersCount () != signature.Length)
-					continue;
-
-				bool matched = true;
-				foreach (var p in m.GetMetadataParameters ()) {
-					if (p.ParameterType.FullName != signature[p.MetadataIndex].Trim ().ToCecilName ()) {
-						matched = false;
-						break;
-					}
-				}
-
-				if (!matched)
-					continue;
-
-				MarkMethodVisibleToReflection (m, reason, origin);
-				marked = true;
-			}
-
-			return marked;
-		}
-
-		void LazyMarkCustomAttributes (ICustomAttributeProvider provider)
-		{
-			Debug.Assert (provider is ModuleDefinition or AssemblyDefinition);
-			if (!provider.HasCustomAttributes)
-				return;
-
-			foreach (CustomAttribute ca in provider.CustomAttributes) {
-				_assemblyLevelAttributes.Enqueue (new AttributeProviderPair (ca, provider));
-			}
-		}
-
-		protected internal virtual void MarkCustomAttribute (CustomAttribute ca, in DependencyInfo reason, MessageOrigin origin)
-		{
-			Annotations.Mark (ca, reason);
-			MarkMethod (ca.Constructor, new DependencyInfo (DependencyKind.AttributeConstructor, ca), origin);
-
-			MarkCustomAttributeArguments (ca, origin);
-
-			TypeReference constructor_type = ca.Constructor.DeclaringType;
-			TypeDefinition? type = Context.Resolve (constructor_type);
-
-			if (type == null) {
-				return;
-			}
-
-			MarkCustomAttributeProperties (ca, type, origin);
-			MarkCustomAttributeFields (ca, type, origin);
-		}
-
-		protected virtual bool ShouldMarkCustomAttribute (CustomAttribute ca, ICustomAttributeProvider provider)
-		{
-			var attr_type = ca.AttributeType;
-
-			if (Context.KeepUsedAttributeTypesOnly) {
-				switch (attr_type.FullName) {
-				// These are required by the runtime
-				case "System.ThreadStaticAttribute":
-				case "System.ContextStaticAttribute":
-				case "System.Runtime.CompilerServices.IsByRefLikeAttribute":
-					return true;
-				// Attributes related to `fixed` keyword used to declare fixed length arrays
-				case "System.Runtime.CompilerServices.FixedBufferAttribute":
-					return true;
-				case "System.Runtime.InteropServices.InterfaceTypeAttribute":
-				case "System.Runtime.InteropServices.GuidAttribute":
-					return true;
-				// May be implicitly used by the runtime
-				case "System.Runtime.CompilerServices.InternalsVisibleToAttribute":
-					return true;
-				}
-
-				TypeDefinition? type = Context.Resolve (attr_type);
-				if (type is null || !Annotations.IsMarked (type))
-					return false;
-			}
-
-			return true;
-		}
-
-		protected virtual bool ShouldMarkTypeStaticConstructor (TypeDefinition type)
-		{
-			if (Annotations.HasPreservedStaticCtor (type))
-				return false;
-
-			if (type.IsBeforeFieldInit && Context.IsOptimizationEnabled (CodeOptimizations.BeforeFieldInit, type))
-				return false;
-
-			return true;
-		}
-
-		protected internal void MarkStaticConstructor (TypeDefinition type, in DependencyInfo reason, in MessageOrigin origin)
-		{
-			if (MarkMethodIf (type.Methods, IsNonEmptyStaticConstructor, reason, origin) != null)
-				Annotations.SetPreservedStaticCtor (type);
-		}
-
-		protected virtual bool ShouldMarkTopLevelCustomAttribute (AttributeProviderPair app, MethodDefinition resolvedConstructor)
-		{
-			var ca = app.Attribute;
-
-			if (!ShouldMarkCustomAttribute (app.Attribute, app.Provider))
-				return false;
-
-			// If an attribute's module has not been marked after processing all types in all assemblies and the attribute itself has not been marked,
-			// then surely nothing is using this attribute and there is no need to mark it
-			if (!Annotations.IsMarked (resolvedConstructor.Module) &&
-				!Annotations.IsMarked (ca.AttributeType) &&
-				Annotations.GetAction (resolvedConstructor.Module.Assembly) == AssemblyAction.Link)
-				return false;
-
-			if (ca.Constructor.DeclaringType.Namespace == "System.Diagnostics") {
-				string attributeName = ca.Constructor.DeclaringType.Name;
-				if (attributeName == "DebuggerDisplayAttribute" || attributeName == "DebuggerTypeProxyAttribute") {
-					var displayTargetType = GetDebuggerAttributeTargetType (app.Attribute, (AssemblyDefinition) app.Provider);
-					if (displayTargetType == null || !Annotations.IsMarked (displayTargetType))
-						return false;
-				}
-			}
-
-			return true;
-		}
-
-		protected void MarkSecurityDeclarations (ISecurityDeclarationProvider provider, in DependencyInfo reason, MessageOrigin origin)
-		{
-			// most security declarations are removed (if linked) but user code might still have some
-			// and if the attributes references types then they need to be marked too
-			if ((provider == null) || !provider.HasSecurityDeclarations)
-				return;
-
-			foreach (var sd in provider.SecurityDeclarations)
-				MarkSecurityDeclaration (sd, reason, origin);
-		}
-
-		protected virtual void MarkSecurityDeclaration (SecurityDeclaration sd, in DependencyInfo reason, MessageOrigin origin)
-		{
-			if (!sd.HasSecurityAttributes)
-				return;
-
-			foreach (var sa in sd.SecurityAttributes)
-				MarkSecurityAttribute (sa, reason, origin);
-		}
-
-		protected virtual void MarkSecurityAttribute (SecurityAttribute sa, in DependencyInfo reason, MessageOrigin origin)
-		{
-			TypeReference security_type = sa.AttributeType;
-			TypeDefinition? type = Context.Resolve (security_type);
-			if (type == null) {
-				return;
-			}
-
-			// Security attributes participate in inference logic without being marked.
-			Tracer.AddDirectDependency (sa, reason, marked: false);
-			MarkType (security_type, new DependencyInfo (DependencyKind.AttributeType, sa), origin);
-			MarkCustomAttributeProperties (sa, type, origin);
-			MarkCustomAttributeFields (sa, type, origin);
-		}
-
-		protected void MarkCustomAttributeProperties (ICustomAttribute ca, TypeDefinition attribute, MessageOrigin origin)
-		{
-			if (!ca.HasProperties)
-				return;
-
-			foreach (var named_argument in ca.Properties)
-				MarkCustomAttributeProperty (named_argument, attribute, ca, new DependencyInfo (DependencyKind.AttributeProperty, ca), origin);
-		}
-
-		protected void MarkCustomAttributeProperty (CustomAttributeNamedArgument namedArgument, TypeDefinition attribute, ICustomAttribute ca, in DependencyInfo reason, MessageOrigin origin)
-		{
-			PropertyDefinition? property = GetProperty (attribute, namedArgument.Name);
-			if (property != null)
-				MarkMethod (property.SetMethod, reason, origin);
-
-			MarkCustomAttributeArgument (namedArgument.Argument, ca, origin);
-
-			if (property != null && Annotations.FlowAnnotations.RequiresDataFlowAnalysis (property.SetMethod)) {
-				var scanner = new AttributeDataFlow (Context, this, origin);
-				scanner.ProcessAttributeDataflow (property.SetMethod, new List<CustomAttributeArgument> { namedArgument.Argument });
-			}
-		}
-
-		PropertyDefinition? GetProperty (TypeDefinition inputType, string propertyname)
-		{
-			TypeDefinition? type = inputType;
-			while (type != null) {
-				PropertyDefinition? property = type.Properties.FirstOrDefault (p => p.Name == propertyname);
-				if (property != null)
-					return property;
-
-				type = Context.TryResolve (type.BaseType);
-			}
-
-			return null;
-		}
-
-		protected void MarkCustomAttributeFields (ICustomAttribute ca, TypeDefinition attribute, MessageOrigin origin)
-		{
-			if (!ca.HasFields)
-				return;
-
-			foreach (var named_argument in ca.Fields)
-				MarkCustomAttributeField (named_argument, attribute, ca, origin);
-		}
-
-		protected void MarkCustomAttributeField (CustomAttributeNamedArgument namedArgument, TypeDefinition attribute, ICustomAttribute ca, MessageOrigin origin)
-		{
-			FieldDefinition? field = GetField (attribute, namedArgument.Name);
-			if (field != null)
-				MarkField (field, new DependencyInfo (DependencyKind.CustomAttributeField, ca), origin);
-
-			MarkCustomAttributeArgument (namedArgument.Argument, ca, origin);
-
-			if (field != null && Annotations.FlowAnnotations.RequiresDataFlowAnalysis (field)) {
-				var scanner = new AttributeDataFlow (Context, this, origin);
-				scanner.ProcessAttributeDataflow (field, namedArgument.Argument);
-			}
-		}
-
-		FieldDefinition? GetField (TypeDefinition inputType, string fieldname)
-		{
-			TypeDefinition? type = inputType;
-			while (type != null) {
-				FieldDefinition? field = type.Fields.FirstOrDefault (f => f.Name == fieldname);
-				if (field != null)
-					return field;
-
-				type = Context.TryResolve (type.BaseType);
-			}
-
-			return null;
-		}
-
-		MethodDefinition? GetMethodWithNoParameters (TypeDefinition inputType, string methodname)
-		{
-			TypeDefinition? type = inputType;
-			while (type != null) {
-				MethodDefinition? method = type.Methods.FirstOrDefault (m => m.Name == methodname && !m.HasMetadataParameters ());
-				if (method != null)
-					return method;
-
-				type = Context.TryResolve (type.BaseType);
-			}
-
-			return null;
-		}
-
-		void MarkCustomAttributeArguments (CustomAttribute ca, MessageOrigin origin)
-		{
-			if (!ca.HasConstructorArguments)
-				return;
-
-			foreach (var argument in ca.ConstructorArguments)
-				MarkCustomAttributeArgument (argument, ca, origin);
-
-			var resolvedConstructor = Context.TryResolve (ca.Constructor);
-			if (resolvedConstructor != null && Annotations.FlowAnnotations.RequiresDataFlowAnalysis (resolvedConstructor)) {
-				var scanner = new AttributeDataFlow (Context, this, origin);
-				scanner.ProcessAttributeDataflow (resolvedConstructor, ca.ConstructorArguments);
-			}
-		}
-
-		void MarkCustomAttributeArgument (CustomAttributeArgument argument, ICustomAttribute ca, MessageOrigin origin)
-		{
-			var at = argument.Type;
-
-			if (at.IsArray) {
-				var et = at.GetElementType ();
-
-				MarkType (et, new DependencyInfo (DependencyKind.CustomAttributeArgumentType, ca), origin);
-				if (argument.Value == null)
-					return;
-
-				// Array arguments are modeled as a CustomAttributeArgument [], and will mark the
-				// Type once for each element in the array.
-				foreach (var caa in (CustomAttributeArgument[]) argument.Value)
-					MarkCustomAttributeArgument (caa, ca, origin);
-
-				return;
-			}
-
-			if (at.Namespace == "System") {
-				switch (at.Name) {
-				case "Type":
-					MarkType (argument.Type, new DependencyInfo (DependencyKind.CustomAttributeArgumentType, ca), origin);
-					MarkType ((TypeReference) argument.Value, new DependencyInfo (DependencyKind.CustomAttributeArgumentValue, ca), origin);
-					return;
-
-				case "Object":
-					var boxed_value = (CustomAttributeArgument) argument.Value;
-					MarkType (boxed_value.Type, new DependencyInfo (DependencyKind.CustomAttributeArgumentType, ca), origin);
-					MarkCustomAttributeArgument (boxed_value, ca, origin);
-					return;
-				}
-			}
-		}
-
-		protected bool CheckProcessed (IMetadataTokenProvider provider)
-		{
-			return !Annotations.SetProcessed (provider);
-		}
-
-		protected virtual void MarkAssembly (AssemblyDefinition assembly, DependencyInfo reason, MessageOrigin origin)
-		{
-			Annotations.Mark (assembly, reason, origin);
-			if (CheckProcessed (assembly))
-				return;
-
-			var assemblyOrigin = new MessageOrigin (assembly);
-
-			EmbeddedXmlInfo.ProcessDescriptors (assembly, Context);
-
-			foreach (Action<AssemblyDefinition> handleMarkAssembly in MarkContext.MarkAssemblyActions)
-				handleMarkAssembly (assembly);
-
-			// Security attributes do not respect the attributes XML
-			if (Context.StripSecurity)
-				RemoveSecurity.ProcessAssembly (assembly, Context);
-
-			MarkExportedTypesTarget.ProcessAssembly (assembly, Context);
-
-			var action = Annotations.GetAction (assembly);
-			if (ProcessReferencesStep.IsFullyPreservedAction (action)) {
-				if (action != AssemblyAction.Copy ||
-					!Context.TryGetCustomData ("DisableMarkingOfCopyAssemblies", out string? disableMarkingOfCopyAssembliesValue) ||
-					disableMarkingOfCopyAssembliesValue != "true") {
-					MarkEntireAssembly (assembly, assemblyOrigin);
-				}
-				return;
-			} else if (Annotations.IsRootAssembly (assembly)) {
-				MarkEntireAssembly (assembly, assemblyOrigin);
-			}
-
-			ProcessModuleType (assembly, origin);
-
-			LazyMarkCustomAttributes (assembly);
-
-			MarkSecurityDeclarations (assembly, new DependencyInfo (DependencyKind.AssemblyOrModuleAttribute, assembly), assemblyOrigin);
-
-			foreach (ModuleDefinition module in assembly.Modules)
-				LazyMarkCustomAttributes (module);
-		}
-
-		void MarkEntireAssembly (AssemblyDefinition assembly, MessageOrigin origin)
-		{
-			Debug.Assert (Annotations.IsProcessed (assembly));
-
-			ModuleDefinition module = assembly.MainModule;
-
-			MarkCustomAttributes (assembly, new DependencyInfo (DependencyKind.AssemblyOrModuleAttribute, assembly), origin);
-			MarkCustomAttributes (module, new DependencyInfo (DependencyKind.AssemblyOrModuleAttribute, module), origin);
-
-			foreach (TypeDefinition type in module.Types)
-				MarkEntireType (type, new DependencyInfo (DependencyKind.TypeInAssembly, assembly), origin);
-
-			// Mark scopes of type references and exported types.
-			TypeReferenceMarker.MarkTypeReferences (assembly, MarkingHelpers);
-		}
-
-		sealed class TypeReferenceMarker : TypeReferenceWalker
-		{
-
-			readonly MarkingHelpers markingHelpers;
-
-			TypeReferenceMarker (AssemblyDefinition assembly, MarkingHelpers markingHelpers)
-				: base (assembly, walkSymbols: false)
-			{
-				this.markingHelpers = markingHelpers;
-			}
-
-			public static void MarkTypeReferences (AssemblyDefinition assembly, MarkingHelpers markingHelpers)
-			{
-				new TypeReferenceMarker (assembly, markingHelpers).Process ();
-			}
-
-			protected override void ProcessTypeReference (TypeReference type)
-			{
-				markingHelpers.MarkForwardedScope (type, new MessageOrigin (assembly));
-			}
-
-			protected override void ProcessExportedType (ExportedType exportedType)
-			{
-				markingHelpers.MarkExportedType (exportedType, assembly.MainModule, new DependencyInfo (DependencyKind.ExportedType, assembly), new MessageOrigin (assembly));
-				markingHelpers.MarkForwardedScope (CreateTypeReferenceForExportedTypeTarget (exportedType), new MessageOrigin (assembly));
-			}
-
-			protected override void ProcessExtra ()
-			{
-				// Also mark the scopes of metadata typeref rows to cover any not discovered by the traversal.
-				// This can happen when the compiler emits typerefs into IL which aren't strictly necessary per ECMA 335.
-				foreach (TypeReference typeReference in assembly.MainModule.GetTypeReferences ()) {
-					if (!Visited!.Add (typeReference))
-						continue;
-					markingHelpers.MarkForwardedScope (typeReference, new MessageOrigin (assembly));
-				}
-			}
-
-			TypeReference CreateTypeReferenceForExportedTypeTarget (ExportedType exportedType)
-			{
-				TypeReference? declaringTypeReference = null;
-				if (exportedType.DeclaringType != null) {
-					declaringTypeReference = CreateTypeReferenceForExportedTypeTarget (exportedType.DeclaringType);
-				}
-
-				return new TypeReference (exportedType.Namespace, exportedType.Name, assembly.MainModule, exportedType.Scope) {
-					DeclaringType = declaringTypeReference
-				};
-			}
-		}
-
-		void ProcessModuleType (AssemblyDefinition assembly, MessageOrigin origin)
-		{
-			// The <Module> type may have an initializer, in which case we want to keep it.
-			TypeDefinition? moduleType = assembly.MainModule.Types.FirstOrDefault (t => t.MetadataToken.RID == 1);
-			if (moduleType != null && moduleType.HasMethods)
-				MarkType (moduleType, new DependencyInfo (DependencyKind.TypeInAssembly, assembly), origin);
-		}
-
-		bool ProcessLazyAttributes ()
-		{
-			if (Annotations.HasMarkedAnyIndirectlyCalledMethods () && MarkDisablePrivateReflectionAttribute ())
-				return true;
-
-			var startingQueueCount = _assemblyLevelAttributes.Count;
-			if (startingQueueCount == 0)
-				return false;
-
-			var skippedItems = new List<AttributeProviderPair> ();
-			var markOccurred = false;
-
-			while (_assemblyLevelAttributes.Count != 0) {
-				var assemblyLevelAttribute = _assemblyLevelAttributes.Dequeue ();
-				var customAttribute = assemblyLevelAttribute.Attribute;
-
-				var provider = assemblyLevelAttribute.Provider;
-				Debug.Assert (provider is ModuleDefinition or AssemblyDefinition);
-				var assembly = (provider is ModuleDefinition module) ? module.Assembly : provider as AssemblyDefinition;
-
-				MessageOrigin assemblyOrigin = new MessageOrigin (assembly);
-
-				var resolved = Context.Resolve (customAttribute.Constructor);
-				if (resolved == null) {
-					continue;
-				}
-
-				if (IsAttributeRemoved (customAttribute, resolved.DeclaringType) && Annotations.GetAction (CustomAttributeSource.GetAssemblyFromCustomAttributeProvider (assemblyLevelAttribute.Provider)) == AssemblyAction.Link)
-					continue;
-
-				if (!ShouldMarkTopLevelCustomAttribute (assemblyLevelAttribute, resolved)) {
-					skippedItems.Add (assemblyLevelAttribute);
-					continue;
-				}
-
-				markOccurred = true;
-				MarkCustomAttribute (customAttribute, new DependencyInfo (DependencyKind.AssemblyOrModuleAttribute, assemblyLevelAttribute.Provider), assemblyOrigin);
-
-				string attributeFullName = customAttribute.Constructor.DeclaringType.FullName;
-				switch (attributeFullName) {
-				case "System.Diagnostics.DebuggerDisplayAttribute": {
-						TypeDefinition? targetType = GetDebuggerAttributeTargetType (assemblyLevelAttribute.Attribute, (AssemblyDefinition) assemblyLevelAttribute.Provider);
-						if (targetType != null)
-							MarkTypeWithDebuggerDisplayAttribute (targetType, customAttribute, assemblyOrigin);
-						break;
-					}
-				case "System.Diagnostics.DebuggerTypeProxyAttribute": {
-						TypeDefinition? targetType = GetDebuggerAttributeTargetType (assemblyLevelAttribute.Attribute, (AssemblyDefinition) assemblyLevelAttribute.Provider);
-						if (targetType != null)
-							MarkTypeWithDebuggerTypeProxyAttribute (targetType, customAttribute, assemblyOrigin);
-						break;
-					}
-				}
-			}
-
-			// requeue the items we skipped in case we need to make another pass
-			foreach (var item in skippedItems)
-				_assemblyLevelAttributes.Enqueue (item);
-
-			return markOccurred;
-		}
-
-		bool ProcessLateMarkedAttributes ()
-		{
-			var startingQueueCount = _lateMarkedAttributes.Count;
-			if (startingQueueCount == 0)
-				return false;
-
-			var skippedItems = new List<(AttributeProviderPair, DependencyInfo, MessageOrigin)> ();
-			var markOccurred = false;
-
-			while (_lateMarkedAttributes.Count != 0) {
-				var (attributeProviderPair, reason, origin) = _lateMarkedAttributes.Dequeue ();
-				var customAttribute = attributeProviderPair.Attribute;
-				var provider = attributeProviderPair.Provider;
-
-				var resolved = Context.Resolve (customAttribute.Constructor);
-				if (resolved == null) {
-					continue;
-				}
-
-				if (!ShouldMarkCustomAttribute (customAttribute, provider)) {
-					skippedItems.Add ((attributeProviderPair, reason, origin));
-					continue;
-				}
-
-				markOccurred = true;
-				MarkCustomAttribute (customAttribute, reason, origin);
-			}
-
-			// requeue the items we skipped in case we need to make another pass
-			foreach (var item in skippedItems)
-				_lateMarkedAttributes.Enqueue (item);
-
-			return markOccurred;
-		}
-
-		protected void MarkField (FieldReference reference, DependencyInfo reason, in MessageOrigin origin)
-		{
-			if (reference.DeclaringType is GenericInstanceType) {
-				Debug.Assert (reason.Kind == DependencyKind.FieldAccess || reason.Kind == DependencyKind.Ldtoken);
-				// Blame the field reference (without actually marking) on the original reason.
-				Tracer.AddDirectDependency (reference, reason, marked: false);
-				MarkType (reference.DeclaringType, new DependencyInfo (DependencyKind.DeclaringType, reference), origin);
-
-				// Blame the field definition that we will resolve on the field reference.
-				reason = new DependencyInfo (DependencyKind.FieldOnGenericInstance, reference);
-			}
-
-			FieldDefinition? field = Context.Resolve (reference);
-
-			if (field == null) {
-				return;
-			}
-
-			MarkField (field, reason, origin);
-		}
-
-		void ReportWarningsForReflectionAccess (in MessageOrigin origin, MethodDefinition method, DependencyKind dependencyKind)
-		{
-			if (Annotations.ShouldSuppressAnalysisWarningsForRequiresUnreferencedCode (origin.Provider, out _))
-				return;
-
-			bool isReflectionAccessCoveredByRUC;
-			bool isCompilerGenerated = CompilerGeneratedState.IsNestedFunctionOrStateMachineMember (method);
-			bool forceRUCCheck = false;
-			RequiresUnreferencedCodeAttribute? requiresUnreferencedCode;
-			switch (dependencyKind) {
-			case DependencyKind.AttributeProperty:
-				// Property assignment in an attribute instance.
-				// This case is more like a direct method call than reflection, and should
-				// be logically similar to what is done in ReflectionMethodBodyScanner for method calls.
-				isReflectionAccessCoveredByRUC = Annotations.DoesMethodRequireUnreferencedCode (method, out requiresUnreferencedCode);
-				break;
-
-			case DependencyKind.Ldftn:
-			case DependencyKind.Ldvirtftn:
-			case DependencyKind.Ldtoken:
-				// Compiler generated code accessed via a token is considered a "hard" reference
-				// even though we also have to treat it as reflection access.
-				// So we need to enforce RUC check/warn in this case.
-				forceRUCCheck = true;
-				isReflectionAccessCoveredByRUC = Annotations.ShouldSuppressAnalysisWarningsForRequiresUnreferencedCode (method, out requiresUnreferencedCode);
-				break;
-
-			default:
-				// If the method being accessed has warnings suppressed due to Requires attributes,
-				// we need to issue a warning for the reflection access. This is true even for instance
-				// methods, which can be reflection-invoked without ever calling a constructor of the
-				// accessed type.
-				isReflectionAccessCoveredByRUC = Annotations.ShouldSuppressAnalysisWarningsForRequiresUnreferencedCode (method, out requiresUnreferencedCode);
-				break;
-			}
-
-			if (isReflectionAccessCoveredByRUC && (!isCompilerGenerated || forceRUCCheck))
-				ReportRequiresUnreferencedCode (method.GetDisplayName (), requiresUnreferencedCode!, new DiagnosticContext (origin, diagnosticsEnabled: true, Context));
-
-			bool isReflectionAccessCoveredByDAM = Annotations.FlowAnnotations.ShouldWarnWhenAccessedForReflection (method);
-			if (isReflectionAccessCoveredByDAM && (!isCompilerGenerated || forceRUCCheck)) {
-				// ReflectionMethodBodyScanner handles more cases for data flow annotations
-				// so don't warn for those.
-				switch (dependencyKind) {
-				case DependencyKind.AttributeConstructor:
-				case DependencyKind.AttributeProperty:
-					break;
-				default:
-					Context.LogWarning (origin, DiagnosticId.DynamicallyAccessedMembersMethodAccessedViaReflection, method.GetDisplayName ());
-					break;
-				}
-			}
-		}
-
-		void ReportWarningsForTypeHierarchyReflectionAccess (IMemberDefinition member, MessageOrigin origin)
-		{
-			Debug.Assert (member is MethodDefinition or FieldDefinition);
-
-			// Don't check whether the current scope is a RUC type or RUC method because these warnings
-			// are not suppressed in RUC scopes. Here the scope represents the DynamicallyAccessedMembers
-			// annotation on a type, not a callsite which uses the annotation. We always want to warn about
-			// possible reflection access indicated by these annotations.
-
-			var type = origin.Provider as TypeDefinition;
-			Debug.Assert (type != null);
-
-			static bool IsDeclaredWithinType (IMemberDefinition member, TypeDefinition type)
-			{
-				while ((member = member.DeclaringType) != null) {
-					if (member == type)
-						return true;
-				}
-				return false;
-			}
-
-			var reportOnMember = IsDeclaredWithinType (member, type);
-			if (reportOnMember)
-				origin = new MessageOrigin (member);
-
-			bool isReflectionAccessCoveredByRUC = Annotations.ShouldSuppressAnalysisWarningsForRequiresUnreferencedCode (member, out RequiresUnreferencedCodeAttribute? requiresUnreferencedCodeAttribute);
-			bool isCompilerGenerated = CompilerGeneratedState.IsNestedFunctionOrStateMachineMember (member);
-			if (isReflectionAccessCoveredByRUC && !isCompilerGenerated) {
-				var id = reportOnMember ? DiagnosticId.DynamicallyAccessedMembersOnTypeReferencesMemberWithRequiresUnreferencedCode : DiagnosticId.DynamicallyAccessedMembersOnTypeReferencesMemberOnBaseWithRequiresUnreferencedCode;
-				Context.LogWarning (origin, id, type.GetDisplayName (),
-					((MemberReference) member).GetDisplayName (), // The cast is valid since it has to be a method or field
-					MessageFormat.FormatRequiresAttributeMessageArg (requiresUnreferencedCodeAttribute!.Message),
-					MessageFormat.FormatRequiresAttributeMessageArg (requiresUnreferencedCodeAttribute!.Url));
-			}
-
-			bool isReflectionAccessCoveredByDAM = Annotations.FlowAnnotations.ShouldWarnWhenAccessedForReflection (member);
-			if (isReflectionAccessCoveredByDAM && !isCompilerGenerated) {
-				var id = reportOnMember ? DiagnosticId.DynamicallyAccessedMembersOnTypeReferencesMemberWithDynamicallyAccessedMembers : DiagnosticId.DynamicallyAccessedMembersOnTypeReferencesMemberOnBaseWithDynamicallyAccessedMembers;
-				Context.LogWarning (origin, id, type.GetDisplayName (), ((MemberReference) member).GetDisplayName ());
-			}
-		}
-
-		void MarkField (FieldDefinition field, in DependencyInfo reason, in MessageOrigin origin)
-		{
-=======
             // Prevent cases where there's nothing on the stack (can happen when marking entire assemblies)
             // In which case we would generate warnings with no source (hard to debug)
             origin = origin.Provider is not null ? origin : new MessageOrigin(type);
@@ -2667,7 +1172,7 @@
             }
         }
 
-        protected virtual void MarkCustomAttribute(CustomAttribute ca, in DependencyInfo reason, MessageOrigin origin)
+        protected internal virtual void MarkCustomAttribute(CustomAttribute ca, in DependencyInfo reason, MessageOrigin origin)
         {
             Annotations.Mark(ca, reason);
             MarkMethod(ca.Constructor, new DependencyInfo(DependencyKind.AttributeConstructor, ca), origin);
@@ -3307,7 +1812,6 @@
 
         void MarkField(FieldDefinition field, in DependencyInfo reason, in MessageOrigin origin)
         {
->>>>>>> 27c8fe04
 #if DEBUG
             if (!_fieldReasons.Contains(reason.Kind))
                 throw new ArgumentOutOfRangeException($"Internal error: unsupported field dependency {reason.Kind}");
@@ -3561,1176 +2065,6 @@
             if (reference == null)
                 return null;
 
-<<<<<<< HEAD
-			(reference, reason) = GetOriginalType (reference, reason, origin);
-
-			if (reference is FunctionPointerType)
-				return null;
-
-			if (reference is GenericParameter)
-				return null;
-
-			TypeDefinition? type = Context.Resolve (reference);
-
-			if (type == null)
-				return null;
-
-			// Track a mark reason for each call to MarkType.
-			switch (reason.Kind) {
-			case DependencyKind.AlreadyMarked:
-				Debug.Assert (Annotations.IsMarked (type));
-				break;
-			default:
-				Annotations.Mark (type, reason, origin);
-				break;
-			}
-
-			_typeMapHandler.ProcessType (type);
-
-			// Treat cctors triggered by a called method specially and mark this case up-front.
-			if (type.HasMethods && ShouldMarkTypeStaticConstructor (type) && reason.Kind == DependencyKind.DeclaringTypeOfCalledMethod)
-				MarkStaticConstructor (type, new DependencyInfo (DependencyKind.TriggersCctorForCalledMethod, reason.Source), origin);
-
-			if (Annotations.HasLinkerAttribute<RemoveAttributeInstancesAttribute> (type)) {
-				// Don't warn about references from the removed attribute itself (for example the .ctor on the attribute
-				// will call MarkType on the attribute type itself).
-				// If for some reason we do keep the attribute type (could be because of previous reference which would cause IL2045
-				// or because of a copy assembly with a reference and so on) then we should not spam the warnings due to the type itself.
-				// Also don't warn when the type is marked due to an assembly being rooted.
-				if (!(reason.Source is IMemberDefinition sourceMemberDefinition && sourceMemberDefinition.DeclaringType == type) &&
-					reason.Kind is not DependencyKind.TypeInAssembly) {
-					// Don't warn for type map attribute types. They're marked as "remove attributes" but we explicitly keep the ones needed.
-					if (type is not { Namespace: "System.Runtime.InteropServices", Name: "TypeMapAttribute`1" or "TypeMapAssociationAttribute`1" or "TypeMapAssemblyTargetAttribute`1"})
-						Context.LogWarning (origin, DiagnosticId.AttributeIsReferencedButTrimmerRemoveAllInstances, type.GetDisplayName ());
-				}
-			}
-
-			if (CheckProcessed (type))
-				return type;
-
-			if (type.Scope is ModuleDefinition module)
-				MarkModule (module, new DependencyInfo (DependencyKind.ScopeOfType, type), origin);
-
-			var typeOrigin = new MessageOrigin (type);
-
-			foreach (Action<TypeDefinition> handleMarkType in MarkContext.MarkTypeActions)
-				handleMarkType (type);
-
-			MarkType (type.BaseType, new DependencyInfo (DependencyKind.BaseType, type), typeOrigin);
-
-			// The DynamicallyAccessedMembers hierarchy processing must be done after the base type was marked
-			// (to avoid inconsistencies in the cache), but before anything else as work done below
-			// might need the results of the processing here.
-			DynamicallyAccessedMembersTypeHierarchy.ProcessMarkedTypeForDynamicallyAccessedMembersHierarchy (type);
-
-			if (type.DeclaringType != null)
-				MarkType (type.DeclaringType, new DependencyInfo (DependencyKind.DeclaringType, type), typeOrigin);
-			MarkCustomAttributes (type, new DependencyInfo (DependencyKind.CustomAttribute, type), typeOrigin);
-			MarkSecurityDeclarations (type, new DependencyInfo (DependencyKind.CustomAttribute, type), typeOrigin);
-
-			if (Context.TryResolve (type.BaseType) is TypeDefinition baseType &&
-				!Annotations.HasLinkerAttribute<RequiresUnreferencedCodeAttribute> (type) &&
-				Annotations.TryGetLinkerAttribute (baseType, out RequiresUnreferencedCodeAttribute? effectiveRequiresUnreferencedCode)) {
-
-				string arg1 = MessageFormat.FormatRequiresAttributeMessageArg (effectiveRequiresUnreferencedCode.Message);
-				string arg2 = MessageFormat.FormatRequiresAttributeUrlArg (effectiveRequiresUnreferencedCode.Url);
-				Context.LogWarning (typeOrigin, DiagnosticId.RequiresUnreferencedCodeOnBaseClass, type.GetDisplayName (), type.BaseType.GetDisplayName (), arg1, arg2);
-			}
-
-
-			if (type.IsMulticastDelegate ()) {
-				MarkMulticastDelegate (type, typeOrigin);
-			}
-
-			if (type.IsClass && type.BaseType == null && type.Name == "Object" && ShouldMarkSystemObjectFinalize)
-				MarkMethodIf (type.Methods, static m => m.Name == "Finalize", new DependencyInfo (DependencyKind.MethodForSpecialType, type), typeOrigin);
-
-			MarkSerializable (type, typeOrigin);
-
-			// This marks static fields of KeyWords/OpCodes/Tasks subclasses of an EventSource type.
-			// The special handling of EventSource is still needed in .NET6 in library mode
-			if ((!Context.DisableEventSourceSpecialHandling || Context.GetTargetRuntimeVersion () < TargetRuntimeVersion.NET6) && BCL.EventTracingForWindows.IsEventSourceImplementation (type, Context)) {
-				MarkEventSourceProviders (type, typeOrigin);
-			}
-
-			// This marks properties for [EventData] types as well as other attribute dependencies.
-			MarkTypeSpecialCustomAttributes (type, typeOrigin);
-
-			MarkGenericParameterProvider (type, typeOrigin);
-
-			// There are a number of markings we can defer until later when we know it's possible a reference type could be instantiated
-			// For example, if no instance of a type exist, then we don't need to mark the interfaces on that type -- Note this is not true for static interfaces
-			// However, for some other types there is no benefit to deferring
-			if (type.IsInterface) {
-				// There's no benefit to deferring processing of an interface type until we know a type implementing that interface is marked
-				MarkRequirementsForInstantiatedTypes (type);
-			} else if (type.IsValueType) {
-				// Note : Technically interfaces could be removed from value types in some of the same cases as reference types, however, it's harder to know when
-				// a value type instance could exist.  You'd have to track initobj and maybe locals types.  Going to punt for now.
-				MarkRequirementsForInstantiatedTypes (type);
-			} else if (IsFullyPreserved (type)) {
-				// Here for a couple reasons:
-				// * Edge case to cover a scenario where a type has preserve all, implements interfaces, but does not have any instance ctors.
-				//    Normally TypePreserve.All would cause an instance ctor to be marked and that would in turn lead to MarkInterfaceImplementations being called
-				//    Without an instance ctor, MarkInterfaceImplementations is not called and then TypePreserve.All isn't truly respected.
-				// * If an assembly has the action Copy and had ResolveFromAssemblyStep ran for the assembly, then InitializeType will have led us here
-				//    When the entire assembly is preserved, then all interfaces, base, etc will be preserved on the type, so we need to make sure
-				//    all of these types are marked.  For example, if an interface implementation is of a type in another assembly that is linked,
-				//    and there are no other usages of that interface type, then we need to make sure the interface type is still marked because
-				//    this type is going to retain the interface implementation
-				MarkRequirementsForInstantiatedTypes (type);
-			} else if (AlwaysMarkTypeAsInstantiated (type)) {
-				MarkRequirementsForInstantiatedTypes (type);
-			}
-
-			// Save for later once we know which interfaces are marked and then determine which interface implementations and methods to keep
-			if (type.HasInterfaces)
-				_typesWithInterfaces.Add ((type, typeOrigin));
-
-			if (type.HasMethods) {
-				// TODO: MarkMethodIfNeededByBaseMethod should include logic for IsMethodNeededByTypeDueToPreservedScope: https://github.com/dotnet/linker/issues/3090
-				foreach (var method in type.Methods) {
-					MarkMethodIfNeededByBaseMethod (method, typeOrigin);
-					if (IsMethodNeededByTypeDueToPreservedScope (method)) {
-						// For methods that must be preserved, blame the declaring type.
-						MarkMethod (method, new DependencyInfo (DependencyKind.VirtualNeededDueToPreservedScope, type), typeOrigin);
-					}
-				}
-				if (ShouldMarkTypeStaticConstructor (type) && reason.Kind != DependencyKind.TriggersCctorForCalledMethod) {
-					MarkStaticConstructor (type, new DependencyInfo (DependencyKind.CctorForType, type), typeOrigin);
-				}
-			}
-
-			DoAdditionalTypeProcessing (type);
-
-			ApplyPreserveInfo (type);
-			ApplyPreserveMethods (type, typeOrigin);
-
-			return type;
-		}
-
-		/// <summary>
-		/// Allow subclasses to disable marking of System.Object.Finalize()
-		/// </summary>
-		protected virtual bool ShouldMarkSystemObjectFinalize => true;
-
-		// Allow subclassers to mark additional things in the main processing loop
-		protected virtual void DoAdditionalProcessing ()
-		{
-		}
-
-		// Allow subclassers to mark additional things
-		protected virtual void DoAdditionalTypeProcessing (TypeDefinition type)
-		{
-		}
-
-		// Allow subclassers to mark additional things
-		protected virtual void DoAdditionalFieldProcessing (FieldDefinition field)
-		{
-		}
-
-		// Allow subclassers to mark additional things
-		protected virtual void DoAdditionalPropertyProcessing (PropertyDefinition property)
-		{
-		}
-
-		// Allow subclassers to mark additional things
-		protected virtual void DoAdditionalEventProcessing (EventDefinition evt)
-		{
-		}
-
-		// Allow subclassers to mark additional things
-		protected virtual void DoAdditionalInstantiatedTypeProcessing (TypeDefinition type)
-		{
-		}
-
-		TypeDefinition? GetDebuggerAttributeTargetType (CustomAttribute ca, AssemblyDefinition asm)
-		{
-			foreach (var property in ca.Properties) {
-				if (property.Name == "Target")
-					return Context.TryResolve ((TypeReference) property.Argument.Value);
-
-				if (property.Name == "TargetTypeName") {
-					string targetTypeName = (string) property.Argument.Value;
-					return Context.TryResolve (asm, targetTypeName);
-				}
-			}
-
-			return null;
-		}
-
-		void MarkTypeSpecialCustomAttributes (TypeDefinition type, MessageOrigin origin)
-		{
-			if (!type.HasCustomAttributes)
-				return;
-
-			foreach (CustomAttribute attribute in type.CustomAttributes) {
-				var attrType = attribute.Constructor.DeclaringType;
-				var resolvedAttributeType = Context.Resolve (attrType);
-				if (resolvedAttributeType == null) {
-					continue;
-				}
-
-				if (Annotations.HasLinkerAttribute<RemoveAttributeInstancesAttribute> (resolvedAttributeType) && Annotations.GetAction (type.Module.Assembly) == AssemblyAction.Link)
-					continue;
-
-				switch (attrType.Name) {
-				case "XmlSchemaProviderAttribute" when attrType.Namespace == "System.Xml.Serialization":
-					MarkXmlSchemaProvider (type, attribute, origin);
-					break;
-				case "DebuggerDisplayAttribute" when attrType.Namespace == "System.Diagnostics":
-					MarkTypeWithDebuggerDisplayAttribute (type, attribute, origin);
-					break;
-				case "DebuggerTypeProxyAttribute" when attrType.Namespace == "System.Diagnostics":
-					MarkTypeWithDebuggerTypeProxyAttribute (type, attribute, origin);
-					break;
-				// The special handling of EventSource is still needed in .NET6 in library mode
-				case "EventDataAttribute" when attrType.Namespace == "System.Diagnostics.Tracing" && (!Context.DisableEventSourceSpecialHandling || Context.GetTargetRuntimeVersion () < TargetRuntimeVersion.NET6):
-					if (MarkMethodsIf (type.Methods, MethodDefinitionExtensions.IsPublicInstancePropertyMethod, new DependencyInfo (DependencyKind.ReferencedBySpecialAttribute, type), origin))
-						Tracer.AddDirectDependency (attribute, new DependencyInfo (DependencyKind.CustomAttribute, type), marked: false);
-					break;
-				}
-			}
-		}
-
-		void MarkMethodSpecialCustomAttributes (MethodDefinition method, MessageOrigin origin)
-		{
-			if (!method.HasCustomAttributes)
-				return;
-
-			foreach (CustomAttribute attribute in method.CustomAttributes) {
-				switch (attribute.Constructor.DeclaringType.FullName) {
-				case "System.Web.Services.Protocols.SoapHeaderAttribute":
-					MarkSoapHeader (method, attribute, origin);
-					break;
-				}
-			}
-		}
-
-		void MarkXmlSchemaProvider (TypeDefinition type, CustomAttribute attribute, MessageOrigin origin)
-		{
-			if (TryGetStringArgument (attribute, out string? name)) {
-				Tracer.AddDirectDependency (attribute, new DependencyInfo (DependencyKind.CustomAttribute, type), marked: false);
-				MarkNamedMethod (type, name, new DependencyInfo (DependencyKind.ReferencedBySpecialAttribute, attribute), origin);
-			}
-		}
-
-		[GeneratedRegex ("{[^{}]+}")]
-		private static partial Regex DebuggerDisplayAttributeValueRegex ();
-
-		[GeneratedRegex (@".+,\s*nq")]
-		private static partial Regex ContainsNqSuffixRegex ();
-
-		void MarkTypeWithDebuggerDisplayAttribute (TypeDefinition type, CustomAttribute attribute, MessageOrigin origin)
-		{
-			if (Context.KeepMembersForDebugger) {
-				// Members referenced by the DebuggerDisplayAttribute are kept even if the attribute may not be.
-				// Record a logical dependency on the attribute so that we can blame it for the kept members below.
-				Tracer.AddDirectDependency (attribute, new DependencyInfo (DependencyKind.CustomAttribute, type), marked: false);
-
-				MarkTypeWithDebuggerDisplayAttributeValue (type, attribute, (string) attribute.ConstructorArguments[0].Value, origin);
-				if (attribute.HasProperties) {
-					foreach (var property in attribute.Properties) {
-						if (property.Name is "Name" or "Type") {
-							MarkTypeWithDebuggerDisplayAttributeValue (type, attribute, (string) property.Argument.Value, origin);
-						}
-					}
-				}
-			}
-		}
-
-		void MarkTypeWithDebuggerDisplayAttributeValue (TypeDefinition type, CustomAttribute attribute, string? displayString, MessageOrigin origin)
-		{
-			if (string.IsNullOrEmpty (displayString))
-				return;
-
-			foreach (Match match in DebuggerDisplayAttributeValueRegex ().Matches (displayString)) {
-				// Remove '{' and '}'
-				string realMatch = match.Value.Substring (1, match.Value.Length - 2);
-
-				// Remove ",nq" suffix if present
-				// (it asks the expression evaluator to remove the quotes when displaying the final value)
-				if (ContainsNqSuffixRegex ().IsMatch (realMatch)) {
-					realMatch = realMatch.Substring (0, realMatch.LastIndexOf (','));
-				}
-
-				if (realMatch.EndsWith ("()")) {
-					string methodName = realMatch.Substring (0, realMatch.Length - 2);
-
-					// It's a call to a method on some member.  Handling this scenario robustly would be complicated and a decent bit of work.
-					//
-					// We could implement support for this at some point, but for now it's important to make sure at least we don't crash trying to find some
-					// method on the current type when it exists on some other type
-					if (methodName.Contains ('.'))
-						continue;
-
-					MethodDefinition? method = GetMethodWithNoParameters (type, methodName);
-					if (method != null) {
-						MarkMethodVisibleToReflection (method, new DependencyInfo (DependencyKind.ReferencedBySpecialAttribute, attribute), origin);
-						continue;
-					}
-				} else {
-					FieldDefinition? field = GetField (type, realMatch);
-					if (field != null) {
-						MarkFieldVisibleToReflection (field, new DependencyInfo (DependencyKind.ReferencedBySpecialAttribute, attribute), origin);
-						continue;
-					}
-
-					PropertyDefinition? property = GetProperty (type, realMatch);
-					if (property != null) {
-						MarkPropertyVisibleToReflection (property, new DependencyInfo (DependencyKind.ReferencedBySpecialAttribute, attribute), origin);
-						continue;
-					}
-				}
-
-				while (true) {
-					// Currently if we don't understand the DebuggerDisplayAttribute we mark everything on the type
-					// This can be improved: dotnet/linker/issues/1873
-					MarkMethodsVisibleToReflection (type, new DependencyInfo (DependencyKind.KeptForSpecialAttribute, attribute), origin);
-					MarkFieldsVisibleToReflection (type, new DependencyInfo (DependencyKind.ReferencedBySpecialAttribute, attribute), origin);
-					if (Context.TryResolve (type.BaseType) is not TypeDefinition baseType)
-						break;
-					type = baseType;
-				}
-				return;
-			}
-		}
-
-		void MarkTypeWithDebuggerTypeProxyAttribute (TypeDefinition type, CustomAttribute attribute, MessageOrigin origin)
-		{
-			if (Context.KeepMembersForDebugger) {
-				object constructorArgument = attribute.ConstructorArguments[0].Value;
-				TypeReference? proxyTypeReference = constructorArgument as TypeReference;
-				if (proxyTypeReference == null) {
-					if (constructorArgument is string proxyTypeReferenceString) {
-						proxyTypeReference = type.Module.GetType (proxyTypeReferenceString, runtimeName: true);
-					}
-				}
-
-				if (proxyTypeReference == null) {
-					return;
-				}
-
-				Tracer.AddDirectDependency (attribute, new DependencyInfo (DependencyKind.CustomAttribute, type), marked: false);
-				MarkType (proxyTypeReference, new DependencyInfo (DependencyKind.ReferencedBySpecialAttribute, attribute), origin);
-
-				if (Context.TryResolve (proxyTypeReference) is TypeDefinition proxyType) {
-					MarkMethodsVisibleToReflection (proxyType, new DependencyInfo (DependencyKind.ReferencedBySpecialAttribute, attribute), origin);
-					MarkFieldsVisibleToReflection (proxyType, new DependencyInfo (DependencyKind.ReferencedBySpecialAttribute, attribute), origin);
-				}
-			}
-		}
-
-		static bool TryGetStringArgument (CustomAttribute attribute, [NotNullWhen (true)] out string? argument)
-		{
-			argument = null;
-
-			if (attribute.ConstructorArguments.Count < 1)
-				return false;
-
-			argument = attribute.ConstructorArguments[0].Value as string;
-
-			return argument != null;
-		}
-
-		protected int MarkNamedMethod (TypeDefinition type, string method_name, in DependencyInfo reason, MessageOrigin origin)
-		{
-			if (!type.HasMethods)
-				return 0;
-
-			int count = 0;
-			foreach (MethodDefinition method in type.Methods) {
-				if (method.Name != method_name)
-					continue;
-
-				MarkMethod (method, reason, origin);
-				count++;
-			}
-
-			return count;
-		}
-
-		void MarkSoapHeader (MethodDefinition method, CustomAttribute attribute, MessageOrigin origin)
-		{
-			if (!TryGetStringArgument (attribute, out string? member_name))
-				return;
-
-			MarkNamedField (method.DeclaringType, member_name, new DependencyInfo (DependencyKind.ReferencedBySpecialAttribute, attribute), origin);
-			MarkNamedProperty (method.DeclaringType, member_name, new DependencyInfo (DependencyKind.ReferencedBySpecialAttribute, attribute), origin);
-		}
-
-		bool MarkNamedField (TypeDefinition type, string field_name, in DependencyInfo reason, MessageOrigin origin)
-		{
-			if (!type.HasFields)
-				return false;
-
-			foreach (FieldDefinition field in type.Fields) {
-				if (field.Name != field_name)
-					continue;
-
-				MarkField (field, reason, origin);
-				return true;
-			}
-
-			return false;
-		}
-
-		void MarkNamedProperty (TypeDefinition type, string property_name, in DependencyInfo reason, MessageOrigin origin)
-		{
-			if (!type.HasProperties)
-				return;
-
-			foreach (PropertyDefinition property in type.Properties) {
-				if (property.Name != property_name)
-					continue;
-
-				// This marks methods directly without reporting the property.
-				MarkMethod (property.GetMethod, reason, origin);
-				MarkMethod (property.SetMethod, reason, origin);
-			}
-		}
-
-		void MarkInterfaceImplementations (TypeDefinition type)
-		{
-			var ifaces = Annotations.GetRecursiveInterfaces (type);
-			if (ifaces is null)
-				return;
-			foreach (var (ifaceType, impls) in ifaces) {
-				// Only mark interface implementations of interface types that have been marked.
-				// This enables stripping of interfaces that are never used
-				if (ShouldMarkInterfaceImplementationList (type, impls, ifaceType))
-					MarkInterfaceImplementationList (impls, new MessageOrigin (type));
-			}
-		}
-
-
-		protected virtual bool ShouldMarkInterfaceImplementationList (TypeDefinition type, List<InterfaceImplementation> ifaces, TypeReference ifaceType)
-		{
-			if (ifaces.All (Annotations.IsMarked))
-				return false;
-
-			if (!Context.IsOptimizationEnabled (CodeOptimizations.UnusedInterfaces, type))
-				return true;
-
-			if (Context.Resolve (ifaceType) is not TypeDefinition resolvedInterfaceType)
-				return false;
-
-			if (Annotations.IsMarked (resolvedInterfaceType))
-				return true;
-
-			// It's hard to know if a com or windows runtime interface will be needed from managed code alone,
-			// so as a precaution we will mark these interfaces once the type is instantiated
-			if (Context.KeepComInterfaces && (resolvedInterfaceType.IsImport || resolvedInterfaceType.IsWindowsRuntime))
-				return true;
-
-			return IsFullyPreserved (type);
-		}
-
-		void MarkGenericParameterProvider (IGenericParameterProvider provider, MessageOrigin origin)
-		{
-			if (!provider.HasGenericParameters)
-				return;
-
-			foreach (GenericParameter parameter in provider.GenericParameters)
-				MarkGenericParameter (parameter, origin);
-		}
-
-		void MarkGenericParameter (GenericParameter parameter, MessageOrigin origin)
-		{
-			MarkCustomAttributes (parameter, new DependencyInfo (DependencyKind.GenericParameterCustomAttribute, parameter.Owner), origin);
-			if (!parameter.HasConstraints)
-				return;
-
-			foreach (var constraint in parameter.Constraints) {
-				MarkCustomAttributes (constraint, new DependencyInfo (DependencyKind.GenericParameterConstraintCustomAttribute, parameter.Owner), origin);
-				MarkType (constraint.ConstraintType, new DependencyInfo (DependencyKind.GenericParameterConstraintType, parameter.Owner), origin);
-			}
-		}
-
-		/// <summary>
-		/// Returns true if any of the base methods of the <paramref name="method"/> passed is in an assembly that is not trimmed (i.e. action != trim).
-		/// Meant to be used to determine whether methods should be marked regardless of whether it is instantiated or not.
-		/// </summary>
-		/// <remarks>
-		/// When the unusedinterfaces optimization is on, this is used to mark methods that override an abstract method from a non-link assembly and must be kept.
-		/// When the unusedinterfaces optimization is off, this will do the same as when on but will also mark interface methods from interfaces defined in a non-link assembly.
-		/// If the containing type is instantiated, the caller should also use <see cref="IsMethodNeededByInstantiatedTypeDueToPreservedScope (MethodDefinition)" />
-		/// </remarks>
-		bool IsMethodNeededByTypeDueToPreservedScope (MethodDefinition method)
-		{
-			if (Annotations.IsMarked (method))
-				return false;
-			// All methods we care about here will be virtual
-			if (!method.IsVirtual)
-				return false;
-
-			var base_list = Annotations.GetBaseMethods (method);
-			if (base_list == null)
-				return false;
-
-			foreach (OverrideInformation ov in base_list) {
-				// Skip interface methods, they will be captured later by IsInterfaceImplementationMethodNeededByTypeDueToInterface
-				if (ov.Base.DeclaringType.IsInterface)
-					continue;
-
-				if (!IgnoreScope (ov.Base.DeclaringType.Scope) && !IsMethodNeededByTypeDueToPreservedScope (ov.Base))
-					continue;
-
-				// If the type is marked, we need to keep overrides of abstract members defined in assemblies
-				// that are copied to keep the IL valid.
-				// However, if the base method is a non-abstract virtual (has an implementation on the base type), then we don't need to keep the override
-				// until the type could be instantiated
-				if (!ov.Base.IsAbstract)
-					continue;
-
-				return true;
-			}
-
-			return false;
-		}
-
-		/// <summary>
-		/// Returns true if the override method is required due to the interface that the base method is declared on. See doc at <see href="docs/methods-kept-by-interface.md"/> for explanation of logic.
-		/// </summary>
-		bool IsInterfaceImplementationMethodNeededByTypeDueToInterface (OverrideInformation overrideInformation)
-		{
-			var @base = overrideInformation.Base;
-			var method = overrideInformation.Override;
-			Debug.Assert (overrideInformation.IsOverrideOfInterfaceMember);
-			if (@base is null || method is null || @base.DeclaringType is null)
-				return false;
-
-			if (Annotations.IsMarked (method))
-				return false;
-
-			// If the interface implementation is not marked, do not mark the implementation method
-			// A type that doesn't implement the interface isn't required to have methods that implement the interface.
-			InterfaceImplementation? iface = overrideInformation.InterfaceImplementor.InterfaceImplementation;
-			if (!((iface is not null && Annotations.IsMarked (iface))
-				|| IsInterfaceImplementationMarkedRecursively (method.DeclaringType, @base.DeclaringType)))
-				return false;
-
-			// If the interface method is not marked and the interface doesn't come from a preserved scope, do not mark the implementation method
-			// Unmarked interface methods from link assemblies will be removed so the implementing method does not need to be kept.
-			if (!Annotations.IsMarked (@base) && !IgnoreScope (@base.DeclaringType.Scope))
-				return false;
-
-			// If the interface method is abstract, mark the implementation method
-			// The method is needed for valid IL.
-			if (@base.IsAbstract)
-				return true;
-
-			// If the method is static and the implementing type is relevant to variant casting, mark the implementation method.
-			// A static method may only be called through a constrained call if the type is relevant to variant casting.
-			if (@base.IsStatic)
-				return Annotations.IsRelevantToVariantCasting (overrideInformation.InterfaceImplementor.Implementor)
-					|| IgnoreScope (@base.DeclaringType.Scope);
-
-			// If the implementing type is marked as instantiated, mark the implementation method.
-			// If the type is not instantiated, do not mark the implementation method
-			return Annotations.IsInstantiated (overrideInformation.InterfaceImplementor.Implementor);
-		}
-
-		static bool IsSpecialSerializationConstructor (MethodDefinition method)
-		{
-			if (!method.IsInstanceConstructor ())
-				return false;
-
-			if (method.GetMetadataParametersCount () != 2)
-				return false;
-
-			return method.TryGetParameter ((ParameterIndex) 1)?.ParameterType.Name == "SerializationInfo" &&
-				method.TryGetParameter ((ParameterIndex) 2)?.ParameterType.Name == "StreamingContext";
-		}
-
-		protected internal bool MarkMethodsIf (Collection<MethodDefinition> methods, Func<MethodDefinition, bool> predicate, in DependencyInfo reason, in MessageOrigin origin)
-		{
-			bool marked = false;
-			foreach (MethodDefinition method in methods) {
-				if (predicate (method)) {
-					MarkMethod (method, reason, origin);
-					marked = true;
-				}
-			}
-			return marked;
-		}
-
-		protected MethodDefinition? MarkMethodIf (Collection<MethodDefinition> methods, Func<MethodDefinition, bool> predicate, in DependencyInfo reason, in MessageOrigin origin)
-		{
-			foreach (MethodDefinition method in methods) {
-				if (predicate (method)) {
-					return MarkMethod (method, reason, origin);
-				}
-			}
-
-			return null;
-		}
-
-		protected bool MarkDefaultConstructor (TypeDefinition type, in DependencyInfo reason, MessageOrigin origin)
-		{
-			if (type?.HasMethods != true)
-				return false;
-
-			return MarkMethodIf (type.Methods, MethodDefinitionExtensions.IsDefaultConstructor, reason, origin) != null;
-		}
-
-		void MarkCustomMarshalerGetInstance (TypeDefinition type, in DependencyInfo reason, MessageOrigin origin)
-		{
-			if (!type.HasMethods)
-				return;
-
-			MarkMethodIf (type.Methods,
-				m =>
-					m.Name == "GetInstance"
-					&& m.IsStatic
-					&& m.GetMetadataParametersCount () == 1
-					&& m.GetParameter ((ParameterIndex) 0).ParameterType.MetadataType == MetadataType.String,
-				reason,
-				origin);
-		}
-
-		void MarkICustomMarshalerMethods (TypeDefinition inputType, in DependencyInfo reason, MessageOrigin origin)
-		{
-			TypeDefinition? type = inputType;
-			do {
-				if (!type.HasInterfaces)
-					continue;
-
-				foreach (var iface in type.Interfaces) {
-					var iface_type = iface.InterfaceType;
-					if (!iface_type.IsTypeOf ("System.Runtime.InteropServices", "ICustomMarshaler"))
-						continue;
-
-					//
-					// Instead of trying to guess where to find the interface declaration ILLink walks
-					// the list of implemented interfaces and resolve the declaration from there
-					//
-					var tdef = Context.Resolve (iface_type);
-					if (tdef == null) {
-						return;
-					}
-
-					MarkMethodsIf (tdef.Methods, m => !m.IsStatic, reason, origin);
-
-					MarkInterfaceImplementation (iface, new MessageOrigin (type));
-					return;
-				}
-			} while ((type = Context.TryResolve (type.BaseType)) != null);
-		}
-
-		bool IsNonEmptyStaticConstructor (MethodDefinition method)
-		{
-			if (!method.IsStaticConstructor ())
-				return false;
-
-			if (!method.HasBody || !method.IsIL)
-				return true;
-
-			var body = Context.GetMethodIL (method);
-
-			if (body.Body.CodeSize != 1)
-				return true;
-
-			return body.Instructions[0].OpCode.Code != Code.Ret;
-		}
-
-		static bool HasOnSerializeOrDeserializeAttribute (MethodDefinition method)
-		{
-			if (!method.HasCustomAttributes)
-				return false;
-			foreach (var ca in method.CustomAttributes) {
-				var cat = ca.AttributeType;
-				if (cat.Namespace != "System.Runtime.Serialization")
-					continue;
-				switch (cat.Name) {
-				case "OnDeserializedAttribute":
-				case "OnDeserializingAttribute":
-				case "OnSerializedAttribute":
-				case "OnSerializingAttribute":
-					return true;
-				}
-			}
-			return false;
-		}
-
-		protected virtual bool AlwaysMarkTypeAsInstantiated (TypeDefinition td)
-		{
-			switch (td.Name) {
-			// These types are created from native code which means we are unable to track when they are instantiated
-			// Since these are such foundational types, let's take the easy route and just always assume an instance of one of these
-			// could exist
-			case "Delegate":
-			case "MulticastDelegate":
-			case "ValueType":
-			case "Enum":
-			case "Array":
-			case "RuntimeType": // works around https://github.com/dotnet/runtime/issues/110605
-				return td.Namespace == "System";
-			}
-
-			return false;
-		}
-
-		void MarkEventSourceProviders (TypeDefinition td, MessageOrigin origin)
-		{
-			Debug.Assert (Context.GetTargetRuntimeVersion () < TargetRuntimeVersion.NET6 || !Context.DisableEventSourceSpecialHandling);
-			foreach (var nestedType in td.NestedTypes) {
-				if (BCL.EventTracingForWindows.IsProviderName (nestedType.Name))
-					MarkStaticFields (nestedType, new DependencyInfo (DependencyKind.EventSourceProviderField, td), origin);
-			}
-		}
-
-		protected virtual void MarkMulticastDelegate (TypeDefinition type, MessageOrigin origin)
-		{
-			MarkMethodsIf (type.Methods, m => m.Name == ".ctor" || m.Name == "Invoke", new DependencyInfo (DependencyKind.MethodForSpecialType, type), origin);
-		}
-
-		protected (TypeReference, DependencyInfo) GetOriginalType (TypeReference type, DependencyInfo reason, MessageOrigin origin)
-		{
-			while (type is TypeSpecification specification) {
-				if (type is GenericInstanceType git) {
-					MarkGenericArguments (git, origin);
-					Debug.Assert (!(specification.ElementType is TypeSpecification));
-				}
-
-				if (type is IModifierType mod)
-					MarkModifierType (mod, origin);
-
-				if (type is FunctionPointerType fnptr) {
-					MarkParameters (fnptr, origin);
-					MarkType (fnptr.ReturnType, new DependencyInfo (DependencyKind.ReturnType, fnptr), origin);
-					break; // FunctionPointerType is the original type
-				}
-
-				// Blame the type reference (which isn't marked) on the original reason.
-				Tracer.AddDirectDependency (specification, reason, marked: false);
-				// Blame the outgoing element type on the specification.
-				(type, reason) = (specification.ElementType, new DependencyInfo (DependencyKind.ElementType, specification));
-			}
-
-			return (type, reason);
-		}
-
-		void MarkParameters (FunctionPointerType fnptr, MessageOrigin origin)
-		{
-			if (!fnptr.HasParameters)
-				return;
-
-			for (int i = 0; i < fnptr.Parameters.Count; i++) {
-				MarkType (fnptr.Parameters[i].ParameterType, new DependencyInfo (DependencyKind.ParameterType, fnptr), origin);
-			}
-		}
-
-		void MarkModifierType (IModifierType mod, MessageOrigin origin)
-		{
-			MarkType (mod.ModifierType, new DependencyInfo (DependencyKind.ModifierType, mod), origin);
-		}
-
-		void MarkGenericArguments (IGenericInstance instance, MessageOrigin origin)
-		{
-			var arguments = instance.GenericArguments;
-
-			IGenericParameterProvider? generic_element = GetGenericProviderFromInstance (instance);
-			Collection<GenericParameter>? parameters = generic_element?.GenericParameters;
-
-			for (int i = 0; i < arguments.Count; i++) {
-				var argument = arguments[i];
-				var parameter = parameters?[i];
-
-				var argumentTypeDef = MarkType (argument, new DependencyInfo (DependencyKind.GenericArgumentType, instance), origin);
-
-				if (parameter is not null && Annotations.FlowAnnotations.RequiresGenericArgumentDataFlowAnalysis (parameter)) {
-					// The only two implementations of IGenericInstance both derive from MemberReference
-					Debug.Assert (instance is MemberReference);
-
-					var instanceMemberOrigin = origin.Provider is not null ? origin : new MessageOrigin (((MemberReference) instance).Resolve ());
-					var scanner = new GenericArgumentDataFlow (Context, this, instanceMemberOrigin);
-					scanner.ProcessGenericArgumentDataFlow (parameter, argument);
-				}
-
-				if (argumentTypeDef == null)
-					continue;
-
-				Annotations.MarkRelevantToVariantCasting (argumentTypeDef);
-
-				if (parameter?.HasDefaultConstructorConstraint == true)
-					MarkDefaultConstructor (argumentTypeDef, new DependencyInfo (DependencyKind.DefaultCtorForNewConstrainedGenericArgument, instance), origin);
-			}
-		}
-
-		IGenericParameterProvider? GetGenericProviderFromInstance (IGenericInstance instance)
-		{
-			if (instance is GenericInstanceMethod method)
-				return Context.TryResolve (method.ElementMethod);
-
-			if (instance is GenericInstanceType type)
-				return Context.TryResolve (type.ElementType);
-
-			return null;
-		}
-
-		void ApplyPreserveInfo (TypeDefinition type)
-		{
-			var typeOrigin = new MessageOrigin (type);
-
-			if (Annotations.TryGetPreserve (type, out TypePreserve preserve)) {
-				if (!Annotations.SetAppliedPreserve (type, preserve))
-					return;
-
-				var di = new DependencyInfo (DependencyKind.TypePreserve, type);
-
-				switch (preserve) {
-				case TypePreserve.All:
-					MarkFieldsVisibleToReflection (type, di, typeOrigin);
-					MarkMethodsVisibleToReflection (type, in di, typeOrigin);
-					return;
-
-				case TypePreserve.Fields:
-					if (!MarkFieldsVisibleToReflection (type, di, typeOrigin, markBackingFieldsOnlyIfPropertyMarked: true))
-						Context.LogWarning (type, DiagnosticId.TypeHasNoFieldsToPreserve, type.GetDisplayName ());
-					break;
-				case TypePreserve.Methods:
-					if (!MarkMethodsVisibleToReflection (type, in di, typeOrigin))
-						Context.LogWarning (type, DiagnosticId.TypeHasNoMethodsToPreserve, type.GetDisplayName ());
-					break;
-				}
-			}
-
-			if (Annotations.TryGetPreservedMembers (type, out TypePreserveMembers members)) {
-				var di = new DependencyInfo (DependencyKind.TypePreserve, type);
-
-				if (type.HasMethods) {
-					foreach (var m in type.Methods) {
-						if ((members & TypePreserveMembers.Visible) != 0 && IsMethodVisible (m)) {
-							MarkMethodVisibleToReflection (m, di, typeOrigin);
-							continue;
-						}
-
-						if ((members & TypePreserveMembers.Internal) != 0 && IsMethodInternal (m)) {
-							MarkMethodVisibleToReflection (m, di, typeOrigin);
-							continue;
-						}
-
-						if ((members & TypePreserveMembers.Library) != 0) {
-							if (IsSpecialSerializationConstructor (m) || HasOnSerializeOrDeserializeAttribute (m)) {
-								MarkMethodVisibleToReflection (m, di, typeOrigin);
-								continue;
-							}
-						}
-					}
-				}
-
-				if (type.HasFields) {
-					foreach (var f in type.Fields) {
-						if ((members & TypePreserveMembers.Visible) != 0 && IsFieldVisible (f)) {
-							MarkFieldVisibleToReflection (f, di, typeOrigin);
-							continue;
-						}
-
-						if ((members & TypePreserveMembers.Internal) != 0 && IsFieldInternal (f)) {
-							MarkFieldVisibleToReflection (f, di, typeOrigin);
-							continue;
-						}
-					}
-				}
-			}
-		}
-
-		static bool IsMethodVisible (MethodDefinition method)
-		{
-			return method.IsPublic || method.IsFamily || method.IsFamilyOrAssembly;
-		}
-
-		static bool IsMethodInternal (MethodDefinition method)
-		{
-			return method.IsAssembly || method.IsFamilyAndAssembly;
-		}
-
-		static bool IsFieldVisible (FieldDefinition field)
-		{
-			return field.IsPublic || field.IsFamily || field.IsFamilyOrAssembly;
-		}
-
-		static bool IsFieldInternal (FieldDefinition field)
-		{
-			return field.IsAssembly || field.IsFamilyAndAssembly;
-		}
-
-		void ApplyPreserveMethods (TypeDefinition type, MessageOrigin origin)
-		{
-			var list = Annotations.GetPreservedMethods (type);
-			if (list == null)
-				return;
-
-			Annotations.ClearPreservedMethods (type);
-			MarkMethodCollection (list, new DependencyInfo (DependencyKind.PreservedMethod, type), origin);
-		}
-
-		void ApplyPreserveMethods (MethodDefinition method, MessageOrigin origin)
-		{
-			var list = Annotations.GetPreservedMethods (method);
-			if (list == null)
-				return;
-
-			Annotations.ClearPreservedMethods (method);
-			MarkMethodCollection (list, new DependencyInfo (DependencyKind.PreservedMethod, method), origin);
-		}
-
-		protected bool MarkFields (TypeDefinition type, bool includeStatic, in DependencyInfo reason, MessageOrigin origin)
-		{
-			if (!type.HasFields)
-				return false;
-
-			foreach (FieldDefinition field in type.Fields) {
-				if (!includeStatic && field.IsStatic)
-					continue;
-				MarkField (field, reason, origin);
-			}
-
-			return true;
-		}
-
-		PropertyDefinition? SearchPropertiesForMatchingFieldDefinition (FieldDefinition field)
-		{
-			foreach (var property in field.DeclaringType.Properties) {
-				var body = property.GetMethod?.Body;
-				if (body == null)
-					continue;
-
-				foreach (var ins in Context.GetMethodIL (body).Instructions) {
-					if (ins?.Operand == field)
-						return property;
-				}
-			}
-
-			return null;
-		}
-
-		protected void MarkStaticFields (TypeDefinition type, in DependencyInfo reason, MessageOrigin origin)
-		{
-			if (!type.HasFields)
-				return;
-
-			foreach (FieldDefinition field in type.Fields) {
-				if (field.IsStatic)
-					MarkField (field, reason, origin);
-			}
-		}
-
-		protected virtual bool MarkMethods (TypeDefinition type, in DependencyInfo reason, MessageOrigin origin)
-		{
-			if (!type.HasMethods)
-				return false;
-
-			MarkMethodCollection (type.Methods, reason, origin);
-			return true;
-		}
-
-		void MarkMethodCollection (IList<MethodDefinition> methods, in DependencyInfo reason, MessageOrigin origin)
-		{
-			foreach (MethodDefinition method in methods)
-				MarkMethod (method, reason, origin);
-		}
-
-		protected virtual MethodDefinition? MarkMethod (MethodReference reference, DependencyInfo reason, in MessageOrigin origin)
-		{
-			DependencyInfo originalReason = reason;
-			(reference, reason) = GetOriginalMethod (reference, reason, origin);
-
-			if (reference.DeclaringType is ArrayType arrayType) {
-				MarkType (reference.DeclaringType, new DependencyInfo (DependencyKind.DeclaringType, reference), origin);
-
-				if (reference.Name == ".ctor" && Context.TryResolve (arrayType) is TypeDefinition typeDefinition) {
-					Annotations.MarkRelevantToVariantCasting (typeDefinition);
-				}
-				return null;
-			}
-
-			if (reference.DeclaringType is GenericInstanceType) {
-				// Blame the method reference on the original reason without marking it.
-				Tracer.AddDirectDependency (reference, reason, marked: false);
-				MarkType (reference.DeclaringType, new DependencyInfo (DependencyKind.DeclaringType, reference), origin);
-				// Mark the resolved method definition as a dependency of the reference.
-				reason = new DependencyInfo (DependencyKind.MethodOnGenericInstance, reference);
-			}
-
-			MethodDefinition? method = Context.Resolve (reference);
-			if (method == null)
-				return null;
-
-			var methodAction = Annotations.GetAction (method);
-			if (methodAction is MethodAction.ConvertToStub) {
-				// CodeRewriterStep runs after sweeping, and may request the stubbed value for any preserved method
-				// with the action ConvertToStub. Ensure we have precomputed any stub value that may be needed by
-				// CodeRewriterStep. This ensures sweeping doesn't change the stub value (which can be determined by
-				// FeatureGuardAttribute or FeatureSwitchDefinitionAttribute that might have been removed).
-				Annotations.TryGetMethodStubValue (method, out _);
-			}
-
-			if (methodAction == MethodAction.Nothing)
-				Annotations.SetAction (method, MethodAction.Parse);
-
-
-			// Use the original reason as it's important to correctly generate warnings
-			// the updated reason is only useful for better tracking of dependencies.
-			ProcessAnalysisAnnotationsForMethod (method, originalReason.Kind, origin);
-
-			// Record the reason for marking a method on each call.
-			switch (reason.Kind) {
-			case DependencyKind.AlreadyMarked:
-				Debug.Assert (Annotations.IsMarked (method));
-				break;
-			default:
-				Annotations.Mark (method, reason, origin);
-				break;
-			}
-
-			bool markedForCall =
-				reason.Kind == DependencyKind.DirectCall ||
-				reason.Kind == DependencyKind.VirtualCall ||
-				reason.Kind == DependencyKind.Newobj;
-			if (markedForCall) {
-				// Record declaring type of a called method up-front as a special case so that we may
-				// track at least some method calls that trigger a cctor.
-				// Temporarily switch to the original source for marking this method
-				// this is for the same reason as for tracking, but this time so that we report potential
-				// warnings from a better place.
-				MarkType (method.DeclaringType, new DependencyInfo (DependencyKind.DeclaringTypeOfCalledMethod, method), new MessageOrigin (reason.Source as IMemberDefinition ?? method));
-			}
-
-			if (method.TryGetEvent (out EventDefinition? @event)
-				&& reason.Kind != DependencyKind.EventMethod) {
-				var kind = PropagateDependencyKindToAccessors (reason.Kind, DependencyKind.EventOfEventMethod);
-				MarkEvent (@event, new DependencyInfo (kind, originalReason.Source), origin);
-			}
-
-			// We will only enqueue a method to be processed if it hasn't been processed yet.
-			if (!CheckProcessed (method))
-				EnqueueMethod (method, reason);
-
-			return method;
-		}
-
-		bool ShouldWarnForReflectionAccessToCompilerGeneratedCode (MethodDefinition method, bool isCoveredByAnnotations)
-		{
-			// No need to warn if it's already covered by the Requires attribute or explicit annotations on the method.
-			if (isCoveredByAnnotations)
-				return false;
-
-			if (!CompilerGeneratedState.IsNestedFunctionOrStateMachineMember (method) || method.Body == null)
-				return false;
-
-			// Warn only if it has potential dataflow issues, as approximated by our check to see if it requires
-			// the reflection scanner. Checking this will also mark direct dependencies of the method body, if it
-			// hasn't been marked already. A cache ensures this only happens once for the method, whether or not
-			// it is accessed via reflection.
-			return CheckRequiresReflectionMethodBodyScanner (Context.GetMethodIL (method));
-		}
-
-		void ProcessAnalysisAnnotationsForMethod (MethodDefinition method, DependencyKind dependencyKind, in MessageOrigin origin)
-		{
-			switch (dependencyKind) {
-			// DirectCall, VirtualCall and NewObj are handled by ReflectionMethodBodyScanner
-			// This is necessary since the ReflectionMethodBodyScanner has intrinsic handling for some
-			// of the annotated methods (for example Type.GetType)
-			// and it knows when it's OK and when it needs a warning. In this place we don't know
-			// and would have to warn every time.
-			case DependencyKind.DirectCall:
-			case DependencyKind.VirtualCall:
-			case DependencyKind.Newobj:
-
-			// Special case (like object.Equals or similar) - avoid checking anything
-			case DependencyKind.MethodForSpecialType:
-
-			// Marked through things like descriptor - don't want to warn as it's intentional choice
-			case DependencyKind.AlreadyMarked:
-			case DependencyKind.TypePreserve:
-			case DependencyKind.PreservedMethod:
-
-			// Marking the base method only because it's a base method should not produce a warning
-			// we should produce warning only if there's some other reference. This is because all methods
-			// in the hierarchy should have the RUC (if base as it), and so something must have
-			// started it.
-			// Similarly for overrides.
-			case DependencyKind.BaseMethod:
-			case DependencyKind.MethodImplOverride:
-			case DependencyKind.Override:
-			case DependencyKind.OverrideOnInstantiatedType:
-
-			// These are used for virtual methods which are kept because the base method is in an assembly
-			// which is "copy" (or "skip"). We don't want to report warnings for methods which were kept
-			// only because of "copy" action (or similar), so ignore it here. If the method is referenced
-			// directly somewhere else (either the derived or base) the warning would be reported.
-			case DependencyKind.MethodForInstantiatedType:
-			case DependencyKind.VirtualNeededDueToPreservedScope:
-
-			// Used when marked because the member must be kept for the type to function (for example explicit layout,
-			// or because the type is included as a whole for some other reasons). This alone should not act as a base
-			// for raising a warning.
-			// Note that "include whole type" due to dynamic access is handled specifically in MarkEntireType
-			// and the DependencyKind in that case will be one of the dynamic acccess kinds and not MemberOfType
-			// since in those cases the warnings are desirable (potential access through reflection).
-			case DependencyKind.MemberOfType:
-			case DependencyKind.EventMethod:
-
-			// Used when marking a cctor because a type or field is kept. This should not warn because we already warn
-			// on access to members of the type which could trigger the cctor.
-			case DependencyKind.CctorForType:
-			case DependencyKind.CctorForField:
-			case DependencyKind.TriggersCctorThroughFieldAccess:
-			case DependencyKind.TriggersCctorForCalledMethod:
-
-			// We should not be generating code which would produce warnings
-			case DependencyKind.UnreachableBodyRequirement:
-
-			case DependencyKind.Custom:
-			case DependencyKind.Unspecified:
-
-			// Don't warn for methods kept due to non-understood DebuggerDisplayAttribute
-			// until https://github.com/dotnet/linker/issues/1873 is fixed.
-			case DependencyKind.KeptForSpecialAttribute:
-				break;
-
-			case DependencyKind.DynamicallyAccessedMemberOnType:
-				// DynamicallyAccessedMembers on type gets special treatment so that the warning origin
-				// is the type or the annotated member.
-				ReportWarningsForTypeHierarchyReflectionAccess (method, origin);
-				break;
-
-			default:
-				// All other cases have the potential of us missing a warning if we don't report it
-				// It is possible that in some cases we may report the same warning twice, but that's better than not reporting it.
-				ReportWarningsForReflectionAccess (origin, method, dependencyKind);
-				break;
-			};
-		}
-
-		internal static void ReportRequiresUnreferencedCode (string displayName, RequiresUnreferencedCodeAttribute requiresUnreferencedCode, in DiagnosticContext diagnosticContext)
-		{
-			string arg1 = MessageFormat.FormatRequiresAttributeMessageArg (requiresUnreferencedCode.Message);
-			string arg2 = MessageFormat.FormatRequiresAttributeUrlArg (requiresUnreferencedCode.Url);
-			diagnosticContext.AddDiagnostic (DiagnosticId.RequiresUnreferencedCode, displayName, arg1, arg2);
-		}
-
-		protected (MethodReference, DependencyInfo) GetOriginalMethod (MethodReference method, DependencyInfo reason, MessageOrigin origin)
-		{
-			while (method is MethodSpecification specification) {
-				// Blame the method reference (which isn't marked) on the original reason.
-				Tracer.AddDirectDependency (specification, reason, marked: false);
-				// Blame the outgoing element method on the specification.
-				if (method is GenericInstanceMethod gim)
-					MarkGenericArguments (gim, origin);
-
-				(method, reason) = (specification.ElementMethod, new DependencyInfo (DependencyKind.ElementMethod, specification));
-				Debug.Assert (!(method is MethodSpecification));
-			}
-
-			return (method, reason);
-		}
-
-		protected virtual void ProcessMethod (MethodDefinition method, in DependencyInfo reason)
-		{
-=======
             (reference, reason) = GetOriginalType(reference, reason, origin);
 
             if (reference is FunctionPointerType)
@@ -4754,6 +2088,8 @@
                     Annotations.Mark(type, reason, origin);
                     break;
             }
+
+            _typeMapHandler.ProcessType(type);
 
             // Treat cctors triggered by a called method specially and mark this case up-front.
             if (type.HasMethods && ShouldMarkTypeStaticConstructor(type) && reason.Kind == DependencyKind.DeclaringTypeOfCalledMethod)
@@ -4768,7 +2104,11 @@
                 // Also don't warn when the type is marked due to an assembly being rooted.
                 if (!(reason.Source is IMemberDefinition sourceMemberDefinition && sourceMemberDefinition.DeclaringType == type) &&
                     reason.Kind is not DependencyKind.TypeInAssembly)
-                    Context.LogWarning(origin, DiagnosticId.AttributeIsReferencedButTrimmerRemoveAllInstances, type.GetDisplayName());
+                {
+                    // Don't warn for type map attribute types. They're marked as "remove attributes" but we explicitly keep the ones needed.
+                    if (type is not { Namespace: "System.Runtime.InteropServices", Name: "TypeMapAttribute`1" or "TypeMapAssociationAttribute`1" or "TypeMapAssemblyTargetAttribute`1" })
+                        Context.LogWarning(origin, DiagnosticId.AttributeIsReferencedButTrimmerRemoveAllInstances, type.GetDisplayName());
+                }
             }
 
             if (CheckProcessed(type))
@@ -5986,7 +3326,6 @@
 
         protected virtual void ProcessMethod(MethodDefinition method, in DependencyInfo reason)
         {
->>>>>>> 27c8fe04
 #if DEBUG
             if (!_methodReasons.Contains(reason.Kind))
                 throw new InternalErrorException($"Unsupported method dependency {reason.Kind}");
@@ -6036,281 +3375,6 @@
                     MarkMarshalSpec(pd, new DependencyInfo(DependencyKind.ParameterMarshalSpec, method), methodOrigin);
                 }
 #pragma warning restore RS0030
-<<<<<<< HEAD
-			}
-
-			if (method.HasOverrides) {
-				var assembly = Context.Resolve (method.DeclaringType.Scope);
-				// If this method is in a Copy, CopyUsed, or Save assembly, .overrides won't get swept and we need to keep all of them
-				bool markAllOverrides = assembly != null && Annotations.GetAction (assembly) is AssemblyAction.Copy or AssemblyAction.CopyUsed or AssemblyAction.Save;
-				foreach (MethodReference @base in method.Overrides) {
-					// Method implementing a static interface method will have an override to it - note instance methods usually don't unless they're explicit.
-					// Calling the implementation method directly has no impact on the interface, and as such it should not mark the interface or its method.
-					// Only if the interface method is referenced, then all the methods which implemented must be kept, but not the other way round.
-					if (!markAllOverrides &&
-						Context.Resolve (@base) is MethodDefinition baseDefinition
-						&& baseDefinition.DeclaringType.IsInterface && baseDefinition.IsStatic && method.IsStatic)
-						continue;
-					// Instance methods can have overrides on public implementation methods in IL, but C# will usually only have them for private explicit interface implementations.
-					// It is valid IL for a public method to override an interface method and only be called directly. In this case it would be safe to skip marking the .override method.
-					// However, in most cases, the C# compiler will only generate .override for instance methods when it's a private explicit interface implementations which can only be called through the interface.
-					// We can just take a short cut and mark all the overrides on instance methods. We shouldn't miss out on size savings for code generated by Roslyn.
-					MarkMethod (@base, new DependencyInfo (DependencyKind.MethodImplOverride, method), methodOrigin);
-					MarkRuntimeInterfaceImplementation (method, @base);
-				}
-			}
-
-			MarkMethodSpecialCustomAttributes (method, methodOrigin);
-
-			if (method.IsVirtual)
-				MarkMethodAsVirtual (method, methodOrigin);
-
-			MarkNewCodeDependencies (method, methodOrigin);
-
-			MarkBaseMethods (method, methodOrigin);
-
-			if (Annotations.GetOverrides (method) is IEnumerable<OverrideInformation> overrides) {
-				foreach (var @override in overrides.Where (ov => Annotations.IsMarked (ov.Base) || IgnoreScope (ov.Base.DeclaringType.Scope))) {
-					if (ShouldMarkOverrideForBase (@override))
-						MarkOverrideForBaseMethod (@override, methodOrigin);
-				}
-			}
-
-			MarkType (method.ReturnType, new DependencyInfo (DependencyKind.ReturnType, method), methodOrigin);
-			MarkCustomAttributes (method.MethodReturnType, new DependencyInfo (DependencyKind.ReturnTypeAttribute, method), methodOrigin);
-			MarkMarshalSpec (method.MethodReturnType, new DependencyInfo (DependencyKind.ReturnTypeMarshalSpec, method), methodOrigin);
-
-			if (method.IsPInvokeImpl || method.IsInternalCall) {
-				ProcessInteropMethod (method, methodOrigin);
-			}
-
-			if (!method.HasBody || method.Body.CodeSize == 0) {
-				ProcessUnsafeAccessorMethod (method);
-			}
-
-			if (ShouldParseMethodBody (method))
-				MarkMethodBody (method.Body, methodOrigin);
-
-			if (method.DeclaringType.IsMulticastDelegate ()) {
-				string? methodPair = null;
-				if (method.Name == "BeginInvoke")
-					methodPair = "EndInvoke";
-				else if (method.Name == "EndInvoke")
-					methodPair = "BeginInvoke";
-
-				if (methodPair != null) {
-					TypeDefinition declaringType = method.DeclaringType;
-					MarkMethodIf (declaringType.Methods, m => m.Name == methodPair, new DependencyInfo (DependencyKind.MethodForSpecialType, declaringType), methodOrigin);
-				}
-			}
-
-			DoAdditionalMethodProcessing (method);
-
-			ApplyPreserveMethods (method, methodOrigin);
-		}
-
-		// Allow subclassers to mark additional things when marking a method
-		protected virtual void DoAdditionalMethodProcessing (MethodDefinition method)
-		{
-		}
-
-		static DependencyKind PropagateDependencyKindToAccessors (DependencyKind parentDependencyKind, DependencyKind kind)
-		{
-			switch (parentDependencyKind) {
-			// If the member is marked due to descriptor or similar, propagate the original reason to suppress some warnings correctly
-			case DependencyKind.AlreadyMarked:
-			case DependencyKind.TypePreserve:
-			case DependencyKind.PreservedMethod:
-			case DependencyKind.DynamicallyAccessedMemberOnType:
-				return parentDependencyKind;
-
-			default:
-				return kind;
-			}
-		}
-
-		void MarkImplicitlyUsedFields (TypeDefinition type, MessageOrigin origin)
-		{
-			if (type?.HasFields != true)
-				return;
-
-			// keep fields for types with explicit layout, for enums and for InlineArray types
-			if (!type.IsAutoLayout || type.IsEnum || TypeIsInlineArrayType (type))
-				MarkFields (type, includeStatic: type.IsEnum, reason: new DependencyInfo (DependencyKind.MemberOfType, type), origin);
-		}
-
-		static bool TypeIsInlineArrayType (TypeDefinition type)
-		{
-			if (!type.IsValueType)
-				return false;
-
-			foreach (var customAttribute in type.CustomAttributes)
-				if (customAttribute.AttributeType.IsTypeOf ("System.Runtime.CompilerServices", "InlineArrayAttribute"))
-					return true;
-
-			return false;
-		}
-
-		protected virtual void MarkRequirementsForInstantiatedTypes (TypeDefinition type)
-		{
-			if (Annotations.IsInstantiated (type))
-				return;
-
-			Annotations.MarkInstantiated (type);
-
-			var typeOrigin = new MessageOrigin (type);
-
-			MarkInterfaceImplementations (type);
-
-			// Requires interface implementations to be marked first
-			foreach (var method in type.Methods) {
-				MarkMethodIfNeededByBaseMethod (method, typeOrigin);
-			}
-
-			MarkImplicitlyUsedFields (type, typeOrigin);
-
-			_typeMapHandler.ProcessInstantiated (type);
-
-			DoAdditionalInstantiatedTypeProcessing (type);
-		}
-
-		void MarkRuntimeInterfaceImplementation (MethodDefinition method, MethodReference ov)
-		{
-			if (Context.Resolve (ov) is not MethodDefinition resolvedOverride)
-				return;
-			if (!resolvedOverride.DeclaringType.IsInterface)
-				return;
-			var interfaceToBeImplemented = ov.DeclaringType;
-
-			var ifaces = Annotations.GetRecursiveInterfaces (method.DeclaringType);
-			if (ifaces is null)
-				return;
-			foreach (var iface in ifaces) {
-				if (TypeReferenceEqualityComparer.AreEqual (iface.InterfaceType, interfaceToBeImplemented, Context)) {
-					MarkInterfaceImplementationList (iface.ImplementationChain, new MessageOrigin (method.DeclaringType));
-					return;
-				}
-			}
-		}
-
-		void MarkNewCodeDependencies (MethodDefinition method, MessageOrigin origin)
-		{
-			switch (Annotations.GetAction (method)) {
-			case MethodAction.ConvertToStub:
-				if (!method.IsInstanceConstructor ())
-					return;
-
-				var baseType = Context.Resolve (method.DeclaringType.BaseType);
-				if (baseType == null)
-					break;
-				if (!MarkDefaultConstructor (baseType, new DependencyInfo (DependencyKind.BaseDefaultCtorForStubbedMethod, method), origin))
-					throw new LinkerFatalErrorException (MessageContainer.CreateErrorMessage (origin, DiagnosticId.CannotStubConstructorWhenBaseTypeDoesNotHaveConstructor, method.DeclaringType.GetDisplayName ()));
-
-				break;
-
-			case MethodAction.ConvertToThrow:
-				MarkAndCacheConvertToThrowExceptionCtor (new DependencyInfo (DependencyKind.UnreachableBodyRequirement, method), origin);
-				break;
-			}
-		}
-
-		protected virtual void MarkAndCacheConvertToThrowExceptionCtor (DependencyInfo reason, MessageOrigin origin)
-		{
-			if (Context.MarkedKnownMembers.NotSupportedExceptionCtorString != null)
-				return;
-
-			var nse = BCL.FindPredefinedType (WellKnownType.System_NotSupportedException, Context);
-			if (nse == null)
-				throw new LinkerFatalErrorException (MessageContainer.CreateErrorMessage (null, DiagnosticId.CouldNotFindType, "System.NotSupportedException"));
-
-			MarkType (nse, reason, origin);
-
-			var nseCtor = MarkMethodIf (nse.Methods, KnownMembers.IsNotSupportedExceptionCtorString, reason, origin);
-			Context.MarkedKnownMembers.NotSupportedExceptionCtorString = nseCtor ??
-				throw new LinkerFatalErrorException (MessageContainer.CreateErrorMessage (null, DiagnosticId.CouldNotFindConstructor, nse.GetDisplayName ()));
-
-			var objectType = BCL.FindPredefinedType (WellKnownType.System_Object, Context);
-			if (objectType == null)
-				throw new NotSupportedException ("Missing predefined 'System.Object' type");
-
-			MarkType (objectType, reason, origin);
-
-			var objectCtor = MarkMethodIf (objectType.Methods, MethodDefinitionExtensions.IsDefaultConstructor, reason, origin);
-			Context.MarkedKnownMembers.ObjectCtor = objectCtor ??
-					throw new LinkerFatalErrorException (MessageContainer.CreateErrorMessage (null, DiagnosticId.CouldNotFindConstructor, objectType.GetDisplayName ()));
-		}
-
-		bool MarkDisablePrivateReflectionAttribute ()
-		{
-			if (Context.MarkedKnownMembers.DisablePrivateReflectionAttributeCtor != null)
-				return false;
-
-			var disablePrivateReflection = BCL.FindPredefinedType (WellKnownType.System_Runtime_CompilerServices_DisablePrivateReflectionAttribute, Context);
-			if (disablePrivateReflection == null)
-				throw new LinkerFatalErrorException (MessageContainer.CreateErrorMessage (null, DiagnosticId.CouldNotFindType, "System.Runtime.CompilerServices.DisablePrivateReflectionAttribute"));
-
-			var emptyOrigin = new MessageOrigin (null as ICustomAttributeProvider);
-			MarkType (disablePrivateReflection, DependencyInfo.DisablePrivateReflectionRequirement, emptyOrigin);
-
-			var ctor = MarkMethodIf (disablePrivateReflection.Methods, MethodDefinitionExtensions.IsDefaultConstructor, new DependencyInfo (DependencyKind.DisablePrivateReflectionRequirement, disablePrivateReflection), emptyOrigin);
-			Context.MarkedKnownMembers.DisablePrivateReflectionAttributeCtor = ctor ??
-				throw new LinkerFatalErrorException (MessageContainer.CreateErrorMessage (null, DiagnosticId.CouldNotFindConstructor, disablePrivateReflection.GetDisplayName ()));
-
-			return true;
-		}
-
-		void MarkBaseMethods (MethodDefinition method, MessageOrigin origin)
-		{
-			var base_methods = Annotations.GetBaseMethods (method);
-			if (base_methods == null)
-				return;
-
-			foreach (OverrideInformation ov in base_methods) {
-				// We should add all interface base methods to _virtual_methods for virtual override annotation validation
-				// Interfaces from preserved scope will be missed if we don't add them here
-				// This will produce warnings for all interface methods and virtual methods regardless of whether the interface, interface implementation, or interface method is kept or not.
-				if (ov.Base.DeclaringType.IsInterface && !method.DeclaringType.IsInterface) {
-					// These are all virtual, no need to check IsVirtual before adding to list
-					MarkMethodAsVirtual (ov.Base, origin);
-					continue;
-				}
-
-				MarkMethod (ov.Base, new DependencyInfo (DependencyKind.BaseMethod, method), origin);
-				MarkBaseMethods (ov.Base, origin);
-			}
-		}
-
-		void ProcessInteropMethod (MethodDefinition method, MessageOrigin origin)
-		{
-			if (method.IsPInvokeImpl && method.PInvokeInfo != null) {
-				var pii = method.PInvokeInfo;
-				Annotations.MarkProcessed (pii.Module, new DependencyInfo (DependencyKind.InteropMethodDependency, method));
-				if (!string.IsNullOrEmpty (Context.PInvokesListFile)) {
-					Context.PInvokes.Add (new PInvokeInfo (
-						assemblyName: method.DeclaringType.Module.Name,
-						entryPoint: pii.EntryPoint,
-						fullName: method.FullName,
-						moduleName: pii.Module.Name
-					));
-				}
-			}
-
-			TypeDefinition? returnTypeDefinition = Context.TryResolve (method.ReturnType);
-
-			const bool includeStaticFields = false;
-			if (returnTypeDefinition != null) {
-				if (!returnTypeDefinition.IsImport) {
-					// What we keep here is correct most of the time, but not every time. Fine for now.
-					MarkDefaultConstructor (returnTypeDefinition, new DependencyInfo (DependencyKind.InteropMethodDependency, method), origin);
-					MarkFields (returnTypeDefinition, includeStaticFields, new DependencyInfo (DependencyKind.InteropMethodDependency, method), origin);
-				}
-			}
-
-			if (method.HasThis && !method.DeclaringType.IsImport) {
-				// This is probably Mono-specific. One can't have InternalCall or P/invoke instance methods in CoreCLR or .NET.
-				MarkFields (method.DeclaringType, includeStaticFields, new DependencyInfo (DependencyKind.InteropMethodDependency, method), origin);
-			}
-=======
             }
 
             if (method.HasOverrides)
@@ -6453,6 +3517,8 @@
 
             MarkImplicitlyUsedFields(type, typeOrigin);
 
+            _typeMapHandler.ProcessInstantiated(type);
+
             DoAdditionalInstantiatedTypeProcessing(type);
         }
 
@@ -6602,7 +3668,6 @@
                 // This is probably Mono-specific. One can't have InternalCall or P/invoke instance methods in CoreCLR or .NET.
                 MarkFields(method.DeclaringType, includeStaticFields, new DependencyInfo(DependencyKind.InteropMethodDependency, method), origin);
             }
->>>>>>> 27c8fe04
 
 #pragma warning disable RS0030 // MethodReference.Parameters is banned. It's easiest to leave this code as is for now
             foreach (ParameterDefinition pd in method.Parameters)
@@ -6768,241 +3833,6 @@
                 Debug.Assert(Annotations.IsProcessed(owningMethod));
             }
 #endif
-<<<<<<< HEAD
-			// This may get called multiple times for compiler-generated code: once for
-			// reflection access, and once as part of the interprocedural scan of the user method.
-			// This check ensures that we only do the work and produce warnings once.
-			if (_compilerGeneratedMethodRequiresScanner.TryGetValue (methodIL.Body, out bool requiresReflectionMethodBodyScanner))
-				return requiresReflectionMethodBodyScanner;
-
-			foreach (VariableDefinition var in methodIL.Variables)
-				MarkType (var.VariableType, new DependencyInfo (DependencyKind.VariableType, methodIL.Method), origin);
-
-			foreach (ExceptionHandler eh in methodIL.ExceptionHandlers)
-				if (eh.HandlerType == ExceptionHandlerType.Catch)
-					MarkType (eh.CatchType, new DependencyInfo (DependencyKind.CatchType, methodIL.Method), origin);
-
-			requiresReflectionMethodBodyScanner =
-				ReflectionMethodBodyScanner.RequiresReflectionMethodBodyScannerForMethodBody (Context, methodIL.Method);
-			MessageOrigin ilOrigin = new MessageOrigin (methodIL.Method);
-			foreach (Instruction instruction in methodIL.Instructions)
-				MarkInstruction (instruction, methodIL.Method, ref requiresReflectionMethodBodyScanner, ref ilOrigin);
-
-			MarkInterfacesNeededByBodyStack (methodIL);
-
-			if (CompilerGeneratedState.IsNestedFunctionOrStateMachineMember (methodIL.Method))
-				_compilerGeneratedMethodRequiresScanner.Add (methodIL.Body, requiresReflectionMethodBodyScanner);
-
-			PostMarkMethodBody (methodIL.Body);
-
-			Debug.Assert (requiresReflectionMethodBodyScanner == CheckRequiresReflectionMethodBodyScanner (methodIL));
-			return requiresReflectionMethodBodyScanner;
-		}
-
-		bool IsUnreachableBody (MethodIL methodIL)
-		{
-			return !methodIL.Method.IsStatic
-				&& !Annotations.IsInstantiated (methodIL.Method.DeclaringType)
-				&& MethodBodyScanner.IsWorthConvertingToThrow (methodIL);
-		}
-
-
-		partial void PostMarkMethodBody (MethodBody body);
-
-		void MarkInterfacesNeededByBodyStack (MethodIL methodIL)
-		{
-			// If a type could be on the stack in the body and an interface it implements could be on the stack on the body
-			// then we need to mark that interface implementation.  When this occurs it is not safe to remove the interface implementation from the type
-			// even if the type is never instantiated
-			var implementations = new InterfacesOnStackScanner (Context).GetReferencedInterfaces (methodIL);
-			if (implementations == null)
-				return;
-
-			foreach (var (implementation, type) in implementations)
-				MarkInterfaceImplementation (implementation, new MessageOrigin (type));
-		}
-
-		bool InstructionRequiresReflectionMethodBodyScannerForFieldAccess (Instruction instruction)
-			=> instruction.OpCode.Code switch {
-				// Field stores (Storing value to annotated field must be checked)
-				Code.Stfld or
-				Code.Stsfld or
-				// Field address loads (as those can be used to store values to annotated field and thus must be checked)
-				Code.Ldflda or
-				Code.Ldsflda
-					=> ReflectionMethodBodyScanner.RequiresReflectionMethodBodyScannerForAccess (Context, (FieldReference) instruction.Operand),
-				// For ref fields, ldfld loads an address which can be used to store values to annotated fields
-				Code.Ldfld or Code.Ldsfld when ((FieldReference) instruction.Operand).FieldType.IsByRefOrPointer ()
-					=> ReflectionMethodBodyScanner.RequiresReflectionMethodBodyScannerForAccess (Context, (FieldReference) instruction.Operand),
-				// Other field operations are not interesting as they don't need to be checked
-				_ => false
-			};
-
-		protected virtual void MarkInstruction (Instruction instruction, MethodDefinition method, ref bool requiresReflectionMethodBodyScanner, ref MessageOrigin origin)
-		{
-			switch (instruction.OpCode.OperandType) {
-			case OperandType.InlineField:
-				requiresReflectionMethodBodyScanner |= InstructionRequiresReflectionMethodBodyScannerForFieldAccess (instruction);
-
-				origin = new MessageOrigin (origin, instruction.Offset);
-				MarkField ((FieldReference) instruction.Operand, new DependencyInfo (DependencyKind.FieldAccess, method), origin);
-				break;
-
-			case OperandType.InlineMethod: {
-					(DependencyKind dependencyKind, bool markForReflectionAccess) = instruction.OpCode.Code switch {
-						Code.Jmp => (DependencyKind.DirectCall, false),
-						Code.Call => (DependencyKind.DirectCall, false),
-						Code.Callvirt => (DependencyKind.VirtualCall, false),
-						Code.Newobj => (DependencyKind.Newobj, false),
-						Code.Ldvirtftn => (DependencyKind.Ldvirtftn, true),
-						Code.Ldftn => (DependencyKind.Ldftn, true),
-						_ => throw new InvalidOperationException ($"unexpected opcode {instruction.OpCode}")
-					};
-
-					MethodReference methodReference = (MethodReference) instruction.Operand;
-
-					requiresReflectionMethodBodyScanner |=
-						ReflectionMethodBodyScanner.RequiresReflectionMethodBodyScannerForCallSite (Context, methodReference);
-
-					origin = new MessageOrigin (origin, instruction.Offset);
-					if (markForReflectionAccess) {
-						MarkMethodVisibleToReflection (methodReference, new DependencyInfo (dependencyKind, method), origin);
-					} else {
-						MarkMethod (methodReference, new DependencyInfo (dependencyKind, method), origin);
-					}
-					break;
-				}
-
-			case OperandType.InlineTok: {
-					object token = instruction.Operand;
-					Debug.Assert (instruction.OpCode.Code == Code.Ldtoken);
-					var reason = new DependencyInfo (DependencyKind.Ldtoken, method);
-					origin = new MessageOrigin (origin, instruction.Offset);
-
-					if (token is TypeReference typeReference) {
-						MarkTypeVisibleToReflection (typeReference, reason, origin);
-					} else if (token is MethodReference methodReference) {
-						MarkMethodVisibleToReflection (methodReference, reason, origin);
-					} else {
-						MarkFieldVisibleToReflection ((FieldReference) token, reason, origin);
-					}
-					break;
-				}
-
-			case OperandType.InlineType:
-				var operand = (TypeReference) instruction.Operand;
-				switch (instruction.OpCode.Code) {
-				case Code.Newarr:
-					if (Context.TryResolve (operand) is TypeDefinition typeDefinition) {
-						Annotations.MarkRelevantToVariantCasting (typeDefinition);
-					}
-					break;
-				case Code.Isinst:
-					if (operand is TypeSpecification || operand is GenericParameter)
-						break;
-
-					if (!Context.CanApplyOptimization (CodeOptimizations.UnusedTypeChecks, method.DeclaringType.Module.Assembly))
-						break;
-
-					TypeDefinition? type = Context.Resolve (operand);
-					if (type == null)
-						return;
-
-					if (type.IsInterface)
-						break;
-
-					_typeMapHandler.ProcessType (type);
-
-					if (!Annotations.IsInstantiated (type)) {
-						_pending_isinst_instr.Add ((type, method.Body, instruction));
-						return;
-					}
-
-					break;
-				}
-
-				origin = new MessageOrigin (origin, instruction.Offset);
-				MarkType (operand, new DependencyInfo (DependencyKind.InstructionTypeRef, method), origin);
-				break;
-			}
-		}
-
-		void MarkInterfaceImplementationList (List<InterfaceImplementation> ifaces, MessageOrigin origin, DependencyInfo? reason = null)
-		{
-			foreach (var iface in ifaces) {
-				MarkInterfaceImplementation (iface, origin, reason);
-			}
-		}
-
-		protected internal virtual void MarkInterfaceImplementation (InterfaceImplementation iface, MessageOrigin origin, DependencyInfo? reason = null)
-		{
-			if (Annotations.IsMarked (iface))
-				return;
-			Annotations.MarkProcessed (iface, reason ?? new DependencyInfo (DependencyKind.InterfaceImplementationOnType, origin.Provider));
-
-			// Blame the type that has the interfaceimpl, expecting the type itself to get marked for other reasons.
-			MarkCustomAttributes (iface, new DependencyInfo (DependencyKind.CustomAttribute, iface), origin);
-			// Blame the interface type on the interfaceimpl itself.
-			MarkType (iface.InterfaceType, reason ?? new DependencyInfo (DependencyKind.InterfaceImplementationInterfaceType, iface), origin);
-		}
-
-		//
-		// Extension point for reflection logic handling customization
-		//
-		protected internal virtual bool ProcessReflectionDependency (MethodBody body, Instruction instruction)
-		{
-			return false;
-		}
-
-		//
-		// Tries to mark additional dependencies used in reflection like calls (e.g. typeof (MyClass).GetField ("fname"))
-		//
-		protected virtual void MarkReflectionLikeDependencies (MethodIL methodIL, bool requiresReflectionMethodBodyScanner, MessageOrigin origin)
-		{
-			Debug.Assert (!CompilerGeneratedState.IsNestedFunctionOrStateMachineMember (methodIL.Method));
-			// requiresReflectionMethodBodyScanner tells us whether the method body itself requires a dataflow scan.
-
-			// If the method body owns any compiler-generated code, we might still need to do a scan of it together with
-			// all of the compiler-generated code it owns, so first check any compiler-generated callees.
-			if (Context.CompilerGeneratedState.TryGetCompilerGeneratedCalleesForUserMethod (methodIL.Method, out List<IMemberDefinition>? compilerGeneratedCallees)) {
-				foreach (var compilerGeneratedCallee in compilerGeneratedCallees) {
-					switch (compilerGeneratedCallee) {
-					case MethodDefinition nestedFunction:
-						if (nestedFunction.Body is MethodBody nestedBody)
-							requiresReflectionMethodBodyScanner |= MarkAndCheckRequiresReflectionMethodBodyScanner (Context.GetMethodIL (nestedBody), origin);
-						break;
-					case TypeDefinition stateMachineType:
-						foreach (var method in stateMachineType.Methods) {
-							if (method.Body is MethodBody stateMachineBody)
-								requiresReflectionMethodBodyScanner |= MarkAndCheckRequiresReflectionMethodBodyScanner (Context.GetMethodIL (stateMachineBody), origin);
-						}
-						break;
-					default:
-						throw new InvalidOperationException ();
-					}
-				}
-			}
-
-			if (!requiresReflectionMethodBodyScanner)
-				return;
-
-			var scanner = new ReflectionMethodBodyScanner (Context, this, origin);
-			scanner.InterproceduralScan (methodIL);
-		}
-
-		protected class AttributeProviderPair
-		{
-			public AttributeProviderPair (CustomAttribute attribute, ICustomAttributeProvider provider)
-			{
-				Attribute = attribute;
-				Provider = provider;
-			}
-
-			public CustomAttribute Attribute { get; private set; }
-			public ICustomAttributeProvider Provider { get; private set; }
-		}
-	}
-=======
             // This may get called multiple times for compiler-generated code: once for
             // reflection access, and once as part of the interprocedural scan of the user method.
             // This check ensures that we only do the work and produce warnings once.
@@ -7159,6 +3989,8 @@
 
                             if (type.IsInterface)
                                 break;
+
+                            _typeMapHandler.ProcessType(type);
 
                             if (!Annotations.IsInstantiated(type))
                             {
@@ -7255,5 +4087,4 @@
             public ICustomAttributeProvider Provider { get; private set; }
         }
     }
->>>>>>> 27c8fe04
 }