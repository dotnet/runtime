// Copyright (c) .NET Foundation and contributors. All rights reserved.
// Licensed under the MIT license. See LICENSE file in the project root for full license information.

//
// MarkStep.cs
//
// Author:
//   Jb Evain (jbevain@gmail.com)
//
// (C) 2006 Jb Evain
// (C) 2007 Novell, Inc.
//
// Permission is hereby granted, free of charge, to any person obtaining
// a copy of this software and associated documentation files (the
// "Software"), to deal in the Software without restriction, including
// without limitation the rights to use, copy, modify, merge, publish,
// distribute, sublicense, and/or sell copies of the Software, and to
// permit persons to whom the Software is furnished to do so, subject to
// the following conditions:
//
// The above copyright notice and this permission notice shall be
// included in all copies or substantial portions of the Software.
//
// THE SOFTWARE IS PROVIDED "AS IS", WITHOUT WARRANTY OF ANY KIND,
// EXPRESS OR IMPLIED, INCLUDING BUT NOT LIMITED TO THE WARRANTIES OF
// MERCHANTABILITY, FITNESS FOR A PARTICULAR PURPOSE AND
// NONINFRINGEMENT. IN NO EVENT SHALL THE AUTHORS OR COPYRIGHT HOLDERS BE
// LIABLE FOR ANY CLAIM, DAMAGES OR OTHER LIABILITY, WHETHER IN AN ACTION
// OF CONTRACT, TORT OR OTHERWISE, ARISING FROM, OUT OF OR IN CONNECTION
// WITH THE SOFTWARE OR THE USE OR OTHER DEALINGS IN THE SOFTWARE.
//

using System;
using System.Collections.Generic;
using System.Diagnostics;
using System.Diagnostics.CodeAnalysis;
using System.Linq;
using System.Reflection.Metadata.Ecma335;
using System.Reflection.Runtime.TypeParsing;
using System.Runtime.CompilerServices;
using System.Text.RegularExpressions;
using ILCompiler.DependencyAnalysisFramework;
using ILLink.Shared;
using ILLink.Shared.TrimAnalysis;
using ILLink.Shared.TypeSystemProxy;
using Mono.Cecil;
using Mono.Cecil.Cil;
using Mono.Collections.Generic;
using Mono.Linker.Dataflow;

namespace Mono.Linker.Steps
{

	public partial class MarkStep : IStep
	{
		LinkContext? _context;
		protected LinkContext Context {
			get {
				Debug.Assert (_context != null);
				return _context;
			}
		}

		protected Queue<(MethodDefinition, DependencyInfo, MessageOrigin)> _methods;
		protected Dictionary<MethodDefinition, MarkScopeStack.Scope> _interface_methods;
		protected Queue<AttributeProviderPair> _assemblyLevelAttributes;
		protected Queue<(AttributeProviderPair, DependencyInfo, MarkScopeStack.Scope)> _lateMarkedAttributes;
		protected List<(TypeDefinition, MarkScopeStack.Scope)> _typesWithInterfaces;
		protected HashSet<AssemblyDefinition> _dynamicInterfaceCastableImplementationTypesDiscovered;
		protected List<TypeDefinition> _dynamicInterfaceCastableImplementationTypes;
		protected List<(MethodBody, MarkScopeStack.Scope)> _unreachableBodies;

		readonly List<(TypeDefinition Type, MethodBody Body, Instruction Instr)> _pending_isinst_instr;

		// Stores, for compiler-generated methods only, whether they require the reflection
		// method body scanner.
		readonly Dictionary<MethodBody, bool> _compilerGeneratedMethodRequiresScanner;

		MarkStepContext? _markContext;
		MarkStepContext MarkContext {
			get {
				Debug.Assert (_markContext != null);
				return _markContext;
			}
		}
		readonly HashSet<TypeDefinition> _entireTypesMarked;
		DynamicallyAccessedMembersTypeHierarchy? _dynamicallyAccessedMembersTypeHierarchy;
		MarkScopeStack? _scopeStack;
		protected MarkScopeStack ScopeStack {
			get {
				Debug.Assert (_scopeStack != null);
				return _scopeStack;
			}
		}

		internal DynamicallyAccessedMembersTypeHierarchy DynamicallyAccessedMembersTypeHierarchy {
			get {
				Debug.Assert (_dynamicallyAccessedMembersTypeHierarchy != null);
				return _dynamicallyAccessedMembersTypeHierarchy;
			}
		}

#if DEBUG
		static readonly DependencyKind[] _entireTypeReasons = new DependencyKind[] {
			DependencyKind.AccessedViaReflection,
			DependencyKind.BaseType,
			DependencyKind.PreservedDependency,
			DependencyKind.NestedType,
			DependencyKind.TypeInAssembly,
			DependencyKind.Unspecified,
		};

		static readonly DependencyKind[] _fieldReasons = new DependencyKind[] {
			DependencyKind.Unspecified,
			DependencyKind.AccessedViaReflection,
			DependencyKind.AlreadyMarked,
			DependencyKind.Custom,
			DependencyKind.CustomAttributeField,
			DependencyKind.DynamicallyAccessedMember,
			DependencyKind.DynamicallyAccessedMemberOnType,
			DependencyKind.EventSourceProviderField,
			DependencyKind.FieldAccess,
			DependencyKind.FieldOnGenericInstance,
			DependencyKind.InteropMethodDependency,
			DependencyKind.Ldtoken,
			DependencyKind.MemberOfType,
			DependencyKind.DynamicDependency,
			DependencyKind.ReferencedBySpecialAttribute,
			DependencyKind.TypePreserve,
			DependencyKind.XmlDescriptor,
			DependencyKind.UnsafeAccessorTarget,
		};

		static readonly DependencyKind[] _typeReasons = new DependencyKind[] {
			DependencyKind.Unspecified,
			DependencyKind.AccessedViaReflection,
			DependencyKind.AlreadyMarked,
			DependencyKind.AttributeType,
			DependencyKind.BaseType,
			DependencyKind.CatchType,
			DependencyKind.Custom,
			DependencyKind.CustomAttributeArgumentType,
			DependencyKind.CustomAttributeArgumentValue,
			DependencyKind.DeclaringType,
			DependencyKind.DeclaringTypeOfCalledMethod,
			DependencyKind.DynamicallyAccessedMember,
			DependencyKind.DynamicallyAccessedMemberOnType,
			DependencyKind.DynamicDependency,
			DependencyKind.ElementType,
			DependencyKind.FieldType,
			DependencyKind.GenericArgumentType,
			DependencyKind.GenericParameterConstraintType,
			DependencyKind.InterfaceImplementationInterfaceType,
			DependencyKind.Ldtoken,
			DependencyKind.ModifierType,
			DependencyKind.NestedType,
			DependencyKind.InstructionTypeRef,
			DependencyKind.ParameterType,
			DependencyKind.ReferencedBySpecialAttribute,
			DependencyKind.ReturnType,
			DependencyKind.TypeInAssembly,
			DependencyKind.UnreachableBodyRequirement,
			DependencyKind.VariableType,
			DependencyKind.ParameterMarshalSpec,
			DependencyKind.FieldMarshalSpec,
			DependencyKind.ReturnTypeMarshalSpec,
			DependencyKind.DynamicInterfaceCastableImplementation,
			DependencyKind.XmlDescriptor,
		};

		static readonly DependencyKind[] _methodReasons = new DependencyKind[] {
			DependencyKind.Unspecified,
			DependencyKind.AccessedViaReflection,
			DependencyKind.AlreadyMarked,
			DependencyKind.AttributeConstructor,
			DependencyKind.AttributeProperty,
			DependencyKind.BaseDefaultCtorForStubbedMethod,
			DependencyKind.BaseMethod,
			DependencyKind.CctorForType,
			DependencyKind.CctorForField,
			DependencyKind.Custom,
			DependencyKind.DefaultCtorForNewConstrainedGenericArgument,
			DependencyKind.DirectCall,
			DependencyKind.DynamicallyAccessedMember,
			DependencyKind.DynamicallyAccessedMemberOnType,
			DependencyKind.DynamicDependency,
			DependencyKind.ElementMethod,
			DependencyKind.EventMethod,
			DependencyKind.EventOfEventMethod,
			DependencyKind.InteropMethodDependency,
			DependencyKind.KeptForSpecialAttribute,
			DependencyKind.Ldftn,
			DependencyKind.Ldtoken,
			DependencyKind.Ldvirtftn,
			DependencyKind.MemberOfType,
			DependencyKind.MethodForInstantiatedType,
			DependencyKind.MethodForSpecialType,
			DependencyKind.MethodImplOverride,
			DependencyKind.MethodOnGenericInstance,
			DependencyKind.Newobj,
			DependencyKind.Override,
			DependencyKind.OverrideOnInstantiatedType,
			DependencyKind.DynamicDependency,
			DependencyKind.PreservedMethod,
			DependencyKind.ReferencedBySpecialAttribute,
			DependencyKind.SerializationMethodForType,
			DependencyKind.TriggersCctorForCalledMethod,
			DependencyKind.TriggersCctorThroughFieldAccess,
			DependencyKind.TypePreserve,
			DependencyKind.UnreachableBodyRequirement,
			DependencyKind.VirtualCall,
			DependencyKind.VirtualNeededDueToPreservedScope,
			DependencyKind.ParameterMarshalSpec,
			DependencyKind.FieldMarshalSpec,
			DependencyKind.ReturnTypeMarshalSpec,
			DependencyKind.XmlDescriptor,
			DependencyKind.UnsafeAccessorTarget,
		};
#endif

		public MarkStep ()
		{
			_methods = new Queue<(MethodDefinition, DependencyInfo, MessageOrigin)> ();
			_interface_methods = new Dictionary<MethodDefinition, MarkScopeStack.Scope> ();
			_assemblyLevelAttributes = new Queue<AttributeProviderPair> ();
			_lateMarkedAttributes = new Queue<(AttributeProviderPair, DependencyInfo, MarkScopeStack.Scope)> ();
			_typesWithInterfaces = new List<(TypeDefinition, MarkScopeStack.Scope)> ();
			_dynamicInterfaceCastableImplementationTypesDiscovered = new HashSet<AssemblyDefinition> ();
			_dynamicInterfaceCastableImplementationTypes = new List<TypeDefinition> ();
			_unreachableBodies = new List<(MethodBody, MarkScopeStack.Scope)> ();
			_pending_isinst_instr = new List<(TypeDefinition, MethodBody, Instruction)> ();
			_entireTypesMarked = new HashSet<TypeDefinition> ();
			_compilerGeneratedMethodRequiresScanner = new Dictionary<MethodBody, bool> ();
			_analyzer = new DependencyAnalyzer<NoLogStrategy<MarkStepNodeFactory>, MarkStepNodeFactory> (new MarkStepNodeFactory (this), null);
		}

		public AnnotationStore Annotations => Context.Annotations;
		public MarkingHelpers MarkingHelpers => Context.MarkingHelpers;
		public Tracer Tracer => Context.Tracer;
		public EmbeddedXmlInfo EmbeddedXmlInfo => Context.EmbeddedXmlInfo;

		public virtual void Process (LinkContext context)
		{
			_context = context;
			_markContext = new MarkStepContext ();
			_scopeStack = new MarkScopeStack ();
			_dynamicallyAccessedMembersTypeHierarchy = new DynamicallyAccessedMembersTypeHierarchy (_context, this);

			Initialize ();
			Process ();
			Complete ();
		}

		protected virtual void Initialize ()
		{
			InitializeCorelibAttributeXml ();
			Context.Pipeline.InitializeMarkHandlers (Context, MarkContext);

			ProcessMarkedPending ();
		}

		void InitializeCorelibAttributeXml ()
		{
			// Pre-load corelib and process its attribute XML first. This is necessary because the
			// corelib attribute XML can contain modifications to other assemblies.
			// We could just mark it here, but the attribute processing isn't necessarily tied to marking,
			// so this would rely on implementation details of corelib.
			var coreLib = Context.TryResolve (PlatformAssemblies.CoreLib);
			if (coreLib == null)
				return;

			var xmlInfo = EmbeddedXmlInfo.ProcessAttributes (coreLib, Context);
			if (xmlInfo == null)
				return;

			// Because the attribute XML can reference other assemblies, they must go in the global store,
			// instead of the per-assembly stores.
			foreach (var (provider, annotations) in xmlInfo.CustomAttributes)
				Context.CustomAttributes.PrimaryAttributeInfo.AddCustomAttributes (provider, annotations);

			foreach (var (ca, origin) in xmlInfo.CustomAttributesOrigins)
				Context.CustomAttributes.PrimaryAttributeInfo.CustomAttributesOrigins.Add (ca, origin);
		}

		protected virtual void Complete ()
		{
			foreach ((var body, var _) in _unreachableBodies) {
				Annotations.SetAction (body.Method, MethodAction.ConvertToThrow);
			}
		}

		static bool TypeIsDynamicInterfaceCastableImplementation (TypeDefinition type)
		{
			if (!type.IsInterface || !type.HasInterfaces || !type.HasCustomAttributes)
				return false;

			foreach (var ca in type.CustomAttributes) {
				if (ca.AttributeType.IsTypeOf ("System.Runtime.InteropServices", "DynamicInterfaceCastableImplementationAttribute"))
					return true;
			}
			return false;
		}

		protected bool IsFullyPreserved (TypeDefinition type)
		{
			if (Annotations.TryGetPreserve (type, out TypePreserve preserve) && preserve == TypePreserve.All)
				return true;

			switch (Annotations.GetAction (type.Module.Assembly)) {
			case AssemblyAction.Save:
			case AssemblyAction.Copy:
			case AssemblyAction.CopyUsed:
			case AssemblyAction.AddBypassNGen:
			case AssemblyAction.AddBypassNGenUsed:
				return true;
			}

			return false;
		}

		internal void MarkEntireType (TypeDefinition type, in DependencyInfo reason)
		{
#if DEBUG
			if (!_entireTypeReasons.Contains (reason.Kind))
				throw new InternalErrorException ($"Unsupported type dependency '{reason.Kind}'.");
#endif

			// Prevent cases where there's nothing on the stack (can happen when marking entire assemblies)
			// In which case we would generate warnings with no source (hard to debug)
			using MarkScopeStack.LocalScope? _ = ScopeStack.CurrentScope.Origin.Provider == null ? ScopeStack.PushLocalScope (new MessageOrigin (type)) : null;

			if (!_entireTypesMarked.Add (type))
				return;

			if (type.HasNestedTypes) {
				foreach (TypeDefinition nested in type.NestedTypes)
					MarkEntireType (nested, new DependencyInfo (DependencyKind.NestedType, type));
			}

			MarkTypeVisibleToReflection (type, type, reason, ScopeStack.CurrentScope.Origin);
			MarkCustomAttributes (type, new DependencyInfo (DependencyKind.CustomAttribute, type));
			MarkTypeSpecialCustomAttributes (type);

			if (type.HasInterfaces) {
				foreach (InterfaceImplementation iface in type.Interfaces)
					MarkInterfaceImplementation (iface, new MessageOrigin (type));
			}

			MarkGenericParameterProvider (type);

			if (type.HasFields) {
				foreach (FieldDefinition field in type.Fields) {
					MarkFieldVisibleToReflection (field, new DependencyInfo (DependencyKind.MemberOfType, type), ScopeStack.CurrentScope.Origin);
				}
			}

			if (type.HasMethods) {
				foreach (MethodDefinition method in type.Methods) {
					if (IsFullyPreservedAction (Annotations.GetAction (type.Module.Assembly)))
						Annotations.SetAction (method, MethodAction.ForceParse);
					MarkMethodVisibleToReflection (method, new DependencyInfo (DependencyKind.MemberOfType, type), ScopeStack.CurrentScope.Origin);
				}
			}

			if (type.HasProperties) {
				foreach (var property in type.Properties) {
					MarkPropertyVisibleToReflection (property, new DependencyInfo (DependencyKind.MemberOfType, type), ScopeStack.CurrentScope.Origin);
				}
			}

			if (type.HasEvents) {
				foreach (var ev in type.Events) {
					MarkEventVisibleToReflection (ev, new DependencyInfo (DependencyKind.MemberOfType, ScopeStack.CurrentScope.Origin), ScopeStack.CurrentScope.Origin);
				}
			}
		}

		DependencyAnalyzer<NoLogStrategy<MarkStepNodeFactory>, MarkStepNodeFactory> _analyzer;
		void Process ()
		{
			_analyzer.ComputeDependencyRoutine += (List<DependencyNodeCore<MarkStepNodeFactory>> nodes) => {
				foreach (DependencyNodeCore<MarkStepNodeFactory> node in nodes) {
					if (node is ProcessCallbackDependencyNode processNode)
						processNode.Process ();
				}
			};
			_analyzer.AddRoot (new ProcessCallbackDependencyNode (ProcessAllPendingItems), "start");
			_analyzer.ComputeMarkedNodes ();

			ProcessPendingTypeChecks ();

			bool ProcessAllPendingItems ()
				=> ProcessPrimaryQueue () ||
				ProcessMarkedPending () ||
				ProcessLazyAttributes () ||
				ProcessLateMarkedAttributes () ||
				MarkFullyPreservedAssemblies ();
		}

		private readonly Dictionary<TypeDefinition, TypeDefinitionDependencyNode> _typeNodes = new ();
		public TypeDefinitionDependencyNode GetTypeNode (TypeDefinition reference, DependencyInfo reason, MessageOrigin? origin)
		{
			return _typeNodes.GetOrAdd (reference, (k) => new TypeDefinitionDependencyNode (k, reason, origin));
		}

		private readonly Dictionary<MethodDefinition, MethodDefinitionDependencyNode> _methodNodes = new ();
		public MethodDefinitionDependencyNode GetMethodDefinitionNode (MethodDefinition method, DependencyInfo reason, MessageOrigin origin)
		{
			return _methodNodes.GetOrAdd (method, (k) => new MethodDefinitionDependencyNode (k, reason, origin));
		}

		private readonly Dictionary<TypeDefinition, TypeIsRelevantToVariantCastingNode> _typeIsRelevantToVariantCastingNodes = new ();
		TypeIsRelevantToVariantCastingNode GetTypeIsRelevantToVariantCastingNode (TypeDefinition type)
		{
			return _typeIsRelevantToVariantCastingNodes.GetOrAdd (type, static (t) => new TypeIsRelevantToVariantCastingNode (t));
		}

		static bool IsFullyPreservedAction (AssemblyAction action) => action == AssemblyAction.Copy || action == AssemblyAction.Save;

		bool MarkFullyPreservedAssemblies ()
		{
			// Fully mark any assemblies with copy/save action.

			// Unresolved references could get the copy/save action if this is the default action.
			bool scanReferences = IsFullyPreservedAction (Context.TrimAction) || IsFullyPreservedAction (Context.DefaultAction);

			if (!scanReferences) {
				// Unresolved references could get the copy/save action if it was set explicitly
				// for some referenced assembly that has not been resolved yet
				foreach (var (assemblyName, action) in Context.Actions) {
					if (!IsFullyPreservedAction (action))
						continue;

					var assembly = Context.GetLoadedAssembly (assemblyName);
					if (assembly == null) {
						scanReferences = true;
						break;
					}

					// The action should not change from the explicit command-line action
					Debug.Assert (Annotations.GetAction (assembly) == action);
				}
			}

			// Setup empty scope - there has to be some scope setup since we're doing marking below
			// but there's no "origin" right now (command line is the origin really)
			using var localScope = ScopeStack.PushLocalScope (new MessageOrigin ((ICustomAttributeProvider?) null));

			// Beware: this works on loaded assemblies, not marked assemblies, so it should not be tied to marking.
			// We could further optimize this to only iterate through assemblies if the last mark iteration loaded
			// a new assembly, since this is the only way that the set we need to consider could have changed.
			var assembliesToCheck = scanReferences ? Context.GetReferencedAssemblies ().ToArray () : Context.GetAssemblies ();
			bool markedNewAssembly = false;
			foreach (var assembly in assembliesToCheck) {
				var action = Annotations.GetAction (assembly);
				if (!IsFullyPreservedAction (action))
					continue;
				if (!Annotations.IsProcessed (assembly))
					markedNewAssembly = true;
				MarkAssembly (assembly, new DependencyInfo (DependencyKind.AssemblyAction, null));
			}
			return markedNewAssembly;
		}

		bool ProcessPrimaryQueue ()
		{
			if (QueueIsEmpty ())
				return false;

			while (!QueueIsEmpty ()) {
				ProcessQueue ();
				ProcessInterfaceMethods ();
				ProcessMarkedTypesWithInterfaces ();
				ProcessDynamicCastableImplementationInterfaces ();
				ProcessPendingBodies ();
				DoAdditionalProcessing ();
			}

			return true;
		}

		bool ProcessMarkedPending ()
		{
			using var emptyScope = ScopeStack.PushLocalScope (new MessageOrigin (null as ICustomAttributeProvider));

			bool marked = false;
			foreach (var pending in Annotations.GetMarkedPending ()) {
				marked = true;

				// Some pending items might be processed by the time we get to them.
				if (Annotations.IsProcessed (pending.Key))
					continue;

				using var localScope = ScopeStack.PushLocalScope (pending.Value);

				switch (pending.Key) {
				case TypeDefinition type:
					MarkType (type, DependencyInfo.AlreadyMarked);
					break;
				case MethodDefinition method:
					MarkMethod (method, DependencyInfo.AlreadyMarked, ScopeStack.CurrentScope.Origin);
					// Methods will not actually be processed until we drain the method queue.
					break;
				case FieldDefinition field:
					MarkField (field, DependencyInfo.AlreadyMarked, ScopeStack.CurrentScope.Origin);
					break;
				case ModuleDefinition module:
					MarkModule (module, DependencyInfo.AlreadyMarked);
					break;
				case ExportedType exportedType:
					Annotations.SetProcessed (exportedType);
					// No additional processing is done for exported types.
					break;
				default:
					throw new NotImplementedException (pending.GetType ().ToString ());
				}
			}

			foreach (var type in Annotations.GetPendingPreserve ()) {
				marked = true;
				Debug.Assert (Annotations.IsProcessed (type));
				ApplyPreserveInfo (type);
			}

			return marked;
		}

		void ProcessPendingTypeChecks ()
		{
			for (int i = 0; i < _pending_isinst_instr.Count; ++i) {
				var item = _pending_isinst_instr[i];
				TypeDefinition type = item.Type;
				if (Annotations.IsInstantiated (type))
					continue;

				Instruction instr = item.Instr;
				LinkerILProcessor ilProcessor = item.Body.GetLinkerILProcessor ();

				ilProcessor.InsertAfter (instr, Instruction.Create (OpCodes.Ldnull));
				Instruction new_instr = Instruction.Create (OpCodes.Pop);
				ilProcessor.Replace (instr, new_instr);

				Context.LogMessage ($"Removing typecheck of '{type.FullName}' inside '{item.Body.Method.GetDisplayName ()}' method.");
			}
		}

		void ProcessQueue ()
		{
			_methods.Clear ();
		}

		bool QueueIsEmpty ()
		{
			return _methods.Count == 0;
		}

		void EnqueueMethod (MethodDefinition method, in DependencyInfo reason, in MessageOrigin origin)
		{
			_methods.Enqueue ((method, reason, origin));
		}

		void ProcessInterfaceMethods ()
		{
			foreach ((var method, var scope) in _interface_methods) {
				using (ScopeStack.PushLocalScope (scope)) {
					ProcessInterfaceMethod (method);
				}
			}
		}

		/// <summary>
		/// Handles marking of interface implementations, and the marking of methods that implement interfaces
		/// once ILLink knows whether a type is instantiated or relevant to variant casting,
		/// and after interfaces and interface methods have been marked.
		/// </summary>
		void ProcessMarkedTypesWithInterfaces ()
		{
			// We may mark an interface type later on.  Which means we need to reprocess any time with one or more interface implementations that have not been marked
			// and if an interface type is found to be marked and implementation is not marked, then we need to mark that implementation

			for (int i = 0; i < _typesWithInterfaces.Count; i++) {
				(var type, var scope) = _typesWithInterfaces[i];
				// Exception, types that have not been flagged as instantiated yet.  These types may not need their interfaces even if the
				// interface type is marked
				// UnusedInterfaces optimization is turned off mark all interface implementations
				bool unusedInterfacesOptimizationEnabled = Context.IsOptimizationEnabled (CodeOptimizations.UnusedInterfaces, type);

				using (ScopeStack.PushLocalScope (scope)) {
					if (Annotations.IsInstantiated (type) || Annotations.IsRelevantToVariantCasting (type) ||
						!unusedInterfacesOptimizationEnabled) {
						MarkInterfaceImplementations (type);
					}
					// Interfaces in PreservedScope should have their methods added to _virtual_methods so that they are properly processed
					foreach (var method in type.Methods) {
						var baseMethods = Annotations.GetBaseMethods (method);
						if (baseMethods is null)
							continue;
						foreach (var ov in baseMethods) {
							if (ov.Base.DeclaringType is not null && ov.Base.DeclaringType.IsInterface && IgnoreScope (ov.Base.DeclaringType.Scope)) {
								MarkMethodAsVirtual (ov.Base, ScopeStack.CurrentScope);
							}
						}
					}
				}
			}
		}

		void DiscoverDynamicCastableImplementationInterfaces ()
		{
			// We could potentially avoid loading all references here: https://github.com/dotnet/linker/issues/1788
			foreach (var assembly in Context.GetReferencedAssemblies ().ToArray ()) {
				switch (Annotations.GetAction (assembly)) {
				// We only need to search assemblies where we don't mark everything
				// Assemblies that are fully marked already mark these types.
				case AssemblyAction.Link:
				case AssemblyAction.AddBypassNGen:
				case AssemblyAction.AddBypassNGenUsed:
					if (!_dynamicInterfaceCastableImplementationTypesDiscovered.Add (assembly))
						continue;

					foreach (TypeDefinition type in assembly.MainModule.Types)
						CheckIfTypeOrNestedTypesIsDynamicCastableImplementation (type);

					break;
				}
			}

			void CheckIfTypeOrNestedTypesIsDynamicCastableImplementation (TypeDefinition type)
			{
				if (!Annotations.IsMarked (type) && TypeIsDynamicInterfaceCastableImplementation (type))
					_dynamicInterfaceCastableImplementationTypes.Add (type);

				if (type.HasNestedTypes) {
					foreach (var nestedType in type.NestedTypes)
						CheckIfTypeOrNestedTypesIsDynamicCastableImplementation (nestedType);
				}
			}
		}

		void ProcessDynamicCastableImplementationInterfaces ()
		{
			DiscoverDynamicCastableImplementationInterfaces ();

			// We may mark an interface type later on.  Which means we need to reprocess any time with one or more interface implementations that have not been marked
			// and if an interface type is found to be marked and implementation is not marked, then we need to mark that implementation

			for (int i = 0; i < _dynamicInterfaceCastableImplementationTypes.Count; i++) {
				var type = _dynamicInterfaceCastableImplementationTypes[i];

				Debug.Assert (TypeIsDynamicInterfaceCastableImplementation (type));

				// If the type has already been marked, we can remove it from this list.
				if (Annotations.IsMarked (type)) {
					_dynamicInterfaceCastableImplementationTypes.RemoveAt (i--);
					continue;
				}

				foreach (var iface in type.Interfaces) {
					if (Annotations.IsMarked (iface.InterfaceType)) {
						// We only need to mark the type definition because ILLink will ensure that all marked implemented interfaces and used method implementations
						// will be marked on this type as well.
						MarkType (type, new DependencyInfo (DependencyKind.DynamicInterfaceCastableImplementation, iface.InterfaceType), new MessageOrigin (Context.TryResolve (iface.InterfaceType)));

						_dynamicInterfaceCastableImplementationTypes.RemoveAt (i--);
						break;
					}
				}
			}
		}

		void ProcessPendingBodies ()
		{
			for (int i = 0; i < _unreachableBodies.Count; i++) {
				(var body, var scope) = _unreachableBodies[i];
				if (Annotations.IsInstantiated (body.Method.DeclaringType)) {
					using (ScopeStack.PushLocalScope (scope))
						MarkMethodBody (body);

					_unreachableBodies.RemoveAt (i--);
				}
			}
		}
		void MarkMethodAsVirtual (MethodDefinition method, MarkScopeStack.Scope scope)
		{
			Annotations.EnqueueVirtualMethod (method);
			if (method.DeclaringType.IsInterface) {
				_interface_methods.TryAdd (method, scope);
			}
		}

		void ProcessInterfaceMethod (MethodDefinition method)
		{
			Debug.Assert (method.DeclaringType.IsInterface);
			var defaultImplementations = Annotations.GetDefaultInterfaceImplementations (method);
			if (defaultImplementations is not null) {
				foreach (var dimInfo in defaultImplementations) {
					ProcessDefaultImplementation (dimInfo);

					if (IsInterfaceImplementationMethodNeededByTypeDueToInterface (dimInfo))
						MarkMethod (dimInfo.Override, new DependencyInfo (DependencyKind.Override, dimInfo.Base), ScopeStack.CurrentScope.Origin);
				}
<<<<<<< HEAD
				List<OverrideInformation>? overridingMethods = (List<OverrideInformation>?) Annotations.GetOverrides (method);
				if (overridingMethods is not null) {
					for (int i = 0; i < overridingMethods.Count; i++) {
						OverrideInformation ov = overridingMethods[i];
						if (IsInterfaceImplementationMethodNeededByTypeDueToInterface (ov))
							MarkMethod (ov.Override, new DependencyInfo (DependencyKind.Override, ov.Base), ScopeStack.CurrentScope.Origin);
					}
=======
			}
			List<OverrideInformation>? overridingMethods = (List<OverrideInformation>?)Annotations.GetOverrides (method);
			if (overridingMethods is not null) {
				for (int i = 0; i < overridingMethods.Count; i++) {
					OverrideInformation ov = overridingMethods[i];
					if (IsInterfaceImplementationMethodNeededByTypeDueToInterface (ov))
						MarkMethod (ov.Override, new DependencyInfo (DependencyKind.Override, ov.Base), ScopeStack.CurrentScope.Origin);
>>>>>>> 6444f51b
				}
			}
		}

		/// <summary>
		/// Returns true if the Override in <paramref name="overrideInformation"/> should be marked because it is needed by the base method.
		/// Does not take into account if the base method is in a preserved scope.
		/// Assumes the base method is marked or comes from a preserved scope.
		/// </summary>
		// TODO: Move interface method marking logic here https://github.com/dotnet/linker/issues/3090
		bool ShouldMarkOverrideForBase (OverrideInformation overrideInformation)
		{
			Debug.Assert (Annotations.IsMarked (overrideInformation.Base) || IgnoreScope (overrideInformation.Base.DeclaringType.Scope));
			if (!Annotations.IsMarked (overrideInformation.Override.DeclaringType))
				return false;
			if (overrideInformation.IsOverrideOfInterfaceMember)
				return false;

			if (!Context.IsOptimizationEnabled (CodeOptimizations.OverrideRemoval, overrideInformation.Override))
				return true;

			// In this context, an override needs to be kept if
			// a) it's an override on an instantiated type (of a marked base) or
			// b) it's an override of an abstract base (required for valid IL)
			if (Annotations.IsInstantiated (overrideInformation.Override.DeclaringType))
				return true;

			// Direct overrides of marked abstract ov.Overrides must be marked or we get invalid IL.
			// Overrides further in the hierarchy will override the direct override (which will be implemented by the above rule), so we don't need to worry about invalid IL.
			if (overrideInformation.Base.IsAbstract)
				return true;

			return false;
		}

		/// <summary>
		/// Marks the Override of <paramref name="overrideInformation"/> with the correct reason. Should be called when <see cref="ShouldMarkOverrideForBase(OverrideInformation, bool)"/> returns true.
		/// </summary>
		// TODO: Take into account a base method in preserved scope
		void MarkOverrideForBaseMethod (OverrideInformation overrideInformation)
		{
			Debug.Assert (ShouldMarkOverrideForBase (overrideInformation));
			if (Context.IsOptimizationEnabled (CodeOptimizations.OverrideRemoval, overrideInformation.Override) && Annotations.IsInstantiated (overrideInformation.Override.DeclaringType)) {
				MarkMethod (overrideInformation.Override, new DependencyInfo (DependencyKind.OverrideOnInstantiatedType, overrideInformation.Override.DeclaringType), ScopeStack.CurrentScope.Origin);
			} else {
				// If the optimization is disabled or it's an abstract type, we just mark it as a normal override.
				Debug.Assert (!Context.IsOptimizationEnabled (CodeOptimizations.OverrideRemoval, overrideInformation.Override) || overrideInformation.Base.IsAbstract);
				MarkMethod (overrideInformation.Override, new DependencyInfo (DependencyKind.Override, overrideInformation.Base), ScopeStack.CurrentScope.Origin);
			}
		}

		void MarkMethodIfNeededByBaseMethod (MethodDefinition method)
		{
			Debug.Assert (Annotations.IsMarked (method.DeclaringType));

			var bases = Annotations.GetBaseMethods (method);
			if (bases is null)
				return;

			var markedBaseMethods = bases.Where (ov => Annotations.IsMarked (ov.Base) || IgnoreScope (ov.Base.DeclaringType.Scope));
			foreach (var ov in markedBaseMethods) {
				if (ShouldMarkOverrideForBase (ov))
					MarkOverrideForBaseMethod (ov);
			}
		}

		/// <summary>
		/// Returns true if <paramref name="type"/> implements <paramref name="interfaceType"/> and the interface implementation is marked,
		/// or if any marked interface implementations on <paramref name="type"/> are interfaces that implement <paramref name="interfaceType"/> and that interface implementation is marked
		/// </summary>
		bool IsInterfaceImplementationMarkedRecursively (TypeDefinition type, TypeDefinition interfaceType)
		{
			if (type.HasInterfaces) {
				foreach (var intf in type.Interfaces) {
					TypeDefinition? resolvedInterface = Context.Resolve (intf.InterfaceType);
					if (resolvedInterface == null)
						continue;

					if (Annotations.IsMarked (intf) && RequiresInterfaceRecursively (resolvedInterface, interfaceType))
						return true;
				}
			}

			return false;
		}

		bool RequiresInterfaceRecursively (TypeDefinition typeToExamine, TypeDefinition interfaceType)
		{
			if (typeToExamine == interfaceType)
				return true;

			if (typeToExamine.HasInterfaces) {
				foreach (var iface in typeToExamine.Interfaces) {
					var resolved = Context.TryResolve (iface.InterfaceType);
					if (resolved == null)
						continue;

					if (RequiresInterfaceRecursively (resolved, interfaceType))
						return true;
				}
			}

			return false;
		}

		void ProcessDefaultImplementation (OverrideInformation ov)
		{
			Debug.Assert (ov.IsOverrideOfInterfaceMember);
			if ((!ov.Override.IsStatic && !Annotations.IsInstantiated (ov.InterfaceImplementor.Implementor))
				|| ov.Override.IsStatic && !Annotations.IsRelevantToVariantCasting (ov.InterfaceImplementor.Implementor))
				return;

			MarkInterfaceImplementation (ov.InterfaceImplementor.InterfaceImplementation);
		}

		void MarkMarshalSpec (IMarshalInfoProvider spec, in DependencyInfo reason)
		{
			if (!spec.HasMarshalInfo)
				return;

			if (spec.MarshalInfo is CustomMarshalInfo marshaler) {
				MarkType (marshaler.ManagedType, reason);
				TypeDefinition? type = Context.Resolve (marshaler.ManagedType);
				if (type != null) {
					MarkICustomMarshalerMethods (type, in reason);
					MarkCustomMarshalerGetInstance (type, in reason);
				}
			}
		}

		void MarkCustomAttributes (ICustomAttributeProvider provider, in DependencyInfo reason)
		{
			if (provider.HasCustomAttributes) {
				bool providerInLinkedAssembly = Annotations.GetAction (CustomAttributeSource.GetAssemblyFromCustomAttributeProvider (provider)) == AssemblyAction.Link;
				bool markOnUse = Context.KeepUsedAttributeTypesOnly && providerInLinkedAssembly;

				foreach (CustomAttribute ca in provider.CustomAttributes) {
					if (ProcessLinkerSpecialAttribute (ca, provider, reason))
						continue;

					if (markOnUse) {
						_lateMarkedAttributes.Enqueue ((new AttributeProviderPair (ca, provider), reason, ScopeStack.CurrentScope));
						continue;
					}

					var resolvedAttributeType = Context.Resolve (ca.AttributeType);
					if (resolvedAttributeType == null) {
						continue;
					}

					if (providerInLinkedAssembly && IsAttributeRemoved (ca, resolvedAttributeType))
						continue;

					MarkCustomAttribute (ca, reason);
				}
			}

			if (!(provider is MethodDefinition || provider is FieldDefinition))
				return;

			IMemberDefinition providerMember = (IMemberDefinition) provider; ;
			using (ScopeStack.PushLocalScope (new MessageOrigin (providerMember)))
				foreach (var dynamicDependency in Annotations.GetLinkerAttributes<DynamicDependency> (providerMember))
					MarkDynamicDependency (dynamicDependency, providerMember);
		}

		bool IsAttributeRemoved (CustomAttribute ca, TypeDefinition attributeType)
		{
			foreach (var attr in Annotations.GetLinkerAttributes<RemoveAttributeInstancesAttribute> (attributeType)) {
				var args = attr.Arguments;
				if (args.Length == 0)
					return true;

				if (args.Length > ca.ConstructorArguments.Count)
					continue;

				if (HasMatchingArguments (args, ca.ConstructorArguments))
					return true;
			}

			return false;

			static bool HasMatchingArguments (CustomAttributeArgument[] removeAttrInstancesArgs, Collection<CustomAttributeArgument> attributeInstanceArgs)
			{
				for (int i = 0; i < removeAttrInstancesArgs.Length; ++i) {
					if (!removeAttrInstancesArgs[i].IsEqualTo (attributeInstanceArgs[i]))
						return false;
				}
				return true;
			}
		}

		protected virtual bool ProcessLinkerSpecialAttribute (CustomAttribute ca, ICustomAttributeProvider provider, in DependencyInfo reason)
		{
			var isPreserveDependency = IsUserDependencyMarker (ca.AttributeType);
			var isDynamicDependency = ca.AttributeType.IsTypeOf<DynamicDependencyAttribute> ();

			if (!((isPreserveDependency || isDynamicDependency) && provider is IMemberDefinition member))
				return false;

			if (isPreserveDependency)
				MarkUserDependency (member, ca);

			if (Context.CanApplyOptimization (CodeOptimizations.RemoveDynamicDependencyAttribute, member.DeclaringType.Module.Assembly)) {
				// Record the custom attribute so that it has a reason, without actually marking it.
				Tracer.AddDirectDependency (ca, reason, marked: false);
			} else {
				MarkCustomAttribute (ca, reason);
			}

			return true;
		}

		void MarkDynamicDependency (DynamicDependency dynamicDependency, IMemberDefinition context)
		{
			Debug.Assert (context is MethodDefinition || context is FieldDefinition);
			AssemblyDefinition? assembly;
			if (dynamicDependency.AssemblyName != null) {
				assembly = Context.TryResolve (dynamicDependency.AssemblyName);
				if (assembly == null) {
					Context.LogWarning (ScopeStack.CurrentScope.Origin, DiagnosticId.UnresolvedAssemblyInDynamicDependencyAttribute, dynamicDependency.AssemblyName);
					return;
				}
			} else {
				assembly = context.DeclaringType.Module.Assembly;
				Debug.Assert (assembly != null);
			}

			TypeDefinition? type;
			if (dynamicDependency.TypeName is string typeName) {
				type = DocumentationSignatureParser.GetTypeByDocumentationSignature (assembly, typeName, Context);
				if (type == null) {
					Context.LogWarning (ScopeStack.CurrentScope.Origin, DiagnosticId.UnresolvedTypeInDynamicDependencyAttribute, typeName);
					return;
				}

				MarkingHelpers.MarkMatchingExportedType (type, assembly, new DependencyInfo (DependencyKind.DynamicDependency, type), ScopeStack.CurrentScope.Origin);
			} else if (dynamicDependency.Type is TypeReference typeReference) {
				type = Context.TryResolve (typeReference);
				if (type == null) {
					Context.LogWarning (ScopeStack.CurrentScope.Origin, DiagnosticId.UnresolvedTypeInDynamicDependencyAttribute, typeReference.GetDisplayName ());
					return;
				}
			} else {
				type = Context.TryResolve (context.DeclaringType);
				if (type == null) {
					Context.LogWarning (context, DiagnosticId.UnresolvedTypeInDynamicDependencyAttribute, context.DeclaringType.GetDisplayName ());
					return;
				}
			}

			IEnumerable<IMetadataTokenProvider> members;
			if (dynamicDependency.MemberSignature is string memberSignature) {
				members = DocumentationSignatureParser.GetMembersByDocumentationSignature (type, memberSignature, Context, acceptName: true);
				if (!members.Any ()) {
					Context.LogWarning (ScopeStack.CurrentScope.Origin, DiagnosticId.NoMembersResolvedForMemberSignatureOrType, memberSignature, type.GetDisplayName ());
					return;
				}
			} else {
				var memberTypes = dynamicDependency.MemberTypes;
				members = type.GetDynamicallyAccessedMembers (Context, memberTypes);
				if (!members.Any ()) {
					Context.LogWarning (ScopeStack.CurrentScope.Origin, DiagnosticId.NoMembersResolvedForMemberSignatureOrType, memberTypes.ToString (), type.GetDisplayName ());
					return;
				}
			}

			MarkMembersVisibleToReflection (members, new DependencyInfo (DependencyKind.DynamicDependency, context));
		}

		void MarkMembersVisibleToReflection (IEnumerable<IMetadataTokenProvider> members, in DependencyInfo reason)
		{
			foreach (var member in members) {
				switch (member) {
				case TypeDefinition type:
					MarkTypeVisibleToReflection (type, type, reason, ScopeStack.CurrentScope.Origin);
					break;
				case MethodDefinition method:
					MarkMethodVisibleToReflection (method, reason, ScopeStack.CurrentScope.Origin);
					break;
				case FieldDefinition field:
					MarkFieldVisibleToReflection (field, reason, ScopeStack.CurrentScope.Origin);
					break;
				case PropertyDefinition property:
					MarkPropertyVisibleToReflection (property, reason, ScopeStack.CurrentScope.Origin);
					break;
				case EventDefinition @event:
					MarkEventVisibleToReflection (@event, reason, ScopeStack.CurrentScope.Origin);
					break;
				case InterfaceImplementation interfaceType:
					MarkInterfaceImplementation (interfaceType, null, reason);
					break;
				}
			}
		}

		protected virtual bool IsUserDependencyMarker (TypeReference type)
		{
			return type.Name == "PreserveDependencyAttribute" && type.Namespace == "System.Runtime.CompilerServices";
		}

		protected virtual void MarkUserDependency (IMemberDefinition context, CustomAttribute ca)
		{
			Context.LogWarning (context, DiagnosticId.DeprecatedPreserveDependencyAttribute);

			if (!DynamicDependency.ShouldProcess (Context, ca))
				return;

			AssemblyDefinition? assembly;
			var args = ca.ConstructorArguments;
			if (args.Count >= 3 && args[2].Value is string assemblyName) {
				assembly = Context.TryResolve (assemblyName);
				if (assembly == null) {
					Context.LogWarning (context, DiagnosticId.CouldNotResolveDependencyAssembly, assemblyName);
					return;
				}
			} else {
				assembly = null;
			}

			TypeDefinition? td;
			if (args.Count >= 2 && args[1].Value is string typeName) {
				AssemblyDefinition assemblyDef = assembly ?? ((MemberReference) context).Module.Assembly;
				td = Context.TryResolve (assemblyDef, typeName);

				if (td == null) {
					Context.LogWarning (context, DiagnosticId.CouldNotResolveDependencyType, typeName);
					return;
				}

				MarkingHelpers.MarkMatchingExportedType (td, assemblyDef, new DependencyInfo (DependencyKind.PreservedDependency, ca), ScopeStack.CurrentScope.Origin);
			} else {
				td = context.DeclaringType;
			}

			string? member = null;
			string[]? signature = null;
			if (args.Count >= 1 && args[0].Value is string memberSignature) {
				memberSignature = memberSignature.Replace (" ", "");
				var sign_start = memberSignature.IndexOf ('(');
				var sign_end = memberSignature.LastIndexOf (')');
				if (sign_start > 0 && sign_end > sign_start) {
					var parameters = memberSignature.Substring (sign_start + 1, sign_end - sign_start - 1);
					signature = string.IsNullOrEmpty (parameters) ? Array.Empty<string> () : parameters.Split (',');
					member = memberSignature.Substring (0, sign_start);
				} else {
					member = memberSignature;
				}
			}

			if (member == "*") {
				MarkEntireType (td, new DependencyInfo (DependencyKind.PreservedDependency, ca));
				return;
			}

			if (member != null) {
				if (MarkDependencyMethod (td, member, signature, new DependencyInfo (DependencyKind.PreservedDependency, ca)))
					return;

				if (MarkNamedField (td, member, new DependencyInfo (DependencyKind.PreservedDependency, ca)))
					return;
			}

			Context.LogWarning (context, DiagnosticId.CouldNotResolveDependencyMember, member ?? "", td.GetDisplayName ());
		}

		bool MarkDependencyMethod (TypeDefinition type, string name, string[]? signature, in DependencyInfo reason)
		{
			bool marked = false;

			int arity_marker = name.IndexOf ('`');
			if (arity_marker < 1 || !int.TryParse (name.AsSpan (arity_marker + 1), out int arity)) {
				arity = 0;
			} else {
				name = name.Substring (0, arity_marker);
			}

			foreach (var m in type.Methods) {
				if (m.Name != name)
					continue;

				if (m.GenericParameters.Count != arity)
					continue;

				if (signature == null) {
					MarkMethodVisibleToReflection (m, reason, ScopeStack.CurrentScope.Origin);
					marked = true;
					continue;
				}

				if (m.GetMetadataParametersCount () != signature.Length)
					continue;

				bool matched = true;
				foreach (var p in m.GetMetadataParameters ()) {
					if (p.ParameterType.FullName != signature[p.MetadataIndex].Trim ().ToCecilName ()) {
						matched = false;
						break;
					}
				}

				if (!matched)
					continue;

				MarkMethodVisibleToReflection (m, reason, ScopeStack.CurrentScope.Origin);
				marked = true;
			}

			return marked;
		}

		void LazyMarkCustomAttributes (ICustomAttributeProvider provider)
		{
			Debug.Assert (provider is ModuleDefinition or AssemblyDefinition);
			if (!provider.HasCustomAttributes)
				return;

			foreach (CustomAttribute ca in provider.CustomAttributes) {
				_assemblyLevelAttributes.Enqueue (new AttributeProviderPair (ca, provider));
			}
		}

		protected virtual void MarkCustomAttribute (CustomAttribute ca, in DependencyInfo reason)
		{
			Annotations.Mark (ca, reason);
			MarkMethod (ca.Constructor, new DependencyInfo (DependencyKind.AttributeConstructor, ca), ScopeStack.CurrentScope.Origin);

			MarkCustomAttributeArguments (ca);

			TypeReference constructor_type = ca.Constructor.DeclaringType;
			TypeDefinition? type = Context.Resolve (constructor_type);

			if (type == null) {
				return;
			}

			MarkCustomAttributeProperties (ca, type);
			MarkCustomAttributeFields (ca, type);
		}

		protected virtual bool ShouldMarkCustomAttribute (CustomAttribute ca, ICustomAttributeProvider provider)
		{
			var attr_type = ca.AttributeType;

			if (Context.KeepUsedAttributeTypesOnly) {
				switch (attr_type.FullName) {
				// These are required by the runtime
				case "System.ThreadStaticAttribute":
				case "System.ContextStaticAttribute":
				case "System.Runtime.CompilerServices.IsByRefLikeAttribute":
					return true;
				// Attributes related to `fixed` keyword used to declare fixed length arrays
				case "System.Runtime.CompilerServices.FixedBufferAttribute":
					return true;
				case "System.Runtime.InteropServices.InterfaceTypeAttribute":
				case "System.Runtime.InteropServices.GuidAttribute":
					return true;
				// May be implicitly used by the runtime
				case "System.Runtime.CompilerServices.InternalsVisibleToAttribute":
					return true;
				}

				TypeDefinition? type = Context.Resolve (attr_type);
				if (type is null || !Annotations.IsMarked (type))
					return false;
			}

			return true;
		}

		protected virtual bool ShouldMarkTypeStaticConstructor (TypeDefinition type)
		{
			if (Annotations.HasPreservedStaticCtor (type))
				return false;

			if (type.IsBeforeFieldInit && Context.IsOptimizationEnabled (CodeOptimizations.BeforeFieldInit, type))
				return false;

			return true;
		}

		protected internal void MarkStaticConstructor (TypeDefinition type, in DependencyInfo reason, in MessageOrigin origin)
		{
			if (MarkMethodIf (type.Methods, IsNonEmptyStaticConstructor, reason, origin) != null)
				Annotations.SetPreservedStaticCtor (type);
		}

		protected virtual bool ShouldMarkTopLevelCustomAttribute (AttributeProviderPair app, MethodDefinition resolvedConstructor)
		{
			var ca = app.Attribute;

			if (!ShouldMarkCustomAttribute (app.Attribute, app.Provider))
				return false;

			// If an attribute's module has not been marked after processing all types in all assemblies and the attribute itself has not been marked,
			// then surely nothing is using this attribute and there is no need to mark it
			if (!Annotations.IsMarked (resolvedConstructor.Module) &&
				!Annotations.IsMarked (ca.AttributeType) &&
				Annotations.GetAction (resolvedConstructor.Module.Assembly) == AssemblyAction.Link)
				return false;

			if (ca.Constructor.DeclaringType.Namespace == "System.Diagnostics") {
				string attributeName = ca.Constructor.DeclaringType.Name;
				if (attributeName == "DebuggerDisplayAttribute" || attributeName == "DebuggerTypeProxyAttribute") {
					var displayTargetType = GetDebuggerAttributeTargetType (app.Attribute, (AssemblyDefinition) app.Provider);
					if (displayTargetType == null || !Annotations.IsMarked (displayTargetType))
						return false;
				}
			}

			return true;
		}

		protected void MarkSecurityDeclarations (ISecurityDeclarationProvider provider, in DependencyInfo reason)
		{
			// most security declarations are removed (if linked) but user code might still have some
			// and if the attributes references types then they need to be marked too
			if ((provider == null) || !provider.HasSecurityDeclarations)
				return;

			foreach (var sd in provider.SecurityDeclarations)
				MarkSecurityDeclaration (sd, reason);
		}

		protected virtual void MarkSecurityDeclaration (SecurityDeclaration sd, in DependencyInfo reason)
		{
			if (!sd.HasSecurityAttributes)
				return;

			foreach (var sa in sd.SecurityAttributes)
				MarkSecurityAttribute (sa, reason);
		}

		protected virtual void MarkSecurityAttribute (SecurityAttribute sa, in DependencyInfo reason)
		{
			TypeReference security_type = sa.AttributeType;
			TypeDefinition? type = Context.Resolve (security_type);
			if (type == null) {
				return;
			}

			// Security attributes participate in inference logic without being marked.
			Tracer.AddDirectDependency (sa, reason, marked: false);
			MarkType (security_type, new DependencyInfo (DependencyKind.AttributeType, sa));
			MarkCustomAttributeProperties (sa, type);
			MarkCustomAttributeFields (sa, type);
		}

		protected void MarkCustomAttributeProperties (ICustomAttribute ca, TypeDefinition attribute)
		{
			if (!ca.HasProperties)
				return;

			foreach (var named_argument in ca.Properties)
				MarkCustomAttributeProperty (named_argument, attribute, ca, new DependencyInfo (DependencyKind.AttributeProperty, ca));
		}

		protected void MarkCustomAttributeProperty (CustomAttributeNamedArgument namedArgument, TypeDefinition attribute, ICustomAttribute ca, in DependencyInfo reason)
		{
			PropertyDefinition? property = GetProperty (attribute, namedArgument.Name);
			if (property != null)
				MarkMethod (property.SetMethod, reason, ScopeStack.CurrentScope.Origin);

			MarkCustomAttributeArgument (namedArgument.Argument, ca);

			if (property != null && Annotations.FlowAnnotations.RequiresDataFlowAnalysis (property.SetMethod)) {
				var scanner = new AttributeDataFlow (Context, this, ScopeStack.CurrentScope.Origin);
				scanner.ProcessAttributeDataflow (property.SetMethod, new List<CustomAttributeArgument> { namedArgument.Argument });
			}
		}

		PropertyDefinition? GetProperty (TypeDefinition inputType, string propertyname)
		{
			TypeDefinition? type = inputType;
			while (type != null) {
				PropertyDefinition? property = type.Properties.FirstOrDefault (p => p.Name == propertyname);
				if (property != null)
					return property;

				type = Context.TryResolve (type.BaseType);
			}

			return null;
		}

		protected void MarkCustomAttributeFields (ICustomAttribute ca, TypeDefinition attribute)
		{
			if (!ca.HasFields)
				return;

			foreach (var named_argument in ca.Fields)
				MarkCustomAttributeField (named_argument, attribute, ca);
		}

		protected void MarkCustomAttributeField (CustomAttributeNamedArgument namedArgument, TypeDefinition attribute, ICustomAttribute ca)
		{
			FieldDefinition? field = GetField (attribute, namedArgument.Name);
			if (field != null)
				MarkField (field, new DependencyInfo (DependencyKind.CustomAttributeField, ca), ScopeStack.CurrentScope.Origin);

			MarkCustomAttributeArgument (namedArgument.Argument, ca);

			if (field != null && Annotations.FlowAnnotations.RequiresDataFlowAnalysis (field)) {
				var scanner = new AttributeDataFlow (Context, this, ScopeStack.CurrentScope.Origin);
				scanner.ProcessAttributeDataflow (field, namedArgument.Argument);
			}
		}

		FieldDefinition? GetField (TypeDefinition inputType, string fieldname)
		{
			TypeDefinition? type = inputType;
			while (type != null) {
				FieldDefinition? field = type.Fields.FirstOrDefault (f => f.Name == fieldname);
				if (field != null)
					return field;

				type = Context.TryResolve (type.BaseType);
			}

			return null;
		}

		MethodDefinition? GetMethodWithNoParameters (TypeDefinition inputType, string methodname)
		{
			TypeDefinition? type = inputType;
			while (type != null) {
				MethodDefinition? method = type.Methods.FirstOrDefault (m => m.Name == methodname && !m.HasMetadataParameters ());
				if (method != null)
					return method;

				type = Context.TryResolve (type.BaseType);
			}

			return null;
		}

		void MarkCustomAttributeArguments (CustomAttribute ca)
		{
			if (!ca.HasConstructorArguments)
				return;

			foreach (var argument in ca.ConstructorArguments)
				MarkCustomAttributeArgument (argument, ca);

			var resolvedConstructor = Context.TryResolve (ca.Constructor);
			if (resolvedConstructor != null && Annotations.FlowAnnotations.RequiresDataFlowAnalysis (resolvedConstructor)) {
				var scanner = new AttributeDataFlow (Context, this, ScopeStack.CurrentScope.Origin);
				scanner.ProcessAttributeDataflow (resolvedConstructor, ca.ConstructorArguments);
			}
		}

		void MarkCustomAttributeArgument (CustomAttributeArgument argument, ICustomAttribute ca)
		{
			var at = argument.Type;

			if (at.IsArray) {
				var et = at.GetElementType ();

				MarkType (et, new DependencyInfo (DependencyKind.CustomAttributeArgumentType, ca));
				if (argument.Value == null)
					return;

				// Array arguments are modeled as a CustomAttributeArgument [], and will mark the
				// Type once for each element in the array.
				foreach (var caa in (CustomAttributeArgument[]) argument.Value)
					MarkCustomAttributeArgument (caa, ca);

				return;
			}

			if (at.Namespace == "System") {
				switch (at.Name) {
				case "Type":
					MarkType (argument.Type, new DependencyInfo (DependencyKind.CustomAttributeArgumentType, ca));
					MarkType ((TypeReference) argument.Value, new DependencyInfo (DependencyKind.CustomAttributeArgumentValue, ca));
					return;

				case "Object":
					var boxed_value = (CustomAttributeArgument) argument.Value;
					MarkType (boxed_value.Type, new DependencyInfo (DependencyKind.CustomAttributeArgumentType, ca));
					MarkCustomAttributeArgument (boxed_value, ca);
					return;
				}
			}
		}

		protected bool CheckProcessed (IMetadataTokenProvider provider)
		{
			return !Annotations.SetProcessed (provider);
		}

		protected virtual void MarkAssembly (AssemblyDefinition assembly, DependencyInfo reason)
		{
			Annotations.Mark (assembly, reason, ScopeStack.CurrentScope.Origin);
			if (CheckProcessed (assembly))
				return;

			using var assemblyScope = ScopeStack.PushLocalScope (new MessageOrigin (assembly));

			EmbeddedXmlInfo.ProcessDescriptors (assembly, Context);

			foreach (Action<AssemblyDefinition> handleMarkAssembly in MarkContext.MarkAssemblyActions)
				handleMarkAssembly (assembly);

			// Security attributes do not respect the attributes XML
			if (Context.StripSecurity)
				RemoveSecurity.ProcessAssembly (assembly, Context);

			MarkExportedTypesTarget.ProcessAssembly (assembly, Context);

			var action = Annotations.GetAction (assembly);
			if (ProcessReferencesStep.IsFullyPreservedAction (action)) {
				if (action != AssemblyAction.Copy ||
					!Context.TryGetCustomData ("DisableMarkingOfCopyAssemblies", out string? disableMarkingOfCopyAssembliesValue) ||
					disableMarkingOfCopyAssembliesValue != "true") {
					MarkEntireAssembly (assembly);
				}
				return;
			} else if (Annotations.IsRootAssembly (assembly)) {
				MarkEntireAssembly (assembly);
			}

			ProcessModuleType (assembly);

			LazyMarkCustomAttributes (assembly);

			MarkSecurityDeclarations (assembly, new DependencyInfo (DependencyKind.AssemblyOrModuleAttribute, assembly));

			foreach (ModuleDefinition module in assembly.Modules)
				LazyMarkCustomAttributes (module);
		}

		void MarkEntireAssembly (AssemblyDefinition assembly)
		{
			Debug.Assert (Annotations.IsProcessed (assembly));

			ModuleDefinition module = assembly.MainModule;

			MarkCustomAttributes (assembly, new DependencyInfo (DependencyKind.AssemblyOrModuleAttribute, assembly));
			MarkCustomAttributes (module, new DependencyInfo (DependencyKind.AssemblyOrModuleAttribute, module));

			foreach (TypeDefinition type in module.Types)
				MarkEntireType (type, new DependencyInfo (DependencyKind.TypeInAssembly, assembly));

			// Mark scopes of type references and exported types.
			TypeReferenceMarker.MarkTypeReferences (assembly, MarkingHelpers);
		}

		sealed class TypeReferenceMarker : TypeReferenceWalker
		{

			readonly MarkingHelpers markingHelpers;

			TypeReferenceMarker (AssemblyDefinition assembly, MarkingHelpers markingHelpers)
				: base (assembly, walkSymbols: false)
			{
				this.markingHelpers = markingHelpers;
			}

			public static void MarkTypeReferences (AssemblyDefinition assembly, MarkingHelpers markingHelpers)
			{
				new TypeReferenceMarker (assembly, markingHelpers).Process ();
			}

			protected override void ProcessTypeReference (TypeReference type)
			{
				markingHelpers.MarkForwardedScope (type, new MessageOrigin (assembly));
			}

			protected override void ProcessExportedType (ExportedType exportedType)
			{
				markingHelpers.MarkExportedType (exportedType, assembly.MainModule, new DependencyInfo (DependencyKind.ExportedType, assembly), new MessageOrigin (assembly));
				markingHelpers.MarkForwardedScope (CreateTypeReferenceForExportedTypeTarget (exportedType), new MessageOrigin (assembly));
			}

			protected override void ProcessExtra ()
			{
				// Also mark the scopes of metadata typeref rows to cover any not discovered by the traversal.
				// This can happen when the compiler emits typerefs into IL which aren't strictly necessary per ECMA 335.
				foreach (TypeReference typeReference in assembly.MainModule.GetTypeReferences ()) {
					if (!Visited!.Add (typeReference))
						continue;
					markingHelpers.MarkForwardedScope (typeReference, new MessageOrigin (assembly));
				}
			}

			TypeReference CreateTypeReferenceForExportedTypeTarget (ExportedType exportedType)
			{
				TypeReference? declaringTypeReference = null;
				if (exportedType.DeclaringType != null) {
					declaringTypeReference = CreateTypeReferenceForExportedTypeTarget (exportedType.DeclaringType);
				}

				return new TypeReference (exportedType.Namespace, exportedType.Name, assembly.MainModule, exportedType.Scope) {
					DeclaringType = declaringTypeReference
				};
			}
		}

		void ProcessModuleType (AssemblyDefinition assembly)
		{
			// The <Module> type may have an initializer, in which case we want to keep it.
			TypeDefinition? moduleType = assembly.MainModule.Types.FirstOrDefault (t => t.MetadataToken.RID == 1);
			if (moduleType != null && moduleType.HasMethods)
				MarkType (moduleType, new DependencyInfo (DependencyKind.TypeInAssembly, assembly));
		}

		bool ProcessLazyAttributes ()
		{
			if (Annotations.HasMarkedAnyIndirectlyCalledMethods () && MarkDisablePrivateReflectionAttribute ())
				return true;

			var startingQueueCount = _assemblyLevelAttributes.Count;
			if (startingQueueCount == 0)
				return false;

			var skippedItems = new List<AttributeProviderPair> ();
			var markOccurred = false;

			while (_assemblyLevelAttributes.Count != 0) {
				var assemblyLevelAttribute = _assemblyLevelAttributes.Dequeue ();
				var customAttribute = assemblyLevelAttribute.Attribute;

				var provider = assemblyLevelAttribute.Provider;
				Debug.Assert (provider is ModuleDefinition or AssemblyDefinition);
				var assembly = (provider is ModuleDefinition module) ? module.Assembly : provider as AssemblyDefinition;

				using var assemblyScope = ScopeStack.PushLocalScope (new MessageOrigin (assembly));

				var resolved = Context.Resolve (customAttribute.Constructor);
				if (resolved == null) {
					continue;
				}

				if (IsAttributeRemoved (customAttribute, resolved.DeclaringType) && Annotations.GetAction (CustomAttributeSource.GetAssemblyFromCustomAttributeProvider (assemblyLevelAttribute.Provider)) == AssemblyAction.Link)
					continue;

				if (!ShouldMarkTopLevelCustomAttribute (assemblyLevelAttribute, resolved)) {
					skippedItems.Add (assemblyLevelAttribute);
					continue;
				}

				markOccurred = true;
				MarkCustomAttribute (customAttribute, new DependencyInfo (DependencyKind.AssemblyOrModuleAttribute, assemblyLevelAttribute.Provider));

				string attributeFullName = customAttribute.Constructor.DeclaringType.FullName;
				switch (attributeFullName) {
				case "System.Diagnostics.DebuggerDisplayAttribute": {
						TypeDefinition? targetType = GetDebuggerAttributeTargetType (assemblyLevelAttribute.Attribute, (AssemblyDefinition) assemblyLevelAttribute.Provider);
						if (targetType != null)
							MarkTypeWithDebuggerDisplayAttribute (targetType, customAttribute);
						break;
					}
				case "System.Diagnostics.DebuggerTypeProxyAttribute": {
						TypeDefinition? targetType = GetDebuggerAttributeTargetType (assemblyLevelAttribute.Attribute, (AssemblyDefinition) assemblyLevelAttribute.Provider);
						if (targetType != null)
							MarkTypeWithDebuggerTypeProxyAttribute (targetType, customAttribute);
						break;
					}
				}
			}

			// requeue the items we skipped in case we need to make another pass
			foreach (var item in skippedItems)
				_assemblyLevelAttributes.Enqueue (item);

			return markOccurred;
		}

		bool ProcessLateMarkedAttributes ()
		{
			var startingQueueCount = _lateMarkedAttributes.Count;
			if (startingQueueCount == 0)
				return false;

			var skippedItems = new List<(AttributeProviderPair, DependencyInfo, MarkScopeStack.Scope)> ();
			var markOccurred = false;

			while (_lateMarkedAttributes.Count != 0) {
				var (attributeProviderPair, reason, scope) = _lateMarkedAttributes.Dequeue ();
				var customAttribute = attributeProviderPair.Attribute;
				var provider = attributeProviderPair.Provider;

				var resolved = Context.Resolve (customAttribute.Constructor);
				if (resolved == null) {
					continue;
				}

				if (!ShouldMarkCustomAttribute (customAttribute, provider)) {
					skippedItems.Add ((attributeProviderPair, reason, scope));
					continue;
				}

				markOccurred = true;
				using (ScopeStack.PushLocalScope (scope)) {
					MarkCustomAttribute (customAttribute, reason);
				}
			}

			// requeue the items we skipped in case we need to make another pass
			foreach (var item in skippedItems)
				_lateMarkedAttributes.Enqueue (item);

			return markOccurred;
		}

		protected void MarkField (FieldReference reference, DependencyInfo reason, in MessageOrigin origin)
		{
			if (reference.DeclaringType is GenericInstanceType) {
				Debug.Assert (reason.Kind == DependencyKind.FieldAccess || reason.Kind == DependencyKind.Ldtoken);
				// Blame the field reference (without actually marking) on the original reason.
				Tracer.AddDirectDependency (reference, reason, marked: false);
				MarkType (reference.DeclaringType, new DependencyInfo (DependencyKind.DeclaringType, reference));

				// Blame the field definition that we will resolve on the field reference.
				reason = new DependencyInfo (DependencyKind.FieldOnGenericInstance, reference);
			}

			FieldDefinition? field = Context.Resolve (reference);

			if (field == null) {
				return;
			}

			MarkField (field, reason, origin);
		}

		void ReportWarningsForReflectionAccess (in MessageOrigin origin, MethodDefinition method, DependencyKind dependencyKind)
		{
			if (Annotations.ShouldSuppressAnalysisWarningsForRequiresUnreferencedCode (origin.Provider, out _))
				return;

			bool isReflectionAccessCoveredByRUC;
			bool isCompilerGenerated = CompilerGeneratedState.IsNestedFunctionOrStateMachineMember (method);
			bool forceRUCCheck = false;
			RequiresUnreferencedCodeAttribute? requiresUnreferencedCode;
			switch (dependencyKind) {
			case DependencyKind.AttributeProperty:
				// Property assignment in an attribute instance.
				// This case is more like a direct method call than reflection, and should
				// be logically similar to what is done in ReflectionMethodBodyScanner for method calls.
				isReflectionAccessCoveredByRUC = Annotations.DoesMethodRequireUnreferencedCode (method, out requiresUnreferencedCode);
				break;

			case DependencyKind.Ldftn:
			case DependencyKind.Ldvirtftn:
			case DependencyKind.Ldtoken:
				// Compiler generated code accessed via a token is considered a "hard" reference
				// even though we also have to treat it as reflection access.
				// So we need to enforce RUC check/warn in this case.
				forceRUCCheck = true;
				isReflectionAccessCoveredByRUC = Annotations.ShouldSuppressAnalysisWarningsForRequiresUnreferencedCode (method, out requiresUnreferencedCode);
				break;

			default:
				// If the method being accessed has warnings suppressed due to Requires attributes,
				// we need to issue a warning for the reflection access. This is true even for instance
				// methods, which can be reflection-invoked without ever calling a constructor of the
				// accessed type.
				isReflectionAccessCoveredByRUC = Annotations.ShouldSuppressAnalysisWarningsForRequiresUnreferencedCode (method, out requiresUnreferencedCode);
				break;
			}

			if (isReflectionAccessCoveredByRUC && (!isCompilerGenerated || forceRUCCheck))
				ReportRequiresUnreferencedCode (method.GetDisplayName (), requiresUnreferencedCode!, new DiagnosticContext (origin, diagnosticsEnabled: true, Context));

			bool isReflectionAccessCoveredByDAM = Annotations.FlowAnnotations.ShouldWarnWhenAccessedForReflection (method);
			if (isReflectionAccessCoveredByDAM && (!isCompilerGenerated || forceRUCCheck)) {
				// ReflectionMethodBodyScanner handles more cases for data flow annotations
				// so don't warn for those.
				switch (dependencyKind) {
				case DependencyKind.AttributeConstructor:
				case DependencyKind.AttributeProperty:
					break;
				default:
					Context.LogWarning (origin, DiagnosticId.DynamicallyAccessedMembersMethodAccessedViaReflection, method.GetDisplayName ());
					break;
				}
			}

			// Warn on reflection access to compiler-generated methods, if the method isn't already unsafe to access via reflection
			// due to annotations. For the annotation-based warnings, we skip virtual overrides since those will produce warnings on
			// the base, but for unannotated compiler-generated methods this is not the case, so we must produce these warnings even
			// for virtual overrides. This ensures that we include the unannotated MoveNext state machine method. Lambdas and local
			// functions should never be virtual overrides in the first place.
			bool isCoveredByAnnotations = isReflectionAccessCoveredByRUC || isReflectionAccessCoveredByDAM;
			switch (dependencyKind) {
			case DependencyKind.AccessedViaReflection:
			case DependencyKind.DynamicallyAccessedMember:
				if (ShouldWarnForReflectionAccessToCompilerGeneratedCode (method, isCoveredByAnnotations))
					Context.LogWarning (origin, DiagnosticId.CompilerGeneratedMemberAccessedViaReflection, method.GetDisplayName ());
				break;
			}
		}

		void ReportWarningsForTypeHierarchyReflectionAccess (IMemberDefinition member, MessageOrigin origin)
		{
			Debug.Assert (member is MethodDefinition or FieldDefinition);

			// Don't check whether the current scope is a RUC type or RUC method because these warnings
			// are not suppressed in RUC scopes. Here the scope represents the DynamicallyAccessedMembers
			// annotation on a type, not a callsite which uses the annotation. We always want to warn about
			// possible reflection access indicated by these annotations.

			var type = origin.Provider as TypeDefinition;
			Debug.Assert (type != null);

			static bool IsDeclaredWithinType (IMemberDefinition member, TypeDefinition type)
			{
				while ((member = member.DeclaringType) != null) {
					if (member == type)
						return true;
				}
				return false;
			}

			var reportOnMember = IsDeclaredWithinType (member, type);
			if (reportOnMember)
				origin = new MessageOrigin (member);

			bool isReflectionAccessCoveredByRUC = Annotations.ShouldSuppressAnalysisWarningsForRequiresUnreferencedCode (member, out RequiresUnreferencedCodeAttribute? requiresUnreferencedCodeAttribute);
			bool isCompilerGenerated = CompilerGeneratedState.IsNestedFunctionOrStateMachineMember (member);
			if (isReflectionAccessCoveredByRUC && !isCompilerGenerated) {
				var id = reportOnMember ? DiagnosticId.DynamicallyAccessedMembersOnTypeReferencesMemberWithRequiresUnreferencedCode : DiagnosticId.DynamicallyAccessedMembersOnTypeReferencesMemberOnBaseWithRequiresUnreferencedCode;
				Context.LogWarning (origin, id, type.GetDisplayName (),
					((MemberReference) member).GetDisplayName (), // The cast is valid since it has to be a method or field
					MessageFormat.FormatRequiresAttributeMessageArg (requiresUnreferencedCodeAttribute!.Message),
					MessageFormat.FormatRequiresAttributeMessageArg (requiresUnreferencedCodeAttribute!.Url));
			}

			bool isReflectionAccessCoveredByDAM = Annotations.FlowAnnotations.ShouldWarnWhenAccessedForReflection (member);
			if (isReflectionAccessCoveredByDAM && !isCompilerGenerated) {
				var id = reportOnMember ? DiagnosticId.DynamicallyAccessedMembersOnTypeReferencesMemberWithDynamicallyAccessedMembers : DiagnosticId.DynamicallyAccessedMembersOnTypeReferencesMemberOnBaseWithDynamicallyAccessedMembers;
				Context.LogWarning (origin, id, type.GetDisplayName (), ((MemberReference) member).GetDisplayName ());
			}

			// Warn on reflection access to compiler-generated methods, if the method isn't already unsafe to access via reflection
			// due to annotations. For the annotation-based warnings, we skip virtual overrides since those will produce warnings on
			// the base, but for unannotated compiler-generated methods this is not the case, so we must produce these warnings even
			// for virtual overrides. This ensures that we include the unannotated MoveNext state machine method. Lambdas and local
			// functions should never be virtual overrides in the first place.
			bool isCoveredByAnnotations = isReflectionAccessCoveredByRUC || isReflectionAccessCoveredByDAM;
			if (member is MethodDefinition method && ShouldWarnForReflectionAccessToCompilerGeneratedCode (method, isCoveredByAnnotations)) {
				var id = reportOnMember ? DiagnosticId.DynamicallyAccessedMembersOnTypeReferencesCompilerGeneratedMember : DiagnosticId.DynamicallyAccessedMembersOnTypeReferencesCompilerGeneratedMemberOnBase;
				Context.LogWarning (origin, id, type.GetDisplayName (), method.GetDisplayName ());
			}

			// Warn on reflection access to compiler-generated fields.
			if (member is FieldDefinition field && ShouldWarnForReflectionAccessToCompilerGeneratedCode (field, isCoveredByAnnotations)) {
				var id = reportOnMember ? DiagnosticId.DynamicallyAccessedMembersOnTypeReferencesCompilerGeneratedMember : DiagnosticId.DynamicallyAccessedMembersOnTypeReferencesCompilerGeneratedMemberOnBase;
				Context.LogWarning (origin, id, type.GetDisplayName (), field.GetDisplayName ());
			}
		}

		void MarkField (FieldDefinition field, in DependencyInfo reason, in MessageOrigin origin)
		{
#if DEBUG
			if (!_fieldReasons.Contains (reason.Kind))
				throw new ArgumentOutOfRangeException ($"Internal error: unsupported field dependency {reason.Kind}");
#endif

			if (reason.Kind == DependencyKind.AlreadyMarked) {
				Debug.Assert (Annotations.IsMarked (field));
			} else {
				Annotations.Mark (field, reason, origin);
			}

			ProcessAnalysisAnnotationsForField (field, reason.Kind, in origin);

			if (CheckProcessed (field))
				return;

			// Use the original scope for marking the declaring type - it provides better warning message location
			MarkType (field.DeclaringType, new DependencyInfo (DependencyKind.DeclaringType, field));

			using var fieldScope = ScopeStack.PushLocalScope (new MessageOrigin (field));
			MarkType (field.FieldType, new DependencyInfo (DependencyKind.FieldType, field));
			MarkCustomAttributes (field, new DependencyInfo (DependencyKind.CustomAttribute, field));
			MarkMarshalSpec (field, new DependencyInfo (DependencyKind.FieldMarshalSpec, field));
			DoAdditionalFieldProcessing (field);

			// If we accessed a field on a type and the type has explicit/sequential layout, make sure to keep
			// all the other fields.
			//
			// We normally do this when the type is seen as instantiated, but one can get into a situation
			// where the type is not seen as instantiated and the offsets still matter (usually when type safety
			// is violated with Unsafe.As).
			//
			// This won't do too much work because classes are rarely tagged for explicit/sequential layout.
			if (!field.DeclaringType.IsValueType && !field.DeclaringType.IsAutoLayout) {
				// We also need to walk the base hierarchy because the offset of the field depends on the
				// layout of the base.
				TypeDefinition? typeWithFields = field.DeclaringType;
				while (typeWithFields != null) {
					MarkImplicitlyUsedFields (typeWithFields);
					typeWithFields = Context.TryResolve (typeWithFields.BaseType);
				}
			}

			var parent = field.DeclaringType;
			if (field.IsStatic && !Annotations.HasPreservedStaticCtor (parent)) {
				var cctorReason = reason.Kind switch {
					// Report an edge directly from the method accessing the field to the static ctor it triggers
					DependencyKind.FieldAccess => new DependencyInfo (DependencyKind.TriggersCctorThroughFieldAccess, reason.Source),
					_ => new DependencyInfo (DependencyKind.CctorForField, field)
				};
				MarkStaticConstructor (parent, cctorReason, ScopeStack.CurrentScope.Origin);
			}

			if (Annotations.HasSubstitutedInit (field)) {
				Annotations.SetPreservedStaticCtor (parent);
				Annotations.SetSubstitutedInit (parent);
			}
		}

		bool ShouldWarnForReflectionAccessToCompilerGeneratedCode (FieldDefinition field, bool isCoveredByAnnotations)
		{
			// No need to warn if it's already covered by the Requires attribute or explicit annotations on the field.
			if (isCoveredByAnnotations)
				return false;

			if (!CompilerGeneratedState.IsNestedFunctionOrStateMachineMember (field))
				return false;

			// Only warn for types which are interesting for dataflow. Note that this does
			// not include integer types, even though we track integers in the dataflow analysis.
			// Technically we should also warn for integer types, but this leads to more warnings
			// for example about the compiler-generated "state" field for state machine methods.
			// This should be ok because in most cases the state machine types will also have other
			// hoisted locals that produce warnings anyway when accessed via reflection.
			return Annotations.FlowAnnotations.IsTypeInterestingForDataflow (field.FieldType);
		}

		void ProcessAnalysisAnnotationsForField (FieldDefinition field, DependencyKind dependencyKind, in MessageOrigin origin)
		{
			if (origin.Provider != ScopeStack.CurrentScope.Origin.Provider) {
				Debug.Assert (dependencyKind == DependencyKind.DynamicallyAccessedMemberOnType ||
					(origin.Provider is MethodDefinition originMethod && CompilerGeneratedState.IsNestedFunctionOrStateMachineMember (originMethod)));
			}

			switch (dependencyKind) {
			// Marked through things like descriptor - don't want to warn as it's intentional choice
			case DependencyKind.AlreadyMarked:
			case DependencyKind.TypePreserve:
			case DependencyKind.PreservedMethod:
				return;

			case DependencyKind.DynamicallyAccessedMemberOnType:
				ReportWarningsForTypeHierarchyReflectionAccess (field, origin);
				return;

			default:
				break;
			}

			if (Annotations.ShouldSuppressAnalysisWarningsForRequiresUnreferencedCode (origin.Provider, out _))
				return;

			bool isReflectionAccessCoveredByRUC;
			if (isReflectionAccessCoveredByRUC = Annotations.ShouldSuppressAnalysisWarningsForRequiresUnreferencedCode (field, out RequiresUnreferencedCodeAttribute? requiresUnreferencedCodeAttribute))
				ReportRequiresUnreferencedCode (field.GetDisplayName (), requiresUnreferencedCodeAttribute!, new DiagnosticContext (origin, diagnosticsEnabled: true, Context));

			bool isReflectionAccessCoveredByDAM = false;
			switch (dependencyKind) {
			case DependencyKind.AccessedViaReflection:
			case DependencyKind.DynamicDependency:
			case DependencyKind.DynamicallyAccessedMember:
			case DependencyKind.InteropMethodDependency:
			case DependencyKind.Ldtoken:
			case DependencyKind.UnsafeAccessorTarget:
				if (isReflectionAccessCoveredByDAM = Annotations.FlowAnnotations.ShouldWarnWhenAccessedForReflection (field))
					Context.LogWarning (origin, DiagnosticId.DynamicallyAccessedMembersFieldAccessedViaReflection, field.GetDisplayName ());

				break;
			}

			switch (dependencyKind) {
			case DependencyKind.AccessedViaReflection:
			case DependencyKind.DynamicallyAccessedMember:
				bool isCoveredByAnnotations = isReflectionAccessCoveredByRUC || isReflectionAccessCoveredByDAM;
				if (ShouldWarnForReflectionAccessToCompilerGeneratedCode (field, isCoveredByAnnotations))
					Context.LogWarning (origin, DiagnosticId.CompilerGeneratedMemberAccessedViaReflection, field.GetDisplayName ());
				break;
			}
		}

		/// <summary>
		/// Returns true if the assembly of the <paramref name="scope"></paramref> is not set to link (i.e. action=copy is set for that assembly)
		/// </summary>
		protected virtual bool IgnoreScope (IMetadataScope scope)
		{
			AssemblyDefinition? assembly = Context.Resolve (scope);
			return assembly != null && Annotations.GetAction (assembly) != AssemblyAction.Link;
		}

		void MarkModule (ModuleDefinition module, DependencyInfo reason)
		{
			if (reason.Kind == DependencyKind.AlreadyMarked) {
				Debug.Assert (Annotations.IsMarked (module));
			} else {
				Annotations.Mark (module, reason, ScopeStack.CurrentScope.Origin);
			}
			if (CheckProcessed (module))
				return;
			MarkAssembly (module.Assembly, new DependencyInfo (DependencyKind.AssemblyOfModule, module));
		}

		protected virtual void MarkSerializable (TypeDefinition type)
		{
			if (!type.HasMethods)
				return;

			if (Context.GetTargetRuntimeVersion () > TargetRuntimeVersion.NET5)
				return;

			if (type.IsSerializable ()) {
				MarkDefaultConstructor (type, new DependencyInfo (DependencyKind.SerializationMethodForType, type));
				MarkMethodsIf (type.Methods, IsSpecialSerializationConstructor, new DependencyInfo (DependencyKind.SerializationMethodForType, type), ScopeStack.CurrentScope.Origin);
			}

			MarkMethodsIf (type.Methods, HasOnSerializeOrDeserializeAttribute, new DependencyInfo (DependencyKind.SerializationMethodForType, type), ScopeStack.CurrentScope.Origin);
		}

		protected internal virtual void MarkTypeVisibleToReflection (TypeReference type, TypeDefinition definition, in DependencyInfo reason, in MessageOrigin origin)
		{
			// If a type is visible to reflection, we need to stop doing optimization that could cause observable difference
			// in reflection APIs. This includes APIs like MakeGenericType (where variant castability of the produced type
			// could be incorrect) or IsAssignableFrom (where assignability of unconstructed types might change).
			Annotations.MarkRelevantToVariantCasting (definition);

			Annotations.MarkReflectionUsed (definition);

			MarkImplicitlyUsedFields (definition);

			MarkType (type, reason, origin);
		}

		internal void MarkMethodVisibleToReflection (MethodReference method, in DependencyInfo reason, in MessageOrigin origin)
		{
			MarkMethod (method, reason, origin);
			if (Context.Resolve (method) is MethodDefinition methodDefinition) {
				Annotations.MarkReflectionUsed (methodDefinition);
				Annotations.MarkIndirectlyCalledMethod (methodDefinition);
			}
		}

		internal void MarkFieldVisibleToReflection (FieldReference field, in DependencyInfo reason, in MessageOrigin origin)
		{
			MarkField (field, reason, origin);
		}

		internal void MarkPropertyVisibleToReflection (PropertyDefinition property, in DependencyInfo reason, in MessageOrigin origin)
		{
			// Marking the property itself actually doesn't keep it (it only marks its attributes and records the dependency), we have to mark the methods on it
			MarkProperty (property, reason);
			// We don't track PropertyInfo, so we can't tell if any accessor is needed by the app, so include them both.
			// With better tracking it might be possible to be more precise here: dotnet/linker/issues/1948
			MarkMethodIfNotNull (property.GetMethod, reason, origin);
			MarkMethodIfNotNull (property.SetMethod, reason, origin);
			MarkMethodsIf (property.OtherMethods, m => true, reason, origin);
		}

		internal void MarkEventVisibleToReflection (EventDefinition @event, in DependencyInfo reason, in MessageOrigin origin)
		{
			MarkEvent (@event, reason);
			// MarkEvent already marks the add/remove/invoke methods, but we need to mark them with the
			// DependencyInfo used to access the event from reflection, to produce warnings for annotated
			// event methods.
			MarkMethodIfNotNull (@event.AddMethod, reason, origin);
			MarkMethodIfNotNull (@event.InvokeMethod, reason, origin);
			MarkMethodIfNotNull (@event.InvokeMethod, reason, origin);
			MarkMethodsIf (@event.OtherMethods, m => true, reason, origin);
		}

		internal void MarkStaticConstructorVisibleToReflection (TypeDefinition type, in DependencyInfo reason, in MessageOrigin origin)
		{
			MarkStaticConstructor (type, reason, origin);
		}

		protected internal virtual TypeDefinition? MarkType (TypeReference reference, DependencyInfo reason, MessageOrigin? origin = null)
		{
#if DEBUG
			if (!_typeReasons.Contains (reason.Kind))
				throw new ArgumentOutOfRangeException ($"Internal error: unsupported type dependency {reason.Kind}");
#endif
			if (reference == null)
				return null;

			using MarkScopeStack.LocalScope? localScope = origin.HasValue ? ScopeStack.PushLocalScope (origin.Value) : null;

			(reference, reason) = GetOriginalType (reference, reason);

			if (reference is FunctionPointerType)
				return null;

			if (reference is GenericParameter)
				return null;

			TypeDefinition? type = Context.Resolve (reference);

			if (type == null)
				return null;

			// Track a mark reason for each call to MarkType.
			switch (reason.Kind) {
			case DependencyKind.AlreadyMarked:
				Debug.Assert (Annotations.IsMarked (type));
				break;
			default:
				Annotations.Mark (type, reason, ScopeStack.CurrentScope.Origin);
				break;
			}

			// Treat cctors triggered by a called method specially and mark this case up-front.
			if (type.HasMethods && ShouldMarkTypeStaticConstructor (type) && reason.Kind == DependencyKind.DeclaringTypeOfCalledMethod)
				MarkStaticConstructor (type, new DependencyInfo (DependencyKind.TriggersCctorForCalledMethod, reason.Source), ScopeStack.CurrentScope.Origin);

			if (Annotations.HasLinkerAttribute<RemoveAttributeInstancesAttribute> (type)) {
				// Don't warn about references from the removed attribute itself (for example the .ctor on the attribute
				// will call MarkType on the attribute type itself).
				// If for some reason we do keep the attribute type (could be because of previous reference which would cause IL2045
				// or because of a copy assembly with a reference and so on) then we should not spam the warnings due to the type itself.
				// Also don't warn when the type is marked due to an assembly being rooted.
				if (!(reason.Source is IMemberDefinition sourceMemberDefinition && sourceMemberDefinition.DeclaringType == type) &&
					reason.Kind is not DependencyKind.TypeInAssembly)
					Context.LogWarning (ScopeStack.CurrentScope.Origin, DiagnosticId.AttributeIsReferencedButTrimmerRemoveAllInstances, type.GetDisplayName ());
			}

			if (CheckProcessed (type))
				return type;

			_analyzer.AddRoot (GetTypeNode (type, reason, origin), "MarkedType");
			return type;
		}

		protected internal virtual void ProcessType (TypeDefinition type, DependencyInfo reason, MessageOrigin? origin = null)
		{
			if (type.Scope is ModuleDefinition module)
				MarkModule (module, new DependencyInfo (DependencyKind.ScopeOfType, type));

			using var typeScope = ScopeStack.PushLocalScope (new MessageOrigin (type));

			foreach (Action<TypeDefinition> handleMarkType in MarkContext.MarkTypeActions)
				handleMarkType (type);

			MarkType (type.BaseType, new DependencyInfo (DependencyKind.BaseType, type));

			// The DynamicallyAccessedMembers hierarchy processing must be done after the base type was marked
			// (to avoid inconsistencies in the cache), but before anything else as work done below
			// might need the results of the processing here.
			DynamicallyAccessedMembersTypeHierarchy.ProcessMarkedTypeForDynamicallyAccessedMembersHierarchy (type);

			if (type.DeclaringType != null)
				MarkType (type.DeclaringType, new DependencyInfo (DependencyKind.DeclaringType, type));
			MarkCustomAttributes (type, new DependencyInfo (DependencyKind.CustomAttribute, type));
			MarkSecurityDeclarations (type, new DependencyInfo (DependencyKind.CustomAttribute, type));

			if (Context.TryResolve (type.BaseType) is TypeDefinition baseType &&
				!Annotations.HasLinkerAttribute<RequiresUnreferencedCodeAttribute> (type) &&
				Annotations.TryGetLinkerAttribute (baseType, out RequiresUnreferencedCodeAttribute? effectiveRequiresUnreferencedCode)) {

				var currentOrigin = ScopeStack.CurrentScope.Origin;

				string arg1 = MessageFormat.FormatRequiresAttributeMessageArg (effectiveRequiresUnreferencedCode.Message);
				string arg2 = MessageFormat.FormatRequiresAttributeUrlArg (effectiveRequiresUnreferencedCode.Url);
				Context.LogWarning (currentOrigin, DiagnosticId.RequiresUnreferencedCodeOnBaseClass, type.GetDisplayName (), type.BaseType.GetDisplayName (), arg1, arg2);
			}


			if (type.IsMulticastDelegate ()) {
				MarkMulticastDelegate (type);
			}

			if (type.IsClass && type.BaseType == null && type.Name == "Object" && ShouldMarkSystemObjectFinalize)
				MarkMethodIf (type.Methods, static m => m.Name == "Finalize", new DependencyInfo (DependencyKind.MethodForSpecialType, type), ScopeStack.CurrentScope.Origin);

			MarkSerializable (type);

			// This marks static fields of KeyWords/OpCodes/Tasks subclasses of an EventSource type.
			// The special handling of EventSource is still needed in .NET6 in library mode
			if ((!Context.DisableEventSourceSpecialHandling || Context.GetTargetRuntimeVersion () < TargetRuntimeVersion.NET6) && BCL.EventTracingForWindows.IsEventSourceImplementation (type, Context)) {
				MarkEventSourceProviders (type);
			}

			// This marks properties for [EventData] types as well as other attribute dependencies.
			MarkTypeSpecialCustomAttributes (type);

			MarkGenericParameterProvider (type);

			// There are a number of markings we can defer until later when we know it's possible a reference type could be instantiated
			// For example, if no instance of a type exist, then we don't need to mark the interfaces on that type -- Note this is not true for static interfaces
			// However, for some other types there is no benefit to deferring
			if (type.IsInterface) {
				// There's no benefit to deferring processing of an interface type until we know a type implementing that interface is marked
				MarkRequirementsForInstantiatedTypes (type);
			} else if (type.IsValueType) {
				// Note : Technically interfaces could be removed from value types in some of the same cases as reference types, however, it's harder to know when
				// a value type instance could exist.  You'd have to track initobj and maybe locals types.  Going to punt for now.
				MarkRequirementsForInstantiatedTypes (type);
			} else if (IsFullyPreserved (type)) {
				// Here for a couple reasons:
				// * Edge case to cover a scenario where a type has preserve all, implements interfaces, but does not have any instance ctors.
				//    Normally TypePreserve.All would cause an instance ctor to be marked and that would in turn lead to MarkInterfaceImplementations being called
				//    Without an instance ctor, MarkInterfaceImplementations is not called and then TypePreserve.All isn't truly respected.
				// * If an assembly has the action Copy and had ResolveFromAssemblyStep ran for the assembly, then InitializeType will have led us here
				//    When the entire assembly is preserved, then all interfaces, base, etc will be preserved on the type, so we need to make sure
				//    all of these types are marked.  For example, if an interface implementation is of a type in another assembly that is linked,
				//    and there are no other usages of that interface type, then we need to make sure the interface type is still marked because
				//    this type is going to retain the interface implementation
				MarkRequirementsForInstantiatedTypes (type);
			} else if (AlwaysMarkTypeAsInstantiated (type)) {
				MarkRequirementsForInstantiatedTypes (type);
			}

			// Save for later once we know which interfaces are marked and then determine which interface implementations and methods to keep
			if (type.HasInterfaces)
				_typesWithInterfaces.Add ((type, ScopeStack.CurrentScope));

			if (type.HasMethods) {
				// TODO: MarkMethodIfNeededByBaseMethod should include logic for IsMethodNeededByTypeDueToPreservedScope: https://github.com/dotnet/linker/issues/3090
				foreach (var method in type.Methods) {
					MarkMethodIfNeededByBaseMethod (method);
					if (IsMethodNeededByTypeDueToPreservedScope (method)) {
						// For methods that must be preserved, blame the declaring type.
						MarkMethod (method, new DependencyInfo (DependencyKind.VirtualNeededDueToPreservedScope, type), ScopeStack.CurrentScope.Origin);
					}
				}
				if (ShouldMarkTypeStaticConstructor (type) && reason.Kind != DependencyKind.TriggersCctorForCalledMethod) {
					using (ScopeStack.PopToParentScope ())
						MarkStaticConstructor (type, new DependencyInfo (DependencyKind.CctorForType, type), ScopeStack.CurrentScope.Origin);
				}
			}

			DoAdditionalTypeProcessing (type);

			ApplyPreserveInfo (type);
			ApplyPreserveMethods (type);

			return;
		}

		/// <summary>
		/// Allow subclasses to disable marking of System.Object.Finalize()
		/// </summary>
		protected virtual bool ShouldMarkSystemObjectFinalize => true;

		// Allow subclassers to mark additional things in the main processing loop
		protected virtual void DoAdditionalProcessing ()
		{
		}

		// Allow subclassers to mark additional things
		protected virtual void DoAdditionalTypeProcessing (TypeDefinition type)
		{
		}

		// Allow subclassers to mark additional things
		protected virtual void DoAdditionalFieldProcessing (FieldDefinition field)
		{
		}

		// Allow subclassers to mark additional things
		protected virtual void DoAdditionalPropertyProcessing (PropertyDefinition property)
		{
		}

		// Allow subclassers to mark additional things
		protected virtual void DoAdditionalEventProcessing (EventDefinition evt)
		{
		}

		// Allow subclassers to mark additional things
		protected virtual void DoAdditionalInstantiatedTypeProcessing (TypeDefinition type)
		{
		}

		TypeDefinition? GetDebuggerAttributeTargetType (CustomAttribute ca, AssemblyDefinition asm)
		{
			foreach (var property in ca.Properties) {
				if (property.Name == "Target")
					return Context.TryResolve ((TypeReference) property.Argument.Value);

				if (property.Name == "TargetTypeName") {
					string targetTypeName = (string) property.Argument.Value;
					TypeName? typeName = TypeParser.ParseTypeName (targetTypeName);
					if (typeName is AssemblyQualifiedTypeName assemblyQualifiedTypeName) {
						AssemblyDefinition? assembly = Context.TryResolve (assemblyQualifiedTypeName.AssemblyName.Name);
						return assembly == null ? null : Context.TryResolve (assembly, targetTypeName);
					}

					return Context.TryResolve (asm, targetTypeName);
				}
			}

			return null;
		}

		void MarkTypeSpecialCustomAttributes (TypeDefinition type)
		{
			if (!type.HasCustomAttributes)
				return;

			foreach (CustomAttribute attribute in type.CustomAttributes) {
				var attrType = attribute.Constructor.DeclaringType;
				var resolvedAttributeType = Context.Resolve (attrType);
				if (resolvedAttributeType == null) {
					continue;
				}

				if (Annotations.HasLinkerAttribute<RemoveAttributeInstancesAttribute> (resolvedAttributeType) && Annotations.GetAction (type.Module.Assembly) == AssemblyAction.Link)
					continue;

				switch (attrType.Name) {
				case "XmlSchemaProviderAttribute" when attrType.Namespace == "System.Xml.Serialization":
					MarkXmlSchemaProvider (type, attribute);
					break;
				case "DebuggerDisplayAttribute" when attrType.Namespace == "System.Diagnostics":
					MarkTypeWithDebuggerDisplayAttribute (type, attribute);
					break;
				case "DebuggerTypeProxyAttribute" when attrType.Namespace == "System.Diagnostics":
					MarkTypeWithDebuggerTypeProxyAttribute (type, attribute);
					break;
				// The special handling of EventSource is still needed in .NET6 in library mode
				case "EventDataAttribute" when attrType.Namespace == "System.Diagnostics.Tracing" && (!Context.DisableEventSourceSpecialHandling || Context.GetTargetRuntimeVersion () < TargetRuntimeVersion.NET6):
					if (MarkMethodsIf (type.Methods, MethodDefinitionExtensions.IsPublicInstancePropertyMethod, new DependencyInfo (DependencyKind.ReferencedBySpecialAttribute, type), ScopeStack.CurrentScope.Origin))
						Tracer.AddDirectDependency (attribute, new DependencyInfo (DependencyKind.CustomAttribute, type), marked: false);
					break;
				}
			}
		}

		void MarkMethodSpecialCustomAttributes (MethodDefinition method)
		{
			if (!method.HasCustomAttributes)
				return;

			foreach (CustomAttribute attribute in method.CustomAttributes) {
				switch (attribute.Constructor.DeclaringType.FullName) {
				case "System.Web.Services.Protocols.SoapHeaderAttribute":
					MarkSoapHeader (method, attribute);
					break;
				}
			}
		}

		void MarkXmlSchemaProvider (TypeDefinition type, CustomAttribute attribute)
		{
			if (TryGetStringArgument (attribute, out string? name)) {
				Tracer.AddDirectDependency (attribute, new DependencyInfo (DependencyKind.CustomAttribute, type), marked: false);
				MarkNamedMethod (type, name, new DependencyInfo (DependencyKind.ReferencedBySpecialAttribute, attribute));
			}
		}

		[GeneratedRegex ("{[^{}]+}")]
		private static partial Regex DebuggerDisplayAttributeValueRegex ();

		[GeneratedRegex (@".+,\s*nq")]
		private static partial Regex ContainsNqSuffixRegex ();

		void MarkTypeWithDebuggerDisplayAttribute (TypeDefinition type, CustomAttribute attribute)
		{
			if (Context.KeepMembersForDebugger) {
				// Members referenced by the DebuggerDisplayAttribute are kept even if the attribute may not be.
				// Record a logical dependency on the attribute so that we can blame it for the kept members below.
				Tracer.AddDirectDependency (attribute, new DependencyInfo (DependencyKind.CustomAttribute, type), marked: false);

				MarkTypeWithDebuggerDisplayAttributeValue (type, attribute, (string) attribute.ConstructorArguments[0].Value);
				if (attribute.HasProperties) {
					foreach (var property in attribute.Properties) {
						if (property.Name is "Name" or "Type") {
							MarkTypeWithDebuggerDisplayAttributeValue (type, attribute, (string) property.Argument.Value);
						}
					}
				}
			}
		}

		void MarkTypeWithDebuggerDisplayAttributeValue (TypeDefinition type, CustomAttribute attribute, string? displayString)
		{
			if (string.IsNullOrEmpty (displayString))
				return;

			foreach (Match match in DebuggerDisplayAttributeValueRegex ().Matches (displayString)) {
				// Remove '{' and '}'
				string realMatch = match.Value.Substring (1, match.Value.Length - 2);

				// Remove ",nq" suffix if present
				// (it asks the expression evaluator to remove the quotes when displaying the final value)
				if (ContainsNqSuffixRegex ().IsMatch (realMatch)) {
					realMatch = realMatch.Substring (0, realMatch.LastIndexOf (','));
				}

				if (realMatch.EndsWith ("()")) {
					string methodName = realMatch.Substring (0, realMatch.Length - 2);

					// It's a call to a method on some member.  Handling this scenario robustly would be complicated and a decent bit of work.
					//
					// We could implement support for this at some point, but for now it's important to make sure at least we don't crash trying to find some
					// method on the current type when it exists on some other type
					if (methodName.Contains ('.'))
						continue;

					MethodDefinition? method = GetMethodWithNoParameters (type, methodName);
					if (method != null) {
						MarkMethod (method, new DependencyInfo (DependencyKind.ReferencedBySpecialAttribute, attribute), ScopeStack.CurrentScope.Origin);
						continue;
					}
				} else {
					FieldDefinition? field = GetField (type, realMatch);
					if (field != null) {
						MarkField (field, new DependencyInfo (DependencyKind.ReferencedBySpecialAttribute, attribute), ScopeStack.CurrentScope.Origin);
						continue;
					}

					PropertyDefinition? property = GetProperty (type, realMatch);
					if (property != null) {
						if (property.GetMethod != null) {
							MarkMethod (property.GetMethod, new DependencyInfo (DependencyKind.ReferencedBySpecialAttribute, attribute), ScopeStack.CurrentScope.Origin);
						}
						if (property.SetMethod != null) {
							MarkMethod (property.SetMethod, new DependencyInfo (DependencyKind.ReferencedBySpecialAttribute, attribute), ScopeStack.CurrentScope.Origin);
						}
						continue;
					}
				}

				while (true) {
					// Currently if we don't understand the DebuggerDisplayAttribute we mark everything on the type
					// This can be improved: dotnet/linker/issues/1873
					MarkMethods (type, new DependencyInfo (DependencyKind.KeptForSpecialAttribute, attribute));
					MarkFields (type, includeStatic: true, new DependencyInfo (DependencyKind.ReferencedBySpecialAttribute, attribute));
					if (Context.TryResolve (type.BaseType) is not TypeDefinition baseType)
						break;
					type = baseType;
				}
				return;
			}
		}

		void MarkTypeWithDebuggerTypeProxyAttribute (TypeDefinition type, CustomAttribute attribute)
		{
			if (Context.KeepMembersForDebugger) {
				object constructorArgument = attribute.ConstructorArguments[0].Value;
				TypeReference? proxyTypeReference = constructorArgument as TypeReference;
				if (proxyTypeReference == null) {
					if (constructorArgument is string proxyTypeReferenceString) {
						proxyTypeReference = type.Module.GetType (proxyTypeReferenceString, runtimeName: true);
					}
				}

				if (proxyTypeReference == null) {
					return;
				}

				Tracer.AddDirectDependency (attribute, new DependencyInfo (DependencyKind.CustomAttribute, type), marked: false);
				MarkType (proxyTypeReference, new DependencyInfo (DependencyKind.ReferencedBySpecialAttribute, attribute));

				if (Context.TryResolve (proxyTypeReference) is TypeDefinition proxyType) {
					MarkMethods (proxyType, new DependencyInfo (DependencyKind.ReferencedBySpecialAttribute, attribute));
					MarkFields (proxyType, includeStatic: true, new DependencyInfo (DependencyKind.ReferencedBySpecialAttribute, attribute));
				}
			}
		}

		static bool TryGetStringArgument (CustomAttribute attribute, [NotNullWhen (true)] out string? argument)
		{
			argument = null;

			if (attribute.ConstructorArguments.Count < 1)
				return false;

			argument = attribute.ConstructorArguments[0].Value as string;

			return argument != null;
		}

		protected int MarkNamedMethod (TypeDefinition type, string method_name, in DependencyInfo reason)
		{
			if (!type.HasMethods)
				return 0;

			int count = 0;
			foreach (MethodDefinition method in type.Methods) {
				if (method.Name != method_name)
					continue;

				MarkMethod (method, reason, ScopeStack.CurrentScope.Origin);
				count++;
			}

			return count;
		}

		void MarkSoapHeader (MethodDefinition method, CustomAttribute attribute)
		{
			if (!TryGetStringArgument (attribute, out string? member_name))
				return;

			MarkNamedField (method.DeclaringType, member_name, new DependencyInfo (DependencyKind.ReferencedBySpecialAttribute, attribute));
			MarkNamedProperty (method.DeclaringType, member_name, new DependencyInfo (DependencyKind.ReferencedBySpecialAttribute, attribute));
		}

		bool MarkNamedField (TypeDefinition type, string field_name, in DependencyInfo reason)
		{
			if (!type.HasFields)
				return false;

			foreach (FieldDefinition field in type.Fields) {
				if (field.Name != field_name)
					continue;

				MarkField (field, reason, ScopeStack.CurrentScope.Origin);
				return true;
			}

			return false;
		}

		void MarkNamedProperty (TypeDefinition type, string property_name, in DependencyInfo reason)
		{
			if (!type.HasProperties)
				return;

			foreach (PropertyDefinition property in type.Properties) {
				if (property.Name != property_name)
					continue;

				using (ScopeStack.PushLocalScope (new MessageOrigin (property))) {
					// This marks methods directly without reporting the property.
					MarkMethod (property.GetMethod, reason, ScopeStack.CurrentScope.Origin);
					MarkMethod (property.SetMethod, reason, ScopeStack.CurrentScope.Origin);
				}
			}
		}

		void MarkInterfaceImplementations (TypeDefinition type)
		{
			var ifaces = Annotations.GetRecursiveInterfaces (type);
			if (ifaces is null)
				return;
			foreach (var (ifaceType, impls) in ifaces) {
				// Only mark interface implementations of interface types that have been marked.
				// This enables stripping of interfaces that are never used
				if (ShouldMarkInterfaceImplementationList (type, impls, ifaceType))
					MarkInterfaceImplementationList (impls, new MessageOrigin (type));
			}
		}


		protected virtual bool ShouldMarkInterfaceImplementationList (TypeDefinition type, List<InterfaceImplementation> ifaces, TypeReference ifaceType)
		{
			if (ifaces.All (Annotations.IsMarked))
				return false;

			if (!Context.IsOptimizationEnabled (CodeOptimizations.UnusedInterfaces, type))
				return true;

			if (Context.Resolve (ifaceType) is not TypeDefinition resolvedInterfaceType)
				return false;

			if (Annotations.IsMarked (resolvedInterfaceType))
				return true;

			// It's hard to know if a com or windows runtime interface will be needed from managed code alone,
			// so as a precaution we will mark these interfaces once the type is instantiated
			if (Context.KeepComInterfaces && (resolvedInterfaceType.IsImport || resolvedInterfaceType.IsWindowsRuntime))
				return true;

			return IsFullyPreserved (type);
		}

		void MarkGenericParameterProvider (IGenericParameterProvider provider)
		{
			if (!provider.HasGenericParameters)
				return;

			foreach (GenericParameter parameter in provider.GenericParameters)
				MarkGenericParameter (parameter);
		}

		void MarkGenericParameter (GenericParameter parameter)
		{
			MarkCustomAttributes (parameter, new DependencyInfo (DependencyKind.GenericParameterCustomAttribute, parameter.Owner));
			if (!parameter.HasConstraints)
				return;

			foreach (var constraint in parameter.Constraints) {
				MarkCustomAttributes (constraint, new DependencyInfo (DependencyKind.GenericParameterConstraintCustomAttribute, parameter.Owner));
				MarkType (constraint.ConstraintType, new DependencyInfo (DependencyKind.GenericParameterConstraintType, parameter.Owner));
			}
		}

		/// <summary>
		/// Returns true if any of the base methods of the <paramref name="method"/> passed is in an assembly that is not trimmed (i.e. action != trim).
		/// Meant to be used to determine whether methods should be marked regardless of whether it is instantiated or not.
		/// </summary>
		/// <remarks>
		/// When the unusedinterfaces optimization is on, this is used to mark methods that override an abstract method from a non-link assembly and must be kept.
		/// When the unusedinterfaces optimization is off, this will do the same as when on but will also mark interface methods from interfaces defined in a non-link assembly.
		/// If the containing type is instantiated, the caller should also use <see cref="IsMethodNeededByInstantiatedTypeDueToPreservedScope (MethodDefinition)" />
		/// </remarks>
		bool IsMethodNeededByTypeDueToPreservedScope (MethodDefinition method)
		{
			if (Annotations.IsMarked (method))
				return false;
			// All methods we care about here will be virtual
			if (!method.IsVirtual)
				return false;

			var base_list = Annotations.GetBaseMethods (method);
			if (base_list == null)
				return false;

			foreach (OverrideInformation ov in base_list) {
				// Skip interface methods, they will be captured later by IsInterfaceImplementationMethodNeededByTypeDueToInterface
				if (ov.Base.DeclaringType.IsInterface)
					continue;

				if (!IgnoreScope (ov.Base.DeclaringType.Scope) && !IsMethodNeededByTypeDueToPreservedScope (ov.Base))
					continue;

				// If the type is marked, we need to keep overrides of abstract members defined in assemblies
				// that are copied to keep the IL valid.
				// However, if the base method is a non-abstract virtual (has an implementation on the base type), then we don't need to keep the override
				// until the type could be instantiated
				if (!ov.Base.IsAbstract)
					continue;

				return true;
			}

			return false;
		}

		/// <summary>
		/// Returns true if the override method is required due to the interface that the base method is declared on. See doc at <see href="docs/methods-kept-by-interface.md"/> for explanation of logic.
		/// </summary>
		bool IsInterfaceImplementationMethodNeededByTypeDueToInterface (OverrideInformation overrideInformation)
		{
			var @base = overrideInformation.Base;
			var method = overrideInformation.Override;
			Debug.Assert (overrideInformation.IsOverrideOfInterfaceMember);
			if (@base is null || method is null || @base.DeclaringType is null)
				return false;

			if (Annotations.IsMarked (method))
				return false;

			// If the interface implementation is not marked, do not mark the implementation method
			// A type that doesn't implement the interface isn't required to have methods that implement the interface.
			InterfaceImplementation? iface = overrideInformation.InterfaceImplementor.InterfaceImplementation;
			if (!((iface is not null && Annotations.IsMarked (iface))
				|| IsInterfaceImplementationMarkedRecursively (method.DeclaringType, @base.DeclaringType)))
				return false;

			// If the interface method is not marked and the interface doesn't come from a preserved scope, do not mark the implementation method
			// Unmarked interface methods from link assemblies will be removed so the implementing method does not need to be kept.
			if (!Annotations.IsMarked (@base) && !IgnoreScope (@base.DeclaringType.Scope))
				return false;

			// If the interface method is abstract, mark the implementation method
			// The method is needed for valid IL.
			if (@base.IsAbstract)
				return true;

			// If the method is static and the implementing type is relevant to variant casting, mark the implementation method.
			// A static method may only be called through a constrained call if the type is relevant to variant casting.
			if (@base.IsStatic)
				return Annotations.IsRelevantToVariantCasting (overrideInformation.InterfaceImplementor.Implementor)
					|| IgnoreScope (@base.DeclaringType.Scope);

			// If the implementing type is marked as instantiated, mark the implementation method.
			// If the type is not instantiated, do not mark the implementation method
			return Annotations.IsInstantiated (overrideInformation.InterfaceImplementor.Implementor);
		}

		static bool IsSpecialSerializationConstructor (MethodDefinition method)
		{
			if (!method.IsInstanceConstructor ())
				return false;

			if (method.GetMetadataParametersCount () != 2)
				return false;

			return method.TryGetParameter ((ParameterIndex) 1)?.ParameterType.Name == "SerializationInfo" &&
				method.TryGetParameter ((ParameterIndex) 2)?.ParameterType.Name == "StreamingContext";
		}

		protected internal bool MarkMethodsIf (Collection<MethodDefinition> methods, Func<MethodDefinition, bool> predicate, in DependencyInfo reason, in MessageOrigin origin)
		{
			bool marked = false;
			foreach (MethodDefinition method in methods) {
				if (predicate (method)) {
					MarkMethod (method, reason, origin);
					marked = true;
				}
			}
			return marked;
		}

		protected MethodDefinition? MarkMethodIf (Collection<MethodDefinition> methods, Func<MethodDefinition, bool> predicate, in DependencyInfo reason, in MessageOrigin origin)
		{
			foreach (MethodDefinition method in methods) {
				if (predicate (method)) {
					return MarkMethod (method, reason, origin);
				}
			}

			return null;
		}

		protected bool MarkDefaultConstructor (TypeDefinition type, in DependencyInfo reason)
		{
			if (type?.HasMethods != true)
				return false;

			return MarkMethodIf (type.Methods, MethodDefinitionExtensions.IsDefaultConstructor, reason, ScopeStack.CurrentScope.Origin) != null;
		}

		void MarkCustomMarshalerGetInstance (TypeDefinition type, in DependencyInfo reason)
		{
			if (!type.HasMethods)
				return;

			MarkMethodIf (type.Methods,
				m =>
					m.Name == "GetInstance"
					&& m.IsStatic
					&& m.GetMetadataParametersCount () == 1
					&& m.GetParameter ((ParameterIndex) 0).ParameterType.MetadataType == MetadataType.String,
				reason,
				ScopeStack.CurrentScope.Origin);
		}

		void MarkICustomMarshalerMethods (TypeDefinition inputType, in DependencyInfo reason)
		{
			TypeDefinition? type = inputType;
			do {
				if (!type.HasInterfaces)
					continue;

				foreach (var iface in type.Interfaces) {
					var iface_type = iface.InterfaceType;
					if (!iface_type.IsTypeOf ("System.Runtime.InteropServices", "ICustomMarshaler"))
						continue;

					//
					// Instead of trying to guess where to find the interface declaration ILLink walks
					// the list of implemented interfaces and resolve the declaration from there
					//
					var tdef = Context.Resolve (iface_type);
					if (tdef == null) {
						return;
					}

					MarkMethodsIf (tdef.Methods, m => !m.IsStatic, reason, ScopeStack.CurrentScope.Origin);

					MarkInterfaceImplementation (iface, new MessageOrigin (type));
					return;
				}
			} while ((type = Context.TryResolve (type.BaseType)) != null);
		}

		bool IsNonEmptyStaticConstructor (MethodDefinition method)
		{
			if (!method.IsStaticConstructor ())
				return false;

			if (!method.HasBody || !method.IsIL)
				return true;

			var body = Context.GetMethodIL (method);

			if (body.Body.CodeSize != 1)
				return true;

			return body.Instructions[0].OpCode.Code != Code.Ret;
		}

		static bool HasOnSerializeOrDeserializeAttribute (MethodDefinition method)
		{
			if (!method.HasCustomAttributes)
				return false;
			foreach (var ca in method.CustomAttributes) {
				var cat = ca.AttributeType;
				if (cat.Namespace != "System.Runtime.Serialization")
					continue;
				switch (cat.Name) {
				case "OnDeserializedAttribute":
				case "OnDeserializingAttribute":
				case "OnSerializedAttribute":
				case "OnSerializingAttribute":
					return true;
				}
			}
			return false;
		}

		protected virtual bool AlwaysMarkTypeAsInstantiated (TypeDefinition td)
		{
			switch (td.Name) {
			// These types are created from native code which means we are unable to track when they are instantiated
			// Since these are such foundational types, let's take the easy route and just always assume an instance of one of these
			// could exist
			case "Delegate":
			case "MulticastDelegate":
			case "ValueType":
			case "Enum":
				return td.Namespace == "System";
			}

			return false;
		}

		void MarkEventSourceProviders (TypeDefinition td)
		{
			Debug.Assert (Context.GetTargetRuntimeVersion () < TargetRuntimeVersion.NET6 || !Context.DisableEventSourceSpecialHandling);
			foreach (var nestedType in td.NestedTypes) {
				if (BCL.EventTracingForWindows.IsProviderName (nestedType.Name))
					MarkStaticFields (nestedType, new DependencyInfo (DependencyKind.EventSourceProviderField, td));
			}
		}

		protected virtual void MarkMulticastDelegate (TypeDefinition type)
		{
			MarkMethodsIf (type.Methods, m => m.Name == ".ctor" || m.Name == "Invoke", new DependencyInfo (DependencyKind.MethodForSpecialType, type), ScopeStack.CurrentScope.Origin);
		}

		protected (TypeReference, DependencyInfo) GetOriginalType (TypeReference type, DependencyInfo reason)
		{
			while (type is TypeSpecification specification) {
				if (type is GenericInstanceType git) {
					MarkGenericArguments (git);
					Debug.Assert (!(specification.ElementType is TypeSpecification));
				}

				if (type is IModifierType mod)
					MarkModifierType (mod);

				if (type is FunctionPointerType fnptr) {
					MarkParameters (fnptr);
					MarkType (fnptr.ReturnType, new DependencyInfo (DependencyKind.ReturnType, fnptr));
					break; // FunctionPointerType is the original type
				}

				// Blame the type reference (which isn't marked) on the original reason.
				Tracer.AddDirectDependency (specification, reason, marked: false);
				// Blame the outgoing element type on the specification.
				(type, reason) = (specification.ElementType, new DependencyInfo (DependencyKind.ElementType, specification));
			}

			return (type, reason);
		}

		void MarkParameters (FunctionPointerType fnptr)
		{
			if (!fnptr.HasParameters)
				return;

			for (int i = 0; i < fnptr.Parameters.Count; i++) {
				MarkType (fnptr.Parameters[i].ParameterType, new DependencyInfo (DependencyKind.ParameterType, fnptr));
			}
		}

		void MarkModifierType (IModifierType mod)
		{
			MarkType (mod.ModifierType, new DependencyInfo (DependencyKind.ModifierType, mod));
		}

		void MarkGenericArguments (IGenericInstance instance)
		{
			var arguments = instance.GenericArguments;

			var generic_element = GetGenericProviderFromInstance (instance);
			if (generic_element == null)
				return;

			var parameters = generic_element.GenericParameters;

			if (arguments.Count != parameters.Count)
				return;

			for (int i = 0; i < arguments.Count; i++) {
				var argument = arguments[i];
				var parameter = parameters[i];

				var argumentTypeDef = MarkType (argument, new DependencyInfo (DependencyKind.GenericArgumentType, instance), ScopeStack.CurrentScope.Origin);

				if (Annotations.FlowAnnotations.RequiresGenericArgumentDataFlowAnalysis (parameter)) {
					// The only two implementations of IGenericInstance both derive from MemberReference
					Debug.Assert (instance is MemberReference);

					using MarkScopeStack.LocalScope? _ = ScopeStack.CurrentScope.Origin.Provider == null ? ScopeStack.PushLocalScope (new MessageOrigin (((MemberReference) instance).Resolve ())) : null;
					var scanner = new GenericArgumentDataFlow (Context, this, ScopeStack.CurrentScope.Origin);
					scanner.ProcessGenericArgumentDataFlow (parameter, argument);
				}

				if (argumentTypeDef == null)
					continue;

				_analyzer.AddRoot (GetTypeIsRelevantToVariantCastingNode (argumentTypeDef), "Generic Argument");

				if (parameter.HasDefaultConstructorConstraint)
					MarkDefaultConstructor (argumentTypeDef, new DependencyInfo (DependencyKind.DefaultCtorForNewConstrainedGenericArgument, instance));
			}
		}

		IGenericParameterProvider? GetGenericProviderFromInstance (IGenericInstance instance)
		{
			if (instance is GenericInstanceMethod method)
				return Context.TryResolve (method.ElementMethod);

			if (instance is GenericInstanceType type)
				return Context.TryResolve (type.ElementType);

			return null;
		}

		void ApplyPreserveInfo (TypeDefinition type)
		{
			using var typeScope = ScopeStack.PushLocalScope (new MessageOrigin (type));

			if (Annotations.TryGetPreserve (type, out TypePreserve preserve)) {
				if (!Annotations.SetAppliedPreserve (type, preserve))
					throw new InternalErrorException ($"Type {type} already has applied {preserve}.");

				var di = new DependencyInfo (DependencyKind.TypePreserve, type);

				switch (preserve) {
				case TypePreserve.All:
					MarkFields (type, true, di);
					MarkMethods (type, di);
					return;

				case TypePreserve.Fields:
					if (!MarkFields (type, true, di, true))
						Context.LogWarning (type, DiagnosticId.TypeHasNoFieldsToPreserve, type.GetDisplayName ());
					break;
				case TypePreserve.Methods:
					if (!MarkMethods (type, di))
						Context.LogWarning (type, DiagnosticId.TypeHasNoMethodsToPreserve, type.GetDisplayName ());
					break;
				}
			}

			if (Annotations.TryGetPreservedMembers (type, out TypePreserveMembers members)) {
				var di = new DependencyInfo (DependencyKind.TypePreserve, type);

				if (type.HasMethods) {
					foreach (var m in type.Methods) {
						if ((members & TypePreserveMembers.Visible) != 0 && IsMethodVisible (m)) {
							MarkMethod (m, di, ScopeStack.CurrentScope.Origin);
							continue;
						}

						if ((members & TypePreserveMembers.Internal) != 0 && IsMethodInternal (m)) {
							MarkMethod (m, di, ScopeStack.CurrentScope.Origin);
							continue;
						}

						if ((members & TypePreserveMembers.Library) != 0) {
							if (IsSpecialSerializationConstructor (m) || HasOnSerializeOrDeserializeAttribute (m)) {
								MarkMethod (m, di, ScopeStack.CurrentScope.Origin);
								continue;
							}
						}
					}
				}

				if (type.HasFields) {
					foreach (var f in type.Fields) {
						if ((members & TypePreserveMembers.Visible) != 0 && IsFieldVisible (f)) {
							MarkField (f, di, ScopeStack.CurrentScope.Origin);
							continue;
						}

						if ((members & TypePreserveMembers.Internal) != 0 && IsFieldInternal (f)) {
							MarkField (f, di, ScopeStack.CurrentScope.Origin);
							continue;
						}
					}
				}
			}
		}

		static bool IsMethodVisible (MethodDefinition method)
		{
			return method.IsPublic || method.IsFamily || method.IsFamilyOrAssembly;
		}

		static bool IsMethodInternal (MethodDefinition method)
		{
			return method.IsAssembly || method.IsFamilyAndAssembly;
		}

		static bool IsFieldVisible (FieldDefinition field)
		{
			return field.IsPublic || field.IsFamily || field.IsFamilyOrAssembly;
		}

		static bool IsFieldInternal (FieldDefinition field)
		{
			return field.IsAssembly || field.IsFamilyAndAssembly;
		}

		void ApplyPreserveMethods (TypeDefinition type)
		{
			var list = Annotations.GetPreservedMethods (type);
			if (list == null)
				return;

			Annotations.ClearPreservedMethods (type);
			MarkMethodCollection (list, new DependencyInfo (DependencyKind.PreservedMethod, type));
		}

		void ApplyPreserveMethods (MethodDefinition method)
		{
			var list = Annotations.GetPreservedMethods (method);
			if (list == null)
				return;

			Annotations.ClearPreservedMethods (method);
			MarkMethodCollection (list, new DependencyInfo (DependencyKind.PreservedMethod, method));
		}

		protected bool MarkFields (TypeDefinition type, bool includeStatic, in DependencyInfo reason, bool markBackingFieldsOnlyIfPropertyMarked = false)
		{
			if (!type.HasFields)
				return false;

			foreach (FieldDefinition field in type.Fields) {
				if (!includeStatic && field.IsStatic)
					continue;

				if (markBackingFieldsOnlyIfPropertyMarked && field.Name.EndsWith (">k__BackingField", StringComparison.Ordinal)) {
					// We can't reliably construct the expected property name from the backing field name for all compilers
					// because csc shortens the name of the backing field in some cases
					// For example:
					// Field Name = <IFoo<int>.Bar>k__BackingField
					// Property Name = IFoo<System.Int32>.Bar
					//
					// instead we will search the properties and find the one that makes use of the current backing field
					var propertyDefinition = SearchPropertiesForMatchingFieldDefinition (field);
					if (propertyDefinition != null && !Annotations.IsMarked (propertyDefinition))
						continue;
				}
				MarkField (field, reason, ScopeStack.CurrentScope.Origin);
			}

			return true;
		}

		PropertyDefinition? SearchPropertiesForMatchingFieldDefinition (FieldDefinition field)
		{
			foreach (var property in field.DeclaringType.Properties) {
				var body = property.GetMethod?.Body;
				if (body == null)
					continue;

				foreach (var ins in Context.GetMethodIL (body).Instructions) {
					if (ins?.Operand == field)
						return property;
				}
			}

			return null;
		}

		protected void MarkStaticFields (TypeDefinition type, in DependencyInfo reason)
		{
			if (!type.HasFields)
				return;

			foreach (FieldDefinition field in type.Fields) {
				if (field.IsStatic)
					MarkField (field, reason, ScopeStack.CurrentScope.Origin);
			}
		}

		protected virtual bool MarkMethods (TypeDefinition type, in DependencyInfo reason)
		{
			if (!type.HasMethods)
				return false;

			MarkMethodCollection (type.Methods, reason);
			return true;
		}

		void MarkMethodCollection (IList<MethodDefinition> methods, in DependencyInfo reason)
		{
			foreach (MethodDefinition method in methods)
				MarkMethod (method, reason, ScopeStack.CurrentScope.Origin);
		}

		protected virtual MethodDefinition? MarkMethod (MethodReference reference, DependencyInfo reason, in MessageOrigin origin)
		{
			DependencyKind originalReasonKind = reason.Kind;
			(reference, reason) = GetOriginalMethod (reference, reason);

			if (reference.DeclaringType is ArrayType arrayType) {
				MarkType (reference.DeclaringType, new DependencyInfo (DependencyKind.DeclaringType, reference));

				if (reference.Name == ".ctor" && Context.TryResolve (arrayType) is TypeDefinition typeDefinition) {
					Annotations.MarkRelevantToVariantCasting (typeDefinition);
				}
				return null;
			}

			if (reference.DeclaringType is GenericInstanceType) {
				// Blame the method reference on the original reason without marking it.
				Tracer.AddDirectDependency (reference, reason, marked: false);
				MarkType (reference.DeclaringType, new DependencyInfo (DependencyKind.DeclaringType, reference));
				// Mark the resolved method definition as a dependency of the reference.
				reason = new DependencyInfo (DependencyKind.MethodOnGenericInstance, reference);
			}

			MethodDefinition? method = Context.Resolve (reference);
			if (method == null)
				return null;

			if (Annotations.GetAction (method) == MethodAction.Nothing)
				Annotations.SetAction (method, MethodAction.Parse);


			// Use the original reason as it's important to correctly generate warnings
			// the updated reason is only useful for better tracking of dependencies.
			ProcessAnalysisAnnotationsForMethod (method, originalReasonKind, origin);

			// Record the reason for marking a method on each call.
			switch (reason.Kind) {
			case DependencyKind.AlreadyMarked:
				Debug.Assert (Annotations.IsMarked (method));
				break;
			default:
				Annotations.Mark (method, reason, origin);
				break;
			}

			bool markedForCall =
				reason.Kind == DependencyKind.DirectCall ||
				reason.Kind == DependencyKind.VirtualCall ||
				reason.Kind == DependencyKind.Newobj;
			if (markedForCall) {
				// Record declaring type of a called method up-front as a special case so that we may
				// track at least some method calls that trigger a cctor.
				// Temporarily switch to the original source for marking this method
				// this is for the same reason as for tracking, but this time so that we report potential
				// warnings from a better place.
				MarkType (method.DeclaringType, new DependencyInfo (DependencyKind.DeclaringTypeOfCalledMethod, method), new MessageOrigin (reason.Source as IMemberDefinition ?? method));
			}

			// We will only enqueue a method to be processed if it hasn't been processed yet.
			if (!CheckProcessed (method))
				EnqueueMethod (method, reason, origin);
			_analyzer.AddRoot (new PostPoneMethodProcessingNode (method, reason, origin), "Method marked");

			return method;
		}

		bool ShouldWarnForReflectionAccessToCompilerGeneratedCode (MethodDefinition method, bool isCoveredByAnnotations)
		{
			// No need to warn if it's already covered by the Requires attribute or explicit annotations on the method.
			if (isCoveredByAnnotations)
				return false;

			if (!CompilerGeneratedState.IsNestedFunctionOrStateMachineMember (method) || method.Body == null)
				return false;

			// Warn only if it has potential dataflow issues, as approximated by our check to see if it requires
			// the reflection scanner. Checking this will also mark direct dependencies of the method body, if it
			// hasn't been marked already. A cache ensures this only happens once for the method, whether or not
			// it is accessed via reflection.
			return CheckRequiresReflectionMethodBodyScanner (Context.GetMethodIL (method));
		}

		void ProcessAnalysisAnnotationsForMethod (MethodDefinition method, DependencyKind dependencyKind, in MessageOrigin origin)
		{
			// There are only two ways to get there such that the origin isn't the same as the top of the scopestack.
			// - For DAM on type, the current scope is the caller of GetType, while the origin is the type itself.
			// - For warnings produced inside compiler-generated code, the current scope is the user code that
			//   owns the compiler-generated code, while the origin is the compiler-generated code.
			// In either case any warnings produced here should use the origin instead of the scopestack.
			if (origin.Provider != ScopeStack.CurrentScope.Origin.Provider) {
				Debug.Assert (dependencyKind == DependencyKind.DynamicallyAccessedMemberOnType ||
					(origin.Provider is MethodDefinition originMethod && CompilerGeneratedState.IsNestedFunctionOrStateMachineMember (originMethod)));
			}

			switch (dependencyKind) {
			// DirectCall, VirtualCall and NewObj are handled by ReflectionMethodBodyScanner
			// This is necessary since the ReflectionMethodBodyScanner has intrinsic handling for some
			// of the annotated methods (for example Type.GetType)
			// and it knows when it's OK and when it needs a warning. In this place we don't know
			// and would have to warn every time.
			case DependencyKind.DirectCall:
			case DependencyKind.VirtualCall:
			case DependencyKind.Newobj:

			// Special case (like object.Equals or similar) - avoid checking anything
			case DependencyKind.MethodForSpecialType:

			// Marked through things like descriptor - don't want to warn as it's intentional choice
			case DependencyKind.AlreadyMarked:
			case DependencyKind.TypePreserve:
			case DependencyKind.PreservedMethod:

			// Marking the base method only because it's a base method should not produce a warning
			// we should produce warning only if there's some other reference. This is because all methods
			// in the hierarchy should have the RUC (if base as it), and so something must have
			// started it.
			// Similarly for overrides.
			case DependencyKind.BaseMethod:
			case DependencyKind.MethodImplOverride:
			case DependencyKind.Override:
			case DependencyKind.OverrideOnInstantiatedType:

			// These are used for virtual methods which are kept because the base method is in an assembly
			// which is "copy" (or "skip"). We don't want to report warnings for methods which were kept
			// only because of "copy" action (or similar), so ignore it here. If the method is referenced
			// directly somewhere else (either the derived or base) the warning would be reported.
			case DependencyKind.MethodForInstantiatedType:
			case DependencyKind.VirtualNeededDueToPreservedScope:

			// Used when marked because the member must be kept for the type to function (for example explicit layout,
			// or because the type is included as a whole for some other reasons). This alone should not act as a base
			// for raising a warning.
			// Note that "include whole type" due to dynamic access is handled specifically in MarkEntireType
			// and the DependencyKind in that case will be one of the dynamic acccess kinds and not MemberOfType
			// since in those cases the warnings are desirable (potential access through reflection).
			case DependencyKind.MemberOfType:

			// Used when marking a cctor because a type or field is kept. This should not warn because we already warn
			// on access to members of the type which could trigger the cctor.
			case DependencyKind.CctorForType:
			case DependencyKind.CctorForField:
			case DependencyKind.TriggersCctorThroughFieldAccess:
			case DependencyKind.TriggersCctorForCalledMethod:

			// We should not be generating code which would produce warnings
			case DependencyKind.UnreachableBodyRequirement:

			case DependencyKind.Custom:
			case DependencyKind.Unspecified:

			// Don't warn for methods kept due to non-understood DebuggerDisplayAttribute
			// until https://github.com/dotnet/linker/issues/1873 is fixed.
			case DependencyKind.KeptForSpecialAttribute:
				break;

			case DependencyKind.DynamicallyAccessedMemberOnType:
				// DynamicallyAccessedMembers on type gets special treatment so that the warning origin
				// is the type or the annotated member.
				ReportWarningsForTypeHierarchyReflectionAccess (method, origin);
				break;

			default:
				// All other cases have the potential of us missing a warning if we don't report it
				// It is possible that in some cases we may report the same warning twice, but that's better than not reporting it.
				ReportWarningsForReflectionAccess (origin, method, dependencyKind);
				break;
			};
		}

		internal static void ReportRequiresUnreferencedCode (string displayName, RequiresUnreferencedCodeAttribute requiresUnreferencedCode, in DiagnosticContext diagnosticContext)
		{
			string arg1 = MessageFormat.FormatRequiresAttributeMessageArg (requiresUnreferencedCode.Message);
			string arg2 = MessageFormat.FormatRequiresAttributeUrlArg (requiresUnreferencedCode.Url);
			diagnosticContext.AddDiagnostic (DiagnosticId.RequiresUnreferencedCode, displayName, arg1, arg2);
		}

		protected (MethodReference, DependencyInfo) GetOriginalMethod (MethodReference method, DependencyInfo reason)
		{
			while (method is MethodSpecification specification) {
				// Blame the method reference (which isn't marked) on the original reason.
				Tracer.AddDirectDependency (specification, reason, marked: false);
				// Blame the outgoing element method on the specification.
				if (method is GenericInstanceMethod gim)
					MarkGenericArguments (gim);

				(method, reason) = (specification.ElementMethod, new DependencyInfo (DependencyKind.ElementMethod, specification));
				Debug.Assert (!(method is MethodSpecification));
			}

			return (method, reason);
		}

		protected virtual void ProcessMethod (MethodDefinition method, in DependencyInfo reason, in MessageOrigin origin)
		{
#if DEBUG
			if (!_methodReasons.Contains (reason.Kind))
				throw new InternalErrorException ($"Unsupported method dependency {reason.Kind}");
#endif
			ScopeStack.AssertIsEmpty ();
			using var parentScope = ScopeStack.PushLocalScope (new MarkScopeStack.Scope (origin));
			using var methodScope = ScopeStack.PushLocalScope (new MessageOrigin (method));

			bool markedForCall =
				reason.Kind == DependencyKind.DirectCall ||
				reason.Kind == DependencyKind.VirtualCall ||
				reason.Kind == DependencyKind.Newobj;

			foreach (Action<MethodDefinition> handleMarkMethod in MarkContext.MarkMethodActions)
				handleMarkMethod (method);

			if (!markedForCall)
				MarkType (method.DeclaringType, new DependencyInfo (DependencyKind.DeclaringType, method));
			MarkCustomAttributes (method, new DependencyInfo (DependencyKind.CustomAttribute, method));
			MarkSecurityDeclarations (method, new DependencyInfo (DependencyKind.CustomAttribute, method));

			MarkGenericParameterProvider (method);

			if (method.IsInstanceConstructor ()) {
				MarkRequirementsForInstantiatedTypes (method.DeclaringType);
				Tracer.AddDirectDependency (method.DeclaringType, new DependencyInfo (DependencyKind.InstantiatedByCtor, method), marked: false);
			} else if (method.IsStaticConstructor () && Annotations.HasLinkerAttribute<RequiresUnreferencedCodeAttribute> (method))
				Context.LogWarning (ScopeStack.CurrentScope.Origin, DiagnosticId.RequiresUnreferencedCodeOnStaticConstructor, method.GetDisplayName ());

			if (method.IsConstructor) {
				if (!Annotations.ProcessSatelliteAssemblies && KnownMembers.IsSatelliteAssemblyMarker (method))
					Annotations.ProcessSatelliteAssemblies = true;
			} else if (method.TryGetProperty (out PropertyDefinition? property))
				MarkProperty (property, new DependencyInfo (PropagateDependencyKindToAccessors (reason.Kind, DependencyKind.PropertyOfPropertyMethod), method));
			else if (method.TryGetEvent (out EventDefinition? @event)) {
				MarkEvent (@event, new DependencyInfo (PropagateDependencyKindToAccessors (reason.Kind, DependencyKind.EventOfEventMethod), method));
			}

			if (method.HasMetadataParameters ()) {
#pragma warning disable RS0030 // MethodReference.Parameters is banned. It's easiest to leave the code as is for now
				foreach (ParameterDefinition pd in method.Parameters) {
					MarkType (pd.ParameterType, new DependencyInfo (DependencyKind.ParameterType, method));
					MarkCustomAttributes (pd, new DependencyInfo (DependencyKind.ParameterAttribute, method));
					MarkMarshalSpec (pd, new DependencyInfo (DependencyKind.ParameterMarshalSpec, method));
				}
#pragma warning restore RS0030
			}

			if (method.HasOverrides) {
				var assembly = Context.Resolve (method.DeclaringType.Scope);
				// If this method is in a Copy, CopyUsed, or Save assembly, .overrides won't get swept and we need to keep all of them
				bool markAllOverrides = assembly != null && Annotations.GetAction (assembly) is AssemblyAction.Copy or AssemblyAction.CopyUsed or AssemblyAction.Save;
				foreach (MethodReference @base in method.Overrides) {
					// Method implementing a static interface method will have an override to it - note instance methods usually don't unless they're explicit.
					// Calling the implementation method directly has no impact on the interface, and as such it should not mark the interface or its method.
					// Only if the interface method is referenced, then all the methods which implemented must be kept, but not the other way round.
					if (!markAllOverrides &&
						Context.Resolve (@base) is MethodDefinition baseDefinition
						&& baseDefinition.DeclaringType.IsInterface && baseDefinition.IsStatic && method.IsStatic)
						continue;
					MarkMethod (@base, new DependencyInfo (DependencyKind.MethodImplOverride, method), ScopeStack.CurrentScope.Origin);
					MarkExplicitInterfaceImplementation (method, @base);
				}
			}

			MarkMethodSpecialCustomAttributes (method);

			if (method.IsVirtual)
				MarkMethodAsVirtual (method, ScopeStack.CurrentScope);

			MarkNewCodeDependencies (method);

			MarkBaseMethods (method);

			if (Annotations.GetOverrides (method) is IEnumerable<OverrideInformation> overrides) {
				foreach (var @override in overrides.Where (ov => Annotations.IsMarked (ov.Base) || IgnoreScope (ov.Base.DeclaringType.Scope))) {
					if (ShouldMarkOverrideForBase (@override))
						MarkOverrideForBaseMethod (@override);
				}
			}

			MarkType (method.ReturnType, new DependencyInfo (DependencyKind.ReturnType, method));
			MarkCustomAttributes (method.MethodReturnType, new DependencyInfo (DependencyKind.ReturnTypeAttribute, method));
			MarkMarshalSpec (method.MethodReturnType, new DependencyInfo (DependencyKind.ReturnTypeMarshalSpec, method));

			if (method.IsPInvokeImpl || method.IsInternalCall) {
				ProcessInteropMethod (method);
			}

			if (!method.HasBody || method.Body.CodeSize == 0) {
				ProcessUnsafeAccessorMethod (method);
			}

			if (ShouldParseMethodBody (method))
				MarkMethodBody (method.Body);

			if (method.DeclaringType.IsMulticastDelegate ()) {
				string? methodPair = null;
				if (method.Name == "BeginInvoke")
					methodPair = "EndInvoke";
				else if (method.Name == "EndInvoke")
					methodPair = "BeginInvoke";

				if (methodPair != null) {
					TypeDefinition declaringType = method.DeclaringType;
					MarkMethodIf (declaringType.Methods, m => m.Name == methodPair, new DependencyInfo (DependencyKind.MethodForSpecialType, declaringType), ScopeStack.CurrentScope.Origin);
				}
			}

			DoAdditionalMethodProcessing (method);

			ApplyPreserveMethods (method);
		}

		// Allow subclassers to mark additional things when marking a method
		protected virtual void DoAdditionalMethodProcessing (MethodDefinition method)
		{
		}

		static DependencyKind PropagateDependencyKindToAccessors (DependencyKind parentDependencyKind, DependencyKind kind)
		{
			switch (parentDependencyKind) {
			// If the member is marked due to descriptor or similar, propagate the original reason to suppress some warnings correctly
			case DependencyKind.AlreadyMarked:
			case DependencyKind.TypePreserve:
			case DependencyKind.PreservedMethod:
			case DependencyKind.DynamicallyAccessedMemberOnType:
				return parentDependencyKind;

			default:
				return kind;
			}
		}

		void MarkImplicitlyUsedFields (TypeDefinition type)
		{
			if (type?.HasFields != true)
				return;

			// keep fields for types with explicit layout, for enums and for InlineArray types
			if (!type.IsAutoLayout || type.IsEnum || TypeIsInlineArrayType (type))
				MarkFields (type, includeStatic: type.IsEnum, reason: new DependencyInfo (DependencyKind.MemberOfType, type));
		}

		static bool TypeIsInlineArrayType (TypeDefinition type)
		{
			if (!type.IsValueType)
				return false;

			foreach (var customAttribute in type.CustomAttributes)
				if (customAttribute.AttributeType.IsTypeOf ("System.Runtime.CompilerServices", "InlineArrayAttribute"))
					return true;

			return false;
		}

		protected virtual void MarkRequirementsForInstantiatedTypes (TypeDefinition type)
		{
			if (Annotations.IsInstantiated (type))
				return;

			Annotations.MarkInstantiated (type);

			using var typeScope = ScopeStack.PushLocalScope (new MessageOrigin (type));

			MarkInterfaceImplementations (type);

			// Requires interface implementations to be marked first
			foreach (var method in type.Methods) {
				MarkMethodIfNeededByBaseMethod (method);
			}

			MarkImplicitlyUsedFields (type);

			DoAdditionalInstantiatedTypeProcessing (type);
		}

		void MarkExplicitInterfaceImplementation (MethodDefinition method, MethodReference ov)
		{
			if (Context.Resolve (ov) is not MethodDefinition resolvedOverride)
				return;

			if (resolvedOverride.DeclaringType.IsInterface) {
				foreach (var ifaceImpl in method.DeclaringType.Interfaces) {
					var resolvedInterfaceType = Context.Resolve (ifaceImpl.InterfaceType);
					if (resolvedInterfaceType == null) {
						continue;
					}

					if (resolvedInterfaceType == resolvedOverride.DeclaringType) {
						MarkInterfaceImplementation (ifaceImpl, new MessageOrigin (method.DeclaringType));
						return;
					}
				}
			}
		}

		void MarkNewCodeDependencies (MethodDefinition method)
		{
			switch (Annotations.GetAction (method)) {
			case MethodAction.ConvertToStub:
				if (!method.IsInstanceConstructor ())
					return;

				var baseType = Context.Resolve (method.DeclaringType.BaseType);
				if (baseType == null)
					break;
				if (!MarkDefaultConstructor (baseType, new DependencyInfo (DependencyKind.BaseDefaultCtorForStubbedMethod, method)))
					throw new LinkerFatalErrorException (MessageContainer.CreateErrorMessage (ScopeStack.CurrentScope.Origin, DiagnosticId.CannotStubConstructorWhenBaseTypeDoesNotHaveConstructor, method.DeclaringType.GetDisplayName ()));

				break;

			case MethodAction.ConvertToThrow:
				MarkAndCacheConvertToThrowExceptionCtor (new DependencyInfo (DependencyKind.UnreachableBodyRequirement, method));
				break;
			}
		}

		protected virtual void MarkAndCacheConvertToThrowExceptionCtor (DependencyInfo reason)
		{
			if (Context.MarkedKnownMembers.NotSupportedExceptionCtorString != null)
				return;

			var nse = BCL.FindPredefinedType (WellKnownType.System_NotSupportedException, Context);
			if (nse == null)
				throw new LinkerFatalErrorException (MessageContainer.CreateErrorMessage (null, DiagnosticId.CouldNotFindType, "System.NotSupportedException"));

			MarkType (nse, reason);

			var nseCtor = MarkMethodIf (nse.Methods, KnownMembers.IsNotSupportedExceptionCtorString, reason, ScopeStack.CurrentScope.Origin);
			Context.MarkedKnownMembers.NotSupportedExceptionCtorString = nseCtor ??
				throw new LinkerFatalErrorException (MessageContainer.CreateErrorMessage (null, DiagnosticId.CouldNotFindConstructor, nse.GetDisplayName ()));

			var objectType = BCL.FindPredefinedType (WellKnownType.System_Object, Context);
			if (objectType == null)
				throw new NotSupportedException ("Missing predefined 'System.Object' type");

			MarkType (objectType, reason);

			var objectCtor = MarkMethodIf (objectType.Methods, MethodDefinitionExtensions.IsDefaultConstructor, reason, ScopeStack.CurrentScope.Origin);
			Context.MarkedKnownMembers.ObjectCtor = objectCtor ??
					throw new LinkerFatalErrorException (MessageContainer.CreateErrorMessage (null, DiagnosticId.CouldNotFindConstructor, objectType.GetDisplayName ()));
		}

		bool MarkDisablePrivateReflectionAttribute ()
		{
			if (Context.MarkedKnownMembers.DisablePrivateReflectionAttributeCtor != null)
				return false;

			var disablePrivateReflection = BCL.FindPredefinedType (WellKnownType.System_Runtime_CompilerServices_DisablePrivateReflectionAttribute, Context);
			if (disablePrivateReflection == null)
				throw new LinkerFatalErrorException (MessageContainer.CreateErrorMessage (null, DiagnosticId.CouldNotFindType, "System.Runtime.CompilerServices.DisablePrivateReflectionAttribute"));

			using (ScopeStack.PushLocalScope (new MessageOrigin (null as ICustomAttributeProvider))) {
				MarkType (disablePrivateReflection, DependencyInfo.DisablePrivateReflectionRequirement);

				var ctor = MarkMethodIf (disablePrivateReflection.Methods, MethodDefinitionExtensions.IsDefaultConstructor, new DependencyInfo (DependencyKind.DisablePrivateReflectionRequirement, disablePrivateReflection), ScopeStack.CurrentScope.Origin);
				Context.MarkedKnownMembers.DisablePrivateReflectionAttributeCtor = ctor ??
					throw new LinkerFatalErrorException (MessageContainer.CreateErrorMessage (null, DiagnosticId.CouldNotFindConstructor, disablePrivateReflection.GetDisplayName ()));
			}

			return true;
		}

		void MarkBaseMethods (MethodDefinition method)
		{
			var base_methods = Annotations.GetBaseMethods (method);
			if (base_methods == null)
				return;

			foreach (OverrideInformation ov in base_methods) {
				// We should add all interface base methods to _virtual_methods for virtual override annotation validation
				// Interfaces from preserved scope will be missed if we don't add them here
				// This will produce warnings for all interface methods and virtual methods regardless of whether the interface, interface implementation, or interface method is kept or not.
				if (ov.Base.DeclaringType.IsInterface && !method.DeclaringType.IsInterface) {
					// These are all virtual, no need to check IsVirtual before adding to list
					MarkMethodAsVirtual (ov.Base, ScopeStack.CurrentScope);
					continue;
				}

				MarkMethod (ov.Base, new DependencyInfo (DependencyKind.BaseMethod, method), ScopeStack.CurrentScope.Origin);
				MarkBaseMethods (ov.Base);
			}
		}

		void ProcessInteropMethod (MethodDefinition method)
		{
			if (method.IsPInvokeImpl && method.PInvokeInfo != null) {
				var pii = method.PInvokeInfo;
				Annotations.MarkProcessed (pii.Module, new DependencyInfo (DependencyKind.InteropMethodDependency, method));
				if (!string.IsNullOrEmpty (Context.PInvokesListFile)) {
					Context.PInvokes.Add (new PInvokeInfo (
						assemblyName: method.DeclaringType.Module.Name,
						entryPoint: pii.EntryPoint,
						fullName: method.FullName,
						moduleName: pii.Module.Name
					));
				}
			}

			TypeDefinition? returnTypeDefinition = Context.TryResolve (method.ReturnType);

			const bool includeStaticFields = false;
			if (returnTypeDefinition != null) {
				if (!returnTypeDefinition.IsImport) {
					// What we keep here is correct most of the time, but not every time. Fine for now.
					MarkDefaultConstructor (returnTypeDefinition, new DependencyInfo (DependencyKind.InteropMethodDependency, method));
					MarkFields (returnTypeDefinition, includeStaticFields, new DependencyInfo (DependencyKind.InteropMethodDependency, method));
				}
			}

			if (method.HasThis && !method.DeclaringType.IsImport) {
				// This is probably Mono-specific. One can't have InternalCall or P/invoke instance methods in CoreCLR or .NET.
				MarkFields (method.DeclaringType, includeStaticFields, new DependencyInfo (DependencyKind.InteropMethodDependency, method));
			}

#pragma warning disable RS0030 // MethodReference.Parameters is banned. It's easiest to leave this code as is for now
			foreach (ParameterDefinition pd in method.Parameters) {
				TypeReference paramTypeReference = pd.ParameterType;
				if (paramTypeReference is TypeSpecification paramTypeSpecification) {
					paramTypeReference = paramTypeSpecification.ElementType;
				}
				TypeDefinition? paramTypeDefinition = Context.TryResolve (paramTypeReference);
				if (paramTypeDefinition != null) {
					if (!paramTypeDefinition.IsImport) {
						// What we keep here is correct most of the time, but not every time. Fine for now.
						MarkFields (paramTypeDefinition, includeStaticFields, new DependencyInfo (DependencyKind.InteropMethodDependency, method));
						if (pd.ParameterType.IsByReference) {
							MarkDefaultConstructor (paramTypeDefinition, new DependencyInfo (DependencyKind.InteropMethodDependency, method));
						}
					}
				}
			}
#pragma warning restore RS0030
		}

		void ProcessUnsafeAccessorMethod (MethodDefinition method)
		{
			(new UnsafeAccessorMarker (Context, this)).ProcessUnsafeAccessorMethod (method);
		}

		protected virtual bool ShouldParseMethodBody (MethodDefinition method)
		{
			if (!method.HasBody)
				return false;

			switch (Annotations.GetAction (method)) {
			case MethodAction.ForceParse:
				return true;
			case MethodAction.Parse:
				AssemblyDefinition? assembly = Context.Resolve (method.DeclaringType.Scope);
				if (assembly == null)
					return false;
				switch (Annotations.GetAction (assembly)) {
				case AssemblyAction.Link:
				case AssemblyAction.Copy:
				case AssemblyAction.CopyUsed:
				case AssemblyAction.AddBypassNGen:
				case AssemblyAction.AddBypassNGenUsed:
					return true;
				default:
					return false;
				}
			default:
				return false;
			}
		}

		protected internal void MarkProperty (PropertyDefinition prop, in DependencyInfo reason)
		{
			if (!Annotations.MarkProcessed (prop, reason))
				return;

			using var propertyScope = ScopeStack.PushLocalScope (new MessageOrigin (prop));

			// Consider making this more similar to MarkEvent method?
			MarkCustomAttributes (prop, new DependencyInfo (DependencyKind.CustomAttribute, prop));
			DoAdditionalPropertyProcessing (prop);
		}

		protected internal virtual void MarkEvent (EventDefinition evt, in DependencyInfo reason)
		{
			if (!Annotations.MarkProcessed (evt, reason))
				return;

			var origin = reason.Source is IMemberDefinition member ? new MessageOrigin (member) : ScopeStack.CurrentScope.Origin;
			DependencyKind dependencyKind = PropagateDependencyKindToAccessors (reason.Kind, DependencyKind.EventMethod);
			MarkMethodIfNotNull (evt.AddMethod, new DependencyInfo (dependencyKind, evt), origin);
			MarkMethodIfNotNull (evt.InvokeMethod, new DependencyInfo (dependencyKind, evt), origin);
			MarkMethodIfNotNull (evt.RemoveMethod, new DependencyInfo (dependencyKind, evt), origin);

			using var eventScope = ScopeStack.PushLocalScope (new MessageOrigin (evt));

			MarkCustomAttributes (evt, new DependencyInfo (DependencyKind.CustomAttribute, evt));
			DoAdditionalEventProcessing (evt);
		}

		internal void MarkMethodIfNotNull (MethodReference method, in DependencyInfo reason, in MessageOrigin origin)
		{
			if (method == null)
				return;

			MarkMethod (method, reason, origin);
		}

		protected virtual void MarkMethodBody (MethodBody body)
		{
			var processedMethodBody = Context.GetMethodIL (body);

			if (Context.IsOptimizationEnabled (CodeOptimizations.UnreachableBodies, body.Method) && IsUnreachableBody (processedMethodBody)) {
				MarkAndCacheConvertToThrowExceptionCtor (new DependencyInfo (DependencyKind.UnreachableBodyRequirement, body.Method));
				_unreachableBodies.Add ((body, ScopeStack.CurrentScope));
				return;
			}

			// Note: we mark the method body of every method here including compiler-generated methods,
			// whether they are accessed from the user method or via reflection.
			// But for compiler-generated methods we only do dataflow analysis if they're used through their
			// corresponding user method, so we will skip dataflow for compiler-generated methods which
			// are only accessed via reflection.
			bool requiresReflectionMethodBodyScanner = MarkAndCheckRequiresReflectionMethodBodyScanner (processedMethodBody);

			// Data-flow (reflection scanning) for compiler-generated methods will happen as part of the
			// data-flow scan of the user-defined method which uses this compiler-generated method.
			if (CompilerGeneratedState.IsNestedFunctionOrStateMachineMember (body.Method))
				return;

			MarkReflectionLikeDependencies (processedMethodBody, requiresReflectionMethodBodyScanner);
		}

		bool CheckRequiresReflectionMethodBodyScanner (MethodIL methodIL)
		{
			// This method is only called on reflection access to compiler-generated methods.
			// This should be uncommon, so don't cache the result.
			if (ReflectionMethodBodyScanner.RequiresReflectionMethodBodyScannerForMethodBody (Context, methodIL.Method))
				return true;

			foreach (Instruction instruction in methodIL.Instructions) {
				switch (instruction.OpCode.OperandType) {
				case OperandType.InlineField:
					if (InstructionRequiresReflectionMethodBodyScannerForFieldAccess (instruction))
						return true;
					break;

				case OperandType.InlineMethod:
					if (ReflectionMethodBodyScanner.RequiresReflectionMethodBodyScannerForCallSite (Context, (MethodReference) instruction.Operand))
						return true;
					break;
				}
			}
			return false;
		}

		// Keep the return value of this method in sync with that of CheckRequiresReflectionMethodBodyScanner.
		// It computes the same value, while also marking as it goes, as an optimization.
		// This should only be called behind a check to IsProcessed for the method or corresponding user method,
		// to avoid recursion.
		bool MarkAndCheckRequiresReflectionMethodBodyScanner (MethodIL methodIL)
		{
#if DEBUG
			if (!Annotations.IsProcessed (methodIL.Method)) {
				Debug.Assert (CompilerGeneratedState.IsNestedFunctionOrStateMachineMember (methodIL.Method));
				MethodDefinition owningMethod = methodIL.Method;
				while (Context.CompilerGeneratedState.TryGetOwningMethodForCompilerGeneratedMember (owningMethod, out var owner))
					owningMethod = owner;
				Debug.Assert (owningMethod != methodIL.Method);
				Debug.Assert (Annotations.IsProcessed (owningMethod));
			}
#endif
			// This may get called multiple times for compiler-generated code: once for
			// reflection access, and once as part of the interprocedural scan of the user method.
			// This check ensures that we only do the work and produce warnings once.
			if (_compilerGeneratedMethodRequiresScanner.TryGetValue (methodIL.Body, out bool requiresReflectionMethodBodyScanner))
				return requiresReflectionMethodBodyScanner;

			foreach (VariableDefinition var in methodIL.Variables)
				MarkType (var.VariableType, new DependencyInfo (DependencyKind.VariableType, methodIL.Method));

			foreach (ExceptionHandler eh in methodIL.ExceptionHandlers)
				if (eh.HandlerType == ExceptionHandlerType.Catch)
					MarkType (eh.CatchType, new DependencyInfo (DependencyKind.CatchType, methodIL.Method));

			requiresReflectionMethodBodyScanner =
				ReflectionMethodBodyScanner.RequiresReflectionMethodBodyScannerForMethodBody (Context, methodIL.Method);
			using var _ = ScopeStack.PushLocalScope (new MessageOrigin (methodIL.Method));
			foreach (Instruction instruction in methodIL.Instructions)
				MarkInstruction (instruction, methodIL.Method, ref requiresReflectionMethodBodyScanner);

			MarkInterfacesNeededByBodyStack (methodIL);

			if (CompilerGeneratedState.IsNestedFunctionOrStateMachineMember (methodIL.Method))
				_compilerGeneratedMethodRequiresScanner.Add (methodIL.Body, requiresReflectionMethodBodyScanner);

			PostMarkMethodBody (methodIL.Body);

			Debug.Assert (requiresReflectionMethodBodyScanner == CheckRequiresReflectionMethodBodyScanner (methodIL));
			return requiresReflectionMethodBodyScanner;
		}

		bool IsUnreachableBody (MethodIL methodIL)
		{
			return !methodIL.Method.IsStatic
				&& !Annotations.IsInstantiated (methodIL.Method.DeclaringType)
				&& MethodBodyScanner.IsWorthConvertingToThrow (methodIL);
		}


		partial void PostMarkMethodBody (MethodBody body);

		void MarkInterfacesNeededByBodyStack (MethodIL methodIL)
		{
			// If a type could be on the stack in the body and an interface it implements could be on the stack on the body
			// then we need to mark that interface implementation.  When this occurs it is not safe to remove the interface implementation from the type
			// even if the type is never instantiated
			var implementations = new InterfacesOnStackScanner (Context).GetReferencedInterfaces (methodIL);
			if (implementations == null)
				return;

			foreach (var (implementation, type) in implementations)
				MarkInterfaceImplementation (implementation, new MessageOrigin (type));
		}

		bool InstructionRequiresReflectionMethodBodyScannerForFieldAccess (Instruction instruction)
			=> instruction.OpCode.Code switch {
				// Field stores (Storing value to annotated field must be checked)
				Code.Stfld or
				Code.Stsfld or
				// Field address loads (as those can be used to store values to annotated field and thus must be checked)
				Code.Ldflda or
				Code.Ldsflda
					=> ReflectionMethodBodyScanner.RequiresReflectionMethodBodyScannerForAccess (Context, (FieldReference) instruction.Operand),
				// For ref fields, ldfld loads an address which can be used to store values to annotated fields
				Code.Ldfld or Code.Ldsfld when ((FieldReference) instruction.Operand).FieldType.IsByRefOrPointer ()
					=> ReflectionMethodBodyScanner.RequiresReflectionMethodBodyScannerForAccess (Context, (FieldReference) instruction.Operand),
				// Other field operations are not interesting as they don't need to be checked
				_ => false
			};

		protected virtual void MarkInstruction (Instruction instruction, MethodDefinition method, ref bool requiresReflectionMethodBodyScanner)
		{
			switch (instruction.OpCode.OperandType) {
			case OperandType.InlineField:
				requiresReflectionMethodBodyScanner |= InstructionRequiresReflectionMethodBodyScannerForFieldAccess (instruction);

				ScopeStack.UpdateCurrentScopeInstructionOffset (instruction.Offset);
				MarkField ((FieldReference) instruction.Operand, new DependencyInfo (DependencyKind.FieldAccess, method), ScopeStack.CurrentScope.Origin);
				break;

			case OperandType.InlineMethod: {
					(DependencyKind dependencyKind, bool markForReflectionAccess) = instruction.OpCode.Code switch {
						Code.Jmp => (DependencyKind.DirectCall, false),
						Code.Call => (DependencyKind.DirectCall, false),
						Code.Callvirt => (DependencyKind.VirtualCall, false),
						Code.Newobj => (DependencyKind.Newobj, false),
						Code.Ldvirtftn => (DependencyKind.Ldvirtftn, true),
						Code.Ldftn => (DependencyKind.Ldftn, true),
						_ => throw new InvalidOperationException ($"unexpected opcode {instruction.OpCode}")
					};

					MethodReference methodReference = (MethodReference) instruction.Operand;

					requiresReflectionMethodBodyScanner |=
						ReflectionMethodBodyScanner.RequiresReflectionMethodBodyScannerForCallSite (Context, methodReference);

					ScopeStack.UpdateCurrentScopeInstructionOffset (instruction.Offset);
					if (markForReflectionAccess) {
						MarkMethodVisibleToReflection (methodReference, new DependencyInfo (dependencyKind, method), ScopeStack.CurrentScope.Origin);
					} else {
						MarkMethod (methodReference, new DependencyInfo (dependencyKind, method), ScopeStack.CurrentScope.Origin);
					}
					break;
				}

			case OperandType.InlineTok: {
					object token = instruction.Operand;
					Debug.Assert (instruction.OpCode.Code == Code.Ldtoken);
					var reason = new DependencyInfo (DependencyKind.Ldtoken, method);
					ScopeStack.UpdateCurrentScopeInstructionOffset (instruction.Offset);

					if (token is TypeReference typeReference) {
						// Error will be reported as part of MarkType
						if (Context.TryResolve (typeReference) is TypeDefinition type)
							MarkTypeVisibleToReflection (typeReference, type, reason, ScopeStack.CurrentScope.Origin);
					} else if (token is MethodReference methodReference) {
						MarkMethodVisibleToReflection (methodReference, reason, ScopeStack.CurrentScope.Origin);
					} else {
						MarkFieldVisibleToReflection ((FieldReference) token, reason, ScopeStack.CurrentScope.Origin);
					}
					break;
				}

			case OperandType.InlineType:
				var operand = (TypeReference) instruction.Operand;
				switch (instruction.OpCode.Code) {
				case Code.Newarr:
					if (Context.TryResolve (operand) is TypeDefinition typeDefinition) {
						Annotations.MarkRelevantToVariantCasting (typeDefinition);
					}
					break;
				case Code.Isinst:
					if (operand is TypeSpecification || operand is GenericParameter)
						break;

					if (!Context.CanApplyOptimization (CodeOptimizations.UnusedTypeChecks, method.DeclaringType.Module.Assembly))
						break;

					TypeDefinition? type = Context.Resolve (operand);
					if (type == null)
						return;

					if (type.IsInterface)
						break;

					if (!Annotations.IsInstantiated (type)) {
						_pending_isinst_instr.Add ((type, method.Body, instruction));
						return;
					}

					break;
				}

				ScopeStack.UpdateCurrentScopeInstructionOffset (instruction.Offset);
				MarkType (operand, new DependencyInfo (DependencyKind.InstructionTypeRef, method));
				break;
			}
		}

		void MarkInterfaceImplementationList (List<InterfaceImplementation> ifaces, MessageOrigin? origin = null, DependencyInfo? reason = null)
		{
			foreach (var iface in ifaces) {
				MarkInterfaceImplementation (iface, origin, reason);
			}
		}

		protected internal virtual void MarkInterfaceImplementation (InterfaceImplementation iface, MessageOrigin? origin = null, DependencyInfo? reason = null)
		{
			if (Annotations.IsMarked (iface))
				return;
			Annotations.MarkProcessed (iface, reason ?? new DependencyInfo (DependencyKind.InterfaceImplementationOnType, ScopeStack.CurrentScope.Origin.Provider));

			using MarkScopeStack.LocalScope? localScope = origin.HasValue ? ScopeStack.PushLocalScope (origin.Value) : null;

			// Blame the type that has the interfaceimpl, expecting the type itself to get marked for other reasons.
			MarkCustomAttributes (iface, new DependencyInfo (DependencyKind.CustomAttribute, iface));
			// Blame the interface type on the interfaceimpl itself.
			MarkType (iface.InterfaceType, reason ?? new DependencyInfo (DependencyKind.InterfaceImplementationInterfaceType, iface));
		}

		//
		// Extension point for reflection logic handling customization
		//
		protected internal virtual bool ProcessReflectionDependency (MethodBody body, Instruction instruction)
		{
			return false;
		}

		//
		// Tries to mark additional dependencies used in reflection like calls (e.g. typeof (MyClass).GetField ("fname"))
		//
		protected virtual void MarkReflectionLikeDependencies (MethodIL methodIL, bool requiresReflectionMethodBodyScanner)
		{
			Debug.Assert (!CompilerGeneratedState.IsNestedFunctionOrStateMachineMember (methodIL.Method));
			// requiresReflectionMethodBodyScanner tells us whether the method body itself requires a dataflow scan.

			// If the method body owns any compiler-generated code, we might still need to do a scan of it together with
			// all of the compiler-generated code it owns, so first check any compiler-generated callees.
			if (Context.CompilerGeneratedState.TryGetCompilerGeneratedCalleesForUserMethod (methodIL.Method, out List<IMemberDefinition>? compilerGeneratedCallees)) {
				foreach (var compilerGeneratedCallee in compilerGeneratedCallees) {
					switch (compilerGeneratedCallee) {
					case MethodDefinition nestedFunction:
						if (nestedFunction.Body is MethodBody nestedBody)
							requiresReflectionMethodBodyScanner |= MarkAndCheckRequiresReflectionMethodBodyScanner (Context.GetMethodIL (nestedBody));
						break;
					case TypeDefinition stateMachineType:
						foreach (var method in stateMachineType.Methods) {
							if (method.Body is MethodBody stateMachineBody)
								requiresReflectionMethodBodyScanner |= MarkAndCheckRequiresReflectionMethodBodyScanner (Context.GetMethodIL (stateMachineBody));
						}
						break;
					default:
						throw new InvalidOperationException ();
					}
				}
			}

			if (!requiresReflectionMethodBodyScanner)
				return;

			Debug.Assert (ScopeStack.CurrentScope.Origin.Provider == methodIL.Method);
			var scanner = new ReflectionMethodBodyScanner (Context, this, ScopeStack.CurrentScope.Origin);
			scanner.InterproceduralScan (methodIL);
		}

		protected class AttributeProviderPair
		{
			public AttributeProviderPair (CustomAttribute attribute, ICustomAttributeProvider provider)
			{
				Attribute = attribute;
				Provider = provider;
			}

			public CustomAttribute Attribute { get; private set; }
			public ICustomAttributeProvider Provider { get; private set; }
		}
	}
}<|MERGE_RESOLUTION|>--- conflicted
+++ resolved
@@ -699,15 +699,6 @@
 					if (IsInterfaceImplementationMethodNeededByTypeDueToInterface (dimInfo))
 						MarkMethod (dimInfo.Override, new DependencyInfo (DependencyKind.Override, dimInfo.Base), ScopeStack.CurrentScope.Origin);
 				}
-<<<<<<< HEAD
-				List<OverrideInformation>? overridingMethods = (List<OverrideInformation>?) Annotations.GetOverrides (method);
-				if (overridingMethods is not null) {
-					for (int i = 0; i < overridingMethods.Count; i++) {
-						OverrideInformation ov = overridingMethods[i];
-						if (IsInterfaceImplementationMethodNeededByTypeDueToInterface (ov))
-							MarkMethod (ov.Override, new DependencyInfo (DependencyKind.Override, ov.Base), ScopeStack.CurrentScope.Origin);
-					}
-=======
 			}
 			List<OverrideInformation>? overridingMethods = (List<OverrideInformation>?)Annotations.GetOverrides (method);
 			if (overridingMethods is not null) {
@@ -715,7 +706,6 @@
 					OverrideInformation ov = overridingMethods[i];
 					if (IsInterfaceImplementationMethodNeededByTypeDueToInterface (ov))
 						MarkMethod (ov.Override, new DependencyInfo (DependencyKind.Override, ov.Base), ScopeStack.CurrentScope.Origin);
->>>>>>> 6444f51b
 				}
 			}
 		}
@@ -3474,7 +3464,7 @@
 				return;
 
 			foreach (OverrideInformation ov in base_methods) {
-				// We should add all interface base methods to _virtual_methods for virtual override annotation validation
+				// We should add all interface base methods to _interface_methods for virtual override annotation validation
 				// Interfaces from preserved scope will be missed if we don't add them here
 				// This will produce warnings for all interface methods and virtual methods regardless of whether the interface, interface implementation, or interface method is kept or not.
 				if (ov.Base.DeclaringType.IsInterface && !method.DeclaringType.IsInterface) {
