--- conflicted
+++ resolved
@@ -4094,11 +4094,7 @@
 						if (filter != null && !filter (property))
 							continue;
 
-<<<<<<< HEAD
 						if ((bindingFlags & (BindingFlags.Instance | BindingFlags.Static)) == BindingFlags.Static) { 
-=======
-						if ((bindingFlags & (BindingFlags.Instance | BindingFlags.Static)) == BindingFlags.Static) {
->>>>>>> f2e8eab6
 							if ((property.GetMethod != null) && !property.GetMethod.IsStatic) continue;
 							if ((property.SetMethod != null) && !property.SetMethod.IsStatic) continue;
 						}
@@ -4108,7 +4104,6 @@
 							if ((property.SetMethod != null) && property.SetMethod.IsStatic) continue;
 						}
 
-<<<<<<< HEAD
 						if ((bindingFlags & (BindingFlags.Public | BindingFlags.NonPublic)) == BindingFlags.Public) {
 							if ((property.GetMethod == null || !property.GetMethod.IsPublic)
 								&& (property.SetMethod == null || !property.SetMethod.IsPublic))
@@ -4118,16 +4113,6 @@
 						if ((bindingFlags & (BindingFlags.Public | BindingFlags.NonPublic)) == BindingFlags.NonPublic) {
 							if ((property.GetMethod != null) && property.GetMethod.IsPublic) continue;
 							if ((property.SetMethod != null) && property.SetMethod.IsPublic) continue;
-=======
-						if ((bindingFlags & (BindingFlags.Public | BindingFlags.NonPublic)) == BindingFlags.Public)
-							if ((property.GetMethod == null || !property.GetMethod.IsPublic) 
-								&& (property.SetMethod == null || !property.SetMethod.IsPublic)) 
-								continue;
-
-						if ((bindingFlags & (BindingFlags.Public | BindingFlags.NonPublic)) == BindingFlags.NonPublic) {
-							if (property.GetMethod != null && property.GetMethod.IsPublic) continue;
-							if (property.SetMethod != null && property.SetMethod.IsPublic) continue;
->>>>>>> f2e8eab6
 						}
 
 						var methodCalling = reflectionContext.MethodCalling;
@@ -4176,7 +4161,6 @@
 
 						if ((bindingFlags & (BindingFlags.Public | BindingFlags.NonPublic)) == BindingFlags.Public) {
 							if ((@event.AddMethod == null || !@event.AddMethod.IsPublic)
-<<<<<<< HEAD
 								&& (@event.RemoveMethod == null || !@event.RemoveMethod.IsPublic)) 
 								continue;
 						}
@@ -4184,14 +4168,6 @@
 						if ((bindingFlags & (BindingFlags.Public | BindingFlags.NonPublic)) == BindingFlags.NonPublic) {
 							if ((@event.AddMethod != null) && @event.AddMethod.IsPublic) continue;
 							if ((@event.RemoveMethod != null) && @event.RemoveMethod.IsPublic) continue;
-=======
-								&& (@event.RemoveMethod == null || !@event.RemoveMethod.IsPublic)) continue;
-						}
-
-						if ((bindingFlags & (BindingFlags.Public | BindingFlags.NonPublic)) == BindingFlags.NonPublic) {
-							if (@event.AddMethod != null && @event.AddMethod.IsPublic) continue;
-							if (@event.RemoveMethod != null && @event.RemoveMethod.IsPublic) continue;
->>>>>>> f2e8eab6
 						}
 
 						var methodCalling = reflectionContext.MethodCalling;
