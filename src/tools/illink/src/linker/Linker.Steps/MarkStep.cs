--- conflicted
+++ resolved
@@ -1937,11 +1937,7 @@
 		/// <param name="reason">The reason why the marking is occuring</param>
 		/// <param name="addToGraphAsRoot">Whether to add the node to the dependency graph</param>
 		/// <returns>The resolved type definition if the reference can be resolved</returns>
-<<<<<<< HEAD
-		protected internal virtual TypeDefinition? MarkType (TypeReference reference, DependencyInfo reason, MessageOrigin? origin = null, bool addToGraphAsRoot = true)
-=======
-		protected internal virtual TypeDefinition? MarkType (TypeReference reference, DependencyInfo reason, MessageOrigin origin)
->>>>>>> 333b3d89
+		protected internal virtual TypeDefinition? MarkType (TypeReference reference, DependencyInfo reason, MessageOrigin origin, bool addToGraphAsRoot = true)
 		{
 #if DEBUG
 			if (!_typeReasons.Contains (reason.Kind))
@@ -1969,16 +1965,12 @@
 				Debug.Assert (Annotations.IsMarked (type));
 				break;
 			default:
-<<<<<<< HEAD
 				if (addToGraphAsRoot)
-					Annotations.Mark (type, reason, ScopeStack.CurrentScope.Origin);
+					Annotations.Mark (type, reason, origin);
 				else
 #pragma warning disable CS0618 // Mark with a reason: We add the reason in the dependency graph edge visitor
 					Annotations.Mark (type);
 #pragma warning restore CS0618
-=======
-				Annotations.Mark (type, reason, origin);
->>>>>>> 333b3d89
 				break;
 			}
 
@@ -3182,19 +3174,6 @@
 				MarkEvent (@event, new DependencyInfo (PropagateDependencyKindToAccessors (reason.Kind, DependencyKind.EventOfEventMethod), method), methodOrigin);
 			}
 
-<<<<<<< HEAD
-=======
-			if (method.HasMetadataParameters ()) {
-#pragma warning disable RS0030 // MethodReference.Parameters is banned. It's easiest to leave the code as is for now
-				foreach (ParameterDefinition pd in method.Parameters) {
-					MarkType (pd.ParameterType, new DependencyInfo (DependencyKind.ParameterType, method), methodOrigin);
-					MarkCustomAttributes (pd, new DependencyInfo (DependencyKind.ParameterAttribute, method), methodOrigin);
-					MarkMarshalSpec (pd, new DependencyInfo (DependencyKind.ParameterMarshalSpec, method), methodOrigin);
-				}
-#pragma warning restore RS0030
-			}
->>>>>>> 333b3d89
-
 			if (method.HasOverrides) {
 				var assembly = Context.Resolve (method.DeclaringType.Scope);
 				// If this method is in a Copy, CopyUsed, or Save assembly, .overrides won't get swept and we need to keep all of them
