// Copyright (c) .NET Foundation and contributors. All rights reserved.
// Licensed under the MIT license. See LICENSE file in the project root for full license information.

using System.IO;
using ILLink.Shared;
using Mono.Cecil;

namespace Mono.Linker.Steps
{
<<<<<<< HEAD
	public class RootAssemblyInput : BaseStep
	{
		readonly string fileName;
		readonly AssemblyRootMode rootMode;

		public RootAssemblyInput (string fileName, AssemblyRootMode rootMode)
		{
			this.fileName = fileName;
			this.rootMode = rootMode;
		}

		protected override void Process ()
		{
			AssemblyDefinition? assembly = LoadAssemblyFile ();
			if (assembly == null)
				return;

			var di = new DependencyInfo (DependencyKind.RootAssembly, assembly);
			var origin = new MessageOrigin (assembly);

			AssemblyAction action = Context.Annotations.GetAction (assembly);
			switch (action) {
			case AssemblyAction.Copy:
				Annotations.Mark (assembly.MainModule, di, origin);
				// Mark Step will take care of marking whole assembly
				return;
			case AssemblyAction.CopyUsed:
			case AssemblyAction.Link:
				break;
			default:
				Context.LogError (null, DiagnosticId.RootAssemblyCannotUseAction, assembly.Name.ToString (), action.ToString ());
				return;
			}

			switch (rootMode) {
			case AssemblyRootMode.EntryPoint:
				var ep = assembly.MainModule.EntryPoint;
				if (ep == null) {
					Context.LogError (null, DiagnosticId.RootAssemblyDoesNotHaveEntryPoint, assembly.Name.ToString ());
					return;
				}

				Annotations.Mark (ep.DeclaringType, di, origin);
				Annotations.AddPreservedMethod (ep.DeclaringType, ep);
				Annotations.SetEntryPointAssembly (assembly);
				break;
			case AssemblyRootMode.VisibleMembers:
				var preserve_visible = TypePreserveMembers.Visible;
				if (MarkInternalsVisibleTo (assembly))
					preserve_visible |= TypePreserveMembers.Internal;

				MarkAndPreserve (assembly, preserve_visible);
				break;

			case AssemblyRootMode.Library:
				var preserve_library = TypePreserveMembers.Visible | TypePreserveMembers.Library;
				if (MarkInternalsVisibleTo (assembly))
					preserve_library |= TypePreserveMembers.Internal;

				MarkAndPreserve (assembly, preserve_library);

				// Assembly root mode wins over any enabled optimization which
				// could conflict with library rooting behaviour
				Context.Optimizations.Disable (
					CodeOptimizations.Sealer |
					CodeOptimizations.UnusedTypeChecks |
					CodeOptimizations.UnreachableBodies |
					CodeOptimizations.UnusedInterfaces |
					CodeOptimizations.RemoveDescriptors |
					CodeOptimizations.RemoveLinkAttributes |
					CodeOptimizations.RemoveSubstitutions |
					CodeOptimizations.RemoveDynamicDependencyAttribute |
					CodeOptimizations.OptimizeTypeHierarchyAnnotations |
					CodeOptimizations.SubstituteFeatureGuards, assembly.Name.Name);

				// Enable EventSource special handling
				Context.DisableEventSourceSpecialHandling = false;

				// No metadata trimming
				Context.MetadataTrimming = MetadataTrimming.None;
				break;
			case AssemblyRootMode.AllMembers:
				Annotations.SetRootAssembly (assembly);
				Annotations.Mark (assembly.MainModule, di, origin);
				return;
			}
		}

		AssemblyDefinition? LoadAssemblyFile ()
		{
			AssemblyDefinition? assembly;

			if (File.Exists (fileName)) {
				assembly = Context.Resolver.GetAssembly (fileName);
				Context.Resolver.CacheAssembly (assembly);
				return assembly;
			}

			//
			// Quirks mode for netcore to support passing ambiguous assembly name
			//
			assembly = Context.TryResolve (fileName);
			if (assembly == null)
				Context.LogError (null, DiagnosticId.RootAssemblyCouldNotBeFound, fileName);

			return assembly;
		}

		void MarkAndPreserve (AssemblyDefinition assembly, TypePreserveMembers preserve)
		{
			var module = assembly.MainModule;
			if (module.HasExportedTypes)
				foreach (var type in module.ExportedTypes)
					MarkAndPreserve (assembly, type, preserve);

			foreach (var type in module.Types)
				MarkAndPreserve (type, preserve);
		}

		void MarkAndPreserve (TypeDefinition type, TypePreserveMembers preserve)
		{
			TypePreserveMembers preserve_anything = preserve;
			if ((preserve & TypePreserveMembers.Visible) != 0 && !IsTypeVisible (type))
				preserve_anything &= ~TypePreserveMembers.Visible;

			if ((preserve & TypePreserveMembers.Internal) != 0 && IsTypePrivate (type))
				preserve_anything &= ~TypePreserveMembers.Internal;

			// Keep all interfaces and interface members in library mode
			if ((preserve & TypePreserveMembers.Library) != 0 && type.IsInterface) {
				Annotations.Mark (type, new DependencyInfo (DependencyKind.RootAssembly, type.Module.Assembly), new MessageOrigin (type.Module.Assembly));
				Annotations.SetPreserve (type, TypePreserve.All);
			}

			switch (preserve_anything) {
			case 0:
				return;
			case TypePreserveMembers.Library:
				//
				// In library mode private type can have members kept for serialization if
				// the type is referenced
				//
				preserve = preserve_anything;
				Annotations.SetMembersPreserve (type, preserve);
				break;
			default:
				Annotations.Mark (type, new DependencyInfo (DependencyKind.RootAssembly, type.Module.Assembly), new MessageOrigin (type.Module.Assembly));
				Annotations.SetMembersPreserve (type, preserve);
				break;
			}

			if (!type.HasNestedTypes)
				return;

			foreach (TypeDefinition nested in type.NestedTypes)
				MarkAndPreserve (nested, preserve);
		}

		void MarkAndPreserve (AssemblyDefinition assembly, ExportedType type, TypePreserveMembers preserve)
		{
			var di = new DependencyInfo (DependencyKind.RootAssembly, assembly);
			var origin = new MessageOrigin (assembly);
			Context.Annotations.Mark (type, di, origin);
			Context.Annotations.Mark (assembly.MainModule, di, origin);
			Annotations.SetMembersPreserve (type, preserve);
		}

		static bool IsTypeVisible (TypeDefinition type)
		{
			return type.IsPublic || type.IsNestedPublic || type.IsNestedFamily || type.IsNestedFamilyOrAssembly;
		}

		static bool IsTypePrivate (TypeDefinition type)
		{
			return type.IsNestedPrivate;
		}

		bool MarkInternalsVisibleTo (AssemblyDefinition assembly)
		{
			foreach (CustomAttribute attribute in assembly.CustomAttributes) {
				if (attribute.Constructor.DeclaringType.IsTypeOf ("System.Runtime.CompilerServices", "InternalsVisibleToAttribute")) {
					Context.Annotations.Mark (attribute, new DependencyInfo (DependencyKind.RootAssembly, assembly));
					return true;
				}
			}

			return false;
		}
	}
=======
    public class RootAssemblyInput : BaseStep
    {
        readonly string fileName;
        readonly AssemblyRootMode rootMode;

        public RootAssemblyInput(string fileName, AssemblyRootMode rootMode)
        {
            this.fileName = fileName;
            this.rootMode = rootMode;
        }

        protected override void Process()
        {
            AssemblyDefinition? assembly = LoadAssemblyFile();
            if (assembly == null)
                return;

            var di = new DependencyInfo(DependencyKind.RootAssembly, assembly);
            var origin = new MessageOrigin(assembly);

            AssemblyAction action = Context.Annotations.GetAction(assembly);
            switch (action)
            {
                case AssemblyAction.Copy:
                    Annotations.Mark(assembly.MainModule, di, origin);
                    // Mark Step will take care of marking whole assembly
                    return;
                case AssemblyAction.CopyUsed:
                case AssemblyAction.Link:
                    break;
                default:
                    Context.LogError(null, DiagnosticId.RootAssemblyCannotUseAction, assembly.Name.ToString(), action.ToString());
                    return;
            }

            switch (rootMode)
            {
                case AssemblyRootMode.EntryPoint:
                    var ep = assembly.MainModule.EntryPoint;
                    if (ep == null)
                    {
                        Context.LogError(null, DiagnosticId.RootAssemblyDoesNotHaveEntryPoint, assembly.Name.ToString());
                        return;
                    }

                    Annotations.Mark(ep.DeclaringType, di, origin);
                    Annotations.AddPreservedMethod(ep.DeclaringType, ep);
                    break;
                case AssemblyRootMode.VisibleMembers:
                    var preserve_visible = TypePreserveMembers.Visible;
                    if (MarkInternalsVisibleTo(assembly))
                        preserve_visible |= TypePreserveMembers.Internal;

                    MarkAndPreserve(assembly, preserve_visible);
                    break;

                case AssemblyRootMode.Library:
                    var preserve_library = TypePreserveMembers.Visible | TypePreserveMembers.Library;
                    if (MarkInternalsVisibleTo(assembly))
                        preserve_library |= TypePreserveMembers.Internal;

                    MarkAndPreserve(assembly, preserve_library);

                    // Assembly root mode wins over any enabled optimization which
                    // could conflict with library rooting behaviour
                    Context.Optimizations.Disable(
                        CodeOptimizations.Sealer |
                        CodeOptimizations.UnusedTypeChecks |
                        CodeOptimizations.UnreachableBodies |
                        CodeOptimizations.UnusedInterfaces |
                        CodeOptimizations.RemoveDescriptors |
                        CodeOptimizations.RemoveLinkAttributes |
                        CodeOptimizations.RemoveSubstitutions |
                        CodeOptimizations.RemoveDynamicDependencyAttribute |
                        CodeOptimizations.OptimizeTypeHierarchyAnnotations |
                        CodeOptimizations.SubstituteFeatureGuards, assembly.Name.Name);

                    // Enable EventSource special handling
                    Context.DisableEventSourceSpecialHandling = false;

                    // No metadata trimming
                    Context.MetadataTrimming = MetadataTrimming.None;
                    break;
                case AssemblyRootMode.AllMembers:
                    Annotations.SetRootAssembly(assembly);
                    Annotations.Mark(assembly.MainModule, di, origin);
                    return;
            }
        }

        AssemblyDefinition? LoadAssemblyFile()
        {
            AssemblyDefinition? assembly;

            if (File.Exists(fileName))
            {
                assembly = Context.Resolver.GetAssembly(fileName);
                Context.Resolver.CacheAssembly(assembly);
                return assembly;
            }

            //
            // Quirks mode for netcore to support passing ambiguous assembly name
            //
            assembly = Context.TryResolve(fileName);
            if (assembly == null)
                Context.LogError(null, DiagnosticId.RootAssemblyCouldNotBeFound, fileName);

            return assembly;
        }

        void MarkAndPreserve(AssemblyDefinition assembly, TypePreserveMembers preserve)
        {
            var module = assembly.MainModule;
            if (module.HasExportedTypes)
                foreach (var type in module.ExportedTypes)
                    MarkAndPreserve(assembly, type, preserve);

            foreach (var type in module.Types)
                MarkAndPreserve(type, preserve);
        }

        void MarkAndPreserve(TypeDefinition type, TypePreserveMembers preserve)
        {
            TypePreserveMembers preserve_anything = preserve;
            if ((preserve & TypePreserveMembers.Visible) != 0 && !IsTypeVisible(type))
                preserve_anything &= ~TypePreserveMembers.Visible;

            if ((preserve & TypePreserveMembers.Internal) != 0 && IsTypePrivate(type))
                preserve_anything &= ~TypePreserveMembers.Internal;

            // Keep all interfaces and interface members in library mode
            if ((preserve & TypePreserveMembers.Library) != 0 && type.IsInterface)
            {
                Annotations.Mark(type, new DependencyInfo(DependencyKind.RootAssembly, type.Module.Assembly), new MessageOrigin(type.Module.Assembly));
                Annotations.SetPreserve(type, TypePreserve.All);
            }

            switch (preserve_anything)
            {
                case 0:
                    return;
                case TypePreserveMembers.Library:
                    //
                    // In library mode private type can have members kept for serialization if
                    // the type is referenced
                    //
                    preserve = preserve_anything;
                    Annotations.SetMembersPreserve(type, preserve);
                    break;
                default:
                    Annotations.Mark(type, new DependencyInfo(DependencyKind.RootAssembly, type.Module.Assembly), new MessageOrigin(type.Module.Assembly));
                    Annotations.SetMembersPreserve(type, preserve);
                    break;
            }

            if (!type.HasNestedTypes)
                return;

            foreach (TypeDefinition nested in type.NestedTypes)
                MarkAndPreserve(nested, preserve);
        }

        void MarkAndPreserve(AssemblyDefinition assembly, ExportedType type, TypePreserveMembers preserve)
        {
            var di = new DependencyInfo(DependencyKind.RootAssembly, assembly);
            var origin = new MessageOrigin(assembly);
            Context.Annotations.Mark(type, di, origin);
            Context.Annotations.Mark(assembly.MainModule, di, origin);
            Annotations.SetMembersPreserve(type, preserve);
        }

        static bool IsTypeVisible(TypeDefinition type)
        {
            return type.IsPublic || type.IsNestedPublic || type.IsNestedFamily || type.IsNestedFamilyOrAssembly;
        }

        static bool IsTypePrivate(TypeDefinition type)
        {
            return type.IsNestedPrivate;
        }

        bool MarkInternalsVisibleTo(AssemblyDefinition assembly)
        {
            foreach (CustomAttribute attribute in assembly.CustomAttributes)
            {
                if (attribute.Constructor.DeclaringType.IsTypeOf("System.Runtime.CompilerServices", "InternalsVisibleToAttribute"))
                {
                    Context.Annotations.Mark(attribute, new DependencyInfo(DependencyKind.RootAssembly, assembly));
                    return true;
                }
            }

            return false;
        }
    }
>>>>>>> 27c8fe04
}<|MERGE_RESOLUTION|>--- conflicted
+++ resolved
@@ -7,197 +7,6 @@
 
 namespace Mono.Linker.Steps
 {
-<<<<<<< HEAD
-	public class RootAssemblyInput : BaseStep
-	{
-		readonly string fileName;
-		readonly AssemblyRootMode rootMode;
-
-		public RootAssemblyInput (string fileName, AssemblyRootMode rootMode)
-		{
-			this.fileName = fileName;
-			this.rootMode = rootMode;
-		}
-
-		protected override void Process ()
-		{
-			AssemblyDefinition? assembly = LoadAssemblyFile ();
-			if (assembly == null)
-				return;
-
-			var di = new DependencyInfo (DependencyKind.RootAssembly, assembly);
-			var origin = new MessageOrigin (assembly);
-
-			AssemblyAction action = Context.Annotations.GetAction (assembly);
-			switch (action) {
-			case AssemblyAction.Copy:
-				Annotations.Mark (assembly.MainModule, di, origin);
-				// Mark Step will take care of marking whole assembly
-				return;
-			case AssemblyAction.CopyUsed:
-			case AssemblyAction.Link:
-				break;
-			default:
-				Context.LogError (null, DiagnosticId.RootAssemblyCannotUseAction, assembly.Name.ToString (), action.ToString ());
-				return;
-			}
-
-			switch (rootMode) {
-			case AssemblyRootMode.EntryPoint:
-				var ep = assembly.MainModule.EntryPoint;
-				if (ep == null) {
-					Context.LogError (null, DiagnosticId.RootAssemblyDoesNotHaveEntryPoint, assembly.Name.ToString ());
-					return;
-				}
-
-				Annotations.Mark (ep.DeclaringType, di, origin);
-				Annotations.AddPreservedMethod (ep.DeclaringType, ep);
-				Annotations.SetEntryPointAssembly (assembly);
-				break;
-			case AssemblyRootMode.VisibleMembers:
-				var preserve_visible = TypePreserveMembers.Visible;
-				if (MarkInternalsVisibleTo (assembly))
-					preserve_visible |= TypePreserveMembers.Internal;
-
-				MarkAndPreserve (assembly, preserve_visible);
-				break;
-
-			case AssemblyRootMode.Library:
-				var preserve_library = TypePreserveMembers.Visible | TypePreserveMembers.Library;
-				if (MarkInternalsVisibleTo (assembly))
-					preserve_library |= TypePreserveMembers.Internal;
-
-				MarkAndPreserve (assembly, preserve_library);
-
-				// Assembly root mode wins over any enabled optimization which
-				// could conflict with library rooting behaviour
-				Context.Optimizations.Disable (
-					CodeOptimizations.Sealer |
-					CodeOptimizations.UnusedTypeChecks |
-					CodeOptimizations.UnreachableBodies |
-					CodeOptimizations.UnusedInterfaces |
-					CodeOptimizations.RemoveDescriptors |
-					CodeOptimizations.RemoveLinkAttributes |
-					CodeOptimizations.RemoveSubstitutions |
-					CodeOptimizations.RemoveDynamicDependencyAttribute |
-					CodeOptimizations.OptimizeTypeHierarchyAnnotations |
-					CodeOptimizations.SubstituteFeatureGuards, assembly.Name.Name);
-
-				// Enable EventSource special handling
-				Context.DisableEventSourceSpecialHandling = false;
-
-				// No metadata trimming
-				Context.MetadataTrimming = MetadataTrimming.None;
-				break;
-			case AssemblyRootMode.AllMembers:
-				Annotations.SetRootAssembly (assembly);
-				Annotations.Mark (assembly.MainModule, di, origin);
-				return;
-			}
-		}
-
-		AssemblyDefinition? LoadAssemblyFile ()
-		{
-			AssemblyDefinition? assembly;
-
-			if (File.Exists (fileName)) {
-				assembly = Context.Resolver.GetAssembly (fileName);
-				Context.Resolver.CacheAssembly (assembly);
-				return assembly;
-			}
-
-			//
-			// Quirks mode for netcore to support passing ambiguous assembly name
-			//
-			assembly = Context.TryResolve (fileName);
-			if (assembly == null)
-				Context.LogError (null, DiagnosticId.RootAssemblyCouldNotBeFound, fileName);
-
-			return assembly;
-		}
-
-		void MarkAndPreserve (AssemblyDefinition assembly, TypePreserveMembers preserve)
-		{
-			var module = assembly.MainModule;
-			if (module.HasExportedTypes)
-				foreach (var type in module.ExportedTypes)
-					MarkAndPreserve (assembly, type, preserve);
-
-			foreach (var type in module.Types)
-				MarkAndPreserve (type, preserve);
-		}
-
-		void MarkAndPreserve (TypeDefinition type, TypePreserveMembers preserve)
-		{
-			TypePreserveMembers preserve_anything = preserve;
-			if ((preserve & TypePreserveMembers.Visible) != 0 && !IsTypeVisible (type))
-				preserve_anything &= ~TypePreserveMembers.Visible;
-
-			if ((preserve & TypePreserveMembers.Internal) != 0 && IsTypePrivate (type))
-				preserve_anything &= ~TypePreserveMembers.Internal;
-
-			// Keep all interfaces and interface members in library mode
-			if ((preserve & TypePreserveMembers.Library) != 0 && type.IsInterface) {
-				Annotations.Mark (type, new DependencyInfo (DependencyKind.RootAssembly, type.Module.Assembly), new MessageOrigin (type.Module.Assembly));
-				Annotations.SetPreserve (type, TypePreserve.All);
-			}
-
-			switch (preserve_anything) {
-			case 0:
-				return;
-			case TypePreserveMembers.Library:
-				//
-				// In library mode private type can have members kept for serialization if
-				// the type is referenced
-				//
-				preserve = preserve_anything;
-				Annotations.SetMembersPreserve (type, preserve);
-				break;
-			default:
-				Annotations.Mark (type, new DependencyInfo (DependencyKind.RootAssembly, type.Module.Assembly), new MessageOrigin (type.Module.Assembly));
-				Annotations.SetMembersPreserve (type, preserve);
-				break;
-			}
-
-			if (!type.HasNestedTypes)
-				return;
-
-			foreach (TypeDefinition nested in type.NestedTypes)
-				MarkAndPreserve (nested, preserve);
-		}
-
-		void MarkAndPreserve (AssemblyDefinition assembly, ExportedType type, TypePreserveMembers preserve)
-		{
-			var di = new DependencyInfo (DependencyKind.RootAssembly, assembly);
-			var origin = new MessageOrigin (assembly);
-			Context.Annotations.Mark (type, di, origin);
-			Context.Annotations.Mark (assembly.MainModule, di, origin);
-			Annotations.SetMembersPreserve (type, preserve);
-		}
-
-		static bool IsTypeVisible (TypeDefinition type)
-		{
-			return type.IsPublic || type.IsNestedPublic || type.IsNestedFamily || type.IsNestedFamilyOrAssembly;
-		}
-
-		static bool IsTypePrivate (TypeDefinition type)
-		{
-			return type.IsNestedPrivate;
-		}
-
-		bool MarkInternalsVisibleTo (AssemblyDefinition assembly)
-		{
-			foreach (CustomAttribute attribute in assembly.CustomAttributes) {
-				if (attribute.Constructor.DeclaringType.IsTypeOf ("System.Runtime.CompilerServices", "InternalsVisibleToAttribute")) {
-					Context.Annotations.Mark (attribute, new DependencyInfo (DependencyKind.RootAssembly, assembly));
-					return true;
-				}
-			}
-
-			return false;
-		}
-	}
-=======
     public class RootAssemblyInput : BaseStep
     {
         readonly string fileName;
@@ -245,6 +54,7 @@
 
                     Annotations.Mark(ep.DeclaringType, di, origin);
                     Annotations.AddPreservedMethod(ep.DeclaringType, ep);
+                    Annotations.SetEntryPointAssembly(assembly);
                     break;
                 case AssemblyRootMode.VisibleMembers:
                     var preserve_visible = TypePreserveMembers.Visible;
@@ -394,5 +204,4 @@
             return false;
         }
     }
->>>>>>> 27c8fe04
 }