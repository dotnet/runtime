// Copyright (c) .NET Foundation and contributors. All rights reserved.
// Licensed under the MIT license. See LICENSE file in the project root for full license information.

using System.IO;
using ILLink.Shared;
using Mono.Cecil;

namespace Mono.Linker.Steps
{
	public class RootAssemblyInput : BaseStep
	{
		readonly string fileName;
		readonly AssemblyRootMode rootMode;

		public RootAssemblyInput (string fileName, AssemblyRootMode rootMode)
		{
			this.fileName = fileName;
			this.rootMode = rootMode;
		}

		protected override void Process ()
		{
			AssemblyDefinition? assembly = LoadAssemblyFile ();
			if (assembly == null)
				return;

			var di = new DependencyInfo (DependencyKind.RootAssembly, assembly);
			var origin = new MessageOrigin (assembly);

			AssemblyAction action = Context.Annotations.GetAction (assembly);
			switch (action) {
			case AssemblyAction.Copy:
				Annotations.Mark (assembly.MainModule, di, origin);
				// Mark Step will take care of marking whole assembly
				return;
			case AssemblyAction.CopyUsed:
			case AssemblyAction.Link:
				break;
			default:
				Context.LogError (null, DiagnosticId.RootAssemblyCannotUseAction, assembly.Name.ToString (), action.ToString ());
				return;
			}

			switch (rootMode) {
			case AssemblyRootMode.EntryPoint:
				var ep = assembly.MainModule.EntryPoint;
				if (ep == null) {
					Context.LogError (null, DiagnosticId.RootAssemblyDoesNotHaveEntryPoint, assembly.Name.ToString ());
					return;
				}

				Annotations.Mark (ep.DeclaringType, di, origin);
				Annotations.AddPreservedMethod (ep.DeclaringType, ep);
				break;
			case AssemblyRootMode.VisibleMembers:
				var preserve_visible = TypePreserveMembers.Visible;
				if (MarkInternalsVisibleTo (assembly))
					preserve_visible |= TypePreserveMembers.Internal;

				MarkAndPreserve (assembly, preserve_visible);
				break;

			case AssemblyRootMode.Library:
				var preserve_library = TypePreserveMembers.Visible | TypePreserveMembers.Library;
				if (MarkInternalsVisibleTo (assembly))
					preserve_library |= TypePreserveMembers.Internal;

				MarkAndPreserve (assembly, preserve_library);

				// Assembly root mode wins over any enabled optimization which
				// could conflict with library rooting behaviour
				Context.Optimizations.Disable (
					CodeOptimizations.Sealer |
					CodeOptimizations.UnusedTypeChecks |
					CodeOptimizations.UnreachableBodies |
					CodeOptimizations.UnusedInterfaces |
					CodeOptimizations.RemoveDescriptors |
					CodeOptimizations.RemoveLinkAttributes |
					CodeOptimizations.RemoveSubstitutions |
					CodeOptimizations.RemoveDynamicDependencyAttribute |
					CodeOptimizations.OptimizeTypeHierarchyAnnotations |
<<<<<<< HEAD
					CodeOptimizations.SubstituteFeatureChecks, assembly.Name.Name);
=======
					CodeOptimizations.SubstituteFeatureGuards, assembly.Name.Name);
>>>>>>> a1f59070

				// Enable EventSource special handling
				Context.DisableEventSourceSpecialHandling = false;

				// No metadata trimming
				Context.MetadataTrimming = MetadataTrimming.None;
				break;
			case AssemblyRootMode.AllMembers:
				Annotations.SetRootAssembly (assembly);
				Annotations.Mark (assembly.MainModule, di, origin);
				return;
			}
		}

		AssemblyDefinition? LoadAssemblyFile ()
		{
			AssemblyDefinition? assembly;

			if (File.Exists (fileName)) {
				assembly = Context.Resolver.GetAssembly (fileName);
				Context.Resolver.CacheAssembly (assembly);
				return assembly;
			}

			//
			// Quirks mode for netcore to support passing ambiguous assembly name
			//
			assembly = Context.TryResolve (fileName);
			if (assembly == null)
				Context.LogError (null, DiagnosticId.RootAssemblyCouldNotBeFound, fileName);

			return assembly;
		}

		void MarkAndPreserve (AssemblyDefinition assembly, TypePreserveMembers preserve)
		{
			var module = assembly.MainModule;
			if (module.HasExportedTypes)
				foreach (var type in module.ExportedTypes)
					MarkAndPreserve (assembly, type, preserve);

			foreach (var type in module.Types)
				MarkAndPreserve (type, preserve);
		}

		void MarkAndPreserve (TypeDefinition type, TypePreserveMembers preserve)
		{
			TypePreserveMembers preserve_anything = preserve;
			if ((preserve & TypePreserveMembers.Visible) != 0 && !IsTypeVisible (type))
				preserve_anything &= ~TypePreserveMembers.Visible;

			if ((preserve & TypePreserveMembers.Internal) != 0 && IsTypePrivate (type))
				preserve_anything &= ~TypePreserveMembers.Internal;

			// Keep all interfaces and interface members in library mode
			if ((preserve & TypePreserveMembers.Library) != 0 && type.IsInterface) {
				Annotations.Mark (type, new DependencyInfo (DependencyKind.RootAssembly, type.Module.Assembly), new MessageOrigin (type.Module.Assembly));
				Annotations.SetPreserve (type, TypePreserve.All);
			}

			switch (preserve_anything) {
			case 0:
				return;
			case TypePreserveMembers.Library:
				//
				// In library mode private type can have members kept for serialization if
				// the type is referenced
				//
				preserve = preserve_anything;
				Annotations.SetMembersPreserve (type, preserve);
				break;
			default:
				Annotations.Mark (type, new DependencyInfo (DependencyKind.RootAssembly, type.Module.Assembly), new MessageOrigin (type.Module.Assembly));
				Annotations.SetMembersPreserve (type, preserve);
				break;
			}

			if (!type.HasNestedTypes)
				return;

			foreach (TypeDefinition nested in type.NestedTypes)
				MarkAndPreserve (nested, preserve);
		}

		void MarkAndPreserve (AssemblyDefinition assembly, ExportedType type, TypePreserveMembers preserve)
		{
			var di = new DependencyInfo (DependencyKind.RootAssembly, assembly);
			var origin = new MessageOrigin (assembly);
			Context.Annotations.Mark (type, di, origin);
			Context.Annotations.Mark (assembly.MainModule, di, origin);
			Annotations.SetMembersPreserve (type, preserve);
		}

		static bool IsTypeVisible (TypeDefinition type)
		{
			return type.IsPublic || type.IsNestedPublic || type.IsNestedFamily || type.IsNestedFamilyOrAssembly;
		}

		static bool IsTypePrivate (TypeDefinition type)
		{
			return type.IsNestedPrivate;
		}

		bool MarkInternalsVisibleTo (AssemblyDefinition assembly)
		{
			foreach (CustomAttribute attribute in assembly.CustomAttributes) {
				if (attribute.Constructor.DeclaringType.IsTypeOf ("System.Runtime.CompilerServices", "InternalsVisibleToAttribute")) {
					Context.Annotations.Mark (attribute, new DependencyInfo (DependencyKind.RootAssembly, assembly));
					return true;
				}
			}

			return false;
		}
	}
}<|MERGE_RESOLUTION|>--- conflicted
+++ resolved
@@ -79,11 +79,7 @@
 					CodeOptimizations.RemoveSubstitutions |
 					CodeOptimizations.RemoveDynamicDependencyAttribute |
 					CodeOptimizations.OptimizeTypeHierarchyAnnotations |
-<<<<<<< HEAD
-					CodeOptimizations.SubstituteFeatureChecks, assembly.Name.Name);
-=======
 					CodeOptimizations.SubstituteFeatureGuards, assembly.Name.Name);
->>>>>>> a1f59070
 
 				// Enable EventSource special handling
 				Context.DisableEventSourceSpecialHandling = false;
