--- conflicted
+++ resolved
@@ -43,17 +43,12 @@
 			bool methodSatisfies = annotations.IsInRequiresUnreferencedCodeScope (method, out _);
 			bool baseRequires = annotations.DoesMethodRequireUnreferencedCode (baseMethod, out _);
 			if ((baseRequires && !methodSatisfies) || (!baseRequires && annotations.DoesMethodRequireUnreferencedCode (method, out _))) {
-<<<<<<< HEAD
-				string message = MessageFormat.FormatRequiresAttributeMismatch (methodSatisfies,
-				baseMethod.DeclaringType.IsInterface, nameof (RequiresUnreferencedCodeAttribute), method.GetDisplayName (), baseMethod.GetDisplayName ());
-=======
 				string message = MessageFormat.FormatRequiresAttributeMismatch (
 					methodSatisfies,
 					baseMethod.DeclaringType.IsInterface,
 					nameof (RequiresUnreferencedCodeAttribute),
 					method.GetDisplayName (),
 					baseMethod.GetDisplayName ());
->>>>>>> 674ba3fa
 				Context.LogWarning (method, DiagnosticId.RequiresUnreferencedCodeAttributeMismatch, message);
 			}
 		}
