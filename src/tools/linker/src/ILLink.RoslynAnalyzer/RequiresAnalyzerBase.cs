﻿// Licensed to the .NET Foundation under one or more agreements.
// The .NET Foundation licenses this file to you under the MIT license.

using System;
using System.Collections.Immutable;
using System.Diagnostics.CodeAnalysis;
using System.Linq;
using ILLink.Shared;
using Microsoft.CodeAnalysis;
using Microsoft.CodeAnalysis.CSharp;
using Microsoft.CodeAnalysis.CSharp.Syntax;
using Microsoft.CodeAnalysis.Diagnostics;
using Microsoft.CodeAnalysis.Operations;

namespace ILLink.RoslynAnalyzer
{
	public abstract class RequiresAnalyzerBase : DiagnosticAnalyzer
	{
		private protected abstract string RequiresAttributeName { get; }

		private protected abstract string RequiresAttributeFullyQualifiedName { get; }

		private protected abstract DiagnosticTargets AnalyzerDiagnosticTargets { get; }

		private protected abstract DiagnosticDescriptor RequiresDiagnosticRule { get; }

		private protected abstract DiagnosticDescriptor RequiresAttributeMismatch { get; }

		private protected virtual ImmutableArray<(Action<OperationAnalysisContext> Action, OperationKind[] OperationKind)> ExtraOperationActions { get; } = ImmutableArray<(Action<OperationAnalysisContext> Action, OperationKind[] OperationKind)>.Empty;

		private protected virtual ImmutableArray<(Action<SyntaxNodeAnalysisContext> Action, SyntaxKind[] SyntaxKind)> ExtraSyntaxNodeActions { get; } = ImmutableArray<(Action<SyntaxNodeAnalysisContext> Action, SyntaxKind[] SyntaxKind)>.Empty;
		private protected virtual ImmutableArray<(Action<SymbolAnalysisContext> Action, SymbolKind[] SymbolKind)> ExtraSymbolActions { get; } = ImmutableArray<(Action<SymbolAnalysisContext> Action, SymbolKind[] SymbolKind)>.Empty;

		public override void Initialize (AnalysisContext context)
		{
			if (!System.Diagnostics.Debugger.IsAttached)
				context.EnableConcurrentExecution ();
			context.ConfigureGeneratedCodeAnalysis (GeneratedCodeAnalysisFlags.ReportDiagnostics);
			context.RegisterCompilationStartAction (context => {
				var compilation = context.Compilation;
				if (!IsAnalyzerEnabled (context.Options, compilation))
					return;

				var incompatibleMembers = GetSpecialIncompatibleMembers (compilation);
				context.RegisterSymbolAction (symbolAnalysisContext => {
					var methodSymbol = (IMethodSymbol) symbolAnalysisContext.Symbol;
					CheckMatchingAttributesInOverrides (symbolAnalysisContext, methodSymbol);
					CheckAttributeInstantiation (symbolAnalysisContext, methodSymbol);
					foreach (var typeParameter in methodSymbol.TypeParameters)
						CheckAttributeInstantiation (symbolAnalysisContext, typeParameter);

				}, SymbolKind.Method);

				context.RegisterSymbolAction (symbolAnalysisContext => {
					var typeSymbol = (INamedTypeSymbol) symbolAnalysisContext.Symbol;
					CheckMatchingAttributesInInterfaces (symbolAnalysisContext, typeSymbol);
					CheckAttributeInstantiation (symbolAnalysisContext, typeSymbol);
					foreach (var typeParameter in typeSymbol.TypeParameters)
						CheckAttributeInstantiation (symbolAnalysisContext, typeParameter);

				}, SymbolKind.NamedType);


				context.RegisterSymbolAction (symbolAnalysisContext => {
					var propertySymbol = (IPropertySymbol) symbolAnalysisContext.Symbol;
					if (AnalyzerDiagnosticTargets.HasFlag (DiagnosticTargets.Property)) {
						CheckMatchingAttributesInOverrides (symbolAnalysisContext, propertySymbol);
					}

					CheckAttributeInstantiation (symbolAnalysisContext, propertySymbol);
				}, SymbolKind.Property);

				context.RegisterSymbolAction (symbolAnalysisContext => {
					var eventSymbol = (IEventSymbol) symbolAnalysisContext.Symbol;
					if (AnalyzerDiagnosticTargets.HasFlag (DiagnosticTargets.Event)) {
						CheckMatchingAttributesInOverrides (symbolAnalysisContext, eventSymbol);
					}

					CheckAttributeInstantiation (symbolAnalysisContext, eventSymbol);
				}, SymbolKind.Event);

				context.RegisterSymbolAction (symbolAnalysisContext => {
					var fieldSymbol = (IFieldSymbol) symbolAnalysisContext.Symbol;
					CheckAttributeInstantiation (symbolAnalysisContext, fieldSymbol);
				}, SymbolKind.Field);

				context.RegisterOperationAction (operationContext => {
					var methodInvocation = (IInvocationOperation) operationContext.Operation;
					CheckCalledMember (operationContext, methodInvocation.TargetMethod, incompatibleMembers);
				}, OperationKind.Invocation);

				context.RegisterOperationAction (operationContext => {
					var objectCreation = (IObjectCreationOperation) operationContext.Operation;
					var ctor = objectCreation.Constructor;
					if (ctor is not null) {
						CheckCalledMember (operationContext, ctor, incompatibleMembers);
					}
				}, OperationKind.ObjectCreation);

				context.RegisterOperationAction (operationContext => {
					var fieldReference = (IFieldReferenceOperation) operationContext.Operation;
					CheckCalledMember (operationContext, fieldReference.Field, incompatibleMembers);
				}, OperationKind.FieldReference);

				context.RegisterOperationAction (operationContext => {
					var propAccess = (IPropertyReferenceOperation) operationContext.Operation;
					var prop = propAccess.Property;
					var usageInfo = propAccess.GetValueUsageInfo (prop);
					if (usageInfo.HasFlag (ValueUsageInfo.Read) && prop.GetMethod != null)
						CheckCalledMember (operationContext, prop.GetMethod, incompatibleMembers);

					if (usageInfo.HasFlag (ValueUsageInfo.Write) && prop.SetMethod != null)
						CheckCalledMember (operationContext, prop.SetMethod, incompatibleMembers);

					if (AnalyzerDiagnosticTargets.HasFlag (DiagnosticTargets.Property))
						CheckCalledMember (operationContext, prop, incompatibleMembers);
				}, OperationKind.PropertyReference);

				context.RegisterOperationAction (operationContext => {
					var eventRef = (IEventReferenceOperation) operationContext.Operation;
					var eventSymbol = (IEventSymbol) eventRef.Member;
					var assignmentOperation = eventRef.Parent as IEventAssignmentOperation;

					if (assignmentOperation != null && assignmentOperation.Adds && eventSymbol.AddMethod is IMethodSymbol eventAddMethod)
						CheckCalledMember (operationContext, eventAddMethod, incompatibleMembers);

					if (assignmentOperation != null && !assignmentOperation.Adds && eventSymbol.RemoveMethod is IMethodSymbol eventRemoveMethod)
						CheckCalledMember (operationContext, eventRemoveMethod, incompatibleMembers);

					if (eventSymbol.RaiseMethod is IMethodSymbol eventRaiseMethod)
						CheckCalledMember (operationContext, eventRaiseMethod, incompatibleMembers);

					if (AnalyzerDiagnosticTargets.HasFlag (DiagnosticTargets.Event))
						CheckCalledMember (operationContext, eventSymbol, incompatibleMembers);
				}, OperationKind.EventReference);

				context.RegisterOperationAction (operationContext => {
					var delegateCreation = (IDelegateCreationOperation) operationContext.Operation;
					IMethodSymbol methodSymbol;
					if (delegateCreation.Target is IMethodReferenceOperation methodRef)
						methodSymbol = methodRef.Method;
					else if (delegateCreation.Target is IAnonymousFunctionOperation lambda)
						methodSymbol = lambda.Symbol;
					else
						return;

					CheckCalledMember (operationContext, methodSymbol, incompatibleMembers);
				}, OperationKind.DelegateCreation);

				context.RegisterSyntaxNodeAction (syntaxNodeAnalysisContext => {
					var model = syntaxNodeAnalysisContext.SemanticModel;
					if (syntaxNodeAnalysisContext.ContainingSymbol is not ISymbol containingSymbol || containingSymbol.HasAttribute (RequiresAttributeName))
						return;

					GenericNameSyntax genericNameSyntaxNode = (GenericNameSyntax) syntaxNodeAnalysisContext.Node;
					var typeParams = ImmutableArray<ITypeParameterSymbol>.Empty;
					var typeArgs = ImmutableArray<ITypeSymbol>.Empty;
					switch (model.GetSymbolInfo (genericNameSyntaxNode).Symbol) {
					case INamedTypeSymbol typeSymbol:
						typeParams = typeSymbol.TypeParameters;
						typeArgs = typeSymbol.TypeArguments;
						break;

					case IMethodSymbol methodSymbol:
						typeParams = methodSymbol.TypeParameters;
						typeArgs = methodSymbol.TypeArguments;
						break;

					default:
						return;
					}

					for (int i = 0; i < typeParams.Length; i++) {
						var typeParam = typeParams[i];
						var typeArg = typeArgs[i];
						if (!typeParam.HasConstructorConstraint)
							continue;

						var typeArgCtors = ((INamedTypeSymbol) typeArg).InstanceConstructors;
						foreach (var instanceCtor in typeArgCtors) {
							if (instanceCtor.Arity > 0)
								continue;

							if (instanceCtor.TryGetAttribute (RequiresAttributeName, out var requiresUnreferencedCodeAttribute)) {
								syntaxNodeAnalysisContext.ReportDiagnostic (Diagnostic.Create (RequiresDiagnosticRule,
									syntaxNodeAnalysisContext.Node.GetLocation (),
									containingSymbol.GetDisplayName (),
									(string) requiresUnreferencedCodeAttribute.ConstructorArguments[0].Value!,
									GetUrlFromAttribute (requiresUnreferencedCodeAttribute)));
							}
						}
					}
				}, SyntaxKind.GenericName);

				// Register any extra operation actions supported by the analyzer.
				foreach (var extraOperationAction in ExtraOperationActions)
					context.RegisterOperationAction (extraOperationAction.Action, extraOperationAction.OperationKind);

				foreach (var extraSyntaxNodeAction in ExtraSyntaxNodeActions)
					context.RegisterSyntaxNodeAction (extraSyntaxNodeAction.Action, extraSyntaxNodeAction.SyntaxKind);

				foreach (var extraSymbolAction in ExtraSymbolActions)
					context.RegisterSymbolAction (extraSymbolAction.Action, extraSymbolAction.SymbolKind);

				void CheckAttributeInstantiation (
					SymbolAnalysisContext symbolAnalysisContext,
					ISymbol symbol)
				{
					if (symbol.HasAttribute (RequiresAttributeName))
						return;

					foreach (var attr in symbol.GetAttributes ()) {
						if (TryGetRequiresAttribute (attr.AttributeConstructor, out var requiresAttribute)) {
							symbolAnalysisContext.ReportDiagnostic (Diagnostic.Create (RequiresDiagnosticRule,
								symbol.Locations[0], attr.AttributeConstructor!.Name, GetMessageFromAttribute (requiresAttribute), GetUrlFromAttribute (requiresAttribute)));
						}
					}
				}

				void CheckCalledMember (
					OperationAnalysisContext operationContext,
					ISymbol member,
					ImmutableArray<ISymbol> incompatibleMembers)
				{
					ISymbol containingSymbol = FindContainingSymbol (operationContext, AnalyzerDiagnosticTargets);

					// Do not emit any diagnostic if caller is annotated with the attribute too.
					if (containingSymbol.IsInRequiresScope (RequiresAttributeName))
						return;

					if (ReportSpecialIncompatibleMembersDiagnostic (operationContext, incompatibleMembers, member))
						return;

					// Warn on the most derived base method taking into account covariant returns
					while (member is IMethodSymbol method && method.OverriddenMethod != null && SymbolEqualityComparer.Default.Equals (method.ReturnType, method.OverriddenMethod.ReturnType))
						member = method.OverriddenMethod;

					if (!member.TargetHasRequiresAttribute (RequiresAttributeName, out var requiresAttribute))
						return;

					if (!VerifyAttributeArguments (requiresAttribute))
						return;

					ReportRequiresDiagnostic (operationContext, member, requiresAttribute);
				}

				void CheckMatchingAttributesInOverrides (
					SymbolAnalysisContext symbolAnalysisContext,
					ISymbol member)
				{
					if ((member.IsVirtual || member.IsOverride) && member.TryGetOverriddenMember (out var overriddenMember) && HasMismatchingAttributes (member, overriddenMember))
						ReportMismatchInAttributesDiagnostic (symbolAnalysisContext, member, overriddenMember);
				}

				void CheckMatchingAttributesInInterfaces (
					SymbolAnalysisContext symbolAnalysisContext,
					INamedTypeSymbol type)
				{
					ImmutableArray<INamedTypeSymbol> interfaces = type.Interfaces;
					foreach (INamespaceOrTypeSymbol iface in interfaces) {
						var members = iface.GetMembers ();
						foreach (var member in members) {
							var implementation = type.FindImplementationForInterfaceMember (member);
							// In case the implementation is null because the user code is missing an implementation, we dont provide diagnostics.
							// The compiler will provide an error
							if (implementation != null && HasMismatchingAttributes (member, implementation))
								ReportMismatchInAttributesDiagnostic (symbolAnalysisContext, implementation, member, isInterface: true);
						}
					}
				}
			});
		}

		[Flags]
		protected enum DiagnosticTargets
		{
			MethodOrConstructor = 0x0001,
			Property = 0x0002,
			Field = 0x0004,
			Event = 0x0008,
			Class = 0x0010,
			All = MethodOrConstructor | Property | Field | Event | Class
		}

		/// <summary>
		/// Finds the symbol of the caller to the current operation, helps to find out the symbol in cases where the operation passes
		/// through a lambda or a local function.
		/// </summary>
		/// <param name="operationContext">Analyzer operation context to retrieve the current operation.</param>
		/// <param name="targets">Scope of the attribute to search for callers.</param>
		/// <returns>The symbol of the caller to the operation</returns>
		protected static ISymbol FindContainingSymbol (OperationAnalysisContext operationContext, DiagnosticTargets targets)
		{
			var parent = operationContext.Operation.Parent;
			while (parent is not null) {
				switch (parent) {
				case IAnonymousFunctionOperation lambda:
					return lambda.Symbol;

				case ILocalFunctionOperation local when targets.HasFlag (DiagnosticTargets.MethodOrConstructor):
					return local.Symbol;

				case IMethodBodyBaseOperation when targets.HasFlag (DiagnosticTargets.MethodOrConstructor):
				case IPropertyReferenceOperation when targets.HasFlag (DiagnosticTargets.Property):
				case IFieldReferenceOperation when targets.HasFlag (DiagnosticTargets.Field):
				case IEventReferenceOperation when targets.HasFlag (DiagnosticTargets.Event):
					return operationContext.ContainingSymbol;

				default:
					parent = parent.Parent;
					break;
				}
			}

			return operationContext.ContainingSymbol;
		}

		/// <summary>
		/// Creates a Requires diagnostic message based on the attribute data and RequiresDiagnosticRule.
		/// </summary>
		/// <param name="operationContext">Analyzer operation context to be able to report the diagnostic.</param>
		/// <param name="member">Information about the member that generated the diagnostic.</param>
		/// <param name="requiresAttribute">Requires attribute data to print attribute arguments.</param>
		private void ReportRequiresDiagnostic (OperationAnalysisContext operationContext, ISymbol member, AttributeData requiresAttribute)
		{
			var message = GetMessageFromAttribute (requiresAttribute);
			var url = GetUrlFromAttribute (requiresAttribute);
			operationContext.ReportDiagnostic (Diagnostic.Create (
				RequiresDiagnosticRule,
				operationContext.Operation.Syntax.GetLocation (),
				member.GetDisplayName (),
				message,
				url));
		}

		private void ReportMismatchInAttributesDiagnostic (SymbolAnalysisContext symbolAnalysisContext, ISymbol member, ISymbol baseMember, bool isInterface = false)
		{
			string message = MessageFormat.FormatRequiresAttributeMismatch (member.HasAttribute (RequiresAttributeName), isInterface, RequiresAttributeName, member.GetDisplayName (), baseMember.GetDisplayName ());
			symbolAnalysisContext.ReportDiagnostic (Diagnostic.Create (
				RequiresAttributeMismatch,
				member.Locations[0],
				message));
		}

<<<<<<< HEAD
		private bool HasMismatchingAttributes (ISymbol member1, ISymbol member2) => member1.HasAttribute (RequiresAttributeName) ^ member2.HasAttribute (RequiresAttributeName);

		// TODO: Consider sharing with linker IsMethodInRequiresUnreferencedCodeScope method
		/// <summary>
		/// True if the source of a call is considered to be annotated with the Requires... attribute
		/// </summary>
		protected bool IsMemberInRequiresScope (ISymbol containingSymbol)
		{
			if (containingSymbol.HasAttribute (RequiresAttributeName) ||
				containingSymbol.ContainingType.HasAttribute (RequiresAttributeName)) {
				return true;
			}

			// Check also for RequiresAttribute in the associated symbol
			if (containingSymbol is IMethodSymbol { AssociatedSymbol: { } associated } && associated.HasAttribute (RequiresAttributeName))
				return true;

			return false;
=======
		private bool HasMismatchingAttributes (ISymbol member1, ISymbol member2)
		{
			bool member1HasAttribute = member1.IsOverrideInRequiresScope (RequiresAttributeName);
			bool member2HasAttribute = member2.IsOverrideInRequiresScope (RequiresAttributeName);
			return member1HasAttribute ^ member2HasAttribute;
>>>>>>> ead71d2a
		}

		protected abstract string GetMessageFromAttribute (AttributeData requiresAttribute);

		public static string GetUrlFromAttribute (AttributeData? requiresAttribute)
		{
			var url = requiresAttribute?.NamedArguments.FirstOrDefault (na => na.Key == "Url").Value.Value?.ToString ();
			return MessageFormat.FormatRequiresAttributeUrlArg (url);
		}

		/// <summary>
		/// This method determines if the member has a Requires attribute and returns it in the variable requiresAttribute.
		/// </summary>
		/// <param name="member">Symbol of the member to search attribute.</param>
		/// <param name="requiresAttribute">Output variable in case of matching Requires attribute.</param>
		/// <returns>True if the member contains a Requires attribute; otherwise, returns false.</returns>
		private bool TryGetRequiresAttribute (ISymbol? member, [NotNullWhen (returnValue: true)] out AttributeData? requiresAttribute)
		{
			requiresAttribute = null;
			if (member == null)
				return false;

			if (!member.TryGetAttribute (RequiresAttributeName, out var _attribute))
				return false;

			if (VerifyAttributeArguments (_attribute)) {
				requiresAttribute = _attribute;
				return true;
			}

			return false;
		}

		/// <summary>
		/// This method verifies that the arguments in an attribute have certain structure.
		/// </summary>
		/// <param name="attribute">Attribute data to compare.</param>
		/// <returns>True if the validation was successfull; otherwise, returns false.</returns>
		protected abstract bool VerifyAttributeArguments (AttributeData attribute);

		/// <summary>
		/// Compares the member against a list of incompatible members, if the member exist in the list then it generates a custom diagnostic declared inside the function.
		/// </summary>
		/// <param name="operationContext">Analyzer operation context.</param>
		/// <param name="specialIncompatibleMembers">List of incompatible members.</param>
		/// <param name="member">Member to compare.</param>
		/// <returns>True if the function generated a diagnostic; otherwise, returns false</returns>
		protected virtual bool ReportSpecialIncompatibleMembersDiagnostic (OperationAnalysisContext operationContext, ImmutableArray<ISymbol> specialIncompatibleMembers, ISymbol member) => false;

		/// <summary>
		/// Creates a list of special incompatible members that can be used later on by the analyzer to generate diagnostics
		/// </summary>
		/// <param name="compilation">Compilation to search for members</param>
		/// <returns>A list of special incomptaible members</returns>
		protected virtual ImmutableArray<ISymbol> GetSpecialIncompatibleMembers (Compilation compilation) => new ImmutableArray<ISymbol> ();

		/// <summary>
		/// Verifies that the MSBuild requirements to run the analyzer are fulfilled
		/// </summary>
		/// <param name="options">Analyzer options</param>
		/// <param name="compilation">Analyzer compilation information</param>
		/// <returns>True if the requirements to run the analyzer are met; otherwise, returns false</returns>
		protected abstract bool IsAnalyzerEnabled (AnalyzerOptions options, Compilation compilation);
	}
}<|MERGE_RESOLUTION|>--- conflicted
+++ resolved
@@ -342,32 +342,11 @@
 				message));
 		}
 
-<<<<<<< HEAD
-		private bool HasMismatchingAttributes (ISymbol member1, ISymbol member2) => member1.HasAttribute (RequiresAttributeName) ^ member2.HasAttribute (RequiresAttributeName);
-
-		// TODO: Consider sharing with linker IsMethodInRequiresUnreferencedCodeScope method
-		/// <summary>
-		/// True if the source of a call is considered to be annotated with the Requires... attribute
-		/// </summary>
-		protected bool IsMemberInRequiresScope (ISymbol containingSymbol)
-		{
-			if (containingSymbol.HasAttribute (RequiresAttributeName) ||
-				containingSymbol.ContainingType.HasAttribute (RequiresAttributeName)) {
-				return true;
-			}
-
-			// Check also for RequiresAttribute in the associated symbol
-			if (containingSymbol is IMethodSymbol { AssociatedSymbol: { } associated } && associated.HasAttribute (RequiresAttributeName))
-				return true;
-
-			return false;
-=======
 		private bool HasMismatchingAttributes (ISymbol member1, ISymbol member2)
 		{
 			bool member1HasAttribute = member1.IsOverrideInRequiresScope (RequiresAttributeName);
 			bool member2HasAttribute = member2.IsOverrideInRequiresScope (RequiresAttributeName);
 			return member1HasAttribute ^ member2HasAttribute;
->>>>>>> ead71d2a
 		}
 
 		protected abstract string GetMessageFromAttribute (AttributeData requiresAttribute);
