--- conflicted
+++ resolved
@@ -3987,38 +3987,6 @@
 #define getenv        PAL_getenv
 #define qsort         PAL_qsort
 #define bsearch       PAL_bsearch
-<<<<<<< HEAD
-#define acos          PAL_acos
-#define asin          PAL_asin
-#define atan2         PAL_atan2
-#define exp           PAL_exp
-#define ilogb         PAL_ilogb
-#define log           PAL_log
-#define log10         PAL_log10
-#define pow           PAL_pow
-#define sincos        PAL_sincos
-#define acosf         PAL_acosf
-#define asinf         PAL_asinf
-#define atan2f        PAL_atan2f
-#define expf          PAL_expf
-#define ilogbf        PAL_ilogbf
-#define logf          PAL_logf
-#define log10f        PAL_log10f
-#define powf          PAL_powf
-#define sincosf       PAL_sincosf
-=======
-#define ferror        PAL_ferror
-#define fread         PAL_fread
-#define fwrite        PAL_fwrite
-#define ftell         PAL_ftell
-#define fclose        PAL_fclose
-#define fflush        PAL_fflush
-#define fputs         PAL_fputs
-#define fseek         PAL_fseek
-#define fgetpos       PAL_fgetpos
-#define fsetpos       PAL_fsetpos
-#define setvbuf       PAL_setvbuf
->>>>>>> 0ce3c32f
 #define malloc        PAL_malloc
 #define free          PAL_free
 
