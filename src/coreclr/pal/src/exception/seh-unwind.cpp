// Licensed to the .NET Foundation under one or more agreements.
// The .NET Foundation licenses this file to you under the MIT license.

/*++



Module Name:

    seh-unwind.cpp

Abstract:

    Implementation of exception API functions based on
    the Unwind API.



--*/

#ifdef HOST_UNIX
#include "pal/context.h"
#include "pal.h"
#include <dlfcn.h>

#define UNW_LOCAL_ONLY
// Sub-headers included from the libunwind.h contain an empty struct
// and clang issues a warning. Until the libunwind is fixed, disable
// the warning.
#ifdef __llvm__
#pragma clang diagnostic push
#pragma clang diagnostic ignored "-Wextern-c-compat"
#endif
#include <libunwind.h>
#ifdef __llvm__
#pragma clang diagnostic pop
#endif
#else // HOST_UNIX

#include <windows.h>
#define __STDC_FORMAT_MACROS
#include <inttypes.h>
#include <libunwind.h>
#include "debugmacros.h"
#include "crosscomp.h"

#define KNONVOLATILE_CONTEXT_POINTERS T_KNONVOLATILE_CONTEXT_POINTERS
#define CONTEXT T_CONTEXT

#define ASSERT(x, ...)
#define TRACE(x, ...)

#define PALAPI

#endif // HOST_UNIX

#if defined(TARGET_OSX) && defined(TARGET_ARM64)
// MacOS uses ARM64 instead of AARCH64 to describe these registers
// Create aliases to reuse more code
enum
{
    UNW_AARCH64_X19 = UNW_ARM64_X19,
    UNW_AARCH64_X20 = UNW_ARM64_X20,
    UNW_AARCH64_X21 = UNW_ARM64_X21,
    UNW_AARCH64_X22 = UNW_ARM64_X22,
    UNW_AARCH64_X23 = UNW_ARM64_X23,
    UNW_AARCH64_X24 = UNW_ARM64_X24,
    UNW_AARCH64_X25 = UNW_ARM64_X25,
    UNW_AARCH64_X26 = UNW_ARM64_X26,
    UNW_AARCH64_X27 = UNW_ARM64_X27,
    UNW_AARCH64_X28 = UNW_ARM64_X28,
    UNW_AARCH64_X29 = UNW_ARM64_X29,
    UNW_AARCH64_X30 = UNW_ARM64_X30,
    UNW_AARCH64_V8 = UNW_ARM64_D8,
    UNW_AARCH64_V9 = UNW_ARM64_D9,
    UNW_AARCH64_V10 = UNW_ARM64_D10,
    UNW_AARCH64_V11 = UNW_ARM64_D11,
    UNW_AARCH64_V12 = UNW_ARM64_D12,
    UNW_AARCH64_V13 = UNW_ARM64_D13,
    UNW_AARCH64_V14 = UNW_ARM64_D14,
    UNW_AARCH64_V15 = UNW_ARM64_D15,
    UNW_AARCH64_V16 = UNW_ARM64_D16,
    UNW_AARCH64_V17 = UNW_ARM64_D17,
    UNW_AARCH64_V18 = UNW_ARM64_D18,
    UNW_AARCH64_V19 = UNW_ARM64_D19,
    UNW_AARCH64_V20 = UNW_ARM64_D20,
    UNW_AARCH64_V21 = UNW_ARM64_D21,
    UNW_AARCH64_V22 = UNW_ARM64_D22,
    UNW_AARCH64_V23 = UNW_ARM64_D23,
    UNW_AARCH64_V24 = UNW_ARM64_D24,
    UNW_AARCH64_V25 = UNW_ARM64_D25,
    UNW_AARCH64_V26 = UNW_ARM64_D26,
    UNW_AARCH64_V27 = UNW_ARM64_D27,
    UNW_AARCH64_V28 = UNW_ARM64_D28,
    UNW_AARCH64_V29 = UNW_ARM64_D29,
    UNW_AARCH64_V30 = UNW_ARM64_D30,
    UNW_AARCH64_V31 = UNW_ARM64_D31
};
#endif // defined(TARGET_OSX) && defined(TARGET_ARM64)


//----------------------------------------------------------------------
// Virtual Unwinding
//----------------------------------------------------------------------

#if UNWIND_CONTEXT_IS_UCONTEXT_T

#if (defined(HOST_UNIX) && defined(HOST_AMD64)) || (defined(HOST_WINDOWS) && defined(TARGET_AMD64))
#define ASSIGN_UNWIND_REGS \
    ASSIGN_REG(Rip)        \
    ASSIGN_REG(Rsp)        \
    ASSIGN_REG(Rbp)        \
    ASSIGN_REG(Rbx)        \
    ASSIGN_REG(R12)        \
    ASSIGN_REG(R13)        \
    ASSIGN_REG(R14)        \
    ASSIGN_REG(R15)
#elif (defined(HOST_UNIX) && defined(HOST_X86)) || (defined(HOST_WINDOWS) && defined(TARGET_X86))
#define ASSIGN_UNWIND_REGS \
    ASSIGN_REG(Eip)        \
    ASSIGN_REG(Esp)        \
    ASSIGN_REG(Ebp)        \
    ASSIGN_REG(Ebx)        \
    ASSIGN_REG(Esi)        \
    ASSIGN_REG(Edi)
#elif (defined(HOST_UNIX) && defined(HOST_S390X))
#define ASSIGN_UNWIND_REGS \
    ASSIGN_REG(PSWAddr)    \
    ASSIGN_REG(R6)         \
    ASSIGN_REG(R7)         \
    ASSIGN_REG(R8)         \
    ASSIGN_REG(R9)         \
    ASSIGN_REG(R10)        \
    ASSIGN_REG(R11)        \
    ASSIGN_REG(R12)        \
    ASSIGN_REG(R13)        \
    ASSIGN_REG(R14)        \
    ASSIGN_REG(R15)
#elif (defined(HOST_UNIX) && defined(HOST_LOONGARCH64))
#define ASSIGN_UNWIND_REGS \
    ASSIGN_REG(Pc)         \
    ASSIGN_REG(Tp)         \
    ASSIGN_REG(Sp)         \
    ASSIGN_REG(Fp)         \
    ASSIGN_REG(Ra)         \
    ASSIGN_REG(S0)         \
    ASSIGN_REG(S1)         \
    ASSIGN_REG(S2)         \
    ASSIGN_REG(S3)         \
    ASSIGN_REG(S4)         \
    ASSIGN_REG(S5)         \
    ASSIGN_REG(S6)         \
    ASSIGN_REG(S7)         \
    ASSIGN_REG(S8)
#elif (defined(HOST_UNIX) && defined(HOST_RISCV64))

#error "TODO-RISCV64: review this"

// https://github.com/riscv-non-isa/riscv-elf-psabi-doc/blob/2d865a2964fe06bfc569ab00c74e152b582ed764/riscv-cc.adoc

#define ASSIGN_UNWIND_REGS \
    ASSIGN_REG(Ra)         \
    ASSIGN_REG(Sp)         \
    ASSIGN_REG(Sp)         \
    ASSIGN_REG(Gp)         \
    ASSIGN_REG(Tp)         \
    ASSIGN_REG(Pc)         \
    ASSIGN_REG(S0)         \
    ASSIGN_REG(S1)         \
    ASSIGN_REG(S2)         \
    ASSIGN_REG(S3)         \
    ASSIGN_REG(S4)         \
    ASSIGN_REG(S5)         \
    ASSIGN_REG(S6)         \
    ASSIGN_REG(S7)         \
    ASSIGN_REG(S8)         \
    ASSIGN_REG(S9)         \
    ASSIGN_REG(S10)        \
    ASSIGN_REG(S11)
#elif (defined(HOST_UNIX) && defined(HOST_POWERPC64))
#define ASSIGN_UNWIND_REGS \
    ASSIGN_REG(Nip)        \
    ASSIGN_REG(R14)        \
    ASSIGN_REG(R15)        \
    ASSIGN_REG(R16)        \
    ASSIGN_REG(R17)        \
    ASSIGN_REG(R18)        \
    ASSIGN_REG(R19)        \
    ASSIGN_REG(R20)        \
    ASSIGN_REG(R21)        \
    ASSIGN_REG(R22)        \
    ASSIGN_REG(R23)        \
    ASSIGN_REG(R24)        \
    ASSIGN_REG(R25)        \
    ASSIGN_REG(R26)        \
    ASSIGN_REG(R27)        \
    ASSIGN_REG(R28)        \
    ASSIGN_REG(R29)        \
    ASSIGN_REG(R30)        \
<<<<<<< HEAD
    ASSIGN_REG(R31)        
#elif (defined(HOST_ARM64) && defined(TARGET_FREEBSD))
#define ASSIGN_UNWIND_REGS \
    ASSIGN_REG(X0) \
    ASSIGN_REG(X1) \
    ASSIGN_REG(X2) \
    ASSIGN_REG(X3) \
    ASSIGN_REG(X4) \
    ASSIGN_REG(X5) \
    ASSIGN_REG(X6) \
    ASSIGN_REG(X7) \
    ASSIGN_REG(X8) \
    ASSIGN_REG(X9) \
    ASSIGN_REG(X10) \
    ASSIGN_REG(X11) \
    ASSIGN_REG(X12) \
    ASSIGN_REG(X13) \
    ASSIGN_REG(X14) \
    ASSIGN_REG(X15) \
    ASSIGN_REG(X16) \
    ASSIGN_REG(X17) \
    ASSIGN_REG(X18) \
    ASSIGN_REG(X19) \
    ASSIGN_REG(X20) \
    ASSIGN_REG(X21) \
    ASSIGN_REG(X22) \
    ASSIGN_REG(X23) \
    ASSIGN_REG(X24) \
    ASSIGN_REG(X25) \
    ASSIGN_REG(X26) \
    ASSIGN_REG(X27) \
    ASSIGN_REG(X28) \
    ASSIGN_REG(Lr) \
    ASSIGN_REG(Sp) \
    ASSIGN_REG(Pc) \
    ASSIGN_REG(Fp) \
    ASSIGN_REG(Cpsr)
=======
    ASSIGN_REG(R31)
>>>>>>> e1944f1f
#else
#error unsupported architecture
#endif

static void WinContextToUnwindContext(CONTEXT *winContext, unw_context_t *unwContext)
{
#define ASSIGN_REG(reg) MCREG_##reg(unwContext->uc_mcontext) = winContext->reg;
    ASSIGN_UNWIND_REGS
#undef ASSIGN_REG
}
#else // UNWIND_CONTEXT_IS_UCONTEXT_T
static void WinContextToUnwindContext(CONTEXT *winContext, unw_context_t *unwContext)
{
#if (defined(HOST_UNIX) && defined(HOST_ARM)) || (defined(HOST_WINDOWS) && defined(TARGET_ARM))
    // Assuming that unw_set_reg() on cursor will point the cursor to the
    // supposed stack frame is dangerous for libunwind-arm in Linux.
    // It is because libunwind's unw_cursor_t has other data structure
    // initialized by unw_init_local(), which are not updated by
    // unw_set_reg().
    unwContext->regs[0] = 0;
    unwContext->regs[1] = 0;
    unwContext->regs[2] = 0;
    unwContext->regs[3] = 0;
    unwContext->regs[4] = winContext->R4;
    unwContext->regs[5] = winContext->R5;
    unwContext->regs[6] = winContext->R6;
    unwContext->regs[7] = winContext->R7;
    unwContext->regs[8] = winContext->R8;
    unwContext->regs[9] = winContext->R9;
    unwContext->regs[10] = winContext->R10;
    unwContext->regs[11] = winContext->R11;
    unwContext->regs[12] = 0;
    unwContext->regs[13] = winContext->Sp;
    unwContext->regs[14] = winContext->Lr;
    unwContext->regs[15] = winContext->Pc;
    for (int i = 0; i < 16; i++)
    {
        unwContext->fpregs[i] = winContext->D[i];
    }
#elif defined(HOST_ARM64) && !defined(TARGET_OSX)
    unwContext->uc_mcontext.pc       = winContext->Pc;
    unwContext->uc_mcontext.sp       = winContext->Sp;
    unwContext->uc_mcontext.regs[29] = winContext->Fp;
    unwContext->uc_mcontext.regs[30] = winContext->Lr;

    unwContext->uc_mcontext.regs[19] = winContext->X19;
    unwContext->uc_mcontext.regs[20] = winContext->X20;
    unwContext->uc_mcontext.regs[21] = winContext->X21;
    unwContext->uc_mcontext.regs[22] = winContext->X22;
    unwContext->uc_mcontext.regs[23] = winContext->X23;
    unwContext->uc_mcontext.regs[24] = winContext->X24;
    unwContext->uc_mcontext.regs[25] = winContext->X25;
    unwContext->uc_mcontext.regs[26] = winContext->X26;
    unwContext->uc_mcontext.regs[27] = winContext->X27;
    unwContext->uc_mcontext.regs[28] = winContext->X28;
    unw_fpsimd_context_t *fp = (unw_fpsimd_context_t *)&unwContext->uc_mcontext.__reserved;
    for (int i = 0; i < 32; i++)
    {
        *(NEON128*) &fp->vregs[i] = winContext->V[i];
    }
#endif
}

static void WinContextToUnwindCursor(CONTEXT *winContext, unw_cursor_t *cursor)
{
#if (defined(HOST_UNIX) && defined(HOST_AMD64)) || (defined(HOST_WINDOWS) && defined(TARGET_AMD64))
    unw_set_reg(cursor, UNW_REG_IP, winContext->Rip);
    unw_set_reg(cursor, UNW_REG_SP, winContext->Rsp);
    unw_set_reg(cursor, UNW_X86_64_RBP, winContext->Rbp);
    unw_set_reg(cursor, UNW_X86_64_RBX, winContext->Rbx);
    unw_set_reg(cursor, UNW_X86_64_R12, winContext->R12);
    unw_set_reg(cursor, UNW_X86_64_R13, winContext->R13);
    unw_set_reg(cursor, UNW_X86_64_R14, winContext->R14);
    unw_set_reg(cursor, UNW_X86_64_R15, winContext->R15);
#elif (defined(HOST_UNIX) && defined(HOST_X86)) || (defined(HOST_WINDOWS) && defined(TARGET_X86))
    unw_set_reg(cursor, UNW_REG_IP, winContext->Eip);
    unw_set_reg(cursor, UNW_REG_SP, winContext->Esp);
    unw_set_reg(cursor, UNW_X86_EBP, winContext->Ebp);
    unw_set_reg(cursor, UNW_X86_EBX, winContext->Ebx);
    unw_set_reg(cursor, UNW_X86_ESI, winContext->Esi);
    unw_set_reg(cursor, UNW_X86_EDI, winContext->Edi);
#elif defined(HOST_ARM64) && defined(TARGET_OSX)
    // unw_cursor_t is an opaque data structure on macOS
    // As noted in WinContextToUnwindContext this didn't work for Linux
    // TBD whether this will work for macOS.
    unw_set_reg(cursor, UNW_REG_IP, winContext->Pc);
    unw_set_reg(cursor, UNW_REG_SP, winContext->Sp);
    unw_set_reg(cursor, UNW_AARCH64_X29, winContext->Fp);
    unw_set_reg(cursor, UNW_AARCH64_X30, winContext->Lr);
    unw_set_reg(cursor, UNW_AARCH64_X19, winContext->X19);
    unw_set_reg(cursor, UNW_AARCH64_X20, winContext->X20);
    unw_set_reg(cursor, UNW_AARCH64_X21, winContext->X21);
    unw_set_reg(cursor, UNW_AARCH64_X22, winContext->X22);
    unw_set_reg(cursor, UNW_AARCH64_X23, winContext->X23);
    unw_set_reg(cursor, UNW_AARCH64_X24, winContext->X24);
    unw_set_reg(cursor, UNW_AARCH64_X25, winContext->X25);
    unw_set_reg(cursor, UNW_AARCH64_X26, winContext->X26);
    unw_set_reg(cursor, UNW_AARCH64_X27, winContext->X27);
    unw_set_reg(cursor, UNW_AARCH64_X28, winContext->X28);
    unw_set_fpreg(cursor, UNW_AARCH64_V8, *(unw_fpreg_t *)&winContext->V[8].Low);
    unw_set_fpreg(cursor, UNW_AARCH64_V9, *(unw_fpreg_t *)&winContext->V[9].Low);
    unw_set_fpreg(cursor, UNW_AARCH64_V10, *(unw_fpreg_t *)&winContext->V[10].Low);
    unw_set_fpreg(cursor, UNW_AARCH64_V11, *(unw_fpreg_t *)&winContext->V[11].Low);
    unw_set_fpreg(cursor, UNW_AARCH64_V12, *(unw_fpreg_t *)&winContext->V[12].Low);
    unw_set_fpreg(cursor, UNW_AARCH64_V13, *(unw_fpreg_t *)&winContext->V[13].Low);
    unw_set_fpreg(cursor, UNW_AARCH64_V14, *(unw_fpreg_t *)&winContext->V[14].Low);
    unw_set_fpreg(cursor, UNW_AARCH64_V15, *(unw_fpreg_t *)&winContext->V[15].Low);
    unw_set_fpreg(cursor, UNW_AARCH64_V16, *(unw_fpreg_t *)&winContext->V[16].Low);
    unw_set_fpreg(cursor, UNW_AARCH64_V17, *(unw_fpreg_t *)&winContext->V[17].Low);
    unw_set_fpreg(cursor, UNW_AARCH64_V18, *(unw_fpreg_t *)&winContext->V[18].Low);
    unw_set_fpreg(cursor, UNW_AARCH64_V19, *(unw_fpreg_t *)&winContext->V[19].Low);
    unw_set_fpreg(cursor, UNW_AARCH64_V20, *(unw_fpreg_t *)&winContext->V[20].Low);
    unw_set_fpreg(cursor, UNW_AARCH64_V21, *(unw_fpreg_t *)&winContext->V[21].Low);
    unw_set_fpreg(cursor, UNW_AARCH64_V22, *(unw_fpreg_t *)&winContext->V[22].Low);
    unw_set_fpreg(cursor, UNW_AARCH64_V23, *(unw_fpreg_t *)&winContext->V[23].Low);
    unw_set_fpreg(cursor, UNW_AARCH64_V24, *(unw_fpreg_t *)&winContext->V[24].Low);
    unw_set_fpreg(cursor, UNW_AARCH64_V25, *(unw_fpreg_t *)&winContext->V[25].Low);
    unw_set_fpreg(cursor, UNW_AARCH64_V26, *(unw_fpreg_t *)&winContext->V[26].Low);
    unw_set_fpreg(cursor, UNW_AARCH64_V27, *(unw_fpreg_t *)&winContext->V[27].Low);
    unw_set_fpreg(cursor, UNW_AARCH64_V28, *(unw_fpreg_t *)&winContext->V[28].Low);
    unw_set_fpreg(cursor, UNW_AARCH64_V29, *(unw_fpreg_t *)&winContext->V[29].Low);
    unw_set_fpreg(cursor, UNW_AARCH64_V30, *(unw_fpreg_t *)&winContext->V[30].Low);
    unw_set_fpreg(cursor, UNW_AARCH64_V31, *(unw_fpreg_t *)&winContext->V[31].Low);
#endif
}
#endif // UNWIND_CONTEXT_IS_UCONTEXT_T

void UnwindContextToWinContext(unw_cursor_t *cursor, CONTEXT *winContext)
{
#if (defined(HOST_UNIX) && defined(HOST_AMD64)) || (defined(HOST_WINDOWS) && defined(TARGET_AMD64))
    unw_get_reg(cursor, UNW_REG_IP, (unw_word_t *) &winContext->Rip);
    unw_get_reg(cursor, UNW_REG_SP, (unw_word_t *) &winContext->Rsp);
    unw_get_reg(cursor, UNW_X86_64_RBP, (unw_word_t *) &winContext->Rbp);
    unw_get_reg(cursor, UNW_X86_64_RBX, (unw_word_t *) &winContext->Rbx);
    unw_get_reg(cursor, UNW_X86_64_R12, (unw_word_t *) &winContext->R12);
    unw_get_reg(cursor, UNW_X86_64_R13, (unw_word_t *) &winContext->R13);
    unw_get_reg(cursor, UNW_X86_64_R14, (unw_word_t *) &winContext->R14);
    unw_get_reg(cursor, UNW_X86_64_R15, (unw_word_t *) &winContext->R15);
#elif (defined(HOST_UNIX) && defined(HOST_X86)) || (defined(HOST_WINDOWS) && defined(TARGET_X86))
    unw_get_reg(cursor, UNW_REG_IP, (unw_word_t *) &winContext->Eip);
    unw_get_reg(cursor, UNW_REG_SP, (unw_word_t *) &winContext->Esp);
    unw_get_reg(cursor, UNW_X86_EBP, (unw_word_t *) &winContext->Ebp);
    unw_get_reg(cursor, UNW_X86_EBX, (unw_word_t *) &winContext->Ebx);
    unw_get_reg(cursor, UNW_X86_ESI, (unw_word_t *) &winContext->Esi);
    unw_get_reg(cursor, UNW_X86_EDI, (unw_word_t *) &winContext->Edi);
#elif (defined(HOST_UNIX) && defined(HOST_ARM)) || (defined(HOST_WINDOWS) && defined(TARGET_ARM))
    unw_get_reg(cursor, UNW_REG_SP, (unw_word_t *) &winContext->Sp);
    unw_get_reg(cursor, UNW_REG_IP, (unw_word_t *) &winContext->Pc);
    unw_get_reg(cursor, UNW_ARM_R14, (unw_word_t *) &winContext->Lr);
    unw_get_reg(cursor, UNW_ARM_R4, (unw_word_t *) &winContext->R4);
    unw_get_reg(cursor, UNW_ARM_R5, (unw_word_t *) &winContext->R5);
    unw_get_reg(cursor, UNW_ARM_R6, (unw_word_t *) &winContext->R6);
    unw_get_reg(cursor, UNW_ARM_R7, (unw_word_t *) &winContext->R7);
    unw_get_reg(cursor, UNW_ARM_R8, (unw_word_t *) &winContext->R8);
    unw_get_reg(cursor, UNW_ARM_R9, (unw_word_t *) &winContext->R9);
    unw_get_reg(cursor, UNW_ARM_R10, (unw_word_t *) &winContext->R10);
    unw_get_reg(cursor, UNW_ARM_R11, (unw_word_t *) &winContext->R11);
    unw_get_fpreg(cursor, UNW_ARM_D8, (unw_fpreg_t *)&winContext->D[8]);
    unw_get_fpreg(cursor, UNW_ARM_D9, (unw_fpreg_t *)&winContext->D[9]);
    unw_get_fpreg(cursor, UNW_ARM_D10, (unw_fpreg_t *)&winContext->D[10]);
    unw_get_fpreg(cursor, UNW_ARM_D11, (unw_fpreg_t *)&winContext->D[11]);
    unw_get_fpreg(cursor, UNW_ARM_D12, (unw_fpreg_t *)&winContext->D[12]);
    unw_get_fpreg(cursor, UNW_ARM_D13, (unw_fpreg_t *)&winContext->D[13]);
    unw_get_fpreg(cursor, UNW_ARM_D14, (unw_fpreg_t *)&winContext->D[14]);
    unw_get_fpreg(cursor, UNW_ARM_D15, (unw_fpreg_t *)&winContext->D[15]);
#elif (defined(HOST_UNIX) && defined(HOST_ARM64)) || (defined(HOST_WINDOWS) && defined(TARGET_ARM64))
    unw_get_reg(cursor, UNW_REG_IP, (unw_word_t *) &winContext->Pc);
    unw_get_reg(cursor, UNW_REG_SP, (unw_word_t *) &winContext->Sp);
    unw_get_reg(cursor, UNW_AARCH64_X29, (unw_word_t *) &winContext->Fp);
    unw_get_reg(cursor, UNW_AARCH64_X30, (unw_word_t *) &winContext->Lr);
    unw_get_reg(cursor, UNW_AARCH64_X19, (unw_word_t *) &winContext->X19);
    unw_get_reg(cursor, UNW_AARCH64_X20, (unw_word_t *) &winContext->X20);
    unw_get_reg(cursor, UNW_AARCH64_X21, (unw_word_t *) &winContext->X21);
    unw_get_reg(cursor, UNW_AARCH64_X22, (unw_word_t *) &winContext->X22);
    unw_get_reg(cursor, UNW_AARCH64_X23, (unw_word_t *) &winContext->X23);
    unw_get_reg(cursor, UNW_AARCH64_X24, (unw_word_t *) &winContext->X24);
    unw_get_reg(cursor, UNW_AARCH64_X25, (unw_word_t *) &winContext->X25);
    unw_get_reg(cursor, UNW_AARCH64_X26, (unw_word_t *) &winContext->X26);
    unw_get_reg(cursor, UNW_AARCH64_X27, (unw_word_t *) &winContext->X27);
    unw_get_reg(cursor, UNW_AARCH64_X28, (unw_word_t *) &winContext->X28);
    unw_get_fpreg(cursor, UNW_AARCH64_V8, (unw_fpreg_t*)&winContext->V[8].Low);
    unw_get_fpreg(cursor, UNW_AARCH64_V9, (unw_fpreg_t*)&winContext->V[9].Low);
    unw_get_fpreg(cursor, UNW_AARCH64_V10, (unw_fpreg_t*)&winContext->V[10].Low);
    unw_get_fpreg(cursor, UNW_AARCH64_V11, (unw_fpreg_t*)&winContext->V[11].Low);
    unw_get_fpreg(cursor, UNW_AARCH64_V12, (unw_fpreg_t*)&winContext->V[12].Low);
    unw_get_fpreg(cursor, UNW_AARCH64_V13, (unw_fpreg_t*)&winContext->V[13].Low);
    unw_get_fpreg(cursor, UNW_AARCH64_V14, (unw_fpreg_t*)&winContext->V[14].Low);
    unw_get_fpreg(cursor, UNW_AARCH64_V15, (unw_fpreg_t*)&winContext->V[15].Low);
    unw_get_fpreg(cursor, UNW_AARCH64_V16, (unw_fpreg_t*)&winContext->V[16].Low);
    unw_get_fpreg(cursor, UNW_AARCH64_V17, (unw_fpreg_t*)&winContext->V[17].Low);
    unw_get_fpreg(cursor, UNW_AARCH64_V18, (unw_fpreg_t*)&winContext->V[18].Low);
    unw_get_fpreg(cursor, UNW_AARCH64_V19, (unw_fpreg_t*)&winContext->V[19].Low);
    unw_get_fpreg(cursor, UNW_AARCH64_V20, (unw_fpreg_t*)&winContext->V[20].Low);
    unw_get_fpreg(cursor, UNW_AARCH64_V21, (unw_fpreg_t*)&winContext->V[21].Low);
    unw_get_fpreg(cursor, UNW_AARCH64_V22, (unw_fpreg_t*)&winContext->V[22].Low);
    unw_get_fpreg(cursor, UNW_AARCH64_V23, (unw_fpreg_t*)&winContext->V[23].Low);
    unw_get_fpreg(cursor, UNW_AARCH64_V24, (unw_fpreg_t*)&winContext->V[24].Low);
    unw_get_fpreg(cursor, UNW_AARCH64_V25, (unw_fpreg_t*)&winContext->V[25].Low);
    unw_get_fpreg(cursor, UNW_AARCH64_V26, (unw_fpreg_t*)&winContext->V[26].Low);
    unw_get_fpreg(cursor, UNW_AARCH64_V27, (unw_fpreg_t*)&winContext->V[27].Low);
    unw_get_fpreg(cursor, UNW_AARCH64_V28, (unw_fpreg_t*)&winContext->V[28].Low);
    unw_get_fpreg(cursor, UNW_AARCH64_V29, (unw_fpreg_t*)&winContext->V[29].Low);
    unw_get_fpreg(cursor, UNW_AARCH64_V30, (unw_fpreg_t*)&winContext->V[30].Low);
    unw_get_fpreg(cursor, UNW_AARCH64_V31, (unw_fpreg_t*)&winContext->V[31].Low);

#if defined(TARGET_OSX) && defined(TARGET_ARM64)
    // Strip pointer authentication bits which seem to be leaking out of libunwind
    // Seems like ptrauth_strip() / __builtin_ptrauth_strip() should work, but currently
    // errors with "this target does not support pointer authentication"
    winContext->Pc = winContext->Pc & 0x7fffffffffffull;
#endif // defined(TARGET_OSX) && defined(TARGET_ARM64)
#elif (defined(HOST_UNIX) && defined(HOST_S390X))
    unw_get_reg(cursor, UNW_REG_SP, (unw_word_t *) &winContext->R15);
    unw_get_reg(cursor, UNW_REG_IP, (unw_word_t *) &winContext->PSWAddr);
    unw_get_reg(cursor, UNW_S390X_R6, (unw_word_t *) &winContext->R6);
    unw_get_reg(cursor, UNW_S390X_R7, (unw_word_t *) &winContext->R7);
    unw_get_reg(cursor, UNW_S390X_R8, (unw_word_t *) &winContext->R8);
    unw_get_reg(cursor, UNW_S390X_R9, (unw_word_t *) &winContext->R9);
    unw_get_reg(cursor, UNW_S390X_R10, (unw_word_t *) &winContext->R10);
    unw_get_reg(cursor, UNW_S390X_R11, (unw_word_t *) &winContext->R11);
    unw_get_reg(cursor, UNW_S390X_R12, (unw_word_t *) &winContext->R12);
    unw_get_reg(cursor, UNW_S390X_R13, (unw_word_t *) &winContext->R13);
    unw_get_reg(cursor, UNW_S390X_R14, (unw_word_t *) &winContext->R14);
#elif (defined(HOST_UNIX) && defined(HOST_LOONGARCH64))
    unw_get_reg(cursor, UNW_REG_IP, (unw_word_t *) &winContext->Pc);
    unw_get_reg(cursor, UNW_REG_SP, (unw_word_t *) &winContext->Sp);
    unw_get_reg(cursor, UNW_LOONGARCH64_R1, (unw_word_t *) &winContext->Ra);
    unw_get_reg(cursor, UNW_LOONGARCH64_R2, (unw_word_t *) &winContext->Tp);
    unw_get_reg(cursor, UNW_LOONGARCH64_R22, (unw_word_t *) &winContext->Fp);
    unw_get_reg(cursor, UNW_LOONGARCH64_R23, (unw_word_t *) &winContext->S0);
    unw_get_reg(cursor, UNW_LOONGARCH64_R24, (unw_word_t *) &winContext->S1);
    unw_get_reg(cursor, UNW_LOONGARCH64_R25, (unw_word_t *) &winContext->S2);
    unw_get_reg(cursor, UNW_LOONGARCH64_R26, (unw_word_t *) &winContext->S3);
    unw_get_reg(cursor, UNW_LOONGARCH64_R27, (unw_word_t *) &winContext->S4);
    unw_get_reg(cursor, UNW_LOONGARCH64_R28, (unw_word_t *) &winContext->S5);
    unw_get_reg(cursor, UNW_LOONGARCH64_R29, (unw_word_t *) &winContext->S6);
    unw_get_reg(cursor, UNW_LOONGARCH64_R30, (unw_word_t *) &winContext->S7);
    unw_get_reg(cursor, UNW_LOONGARCH64_R31, (unw_word_t *) &winContext->S8);
#elif (defined(HOST_UNIX) && defined(HOST_RISCV64))
#error "TODO-RISCV64: review this"

    // https://github.com/riscv-non-isa/riscv-elf-psabi-doc/blob/2d865a2964fe06bfc569ab00c74e152b582ed764/riscv-cc.adoc

    unw_get_reg(cursor, UNW_REG_IP, (unw_word_t *) &winContext->Pc);
    unw_get_reg(cursor, UNW_RISCV_X1, (unw_word_t *) &winContext->Ra);
    unw_get_reg(cursor, UNW_REG_SP, (unw_word_t *) &winContext->Sp);
    unw_get_reg(cursor, UNW_RISCV_X4, (unw_word_t *) &winContext->Tp);
    unw_get_reg(cursor, UNW_RISCV_X5, (unw_word_t *) &winContext->T0);
    unw_get_reg(cursor, UNW_RISCV_X6, (unw_word_t *) &winContext->T1);
    unw_get_reg(cursor, UNW_RISCV_X7, (unw_word_t *) &winContext->T2);
    unw_get_reg(cursor, UNW_RISCV_X8, (unw_word_t *) &winContext->S0);
    unw_get_reg(cursor, UNW_RISCV_X9, (unw_word_t *) &winContext->S1);
    unw_get_reg(cursor, UNW_RISCV_X10, (unw_word_t *) &winContext->A0);
    unw_get_reg(cursor, UNW_RISCV_X11, (unw_word_t *) &winContext->A1);
    unw_get_reg(cursor, UNW_RISCV_X12, (unw_word_t *) &winContext->A2);
    unw_get_reg(cursor, UNW_RISCV_X13, (unw_word_t *) &winContext->A3);
    unw_get_reg(cursor, UNW_RISCV_X14, (unw_word_t *) &winContext->A4);
    unw_get_reg(cursor, UNW_RISCV_X15, (unw_word_t *) &winContext->A5);
    unw_get_reg(cursor, UNW_RISCV_X16, (unw_word_t *) &winContext->A6);
    unw_get_reg(cursor, UNW_RISCV_X17, (unw_word_t *) &winContext->A7);
    unw_get_reg(cursor, UNW_RISCV_X18, (unw_word_t *) &winContext->S2);
    unw_get_reg(cursor, UNW_RISCV_X19, (unw_word_t *) &winContext->S3);
    unw_get_reg(cursor, UNW_RISCV_X20, (unw_word_t *) &winContext->S4);
    unw_get_reg(cursor, UNW_RISCV_X21, (unw_word_t *) &winContext->S5);
    unw_get_reg(cursor, UNW_RISCV_X22, (unw_word_t *) &winContext->S6);
    unw_get_reg(cursor, UNW_RISCV_X23, (unw_word_t *) &winContext->S7);
    unw_get_reg(cursor, UNW_RISCV_X24, (unw_word_t *) &winContext->S8);
    unw_get_reg(cursor, UNW_RISCV_X25, (unw_word_t *) &winContext->S9);
    unw_get_reg(cursor, UNW_RISCV_X26, (unw_word_t *) &winContext->S10);
    unw_get_reg(cursor, UNW_RISCV_X27, (unw_word_t *) &winContext->S11);
    unw_get_reg(cursor, UNW_RISCV_X28, (unw_word_t *) &winContext->T3);
    unw_get_reg(cursor, UNW_RISCV_X29, (unw_word_t *) &winContext->T4);
    unw_get_reg(cursor, UNW_RISCV_X30, (unw_word_t *) &winContext->T5);
    unw_get_reg(cursor, UNW_RISCV_X31, (unw_word_t *) &winContext->T6);
#elif (defined(HOST_UNIX) && defined(HOST_POWERPC64))
    unw_get_reg(cursor, UNW_REG_SP, (unw_word_t *) &winContext->R31);
    unw_get_reg(cursor, UNW_REG_IP, (unw_word_t *) &winContext->Nip);
    unw_get_reg(cursor, UNW_PPC64_R14, (unw_word_t *) &winContext->R14);
    unw_get_reg(cursor, UNW_PPC64_R15, (unw_word_t *) &winContext->R15);
    unw_get_reg(cursor, UNW_PPC64_R16, (unw_word_t *) &winContext->R16);
    unw_get_reg(cursor, UNW_PPC64_R17, (unw_word_t *) &winContext->R17);
    unw_get_reg(cursor, UNW_PPC64_R18, (unw_word_t *) &winContext->R18);
    unw_get_reg(cursor, UNW_PPC64_R19, (unw_word_t *) &winContext->R19);
    unw_get_reg(cursor, UNW_PPC64_R20, (unw_word_t *) &winContext->R20);
    unw_get_reg(cursor, UNW_PPC64_R21, (unw_word_t *) &winContext->R21);
    unw_get_reg(cursor, UNW_PPC64_R22, (unw_word_t *) &winContext->R22);
    unw_get_reg(cursor, UNW_PPC64_R23, (unw_word_t *) &winContext->R23);
    unw_get_reg(cursor, UNW_PPC64_R24, (unw_word_t *) &winContext->R24);
    unw_get_reg(cursor, UNW_PPC64_R25, (unw_word_t *) &winContext->R25);
    unw_get_reg(cursor, UNW_PPC64_R26, (unw_word_t *) &winContext->R26);
    unw_get_reg(cursor, UNW_PPC64_R27, (unw_word_t *) &winContext->R27);
    unw_get_reg(cursor, UNW_PPC64_R28, (unw_word_t *) &winContext->R28);
    unw_get_reg(cursor, UNW_PPC64_R29, (unw_word_t *) &winContext->R29);
    unw_get_reg(cursor, UNW_PPC64_R30, (unw_word_t *) &winContext->R30);
#else
#error unsupported architecture
#endif
}

static void GetContextPointer(unw_cursor_t *cursor, unw_context_t *unwContext, int reg, SIZE_T **contextPointer)
{
#if defined(HAVE_UNW_GET_SAVE_LOC)
    unw_save_loc_t saveLoc;
    unw_get_save_loc(cursor, reg, &saveLoc);
    if (saveLoc.type == UNW_SLT_MEMORY)
    {
        SIZE_T *pLoc = (SIZE_T *)saveLoc.u.addr;
        // Filter out fake save locations that point to unwContext
        if (unwContext == NULL || (pLoc < (SIZE_T *)unwContext) || ((SIZE_T *)(unwContext + 1) <= pLoc))
            *contextPointer = (SIZE_T *)saveLoc.u.addr;
    }
#else
    // Returning NULL indicates that we don't have context pointers available
    *contextPointer = NULL;
#endif
}

void GetContextPointers(unw_cursor_t *cursor, unw_context_t *unwContext, KNONVOLATILE_CONTEXT_POINTERS *contextPointers)
{
#if (defined(HOST_UNIX) && defined(HOST_AMD64)) || (defined(HOST_WINDOWS) && defined(TARGET_AMD64))
    GetContextPointer(cursor, unwContext, UNW_X86_64_RBP, &contextPointers->Rbp);
    GetContextPointer(cursor, unwContext, UNW_X86_64_RBX, &contextPointers->Rbx);
    GetContextPointer(cursor, unwContext, UNW_X86_64_R12, &contextPointers->R12);
    GetContextPointer(cursor, unwContext, UNW_X86_64_R13, &contextPointers->R13);
    GetContextPointer(cursor, unwContext, UNW_X86_64_R14, &contextPointers->R14);
    GetContextPointer(cursor, unwContext, UNW_X86_64_R15, &contextPointers->R15);
#elif (defined(HOST_UNIX) && defined(HOST_X86)) || (defined(HOST_WINDOWS) && defined(TARGET_X86))
    GetContextPointer(cursor, unwContext, UNW_X86_EBX, &contextPointers->Ebx);
    GetContextPointer(cursor, unwContext, UNW_X86_EBP, &contextPointers->Ebp);
    GetContextPointer(cursor, unwContext, UNW_X86_ESI, &contextPointers->Esi);
    GetContextPointer(cursor, unwContext, UNW_X86_EDI, &contextPointers->Edi);
#elif (defined(HOST_UNIX) && defined(HOST_ARM)) || (defined(HOST_WINDOWS) && defined(TARGET_ARM))
    GetContextPointer(cursor, unwContext, UNW_ARM_R4, &contextPointers->R4);
    GetContextPointer(cursor, unwContext, UNW_ARM_R5, &contextPointers->R5);
    GetContextPointer(cursor, unwContext, UNW_ARM_R6, &contextPointers->R6);
    GetContextPointer(cursor, unwContext, UNW_ARM_R7, &contextPointers->R7);
    GetContextPointer(cursor, unwContext, UNW_ARM_R8, &contextPointers->R8);
    GetContextPointer(cursor, unwContext, UNW_ARM_R9, &contextPointers->R9);
    GetContextPointer(cursor, unwContext, UNW_ARM_R10, &contextPointers->R10);
    GetContextPointer(cursor, unwContext, UNW_ARM_R11, &contextPointers->R11);
    GetContextPointer(cursor, unwContext, UNW_ARM_D8, (SIZE_T **)&contextPointers->D8);
    GetContextPointer(cursor, unwContext, UNW_ARM_D9, (SIZE_T **)&contextPointers->D9);
    GetContextPointer(cursor, unwContext, UNW_ARM_D10, (SIZE_T **)&contextPointers->D10);
    GetContextPointer(cursor, unwContext, UNW_ARM_D11, (SIZE_T **)&contextPointers->D11);
    GetContextPointer(cursor, unwContext, UNW_ARM_D12, (SIZE_T **)&contextPointers->D12);
    GetContextPointer(cursor, unwContext, UNW_ARM_D13, (SIZE_T **)&contextPointers->D13);
    GetContextPointer(cursor, unwContext, UNW_ARM_D14, (SIZE_T **)&contextPointers->D14);
    GetContextPointer(cursor, unwContext, UNW_ARM_D15, (SIZE_T **)&contextPointers->D15);
#elif (defined(HOST_UNIX) && defined(HOST_ARM64)) || (defined(HOST_WINDOWS) && defined(TARGET_ARM64))
    GetContextPointer(cursor, unwContext, UNW_AARCH64_X19, &contextPointers->X19);
    GetContextPointer(cursor, unwContext, UNW_AARCH64_X20, &contextPointers->X20);
    GetContextPointer(cursor, unwContext, UNW_AARCH64_X21, &contextPointers->X21);
    GetContextPointer(cursor, unwContext, UNW_AARCH64_X22, &contextPointers->X22);
    GetContextPointer(cursor, unwContext, UNW_AARCH64_X23, &contextPointers->X23);
    GetContextPointer(cursor, unwContext, UNW_AARCH64_X24, &contextPointers->X24);
    GetContextPointer(cursor, unwContext, UNW_AARCH64_X25, &contextPointers->X25);
    GetContextPointer(cursor, unwContext, UNW_AARCH64_X26, &contextPointers->X26);
    GetContextPointer(cursor, unwContext, UNW_AARCH64_X27, &contextPointers->X27);
    GetContextPointer(cursor, unwContext, UNW_AARCH64_X28, &contextPointers->X28);
    GetContextPointer(cursor, unwContext, UNW_AARCH64_X29, &contextPointers->Fp);
    GetContextPointer(cursor, unwContext, UNW_AARCH64_V8, &contextPointers->D8);
    GetContextPointer(cursor, unwContext, UNW_AARCH64_V9, &contextPointers->D9);
    GetContextPointer(cursor, unwContext, UNW_AARCH64_V10, &contextPointers->D10);
    GetContextPointer(cursor, unwContext, UNW_AARCH64_V11, &contextPointers->D11);
    GetContextPointer(cursor, unwContext, UNW_AARCH64_V12, &contextPointers->D12);
    GetContextPointer(cursor, unwContext, UNW_AARCH64_V13, &contextPointers->D13);
    GetContextPointer(cursor, unwContext, UNW_AARCH64_V14, &contextPointers->D14);
    GetContextPointer(cursor, unwContext, UNW_AARCH64_V15, &contextPointers->D15);
#elif (defined(HOST_UNIX) && defined(HOST_S390X))
    GetContextPointer(cursor, unwContext, UNW_S390X_R6, &contextPointers->R6);
    GetContextPointer(cursor, unwContext, UNW_S390X_R7, &contextPointers->R7);
    GetContextPointer(cursor, unwContext, UNW_S390X_R8, &contextPointers->R8);
    GetContextPointer(cursor, unwContext, UNW_S390X_R9, &contextPointers->R9);
    GetContextPointer(cursor, unwContext, UNW_S390X_R10, &contextPointers->R10);
    GetContextPointer(cursor, unwContext, UNW_S390X_R11, &contextPointers->R11);
    GetContextPointer(cursor, unwContext, UNW_S390X_R12, &contextPointers->R12);
    GetContextPointer(cursor, unwContext, UNW_S390X_R13, &contextPointers->R13);
    GetContextPointer(cursor, unwContext, UNW_S390X_R14, &contextPointers->R14);
    GetContextPointer(cursor, unwContext, UNW_S390X_R15, &contextPointers->R15);
#elif (defined(HOST_UNIX) && defined(HOST_LOONGARCH64))
    GetContextPointer(cursor, unwContext, UNW_LOONGARCH64_R1, &contextPointers->Ra);
    GetContextPointer(cursor, unwContext, UNW_LOONGARCH64_R2, &contextPointers->Tp);
    GetContextPointer(cursor, unwContext, UNW_LOONGARCH64_R22, &contextPointers->Fp);
    GetContextPointer(cursor, unwContext, UNW_LOONGARCH64_R23, &contextPointers->S0);
    GetContextPointer(cursor, unwContext, UNW_LOONGARCH64_R24, &contextPointers->S1);
    GetContextPointer(cursor, unwContext, UNW_LOONGARCH64_R25, &contextPointers->S2);
    GetContextPointer(cursor, unwContext, UNW_LOONGARCH64_R26, &contextPointers->S3);
    GetContextPointer(cursor, unwContext, UNW_LOONGARCH64_R27, &contextPointers->S4);
    GetContextPointer(cursor, unwContext, UNW_LOONGARCH64_R28, &contextPointers->S5);
    GetContextPointer(cursor, unwContext, UNW_LOONGARCH64_R29, &contextPointers->S6);
    GetContextPointer(cursor, unwContext, UNW_LOONGARCH64_R30, &contextPointers->S7);
    GetContextPointer(cursor, unwContext, UNW_LOONGARCH64_R31, &contextPointers->S8);
#elif (defined(HOST_UNIX) && defined(HOST_RISCV64))
#error "TODO-RISCV64: review this"

    // https://github.com/riscv-non-isa/riscv-elf-psabi-doc/blob/2d865a2964fe06bfc569ab00c74e152b582ed764/riscv-cc.adoc

    GetContextPointer(cursor, unwContext, UNW_RISCV_X1, &contextPointers->Ra);
    GetContextPointer(cursor, unwContext, UNW_RISCV_X4, &contextPointers->Tp);
    GetContextPointer(cursor, unwContext, UNW_RISCV_X5, &contextPointers->T0);
    GetContextPointer(cursor, unwContext, UNW_RISCV_X7, &contextPointers->T1);
    GetContextPointer(cursor, unwContext, UNW_RISCV_X8, &contextPointers->S0);
    GetContextPointer(cursor, unwContext, UNW_RISCV_X9, &contextPointers->S1);
    GetContextPointer(cursor, unwContext, UNW_RISCV_X10, &contextPointers->A0);
    GetContextPointer(cursor, unwContext, UNW_RISCV_X11, &contextPointers->A1);
    GetContextPointer(cursor, unwContext, UNW_RISCV_X12, &contextPointers->A2);
    GetContextPointer(cursor, unwContext, UNW_RISCV_X13, &contextPointers->A3);
    GetContextPointer(cursor, unwContext, UNW_RISCV_X14, &contextPointers->A4);
    GetContextPointer(cursor, unwContext, UNW_RISCV_X15, &contextPointers->A5);
    GetContextPointer(cursor, unwContext, UNW_RISCV_X16, &contextPointers->A6);
    GetContextPointer(cursor, unwContext, UNW_RISCV_X17, &contextPointers->A7);
    GetContextPointer(cursor, unwContext, UNW_RISCV_X18, &contextPointers->S2);
    GetContextPointer(cursor, unwContext, UNW_RISCV_X19, &contextPointers->S3);
    GetContextPointer(cursor, unwContext, UNW_RISCV_X20, &contextPointers->S4);
    GetContextPointer(cursor, unwContext, UNW_RISCV_X21, &contextPointers->S5);
    GetContextPointer(cursor, unwContext, UNW_RISCV_X22, &contextPointers->S6);
    GetContextPointer(cursor, unwContext, UNW_RISCV_X23, &contextPointers->S7);
    GetContextPointer(cursor, unwContext, UNW_RISCV_X24, &contextPointers->S8);
    GetContextPointer(cursor, unwContext, UNW_RISCV_X25, &contextPointers->S9);
    GetContextPointer(cursor, unwContext, UNW_RISCV_X26, &contextPointers->S10);
    GetContextPointer(cursor, unwContext, UNW_RISCV_X27, &contextPointers->S11);
    GetContextPointer(cursor, unwContext, UNW_RISCV_X28, &contextPointers->T3);
    GetContextPointer(cursor, unwContext, UNW_RISCV_X29, &contextPointers->T4);
    GetContextPointer(cursor, unwContext, UNW_RISCV_X30, &contextPointers->T5);
    GetContextPointer(cursor, unwContext, UNW_RISCV_X31, &contextPointers->T6);
#elif (defined(HOST_UNIX) && defined(HOST_POWERPC64))
    GetContextPointer(cursor, unwContext, UNW_PPC64_R14, &contextPointers->R14);
    GetContextPointer(cursor, unwContext, UNW_PPC64_R15, &contextPointers->R15);
    GetContextPointer(cursor, unwContext, UNW_PPC64_R16, &contextPointers->R16);
    GetContextPointer(cursor, unwContext, UNW_PPC64_R17, &contextPointers->R17);
    GetContextPointer(cursor, unwContext, UNW_PPC64_R18, &contextPointers->R18);
    GetContextPointer(cursor, unwContext, UNW_PPC64_R19, &contextPointers->R19);
    GetContextPointer(cursor, unwContext, UNW_PPC64_R20, &contextPointers->R20);
    GetContextPointer(cursor, unwContext, UNW_PPC64_R21, &contextPointers->R21);
    GetContextPointer(cursor, unwContext, UNW_PPC64_R22, &contextPointers->R22);
    GetContextPointer(cursor, unwContext, UNW_PPC64_R23, &contextPointers->R23);
    GetContextPointer(cursor, unwContext, UNW_PPC64_R24, &contextPointers->R24);
    GetContextPointer(cursor, unwContext, UNW_PPC64_R25, &contextPointers->R25);
    GetContextPointer(cursor, unwContext, UNW_PPC64_R26, &contextPointers->R26);
    GetContextPointer(cursor, unwContext, UNW_PPC64_R27, &contextPointers->R27);
    GetContextPointer(cursor, unwContext, UNW_PPC64_R28, &contextPointers->R28);
    GetContextPointer(cursor, unwContext, UNW_PPC64_R29, &contextPointers->R29);
    GetContextPointer(cursor, unwContext, UNW_PPC64_R30, &contextPointers->R30);
    GetContextPointer(cursor, unwContext, UNW_PPC64_R31, &contextPointers->R31);
#else
#error unsupported architecture
#endif
}

#ifndef HOST_WINDOWS

// Frame pointer relative offset of a local containing a pointer to the windows style context of a location
// where a hardware exception occurred.
int g_hardware_exception_context_locvar_offset = 0;
// Frame pointer relative offset of a local containing a pointer to the windows style context of a location
// where an activation signal interrupted the thread.
int g_inject_activation_context_locvar_offset = 0;

BOOL PAL_VirtualUnwind(CONTEXT *context, KNONVOLATILE_CONTEXT_POINTERS *contextPointers)
{
    int st;
    unw_context_t unwContext;
    unw_cursor_t cursor;

    DWORD64 curPc = CONTEXTGetPC(context);

    // Check if the PC is the return address from the SEHProcessException.
    // If that's the case, extract its local variable containing a pointer to the windows style context of the hardware
    // exception and return that. This skips the hardware signal handler trampoline that the libunwind
    // cannot cross on some systems. On macOS, it skips a similar trampoline we create in HijackFaultingThread.
    if ((void*)curPc == g_SEHProcessExceptionReturnAddress)
    {
        CONTEXT* exceptionContext = *(CONTEXT**)(CONTEXTGetFP(context) + g_hardware_exception_context_locvar_offset);
        memcpy_s(context, sizeof(CONTEXT), exceptionContext, sizeof(CONTEXT));

        return TRUE;
    }

    // Check if the PC is the return address from the InvokeActivationHandler.
    // If that's the case, extract its local variable containing a pointer to the windows style context of the activation
    // injection location and return that. This skips the signal handler trampoline that the libunwind
    // cannot cross on some systems.
    if ((void*)curPc == g_InvokeActivationHandlerReturnAddress)
    {
        CONTEXT* activationContext = (CONTEXT*)(CONTEXTGetFP(context) + g_inject_activation_context_locvar_offset);
        memcpy_s(context, sizeof(CONTEXT), activationContext, sizeof(CONTEXT));

        return TRUE;
    }

    if ((context->ContextFlags & CONTEXT_EXCEPTION_ACTIVE) != 0)
    {
        // The current frame is a source of hardware exception. Due to the fact that
        // we use the low level unwinder to unwind just one frame a time, the
        // unwinder doesn't have the signal_frame flag set. So it doesn't
        // know that it should not decrement the PC before looking up the unwind info.
        // So we compensate it by incrementing the PC before passing it to the unwinder.
        // Without it, the unwinder would not find unwind info if the hardware exception
        // happened in the first instruction of a function.
        CONTEXTSetPC(context, curPc + 1);
    }

#if !UNWIND_CONTEXT_IS_UCONTEXT_T
// The unw_getcontext is defined in the libunwind headers for ARM as inline assembly with
// stmia instruction storing SP and PC, which clang complains about as deprecated.
// However, it is required for atomic restoration of the context, so disable that warning.
#if defined(__llvm__) && defined(TARGET_ARM)
#pragma clang diagnostic push
#pragma clang diagnostic ignored "-Winline-asm"
#endif
    st = unw_getcontext(&unwContext);
#if defined(__llvm__) && defined(TARGET_ARM)
#pragma clang diagnostic pop
#endif

    if (st < 0)
    {
        return FALSE;
    }
#endif

    WinContextToUnwindContext(context, &unwContext);

    st = unw_init_local(&cursor, &unwContext);
    if (st < 0)
    {
        return FALSE;
    }

#if !UNWIND_CONTEXT_IS_UCONTEXT_T
    // Set the unwind context to the specified windows context
    WinContextToUnwindCursor(context, &cursor);
#endif

    st = unw_step(&cursor);
    if (st < 0)
    {
        return FALSE;
    }

    // Check if the frame we have unwound to is a frame that caused
    // synchronous signal, like a hardware exception and record it
    // in the context flags.
    if ((st != 0) && (unw_is_signal_frame(&cursor) > 0))
    {
        context->ContextFlags |= CONTEXT_EXCEPTION_ACTIVE;
#if defined(CONTEXT_UNWOUND_TO_CALL)
        context->ContextFlags &= ~CONTEXT_UNWOUND_TO_CALL;
#endif // CONTEXT_UNWOUND_TO_CALL
    }
    else
    {
        context->ContextFlags &= ~CONTEXT_EXCEPTION_ACTIVE;
#if defined(CONTEXT_UNWOUND_TO_CALL)
        context->ContextFlags |= CONTEXT_UNWOUND_TO_CALL;
#endif // CONTEXT_UNWOUND_TO_CALL
    }

    // Update the passed in windows context to reflect the unwind
    //
    UnwindContextToWinContext(&cursor, context);

    // On some OSes / architectures if it unwound all the way to _start
    // (__libc_start_main on arm64 Linux with glibc older than 2.27).
    // >= 0 is returned from the step, but $pc will stay the same.
    // So we detect that here and set the $pc to NULL in that case.
    // This is the default behavior of the libunwind on x64 Linux.
    //
    if (st >= 0 && CONTEXTGetPC(context) == curPc)
    {
        CONTEXTSetPC(context, 0);
    }

    if (contextPointers != NULL)
    {
        GetContextPointers(&cursor, &unwContext, contextPointers);
    }
    return TRUE;
}

struct ExceptionRecords
{
    CONTEXT ContextRecord;
    EXCEPTION_RECORD ExceptionRecord;
};

// Max number of fallback contexts that are used when malloc fails to allocate ExceptionRecords structure
static const int MaxFallbackContexts = sizeof(size_t) * 8;
// Array of fallback contexts
static ExceptionRecords s_fallbackContexts[MaxFallbackContexts];
// Bitmap used for allocating fallback contexts - bits set to 1 represent already allocated context.
static volatile size_t s_allocatedContextsBitmap = 0;

/*++
Function:
    AllocateExceptionRecords

    Allocate EXCEPTION_RECORD and CONTEXT structures for an exception.
Parameters:
    exceptionRecord - output pointer to the allocated exception record
    contextRecord - output pointer to the allocated context record
--*/
VOID
AllocateExceptionRecords(EXCEPTION_RECORD** exceptionRecord, CONTEXT** contextRecord)
{
    ExceptionRecords* records;
    if (posix_memalign((void**)&records, alignof(ExceptionRecords), sizeof(ExceptionRecords)) != 0)
    {
        size_t bitmap;
        size_t newBitmap;
        int index;

        do
        {
            bitmap = s_allocatedContextsBitmap;
            index = __builtin_ffsl(~bitmap) - 1;
            if (index < 0)
            {
                PROCAbort();
            }

            newBitmap = bitmap | ((size_t)1 << index);
        }
        while (__sync_val_compare_and_swap(&s_allocatedContextsBitmap, bitmap, newBitmap) != bitmap);

        records = &s_fallbackContexts[index];
    }

    *contextRecord = &records->ContextRecord;
    *exceptionRecord = &records->ExceptionRecord;
}

/*++
Function:
    PAL_FreeExceptionRecords

    Free EXCEPTION_RECORD and CONTEXT structures of an exception that were allocated by the
    AllocateExceptionRecords.
Parameters:
    exceptionRecord - exception record
    contextRecord - context record
--*/
VOID
PALAPI
PAL_FreeExceptionRecords(IN EXCEPTION_RECORD *exceptionRecord, IN CONTEXT *contextRecord)
{
    // Both records are allocated at once and the allocated memory starts at the contextRecord
    ExceptionRecords* records = (ExceptionRecords*)contextRecord;
    if ((records >= &s_fallbackContexts[0]) && (records < &s_fallbackContexts[MaxFallbackContexts]))
    {
        int index = records - &s_fallbackContexts[0];
        __sync_fetch_and_and(&s_allocatedContextsBitmap, ~((size_t)1 << index));
    }
    else
    {
        free(contextRecord);
    }
}

/*++
Function:
    RtlpRaiseException

Parameters:
    ExceptionRecord - the Windows exception record to throw

Note:
    The name of this function and the name of the ExceptionRecord
    parameter is used in the sos lldb plugin code to read the exception
    record. See coreclr\tools\SOS\lldbplugin\services.cpp.

    This function must not be inlined or optimized so the below PAL_VirtualUnwind
    calls end up with RaiseException caller's context and so the above debugger
    code finds the function and ExceptionRecord parameter.
--*/
PAL_NORETURN
__attribute__((noinline))
__attribute__((NOOPT_ATTRIBUTE))
static void
RtlpRaiseException(EXCEPTION_RECORD *ExceptionRecord, CONTEXT *ContextRecord)
{
    throw PAL_SEHException(ExceptionRecord, ContextRecord);
}

/*++
Function:
  RaiseException

See MSDN doc.
--*/
// no PAL_NORETURN, as callers must assume this can return for continuable exceptions.
__attribute__((noinline))
VOID
PALAPI
RaiseException(IN DWORD dwExceptionCode,
               IN DWORD dwExceptionFlags,
               IN DWORD nNumberOfArguments,
               IN CONST ULONG_PTR *lpArguments)
{
    // PERF_ENTRY_ONLY is used here because RaiseException may or may not
    // return. We can not get latency data without PERF_EXIT. For this reason,
    // PERF_ENTRY_ONLY is used to profile frequency only.
    PERF_ENTRY_ONLY(RaiseException);
    ENTRY("RaiseException(dwCode=%#x, dwFlags=%#x, nArgs=%u, lpArguments=%p)\n",
          dwExceptionCode, dwExceptionFlags, nNumberOfArguments, lpArguments);

    /* Validate parameters */
    if (dwExceptionCode & RESERVED_SEH_BIT)
    {
        WARN("Exception code %08x has bit 28 set; clearing it.\n", dwExceptionCode);
        dwExceptionCode ^= RESERVED_SEH_BIT;
    }

    if (nNumberOfArguments > EXCEPTION_MAXIMUM_PARAMETERS)
    {
        WARN("Number of arguments (%d) exceeds the limit "
            "EXCEPTION_MAXIMUM_PARAMETERS (%d); ignoring extra parameters.\n",
            nNumberOfArguments, EXCEPTION_MAXIMUM_PARAMETERS);
        nNumberOfArguments = EXCEPTION_MAXIMUM_PARAMETERS;
    }

    CONTEXT *contextRecord;
    EXCEPTION_RECORD *exceptionRecord;
    AllocateExceptionRecords(&exceptionRecord, &contextRecord);

    ZeroMemory(exceptionRecord, sizeof(EXCEPTION_RECORD));

    exceptionRecord->ExceptionCode = dwExceptionCode;
    exceptionRecord->ExceptionFlags = dwExceptionFlags;
    exceptionRecord->ExceptionRecord = NULL;
    exceptionRecord->ExceptionAddress = NULL; // will be set by RtlpRaiseException
    exceptionRecord->NumberParameters = nNumberOfArguments;
    if (nNumberOfArguments)
    {
        CopyMemory(exceptionRecord->ExceptionInformation, lpArguments,
                   nNumberOfArguments * sizeof(ULONG_PTR));
    }

    // Capture the context of RaiseException.
    ZeroMemory(contextRecord, sizeof(CONTEXT));
    contextRecord->ContextFlags = CONTEXT_FULL;
    CONTEXT_CaptureContext(contextRecord);

    // We have to unwind one level to get the actual context user code could be resumed at.
    PAL_VirtualUnwind(contextRecord, NULL);

    exceptionRecord->ExceptionAddress = (void *)CONTEXTGetPC(contextRecord);

    RtlpRaiseException(exceptionRecord, contextRecord);

    LOGEXIT("RaiseException returns\n");
}

#endif // !HOST_WINDOWS<|MERGE_RESOLUTION|>--- conflicted
+++ resolved
@@ -197,8 +197,7 @@
     ASSIGN_REG(R28)        \
     ASSIGN_REG(R29)        \
     ASSIGN_REG(R30)        \
-<<<<<<< HEAD
-    ASSIGN_REG(R31)        
+    ASSIGN_REG(R31)
 #elif (defined(HOST_ARM64) && defined(TARGET_FREEBSD))
 #define ASSIGN_UNWIND_REGS \
     ASSIGN_REG(X0) \
@@ -235,9 +234,6 @@
     ASSIGN_REG(Pc) \
     ASSIGN_REG(Fp) \
     ASSIGN_REG(Cpsr)
-=======
-    ASSIGN_REG(R31)
->>>>>>> e1944f1f
 #else
 #error unsupported architecture
 #endif
