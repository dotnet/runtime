--- conflicted
+++ resolved
@@ -2188,13 +2188,10 @@
 #endif
 
     syscall(__NR_riscv_flush_icache, (char *)lpBaseAddress, (char *)((INT_PTR)lpBaseAddress + dwSize), 0 /* all harts */);
-<<<<<<< HEAD
 #elif defined(HOST_WASM)
     // do nothing, no instruction cache to flush
-=======
 #elif defined(HOST_APPLE) && !defined(HOST_OSX)
     sys_icache_invalidate((void *)lpBaseAddress, dwSize);
->>>>>>> 8a22b878
 #else
     __builtin___clear_cache((char *)lpBaseAddress, (char *)((INT_PTR)lpBaseAddress + dwSize));
 #endif
