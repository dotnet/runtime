--- conflicted
+++ resolved
@@ -2444,15 +2444,14 @@
         }
     }
 
-<<<<<<< HEAD
-    int pipe_descs[2];
+    int pipe_descs[4];
     int pipe_result;
     while (-1 == (pipe_result = pipe(pipe_descs)) && errno == EINTR);
+    if (pipe_result != -1)
+    {
+        while (-1 == (pipe_result = pipe(pipe_descs + 2)) && errno == EINTR);
+    }
     if (pipe_result == -1)
-=======
-    int pipe_descs[4];
-    if (pipe(pipe_descs) == -1 || pipe(pipe_descs + 2) == -1)
->>>>>>> 974f9afd
     {
         if (errorMessageBuffer != nullptr)
         {
@@ -2496,7 +2495,7 @@
         int bytesRead;
         while((bytesRead = read(child_read_pipe, &buffer, 1)) < 0 && errno == EINTR);
         close(child_read_pipe);
-        
+
         if (bytesRead != 1)
         {
             fprintf(stderr, "Problem reading from createdump child_read_pipe: %s (%d)\n", strerror(errno), errno);
@@ -2507,11 +2506,7 @@
         // Only dup the child's stderr if there is error buffer
         if (errorMessageBuffer != nullptr)
         {
-<<<<<<< HEAD
-            while (-1 == dup2(child_pipe, STDERR_FILENO) && errno == EINTR);
-=======
-            dup2(child_write_pipe, STDERR_FILENO);
->>>>>>> 974f9afd
+            while (-1 == dup2(child_write_pipe, STDERR_FILENO) && errno == EINTR);
         }
         if (g_createdumpCallback != nullptr)
         {
@@ -2571,13 +2566,9 @@
             // Read createdump's stderr
             int bytesRead = 0;
             int count = 0;
-<<<<<<< HEAD
             while (true)
-=======
-            while ((count = read(parent_read_pipe, errorMessageBuffer + bytesRead, cbErrorMessageBuffer - bytesRead)) > 0)
->>>>>>> 974f9afd
             {
-                while (-1 == (count = read(parent_pipe, errorMessageBuffer + bytesRead, cbErrorMessageBuffer - bytesRead)) && errno == EINTR);
+                while (-1 == (count = read(parent_read_pipe, errorMessageBuffer + bytesRead, cbErrorMessageBuffer - bytesRead)) && errno == EINTR);
                 if (count <= 0) break;
                 bytesRead += count;
             }
