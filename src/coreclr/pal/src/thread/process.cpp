// Licensed to the .NET Foundation under one or more agreements.
// The .NET Foundation licenses this file to you under the MIT license.

/*++

Module Name:

    process.cpp

Abstract:

    Implementation of process object and functions related to processes.

--*/

#include "pal/dbgmsg.h"
SET_DEFAULT_DEBUG_CHANNEL(PROCESS); // some headers have code with asserts, so do this first

#include "pal/procobj.hpp"
#include "pal/thread.hpp"
#include "pal/file.hpp"
#include "pal/handlemgr.hpp"
#include "pal/module.h"
#include "procprivate.hpp"
#include "pal/palinternal.h"
#include "pal/process.h"
#include "pal/init.h"
#include "pal/critsect.h"
#include "pal/debug.h"
#include "pal/utils.h"
#include "pal/environ.h"
#include "pal/virtual.h"
#include "pal/stackstring.hpp"
#include "pal/signal.hpp"

#include <clrconfignocache.h>

#include <errno.h>
#if HAVE_POLL
#include <poll.h>
#else
#include "pal/fakepoll.h"
#endif  // HAVE_POLL

#include <unistd.h>
#include <sys/mman.h>
#include <sys/types.h>
#include <sys/stat.h>
#include <signal.h>
#if HAVE_PRCTL_H
#include <sys/prctl.h>
#include <sys/syscall.h>
#endif
#include <sys/wait.h>
#include <sys/time.h>
#include <sys/resource.h>
#include <debugmacrosext.h>
#include <semaphore.h>
#include <stdint.h>
#include <dlfcn.h>
#include <limits.h>
#include <vector>

#ifdef __linux__
#include <sys/syscall.h> // __NR_membarrier
// Ensure __NR_membarrier is defined for portable builds.
# if !defined(__NR_membarrier)
#  if defined(__amd64__)
#   define __NR_membarrier  324
#  elif defined(__i386__)
#   define __NR_membarrier  375
#  elif defined(__arm__)
#   define __NR_membarrier  389
#  elif defined(__aarch64__)
#   define __NR_membarrier  283
#  elif defined(__loongarch64)
#   define __NR_membarrier  283
#  else
#   error Unknown architecture
#  endif
# endif
#endif

#ifdef __APPLE__
#include <libproc.h>
#include <sys/sysctl.h>
#include <sys/posix_sem.h>
#include <mach/task.h>
#include <mach/vm_map.h>
extern "C"
{
#  include <mach/thread_state.h>
}

#define CHECK_MACH(_msg, machret) do {                                      \
        if (machret != KERN_SUCCESS)                                        \
        {                                                                   \
            char _szError[1024];                                            \
            snprintf(_szError, ARRAY_SIZE(_szError), "%s: %u: %s", __FUNCTION__, __LINE__, _msg);  \
            mach_error(_szError, machret);                                  \
            abort();                                                        \
        }                                                                   \
    } while (false)

#endif // __APPLE__

#ifdef __NetBSD__
#include <sys/cdefs.h>
#include <sys/param.h>
#include <sys/sysctl.h>
#include <kvm.h>
#endif

#ifdef __FreeBSD__
#include <sys/sysctl.h>
#include <sys/user.h>
#endif

extern char *g_szCoreCLRPath;

using namespace CorUnix;

CObjectType CorUnix::otProcess(
                otiProcess,
                NULL,   // No cleanup routine
                NULL,   // No initialization routine
                0,      // No immutable data
                NULL,   // No immutable data copy routine
                NULL,   // No immutable data cleanup routine
                sizeof(CProcProcessLocalData),
                NULL,   // No process local data cleanup routine
                0,      // No shared data
                PROCESS_ALL_ACCESS,
                CObjectType::SecuritySupported,
                CObjectType::SecurityInfoNotPersisted,
                CObjectType::UnnamedObject,
                CObjectType::CrossProcessDuplicationAllowed,
                CObjectType::WaitableObject,
                CObjectType::SingleTransitionObject,
                CObjectType::ThreadReleaseHasNoSideEffects,
                CObjectType::NoOwner
                );

//
// Helper membarrier function
//
#ifdef __NR_membarrier
# define membarrier(...)  syscall(__NR_membarrier, __VA_ARGS__)
#else
# define membarrier(...)  -ENOSYS
#endif

enum membarrier_cmd
{
    MEMBARRIER_CMD_QUERY                                 = 0,
    MEMBARRIER_CMD_GLOBAL                                = (1 << 0),
    MEMBARRIER_CMD_GLOBAL_EXPEDITED                      = (1 << 1),
    MEMBARRIER_CMD_REGISTER_GLOBAL_EXPEDITED             = (1 << 2),
    MEMBARRIER_CMD_PRIVATE_EXPEDITED                     = (1 << 3),
    MEMBARRIER_CMD_REGISTER_PRIVATE_EXPEDITED            = (1 << 4),
    MEMBARRIER_CMD_PRIVATE_EXPEDITED_SYNC_CORE           = (1 << 5),
    MEMBARRIER_CMD_REGISTER_PRIVATE_EXPEDITED_SYNC_CORE  = (1 << 6)
};

//
// Tracks if the OS supports FlushProcessWriteBuffers using membarrier
//
static int s_flushUsingMemBarrier = 0;

//
// Helper memory page used by the FlushProcessWriteBuffers
//
static int* s_helperPage = 0;

//
// Mutex to make the FlushProcessWriteBuffersMutex thread safe
//
pthread_mutex_t flushProcessWriteBuffersMutex;

CAllowedObjectTypes aotProcess(otiProcess);

//
// The representative IPalObject for this process
//
IPalObject* CorUnix::g_pobjProcess;

//
// Critical section that protects process data (e.g., the
// list of active threads)/
//
CRITICAL_SECTION g_csProcess;

//
// List and count of active threads
//
CPalThread* CorUnix::pGThreadList;
DWORD g_dwThreadCount;

//
// The command line and app name for the process
//
LPWSTR g_lpwstrCmdLine = NULL;
LPWSTR g_lpwstrAppDir = NULL;

// Thread ID of thread that has started the ExitProcess process
Volatile<LONG> terminator = 0;

// Process and session ID of this process.
DWORD gPID = (DWORD) -1;
DWORD gSID = (DWORD) -1;

// Application group ID for this process
#ifdef __APPLE__
LPCSTR gApplicationGroupId = nullptr;
int gApplicationGroupIdLength = 0;
#endif // __APPLE__
PathCharString* gSharedFilesPath = nullptr;

// The lowest common supported semaphore length, including null character
// NetBSD-7.99.25: 15 characters
// MacOSX 10.11: 31 -- Core 1.0 RC2 compatibility
#if defined(__NetBSD__)
#define CLR_SEM_MAX_NAMELEN 15
#elif defined(__APPLE__)
#define CLR_SEM_MAX_NAMELEN PSEMNAMLEN
#elif defined(NAME_MAX)
#define CLR_SEM_MAX_NAMELEN (NAME_MAX - 4)
#else
// On Solaris, MAXNAMLEN is 512, which is higher than MAX_PATH defined by pal.h
#define CLR_SEM_MAX_NAMELEN MAX_PATH
#endif

static_assert_no_msg(CLR_SEM_MAX_NAMELEN <= MAX_PATH);

// Function to call during PAL/process shutdown/abort
Volatile<PSHUTDOWN_CALLBACK> g_shutdownCallback = nullptr;

// Crash dump generating program arguments. Initialized in PROCAbortInitialize().
std::vector<const char*> g_argvCreateDump;

//
// Key used for associating CPalThread's with the underlying pthread
// (through pthread_setspecific)
//
pthread_key_t CorUnix::thObjKey;

static WCHAR W16_WHITESPACE[]= {0x0020, 0x0009, 0x000D, 0};
static WCHAR W16_WHITESPACE_DQUOTE[]= {0x0020, 0x0009, 0x000D, '"', 0};

enum FILETYPE
{
    FILE_ERROR,/*ERROR*/
    FILE_UNIX, /*Unix Executable*/
    FILE_DIR   /*Directory*/
};

#pragma pack(push,1)
// When creating the semaphore name on Mac running in a sandbox, We reference this structure as a byte array
// in order to encode its data into a string. Its important to make sure there is no padding between the fields
// and also at the end of the buffer. Hence, this structure is defined inside a pack(1)
struct UnambiguousProcessDescriptor
{
    UnambiguousProcessDescriptor()
    {
    }

    UnambiguousProcessDescriptor(DWORD processId, UINT64 disambiguationKey)
    {
        Init(processId, disambiguationKey);
    }

    void Init(DWORD processId, UINT64 disambiguationKey)
    {
        m_processId = processId;
        m_disambiguationKey = disambiguationKey;
    }
    UINT64 m_disambiguationKey;
    DWORD m_processId;
};
#pragma pack(pop)

static
DWORD
StartupHelperThread(
    LPVOID p);

static
BOOL
GetProcessIdDisambiguationKey(
    IN DWORD processId,
    OUT UINT64 *disambiguationKey);

PAL_ERROR
PROCGetProcessStatus(
    CPalThread *pThread,
    HANDLE hProcess,
    PROCESS_STATE *pps,
    DWORD *pdwExitCode);

static
void
CreateSemaphoreName(
    char semName[CLR_SEM_MAX_NAMELEN],
    LPCSTR semaphoreName,
    const UnambiguousProcessDescriptor& unambiguousProcessDescriptor,
    LPCSTR applicationGroupId);

static BOOL getFileName(LPCWSTR lpApplicationName, LPWSTR lpCommandLine, PathCharString& lpFileName);
static char ** buildArgv(LPCWSTR lpCommandLine, PathCharString& lpAppPath, UINT *pnArg);
static BOOL getPath(PathCharString& lpFileName, PathCharString& lpPathFileName);
static int checkFileType(LPCSTR lpFileName);
static BOOL PROCEndProcess(HANDLE hProcess, UINT uExitCode, BOOL bTerminateUnconditionally);

ProcessModules *GetProcessModulesFromHandle(IN HANDLE hProcess, OUT LPDWORD lpCount);
ProcessModules *CreateProcessModules(IN DWORD dwProcessId, OUT LPDWORD lpCount);
void DestroyProcessModules(IN ProcessModules *listHead);

/*++
Function:
  GetCurrentProcessId

See MSDN doc.
--*/
DWORD
PALAPI
GetCurrentProcessId(
            VOID)
{
    PERF_ENTRY(GetCurrentProcessId);
    ENTRY("GetCurrentProcessId()\n" );

    LOGEXIT("GetCurrentProcessId returns DWORD %#x\n", gPID);
    PERF_EXIT(GetCurrentProcessId);
    return gPID;
}


/*++
Function:
  GetCurrentSessionId

See MSDN doc.
--*/
DWORD
PALAPI
GetCurrentSessionId(
            VOID)
{
    PERF_ENTRY(GetCurrentSessionId);
    ENTRY("GetCurrentSessionId()\n" );

    LOGEXIT("GetCurrentSessionId returns DWORD %#x\n", gSID);
    PERF_EXIT(GetCurrentSessionId);
    return gSID;
}


/*++
Function:
  GetCurrentProcess

See MSDN doc.
--*/
HANDLE
PALAPI
GetCurrentProcess(
          VOID)
{
    PERF_ENTRY(GetCurrentProcess);
    ENTRY("GetCurrentProcess()\n" );

    LOGEXIT("GetCurrentProcess returns HANDLE %p\n", hPseudoCurrentProcess);
    PERF_EXIT(GetCurrentProcess);

    /* return a pseudo handle */
    return hPseudoCurrentProcess;
}

/*++
Function:
  CreateProcessW

Note:
  Only Standard handles need to be inherited.
  Security attributes parameters are not used.

See MSDN doc.
--*/
BOOL
PALAPI
CreateProcessW(
           IN LPCWSTR lpApplicationName,
           IN LPWSTR lpCommandLine,
           IN LPSECURITY_ATTRIBUTES lpProcessAttributes,
           IN LPSECURITY_ATTRIBUTES lpThreadAttributes,
           IN BOOL bInheritHandles,
           IN DWORD dwCreationFlags,
           IN LPVOID lpEnvironment,
           IN LPCWSTR lpCurrentDirectory,
           IN LPSTARTUPINFOW lpStartupInfo,
           OUT LPPROCESS_INFORMATION lpProcessInformation)
{
    PAL_ERROR palError = NO_ERROR;
    CPalThread *pThread;

    PERF_ENTRY(CreateProcessW);
    ENTRY("CreateProcessW(lpAppName=%p (%S), lpCmdLine=%p (%S), lpProcessAttr=%p,"
           "lpThreadAttr=%p, bInherit=%d, dwFlags=%#x, lpEnv=%p,"
           "lpCurrentDir=%p (%S), lpStartupInfo=%p, lpProcessInfo=%p)\n",
           lpApplicationName?lpApplicationName:W16_NULLSTRING,
           lpApplicationName?lpApplicationName:W16_NULLSTRING,
           lpCommandLine?lpCommandLine:W16_NULLSTRING,
           lpCommandLine?lpCommandLine:W16_NULLSTRING,lpProcessAttributes,
           lpThreadAttributes, bInheritHandles, dwCreationFlags,lpEnvironment,
           lpCurrentDirectory?lpCurrentDirectory:W16_NULLSTRING,
           lpCurrentDirectory?lpCurrentDirectory:W16_NULLSTRING,
           lpStartupInfo, lpProcessInformation);

    pThread = InternalGetCurrentThread();

    palError = InternalCreateProcess(
        pThread,
        lpApplicationName,
        lpCommandLine,
        lpProcessAttributes,
        lpThreadAttributes,
        dwCreationFlags,
        lpEnvironment,
        lpCurrentDirectory,
        lpStartupInfo,
        lpProcessInformation
        );

    if (NO_ERROR != palError)
    {
        pThread->SetLastError(palError);
    }

    LOGEXIT("CreateProcessW returns BOOL %d\n", NO_ERROR == palError);
    PERF_EXIT(CreateProcessW);

    return NO_ERROR == palError;
}

PAL_ERROR
PrepareStandardHandle(
    CPalThread *pThread,
    HANDLE hFile,
    IPalObject **ppobjFile,
    int *piFd
    )
{
    PAL_ERROR palError = NO_ERROR;
    IPalObject *pobjFile = NULL;
    IDataLock *pDataLock = NULL;
    CFileProcessLocalData *pLocalData = NULL;
    int iError = 0;

    palError = g_pObjectManager->ReferenceObjectByHandle(
        pThread,
        hFile,
        &aotFile,
        &pobjFile
        );

    if (NO_ERROR != palError)
    {
        ERROR("Bad handle passed through CreateProcess\n");
        goto PrepareStandardHandleExit;
    }

    palError = pobjFile->GetProcessLocalData(
        pThread,
        ReadLock,
        &pDataLock,
        reinterpret_cast<void **>(&pLocalData)
        );

    if (NO_ERROR != palError)
    {
        ASSERT("Unable to access file data\n");
        goto PrepareStandardHandleExit;
    }

    //
    // The passed in file needs to be inheritable
    //

    if (!pLocalData->inheritable)
    {
        ERROR("Non-inheritable handle passed through CreateProcess\n");
        palError = ERROR_INVALID_HANDLE;
        goto PrepareStandardHandleExit;
    }

    iError = fcntl(pLocalData->unix_fd, F_SETFD, 0);
    if (-1 == iError)
    {
        ERROR("Unable to remove close-on-exec for file (errno %i)\n", errno);
        palError = ERROR_INVALID_HANDLE;
        goto PrepareStandardHandleExit;
    }

    *piFd = pLocalData->unix_fd;
    pDataLock->ReleaseLock(pThread, FALSE);
    pDataLock = NULL;

    //
    // Transfer pobjFile reference to out parameter
    //

    *ppobjFile = pobjFile;
    pobjFile = NULL;

PrepareStandardHandleExit:

    if (NULL != pDataLock)
    {
        pDataLock->ReleaseLock(pThread, FALSE);
    }

    if (NULL != pobjFile)
    {
        pobjFile->ReleaseReference(pThread);
    }

    return palError;
}

PAL_ERROR
CorUnix::InternalCreateProcess(
    CPalThread *pThread,
    LPCWSTR lpApplicationName,
    LPWSTR lpCommandLine,
    LPSECURITY_ATTRIBUTES lpProcessAttributes,
    LPSECURITY_ATTRIBUTES lpThreadAttributes,
    DWORD dwCreationFlags,
    LPVOID lpEnvironment,
    LPCWSTR lpCurrentDirectory,
    LPSTARTUPINFOW lpStartupInfo,
    LPPROCESS_INFORMATION lpProcessInformation
    )
{
    PAL_ERROR palError = NO_ERROR;
    IPalObject *pobjProcess = NULL;
    IPalObject *pobjProcessRegistered = NULL;
    IDataLock *pLocalDataLock = NULL;
    CProcProcessLocalData *pLocalData;
    IDataLock *pSharedDataLock = NULL;
    CPalThread *pDummyThread = NULL;
    HANDLE hDummyThread = NULL;
    HANDLE hProcess = NULL;
    CObjectAttributes oa(NULL, lpProcessAttributes);

    IPalObject *pobjFileIn = NULL;
    int iFdIn = -1;
    IPalObject *pobjFileOut = NULL;
    int iFdOut = -1;
    IPalObject *pobjFileErr = NULL;
    int iFdErr = -1;

    pid_t processId;
    PathCharString lpFileNamePS;
    char **lppArgv = NULL;
    UINT nArg;
    int  iRet;
    char **EnvironmentArray=NULL;
    int child_blocking_pipe = -1;
    int parent_blocking_pipe = -1;

    /* Validate parameters */

    /* note : specs indicate lpApplicationName should always
       be NULL; however support for it is already implemented. Leaving the code
       in, specs can change; but rejecting non-NULL for now to conform to the
       spec. */
    if( NULL != lpApplicationName )
    {
        ASSERT("lpApplicationName should be NULL, but is %S instead\n",
               lpApplicationName);
        palError = ERROR_INVALID_PARAMETER;
        goto InternalCreateProcessExit;
    }

    if (0 != (dwCreationFlags & ~(CREATE_SUSPENDED|CREATE_NEW_CONSOLE)))
    {
        ASSERT("Unexpected creation flags (%#x)\n", dwCreationFlags);
        palError = ERROR_INVALID_PARAMETER;
        goto InternalCreateProcessExit;
    }

    /* Security attributes parameters are ignored */
    if (lpProcessAttributes != NULL &&
        (lpProcessAttributes->lpSecurityDescriptor != NULL ||
         lpProcessAttributes->bInheritHandle != TRUE))
    {
        ASSERT("lpProcessAttributes is invalid, parameter ignored (%p)\n",
               lpProcessAttributes);
        palError = ERROR_INVALID_PARAMETER;
        goto InternalCreateProcessExit;
    }

    if (lpThreadAttributes != NULL)
    {
        ASSERT("lpThreadAttributes parameter must be NULL (%p)\n",
               lpThreadAttributes);
        palError = ERROR_INVALID_PARAMETER;
        goto InternalCreateProcessExit;
    }

    /* note : Win32 crashes in this case */
    if(NULL == lpStartupInfo)
    {
        ERROR("lpStartupInfo is NULL\n");
        palError = ERROR_INVALID_PARAMETER;
        goto InternalCreateProcessExit;
    }

    /* Validate lpStartupInfo.cb field */
    if (lpStartupInfo->cb < sizeof(STARTUPINFOW))
    {
        ASSERT("lpStartupInfo parameter structure size is invalid (%u)\n",
              lpStartupInfo->cb);
        palError = ERROR_INVALID_PARAMETER;
        goto InternalCreateProcessExit;
    }

    /* lpStartupInfo should be either zero or STARTF_USESTDHANDLES */
    if (lpStartupInfo->dwFlags & ~STARTF_USESTDHANDLES)
    {
        ASSERT("lpStartupInfo parameter invalid flags (%#x)\n",
              lpStartupInfo->dwFlags);
        palError = ERROR_INVALID_PARAMETER;
        goto InternalCreateProcessExit;
    }

    /* validate given standard handles if we have any */
    if (lpStartupInfo->dwFlags & STARTF_USESTDHANDLES)
    {
        palError = PrepareStandardHandle(
            pThread,
            lpStartupInfo->hStdInput,
            &pobjFileIn,
            &iFdIn
            );

        if (NO_ERROR != palError)
        {
            goto InternalCreateProcessExit;
        }

        palError = PrepareStandardHandle(
            pThread,
            lpStartupInfo->hStdOutput,
            &pobjFileOut,
            &iFdOut
            );

        if (NO_ERROR != palError)
        {
            goto InternalCreateProcessExit;
        }

        palError = PrepareStandardHandle(
            pThread,
            lpStartupInfo->hStdError,
            &pobjFileErr,
            &iFdErr
            );

        if (NO_ERROR != palError)
        {
            goto InternalCreateProcessExit;
        }
    }

    if (!getFileName(lpApplicationName, lpCommandLine, lpFileNamePS))
    {
        ERROR("Can't find executable!\n");
        palError = ERROR_FILE_NOT_FOUND;
        goto InternalCreateProcessExit;
    }

    /* check type of file */
    iRet = checkFileType(lpFileNamePS);

    switch (iRet)
    {
        case FILE_ERROR: /* file not found, or not an executable */
            WARN ("File is not valid (%s)", lpFileNamePS.GetString());
            palError = ERROR_FILE_NOT_FOUND;
            goto InternalCreateProcessExit;

        case FILE_UNIX: /* Unix binary file */
            break;  /* nothing to do */

        case FILE_DIR:/*Directory*/
            WARN ("File is a Directory (%s)", lpFileNamePS.GetString());
            palError = ERROR_ACCESS_DENIED;
            goto InternalCreateProcessExit;
            break;

        default: /* not supposed to get here */
            ASSERT ("Invalid return type from checkFileType");
            palError = ERROR_FILE_NOT_FOUND;
            goto InternalCreateProcessExit;
    }

    /* build Argument list, lppArgv is allocated in buildArgv function and
       requires to be freed */
    lppArgv = buildArgv(lpCommandLine, lpFileNamePS, &nArg);

    /* set the Environment variable */
    if (lpEnvironment != NULL)
    {
        unsigned i;
        // Since CREATE_UNICODE_ENVIRONMENT isn't supported we know the string is ansi
        unsigned EnvironmentEntries = 0;
        // Convert the environment block to array of strings
        // Count the number of entries
        // Is it a string that contains null terminated string, the end is delimited
        // by two null in a row.
        for (i = 0; ((char *)lpEnvironment)[i]!='\0'; i++)
        {
            EnvironmentEntries ++;
            for (;((char *)lpEnvironment)[i]!='\0'; i++)
            {
            }
        }
        EnvironmentEntries++;
        EnvironmentArray = (char **)InternalMalloc(EnvironmentEntries * sizeof(char *));

        EnvironmentEntries = 0;
        // Convert the environment block to array of strings
        // Count the number of entries
        // Is it a string that contains null terminated string, the end is delimited
        // by two null in a row.
        for (i = 0; ((char *)lpEnvironment)[i]!='\0'; i++)
        {
            EnvironmentArray[EnvironmentEntries] = &((char *)lpEnvironment)[i];
            EnvironmentEntries ++;
            for (;((char *)lpEnvironment)[i]!='\0'; i++)
            {
            }
        }
        EnvironmentArray[EnvironmentEntries] = NULL;
    }

    //
    // Allocate and register the process object for the new process
    //

    palError = g_pObjectManager->AllocateObject(
        pThread,
        &otProcess,
        &oa,
        &pobjProcess
        );

    if (NO_ERROR != palError)
    {
        ERROR("Unable to allocate object for new proccess\n");
        goto InternalCreateProcessExit;
    }

    palError = g_pObjectManager->RegisterObject(
        pThread,
        pobjProcess,
        &aotProcess,
        &hProcess,
        &pobjProcessRegistered
        );

    //
    // pobjProcess is invalidated by the above call, so
    // NULL it out here
    //

    pobjProcess = NULL;

    if (NO_ERROR != palError)
    {
        ERROR("Unable to register new process object\n");
        goto InternalCreateProcessExit;
    }

    //
    // Create a new "dummy" thread object
    //

    palError = InternalCreateDummyThread(
        pThread,
        lpThreadAttributes,
        &pDummyThread,
        &hDummyThread
        );

    if (dwCreationFlags & CREATE_SUSPENDED)
    {
        int pipe_descs[2];

        if (-1 == pipe(pipe_descs))
        {
            ERROR("pipe() failed! error is %d (%s)\n", errno, strerror(errno));
            palError = ERROR_NOT_ENOUGH_MEMORY;
            goto InternalCreateProcessExit;
        }

        /* [0] is read end, [1] is write end */
        pDummyThread->suspensionInfo.SetBlockingPipe(pipe_descs[1]);
        parent_blocking_pipe = pipe_descs[1];
        child_blocking_pipe = pipe_descs[0];
    }

    palError = pobjProcessRegistered->GetProcessLocalData(
        pThread,
        WriteLock,
        &pLocalDataLock,
        reinterpret_cast<void **>(&pLocalData)
        );

    if (NO_ERROR != palError)
    {
        ASSERT("Unable to obtain local data for new process object\n");
        goto InternalCreateProcessExit;
    }


    /* fork the new process */
    processId = fork();

    if (processId == -1)
    {
        ASSERT("Unable to create a new process with fork()\n");
        if (-1 != child_blocking_pipe)
        {
            close(child_blocking_pipe);
            close(parent_blocking_pipe);
        }

        palError = ERROR_INTERNAL_ERROR;
        goto InternalCreateProcessExit;
    }

    /* From the time the child process begins running, to when it reaches execve,
    the child process is not a real PAL process and does not own any PAL
    resources, although it has access to the PAL resources of its parent process.
    Thus, while the child process is in this window, it is dangerous for it to affect
    its parent's PAL resources. As a consequence, no PAL code should be used
    in this window; all code should make unix calls. Note the use of _exit
    instead of exit to avoid calling PAL_Terminate and the lack of TRACE's and
    ASSERT's. */

    if (processId == 0)  /* child process */
    {
        // At this point, the PAL should be considered uninitialized for this child process.

        // Don't want to enter the init_critsec here since we're trying to avoid
        // calling PAL functions. Furthermore, nothing should be changing
        // the init_count in the child process at this point since this is the only
        // thread executing.
        init_count = 0;

        sigset_t sm;

        //
        // Clear out the signal mask for the new process.
        //

        sigemptyset(&sm);
        iRet = sigprocmask(SIG_SETMASK, &sm, NULL);
        if (iRet != 0)
        {
            _exit(EXIT_FAILURE);
        }

        if (dwCreationFlags & CREATE_SUSPENDED)
        {
            BYTE resume_code = 0;
            ssize_t read_ret;

            /* close the write end of the pipe, the child doesn't need it */
            close(parent_blocking_pipe);

            read_again:
            /* block until ResumeThread writes something to the pipe */
            read_ret = read(child_blocking_pipe, &resume_code, sizeof(resume_code));
            if (sizeof(resume_code) != read_ret)
            {
                if (read_ret == -1 && EINTR == errno)
                {
                    goto read_again;
                }
                else
                {
                    /* note : read might return 0 (and return EAGAIN) if the other
                       end of the pipe gets closed - for example because the parent
                       process dies (very) abruptly */
                    _exit(EXIT_FAILURE);
                }
            }
            if (WAKEUPCODE != resume_code)
            {
                // resume_code should always equal WAKEUPCODE.
                _exit(EXIT_FAILURE);
            }

            close(child_blocking_pipe);
        }

        /* Set the current directory */
        if (lpCurrentDirectory)
        {
            SetCurrentDirectoryW(lpCurrentDirectory);
        }

        /* Set the standard handles to the incoming values */
        if (lpStartupInfo->dwFlags & STARTF_USESTDHANDLES)
        {
            /* For each handle, we need to duplicate the incoming unix
               fd to the corresponding standard one.  The API that I use,
               dup2, will copy the source to the destination, automatically
               closing the existing destination, in an atomic way */
            if (dup2(iFdIn, STDIN_FILENO) == -1)
            {
                // Didn't duplicate standard in.
                _exit(EXIT_FAILURE);
            }

            if (dup2(iFdOut, STDOUT_FILENO) == -1)
            {
                // Didn't duplicate standard out.
                _exit(EXIT_FAILURE);
            }

            if (dup2(iFdErr, STDERR_FILENO) == -1)
            {
                // Didn't duplicate standard error.
                _exit(EXIT_FAILURE);
            }

            /* now close the original FDs, we don't need them anymore */
            close(iFdIn);
            close(iFdOut);
            close(iFdErr);
        }

        /* execute the new process */

        if (EnvironmentArray)
        {
            execve(lpFileNamePS, lppArgv, EnvironmentArray);
        }
        else
        {
            execve(lpFileNamePS, lppArgv, palEnvironment);
        }

        /* if we get here, it means the execve function call failed so just exit */
        _exit(EXIT_FAILURE);
    }

    /* parent process */

    /* close the read end of the pipe, the parent doesn't need it */
    close(child_blocking_pipe);

    /* Set the process ID */
    pLocalData->dwProcessId = processId;
    pLocalDataLock->ReleaseLock(pThread, TRUE);
    pLocalDataLock = NULL;

    //
    // Release file handle info; we don't need them anymore. Note that
    // this must happen after we've released the data locks, as
    // otherwise a deadlock could result.
    //

    if (lpStartupInfo->dwFlags & STARTF_USESTDHANDLES)
    {
        pobjFileIn->ReleaseReference(pThread);
        pobjFileIn = NULL;
        pobjFileOut->ReleaseReference(pThread);
        pobjFileOut = NULL;
        pobjFileErr->ReleaseReference(pThread);
        pobjFileErr = NULL;
    }

    /* fill PROCESS_INFORMATION strucutre */
    lpProcessInformation->hProcess = hProcess;
    lpProcessInformation->hThread = hDummyThread;
    lpProcessInformation->dwProcessId = processId;
    lpProcessInformation->dwThreadId_PAL_Undefined = 0;


    TRACE("New process created: id=%#x\n", processId);

InternalCreateProcessExit:

    if (NULL != pLocalDataLock)
    {
        pLocalDataLock->ReleaseLock(pThread, FALSE);
    }

    if (NULL != pSharedDataLock)
    {
        pSharedDataLock->ReleaseLock(pThread, FALSE);
    }

    if (NULL != pobjProcess)
    {
        pobjProcess->ReleaseReference(pThread);
    }

    if (NULL != pobjProcessRegistered)
    {
        pobjProcessRegistered->ReleaseReference(pThread);
    }

    if (NO_ERROR != palError)
    {
        if (NULL != hProcess)
        {
            g_pObjectManager->RevokeHandle(pThread, hProcess);
        }

        if (NULL != hDummyThread)
        {
            g_pObjectManager->RevokeHandle(pThread, hDummyThread);
        }
    }

    if (EnvironmentArray)
    {
        free(EnvironmentArray);
    }

    /* if we still have the file structures at this point, it means we
       encountered an error sometime between when we acquired them and when we
       fork()ed. We not only have to release them, we have to give them back
       their close-on-exec flag */
    if (NULL != pobjFileIn)
    {
        if(-1 == fcntl(iFdIn, F_SETFD, 1))
        {
            WARN("couldn't restore close-on-exec flag to stdin descriptor! "
                 "errno is %d (%s)\n", errno, strerror(errno));
        }
        pobjFileIn->ReleaseReference(pThread);
    }

    if (NULL != pobjFileOut)
    {
        if(-1 == fcntl(iFdOut, F_SETFD, 1))
        {
            WARN("couldn't restore close-on-exec flag to stdout descriptor! "
                 "errno is %d (%s)\n", errno, strerror(errno));
        }
        pobjFileOut->ReleaseReference(pThread);
    }

    if (NULL != pobjFileErr)
    {
        if(-1 == fcntl(iFdErr, F_SETFD, 1))
        {
            WARN("couldn't restore close-on-exec flag to stderr descriptor! "
                 "errno is %d (%s)\n", errno, strerror(errno));
        }
        pobjFileErr->ReleaseReference(pThread);
    }

    /* free allocated memory */
    if (lppArgv)
    {
        free(*lppArgv);
        free(lppArgv);
    }

    return palError;
}


/*++
Function:
  GetExitCodeProcess

See MSDN doc.
--*/
BOOL
PALAPI
GetExitCodeProcess(
    IN HANDLE hProcess,
    IN LPDWORD lpExitCode)
{
    CPalThread *pThread;
    PAL_ERROR palError = NO_ERROR;
    DWORD dwExitCode;
    PROCESS_STATE ps;

    PERF_ENTRY(GetExitCodeProcess);
    ENTRY("GetExitCodeProcess(hProcess = %p, lpExitCode = %p)\n",
          hProcess, lpExitCode);

    pThread = InternalGetCurrentThread();

    if(NULL == lpExitCode)
    {
        WARN("Got NULL lpExitCode\n");
        palError = ERROR_INVALID_PARAMETER;
        goto done;
    }

    palError = PROCGetProcessStatus(
        pThread,
        hProcess,
        &ps,
        &dwExitCode
        );

    if (NO_ERROR != palError)
    {
        ASSERT("Couldn't get process status information!\n");
        goto done;
    }

    if( PS_DONE == ps )
    {
        *lpExitCode = dwExitCode;
    }
    else
    {
        *lpExitCode = STILL_ACTIVE;
    }

done:

    if (NO_ERROR != palError)
    {
        pThread->SetLastError(palError);
    }

    LOGEXIT("GetExitCodeProcess returns BOOL %d\n", NO_ERROR == palError);
    PERF_EXIT(GetExitCodeProcess);

    return NO_ERROR == palError;
}

/*++
Function:
  ExitProcess

See MSDN doc.
--*/
PAL_NORETURN
VOID
PALAPI
ExitProcess(
    IN UINT uExitCode)
{
    DWORD old_terminator;

    PERF_ENTRY_ONLY(ExitProcess);
    ENTRY("ExitProcess(uExitCode=0x%x)\n", uExitCode );

    old_terminator = InterlockedCompareExchange(&terminator, GetCurrentThreadId(), 0);

    if (GetCurrentThreadId() == old_terminator)
    {
        // This thread has already initiated termination. This can happen
        // in two ways:
        // 1) DllMain(DLL_PROCESS_DETACH) triggers a call to ExitProcess.
        // 2) PAL_exit() is called after the last PALTerminate().
        // If the PAL is still initialized, we go straight through to
        // PROCEndProcess. If it isn't, we simply exit.
        if (!PALIsInitialized())
        {
            exit(uExitCode);
            ASSERT("exit has returned\n");
        }
        else
        {
            WARN("thread re-called ExitProcess\n");
            PROCEndProcess(GetCurrentProcess(), uExitCode, FALSE);
        }
    }
    else if (0 != old_terminator)
    {
        /* another thread has already initiated the termination process. we
           could just block on the PALInitLock critical section, but then
           PROCSuspendOtherThreads would hang... so sleep forever here, we're
           terminating anyway

           Update: [TODO] PROCSuspendOtherThreads has been removed. Can this
           code be changed? */
        WARN("termination already started from another thread; blocking.\n");
        poll(NULL, 0, INFTIM);
    }

    /* ExitProcess may be called even if PAL is not initialized.
       Verify if process structure exist
    */
    if (PALInitLock() && PALIsInitialized())
    {
        PROCEndProcess(GetCurrentProcess(), uExitCode, FALSE);

        /* Should not get here, because we terminate the current process */
        ASSERT("PROCEndProcess has returned\n");
    }
    else
    {
        exit(uExitCode);

        /* Should not get here, because we terminate the current process */
        ASSERT("exit has returned\n");
    }

    /* this should never get executed */
    ASSERT("ExitProcess should not return!\n");
    while (true);
}

/*++
Function:
  TerminateProcess

Note:
  hProcess is a handle on the current process.

See MSDN doc.
--*/
BOOL
PALAPI
TerminateProcess(
    IN HANDLE hProcess,
    IN UINT uExitCode)
{
    BOOL ret;

    PERF_ENTRY(TerminateProcess);
    ENTRY("TerminateProcess(hProcess=%p, uExitCode=%u)\n",hProcess, uExitCode );

    ret = PROCEndProcess(hProcess, uExitCode, TRUE);

    LOGEXIT("TerminateProcess returns BOOL %d\n", ret);
    PERF_EXIT(TerminateProcess);
    return ret;
}

/*++
Function:
  RaiseFailFastException

See MSDN doc.
--*/
VOID
PALAPI
RaiseFailFastException(
    IN PEXCEPTION_RECORD pExceptionRecord,
    IN PCONTEXT pContextRecord,
    IN DWORD dwFlags)
{
    PERF_ENTRY(RaiseFailFastException);
    ENTRY("RaiseFailFastException");

    TerminateCurrentProcessNoExit(TRUE);
    PROCAbort();

    LOGEXIT("RaiseFailFastException");
    PERF_EXIT(RaiseFailFastException);
}

/*++
Function:
  PROCEndProcess

  Called from TerminateProcess and ExitProcess. This does the work of
  TerminateProcess, but also takes a flag that determines whether we
  shut down unconditionally. If the flag is set, the PAL will do very
  little extra work before exiting. Most importantly, it won't shut
  down any DLLs that are loaded.

--*/
static BOOL PROCEndProcess(HANDLE hProcess, UINT uExitCode, BOOL bTerminateUnconditionally)
{
    DWORD dwProcessId;
    BOOL ret = FALSE;

    dwProcessId = PROCGetProcessIDFromHandle(hProcess);
    if (dwProcessId == 0)
    {
        SetLastError(ERROR_INVALID_HANDLE);
    }
    else if(dwProcessId != GetCurrentProcessId())
    {
        if (uExitCode != 0)
            WARN("exit code 0x%x ignored for external process.\n", uExitCode);

        if (kill(dwProcessId, SIGKILL) == 0)
        {
            ret = TRUE;
        }
        else
        {
            switch (errno) {
            case ESRCH:
                SetLastError(ERROR_INVALID_HANDLE);
                break;
            case EPERM:
                SetLastError(ERROR_ACCESS_DENIED);
                break;
            default:
                // Unexpected failure.
                ASSERT(FALSE);
                SetLastError(ERROR_INTERNAL_ERROR);
                break;
            }
        }
    }
    else
    {
        // WARN/ERROR before starting the termination process and/or leaving the PAL.
        if (bTerminateUnconditionally)
        {
            WARN("exit code 0x%x ignored for terminate.\n", uExitCode);
        }
        else if ((uExitCode & 0xff) != uExitCode)
        {
            // TODO: Convert uExitCodes into sysexits(3)?
            ERROR("exit() only supports the lower 8-bits of an exit code. "
                "status will only see error 0x%x instead of 0x%x.\n", uExitCode & 0xff, uExitCode);
        }

        TerminateCurrentProcessNoExit(bTerminateUnconditionally);

        LOGEXIT("PROCEndProcess will not return\n");

        if (bTerminateUnconditionally)
        {
            // abort() has the semantics that
            // (1) it doesn't run atexit handlers
            // (2) can invoke CrashReporter or produce a coredump, which is appropriate for TerminateProcess calls
            // TerminationRequestHandlingRoutine in synchmanager.cpp sets the exit code to this special value. The
            // Watson analyzer needs to know that the process was terminated with a SIGTERM.
            PROCAbort(uExitCode == (128 + SIGTERM) ? SIGTERM : SIGABRT);
        }
        else
        {
            exit(uExitCode);
        }

        ASSERT(FALSE); // we shouldn't get here
    }

    return ret;
}

/*++
Function:
  PAL_SetShutdownCallback

Abstract:
  Sets a callback that is executed when the PAL is shut down because of
  ExitProcess, TerminateProcess or PAL_Shutdown but not PAL_Terminate/Ex.

  NOTE: Currently only one callback can be set at a time.
--*/
PALIMPORT
VOID
PALAPI
PAL_SetShutdownCallback(
    IN PSHUTDOWN_CALLBACK callback)
{
    _ASSERTE(g_shutdownCallback == nullptr);
    g_shutdownCallback = callback;
}

static bool IsCoreClrModule(const char* pModulePath)
{
    // Strip off everything up to and including the last slash in the path to get name
    const char* pModuleName = pModulePath;
    while (strchr(pModuleName, '/') != NULL)
    {
        pModuleName = strchr(pModuleName, '/');
        pModuleName++; // pass the slash
    }

    return _stricmp(pModuleName, MAKEDLLNAME_A("coreclr")) == 0;
}

// Build the semaphore names using the PID and a value that can be used for distinguishing
// between processes with the same PID (which ran at different times). This is to avoid
// cases where a prior process with the same PID exited abnormally without having a chance
// to clean up its semaphore.
// Note to anyone modifying these names in the future: Semaphore names on OS X are limited
// to SEM_NAME_LEN characters, including null. SEM_NAME_LEN is 31 (at least on OS X 10.11).
// NetBSD limits semaphore names to 15 characters, including null (at least up to 7.99.25).
// Keep 31 length for Core 1.0 RC2 compatibility
#if defined(__NetBSD__)
static const char* RuntimeSemaphoreNameFormat = "/clr%s%08llx";
#else
static const char* RuntimeSemaphoreNameFormat = "/clr%s%08x%016llx";
#endif

static const char* RuntimeStartupSemaphoreName = "st";
static const char* RuntimeContinueSemaphoreName = "co";

#if defined(__NetBSD__)
static uint64_t HashSemaphoreName(uint64_t a, uint64_t b)
{
    return (a ^ b) & 0xffffffff;
}
#else
#define HashSemaphoreName(a,b) a,b
#endif

static const char *const TwoWayNamedPipePrefix = "clr-debug-pipe";
static const char* IpcNameFormat = "%s-%d-%llu-%s";

class PAL_RuntimeStartupHelper
{
    LONG m_ref;
    bool m_canceled;
    PPAL_STARTUP_CALLBACK m_callback;
    PVOID m_parameter;
    DWORD m_threadId;
    HANDLE m_threadHandle;
    DWORD m_processId;
#ifdef __APPLE__
    char m_applicationGroupId[MAX_APPLICATION_GROUP_ID_LENGTH+1];
#endif // __APPLE__
    char m_startupSemName[CLR_SEM_MAX_NAMELEN];
    char m_continueSemName[CLR_SEM_MAX_NAMELEN];

    // A value that, used in conjunction with the process ID, uniquely identifies a process.
    // See the format we use for debugger semaphore names for why this is necessary.
    UINT64 m_processIdDisambiguationKey;

    // Debugger waits on this semaphore and the runtime signals it on startup.
    sem_t *m_startupSem;

    // Debuggee waits on this semaphore and the debugger signals it after the startup callback
    // registered (m_callback) returns.
    sem_t *m_continueSem;

    LPCSTR GetApplicationGroupId() const
    {
#ifdef __APPLE__
        return m_applicationGroupId[0] == '\0' ? nullptr : m_applicationGroupId;
#else // __APPLE__
        return nullptr;
#endif // __APPLE__
    }

public:
    PAL_RuntimeStartupHelper(DWORD dwProcessId, PPAL_STARTUP_CALLBACK pfnCallback, PVOID parameter) :
        m_ref(1),
        m_canceled(false),
        m_callback(pfnCallback),
        m_parameter(parameter),
        m_threadId(0),
        m_threadHandle(NULL),
        m_processId(dwProcessId),
        m_startupSem(SEM_FAILED),
        m_continueSem(SEM_FAILED)
    {
    }

    ~PAL_RuntimeStartupHelper()
    {
        if (m_startupSem != SEM_FAILED)
        {
            sem_close(m_startupSem);
            sem_unlink(m_startupSemName);
        }

        if (m_continueSem != SEM_FAILED)
        {
            sem_close(m_continueSem);
            sem_unlink(m_continueSemName);
        }

        if (m_threadHandle != NULL)
        {
            CloseHandle(m_threadHandle);
        }
    }

    LONG AddRef()
    {
        LONG ref = InterlockedIncrement(&m_ref);
        return ref;
    }

    LONG Release()
    {
        LONG ref = InterlockedDecrement(&m_ref);
        if (ref == 0)
        {
            InternalDelete(this);
        }
        return ref;
    }

    PAL_ERROR GetSemError()
    {
        PAL_ERROR pe;
        switch (errno)
        {
            case ENOENT:
                pe = ERROR_NOT_FOUND;
                break;
            case EACCES:
                pe = ERROR_INVALID_ACCESS;
                break;
            case EINVAL:
            case ENAMETOOLONG:
                pe = ERROR_INVALID_NAME;
                break;
            case ENOMEM:
                pe = ERROR_OUTOFMEMORY;
                break;
            case EEXIST:
                pe = ERROR_ALREADY_EXISTS;
                break;
            case ENOSPC:
                pe = ERROR_TOO_MANY_SEMAPHORES;
                break;
            default:
                pe = ERROR_INVALID_PARAMETER;
                break;
        }
        return pe;
    }

    PAL_ERROR Register(LPCWSTR lpApplicationGroupId)
    {
        CPalThread *pThread = InternalGetCurrentThread();
        PAL_ERROR pe = NO_ERROR;
        BOOL ret;
        UnambiguousProcessDescriptor unambiguousProcessDescriptor;
        SIZE_T osThreadId = 0;

#ifdef __APPLE__
        if (lpApplicationGroupId != NULL)
        {
            /* Convert to ASCII */
            int applicationGroupIdLength = WideCharToMultiByte(CP_ACP, 0, lpApplicationGroupId, -1, m_applicationGroupId, sizeof(m_applicationGroupId), NULL, NULL);
            if (applicationGroupIdLength == 0)
            {
                pe = GetLastError();
                TRACE("applicationGroupId: Failed to convert to multibyte string (%u)\n", pe);
                if (pe == ERROR_INSUFFICIENT_BUFFER)
                {
                    pe = ERROR_BAD_LENGTH;
                }
                goto exit;
            }
        }
        else
        {
            // Indicate that group ID is not being used
            m_applicationGroupId[0] = '\0';
        }
#endif // __APPLE__

        // See semaphore name format for details about this value. We store it so that
        // it can be used by the cleanup code that removes the semaphore with sem_unlink.
        ret = GetProcessIdDisambiguationKey(m_processId, &m_processIdDisambiguationKey);

        // If GetProcessIdDisambiguationKey failed for some reason, it should set the value
        // to 0. We expect that anyone else opening the semaphore name will also fail and thus
        // will also try to use 0 as the value.
        _ASSERTE(ret == TRUE || m_processIdDisambiguationKey == 0);

        unambiguousProcessDescriptor.Init(m_processId, m_processIdDisambiguationKey);
        CreateSemaphoreName(m_startupSemName, RuntimeStartupSemaphoreName, unambiguousProcessDescriptor, GetApplicationGroupId());
        CreateSemaphoreName(m_continueSemName, RuntimeContinueSemaphoreName, unambiguousProcessDescriptor, GetApplicationGroupId());

        TRACE("PAL_RuntimeStartupHelper.Register creating startup '%s' continue '%s'\n", m_startupSemName, m_continueSemName);

        // Create the continue semaphore first so we don't race with PAL_NotifyRuntimeStarted. This open will fail if another
        // debugger is trying to attach to this process because the name will already exist.
        m_continueSem = sem_open(m_continueSemName, O_CREAT | O_EXCL, S_IRWXU, 0);
        if (m_continueSem == SEM_FAILED)
        {
            TRACE("sem_open(continue) failed: errno is %d (%s)\n", errno, strerror(errno));
            pe = GetSemError();
            goto exit;
        }

        // Create the debuggee startup semaphore so the runtime (debuggee) knows to wait for a debugger connection.
        m_startupSem = sem_open(m_startupSemName, O_CREAT | O_EXCL, S_IRWXU, 0);
        if (m_startupSem == SEM_FAILED)
        {
            TRACE("sem_open(startup) failed: errno is %d (%s)\n", errno, strerror(errno));
            pe = GetSemError();
            goto exit;
        }

        // Add a reference for the thread handler
        AddRef();
        pe = InternalCreateThread(
            pThread,
            NULL,
            0,
            ::StartupHelperThread,
            this,
            0,
            UserCreatedThread,
            &osThreadId,
            &m_threadHandle);

        if (NO_ERROR != pe)
        {
            TRACE("InternalCreateThread failed %d\n", pe);
            Release();
            goto exit;
        }
        m_threadId = (DWORD)osThreadId;
    exit:
        return pe;
    }

    void Unregister()
    {
        m_canceled = true;

        // Tell the runtime to continue
        if (sem_post(m_continueSem) != 0)
        {
            ASSERT("sem_post(continueSem) failed: errno is %d (%s)\n", errno, strerror(errno));
        }

        // Tell the worker thread to continue
        if (sem_post(m_startupSem) != 0)
        {
            ASSERT("sem_post(startupSem) failed: errno is %d (%s)\n", errno, strerror(errno));
        }

        // Don't need to wait for the worker thread if unregister called on it
        if (m_threadId != (DWORD)THREADSilentGetCurrentThreadId())
        {
            // Wait for work thread to exit
            if (WaitForSingleObject(m_threadHandle, INFINITE) != WAIT_OBJECT_0)
            {
                ASSERT("WaitForSingleObject\n");
            }
        }
    }

    //
    // There are a couple race conditions that need to be considered here:
    //
    // * On launch, between the fork and execv in the PAL's CreateProcess where the target process
    //   may contain a coreclr module image if the debugger process is running managed code. This
    //   makes just checking if the coreclr module exists not enough.
    //
    // * On launch (after the execv) or attach when the coreclr is loaded but before the DAC globals
    //   table is initialized where it is too soon to use/initialize the DAC on the debugger side.
    //
    // They are both fixed by check if the one of transport pipe files has been created.
    //
    bool IsCoreClrProcessReady()
    {
        char pipeName[MAX_DEBUGGER_TRANSPORT_PIPE_NAME_LENGTH];

        PAL_GetTransportPipeName(pipeName, m_processId, GetApplicationGroupId(), "in");

        struct stat buf;
        if (stat(pipeName, &buf) == 0)
        {
            TRACE("IsCoreClrProcessReady: stat(%s) SUCCEEDED\n", pipeName);
            return true;
        }
        TRACE("IsCoreClrProcessReady: stat(%s) FAILED: errno is %d (%s)\n", pipeName, errno, strerror(errno));
        return false;
    }

    PAL_ERROR InvokeStartupCallback()
    {
        ProcessModules *listHead = NULL;
        PAL_ERROR pe = NO_ERROR;
        DWORD count;

        if (m_canceled)
        {
            goto exit;
        }

        // Enumerate all the modules in the process and invoke the callback
        // for the coreclr module if found.
        listHead = CreateProcessModules(m_processId, &count);
        if (listHead == NULL)
        {
            TRACE("CreateProcessModules failed for pid %d\n", m_processId);
            pe = ERROR_INVALID_PARAMETER;
            goto exit;
        }

        for (ProcessModules *entry = listHead; entry != NULL; entry = entry->Next)
        {
            if (IsCoreClrModule(entry->Name))
            {
                PAL_CPP_TRY
                {
                    TRACE("InvokeStartupCallback executing callback %p %s\n", entry->BaseAddress, entry->Name);
                    m_callback(entry->Name, entry->BaseAddress, m_parameter);
                }
                PAL_CPP_CATCH_ALL
                {
                }
                PAL_CPP_ENDTRY

                // Currently only the first coreclr module in a process is supported
                break;
            }
        }

    exit:
        // Wake up the runtime
        if (sem_post(m_continueSem) != 0)
        {
            ASSERT("sem_post(continueSem) failed: errno is %d (%s)\n", errno, strerror(errno));
        }
        if (listHead != NULL)
        {
            DestroyProcessModules(listHead);
        }
        return pe;
    }

    void StartupHelperThread()
    {
        PAL_ERROR pe = NO_ERROR;

        if (IsCoreClrProcessReady())
        {
            pe = InvokeStartupCallback();
        }
        else {
            TRACE("sem_wait(startup)\n");

            // Wait until the coreclr runtime (debuggee) starts up
            while (sem_wait(m_startupSem) != 0)
            {
                if (EINTR == errno)
                {
                    TRACE("sem_wait() failed with EINTR; re-waiting");
                    continue;
                }
                TRACE("sem_wait(startup) failed: errno is %d (%s)\n", errno, strerror(errno));
                pe = GetSemError();
            }

            if (pe == NO_ERROR)
            {
                pe = InvokeStartupCallback();
            }
        }

        // Invoke the callback on errors
        if (pe != NO_ERROR && !m_canceled)
        {
            SetLastError(pe);
            m_callback(NULL, NULL, m_parameter);
        }
    }
};

static
DWORD
StartupHelperThread(LPVOID p)
{
    TRACE("PAL's StartupHelperThread starting\n");

    PAL_RuntimeStartupHelper *helper = (PAL_RuntimeStartupHelper *)p;
    helper->StartupHelperThread();
    helper->Release();
    return 0;
}

/*++
    PAL_RegisterForRuntimeStartup

Parameters:
    dwProcessId - process id of runtime process
    lpApplicationGroupId - A string representing the application group ID of a sandboxed
                           process running in Mac. Pass NULL if the process is not
                           running in a sandbox and other platforms.
    pfnCallback - function to callback for coreclr module found
    parameter - data to pass to callback
    ppUnregisterToken - pointer to put PAL_UnregisterForRuntimeStartup token.

Return value:
    PAL_ERROR

Note:
    If the modulePath or hModule is NULL when the callback is invoked, an error occured
    and GetLastError() will return the Win32 error code.

    The callback is always invoked on a separate thread and this API returns immediately.

    Only the first coreclr module is currently supported.

--*/
DWORD
PALAPI
PAL_RegisterForRuntimeStartup(
    IN DWORD dwProcessId,
    IN LPCWSTR lpApplicationGroupId,
    IN PPAL_STARTUP_CALLBACK pfnCallback,
    IN PVOID parameter,
    OUT PVOID *ppUnregisterToken)
{
    _ASSERTE(pfnCallback != NULL);
    _ASSERTE(ppUnregisterToken != NULL);

    PAL_RuntimeStartupHelper *helper = InternalNew<PAL_RuntimeStartupHelper>(dwProcessId, pfnCallback, parameter);

    // Create the debuggee startup semaphore so the runtime (debuggee) knows to wait for
    // a debugger connection.
    PAL_ERROR pe = helper->Register(lpApplicationGroupId);
    if (NO_ERROR != pe)
    {
        helper->Release();
        helper = NULL;
    }

    *ppUnregisterToken = helper;
    return pe;
}

/*++
    PAL_UnregisterForRuntimeStartup

    Stops/cancels startup notification. This API can be called in the startup callback. Otherwise,
    it will block until the callback thread finishes and no more callbacks will be initiated after
    this API returns.

Parameters:
    dwUnregisterToken - token from PAL_RegisterForRuntimeStartup or NULL.

Return value:
    PAL_ERROR
--*/
DWORD
PALAPI
PAL_UnregisterForRuntimeStartup(
    IN PVOID pUnregisterToken)
{
    if (pUnregisterToken != NULL)
    {
        PAL_RuntimeStartupHelper *helper = (PAL_RuntimeStartupHelper *)pUnregisterToken;
        helper->Unregister();
        helper->Release();
    }
    return NO_ERROR;
}

/*++
    PAL_NotifyRuntimeStarted

    Signals the debugger waiting for runtime startup notification to continue and
    waits until the debugger signals us to continue.

Parameters:
    None

Return value:
    TRUE - successfully launched by debugger, FALSE - not launched or some failure in the handshake
--*/
BOOL
PALAPI
PAL_NotifyRuntimeStarted()
{
    char startupSemName[CLR_SEM_MAX_NAMELEN];
    char continueSemName[CLR_SEM_MAX_NAMELEN];
    sem_t *startupSem = SEM_FAILED;
    sem_t *continueSem = SEM_FAILED;
    BOOL launched = FALSE;

    UINT64 processIdDisambiguationKey = 0;
    BOOL ret = GetProcessIdDisambiguationKey(gPID, &processIdDisambiguationKey);

    // If GetProcessIdDisambiguationKey failed for some reason, it should set the value
    // to 0. We expect that anyone else making the semaphore name will also fail and thus
    // will also try to use 0 as the value.
    _ASSERTE(ret == TRUE || processIdDisambiguationKey == 0);

    UnambiguousProcessDescriptor unambiguousProcessDescriptor(gPID, processIdDisambiguationKey);
    LPCSTR applicationGroupId = PAL_GetApplicationGroupId();
    CreateSemaphoreName(startupSemName, RuntimeStartupSemaphoreName, unambiguousProcessDescriptor, applicationGroupId);
    CreateSemaphoreName(continueSemName, RuntimeContinueSemaphoreName, unambiguousProcessDescriptor, applicationGroupId);

    TRACE("PAL_NotifyRuntimeStarted opening continue '%s' startup '%s'\n", continueSemName, startupSemName);

    // Open the debugger startup semaphore. If it doesn't exists, then we do nothing and return
    startupSem = sem_open(startupSemName, 0);
    if (startupSem == SEM_FAILED)
    {
        TRACE("sem_open(%s) failed: %d (%s)\n", startupSemName, errno, strerror(errno));
        goto exit;
    }

    continueSem = sem_open(continueSemName, 0);
    if (continueSem == SEM_FAILED)
    {
        ASSERT("sem_open(%s) failed: %d (%s)\n", continueSemName, errno, strerror(errno));
        goto exit;
    }

    // Wake up the debugger waiting for startup
    if (sem_post(startupSem) != 0)
    {
        ASSERT("sem_post(startupSem) failed: errno is %d (%s)\n", errno, strerror(errno));
        goto exit;
    }

    // Now wait until the debugger's runtime startup notification is finished
    while (sem_wait(continueSem) != 0)
    {
        if (EINTR == errno)
        {
            TRACE("sem_wait() failed with EINTR; re-waiting");
            continue;
        }
        ASSERT("sem_wait(continueSem) failed: errno is %d (%s)\n", errno, strerror(errno));
        goto exit;
    }

    // Returns that the runtime was successfully launched for debugging
    launched = TRUE;

exit:
    if (startupSem != SEM_FAILED)
    {
        sem_close(startupSem);
    }
    if (continueSem != SEM_FAILED)
    {
        sem_close(continueSem);
    }
    return launched;
}

LPCSTR
PALAPI
PAL_GetApplicationGroupId()
{
#ifdef __APPLE__
    return gApplicationGroupId;
#else
    return nullptr;
#endif
}

#ifdef __APPLE__

// We use 7bits from each byte, so this computes the extra size we need to encode a given byte count
constexpr int GetExtraEncodedAreaSize(UINT rawByteCount)
{
    return (rawByteCount+6)/7;
}
const int SEMAPHORE_ENCODED_NAME_EXTRA_LENGTH = GetExtraEncodedAreaSize(sizeof(UnambiguousProcessDescriptor));
const int SEMAPHORE_ENCODED_NAME_LENGTH =
    sizeof(UnambiguousProcessDescriptor) + /* For process ID + disambiguationKey */
    SEMAPHORE_ENCODED_NAME_EXTRA_LENGTH; /* For base 255 extra encoding space */

static_assert_no_msg(MAX_APPLICATION_GROUP_ID_LENGTH
    + 1 /* For / */
    + 2 /* For ST/CO name prefix */
    + SEMAPHORE_ENCODED_NAME_LENGTH /* For encoded name string */
    + 1 /* For null terminator */
    <= CLR_SEM_MAX_NAMELEN);

// In Apple we are limited by the length of the semaphore name. However, the characters which can be used in the
// name can be anything between 1 and 255 (since 0 will terminate the string). Thus, we encode each byte b in
// unambiguousProcessDescriptor as b ? b : 1, and mark an additional bit indicating if b is 0 or not. We use 7 bits
// out of each extra byte so 1 bit will always be '1'. This will ensure that our extra bytes are never 0 which are
// invalid characters. Thus we need an extra byte for each 7 input bytes. Hence, only extra 2 bytes for the name string.
void EncodeSemaphoreName(char *encodedSemName, const UnambiguousProcessDescriptor& unambiguousProcessDescriptor)
{
    const unsigned char *buffer = (const unsigned char *)&unambiguousProcessDescriptor;
    char *extraEncodingBits = encodedSemName + sizeof(UnambiguousProcessDescriptor);

    // Reset the extra encoding bit area
    for (int i=0; i<SEMAPHORE_ENCODED_NAME_EXTRA_LENGTH; i++)
    {
        extraEncodingBits[i] = 0x80;
    }

    // Encode each byte in unambiguousProcessDescriptor
    for (int i=0; i<sizeof(UnambiguousProcessDescriptor); i++)
    {
        unsigned char b = buffer[i];
        encodedSemName[i] = b ? b : 1;
        extraEncodingBits[i/7] |= (b ? 0 : 1) << (i%7);
    }
}
#endif

void CreateSemaphoreName(char semName[CLR_SEM_MAX_NAMELEN], LPCSTR semaphoreName, const UnambiguousProcessDescriptor& unambiguousProcessDescriptor, LPCSTR applicationGroupId)
{
    int length = 0;

#ifdef __APPLE__
    if (applicationGroupId != nullptr)
    {
        // We assume here that applicationGroupId has been already tested for length and is less than MAX_APPLICATION_GROUP_ID_LENGTH
        length = sprintf_s(semName, CLR_SEM_MAX_NAMELEN, "%s/%s", applicationGroupId, semaphoreName);
        _ASSERTE(length > 0 && length < CLR_SEM_MAX_NAMELEN);

        EncodeSemaphoreName(semName+length, unambiguousProcessDescriptor);
        length += SEMAPHORE_ENCODED_NAME_LENGTH;
        semName[length] = 0;
    }
    else
#endif // __APPLE__
    {
        length = sprintf_s(
            semName,
            CLR_SEM_MAX_NAMELEN,
            RuntimeSemaphoreNameFormat,
            semaphoreName,
            HashSemaphoreName(unambiguousProcessDescriptor.m_processId, unambiguousProcessDescriptor.m_disambiguationKey));
    }

    _ASSERTE(length > 0 && length < CLR_SEM_MAX_NAMELEN );
}

/*++
 Function:
  GetProcessIdDisambiguationKey

  Get a numeric value that can be used to disambiguate between processes with the same PID,
  provided that one of them is still running. The numeric value can mean different things
  on different platforms, so it should not be used for any other purpose. Under the hood,
  it is implemented based on the creation time of the process.
--*/
BOOL
GetProcessIdDisambiguationKey(DWORD processId, UINT64 *disambiguationKey)
{
    if (disambiguationKey == nullptr)
    {
        _ASSERTE(!"disambiguationKey argument cannot be null!");
        return FALSE;
    }

    *disambiguationKey = 0;

#if defined(__APPLE__) || defined(__FreeBSD__)

    // On OS X, we return the process start time expressed in Unix time (the number of seconds
    // since the start of the Unix epoch).
    struct kinfo_proc info = {};
    size_t size = sizeof(info);
    int mib[4] = { CTL_KERN, KERN_PROC, KERN_PROC_PID, processId };
    int ret = ::sysctl(mib, sizeof(mib)/sizeof(*mib), &info, &size, nullptr, 0);

    if (ret == 0)
    {
#if defined(__APPLE__)
        timeval procStartTime = info.kp_proc.p_starttime;
#else // __FreeBSD__
        timeval procStartTime = info.ki_start;
#endif
        long secondsSinceEpoch = procStartTime.tv_sec;

        *disambiguationKey = secondsSinceEpoch;
        return TRUE;
    }
    else
    {
        _ASSERTE(!"Failed to get start time of a process.");
        return FALSE;
    }

#elif defined(__NetBSD__)

    // On NetBSD, we return the process start time expressed in Unix time (the number of seconds
    // since the start of the Unix epoch).
    kvm_t *kd;
    int cnt;
    struct kinfo_proc2 *info;

    kd = kvm_open(nullptr, nullptr, nullptr, KVM_NO_FILES, "kvm_open");
    if (kd == nullptr)
    {
        _ASSERTE(!"Failed to get start time of a process.");
        return FALSE;
    }

    info = kvm_getproc2(kd, KERN_PROC_PID, processId, sizeof(struct kinfo_proc2), &cnt);
    if (info == nullptr || cnt < 1)
    {
        kvm_close(kd);
        _ASSERTE(!"Failed to get start time of a process.");
        return FALSE;
    }

    kvm_close(kd);

    long secondsSinceEpoch = info->p_ustart_sec;
    *disambiguationKey = secondsSinceEpoch;

    return TRUE;

#elif HAVE_PROCFS_STAT

    // Here we read /proc/<pid>/stat file to get the start time for the process.
    // We return this value (which is expressed in jiffies since boot time).

    // Making something like: /proc/123/stat
    char statFileName[64];

    INDEBUG(int chars = )
    snprintf(statFileName, sizeof(statFileName), "/proc/%d/stat", processId);
    _ASSERTE(chars > 0 && chars <= (int)sizeof(statFileName));

    FILE *statFile = fopen(statFileName, "r");
    if (statFile == nullptr)
    {
        TRACE("GetProcessIdDisambiguationKey: fopen() FAILED");
        SetLastError(ERROR_INVALID_HANDLE);
        return FALSE;
    }

    char *line = nullptr;
    size_t lineLen = 0;
    if (getline(&line, &lineLen, statFile) == -1)
    {
        TRACE("GetProcessIdDisambiguationKey: getline() FAILED");
        SetLastError(ERROR_INVALID_HANDLE);
        return FALSE;
    }

    unsigned long long starttime;

    // According to `man proc`, the second field in the stat file is the filename of the executable,
    // in parentheses. Tokenizing the stat file using spaces as separators breaks when that name
    // has spaces in it, so we start using sscanf_s after skipping everything up to and including the
    // last closing paren and the space after it.
    char *scanStartPosition = strrchr(line, ')') + 2;

    // All the format specifiers for the fields in the stat file are provided by 'man proc'.
    int sscanfRet = sscanf_s(scanStartPosition,
        "%*c %*d %*d %*d %*d %*d %*u %*u %*u %*u %*u %*u %*u %*d %*d %*d %*d %*d %*d %llu \n",
         &starttime);

    if (sscanfRet != 1)
    {
        _ASSERTE(!"Failed to parse stat file contents with sscanf_s.");
        return FALSE;
    }

    free(line);
    fclose(statFile);

    *disambiguationKey = starttime;
    return TRUE;

#else
    // If this is not OS X and we don't have /proc, we just return FALSE.
    WARN("GetProcessIdDisambiguationKey was called but is not implemented on this platform!");
    return FALSE;
#endif
}

/*++
 Function:
  PAL_GetTransportName

  Builds the transport IPC names from the process id.
--*/
VOID
PALAPI
PAL_GetTransportName(
    const unsigned int MAX_TRANSPORT_NAME_LENGTH,
    OUT char *name,
    IN const char *prefix,
    IN DWORD id,
    IN const char *applicationGroupId,
    IN const char *suffix)
{
    *name = '\0';
    DWORD dwRetVal = 0;
    UINT64 disambiguationKey = 0;
    PathCharString formatBufferString;
    BOOL ret = GetProcessIdDisambiguationKey(id, &disambiguationKey);
    char *formatBuffer = formatBufferString.OpenStringBuffer(MAX_TRANSPORT_NAME_LENGTH-1);
    if (formatBuffer == nullptr)
    {
        ERROR("Out Of Memory");
        return;
    }

    // If GetProcessIdDisambiguationKey failed for some reason, it should set the value
    // to 0. We expect that anyone else making the pipe name will also fail and thus will
    // also try to use 0 as the value.
    _ASSERTE(ret == TRUE || disambiguationKey == 0);
#ifdef __APPLE__
    if (nullptr != applicationGroupId)
    {
        // Verify the length of the application group ID
        int applicationGroupIdLength = strlen(applicationGroupId);
        if (applicationGroupIdLength > MAX_APPLICATION_GROUP_ID_LENGTH)
        {
            ERROR("The length of applicationGroupId is larger than MAX_APPLICATION_GROUP_ID_LENGTH");
            return;
        }

        // In sandbox, all IPC files (locks, pipes) should be written to the application group
        // container. The path returned by GetTempPathA will be unique for each process and cannot
        // be used for IPC between two different processes
        if (!GetApplicationContainerFolder(formatBufferString, applicationGroupId, applicationGroupIdLength))
        {
            ERROR("Out Of Memory");
            return;
        }

        // Verify the size of the path won't exceed maximum allowed size
        if (formatBufferString.GetCount() >= MAX_TRANSPORT_NAME_LENGTH)
        {
            ERROR("GetApplicationContainerFolder returned a path that was larger than MAX_TRANSPORT_NAME_LENGTH");
            return;
        }
    }
    else
#endif // __APPLE__
    {
        // Get a temp file location
        dwRetVal = ::GetTempPathA(MAX_TRANSPORT_NAME_LENGTH, formatBuffer);
        if (dwRetVal == 0)
        {
            ERROR("GetTempPath failed (0x%08x)", ::GetLastError());
            return;
        }
        if (dwRetVal > MAX_TRANSPORT_NAME_LENGTH)
        {
            ERROR("GetTempPath returned a path that was larger than MAX_TRANSPORT_NAME_LENGTH");
            return;
        }
    }

    if (strncat_s(formatBuffer, MAX_TRANSPORT_NAME_LENGTH, IpcNameFormat, strlen(IpcNameFormat)) == STRUNCATE)
    {
        ERROR("TransportPipeName was larger than MAX_TRANSPORT_NAME_LENGTH");
        return;
    }

    int chars = snprintf(name, MAX_TRANSPORT_NAME_LENGTH, formatBuffer, prefix, id, disambiguationKey, suffix);
    _ASSERTE(chars > 0 && (unsigned int)chars < MAX_TRANSPORT_NAME_LENGTH);
}

/*++
 Function:
  PAL_GetTransportPipeName

  Builds the transport pipe names from the process id.
--*/
VOID
PALAPI
PAL_GetTransportPipeName(
    OUT char *name,
    IN DWORD id,
    IN const char *applicationGroupId,
    IN const char *suffix)
{
    PAL_GetTransportName(
        MAX_DEBUGGER_TRANSPORT_PIPE_NAME_LENGTH,
        name,
        TwoWayNamedPipePrefix,
        id,
        applicationGroupId,
        suffix);
}

/*++
Function:
  GetProcessTimes

See MSDN doc.
--*/
BOOL
PALAPI
GetProcessTimes(
        IN HANDLE hProcess,
        OUT LPFILETIME lpCreationTime,
        OUT LPFILETIME lpExitTime,
        OUT LPFILETIME lpKernelTime,
        OUT LPFILETIME lpUserTime)
{
    BOOL retval = FALSE;
    struct rusage resUsage;
    UINT64 calcTime;
    const UINT64 SECS_TO_100NS = 10000000ULL;  // 10^7
    const UINT64 USECS_TO_100NS = 10ULL;       // 10
    const UINT64 EPOCH_DIFF = 11644473600ULL;  // number of seconds from 1 Jan. 1601 00:00 to 1 Jan 1970 00:00 UTC

    PERF_ENTRY(GetProcessTimes);
    ENTRY("GetProcessTimes(hProcess=%p, lpExitTime=%p, lpKernelTime=%p,"
          "lpUserTime=%p)\n",
          hProcess, lpCreationTime, lpExitTime, lpKernelTime, lpUserTime );

    /* Make sure hProcess is the current process, this is the only supported
       case */
    if(PROCGetProcessIDFromHandle(hProcess)!=GetCurrentProcessId())
    {
        ASSERT("GetProcessTimes() does not work on a process other than the "
              "current process.\n");
        SetLastError(ERROR_INVALID_HANDLE);
        goto GetProcessTimesExit;
    }

    /* First, we need to actually retrieve the relevant statistics from the
       OS */
    if (getrusage (RUSAGE_SELF, &resUsage) == -1)
    {
        ASSERT("Unable to get resource usage information for the current "
              "process\n");
        SetLastError(ERROR_INTERNAL_ERROR);
        goto GetProcessTimesExit;
    }

    TRACE ("getrusage User: %ld sec,%ld microsec. Kernel: %ld sec,%ld"
           " microsec\n",
           resUsage.ru_utime.tv_sec, resUsage.ru_utime.tv_usec,
           resUsage.ru_stime.tv_sec, resUsage.ru_stime.tv_usec);

    if (lpCreationTime)
    {
        // The IBC profile data uses this, instead of the actual
        // process creation time we just return the current time

        struct timeval tv;
        if (gettimeofday(&tv, NULL) == -1)
        {
            ASSERT("gettimeofday() failed; errno is %d (%s)\n", errno, strerror(errno));

            // Assign zero to lpCreationTime
            lpCreationTime->dwLowDateTime = 0;
            lpCreationTime->dwHighDateTime = 0;
        }
        else
        {
            calcTime = EPOCH_DIFF;
            calcTime += (UINT64)tv.tv_sec;
            calcTime *= SECS_TO_100NS;
            calcTime += ((UINT64)tv.tv_usec * USECS_TO_100NS);

            // Assign the time into lpCreationTime
            lpCreationTime->dwLowDateTime = (DWORD)calcTime;
            lpCreationTime->dwHighDateTime = (DWORD)(calcTime >> 32);
        }
    }

    if (lpExitTime)
    {
        // Assign zero to lpExitTime
        lpExitTime->dwLowDateTime = 0;
        lpExitTime->dwHighDateTime = 0;
    }

    if (lpUserTime)
    {
        /* Get the time of user mode execution, in 100s of nanoseconds */
        calcTime = (UINT64)resUsage.ru_utime.tv_sec * SECS_TO_100NS;
        calcTime += (UINT64)resUsage.ru_utime.tv_usec * USECS_TO_100NS;

        /* Assign the time into lpUserTime */
        lpUserTime->dwLowDateTime = (DWORD)calcTime;
        lpUserTime->dwHighDateTime = (DWORD)(calcTime >> 32);
    }

    if (lpKernelTime)
    {
        /* Get the time of kernel mode execution, in 100s of nanoseconds */
        calcTime = (UINT64)resUsage.ru_stime.tv_sec * SECS_TO_100NS;
        calcTime += (UINT64)resUsage.ru_stime.tv_usec * USECS_TO_100NS;

        /* Assign the time into lpUserTime */
        lpKernelTime->dwLowDateTime = (DWORD)calcTime;
        lpKernelTime->dwHighDateTime = (DWORD)(calcTime >> 32);
    }

    retval = TRUE;


GetProcessTimesExit:
    LOGEXIT("GetProcessTimes returns BOOL %d\n", retval);
    PERF_EXIT(GetProcessTimes);
    return (retval);
}

#define FILETIME_TO_ULONGLONG(f) \
    (((ULONGLONG)(f).dwHighDateTime << 32) | ((ULONGLONG)(f).dwLowDateTime))

/*++
Function:
  PAL_GetCPUBusyTime

The main purpose of this function is to compute the overall CPU utilization
for the CLR thread pool to regulate the number of I/O completion port
worker threads.
Since there is no consistent API on Unix to get the CPU utilization
from a user process, getrusage and gettimeofday are used to
compute the current process's CPU utilization instead.
This function emulates the ThreadpoolMgr::GetCPUBusyTime_NT function in
win32threadpool.cpp of the CLR.

See MSDN doc for GetSystemTimes.
--*/
INT
PALAPI
PAL_GetCPUBusyTime(
    IN OUT PAL_IOCP_CPU_INFORMATION *lpPrevCPUInfo)
{
    ULONGLONG nLastRecordedCurrentTime = 0;
    ULONGLONG nLastRecordedUserTime = 0;
    ULONGLONG nLastRecordedKernelTime = 0;
    ULONGLONG nKernelTime = 0;
    ULONGLONG nUserTime = 0;
    ULONGLONG nCurrentTime = 0;
    ULONGLONG nCpuBusyTime = 0;
    ULONGLONG nCpuTotalTime = 0;
    DWORD nReading = 0;
    struct rusage resUsage;
    struct timeval tv;
    static DWORD dwNumberOfProcessors = 0;

    if (dwNumberOfProcessors <= 0)
    {
        SYSTEM_INFO SystemInfo;
        GetSystemInfo(&SystemInfo);
        dwNumberOfProcessors = SystemInfo.dwNumberOfProcessors;
        if (dwNumberOfProcessors <= 0)
        {
            return 0;
        }

        UINT cpuLimit;
        if (PAL_GetCpuLimit(&cpuLimit) && cpuLimit < dwNumberOfProcessors)
        {
            dwNumberOfProcessors = cpuLimit;
        }
    }

    if (getrusage(RUSAGE_SELF, &resUsage) == -1)
    {
        ASSERT("getrusage() failed; errno is %d (%s)\n", errno, strerror(errno));
        return 0;
    }
    else
    {
        nKernelTime = (ULONGLONG)resUsage.ru_stime.tv_sec*tccSecondsTo100NanoSeconds +
            resUsage.ru_stime.tv_usec*tccMicroSecondsTo100NanoSeconds;
        nUserTime = (ULONGLONG)resUsage.ru_utime.tv_sec*tccSecondsTo100NanoSeconds +
            resUsage.ru_utime.tv_usec*tccMicroSecondsTo100NanoSeconds;
    }

    if (gettimeofday(&tv, NULL) == -1)
    {
        ASSERT("gettimeofday() failed; errno is %d (%s)\n", errno, strerror(errno));
        return 0;
    }
    else
    {
        nCurrentTime = (ULONGLONG)tv.tv_sec*tccSecondsTo100NanoSeconds +
            tv.tv_usec*tccMicroSecondsTo100NanoSeconds;
    }

    nLastRecordedCurrentTime = FILETIME_TO_ULONGLONG(lpPrevCPUInfo->LastRecordedTime.ftLastRecordedCurrentTime);
    nLastRecordedUserTime = FILETIME_TO_ULONGLONG(lpPrevCPUInfo->ftLastRecordedUserTime);
    nLastRecordedKernelTime = FILETIME_TO_ULONGLONG(lpPrevCPUInfo->ftLastRecordedKernelTime);

    if (nCurrentTime > nLastRecordedCurrentTime)
    {
        nCpuTotalTime = (nCurrentTime - nLastRecordedCurrentTime);
#if HAVE_THREAD_SELF || HAVE__LWP_SELF || HAVE_VM_READ
        // For systems that run multiple threads of a process on multiple processors,
        // the accumulated userTime and kernelTime of this process may exceed
        // the elapsed time. In this case, the cpuTotalTime needs to be adjusted
        // according to number of processors so that the cpu utilization
        // will not be greater than 100.
        nCpuTotalTime *= dwNumberOfProcessors;
#endif // HAVE_THREAD_SELF || HAVE__LWP_SELF || HAVE_VM_READ
    }

    if (nUserTime >= nLastRecordedUserTime &&
        nKernelTime >= nLastRecordedKernelTime)
    {
        nCpuBusyTime =
            (nUserTime - nLastRecordedUserTime)+
            (nKernelTime - nLastRecordedKernelTime);
    }

    if (nCpuTotalTime > 0 && nCpuBusyTime > 0)
    {
        nReading = (DWORD)((nCpuBusyTime*100)/nCpuTotalTime);
        TRACE("PAL_GetCPUBusyTime: nCurrentTime=%lld, nKernelTime=%lld, nUserTime=%lld, nReading=%d\n",
            nCurrentTime, nKernelTime, nUserTime, nReading);
    }

    if (nReading > 100)
    {
        ERROR("cpu utilization(%d) > 100\n", nReading);
    }

    lpPrevCPUInfo->LastRecordedTime.ftLastRecordedCurrentTime.dwLowDateTime = (DWORD)nCurrentTime;
    lpPrevCPUInfo->LastRecordedTime.ftLastRecordedCurrentTime.dwHighDateTime = (DWORD)(nCurrentTime >> 32);

    lpPrevCPUInfo->ftLastRecordedUserTime.dwLowDateTime = (DWORD)nUserTime;
    lpPrevCPUInfo->ftLastRecordedUserTime.dwHighDateTime = (DWORD)(nUserTime >> 32);

    lpPrevCPUInfo->ftLastRecordedKernelTime.dwLowDateTime = (DWORD)nKernelTime;
    lpPrevCPUInfo->ftLastRecordedKernelTime.dwHighDateTime = (DWORD)(nKernelTime >> 32);

    return (DWORD)nReading;
}

/*++
Function:
  GetCommandLineW

See MSDN doc.
--*/
LPWSTR
PALAPI
GetCommandLineW(
    VOID)
{
    PERF_ENTRY(GetCommandLineW);
    ENTRY("GetCommandLineW()\n");

    LPWSTR lpwstr = g_lpwstrCmdLine ? g_lpwstrCmdLine : (LPWSTR)W("");

    LOGEXIT("GetCommandLineW returns LPWSTR %p (%S)\n",
          g_lpwstrCmdLine,
          lpwstr);
    PERF_EXIT(GetCommandLineW);

    return lpwstr;
}

/*++
Function:
  OpenProcess

See MSDN doc.

Notes :
dwDesiredAccess is ignored (all supported operations will be allowed)
bInheritHandle is ignored (no inheritance)
--*/
HANDLE
PALAPI
OpenProcess(
        DWORD dwDesiredAccess,
        BOOL bInheritHandle,
        DWORD dwProcessId)
{
    PAL_ERROR palError;
    CPalThread *pThread;
    IPalObject *pobjProcess = NULL;
    IPalObject *pobjProcessRegistered = NULL;
    IDataLock *pDataLock;
    CProcProcessLocalData *pLocalData;
    CObjectAttributes oa;
    HANDLE hProcess = NULL;

    PERF_ENTRY(OpenProcess);
    ENTRY("OpenProcess(dwDesiredAccess=0x%08x, bInheritHandle=%d, "
          "dwProcessId = 0x%08x)\n",
          dwDesiredAccess, bInheritHandle, dwProcessId );

    pThread = InternalGetCurrentThread();

    if (0 == dwProcessId)
    {
        palError = ERROR_INVALID_PARAMETER;
        goto OpenProcessExit;
    }

    palError = g_pObjectManager->AllocateObject(
        pThread,
        &otProcess,
        &oa,
        &pobjProcess
        );

    if (NO_ERROR != palError)
    {
        goto OpenProcessExit;
    }

    palError = pobjProcess->GetProcessLocalData(
        pThread,
        WriteLock,
        &pDataLock,
        reinterpret_cast<void **>(&pLocalData)
        );

    if (NO_ERROR != palError)
    {
        goto OpenProcessExit;
    }

    pLocalData->dwProcessId = dwProcessId;
    pDataLock->ReleaseLock(pThread, TRUE);

    palError = g_pObjectManager->RegisterObject(
        pThread,
        pobjProcess,
        &aotProcess,
        &hProcess,
        &pobjProcessRegistered
        );

    //
    // pobjProcess was invalidated by the above call, so NULL
    // it out here
    //

    pobjProcess = NULL;

    //
    // TODO: check to see if the process actually exists?
    //

OpenProcessExit:

    if (NULL != pobjProcess)
    {
        pobjProcess->ReleaseReference(pThread);
    }

    if (NULL != pobjProcessRegistered)
    {
        pobjProcessRegistered->ReleaseReference(pThread);
    }

    if (NO_ERROR != palError)
    {
        pThread->SetLastError(palError);
    }

    LOGEXIT("OpenProcess returns HANDLE %p\n", hProcess);
    PERF_EXIT(OpenProcess);
    return hProcess;
}

/*++
Function:
  EnumProcessModules

Abstract
  Returns a process's module list

Return
  TRUE if it succeeded, FALSE otherwise

Notes
  This API is tricky because the module handles are never closed/freed so there can't be any
  allocations for the module handle or name strings, etc. The "handles" are actually the base
  addresses of the modules. The module handles should only be used by GetModuleFileNameExW
  below.
--*/
BOOL
PALAPI
EnumProcessModules(
    IN HANDLE hProcess,
    OUT HMODULE *lphModule,
    IN DWORD cb,
    OUT LPDWORD lpcbNeeded)
{
    PERF_ENTRY(EnumProcessModules);
    ENTRY("EnumProcessModules(hProcess=0x%08x, cb=%d)\n", hProcess, cb);

    BOOL result = TRUE;
    DWORD count = 0;
    ProcessModules *listHead = GetProcessModulesFromHandle(hProcess, &count);
    if (listHead != NULL)
    {
        for (ProcessModules *entry = listHead; entry != NULL; entry = entry->Next)
        {
            if (cb <= 0)
            {
                break;
            }
            cb -= sizeof(HMODULE);
            *lphModule = (HMODULE)entry->BaseAddress;
            lphModule++;
        }
    }
    else
    {
        result = FALSE;
    }

    if (lpcbNeeded)
    {
        // This return value isn't exactly up to spec because it should return the actual
        // number of modules in the process even if "cb" isn't big enough but for our use
        // it works just fine.
        (*lpcbNeeded) = count * sizeof(HMODULE);
    }

    LOGEXIT("EnumProcessModules returns %d\n", result);
    PERF_EXIT(EnumProcessModules);
    return result;
}

/*++
Function:
  GetModuleFileNameExW

  Used only with module handles returned from EnumProcessModule (for dbgshim).

--*/
DWORD
PALAPI
GetModuleFileNameExW(
    IN HANDLE hProcess,
    IN HMODULE hModule,
    OUT LPWSTR lpFilename,
    IN DWORD nSize
)
{
    DWORD result = 0;
    DWORD count = 0;

    ProcessModules *listHead = GetProcessModulesFromHandle(hProcess, &count);
    if (listHead != NULL)
    {
        for (ProcessModules *entry = listHead; entry != NULL; entry = entry->Next)
        {
            if ((HMODULE)entry->BaseAddress == hModule)
            {
                // Convert CHAR string into WCHAR string
                result = MultiByteToWideChar(CP_ACP, 0, entry->Name, -1, lpFilename, nSize);
                break;
            }
        }
    }

    return result;
}

/*++
Function:
 GetProcessModulesFromHandle

Abstract
  Returns a process's module list

Return
  ProcessModules * list

--*/
ProcessModules *
GetProcessModulesFromHandle(
    IN HANDLE hProcess,
    OUT LPDWORD lpCount)
{
    CPalThread* pThread = InternalGetCurrentThread();
    CProcProcessLocalData *pLocalData = NULL;
    ProcessModules *listHead = NULL;
    IPalObject *pobjProcess = NULL;
    IDataLock *pDataLock = NULL;
    PAL_ERROR palError = NO_ERROR;
    DWORD dwProcessId = 0;
    DWORD count = 0;

    _ASSERTE(lpCount != NULL);

    if (hPseudoCurrentProcess == hProcess)
    {
        pobjProcess = g_pobjProcess;
        pobjProcess->AddReference();
    }
    else
    {
        CAllowedObjectTypes aotProcess(otiProcess);

        palError = g_pObjectManager->ReferenceObjectByHandle(
            pThread,
            hProcess,
            &aotProcess,
            &pobjProcess);

        if (NO_ERROR != palError)
        {
            pThread->SetLastError(ERROR_INVALID_HANDLE);
            goto exit;
        }
    }

    palError = pobjProcess->GetProcessLocalData(
        pThread,
        WriteLock,
        &pDataLock,
        reinterpret_cast<void **>(&pLocalData));

    _ASSERTE(NO_ERROR == palError);

    dwProcessId = pLocalData->dwProcessId;
    listHead = pLocalData->pProcessModules;
    count = pLocalData->cProcessModules;

    // If the module list hasn't been created yet, create it now
    if (listHead == NULL)
    {
        listHead = CreateProcessModules(dwProcessId, &count);
        if (listHead == NULL)
        {
            pThread->SetLastError(ERROR_INVALID_PARAMETER);
            goto exit;
        }

        if (pLocalData != NULL)
        {
            pLocalData->pProcessModules = listHead;
            pLocalData->cProcessModules = count;
        }
    }

exit:
    if (NULL != pDataLock)
    {
        pDataLock->ReleaseLock(pThread, TRUE);
    }
    if (NULL != pobjProcess)
    {
        pobjProcess->ReleaseReference(pThread);
    }

    *lpCount = count;
    return listHead;
}

/*++
Function:
  CreateProcessModules

Abstract
  Returns a process's module list

Return
  ProcessModules * list

--*/
ProcessModules *
CreateProcessModules(
    IN DWORD dwProcessId,
    OUT LPDWORD lpCount)
{
    ProcessModules *listHead = NULL;
    _ASSERTE(lpCount != NULL);

#if defined(__APPLE__)

    // For OS X, the "vmmap" command outputs something similar to the /proc/*/maps file so popen the
    // command and read the relevant lines:
    //
    // ...
    // ==== regions for process 347  (non-writable and writable regions are interleaved)
    // REGION TYPE                      START - END             [ VSIZE] PRT/MAX SHRMOD  REGION DETAIL
    // __TEXT                 000000010446d000-0000000104475000 [   32K] r-x/rwx SM=COW  /Users/mikem/coreclr/bin/Product/OSx.x64.Debug/corerun
    // __DATA                 0000000104475000-0000000104476000 [    4K] rw-/rwx SM=PRV  /Users/mikem/coreclr/bin/Product/OSx.x64.Debug/corerun
    // __LINKEDIT             0000000104476000-000000010447a000 [   16K] r--/rwx SM=COW  /Users/mikem/coreclr/bin/Product/OSx.x64.Debug/corerun
    // Kernel Alloc Once      000000010447a000-000000010447b000 [    4K] rw-/rwx SM=PRV
    // MALLOC (admin)         000000010447b000-000000010447c000 [    4K] r--/rwx SM=ZER
    // ...
    // MALLOC (admin)         00000001044ab000-00000001044ac000 [    4K] r--/rwx SM=PRV
    // __TEXT                 00000001044ac000-0000000104c84000 [ 8032K] r-x/rwx SM=COW  /Users/mikem/coreclr/bin/Product/OSx.x64.Debug/libcoreclr.dylib
    // __TEXT                 0000000104c84000-0000000104c85000 [    4K] rwx/rwx SM=PRV  /Users/mikem/coreclr/bin/Product/OSx.x64.Debug/libcoreclr.dylib
    // __TEXT                 0000000104c85000-000000010513b000 [ 4824K] r-x/rwx SM=COW  /Users/mikem/coreclr/bin/Product/OSx.x64.Debug/libcoreclr.dylib
    // __TEXT                 000000010513b000-000000010513c000 [    4K] rwx/rwx SM=PRV  /Users/mikem/coreclr/bin/Product/OSx.x64.Debug/libcoreclr.dylib
    // __TEXT                 000000010513c000-000000010516f000 [  204K] r-x/rwx SM=COW  /Users/mikem/coreclr/bin/Product/OSx.x64.Debug/libcoreclr.dylib
    // __DATA                 000000010516f000-00000001051ce000 [  380K] rw-/rwx SM=COW  /Users/mikem/coreclr/bin/Product/OSx.x64.Debug/libcoreclr.dylib
    // __DATA                 00000001051ce000-00000001051fa000 [  176K] rw-/rwx SM=PRV  /Users/mikem/coreclr/bin/Product/OSx.x64.Debug/libcoreclr.dylib
    // __LINKEDIT             00000001051fa000-0000000105bac000 [ 9928K] r--/rwx SM=COW  /Users/mikem/coreclr/bin/Product/OSx.x64.Debug/libcoreclr.dylib
    // VM_ALLOCATE            0000000105bac000-0000000105bad000 [    4K] r--/rw- SM=SHM
    // MALLOC (admin)         0000000105bad000-0000000105bae000 [    4K] r--/rwx SM=ZER
    // MALLOC                 0000000105bae000-0000000105baf000 [    4K] rw-/rwx SM=ZER

    // OS X Sierra (10.12.4 Beta)
    // REGION TYPE                      START - END             [ VSIZE  RSDNT  DIRTY   SWAP] PRT/MAX SHRMOD PURGE    REGION DETAIL
    // Stack                  00007fff5a930000-00007fff5b130000 [ 8192K    32K    32K     0K] rw-/rwx SM=PRV          thread 0
    // __TEXT                 00007fffa4a0b000-00007fffa4a0d000 [    8K     8K     0K     0K] r-x/r-x SM=COW          /usr/lib/libSystem.B.dylib
    // __TEXT                 00007fffa4bbe000-00007fffa4c15000 [  348K   348K     0K     0K] r-x/r-x SM=COW          /usr/lib/libc++.1.dylib

    // NOTE: the module path can have spaces in the name
    // __TEXT                 0000000196220000-00000001965b4000 [ 3664K  2340K     0K     0K] r-x/rwx SM=COW          /Volumes/Builds/builds/devmain/rawproduct/debug/build/out/Applications/Microsoft Excel.app/Contents/SharedSupport/PowerQuery/libcoreclr.dylib

    // NOTE: Sometimes vmmap hides full paths to some process modules (.dylibs in non-system folders), causing debugger not to work.
    // __TEXT                 000000010d8bd000-000000010ddce000 [ 5188K  5188K     0K     0K] r-x/rwx SM=COW          /Users/USER/*/libcoreclr.dylib
    // So now we get modules information by iterating over regions using proc_pidinfo().  See dotnet/runtime#42888.
    int count = 0;

    uint64_t addr = 0;
    while (true)
    {
        struct proc_regionwithpathinfo rwpi;
        int sz = proc_pidinfo(dwProcessId, PROC_PIDREGIONPATHINFO, addr, &rwpi, sizeof rwpi);
        if (sz != sizeof rwpi)
        {
            if (sz == 0 && errno == EINVAL)
                break; // ok

            DestroyProcessModules(listHead);
            listHead = NULL;
            count = 0;
            break; // unknown error
        }

        const char *moduleName = rwpi.prp_vip.vip_path;

        bool dup = false;
        for (ProcessModules *entry = listHead; entry != NULL; entry = entry->Next)
        {
            if (strcmp(moduleName, entry->Name) == 0)
            {
                dup = true;
                break;
            }
        }

        if (!dup)
        {
            int cbModuleName = strlen(moduleName) + 1;
            ProcessModules *entry = (ProcessModules *)InternalMalloc(sizeof(ProcessModules) + cbModuleName);
            if (entry == NULL)
            {
                DestroyProcessModules(listHead);
                listHead = NULL;
                count = 0;
                break; // no memory
            }
            memcpy_s(entry->Name, cbModuleName, moduleName, cbModuleName);
            entry->BaseAddress = (void *)rwpi.prp_prinfo.pri_address;
            entry->Next = listHead;
            listHead = entry;
            count++;
        }

        addr = rwpi.prp_prinfo.pri_address + rwpi.prp_prinfo.pri_size;
    }

    *lpCount = count;

#elif HAVE_PROCFS_MAPS

    // Here we read /proc/<pid>/maps file in order to parse it and figure out what it says
    // about a library we are looking for. This file looks something like this:
    //
    // [address]      [perms] [offset] [dev] [inode]     [pathname] - HEADER is not preset in an actual file
    //
    // 35b1800000-35b1820000 r-xp 00000000 08:02 135522  /usr/lib64/ld-2.15.so
    // 35b1a1f000-35b1a20000 r--p 0001f000 08:02 135522  /usr/lib64/ld-2.15.so
    // 35b1a20000-35b1a21000 rw-p 00020000 08:02 135522  /usr/lib64/ld-2.15.so
    // 35b1a21000-35b1a22000 rw-p 00000000 00:00 0       [heap]
    // 35b1c00000-35b1dac000 r-xp 00000000 08:02 135870  /usr/lib64/libc-2.15.so
    // 35b1dac000-35b1fac000 ---p 001ac000 08:02 135870  /usr/lib64/libc-2.15.so
    // 35b1fac000-35b1fb0000 r--p 001ac000 08:02 135870  /usr/lib64/libc-2.15.so
    // 35b1fb0000-35b1fb2000 rw-p 001b0000 08:02 135870  /usr/lib64/libc-2.15.so

    // Making something like: /proc/123/maps
    char mapFileName[100];
    char *line = NULL;
    size_t lineLen = 0;
    int count = 0;
    ssize_t read;

    INDEBUG(int chars = )
    snprintf(mapFileName, sizeof(mapFileName), "/proc/%d/maps", dwProcessId);
    _ASSERTE(chars > 0 && chars <= (int)sizeof(mapFileName));

    FILE *mapsFile = fopen(mapFileName, "r");
    if (mapsFile == NULL)
    {
        goto exit;
    }

    // Reading maps file line by line
    while ((read = getline(&line, &lineLen, mapsFile)) != -1)
    {
        void *startAddress, *endAddress, *offset;
        int devHi, devLo, inode;
        char moduleName[PATH_MAX];

        if (sscanf_s(line, "%p-%p %*[-rwxsp] %p %x:%x %d %s\n", &startAddress, &endAddress, &offset, &devHi, &devLo, &inode, moduleName, ARRAY_SIZE(moduleName)) == 7)
        {
            if (inode != 0)
            {
                bool dup = false;
                for (ProcessModules *entry = listHead; entry != NULL; entry = entry->Next)
                {
                    if (strcmp(moduleName, entry->Name) == 0)
                    {
                        dup = true;
                        break;
                    }
                }

                if (!dup)
                {
                    int cbModuleName = strlen(moduleName) + 1;
                    ProcessModules *entry = (ProcessModules *)InternalMalloc(sizeof(ProcessModules) + cbModuleName);
                    if (entry == NULL)
                    {
                        DestroyProcessModules(listHead);
                        listHead = NULL;
                        count = 0;
                        break;
                    }
                    strcpy_s(entry->Name, cbModuleName, moduleName);
                    entry->BaseAddress = startAddress;
                    entry->Next = listHead;
                    listHead = entry;
                    count++;
                }
            }
        }
    }

    *lpCount = count;

    free(line); // We didn't allocate line, but as per contract of getline we should free it
    fclose(mapsFile);
exit:

#else
    _ASSERTE(!"Not implemented on this platform");
#endif
    return listHead;
}

/*++
Function:
    DestroyProcessModules

Abstract
  Cleans up the process module table.

Return
  None

--*/
VOID
DestroyProcessModules(IN ProcessModules *listHead)
{
    for (ProcessModules *entry = listHead; entry != NULL; )
    {
        ProcessModules *next = entry->Next;
        free(entry);
        entry = next;
    }
}

/*++
Function
  PROCNotifyProcessShutdown

  Calls the abort handler to do any shutdown cleanup. Call be called
  from the unhandled native exception handler.

(no return value)
--*/
VOID
PROCNotifyProcessShutdown(bool isExecutingOnAltStack)
{
    // Call back into the coreclr to clean up the debugger transport pipes
    PSHUTDOWN_CALLBACK callback = InterlockedExchangePointer(&g_shutdownCallback, NULL);
    if (callback != NULL)
    {
        callback(isExecutingOnAltStack);
    }
}

/*++
Function
  PROCNotifyProcessShutdownDestructor

  Called at process exit, invokes process shutdown notification

(no return value)
--*/
__attribute__((destructor))
VOID
PROCNotifyProcessShutdownDestructor()
{
    PROCNotifyProcessShutdown(/* isExecutingOnAltStack */ false);
}

/*++
Function:
    PROCFormatInt

    Helper function to format an ULONG32 as a string.

--*/
char*
PROCFormatInt(ULONG32 value)
{
    char* buffer = (char*)InternalMalloc(128);
    if (buffer != nullptr)
    {
        if (sprintf_s(buffer, 128, "%d", value) == -1)
        {
            free(buffer);
            buffer = nullptr;
        }
    }
    return buffer;
}

static const INT UndefinedDumpType = 0;

/*++
Function
  PROCBuildCreateDumpCommandLine

Abstract
  Builds the createdump command line from the arguments.

Return
  TRUE - succeeds, FALSE - fails

--*/
BOOL
PROCBuildCreateDumpCommandLine(
    std::vector<const char*>& argv,
    char** pprogram,
    char** ppidarg,
    const char* dumpName,
<<<<<<< HEAD
    const char* dumpType,
=======
    INT dumpType,
>>>>>>> eb51b02b
    ULONG32 flags)
{
    if (g_szCoreCLRPath == nullptr)
    {
        return FALSE;
    }
    const char* DumpGeneratorName = "createdump";
    int programLen = strlen(g_szCoreCLRPath) + strlen(DumpGeneratorName) + 1;
    char* program = *pprogram = (char*)InternalMalloc(programLen);
    if (program == nullptr)
    {
        return FALSE;
    }
    if (strcpy_s(program, programLen, g_szCoreCLRPath) != SAFECRT_SUCCESS)
    {
        return FALSE;
    }
    char *last = strrchr(program, '/');
    if (last != nullptr)
    {
        *(last + 1) = '\0';
    }
    else
    {
        program[0] = '\0';
    }
    if (strcat_s(program, programLen, DumpGeneratorName) != SAFECRT_SUCCESS)
    {
        return FALSE;
    }
    *ppidarg = PROCFormatInt(gPID);
    if (*ppidarg == nullptr)
    {
        return FALSE;
    }
    argv.push_back(program);

    if (dumpName != nullptr)
    {
        argv.push_back("--name");
        argv.push_back(dumpName);
    }

    switch (dumpType)
    {
        case 1: argv.push_back("--normal");
            break;
        case 2: argv.push_back("--withheap");
            break;
        case 3: argv.push_back("--triage");
            break;
        case 4: argv.push_back("--full");
            break;
        case UndefinedDumpType:
        default:
            break;
    }

    if (flags & GenerateDumpFlagsLoggingEnabled)
    {
        argv.push_back("--diag");
    }

    if (flags & GenerateDumpFlagsVerboseLoggingEnabled)
    {
        argv.push_back("--verbose");
    }

    if (flags & GenerateDumpFlagsCrashReportEnabled)
    {
        argv.push_back("--crashreport");
    }

    argv.push_back(*ppidarg);
    argv.push_back(nullptr);

    return TRUE;
}

/*++
Function:
  PROCCreateCrashDump

  Creates crash dump of the process. Can be called from the
  unhandled native exception handler.

(no return value)
--*/
BOOL
PROCCreateCrashDump(std::vector<const char*>& argv)
{
    // Fork the core dump child process.
    pid_t childpid = fork();

    // If error, write an error to trace log and abort
    if (childpid == -1)
    {
        ERROR("PROCCreateCrashDump: fork() FAILED %d (%s)\n", errno, strerror(errno));
        return false;
    }
    else if (childpid == 0)
    {
        // Child process
        if (execve(argv[0], (char**)argv.data(), palEnvironment) == -1)
        {
            ERROR("PROCCreateCrashDump: execve() FAILED %d (%s)\n", errno, strerror(errno));
            return false;
        }
    }
    else
    {
#if HAVE_PRCTL_H && HAVE_PR_SET_PTRACER
        // Gives the child process permission to use /proc/<pid>/mem and ptrace
        if (prctl(PR_SET_PTRACER, childpid, 0, 0, 0) == -1)
        {
            // Ignore any error because on some CentOS and OpenSUSE distros, it isn't
            // supported but createdump works just fine.
            ERROR("PROCCreateCrashDump: prctl() FAILED %d (%s)\n", errno, strerror(errno));
        }
#endif // HAVE_PRCTL_H && HAVE_PR_SET_PTRACER
        // Parent waits until the child process is done
        int wstatus = 0;
        int result = waitpid(childpid, &wstatus, 0);
        if (result != childpid)
        {
            ERROR("PROCCreateCrashDump: waitpid() FAILED result %d wstatus %d errno %d (%s)\n",
                result, wstatus, errno, strerror(errno));
            return false;
        }
        return !WIFEXITED(wstatus) || WEXITSTATUS(wstatus) == 0;
    }
    return true;
}

/*++
Function
  PROCAbortInitialize()

Abstract
  Initialize the process abort crash dump program file path and
  name. Doing all of this ahead of time so nothing is allocated
  or copied in PROCAbort/signal handler.

Return
  TRUE - succeeds, FALSE - fails

--*/
BOOL
PROCAbortInitialize()
{
    CLRConfigNoCache enabledCfg= CLRConfigNoCache::Get("DbgEnableMiniDump", /*noprefix*/ false, &getenv);

    DWORD enabled = 0;
    if (enabledCfg.IsSet()
        && enabledCfg.TryAsInteger(10, enabled)
        && enabled)
    {
<<<<<<< HEAD
        char* dumpName = getenv("COMPlus_DbgMiniDumpName");
        char* dumpType = getenv("COMPlus_DbgMiniDumpType");
        char* diagStr = getenv("COMPlus_CreateDumpDiagnostics");
        BOOL diag = diagStr != nullptr && strcmp(diagStr, "1") == 0;
        char* crashReportStr = getenv("COMPlus_EnableCrashReport");
        BOOL crashReport = crashReportStr != nullptr && strcmp(crashReportStr, "1") == 0;
        ULONG32 flags = GenerateDumpFlagsNone;
        if (diag)
        {
            flags |= GenerateDumpFlagsLoggingEnabled;
        }
        if (crashReport)
=======
        CLRConfigNoCache dmpNameCfg = CLRConfigNoCache::Get("DbgMiniDumpName", /*noprefix*/ false, &getenv);

        CLRConfigNoCache dmpTypeCfg = CLRConfigNoCache::Get("DbgMiniDumpType", /*noprefix*/ false, &getenv);
        DWORD dumpType = UndefinedDumpType;
        if (dmpTypeCfg.IsSet())
        {
            (void)dmpTypeCfg.TryAsInteger(10, dumpType);
            if (dumpType < 1 || dumpType > 4)
            {
                dumpType = UndefinedDumpType;
            }
        }

        ULONG32 flags = GenerateDumpFlagsNone;
        CLRConfigNoCache createDumpCfg = CLRConfigNoCache::Get("CreateDumpDiagnostics", /*noprefix*/ false, &getenv);
        DWORD val = 0;
        if (createDumpCfg.IsSet() && createDumpCfg.TryAsInteger(10, val) && val == 1)
        {
            flags |= GenerateDumpFlagsLoggingEnabled;
        }
        CLRConfigNoCache enabldReportCfg = CLRConfigNoCache::Get("EnableCrashReport", /*noprefix*/ false, &getenv);
        val = 0;
        if (enabldReportCfg.IsSet() && enabldReportCfg.TryAsInteger(10, val) && val == 1)
>>>>>>> eb51b02b
        {
            flags |= GenerateDumpFlagsCrashReportEnabled;
        }
        char* program = nullptr;
        char* pidarg = nullptr;
<<<<<<< HEAD
        if (!PROCBuildCreateDumpCommandLine(g_argvCreateDump, &program, &pidarg, dumpName, dumpType, flags))
=======
        if (!PROCBuildCreateDumpCommandLine(g_argvCreateDump, &program, &pidarg, dmpNameCfg.AsString(), dumpType, flags))
>>>>>>> eb51b02b
        {
            return FALSE;
        }
    }
    return TRUE;
}

/*++
Function:
  PAL_GenerateCoreDump

Abstract:
  Public entry point to create a crash dump of the process.

Parameters:
    dumpName
    dumpType:
        Normal = 1,
        WithHeap = 2,
        Triage = 3,
        Full = 4
    flags
        See enum

Return:
    TRUE success
    FALSE failed
--*/
BOOL
PAL_GenerateCoreDump(
    LPCSTR dumpName,
    INT dumpType,
    ULONG32 flags)
{
    std::vector<const char*> argvCreateDump;

    if (dumpType < 1 || dumpType > 4)
    {
        return FALSE;
    }
    if (dumpName != nullptr && dumpName[0] == '\0')
    {
        dumpName = nullptr;
    }
    char* program = nullptr;
    char* pidarg = nullptr;
<<<<<<< HEAD
    BOOL result = PROCBuildCreateDumpCommandLine(argvCreateDump, &program, &pidarg, dumpName, dumpTypeStr, flags);
=======
    BOOL result = PROCBuildCreateDumpCommandLine(argvCreateDump, &program, &pidarg, dumpName, dumpType, flags);
>>>>>>> eb51b02b
    if (result)
    {
        result = PROCCreateCrashDump(argvCreateDump);
    }
    free(program);
    free(pidarg);
    return result;
}

/*++
Function:
  PROCCreateCrashDumpIfEnabled

  Creates crash dump of the process (if enabled). Can be
  called from the unhandled native exception handler.

Parameters:
  signal - POSIX signal number

(no return value)
--*/
VOID
PROCCreateCrashDumpIfEnabled(int signal)
{
    // If enabled, launch the create minidump utility and wait until it completes
    if (!g_argvCreateDump.empty())
    {
        std::vector<const char*> argv(g_argvCreateDump);
        char* signalArg = nullptr;
        char* crashThreadArg = nullptr;

        if (signal != 0)
        {
            // Remove the terminating nullptr
            argv.pop_back();

            // Add the Windows exception code to the command line
            signalArg = PROCFormatInt(signal);
            if (signalArg != nullptr)
            {
                argv.push_back("--signal");
                argv.push_back(signalArg);
            }

            // Add the current thread id to the command line. This function is always called on the crashing thread.
            crashThreadArg = PROCFormatInt(THREADSilentGetCurrentThreadId());
            if (crashThreadArg != nullptr)
            {
                argv.push_back("--crashthread");
                argv.push_back(crashThreadArg);
            }
            argv.push_back(nullptr);
        }

        PROCCreateCrashDump(argv);

        free(signalArg);
        free(crashThreadArg);
    }
}

/*++
Function:
  PROCAbort()

  Aborts the process after calling the shutdown cleanup handler. This function
  should be called instead of calling abort() directly.

Parameters:
  signal - POSIX signal number

  Does not return
--*/
PAL_NORETURN
VOID
PROCAbort(int signal)
{
    // Do any shutdown cleanup before aborting or creating a core dump
    PROCNotifyProcessShutdown();

    PROCCreateCrashDumpIfEnabled(signal);

    // Restore the SIGABORT handler to prevent recursion
    SEHCleanupAbort();

    // Abort the process after waiting for the core dump to complete
    abort();
}

/*++
Function:
  InitializeFlushProcessWriteBuffers

Abstract
  This function initializes data structures needed for the FlushProcessWriteBuffers
Return
  TRUE if it succeeded, FALSE otherwise
--*/
BOOL
InitializeFlushProcessWriteBuffers()
{
    _ASSERTE(s_helperPage == 0);
    _ASSERTE(s_flushUsingMemBarrier == 0);

    // Starting with Linux kernel 4.14, process memory barriers can be generated
    // using MEMBARRIER_CMD_PRIVATE_EXPEDITED.
    int mask = membarrier(MEMBARRIER_CMD_QUERY, 0);
    if (mask >= 0 &&
        mask & MEMBARRIER_CMD_PRIVATE_EXPEDITED)
    {
        // Register intent to use the private expedited command.
        if (membarrier(MEMBARRIER_CMD_REGISTER_PRIVATE_EXPEDITED, 0) == 0)
        {
            s_flushUsingMemBarrier = TRUE;
            return TRUE;
        }
    }

#ifdef TARGET_OSX
    return TRUE;
#else
    s_helperPage = static_cast<int*>(mmap(0, GetVirtualPageSize(), PROT_READ | PROT_WRITE, MAP_ANONYMOUS | MAP_PRIVATE, -1, 0));

    if(s_helperPage == MAP_FAILED)
    {
        return FALSE;
    }

    // Verify that the s_helperPage is really aligned to the GetVirtualPageSize()
    _ASSERTE((((SIZE_T)s_helperPage) & (GetVirtualPageSize() - 1)) == 0);

    // Locking the page ensures that it stays in memory during the two mprotect
    // calls in the FlushProcessWriteBuffers below. If the page was unmapped between
    // those calls, they would not have the expected effect of generating IPI.
    int status = mlock(s_helperPage, GetVirtualPageSize());

    if (status != 0)
    {
        return FALSE;
    }

    status = pthread_mutex_init(&flushProcessWriteBuffersMutex, NULL);
    if (status != 0)
    {
        munlock(s_helperPage, GetVirtualPageSize());
    }

    return status == 0;
#endif // TARGET_OSX
}

#define FATAL_ASSERT(e, msg) \
    do \
    { \
        if (!(e)) \
        { \
            fprintf(stderr, "FATAL ERROR: " msg); \
            PROCAbort(); \
        } \
    } \
    while(0)

/*++
Function:
  FlushProcessWriteBuffers

See MSDN doc.
--*/
VOID
PALAPI
FlushProcessWriteBuffers()
{
    if (s_flushUsingMemBarrier)
    {
        int status = membarrier(MEMBARRIER_CMD_PRIVATE_EXPEDITED, 0);
        FATAL_ASSERT(status == 0, "Failed to flush using membarrier");
    }
    else if (s_helperPage != 0)
    {
        int status = pthread_mutex_lock(&flushProcessWriteBuffersMutex);
        FATAL_ASSERT(status == 0, "Failed to lock the flushProcessWriteBuffersMutex lock");

        // Changing a helper memory page protection from read / write to no access
        // causes the OS to issue IPI to flush TLBs on all processors. This also
        // results in flushing the processor buffers.
        status = mprotect(s_helperPage, GetVirtualPageSize(), PROT_READ | PROT_WRITE);
        FATAL_ASSERT(status == 0, "Failed to change helper page protection to read / write");

        // Ensure that the page is dirty before we change the protection so that
        // we prevent the OS from skipping the global TLB flush.
        InterlockedIncrement(s_helperPage);

        status = mprotect(s_helperPage, GetVirtualPageSize(), PROT_NONE);
        FATAL_ASSERT(status == 0, "Failed to change helper page protection to no access");

        status = pthread_mutex_unlock(&flushProcessWriteBuffersMutex);
        FATAL_ASSERT(status == 0, "Failed to unlock the flushProcessWriteBuffersMutex lock");
    }
#ifdef TARGET_OSX
    else
    {
        mach_msg_type_number_t cThreads;
        thread_act_t *pThreads;
        kern_return_t machret = task_threads(mach_task_self(), &pThreads, &cThreads);
        CHECK_MACH("task_threads()", machret);

        uintptr_t sp;
        uintptr_t registerValues[128];

        // Iterate through each of the threads in the list.
        for (mach_msg_type_number_t i = 0; i < cThreads; i++)
        {
            // Request the threads pointer values to force the thread to emit a memory barrier
            size_t registers = 128;
            machret = thread_get_register_pointer_values(pThreads[i], &sp, &registers, registerValues);
            if (machret == KERN_INSUFFICIENT_BUFFER_SIZE)
            {
                CHECK_MACH("thread_get_register_pointer_values()", machret);
            }
        }
        // Deallocate the thread list now we're done with it.
        machret = vm_deallocate(mach_task_self(), (vm_address_t)pThreads, cThreads * sizeof(thread_act_t));
        CHECK_MACH("vm_deallocate()", machret);
    }
#endif // TARGET_OSX
}

/*++
Function:
  PROCGetProcessIDFromHandle

Abstract
  Return the process ID from a process handle

Parameter
  hProcess:  process handle

Return
  Return the process ID, or 0 if it's not a valid handle
--*/
DWORD
PROCGetProcessIDFromHandle(
        HANDLE hProcess)
{
    PAL_ERROR palError;
    IPalObject *pobjProcess = NULL;
    CPalThread *pThread = InternalGetCurrentThread();

    DWORD dwProcessId = 0;

    if (hPseudoCurrentProcess == hProcess)
    {
        dwProcessId = gPID;
        goto PROCGetProcessIDFromHandleExit;
    }


    palError = g_pObjectManager->ReferenceObjectByHandle(
        pThread,
        hProcess,
        &aotProcess,
        &pobjProcess
        );

    if (NO_ERROR == palError)
    {
        IDataLock *pDataLock;
        CProcProcessLocalData *pLocalData;

        palError = pobjProcess->GetProcessLocalData(
            pThread,
            ReadLock,
            &pDataLock,
            reinterpret_cast<void **>(&pLocalData)
            );

        if (NO_ERROR == palError)
        {
            dwProcessId = pLocalData->dwProcessId;
            pDataLock->ReleaseLock(pThread, FALSE);
        }

        pobjProcess->ReleaseReference(pThread);
    }

PROCGetProcessIDFromHandleExit:

    return dwProcessId;
}

PAL_ERROR
CorUnix::InitializeProcessData(
    void
    )
{
    PAL_ERROR palError = NO_ERROR;
    bool fLockInitialized = FALSE;

    pGThreadList = NULL;
    g_dwThreadCount = 0;

    InternalInitializeCriticalSection(&g_csProcess);
    fLockInitialized = TRUE;

    if (NO_ERROR != palError)
    {
        if (fLockInitialized)
        {
            InternalDeleteCriticalSection(&g_csProcess);
        }
    }

    return palError;
}

/*++
Function
    InitializeProcessCommandLine

Abstract
    Initializes (or re-initializes) the saved command line and exe path.

Parameter
    lpwstrCmdLine
    lpwstrFullPath

Return
    PAL_ERROR

Notes
    This function takes ownership of lpwstrCmdLine, but not of lpwstrFullPath
--*/

PAL_ERROR
CorUnix::InitializeProcessCommandLine(
    LPWSTR lpwstrCmdLine,
    LPWSTR lpwstrFullPath
)
{
    PAL_ERROR palError = NO_ERROR;
    LPWSTR initial_dir = NULL;

    //
    // Save the command line and initial directory
    //

    if (lpwstrFullPath)
    {
        LPWSTR lpwstr = PAL_wcsrchr(lpwstrFullPath, '/');
        lpwstr[0] = '\0';
        size_t n = PAL_wcslen(lpwstrFullPath) + 1;

        size_t iLen = n;
        initial_dir = reinterpret_cast<LPWSTR>(InternalMalloc(iLen*sizeof(WCHAR)));
        if (NULL == initial_dir)
        {
            ERROR("malloc() failed! (initial_dir) \n");
            palError = ERROR_NOT_ENOUGH_MEMORY;
            goto exit;
        }

        if (wcscpy_s(initial_dir, iLen, lpwstrFullPath) != SAFECRT_SUCCESS)
        {
            ERROR("wcscpy_s failed!\n");
            free(initial_dir);
            palError = ERROR_INTERNAL_ERROR;
            goto exit;
        }

        lpwstr[0] = '/';

        free(g_lpwstrAppDir);
        g_lpwstrAppDir = initial_dir;
    }

    free(g_lpwstrCmdLine);
    g_lpwstrCmdLine = lpwstrCmdLine;

exit:
    return palError;
}


/*++
Function:
  CreateInitialProcessAndThreadObjects

Abstract
  Creates the IPalObjects that represent the current process
  and the initial thread

Parameter
  pThread - the initial thread

Return
  PAL_ERROR
--*/

PAL_ERROR
CorUnix::CreateInitialProcessAndThreadObjects(
    CPalThread *pThread
    )
{
    PAL_ERROR palError = NO_ERROR;
    HANDLE hThread;
    IPalObject *pobjProcess = NULL;
    IDataLock *pDataLock;
    CProcProcessLocalData *pLocalData;
    CObjectAttributes oa;
    HANDLE hProcess;

    //
    // Create initial thread object
    //

    palError = CreateThreadObject(pThread, pThread, &hThread);
    if (NO_ERROR != palError)
    {
        goto CreateInitialProcessAndThreadObjectsExit;
    }

    //
    // This handle isn't needed
    //

    (void) g_pObjectManager->RevokeHandle(pThread, hThread);

    //
    // Create and initialize process object
    //

    palError = g_pObjectManager->AllocateObject(
        pThread,
        &otProcess,
        &oa,
        &pobjProcess
        );

    if (NO_ERROR != palError)
    {
        ERROR("Unable to allocate process object");
        goto CreateInitialProcessAndThreadObjectsExit;
    }

    palError = pobjProcess->GetProcessLocalData(
        pThread,
        WriteLock,
        &pDataLock,
        reinterpret_cast<void **>(&pLocalData)
        );

    if (NO_ERROR != palError)
    {
        ASSERT("Unable to access local data");
        goto CreateInitialProcessAndThreadObjectsExit;
    }

    pLocalData->dwProcessId = gPID;
    pLocalData->ps = PS_RUNNING;
    pDataLock->ReleaseLock(pThread, TRUE);

    palError = g_pObjectManager->RegisterObject(
        pThread,
        pobjProcess,
        &aotProcess,
        &hProcess,
        &g_pobjProcess
        );

    //
    // pobjProcess is invalidated by the call to RegisterObject, so
    // NULL it out here to prevent it from being released later
    //

    pobjProcess = NULL;

    if (NO_ERROR != palError)
    {
        ASSERT("Failure registering process object");
        goto CreateInitialProcessAndThreadObjectsExit;
    }

    //
    // There's no need to keep this handle around, so revoke
    // it now
    //

    g_pObjectManager->RevokeHandle(pThread, hProcess);

CreateInitialProcessAndThreadObjectsExit:

    if (NULL != pobjProcess)
    {
        pobjProcess->ReleaseReference(pThread);
    }

    return palError;
}


/*++
Function:
  PROCCleanupInitialProcess

Abstract
  Cleanup all the structures for the initial process.

Parameter
  VOID

Return
  VOID

--*/
VOID
PROCCleanupInitialProcess(VOID)
{
    CPalThread *pThread = InternalGetCurrentThread();

    InternalEnterCriticalSection(pThread, &g_csProcess);

    /* Free the application directory */
    free(g_lpwstrAppDir);

    /* Free the stored command line */
    free(g_lpwstrCmdLine);

    InternalLeaveCriticalSection(pThread, &g_csProcess);

    //
    // Object manager shutdown will handle freeing the underlying
    // thread and process data
    //

}

/*++
Function:
  PROCAddThread

Abstract
  Add a thread to the thread list of the current process

Parameter
  pThread:   Thread object

--*/
VOID
CorUnix::PROCAddThread(
    CPalThread *pCurrentThread,
    CPalThread *pTargetThread
    )
{
    /* protect the access of the thread list with critical section for
       mutithreading access */
    InternalEnterCriticalSection(pCurrentThread, &g_csProcess);

    pTargetThread->SetNext(pGThreadList);
    pGThreadList = pTargetThread;
    g_dwThreadCount += 1;

    TRACE("Thread 0x%p (id %#x) added to the process thread list\n",
          pTargetThread, pTargetThread->GetThreadId());

    InternalLeaveCriticalSection(pCurrentThread, &g_csProcess);
}


/*++
Function:
  PROCRemoveThread

Abstract
  Remove a thread form the thread list of the current process

Parameter
  CPalThread *pThread : thread object to remove

(no return value)
--*/
VOID
CorUnix::PROCRemoveThread(
    CPalThread *pCurrentThread,
    CPalThread *pTargetThread
    )
{
    CPalThread *curThread, *prevThread;

    /* protect the access of the thread list with critical section for
       mutithreading access */
    InternalEnterCriticalSection(pCurrentThread, &g_csProcess);

    curThread = pGThreadList;

    /* if thread list is empty */
    if (curThread == NULL)
    {
        ASSERT("Thread list is empty.\n");
        goto EXIT;
    }

    /* do we remove the first thread? */
    if (curThread == pTargetThread)
    {
        pGThreadList =  curThread->GetNext();
        TRACE("Thread 0x%p (id %#x) removed from the process thread list\n",
            pTargetThread, pTargetThread->GetThreadId());
        goto EXIT;
    }

    prevThread = curThread;
    curThread = curThread->GetNext();
    /* find the thread to remove */
    while (curThread != NULL)
    {
        if (curThread == pTargetThread)
        {
            /* found, fix the chain list */
            prevThread->SetNext(curThread->GetNext());
            g_dwThreadCount -= 1;
            TRACE("Thread %p removed from the process thread list\n", pTargetThread);
            goto EXIT;
        }

        prevThread = curThread;
        curThread = curThread->GetNext();
    }

    WARN("Thread %p not removed (it wasn't found in the list)\n", pTargetThread);

EXIT:
    InternalLeaveCriticalSection(pCurrentThread, &g_csProcess);
}


/*++
Function:
  PROCGetNumberOfThreads

Abstract
  Return the number of threads in the thread list.

Parameter
  void

Return
  the number of threads.
--*/
INT
CorUnix::PROCGetNumberOfThreads(
    VOID)
{
    return g_dwThreadCount;
}


/*++
Function:
  PROCProcessLock

Abstract
  Enter the critical section associated to the current process

Parameter
  void

Return
  void
--*/
VOID
PROCProcessLock(
    VOID)
{
    CPalThread * pThread =
        (PALIsThreadDataInitialized() ? InternalGetCurrentThread() : NULL);

    InternalEnterCriticalSection(pThread, &g_csProcess);
}


/*++
Function:
  PROCProcessUnlock

Abstract
  Leave the critical section associated to the current process

Parameter
  void

Return
  void
--*/
VOID
PROCProcessUnlock(
    VOID)
{
    CPalThread * pThread =
        (PALIsThreadDataInitialized() ? InternalGetCurrentThread() : NULL);

    InternalLeaveCriticalSection(pThread, &g_csProcess);
}

#if USE_SYSV_SEMAPHORES
/*++
Function:
  PROCCleanupThreadSemIds

Abstract
  Cleanup SysV semaphore ids for all threads

(no parameters, no return value)
--*/
VOID
PROCCleanupThreadSemIds(void)
{
    //
    // When using SysV semaphores, the semaphore ids used by PAL threads must be removed
    // so they can be used again.
    //

    PROCProcessLock();

    CPalThread *pTargetThread = pGThreadList;
    while (NULL != pTargetThread)
    {
        pTargetThread->suspensionInfo.DestroySemaphoreIds();
        pTargetThread = pTargetThread->GetNext();
    }

    PROCProcessUnlock();

}
#endif // USE_SYSV_SEMAPHORES

/*++
Function:
  TerminateCurrentProcessNoExit

Abstract:
    Terminate current Process, but leave the caller alive

Parameters:
    BOOL bTerminateUnconditionally - If this is set, the PAL will exit as
    quickly as possible. In particular, it will not unload DLLs.

Return value :
    No return

Note:
  This function is used in ExitThread and TerminateProcess

--*/
VOID
CorUnix::TerminateCurrentProcessNoExit(BOOL bTerminateUnconditionally)
{
    BOOL locked;
    DWORD old_terminator;

    old_terminator = InterlockedCompareExchange(&terminator, GetCurrentThreadId(), 0);

    if (0 != old_terminator && GetCurrentThreadId() != old_terminator)
    {
        /* another thread has already initiated the termination process. we
           could just block on the PALInitLock critical section, but then
           PROCSuspendOtherThreads would hang... so sleep forever here, we're
           terminating anyway

           Update: [TODO] PROCSuspendOtherThreads has been removed. Can this
           code be changed? */

        /* note that if *this* thread has already started the termination
           process, we want to proceed. the only way this can happen is if a
           call to DllMain (from ExitProcess) brought us here (because DllMain
           called ExitProcess, or TerminateProcess, or ExitThread);
           TerminateProcess won't call DllMain, so there's no danger to get
           caught in an infinite loop */
        WARN("termination already started from another thread; blocking.\n");
        poll(NULL, 0, INFTIM);
    }

    /* Try to lock the initialization count to prevent multiple threads from
       terminating/initializing the PAL simultaneously */

    /* note : it's also important to take this lock before the process lock,
       because Init/Shutdown take the init lock, and the functions they call
       may take the process lock. We must do it in the same order to avoid
       deadlocks */

    locked = PALInitLock();
    if(locked && PALIsInitialized())
    {
        PROCNotifyProcessShutdown();
        PALCommonCleanup();
    }
}

/*++
Function:
    PROCGetProcessStatus

Abstract:
    Retrieve process state information (state & exit code).

Parameters:
    DWORD process_id : PID of process to retrieve state for
    PROCESS_STATE *state : state of process (starting, running, done)
    DWORD *exit_code : exit code of process (from ExitProcess, etc.)

Return value :
    TRUE on success
--*/
PAL_ERROR
PROCGetProcessStatus(
    CPalThread *pThread,
    HANDLE hProcess,
    PROCESS_STATE *pps,
    DWORD *pdwExitCode
    )
{
    PAL_ERROR palError = NO_ERROR;
    IPalObject *pobjProcess = NULL;
    IDataLock *pDataLock;
    CProcProcessLocalData *pLocalData;
    pid_t wait_retval;
    int status;

    //
    // First, check if we already know the status of this process. This will be
    // the case if this function has already been called for the same process.
    //

    palError = g_pObjectManager->ReferenceObjectByHandle(
        pThread,
        hProcess,
        &aotProcess,
        &pobjProcess
        );

    if (NO_ERROR != palError)
    {
        goto PROCGetProcessStatusExit;
    }

    palError = pobjProcess->GetProcessLocalData(
        pThread,
        WriteLock,
        &pDataLock,
        reinterpret_cast<void **>(&pLocalData)
        );

    if (PS_DONE == pLocalData->ps)
    {
        TRACE("We already called waitpid() on process ID %#x; process has "
              "terminated, exit code is %d\n",
              pLocalData->dwProcessId, pLocalData->dwExitCode);

        *pps = pLocalData->ps;
        *pdwExitCode = pLocalData->dwExitCode;

        pDataLock->ReleaseLock(pThread, FALSE);

        goto PROCGetProcessStatusExit;
    }

    /* By using waitpid(), we can even retrieve the exit code of a non-PAL
       process. However, note that waitpid() can only provide the low 8 bits
       of the exit code. This is all that is required for the PAL spec. */
    TRACE("Looking for status of process; trying wait()");

    while(1)
    {
        /* try to get state of process, using non-blocking call */
        wait_retval = waitpid(pLocalData->dwProcessId, &status, WNOHANG);

        if ( wait_retval == (pid_t) pLocalData->dwProcessId )
        {
            /* success; get the exit code */
            if ( WIFEXITED( status ) )
            {
                *pdwExitCode = WEXITSTATUS(status);
                TRACE("Exit code was %d\n", *pdwExitCode);
            }
            else
            {
                WARN("process terminated without exiting; can't get exit "
                     "code. faking it.\n");
                *pdwExitCode = EXIT_FAILURE;
            }
            *pps = PS_DONE;
        }
        else if (0 == wait_retval)
        {
            // The process is still running.
            TRACE("Process %#x is still active.\n", pLocalData->dwProcessId);
            *pps = PS_RUNNING;
            *pdwExitCode = 0;
        }
        else if (-1 == wait_retval)
        {
            // This might happen if waitpid() had already been called, but
            // this shouldn't happen - we call waitpid once, store the
            // result, and use that afterwards.
            // One legitimate cause of failure is EINTR; if this happens we
            // have to try again. A second legitimate cause is ECHILD, which
            // happens if we're trying to retrieve the status of a currently-
            // running process that isn't a child of this process.
            if (EINTR == errno)
            {
                TRACE("waitpid() failed with EINTR; re-waiting");
                continue;
            }
            else if (ECHILD == errno)
            {
                TRACE("waitpid() failed with ECHILD; calling kill instead");
                if (kill(pLocalData->dwProcessId, 0) != 0)
                {
                    if(ESRCH == errno)
                    {
                        WARN("kill() failed with ESRCH, i.e. target "
                             "process exited and it wasn't a child, "
                             "so can't get the exit code, assuming  "
                             "it was 0.\n");
                        *pdwExitCode = 0;
                    }
                    else
                    {
                        ERROR("kill(pid, 0) failed; errno is %d (%s)\n",
                              errno, strerror(errno));
                        *pdwExitCode = EXIT_FAILURE;
                    }
                    *pps = PS_DONE;
                }
                else
                {
                    *pps = PS_RUNNING;
                    *pdwExitCode = 0;
                }
            }
            else
            {
                // Ignoring unexpected waitpid errno and assuming that
                // the process is still running
                ERROR("waitpid(pid=%u) failed with unexpected errno=%d (%s)\n",
                      pLocalData->dwProcessId, errno, strerror(errno));
                *pps = PS_RUNNING;
                *pdwExitCode = 0;
            }
        }
        else
        {
            ASSERT("waitpid returned unexpected value %d\n",wait_retval);
            *pdwExitCode = EXIT_FAILURE;
            *pps = PS_DONE;
        }
        // Break out of the loop in all cases except EINTR.
        break;
    }

    // Save the exit code for future reference (waitpid will only work once).
    if(PS_DONE == *pps)
    {
        pLocalData->ps = PS_DONE;
        pLocalData->dwExitCode = *pdwExitCode;
    }

    TRACE( "State of process 0x%08x : %d (exit code %d)\n",
           pLocalData->dwProcessId, *pps, *pdwExitCode );

    pDataLock->ReleaseLock(pThread, TRUE);

PROCGetProcessStatusExit:

    if (NULL != pobjProcess)
    {
        pobjProcess->ReleaseReference(pThread);
    }

    return palError;
}

#ifdef __APPLE__
bool GetApplicationContainerFolder(PathCharString& buffer, const char *applicationGroupId, int applicationGroupIdLength)
{
    const char *homeDir = getpwuid(getuid())->pw_dir;
    int homeDirLength = strlen(homeDir);

    // The application group container folder is defined as:
    // /user/{loginname}/Library/Group Containers/{AppGroupId}/
    return buffer.Set(homeDir, homeDirLength)
        && buffer.Append(APPLICATION_CONTAINER_BASE_PATH_SUFFIX)
        && buffer.Append(applicationGroupId, applicationGroupIdLength)
        && buffer.Append('/');
}
#endif // __APPLE__

#ifdef _DEBUG
void PROCDumpThreadList()
{
    CPalThread *pThread;

    PROCProcessLock();

    TRACE ("Threads:{\n");

    pThread = pGThreadList;
    while (NULL != pThread)
    {
        TRACE ("    {pThr=0x%p tid=%#x lwpid=%#x state=%d finsusp=%d}\n",
               pThread, (int)pThread->GetThreadId(), (int)pThread->GetLwpId(),
               (int)pThread->synchronizationInfo.GetThreadState(),
               (int)pThread->suspensionInfo.GetSuspendedForShutdown());

        pThread = pThread->GetNext();
    }
    TRACE ("Threads:}\n");

    PROCProcessUnlock();
}
#endif

/* Internal function definitions **********************************************/

/*++
Function:
  getFileName

Abstract:
    Helper function for CreateProcessW, it retrieves the executable filename
    from the application name, and the command line.

Parameters:
    IN  lpApplicationName:  first parameter from CreateProcessW (an unicode string)
    IN  lpCommandLine: second parameter from CreateProcessW (an unicode string)
    OUT lpFileName: file to be executed (the new process)

Return:
    TRUE: if the file name is retrieved
    FALSE: otherwise

--*/
static
BOOL
getFileName(
       LPCWSTR lpApplicationName,
       LPWSTR lpCommandLine,
       PathCharString& lpPathFileName)
{
    LPWSTR lpEnd;
    WCHAR wcEnd;
    char * lpFileName;
    PathCharString lpFileNamePS;
    char *lpTemp;

    if (lpApplicationName)
    {
        int length = WideCharToMultiByte(CP_ACP, 0, lpApplicationName, -1,
                                            NULL, 0, NULL, NULL);

        /* if only a file name is specified, prefix it with "./" */
        if ((*lpApplicationName != '.') && (*lpApplicationName != '/') &&
            (*lpApplicationName != '\\'))
        {
            length += 2;
            lpTemp = lpPathFileName.OpenStringBuffer(length);

            if (strcpy_s(lpTemp, length, "./") != SAFECRT_SUCCESS)
            {
                ERROR("strcpy_s failed!\n");
                return FALSE;
            }
            lpTemp+=2;

       }
       else
       {
            lpTemp = lpPathFileName.OpenStringBuffer(length);
       }

        /* Convert to ASCII */
        length = WideCharToMultiByte(CP_ACP, 0, lpApplicationName, -1,
                                     lpTemp, length, NULL, NULL);
        if (length == 0)
        {
            lpPathFileName.CloseBuffer(0);
            ASSERT("WideCharToMultiByte failure\n");
            return FALSE;
        }

        lpPathFileName.CloseBuffer(length -1);

        /* Replace '\' by '/' */
        FILEDosToUnixPathA(lpTemp);

        return TRUE;
    }
    else
    {
        /* use the Command line */

        /* filename should be the first token of the command line */

        /* first skip all leading whitespace */
        lpCommandLine = UTIL_inverse_wcspbrk(lpCommandLine,W16_WHITESPACE);
        if(NULL == lpCommandLine)
        {
            ERROR("CommandLine contains only whitespace!\n");
            return FALSE;
        }

        /* check if it is starting with a quote (") character */
        if (*lpCommandLine == 0x0022)
        {
            lpCommandLine++; /* skip the quote */

            /* file name ends with another quote */
            lpEnd = PAL_wcschr(lpCommandLine+1, 0x0022);

            /* if no quotes found, set lpEnd to the end of the Command line */
            if (lpEnd == NULL)
                lpEnd = lpCommandLine + PAL_wcslen(lpCommandLine);
        }
        else
        {
            /* filename is end out by a whitespace */
            lpEnd = PAL_wcspbrk(lpCommandLine, W16_WHITESPACE);

            /* if no whitespace found, set lpEnd to end of the Command line */
            if (lpEnd == NULL)
            {
                lpEnd = lpCommandLine + PAL_wcslen(lpCommandLine);
            }
        }

        if (lpEnd == lpCommandLine)
        {
            ERROR("application name and command line are both empty!\n");
            return FALSE;
        }

        /* replace the last character by a null */
        wcEnd = *lpEnd;
        *lpEnd = 0x0000;

        /* Convert to ASCII */
        int size = 0;
        int length = (PAL_wcslen(lpCommandLine)+1) * sizeof(WCHAR);
        lpFileName = lpFileNamePS.OpenStringBuffer(length);
        if (NULL == lpFileName)
        {
            ERROR("Not Enough Memory!\n");
            return FALSE;
        }
        if (!(size = WideCharToMultiByte(CP_ACP, 0, lpCommandLine, -1,
                                 lpFileName, length, NULL, NULL)))
        {
            ASSERT("WideCharToMultiByte failure\n");
            return FALSE;
        }

        lpFileNamePS.CloseBuffer(size - 1);
        /* restore last character */
        *lpEnd = wcEnd;

        /* Replace '\' by '/' */
        FILEDosToUnixPathA(lpFileName);
        if (!getPath(lpFileNamePS, lpPathFileName))
        {
            /* file is not in the path */
            return FALSE;
        }
    }
    return TRUE;
}

/*++
Function:
    checkFileType

Abstract:
    Return the type of the file.

Parameters:
    IN  lpFileName:  file name

Return:
    FILE_DIR: Directory
    FILE_UNIX: Unix executable file
    FILE_ERROR: Error
--*/
static
int
checkFileType( LPCSTR lpFileName)
{
    struct stat stat_data;

    /* check if the file exist */
    if ( access(lpFileName, F_OK) != 0 )
    {
        return FILE_ERROR;
    }

    /* if it's not a PE/COFF file, check if it is executable */
    if ( -1 != stat( lpFileName, &stat_data ) )
    {
        if((stat_data.st_mode & S_IFMT) == S_IFDIR )
        {
            /*The given file is a directory*/
            return FILE_DIR;
        }
        if ( UTIL_IsExecuteBitsSet( &stat_data ) )
        {
            return FILE_UNIX;
        }
        else
        {
            return FILE_ERROR;
        }
    }
    return FILE_ERROR;

}


/*++
Function:
  buildArgv

Abstract:
    Helper function for CreateProcessW, it builds the array of argument in
    a format than can be passed to execve function.lppArgv is allocated
    in this function and must be freed by the caller.

Parameters:
    IN  lpCommandLine: second parameter from CreateProcessW (an unicode string)
    IN  lpAppPath: cannonical name of the application to launched
    OUT lppArgv: array of arguments to be passed to the new process

Return:
    the number of arguments

note: this doesn't yet match precisely the behavior of Windows, but should be
sufficient.
what's here:
1) stripping nonquoted whitespace
2) handling of quoted parameters and quoted "parts" of parameters, removal of
   doublequotes (<aaaa"b bbb b"ccc> becomes <aaaab bbb bccc>)
3) \" as an escaped doublequote, both within doublequoted sequences and out
what's known missing :
1) \\ as an escaped backslash, but only if the string of '\'
   is followed by a " (escaped or not)
2) "alternate" escape sequence : double-doublequote within a double-quoted
    argument (<"aaa a""aa aaa">) expands to a single-doublequote(<aaa a"aa aaa>)
note that there may be other special cases
--*/
static
char **
buildArgv(
      LPCWSTR lpCommandLine,
      PathCharString& lpAppPath,
      UINT *pnArg)
{
    CPalThread *pThread = NULL;
    UINT iWlen;
    char *lpAsciiCmdLine;
    char *pChar;
    char **lppArgv;
    char **lppTemp;
    UINT i,j;

    *pnArg = 0;

    iWlen = WideCharToMultiByte(CP_ACP,0,lpCommandLine,-1,NULL,0,NULL,NULL);

    if(0 == iWlen)
    {
        ASSERT("Can't determine length of command line\n");
        return NULL;
    }

    pThread = InternalGetCurrentThread();
    /* make sure to allocate enough space, up for the worst case scenario */
    int iLength = (iWlen + lpAppPath.GetCount() + 2);
    lpAsciiCmdLine = (char *) InternalMalloc(iLength);

    if (lpAsciiCmdLine == NULL)
    {
        ERROR("Unable to allocate memory\n");
        return NULL;
    }

    pChar = lpAsciiCmdLine;

    /* put the cannonical name of the application as the first parameter */
    if ((strcpy_s(lpAsciiCmdLine, iLength, "\"") != SAFECRT_SUCCESS) ||
        (strcat_s(lpAsciiCmdLine, iLength, lpAppPath) != SAFECRT_SUCCESS) ||
        (strcat_s(lpAsciiCmdLine, iLength,  "\"") != SAFECRT_SUCCESS) ||
        (strcat_s(lpAsciiCmdLine, iLength, " ") != SAFECRT_SUCCESS))
    {
        ERROR("strcpy_s/strcat_s failed!\n");
        return NULL;
    }

    pChar = lpAsciiCmdLine + strlen (lpAsciiCmdLine);

    /* let's skip the first argument in the command line */

    /* strip leading whitespace; function returns NULL if there's only
        whitespace, so the if statement below will work correctly */
    lpCommandLine = UTIL_inverse_wcspbrk((LPWSTR)lpCommandLine, W16_WHITESPACE);

    if (lpCommandLine)
    {
        LPCWSTR stringstart = lpCommandLine;

        do
        {
            /* find first whitespace or dquote character */
            lpCommandLine = PAL_wcspbrk(lpCommandLine,W16_WHITESPACE_DQUOTE);
            if(NULL == lpCommandLine)
            {
                /* no whitespace or dquote found : first arg is only arg */
                break;
            }
            else if('"' == *lpCommandLine)
            {
                /* got a dquote; skip over it if it's escaped; make sure we
                    don't try to look before the first character in the
                    string */
                if(lpCommandLine > stringstart && '\\' == lpCommandLine[-1])
                {
                    lpCommandLine++;
                    continue;
                }

                /* found beginning of dquoted sequence, run to the end */
                /* don't stop if we hit an escaped dquote */
                lpCommandLine++;
                while( *lpCommandLine )
                {
                    lpCommandLine = PAL_wcschr(lpCommandLine, '"');
                    if(NULL == lpCommandLine)
                    {
                        /* no ending dquote, arg runs to end of string */
                        break;
                    }
                    if('\\' != lpCommandLine[-1])
                    {
                        /* dquote is not escaped, dquoted sequence is over*/
                        break;
                    }
                    lpCommandLine++;
                }
                if(NULL == lpCommandLine || '\0' == *lpCommandLine)
                {
                    /* no terminating dquote */
                    break;
                }

                /* step over dquote, keep looking for end of arg */
                lpCommandLine++;
            }
            else
            {
                /* found whitespace : end of arg. */
                lpCommandLine++;
                break;
            }
        }while(lpCommandLine);
    }

    /* Convert to ASCII */
    if (lpCommandLine)
    {
        if (!WideCharToMultiByte(CP_ACP, 0, lpCommandLine, -1,
                                 pChar, iWlen+1, NULL, NULL))
        {
            ASSERT("Unable to convert to a multibyte string\n");
            free(lpAsciiCmdLine);
            return NULL;
        }
    }

    pChar = lpAsciiCmdLine;

    /* loops through all the arguments, to find out how many arguments there
       are; while looping replace whitespace by \0 */

    /* skip leading whitespace (and replace by '\0') */
    /* note : there shouldn't be any, command starts either with PE loader name
       or computed application path, but this won't hurt */
    while (*pChar)
    {
        if (!isspace((unsigned char) *pChar))
        {
           break;
        }
        WARN("unexpected whitespace in command line!\n");
        *pChar++ = '\0';
    }

    while (*pChar)
    {
        (*pnArg)++;

        /* find end of current arg */
        while(*pChar && !isspace((unsigned char) *pChar))
        {
            if('"' == *pChar)
            {
                /* skip over dquote if it's escaped; make sure we don't try to
                   look before the start of the string for the \ */
                if(pChar > lpAsciiCmdLine && '\\' == pChar[-1])
                {
                    pChar++;
                    continue;
                }

                /* found leading dquote : look for ending dquote */
                pChar++;
                while (*pChar)
                {
                    pChar = strchr(pChar,'"');
                    if(NULL == pChar)
                    {
                        /* no ending dquote found : argument extends to the end
                           of the string*/
                        break;
                    }
                    if('\\' != pChar[-1])
                    {
                        /* found a dquote, and it's not escaped : quoted
                           sequence is over*/
                        break;
                    }
                    /* found a dquote, but it was escaped : skip over it, keep
                       looking */
                    pChar++;
                }
                if(NULL == pChar || '\0' == *pChar)
                {
                    /* reached the end of the string : we're done */
                    break;
                }
            }
            pChar++;
        }
        if(NULL == pChar)
        {
            /* reached the end of the string : we're done */
            break;
        }
        /* reached end of arg; replace trailing whitespace by '\0', to split
           arguments into separate strings */
        while (isspace((unsigned char) *pChar))
        {
            *pChar++ = '\0';
        }
    }

    /* allocate lppargv according to the number of arguments
       in the command line */
    lppArgv = (char **) InternalMalloc((((*pnArg)+1) * sizeof(char *)));

    if (lppArgv == NULL)
    {
        free(lpAsciiCmdLine);
        return NULL;
    }

    lppTemp = lppArgv;

    /* at this point all parameters are separated by NULL
       we need to fill the array of arguments; we must also remove all dquotes
       from arguments (new process shouldn't see them) */
    for (i = *pnArg, pChar = lpAsciiCmdLine; i; i--)
    {
        /* skip NULLs */
        while (!*pChar)
        {
            pChar++;
        }

        *lppTemp = pChar;

        /* go to the next parameter, removing dquotes as we go along */
        j = 0;
        while (*pChar)
        {
            /* copy character if it's not a dquote */
            if('"' != *pChar)
            {
                /* if it's the \ of an escaped dquote, skip over it, we'll
                   copy the " instead */
                if( '\\' == pChar[0] && '"' == pChar[1] )
                {
                    pChar++;
                }
                (*lppTemp)[j++] = *pChar;
            }
            pChar++;
        }
        /* re-NULL terminate the argument */
        (*lppTemp)[j] = '\0';

        lppTemp++;
    }

    *lppTemp = NULL;

    return lppArgv;
}


/*++
Function:
  getPath

Abstract:
    Helper function for CreateProcessW, it looks in the path environment
    variable to find where the process to executed is.

Parameters:
    IN  lpFileName: file name to search in the path
    OUT lpPathFileName: returned string containing the path and the filename

Return:
    TRUE if found
    FALSE otherwise
--*/
static
BOOL
getPath(
      PathCharString& lpFileNameString,
      PathCharString& lpPathFileName)
{
    LPSTR lpPath;
    LPSTR lpNext;
    LPSTR lpCurrent;
    LPWSTR lpwstr;
    INT n;
    INT nextLen;
    INT slashLen;
    CPalThread *pThread = NULL;
    LPCSTR lpFileName = lpFileNameString.GetString();

    /* if a path is specified, only look there */
    if(strchr(lpFileName, '/'))
    {
        if (access (lpFileName, F_OK) == 0)
        {
            if (!lpPathFileName.Set(lpFileNameString))
            {
                TRACE("Set of StackString failed!\n");
                return FALSE;
            }

            TRACE("file %s exists\n", lpFileName);
            return TRUE;
        }
        else
        {
            TRACE("file %s doesn't exist.\n", lpFileName);
            return FALSE;
        }
    }

    /* first look in directory from which the application loaded */
    lpwstr = g_lpwstrAppDir;

    if (lpwstr)
    {
        /* convert path to multibyte, check buffer size */
        n = WideCharToMultiByte(CP_ACP, 0, lpwstr, -1, NULL, 0,
            NULL, NULL);

        if (!lpPathFileName.Reserve(n + lpFileNameString.GetCount() + 1 ))
        {
            ERROR("StackString Reserve failed!\n");
            return FALSE;
        }

        lpPath = lpPathFileName.OpenStringBuffer(n);

        n = WideCharToMultiByte(CP_ACP, 0, lpwstr, -1, lpPath, n,
            NULL, NULL);

        if (n == 0)
        {
            lpPathFileName.CloseBuffer(0);
            ASSERT("WideCharToMultiByte failure!\n");
            return FALSE;
        }

        lpPathFileName.CloseBuffer(n - 1);

        lpPathFileName.Append("/", 1);
        lpPathFileName.Append(lpFileNameString);

        if (access(lpPathFileName, F_OK) == 0)
        {
            TRACE("found %s in application directory (%s)\n", lpFileName, lpPathFileName.GetString());
            return TRUE;
        }
    }

    /* then try the current directory */
    if (!lpPathFileName.Reserve(lpFileNameString.GetCount()  + 2))
    {
        ERROR("StackString Reserve failed!\n");
        return FALSE;
    }

    lpPathFileName.Set("./", 2);
    lpPathFileName.Append(lpFileNameString);

    if (access (lpPathFileName, R_OK) == 0)
    {
        TRACE("found %s in current directory.\n", lpFileName);
        return TRUE;
    }

    pThread = InternalGetCurrentThread();

    /* Then try to look in the path */
    lpPath = EnvironGetenv("PATH");

    if (!lpPath)
    {
        ERROR("EnvironGetenv returned NULL for $PATH\n");
        return FALSE;
    }

    lpNext = lpPath;

    /* search in every path directory */
    TRACE("looking for file %s in $PATH (%s)\n", lpFileName, lpPath);
    while (lpNext)
    {
        /* skip all leading ':' */
        while(*lpNext==':')
        {
            lpNext++;
        }

        /* search for ':' */
        lpCurrent = strchr(lpNext, ':');
        if (lpCurrent)
        {
            *lpCurrent++ = '\0';
        }

        nextLen = strlen(lpNext);
        slashLen = (lpNext[nextLen-1] == '/') ? 0:1;

        if (!lpPathFileName.Reserve(nextLen + lpFileNameString.GetCount() + 1))
        {
            free(lpPath);
            ERROR("StackString ran out of memory for full path\n");
            return FALSE;
        }

        lpPathFileName.Set(lpNext, nextLen);

        if( slashLen == 1)
        {
            /* append a '/' if there's no '/' at the end of the path */
            lpPathFileName.Append("/", 1);
        }

        lpPathFileName.Append(lpFileNameString);

        if ( access (lpPathFileName, F_OK) == 0)
        {
            TRACE("Found %s in $PATH element %s\n", lpFileName, lpNext);
            free(lpPath);
            return TRUE;
        }

        lpNext = lpCurrent;  /* search in the next directory */
    }

    free(lpPath);
    TRACE("File %s not found in $PATH\n", lpFileName);
    return FALSE;
}

/*++
Function:
    ~CProcProcessLocalData

Process data destructor
--*/
CorUnix::CProcProcessLocalData::~CProcProcessLocalData()
{
    if (pProcessModules != NULL)
    {
        DestroyProcessModules(pProcessModules);
    }
}
<|MERGE_RESOLUTION|>--- conflicted
+++ resolved
@@ -3134,11 +3134,7 @@
     char** pprogram,
     char** ppidarg,
     const char* dumpName,
-<<<<<<< HEAD
-    const char* dumpType,
-=======
     INT dumpType,
->>>>>>> eb51b02b
     ULONG32 flags)
 {
     if (g_szCoreCLRPath == nullptr)
@@ -3296,20 +3292,6 @@
         && enabledCfg.TryAsInteger(10, enabled)
         && enabled)
     {
-<<<<<<< HEAD
-        char* dumpName = getenv("COMPlus_DbgMiniDumpName");
-        char* dumpType = getenv("COMPlus_DbgMiniDumpType");
-        char* diagStr = getenv("COMPlus_CreateDumpDiagnostics");
-        BOOL diag = diagStr != nullptr && strcmp(diagStr, "1") == 0;
-        char* crashReportStr = getenv("COMPlus_EnableCrashReport");
-        BOOL crashReport = crashReportStr != nullptr && strcmp(crashReportStr, "1") == 0;
-        ULONG32 flags = GenerateDumpFlagsNone;
-        if (diag)
-        {
-            flags |= GenerateDumpFlagsLoggingEnabled;
-        }
-        if (crashReport)
-=======
         CLRConfigNoCache dmpNameCfg = CLRConfigNoCache::Get("DbgMiniDumpName", /*noprefix*/ false, &getenv);
 
         CLRConfigNoCache dmpTypeCfg = CLRConfigNoCache::Get("DbgMiniDumpType", /*noprefix*/ false, &getenv);
@@ -3333,17 +3315,12 @@
         CLRConfigNoCache enabldReportCfg = CLRConfigNoCache::Get("EnableCrashReport", /*noprefix*/ false, &getenv);
         val = 0;
         if (enabldReportCfg.IsSet() && enabldReportCfg.TryAsInteger(10, val) && val == 1)
->>>>>>> eb51b02b
         {
             flags |= GenerateDumpFlagsCrashReportEnabled;
         }
         char* program = nullptr;
         char* pidarg = nullptr;
-<<<<<<< HEAD
-        if (!PROCBuildCreateDumpCommandLine(g_argvCreateDump, &program, &pidarg, dumpName, dumpType, flags))
-=======
         if (!PROCBuildCreateDumpCommandLine(g_argvCreateDump, &program, &pidarg, dmpNameCfg.AsString(), dumpType, flags))
->>>>>>> eb51b02b
         {
             return FALSE;
         }
@@ -3390,11 +3367,7 @@
     }
     char* program = nullptr;
     char* pidarg = nullptr;
-<<<<<<< HEAD
-    BOOL result = PROCBuildCreateDumpCommandLine(argvCreateDump, &program, &pidarg, dumpName, dumpTypeStr, flags);
-=======
     BOOL result = PROCBuildCreateDumpCommandLine(argvCreateDump, &program, &pidarg, dumpName, dumpType, flags);
->>>>>>> eb51b02b
     if (result)
     {
         result = PROCCreateCrashDump(argvCreateDump);
