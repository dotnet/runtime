// Licensed to the .NET Foundation under one or more agreements.
// The .NET Foundation licenses this file to you under the MIT license.

/*============================================================================
**
** Source:  palsuite.cpp
**
** Purpose: Define constants and implement functions that are useful to
**          multiple function categories.
**
**==========================================================================*/


#include "palsuite.h"
#include "minipal/time.h"

const char* szTextFile = "text.txt";

HANDLE hToken[NUM_TOKENS];

WCHAR* convert(const char * aString)
{
    WCHAR* wideBuffer = nullptr;

    if (aString != nullptr)
    {
        int size = MultiByteToWideChar(CP_ACP,0,aString,-1,NULL,0);
        wideBuffer = (WCHAR*) malloc(size*sizeof(WCHAR));
        if (wideBuffer == NULL)
        {
            Fail("ERROR: Unable to allocate memory!\n");
        }
        MultiByteToWideChar(CP_ACP,0,aString,-1,wideBuffer,size);
    }

    return wideBuffer;
}

char* convertC(const WCHAR * wString)
{
    int size;
    char * MultiBuffer = NULL;

    size = WideCharToMultiByte(CP_ACP,0,wString,-1,MultiBuffer,0,NULL,NULL);
    MultiBuffer = (char*) malloc(size);
    if (MultiBuffer == NULL)
    {
        Fail("ERROR: Unable to allocate memory!\n");
    }
    WideCharToMultiByte(CP_ACP,0,wString,-1,MultiBuffer,size,NULL,NULL);
    return MultiBuffer;
}

<<<<<<< HEAD
UINT64 GetHighPrecisionTimeStamp()
{
    return (UINT64)minipal_hires_ticks();
}

=======
>>>>>>> fc85a87a
static const char* rgchPathDelim = "/";


int
mkAbsoluteFilename( LPSTR dirName,
                    DWORD dwDirLength,
                    LPCSTR fileName,
                    DWORD dwFileLength,
                    LPSTR absPathName )
{
    DWORD sizeDN, sizeFN, sizeAPN;

    sizeDN = strlen( dirName );
    sizeFN = strlen( fileName );
    sizeAPN = (sizeDN + 1 + sizeFN + 1);

    /* ensure ((dirName + DELIM + fileName + \0) =< _MAX_PATH ) */
    if( sizeAPN > _MAX_PATH )
    {
        return ( 0 );
    }

    strncpy( absPathName, dirName, dwDirLength +1 );
    strncpy( absPathName, rgchPathDelim, 2 );
    strncpy( absPathName, fileName, dwFileLength +1 );

    return (sizeAPN);

}


BOOL CleanupHelper (HANDLE *hArray, DWORD dwIndex)
{
    BOOL bCHRet;

    bCHRet = CloseHandle(hArray[dwIndex]);
    if (!bCHRet)
    {
        Trace("PALSUITE ERROR: Unable to execute CloseHandle(%p) during "
              "clean up.\nGetLastError returned '%u'.\n", hArray[dwIndex],
              GetLastError());
    }

    return (bCHRet);
}

BOOL Cleanup(HANDLE *hArray, DWORD dwIndex)
{
    BOOL bCRet;
    BOOL bCHRet = 0;

    while (--dwIndex > 0)
    {
        bCHRet = CleanupHelper(&hArray[0], dwIndex);
    }

    bCRet = CloseHandle(hArray[0]);
    if (!bCRet)
    {
        Trace("PALSUITE ERROR: Unable to execute CloseHandle(%p) during "
              "clean up.\nGetLastError returned '%u'.\n", hArray[dwIndex],
              GetLastError());
    }

    return (bCRet&&bCHRet);
}

/*
 * Take two wide strings representing file and directory names
 * (dirName, fileName), join the strings with the appropriate path
 * delimiter and populate a wide character buffer (absPathName) with
 * the resulting string.
 *
 * Returns: The number of wide characters in the resulting string.
 * 0 is returned on Error.
 */
int
mkAbsoluteFilenameW (
    LPWSTR dirName,
    DWORD dwDirLength,
    LPCWSTR fileName,
    DWORD dwFileLength,
    LPWSTR absPathName )
{
    const WCHAR szPathDelimW[] = {'/','\0'};

    DWORD sizeDN, sizeFN, sizeAPN;

    sizeDN = wcslen( dirName );
    sizeFN = wcslen( fileName );
    sizeAPN = (sizeDN + 1 + sizeFN + 1);

    /* ensure ((dirName + DELIM + fileName + \0) =< _MAX_PATH ) */
    if ( sizeAPN > _MAX_PATH )
    {
	return ( 0 );
    }

    wcsncpy(absPathName, dirName, dwDirLength +1);
    wcsncpy(absPathName, szPathDelimW, 2);
    wcsncpy(absPathName, fileName, dwFileLength +1);

    return (sizeAPN);

}

/*
 * Take two wide strings representing file and directory names
 * (dirName, fileName), join the strings with the appropriate path
 * delimiter and populate a wide character buffer (absPathName) with
 * the resulting string.
 *
 * Returns: The number of wide characters in the resulting string.
 * 0 is returned on Error.
 */
int
mkAbsoluteFilenameA (
    LPSTR dirName,
    DWORD dwDirLength,
    LPCSTR fileName,
    DWORD dwFileLength,
    LPSTR absPathName )
{
    const char *szPathDelimA = "\\";

    DWORD sizeDN;
    DWORD sizeFN;
    DWORD sizeAPN;

    sizeDN = strlen( dirName );
    sizeFN = strlen( fileName );
    sizeAPN = (sizeDN + 1 + sizeFN + 1);

    /* ensure ((dirName + DELIM + fileName + \0) =< _MAX_PATH ) */
    if ( sizeAPN > _MAX_PATH )
    {
        return ( 0 );
    }

    strncpy(absPathName, dirName, dwDirLength +1);
    strcat(absPathName, szPathDelimA);
    strcat(absPathName, fileName);

    return (sizeAPN);

}

BOOL
DeleteFileW(
        IN LPCWSTR lpFileName)
{
    _ASSERTE(lpFileName != NULL);

    CHAR mbFileName[ _MAX_PATH ];

    if (WideCharToMultiByte( CP_ACP, 0, lpFileName, -1, mbFileName, sizeof(mbFileName), NULL, NULL ) != 0 )
    {
        return remove(mbFileName) == 0;
    }

    return FALSE;
}<|MERGE_RESOLUTION|>--- conflicted
+++ resolved
@@ -51,14 +51,6 @@
     return MultiBuffer;
 }
 
-<<<<<<< HEAD
-UINT64 GetHighPrecisionTimeStamp()
-{
-    return (UINT64)minipal_hires_ticks();
-}
-
-=======
->>>>>>> fc85a87a
 static const char* rgchPathDelim = "/";
 
 
