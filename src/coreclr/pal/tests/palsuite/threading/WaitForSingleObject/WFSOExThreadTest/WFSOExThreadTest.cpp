// Licensed to the .NET Foundation under one or more agreements.
// The .NET Foundation licenses this file to you under the MIT license.

/*=====================================================================
**
** Source:  	WFSOExThreadTest.c
**
** Purpose: 	Tests a child thread in the middle of a
**          		WaitForSingleObjectEx call will be interrupted by QueueUserAPC
**         		if the alert flag was set.
**
**
**===================================================================*/

#include <palsuite.h>

/*Based on SleepEx/test2 */

const int ChildThreadWaitTime = 4000;
const int InterruptTime = 2000;
const DWORD AcceptableDelta = 300;

void RunTest_WFSOExThreadTest(BOOL AlertThread);
VOID PALAPI APCFunc_WFSOExThreadTest(ULONG_PTR dwParam);
DWORD PALAPI WaiterProc_WFSOExThreadTest(LPVOID lpParameter);
void WorkerThread_WFSOExThreadTest(void);

int ThreadWaitDelta_WFSOExThreadTest;
static volatile bool s_preWaitTimestampRecorded = false;

PALTEST(threading_WaitForSingleObject_WFSOExThreadTest_paltest_waitforsingleobject_wfsoexthreadtest, "threading/WaitForSingleObject/WFSOExThreadTest/paltest_waitforsingleobject_wfsoexthreadtest")
{
    if (0 != (PAL_Initialize(argc, argv)))
    {
        return FAIL;
    }

	/*
      On some platforms (e.g. FreeBSD 4.9) the first call to some synch objects
      (such as conditions) involves some pthread internal initialization that
      can make the first wait slighty longer, potentially going above the
      acceptable delta for this test. Let's add a dummy wait to preinitialize
      internal structures
    */
    Sleep(100);

      /*
     * Check that Queueing an APC in the middle of a wait does interrupt
     * it, if it's in an alertable state.
     */

    RunTest_WFSOExThreadTest(TRUE);
    if (abs(ThreadWaitDelta_WFSOExThreadTest - InterruptTime) > AcceptableDelta)
    {
        Fail("Expected thread to wait for %d ms (and get interrupted).\n"
            "Thread waited for %d ms! (Acceptable delta: %d)\n",
            InterruptTime, ThreadWaitDelta_WFSOExThreadTest, AcceptableDelta);
    }


     /*
     * Check that Queueing an APC in the middle of a wait does NOT interrupt
     * it, if it is not in an alertable state.
     */
    RunTest_WFSOExThreadTest(FALSE);
    if (abs(ThreadWaitDelta_WFSOExThreadTest - ChildThreadWaitTime) > AcceptableDelta)
    {
        Fail("Expected thread to wait for %d ms (and not be interrupted).\n"
            "Thread waited for %d ms! (Acceptable delta: %d)\n",
            ChildThreadWaitTime, ThreadWaitDelta_WFSOExThreadTest, AcceptableDelta);
    }


    PAL_Terminate();
    return PASS;
}

void RunTest_WFSOExThreadTest(BOOL AlertThread)
{
    HANDLE hThread = 0;
    DWORD dwThreadId = 0;
    int ret;

    //Create thread
    s_preWaitTimestampRecorded = false;
    hThread = CreateThread( NULL,
                            0,
                            (LPTHREAD_START_ROUTINE)WaiterProc_WFSOExThreadTest,
                            (LPVOID) AlertThread,
                            0,
                            &dwThreadId);

    if (hThread == NULL)
    {
        Fail("ERROR: Was not able to create the thread to test!\n"
            "GetLastError returned %d\n", GetLastError());
    }

    // Wait for the pre-wait timestamp to be recorded on the other thread before sleeping, since the sleep duration here will be
    // compared against the sleep/wait duration on the other thread
    while (!s_preWaitTimestampRecorded)
    {
        Sleep(0);
    }

    Sleep(InterruptTime);

    ret = QueueUserAPC(APCFunc_WFSOExThreadTest, hThread, 0);
    if (ret == 0)
    {
        Fail("QueueUserAPC failed! GetLastError returned %d\n",
            GetLastError());
    }


    ret = WaitForSingleObject(hThread, INFINITE);
    if (ret == WAIT_FAILED)
    {
        Fail("Unable to wait on child thread!\nGetLastError returned %d.\n",
            GetLastError());
    }

  if (0==CloseHandle(hThread))
	    	{
	    	Trace("Could not close Thread handle\n");
		Fail ( "GetLastError returned %d\n", GetLastError());
    	}
}

/* Function doesn't do anything, just needed to interrupt the wait*/
VOID PALAPI APCFunc_WFSOExThreadTest(ULONG_PTR dwParam)
{
}

/* Entry Point for child thread. */
DWORD PALAPI WaiterProc_WFSOExThreadTest(LPVOID lpParameter)
{
    HANDLE hWaitThread;
    int64_t OldTimeStamp;
    int64_t NewTimeStamp;
    BOOL Alertable;
    DWORD ret;
    DWORD dwThreadId = 0;

/*
When a thread terminates, the thread object attains a signaled state,
satisfying any threads that were waiting on the object.
*/

/* Create a thread that does not return immediately to maintain a non signaled test*/
	hWaitThread = CreateThread( NULL,
                            0,
                            (LPTHREAD_START_ROUTINE)WorkerThread_WFSOExThreadTest,
                            NULL,
                            0,
                            &dwThreadId);

    if (hWaitThread == NULL)
    {
        Fail("ERROR: Was not able to create worker thread to wait on!\n"
            "GetLastError returned %d\n", GetLastError());
    }

    Alertable = (BOOL)(SIZE_T) lpParameter;

    OldTimeStamp = minipal_hires_ticks();
    s_preWaitTimestampRecorded = true;

    ret = WaitForSingleObjectEx(	hWaitThread,
								ChildThreadWaitTime,
        							Alertable);
<<<<<<< HEAD

    NewTimeStamp = minipal_lowres_ticks();
=======
    
    NewTimeStamp = minipal_hires_ticks();
>>>>>>> 7ed741ec


    if (Alertable && ret != WAIT_IO_COMPLETION)
    {
        Fail("Expected the interrupted wait to return WAIT_IO_COMPLETION.\n"
            "Got %d\n", ret);
    }
    else if (!Alertable && ret != WAIT_TIMEOUT)
    {
        Fail("WaitForSingleObjectEx did not timeout.\n"
            "Expected return of WAIT_TIMEOUT, got %d.\n", ret);
    }

    ThreadWaitDelta_WFSOExThreadTest = (NewTimeStamp - OldTimeStamp) / (minipal_hires_tick_frequency() / 1000);;

    ret = CloseHandle(hWaitThread);
    if (!ret)
    {
        Fail("Unable to close handle to Thread!\n"
            "GetLastError returned %d\n", GetLastError());
    }

    return 0;
}


void WorkerThread_WFSOExThreadTest(void)
{

	//Make the worker thread sleep to test WFSOEx Functionality

	Sleep(2*ChildThreadWaitTime);
}
<|MERGE_RESOLUTION|>--- conflicted
+++ resolved
@@ -169,13 +169,8 @@
     ret = WaitForSingleObjectEx(	hWaitThread,
 								ChildThreadWaitTime,
         							Alertable);
-<<<<<<< HEAD
-
-    NewTimeStamp = minipal_lowres_ticks();
-=======
-    
+
     NewTimeStamp = minipal_hires_ticks();
->>>>>>> 7ed741ec
 
 
     if (Alertable && ret != WAIT_IO_COMPLETION)
