// Licensed to the .NET Foundation under one or more agreements.
// The .NET Foundation licenses this file to you under the MIT license.

/*=====================================================================
**
** Source:  	WFSOExThreadTest.c
**
** Purpose: 	Tests a child thread in the middle of a
**          		WaitForSingleObjectEx call will be interrupted by QueueUserAPC
**         		if the alert flag was set.
**
**
**===================================================================*/

#include <palsuite.h>

/*Based on SleepEx/test2 */

const int ChildThreadWaitTime = 4000;
const int InterruptTime = 2000;
const DWORD AcceptableDelta = 300;

void RunTest_WFSOExThreadTest(BOOL AlertThread);
VOID PALAPI APCFunc_WFSOExThreadTest(ULONG_PTR dwParam);
DWORD PALAPI WaiterProc_WFSOExThreadTest(LPVOID lpParameter);
void WorkerThread_WFSOExThreadTest(void);

int ThreadWaitDelta_WFSOExThreadTest;
static volatile bool s_preWaitTimestampRecorded = false;

PALTEST(threading_WaitForSingleObject_WFSOExThreadTest_paltest_waitforsingleobject_wfsoexthreadtest, "threading/WaitForSingleObject/WFSOExThreadTest/paltest_waitforsingleobject_wfsoexthreadtest")
{
    if (0 != (PAL_Initialize(argc, argv)))
    {
        return FAIL;
    }

	/*
      On some platforms (e.g. FreeBSD 4.9) the first call to some synch objects
      (such as conditions) involves some pthread internal initialization that
      can make the first wait slighty longer, potentially going above the
      acceptable delta for this test. Let's add a dummy wait to preinitialize
      internal structures
    */
    Sleep(100);

      /*
     * Check that Queueing an APC in the middle of a wait does interrupt
     * it, if it's in an alertable state.
     */

    RunTest_WFSOExThreadTest(TRUE);
    if (abs(ThreadWaitDelta_WFSOExThreadTest - InterruptTime) > AcceptableDelta)
    {
        Fail("Expected thread to wait for %d ms (and get interrupted).\n"
            "Thread waited for %d ms! (Acceptable delta: %d)\n",
            InterruptTime, ThreadWaitDelta_WFSOExThreadTest, AcceptableDelta);
    }


     /*
     * Check that Queueing an APC in the middle of a wait does NOT interrupt
     * it, if it is not in an alertable state.
     */
    RunTest_WFSOExThreadTest(FALSE);
    if (abs(ThreadWaitDelta_WFSOExThreadTest - ChildThreadWaitTime) > AcceptableDelta)
    {
        Fail("Expected thread to wait for %d ms (and not be interrupted).\n"
            "Thread waited for %d ms! (Acceptable delta: %d)\n",
            ChildThreadWaitTime, ThreadWaitDelta_WFSOExThreadTest, AcceptableDelta);
    }


    PAL_Terminate();
    return PASS;
}

void RunTest_WFSOExThreadTest(BOOL AlertThread)
{
    HANDLE hThread = 0;
    DWORD dwThreadId = 0;
    int ret;

    //Create thread
    s_preWaitTimestampRecorded = false;
    hThread = CreateThread( NULL,
                            0,
                            (LPTHREAD_START_ROUTINE)WaiterProc_WFSOExThreadTest,
                            (LPVOID) AlertThread,
                            0,
                            &dwThreadId);

    if (hThread == NULL)
    {
        Fail("ERROR: Was not able to create the thread to test!\n"
            "GetLastError returned %d\n", GetLastError());
    }

    // Wait for the pre-wait timestamp to be recorded on the other thread before sleeping, since the sleep duration here will be
    // compared against the sleep/wait duration on the other thread
    while (!s_preWaitTimestampRecorded)
    {
        Sleep(0);
    }

    Sleep(InterruptTime);

    ret = QueueUserAPC(APCFunc_WFSOExThreadTest, hThread, 0);
    if (ret == 0)
    {
        Fail("QueueUserAPC failed! GetLastError returned %d\n",
            GetLastError());
    }


    ret = WaitForSingleObject(hThread, INFINITE);
    if (ret == WAIT_FAILED)
    {
        Fail("Unable to wait on child thread!\nGetLastError returned %d.\n",
            GetLastError());
    }

  if (0==CloseHandle(hThread))
	    	{
	    	Trace("Could not close Thread handle\n");
		Fail ( "GetLastError returned %d\n", GetLastError());
    	}
}

/* Function doesn't do anything, just needed to interrupt the wait*/
VOID PALAPI APCFunc_WFSOExThreadTest(ULONG_PTR dwParam)
{
}

/* Entry Point for child thread. */
DWORD PALAPI WaiterProc_WFSOExThreadTest(LPVOID lpParameter)
{
    HANDLE hWaitThread;
    int64_t OldTimeStamp;
    int64_t NewTimeStamp;
    BOOL Alertable;
    DWORD ret;
    DWORD dwThreadId = 0;

/*
When a thread terminates, the thread object attains a signaled state,
satisfying any threads that were waiting on the object.
*/

/* Create a thread that does not return immediately to maintain a non signaled test*/
	hWaitThread = CreateThread( NULL,
                            0,
                            (LPTHREAD_START_ROUTINE)WorkerThread_WFSOExThreadTest,
                            NULL,
                            0,
                            &dwThreadId);

    if (hWaitThread == NULL)
    {
        Fail("ERROR: Was not able to create worker thread to wait on!\n"
            "GetLastError returned %d\n", GetLastError());
    }

    Alertable = (BOOL)(SIZE_T) lpParameter;

<<<<<<< HEAD
    OldTimeStamp = GetHighPrecisionTimeStamp();
=======
    OldTimeStamp = minipal_lowres_ticks();
>>>>>>> fc85a87a
    s_preWaitTimestampRecorded = true;

    ret = WaitForSingleObjectEx(	hWaitThread,
								ChildThreadWaitTime,
        							Alertable);
<<<<<<< HEAD

    NewTimeStamp = GetHighPrecisionTimeStamp();
=======
    
    NewTimeStamp = minipal_lowres_ticks();
>>>>>>> fc85a87a


    if (Alertable && ret != WAIT_IO_COMPLETION)
    {
        Fail("Expected the interrupted wait to return WAIT_IO_COMPLETION.\n"
            "Got %d\n", ret);
    }
    else if (!Alertable && ret != WAIT_TIMEOUT)
    {
        Fail("WaitForSingleObjectEx did not timeout.\n"
            "Expected return of WAIT_TIMEOUT, got %d.\n", ret);
    }

    ThreadWaitDelta_WFSOExThreadTest = NewTimeStamp - OldTimeStamp;

    ret = CloseHandle(hWaitThread);
    if (!ret)
    {
        Fail("Unable to close handle to Thread!\n"
            "GetLastError returned %d\n", GetLastError());
    }

    return 0;
}


void WorkerThread_WFSOExThreadTest(void)
{

	//Make the worker thread sleep to test WFSOEx Functionality

	Sleep(2*ChildThreadWaitTime);
}
<|MERGE_RESOLUTION|>--- conflicted
+++ resolved
@@ -163,23 +163,14 @@
 
     Alertable = (BOOL)(SIZE_T) lpParameter;
 
-<<<<<<< HEAD
-    OldTimeStamp = GetHighPrecisionTimeStamp();
-=======
     OldTimeStamp = minipal_lowres_ticks();
->>>>>>> fc85a87a
     s_preWaitTimestampRecorded = true;
 
     ret = WaitForSingleObjectEx(	hWaitThread,
 								ChildThreadWaitTime,
         							Alertable);
-<<<<<<< HEAD
-
-    NewTimeStamp = GetHighPrecisionTimeStamp();
-=======
-    
+
     NewTimeStamp = minipal_lowres_ticks();
->>>>>>> fc85a87a
 
 
     if (Alertable && ret != WAIT_IO_COMPLETION)
