set(SOURCES
    doublemapping.cpp
    dn-u16.cpp
<<<<<<< HEAD
    memory.cpp
=======
    dn-stdio.cpp
>>>>>>> 17b2266a
)

add_library(coreclrminipal_objects
    OBJECT
    ${SOURCES}
)

add_library(coreclrminipal
    STATIC
    $<TARGET_OBJECTS:coreclrminipal_objects>
)

target_link_libraries(coreclrminipal PRIVATE minipal)

if (CLR_CMAKE_TARGET_ARCH_WASM)
  install_clr(TARGETS coreclrminipal DESTINATIONS sharedFramework COMPONENT runtime)
endif (CLR_CMAKE_TARGET_ARCH_WASM)<|MERGE_RESOLUTION|>--- conflicted
+++ resolved
@@ -1,11 +1,8 @@
 set(SOURCES
     doublemapping.cpp
     dn-u16.cpp
-<<<<<<< HEAD
+    dn-stdio.cpp
     memory.cpp
-=======
-    dn-stdio.cpp
->>>>>>> 17b2266a
 )
 
 add_library(coreclrminipal_objects
