// Licensed to the .NET Foundation under one or more agreements.
// The .NET Foundation licenses this file to you under the MIT license.

#ifndef _ICorJitInfoImpl
#define _ICorJitInfoImpl

<<<<<<< HEAD
// ICorJitInfoImpl: declare for implementation all the members of the ICorJitInfo interface (which are
// specified as pure virtual methods). This is done once, here, and all implementations share it,
// to avoid duplicated declarations. This file is #include'd within all the ICorJitInfo implementation
// classes.
//
// NOTE: this file is in exactly the same order, with exactly the same whitespace, as the ICorJitInfo
// interface declaration (with the "virtual" and "= 0" syntax removed). This is to make it easy to compare
// against the interface declaration.

/**********************************************************************************/
// clang-format off
/**********************************************************************************/

public:

DWORD getMethodAttribs(
          CORINFO_METHOD_HANDLE ftn);

void setMethodAttribs(
          CORINFO_METHOD_HANDLE ftn,
          CorInfoMethodRuntimeFlags attribs);

void getMethodSig(
          CORINFO_METHOD_HANDLE ftn,
          CORINFO_SIG_INFO* sig,
          CORINFO_CLASS_HANDLE memberParent);

bool getMethodInfo(
          CORINFO_METHOD_HANDLE ftn,
          CORINFO_METHOD_INFO* info);

CorInfoInline canInline(
          CORINFO_METHOD_HANDLE callerHnd,
          CORINFO_METHOD_HANDLE calleeHnd,
          DWORD* pRestrictions);

void reportInliningDecision(
          CORINFO_METHOD_HANDLE inlinerHnd,
          CORINFO_METHOD_HANDLE inlineeHnd,
          CorInfoInline inlineResult,
          const char* reason);

bool canTailCall(
          CORINFO_METHOD_HANDLE callerHnd,
          CORINFO_METHOD_HANDLE declaredCalleeHnd,
          CORINFO_METHOD_HANDLE exactCalleeHnd,
          bool fIsTailPrefix);

void reportTailCallDecision(
          CORINFO_METHOD_HANDLE callerHnd,
          CORINFO_METHOD_HANDLE calleeHnd,
          bool fIsTailPrefix,
          CorInfoTailCall tailCallResult,
          const char* reason);

void getEHinfo(
          CORINFO_METHOD_HANDLE ftn,
          unsigned EHnumber,
          CORINFO_EH_CLAUSE* clause);

CORINFO_CLASS_HANDLE getMethodClass(
          CORINFO_METHOD_HANDLE method);

CORINFO_MODULE_HANDLE getMethodModule(
          CORINFO_METHOD_HANDLE method);

void getMethodVTableOffset(
          CORINFO_METHOD_HANDLE method,
          unsigned* offsetOfIndirection,
          unsigned* offsetAfterIndirection,
          bool* isRelative);

bool resolveVirtualMethod(
          CORINFO_DEVIRTUALIZATION_INFO* info);

CORINFO_METHOD_HANDLE getUnboxedEntry(
          CORINFO_METHOD_HANDLE ftn,
          bool* requiresInstMethodTableArg);

CORINFO_CLASS_HANDLE getDefaultEqualityComparerClass(
          CORINFO_CLASS_HANDLE elemType);

void expandRawHandleIntrinsic(
          CORINFO_RESOLVED_TOKEN* pResolvedToken,
          CORINFO_GENERICHANDLE_RESULT* pResult);

CorInfoIntrinsics getIntrinsicID(
          CORINFO_METHOD_HANDLE method,
          bool* pMustExpand);

bool isIntrinsicType(
          CORINFO_CLASS_HANDLE classHnd);

CorInfoCallConvExtension getUnmanagedCallConv(
          CORINFO_METHOD_HANDLE method,
          CORINFO_SIG_INFO* callSiteSig,
          bool* pSuppressGCTransition);

bool pInvokeMarshalingRequired(
          CORINFO_METHOD_HANDLE method,
          CORINFO_SIG_INFO* callSiteSig);

bool satisfiesMethodConstraints(
          CORINFO_CLASS_HANDLE parent,
          CORINFO_METHOD_HANDLE method);

bool isCompatibleDelegate(
          CORINFO_CLASS_HANDLE objCls,
          CORINFO_CLASS_HANDLE methodParentCls,
          CORINFO_METHOD_HANDLE method,
          CORINFO_CLASS_HANDLE delegateCls,
          bool* pfIsOpenDelegate);

void methodMustBeLoadedBeforeCodeIsRun(
          CORINFO_METHOD_HANDLE method);

CORINFO_METHOD_HANDLE mapMethodDeclToMethodImpl(
          CORINFO_METHOD_HANDLE method);

void getGSCookie(
          GSCookie* pCookieVal,
          GSCookie** ppCookieVal);

void setPatchpointInfo(
          PatchpointInfo* patchpointInfo);

PatchpointInfo* getOSRInfo(
          unsigned* ilOffset);

void resolveToken(
          CORINFO_RESOLVED_TOKEN* pResolvedToken);

bool tryResolveToken(
          CORINFO_RESOLVED_TOKEN* pResolvedToken);

void findSig(
          CORINFO_MODULE_HANDLE module,
          unsigned sigTOK,
          CORINFO_CONTEXT_HANDLE context,
          CORINFO_SIG_INFO* sig);

void findCallSiteSig(
          CORINFO_MODULE_HANDLE module,
          unsigned methTOK,
          CORINFO_CONTEXT_HANDLE context,
          CORINFO_SIG_INFO* sig);

CORINFO_CLASS_HANDLE getTokenTypeAsHandle(
          CORINFO_RESOLVED_TOKEN* pResolvedToken);

bool isValidToken(
          CORINFO_MODULE_HANDLE module,
          unsigned metaTOK);

bool isValidStringRef(
          CORINFO_MODULE_HANDLE module,
          unsigned metaTOK);

LPCWSTR getStringLiteral(
          CORINFO_MODULE_HANDLE module,
          unsigned metaTOK,
          int* length);

CorInfoType asCorInfoType(
          CORINFO_CLASS_HANDLE cls);

const char* getClassName(
          CORINFO_CLASS_HANDLE cls);

const char* getClassNameFromMetadata(
          CORINFO_CLASS_HANDLE cls,
          const char** namespaceName);

CORINFO_CLASS_HANDLE getTypeInstantiationArgument(
          CORINFO_CLASS_HANDLE cls,
          unsigned index);

int appendClassName(
          WCHAR** ppBuf,
          int* pnBufLen,
          CORINFO_CLASS_HANDLE cls,
          bool fNamespace,
          bool fFullInst,
          bool fAssembly);

bool isValueClass(
          CORINFO_CLASS_HANDLE cls);

CorInfoInlineTypeCheck canInlineTypeCheck(
          CORINFO_CLASS_HANDLE cls,
          CorInfoInlineTypeCheckSource source);

DWORD getClassAttribs(
          CORINFO_CLASS_HANDLE cls);

bool isStructRequiringStackAllocRetBuf(
          CORINFO_CLASS_HANDLE cls);

CORINFO_MODULE_HANDLE getClassModule(
          CORINFO_CLASS_HANDLE cls);

CORINFO_ASSEMBLY_HANDLE getModuleAssembly(
          CORINFO_MODULE_HANDLE mod);

const char* getAssemblyName(
          CORINFO_ASSEMBLY_HANDLE assem);

void* LongLifetimeMalloc(
          size_t sz);

void LongLifetimeFree(
          void* obj);

size_t getClassModuleIdForStatics(
          CORINFO_CLASS_HANDLE cls,
          CORINFO_MODULE_HANDLE* pModule,
          void** ppIndirection);

unsigned getClassSize(
          CORINFO_CLASS_HANDLE cls);

unsigned getHeapClassSize(
          CORINFO_CLASS_HANDLE cls);

bool canAllocateOnStack(
          CORINFO_CLASS_HANDLE cls);

unsigned getClassAlignmentRequirement(
          CORINFO_CLASS_HANDLE cls,
          bool fDoubleAlignHint);

unsigned getClassGClayout(
          CORINFO_CLASS_HANDLE cls,
          BYTE* gcPtrs);

unsigned getClassNumInstanceFields(
          CORINFO_CLASS_HANDLE cls);

CORINFO_FIELD_HANDLE getFieldInClass(
          CORINFO_CLASS_HANDLE clsHnd,
          INT num);

bool checkMethodModifier(
          CORINFO_METHOD_HANDLE hMethod,
          LPCSTR modifier,
          bool fOptional);

CorInfoHelpFunc getNewHelper(
          CORINFO_RESOLVED_TOKEN* pResolvedToken,
          CORINFO_METHOD_HANDLE callerHandle,
          bool* pHasSideEffects);

CorInfoHelpFunc getNewArrHelper(
          CORINFO_CLASS_HANDLE arrayCls);

CorInfoHelpFunc getCastingHelper(
          CORINFO_RESOLVED_TOKEN* pResolvedToken,
          bool fThrowing);

CorInfoHelpFunc getSharedCCtorHelper(
          CORINFO_CLASS_HANDLE clsHnd);

CORINFO_CLASS_HANDLE getTypeForBox(
          CORINFO_CLASS_HANDLE cls);

CorInfoHelpFunc getBoxHelper(
          CORINFO_CLASS_HANDLE cls);

CorInfoHelpFunc getUnBoxHelper(
          CORINFO_CLASS_HANDLE cls);

bool getReadyToRunHelper(
          CORINFO_RESOLVED_TOKEN* pResolvedToken,
          CORINFO_LOOKUP_KIND* pGenericLookupKind,
          CorInfoHelpFunc id,
          CORINFO_CONST_LOOKUP* pLookup);

void getReadyToRunDelegateCtorHelper(
          CORINFO_RESOLVED_TOKEN* pTargetMethod,
          CORINFO_CLASS_HANDLE delegateType,
          CORINFO_LOOKUP* pLookup);

const char* getHelperName(
          CorInfoHelpFunc helpFunc);

CorInfoInitClassResult initClass(
          CORINFO_FIELD_HANDLE field,
          CORINFO_METHOD_HANDLE method,
          CORINFO_CONTEXT_HANDLE context);

void classMustBeLoadedBeforeCodeIsRun(
          CORINFO_CLASS_HANDLE cls);

CORINFO_CLASS_HANDLE getBuiltinClass(
          CorInfoClassId classId);

CorInfoType getTypeForPrimitiveValueClass(
          CORINFO_CLASS_HANDLE cls);

CorInfoType getTypeForPrimitiveNumericClass(
          CORINFO_CLASS_HANDLE cls);

bool canCast(
          CORINFO_CLASS_HANDLE child,
          CORINFO_CLASS_HANDLE parent);

bool areTypesEquivalent(
          CORINFO_CLASS_HANDLE cls1,
          CORINFO_CLASS_HANDLE cls2);

TypeCompareState compareTypesForCast(
          CORINFO_CLASS_HANDLE fromClass,
          CORINFO_CLASS_HANDLE toClass);

TypeCompareState compareTypesForEquality(
          CORINFO_CLASS_HANDLE cls1,
          CORINFO_CLASS_HANDLE cls2);

CORINFO_CLASS_HANDLE mergeClasses(
          CORINFO_CLASS_HANDLE cls1,
          CORINFO_CLASS_HANDLE cls2);

bool isMoreSpecificType(
          CORINFO_CLASS_HANDLE cls1,
          CORINFO_CLASS_HANDLE cls2);

CORINFO_CLASS_HANDLE getParentType(
          CORINFO_CLASS_HANDLE cls);

CorInfoType getChildType(
          CORINFO_CLASS_HANDLE clsHnd,
          CORINFO_CLASS_HANDLE* clsRet);

bool satisfiesClassConstraints(
          CORINFO_CLASS_HANDLE cls);

bool isSDArray(
          CORINFO_CLASS_HANDLE cls);

unsigned getArrayRank(
          CORINFO_CLASS_HANDLE cls);

void* getArrayInitializationData(
          CORINFO_FIELD_HANDLE field,
          DWORD size);

CorInfoIsAccessAllowedResult canAccessClass(
          CORINFO_RESOLVED_TOKEN* pResolvedToken,
          CORINFO_METHOD_HANDLE callerHandle,
          CORINFO_HELPER_DESC* pAccessHelper);

const char* getFieldName(
          CORINFO_FIELD_HANDLE ftn,
          const char** moduleName);

CORINFO_CLASS_HANDLE getFieldClass(
          CORINFO_FIELD_HANDLE field);

CorInfoType getFieldType(
          CORINFO_FIELD_HANDLE field,
          CORINFO_CLASS_HANDLE* structType,
          CORINFO_CLASS_HANDLE memberParent);

unsigned getFieldOffset(
          CORINFO_FIELD_HANDLE field);

void getFieldInfo(
          CORINFO_RESOLVED_TOKEN* pResolvedToken,
          CORINFO_METHOD_HANDLE callerHandle,
          CORINFO_ACCESS_FLAGS flags,
          CORINFO_FIELD_INFO* pResult);

bool isFieldStatic(
          CORINFO_FIELD_HANDLE fldHnd);

void getBoundaries(
          CORINFO_METHOD_HANDLE ftn,
          unsigned int* cILOffsets,
          DWORD** pILOffsets,
          ICorDebugInfo::BoundaryTypes* implictBoundaries);

void setBoundaries(
          CORINFO_METHOD_HANDLE ftn,
          ULONG32 cMap,
          ICorDebugInfo::OffsetMapping* pMap);

void getVars(
          CORINFO_METHOD_HANDLE ftn,
          ULONG32* cVars,
          ICorDebugInfo::ILVarInfo** vars,
          bool* extendOthers);

void setVars(
          CORINFO_METHOD_HANDLE ftn,
          ULONG32 cVars,
          ICorDebugInfo::NativeVarInfo* vars);

void* allocateArray(
          size_t cBytes);

void freeArray(
          void* array);

CORINFO_ARG_LIST_HANDLE getArgNext(
          CORINFO_ARG_LIST_HANDLE args);

CorInfoTypeWithMod getArgType(
          CORINFO_SIG_INFO* sig,
          CORINFO_ARG_LIST_HANDLE args,
          CORINFO_CLASS_HANDLE* vcTypeRet);

CORINFO_CLASS_HANDLE getArgClass(
          CORINFO_SIG_INFO* sig,
          CORINFO_ARG_LIST_HANDLE args);

CorInfoHFAElemType getHFAType(
          CORINFO_CLASS_HANDLE hClass);

HRESULT GetErrorHRESULT(
          struct _EXCEPTION_POINTERS* pExceptionPointers);

ULONG GetErrorMessage(
          LPWSTR buffer,
          ULONG bufferLength);

int FilterException(
          struct _EXCEPTION_POINTERS* pExceptionPointers);

void HandleException(
          struct _EXCEPTION_POINTERS* pExceptionPointers);

void ThrowExceptionForJitResult(
          HRESULT result);

void ThrowExceptionForHelper(
          const CORINFO_HELPER_DESC* throwHelper);

bool runWithErrorTrap(
          ICorJitInfo::errorTrapFunction function,
          void* parameter);

void getEEInfo(
          CORINFO_EE_INFO* pEEInfoOut);

LPCWSTR getJitTimeLogFilename();

mdMethodDef getMethodDefFromMethod(
          CORINFO_METHOD_HANDLE hMethod);

const char* getMethodName(
          CORINFO_METHOD_HANDLE ftn,
          const char** moduleName);

const char* getMethodNameFromMetadata(
          CORINFO_METHOD_HANDLE ftn,
          const char** className,
          const char** namespaceName,
          const char** enclosingClassName);

unsigned getMethodHash(
          CORINFO_METHOD_HANDLE ftn);

size_t findNameOfToken(
          CORINFO_MODULE_HANDLE moduleHandle,
          mdToken token,
          char* szFQName,
          size_t FQNameCapacity);

bool getSystemVAmd64PassStructInRegisterDescriptor(
          CORINFO_CLASS_HANDLE structHnd,
          SYSTEMV_AMD64_CORINFO_STRUCT_REG_PASSING_DESCRIPTOR* structPassInRegDescPtr);

DWORD getThreadTLSIndex(
          void** ppIndirection);

const void* getInlinedCallFrameVptr(
          void** ppIndirection);

LONG* getAddrOfCaptureThreadGlobal(
          void** ppIndirection);

void* getHelperFtn(
          CorInfoHelpFunc ftnNum,
          void** ppIndirection);

void getFunctionEntryPoint(
          CORINFO_METHOD_HANDLE ftn,
          CORINFO_CONST_LOOKUP* pResult,
          CORINFO_ACCESS_FLAGS accessFlags);

void getFunctionFixedEntryPoint(
          CORINFO_METHOD_HANDLE ftn,
          CORINFO_CONST_LOOKUP* pResult);

void* getMethodSync(
          CORINFO_METHOD_HANDLE ftn,
          void** ppIndirection);

CorInfoHelpFunc getLazyStringLiteralHelper(
          CORINFO_MODULE_HANDLE handle);

CORINFO_MODULE_HANDLE embedModuleHandle(
          CORINFO_MODULE_HANDLE handle,
          void** ppIndirection);

CORINFO_CLASS_HANDLE embedClassHandle(
          CORINFO_CLASS_HANDLE handle,
          void** ppIndirection);

CORINFO_METHOD_HANDLE embedMethodHandle(
          CORINFO_METHOD_HANDLE handle,
          void** ppIndirection);

CORINFO_FIELD_HANDLE embedFieldHandle(
          CORINFO_FIELD_HANDLE handle,
          void** ppIndirection);

void embedGenericHandle(
          CORINFO_RESOLVED_TOKEN* pResolvedToken,
          bool fEmbedParent,
          CORINFO_GENERICHANDLE_RESULT* pResult);

void getLocationOfThisType(
          CORINFO_METHOD_HANDLE context,
          CORINFO_LOOKUP_KIND* pLookupKind);

void getAddressOfPInvokeTarget(
          CORINFO_METHOD_HANDLE method,
          CORINFO_CONST_LOOKUP* pLookup);

LPVOID GetCookieForPInvokeCalliSig(
          CORINFO_SIG_INFO* szMetaSig,
          void** ppIndirection);

bool canGetCookieForPInvokeCalliSig(
          CORINFO_SIG_INFO* szMetaSig);

CORINFO_JUST_MY_CODE_HANDLE getJustMyCodeHandle(
          CORINFO_METHOD_HANDLE method,
          CORINFO_JUST_MY_CODE_HANDLE** ppIndirection);

void GetProfilingHandle(
          bool* pbHookFunction,
          void** pProfilerHandle,
          bool* pbIndirectedHandles);

void getCallInfo(
          CORINFO_RESOLVED_TOKEN* pResolvedToken,
          CORINFO_RESOLVED_TOKEN* pConstrainedResolvedToken,
          CORINFO_METHOD_HANDLE callerHandle,
          CORINFO_CALLINFO_FLAGS flags,
          CORINFO_CALL_INFO* pResult);

bool canAccessFamily(
          CORINFO_METHOD_HANDLE hCaller,
          CORINFO_CLASS_HANDLE hInstanceType);

bool isRIDClassDomainID(
          CORINFO_CLASS_HANDLE cls);

unsigned getClassDomainID(
          CORINFO_CLASS_HANDLE cls,
          void** ppIndirection);

void* getFieldAddress(
          CORINFO_FIELD_HANDLE field,
          void** ppIndirection);

CORINFO_CLASS_HANDLE getStaticFieldCurrentClass(
          CORINFO_FIELD_HANDLE field,
          bool* pIsSpeculative);

CORINFO_VARARGS_HANDLE getVarArgsHandle(
          CORINFO_SIG_INFO* pSig,
          void** ppIndirection);

bool canGetVarArgsHandle(
          CORINFO_SIG_INFO* pSig);

InfoAccessType constructStringLiteral(
          CORINFO_MODULE_HANDLE module,
          mdToken metaTok,
          void** ppValue);

InfoAccessType emptyStringLiteral(
          void** ppValue);

DWORD getFieldThreadLocalStoreID(
          CORINFO_FIELD_HANDLE field,
          void** ppIndirection);

void setOverride(
          ICorDynamicInfo* pOverride,
          CORINFO_METHOD_HANDLE currentMethod);

void addActiveDependency(
          CORINFO_MODULE_HANDLE moduleFrom,
          CORINFO_MODULE_HANDLE moduleTo);

CORINFO_METHOD_HANDLE GetDelegateCtor(
          CORINFO_METHOD_HANDLE methHnd,
          CORINFO_CLASS_HANDLE clsHnd,
          CORINFO_METHOD_HANDLE targetMethodHnd,
          DelegateCtorArgs* pCtorData);

void MethodCompileComplete(
          CORINFO_METHOD_HANDLE methHnd);

bool getTailCallHelpers(
          CORINFO_RESOLVED_TOKEN* callToken,
          CORINFO_SIG_INFO* sig,
          CORINFO_GET_TAILCALL_HELPERS_FLAGS flags,
          CORINFO_TAILCALL_HELPERS* pResult);

bool convertPInvokeCalliToCall(
          CORINFO_RESOLVED_TOKEN* pResolvedToken,
          bool mustConvert);

bool notifyInstructionSetUsage(
          CORINFO_InstructionSet instructionSet,
          bool supportEnabled);

void allocMem(
          ULONG hotCodeSize,
          ULONG coldCodeSize,
          ULONG roDataSize,
          ULONG xcptnsCount,
          CorJitAllocMemFlag flag,
          void** hotCodeBlock,
          void** coldCodeBlock,
          void** roDataBlock);

void reserveUnwindInfo(
          bool isFunclet,
          bool isColdCode,
          ULONG unwindSize);

void allocUnwindInfo(
          BYTE* pHotCode,
          BYTE* pColdCode,
          ULONG startOffset,
          ULONG endOffset,
          ULONG unwindSize,
          BYTE* pUnwindBlock,
          CorJitFuncKind funcKind);

void* allocGCInfo(
          size_t size);

void setEHcount(
          unsigned cEH);

void setEHinfo(
          unsigned EHnumber,
          const CORINFO_EH_CLAUSE* clause);

bool logMsg(
          unsigned level,
          const char* fmt,
          va_list args);

int doAssert(
          const char* szFile,
          int iLine,
          const char* szExpr);

void reportFatalError(
          CorJitResult result);

HRESULT allocMethodBlockCounts(
          UINT32 count,
          ICorJitInfo::BlockCounts** pBlockCounts);

HRESULT getMethodBlockCounts(
          CORINFO_METHOD_HANDLE ftnHnd,
          UINT32* pCount,
          ICorJitInfo::BlockCounts** pBlockCounts,
          UINT32* pNumRuns);

CORINFO_CLASS_HANDLE getLikelyClass(
          CORINFO_METHOD_HANDLE ftnHnd,
          CORINFO_CLASS_HANDLE baseHnd,
          UINT32 ilOffset,
          UINT32* pLikelihood,
          UINT32* pNumberOfClasses);

void recordCallSite(
          ULONG instrOffset,
          CORINFO_SIG_INFO* callSig,
          CORINFO_METHOD_HANDLE methodHandle);

void recordRelocation(
          void* location,
          void* target,
          WORD fRelocType,
          WORD slotNum,
          INT32 addlDelta);

WORD getRelocTypeHint(
          void* target);

DWORD getExpectedTargetArchitecture();

DWORD getJitFlags(
          CORJIT_FLAGS* flags,
          DWORD sizeInBytes);
=======
// This file uses the autogenerated icorjitinfoimpl.h header to define the various methods.
#include "icorjitinfoimpl_generated.h"
>>>>>>> 7871506d

#endif // _ICorJitInfoImpl<|MERGE_RESOLUTION|>--- conflicted
+++ resolved
@@ -4,716 +4,7 @@
 #ifndef _ICorJitInfoImpl
 #define _ICorJitInfoImpl
 
-<<<<<<< HEAD
-// ICorJitInfoImpl: declare for implementation all the members of the ICorJitInfo interface (which are
-// specified as pure virtual methods). This is done once, here, and all implementations share it,
-// to avoid duplicated declarations. This file is #include'd within all the ICorJitInfo implementation
-// classes.
-//
-// NOTE: this file is in exactly the same order, with exactly the same whitespace, as the ICorJitInfo
-// interface declaration (with the "virtual" and "= 0" syntax removed). This is to make it easy to compare
-// against the interface declaration.
-
-/**********************************************************************************/
-// clang-format off
-/**********************************************************************************/
-
-public:
-
-DWORD getMethodAttribs(
-          CORINFO_METHOD_HANDLE ftn);
-
-void setMethodAttribs(
-          CORINFO_METHOD_HANDLE ftn,
-          CorInfoMethodRuntimeFlags attribs);
-
-void getMethodSig(
-          CORINFO_METHOD_HANDLE ftn,
-          CORINFO_SIG_INFO* sig,
-          CORINFO_CLASS_HANDLE memberParent);
-
-bool getMethodInfo(
-          CORINFO_METHOD_HANDLE ftn,
-          CORINFO_METHOD_INFO* info);
-
-CorInfoInline canInline(
-          CORINFO_METHOD_HANDLE callerHnd,
-          CORINFO_METHOD_HANDLE calleeHnd,
-          DWORD* pRestrictions);
-
-void reportInliningDecision(
-          CORINFO_METHOD_HANDLE inlinerHnd,
-          CORINFO_METHOD_HANDLE inlineeHnd,
-          CorInfoInline inlineResult,
-          const char* reason);
-
-bool canTailCall(
-          CORINFO_METHOD_HANDLE callerHnd,
-          CORINFO_METHOD_HANDLE declaredCalleeHnd,
-          CORINFO_METHOD_HANDLE exactCalleeHnd,
-          bool fIsTailPrefix);
-
-void reportTailCallDecision(
-          CORINFO_METHOD_HANDLE callerHnd,
-          CORINFO_METHOD_HANDLE calleeHnd,
-          bool fIsTailPrefix,
-          CorInfoTailCall tailCallResult,
-          const char* reason);
-
-void getEHinfo(
-          CORINFO_METHOD_HANDLE ftn,
-          unsigned EHnumber,
-          CORINFO_EH_CLAUSE* clause);
-
-CORINFO_CLASS_HANDLE getMethodClass(
-          CORINFO_METHOD_HANDLE method);
-
-CORINFO_MODULE_HANDLE getMethodModule(
-          CORINFO_METHOD_HANDLE method);
-
-void getMethodVTableOffset(
-          CORINFO_METHOD_HANDLE method,
-          unsigned* offsetOfIndirection,
-          unsigned* offsetAfterIndirection,
-          bool* isRelative);
-
-bool resolveVirtualMethod(
-          CORINFO_DEVIRTUALIZATION_INFO* info);
-
-CORINFO_METHOD_HANDLE getUnboxedEntry(
-          CORINFO_METHOD_HANDLE ftn,
-          bool* requiresInstMethodTableArg);
-
-CORINFO_CLASS_HANDLE getDefaultEqualityComparerClass(
-          CORINFO_CLASS_HANDLE elemType);
-
-void expandRawHandleIntrinsic(
-          CORINFO_RESOLVED_TOKEN* pResolvedToken,
-          CORINFO_GENERICHANDLE_RESULT* pResult);
-
-CorInfoIntrinsics getIntrinsicID(
-          CORINFO_METHOD_HANDLE method,
-          bool* pMustExpand);
-
-bool isIntrinsicType(
-          CORINFO_CLASS_HANDLE classHnd);
-
-CorInfoCallConvExtension getUnmanagedCallConv(
-          CORINFO_METHOD_HANDLE method,
-          CORINFO_SIG_INFO* callSiteSig,
-          bool* pSuppressGCTransition);
-
-bool pInvokeMarshalingRequired(
-          CORINFO_METHOD_HANDLE method,
-          CORINFO_SIG_INFO* callSiteSig);
-
-bool satisfiesMethodConstraints(
-          CORINFO_CLASS_HANDLE parent,
-          CORINFO_METHOD_HANDLE method);
-
-bool isCompatibleDelegate(
-          CORINFO_CLASS_HANDLE objCls,
-          CORINFO_CLASS_HANDLE methodParentCls,
-          CORINFO_METHOD_HANDLE method,
-          CORINFO_CLASS_HANDLE delegateCls,
-          bool* pfIsOpenDelegate);
-
-void methodMustBeLoadedBeforeCodeIsRun(
-          CORINFO_METHOD_HANDLE method);
-
-CORINFO_METHOD_HANDLE mapMethodDeclToMethodImpl(
-          CORINFO_METHOD_HANDLE method);
-
-void getGSCookie(
-          GSCookie* pCookieVal,
-          GSCookie** ppCookieVal);
-
-void setPatchpointInfo(
-          PatchpointInfo* patchpointInfo);
-
-PatchpointInfo* getOSRInfo(
-          unsigned* ilOffset);
-
-void resolveToken(
-          CORINFO_RESOLVED_TOKEN* pResolvedToken);
-
-bool tryResolveToken(
-          CORINFO_RESOLVED_TOKEN* pResolvedToken);
-
-void findSig(
-          CORINFO_MODULE_HANDLE module,
-          unsigned sigTOK,
-          CORINFO_CONTEXT_HANDLE context,
-          CORINFO_SIG_INFO* sig);
-
-void findCallSiteSig(
-          CORINFO_MODULE_HANDLE module,
-          unsigned methTOK,
-          CORINFO_CONTEXT_HANDLE context,
-          CORINFO_SIG_INFO* sig);
-
-CORINFO_CLASS_HANDLE getTokenTypeAsHandle(
-          CORINFO_RESOLVED_TOKEN* pResolvedToken);
-
-bool isValidToken(
-          CORINFO_MODULE_HANDLE module,
-          unsigned metaTOK);
-
-bool isValidStringRef(
-          CORINFO_MODULE_HANDLE module,
-          unsigned metaTOK);
-
-LPCWSTR getStringLiteral(
-          CORINFO_MODULE_HANDLE module,
-          unsigned metaTOK,
-          int* length);
-
-CorInfoType asCorInfoType(
-          CORINFO_CLASS_HANDLE cls);
-
-const char* getClassName(
-          CORINFO_CLASS_HANDLE cls);
-
-const char* getClassNameFromMetadata(
-          CORINFO_CLASS_HANDLE cls,
-          const char** namespaceName);
-
-CORINFO_CLASS_HANDLE getTypeInstantiationArgument(
-          CORINFO_CLASS_HANDLE cls,
-          unsigned index);
-
-int appendClassName(
-          WCHAR** ppBuf,
-          int* pnBufLen,
-          CORINFO_CLASS_HANDLE cls,
-          bool fNamespace,
-          bool fFullInst,
-          bool fAssembly);
-
-bool isValueClass(
-          CORINFO_CLASS_HANDLE cls);
-
-CorInfoInlineTypeCheck canInlineTypeCheck(
-          CORINFO_CLASS_HANDLE cls,
-          CorInfoInlineTypeCheckSource source);
-
-DWORD getClassAttribs(
-          CORINFO_CLASS_HANDLE cls);
-
-bool isStructRequiringStackAllocRetBuf(
-          CORINFO_CLASS_HANDLE cls);
-
-CORINFO_MODULE_HANDLE getClassModule(
-          CORINFO_CLASS_HANDLE cls);
-
-CORINFO_ASSEMBLY_HANDLE getModuleAssembly(
-          CORINFO_MODULE_HANDLE mod);
-
-const char* getAssemblyName(
-          CORINFO_ASSEMBLY_HANDLE assem);
-
-void* LongLifetimeMalloc(
-          size_t sz);
-
-void LongLifetimeFree(
-          void* obj);
-
-size_t getClassModuleIdForStatics(
-          CORINFO_CLASS_HANDLE cls,
-          CORINFO_MODULE_HANDLE* pModule,
-          void** ppIndirection);
-
-unsigned getClassSize(
-          CORINFO_CLASS_HANDLE cls);
-
-unsigned getHeapClassSize(
-          CORINFO_CLASS_HANDLE cls);
-
-bool canAllocateOnStack(
-          CORINFO_CLASS_HANDLE cls);
-
-unsigned getClassAlignmentRequirement(
-          CORINFO_CLASS_HANDLE cls,
-          bool fDoubleAlignHint);
-
-unsigned getClassGClayout(
-          CORINFO_CLASS_HANDLE cls,
-          BYTE* gcPtrs);
-
-unsigned getClassNumInstanceFields(
-          CORINFO_CLASS_HANDLE cls);
-
-CORINFO_FIELD_HANDLE getFieldInClass(
-          CORINFO_CLASS_HANDLE clsHnd,
-          INT num);
-
-bool checkMethodModifier(
-          CORINFO_METHOD_HANDLE hMethod,
-          LPCSTR modifier,
-          bool fOptional);
-
-CorInfoHelpFunc getNewHelper(
-          CORINFO_RESOLVED_TOKEN* pResolvedToken,
-          CORINFO_METHOD_HANDLE callerHandle,
-          bool* pHasSideEffects);
-
-CorInfoHelpFunc getNewArrHelper(
-          CORINFO_CLASS_HANDLE arrayCls);
-
-CorInfoHelpFunc getCastingHelper(
-          CORINFO_RESOLVED_TOKEN* pResolvedToken,
-          bool fThrowing);
-
-CorInfoHelpFunc getSharedCCtorHelper(
-          CORINFO_CLASS_HANDLE clsHnd);
-
-CORINFO_CLASS_HANDLE getTypeForBox(
-          CORINFO_CLASS_HANDLE cls);
-
-CorInfoHelpFunc getBoxHelper(
-          CORINFO_CLASS_HANDLE cls);
-
-CorInfoHelpFunc getUnBoxHelper(
-          CORINFO_CLASS_HANDLE cls);
-
-bool getReadyToRunHelper(
-          CORINFO_RESOLVED_TOKEN* pResolvedToken,
-          CORINFO_LOOKUP_KIND* pGenericLookupKind,
-          CorInfoHelpFunc id,
-          CORINFO_CONST_LOOKUP* pLookup);
-
-void getReadyToRunDelegateCtorHelper(
-          CORINFO_RESOLVED_TOKEN* pTargetMethod,
-          CORINFO_CLASS_HANDLE delegateType,
-          CORINFO_LOOKUP* pLookup);
-
-const char* getHelperName(
-          CorInfoHelpFunc helpFunc);
-
-CorInfoInitClassResult initClass(
-          CORINFO_FIELD_HANDLE field,
-          CORINFO_METHOD_HANDLE method,
-          CORINFO_CONTEXT_HANDLE context);
-
-void classMustBeLoadedBeforeCodeIsRun(
-          CORINFO_CLASS_HANDLE cls);
-
-CORINFO_CLASS_HANDLE getBuiltinClass(
-          CorInfoClassId classId);
-
-CorInfoType getTypeForPrimitiveValueClass(
-          CORINFO_CLASS_HANDLE cls);
-
-CorInfoType getTypeForPrimitiveNumericClass(
-          CORINFO_CLASS_HANDLE cls);
-
-bool canCast(
-          CORINFO_CLASS_HANDLE child,
-          CORINFO_CLASS_HANDLE parent);
-
-bool areTypesEquivalent(
-          CORINFO_CLASS_HANDLE cls1,
-          CORINFO_CLASS_HANDLE cls2);
-
-TypeCompareState compareTypesForCast(
-          CORINFO_CLASS_HANDLE fromClass,
-          CORINFO_CLASS_HANDLE toClass);
-
-TypeCompareState compareTypesForEquality(
-          CORINFO_CLASS_HANDLE cls1,
-          CORINFO_CLASS_HANDLE cls2);
-
-CORINFO_CLASS_HANDLE mergeClasses(
-          CORINFO_CLASS_HANDLE cls1,
-          CORINFO_CLASS_HANDLE cls2);
-
-bool isMoreSpecificType(
-          CORINFO_CLASS_HANDLE cls1,
-          CORINFO_CLASS_HANDLE cls2);
-
-CORINFO_CLASS_HANDLE getParentType(
-          CORINFO_CLASS_HANDLE cls);
-
-CorInfoType getChildType(
-          CORINFO_CLASS_HANDLE clsHnd,
-          CORINFO_CLASS_HANDLE* clsRet);
-
-bool satisfiesClassConstraints(
-          CORINFO_CLASS_HANDLE cls);
-
-bool isSDArray(
-          CORINFO_CLASS_HANDLE cls);
-
-unsigned getArrayRank(
-          CORINFO_CLASS_HANDLE cls);
-
-void* getArrayInitializationData(
-          CORINFO_FIELD_HANDLE field,
-          DWORD size);
-
-CorInfoIsAccessAllowedResult canAccessClass(
-          CORINFO_RESOLVED_TOKEN* pResolvedToken,
-          CORINFO_METHOD_HANDLE callerHandle,
-          CORINFO_HELPER_DESC* pAccessHelper);
-
-const char* getFieldName(
-          CORINFO_FIELD_HANDLE ftn,
-          const char** moduleName);
-
-CORINFO_CLASS_HANDLE getFieldClass(
-          CORINFO_FIELD_HANDLE field);
-
-CorInfoType getFieldType(
-          CORINFO_FIELD_HANDLE field,
-          CORINFO_CLASS_HANDLE* structType,
-          CORINFO_CLASS_HANDLE memberParent);
-
-unsigned getFieldOffset(
-          CORINFO_FIELD_HANDLE field);
-
-void getFieldInfo(
-          CORINFO_RESOLVED_TOKEN* pResolvedToken,
-          CORINFO_METHOD_HANDLE callerHandle,
-          CORINFO_ACCESS_FLAGS flags,
-          CORINFO_FIELD_INFO* pResult);
-
-bool isFieldStatic(
-          CORINFO_FIELD_HANDLE fldHnd);
-
-void getBoundaries(
-          CORINFO_METHOD_HANDLE ftn,
-          unsigned int* cILOffsets,
-          DWORD** pILOffsets,
-          ICorDebugInfo::BoundaryTypes* implictBoundaries);
-
-void setBoundaries(
-          CORINFO_METHOD_HANDLE ftn,
-          ULONG32 cMap,
-          ICorDebugInfo::OffsetMapping* pMap);
-
-void getVars(
-          CORINFO_METHOD_HANDLE ftn,
-          ULONG32* cVars,
-          ICorDebugInfo::ILVarInfo** vars,
-          bool* extendOthers);
-
-void setVars(
-          CORINFO_METHOD_HANDLE ftn,
-          ULONG32 cVars,
-          ICorDebugInfo::NativeVarInfo* vars);
-
-void* allocateArray(
-          size_t cBytes);
-
-void freeArray(
-          void* array);
-
-CORINFO_ARG_LIST_HANDLE getArgNext(
-          CORINFO_ARG_LIST_HANDLE args);
-
-CorInfoTypeWithMod getArgType(
-          CORINFO_SIG_INFO* sig,
-          CORINFO_ARG_LIST_HANDLE args,
-          CORINFO_CLASS_HANDLE* vcTypeRet);
-
-CORINFO_CLASS_HANDLE getArgClass(
-          CORINFO_SIG_INFO* sig,
-          CORINFO_ARG_LIST_HANDLE args);
-
-CorInfoHFAElemType getHFAType(
-          CORINFO_CLASS_HANDLE hClass);
-
-HRESULT GetErrorHRESULT(
-          struct _EXCEPTION_POINTERS* pExceptionPointers);
-
-ULONG GetErrorMessage(
-          LPWSTR buffer,
-          ULONG bufferLength);
-
-int FilterException(
-          struct _EXCEPTION_POINTERS* pExceptionPointers);
-
-void HandleException(
-          struct _EXCEPTION_POINTERS* pExceptionPointers);
-
-void ThrowExceptionForJitResult(
-          HRESULT result);
-
-void ThrowExceptionForHelper(
-          const CORINFO_HELPER_DESC* throwHelper);
-
-bool runWithErrorTrap(
-          ICorJitInfo::errorTrapFunction function,
-          void* parameter);
-
-void getEEInfo(
-          CORINFO_EE_INFO* pEEInfoOut);
-
-LPCWSTR getJitTimeLogFilename();
-
-mdMethodDef getMethodDefFromMethod(
-          CORINFO_METHOD_HANDLE hMethod);
-
-const char* getMethodName(
-          CORINFO_METHOD_HANDLE ftn,
-          const char** moduleName);
-
-const char* getMethodNameFromMetadata(
-          CORINFO_METHOD_HANDLE ftn,
-          const char** className,
-          const char** namespaceName,
-          const char** enclosingClassName);
-
-unsigned getMethodHash(
-          CORINFO_METHOD_HANDLE ftn);
-
-size_t findNameOfToken(
-          CORINFO_MODULE_HANDLE moduleHandle,
-          mdToken token,
-          char* szFQName,
-          size_t FQNameCapacity);
-
-bool getSystemVAmd64PassStructInRegisterDescriptor(
-          CORINFO_CLASS_HANDLE structHnd,
-          SYSTEMV_AMD64_CORINFO_STRUCT_REG_PASSING_DESCRIPTOR* structPassInRegDescPtr);
-
-DWORD getThreadTLSIndex(
-          void** ppIndirection);
-
-const void* getInlinedCallFrameVptr(
-          void** ppIndirection);
-
-LONG* getAddrOfCaptureThreadGlobal(
-          void** ppIndirection);
-
-void* getHelperFtn(
-          CorInfoHelpFunc ftnNum,
-          void** ppIndirection);
-
-void getFunctionEntryPoint(
-          CORINFO_METHOD_HANDLE ftn,
-          CORINFO_CONST_LOOKUP* pResult,
-          CORINFO_ACCESS_FLAGS accessFlags);
-
-void getFunctionFixedEntryPoint(
-          CORINFO_METHOD_HANDLE ftn,
-          CORINFO_CONST_LOOKUP* pResult);
-
-void* getMethodSync(
-          CORINFO_METHOD_HANDLE ftn,
-          void** ppIndirection);
-
-CorInfoHelpFunc getLazyStringLiteralHelper(
-          CORINFO_MODULE_HANDLE handle);
-
-CORINFO_MODULE_HANDLE embedModuleHandle(
-          CORINFO_MODULE_HANDLE handle,
-          void** ppIndirection);
-
-CORINFO_CLASS_HANDLE embedClassHandle(
-          CORINFO_CLASS_HANDLE handle,
-          void** ppIndirection);
-
-CORINFO_METHOD_HANDLE embedMethodHandle(
-          CORINFO_METHOD_HANDLE handle,
-          void** ppIndirection);
-
-CORINFO_FIELD_HANDLE embedFieldHandle(
-          CORINFO_FIELD_HANDLE handle,
-          void** ppIndirection);
-
-void embedGenericHandle(
-          CORINFO_RESOLVED_TOKEN* pResolvedToken,
-          bool fEmbedParent,
-          CORINFO_GENERICHANDLE_RESULT* pResult);
-
-void getLocationOfThisType(
-          CORINFO_METHOD_HANDLE context,
-          CORINFO_LOOKUP_KIND* pLookupKind);
-
-void getAddressOfPInvokeTarget(
-          CORINFO_METHOD_HANDLE method,
-          CORINFO_CONST_LOOKUP* pLookup);
-
-LPVOID GetCookieForPInvokeCalliSig(
-          CORINFO_SIG_INFO* szMetaSig,
-          void** ppIndirection);
-
-bool canGetCookieForPInvokeCalliSig(
-          CORINFO_SIG_INFO* szMetaSig);
-
-CORINFO_JUST_MY_CODE_HANDLE getJustMyCodeHandle(
-          CORINFO_METHOD_HANDLE method,
-          CORINFO_JUST_MY_CODE_HANDLE** ppIndirection);
-
-void GetProfilingHandle(
-          bool* pbHookFunction,
-          void** pProfilerHandle,
-          bool* pbIndirectedHandles);
-
-void getCallInfo(
-          CORINFO_RESOLVED_TOKEN* pResolvedToken,
-          CORINFO_RESOLVED_TOKEN* pConstrainedResolvedToken,
-          CORINFO_METHOD_HANDLE callerHandle,
-          CORINFO_CALLINFO_FLAGS flags,
-          CORINFO_CALL_INFO* pResult);
-
-bool canAccessFamily(
-          CORINFO_METHOD_HANDLE hCaller,
-          CORINFO_CLASS_HANDLE hInstanceType);
-
-bool isRIDClassDomainID(
-          CORINFO_CLASS_HANDLE cls);
-
-unsigned getClassDomainID(
-          CORINFO_CLASS_HANDLE cls,
-          void** ppIndirection);
-
-void* getFieldAddress(
-          CORINFO_FIELD_HANDLE field,
-          void** ppIndirection);
-
-CORINFO_CLASS_HANDLE getStaticFieldCurrentClass(
-          CORINFO_FIELD_HANDLE field,
-          bool* pIsSpeculative);
-
-CORINFO_VARARGS_HANDLE getVarArgsHandle(
-          CORINFO_SIG_INFO* pSig,
-          void** ppIndirection);
-
-bool canGetVarArgsHandle(
-          CORINFO_SIG_INFO* pSig);
-
-InfoAccessType constructStringLiteral(
-          CORINFO_MODULE_HANDLE module,
-          mdToken metaTok,
-          void** ppValue);
-
-InfoAccessType emptyStringLiteral(
-          void** ppValue);
-
-DWORD getFieldThreadLocalStoreID(
-          CORINFO_FIELD_HANDLE field,
-          void** ppIndirection);
-
-void setOverride(
-          ICorDynamicInfo* pOverride,
-          CORINFO_METHOD_HANDLE currentMethod);
-
-void addActiveDependency(
-          CORINFO_MODULE_HANDLE moduleFrom,
-          CORINFO_MODULE_HANDLE moduleTo);
-
-CORINFO_METHOD_HANDLE GetDelegateCtor(
-          CORINFO_METHOD_HANDLE methHnd,
-          CORINFO_CLASS_HANDLE clsHnd,
-          CORINFO_METHOD_HANDLE targetMethodHnd,
-          DelegateCtorArgs* pCtorData);
-
-void MethodCompileComplete(
-          CORINFO_METHOD_HANDLE methHnd);
-
-bool getTailCallHelpers(
-          CORINFO_RESOLVED_TOKEN* callToken,
-          CORINFO_SIG_INFO* sig,
-          CORINFO_GET_TAILCALL_HELPERS_FLAGS flags,
-          CORINFO_TAILCALL_HELPERS* pResult);
-
-bool convertPInvokeCalliToCall(
-          CORINFO_RESOLVED_TOKEN* pResolvedToken,
-          bool mustConvert);
-
-bool notifyInstructionSetUsage(
-          CORINFO_InstructionSet instructionSet,
-          bool supportEnabled);
-
-void allocMem(
-          ULONG hotCodeSize,
-          ULONG coldCodeSize,
-          ULONG roDataSize,
-          ULONG xcptnsCount,
-          CorJitAllocMemFlag flag,
-          void** hotCodeBlock,
-          void** coldCodeBlock,
-          void** roDataBlock);
-
-void reserveUnwindInfo(
-          bool isFunclet,
-          bool isColdCode,
-          ULONG unwindSize);
-
-void allocUnwindInfo(
-          BYTE* pHotCode,
-          BYTE* pColdCode,
-          ULONG startOffset,
-          ULONG endOffset,
-          ULONG unwindSize,
-          BYTE* pUnwindBlock,
-          CorJitFuncKind funcKind);
-
-void* allocGCInfo(
-          size_t size);
-
-void setEHcount(
-          unsigned cEH);
-
-void setEHinfo(
-          unsigned EHnumber,
-          const CORINFO_EH_CLAUSE* clause);
-
-bool logMsg(
-          unsigned level,
-          const char* fmt,
-          va_list args);
-
-int doAssert(
-          const char* szFile,
-          int iLine,
-          const char* szExpr);
-
-void reportFatalError(
-          CorJitResult result);
-
-HRESULT allocMethodBlockCounts(
-          UINT32 count,
-          ICorJitInfo::BlockCounts** pBlockCounts);
-
-HRESULT getMethodBlockCounts(
-          CORINFO_METHOD_HANDLE ftnHnd,
-          UINT32* pCount,
-          ICorJitInfo::BlockCounts** pBlockCounts,
-          UINT32* pNumRuns);
-
-CORINFO_CLASS_HANDLE getLikelyClass(
-          CORINFO_METHOD_HANDLE ftnHnd,
-          CORINFO_CLASS_HANDLE baseHnd,
-          UINT32 ilOffset,
-          UINT32* pLikelihood,
-          UINT32* pNumberOfClasses);
-
-void recordCallSite(
-          ULONG instrOffset,
-          CORINFO_SIG_INFO* callSig,
-          CORINFO_METHOD_HANDLE methodHandle);
-
-void recordRelocation(
-          void* location,
-          void* target,
-          WORD fRelocType,
-          WORD slotNum,
-          INT32 addlDelta);
-
-WORD getRelocTypeHint(
-          void* target);
-
-DWORD getExpectedTargetArchitecture();
-
-DWORD getJitFlags(
-          CORJIT_FLAGS* flags,
-          DWORD sizeInBytes);
-=======
 // This file uses the autogenerated icorjitinfoimpl.h header to define the various methods.
 #include "icorjitinfoimpl_generated.h"
->>>>>>> 7871506d
 
 #endif // _ICorJitInfoImpl