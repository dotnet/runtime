// Licensed to the .NET Foundation under one or more agreements.
// The .NET Foundation licenses this file to you under the MIT license.
// ============================================================
//
// bindertracing.cpp
//


//
// Implements helpers for binder tracing
//
// ============================================================

#include "common.h"
#include "bindertracing.h"
#include "bindresult.hpp"

#include "activitytracker.h"

#ifdef FEATURE_EVENT_TRACE
#include "eventtracebase.h"
#endif // FEATURE_EVENT_TRACE

using namespace BINDER_SPACE;

namespace
{
    void FireAssemblyLoadStart(const BinderTracing::AssemblyBindOperation::BindRequest &request)
    {
#ifdef FEATURE_EVENT_TRACE
        if (!EventEnabledAssemblyLoadStart())
            return;

        GUID activityId = GUID_NULL;
        GUID relatedActivityId = GUID_NULL;
        ActivityTracker::Start(&activityId, &relatedActivityId);

        FireEtwAssemblyLoadStart(
            GetClrInstanceId(),
            request.AssemblyName,
            request.AssemblyPath,
            request.RequestingAssembly,
            request.AssemblyLoadContext,
            request.RequestingAssemblyLoadContext,
            &activityId,
            &relatedActivityId);
#endif // FEATURE_EVENT_TRACE
    }

    void FireAssemblyLoadStop(const BinderTracing::AssemblyBindOperation::BindRequest &request, PEAssembly *resultAssembly, bool cached)
    {
#ifdef FEATURE_EVENT_TRACE
        if (!EventEnabledAssemblyLoadStop())
            return;

        GUID activityId = GUID_NULL;
        ActivityTracker::Stop(&activityId);

        SString resultName;
        SString resultPath;
        bool success = resultAssembly != nullptr;
        if (success)
        {
            resultPath = resultAssembly->GetPath();
            resultAssembly->GetDisplayName(resultName);
        }

        FireEtwAssemblyLoadStop(
            GetClrInstanceId(),
            request.AssemblyName,
            request.AssemblyPath,
            request.RequestingAssembly,
            request.AssemblyLoadContext,
            request.RequestingAssemblyLoadContext,
            success,
            resultName,
            resultPath,
            cached,
            &activityId);
#endif // FEATURE_EVENT_TRACE
    }

    void GetAssemblyLoadContextNameFromManagedALC(INT_PTR managedALC, /* out */ SString &alcName)
    {
        if (managedALC == GetAppDomain()->GetTPABinderContext()->GetManagedAssemblyLoadContext())
        {
            alcName.Set(W("Default"));
            return;
        }

        OBJECTREF *alc = reinterpret_cast<OBJECTREF *>(managedALC);

        GCX_COOP();
        struct _gc {
            STRINGREF alcName;
        } gc;
        ZeroMemory(&gc, sizeof(gc));

        GCPROTECT_BEGIN(gc);

        PREPARE_VIRTUAL_CALLSITE(METHOD__OBJECT__TO_STRING, *alc);
        DECLARE_ARGHOLDER_ARRAY(args, 1);
        args[ARGNUM_0] = OBJECTREF_TO_ARGHOLDER(*alc);
        CALL_MANAGED_METHOD_RETREF(gc.alcName, STRINGREF, args);
        gc.alcName->GetSString(alcName);

        GCPROTECT_END();
    }

    void GetAssemblyLoadContextNameFromBindContext(AssemblyBinder *bindContext, AppDomain *domain, /*out*/ SString &alcName)
    {
        _ASSERTE(bindContext != nullptr);

        if (bindContext == domain->GetTPABinderContext())
        {
            alcName.Set(W("Default"));
        }
        else
        {
<<<<<<< HEAD
            CLRPrivBinderAssemblyLoadContext *alcBinder = static_cast<CLRPrivBinderAssemblyLoadContext *>(binder);
=======
#ifdef CROSSGEN_COMPILE
            GetAssemblyLoadContextNameFromManagedALC(0, alcName);
#else // CROSSGEN_COMPILE
            CustomAssemblyBinder* alcBinder = static_cast<CustomAssemblyBinder*>(bindContext);
>>>>>>> 7f595ce3

            GetAssemblyLoadContextNameFromManagedALC(alcBinder->GetManagedAssemblyLoadContext(), alcName);
        }
    }

    void GetAssemblyLoadContextNameFromSpec(AssemblySpec *spec, /*out*/ SString &alcName)
    {
        _ASSERTE(spec != nullptr);

        AppDomain *domain = spec->GetAppDomain();
        AssemblyBinder* bindContext = spec->GetBindingContext();
        if (bindContext == nullptr)
            bindContext = spec->GetBindingContextFromParentAssembly(domain);

        GetAssemblyLoadContextNameFromBindContext(bindContext, domain, alcName);
    }

    void PopulateBindRequest(/*inout*/ BinderTracing::AssemblyBindOperation::BindRequest &request)
    {
        AssemblySpec *spec = request.AssemblySpec;
        _ASSERTE(spec != nullptr);

        if (request.AssemblyPath.IsEmpty())
            request.AssemblyPath = spec->GetCodeBase();

        if (spec->GetName() != nullptr)
            spec->GetDisplayName(ASM_DISPLAYF_VERSION | ASM_DISPLAYF_CULTURE | ASM_DISPLAYF_PUBLIC_KEY_TOKEN, request.AssemblyName);

        DomainAssembly *parentAssembly = spec->GetParentAssembly();
        if (parentAssembly != nullptr)
        {
            PEAssembly *peAssembly = parentAssembly->GetFile();
            _ASSERTE(peAssembly != nullptr);
            peAssembly->GetDisplayName(request.RequestingAssembly);

            AppDomain *domain = parentAssembly->GetAppDomain();
            AssemblyBinder *bindContext = peAssembly->GetBindingContext();
            if (bindContext == nullptr)
                bindContext = domain->GetTPABinderContext(); // System.Private.CoreLib returns null

            GetAssemblyLoadContextNameFromBindContext(bindContext, domain, request.RequestingAssemblyLoadContext);
        }

        GetAssemblyLoadContextNameFromSpec(spec, request.AssemblyLoadContext);
    }

    const WCHAR *s_assemblyNotFoundMessage = W("Could not locate assembly");
}

bool BinderTracing::IsEnabled()
{
#ifdef FEATURE_EVENT_TRACE
    // Just check for the AssemblyLoadStart event being enabled.
    return EventEnabledAssemblyLoadStart();
#endif // FEATURE_EVENT_TRACE
    return false;
}

namespace BinderTracing
{
    static thread_local bool t_AssemblyLoadStartInProgress = false;

    AssemblyBindOperation::AssemblyBindOperation(AssemblySpec *assemblySpec, const WCHAR *assemblyPath)
        : m_bindRequest { assemblySpec, nullptr, assemblyPath }
        , m_populatedBindRequest { false }
        , m_checkedIgnoreBind { false }
        , m_ignoreBind { false }
        , m_resultAssembly { nullptr }
        , m_cached { false }
    {
        _ASSERTE(assemblySpec != nullptr);

        if (!BinderTracing::IsEnabled() || ShouldIgnoreBind())
            return;

        t_AssemblyLoadStartInProgress = true;
        PopulateBindRequest(m_bindRequest);
        m_populatedBindRequest = true;
        FireAssemblyLoadStart(m_bindRequest);
    }

    AssemblyBindOperation::~AssemblyBindOperation()
    {
        if (BinderTracing::IsEnabled() && !ShouldIgnoreBind())
        {
            t_AssemblyLoadStartInProgress = false;

            // Make sure the bind request is populated. Tracing may have been enabled mid-bind.
            if (!m_populatedBindRequest)
                PopulateBindRequest(m_bindRequest);

            FireAssemblyLoadStop(m_bindRequest, m_resultAssembly, m_cached);
        }

        if (m_resultAssembly != nullptr)
            m_resultAssembly->Release();
    }

    void AssemblyBindOperation::SetResult(PEAssembly *assembly, bool cached)
    {
        _ASSERTE(m_resultAssembly == nullptr);
        m_resultAssembly = assembly;
        if (m_resultAssembly != nullptr)
            m_resultAssembly->AddRef();

        m_cached = cached;
    }

    bool AssemblyBindOperation::ShouldIgnoreBind()
    {
        if (m_checkedIgnoreBind)
            return m_ignoreBind;

        // ActivityTracker or EventSource may have triggered the system satellite load, or load of System.Private.CoreLib
        // Don't track such bindings to avoid potential infinite recursion.
        m_ignoreBind = t_AssemblyLoadStartInProgress && (m_bindRequest.AssemblySpec->IsCoreLib() || m_bindRequest.AssemblySpec->IsCoreLibSatellite());
        m_checkedIgnoreBind = true;
        return m_ignoreBind;
    }
}

namespace BinderTracing
{
    ResolutionAttemptedOperation::ResolutionAttemptedOperation(AssemblyName *assemblyName, AssemblyBinder* bindContext, INT_PTR managedALC, const HRESULT& hr)
        : m_hr { hr }
        , m_stage { Stage::NotYetStarted }
        , m_tracingEnabled { BinderTracing::IsEnabled() }
        , m_assemblyNameObject { assemblyName }
        , m_pFoundAssembly { nullptr }
    {
        _ASSERTE(bindContext != nullptr || managedALC != 0);

        if (!m_tracingEnabled)
            return;

        // When binding the main assembly (by code base instead of name), the assembly name will be null. In this special case, we just
        // leave the assembly name empty.
        if (m_assemblyNameObject != nullptr)
            m_assemblyNameObject->GetDisplayName(m_assemblyName, AssemblyName::INCLUDE_VERSION | AssemblyName::INCLUDE_PUBLIC_KEY_TOKEN);

        if (managedALC != 0)
        {
            GetAssemblyLoadContextNameFromManagedALC(managedALC, m_assemblyLoadContextName);
        }
        else
        {
            GetAssemblyLoadContextNameFromBindContext(bindContext, GetAppDomain(), m_assemblyLoadContextName);
        }
    }

    // This function simply traces out the two stages represented by the bind result.
    // It does not change the stage/assembly of the ResolutionAttemptedOperation class instance.
    void ResolutionAttemptedOperation::TraceBindResult(const BindResult &bindResult, bool mvidMismatch)
    {
        if (!m_tracingEnabled)
            return;

        // Use the error message that would be reported in the file load exception
        StackSString errorMsg;
        if (mvidMismatch)
            errorMsg.LoadResource(CCompRC::Error, IDS_HOST_ASSEMBLY_RESOLVER_ASSEMBLY_ALREADY_LOADED_IN_CONTEXT);

        const BindResult::AttemptResult *inContextAttempt = bindResult.GetAttempt(true /*foundInContext*/);
        const BindResult::AttemptResult *appAssembliesAttempt = bindResult.GetAttempt(false /*foundInContext*/);

        if (inContextAttempt != nullptr)
        {
            // If there the attempt HR represents a success, but the tracked HR represents a failure (e.g. from further validation), report the failed HR
            bool isLastAttempt = appAssembliesAttempt == nullptr;
            TraceStage(Stage::FindInLoadContext,
                isLastAttempt && FAILED(m_hr) && SUCCEEDED(inContextAttempt->HResult) ? m_hr : inContextAttempt->HResult,
                inContextAttempt->Assembly,
                mvidMismatch && isLastAttempt ? errorMsg.GetUnicode() : nullptr);
        }

        if (appAssembliesAttempt != nullptr)
            TraceStage(Stage::ApplicationAssemblies, FAILED(m_hr) && SUCCEEDED(appAssembliesAttempt->HResult) ? m_hr : appAssembliesAttempt->HResult, appAssembliesAttempt->Assembly, mvidMismatch ? errorMsg.GetUnicode() : nullptr);
    }

    void ResolutionAttemptedOperation::TraceStage(Stage stage, HRESULT hr, BINDER_SPACE::Assembly *resultAssembly, const WCHAR *customError)
    {
        if (!m_tracingEnabled || stage == Stage::NotYetStarted)
            return;

        PathString resultAssemblyName;
        StackSString resultAssemblyPath;
        if (resultAssembly != nullptr)
        {
            resultAssembly->GetAssemblyName()->GetDisplayName(resultAssemblyName, AssemblyName::INCLUDE_VERSION | AssemblyName::INCLUDE_PUBLIC_KEY_TOKEN);
            resultAssemblyPath = resultAssembly->GetPEImage()->GetPath();
        }

        Result result;
        StackSString errorMsg;
        if (customError != nullptr)
        {
            errorMsg.Set(customError);
            result = Result::Failure;
        }
        else if (!m_exceptionMessage.IsEmpty())
        {
            errorMsg = m_exceptionMessage;
            result = Result::Exception;
        }
        else
        {
            switch (hr)
            {
                case S_FALSE:
                case HRESULT_FROM_WIN32(ERROR_FILE_NOT_FOUND):
                    static_assert(HRESULT_FROM_WIN32(ERROR_FILE_NOT_FOUND) == COR_E_FILENOTFOUND,
                                    "COR_E_FILENOTFOUND has sane value");

                    result = Result::AssemblyNotFound;
                    errorMsg.Set(s_assemblyNotFoundMessage);
                    break;

                case FUSION_E_APP_DOMAIN_LOCKED:
                    result = Result::IncompatibleVersion;

                    {
                        errorMsg.Set(W("Requested version"));
                        if (m_assemblyNameObject != nullptr)
                        {
                            const auto &reqVersion = m_assemblyNameObject->GetVersion();
                            errorMsg.AppendPrintf(W(" %d.%d.%d.%d"),
                                reqVersion->GetMajor(),
                                reqVersion->GetMinor(),
                                reqVersion->GetBuild(),
                                reqVersion->GetRevision());
                        }

                        errorMsg.Append(W(" is incompatible with found version"));
                        if (resultAssembly != nullptr)
                        {
                            const auto &foundVersion = resultAssembly->GetAssemblyName()->GetVersion();
                            errorMsg.AppendPrintf(W(" %d.%d.%d.%d"),
                                foundVersion->GetMajor(),
                                foundVersion->GetMinor(),
                                foundVersion->GetBuild(),
                                foundVersion->GetRevision());
                        }
                    }
                    break;

                case FUSION_E_REF_DEF_MISMATCH:
                    result = Result::MismatchedAssemblyName;
                    errorMsg.Printf(W("Requested assembly name '%s' does not match found assembly name"), m_assemblyName.GetUnicode());
                    if (resultAssembly != nullptr)
                        errorMsg.AppendPrintf(W(" '%s'"), resultAssemblyName.GetUnicode());

                    break;

                default:
                    if (SUCCEEDED(hr))
                    {
                        result = Result::Success;
                        _ASSERTE(resultAssembly != nullptr);
                        // Leave errorMsg empty in this case.
                    }
                    else
                    {
                        result = Result::Failure;
                        errorMsg.Printf(W("Resolution failed with HRESULT (%08x)"), m_hr);
                    }
            }
        }

        FireEtwResolutionAttempted(
            GetClrInstanceId(),
            m_assemblyName,
            static_cast<uint16_t>(stage),
            m_assemblyLoadContextName,
            static_cast<uint16_t>(result),
            resultAssemblyName,
            resultAssemblyPath,
            errorMsg);
    }

    // static
    void ResolutionAttemptedOperation::TraceAppDomainAssemblyResolve(AssemblySpec *spec, PEAssembly *resultAssembly, Exception *exception)
    {
        if (!BinderTracing::IsEnabled())
            return;

        Result result;
        StackSString errorMessage;
        StackSString resultAssemblyName;
        StackSString resultAssemblyPath;
        if (exception != nullptr)
        {
            exception->GetMessage(errorMessage);
            result = Result::Exception;
        }
        else if (resultAssembly != nullptr)
        {
            result = Result::Success;
            resultAssemblyPath = resultAssembly->GetPath();
            resultAssembly->GetDisplayName(resultAssemblyName);
        }
        else
        {
            result = Result::AssemblyNotFound;
            errorMessage.Set(s_assemblyNotFoundMessage);
        }

        StackSString assemblyName;
        spec->GetDisplayName(ASM_DISPLAYF_VERSION | ASM_DISPLAYF_CULTURE | ASM_DISPLAYF_PUBLIC_KEY_TOKEN, assemblyName);

        StackSString alcName;
        GetAssemblyLoadContextNameFromSpec(spec, alcName);

        FireEtwResolutionAttempted(
            GetClrInstanceId(),
            assemblyName,
            static_cast<uint16_t>(Stage::AppDomainAssemblyResolveEvent),
            alcName,
            static_cast<uint16_t>(result),
            resultAssemblyName,
            resultAssemblyPath,
            errorMessage);
    }
}

void BinderTracing::PathProbed(const WCHAR *path, BinderTracing::PathSource source, HRESULT hr)
{
    FireEtwKnownPathProbed(GetClrInstanceId(), path, source, hr);
}<|MERGE_RESOLUTION|>--- conflicted
+++ resolved
@@ -117,14 +117,7 @@
         }
         else
         {
-<<<<<<< HEAD
-            CLRPrivBinderAssemblyLoadContext *alcBinder = static_cast<CLRPrivBinderAssemblyLoadContext *>(binder);
-=======
-#ifdef CROSSGEN_COMPILE
-            GetAssemblyLoadContextNameFromManagedALC(0, alcName);
-#else // CROSSGEN_COMPILE
             CustomAssemblyBinder* alcBinder = static_cast<CustomAssemblyBinder*>(bindContext);
->>>>>>> 7f595ce3
 
             GetAssemblyLoadContextNameFromManagedALC(alcBinder->GetManagedAssemblyLoadContext(), alcName);
         }
