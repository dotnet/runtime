// Licensed to the .NET Foundation under one or more agreements.
// The .NET Foundation licenses this file to you under the MIT license.
// ============================================================
//
// bindertracing.cpp
//


//
// Implements helpers for binder tracing
//
// ============================================================

#include "common.h"
#include "bindertracing.h"
#include "bindresult.hpp"

#include "activitytracker.h"

#ifdef FEATURE_EVENT_TRACE
#include "eventtracebase.h"
#endif // FEATURE_EVENT_TRACE

using namespace BINDER_SPACE;

namespace
{
    void FireAssemblyLoadStart(const BinderTracing::AssemblyBindOperation::BindRequest &request)
    {
#ifdef FEATURE_EVENT_TRACE
        if (!EventEnabledAssemblyLoadStart())
            return;

        GUID activityId = GUID_NULL;
        GUID relatedActivityId = GUID_NULL;
        ActivityTracker::Start(&activityId, &relatedActivityId);

        FireEtwAssemblyLoadStart(
            GetClrInstanceId(),
            request.AssemblyName,
            request.AssemblyPath,
            request.RequestingAssembly,
            request.AssemblyLoadContext,
            request.RequestingAssemblyLoadContext,
            &activityId,
            &relatedActivityId);
#endif // FEATURE_EVENT_TRACE
    }

    void FireAssemblyLoadStop(const BinderTracing::AssemblyBindOperation::BindRequest &request, PEAssembly *resultAssembly, bool cached)
    {
#ifdef FEATURE_EVENT_TRACE
        if (!EventEnabledAssemblyLoadStop())
            return;

        GUID activityId = GUID_NULL;
        ActivityTracker::Stop(&activityId);

        SString resultName;
        SString resultPath;
        bool success = resultAssembly != nullptr;
        if (success)
        {
            resultPath = resultAssembly->GetPath();
            resultAssembly->GetDisplayName(resultName);
        }

        FireEtwAssemblyLoadStop(
            GetClrInstanceId(),
            request.AssemblyName,
            request.AssemblyPath,
            request.RequestingAssembly,
            request.AssemblyLoadContext,
            request.RequestingAssemblyLoadContext,
            success,
            resultName,
            resultPath,
            cached,
            &activityId);
#endif // FEATURE_EVENT_TRACE
    }

    void PopulateBindRequest(/*inout*/ BinderTracing::AssemblyBindOperation::BindRequest &request)
    {
        AssemblySpec *spec = request.AssemblySpec;
        _ASSERTE(spec != nullptr);

        if (spec->GetName() != nullptr)
            spec->GetDisplayName(ASM_DISPLAYF_VERSION | ASM_DISPLAYF_CULTURE | ASM_DISPLAYF_PUBLIC_KEY_TOKEN, request.AssemblyName);

        DomainAssembly *parentAssembly = spec->GetParentAssembly();
        if (parentAssembly != nullptr)
        {
            PEAssembly *pPEAssembly = parentAssembly->GetPEAssembly();
            _ASSERTE(pPEAssembly != nullptr);
            pPEAssembly->GetDisplayName(request.RequestingAssembly);

            AssemblyBinder *binder = pPEAssembly->GetAssemblyBinder();

            binder->GetNameForDiagnostics(request.RequestingAssemblyLoadContext);
        }

        AssemblyBinder::GetNameForDiagnosticsFromSpec(spec, request.AssemblyLoadContext);
    }

    const WCHAR *s_assemblyNotFoundMessage = W("Could not locate assembly");
}

bool BinderTracing::IsEnabled()
{
#ifdef FEATURE_EVENT_TRACE
    // Just check for the AssemblyLoadStart event being enabled.
    return EventEnabledAssemblyLoadStart();
#endif // FEATURE_EVENT_TRACE
    return false;
}

namespace BinderTracing
{
    static thread_local bool t_AssemblyLoadStartInProgress = false;

    AssemblyBindOperation::AssemblyBindOperation(AssemblySpec *assemblySpec, const SString& assemblyPath)
        : m_bindRequest { assemblySpec, SString::Empty(), assemblyPath }
        , m_populatedBindRequest { false }
        , m_checkedIgnoreBind { false }
        , m_ignoreBind { false }
        , m_resultAssembly { nullptr }
        , m_cached { false }
    {
        _ASSERTE(assemblySpec != nullptr);

        if (!BinderTracing::IsEnabled() || ShouldIgnoreBind())
            return;

        t_AssemblyLoadStartInProgress = true;
        PopulateBindRequest(m_bindRequest);
        m_populatedBindRequest = true;
        FireAssemblyLoadStart(m_bindRequest);
    }

    AssemblyBindOperation::~AssemblyBindOperation()
    {
        if (BinderTracing::IsEnabled() && !ShouldIgnoreBind())
        {
            t_AssemblyLoadStartInProgress = false;

            // Make sure the bind request is populated. Tracing may have been enabled mid-bind.
            if (!m_populatedBindRequest)
                PopulateBindRequest(m_bindRequest);

            FireAssemblyLoadStop(m_bindRequest, m_resultAssembly, m_cached);
        }

        if (m_resultAssembly != nullptr)
            m_resultAssembly->Release();
    }

    void AssemblyBindOperation::SetResult(PEAssembly *assembly, bool cached)
    {
        _ASSERTE(m_resultAssembly == nullptr);
        m_resultAssembly = assembly;
        if (m_resultAssembly != nullptr)
            m_resultAssembly->AddRef();

        m_cached = cached;
    }

    bool AssemblyBindOperation::ShouldIgnoreBind()
    {
        if (m_checkedIgnoreBind)
            return m_ignoreBind;

        // ActivityTracker or EventSource may have triggered the system satellite load, or load of System.Private.CoreLib
        // Don't track such bindings to avoid potential infinite recursion.
        m_ignoreBind = t_AssemblyLoadStartInProgress && (m_bindRequest.AssemblySpec->IsCoreLib() || m_bindRequest.AssemblySpec->IsCoreLibSatellite());
        m_checkedIgnoreBind = true;
        return m_ignoreBind;
    }
}

namespace BinderTracing
{
    ResolutionAttemptedOperation::ResolutionAttemptedOperation(AssemblyName *assemblyName, AssemblyBinder* binder, INT_PTR managedALC, const HRESULT& hr)
        : m_hr { hr }
        , m_stage { Stage::NotYetStarted }
        , m_tracingEnabled { BinderTracing::IsEnabled() }
        , m_assemblyNameObject { assemblyName }
        , m_pFoundAssembly { nullptr }
    {
        _ASSERTE(binder != nullptr || managedALC != 0);

        if (!m_tracingEnabled)
            return;

        // When binding the main assembly (by code base instead of name), the assembly name will be null. In this special case, we just
        // leave the assembly name empty.
        if (m_assemblyNameObject != nullptr)
            m_assemblyNameObject->GetDisplayName(m_assemblyName, AssemblyName::INCLUDE_VERSION | AssemblyName::INCLUDE_PUBLIC_KEY_TOKEN);

        if (managedALC != 0)
        {
            AssemblyBinder::GetNameForDiagnosticsFromManagedALC(managedALC, m_assemblyLoadContextName);
        }
        else
        {
            binder->GetNameForDiagnostics(m_assemblyLoadContextName);
        }
    }

    // This function simply traces out the two stages represented by the bind result.
    // It does not change the stage/assembly of the ResolutionAttemptedOperation class instance.
    void ResolutionAttemptedOperation::TraceBindResult(const BindResult &bindResult, bool mvidMismatch)
    {
        if (!m_tracingEnabled)
            return;

        // Use the error message that would be reported in the file load exception
        StackSString errorMsg;
        if (mvidMismatch)
            LoadResource(errorMsg, CCompRC::Error, IDS_HOST_ASSEMBLY_RESOLVER_ASSEMBLY_ALREADY_LOADED_IN_CONTEXT);

        const BindResult::AttemptResult *inContextAttempt = bindResult.GetAttempt(true /*foundInContext*/);
        const BindResult::AttemptResult *appAssembliesAttempt = bindResult.GetAttempt(false /*foundInContext*/);

        if (inContextAttempt != nullptr)
        {
            // If there the attempt HR represents a success, but the tracked HR represents a failure (e.g. from further validation), report the failed HR
            bool isLastAttempt = appAssembliesAttempt == nullptr;
            TraceStage(Stage::FindInLoadContext,
                isLastAttempt && FAILED(m_hr) && SUCCEEDED(inContextAttempt->HResult) ? m_hr : inContextAttempt->HResult,
                inContextAttempt->Assembly,
                mvidMismatch && isLastAttempt ? (LPCWSTR)errorMsg : nullptr);
        }

        if (appAssembliesAttempt != nullptr)
            TraceStage(Stage::ApplicationAssemblies, FAILED(m_hr) && SUCCEEDED(appAssembliesAttempt->HResult) ? m_hr : appAssembliesAttempt->HResult, appAssembliesAttempt->Assembly, mvidMismatch ? (LPCWSTR)errorMsg : nullptr);
    }

    void ResolutionAttemptedOperation::TraceStage(Stage stage, HRESULT hr, BINDER_SPACE::Assembly *resultAssembly, const WCHAR *customError)
    {
        if (!m_tracingEnabled || stage == Stage::NotYetStarted)
            return;

        PathString resultAssemblyName;
        StackSString resultAssemblyPath;
        if (resultAssembly != nullptr)
        {
            resultAssembly->GetAssemblyName()->GetDisplayName(resultAssemblyName, AssemblyName::INCLUDE_VERSION | AssemblyName::INCLUDE_PUBLIC_KEY_TOKEN);
            resultAssemblyPath.Set(resultAssembly->GetPEImage()->GetPath());
        }

        Result result;
        StackSString errorMsg;
        if (customError != nullptr)
        {
            errorMsg.Set(customError);
            result = Result::Failure;
        }
        else if (!m_exceptionMessage.IsEmpty())
        {
            errorMsg.Set(m_exceptionMessage);
            result = Result::Exception;
        }
        else
        {
            switch (hr)
            {
                case S_FALSE:
                case HRESULT_FROM_WIN32(ERROR_FILE_NOT_FOUND):
                    static_assert(HRESULT_FROM_WIN32(ERROR_FILE_NOT_FOUND) == COR_E_FILENOTFOUND,
                                    "COR_E_FILENOTFOUND has sane value");

                    result = Result::AssemblyNotFound;
                    errorMsg.Set(s_assemblyNotFoundMessage);
                    break;

                case FUSION_E_APP_DOMAIN_LOCKED:
                    result = Result::IncompatibleVersion;

                    {
                        SString errorMsgUtf8(SString::Utf8, "Requested version");
                        if (m_assemblyNameObject != nullptr)
                        {
                            const auto &reqVersion = m_assemblyNameObject->GetVersion();
                            errorMsgUtf8.AppendPrintf(" %d.%d.%d.%d",
                                reqVersion->GetMajor(),
                                reqVersion->GetMinor(),
                                reqVersion->GetBuild(),
                                reqVersion->GetRevision());
                        }

                        errorMsgUtf8.AppendUTF8(" is incompatible with found version");
                        if (resultAssembly != nullptr)
                        {
                            const auto &foundVersion = resultAssembly->GetAssemblyName()->GetVersion();
                            errorMsgUtf8.AppendPrintf(" %d.%d.%d.%d",
                                foundVersion->GetMajor(),
                                foundVersion->GetMinor(),
                                foundVersion->GetBuild(),
                                foundVersion->GetRevision());
                        }
                        errorMsg.Set(errorMsgUtf8.GetUnicode());
                    }
                    break;

                case FUSION_E_REF_DEF_MISMATCH:
                    result = Result::MismatchedAssemblyName;
                    errorMsg.Printf(W("Requested assembly name '%s' does not match found assembly name"), (LPCWSTR)m_assemblyName);
                    if (resultAssembly != nullptr)
<<<<<<< HEAD
                        errorMsg.AppendPrintf(W(" '%s'"), (LPCWSTR)resultAssemblyName);
=======
                    {
                        errorMsg.Append(W(" '"));
                        errorMsg.Append(resultAssemblyName.GetUnicode());
                        errorMsg.Append(W("'"));
                    }
>>>>>>> 1313fda8

                    break;

                default:
                    if (SUCCEEDED(hr))
                    {
                        result = Result::Success;
                        _ASSERTE(resultAssembly != nullptr);
                        // Leave errorMsg empty in this case.
                    }
                    else
                    {
                        result = Result::Failure;
                        errorMsg.Printf(W("Resolution failed with HRESULT (%08x)"), m_hr);
                    }
            }
        }

        FireEtwResolutionAttempted(
            GetClrInstanceId(),
            m_assemblyName,
            static_cast<uint16_t>(stage),
            m_assemblyLoadContextName,
            static_cast<uint16_t>(result),
            resultAssemblyName,
            resultAssemblyPath,
            errorMsg);
    }

    // static
    void ResolutionAttemptedOperation::TraceAppDomainAssemblyResolve(AssemblySpec *spec, PEAssembly *resultAssembly, Exception *exception)
    {
        if (!BinderTracing::IsEnabled())
            return;

        Result result;
        StackSString errorMessage;
        StackSString resultAssemblyName;
        StackSString resultAssemblyPath;
        if (exception != nullptr)
        {
            exception->GetMessage(errorMessage);
            result = Result::Exception;
        }
        else if (resultAssembly != nullptr)
        {
            result = Result::Success;
            resultAssemblyPath.Set(resultAssembly->GetPath());
            resultAssembly->GetDisplayName(resultAssemblyName);
        }
        else
        {
            result = Result::AssemblyNotFound;
            errorMessage.Set(s_assemblyNotFoundMessage);
        }

        StackSString assemblyName;
        spec->GetDisplayName(ASM_DISPLAYF_VERSION | ASM_DISPLAYF_CULTURE | ASM_DISPLAYF_PUBLIC_KEY_TOKEN, assemblyName);

        StackSString alcName;
        AssemblyBinder::GetNameForDiagnosticsFromSpec(spec, alcName);

        FireEtwResolutionAttempted(
            GetClrInstanceId(),
            assemblyName,
            static_cast<uint16_t>(Stage::AppDomainAssemblyResolveEvent),
            alcName,
            static_cast<uint16_t>(result),
            resultAssemblyName,
            resultAssemblyPath,
            errorMessage);
    }
}

void BinderTracing::PathProbed(const WCHAR *path, BinderTracing::PathSource source, HRESULT hr)
{
    FireEtwKnownPathProbed(GetClrInstanceId(), path, source, hr);
}<|MERGE_RESOLUTION|>--- conflicted
+++ resolved
@@ -278,7 +278,7 @@
                     result = Result::IncompatibleVersion;
 
                     {
-                        SString errorMsgUtf8(SString::Utf8, "Requested version");
+                        EString<EncodingUTF8> errorMsgUtf8("Requested version");
                         if (m_assemblyNameObject != nullptr)
                         {
                             const auto &reqVersion = m_assemblyNameObject->GetVersion();
@@ -289,7 +289,7 @@
                                 reqVersion->GetRevision());
                         }
 
-                        errorMsgUtf8.AppendUTF8(" is incompatible with found version");
+                        errorMsgUtf8.Append(" is incompatible with found version");
                         if (resultAssembly != nullptr)
                         {
                             const auto &foundVersion = resultAssembly->GetAssemblyName()->GetVersion();
@@ -299,7 +299,7 @@
                                 foundVersion->GetBuild(),
                                 foundVersion->GetRevision());
                         }
-                        errorMsg.Set(errorMsgUtf8.GetUnicode());
+                        errorMsg.Set(errorMsgUtf8.MoveToUnicode());
                     }
                     break;
 
@@ -307,15 +307,11 @@
                     result = Result::MismatchedAssemblyName;
                     errorMsg.Printf(W("Requested assembly name '%s' does not match found assembly name"), (LPCWSTR)m_assemblyName);
                     if (resultAssembly != nullptr)
-<<<<<<< HEAD
-                        errorMsg.AppendPrintf(W(" '%s'"), (LPCWSTR)resultAssemblyName);
-=======
                     {
                         errorMsg.Append(W(" '"));
-                        errorMsg.Append(resultAssemblyName.GetUnicode());
+                        errorMsg.Append(resultAssemblyName);
                         errorMsg.Append(W("'"));
                     }
->>>>>>> 1313fda8
 
                     break;
 
