--- conflicted
+++ resolved
@@ -13,19 +13,12 @@
 
     <PropertyGroup>
       <CrossDir></CrossDir>
-<<<<<<< HEAD
-    </PropertyGroup>
-    <PropertyGroup Condition="'$(BuildArchitecture)' != '$(TargetArchitecture)'">
-      <CrossDir Condition="'$(TargetArchitecture)' == 'arm' or '$(TargetArchitecture)' == 'arm64' or '$(TargetArchitecture)' == 'armel'">x64</CrossDir>
-      <CrossDir Condition="'$(TargetArchitecture)' == 'x86'">$(BuildArchitecture)</CrossDir>
+      <CrossDir Condition="'$(CrossBuild)' == 'true' or '$(BuildArchitecture)' != '$(TargetArchitecture)'">$(BuildArchitecture)</CrossDir>
     </PropertyGroup>
     <!-- If we're building a sanitized build, we need to use an unsanitized build of crossgen2's native components since we run crossgen2 here with a non-sanitized dotnet host. -->
     <PropertyGroup Condition="'$(BuildArchitecture)' == '$(TargetArchitecture)' and '$(EnableNativeSanitizers)' != ''">
       <CrossDir>$(BuildArchitecture)</CrossDir>
     </PropertyGroup>
-=======
-      <CrossDir Condition="'$(CrossBuild)' == 'true' or '$(BuildArchitecture)' != '$(TargetArchitecture)'">$(BuildArchitecture)</CrossDir>
->>>>>>> dbd42332
 
       <BuildDll>true</BuildDll>
 
