--- conflicted
+++ resolved
@@ -45,12 +45,9 @@
     <MergedMibcPath>$([MSBuild]::NormalizePath('$(BinDir)', 'StandardOptimizationData.mibc'))</MergedMibcPath>
   </PropertyGroup>
 
-<<<<<<< HEAD
-=======
   <!-- Creates a hash file that changes whenever the input mibc file modification times change.
        This will trigger a re-merge when updating to a new version of the optimization data,
        even if the new timestamps are still days in the past. -->
->>>>>>> c0af2c42
   <Target Name="GenerateMergeMibcFilesInputCache">
     <ItemGroup>
       <_MergeMibcFilesInputCache Include="@(OptimizationMibcFiles)" />
