// Licensed to the .NET Foundation under one or more agreements.
// The .NET Foundation licenses this file to you under the MIT license.

//

#ifndef __unwinder_h__
#define __unwinder_h__

#ifdef FEATURE_CDAC_UNWINDER
using ReadFromTarget = LONG (*)(ULONG64 addr, PVOID pBuffer, LONG bufferSize, PVOID callbackContext);
using GetAllocatedBuffer = LONG (*)(LONG bufferSize, PVOID* ppBuffer, PVOID callbackContext);
<<<<<<< HEAD
using GetStackWalkInfo = VOID (*)(ULONG64 controlPC, UINT_PTR* pModuleBase, UINT_PTR* pFuncEntry, PVOID callbackContext);
=======
using GetStackWalkInfo = VOID (*)(ULONG64 controlPC, UINT_PTR* pUnwindInfoBase, UINT_PTR* pFuncEntry, PVOID callbackContext);
>>>>>>> bfc88141
using UnwinderFail = VOID (*)();

class CDACCallbacks
{
public:
    CDACCallbacks(ReadFromTarget readFromTarget,
        GetAllocatedBuffer getAllocatedBuffer,
        GetStackWalkInfo getStackWalkInfo,
        UnwinderFail unwinderFail,
        void* callbackContext)
        : readFromTarget(readFromTarget),
          getAllocatedBuffer(getAllocatedBuffer),
          getStackWalkInfo(getStackWalkInfo),
          unwinderFail(unwinderFail),
          callbackContext(callbackContext)
    { }

    ReadFromTarget readFromTarget;
    GetAllocatedBuffer getAllocatedBuffer;
    GetStackWalkInfo getStackWalkInfo;
    UnwinderFail unwinderFail;
    void* callbackContext;
};

// thread_local used to access cDAC callbacks outside of unwinder.
extern thread_local CDACCallbacks* t_pCallbacks;
#endif // FEATURE_CDAC_UNWINDER

// Report failure in the unwinder if the condition is FALSE
#if defined(FEATURE_CDAC_UNWINDER)
#define UNWINDER_ASSERT(Condition) if (!(Condition)) t_pCallbacks->unwinderFail()
#elif defined(DACCESS_COMPILE)
#define UNWINDER_ASSERT(Condition) if (!(Condition)) DacError(CORDBG_E_TARGET_INCONSISTENT)
#else // !DACCESS_COMPILE AND !FEATURE_CDAC_UNWINDER
#define UNWINDER_ASSERT _ASSERTE
#endif

//---------------------------------------------------------------------------------------
//
// OOPStackUnwinder is the abstract base class for unwinding stack frames.  Each of the two 64-bit platforms
// has its own derived class.  Although the name of this class and its derived classes have changed, they
// are actually borrowed from dbghelp.dll.  (StackWalk64() is built on top of these classes.)  We have ripped
// out everything we don't need such as symbol lookup and various state, and keep just enough code to support
// VirtualUnwind().  The managed debugging infrastructure can't call RtlVirtualUnwind() because it doesn't
// work from out-of-processor
//
// Notes:
//    To see what we have changed in the borrowed source, you can diff the original version and our version.
//    For example, on X64, you can diff clr\src\Debug\daccess\amd64\dbs_stack_x64.cpp (the original) and
//    clr\src\Debug\daccess\amd64\unwinder_amd64.cpp.
//

class OOPStackUnwinder
{
protected:

    // Given a control PC, return the base of the module it is in.  For jitted managed code, this is the
    // start of the code heap.
    static HRESULT GetModuleBase(      DWORD64  address,
                                 _Out_ PDWORD64 pdwBase);

    // Given a control PC, return the function entry of the functoin it is in.
    static HRESULT GetFunctionEntry(                       DWORD64 address,
                                    _Out_writes_(cbBuffer) PVOID   pBuffer,
                                                           DWORD   cbBuffer);
};

#endif // __unwinder_h__<|MERGE_RESOLUTION|>--- conflicted
+++ resolved
@@ -9,11 +9,7 @@
 #ifdef FEATURE_CDAC_UNWINDER
 using ReadFromTarget = LONG (*)(ULONG64 addr, PVOID pBuffer, LONG bufferSize, PVOID callbackContext);
 using GetAllocatedBuffer = LONG (*)(LONG bufferSize, PVOID* ppBuffer, PVOID callbackContext);
-<<<<<<< HEAD
-using GetStackWalkInfo = VOID (*)(ULONG64 controlPC, UINT_PTR* pModuleBase, UINT_PTR* pFuncEntry, PVOID callbackContext);
-=======
 using GetStackWalkInfo = VOID (*)(ULONG64 controlPC, UINT_PTR* pUnwindInfoBase, UINT_PTR* pFuncEntry, PVOID callbackContext);
->>>>>>> bfc88141
 using UnwinderFail = VOID (*)();
 
 class CDACCallbacks
