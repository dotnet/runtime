--- conflicted
+++ resolved
@@ -350,11 +350,7 @@
             if (SUCCEEDED(hr = moduleData.Request(pClrDataModule.GetPtr())))
             {
                 TRACE("MODULE: %" PRIA PRIx64 " dyn %d inmem %d file %d pe %" PRIA PRIx64 " pdb %" PRIA PRIx64, (uint64_t)moduleData.LoadedPEAddress, moduleData.IsDynamic,
-<<<<<<< HEAD
-                    moduleData.IsInMemory, moduleData.IsFileLayout, (uint64_t)moduleData.PEFile, (uint64_t)moduleData.InMemoryPdbAddress);
-=======
                     moduleData.IsInMemory, moduleData.IsFileLayout, (uint64_t)moduleData.PEAssembly, (uint64_t)moduleData.InMemoryPdbAddress);
->>>>>>> eb51b02b
 
                 if (!moduleData.IsDynamic && moduleData.LoadedPEAddress != 0)
                 {
