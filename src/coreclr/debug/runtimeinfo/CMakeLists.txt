--- conflicted
+++ resolved
@@ -36,61 +36,4 @@
 endif()
 
 # publish runtimeinfo lib
-<<<<<<< HEAD
-install_clr(TARGETS runtimeinfo DESTINATIONS lib COMPONENT runtime)
-
-
-# main vm data descriptor
-
-if(CDAC_BUILD_TOOL_BINARY_PATH AND "${CLR_DOTNET_RID}" STREQUAL "")
-  message(FATAL_ERROR "CLR_DOTNET_RID is not set. Please ensure it is being set to the portable RID of the target platform by runtime.proj.")
-endif()
-configure_file(configure.h.in ${CMAKE_CURRENT_BINARY_DIR}/configure.h)
-
-add_library(runtime_descriptor_interface INTERFACE)
-target_include_directories(runtime_descriptor_interface INTERFACE
-    ${CMAKE_CURRENT_SOURCE_DIR}
-    ${CMAKE_CURRENT_BINARY_DIR}
-    ${VM_DIR}
-    ${VM_DIR}/${ARCH_SOURCES_DIR}
-    ${CLR_DIR}/interop/inc)
-add_dependencies(runtime_descriptor_interface cee_wks_core)
-generate_data_descriptors(
-   LIBRARY_NAME cdac_contract_descriptor
-   CONTRACT_FILE "${CMAKE_CURRENT_SOURCE_DIR}/contracts.jsonc"
-   CONTRACT_NAME "DotNetRuntimeContractDescriptor"
-   DLLEXPORT
-   INTERFACE_TARGET runtime_descriptor_interface)
-
-set(GC_DESCRIPTOR_DIR "${CLR_DIR}/gc/datadescriptor")
-add_library(gc_wks_descriptor_interface INTERFACE)
-target_include_directories(gc_wks_descriptor_interface INTERFACE
-    ${GC_DESCRIPTOR_DIR}
-    ${CLR_DIR}/gc
-    ${VM_DIR}
-    ${VM_DIR}/${ARCH_SOURCES_DIR})
-add_dependencies(gc_wks_descriptor_interface cee_wks_core)
-generate_data_descriptors(
-    LIBRARY_NAME gc_wks_descriptor
-    CONTRACT_NAME "GCContractDescriptorWKS"
-    CONTRACT_FILE "${GC_DESCRIPTOR_DIR}/contracts.jsonc"
-    INTERFACE_TARGET gc_wks_descriptor_interface)
-
-if (FEATURE_SVR_GC)
-  add_library(gc_svr_descriptor_interface INTERFACE)
-  target_include_directories(gc_svr_descriptor_interface INTERFACE
-      ${GC_DESCRIPTOR_DIR}
-      ${CLR_DIR}/gc
-      ${VM_DIR}
-      ${VM_DIR}/${ARCH_SOURCES_DIR})
-  add_dependencies(gc_svr_descriptor_interface cee_wks_core)
-  target_compile_definitions(gc_svr_descriptor_interface INTERFACE -DSERVER_GC)
-  generate_data_descriptors(
-      LIBRARY_NAME gc_svr_descriptor
-      CONTRACT_NAME "GCContractDescriptorSVR"
-      CONTRACT_FILE "${GC_DESCRIPTOR_DIR}/contracts.jsonc"
-      INTERFACE_TARGET gc_svr_descriptor_interface)
-endif()
-=======
-install_clr(TARGETS runtimeinfo DESTINATIONS lib COMPONENT runtime)
->>>>>>> 948efd72
+install_clr(TARGETS runtimeinfo DESTINATIONS lib COMPONENT runtime)