//algorithmic contracts for coreclr
// The format of this file is: JSON with comments
//  {
//     "CONTRACT NAME": VERSION,
//     ...
//   }
// CONTRACT NAME is an arbitrary string, VERSION is an integer
//
// cdac-build-tool can take multiple "-c contract_file" arguments
// so to conditionally include contracts, put additional contracts in a separate file
{
  "Exception": 1,
<<<<<<< HEAD
  "Thread": 1,
  "StressLog": 2,
  "SOSBreakingChangeVersion": 1 // example contract: "runtime exports an SOS breaking change version global"
=======
  "Loader": 1,
  "RuntimeTypeSystem": 1,
  "Thread": 1
>>>>>>> bbabbc99
}<|MERGE_RESOLUTION|>--- conflicted
+++ resolved
@@ -10,13 +10,8 @@
 // so to conditionally include contracts, put additional contracts in a separate file
 {
   "Exception": 1,
-<<<<<<< HEAD
-  "Thread": 1,
-  "StressLog": 2,
-  "SOSBreakingChangeVersion": 1 // example contract: "runtime exports an SOS breaking change version global"
-=======
   "Loader": 1,
   "RuntimeTypeSystem": 1,
-  "Thread": 1
->>>>>>> bbabbc99
+  "Thread": 1,
+  "StressLog": 2
 }