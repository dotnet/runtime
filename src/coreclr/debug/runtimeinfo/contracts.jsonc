--- conflicted
+++ resolved
@@ -10,10 +10,7 @@
 // so to conditionally include contracts, put additional contracts in a separate file
 {
   "Exception": 1,
-<<<<<<< HEAD
   "Loader": 1,
-=======
   "RuntimeTypeSystem": 1,
->>>>>>> 101c0daf
   "Thread": 1
 }