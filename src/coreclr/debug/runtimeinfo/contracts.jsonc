//algorithmic contracts for coreclr
// The format of this file is: JSON with comments
//  {
//     "CONTRACT NAME": VERSION,
//     ...
//   }
// CONTRACT NAME is an arbitrary string, VERSION is an integer
//
// cdac-build-tool can take multiple "-c contract_file" arguments
// so to conditionally include contracts, put additional contracts in a separate file
{
  "CodeVersions": 1,
  "DacStreams": 1,
  "EcmaMetadata" : 1,
  "Exception": 1,
  "ExecutionManager": 2,
  "Loader": 1,
  "Object": 1,
  "PlatformMetadata": 1,
  "PrecodeStubs": 1,
  "ReJIT": 1,
  "RuntimeTypeSystem": 1,
  "StackWalk": 1,
<<<<<<< HEAD
=======
  "StressLog": 2,
>>>>>>> bfc88141
  "Thread": 1
}<|MERGE_RESOLUTION|>--- conflicted
+++ resolved
@@ -21,9 +21,6 @@
   "ReJIT": 1,
   "RuntimeTypeSystem": 1,
   "StackWalk": 1,
-<<<<<<< HEAD
-=======
   "StressLog": 2,
->>>>>>> bfc88141
   "Thread": 1
 }