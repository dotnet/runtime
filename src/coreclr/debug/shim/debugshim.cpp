--- conflicted
+++ resolved
@@ -13,21 +13,6 @@
 #include <clrinternal.h> //has the CLR_ID_V4_DESKTOP guid in it
 #include "palclr.h"
 
-<<<<<<< HEAD
-#ifndef IMAGE_FILE_MACHINE_ARMNT
-#define IMAGE_FILE_MACHINE_ARMNT             0x01c4  // ARM Thumb-2 Little-Endian
-#endif
-
-#ifndef IMAGE_FILE_MACHINE_ARM64
-#define IMAGE_FILE_MACHINE_ARM64             0xAA64  // ARM64 Little-Endian
-#endif
-
-#ifndef IMAGE_FILE_MACHINE_LOONGARCH64
-#define IMAGE_FILE_MACHINE_LOONGARCH64       0x6264  // LOONGARCH64 Little-Endian
-#endif
-
-=======
->>>>>>> 94c0a7c1
 //*****************************************************************************
 // CLRDebuggingImpl implementation (ICLRDebugging)
 //*****************************************************************************
