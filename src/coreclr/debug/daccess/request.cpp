--- conflicted
+++ resolved
@@ -5348,15 +5348,9 @@
     return hr;
 }
 
-<<<<<<< HEAD
-HRESULT STDMETHODCALLTYPE ClrDataAccess::GetStaticBaseAddress(CLRDATA_ADDRESS methodTable, BOOL isGCStaticBase, CLRDATA_ADDRESS *address)
-{
-    if (!address)
-=======
 HRESULT STDMETHODCALLTYPE ClrDataAccess::GetStaticBaseAddress(CLRDATA_ADDRESS methodTable, CLRDATA_ADDRESS *nonGCStaticsAddress, CLRDATA_ADDRESS *GCStaticsAddress)
 {
     if (!nonGCStaticsAddress && !GCStaticsAddress)
->>>>>>> e7537125
         return E_POINTER;
     
     if (!methodTable)
@@ -5373,19 +5367,6 @@
     }
     else
     {
-<<<<<<< HEAD
-        if (!mTable->IsDynamicStatics())
-        {
-            *address = 0;
-        }
-        if (isGCStaticBase)
-        {
-            *address = PTR_CDADDR(mTable->GetGCStaticsBasePointer());
-        }
-        else
-        {
-            *address = PTR_CDADDR(mTable->GetNonGCStaticsBasePointer());
-=======
         if (GCStaticsAddress != NULL)
         {
             *GCStaticsAddress = PTR_CDADDR(mTable->GetGCStaticsBasePointer());
@@ -5393,24 +5374,17 @@
         if (nonGCStaticsAddress != NULL)
         {
             *nonGCStaticsAddress = PTR_CDADDR(mTable->GetNonGCStaticsBasePointer());
->>>>>>> e7537125
-        }
-    }
-
-    SOSDacLeave();
-    return hr;
-}
-
-
-<<<<<<< HEAD
-HRESULT STDMETHODCALLTYPE ClrDataAccess::GetThreadStaticBaseAddress(CLRDATA_ADDRESS methodTable, CLRDATA_ADDRESS threadPtr, BOOL isGCStaticBase, CLRDATA_ADDRESS *address)
-{
-    if (!address)
-=======
+        }
+    }
+
+    SOSDacLeave();
+    return hr;
+}
+
+
 HRESULT STDMETHODCALLTYPE ClrDataAccess::GetThreadStaticBaseAddress(CLRDATA_ADDRESS methodTable, CLRDATA_ADDRESS threadPtr, CLRDATA_ADDRESS *nonGCStaticsAddress, CLRDATA_ADDRESS *GCStaticsAddress)
 {
     if (!nonGCStaticsAddress && !GCStaticsAddress)
->>>>>>> e7537125
         return E_POINTER;
     
     if (!methodTable)
@@ -5434,37 +5408,25 @@
     {
         if (mTable->GetClass()->GetNumThreadStaticFields() == 0)
         {
-<<<<<<< HEAD
-            *address = 0;
-        }
-        if (isGCStaticBase)
-        {
-            *address = PTR_CDADDR(mTable->GetGCThreadStaticsBasePointer(thread));
+            if (GCStaticsAddress != NULL)
+            {
+                *GCStaticsAddress = 0;
+            }
+            if (nonGCStaticsAddress != NULL)
+            {
+                *nonGCStaticsAddress = 0;
+            }
         }
         else
         {
-            *address = PTR_CDADDR(mTable->GetNonGCThreadStaticsBasePointer(thread));
-=======
             if (GCStaticsAddress != NULL)
             {
-                *GCStaticsAddress = 0;
+                *GCStaticsAddress = PTR_CDADDR(mTable->GetGCThreadStaticsBasePointer(thread));
             }
             if (nonGCStaticsAddress != NULL)
             {
-                *nonGCStaticsAddress = 0;
-            }
-        }
-        else
-        {
-            if (GCStaticsAddress != NULL)
-            {
-                *GCStaticsAddress = PTR_CDADDR(mTable->GetGCThreadStaticsBasePointer(thread));
-            }
-            if (nonGCStaticsAddress != NULL)
-            {
                 *nonGCStaticsAddress = PTR_CDADDR(mTable->GetNonGCThreadStaticsBasePointer(thread));
             }
->>>>>>> e7537125
         }
     }
 
@@ -5492,11 +5454,7 @@
     else
     {
         *initializationStatus = mTable->IsClassInited() ? MethodTableInitialized : (MethodTableInitializationFlags)0;
-<<<<<<< HEAD
-        if (mTable->GetAuxiliaryData()->IsInitError())
-=======
         if (mTable->IsInitError())
->>>>>>> e7537125
         {
             *initializationStatus = (MethodTableInitializationFlags)(*initializationStatus | MethodTableInitializationFailed);
         }
