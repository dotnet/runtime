// Licensed to the .NET Foundation under one or more agreements.
// The .NET Foundation licenses this file to you under the MIT license.
//*****************************************************************************
// File: request.cpp
//

//
// CorDataAccess::Request implementation.
//
//*****************************************************************************

#include "stdafx.h"

#include "typestring.h"
#include <gccover.h>
#include <virtualcallstub.h>

#ifdef FEATURE_COMINTEROP
#include <comcallablewrapper.h>
#endif // FEATURE_COMINTEROP

#ifdef FEATURE_COMWRAPPERS
#include <interoplibinterface.h>
#include <interoplibabi.h>

typedef DPTR(InteropLibInterface::ExternalObjectContextBase) PTR_ExternalObjectContext;
typedef DPTR(InteropLib::ABI::ManagedObjectWrapperLayout) PTR_ManagedObjectWrapper;
#endif // FEATURE_COMWRAPPERS

#ifndef TARGET_UNIX
// It is unfortunate having to include this header just to get the definition of GenericModeBlock
#include <msodw.h>
#endif // TARGET_UNIX

// To include definition of IsThrowableThreadAbortException
#include <exstatecommon.h>

#include "rejit.h"
#include "request_common.h"

#include "cdac.h"

// GC headers define these to EE-specific stuff that we don't want.
#undef EnterCriticalSection
#undef LeaveCriticalSection

#define PTR_CDADDR(ptr)   TO_CDADDR(PTR_TO_TADDR(ptr))
#define HOST_CDADDR(host) TO_CDADDR(PTR_HOST_TO_TADDR(host))

#define SOSDacEnter()   \
    DAC_ENTER();        \
    HRESULT hr = S_OK;  \
    EX_TRY              \
    {

#define SOSDacLeave()   \
    }                   \
    EX_CATCH            \
    {                   \
        if (!DacExceptionFilter(GET_EXCEPTION(), this, &hr)) \
        {               \
            EX_RETHROW; \
        }               \
    }                   \
    EX_END_CATCH(SwallowAllExceptions) \
    DAC_LEAVE();

// Use this when you don't want to instantiate an Object * in the host.
TADDR DACGetMethodTableFromObjectPointer(TADDR objAddr, ICorDebugDataTarget * target)
{
    ULONG32 returned = 0;
    TADDR Value = (TADDR)NULL;

    // Every object has a pointer to its method table at offset 0
    HRESULT hr = target->ReadVirtual(objAddr, (PBYTE)&Value, sizeof(TADDR), &returned);

    if ((hr != S_OK) || (returned != sizeof(TADDR)))
    {
        return (TADDR)NULL;
    }

#if TARGET_64BIT
    Value = Value & ~7; // equivalent to Object::GetGCSafeMethodTable()
#else
    Value = Value & ~3; // equivalent to Object::GetGCSafeMethodTable()
#endif
    return Value;
}

// Use this when you don't want to instantiate an Object * in the host.
PTR_SyncBlock DACGetSyncBlockFromObjectPointer(TADDR objAddr, ICorDebugDataTarget * target)
{
    ULONG32 returned = 0;
    DWORD Value = 0;

    // Every object has an object header right before it. The sync block value (DWORD) is the last member
    // of the object header. Read the DWORD right before the object address to get the sync block value.
    HRESULT hr = target->ReadVirtual(objAddr - sizeof(DWORD), (PBYTE)&Value, sizeof(DWORD), &returned);

    if ((hr != S_OK) || (returned != sizeof(DWORD)))
    {
        return NULL;
    }

    if ((Value & (BIT_SBLK_IS_HASH_OR_SYNCBLKINDEX | BIT_SBLK_IS_HASHCODE)) != BIT_SBLK_IS_HASH_OR_SYNCBLKINDEX)
        return NULL;
    Value &= MASK_SYNCBLOCKINDEX;

    PTR_SyncTableEntry ste = PTR_SyncTableEntry(dac_cast<TADDR>(g_pSyncTable) + (sizeof(SyncTableEntry) * Value));
    return ste->m_SyncBlock;
}

BOOL DacValidateEEClass(PTR_EEClass pEEClass)
{
    // Verify things are right.
    // The EEClass method table pointer should match the method table.
    // TODO: Microsoft, need another test for validity, this one isn't always true anymore.
    BOOL retval = TRUE;
    EX_TRY
    {
        PTR_MethodTable pMethodTable = pEEClass->GetMethodTable();
        if (!pMethodTable)
        {
            // PREfix.
            retval = FALSE;
        }
        else if (pEEClass != pMethodTable->GetClass())
        {
            retval = FALSE;
        }
    }
    EX_CATCH
    {
        retval = FALSE; // Something is wrong
    }
    EX_END_CATCH(SwallowAllExceptions)
    return retval;

}

BOOL DacValidateMethodTable(PTR_MethodTable pMT, BOOL &bIsFree)
{
    bIsFree = FALSE;

    if ((pMT == NULL) || dac_cast<TADDR>(pMT) == (TADDR)-1)
    {
        return FALSE;
    }

    // Verify things are right.
    BOOL retval = FALSE;
    EX_TRY
    {
        if (HOST_CDADDR(pMT) == HOST_CDADDR(g_pFreeObjectMethodTable))
        {
            bIsFree = TRUE;
        }
        else
        {
            // Standard fast check
            if (!pMT->ValidateWithPossibleAV())
                goto BadMethodTable;

            // In rare cases, we've seen the standard check above pass when it shouldn't.
            // Insert additional/ad-hoc tests below.

            // BaseSize should always be greater than 0 for valid objects (unless it's an interface)
            // For strings, baseSize is not ptr-aligned
            if (!pMT->IsInterface() && !pMT->IsString())
            {
                if (pMT->GetBaseSize() == 0 || !IS_ALIGNED(pMT->GetBaseSize(), sizeof(void *)))
                    goto BadMethodTable;
            }
        }

        retval = TRUE;

BadMethodTable: ;
    }
    EX_CATCH
    {
        retval = FALSE; // Something is wrong
    }
    EX_END_CATCH(SwallowAllExceptions)
    return retval;

}

BOOL DacValidateMD(PTR_MethodDesc pMD)
{
    if ((pMD == NULL) || dac_cast<TADDR>(pMD) == (TADDR)-1)
    {
        return FALSE;
    }

    // Verify things are right.
    BOOL retval = TRUE;
    EX_TRY
    {
        PTR_MethodTable pMethodTable = pMD->GetMethodTable();

        // Standard fast check
        if ((pMethodTable == NULL) || dac_cast<TADDR>(pMethodTable) == (TADDR)-1)
        {
            retval = FALSE;
        }

        if (retval && !pMethodTable->ValidateWithPossibleAV())
        {
            retval = FALSE;
        }

        if (retval && (pMD->GetSlot() >= pMethodTable->GetNumVtableSlots() && !pMD->HasNonVtableSlot()))
        {
            retval = FALSE;
        }

        if (retval)
        {
            PCODE tempEntryPoint = pMD->GetTemporaryEntryPointIfExists();
            if (tempEntryPoint != (PCODE)NULL)
            {
                MethodDesc *pMDCheck = MethodDesc::GetMethodDescFromStubAddr(tempEntryPoint, TRUE);

                if (PTR_HOST_TO_TADDR(pMD) != PTR_HOST_TO_TADDR(pMDCheck))
                {
                    retval = FALSE;
                }
            }
        }

        if (retval && pMD->HasNativeCode() && !pMD->IsFCall())
        {
            PCODE jitCodeAddr = pMD->GetNativeCode();

            MethodDesc *pMDCheck = ExecutionManager::GetCodeMethodDesc(jitCodeAddr);
            if (pMDCheck)
            {
                // Check that the given MethodDesc matches the MethodDesc from
                // the CodeHeader
                if (PTR_HOST_TO_TADDR(pMD) != PTR_HOST_TO_TADDR(pMDCheck))
                {
                    retval = FALSE;
                }
            }
            else
            {
                retval = FALSE;
            }
        }
    }
    EX_CATCH
    {
        retval = FALSE; // Something is wrong
    }
    EX_END_CATCH(SwallowAllExceptions)
    return retval;
}

BOOL DacValidateMD(LPCVOID pMD)
{
    return DacValidateMD(dac_cast<PTR_MethodDesc>(pMD));
}

VOID GetJITMethodInfo (EECodeInfo * pCodeInfo, JITTypes *pJITType, CLRDATA_ADDRESS *pGCInfo)
{
    DWORD dwType = pCodeInfo->GetJitManager()->GetCodeType();
    if (IsMiIL(dwType))
    {
        *pJITType = TYPE_JIT;
    }
    else if (IsMiNative(dwType))
    {
        *pJITType = TYPE_PJIT;
    }
    else
    {
        *pJITType = TYPE_UNKNOWN;
    }

    *pGCInfo = (CLRDATA_ADDRESS)PTR_TO_TADDR(pCodeInfo->GetGCInfo());
}

HRESULT
ClrDataAccess::GetHillClimbingLogEntry(CLRDATA_ADDRESS addr, struct DacpHillClimbingLogEntry* entry)
{
    return E_NOTIMPL;
}

HRESULT
ClrDataAccess::GetWorkRequestData(CLRDATA_ADDRESS addr, struct DacpWorkRequestData *workRequestData)
{
    return E_NOTIMPL;
}

HRESULT
ClrDataAccess::GetThreadpoolData(struct DacpThreadpoolData *threadpoolData)
{
    return E_NOTIMPL;
}

HRESULT ClrDataAccess::GetThreadStoreData(struct DacpThreadStoreData *threadStoreData)
{
    SOSDacEnter();

    if (m_cdacSos != NULL)
    {
        // Try the cDAC first - it will return E_NOTIMPL if it doesn't support this method yet. Fall back to the DAC.
        hr = m_cdacSos->GetThreadStoreData(threadStoreData);
        if (FAILED(hr))
        {
            hr = GetThreadStoreDataImpl(threadStoreData);
        }
#ifdef _DEBUG
        else
        {
            // Assert that the data is the same as what we get from the DAC.
            DacpThreadStoreData threadStoreDataLocal;
            HRESULT hrLocal = GetThreadStoreDataImpl(&threadStoreDataLocal);
            _ASSERTE(hr == hrLocal);
            _ASSERTE(threadStoreData->threadCount == threadStoreDataLocal.threadCount);
            _ASSERTE(threadStoreData->unstartedThreadCount == threadStoreDataLocal.unstartedThreadCount);
            _ASSERTE(threadStoreData->backgroundThreadCount == threadStoreDataLocal.backgroundThreadCount);
            _ASSERTE(threadStoreData->pendingThreadCount == threadStoreDataLocal.pendingThreadCount);
            _ASSERTE(threadStoreData->deadThreadCount == threadStoreDataLocal.deadThreadCount);
            _ASSERTE(threadStoreData->fHostConfig == threadStoreDataLocal.fHostConfig);
            _ASSERTE(threadStoreData->firstThread == threadStoreDataLocal.firstThread);
            _ASSERTE(threadStoreData->finalizerThread == threadStoreDataLocal.finalizerThread);
            _ASSERTE(threadStoreData->gcThread == threadStoreDataLocal.gcThread);
        }
#endif
    }
    else
    {
        hr = GetThreadStoreDataImpl(threadStoreData);
    }

    SOSDacLeave();
    return hr;
}

HRESULT ClrDataAccess::GetThreadStoreDataImpl(struct DacpThreadStoreData *threadStoreData)
{
    ThreadStore* threadStore = ThreadStore::s_pThreadStore;
    if (!threadStore)
        return E_UNEXPECTED;

    // initialize the fields of our local structure
    threadStoreData->threadCount = threadStore->m_ThreadCount;
    threadStoreData->unstartedThreadCount = threadStore->m_UnstartedThreadCount;
    threadStoreData->backgroundThreadCount = threadStore->m_BackgroundThreadCount;
    threadStoreData->pendingThreadCount = threadStore->m_PendingThreadCount;
    threadStoreData->deadThreadCount = threadStore->m_DeadThreadCount;
    threadStoreData->fHostConfig = FALSE;

    // identify the "important" threads
    threadStoreData->firstThread = HOST_CDADDR(threadStore->m_ThreadList.GetHead());
    threadStoreData->finalizerThread = HOST_CDADDR(g_pFinalizerThread);
    threadStoreData->gcThread = HOST_CDADDR(g_pSuspensionThread);

    return S_OK;
}

HRESULT
ClrDataAccess::GetStressLogAddress(CLRDATA_ADDRESS *stressLog)
{
    if (stressLog == NULL)
        return E_INVALIDARG;

#ifdef STRESS_LOG
    SOSDacEnter();
    if (g_pStressLog.IsValid())
        *stressLog = HOST_CDADDR(g_pStressLog);
    else
        hr = E_FAIL;

    SOSDacLeave();
    return hr;
#else
    return E_NOTIMPL;
#endif // STRESS_LOG
}

HRESULT
ClrDataAccess::GetJitManagerList(unsigned int count, struct DacpJitManagerInfo managers[], unsigned int *pNeeded)
{
    SOSDacEnter();

    if (managers)
    {
        if (count >= 1)
        {
            EEJitManager * managerPtr = ExecutionManager::GetEEJitManager();

            DacpJitManagerInfo *currentPtr = &managers[0];
            currentPtr->managerAddr = HOST_CDADDR(managerPtr);
            currentPtr->codeType = managerPtr->GetCodeType();

            EEJitManager *eeJitManager = PTR_EEJitManager(PTR_HOST_TO_TADDR(managerPtr));
            currentPtr->ptrHeapList = HOST_CDADDR(eeJitManager->m_pCodeHeap);
        }
    }
    else if (pNeeded)
    {
        *pNeeded = 1;
    }

    SOSDacLeave();
    return hr;
}

HRESULT
ClrDataAccess::GetMethodTableSlot(CLRDATA_ADDRESS mt, unsigned int slot, CLRDATA_ADDRESS *value)
{
    if (mt == 0 || value == NULL)
        return E_INVALIDARG;

    SOSDacEnter();

    PTR_MethodTable mTable = PTR_MethodTable(TO_TADDR(mt));
    BOOL bIsFree = FALSE;
    if (!DacValidateMethodTable(mTable, bIsFree))
    {
        hr = E_INVALIDARG;
    }
    else if (slot < mTable->GetNumVtableSlots())
    {
        // Now get the slot:
        *value = mTable->GetSlot(slot);
        if (*value == 0)
        {
            hr = S_FALSE;
        }
    }
    else
    {
        hr = E_INVALIDARG;
        MethodTable::IntroducedMethodIterator it(mTable);
        for (; it.IsValid() && FAILED(hr); it.Next())
        {
            MethodDesc * pMD = it.GetMethodDesc();
            if (pMD->GetSlot() == slot)
            {
                *value = pMD->GetMethodEntryPointIfExists();
                if (*value == 0)
                {
                    hr = S_FALSE;
                }
                else
                {
                    hr = S_OK;
                }
                break;
            }
        }
    }

    SOSDacLeave();
    return hr;
}

HRESULT
ClrDataAccess::GetMethodTableSlotEnumerator(CLRDATA_ADDRESS mt, ISOSMethodEnum **enumerator)
{
    if (mt == 0 || enumerator == NULL)
        return E_INVALIDARG;

    SOSDacEnter();

    PTR_MethodTable mTable = PTR_MethodTable(TO_TADDR(mt));
    BOOL bIsFree = FALSE;
    if (!DacValidateMethodTable(mTable, bIsFree))
    {
        hr = E_INVALIDARG;
    }
    else
    {
        DacMethodTableSlotEnumerator *methodTableSlotEnumerator = new (nothrow) DacMethodTableSlotEnumerator();
        *enumerator = methodTableSlotEnumerator;
        if (*enumerator == NULL)
        {
            hr = E_OUTOFMEMORY;
        }
        else
        {
            hr = methodTableSlotEnumerator->Init(mTable);
        }
    }

    SOSDacLeave();
    return hr;
}

HRESULT DacMethodTableSlotEnumerator::Init(PTR_MethodTable mTable)
{
    WORD numVtableSlots = mTable->GetNumVtableSlots();
    for (WORD slot = 0; slot < numVtableSlots; slot++)
    {
        SOSMethodData methodData = {0, 0, 0, 0, 0, 0};
        MethodDesc* pMD = nullptr;

        EX_TRY
        {
            pMD = mTable->GetMethodDescForSlot_NoThrow(slot);
        }
        EX_CATCH
        {
        }
        EX_END_CATCH(SwallowAllExceptions)

        if (pMD != nullptr)
        {
            methodData.MethodDesc = HOST_CDADDR(pMD);
            methodData.DefininingMethodTable = PTR_CDADDR(pMD->GetMethodTable());
            methodData.DefiningModule = HOST_CDADDR(pMD->GetModule());
            methodData.Token = pMD->GetMemberDef();
        }

        methodData.Entrypoint = mTable->GetSlot(slot);
        methodData.Slot = slot;

        if (!mMethods.Add(methodData))
            return E_OUTOFMEMORY;
    }

    MethodTable::IntroducedMethodIterator it(mTable);
    for (; it.IsValid(); it.Next())
    {
        MethodDesc* pMD = it.GetMethodDesc();
        WORD slot = pMD->GetSlot();
        if (slot >= numVtableSlots)
        {
            SOSMethodData methodData = {0};
            methodData.MethodDesc = HOST_CDADDR(pMD);
            methodData.Entrypoint = pMD->GetMethodEntryPointIfExists();
            methodData.DefininingMethodTable = PTR_CDADDR(pMD->GetMethodTable());
            methodData.DefiningModule = HOST_CDADDR(pMD->GetModule());
            methodData.Token = pMD->GetMemberDef();

            if (slot == MethodTable::NO_SLOT)
            {
                methodData.Slot = 0xFFFFFFFF;
            }
            else
            {
                methodData.Slot = slot;
            }

            if (!mMethods.Add(methodData))
                return E_OUTOFMEMORY;
        }
    }

    return S_OK;
}

HRESULT
ClrDataAccess::GetCodeHeapList(CLRDATA_ADDRESS jitManager, unsigned int count, struct DacpJitCodeHeapInfo codeHeaps[], unsigned int *pNeeded)
{
    if (jitManager == (CLRDATA_ADDRESS)NULL)
        return E_INVALIDARG;

    SOSDacEnter();

    EEJitManager *pJitManager = PTR_EEJitManager(TO_TADDR(jitManager));
    HeapList *heapList = pJitManager->m_pCodeHeap;

    if (codeHeaps)
    {
        unsigned int i = 0;
        while ((heapList != NULL) && (i < count))
        {
            CodeHeap *codeHeap = heapList->pHeap;
            codeHeaps[i] = DACGetHeapInfoForCodeHeap(codeHeap);
            heapList = heapList->hpNext;
            i++;
        }

        if (pNeeded)
            *pNeeded = i;
    }
    else if (pNeeded)
    {
        int i = 0;
        while (heapList != NULL)
        {
            heapList = heapList->hpNext;
            i++;
        }

        *pNeeded = i;
    }
    else
    {
        hr = E_INVALIDARG;
    }

    SOSDacLeave();
    return hr;
}

DacpJitCodeHeapInfo ClrDataAccess::DACGetHeapInfoForCodeHeap(CodeHeap *heapAddr)
{
    DacpJitCodeHeapInfo jitCodeHeapInfo;

    TADDR targetVtblPtrForHeapType = VPTR_HOST_VTABLE_TO_TADDR(*(LPVOID*)heapAddr);
    if (targetVtblPtrForHeapType == LoaderCodeHeap::VPtrTargetVTable())
    {
        LoaderCodeHeap *loaderCodeHeap = PTR_LoaderCodeHeap(PTR_HOST_TO_TADDR(heapAddr));
        jitCodeHeapInfo.codeHeapType = CODEHEAP_LOADER;
        jitCodeHeapInfo.LoaderHeap =
            TO_CDADDR(PTR_HOST_MEMBER_TADDR(LoaderCodeHeap, loaderCodeHeap, m_LoaderHeap));
    }
    else if (targetVtblPtrForHeapType == HostCodeHeap::VPtrTargetVTable())
    {
        HostCodeHeap *hostCodeHeap = PTR_HostCodeHeap(PTR_HOST_TO_TADDR(heapAddr));
        jitCodeHeapInfo.codeHeapType = CODEHEAP_HOST;
        jitCodeHeapInfo.HostData.baseAddr = PTR_CDADDR(hostCodeHeap->m_pBaseAddr);
        jitCodeHeapInfo.HostData.currentAddr = PTR_CDADDR(hostCodeHeap->m_pLastAvailableCommittedAddr);
    }
    else
    {
        jitCodeHeapInfo.codeHeapType = CODEHEAP_UNKNOWN;
    }

    return jitCodeHeapInfo;
}

HRESULT
ClrDataAccess::GetStackLimits(CLRDATA_ADDRESS threadPtr, CLRDATA_ADDRESS *lower,
                              CLRDATA_ADDRESS *upper, CLRDATA_ADDRESS *fp)
{
    if (threadPtr == 0 || (lower == NULL && upper == NULL && fp == NULL))
        return E_INVALIDARG;

    SOSDacEnter();

    Thread * thread = PTR_Thread(TO_TADDR(threadPtr));

    if (lower)
        *lower = TO_CDADDR(thread->GetCachedStackBase().GetAddr());

    if (upper)
        *upper = TO_CDADDR(thread->GetCachedStackLimit().GetAddr());

    if (fp)
        *fp = PTR_HOST_MEMBER_TADDR(Thread, thread, m_pFrame);

    SOSDacLeave();

    return hr;
}

HRESULT
ClrDataAccess::GetRegisterName(int regNum, unsigned int count, _Inout_updates_z_(count) WCHAR *buffer, unsigned int *pNeeded)
{
    if (!buffer && !pNeeded)
        return E_POINTER;

#ifdef TARGET_AMD64
    static const WCHAR *regs[] =
    {
        W("rax"), W("rcx"), W("rdx"), W("rbx"), W("rsp"), W("rbp"), W("rsi"), W("rdi"),
        W("r8"), W("r9"), W("r10"), W("r11"), W("r12"), W("r13"), W("r14"), W("r15"),
    };
#elif defined(TARGET_ARM)
    static const WCHAR *regs[] =
    {
        W("r0"),
        W("r1"),
        W("r2"),
        W("r3"),
        W("r4"),
        W("r5"),
        W("r6"),
        W("r7"),
        W("r8"), W("r9"), W("r10"), W("r11"), W("r12"), W("sp"), W("lr")
    };
#elif defined(TARGET_ARM64)
    static const WCHAR *regs[] =
    {
        W("X0"),
        W("X1"),
        W("X2"),
        W("X3"),
        W("X4"),
        W("X5"),
        W("X6"),
        W("X7"),
        W("X8"),  W("X9"),  W("X10"), W("X11"), W("X12"), W("X13"), W("X14"), W("X15"), W("X16"), W("X17"),
        W("X18"), W("X19"), W("X20"), W("X21"), W("X22"), W("X23"), W("X24"), W("X25"), W("X26"), W("X27"),
        W("X28"), W("Fp"),  W("Lr"),  W("Sp")
    };
#elif defined(TARGET_X86)
    static const WCHAR *regs[] =
    {
        W("eax"), W("ecx"), W("edx"), W("ebx"), W("esp"), W("ebp"), W("esi"), W("edi"),
    };
#elif defined(TARGET_LOONGARCH64)
    static const WCHAR *regs[] =
    {
        W("R0"), W("RA"), W("TP"), W("SP"),
        W("A0"), W("A1"), W("A2"), W("A3"),
        W("A4"), W("A5"), W("A6"), W("A7"),
        W("T0"), W("T1"), W("T2"), W("T3"),
        W("T4"), W("T5"), W("T6"), W("T7"),
        W("T8"), W("R21"), W("FP"), W("S0"),
        W("S1"), W("S2"), W("S3"), W("S4"),
        W("S5"), W("S6"), W("S7"), W("S8")
    };
#elif defined(TARGET_RISCV64)
    static const WCHAR *regs[] =
    {
        W("R0"), W("RA"), W("SP"), W("GP"),
        W("TP"), W("T0"), W("T1"), W("T2"),
        W("FP"), W("S1"), W("A0"), W("A1"),
        W("A2"), W("A3"), W("A4"), W("A5"),
        W("A6"), W("A7"), W("S2"), W("S3"),
        W("S4"), W("S5"), W("S6"), W("S7"),
        W("S8"), W("S9"), W("S10"), W("S11"),
        W("T3"), W("T4"), W("T5"), W("T6")
    };
#endif

    // Caller frame registers are encoded as "-(reg+1)".
    bool callerFrame = regNum < 0;
    if (callerFrame)
        regNum = -regNum-1;

    if ((unsigned int)regNum >= ARRAY_SIZE(regs))
        return E_UNEXPECTED;

    const WCHAR callerPrefix[] = W("caller.");
    // Include null terminator in prefixLen/regLen because wcscpy_s will fail otherwise
    unsigned int prefixLen = (unsigned int)ARRAY_SIZE(callerPrefix);
    unsigned int regLen = (unsigned int)u16_strlen(regs[regNum]) + 1;
    unsigned int needed = (callerFrame ? prefixLen - 1 : 0) + regLen;
    if (pNeeded)
        *pNeeded = needed;

    if (buffer)
    {
        WCHAR* curr = buffer;
        WCHAR* end = buffer + count;
        unsigned int destSize = count;
        if (curr < end && callerFrame)
        {
            unsigned int toCopy = prefixLen < destSize ? prefixLen : destSize;
            wcscpy_s(curr, toCopy, callerPrefix);
            // Point to null terminator
            toCopy--;
            curr += toCopy;
            destSize -= toCopy;
        }

        if (curr < end)
        {
            unsigned int toCopy = regLen < destSize ? regLen : destSize;
            wcscpy_s(curr, toCopy, regs[regNum]);
            // Point to null terminator
            toCopy--;
            curr += toCopy;
            destSize -= toCopy;
        }

        if (count < needed)
            return S_FALSE;
    }

    return S_OK;
}

HRESULT
ClrDataAccess::GetStackReferences(DWORD osThreadID, ISOSStackRefEnum **ppEnum)
{
    if (ppEnum == NULL)
        return E_POINTER;

    SOSDacEnter();

    DacStackReferenceWalker *walker = new (nothrow) DacStackReferenceWalker(this, osThreadID, false);

    if (walker == NULL)
    {
        hr = E_OUTOFMEMORY;
    }
    else
    {
        hr = walker->Init();

        if (SUCCEEDED(hr))
            hr = walker->QueryInterface(__uuidof(ISOSStackRefEnum), (void**)ppEnum);

        if (FAILED(hr))
        {
            delete walker;
            *ppEnum = NULL;
        }
    }

    SOSDacLeave();
    return hr;
}

HRESULT
ClrDataAccess::GetThreadFromThinlockID(UINT thinLockId, CLRDATA_ADDRESS *pThread)
{
    if (pThread == NULL)
        return E_INVALIDARG;

    SOSDacEnter();

    Thread *thread = g_pThinLockThreadIdDispenser->IdToThread(thinLockId);
    *pThread = PTR_HOST_TO_TADDR(thread);

    SOSDacLeave();
    return hr;
}


HRESULT
ClrDataAccess::GetThreadAllocData(CLRDATA_ADDRESS addr, struct DacpAllocData *data)
{
    if (data == NULL)
        return E_POINTER;

    SOSDacEnter();

    Thread* thread = PTR_Thread(TO_TADDR(addr));

    PTR_gc_alloc_context pAllocContext = thread->GetAllocContext();

    if (pAllocContext != NULL)
    {
        data->allocBytes = TO_CDADDR(pAllocContext->alloc_bytes);
        data->allocBytesLoh = TO_CDADDR(pAllocContext->alloc_bytes_uoh);
    }
    else
    {
        data->allocBytes = TO_CDADDR(0);
        data->allocBytesLoh = TO_CDADDR(0);
    }

    SOSDacLeave();
    return hr;
}

HRESULT
ClrDataAccess::GetHeapAllocData(unsigned int count, struct DacpGenerationAllocData *data, unsigned int *pNeeded)
{
    if (data == 0 && pNeeded == NULL)
        return E_INVALIDARG;

    SOSDacEnter();
#if defined(FEATURE_SVR_GC)
    if (GCHeapUtilities::IsServerHeap())
    {
        hr = GetServerAllocData(count, data, pNeeded);
    }
    else
#endif //FEATURE_SVR_GC
    {
        if (pNeeded)
            *pNeeded = 1;

        if (data && count >= 1)
        {
            DPTR(unused_generation) table = g_gcDacGlobals->generation_table;
            for (unsigned int i=0; i < *g_gcDacGlobals->max_gen + 2; i++)
            {
                dac_generation entry = GenerationTableIndex(table, i);
                data[0].allocData[i].allocBytes = (CLRDATA_ADDRESS)(ULONG_PTR) entry.allocation_context.alloc_bytes;
                data[0].allocData[i].allocBytesLoh = (CLRDATA_ADDRESS)(ULONG_PTR) entry.allocation_context.alloc_bytes_uoh;
            }
        }
    }

    SOSDacLeave();
    return hr;
}

HRESULT ClrDataAccess::GetThreadData(CLRDATA_ADDRESS threadAddr, struct DacpThreadData* threadData)
{
    SOSDacEnter();

    if (m_cdacSos != NULL)
    {
        hr = m_cdacSos->GetThreadData(threadAddr, threadData);
        if (FAILED(hr))
        {
            hr = GetThreadDataImpl(threadAddr, threadData);
        }
#ifdef _DEBUG
        else
        {
            DacpThreadData threadDataLocal;
            HRESULT hrLocal = GetThreadDataImpl(threadAddr, &threadDataLocal);
            _ASSERTE(hr == hrLocal);
            _ASSERTE(threadData->corThreadId == threadDataLocal.corThreadId);
            _ASSERTE(threadData->osThreadId == threadDataLocal.osThreadId);
            _ASSERTE(threadData->state == threadDataLocal.state);
            _ASSERTE(threadData->preemptiveGCDisabled == threadDataLocal.preemptiveGCDisabled);
            _ASSERTE(threadData->allocContextPtr == threadDataLocal.allocContextPtr);
            _ASSERTE(threadData->allocContextLimit == threadDataLocal.allocContextLimit);
            _ASSERTE(threadData->context == threadDataLocal.context);
            _ASSERTE(threadData->domain == threadDataLocal.domain);
            _ASSERTE(threadData->pFrame == threadDataLocal.pFrame);
            _ASSERTE(threadData->lockCount == threadDataLocal.lockCount);
            _ASSERTE(threadData->firstNestedException == threadDataLocal.firstNestedException);
            _ASSERTE(threadData->teb == threadDataLocal.teb);
            _ASSERTE(threadData->fiberData == threadDataLocal.fiberData);
            _ASSERTE(threadData->lastThrownObjectHandle == threadDataLocal.lastThrownObjectHandle);
            _ASSERTE(threadData->nextThread == threadDataLocal.nextThread);;
        }
#endif
    }
    else
    {
        hr = GetThreadDataImpl(threadAddr, threadData);
    }

    SOSDacLeave();
    return hr;
}

HRESULT ClrDataAccess::GetThreadDataImpl(CLRDATA_ADDRESS threadAddr, struct DacpThreadData *threadData)
{
    // marshal the Thread object from the target
    Thread* thread = PTR_Thread(TO_TADDR(threadAddr));

    // initialize our local copy from the marshaled target Thread instance
    ZeroMemory (threadData, sizeof(DacpThreadData));
    threadData->corThreadId = thread->m_ThreadId;
    threadData->osThreadId = (DWORD)thread->m_OSThreadId;
    threadData->state = thread->m_State;
    threadData->preemptiveGCDisabled = thread->m_fPreemptiveGCDisabled;

    PTR_gc_alloc_context allocContext = thread->GetAllocContext();
    if (allocContext)
    {
        threadData->allocContextPtr = TO_CDADDR(allocContext->alloc_ptr);
        threadData->allocContextLimit = TO_CDADDR(allocContext->alloc_limit);
    }
    else
    {
        threadData->allocContextPtr = TO_CDADDR(0);
        threadData->allocContextLimit = TO_CDADDR(0);
    }

    threadData->fiberData = (CLRDATA_ADDRESS)NULL;

    threadData->pFrame = PTR_CDADDR(thread->m_pFrame);
    threadData->context = PTR_CDADDR(AppDomain::GetCurrentDomain());
    threadData->domain = PTR_CDADDR(AppDomain::GetCurrentDomain());
    threadData->lockCount = (DWORD)-1;
#ifndef TARGET_UNIX
    threadData->teb = TO_CDADDR(thread->m_pTEB);
#else
    threadData->teb = (CLRDATA_ADDRESS)NULL;
#endif
    threadData->lastThrownObjectHandle =
        TO_CDADDR(thread->m_LastThrownObjectHandle);
    threadData->nextThread =
        HOST_CDADDR(ThreadStore::s_pThreadStore->m_ThreadList.GetNext(thread));
#ifdef FEATURE_EH_FUNCLETS
    if (thread->m_ExceptionState.m_pCurrentTracker)
    {
        threadData->firstNestedException = PTR_HOST_TO_TADDR(
            thread->m_ExceptionState.m_pCurrentTracker->m_pPrevNestedInfo);
    }
#else
    threadData->firstNestedException = PTR_HOST_TO_TADDR(
        thread->m_ExceptionState.m_currentExInfo.m_pPrevNestedInfo);
#endif // FEATURE_EH_FUNCLETS

    return S_OK;
}

#ifdef FEATURE_REJIT
void CopyNativeCodeVersionToReJitData(NativeCodeVersion nativeCodeVersion, NativeCodeVersion activeCodeVersion, DacpReJitData * pReJitData)
{
    pReJitData->rejitID = nativeCodeVersion.GetILCodeVersion().GetVersionId();
    pReJitData->NativeCodeAddr = nativeCodeVersion.GetNativeCode();

    if (nativeCodeVersion != activeCodeVersion)
    {
        pReJitData->flags = DacpReJitData::kReverted;
    }
    else
    {
        switch (nativeCodeVersion.GetILCodeVersion().GetRejitState())
        {
        default:
            _ASSERTE(!"Unknown SharedRejitInfo state.  DAC should be updated to understand this new state.");
            pReJitData->flags = DacpReJitData::kUnknown;
            break;

        case ILCodeVersion::kStateRequested:
            pReJitData->flags = DacpReJitData::kRequested;
            break;

        case ILCodeVersion::kStateActive:
            pReJitData->flags = DacpReJitData::kActive;
            break;
        }
    }
}
#endif // FEATURE_REJIT

//---------------------------------------------------------------------------------------
//
// Given a method desc addr, this loads up DacpMethodDescData and multiple DacpReJitDatas
// with data on that method
//
// Arguments:
//      * methodDesc - MD to look up
//      * ip - IP address of interest (e.g., from an !ip2md call). This is used to ensure
//          the rejitted version corresponding to this IP is returned. May be NULL if you
//          don't care.
//      * methodDescData - [out] DacpMethodDescData to populate
//      * cRevertedRejitVersions - Number of entries allocated in rgRevertedRejitData
//          array
//      * rgRevertedRejitData - [out] Array of DacpReJitDatas to populate with rejitted
//          rejit version data
//      * pcNeededRevertedRejitData - [out] If cRevertedRejitVersions==0, the total
//          number of available rejit versions (including the current version) is
//          returned here. Else, the number of reverted rejit data actually fetched is
//          returned here.
//
// Return Value:
//      HRESULT indicating success or failure.
//

HRESULT ClrDataAccess::GetMethodDescData(
    CLRDATA_ADDRESS methodDesc,
    CLRDATA_ADDRESS ip,
    struct DacpMethodDescData *methodDescData,
    ULONG cRevertedRejitVersions,
    DacpReJitData * rgRevertedRejitData,
    ULONG * pcNeededRevertedRejitData)
{
    if (methodDesc == 0)
        return E_INVALIDARG;

    if ((cRevertedRejitVersions != 0) && (rgRevertedRejitData == NULL))
    {
        return E_INVALIDARG;
    }

    if ((rgRevertedRejitData != NULL) && (pcNeededRevertedRejitData == NULL))
    {
        // If you're asking for reverted rejit data, you'd better ask for the number of
        // elements we return
        return E_INVALIDARG;
    }

    SOSDacEnter();
    if (m_cdacSos != NULL)
    {
        // Try the cDAC first - it will return E_NOTIMPL if it doesn't support this method yet. Fall back to the DAC.
        hr = m_cdacSos->GetMethodDescData(methodDesc, ip, methodDescData, cRevertedRejitVersions, rgRevertedRejitData, pcNeededRevertedRejitData);
        if (FAILED(hr))
        {
            hr = GetMethodDescDataImpl(methodDesc, ip, methodDescData, cRevertedRejitVersions, rgRevertedRejitData, pcNeededRevertedRejitData);
        }
#ifdef _DEBUG
        else
        {
            // Assert that the data is the same as what we get from the DAC.
            DacpMethodDescData mdDataLocal;
<<<<<<< HEAD
            DacpReJitData *rgRevertedRejitDataLocal = NULL;
            if (rgRevertedRejitData != NULL)
=======
            NewArrayHolder<DacpReJitData> rgRevertedRejitDataLocal{};
            if (rgRevertedRejitData != nullptr)
>>>>>>> 51e99e12
            {
                rgRevertedRejitDataLocal = new DacpReJitData[cRevertedRejitVersions];
            }
            ULONG cNeededRevertedRejitDataLocal = 0;
            ULONG *pcNeededRevertedRejitDataLocal = NULL;
            if (pcNeededRevertedRejitData != NULL)
            {
                pcNeededRevertedRejitDataLocal = &cNeededRevertedRejitDataLocal;
            }
            HRESULT hrLocal = GetMethodDescDataImpl(methodDesc, ip,&mdDataLocal, cRevertedRejitVersions, rgRevertedRejitDataLocal, pcNeededRevertedRejitDataLocal);
            _ASSERTE(hr == hrLocal);
            _ASSERTE(methodDescData->bHasNativeCode == mdDataLocal.bHasNativeCode);
            _ASSERTE(methodDescData->bIsDynamic == mdDataLocal.bIsDynamic);
            _ASSERTE(methodDescData->wSlotNumber == mdDataLocal.wSlotNumber);
            _ASSERTE(methodDescData->NativeCodeAddr == mdDataLocal.NativeCodeAddr);
            _ASSERTE(methodDescData->AddressOfNativeCodeSlot == mdDataLocal.AddressOfNativeCodeSlot);
            //TODO[cdac]: assert the rest of mdDataLocal contains the same info as methodDescData
            if (rgRevertedRejitData != NULL)
            {
                _ASSERTE (cNeededRevertedRejitDataLocal == *pcNeededRevertedRejitData);
                for (ULONG i = 0; i < cNeededRevertedRejitDataLocal; i++)
                {
                    _ASSERTE(rgRevertedRejitData[i].rejitID == rgRevertedRejitDataLocal[i].rejitID);
                    _ASSERTE(rgRevertedRejitData[i].NativeCodeAddr == rgRevertedRejitDataLocal[i].NativeCodeAddr);
                    _ASSERTE(rgRevertedRejitData[i].flags == rgRevertedRejitDataLocal[i].flags);
                }
            }
        }
#endif
    }
    else
    {
        hr = GetMethodDescDataImpl(methodDesc, ip, methodDescData, cRevertedRejitVersions, rgRevertedRejitData, pcNeededRevertedRejitData);
    }

    SOSDacLeave();
    return hr;
}

HRESULT ClrDataAccess::GetMethodDescDataImpl(
    CLRDATA_ADDRESS methodDesc,
    CLRDATA_ADDRESS ip,
    struct DacpMethodDescData *methodDescData,
    ULONG cRevertedRejitVersions,
    DacpReJitData * rgRevertedRejitData,
    ULONG * pcNeededRevertedRejitData)
{

    HRESULT hr = S_OK;

    PTR_MethodDesc pMD = PTR_MethodDesc(TO_TADDR(methodDesc));

    if (!DacValidateMD(pMD))
    {
        hr = E_INVALIDARG;
    }
    else
    {
        ZeroMemory(methodDescData, sizeof(DacpMethodDescData));
        if (rgRevertedRejitData != NULL)
            ZeroMemory(rgRevertedRejitData, sizeof(*rgRevertedRejitData) * cRevertedRejitVersions);
        if (pcNeededRevertedRejitData != NULL)
            *pcNeededRevertedRejitData = 0;

        NativeCodeVersion requestedNativeCodeVersion, activeNativeCodeVersion;
        if (ip != (CLRDATA_ADDRESS)NULL)
        {
            requestedNativeCodeVersion = ExecutionManager::GetNativeCodeVersion(CLRDATA_ADDRESS_TO_TADDR(ip));
        }
        else
        {
#ifdef FEATURE_CODE_VERSIONING
            activeNativeCodeVersion = pMD->GetCodeVersionManager()->GetActiveILCodeVersion(pMD).GetActiveNativeCodeVersion(pMD);
#else
            activeNativeCodeVersion = NativeCodeVersion(pMD);
#endif
            requestedNativeCodeVersion = activeNativeCodeVersion;
        }

        methodDescData->requestedIP = ip;
        methodDescData->bIsDynamic = (pMD->IsLCGMethod()) ? TRUE : FALSE;
        methodDescData->wSlotNumber = pMD->GetSlot();
        if (!requestedNativeCodeVersion.IsNull() && requestedNativeCodeVersion.GetNativeCode() != (PCODE)NULL)
        {
            methodDescData->bHasNativeCode = TRUE;
            methodDescData->NativeCodeAddr = TO_CDADDR(PCODEToPINSTR(requestedNativeCodeVersion.GetNativeCode()));
        }
        else
        {
            methodDescData->bHasNativeCode = FALSE;
            methodDescData->NativeCodeAddr = (CLRDATA_ADDRESS)-1;
        }
        methodDescData->AddressOfNativeCodeSlot = pMD->HasNativeCodeSlot() ? TO_CDADDR(dac_cast<TADDR>(pMD->GetAddrOfNativeCodeSlot())) : (CLRDATA_ADDRESS)NULL;
        methodDescData->MDToken = pMD->GetMemberDef();
        methodDescData->MethodDescPtr = methodDesc;
        methodDescData->MethodTablePtr = HOST_CDADDR(pMD->GetMethodTable());
        methodDescData->ModulePtr = HOST_CDADDR(pMD->GetModule());

#ifdef FEATURE_REJIT

        // If rejit info is appropriate, get the following:
        //     * ReJitInfo for the current, active version of the method
        //     * ReJitInfo for the requested IP (for !ip2md and !u)
        //     * ReJitInfos for all reverted versions of the method (up to
        //         cRevertedRejitVersions)
        //
        // Minidumps will not have all this rejit info, and failure to get rejit info
        // should not be fatal.  So enclose all rejit stuff in a try.

        EX_TRY
        {
            CodeVersionManager *pCodeVersionManager = pMD->GetCodeVersionManager();

            // Current ReJitInfo
            if (activeNativeCodeVersion.IsNull())
            {
                ILCodeVersion activeILCodeVersion = pCodeVersionManager->GetActiveILCodeVersion(pMD);
                activeNativeCodeVersion = activeILCodeVersion.GetActiveNativeCodeVersion(pMD);
            }
            CopyNativeCodeVersionToReJitData(
                activeNativeCodeVersion,
                activeNativeCodeVersion,
                &methodDescData->rejitDataCurrent);

            // Requested ReJitInfo
            _ASSERTE(methodDescData->rejitDataRequested.rejitID == 0);
            if (ip != (CLRDATA_ADDRESS)NULL && !requestedNativeCodeVersion.IsNull())
            {
                CopyNativeCodeVersionToReJitData(
                    requestedNativeCodeVersion,
                    activeNativeCodeVersion,
                    &methodDescData->rejitDataRequested);
            }

            // Total number of jitted rejit versions
            ULONG cJittedRejitVersions;
            if (SUCCEEDED(ReJitManager::GetReJITIDs(pMD, 0 /* cReJitIds */, &cJittedRejitVersions, NULL /* reJitIds */)))
            {
                methodDescData->cJittedRejitVersions = cJittedRejitVersions;
            }

            // Reverted ReJitInfos
            if (rgRevertedRejitData == NULL)
            {
                // No reverted rejit versions will be returned, but maybe caller wants a
                // count of all versions
                if (pcNeededRevertedRejitData != NULL)
                {
                    *pcNeededRevertedRejitData = methodDescData->cJittedRejitVersions;
                }
            }
            else
            {
                // Caller wants some reverted rejit versions.  Gather reverted rejit version data to return
                ULONG cReJitIds;
                StackSArray<ReJITID> reJitIds;

                // Prepare array to populate with rejitids.  "+ 1" because GetReJITIDs
                // returns all available rejitids, including the rejitid for the one non-reverted
                // current version.
                ReJITID *rgReJitIds = reJitIds.OpenRawBuffer(cRevertedRejitVersions + 1);
                if (rgReJitIds != NULL)
                {
                    hr = ReJitManager::GetReJITIDs(pMD, cRevertedRejitVersions + 1, &cReJitIds, rgReJitIds);
                    if (SUCCEEDED(hr))
                    {
                        // Go through rejitids.  For each reverted one, populate a entry in rgRevertedRejitData
                        reJitIds.CloseRawBuffer(cReJitIds);
                        ULONG iRejitDataReverted = 0;
                        ILCodeVersion activeVersion = pCodeVersionManager->GetActiveILCodeVersion(pMD);
                        for (COUNT_T i = 0;
                             (i < cReJitIds) && (iRejitDataReverted < cRevertedRejitVersions);
                             i++)
                        {
                            ILCodeVersion ilCodeVersion = pCodeVersionManager->GetILCodeVersion(pMD, reJitIds[i]);

                            if ((ilCodeVersion.IsNull()) ||
                                (ilCodeVersion == activeVersion))
                            {
                                continue;
                            }

                            NativeCodeVersion activeRejitChild = ilCodeVersion.GetActiveNativeCodeVersion(pMD);
                            CopyNativeCodeVersionToReJitData(
                                activeRejitChild,
                                activeNativeCodeVersion,
                                &rgRevertedRejitData[iRejitDataReverted]);
                            iRejitDataReverted++;
                        }
                        // pcNeededRevertedRejitData != NULL as per condition at top of function (cuz rgRevertedRejitData !=
                        // NULL).
                        *pcNeededRevertedRejitData = iRejitDataReverted;
                    }
                }
            }
        }
        EX_CATCH
        {
            if (pcNeededRevertedRejitData != NULL)
                *pcNeededRevertedRejitData = 0;
        }
        EX_END_CATCH(SwallowAllExceptions)
        hr = S_OK; // Failure to get rejitids is not fatal

#endif // FEATURE_REJIT

#ifdef HAVE_GCCOVER
        if (!requestedNativeCodeVersion.IsNull())
        {
            PTR_GCCoverageInfo gcCover = requestedNativeCodeVersion.GetGCCoverageInfo();
            if (gcCover != NULL)
            {
                // In certain minidumps, we won't save the gccover information.
                // (it would be unwise to do so, it is heavy and not a customer scenario).
                methodDescData->GCStressCodeCopy = HOST_CDADDR(gcCover) + offsetof(GCCoverageInfo, savedCode);
            }
        }
#endif // HAVE_GCCOVER

        // Set this above Dario since you know how to tell if dynamic
        if (methodDescData->bIsDynamic)
        {
            DynamicMethodDesc *pDynamicMethod = PTR_DynamicMethodDesc(TO_TADDR(methodDesc));
            if (pDynamicMethod)
            {
                LCGMethodResolver *pResolver = pDynamicMethod->GetLCGMethodResolver();
                if (pResolver)
                {
                    OBJECTREF value = pResolver->GetManagedResolver();
                    if (value)
                    {
                        FieldDesc *pField = (&g_CoreLib)->GetField(FIELD__DYNAMICRESOLVER__DYNAMIC_METHOD);
                        _ASSERTE(pField);
                        value = pField->GetRefValue(value);
                        if (value)
                        {
                            methodDescData->managedDynamicMethodObject = PTR_HOST_TO_TADDR(value);
                        }
                    }
                }
            }
        }
    }

    return hr;
}

HRESULT ClrDataAccess::GetTieredVersions(
    CLRDATA_ADDRESS methodDesc,
    int rejitId,
    struct DacpTieredVersionData *nativeCodeAddrs,
    int cNativeCodeAddrs,
    int *pcNativeCodeAddrs)
{
    if (methodDesc == 0 || cNativeCodeAddrs == 0 || pcNativeCodeAddrs == NULL)
    {
        return E_INVALIDARG;
    }

    *pcNativeCodeAddrs = 0;

    SOSDacEnter();

#ifdef FEATURE_REJIT
    PTR_MethodDesc pMD = PTR_MethodDesc(TO_TADDR(methodDesc));

    // If rejit info is appropriate, get the following:
    //     * ReJitInfo for the current, active version of the method
    //     * ReJitInfo for the requested IP (for !ip2md and !u)
    //     * ReJitInfos for all reverted versions of the method (up to
    //         cRevertedRejitVersions)
    //
    // Minidumps will not have all this rejit info, and failure to get rejit info
    // should not be fatal.  So enclose all rejit stuff in a try.

    EX_TRY
    {
        CodeVersionManager *pCodeVersionManager = pMD->GetCodeVersionManager();
        ILCodeVersion ilCodeVersion = pCodeVersionManager->GetILCodeVersion(pMD, rejitId);

        if (ilCodeVersion.IsNull())
        {
            // Bad rejit ID
            hr = E_INVALIDARG;
            goto cleanup;
        }

        TADDR r2rImageBase = (TADDR)NULL;
        TADDR r2rImageEnd = (TADDR)NULL;
        {
            PTR_Module pModule = (PTR_Module)pMD->GetModule();
            if (pModule->IsReadyToRun())
            {
                PTR_PEImageLayout pImage = pModule->GetReadyToRunInfo()->GetImage();
                r2rImageBase = dac_cast<TADDR>(pImage->GetBase());
                r2rImageEnd = r2rImageBase + pImage->GetSize();
            }
        }

        NativeCodeVersionCollection nativeCodeVersions = ilCodeVersion.GetNativeCodeVersions(pMD);
        int count = 0;
        for (NativeCodeVersionIterator iter = nativeCodeVersions.Begin(); iter != nativeCodeVersions.End(); iter++)
        {
            TADDR pNativeCode = PCODEToPINSTR((*iter).GetNativeCode());
            nativeCodeAddrs[count].NativeCodeAddr = pNativeCode;
            PTR_NativeCodeVersionNode pNode = (*iter).AsNode();
            nativeCodeAddrs[count].NativeCodeVersionNodePtr = TO_CDADDR(PTR_TO_TADDR(pNode));

            if (r2rImageBase <= pNativeCode && pNativeCode < r2rImageEnd)
            {
                nativeCodeAddrs[count].OptimizationTier = DacpTieredVersionData::OptimizationTier_ReadyToRun;
            }
            else if (pMD->IsEligibleForTieredCompilation())
            {
                switch ((*iter).GetOptimizationTier())
                {
                default:
                    nativeCodeAddrs[count].OptimizationTier = DacpTieredVersionData::OptimizationTier_Unknown;
                    break;
                case NativeCodeVersion::OptimizationTier0:
                    nativeCodeAddrs[count].OptimizationTier = DacpTieredVersionData::OptimizationTier_QuickJitted;
                    break;
                case NativeCodeVersion::OptimizationTier1:
                    nativeCodeAddrs[count].OptimizationTier = DacpTieredVersionData::OptimizationTier_OptimizedTier1;
                    break;
                case NativeCodeVersion::OptimizationTier1OSR:
                    nativeCodeAddrs[count].OptimizationTier = DacpTieredVersionData::OptimizationTier_OptimizedTier1OSR;
                    break;
                case NativeCodeVersion::OptimizationTierOptimized:
                    nativeCodeAddrs[count].OptimizationTier = DacpTieredVersionData::OptimizationTier_Optimized;
                    break;
                case NativeCodeVersion::OptimizationTier0Instrumented:
                    nativeCodeAddrs[count].OptimizationTier = DacpTieredVersionData::OptimizationTier_QuickJittedInstrumented;
                    break;
                case NativeCodeVersion::OptimizationTier1Instrumented:
                    nativeCodeAddrs[count].OptimizationTier = DacpTieredVersionData::OptimizationTier_OptimizedTier1Instrumented;
                    break;
                }
            }
            else if (pMD->IsJitOptimizationDisabled())
            {
                nativeCodeAddrs[count].OptimizationTier = DacpTieredVersionData::OptimizationTier_MinOptJitted;
            }
            else
            {
                nativeCodeAddrs[count].OptimizationTier = DacpTieredVersionData::OptimizationTier_Optimized;
            }

            ++count;

            if (count >= cNativeCodeAddrs)
            {
                hr = S_FALSE;
                break;
            }
        }

        *pcNativeCodeAddrs = count;
    }
    EX_CATCH
    {
        hr = E_FAIL;
    }
    EX_END_CATCH(SwallowAllExceptions)

cleanup:
    ;
#endif // FEATURE_REJIT

    SOSDacLeave();
    return hr;
}

HRESULT
ClrDataAccess::GetMethodDescTransparencyData(CLRDATA_ADDRESS methodDesc, struct DacpMethodDescTransparencyData *data)
{
    if (methodDesc == 0 || data == NULL)
        return E_INVALIDARG;

    SOSDacEnter();

    PTR_MethodDesc pMD = PTR_MethodDesc(TO_TADDR(methodDesc));
    if (!DacValidateMD(pMD))
    {
        hr = E_INVALIDARG;
    }
    else
    {
        ZeroMemory(data, sizeof(DacpMethodDescTransparencyData));
    }

    SOSDacLeave();
    return hr;
}

HRESULT
ClrDataAccess::GetCodeHeaderData(CLRDATA_ADDRESS ip, struct DacpCodeHeaderData *codeHeaderData)
{
    if (ip == 0 || codeHeaderData == NULL)
        return E_INVALIDARG;

    SOSDacEnter();

    EECodeInfo codeInfo(TO_TADDR(ip));

    if (!codeInfo.IsValid())
    {
        // We may be able to walk stubs to find a method desc if it's not a jitted method.
        MethodDesc *methodDescI = MethodTable::GetMethodDescForSlotAddress(TO_TADDR(ip));
        if (methodDescI == NULL)
        {
            hr = E_INVALIDARG;
        }
        else
        {
            codeHeaderData->MethodDescPtr = HOST_CDADDR(methodDescI);
            codeHeaderData->JITType = TYPE_UNKNOWN;
            codeHeaderData->GCInfo = (CLRDATA_ADDRESS)NULL;
            codeHeaderData->MethodStart = (CLRDATA_ADDRESS)NULL;
            codeHeaderData->MethodSize = 0;
            codeHeaderData->ColdRegionStart = (CLRDATA_ADDRESS)NULL;
        }
    }
    else
    {
        codeHeaderData->MethodDescPtr = HOST_CDADDR(codeInfo.GetMethodDesc());

        GetJITMethodInfo(&codeInfo, &codeHeaderData->JITType, &codeHeaderData->GCInfo);

        codeHeaderData->MethodStart =
            (CLRDATA_ADDRESS) codeInfo.GetStartAddress();
        size_t methodSize = codeInfo.GetCodeManager()->GetFunctionSize(codeInfo.GetGCInfoToken());
        _ASSERTE(FitsIn<DWORD>(methodSize));
        codeHeaderData->MethodSize = static_cast<DWORD>(methodSize);

        IJitManager::MethodRegionInfo methodRegionInfo = {(TADDR)NULL, 0, (TADDR)NULL, 0};
        codeInfo.GetMethodRegionInfo(&methodRegionInfo);

        codeHeaderData->HotRegionSize = (DWORD) methodRegionInfo.hotSize;
        codeHeaderData->ColdRegionSize = (DWORD) methodRegionInfo.coldSize;
        codeHeaderData->ColdRegionStart = (CLRDATA_ADDRESS) methodRegionInfo.coldStartAddress;
    }

    SOSDacLeave();
    return hr;
}

HRESULT
ClrDataAccess::GetMethodDescPtrFromFrame(CLRDATA_ADDRESS frameAddr, CLRDATA_ADDRESS * ppMD)
{
    if (frameAddr == 0 || ppMD == NULL)
        return E_INVALIDARG;

    SOSDacEnter();

    Frame *pFrame = PTR_Frame(TO_TADDR(frameAddr));
    CLRDATA_ADDRESS methodDescAddr = HOST_CDADDR(pFrame->GetFunction());
    if ((methodDescAddr == (CLRDATA_ADDRESS)NULL) || !DacValidateMD(PTR_MethodDesc(TO_TADDR(methodDescAddr))))
    {
        hr = E_INVALIDARG;
    }
    else
    {
        *ppMD = methodDescAddr;
        hr = S_OK;
    }

    SOSDacLeave();
    return hr;
}

HRESULT
ClrDataAccess::GetMethodDescPtrFromIP(CLRDATA_ADDRESS ip, CLRDATA_ADDRESS * ppMD)
{
    if (ip == 0 || ppMD == NULL)
        return E_INVALIDARG;

    SOSDacEnter();

    EECodeInfo codeInfo(TO_TADDR(ip));

    if (!codeInfo.IsValid())
    {
        hr = E_FAIL;
    }
    else
    {
        CLRDATA_ADDRESS pMD = HOST_CDADDR(codeInfo.GetMethodDesc());
        if ((pMD == (CLRDATA_ADDRESS)NULL) || !DacValidateMD(PTR_MethodDesc(TO_TADDR(pMD))))
        {
            hr = E_INVALIDARG;
        }
        else
        {
            *ppMD = pMD;
            hr = S_OK;
        }
    }

    SOSDacLeave();
    return hr;
}

HRESULT
ClrDataAccess::GetMethodDescName(CLRDATA_ADDRESS methodDesc, unsigned int count, _Inout_updates_z_(count) WCHAR *name, unsigned int *pNeeded)
{
    if (methodDesc == 0)
        return E_INVALIDARG;

    SOSDacEnter();

    MethodDesc* pMD = PTR_MethodDesc(TO_TADDR(methodDesc));
    StackSString str;

    EX_TRY
    {
        TypeString::AppendMethodInternal(str, pMD, TypeString::FormatSignature|TypeString::FormatNamespace|TypeString::FormatFullInst);
    }
    EX_CATCH
    {
        hr = E_FAIL;
        if (pMD->IsDynamicMethod())
        {
            if (pMD->IsLCGMethod() || pMD->IsILStub())
            {
                // In heap dumps, trying to format the signature can fail
                // in certain cases.

                str.Clear();
                TypeString::AppendMethodInternal(str, pMD, TypeString::FormatNamespace|TypeString::FormatFullInst);
                hr = S_OK;
            }
        }
        else
        {
#ifdef FEATURE_MINIMETADATA_IN_TRIAGEDUMPS
            if (MdCacheGetEEName(TO_TADDR(methodDesc), str))
            {
                hr = S_OK;
            }
            else
            {
#endif // FEATURE_MINIMETADATA_IN_TRIAGEDUMPS
            str.Clear();
            Module* pModule = pMD->GetModule();
            if (pModule)
            {
                WCHAR path[MAX_LONGPATH];
                COUNT_T nChars = 0;
                if (pModule->GetPath().DacGetUnicode(ARRAY_SIZE(path), path, &nChars) &&
                    nChars > 0 && nChars <= ARRAY_SIZE(path))
                {
                    WCHAR* pFile = path + nChars - 1;
                    while ((pFile >= path) && (*pFile != DIRECTORY_SEPARATOR_CHAR_W))
                    {
                        pFile--;
                    }
                    pFile++;
                    if (*pFile)
                    {
                        str.Append(pFile);
                        str.Append(W("!Unknown"));
                        hr = S_OK;
                    }
                }
            }
#ifdef FEATURE_MINIMETADATA_IN_TRIAGEDUMPS
            }
#endif
        }
    }
    EX_END_CATCH(SwallowAllExceptions)

    if (SUCCEEDED(hr))
    {

        const WCHAR *val = str.GetUnicode();

        if (pNeeded)
            *pNeeded = str.GetCount() + 1;

        if (name && count)
        {
            wcsncpy_s(name, count, val, _TRUNCATE);
            name[count-1] = 0;
        }
    }

    SOSDacLeave();
    return hr;
}

HRESULT
ClrDataAccess::GetDomainFromContext(CLRDATA_ADDRESS contextAddr, CLRDATA_ADDRESS *domain)
{
    if (contextAddr == 0 || domain == NULL)
        return E_INVALIDARG;

    SOSDacEnter();

    *domain = contextAddr; // Context is same as the AppDomain in CoreCLR

    SOSDacLeave();
    return hr;
}


HRESULT
ClrDataAccess::GetObjectStringData(CLRDATA_ADDRESS obj, unsigned int count, _Inout_updates_z_(count) WCHAR* stringData, unsigned int* pNeeded)
{
    if (obj == 0)
        return E_INVALIDARG;

    if ((stringData == 0 || count <= 0) && (pNeeded == NULL))
        return E_INVALIDARG;

    SOSDacEnter();

    if (m_cdacSos != NULL)
    {
        hr = m_cdacSos->GetObjectStringData(obj, count, stringData, pNeeded);
        if (FAILED(hr))
        {
            hr = GetObjectStringDataImpl(obj, count, stringData, pNeeded);
        }
#ifdef _DEBUG
        else
        {
            unsigned int neededLocal;
            SString stringDataLocal;
            HRESULT hrLocal = GetObjectStringDataImpl(obj, count, stringDataLocal.OpenUnicodeBuffer(count), &neededLocal);
            _ASSERTE(hr == hrLocal);
            _ASSERTE(pNeeded == NULL || *pNeeded == neededLocal);
            _ASSERTE(u16_strncmp(stringData, stringDataLocal, count) == 0);
        }
#endif
    }
    else
    {
        hr = GetObjectStringDataImpl(obj, count, stringData, pNeeded);
    }

    SOSDacLeave();
    return hr;
}

HRESULT
ClrDataAccess::GetObjectStringDataImpl(CLRDATA_ADDRESS obj, unsigned int count, _Inout_updates_z_(count) WCHAR *stringData, unsigned int *pNeeded)
{
    TADDR mtTADDR = DACGetMethodTableFromObjectPointer(TO_TADDR(obj), m_pTarget);
    PTR_MethodTable mt = PTR_MethodTable(mtTADDR);

    // Object must be a string
    BOOL bFree = FALSE;
    if (!DacValidateMethodTable(mt, bFree))
        return E_INVALIDARG;

    if (HOST_CDADDR(mt) != HOST_CDADDR(g_pStringClass))
        return E_INVALIDARG;

    PTR_StringObject str(TO_TADDR(obj));
    ULONG32 needed = (ULONG32)str->GetStringLength() + 1;

    HRESULT hr;
    if (stringData && count > 0)
    {
        if (count > needed)
            count = needed;

        TADDR pszStr = TO_TADDR(obj)+offsetof(StringObject, m_FirstChar);
        hr = m_pTarget->ReadVirtual(pszStr, (PBYTE)stringData, count * sizeof(WCHAR), &needed);

        if (SUCCEEDED(hr))
            stringData[count - 1] = W('\0');
        else
            stringData[0] = W('\0');
    }
    else
    {
        hr = E_INVALIDARG;
    }

    if (pNeeded)
        *pNeeded = needed;

    return hr;
}

HRESULT
ClrDataAccess::GetObjectClassName(CLRDATA_ADDRESS obj, unsigned int count, _Inout_updates_z_(count) WCHAR *className, unsigned int *pNeeded)
{
    if (obj == 0)
        return E_INVALIDARG;

    SOSDacEnter();

    // Don't turn the Object into a pointer, it is too costly on
    // scans of the gc heap.
    PTR_MethodTable mt = NULL;
    TADDR mtTADDR = DACGetMethodTableFromObjectPointer(CLRDATA_ADDRESS_TO_TADDR(obj), m_pTarget);
    if (mtTADDR != (TADDR)NULL)
        mt = PTR_MethodTable(mtTADDR);
    else
        hr = E_INVALIDARG;

    BOOL bFree = FALSE;
    if (SUCCEEDED(hr) && !DacValidateMethodTable(mt, bFree))
        hr = E_INVALIDARG;

    if (SUCCEEDED(hr))
    {
        // There is a case where metadata was unloaded and the AppendType call will fail.
        // This is when an AppDomain has been unloaded but not yet collected.
        PEAssembly *pPEAssembly = mt->GetModule()->GetPEAssembly();
        if (pPEAssembly->GetPEImage() == NULL)
        {
            if (pNeeded)
                *pNeeded = 16;

            if (className)
                wcsncpy_s(className, count, W("<Unloaded Type>"), _TRUNCATE);
        }
        else
        {
            StackSString s;
            TypeString::AppendType(s, TypeHandle(mt), TypeString::FormatNamespace|TypeString::FormatFullInst);
            const WCHAR *val = s.GetUnicode();

            if (pNeeded)
                *pNeeded = s.GetCount() + 1;

            if (className && count)
            {
                wcsncpy_s(className, count, val, _TRUNCATE);
                className[count-1] = 0;
            }
        }
    }

    SOSDacLeave();
    return hr;
}

HRESULT
ClrDataAccess::GetMethodDescFromToken(CLRDATA_ADDRESS moduleAddr, mdToken token, CLRDATA_ADDRESS *methodDesc)
{
    if (moduleAddr == 0 || methodDesc == NULL)
        return E_INVALIDARG;

    SOSDacEnter();

    Module* pModule = PTR_Module(TO_TADDR(moduleAddr));
    TypeHandle th;
    switch (TypeFromToken(token))
    {
        case mdtFieldDef:
            *methodDesc = HOST_CDADDR(pModule->LookupFieldDef(token));
            break;
        case mdtMethodDef:
            *methodDesc = HOST_CDADDR(pModule->LookupMethodDef(token));
            break;
        case mdtTypeDef:
            th = pModule->LookupTypeDef(token);
            *methodDesc = th.AsTAddr();
            break;
        case mdtTypeRef:
            th = pModule->LookupTypeRef(token);
            *methodDesc = th.AsTAddr();
            break;
        default:
            hr = E_INVALIDARG;
            break;
    }

    SOSDacLeave();
    return hr;
}

HRESULT
ClrDataAccess::TraverseModuleMap(ModuleMapType mmt, CLRDATA_ADDRESS moduleAddr, MODULEMAPTRAVERSE pCallback, LPVOID token)
{
    if (moduleAddr == 0)
        return E_INVALIDARG;

    SOSDacEnter();

    Module* pModule = PTR_Module(TO_TADDR(moduleAddr));

    // We want to traverse these two tables, passing callback information
    switch (mmt)
    {
        case TYPEDEFTOMETHODTABLE:
            {
                LookupMap<PTR_MethodTable>::Iterator typeIter(&pModule->m_TypeDefToMethodTableMap);
                for (int i = 0; typeIter.Next(); i++)
                {
                    if (typeIter.GetElement())
                    {
                        MethodTable* pMT = typeIter.GetElement();
                        (pCallback)(i,PTR_HOST_TO_TADDR(pMT), token);
                    }
                }
            }
            break;
        case TYPEREFTOMETHODTABLE:
            {
                LookupMap<PTR_TypeRef>::Iterator typeIter(&pModule->m_TypeRefToMethodTableMap);
                for (int i = 0; typeIter.Next(); i++)
                {
                    if (typeIter.GetElement())
                    {
                        MethodTable* pMT = TypeHandle::FromTAddr(dac_cast<TADDR>(typeIter.GetElement())).GetMethodTable();
                        (pCallback)(i,PTR_HOST_TO_TADDR(pMT), token);
                    }
                }
            }
            break;
        default:
            hr = E_INVALIDARG;
    }

    SOSDacLeave();
    return hr;
}

HRESULT
ClrDataAccess::GetModule(CLRDATA_ADDRESS addr, IXCLRDataModule **mod)
{
    if (addr == 0 || mod == NULL)
        return E_INVALIDARG;

    SOSDacEnter();

    Module* pModule = PTR_Module(TO_TADDR(addr));
    *mod = new ClrDataModule(this, pModule);
    SOSDacLeave();

    return hr;
}

HRESULT
ClrDataAccess::GetModuleData(CLRDATA_ADDRESS addr, struct DacpModuleData* moduleData)
{
    if (addr == 0 || moduleData == NULL)
        return E_INVALIDARG;

    SOSDacEnter();

    if (m_cdacSos != NULL)
    {
        hr = m_cdacSos->GetModuleData(addr, moduleData);
        if (FAILED(hr))
        {
            hr = GetModuleDataImpl(addr, moduleData);
        }
#ifdef _DEBUG
        else
        {
            DacpModuleData moduleDataLocal;
            HRESULT hrLocal = GetModuleDataImpl(addr, &moduleDataLocal);
            _ASSERTE(hr == hrLocal);
            _ASSERTE(moduleData->Address == moduleDataLocal.Address);
            _ASSERTE(moduleData->PEAssembly == moduleDataLocal.PEAssembly);
            _ASSERTE(moduleData->ilBase == moduleDataLocal.ilBase);
            _ASSERTE(moduleData->metadataStart == moduleDataLocal.metadataStart);
            _ASSERTE(moduleData->metadataSize == moduleDataLocal.metadataSize);
            _ASSERTE(moduleData->Assembly == moduleDataLocal.Assembly);
            _ASSERTE(moduleData->bIsReflection == moduleDataLocal.bIsReflection);
            _ASSERTE(moduleData->bIsPEFile == moduleDataLocal.bIsPEFile);
            _ASSERTE(moduleData->dwBaseClassIndex == moduleDataLocal.dwBaseClassIndex);
            _ASSERTE(moduleData->dwModuleID == moduleDataLocal.dwModuleID);
            _ASSERTE(moduleData->dwTransientFlags == moduleDataLocal.dwTransientFlags);
            _ASSERTE(moduleData->TypeDefToMethodTableMap == moduleDataLocal.TypeDefToMethodTableMap);
            _ASSERTE(moduleData->TypeRefToMethodTableMap == moduleDataLocal.TypeRefToMethodTableMap);
            _ASSERTE(moduleData->MethodDefToDescMap == moduleDataLocal.MethodDefToDescMap);
            _ASSERTE(moduleData->FieldDefToDescMap == moduleDataLocal.FieldDefToDescMap);
            _ASSERTE(moduleData->MemberRefToDescMap == moduleDataLocal.MemberRefToDescMap);
            _ASSERTE(moduleData->FileReferencesMap == moduleDataLocal.FileReferencesMap);
            _ASSERTE(moduleData->ManifestModuleReferencesMap == moduleDataLocal.ManifestModuleReferencesMap);
            _ASSERTE(moduleData->LoaderAllocator == moduleDataLocal.LoaderAllocator);
            _ASSERTE(moduleData->ThunkHeap == moduleDataLocal.ThunkHeap);
            _ASSERTE(moduleData->dwModuleIndex == moduleDataLocal.dwModuleIndex);
        }
#endif
    }
    else
    {
        hr = GetModuleDataImpl(addr, moduleData);
    }

    SOSDacLeave();
    return hr;
}

HRESULT
ClrDataAccess::GetModuleDataImpl(CLRDATA_ADDRESS addr, struct DacpModuleData *ModuleData)
{
    Module* pModule = PTR_Module(TO_TADDR(addr));

    ZeroMemory(ModuleData,sizeof(DacpModuleData));
    ModuleData->Address = addr;
    ModuleData->PEAssembly = addr; // Module address in .NET 9+ - correspondingly, SOS-DAC APIs for PE assemblies expect a module address
    COUNT_T metadataSize = 0;
    if (!pModule->IsReflectionEmit())
    {
        ModuleData->ilBase = TO_CDADDR(dac_cast<TADDR>(pModule->m_baseAddress));
    }

    ModuleData->metadataStart = (CLRDATA_ADDRESS)dac_cast<TADDR>(pModule->GetPEAssembly()->GetLoadedMetadata(&metadataSize));
    ModuleData->metadataSize = (SIZE_T) metadataSize;

    ModuleData->bIsReflection = pModule->IsReflectionEmit();
    ModuleData->bIsPEFile = !pModule->IsReflectionEmit();
    ModuleData->Assembly = HOST_CDADDR(pModule->GetAssembly());
    ModuleData->dwModuleID = 0; // CoreCLR no longer has this concept
    ModuleData->dwModuleIndex = 0; // CoreCLR no longer has this concept
    ModuleData->dwTransientFlags = pModule->m_dwTransientFlags;
    ModuleData->LoaderAllocator = HOST_CDADDR(pModule->m_loaderAllocator);
    ModuleData->ThunkHeap = HOST_CDADDR(pModule->m_pThunkHeap);

    EX_TRY
    {
        //
        // In minidump's case, these data structures are not available.
        //
        ModuleData->TypeDefToMethodTableMap = PTR_CDADDR(pModule->m_TypeDefToMethodTableMap.pTable);
        ModuleData->TypeRefToMethodTableMap = PTR_CDADDR(pModule->m_TypeRefToMethodTableMap.pTable);
        ModuleData->MethodDefToDescMap = PTR_CDADDR(pModule->m_MethodDefToDescMap.pTable);
        ModuleData->FieldDefToDescMap = PTR_CDADDR(pModule->m_FieldDefToDescMap.pTable);
        ModuleData->MemberRefToDescMap = PTR_CDADDR(pModule->m_MemberRefMap.pTable);
        ModuleData->ManifestModuleReferencesMap = PTR_CDADDR(pModule->m_ManifestModuleReferencesMap.pTable);

    }
    EX_CATCH
    {
    }
    EX_END_CATCH(SwallowAllExceptions)

    return S_OK;
}

HRESULT
ClrDataAccess::GetILForModule(CLRDATA_ADDRESS moduleAddr, DWORD rva, CLRDATA_ADDRESS *il)
{
    if (moduleAddr == 0 || il == NULL)
        return E_INVALIDARG;

    SOSDacEnter();

    Module* pModule = PTR_Module(TO_TADDR(moduleAddr));
    *il = (TADDR)(CLRDATA_ADDRESS)pModule->GetIL(rva);

    SOSDacLeave();
    return hr;
}

HRESULT
ClrDataAccess::GetMethodTableData(CLRDATA_ADDRESS mt, struct DacpMethodTableData *MTData)
{
    if (mt == 0 || MTData == NULL)
        return E_INVALIDARG;

    SOSDacEnter();
    if (m_cdacSos != NULL)
    {
        // Try the cDAC first - it will return E_NOTIMPL if it doesn't support this method yet. Fall back to the DAC.
        hr = m_cdacSos->GetMethodTableData(mt, MTData);
        if (FAILED(hr))
        {
            hr = GetMethodTableDataImpl(mt, MTData);
        }
#ifdef _DEBUG
        else
        {
            // Assert that the data is the same as what we get from the DAC.
            DacpMethodTableData mtDataLocal;
            HRESULT hrLocal = GetMethodTableDataImpl(mt, &mtDataLocal);
            _ASSERTE(hr == hrLocal);
            _ASSERTE(MTData->BaseSize == mtDataLocal.BaseSize);
            _ASSERTE(MTData->ComponentSize == mtDataLocal.ComponentSize);
            _ASSERTE(MTData->bIsFree == mtDataLocal.bIsFree);
            _ASSERTE(MTData->Module == mtDataLocal.Module);
            _ASSERTE(MTData->Class == mtDataLocal.Class);
            _ASSERTE(MTData->ParentMethodTable == mtDataLocal.ParentMethodTable);
            _ASSERTE(MTData->wNumInterfaces == mtDataLocal.wNumInterfaces);
            _ASSERTE(MTData->wNumMethods == mtDataLocal.wNumMethods);
            _ASSERTE(MTData->wNumVtableSlots == mtDataLocal.wNumVtableSlots);
            _ASSERTE(MTData->wNumVirtuals == mtDataLocal.wNumVirtuals);
            _ASSERTE(MTData->cl == mtDataLocal.cl);
            _ASSERTE(MTData->dwAttrClass = mtDataLocal.dwAttrClass);
            _ASSERTE(MTData->bContainsPointers == mtDataLocal.bContainsPointers);
            _ASSERTE(MTData->bIsShared == mtDataLocal.bIsShared);
            _ASSERTE(MTData->bIsDynamic == mtDataLocal.bIsDynamic);
        }
#endif
    }
    else
    {
        hr = GetMethodTableDataImpl (mt, MTData);
    }
    SOSDacLeave();
    return hr;
}

HRESULT
ClrDataAccess::GetMethodTableDataImpl(CLRDATA_ADDRESS mt, struct DacpMethodTableData *MTData)
{
    PTR_MethodTable pMT = PTR_MethodTable(TO_TADDR(mt));
    BOOL bIsFree = FALSE;
    if (!DacValidateMethodTable(pMT, bIsFree))
    {
        return E_INVALIDARG;
    }

    ZeroMemory(MTData,sizeof(DacpMethodTableData));
    MTData->BaseSize = pMT->GetBaseSize();
    // [compat] SOS DAC APIs added this base size adjustment for strings
    // due to: "2008/09/25 Title: New implementation of StringBuilder and improvements in String class"
    // which changed StringBuilder not to use a String as an internal buffer and in the process
    // changed the String internals so that StringObject::GetBaseSize() now includes the nul terminator character,
    // which is apparently not expected by SOS.
    if(pMT->IsString())
        MTData->BaseSize -= sizeof(WCHAR);
    MTData->ComponentSize = (DWORD)pMT->GetComponentSize();
    MTData->bIsFree = bIsFree;
    if(!bIsFree)
    {
        MTData->Module = HOST_CDADDR(pMT->GetModule());
        // Note: DacpMethodTableData::Class is really a pointer to the canonical method table
        MTData->Class = HOST_CDADDR(pMT->GetClass()->GetMethodTable());
        MTData->ParentMethodTable = HOST_CDADDR(pMT->GetParentMethodTable());;
        MTData->wNumInterfaces = (WORD)pMT->GetNumInterfaces();
        MTData->wNumMethods = pMT->GetNumMethods(); // printed as "number of vtable slots" and used to iterate over method slots
        MTData->wNumVtableSlots = 0; // always return 0 since .NET 9
        MTData->wNumVirtuals = 0; // always return 0 since .NET 9
        MTData->cl = pMT->GetCl();
        MTData->dwAttrClass = pMT->GetAttrClass();
        MTData->bContainsPointers = pMT->ContainsGCPointers();
        MTData->bIsShared = FALSE;
        MTData->bIsDynamic = pMT->IsDynamicStatics();
    }
    return S_OK;
}

HRESULT
ClrDataAccess::GetMethodTableName(CLRDATA_ADDRESS mt, unsigned int count, _Inout_updates_z_(count) WCHAR *mtName, unsigned int *pNeeded)
{
    if (mt == 0)
        return E_INVALIDARG;

    SOSDacEnter();
    if (m_cdacSos != NULL)
    {
        // Try the cDAC first - it will return E_NOTIMPL if it doesn't support this method yet. Fall back to the DAC.
        hr = m_cdacSos->GetMethodTableName(mt, count, mtName, pNeeded);
        if (FAILED(hr))
        {
            hr = GetMethodTableNameImpl(mt, count, mtName, pNeeded);
        }
#ifdef _DEBUG
        else
        {
            // Assert that the data is the same as what we get from the DAC.
            NewArrayHolder<WCHAR> pwszNameLocal(new WCHAR[count]);
            unsigned int neededLocal = 0;
            HRESULT hrLocal = GetMethodTableNameImpl(mt, count, mtName != NULL ? (WCHAR *)pwszNameLocal : NULL, pNeeded != NULL ? &neededLocal : NULL);
            _ASSERTE(hr == hrLocal);
<<<<<<< HEAD

            if (mtName != NULL)
            {
                _ASSERTE(0 == u16_strncmp(mtName, (WCHAR *)pwszNameLocal, count));
            }
            if (pNeeded != NULL)
            {
                _ASSERTE(*pNeeded == neededLocal);
            }
        }
#endif
    }
    else
    {
        hr = GetMethodTableNameImpl(mt, count, mtName, pNeeded);
    }

    SOSDacLeave();
    return hr;
}

=======

            if (mtName != NULL)
            {
                _ASSERTE(0 == u16_strncmp(mtName, (WCHAR *)pwszNameLocal, count));
            }
            if (pNeeded != NULL)
            {
                _ASSERTE(*pNeeded == neededLocal);
            }
        }
#endif
    }
    else
    {
        hr = GetMethodTableNameImpl(mt, count, mtName, pNeeded);
    }

    SOSDacLeave();
    return hr;
}

>>>>>>> 51e99e12
HRESULT
ClrDataAccess::GetMethodTableNameImpl(CLRDATA_ADDRESS mt, unsigned int count, _Inout_updates_z_(count) WCHAR *mtName, unsigned int *pNeeded)
{
    HRESULT hr = S_OK;
    PTR_MethodTable pMT = PTR_MethodTable(TO_TADDR(mt));
    BOOL free = FALSE;

    if (mt == HOST_CDADDR(g_pFreeObjectMethodTable))
    {
        if (pNeeded)
            *pNeeded = 5;

        if (mtName && count)
            wcsncpy_s(mtName, count, W("Free"), _TRUNCATE);
    }
    else if (!DacValidateMethodTable(pMT, free))
    {
        hr = E_INVALIDARG;
    }
    else
    {
        // There is a case where metadata was unloaded and the AppendType call will fail.
        // This is when an AppDomain has been unloaded but not yet collected.
        PEAssembly *pPEAssembly = pMT->GetModule()->GetPEAssembly();
        if (pPEAssembly->GetPEImage() == NULL)
        {
            if (pNeeded)
                *pNeeded = 16;

            if (mtName)
                wcsncpy_s(mtName, count, W("<Unloaded Type>"), _TRUNCATE);
        }
        else
        {
            StackSString s;
#ifdef FEATURE_MINIMETADATA_IN_TRIAGEDUMPS
            EX_TRY
            {
#endif // FEATURE_MINIMETADATA_IN_TRIAGEDUMPS

                TypeString::AppendType(s, TypeHandle(pMT), TypeString::FormatNamespace|TypeString::FormatFullInst);

#ifdef FEATURE_MINIMETADATA_IN_TRIAGEDUMPS
            }
            EX_CATCH
            {
                if (!MdCacheGetEEName(dac_cast<TADDR>(pMT), s))
                {
                    EX_RETHROW;
                }
            }
            EX_END_CATCH(SwallowAllExceptions)
#endif // FEATURE_MINIMETADATA_IN_TRIAGEDUMPS

            if (s.IsEmpty())
            {
                hr = E_OUTOFMEMORY;
            }
            else
            {
                const WCHAR *val = s.GetUnicode();

                if (pNeeded)
                    *pNeeded = s.GetCount() + 1;

                if (mtName && count)
                {
                    wcsncpy_s(mtName, count, val, _TRUNCATE);
                    mtName[count-1] = 0;
                }
            }
        }
    }

    return hr;
}

HRESULT
ClrDataAccess::GetFieldDescData(CLRDATA_ADDRESS addr, struct DacpFieldDescData *FieldDescData)
{
    if (addr == 0 || FieldDescData == NULL)
        return E_INVALIDARG;

    SOSDacEnter();
    FieldDesc* pFieldDesc = PTR_FieldDesc(TO_TADDR(addr));
    FieldDescData->Type = pFieldDesc->GetFieldType();
    FieldDescData->sigType = FieldDescData->Type;

    EX_TRY
    {
        // minidump case, we do not have the field's type's type handle!
        // Strike should be able to form name based on the metadata token in
        // the field desc. Find type is using look up map which is huge. We cannot
        // drag in this data structure in minidump's case.
        //
        TypeHandle th = pFieldDesc->LookupFieldTypeHandle();
        MethodTable *pMt = th.GetMethodTable();
        if (pMt)
        {
            FieldDescData->MTOfType = HOST_CDADDR(th.GetMethodTable());
        }
        else
        {
            FieldDescData->MTOfType = (CLRDATA_ADDRESS)NULL;
        }
    }
    EX_CATCH
    {
        FieldDescData->MTOfType = (CLRDATA_ADDRESS)NULL;
    }
    EX_END_CATCH(SwallowAllExceptions)

    // TODO: This is not currently useful, I need to get the module of the
    // type definition not that of the field description.

    // TODO: Is there an easier way to get this information?
    // I'm getting the typeDef of a (possibly unloaded) type.
    MetaSig tSig(pFieldDesc);
    tSig.NextArg();
    SigPointer sp1 = tSig.GetArgProps();
    CorElementType et;
    hr = sp1.GetElemType(&et); // throw away the value, we just need to walk past.

    if (SUCCEEDED(hr))
    {
        if (et == ELEMENT_TYPE_CLASS || et == ELEMENT_TYPE_VALUETYPE)   // any other follows token?
        {
            hr = sp1.GetToken(&(FieldDescData->TokenOfType));
        }
        else
        {
            // There is no encoded token of field type
            FieldDescData->TokenOfType = mdTypeDefNil;
            if (FieldDescData->MTOfType == (CLRDATA_ADDRESS)NULL)
            {
                // If there is no encoded token (that is, it is primitive type) and no MethodTable for it, remember the
                // element_type from signature
                //
                FieldDescData->sigType = et;
            }
        }
    }

    FieldDescData->ModuleOfType = HOST_CDADDR(pFieldDesc->GetModule());
    FieldDescData->mb = pFieldDesc->GetMemberDef();
    FieldDescData->MTOfEnclosingClass = HOST_CDADDR(pFieldDesc->GetApproxEnclosingMethodTable());
    FieldDescData->dwOffset = pFieldDesc->GetOffset();
    FieldDescData->bIsThreadLocal = pFieldDesc->IsThreadStatic();
    FieldDescData->bIsContextLocal = FALSE;
    FieldDescData->bIsStatic = pFieldDesc->IsStatic();
    FieldDescData->NextField = HOST_CDADDR(PTR_FieldDesc(PTR_HOST_TO_TADDR(pFieldDesc) + sizeof(FieldDesc)));

    SOSDacLeave();
    return hr;
}

HRESULT
ClrDataAccess::GetMethodTableFieldData(CLRDATA_ADDRESS mt, struct DacpMethodTableFieldData *data)
{
    if (mt == 0 || data == NULL)
        return E_INVALIDARG;

    SOSDacEnter();

    PTR_MethodTable pMT = PTR_MethodTable(TO_TADDR(mt));
    BOOL bIsFree = FALSE;
    if (!pMT || !DacValidateMethodTable(pMT, bIsFree))
    {
        hr = E_INVALIDARG;
    }
    else
    {
        data->wNumInstanceFields = pMT->GetNumInstanceFields();
        data->wNumStaticFields = pMT->GetNumStaticFields();
        data->wNumThreadStaticFields = pMT->GetNumThreadStaticFields();

        data->FirstField = PTR_TO_TADDR(pMT->GetClass()->GetFieldDescList());

        data->wContextStaticsSize = 0;
        data->wContextStaticOffset = 0;
    }

    SOSDacLeave();
    return hr;
}

HRESULT
ClrDataAccess::GetMethodTableCollectibleData(CLRDATA_ADDRESS mt, struct DacpMethodTableCollectibleData *data)
{
    if (mt == 0 || data == NULL)
        return E_INVALIDARG;

    SOSDacEnter();

    PTR_MethodTable pMT = PTR_MethodTable(TO_TADDR(mt));
    BOOL bIsFree = FALSE;
    if (!pMT || !DacValidateMethodTable(pMT, bIsFree))
    {
        hr = E_INVALIDARG;
    }
    else
    {
        data->bCollectible = pMT->Collectible();
        if (data->bCollectible)
        {
            data->LoaderAllocatorObjectHandle = pMT->GetLoaderAllocatorObjectHandle();
        }
    }

    SOSDacLeave();
    return hr;
}

HRESULT
ClrDataAccess::GetMethodTableTransparencyData(CLRDATA_ADDRESS mt, struct DacpMethodTableTransparencyData *pTransparencyData)
{
    if (mt == 0 || pTransparencyData == NULL)
        return E_INVALIDARG;

    SOSDacEnter();

    PTR_MethodTable pMT = PTR_MethodTable(TO_TADDR(mt));
    BOOL bIsFree = FALSE;
    if (!DacValidateMethodTable(pMT, bIsFree))
    {
        hr = E_INVALIDARG;
    }
    else
    {
        ZeroMemory(pTransparencyData, sizeof(DacpMethodTableTransparencyData));
    }

    SOSDacLeave();
    return hr;
}

HRESULT
ClrDataAccess::GetMethodTableForEEClass(CLRDATA_ADDRESS eeClassReallyCanonMT, CLRDATA_ADDRESS *value)
{
    if (eeClassReallyCanonMT == 0 || value == NULL)
        return E_INVALIDARG;

    SOSDacEnter();
    if (m_cdacSos != NULL)
    {
        // Try the cDAC first - it will return E_NOTIMPL if it doesn't support this method yet. Fall back to the DAC.
        hr = m_cdacSos->GetMethodTableForEEClass(eeClassReallyCanonMT, value);
        if (FAILED(hr))
        {
            hr = GetMethodTableForEEClassImpl(eeClassReallyCanonMT, value);
        }
#ifdef _DEBUG
        else
        {
            // Assert that the data is the same as what we get from the DAC.
            CLRDATA_ADDRESS valueLocal;
            HRESULT hrLocal = GetMethodTableForEEClassImpl(eeClassReallyCanonMT, &valueLocal);
            _ASSERTE(hr == hrLocal);
            _ASSERTE(*value == valueLocal);
        }
#endif
    }
    else
    {
        hr = GetMethodTableForEEClassImpl(eeClassReallyCanonMT, value);
    }
    SOSDacLeave();
    return hr;
}

HRESULT
ClrDataAccess::GetMethodTableForEEClassImpl(CLRDATA_ADDRESS eeClassReallyCanonMT, CLRDATA_ADDRESS *value)
{
    PTR_MethodTable pCanonMT = PTR_MethodTable(TO_TADDR(eeClassReallyCanonMT));
    BOOL bIsFree;
    if (!DacValidateMethodTable(pCanonMT, bIsFree))
    {
        return E_INVALIDARG;
    }

    *value = HOST_CDADDR(pCanonMT);
    return S_OK;
}

HRESULT
ClrDataAccess::GetFrameName(CLRDATA_ADDRESS vtable, unsigned int count, _Inout_updates_z_(count) WCHAR *frameName, unsigned int *pNeeded)
{
    if (vtable == 0)
        return E_INVALIDARG;

    SOSDacEnter();

    PWSTR pszName = DacGetVtNameW(CLRDATA_ADDRESS_TO_TADDR(vtable));
    if (pszName == NULL)
    {
        hr = E_INVALIDARG;
    }
    else
    {
        // Turn from bytes to wide characters
        unsigned int len = (unsigned int)u16_strlen(pszName);

        if (frameName)
        {
            wcsncpy_s(frameName, count, pszName, _TRUNCATE);

            if (pNeeded)
            {
                if (count < len)
                    *pNeeded = count - 1;
                else
                    *pNeeded = len;
            }
        }
        else if (pNeeded)
        {
            *pNeeded = len + 1;
        }
    }

    SOSDacLeave();
    return hr;
}

HRESULT
ClrDataAccess::GetPEFileName(CLRDATA_ADDRESS moduleAddr, unsigned int count, _Inout_updates_z_(count) WCHAR *fileName, unsigned int *pNeeded)
{
    if (moduleAddr == 0 || (fileName == NULL && pNeeded == NULL) || (fileName != NULL && count == 0))
        return E_INVALIDARG;

    SOSDacEnter();
    PTR_Module pModule = PTR_Module(TO_TADDR(moduleAddr));
    PEAssembly* pPEAssembly = pModule->GetPEAssembly();

    // Turn from bytes to wide characters
    if (!pPEAssembly->GetPath().IsEmpty())
    {
        if (!pPEAssembly->GetPath().DacGetUnicode(count, fileName, pNeeded))
            hr = E_FAIL;
    }
    else if (!pPEAssembly->IsReflectionEmit())
    {
        hr = E_NOTIMPL;
    }
    else
    {
        if (fileName && count)
            fileName[0] = 0;

        if (pNeeded)
            *pNeeded = 1;
    }

    SOSDacLeave();
    return hr;
}

HRESULT
ClrDataAccess::GetPEFileBase(CLRDATA_ADDRESS moduleAddr, CLRDATA_ADDRESS *base)
{
    if (moduleAddr == 0 || base == NULL)
        return E_INVALIDARG;

    SOSDacEnter();

    PTR_Module pModule = PTR_Module(TO_TADDR(moduleAddr));

    // More fields later?
    if (!pModule->IsReflectionEmit())
    {
        *base = TO_CDADDR(dac_cast<TADDR>(pModule->m_baseAddress));
    }
    else
    {
        *base = (CLRDATA_ADDRESS)NULL;
    }

    SOSDacLeave();
    return hr;
}

DWORD DACGetNumComponents(TADDR addr, ICorDebugDataTarget* target)
{
    // For an object pointer, this attempts to read the number of components.
    // This expects that the first member after the MethodTable pointer (from Object)
    // is a 32-bit integer representing the number of components.
    // This holds for ArrayBase and StringObject - see coreclr/vm/object.h
    addr += sizeof(size_t); // Method table pointer
    ULONG32 returned = 0;
    DWORD Value = 0;
    HRESULT hr = target->ReadVirtual(addr, (PBYTE)&Value, sizeof(DWORD), &returned);

    if ((hr != S_OK) || (returned != sizeof(DWORD)))
    {
        return 0;
    }
    return Value;
}

HRESULT
ClrDataAccess::GetObjectData(CLRDATA_ADDRESS addr, struct DacpObjectData* objectData)
{
    if (addr == 0 || objectData == NULL)
        return E_INVALIDARG;

    SOSDacEnter();

    ZeroMemory (objectData, sizeof(DacpObjectData));
    if (m_cdacSos != NULL)
    {
        hr = m_cdacSos->GetObjectData(addr, objectData);
        if (FAILED(hr))
        {
            hr = GetObjectDataImpl(addr, objectData);
        }
#ifdef _DEBUG
        else
        {
            DacpObjectData objectDataLocal;
            HRESULT hrLocal = GetObjectDataImpl(addr, &objectDataLocal);
            _ASSERTE(hr == hrLocal);
            _ASSERTE(objectData->MethodTable == objectDataLocal.MethodTable);
            _ASSERTE(objectData->ObjectType == objectDataLocal.ObjectType);
            _ASSERTE(objectData->Size == objectDataLocal.Size);
            _ASSERTE(objectData->ElementTypeHandle == objectDataLocal.ElementTypeHandle);
            _ASSERTE(objectData->ElementType == objectDataLocal.ElementType);
            _ASSERTE(objectData->dwRank == objectDataLocal.dwRank);
            _ASSERTE(objectData->dwNumComponents == objectDataLocal.dwNumComponents);
            _ASSERTE(objectData->dwComponentSize == objectDataLocal.dwComponentSize);
            _ASSERTE(objectData->ArrayDataPtr == objectDataLocal.ArrayDataPtr);
            _ASSERTE(objectData->ArrayBoundsPtr == objectDataLocal.ArrayBoundsPtr);
            _ASSERTE(objectData->ArrayLowerBoundsPtr == objectDataLocal.ArrayLowerBoundsPtr);
            _ASSERTE(objectData->RCW == objectDataLocal.RCW);
            _ASSERTE(objectData->CCW == objectDataLocal.CCW);
        }
#endif
    }
    else
    {
        hr = GetObjectDataImpl(addr, objectData);
    }

    SOSDacLeave();
    return hr;
}

HRESULT
ClrDataAccess::GetObjectDataImpl(CLRDATA_ADDRESS addr, struct DacpObjectData *objectData)
{
    TADDR mtTADDR = DACGetMethodTableFromObjectPointer(CLRDATA_ADDRESS_TO_TADDR(addr),m_pTarget);
    if (mtTADDR==(TADDR)NULL)
        return E_INVALIDARG;

    BOOL bFree = FALSE;
    PTR_MethodTable mt = PTR_MethodTable(mtTADDR);
    if (!DacValidateMethodTable(mt, bFree))
        return E_INVALIDARG;

    objectData->MethodTable = HOST_CDADDR(mt);
    objectData->Size = mt->GetBaseSize();
    if (mt->GetComponentSize())
    {
        objectData->Size += (DACGetNumComponents(CLRDATA_ADDRESS_TO_TADDR(addr),m_pTarget) * mt->GetComponentSize());
        objectData->dwComponentSize = mt->GetComponentSize();
    }

    if (bFree)
    {
        objectData->ObjectType = OBJ_FREE;
    }
    else
    {
        if (objectData->MethodTable == HOST_CDADDR(g_pStringClass))
        {
            objectData->ObjectType = OBJ_STRING;
        }
        else if (objectData->MethodTable == HOST_CDADDR(g_pObjectClass))
        {
            objectData->ObjectType = OBJ_OBJECT;
        }
        else if (mt->IsArray())
        {
            objectData->ObjectType = OBJ_ARRAY;

            // For now, go ahead and instantiate array classes.
            // TODO: avoid instantiating even object Arrays in the host.
            // NOTE: This code is carefully written to deal with MethodTable fields
            //       in the array object having the mark bit set (because we may
            //       be in mark phase when this function is called).
            ArrayBase *pArrayObj = PTR_ArrayBase(TO_TADDR(addr));
            objectData->ElementType = mt->GetArrayElementType();

            TypeHandle thElem = mt->GetArrayElementTypeHandle();

            TypeHandle thCur  = thElem;
            while (thCur.IsArray())
                thCur = thCur.GetArrayElementTypeHandle();

            TADDR mtCurTADDR = thCur.AsTAddr();
            if (!DacValidateMethodTable(PTR_MethodTable(mtCurTADDR), bFree))
            {
                return E_INVALIDARG;
            }

            objectData->ElementTypeHandle = (CLRDATA_ADDRESS)(thElem.AsTAddr());
            objectData->dwRank = mt->GetRank();
            objectData->dwNumComponents = pArrayObj->GetNumComponents ();
            objectData->ArrayDataPtr = PTR_CDADDR(pArrayObj->GetDataPtr (TRUE));
            objectData->ArrayBoundsPtr = HOST_CDADDR(pArrayObj->GetBoundsPtr());
            objectData->ArrayLowerBoundsPtr = HOST_CDADDR(pArrayObj->GetLowerBoundsPtr());
        }
        else
        {
            objectData->ObjectType = OBJ_OTHER;
        }
    }

#ifdef FEATURE_COMINTEROP
    EX_TRY_ALLOW_DATATARGET_MISSING_MEMORY
    {
        PTR_SyncBlock pSyncBlk = DACGetSyncBlockFromObjectPointer(CLRDATA_ADDRESS_TO_TADDR(addr), m_pTarget);
        if (pSyncBlk != NULL)
        {
            // see if we have an RCW and/or CCW associated with this object
            PTR_InteropSyncBlockInfo pInfo = pSyncBlk->GetInteropInfoNoCreate();
            if (pInfo != NULL)
            {
                objectData->RCW = TO_CDADDR(pInfo->DacGetRawRCW());
                objectData->CCW = HOST_CDADDR(pInfo->GetCCW());
            }
        }
    }
    EX_END_CATCH_ALLOW_DATATARGET_MISSING_MEMORY;
#endif // FEATURE_COMINTEROP

    return S_OK;
}

HRESULT ClrDataAccess::GetAppDomainList(unsigned int count, CLRDATA_ADDRESS values[], unsigned int *fetched)
{
    SOSDacEnter();

    AppDomain* appDomain = AppDomain::GetCurrentDomain();
    unsigned int i = 0;
    if (appDomain != NULL && i < count)
    {
        if (values)
            values[0] = HOST_CDADDR(appDomain);

        i = 1;
    }

    if (fetched)
        *fetched = i;

    SOSDacLeave();
    return hr;
}

HRESULT
ClrDataAccess::GetAppDomainStoreData(struct DacpAppDomainStoreData *adsData)
{
    SOSDacEnter();

    adsData->systemDomain = HOST_CDADDR(SystemDomain::System());
    adsData->sharedDomain = (CLRDATA_ADDRESS)NULL;

    // Get an accurate count of appdomains.
    adsData->DomainCount = 0;
    if (AppDomain::GetCurrentDomain() != NULL)
        adsData->DomainCount++;

    SOSDacLeave();
    return hr;
}

HRESULT
ClrDataAccess::GetAppDomainData(CLRDATA_ADDRESS addr, struct DacpAppDomainData *appdomainData)
{
    SOSDacEnter();

    if (addr == 0)
    {
        hr = E_INVALIDARG;
    }
    else
    {
        PTR_BaseDomain pBaseDomain = PTR_BaseDomain(TO_TADDR(addr));

        ZeroMemory(appdomainData, sizeof(DacpAppDomainData));
        appdomainData->AppDomainPtr = PTR_CDADDR(pBaseDomain);
        PTR_LoaderAllocator pLoaderAllocator = pBaseDomain->GetLoaderAllocator();
        appdomainData->pHighFrequencyHeap = HOST_CDADDR(pLoaderAllocator->GetHighFrequencyHeap());
        appdomainData->pLowFrequencyHeap = HOST_CDADDR(pLoaderAllocator->GetLowFrequencyHeap());
        appdomainData->pStubHeap = HOST_CDADDR(pLoaderAllocator->GetStubHeap());
        appdomainData->appDomainStage = STAGE_OPEN;

        if (pBaseDomain->IsAppDomain())
        {
            AppDomain * pAppDomain = pBaseDomain->AsAppDomain();
            appdomainData->DomainLocalBlock = 0;
            appdomainData->pDomainLocalModules = 0;

            appdomainData->dwId = DefaultADID;
            appdomainData->appDomainStage = (DacpAppDomainDataStage)pAppDomain->m_Stage.Load();
            if (pAppDomain->IsActive())
            {
                // The assembly list is not valid in a closed appdomain.
                AppDomain::AssemblyIterator i = pAppDomain->IterateAssembliesEx((AssemblyIterationFlags)(
                    kIncludeLoading | kIncludeLoaded | kIncludeExecution));
                CollectibleAssemblyHolder<DomainAssembly *> pDomainAssembly;

                while (i.Next(pDomainAssembly.This()))
                {
                    if (pDomainAssembly->IsLoaded())
                    {
                        appdomainData->AssemblyCount++;
                    }
                }

                AppDomain::FailedAssemblyIterator j = pAppDomain->IterateFailedAssembliesEx();
                while (j.Next())
                {
                    appdomainData->FailedAssemblyCount++;
                }
            }
        }
    }

    SOSDacLeave();
    return hr;
}

HRESULT
ClrDataAccess::GetFailedAssemblyData(CLRDATA_ADDRESS assembly, unsigned int *pContext, HRESULT *pResult)
{
    if (assembly == (CLRDATA_ADDRESS)NULL || (pContext == NULL && pResult == NULL))
    {
        return E_INVALIDARG;
    }

    SOSDacEnter();

    FailedAssembly* pAssembly = PTR_FailedAssembly(TO_TADDR(assembly));
    if (!pAssembly)
    {
        hr = E_INVALIDARG;
    }
    else
    {
        if (pResult)
            *pResult = pAssembly->error;
    }

    SOSDacLeave();
    return hr;
}

HRESULT
ClrDataAccess::GetFailedAssemblyLocation(CLRDATA_ADDRESS assembly, unsigned int count,
                                         _Inout_updates_z_(count) WCHAR *location, unsigned int *pNeeded)
{
    if (assembly == (CLRDATA_ADDRESS)NULL || (location == NULL && pNeeded == NULL) || (location != NULL && count == 0))
        return E_INVALIDARG;

    SOSDacEnter();
    FailedAssembly* pAssembly = PTR_FailedAssembly(TO_TADDR(assembly));

    if (pNeeded)
        *pNeeded = 1;

    if (location)
        location[0] = 0;

    SOSDacLeave();
    return hr;
}

HRESULT
ClrDataAccess::GetFailedAssemblyDisplayName(CLRDATA_ADDRESS assembly, unsigned int count, _Inout_updates_z_(count) WCHAR *name, unsigned int *pNeeded)
{
    if (assembly == (CLRDATA_ADDRESS)NULL || (name == NULL && pNeeded == NULL) || (name != NULL && count == 0))
        return E_INVALIDARG;

    SOSDacEnter();
    FailedAssembly* pAssembly = PTR_FailedAssembly(TO_TADDR(assembly));

    if (!pAssembly->displayName.IsEmpty())
    {
        if (!pAssembly->displayName.DacGetUnicode(count, name, pNeeded))
        {
            hr = E_FAIL;
        }
    }
    else
    {
        if (pNeeded)
            *pNeeded = 1;

        if (name)
            name[0] = 0;
    }

    SOSDacLeave();
    return hr;
}


HRESULT
ClrDataAccess::GetAssemblyList(CLRDATA_ADDRESS addr, int count, CLRDATA_ADDRESS values[], int *pNeeded)
{
    if (addr == (CLRDATA_ADDRESS)NULL)
        return E_INVALIDARG;

    SOSDacEnter();

    BaseDomain* pBaseDomain = PTR_BaseDomain(TO_TADDR(addr));

    int n=0;
    if (pBaseDomain->IsAppDomain())
    {
        AppDomain::AssemblyIterator i = pBaseDomain->AsAppDomain()->IterateAssembliesEx(
            (AssemblyIterationFlags)(kIncludeLoading | kIncludeLoaded | kIncludeExecution));
        CollectibleAssemblyHolder<DomainAssembly *> pDomainAssembly;

        if (values)
        {
            while (i.Next(pDomainAssembly.This()) && (n < count))
            {
                if (pDomainAssembly->IsLoaded())
                {
                    CollectibleAssemblyHolder<Assembly *> pAssembly = pDomainAssembly->GetAssembly();
                    // Note: DAC doesn't need to keep the assembly alive - see code:CollectibleAssemblyHolder#CAH_DAC
                    values[n++] = HOST_CDADDR(pAssembly.Extract());
                }
            }
        }
        else
        {
            while (i.Next(pDomainAssembly.This()))
                if (pDomainAssembly->IsLoaded())
                    n++;
        }

        if (pNeeded)
            *pNeeded = n;
    }
    else
    {
        // The only other type of BaseDomain is the SystemDomain, and we shouldn't be asking
        // for the assemblies in it.
        _ASSERTE(false);
        hr = E_INVALIDARG;
    }

    SOSDacLeave();
    return hr;
}

HRESULT
ClrDataAccess::GetFailedAssemblyList(CLRDATA_ADDRESS appDomain, int count,
                                     CLRDATA_ADDRESS values[], unsigned int *pNeeded)
{
    if ((appDomain == (CLRDATA_ADDRESS)NULL) || (values == NULL && pNeeded == NULL))
    {
        return E_INVALIDARG;
    }

    SOSDacEnter();
    AppDomain* pAppDomain = PTR_AppDomain(TO_TADDR(appDomain));

    int n=0;
    AppDomain::FailedAssemblyIterator i = pAppDomain->IterateFailedAssembliesEx();
    while (i.Next() && n<=count)
    {
        if (values)
            values[n] = HOST_CDADDR(i.GetFailedAssembly());

        n++;
    }

    if (pNeeded)
        *pNeeded = n;

    SOSDacLeave();
    return hr;
}

HRESULT
ClrDataAccess::GetAppDomainName(CLRDATA_ADDRESS addr, unsigned int count, _Inout_updates_z_(count) WCHAR *name, unsigned int *pNeeded)
{
    SOSDacEnter();

    PTR_BaseDomain pBaseDomain = PTR_BaseDomain(TO_TADDR(addr));
    if (!pBaseDomain->IsAppDomain())
    {
        // Shared domain and SystemDomain don't have this field.
        if (pNeeded)
            *pNeeded = 1;
        if (name)
            name[0] = 0;
    }
    else
    {
        AppDomain* pAppDomain = pBaseDomain->AsAppDomain();

        if (!pAppDomain->m_friendlyName.IsEmpty())
        {
            if (!pAppDomain->m_friendlyName.DacGetUnicode(count, name, pNeeded))
            {
                hr =  E_FAIL;
            }
        }
        else
        {
            if (pNeeded)
                *pNeeded = 1;
            if (name)
                name[0] = 0;

            hr = S_OK;
        }
    }

    SOSDacLeave();
    return hr;
}

HRESULT
ClrDataAccess::GetApplicationBase(CLRDATA_ADDRESS appDomain, int count,
                                  _Inout_updates_z_(count) WCHAR *base, unsigned int *pNeeded)
{
    // Method is not supported on CoreCLR

    return E_FAIL;
}

HRESULT
ClrDataAccess::GetPrivateBinPaths(CLRDATA_ADDRESS appDomain, int count,
                                  _Inout_updates_z_(count) WCHAR *paths, unsigned int *pNeeded)
{
    // Method is not supported on CoreCLR

    return E_FAIL;
}

HRESULT
ClrDataAccess::GetAppDomainConfigFile(CLRDATA_ADDRESS appDomain, int count,
                                      _Inout_updates_z_(count) WCHAR *configFile, unsigned int *pNeeded)
{
    // Method is not supported on CoreCLR

    return E_FAIL;
}

HRESULT
ClrDataAccess::GetAssemblyData(CLRDATA_ADDRESS cdBaseDomainPtr, CLRDATA_ADDRESS assembly, struct DacpAssemblyData *assemblyData)
{
    if (assembly == (CLRDATA_ADDRESS)NULL && cdBaseDomainPtr == (CLRDATA_ADDRESS)NULL)
    {
        return E_INVALIDARG;
    }

    SOSDacEnter();

    Assembly* pAssembly = PTR_Assembly(TO_TADDR(assembly));

    // Make sure conditionally-assigned fields like AssemblySecDesc, LoadContext, etc. are zeroed
    ZeroMemory(assemblyData, sizeof(DacpAssemblyData));

    // If the specified BaseDomain is an AppDomain, get a pointer to it
    AppDomain * pDomain = NULL;
    if (cdBaseDomainPtr != (CLRDATA_ADDRESS)NULL)
    {
        assemblyData->BaseDomainPtr = cdBaseDomainPtr;
        PTR_BaseDomain baseDomain = PTR_BaseDomain(TO_TADDR(cdBaseDomainPtr));
        if( baseDomain->IsAppDomain() )
            pDomain = baseDomain->AsAppDomain();
    }

    assemblyData->AssemblyPtr = HOST_CDADDR(pAssembly);
    assemblyData->ClassLoader = 0;
    assemblyData->ParentDomain = HOST_CDADDR(AppDomain::GetCurrentDomain());
    assemblyData->isDynamic = pAssembly->IsDynamic();
    assemblyData->ModuleCount = 0;
    assemblyData->isDomainNeutral = FALSE;

    if (pAssembly->GetModule())
    {
        assemblyData->ModuleCount++;
    }

    SOSDacLeave();
    return hr;
}

HRESULT
ClrDataAccess::GetAssemblyName(CLRDATA_ADDRESS assembly, unsigned int count, _Inout_updates_z_(count) WCHAR *name, unsigned int *pNeeded)
{
    SOSDacEnter();
    Assembly* pAssembly = PTR_Assembly(TO_TADDR(assembly));

    if (name)
        name[0] = 0;

    if (!pAssembly->GetPEAssembly()->GetPath().IsEmpty())
    {
        if (!pAssembly->GetPEAssembly()->GetPath().DacGetUnicode(count, name, pNeeded))
            hr = E_FAIL;
        else if (name)
            name[count-1] = 0;
    }
    else if (!pAssembly->GetPEAssembly()->IsReflectionEmit())
    {
        hr = E_NOTIMPL;
    }
    else
    {
        hr = E_FAIL;
    }

    SOSDacLeave();
    return hr;
}

HRESULT
ClrDataAccess::GetAssemblyLocation(CLRDATA_ADDRESS assembly, int count, _Inout_updates_z_(count) WCHAR *location, unsigned int *pNeeded)
{
    if ((assembly == (CLRDATA_ADDRESS)NULL) || (location == NULL && pNeeded == NULL) || (location != NULL && count == 0))
    {
        return E_INVALIDARG;
    }

    SOSDacEnter();

    Assembly* pAssembly = PTR_Assembly(TO_TADDR(assembly));

    // Turn from bytes to wide characters
    if (!pAssembly->GetPEAssembly()->GetPath().IsEmpty())
    {
        if (!pAssembly->GetPEAssembly()->GetPath().DacGetUnicode(count, location, pNeeded))
        {
            hr = E_FAIL;
        }
    }
    else
    {
        if (location)
            location[0] = 0;

        if (pNeeded)
            *pNeeded = 1;
    }

    SOSDacLeave();
    return hr;
}

HRESULT
ClrDataAccess::GetAssemblyModuleList(CLRDATA_ADDRESS assembly, unsigned int count, CLRDATA_ADDRESS modules[], unsigned int *pNeeded)
{
    if (assembly == 0)
        return E_INVALIDARG;

    SOSDacEnter();

    Assembly* pAssembly = PTR_Assembly(TO_TADDR(assembly));
    if (modules)
    {
        if (pAssembly->GetModule() && count > 0)
            modules[0] = HOST_CDADDR(pAssembly->GetModule());
    }

    if (pNeeded)
        *pNeeded = 1;

    SOSDacLeave();
    return hr;
}

HRESULT
ClrDataAccess::GetGCHeapDetails(CLRDATA_ADDRESS heap, struct DacpGcHeapDetails *details)
{
    if (heap == 0 || details == NULL)
        return E_INVALIDARG;

    SOSDacEnter();

    // doesn't make sense to call this on WKS mode
    if (!GCHeapUtilities::IsServerHeap())
        hr = E_INVALIDARG;
    else
#ifdef FEATURE_SVR_GC
        hr = ServerGCHeapDetails(heap, details);
#else
        hr = E_NOTIMPL;
#endif

    SOSDacLeave();
    return hr;
}

HRESULT
ClrDataAccess::GetGCHeapStaticData(struct DacpGcHeapDetails *detailsData)
{
    // Make sure ClrDataAccess::ServerGCHeapDetails() is updated as well.
    if (detailsData == NULL)
    {
        return E_INVALIDARG;
    }

    SOSDacEnter();

    detailsData->heapAddr = (CLRDATA_ADDRESS)NULL;

    detailsData->lowest_address = PTR_CDADDR(g_lowest_address);
    detailsData->highest_address = PTR_CDADDR(g_highest_address);
    if (IsBackgroundGCEnabled())
    {
        detailsData->current_c_gc_state = (CLRDATA_ADDRESS)*g_gcDacGlobals->current_c_gc_state;
        detailsData->mark_array = (CLRDATA_ADDRESS)*g_gcDacGlobals->mark_array;
        detailsData->next_sweep_obj = (CLRDATA_ADDRESS)*g_gcDacGlobals->next_sweep_obj;
        detailsData->background_saved_lowest_address = (CLRDATA_ADDRESS)*g_gcDacGlobals->background_saved_lowest_address;
        detailsData->background_saved_highest_address = (CLRDATA_ADDRESS)*g_gcDacGlobals->background_saved_highest_address;
    }
    else
    {
        detailsData->current_c_gc_state = 0;
        detailsData->mark_array = -1;
        detailsData->next_sweep_obj = 0;
        detailsData->background_saved_lowest_address = 0;
        detailsData->background_saved_highest_address = 0;
    }

    detailsData->alloc_allocated = (CLRDATA_ADDRESS)*g_gcDacGlobals->alloc_allocated;
    detailsData->ephemeral_heap_segment = (CLRDATA_ADDRESS)*g_gcDacGlobals->ephemeral_heap_segment;
    detailsData->card_table = PTR_CDADDR(g_card_table);

    if (IsRegionGCEnabled())
    {
        // with regions, we don't have these variables anymore
        // use special value -1 in saved_sweep_ephemeral_seg to signal the region case
        detailsData->saved_sweep_ephemeral_seg = (CLRDATA_ADDRESS)-1;
        detailsData->saved_sweep_ephemeral_start = 0;
    }
    else
    {
        if (IsBackgroundGCEnabled())
        {
            detailsData->saved_sweep_ephemeral_seg = (CLRDATA_ADDRESS)*g_gcDacGlobals->saved_sweep_ephemeral_seg;
            detailsData->saved_sweep_ephemeral_start = (CLRDATA_ADDRESS)*g_gcDacGlobals->saved_sweep_ephemeral_start;
        }
        else
        {
            detailsData->saved_sweep_ephemeral_seg = 0;
            detailsData->saved_sweep_ephemeral_start = 0;
        }
    }

    // get bounds for the different generations
    for (unsigned int i=0; i < DAC_NUMBERGENERATIONS; i++)
    {
        dac_generation generation = GenerationTableIndex(g_gcDacGlobals->generation_table, i);
        detailsData->generation_table[i].start_segment = (CLRDATA_ADDRESS) dac_cast<TADDR>(generation.start_segment);
        detailsData->generation_table[i].allocation_start = (CLRDATA_ADDRESS) generation.allocation_start;
        gc_alloc_context alloc_context = generation.allocation_context;
        detailsData->generation_table[i].allocContextPtr = (CLRDATA_ADDRESS)alloc_context.alloc_ptr;
        detailsData->generation_table[i].allocContextLimit = (CLRDATA_ADDRESS)alloc_context.alloc_limit;
    }

    if (g_gcDacGlobals->finalize_queue.IsValid())
    {
        DPTR(dac_finalize_queue) fq = Dereference(g_gcDacGlobals->finalize_queue);
        DPTR(uint8_t*) fillPointersTable = dac_cast<TADDR>(fq) + offsetof(dac_finalize_queue, m_FillPointers);
        for (unsigned int i = 0; i < DAC_NUMBERGENERATIONS + 3; i++)
        {
            detailsData->finalization_fill_pointers[i] = (CLRDATA_ADDRESS)*TableIndex(fillPointersTable, i, sizeof(uint8_t*));
        }
    }

    SOSDacLeave();
    return hr;
}

HRESULT
ClrDataAccess::GetHeapSegmentData(CLRDATA_ADDRESS seg, struct DacpHeapSegmentData *heapSegment)
{
    if (seg == 0 || heapSegment == NULL)
        return E_INVALIDARG;

    SOSDacEnter();

    if (GCHeapUtilities::IsServerHeap())
    {
#if !defined(FEATURE_SVR_GC)
        _ASSERTE(0);
#else // !defined(FEATURE_SVR_GC)
        hr = GetServerHeapData(seg, heapSegment);
#endif //!defined(FEATURE_SVR_GC)
    }
    else
    {
        dac_heap_segment *pSegment = __DPtr<dac_heap_segment>(TO_TADDR(seg));
        if (!pSegment)
        {
            hr = E_INVALIDARG;
        }
        else
        {
            heapSegment->segmentAddr = seg;
            heapSegment->allocated = (CLRDATA_ADDRESS)(ULONG_PTR) pSegment->allocated;
            heapSegment->committed = (CLRDATA_ADDRESS)(ULONG_PTR) pSegment->committed;
            heapSegment->reserved = (CLRDATA_ADDRESS)(ULONG_PTR) pSegment->reserved;
            heapSegment->used = (CLRDATA_ADDRESS)(ULONG_PTR) pSegment->used;
            heapSegment->mem = (CLRDATA_ADDRESS)(ULONG_PTR) pSegment->mem;
            heapSegment->next = (CLRDATA_ADDRESS)dac_cast<TADDR>(pSegment->next);
            heapSegment->flags = pSegment->flags;
            heapSegment->gc_heap = (CLRDATA_ADDRESS)NULL;
            heapSegment->background_allocated = (CLRDATA_ADDRESS)(ULONG_PTR)pSegment->background_allocated;

            if (seg == (CLRDATA_ADDRESS)*g_gcDacGlobals->ephemeral_heap_segment)
            {
                heapSegment->highAllocMark = (CLRDATA_ADDRESS)*g_gcDacGlobals->alloc_allocated;
            }
            else
            {
                heapSegment->highAllocMark = heapSegment->allocated;
            }
        }
    }

    SOSDacLeave();
    return hr;
}

HRESULT
ClrDataAccess::GetGCHeapList(unsigned int count, CLRDATA_ADDRESS heaps[], unsigned int *pNeeded)
{
    SOSDacEnter();

    // make sure we called this in appropriate circumstances (i.e., we have multiple heaps)
    if (GCHeapUtilities::IsServerHeap())
    {
#if !defined(FEATURE_SVR_GC)
        _ASSERTE(0);
#else // !defined(FEATURE_SVR_GC)
        unsigned int heapCount = GCHeapCount();
        if (pNeeded)
            *pNeeded = heapCount;

        if (heaps)
        {
            // get the heap locations
            if (count == heapCount)
                hr = GetServerHeaps(heaps, m_pTarget);
            else
                hr = E_INVALIDARG;
        }
#endif // !defined(FEATURE_SVR_GC)
    }
    else
    {
        hr = E_FAIL; // doesn't make sense to call this on WKS mode
    }

    SOSDacLeave();
    return hr;
}

HRESULT
ClrDataAccess::GetGCHeapData(struct DacpGcHeapData *gcheapData)
{
    if (gcheapData == NULL)
        return E_INVALIDARG;

    SOSDacEnter();

    // we need to check and see if g_heap_type
    // is GC_HEAP_INVALID, in which case we fail.
    ULONG32 gcHeapValue = g_heap_type;

    // GC_HEAP_TYPE has three possible values:
    //       GC_HEAP_INVALID = 0,
    //       GC_HEAP_WKS     = 1,
    //       GC_HEAP_SVR     = 2
    // If we get something other than that, we probably read the wrong location.
    _ASSERTE(gcHeapValue >= GC_HEAP_INVALID && gcHeapValue <= GC_HEAP_SVR);

    // we have GC_HEAP_INVALID if gcHeapValue == 0, so we're done - we haven't
    // initialized the heap yet.
    if (gcHeapValue == GC_HEAP_INVALID)
    {
        hr = E_FAIL;
        goto cleanup;
    }

    // Now we can get other important information about the heap
    // We can use GCHeapUtilities::IsServerHeap here because we have already validated
    // that the heap is in a valid state. We couldn't use it above, because IsServerHeap
    // asserts if the heap type is GC_HEAP_INVALID.
    gcheapData->g_max_generation = *g_gcDacGlobals->max_gen;
    gcheapData->bServerMode = GCHeapUtilities::IsServerHeap();
    gcheapData->bGcStructuresValid = *g_gcDacGlobals->gc_structures_invalid_cnt == 0;

    if (GCHeapUtilities::IsServerHeap())
    {
#if !defined (FEATURE_SVR_GC)
        _ASSERTE(0);
        gcheapData->HeapCount = 1;
#else // !defined (FEATURE_SVR_GC)
        gcheapData->HeapCount = GCHeapCount();
#endif // !defined (FEATURE_SVR_GC)
    }
    else
    {
        gcheapData->HeapCount = 1;
    }

cleanup:
    ;

    SOSDacLeave();
    return hr;
}

HRESULT
ClrDataAccess::GetOOMStaticData(struct DacpOomData *oomData)
{
    if (oomData == NULL)
        return E_INVALIDARG;

    SOSDacEnter();

    *oomData = {};

    if (!GCHeapUtilities::IsServerHeap())
    {
        oom_history* pOOMInfo = g_gcDacGlobals->oom_info;
        oomData->reason = pOOMInfo->reason;
        oomData->alloc_size = pOOMInfo->alloc_size;
        oomData->available_pagefile_mb = pOOMInfo->available_pagefile_mb;
        oomData->gc_index = pOOMInfo->gc_index;
        oomData->fgm = pOOMInfo->fgm;
        oomData->size = pOOMInfo->size;
        oomData->loh_p = pOOMInfo->loh_p;
    }
    else
    {
        hr = E_FAIL;
    }

    SOSDacLeave();
    return hr;
}

HRESULT
ClrDataAccess::GetOOMData(CLRDATA_ADDRESS oomAddr, struct DacpOomData *data)
{
    if (oomAddr == 0 || data == NULL)
        return E_INVALIDARG;

    SOSDacEnter();
    *data = {};

    if (!GCHeapUtilities::IsServerHeap())
        hr = E_FAIL; // doesn't make sense to call this on WKS mode

#ifdef FEATURE_SVR_GC
    else
        hr = ServerOomData(oomAddr, data);
#else
    _ASSERTE_MSG(false, "IsServerHeap returned true but FEATURE_SVR_GC not defined");
    hr = E_NOTIMPL;
#endif //FEATURE_SVR_GC

    SOSDacLeave();
    return hr;
}

HRESULT
ClrDataAccess::GetGCGlobalMechanisms(size_t* globalMechanisms)
{
#ifdef GC_CONFIG_DRIVEN
    if (globalMechanisms == NULL)
        return E_INVALIDARG;

    SOSDacEnter();
    memset(globalMechanisms, 0, (sizeof(size_t) * MAX_GLOBAL_GC_MECHANISMS_COUNT));

    for (int i = 0; i < MAX_GLOBAL_GC_MECHANISMS_COUNT; i++)
    {
        globalMechanisms[i] = g_gcDacGlobals->gc_global_mechanisms[i];
    }

    SOSDacLeave();
    return hr;
#else
    return E_NOTIMPL;
#endif //GC_CONFIG_DRIVEN
}

HRESULT
ClrDataAccess::GetGCInterestingInfoStaticData(struct DacpGCInterestingInfoData *data)
{
#ifdef GC_CONFIG_DRIVEN
    if (data == NULL)
        return E_INVALIDARG;

    static_assert_no_msg(DAC_NUMBERGENERATIONS == NUMBERGENERATIONS);
    static_assert_no_msg(DAC_NUM_GC_DATA_POINTS == NUM_GC_DATA_POINTS);
    static_assert_no_msg(DAC_MAX_COMPACT_REASONS_COUNT == MAX_COMPACT_REASONS_COUNT);
    static_assert_no_msg(DAC_MAX_EXPAND_MECHANISMS_COUNT == MAX_EXPAND_MECHANISMS_COUNT);
    static_assert_no_msg(DAC_MAX_GC_MECHANISM_BITS_COUNT == MAX_GC_MECHANISM_BITS_COUNT);

    SOSDacEnter();
    *data = {};

    if (g_heap_type != GC_HEAP_SVR)
    {
        for (int i = 0; i < NUM_GC_DATA_POINTS; i++)
            data->interestingDataPoints[i] = g_gcDacGlobals->interesting_data_per_heap[i];
        for (int i = 0; i < MAX_COMPACT_REASONS_COUNT; i++)
            data->compactReasons[i] = g_gcDacGlobals->compact_reasons_per_heap[i];
        for (int i = 0; i < MAX_EXPAND_MECHANISMS_COUNT; i++)
            data->expandMechanisms[i] = g_gcDacGlobals->expand_mechanisms_per_heap[i];
        for (int i = 0; i < MAX_GC_MECHANISM_BITS_COUNT; i++)
            data->bitMechanisms[i] = g_gcDacGlobals->interesting_mechanism_bits_per_heap[i];
    }
    else
    {
        hr = E_FAIL;
    }

    SOSDacLeave();
    return hr;
#else
    return E_NOTIMPL;
#endif //GC_CONFIG_DRIVEN
}

HRESULT
ClrDataAccess::GetGCInterestingInfoData(CLRDATA_ADDRESS interestingInfoAddr, struct DacpGCInterestingInfoData *data)
{
#ifdef GC_CONFIG_DRIVEN
    if (interestingInfoAddr == 0 || data == NULL)
        return E_INVALIDARG;

    SOSDacEnter();
    *data = {};

    if (!GCHeapUtilities::IsServerHeap())
        hr = E_FAIL; // doesn't make sense to call this on WKS mode

#ifdef FEATURE_SVR_GC
    else
        hr = ServerGCInterestingInfoData(interestingInfoAddr, data);
#else
    _ASSERTE_MSG(false, "IsServerHeap returned true but FEATURE_SVR_GC not defined");
    hr = E_NOTIMPL;
#endif //FEATURE_SVR_GC

    SOSDacLeave();
    return hr;
#else
    return E_NOTIMPL;
#endif //GC_CONFIG_DRIVEN
}

HRESULT
ClrDataAccess::GetHeapAnalyzeData(CLRDATA_ADDRESS addr, struct  DacpGcHeapAnalyzeData *data)
{
    if (addr == 0 || data == NULL)
        return E_INVALIDARG;

    SOSDacEnter();

    if (!GCHeapUtilities::IsServerHeap())
        hr = E_FAIL; // doesn't make sense to call this on WKS mode

#ifdef FEATURE_SVR_GC
    else
        hr = ServerGCHeapAnalyzeData(addr, data);
#else
    _ASSERTE_MSG(false, "IsServerHeap returned true but FEATURE_SVR_GC not defined");
    hr = E_NOTIMPL;
#endif //FEATURE_SVR_GC

    SOSDacLeave();
    return hr;
}

HRESULT
ClrDataAccess::GetHeapAnalyzeStaticData(struct DacpGcHeapAnalyzeData *analyzeData)
{
    if (analyzeData == NULL)
        return E_INVALIDARG;

    SOSDacEnter();

    analyzeData->internal_root_array = dac_cast<TADDR>(g_gcDacGlobals->internal_root_array);
    analyzeData->internal_root_array_index = *g_gcDacGlobals->internal_root_array_index;
    analyzeData->heap_analyze_success = *g_gcDacGlobals->heap_analyze_success;

    SOSDacLeave();
    return hr;
}

HRESULT
ClrDataAccess::GetUsefulGlobals(struct DacpUsefulGlobalsData* globalsData)
{
    if (globalsData == NULL)
        return E_INVALIDARG;

    SOSDacEnter();

    if (m_cdacSos != NULL)
    {
        hr = m_cdacSos->GetUsefulGlobals(globalsData);
        if (FAILED(hr))
        {
            hr = GetUsefulGlobalsImpl(globalsData);
        }
#ifdef _DEBUG
        else
        {
            // Assert that the data is the same as what we get from the DAC.
            DacpUsefulGlobalsData globalsDataLocal;
            HRESULT hrLocal = GetUsefulGlobalsImpl(&globalsDataLocal);
            _ASSERTE(hr == hrLocal);
            _ASSERTE(globalsData->ArrayMethodTable == globalsDataLocal.ArrayMethodTable);
            _ASSERTE(globalsData->StringMethodTable == globalsDataLocal.StringMethodTable);
            _ASSERTE(globalsData->ObjectMethodTable == globalsDataLocal.ObjectMethodTable);
            _ASSERTE(globalsData->ExceptionMethodTable == globalsDataLocal.ExceptionMethodTable);
            _ASSERTE(globalsData->FreeMethodTable == globalsDataLocal.FreeMethodTable);
        }
#endif
    }
    else
    {
        hr = GetUsefulGlobalsImpl(globalsData);;
    }

    SOSDacLeave();
    return hr;
}

HRESULT
ClrDataAccess::GetUsefulGlobalsImpl(struct DacpUsefulGlobalsData *globalsData)
{
    TypeHandle objArray = g_pPredefinedArrayTypes[ELEMENT_TYPE_OBJECT];
    if (objArray != NULL)
        globalsData->ArrayMethodTable = HOST_CDADDR(objArray.AsMethodTable());
    else
        globalsData->ArrayMethodTable = 0;

    globalsData->StringMethodTable = HOST_CDADDR(g_pStringClass);
    globalsData->ObjectMethodTable = HOST_CDADDR(g_pObjectClass);
    globalsData->ExceptionMethodTable = HOST_CDADDR(g_pExceptionClass);
    globalsData->FreeMethodTable = HOST_CDADDR(g_pFreeObjectMethodTable);

    return S_OK;
}

HRESULT
ClrDataAccess::GetNestedExceptionData(CLRDATA_ADDRESS exception, CLRDATA_ADDRESS *exceptionObject, CLRDATA_ADDRESS *nextNestedException)
{
    if (exception == 0 || exceptionObject == NULL || nextNestedException == NULL)
        return E_INVALIDARG;

    SOSDacEnter();

    if (m_cdacSos != NULL)
    {
        // Try the cDAC first - it will return E_NOTIMPL if it doesn't support this method yet. Fall back to the DAC.
        hr = m_cdacSos->GetNestedExceptionData(exception, exceptionObject, nextNestedException);
        if (FAILED(hr))
        {
            hr = GetNestedExceptionDataImpl(exception, exceptionObject, nextNestedException);
        }
#ifdef _DEBUG
        else
        {
            // Assert that the data is the same as what we get from the DAC.
            CLRDATA_ADDRESS exceptionObjectLocal;
            CLRDATA_ADDRESS nextNestedExceptionLocal;
            HRESULT hrLocal = GetNestedExceptionDataImpl(exception, &exceptionObjectLocal, &nextNestedExceptionLocal);
            _ASSERTE(hr == hrLocal);
            _ASSERTE(*exceptionObject == exceptionObjectLocal);
            _ASSERTE(*nextNestedException == nextNestedExceptionLocal);
        }
#endif
    }
    else
    {
        hr = GetNestedExceptionDataImpl(exception, exceptionObject, nextNestedException);
    }

    SOSDacLeave();
    return hr;
}

HRESULT
ClrDataAccess::GetNestedExceptionDataImpl(CLRDATA_ADDRESS exception, CLRDATA_ADDRESS *exceptionObject, CLRDATA_ADDRESS *nextNestedException)
{
#ifdef FEATURE_EH_FUNCLETS
    ExceptionTrackerBase *pExData = PTR_ExceptionTrackerBase(TO_TADDR(exception));
#else
    ExInfo *pExData = PTR_ExInfo(TO_TADDR(exception));
#endif // FEATURE_EH_FUNCLETS

    if (!pExData)
        return E_INVALIDARG;

    *exceptionObject = TO_CDADDR(*PTR_TADDR(pExData->m_hThrowable));
    *nextNestedException = PTR_HOST_TO_TADDR(pExData->m_pPrevNestedInfo);
    return S_OK;
}

HRESULT
ClrDataAccess::GetDomainLocalModuleData(CLRDATA_ADDRESS addr, struct DacpDomainLocalModuleData *pLocalModuleData)
{
    // CoreCLR does not use domain local modules anymore
    return E_NOTIMPL;
}


HRESULT
ClrDataAccess::GetDomainLocalModuleDataFromModule(CLRDATA_ADDRESS addr, struct DacpDomainLocalModuleData *pLocalModuleData)
{
    // CoreCLR does not use domain local modules anymore
    return E_NOTIMPL;
}

HRESULT
ClrDataAccess::GetDomainLocalModuleDataFromAppDomain(CLRDATA_ADDRESS appDomainAddr, int moduleID, struct DacpDomainLocalModuleData *pLocalModuleData)
{
    // CoreCLR does not support multi-appdomain shared assembly loading. Thus, a non-pointer sized moduleID cannot exist.
    return E_INVALIDARG;
}

HRESULT
ClrDataAccess::GetThreadLocalModuleData(CLRDATA_ADDRESS thread, unsigned int index, struct DacpThreadLocalModuleData *pLocalModuleData)
{
    // CoreCLR does not use thread local modules anymore
    return E_NOTIMPL;
}


HRESULT ClrDataAccess::GetHandleEnum(ISOSHandleEnum **ppHandleEnum)
{
    unsigned int types[] = {HNDTYPE_WEAK_SHORT, HNDTYPE_WEAK_LONG, HNDTYPE_STRONG, HNDTYPE_PINNED, HNDTYPE_DEPENDENT,
                            HNDTYPE_SIZEDREF, HNDTYPE_WEAK_INTERIOR_POINTER,
#if defined(FEATURE_COMINTEROP) || defined(FEATURE_COMWRAPPERS) || defined(FEATURE_OBJCMARSHAL)
                            HNDTYPE_REFCOUNTED,
#endif // FEATURE_COMINTEROP || FEATURE_COMWRAPPERS || FEATURE_OBJCMARSHAL
                            };

    return GetHandleEnumForTypes(types, ARRAY_SIZE(types), ppHandleEnum);
}

HRESULT ClrDataAccess::GetHandleEnumForTypes(unsigned int types[], unsigned int count, ISOSHandleEnum **ppHandleEnum)
{
    if (ppHandleEnum == 0)
        return E_POINTER;

    SOSDacEnter();

    DacHandleWalker *walker = new DacHandleWalker();

    HRESULT hr = walker->Init(this, types, count);

    if (SUCCEEDED(hr))
        hr = walker->QueryInterface(__uuidof(ISOSHandleEnum), (void**)ppHandleEnum);

    if (FAILED(hr))
        delete walker;

    SOSDacLeave();
    return hr;
}

HRESULT ClrDataAccess::GetHandleEnumForGC(unsigned int gen, ISOSHandleEnum **ppHandleEnum)
{
    if (ppHandleEnum == 0)
        return E_POINTER;

    SOSDacEnter();

    unsigned int types[] = {HNDTYPE_WEAK_SHORT, HNDTYPE_WEAK_LONG, HNDTYPE_STRONG, HNDTYPE_PINNED, HNDTYPE_DEPENDENT,
                            HNDTYPE_SIZEDREF,
#if defined(FEATURE_COMINTEROP) || defined(FEATURE_COMWRAPPERS) || defined(FEATURE_OBJCMARSHAL)
                            HNDTYPE_REFCOUNTED,
#endif // FEATURE_COMINTEROP || FEATURE_COMWRAPPERS || FEATURE_OBJCMARSHAL
                            };

    DacHandleWalker *walker = new DacHandleWalker();

    HRESULT hr = walker->Init(this, types, ARRAY_SIZE(types), gen);
    if (SUCCEEDED(hr))
        hr = walker->QueryInterface(__uuidof(ISOSHandleEnum), (void**)ppHandleEnum);

    if (FAILED(hr))
        delete walker;

    SOSDacLeave();
    return hr;
}

HRESULT
ClrDataAccess::TraverseEHInfo(CLRDATA_ADDRESS ip, DUMPEHINFO pFunc, LPVOID token)
{
    if (ip == 0 || pFunc == NULL)
        return E_INVALIDARG;

    SOSDacEnter();

    EECodeInfo codeInfo(TO_TADDR(ip));
    if (!codeInfo.IsValid())
    {
        hr = E_INVALIDARG;
    }

    if (SUCCEEDED(hr))
    {
        EH_CLAUSE_ENUMERATOR    EnumState;
        EE_ILEXCEPTION_CLAUSE   EHClause;
        unsigned                EHCount;

        EHCount = codeInfo.GetJitManager()->InitializeEHEnumeration(codeInfo.GetMethodToken(), &EnumState);
        for (unsigned i = 0; i < EHCount; i++)
        {
            codeInfo.GetJitManager()->GetNextEHClause(&EnumState, &EHClause);

            DACEHInfo deh;
            ZeroMemory(&deh,sizeof(deh));

            if (IsFault(&EHClause))
            {
                deh.clauseType = EHFault;
            }
            else if (IsFinally(&EHClause))
            {
                deh.clauseType = EHFinally;
            }
            else if (IsFilterHandler(&EHClause))
            {
                deh.clauseType = EHFilter;
                deh.filterOffset = EHClause.FilterOffset;
            }
            else if (IsTypedHandler(&EHClause))
            {
                deh.clauseType = EHTyped;
                deh.isCatchAllHandler = (&EHClause.TypeHandle == (void*)(size_t)mdTypeRefNil);
            }
            else
            {
                deh.clauseType = EHUnknown;
            }

            if (HasCachedTypeHandle(&EHClause))
            {
                deh.mtCatch = TO_CDADDR(&EHClause.TypeHandle);
            }
            else if(!IsFaultOrFinally(&EHClause))
            {
                // the module of the token (whether a ref or def token) is the same as the module of the method containing the EH clause
                deh.moduleAddr = HOST_CDADDR(codeInfo.GetMethodDesc()->GetModule());
                deh.tokCatch = EHClause.ClassToken;
            }

            deh.tryStartOffset = EHClause.TryStartPC;
            deh.tryEndOffset = EHClause.TryEndPC;
            deh.handlerStartOffset = EHClause.HandlerStartPC;
            deh.handlerEndOffset = EHClause.HandlerEndPC;
            deh.isDuplicateClause = IsDuplicateClause(&EHClause);

            if (!(pFunc)(i, EHCount, &deh, token))
            {
                // User wants to stop the enumeration
                hr = E_ABORT;
                break;
            }
        }
    }

    SOSDacLeave();
    return hr;
}

HRESULT
ClrDataAccess::TraverseRCWCleanupList(CLRDATA_ADDRESS cleanupListPtr, VISITRCWFORCLEANUP pFunc, LPVOID token)
{
#ifdef FEATURE_COMINTEROP
    if (pFunc == 0)
        return E_INVALIDARG;

    SOSDacEnter();
    RCWCleanupList *pList = g_pRCWCleanupList;

    if (cleanupListPtr)
    {
        pList = PTR_RCWCleanupList(TO_TADDR(cleanupListPtr));
    }

    if (pList)
    {
        PTR_RCW pBucket = dac_cast<PTR_RCW>(TO_TADDR(pList->m_pFirstBucket));
        while (pBucket != NULL)
        {
            PTR_RCW pRCW = pBucket;
            Thread *pSTAThread = pRCW->GetSTAThread();
            LPVOID pCtxCookie  = pRCW->GetWrapperCtxCookie();
            BOOL bIsFreeThreaded = pRCW->IsFreeThreaded();

            while (pRCW)
            {
                (pFunc)(HOST_CDADDR(pRCW),(CLRDATA_ADDRESS)pCtxCookie, (CLRDATA_ADDRESS)(TADDR)pSTAThread, bIsFreeThreaded, token);
                pRCW = pRCW->m_pNextRCW;
            }
            pBucket = pBucket->m_pNextCleanupBucket;
        }
    }

    SOSDacLeave();
    return hr;
#else
    return E_NOTIMPL;
#endif // FEATURE_COMINTEROP
}

static HRESULT TraverseLoaderHeapBlock(PTR_LoaderHeapBlock firstBlock, VISITHEAP pFunc)
{
    // If we are given a bad address, we may end up mis-interpreting random memory
    // as a loader heap.  We'll do three things to try to avoid this:
    //  1.  Put a cap on the number of heaps we enumerate at some sensible number.
    //  2.  If we detect the block is bad, return a failure HRESULT.  Callers of
    //      this function need to check the return before acting on data given
    //      by the callback.
    //  3.  If we hit an exception, we'll return a failing HRESULT as before.
    const int iterationMax = 8192;

    int i = 0;
    PTR_LoaderHeapBlock block = firstBlock;

    while (block != nullptr && i++ < iterationMax)
    {
        if (!block.IsValid())
            return E_POINTER;

        TADDR addr = PTR_TO_TADDR(block->pVirtualAddress);
        size_t size = block->dwVirtualSize;

        BOOL bCurrentBlock = (block == firstBlock);
        pFunc(addr, size, bCurrentBlock);

        block = block->pNext;

        // Ensure we only see the first block once and that we aren't looping
        // infinitely.
        if (block == firstBlock)
            return E_POINTER;
    }

    return i < iterationMax ? S_OK : S_FALSE;
}

HRESULT
ClrDataAccess::TraverseLoaderHeap(CLRDATA_ADDRESS loaderHeapAddr, VISITHEAP pFunc)
{
    if (loaderHeapAddr == 0 || pFunc == 0)
        return E_INVALIDARG;

    SOSDacEnter();

    hr = TraverseLoaderHeapBlock(PTR_LoaderHeap(TO_TADDR(loaderHeapAddr))->m_pFirstBlock, pFunc);

    SOSDacLeave();
    return hr;
}



HRESULT
ClrDataAccess::TraverseLoaderHeap(CLRDATA_ADDRESS loaderHeapAddr, LoaderHeapKind kind, VISITHEAP pCallback)
{
    if (loaderHeapAddr == 0 || pCallback == 0)
        return E_INVALIDARG;

    SOSDacEnter();

    switch (kind)
    {
        case LoaderHeapKindNormal:
            hr = TraverseLoaderHeapBlock(PTR_LoaderHeap(TO_TADDR(loaderHeapAddr))->m_pFirstBlock, pCallback);
            break;

        case LoaderHeapKindExplicitControl:
            hr = TraverseLoaderHeapBlock(PTR_ExplicitControlLoaderHeap(TO_TADDR(loaderHeapAddr))->m_pFirstBlock, pCallback);
            break;

        default:
            hr = E_NOTIMPL;
            break;
    }

    SOSDacLeave();
    return hr;
}

HRESULT
ClrDataAccess::TraverseVirtCallStubHeap(CLRDATA_ADDRESS pAppDomain, VCSHeapType heaptype, VISITHEAP pFunc)
{
    if (pAppDomain == 0)
        return E_INVALIDARG;

    SOSDacEnter();

    BaseDomain* pBaseDomain = PTR_BaseDomain(TO_TADDR(pAppDomain));
    VirtualCallStubManager *pVcsMgr = pBaseDomain->GetLoaderAllocator()->GetVirtualCallStubManager();
    if (!pVcsMgr)
    {
        hr = E_POINTER;
    }
    else
    {
        PTR_LoaderHeap pLoaderHeap = NULL;
        switch(heaptype)
        {
            case IndcellHeap:
                pLoaderHeap = pVcsMgr->indcell_heap;
                break;

            case CacheEntryHeap:
                pLoaderHeap = pVcsMgr->cache_entry_heap;
                break;

            default:
                hr = E_INVALIDARG;
        }

        if (SUCCEEDED(hr))
        {
            hr = TraverseLoaderHeapBlock(pLoaderHeap->m_pFirstBlock, pFunc);
        }
    }

    SOSDacLeave();
    return hr;
}

HRESULT ClrDataAccess::GetDomainLoaderAllocator(CLRDATA_ADDRESS domainAddress, CLRDATA_ADDRESS *pLoaderAllocator)
{
    if (pLoaderAllocator == nullptr)
        return E_INVALIDARG;

    if (domainAddress == 0)
    {
        *pLoaderAllocator = 0;
        return S_FALSE;
    }

    SOSDacEnter();

    PTR_BaseDomain pDomain = PTR_BaseDomain(TO_TADDR(domainAddress));
    *pLoaderAllocator = pDomain != nullptr ? HOST_CDADDR(pDomain->GetLoaderAllocator()) : 0;

    SOSDacLeave();
    return hr;
}

// The ordering of these entries must match the order enumerated in GetLoaderAllocatorHeaps.
// This array isn't fixed, we can reorder/add/remove entries as long as the corresponding
// code in GetLoaderAllocatorHeaps is updated to match.
static const char *LoaderAllocatorLoaderHeapNames[] =
{
    "LowFrequencyHeap",
    "HighFrequencyHeap",
    "StaticsHeap",
    "StubHeap",
    "ExecutableHeap",
    "FixupPrecodeHeap",
    "NewStubPrecodeHeap",
    "IndcellHeap",
    "CacheEntryHeap",
};


HRESULT ClrDataAccess::GetLoaderAllocatorHeaps(CLRDATA_ADDRESS loaderAllocatorAddress, int count, CLRDATA_ADDRESS *pLoaderHeaps, LoaderHeapKind *pKinds, int *pNeeded)
{
    if (loaderAllocatorAddress == 0)
        return E_INVALIDARG;

    SOSDacEnter();

    const int loaderHeapCount = ARRAY_SIZE(LoaderAllocatorLoaderHeapNames);
    PTR_LoaderAllocator pLoaderAllocator = PTR_LoaderAllocator(TO_TADDR(loaderAllocatorAddress));

    if (pNeeded)
        *pNeeded = loaderHeapCount;

    if (pLoaderHeaps)
    {
        if (count < loaderHeapCount)
        {
            hr = E_INVALIDARG;
        }
        else
        {
            // Must match order of LoaderAllocatorLoaderHeapNames
            int i = 0;
            pLoaderHeaps[i++] = HOST_CDADDR(pLoaderAllocator->GetLowFrequencyHeap());
            pLoaderHeaps[i++] = HOST_CDADDR(pLoaderAllocator->GetHighFrequencyHeap());
            pLoaderHeaps[i++] = HOST_CDADDR(pLoaderAllocator->GetStaticsHeap());
            pLoaderHeaps[i++] = HOST_CDADDR(pLoaderAllocator->GetStubHeap());
            pLoaderHeaps[i++] = HOST_CDADDR(pLoaderAllocator->GetExecutableHeap());
            pLoaderHeaps[i++] = HOST_CDADDR(pLoaderAllocator->GetFixupPrecodeHeap());
            pLoaderHeaps[i++] = HOST_CDADDR(pLoaderAllocator->GetNewStubPrecodeHeap());

            VirtualCallStubManager *pVcsMgr = pLoaderAllocator->GetVirtualCallStubManager();
            if (pVcsMgr == nullptr)
            {
                for (; i < min(count, loaderHeapCount); i++)
                    pLoaderHeaps[i] = 0;
            }
            else
            {
                pLoaderHeaps[i++] = HOST_CDADDR(pVcsMgr->indcell_heap);
                pLoaderHeaps[i++] = HOST_CDADDR(pVcsMgr->cache_entry_heap);
            }

            // All of the above are "LoaderHeap" and not the ExplicitControl version.
            for (int j = 0; j < i; j++)
                pKinds[j] = LoaderHeapKindNormal;
        }
    }

    SOSDacLeave();
    return hr;
}

HRESULT
ClrDataAccess::GetLoaderAllocatorHeapNames(int count, const char **ppNames, int *pNeeded)
{
    SOSDacEnter();

    const int loaderHeapCount = ARRAY_SIZE(LoaderAllocatorLoaderHeapNames);
    if (pNeeded)
        *pNeeded = loaderHeapCount;

    if (ppNames)
        for (int i = 0; i < min(count, loaderHeapCount); i++)
            ppNames[i] = LoaderAllocatorLoaderHeapNames[i];

    if (count < loaderHeapCount)
        hr = S_FALSE;

    SOSDacLeave();
    return hr;
}

HRESULT
ClrDataAccess::GetSyncBlockData(unsigned int SBNumber, struct DacpSyncBlockData *pSyncBlockData)
{
    if (pSyncBlockData == NULL)
        return E_INVALIDARG;

    SOSDacEnter();

    ZeroMemory(pSyncBlockData,sizeof(DacpSyncBlockData));
    pSyncBlockData->SyncBlockCount = (SyncBlockCache::s_pSyncBlockCache->m_FreeSyncTableIndex) - 1;
    pSyncBlockData->bFree = TRUE;

    if (pSyncBlockData->SyncBlockCount > 0 && SBNumber <= pSyncBlockData->SyncBlockCount)
    {
        PTR_SyncTableEntry ste = PTR_SyncTableEntry(dac_cast<TADDR>(g_pSyncTable)+(sizeof(SyncTableEntry) * SBNumber));
        pSyncBlockData->bFree = ((dac_cast<TADDR>(ste->m_Object.Load())) & 1);

        if (pSyncBlockData->bFree == FALSE)
        {
            pSyncBlockData->Object = (CLRDATA_ADDRESS)dac_cast<TADDR>(ste->m_Object.Load());

            if (ste->m_SyncBlock != NULL)
            {
                SyncBlock *pBlock = PTR_SyncBlock(ste->m_SyncBlock);
                pSyncBlockData->SyncBlockPointer = HOST_CDADDR(pBlock);
#ifdef FEATURE_COMINTEROP
                if (pBlock->m_pInteropInfo)
                {
                    pSyncBlockData->COMFlags |= (pBlock->m_pInteropInfo->DacGetRawRCW() != 0) ? SYNCBLOCKDATA_COMFLAGS_RCW : 0;
                    pSyncBlockData->COMFlags |= (pBlock->m_pInteropInfo->GetCCW() != NULL) ? SYNCBLOCKDATA_COMFLAGS_CCW : 0;
#ifdef FEATURE_COMINTEROP_UNMANAGED_ACTIVATION
                    pSyncBlockData->COMFlags |= (pBlock->m_pInteropInfo->GetComClassFactory() != NULL) ? SYNCBLOCKDATA_COMFLAGS_CF : 0;
#endif // FEATURE_COMINTEROP_UNMANAGED_ACTIVATION
                }
#endif // FEATURE_COMINTEROP

                pSyncBlockData->MonitorHeld = pBlock->m_Monitor.GetMonitorHeldStateVolatile();
                pSyncBlockData->Recursion = pBlock->m_Monitor.GetRecursionLevel();
                pSyncBlockData->HoldingThread = HOST_CDADDR(pBlock->m_Monitor.GetHoldingThread());
                pSyncBlockData->appDomainPtr = PTR_HOST_TO_TADDR(AppDomain::GetCurrentDomain());

                // TODO: Microsoft, implement the wait list
                pSyncBlockData->AdditionalThreadCount = 0;

                if (pBlock->m_Link.m_pNext != NULL)
                {
                    PTR_SLink pLink = pBlock->m_Link.m_pNext;
                    do
                    {
                        pSyncBlockData->AdditionalThreadCount++;
                        pLink = pBlock->m_Link.m_pNext;
                    }
                    while ((pLink != NULL) &&
                        (pSyncBlockData->AdditionalThreadCount < 1000));
                }
            }
        }
    }

    SOSDacLeave();
    return hr;
}

HRESULT
ClrDataAccess::GetSyncBlockCleanupData(CLRDATA_ADDRESS syncBlock, struct DacpSyncBlockCleanupData *syncBlockCData)
{
    if (syncBlock == 0 || syncBlockCData == NULL)
        return E_INVALIDARG;

    SOSDacEnter();

    ZeroMemory (syncBlockCData, sizeof(DacpSyncBlockCleanupData));
    SyncBlock *pBlock = NULL;

    if (syncBlock == (CLRDATA_ADDRESS)NULL && SyncBlockCache::s_pSyncBlockCache->m_pCleanupBlockList)
    {
        pBlock = (SyncBlock *) PTR_SyncBlock(
            PTR_HOST_TO_TADDR(SyncBlockCache::s_pSyncBlockCache->m_pCleanupBlockList) - offsetof(SyncBlock, m_Link));
    }
    else
    {
        pBlock = PTR_SyncBlock(TO_TADDR(syncBlock));
    }

    if (pBlock)
    {
        syncBlockCData->SyncBlockPointer = HOST_CDADDR(pBlock);
        if (pBlock->m_Link.m_pNext)
        {
            syncBlockCData->nextSyncBlock = (CLRDATA_ADDRESS)
                (PTR_HOST_TO_TADDR(pBlock->m_Link.m_pNext) - offsetof(SyncBlock, m_Link));
        }

#ifdef FEATURE_COMINTEROP
        if (pBlock->m_pInteropInfo->DacGetRawRCW())
            syncBlockCData->blockRCW = (CLRDATA_ADDRESS) pBlock->m_pInteropInfo->DacGetRawRCW();
#ifdef FEATURE_COMINTEROP_UNMANAGED_ACTIVATION
        if (pBlock->m_pInteropInfo->GetComClassFactory())
            syncBlockCData->blockClassFactory = (CLRDATA_ADDRESS) (TADDR) pBlock->m_pInteropInfo->GetComClassFactory();
#endif // FEATURE_COMINTEROP_UNMANAGED_ACTIVATION
        if (pBlock->m_pInteropInfo->GetCCW())
            syncBlockCData->blockCCW = (CLRDATA_ADDRESS) dac_cast<TADDR>(pBlock->m_pInteropInfo->GetCCW());
#endif // FEATURE_COMINTEROP
    }

    SOSDacLeave();
    return hr;
}

HRESULT
ClrDataAccess::GetJitHelperFunctionName(CLRDATA_ADDRESS ip, unsigned int count, _Inout_updates_z_(count) char *name, unsigned int *pNeeded)
{
    SOSDacEnter();

    PCSTR pszHelperName = GetJitHelperName(TO_TADDR(ip));
    if (pszHelperName == NULL)
    {
        hr = E_INVALIDARG;
    }
    else
    {
        unsigned int len = (unsigned int)strlen(pszHelperName) + 1;

        if (pNeeded)
            *pNeeded = len;

        if (name)
        {
            if (count < len)
                hr = E_FAIL;
            else
                strcpy_s(name, count, pszHelperName);
        }
    }

    SOSDacLeave();
    return hr;
};

HRESULT
ClrDataAccess::GetJumpThunkTarget(T_CONTEXT *ctx, CLRDATA_ADDRESS *targetIP, CLRDATA_ADDRESS *targetMD)
{
    if (ctx == NULL || targetIP == NULL || targetMD == NULL)
        return E_INVALIDARG;

#ifdef TARGET_AMD64
    SOSDacEnter();

    TADDR tempTargetIP, tempTargetMD;
    if (!GetAnyThunkTarget(ctx, &tempTargetIP, &tempTargetMD))
        hr = E_FAIL;

    *targetIP = TO_CDADDR(tempTargetIP);
    *targetMD = TO_CDADDR(tempTargetMD);

    SOSDacLeave();
    return hr;
#else
    return E_FAIL;
#endif // TARGET_AMD64
}


#ifdef _PREFAST_
#pragma warning(push)
#pragma warning(disable:21000) // Suppress PREFast warning about overly large function
#endif
STDMETHODIMP
ClrDataAccess::Request(IN ULONG32 reqCode,
                       IN ULONG32 inBufferSize,
                       IN BYTE* inBuffer,
                       IN ULONG32 outBufferSize,
                       OUT BYTE* outBuffer)
{
    HRESULT status;

    DAC_ENTER();

    EX_TRY
    {
        switch(reqCode)
        {
        case CLRDATA_REQUEST_REVISION:
            if (inBufferSize != 0 ||
                inBuffer ||
                outBufferSize != sizeof(ULONG32))
            {
                status = E_INVALIDARG;
            }
            else
            {
                *(ULONG32*)outBuffer = 9;
                status = S_OK;
            }
            break;

        default:
            status = E_INVALIDARG;
            break;
        }
    }
    EX_CATCH
    {
        if (!DacExceptionFilter(GET_EXCEPTION(), this, &status))
        {
            EX_RETHROW;
        }
    }
    EX_END_CATCH(SwallowAllExceptions)

    DAC_LEAVE();
    return status;
}
#ifdef _PREFAST_
#pragma warning(pop)
#endif

void
ClrDataAccess::EnumWksGlobalMemoryRegions(CLRDataEnumMemoryFlags flags)
{
    SUPPORTS_DAC;

#ifdef FEATURE_SVR_GC
    // If server GC, skip enumeration
    if (g_gcDacGlobals->g_heaps != nullptr)
        return;
#endif

    Dereference(g_gcDacGlobals->ephemeral_heap_segment).EnumMem();
    g_gcDacGlobals->alloc_allocated.EnumMem();
    g_gcDacGlobals->gc_structures_invalid_cnt.EnumMem();
    Dereference(g_gcDacGlobals->finalize_queue).EnumMem();

    // Enumerate the entire generation table, which has variable size
    EnumGenerationTable(dac_cast<TADDR>(g_gcDacGlobals->generation_table));

    if (g_gcDacGlobals->generation_table.IsValid())
    {
        ULONG first = IsRegionGCEnabled() ? 0 : (*g_gcDacGlobals->max_gen);
        // enumerating the first to max + 2 gives you
        // the segment list for all the normal segments plus the pinned heap segment (max + 2)
        // this is the convention in the GC so it is repeated here
        for (ULONG i = first; i <= *g_gcDacGlobals->max_gen + 2; i++)
        {
            dac_generation gen = GenerationTableIndex(g_gcDacGlobals->generation_table, i);
            __DPtr<dac_heap_segment> seg = dac_cast<TADDR>(gen.start_segment);
            while (seg)
            {
                DacEnumMemoryRegion(dac_cast<TADDR>(seg), sizeof(dac_heap_segment));
                seg = seg->next;
            }
        }
    }
}

HRESULT
ClrDataAccess::GetClrWatsonBuckets(CLRDATA_ADDRESS thread, void *pGenericModeBlock)
{
#ifdef TARGET_UNIX
	// This API is not available under TARGET_UNIX
	return E_FAIL;
#else // TARGET_UNIX
    if (thread == 0 || pGenericModeBlock == NULL)
        return E_INVALIDARG;

    SOSDacEnter();

    Thread * pThread = PTR_Thread(TO_TADDR(thread));
    hr = GetClrWatsonBucketsWorker(pThread, reinterpret_cast<GenericModeBlock *>(pGenericModeBlock));

    SOSDacLeave();
    return hr;
#endif // TARGET_UNIX
}

#ifndef TARGET_UNIX

HRESULT ClrDataAccess::GetClrWatsonBucketsWorker(Thread * pThread, GenericModeBlock * pGM)
{
    if ((pThread == NULL) || (pGM == NULL))
    {
        return E_INVALIDARG;
    }

    // By default, there are no buckets
    PTR_VOID pBuckets = NULL;

    // Get the handle to the throwble
    OBJECTHANDLE ohThrowable = pThread->GetThrowableAsHandle();
    if (ohThrowable != NULL)
    {
        // Get the object from handle and check if the throwable is preallocated or not
        OBJECTREF oThrowable = ObjectFromHandle(ohThrowable);
        if (oThrowable != NULL)
        {
            // Does the throwable have buckets?
            U1ARRAYREF refWatsonBucketArray = ((EXCEPTIONREF)oThrowable)->GetWatsonBucketReference();
            if (refWatsonBucketArray != NULL)
            {
                // Get the watson buckets from the throwable for non-preallocated
                // exceptions
                pBuckets = dac_cast<PTR_VOID>(refWatsonBucketArray->GetDataPtr());
            }
            else
            {
                // This is a preallocated exception object - check if the UE Watson bucket tracker
                // has any bucket details
                pBuckets = pThread->GetExceptionState()->GetUEWatsonBucketTracker()->RetrieveWatsonBuckets();
                if (pBuckets == NULL)
                {
                    // Since the UE watson bucket tracker does not have them, look up the current
                    // exception tracker
                    if (pThread->GetExceptionState()->GetCurrentExceptionTracker() != NULL)
                    {
                        pBuckets = pThread->GetExceptionState()->GetCurrentExceptionTracker()->GetWatsonBucketTracker()->RetrieveWatsonBuckets();
                    }
                }
            }
        }
    }
    else
    {
        // Debuger.Break doesn't have a throwable, but saves Watson buckets in EHWatsonBucketTracker.
        pBuckets = pThread->GetExceptionState()->GetUEWatsonBucketTracker()->RetrieveWatsonBuckets();
    }

    // If pBuckets is non-null, it is the address of a Watson GenericModeBlock in the target process.
    if (pBuckets != NULL)
    {
        ULONG32 returned = 0;
        HRESULT hr = m_pTarget->ReadVirtual(dac_cast<TADDR>(pBuckets), reinterpret_cast<BYTE *>(pGM), sizeof(*pGM), &returned);
        if (FAILED(hr))
        {
            hr = CORDBG_E_READVIRTUAL_FAILURE;
        }
        if (SUCCEEDED(hr) && (returned != sizeof(*pGM)))
        {
            hr = HRESULT_FROM_WIN32(ERROR_PARTIAL_COPY);
        }
        return hr;
    }
    else
    {
        // Buckets are not available
        return S_FALSE;
    }
}

#endif // TARGET_UNIX

HRESULT ClrDataAccess::GetTLSIndex(ULONG *pIndex)
{
    if (pIndex == NULL)
        return E_INVALIDARG;

    SOSDacEnter();
    if (g_TlsIndex == TLS_OUT_OF_INDEXES)
    {
        *pIndex = 0;
        hr = S_FALSE;
    }
    else
    {
        *pIndex = g_TlsIndex;
    }

    SOSDacLeave();
    return hr;
}

#ifndef TARGET_UNIX
extern "C" IMAGE_DOS_HEADER __ImageBase;
#endif

HRESULT ClrDataAccess::GetDacModuleHandle(HMODULE *phModule)
{
    if(phModule == NULL)
        return E_INVALIDARG;

#ifndef TARGET_UNIX
    *phModule = (HMODULE)&__ImageBase;
    return S_OK;
#else
    //  hModule is not available under TARGET_UNIX
    return E_FAIL;
#endif
}

HRESULT ClrDataAccess::GetRCWData(CLRDATA_ADDRESS addr, struct DacpRCWData *rcwData)
{
    if (addr == 0 || rcwData == NULL)
        return E_INVALIDARG;

#ifdef FEATURE_COMINTEROP
    SOSDacEnter();

    ZeroMemory (rcwData, sizeof(DacpRCWData));

    PTR_RCW pRCW = dac_cast<PTR_RCW>(CLRDATA_ADDRESS_TO_TADDR(addr));

    rcwData->identityPointer = TO_CDADDR(pRCW->m_pIdentity);
    rcwData->unknownPointer  = TO_CDADDR(pRCW->GetRawIUnknown_NoAddRef());
    rcwData->vtablePtr       = TO_CDADDR(pRCW->m_vtablePtr);
    rcwData->creatorThread   = TO_CDADDR(pRCW->m_pCreatorThread);
    rcwData->ctxCookie       = TO_CDADDR(pRCW->GetWrapperCtxCookie());
    rcwData->refCount        = pRCW->m_cbRefCount;
    rcwData->isAggregated = pRCW->IsURTAggregated();
    rcwData->isContained = pRCW->IsURTContained();
    rcwData->isFreeThreaded = pRCW->IsFreeThreaded();
    rcwData->isDisconnected = pRCW->IsDisconnected();

    if (pRCW->m_SyncBlockIndex != 0)
    {
        PTR_SyncTableEntry ste = PTR_SyncTableEntry(dac_cast<TADDR>(g_pSyncTable) + (sizeof(SyncTableEntry) * pRCW->m_SyncBlockIndex));
        rcwData->managedObject = PTR_CDADDR(ste->m_Object.Load());
    }

    // count the number of cached interface pointers
    rcwData->interfaceCount = 0;
    RCW::CachedInterfaceEntryIterator it = pRCW->IterateCachedInterfacePointers();
    while (it.Next())
    {
        if (it.GetEntry()->m_pUnknown.Load() != NULL)
            rcwData->interfaceCount++;
    }

    SOSDacLeave();
    return hr;
#else
    return E_NOTIMPL;
#endif
}

HRESULT ClrDataAccess::GetRCWInterfaces(CLRDATA_ADDRESS rcw, unsigned int count, struct DacpCOMInterfacePointerData interfaces[], unsigned int *pNeeded)
{
    if (rcw == 0)
        return E_INVALIDARG;

#ifdef FEATURE_COMINTEROP

    SOSDacEnter();
    PTR_RCW pRCW = dac_cast<PTR_RCW>(CLRDATA_ADDRESS_TO_TADDR(rcw));
    if (interfaces == NULL)
    {
        if (pNeeded)
        {
            unsigned int c = 0;
            RCW::CachedInterfaceEntryIterator it = pRCW->IterateCachedInterfacePointers();
            while (it.Next())
            {
                if (it.GetEntry()->m_pUnknown.Load() != NULL)
                    c++;
            }

            *pNeeded = c;
        }
        else
        {
            hr = E_INVALIDARG;
        }
    }
    else
    {
        ZeroMemory(interfaces, sizeof(DacpCOMInterfacePointerData) * count);

        unsigned int itemIndex = 0;
        RCW::CachedInterfaceEntryIterator it = pRCW->IterateCachedInterfacePointers();
        while (it.Next())
        {
            InterfaceEntry *pEntry = it.GetEntry();
            if (pEntry->m_pUnknown.Load() != NULL)
            {
                if (itemIndex >= count)
                {
                    // the outBuffer is too small
                    hr = E_INVALIDARG;
                    break;
                }
                else
                {
                    interfaces[itemIndex].interfacePtr = TO_CDADDR(pEntry->m_pUnknown.Load());
                    interfaces[itemIndex].methodTable  = TO_CDADDR(pEntry->m_pMT.Load());
                    interfaces[itemIndex].comContext   = TO_CDADDR(it.GetCtxCookie());
                    itemIndex++;
                }
            }
        }

        if (SUCCEEDED(hr) && pNeeded)
            *pNeeded = itemIndex;
    }

    SOSDacLeave();
    return hr;
#else
    return E_NOTIMPL;
#endif
}

#ifdef FEATURE_COMINTEROP
PTR_ComCallWrapper ClrDataAccess::DACGetCCWFromAddress(CLRDATA_ADDRESS addr)
{
    PTR_ComCallWrapper pCCW = NULL;

    // first check whether the address is our COM IP
    TADDR pPtr = CLRDATA_ADDRESS_TO_TADDR(addr);

    ULONG32 returned = 0;
    if (m_pTarget->ReadVirtual(pPtr, (PBYTE)&pPtr, sizeof(TADDR), &returned) == S_OK &&
        returned == sizeof(TADDR))
    {
        // this should be the vtable pointer - dereference the 2nd slot
        if (m_pTarget->ReadVirtual(pPtr + sizeof(PBYTE) * TEAR_OFF_SLOT, (PBYTE)&pPtr, sizeof(TADDR), &returned) == S_OK &&
            returned == sizeof(TADDR))
        {

#ifdef TARGET_ARM
            // clear the THUMB bit on pPtr before comparing with known vtable entry
            pPtr &= ~THUMB_CODE;
#endif

            if (pPtr == GetEEFuncEntryPoint(TEAR_OFF_STANDARD))
            {
                // Points to ComCallWrapper
                PTR_IUnknown pUnk(CLRDATA_ADDRESS_TO_TADDR(addr));
                pCCW = ComCallWrapper::GetWrapperFromIP(pUnk);
            }
            else if (pPtr == GetEEFuncEntryPoint(TEAR_OFF_SIMPLE) || pPtr == GetEEFuncEntryPoint(TEAR_OFF_SIMPLE_INNER))
            {
                // Points to SimpleComCallWrapper
                PTR_IUnknown pUnk(CLRDATA_ADDRESS_TO_TADDR(addr));
                pCCW = SimpleComCallWrapper::GetWrapperFromIP(pUnk)->GetMainWrapper();
            }
        }
    }

    if (pCCW == NULL)
    {
        // no luck interpreting the address as a COM interface pointer - it must be a CCW address
        pCCW = dac_cast<PTR_ComCallWrapper>(CLRDATA_ADDRESS_TO_TADDR(addr));
    }

    if (pCCW->IsLinked())
        pCCW = ComCallWrapper::GetStartWrapper(pCCW);

    return pCCW;
}

PTR_IUnknown ClrDataAccess::DACGetCOMIPFromCCW(PTR_ComCallWrapper pCCW, int vtableIndex)
{
    if (pCCW->m_rgpIPtr[vtableIndex] != NULL)
    {
        PTR_IUnknown pUnk = dac_cast<PTR_IUnknown>(dac_cast<TADDR>(pCCW) + offsetof(ComCallWrapper, m_rgpIPtr[vtableIndex]));

        PTR_ComMethodTable pCMT = ComMethodTable::ComMethodTableFromIP(pUnk);
        if (pCMT->IsLayoutComplete())
        {
            // return only fully laid out vtables
            return pUnk;
        }
    }
    return NULL;
}
#endif

#ifdef FEATURE_COMWRAPPERS
BOOL ClrDataAccess::DACGetComWrappersCCWVTableQIAddress(CLRDATA_ADDRESS ccwPtr, TADDR *vTableAddress, TADDR *qiAddress)
{
    _ASSERTE(vTableAddress != NULL && qiAddress != NULL);

    HRESULT hr = S_OK;
    ULONG32 bytesRead = 0;
    TADDR ccw = CLRDATA_ADDRESS_TO_TADDR(ccwPtr);
    *vTableAddress = (TADDR)NULL;
    if (FAILED(m_pTarget->ReadVirtual(ccw, (PBYTE)vTableAddress, sizeof(TADDR), &bytesRead))
        || bytesRead != sizeof(TADDR)
        || vTableAddress == NULL)
    {
        return FALSE;
    }

    *qiAddress = (TADDR)NULL;
    if (FAILED(m_pTarget->ReadVirtual(*vTableAddress, (PBYTE)qiAddress, sizeof(TADDR), &bytesRead))
        || bytesRead != sizeof(TADDR)
        || qiAddress == NULL)
    {
        return FALSE;
    }


#ifdef TARGET_ARM
    // clear the THUMB bit on qiAddress before comparing with known vtable entry
    *qiAddress &= ~THUMB_CODE;
#endif

    return TRUE;
}

BOOL ClrDataAccess::DACIsComWrappersCCW(CLRDATA_ADDRESS ccwPtr)
{
    TADDR vTableAddress = (TADDR)NULL;
    TADDR qiAddress = (TADDR)NULL;
    if (!DACGetComWrappersCCWVTableQIAddress(ccwPtr, &vTableAddress, &qiAddress))
    {
        return FALSE;
    }

    return (qiAddress == GetEEFuncEntryPoint(ManagedObjectWrapper_QueryInterface)
        || qiAddress == GetEEFuncEntryPoint(TrackerTarget_QueryInterface));
}

TADDR ClrDataAccess::DACGetManagedObjectWrapperFromCCW(CLRDATA_ADDRESS ccwPtr)
{
    if (!DACIsComWrappersCCW(ccwPtr))
    {
        return (TADDR)NULL;
    }

    ULONG32 bytesRead = 0;
    TADDR managedObjectWrapperPtrPtr = ccwPtr & InteropLib::ABI::DispatchThisPtrMask;
    TADDR managedObjectWrapperPtr = 0;
    if (FAILED(m_pTarget->ReadVirtual(managedObjectWrapperPtrPtr, (PBYTE)&managedObjectWrapperPtr, sizeof(TADDR), &bytesRead))
        || bytesRead != sizeof(TADDR))
    {
        return (TADDR)NULL;
    }

    return managedObjectWrapperPtr;
}

HRESULT ClrDataAccess::DACTryGetComWrappersHandleFromCCW(CLRDATA_ADDRESS ccwPtr, OBJECTHANDLE* objHandle)
{
    HRESULT hr = E_FAIL;
    TADDR ccw, managedObjectWrapperPtr;
    ULONG32 bytesRead = 0;
    OBJECTHANDLE handle;

    if (ccwPtr == 0 || objHandle == 0)
    {
        hr = E_INVALIDARG;
        goto ErrExit;
    }

    if (!DACIsComWrappersCCW(ccwPtr))
    {
        hr = E_FAIL;
        goto ErrExit;
    }

    ccw = CLRDATA_ADDRESS_TO_TADDR(ccwPtr);

    // Return ManagedObjectWrapper as an OBJECTHANDLE. (The OBJECTHANDLE is guaranteed to live at offset 0).
    managedObjectWrapperPtr = DACGetManagedObjectWrapperFromCCW(ccwPtr);
    if (managedObjectWrapperPtr == (TADDR)NULL)
    {
        hr = E_FAIL;
        goto ErrExit;
    }

    IfFailGo(m_pTarget->ReadVirtual(managedObjectWrapperPtr, (PBYTE)&handle, sizeof(OBJECTHANDLE), &bytesRead));
    if (bytesRead != sizeof(OBJECTHANDLE))
    {
        hr = E_FAIL;
        goto ErrExit;
    }

    *objHandle = handle;

    return S_OK;

ErrExit: return hr;
}

HRESULT ClrDataAccess::DACTryGetComWrappersObjectFromCCW(CLRDATA_ADDRESS ccwPtr, OBJECTREF* objRef)
{
    HRESULT hr = E_FAIL;

    if (ccwPtr == 0 || objRef == NULL)
    {
        hr = E_INVALIDARG;
        goto ErrExit;
    }

    OBJECTHANDLE handle;
    if (DACTryGetComWrappersHandleFromCCW(ccwPtr, &handle) != S_OK)
    {
        hr = E_FAIL;
        goto ErrExit;
    }

    *objRef = ObjectFromHandle(handle);

    return S_OK;

ErrExit: return hr;
}
#endif

HRESULT ClrDataAccess::GetCCWData(CLRDATA_ADDRESS ccw, struct DacpCCWData *ccwData)
{
    if (ccw == 0 || ccwData == NULL)
        return E_INVALIDARG;

#ifdef FEATURE_COMINTEROP
    SOSDacEnter();
    ZeroMemory (ccwData, sizeof(DacpCCWData));

    PTR_ComCallWrapper pCCW = DACGetCCWFromAddress(ccw);
    PTR_SimpleComCallWrapper pSimpleCCW = pCCW->GetSimpleWrapper();

    ccwData->outerIUnknown = TO_CDADDR(pSimpleCCW->m_pOuter);
    ccwData->refCount      = pSimpleCCW->GetRefCount();
    ccwData->isNeutered    = pSimpleCCW->IsNeutered();
    ccwData->ccwAddress    = TO_CDADDR(dac_cast<TADDR>(pCCW));

    ccwData->hasStrongRef = pCCW->IsWrapperActive();
    ccwData->handle = pCCW->GetObjectHandle();
    ccwData->isExtendsCOMObject = pCCW->GetSimpleWrapper()->IsExtendsCOMObject();
    ccwData->isAggregated = pCCW->GetSimpleWrapper()->IsAggregated();

    if (pCCW->GetObjectHandle() != (OBJECTHANDLE)NULL)
        ccwData->managedObject = PTR_CDADDR(ObjectFromHandle(pCCW->GetObjectHandle()));

    // count the number of COM vtables
    ccwData->interfaceCount = 0;
    while (pCCW != NULL)
    {
        for (int i = 0; i < ComCallWrapper::NumVtablePtrs; i++)
        {
            if (DACGetCOMIPFromCCW(pCCW, i) != NULL)
                ccwData->interfaceCount++;
        }
        pCCW = ComCallWrapper::GetNext(pCCW);
    }

    SOSDacLeave();
    return hr;
#else
    return E_NOTIMPL;
#endif
}

HRESULT ClrDataAccess::GetCCWInterfaces(CLRDATA_ADDRESS ccw, unsigned int count, struct DacpCOMInterfacePointerData interfaces[], unsigned int *pNeeded)
{
    if (ccw == 0)
        return E_INVALIDARG;

#ifdef FEATURE_COMINTEROP
    SOSDacEnter();
    PTR_ComCallWrapper pCCW = DACGetCCWFromAddress(ccw);

    if (interfaces == NULL)
    {
        if (pNeeded)
        {
            unsigned int c = 0;
            while (pCCW != NULL)
            {
                for (int i = 0; i < ComCallWrapper::NumVtablePtrs; i++)
                    if (DACGetCOMIPFromCCW(pCCW, i) != NULL)
                        c++;
                pCCW = ComCallWrapper::GetNext(pCCW);
            }

            *pNeeded = c;
        }
        else
        {
            hr = E_INVALIDARG;
        }
    }
    else
    {
        ZeroMemory(interfaces, sizeof(DacpCOMInterfacePointerData) * count);

        PTR_ComCallWrapperTemplate pCCWTemplate = pCCW->GetSimpleWrapper()->GetComCallWrapperTemplate();
        unsigned int itemIndex = 0;
        unsigned int wrapperOffset = 0;
        while (pCCW != NULL && SUCCEEDED(hr))
        {
            for (int i = 0; i < ComCallWrapper::NumVtablePtrs && SUCCEEDED(hr); i++)
            {
                PTR_IUnknown pUnk = DACGetCOMIPFromCCW(pCCW, i);
                if (pUnk != NULL)
                {
                    if (itemIndex >= count)
                    {
                        // the outBuffer is too small
                        hr = E_INVALIDARG;
                        break;
                    }

                    interfaces[itemIndex].interfacePtr = PTR_CDADDR(pUnk);

                    // if this is the first ComCallWrapper, the 0th vtable slots is special
                    if (wrapperOffset == 0 && i == ComCallWrapper::Slot_Basic)
                    {
                        // this is IDispatch/IUnknown
                        interfaces[itemIndex].methodTable = NULL;
                    }
                    else
                    {
                        // this slot represents the class interface or an interface implemented by the class
                        DWORD ifaceMapIndex = wrapperOffset + i - ComCallWrapper::Slot_FirstInterface;

                        PTR_ComMethodTable pCMT = ComMethodTable::ComMethodTableFromIP(pUnk);
                        interfaces[itemIndex].methodTable = PTR_CDADDR(pCMT->GetMethodTable());
                    }

                    itemIndex++;
                }
            }

            pCCW = ComCallWrapper::GetNext(pCCW);
            wrapperOffset += ComCallWrapper::NumVtablePtrs;
        }

        if (SUCCEEDED(hr) && pNeeded)
            *pNeeded = itemIndex;
    }

    SOSDacLeave();
    return hr;
#else
    return E_NOTIMPL;
#endif
}

HRESULT ClrDataAccess::GetObjectExceptionData(CLRDATA_ADDRESS objAddr, struct DacpExceptionObjectData *data)
{
    if (data == NULL)
        return E_POINTER;

    SOSDacEnter();

    if (m_cdacSos2 != NULL)
    {
        hr = m_cdacSos2->GetObjectExceptionData(objAddr, data);
        if (FAILED(hr))
        {
            hr = GetObjectExceptionDataImpl(objAddr, data);
        }
#ifdef _DEBUG
        else
        {
            DacpExceptionObjectData dataLocal;
            HRESULT hrLocal = GetObjectExceptionDataImpl(objAddr, &dataLocal);
            _ASSERTE(hr == hrLocal);
            _ASSERTE(data->Message == dataLocal.Message);
            _ASSERTE(data->InnerException == dataLocal.InnerException);
            _ASSERTE(data->StackTrace == dataLocal.StackTrace);
            _ASSERTE(data->WatsonBuckets == dataLocal.WatsonBuckets);
            _ASSERTE(data->StackTraceString == dataLocal.StackTraceString);
            _ASSERTE(data->RemoteStackTraceString == dataLocal.RemoteStackTraceString);
            _ASSERTE(data->HResult == dataLocal.HResult);
            _ASSERTE(data->XCode == dataLocal.XCode);
        }
#endif
    }
    else
    {
        hr = GetObjectExceptionDataImpl(objAddr, data);
    }

    SOSDacLeave();
    return hr;
}

HRESULT ClrDataAccess::GetObjectExceptionDataImpl(CLRDATA_ADDRESS objAddr, struct DacpExceptionObjectData *data)
{
    PTR_ExceptionObject pObj = dac_cast<PTR_ExceptionObject>(TO_TADDR(objAddr));
    data->Message         = TO_CDADDR(dac_cast<TADDR>(pObj->GetMessage()));
    data->InnerException  = TO_CDADDR(dac_cast<TADDR>(pObj->GetInnerException()));
    data->StackTrace      = TO_CDADDR(dac_cast<TADDR>(pObj->GetStackTraceArrayObject()));
    data->WatsonBuckets   = TO_CDADDR(dac_cast<TADDR>(pObj->GetWatsonBucketReference()));
    data->StackTraceString = TO_CDADDR(dac_cast<TADDR>(pObj->GetStackTraceString()));
    data->RemoteStackTraceString = TO_CDADDR(dac_cast<TADDR>(pObj->GetRemoteStackTraceString()));
    data->HResult         = pObj->GetHResult();
    data->XCode           = pObj->GetXCode();
    return S_OK;
}

HRESULT ClrDataAccess::IsRCWDCOMProxy(CLRDATA_ADDRESS rcwAddr, BOOL* isDCOMProxy)
{
    if (isDCOMProxy == nullptr)
    {
        return E_POINTER;
    }

    *isDCOMProxy = FALSE;

#ifdef FEATURE_COMINTEROP
    return S_OK;
#else
    return E_NOTIMPL;
#endif // FEATURE_COMINTEROP
}

HRESULT ClrDataAccess::GetClrNotification(CLRDATA_ADDRESS arguments[], int count, int *pNeeded)
{
    SOSDacEnter();

    *pNeeded = MAX_CLR_NOTIFICATION_ARGS;

    if (g_clrNotificationArguments[0] == (CLRDATA_ADDRESS)NULL)
    {
        hr = E_FAIL;
    }
    else
    {
        for (int i = 0; i < count && i < MAX_CLR_NOTIFICATION_ARGS; i++)
        {
            arguments[i] = g_clrNotificationArguments[i];
        }
    }

    SOSDacLeave();

    return hr;
}

HRESULT ClrDataAccess::GetPendingReJITID(CLRDATA_ADDRESS methodDesc, int *pRejitId)
{
    if (methodDesc == 0 || pRejitId == NULL)
    {
        return E_INVALIDARG;
    }

    SOSDacEnter();

    *pRejitId = -1;
    PTR_MethodDesc pMD = PTR_MethodDesc(TO_TADDR(methodDesc));

    CodeVersionManager* pCodeVersionManager = pMD->GetCodeVersionManager();
    CodeVersionManager::LockHolder codeVersioningLockHolder;
    ILCodeVersion ilVersion = pCodeVersionManager->GetActiveILCodeVersion(pMD);
    if (ilVersion.IsNull())
    {
        hr = E_INVALIDARG;
    }
    else if (ilVersion.GetRejitState() == ILCodeVersion::kStateRequested)
    {
        *pRejitId = (int)ilVersion.GetVersionId();
    }
    else
    {
        hr = S_FALSE;
    }

    SOSDacLeave();

    return hr;
}

HRESULT ClrDataAccess::GetReJITInformation(CLRDATA_ADDRESS methodDesc, int rejitId, struct DacpReJitData2 *pReJitData)
{
    if (methodDesc == 0 || rejitId < 0 || pReJitData == NULL)
    {
        return E_INVALIDARG;
    }

    SOSDacEnter();

    PTR_MethodDesc pMD = PTR_MethodDesc(TO_TADDR(methodDesc));

    CodeVersionManager* pCodeVersionManager = pMD->GetCodeVersionManager();
    CodeVersionManager::LockHolder codeVersioningLockHolder;
    ILCodeVersion ilVersion = pCodeVersionManager->GetILCodeVersion(pMD, rejitId);
    if (ilVersion.IsNull())
    {
        hr = E_INVALIDARG;
    }
    else
    {
        pReJitData->rejitID = rejitId;

        switch (ilVersion.GetRejitState())
        {
        default:
            _ASSERTE(!"Unknown SharedRejitInfo state.  DAC should be updated to understand this new state.");
            pReJitData->flags = DacpReJitData2::kUnknown;
            break;

        case ILCodeVersion::kStateRequested:
            pReJitData->flags = DacpReJitData2::kRequested;
            break;

        case ILCodeVersion::kStateActive:
            pReJitData->flags = DacpReJitData2::kActive;
            break;
        }

        pReJitData->il = TO_CDADDR(PTR_TO_TADDR(ilVersion.GetIL()));
        PTR_ILCodeVersionNode nodePtr = ilVersion.IsDefaultVersion() ? NULL : ilVersion.AsNode();
        pReJitData->ilCodeVersionNodePtr = TO_CDADDR(PTR_TO_TADDR(nodePtr));
    }

    SOSDacLeave();

    return hr;
}


HRESULT ClrDataAccess::GetProfilerModifiedILInformation(CLRDATA_ADDRESS methodDesc, struct DacpProfilerILData *pILData)
{
    if (methodDesc == 0 || pILData == NULL)
    {
        return E_INVALIDARG;
    }

    SOSDacEnter();

    pILData->type = DacpProfilerILData::Unmodified;
    pILData->rejitID = 0;
    pILData->il = (CLRDATA_ADDRESS)NULL;
    PTR_MethodDesc pMD = PTR_MethodDesc(TO_TADDR(methodDesc));

    CodeVersionManager* pCodeVersionManager = pMD->GetCodeVersionManager();
    CodeVersionManager::LockHolder codeVersioningLockHolder;
    ILCodeVersion ilVersion = pCodeVersionManager->GetActiveILCodeVersion(pMD);
    if (ilVersion.GetRejitState() != ILCodeVersion::kStateActive || !ilVersion.HasDefaultIL())
    {
        pILData->type = DacpProfilerILData::ReJITModified;
        pILData->rejitID = static_cast<ULONG>(pCodeVersionManager->GetActiveILCodeVersion(pMD).GetVersionId());
    }

    TADDR pDynamicIL = pMD->GetModule()->GetDynamicIL(pMD->GetMemberDef());
    if (pDynamicIL != (TADDR)NULL)
    {
        pILData->type = DacpProfilerILData::ILModified;
        pILData->il = (CLRDATA_ADDRESS)pDynamicIL;
    }

    SOSDacLeave();

    return hr;
}

HRESULT ClrDataAccess::GetMethodsWithProfilerModifiedIL(CLRDATA_ADDRESS mod, CLRDATA_ADDRESS *methodDescs, int cMethodDescs, int *pcMethodDescs)
{
    if (mod == 0 || methodDescs == NULL || cMethodDescs == 0 || pcMethodDescs == NULL)
    {
        return E_INVALIDARG;
    }

    SOSDacEnter();

    *pcMethodDescs = 0;

    PTR_Module pModule = PTR_Module(TO_TADDR(mod));
    CodeVersionManager* pCodeVersionManager = pModule->GetCodeVersionManager();
    CodeVersionManager::LockHolder codeVersioningLockHolder;

    LookupMap<PTR_MethodTable>::Iterator typeIter(&pModule->m_TypeDefToMethodTableMap);
    for (int i = 0; typeIter.Next(); i++)
    {
        if (*pcMethodDescs >= cMethodDescs)
        {
            break;
        }

        if (typeIter.GetElement())
        {
            MethodTable* pMT = typeIter.GetElement();
            for (MethodTable::IntroducedMethodIterator itMethods(pMT, FALSE); itMethods.IsValid(); itMethods.Next())
            {
                PTR_MethodDesc pMD = dac_cast<PTR_MethodDesc>(itMethods.GetMethodDesc());

                TADDR pDynamicIL = pModule->GetDynamicIL(pMD->GetMemberDef());
                ILCodeVersion ilVersion = pCodeVersionManager->GetActiveILCodeVersion(pMD);
                if (ilVersion.GetRejitState() != ILCodeVersion::kStateActive || !ilVersion.HasDefaultIL() || pDynamicIL != (TADDR)NULL)
                {
                    methodDescs[*pcMethodDescs] = PTR_CDADDR(pMD);
                    ++(*pcMethodDescs);
                }

                if (*pcMethodDescs >= cMethodDescs)
                {
                    break;
                }
            }
        }
    }

    SOSDacLeave();

    return hr;
}

HRESULT ClrDataAccess::GetNumberGenerations(unsigned int *pGenerations)
{
    if (pGenerations == NULL)
    {
        return E_INVALIDARG;
    }

    SOSDacEnter();

    *pGenerations = (unsigned int)(g_gcDacGlobals->total_generation_count);

    SOSDacLeave();
    return S_OK;
}

HRESULT ClrDataAccess::GetGenerationTable(unsigned int cGenerations, struct DacpGenerationData *pGenerationData, unsigned int *pNeeded)
{
    if (cGenerations > 0 && pGenerationData == NULL)
    {
        return E_INVALIDARG;
    }

    SOSDacEnter();

    HRESULT hr = S_OK;
    unsigned int numGenerationTableEntries = (unsigned int)(g_gcDacGlobals->total_generation_count);
    if (pNeeded != NULL)
    {
        *pNeeded = numGenerationTableEntries;
    }

    if (cGenerations < numGenerationTableEntries)
    {
        hr = S_FALSE;
    }
    else
    {
        if (g_gcDacGlobals->generation_table.IsValid())
        {
            for (unsigned int i = 0; i < numGenerationTableEntries; i++)
            {
                dac_generation generation = GenerationTableIndex(g_gcDacGlobals->generation_table, i);
                pGenerationData[i].start_segment = (CLRDATA_ADDRESS) dac_cast<TADDR>(generation.start_segment);

                pGenerationData[i].allocation_start = (CLRDATA_ADDRESS) generation.allocation_start;

                gc_alloc_context alloc_context = generation.allocation_context;
                pGenerationData[i].allocContextPtr = (CLRDATA_ADDRESS)alloc_context.alloc_ptr;
                pGenerationData[i].allocContextLimit = (CLRDATA_ADDRESS)alloc_context.alloc_limit;
            }
        }
        else
        {
            hr = E_FAIL;
        }
    }

    SOSDacLeave();
    return hr;
}

HRESULT ClrDataAccess::GetFinalizationFillPointers(unsigned int cFillPointers, CLRDATA_ADDRESS *pFinalizationFillPointers, unsigned int *pNeeded)
{
    if (cFillPointers > 0 && pFinalizationFillPointers == NULL)
    {
        return E_INVALIDARG;
    }

    SOSDacEnter();

    HRESULT hr = S_OK;
    unsigned int numFillPointers = (unsigned int)(g_gcDacGlobals->total_generation_count + dac_finalize_queue::ExtraSegCount);
    if (pNeeded != NULL)
    {
        *pNeeded = numFillPointers;
    }

    if (cFillPointers < numFillPointers)
    {
        hr = S_FALSE;
    }
    else
    {
        if (g_gcDacGlobals->finalize_queue.IsValid())
        {
            DPTR(dac_finalize_queue) fq = Dereference(g_gcDacGlobals->finalize_queue);
            DPTR(uint8_t*) fillPointersTable = dac_cast<TADDR>(fq) + offsetof(dac_finalize_queue, m_FillPointers);
            for (unsigned int i = 0; i < numFillPointers; i++)
            {
                pFinalizationFillPointers[i] = (CLRDATA_ADDRESS)*TableIndex(fillPointersTable, i, sizeof(uint8_t*));
            }
        }
        else
        {
            hr = E_FAIL;
        }
    }

    SOSDacLeave();
    return hr;
}

HRESULT ClrDataAccess::GetGenerationTableSvr(CLRDATA_ADDRESS heapAddr, unsigned int cGenerations, struct DacpGenerationData *pGenerationData, unsigned int *pNeeded)
{
    if (heapAddr == (CLRDATA_ADDRESS)NULL || (cGenerations > 0 && pGenerationData == NULL))
    {
        return E_INVALIDARG;
    }

    SOSDacEnter();

    HRESULT hr = S_OK;
#ifdef FEATURE_SVR_GC
    unsigned int numGenerationTableEntries = (unsigned int)(g_gcDacGlobals->total_generation_count);
    if (pNeeded != NULL)
    {
        *pNeeded = numGenerationTableEntries;
    }

    if (cGenerations < numGenerationTableEntries)
    {
        hr = S_FALSE;
    }
    else
    {
        TADDR heapAddress = TO_TADDR(heapAddr);

        if (heapAddress != 0)
        {
            for (unsigned int i = 0; i < numGenerationTableEntries; ++i)
            {
                dac_generation generation = ServerGenerationTableIndex(heapAddress, i);
                pGenerationData[i].start_segment = (CLRDATA_ADDRESS)dac_cast<TADDR>(generation.start_segment);
                pGenerationData[i].allocation_start = (CLRDATA_ADDRESS)(ULONG_PTR)generation.allocation_start;
                gc_alloc_context alloc_context = generation.allocation_context;
                pGenerationData[i].allocContextPtr = (CLRDATA_ADDRESS)(ULONG_PTR)alloc_context.alloc_ptr;
                pGenerationData[i].allocContextLimit = (CLRDATA_ADDRESS)(ULONG_PTR)alloc_context.alloc_limit;
            }
        }
        else
        {
            hr = E_FAIL;
        }
    }
#else
        hr = E_NOTIMPL;
#endif

    SOSDacLeave();
    return hr;
}

HRESULT ClrDataAccess::GetFinalizationFillPointersSvr(CLRDATA_ADDRESS heapAddr, unsigned int cFillPointers, CLRDATA_ADDRESS *pFinalizationFillPointers, unsigned int *pNeeded)
{
    if (heapAddr == (CLRDATA_ADDRESS)NULL || (cFillPointers > 0 && pFinalizationFillPointers == NULL))
    {
        return E_INVALIDARG;
    }

    SOSDacEnter();

    HRESULT hr = S_OK;
#ifdef FEATURE_SVR_GC
    unsigned int numFillPointers = (unsigned int)(g_gcDacGlobals->total_generation_count + dac_finalize_queue::ExtraSegCount);
    if (pNeeded != NULL)
    {
        *pNeeded = numFillPointers;
    }

    if (cFillPointers < numFillPointers)
    {
        hr = S_FALSE;
    }
    else
    {
        TADDR heapAddress = TO_TADDR(heapAddr);
        if (heapAddress != 0)
        {
            dac_gc_heap heap = LoadGcHeapData(heapAddress);
            dac_gc_heap* pHeap = &heap;
            DPTR(dac_finalize_queue) fq = pHeap->finalize_queue;
            DPTR(uint8_t*) pFillPointerArray= dac_cast<TADDR>(fq) + offsetof(dac_finalize_queue, m_FillPointers);
            for (unsigned int i = 0; i < numFillPointers; ++i)
            {
                pFinalizationFillPointers[i] = (CLRDATA_ADDRESS) pFillPointerArray[i];
            }
        }
        else
        {
            hr = E_FAIL;
        }
    }
#else
        hr = E_NOTIMPL;
#endif

    SOSDacLeave();
    return hr;
}

HRESULT ClrDataAccess::GetAssemblyLoadContext(CLRDATA_ADDRESS methodTable, CLRDATA_ADDRESS* assemblyLoadContext)
{
    if (methodTable == 0 || assemblyLoadContext == NULL)
        return E_INVALIDARG;

    SOSDacEnter();
    PTR_MethodTable pMT = PTR_MethodTable(CLRDATA_ADDRESS_TO_TADDR(methodTable));
    PTR_Module pModule = pMT->GetModule();

    PTR_PEAssembly pPEAssembly = pModule->GetPEAssembly();
    PTR_AssemblyBinder pBinder = pPEAssembly->GetAssemblyBinder();

    INT_PTR managedAssemblyLoadContextHandle = pBinder->GetManagedAssemblyLoadContext();

    TADDR managedAssemblyLoadContextAddr = 0;
    if (managedAssemblyLoadContextHandle != 0)
    {
        DacReadAll(managedAssemblyLoadContextHandle,&managedAssemblyLoadContextAddr,sizeof(TADDR),true);
    }

    *assemblyLoadContext = TO_CDADDR(managedAssemblyLoadContextAddr);

    SOSDacLeave();
    return hr;
}

HRESULT ClrDataAccess::GetBreakingChangeVersion(int* pVersion)
{
    if (pVersion == nullptr)
        return E_INVALIDARG;

    if (m_cdacSos9 != nullptr && SUCCEEDED(m_cdacSos9->GetBreakingChangeVersion(pVersion)))
    {
        _ASSERTE(*pVersion == SOS_BREAKING_CHANGE_VERSION);
    }
    else
    {
        *pVersion = SOS_BREAKING_CHANGE_VERSION;
    }

    return S_OK;
}

HRESULT ClrDataAccess::GetObjectComWrappersData(CLRDATA_ADDRESS objAddr, CLRDATA_ADDRESS *rcw, unsigned int count, CLRDATA_ADDRESS *mowList, unsigned int *pNeeded)
{
#ifdef FEATURE_COMWRAPPERS
    if (objAddr == 0 )
    {
        return E_INVALIDARG;
    }

    if (count > 0 && mowList == NULL)
    {
        return E_INVALIDARG;
    }

    SOSDacEnter();
    if (pNeeded != NULL)
    {
        *pNeeded = 0;
    }

    if (rcw != NULL)
    {
        *rcw = 0;
    }

    PTR_SyncBlock pSyncBlk = PTR_Object(TO_TADDR(objAddr))->PassiveGetSyncBlock();
    if (pSyncBlk != NULL)
    {
        PTR_InteropSyncBlockInfo pInfo = pSyncBlk->GetInteropInfoNoCreate();
        if (pInfo != NULL)
        {
            if (rcw != NULL)
            {
                *rcw = TO_TADDR(pInfo->m_externalComObjectContext);
            }

            DPTR(NewHolder<ManagedObjectComWrapperByIdMap>) mapHolder(PTR_TO_MEMBER_TADDR(InteropSyncBlockInfo, pInfo, m_managedObjectComWrapperMap));
            DPTR(ManagedObjectComWrapperByIdMap *)ppMap(PTR_TO_MEMBER_TADDR(NewHolder<ManagedObjectComWrapperByIdMap>, mapHolder, m_value));
            DPTR(ManagedObjectComWrapperByIdMap) pMap(TO_TADDR(*ppMap));

            CQuickArrayList<CLRDATA_ADDRESS> comWrappers;
            if (pMap != NULL)
            {
                ManagedObjectComWrapperByIdMap::Iterator iter = pMap->Begin();
                while (iter != pMap->End())
                {
                    comWrappers.Push(TO_CDADDR(iter->Value()));
                    ++iter;

                }
            }

            if (pNeeded != NULL)
            {
                *pNeeded = (unsigned int)comWrappers.Size();
            }

            for (SIZE_T pos = 0; pos < comWrappers.Size(); ++pos)
            {
                if (pos >= count)
                {
                    hr = S_FALSE;
                    break;
                }

                mowList[pos] = comWrappers[pos];
            }
        }
        else
        {
            hr = S_FALSE;
        }
    }
    else
    {
        hr = S_FALSE;
    }

    SOSDacLeave();
    return hr;
#else // FEATURE_COMWRAPPERS
    return E_NOTIMPL;
#endif // FEATURE_COMWRAPPERS
}

HRESULT ClrDataAccess::IsComWrappersCCW(CLRDATA_ADDRESS ccw, BOOL *isComWrappersCCW)
{
#ifdef FEATURE_COMWRAPPERS
    if (ccw == 0)
    {
        return E_INVALIDARG;
    }

    SOSDacEnter();

    if (isComWrappersCCW != NULL)
    {
        TADDR managedObjectWrapperPtr = DACGetManagedObjectWrapperFromCCW(ccw);
        *isComWrappersCCW = managedObjectWrapperPtr != (TADDR)NULL;
        hr = *isComWrappersCCW ? S_OK : S_FALSE;
    }

    SOSDacLeave();
    return hr;
#else // FEATURE_COMWRAPPERS
    return E_NOTIMPL;
#endif // FEATURE_COMWRAPPERS
}

HRESULT ClrDataAccess::GetComWrappersCCWData(CLRDATA_ADDRESS ccw, CLRDATA_ADDRESS *managedObject, int *refCount)
{
#ifdef FEATURE_COMWRAPPERS
    if (ccw == 0)
    {
        return E_INVALIDARG;
    }

    SOSDacEnter();

    TADDR managedObjectWrapperPtr = DACGetManagedObjectWrapperFromCCW(ccw);
    if (managedObjectWrapperPtr != (TADDR)NULL)
    {
        PTR_ManagedObjectWrapper pMOW(managedObjectWrapperPtr);

        if (managedObject != NULL)
        {
            OBJECTREF managedObjectRef;
            if (SUCCEEDED(DACTryGetComWrappersObjectFromCCW(ccw, &managedObjectRef)))
            {
                *managedObject = PTR_HOST_TO_TADDR(managedObjectRef);
            }
            else
            {
                *managedObject = 0;
            }
        }

        if (refCount != NULL)
        {
            *refCount = (int)pMOW->RefCount;
        }
    }
    else
    {
        // Not a ComWrappers CCW
        hr = E_INVALIDARG;
    }

    SOSDacLeave();
    return hr;
#else // FEATURE_COMWRAPPERS
    return E_NOTIMPL;
#endif // FEATURE_COMWRAPPERS
}

HRESULT ClrDataAccess::IsComWrappersRCW(CLRDATA_ADDRESS rcw, BOOL *isComWrappersRCW)
{
#ifdef FEATURE_COMWRAPPERS
    if (rcw == 0)
    {
        return E_INVALIDARG;
    }

    SOSDacEnter();

    if (isComWrappersRCW != NULL)
    {
        PTR_ExternalObjectContext pRCW(TO_TADDR(rcw));
        BOOL stillValid = TRUE;
        if(pRCW->SyncBlockIndex >= SyncBlockCache::s_pSyncBlockCache->m_SyncTableSize)
        {
            stillValid = FALSE;
        }

        PTR_SyncBlock pSyncBlk = NULL;
        if (stillValid)
        {
            PTR_SyncTableEntry ste = PTR_SyncTableEntry(dac_cast<TADDR>(g_pSyncTable) + (sizeof(SyncTableEntry) * pRCW->SyncBlockIndex));
            pSyncBlk = ste->m_SyncBlock;
            if(pSyncBlk == NULL)
            {
                stillValid = FALSE;
            }
        }

        PTR_InteropSyncBlockInfo pInfo = NULL;
        if (stillValid)
        {
            pInfo = pSyncBlk->GetInteropInfoNoCreate();
            if(pInfo == NULL)
            {
                stillValid = FALSE;
            }
        }

        if (stillValid)
        {
            stillValid = TO_TADDR(pInfo->m_externalComObjectContext) == PTR_HOST_TO_TADDR(pRCW);
        }

        *isComWrappersRCW = stillValid;
        hr = *isComWrappersRCW ? S_OK : S_FALSE;
    }

    SOSDacLeave();
    return hr;
#else // FEATURE_COMWRAPPERS
    return E_NOTIMPL;
#endif // FEATURE_COMWRAPPERS
}

HRESULT ClrDataAccess::GetComWrappersRCWData(CLRDATA_ADDRESS rcw, CLRDATA_ADDRESS *identity)
{
#ifdef FEATURE_COMWRAPPERS
    if (rcw == 0)
    {
        return E_INVALIDARG;
    }

    SOSDacEnter();

    PTR_ExternalObjectContext pEOC(TO_TADDR(rcw));
    if (identity != NULL)
    {
        *identity = PTR_CDADDR(pEOC->Identity);
    }

    SOSDacLeave();
    return hr;
#else // FEATURE_COMWRAPPERS
    return E_NOTIMPL;
#endif // FEATURE_COMWRAPPERS
}

namespace
{
    BOOL TryReadTaggedMemoryState(
        CLRDATA_ADDRESS objAddr,
        ICorDebugDataTarget* target,
        CLRDATA_ADDRESS *taggedMemory = NULL,
        size_t *taggedMemorySizeInBytes = NULL)
    {
        BOOL hasTaggedMemory = FALSE;

#ifdef FEATURE_OBJCMARSHAL
        EX_TRY_ALLOW_DATATARGET_MISSING_MEMORY
        {
            PTR_SyncBlock pSyncBlk = DACGetSyncBlockFromObjectPointer(CLRDATA_ADDRESS_TO_TADDR(objAddr), target);
            if (pSyncBlk != NULL)
            {
                PTR_InteropSyncBlockInfo pInfo = pSyncBlk->GetInteropInfoNoCreate();
                if (pInfo != NULL)
                {
                    CLRDATA_ADDRESS taggedMemoryLocal = PTR_CDADDR(pInfo->GetTaggedMemory());
                    if (taggedMemoryLocal != NULL)
                    {
                        hasTaggedMemory = TRUE;
                        if (taggedMemory)
                            *taggedMemory = taggedMemoryLocal;

                        if (taggedMemorySizeInBytes)
                            *taggedMemorySizeInBytes = pInfo->GetTaggedMemorySizeInBytes();
                    }
                }
            }
        }
        EX_END_CATCH_ALLOW_DATATARGET_MISSING_MEMORY;
#endif // FEATURE_OBJCMARSHAL

        return hasTaggedMemory;
    }
}

HRESULT ClrDataAccess::IsTrackedType(
    CLRDATA_ADDRESS objAddr,
    BOOL *isTrackedType,
    BOOL *hasTaggedMemory)
{
    if (objAddr == 0
        || isTrackedType == NULL
        || hasTaggedMemory == NULL)
    {
        return E_INVALIDARG;
    }

    *isTrackedType = FALSE;
    *hasTaggedMemory = FALSE;

    SOSDacEnter();

    TADDR mtTADDR = DACGetMethodTableFromObjectPointer(CLRDATA_ADDRESS_TO_TADDR(objAddr), m_pTarget);
    if (mtTADDR==(TADDR)NULL)
        hr = E_INVALIDARG;

    BOOL bFree = FALSE;
    PTR_MethodTable mt = NULL;
    if (SUCCEEDED(hr))
    {
        mt = PTR_MethodTable(mtTADDR);
        if (!DacValidateMethodTable(mt, bFree))
            hr = E_INVALIDARG;
    }

    if (SUCCEEDED(hr))
    {
        *isTrackedType = mt->IsTrackedReferenceWithFinalizer();
        hr = *isTrackedType ? S_OK : S_FALSE;
        *hasTaggedMemory = TryReadTaggedMemoryState(objAddr, m_pTarget);
    }

    SOSDacLeave();
    return hr;
}

HRESULT ClrDataAccess::GetTaggedMemory(
    CLRDATA_ADDRESS objAddr,
    CLRDATA_ADDRESS *taggedMemory,
    size_t *taggedMemorySizeInBytes)
{
    if (objAddr == 0
        || taggedMemory == NULL
        || taggedMemorySizeInBytes == NULL)
    {
        return E_INVALIDARG;
    }

    *taggedMemory = (TADDR)NULL;
    *taggedMemorySizeInBytes = 0;

    SOSDacEnter();

    if (FALSE == TryReadTaggedMemoryState(objAddr, m_pTarget, taggedMemory, taggedMemorySizeInBytes))
    {
        hr = S_FALSE;
    }

    SOSDacLeave();
    return hr;
}

HRESULT ClrDataAccess::GetGlobalAllocationContext(
        CLRDATA_ADDRESS *allocPtr,
        CLRDATA_ADDRESS *allocLimit)
{
    if (allocPtr == nullptr || allocLimit == nullptr)
    {
        return E_INVALIDARG;
    }

    SOSDacEnter();
    *allocPtr = (CLRDATA_ADDRESS)((&g_global_alloc_context)->alloc_ptr);
    *allocLimit = (CLRDATA_ADDRESS)((&g_global_alloc_context)->alloc_limit);
    SOSDacLeave();
    return hr;
}

HRESULT ClrDataAccess::GetHandleTableMemoryRegions(ISOSMemoryEnum** ppEnum)
{
    if (!ppEnum)
        return E_POINTER;

    SOSDacEnter();

    DacHandleTableMemoryEnumerator* htEnum = new (nothrow) DacHandleTableMemoryEnumerator();
    if (htEnum)
    {
        hr = htEnum->Init();

        if (SUCCEEDED(hr))
            hr = htEnum->QueryInterface(__uuidof(ISOSMemoryEnum), (void**)ppEnum);

        if (FAILED(hr))
            delete htEnum;
    }
    else
    {
        hr = E_OUTOFMEMORY;
    }

    SOSDacLeave();
    return hr;
}

HRESULT ClrDataAccess::GetGCBookkeepingMemoryRegions(ISOSMemoryEnum** ppEnum)
{
    if (!ppEnum)
        return E_POINTER;

    SOSDacEnter();

    DacGCBookkeepingEnumerator* bkEnum = new (nothrow) DacGCBookkeepingEnumerator();
    if (bkEnum)
    {
        hr = bkEnum->Init();

        if (SUCCEEDED(hr))
            hr = bkEnum->QueryInterface(__uuidof(ISOSMemoryEnum), (void**)ppEnum);

        if (FAILED(hr))
            delete bkEnum;
    }
    else
    {
        hr = E_OUTOFMEMORY;
    }

    SOSDacLeave();
    return hr;
}


HRESULT ClrDataAccess::GetGCFreeRegions(ISOSMemoryEnum **ppEnum)
{
    if (!ppEnum)
        return E_POINTER;

    SOSDacEnter();

    DacFreeRegionEnumerator* frEnum = new (nothrow) DacFreeRegionEnumerator();
    if (frEnum)
    {
        hr = frEnum->Init();

        if (SUCCEEDED(hr))
            hr = frEnum->QueryInterface(__uuidof(ISOSMemoryEnum), (void**)ppEnum);

        if (FAILED(hr))
            delete frEnum;
    }
    else
    {
        hr = E_OUTOFMEMORY;
    }

    SOSDacLeave();
    return hr;
}

HRESULT ClrDataAccess::LockedFlush()
{
    SOSDacEnter();

    Flush();

    SOSDacLeave();
    return hr;
}

HRESULT STDMETHODCALLTYPE ClrDataAccess::GetStaticBaseAddress(CLRDATA_ADDRESS methodTable, CLRDATA_ADDRESS *nonGCStaticsAddress, CLRDATA_ADDRESS *GCStaticsAddress)
{
    if (!nonGCStaticsAddress && !GCStaticsAddress)
        return E_POINTER;

    if (!methodTable)
        return E_INVALIDARG;

    SOSDacEnter();

    PTR_MethodTable mTable = PTR_MethodTable(TO_TADDR(methodTable));

    BOOL bIsFree = FALSE;
    if (!DacValidateMethodTable(mTable, bIsFree))
    {
        hr = E_INVALIDARG;
    }
    else
    {
        if (GCStaticsAddress != NULL)
        {
            *GCStaticsAddress = PTR_CDADDR(mTable->GetGCStaticsBasePointer());
        }
        if (nonGCStaticsAddress != NULL)
        {
            *nonGCStaticsAddress = PTR_CDADDR(mTable->GetNonGCStaticsBasePointer());
        }
    }

    SOSDacLeave();
    return hr;
}


HRESULT STDMETHODCALLTYPE ClrDataAccess::GetThreadStaticBaseAddress(CLRDATA_ADDRESS methodTable, CLRDATA_ADDRESS threadPtr, CLRDATA_ADDRESS *nonGCStaticsAddress, CLRDATA_ADDRESS *GCStaticsAddress)
{
    if (!nonGCStaticsAddress && !GCStaticsAddress)
        return E_POINTER;

    if (!methodTable)
        return E_INVALIDARG;

    if (!threadPtr)
        return E_INVALIDARG;

    SOSDacEnter();

    PTR_MethodTable mTable = PTR_MethodTable(TO_TADDR(methodTable));
    PTR_Thread thread = PTR_Thread(TO_TADDR(threadPtr));


    BOOL bIsFree = FALSE;
    if (!DacValidateMethodTable(mTable, bIsFree))
    {
        hr = E_INVALIDARG;
    }
    else
    {
        if (mTable->GetClass()->GetNumThreadStaticFields() == 0)
        {
            if (GCStaticsAddress != NULL)
            {
                *GCStaticsAddress = 0;
            }
            if (nonGCStaticsAddress != NULL)
            {
                *nonGCStaticsAddress = 0;
            }
        }
        else
        {
            if (GCStaticsAddress != NULL)
            {
                *GCStaticsAddress = PTR_CDADDR(mTable->GetGCThreadStaticsBasePointer(thread));
            }
            if (nonGCStaticsAddress != NULL)
            {
                *nonGCStaticsAddress = PTR_CDADDR(mTable->GetNonGCThreadStaticsBasePointer(thread));
            }
        }
    }

    SOSDacLeave();
    return hr;
}

HRESULT STDMETHODCALLTYPE ClrDataAccess::GetMethodTableInitializationFlags(CLRDATA_ADDRESS methodTable, MethodTableInitializationFlags *initializationStatus)
{
    if (!methodTable)
        return E_INVALIDARG;

    if (!initializationStatus)
        return E_POINTER;

    SOSDacEnter();

    *initializationStatus = (MethodTableInitializationFlags)0;
    PTR_MethodTable mTable = PTR_MethodTable(TO_TADDR(methodTable));
    BOOL bIsFree = FALSE;
    if (!DacValidateMethodTable(mTable, bIsFree))
    {
        hr = E_INVALIDARG;
    }
    else
    {
        *initializationStatus = mTable->IsClassInited() ? MethodTableInitialized : (MethodTableInitializationFlags)0;
        if (mTable->IsInitError())
        {
            *initializationStatus = (MethodTableInitializationFlags)(*initializationStatus | MethodTableInitializationFailed);
        }
    }

    SOSDacLeave();
    return hr;
}<|MERGE_RESOLUTION|>--- conflicted
+++ resolved
@@ -1068,13 +1068,8 @@
         {
             // Assert that the data is the same as what we get from the DAC.
             DacpMethodDescData mdDataLocal;
-<<<<<<< HEAD
-            DacpReJitData *rgRevertedRejitDataLocal = NULL;
-            if (rgRevertedRejitData != NULL)
-=======
             NewArrayHolder<DacpReJitData> rgRevertedRejitDataLocal{};
             if (rgRevertedRejitData != nullptr)
->>>>>>> 51e99e12
             {
                 rgRevertedRejitDataLocal = new DacpReJitData[cRevertedRejitVersions];
             }
@@ -2142,7 +2137,6 @@
             unsigned int neededLocal = 0;
             HRESULT hrLocal = GetMethodTableNameImpl(mt, count, mtName != NULL ? (WCHAR *)pwszNameLocal : NULL, pNeeded != NULL ? &neededLocal : NULL);
             _ASSERTE(hr == hrLocal);
-<<<<<<< HEAD
 
             if (mtName != NULL)
             {
@@ -2164,29 +2158,6 @@
     return hr;
 }
 
-=======
-
-            if (mtName != NULL)
-            {
-                _ASSERTE(0 == u16_strncmp(mtName, (WCHAR *)pwszNameLocal, count));
-            }
-            if (pNeeded != NULL)
-            {
-                _ASSERTE(*pNeeded == neededLocal);
-            }
-        }
-#endif
-    }
-    else
-    {
-        hr = GetMethodTableNameImpl(mt, count, mtName, pNeeded);
-    }
-
-    SOSDacLeave();
-    return hr;
-}
-
->>>>>>> 51e99e12
 HRESULT
 ClrDataAccess::GetMethodTableNameImpl(CLRDATA_ADDRESS mt, unsigned int count, _Inout_updates_z_(count) WCHAR *mtName, unsigned int *pNeeded)
 {
