// Licensed to the .NET Foundation under one or more agreements.
// The .NET Foundation licenses this file to you under the MIT license.
//*****************************************************************************
// File: request.cpp
//

//
// CorDataAccess::Request implementation.
//
//*****************************************************************************

#include "stdafx.h"

#include "typestring.h"
#include <gccover.h>
#include <virtualcallstub.h>

#ifdef FEATURE_COMINTEROP
#include <comcallablewrapper.h>
#endif // FEATURE_COMINTEROP

#ifdef FEATURE_COMWRAPPERS
#include <interoplibinterface.h>
#include <interoplibabi.h>

typedef DPTR(InteropLibInterface::ExternalObjectContextBase) PTR_ExternalObjectContext;
typedef DPTR(InteropLib::ABI::ManagedObjectWrapperLayout) PTR_ManagedObjectWrapper;
#endif // FEATURE_COMWRAPPERS

#ifndef TARGET_UNIX
// It is unfortunate having to include this header just to get the definition of GenericModeBlock
#include <msodw.h>
#endif // TARGET_UNIX

// To include definition of IsThrowableThreadAbortException
#include <exstatecommon.h>

#include "rejit.h"
#include "request_common.h"

#include "cdac.h"

// GC headers define these to EE-specific stuff that we don't want.
#undef EnterCriticalSection
#undef LeaveCriticalSection

#define PTR_CDADDR(ptr)   TO_CDADDR(PTR_TO_TADDR(ptr))
#define HOST_CDADDR(host) TO_CDADDR(PTR_HOST_TO_TADDR(host))

#define SOSDacEnter()   \
    DAC_ENTER();        \
    HRESULT hr = S_OK;  \
    EX_TRY              \
    {

#define SOSDacLeave()   \
    }                   \
    EX_CATCH            \
    {                   \
        if (!DacExceptionFilter(GET_EXCEPTION(), this, &hr)) \
        {               \
            EX_RETHROW; \
        }               \
    }                   \
    EX_END_CATCH(SwallowAllExceptions) \
    DAC_LEAVE();

// Use this when you don't want to instantiate an Object * in the host.
TADDR DACGetMethodTableFromObjectPointer(TADDR objAddr, ICorDebugDataTarget * target)
{
    ULONG32 returned = 0;
    TADDR Value = (TADDR)NULL;

    HRESULT hr = target->ReadVirtual(objAddr, (PBYTE)&Value, sizeof(TADDR), &returned);

    if ((hr != S_OK) || (returned != sizeof(TADDR)))
    {
        return (TADDR)NULL;
    }

#if TARGET_64BIT
    Value = Value & ~7; // equivalent to Object::GetGCSafeMethodTable()
#else
    Value = Value & ~3; // equivalent to Object::GetGCSafeMethodTable()
#endif
    return Value;
}

// Use this when you don't want to instantiate an Object * in the host.
PTR_SyncBlock DACGetSyncBlockFromObjectPointer(TADDR objAddr, ICorDebugDataTarget * target)
{
    ULONG32 returned = 0;
    DWORD Value = 0;

    HRESULT hr = target->ReadVirtual(objAddr - sizeof(DWORD), (PBYTE)&Value, sizeof(DWORD), &returned);

    if ((hr != S_OK) || (returned != sizeof(DWORD)))
    {
        return NULL;
    }

    if ((Value & (BIT_SBLK_IS_HASH_OR_SYNCBLKINDEX | BIT_SBLK_IS_HASHCODE)) != BIT_SBLK_IS_HASH_OR_SYNCBLKINDEX)
        return NULL;
    Value &= MASK_SYNCBLOCKINDEX;

    PTR_SyncTableEntry ste = PTR_SyncTableEntry(dac_cast<TADDR>(g_pSyncTable) + (sizeof(SyncTableEntry) * Value));
    return ste->m_SyncBlock;
}

BOOL DacValidateEEClass(PTR_EEClass pEEClass)
{
    // Verify things are right.
    // The EEClass method table pointer should match the method table.
    // TODO: Microsoft, need another test for validity, this one isn't always true anymore.
    BOOL retval = TRUE;
    EX_TRY
    {
        PTR_MethodTable pMethodTable = pEEClass->GetMethodTable();
        if (!pMethodTable)
        {
            // PREfix.
            retval = FALSE;
        }
        else if (pEEClass != pMethodTable->GetClass())
        {
            retval = FALSE;
        }
    }
    EX_CATCH
    {
        retval = FALSE; // Something is wrong
    }
    EX_END_CATCH(SwallowAllExceptions)
    return retval;

}

BOOL DacValidateMethodTable(PTR_MethodTable pMT, BOOL &bIsFree)
{
    bIsFree = FALSE;

    if ((pMT == NULL) || dac_cast<TADDR>(pMT) == (TADDR)-1)
    {
        return FALSE;
    }

    // Verify things are right.
    BOOL retval = FALSE;
    EX_TRY
    {
        if (HOST_CDADDR(pMT) == HOST_CDADDR(g_pFreeObjectMethodTable))
        {
            bIsFree = TRUE;
        }
        else
        {
            // Standard fast check
            if (!pMT->ValidateWithPossibleAV())
                goto BadMethodTable;

            // In rare cases, we've seen the standard check above pass when it shouldn't.
            // Insert additional/ad-hoc tests below.

            // Metadata token should look valid for a class
            mdTypeDef td = pMT->GetCl();
            if (td != mdTokenNil && TypeFromToken(td) != mdtTypeDef)
                goto BadMethodTable;

            // BaseSize should always be greater than 0 for valid objects (unless it's an interface)
            // For strings, baseSize is not ptr-aligned
            if (!pMT->IsInterface() && !pMT->IsString())
            {
                if (pMT->GetBaseSize() == 0 || !IS_ALIGNED(pMT->GetBaseSize(), sizeof(void *)))
                    goto BadMethodTable;
            }
        }

        retval = TRUE;

BadMethodTable: ;
    }
    EX_CATCH
    {
        retval = FALSE; // Something is wrong
    }
    EX_END_CATCH(SwallowAllExceptions)
    return retval;

}

BOOL DacValidateMD(PTR_MethodDesc pMD)
{
    if ((pMD == NULL) || dac_cast<TADDR>(pMD) == (TADDR)-1)
    {
        return FALSE;
    }

    // Verify things are right.
    BOOL retval = TRUE;
    EX_TRY
    {
        PTR_MethodTable pMethodTable = pMD->GetMethodTable();

        // Standard fast check
        if ((pMethodTable == NULL) || dac_cast<TADDR>(pMethodTable) == (TADDR)-1)
        {
            retval = FALSE;
        }

        if (retval && !pMethodTable->ValidateWithPossibleAV())
        {
            retval = FALSE;
        }

        if (retval && (pMD->GetSlot() >= pMethodTable->GetNumVtableSlots() && !pMD->HasNonVtableSlot()))
        {
            retval = FALSE;
        }

        if (retval)
        {
            MethodDesc *pMDCheck = MethodDesc::GetMethodDescFromStubAddr(pMD->GetTemporaryEntryPoint(), TRUE);

            if (PTR_HOST_TO_TADDR(pMD) != PTR_HOST_TO_TADDR(pMDCheck))
            {
                retval = FALSE;
            }
        }

        if (retval && pMD->HasNativeCode() && !pMD->IsFCall())
        {
            PCODE jitCodeAddr = pMD->GetNativeCode();

            MethodDesc *pMDCheck = ExecutionManager::GetCodeMethodDesc(jitCodeAddr);
            if (pMDCheck)
            {
                // Check that the given MethodDesc matches the MethodDesc from
                // the CodeHeader
                if (PTR_HOST_TO_TADDR(pMD) != PTR_HOST_TO_TADDR(pMDCheck))
                {
                    retval = FALSE;
                }
            }
            else
            {
                retval = FALSE;
            }
        }
    }
    EX_CATCH
    {
        retval = FALSE; // Something is wrong
    }
    EX_END_CATCH(SwallowAllExceptions)
    return retval;
}

BOOL DacValidateMD(LPCVOID pMD)
{
    return DacValidateMD(dac_cast<PTR_MethodDesc>(pMD));
}

VOID GetJITMethodInfo (EECodeInfo * pCodeInfo, JITTypes *pJITType, CLRDATA_ADDRESS *pGCInfo)
{
    DWORD dwType = pCodeInfo->GetJitManager()->GetCodeType();
    if (IsMiIL(dwType))
    {
        *pJITType = TYPE_JIT;
    }
    else if (IsMiNative(dwType))
    {
        *pJITType = TYPE_PJIT;
    }
    else
    {
        *pJITType = TYPE_UNKNOWN;
    }

    *pGCInfo = (CLRDATA_ADDRESS)PTR_TO_TADDR(pCodeInfo->GetGCInfo());
}

HRESULT
ClrDataAccess::GetHillClimbingLogEntry(CLRDATA_ADDRESS addr, struct DacpHillClimbingLogEntry* entry)
{
    return E_NOTIMPL;
}

HRESULT
ClrDataAccess::GetWorkRequestData(CLRDATA_ADDRESS addr, struct DacpWorkRequestData *workRequestData)
{
    return E_NOTIMPL;
}

HRESULT
ClrDataAccess::GetThreadpoolData(struct DacpThreadpoolData *threadpoolData)
{
    return E_NOTIMPL;
}

HRESULT ClrDataAccess::GetThreadStoreData(struct DacpThreadStoreData *threadStoreData)
{
    SOSDacEnter();

    if (m_cdacSos != NULL)
    {
        // Try the cDAC first - it will return E_NOTIMPL if it doesn't support this method yet. Fall back to the DAC.
        hr = m_cdacSos->GetThreadStoreData(threadStoreData);
        if (FAILED(hr))
        {
            hr = GetThreadStoreDataImpl(threadStoreData);
        }
#ifdef _DEBUG
        else
        {
            // Assert that the data is the same as what we get from the DAC.
            DacpThreadStoreData threadStoreDataLocal;
            HRESULT hrLocal = GetThreadStoreDataImpl(&threadStoreDataLocal);
            _ASSERTE(hr == hrLocal);
            _ASSERTE(threadStoreData->threadCount == threadStoreDataLocal.threadCount);
            _ASSERTE(threadStoreData->unstartedThreadCount == threadStoreDataLocal.unstartedThreadCount);
            _ASSERTE(threadStoreData->backgroundThreadCount == threadStoreDataLocal.backgroundThreadCount);
            _ASSERTE(threadStoreData->pendingThreadCount == threadStoreDataLocal.pendingThreadCount);
            _ASSERTE(threadStoreData->deadThreadCount == threadStoreDataLocal.deadThreadCount);
            _ASSERTE(threadStoreData->fHostConfig == threadStoreDataLocal.fHostConfig);
            _ASSERTE(threadStoreData->firstThread == threadStoreDataLocal.firstThread);
            _ASSERTE(threadStoreData->finalizerThread == threadStoreDataLocal.finalizerThread);
            _ASSERTE(threadStoreData->gcThread == threadStoreDataLocal.gcThread);
        }
#endif
    }
    else
    {
        hr = GetThreadStoreDataImpl(threadStoreData);
    }

    SOSDacLeave();
    return hr;
}

HRESULT ClrDataAccess::GetThreadStoreDataImpl(struct DacpThreadStoreData *threadStoreData)
{
    ThreadStore* threadStore = ThreadStore::s_pThreadStore;
    if (!threadStore)
        return E_UNEXPECTED;

    // initialize the fields of our local structure
    threadStoreData->threadCount = threadStore->m_ThreadCount;
    threadStoreData->unstartedThreadCount = threadStore->m_UnstartedThreadCount;
    threadStoreData->backgroundThreadCount = threadStore->m_BackgroundThreadCount;
    threadStoreData->pendingThreadCount = threadStore->m_PendingThreadCount;
    threadStoreData->deadThreadCount = threadStore->m_DeadThreadCount;
    threadStoreData->fHostConfig = FALSE;

    // identify the "important" threads
    threadStoreData->firstThread = HOST_CDADDR(threadStore->m_ThreadList.GetHead());
    threadStoreData->finalizerThread = HOST_CDADDR(g_pFinalizerThread);
    threadStoreData->gcThread = HOST_CDADDR(g_pSuspensionThread);

    return S_OK;
}

HRESULT
ClrDataAccess::GetStressLogAddress(CLRDATA_ADDRESS *stressLog)
{
    if (stressLog == NULL)
        return E_INVALIDARG;

#ifdef STRESS_LOG
    SOSDacEnter();
    if (g_pStressLog.IsValid())
        *stressLog = HOST_CDADDR(g_pStressLog);
    else
        hr = E_FAIL;

    SOSDacLeave();
    return hr;
#else
    return E_NOTIMPL;
#endif // STRESS_LOG
}

HRESULT
ClrDataAccess::GetJitManagerList(unsigned int count, struct DacpJitManagerInfo managers[], unsigned int *pNeeded)
{
    SOSDacEnter();

    if (managers)
    {
        if (count >= 1)
        {
            EEJitManager * managerPtr = ExecutionManager::GetEEJitManager();

            DacpJitManagerInfo *currentPtr = &managers[0];
            currentPtr->managerAddr = HOST_CDADDR(managerPtr);
            currentPtr->codeType = managerPtr->GetCodeType();

            EEJitManager *eeJitManager = PTR_EEJitManager(PTR_HOST_TO_TADDR(managerPtr));
            currentPtr->ptrHeapList = HOST_CDADDR(eeJitManager->m_pCodeHeap);
        }
    }
    else if (pNeeded)
    {
        *pNeeded = 1;
    }

    SOSDacLeave();
    return hr;
}

HRESULT
ClrDataAccess::GetMethodTableSlot(CLRDATA_ADDRESS mt, unsigned int slot, CLRDATA_ADDRESS *value)
{
    if (mt == 0 || value == NULL)
        return E_INVALIDARG;

    SOSDacEnter();

    PTR_MethodTable mTable = PTR_MethodTable(TO_TADDR(mt));
    BOOL bIsFree = FALSE;
    if (!DacValidateMethodTable(mTable, bIsFree))
    {
        hr = E_INVALIDARG;
    }
    else if (slot < mTable->GetNumVtableSlots())
    {
        // Now get the slot:
        *value = mTable->GetRestoredSlot(slot);
    }
    else
    {
        hr = E_INVALIDARG;
        MethodTable::IntroducedMethodIterator it(mTable);
        for (; it.IsValid() && FAILED(hr); it.Next())
        {
            MethodDesc * pMD = it.GetMethodDesc();
            if (pMD->GetSlot() == slot)
            {
                *value = pMD->GetMethodEntryPoint();
                hr = S_OK;
            }
        }
    }

    SOSDacLeave();
    return hr;
}


HRESULT
ClrDataAccess::GetCodeHeapList(CLRDATA_ADDRESS jitManager, unsigned int count, struct DacpJitCodeHeapInfo codeHeaps[], unsigned int *pNeeded)
{
    if (jitManager == (CLRDATA_ADDRESS)NULL)
        return E_INVALIDARG;

    SOSDacEnter();

    EEJitManager *pJitManager = PTR_EEJitManager(TO_TADDR(jitManager));
    HeapList *heapList = pJitManager->m_pCodeHeap;

    if (codeHeaps)
    {
        unsigned int i = 0;
        while ((heapList != NULL) && (i < count))
        {
            CodeHeap *codeHeap = heapList->pHeap;
            codeHeaps[i] = DACGetHeapInfoForCodeHeap(codeHeap);
            heapList = heapList->hpNext;
            i++;
        }

        if (pNeeded)
            *pNeeded = i;
    }
    else if (pNeeded)
    {
        int i = 0;
        while (heapList != NULL)
        {
            heapList = heapList->hpNext;
            i++;
        }

        *pNeeded = i;
    }
    else
    {
        hr = E_INVALIDARG;
    }

    SOSDacLeave();
    return hr;
}

DacpJitCodeHeapInfo ClrDataAccess::DACGetHeapInfoForCodeHeap(CodeHeap *heapAddr)
{
    DacpJitCodeHeapInfo jitCodeHeapInfo;

    TADDR targetVtblPtrForHeapType = VPTR_HOST_VTABLE_TO_TADDR(*(LPVOID*)heapAddr);
    if (targetVtblPtrForHeapType == LoaderCodeHeap::VPtrTargetVTable())
    {
        LoaderCodeHeap *loaderCodeHeap = PTR_LoaderCodeHeap(PTR_HOST_TO_TADDR(heapAddr));
        jitCodeHeapInfo.codeHeapType = CODEHEAP_LOADER;
        jitCodeHeapInfo.LoaderHeap =
            TO_CDADDR(PTR_HOST_MEMBER_TADDR(LoaderCodeHeap, loaderCodeHeap, m_LoaderHeap));
    }
    else if (targetVtblPtrForHeapType == HostCodeHeap::VPtrTargetVTable())
    {
        HostCodeHeap *hostCodeHeap = PTR_HostCodeHeap(PTR_HOST_TO_TADDR(heapAddr));
        jitCodeHeapInfo.codeHeapType = CODEHEAP_HOST;
        jitCodeHeapInfo.HostData.baseAddr = PTR_CDADDR(hostCodeHeap->m_pBaseAddr);
        jitCodeHeapInfo.HostData.currentAddr = PTR_CDADDR(hostCodeHeap->m_pLastAvailableCommittedAddr);
    }
    else
    {
        jitCodeHeapInfo.codeHeapType = CODEHEAP_UNKNOWN;
    }

    return jitCodeHeapInfo;
}

HRESULT
ClrDataAccess::GetStackLimits(CLRDATA_ADDRESS threadPtr, CLRDATA_ADDRESS *lower,
                              CLRDATA_ADDRESS *upper, CLRDATA_ADDRESS *fp)
{
    if (threadPtr == 0 || (lower == NULL && upper == NULL && fp == NULL))
        return E_INVALIDARG;

    SOSDacEnter();

    Thread * thread = PTR_Thread(TO_TADDR(threadPtr));

    if (lower)
        *lower = TO_CDADDR(thread->GetCachedStackBase().GetAddr());

    if (upper)
        *upper = TO_CDADDR(thread->GetCachedStackLimit().GetAddr());

    if (fp)
        *fp = PTR_HOST_MEMBER_TADDR(Thread, thread, m_pFrame);

    SOSDacLeave();

    return hr;
}

HRESULT
ClrDataAccess::GetRegisterName(int regNum, unsigned int count, _Inout_updates_z_(count) WCHAR *buffer, unsigned int *pNeeded)
{
    if (!buffer && !pNeeded)
        return E_POINTER;

#ifdef TARGET_AMD64
    static const WCHAR *regs[] =
    {
        W("rax"), W("rcx"), W("rdx"), W("rbx"), W("rsp"), W("rbp"), W("rsi"), W("rdi"),
        W("r8"), W("r9"), W("r10"), W("r11"), W("r12"), W("r13"), W("r14"), W("r15"),
    };
#elif defined(TARGET_ARM)
    static const WCHAR *regs[] =
    {
        W("r0"),
        W("r1"),
        W("r2"),
        W("r3"),
        W("r4"),
        W("r5"),
        W("r6"),
        W("r7"),
        W("r8"), W("r9"), W("r10"), W("r11"), W("r12"), W("sp"), W("lr")
    };
#elif defined(TARGET_ARM64)
    static const WCHAR *regs[] =
    {
        W("X0"),
        W("X1"),
        W("X2"),
        W("X3"),
        W("X4"),
        W("X5"),
        W("X6"),
        W("X7"),
        W("X8"),  W("X9"),  W("X10"), W("X11"), W("X12"), W("X13"), W("X14"), W("X15"), W("X16"), W("X17"),
        W("X18"), W("X19"), W("X20"), W("X21"), W("X22"), W("X23"), W("X24"), W("X25"), W("X26"), W("X27"),
        W("X28"), W("Fp"),  W("Lr"),  W("Sp")
    };
#elif defined(TARGET_X86)
    static const WCHAR *regs[] =
    {
        W("eax"), W("ecx"), W("edx"), W("ebx"), W("esp"), W("ebp"), W("esi"), W("edi"),
    };
#elif defined(TARGET_LOONGARCH64)
    static const WCHAR *regs[] =
    {
        W("R0"), W("AT"), W("V0"), W("V1"),
        W("A0"), W("A1"), W("A2"), W("A3"),
        W("A4"), W("A5"), W("A6"), W("A7"),
        W("T0"), W("T1"), W("T2"), W("T3"),
        W("T8"), W("T9"), W("S0"), W("S1"),
        W("S2"), W("S3"), W("S4"), W("S5"),
        W("S6"), W("S7"), W("K0"), W("K1"),
        W("GP"), W("SP"), W("FP"), W("RA")
    };
#elif defined(TARGET_RISCV64)
    static const WCHAR *regs[] =
    {
        W("R0"), W("RA"), W("SP"), W("GP"),
        W("TP"), W("T0"), W("T1"), W("T2"),
        W("FP"), W("S1"), W("A0"), W("A1"),
        W("A2"), W("A3"), W("A4"), W("A5"),
        W("A6"), W("A7"), W("S2"), W("S3"),
        W("S4"), W("S5"), W("S6"), W("S7"),
        W("S8"), W("S9"), W("S10"), W("S11"),
        W("T3"), W("T4"), W("T5"), W("T6")
    };
#endif

    // Caller frame registers are encoded as "-(reg+1)".
    bool callerFrame = regNum < 0;
    if (callerFrame)
        regNum = -regNum-1;

    if ((unsigned int)regNum >= ARRAY_SIZE(regs))
        return E_UNEXPECTED;

    const WCHAR callerPrefix[] = W("caller.");
    // Include null terminator in prefixLen/regLen because wcscpy_s will fail otherwise
    unsigned int prefixLen = (unsigned int)ARRAY_SIZE(callerPrefix);
    unsigned int regLen = (unsigned int)u16_strlen(regs[regNum]) + 1;
    unsigned int needed = (callerFrame ? prefixLen - 1 : 0) + regLen;
    if (pNeeded)
        *pNeeded = needed;

    if (buffer)
    {
        WCHAR* curr = buffer;
        WCHAR* end = buffer + count;
        unsigned int destSize = count;
        if (curr < end && callerFrame)
        {
            unsigned int toCopy = prefixLen < destSize ? prefixLen : destSize;
            wcscpy_s(curr, toCopy, callerPrefix);
            // Point to null terminator
            toCopy--;
            curr += toCopy;
            destSize -= toCopy;
        }

        if (curr < end)
        {
            unsigned int toCopy = regLen < destSize ? regLen : destSize;
            wcscpy_s(curr, toCopy, regs[regNum]);
            // Point to null terminator
            toCopy--;
            curr += toCopy;
            destSize -= toCopy;
        }

        if (count < needed)
            return S_FALSE;
    }

    return S_OK;
}

HRESULT
ClrDataAccess::GetStackReferences(DWORD osThreadID, ISOSStackRefEnum **ppEnum)
{
    if (ppEnum == NULL)
        return E_POINTER;

    SOSDacEnter();

    DacStackReferenceWalker *walker = new (nothrow) DacStackReferenceWalker(this, osThreadID, false);

    if (walker == NULL)
    {
        hr = E_OUTOFMEMORY;
    }
    else
    {
        hr = walker->Init();

        if (SUCCEEDED(hr))
            hr = walker->QueryInterface(__uuidof(ISOSStackRefEnum), (void**)ppEnum);

        if (FAILED(hr))
        {
            delete walker;
            *ppEnum = NULL;
        }
    }

    SOSDacLeave();
    return hr;
}

HRESULT
ClrDataAccess::GetThreadFromThinlockID(UINT thinLockId, CLRDATA_ADDRESS *pThread)
{
    if (pThread == NULL)
        return E_INVALIDARG;

    SOSDacEnter();

    Thread *thread = g_pThinLockThreadIdDispenser->IdToThread(thinLockId);
    *pThread = PTR_HOST_TO_TADDR(thread);

    SOSDacLeave();
    return hr;
}


HRESULT
ClrDataAccess::GetThreadAllocData(CLRDATA_ADDRESS addr, struct DacpAllocData *data)
{
    if (data == NULL)
        return E_POINTER;

    SOSDacEnter();

    Thread* thread = PTR_Thread(TO_TADDR(addr));

<<<<<<< HEAD
    data->allocBytes = TO_CDADDR(thread->m_alloc_context.gc_alloc_context.alloc_bytes);
    data->allocBytesLoh = TO_CDADDR(thread->m_alloc_context.gc_alloc_context.alloc_bytes_uoh);
=======
    PTR_gc_alloc_context pAllocContext = thread->GetAllocContext();

    if (pAllocContext != NULL)
    {
        data->allocBytes = TO_CDADDR(pAllocContext->alloc_bytes);
        data->allocBytesLoh = TO_CDADDR(pAllocContext->alloc_bytes_uoh);
    }
    else
    {
        data->allocBytes = TO_CDADDR(0);
        data->allocBytesLoh = TO_CDADDR(0);
    }
>>>>>>> 6effb8f6

    SOSDacLeave();
    return hr;
}

HRESULT
ClrDataAccess::GetHeapAllocData(unsigned int count, struct DacpGenerationAllocData *data, unsigned int *pNeeded)
{
    if (data == 0 && pNeeded == NULL)
        return E_INVALIDARG;

    SOSDacEnter();
#if defined(FEATURE_SVR_GC)
    if (GCHeapUtilities::IsServerHeap())
    {
        hr = GetServerAllocData(count, data, pNeeded);
    }
    else
#endif //FEATURE_SVR_GC
    {
        if (pNeeded)
            *pNeeded = 1;

        if (data && count >= 1)
        {
            DPTR(unused_generation) table = g_gcDacGlobals->generation_table;
            for (unsigned int i=0; i < *g_gcDacGlobals->max_gen + 2; i++)
            {
                dac_generation entry = GenerationTableIndex(table, i);
                data[0].allocData[i].allocBytes = (CLRDATA_ADDRESS)(ULONG_PTR) entry.allocation_context.alloc_bytes;
                data[0].allocData[i].allocBytesLoh = (CLRDATA_ADDRESS)(ULONG_PTR) entry.allocation_context.alloc_bytes_uoh;
            }
        }
    }

    SOSDacLeave();
    return hr;
}

HRESULT ClrDataAccess::GetThreadData(CLRDATA_ADDRESS threadAddr, struct DacpThreadData* threadData)
{
    SOSDacEnter();

    if (m_cdacSos != NULL)
    {
        hr = m_cdacSos->GetThreadData(threadAddr, threadData);
        if (FAILED(hr))
        {
            hr = GetThreadDataImpl(threadAddr, threadData);
        }
#ifdef _DEBUG
        else
        {
            DacpThreadData threadDataLocal;
            HRESULT hrLocal = GetThreadDataImpl(threadAddr, &threadDataLocal);
            _ASSERTE(hr == hrLocal);
            _ASSERTE(threadData->corThreadId == threadDataLocal.corThreadId);
            _ASSERTE(threadData->osThreadId == threadDataLocal.osThreadId);
            _ASSERTE(threadData->state == threadDataLocal.state);
            _ASSERTE(threadData->preemptiveGCDisabled == threadDataLocal.preemptiveGCDisabled);
            _ASSERTE(threadData->allocContextPtr == threadDataLocal.allocContextPtr);
            _ASSERTE(threadData->allocContextLimit == threadDataLocal.allocContextLimit);
            _ASSERTE(threadData->context == threadDataLocal.context);
            _ASSERTE(threadData->domain == threadDataLocal.domain);
            _ASSERTE(threadData->pFrame == threadDataLocal.pFrame);
            _ASSERTE(threadData->lockCount == threadDataLocal.lockCount);
            _ASSERTE(threadData->firstNestedException == threadDataLocal.firstNestedException);
            _ASSERTE(threadData->teb == threadDataLocal.teb);
            _ASSERTE(threadData->fiberData == threadDataLocal.fiberData);
            _ASSERTE(threadData->lastThrownObjectHandle == threadDataLocal.lastThrownObjectHandle);
            _ASSERTE(threadData->nextThread == threadDataLocal.nextThread);;
        }
#endif
    }
    else
    {
        hr = GetThreadDataImpl(threadAddr, threadData);
    }

    SOSDacLeave();
    return hr;
}

HRESULT ClrDataAccess::GetThreadDataImpl(CLRDATA_ADDRESS threadAddr, struct DacpThreadData *threadData)
{
    // marshal the Thread object from the target
    Thread* thread = PTR_Thread(TO_TADDR(threadAddr));

    // initialize our local copy from the marshaled target Thread instance
    ZeroMemory (threadData, sizeof(DacpThreadData));
    threadData->corThreadId = thread->m_ThreadId;
    threadData->osThreadId = (DWORD)thread->m_OSThreadId;
    threadData->state = thread->m_State;
    threadData->preemptiveGCDisabled = thread->m_fPreemptiveGCDisabled;
<<<<<<< HEAD
    threadData->allocContextPtr = TO_CDADDR(thread->m_alloc_context.gc_alloc_context.alloc_ptr);
    threadData->allocContextLimit = TO_CDADDR(thread->m_alloc_context.gc_alloc_context.alloc_limit);
=======

    PTR_gc_alloc_context allocContext = thread->GetAllocContext();
    if (allocContext)
    {
        threadData->allocContextPtr = TO_CDADDR(allocContext->alloc_ptr);
        threadData->allocContextLimit = TO_CDADDR(allocContext->alloc_limit);
    }
    else
    {
        threadData->allocContextPtr = TO_CDADDR(0);
        threadData->allocContextLimit = TO_CDADDR(0);
    }
>>>>>>> 6effb8f6

    threadData->fiberData = (CLRDATA_ADDRESS)NULL;

    threadData->pFrame = PTR_CDADDR(thread->m_pFrame);
    threadData->context = PTR_CDADDR(AppDomain::GetCurrentDomain());
    threadData->domain = PTR_CDADDR(AppDomain::GetCurrentDomain());
    threadData->lockCount = (DWORD)-1;
#ifndef TARGET_UNIX
    threadData->teb = TO_CDADDR(thread->m_pTEB);
#else
    threadData->teb = (CLRDATA_ADDRESS)NULL;
#endif
    threadData->lastThrownObjectHandle =
        TO_CDADDR(thread->m_LastThrownObjectHandle);
    threadData->nextThread =
        HOST_CDADDR(ThreadStore::s_pThreadStore->m_ThreadList.GetNext(thread));
#ifdef FEATURE_EH_FUNCLETS
    if (thread->m_ExceptionState.m_pCurrentTracker)
    {
        threadData->firstNestedException = PTR_HOST_TO_TADDR(
            thread->m_ExceptionState.m_pCurrentTracker->m_pPrevNestedInfo);
    }
#else
    threadData->firstNestedException = PTR_HOST_TO_TADDR(
        thread->m_ExceptionState.m_currentExInfo.m_pPrevNestedInfo);
#endif // FEATURE_EH_FUNCLETS

    return S_OK;
}

#ifdef FEATURE_REJIT
void CopyNativeCodeVersionToReJitData(NativeCodeVersion nativeCodeVersion, NativeCodeVersion activeCodeVersion, DacpReJitData * pReJitData)
{
    pReJitData->rejitID = nativeCodeVersion.GetILCodeVersion().GetVersionId();
    pReJitData->NativeCodeAddr = nativeCodeVersion.GetNativeCode();

    if (nativeCodeVersion != activeCodeVersion)
    {
        pReJitData->flags = DacpReJitData::kReverted;
    }
    else
    {
        switch (nativeCodeVersion.GetILCodeVersion().GetRejitState())
        {
        default:
            _ASSERTE(!"Unknown SharedRejitInfo state.  DAC should be updated to understand this new state.");
            pReJitData->flags = DacpReJitData::kUnknown;
            break;

        case ILCodeVersion::kStateRequested:
            pReJitData->flags = DacpReJitData::kRequested;
            break;

        case ILCodeVersion::kStateActive:
            pReJitData->flags = DacpReJitData::kActive;
            break;
        }
    }
}
#endif // FEATURE_REJIT

//---------------------------------------------------------------------------------------
//
// Given a method desc addr, this loads up DacpMethodDescData and multiple DacpReJitDatas
// with data on that method
//
// Arguments:
//      * methodDesc - MD to look up
//      * ip - IP address of interest (e.g., from an !ip2md call). This is used to ensure
//          the rejitted version corresponding to this IP is returned. May be NULL if you
//          don't care.
//      * methodDescData - [out] DacpMethodDescData to populate
//      * cRevertedRejitVersions - Number of entries allocated in rgRevertedRejitData
//          array
//      * rgRevertedRejitData - [out] Array of DacpReJitDatas to populate with rejitted
//          rejit version data
//      * pcNeededRevertedRejitData - [out] If cRevertedRejitVersions==0, the total
//          number of available rejit versions (including the current version) is
//          returned here. Else, the number of reverted rejit data actually fetched is
//          returned here.
//
// Return Value:
//      HRESULT indicating success or failure.
//

HRESULT ClrDataAccess::GetMethodDescData(
    CLRDATA_ADDRESS methodDesc,
    CLRDATA_ADDRESS ip,
    struct DacpMethodDescData *methodDescData,
    ULONG cRevertedRejitVersions,
    DacpReJitData * rgRevertedRejitData,
    ULONG * pcNeededRevertedRejitData)
{
    if (methodDesc == 0)
        return E_INVALIDARG;

    if ((cRevertedRejitVersions != 0) && (rgRevertedRejitData == NULL))
    {
        return E_INVALIDARG;
    }

    if ((rgRevertedRejitData != NULL) && (pcNeededRevertedRejitData == NULL))
    {
        // If you're asking for reverted rejit data, you'd better ask for the number of
        // elements we return
        return E_INVALIDARG;
    }

    SOSDacEnter();

    PTR_MethodDesc pMD = PTR_MethodDesc(TO_TADDR(methodDesc));

    if (!DacValidateMD(pMD))
    {
        hr = E_INVALIDARG;
    }
    else
    {
        ZeroMemory(methodDescData, sizeof(DacpMethodDescData));
        if (rgRevertedRejitData != NULL)
            ZeroMemory(rgRevertedRejitData, sizeof(*rgRevertedRejitData) * cRevertedRejitVersions);
        if (pcNeededRevertedRejitData != NULL)
            *pcNeededRevertedRejitData = 0;

        NativeCodeVersion requestedNativeCodeVersion, activeNativeCodeVersion;
        if (ip != (CLRDATA_ADDRESS)NULL)
        {
            requestedNativeCodeVersion = ExecutionManager::GetNativeCodeVersion(CLRDATA_ADDRESS_TO_TADDR(ip));
        }
        else
        {
#ifdef FEATURE_CODE_VERSIONING
            activeNativeCodeVersion = pMD->GetCodeVersionManager()->GetActiveILCodeVersion(pMD).GetActiveNativeCodeVersion(pMD);
#else
            activeNativeCodeVersion = NativeCodeVersion(pMD);
#endif
            requestedNativeCodeVersion = activeNativeCodeVersion;
        }

        methodDescData->requestedIP = ip;
        methodDescData->bIsDynamic = (pMD->IsLCGMethod()) ? TRUE : FALSE;
        methodDescData->wSlotNumber = pMD->GetSlot();
        if (!requestedNativeCodeVersion.IsNull() && requestedNativeCodeVersion.GetNativeCode() != (PCODE)NULL)
        {
            methodDescData->bHasNativeCode = TRUE;
            methodDescData->NativeCodeAddr = TO_CDADDR(PCODEToPINSTR(requestedNativeCodeVersion.GetNativeCode()));
        }
        else
        {
            methodDescData->bHasNativeCode = FALSE;
            methodDescData->NativeCodeAddr = (CLRDATA_ADDRESS)-1;
        }
        methodDescData->AddressOfNativeCodeSlot = pMD->HasNativeCodeSlot() ? TO_CDADDR(dac_cast<TADDR>(pMD->GetAddrOfNativeCodeSlot())) : (CLRDATA_ADDRESS)NULL;
        methodDescData->MDToken = pMD->GetMemberDef();
        methodDescData->MethodDescPtr = methodDesc;
        methodDescData->MethodTablePtr = HOST_CDADDR(pMD->GetMethodTable());
        methodDescData->ModulePtr = HOST_CDADDR(pMD->GetModule());

#ifdef FEATURE_REJIT

        // If rejit info is appropriate, get the following:
        //     * ReJitInfo for the current, active version of the method
        //     * ReJitInfo for the requested IP (for !ip2md and !u)
        //     * ReJitInfos for all reverted versions of the method (up to
        //         cRevertedRejitVersions)
        //
        // Minidumps will not have all this rejit info, and failure to get rejit info
        // should not be fatal.  So enclose all rejit stuff in a try.

        EX_TRY
        {
            CodeVersionManager *pCodeVersionManager = pMD->GetCodeVersionManager();

            // Current ReJitInfo
            if (activeNativeCodeVersion.IsNull())
            {
                ILCodeVersion activeILCodeVersion = pCodeVersionManager->GetActiveILCodeVersion(pMD);
                activeNativeCodeVersion = activeILCodeVersion.GetActiveNativeCodeVersion(pMD);
            }
            CopyNativeCodeVersionToReJitData(
                activeNativeCodeVersion,
                activeNativeCodeVersion,
                &methodDescData->rejitDataCurrent);

            // Requested ReJitInfo
            _ASSERTE(methodDescData->rejitDataRequested.rejitID == 0);
            if (ip != (CLRDATA_ADDRESS)NULL && !requestedNativeCodeVersion.IsNull())
            {
                CopyNativeCodeVersionToReJitData(
                    requestedNativeCodeVersion,
                    activeNativeCodeVersion,
                    &methodDescData->rejitDataRequested);
            }

            // Total number of jitted rejit versions
            ULONG cJittedRejitVersions;
            if (SUCCEEDED(ReJitManager::GetReJITIDs(pMD, 0 /* cReJitIds */, &cJittedRejitVersions, NULL /* reJitIds */)))
            {
                methodDescData->cJittedRejitVersions = cJittedRejitVersions;
            }

            // Reverted ReJitInfos
            if (rgRevertedRejitData == NULL)
            {
                // No reverted rejit versions will be returned, but maybe caller wants a
                // count of all versions
                if (pcNeededRevertedRejitData != NULL)
                {
                    *pcNeededRevertedRejitData = methodDescData->cJittedRejitVersions;
                }
            }
            else
            {
                // Caller wants some reverted rejit versions.  Gather reverted rejit version data to return
                ULONG cReJitIds;
                StackSArray<ReJITID> reJitIds;

                // Prepare array to populate with rejitids.  "+ 1" because GetReJITIDs
                // returns all available rejitids, including the rejitid for the one non-reverted
                // current version.
                ReJITID *rgReJitIds = reJitIds.OpenRawBuffer(cRevertedRejitVersions + 1);
                if (rgReJitIds != NULL)
                {
                    hr = ReJitManager::GetReJITIDs(pMD, cRevertedRejitVersions + 1, &cReJitIds, rgReJitIds);
                    if (SUCCEEDED(hr))
                    {
                        // Go through rejitids.  For each reverted one, populate a entry in rgRevertedRejitData
                        reJitIds.CloseRawBuffer(cReJitIds);
                        ULONG iRejitDataReverted = 0;
                        ILCodeVersion activeVersion = pCodeVersionManager->GetActiveILCodeVersion(pMD);
                        for (COUNT_T i = 0;
                             (i < cReJitIds) && (iRejitDataReverted < cRevertedRejitVersions);
                             i++)
                        {
                            ILCodeVersion ilCodeVersion = pCodeVersionManager->GetILCodeVersion(pMD, reJitIds[i]);

                            if ((ilCodeVersion.IsNull()) ||
                                (ilCodeVersion == activeVersion))
                            {
                                continue;
                            }

                            NativeCodeVersion activeRejitChild = ilCodeVersion.GetActiveNativeCodeVersion(pMD);
                            CopyNativeCodeVersionToReJitData(
                                activeRejitChild,
                                activeNativeCodeVersion,
                                &rgRevertedRejitData[iRejitDataReverted]);
                            iRejitDataReverted++;
                        }
                        // pcNeededRevertedRejitData != NULL as per condition at top of function (cuz rgRevertedRejitData !=
                        // NULL).
                        *pcNeededRevertedRejitData = iRejitDataReverted;
                    }
                }
            }
        }
        EX_CATCH
        {
            if (pcNeededRevertedRejitData != NULL)
                *pcNeededRevertedRejitData = 0;
        }
        EX_END_CATCH(SwallowAllExceptions)
        hr = S_OK; // Failure to get rejitids is not fatal

#endif // FEATURE_REJIT

#ifdef HAVE_GCCOVER
        if (!requestedNativeCodeVersion.IsNull())
        {
            PTR_GCCoverageInfo gcCover = requestedNativeCodeVersion.GetGCCoverageInfo();
            if (gcCover != NULL)
            {
                // In certain minidumps, we won't save the gccover information.
                // (it would be unwise to do so, it is heavy and not a customer scenario).
                methodDescData->GCStressCodeCopy = HOST_CDADDR(gcCover) + offsetof(GCCoverageInfo, savedCode);
            }
        }
#endif // HAVE_GCCOVER

        // Set this above Dario since you know how to tell if dynamic
        if (methodDescData->bIsDynamic)
        {
            DynamicMethodDesc *pDynamicMethod = PTR_DynamicMethodDesc(TO_TADDR(methodDesc));
            if (pDynamicMethod)
            {
                LCGMethodResolver *pResolver = pDynamicMethod->GetLCGMethodResolver();
                if (pResolver)
                {
                    OBJECTREF value = pResolver->GetManagedResolver();
                    if (value)
                    {
                        FieldDesc *pField = (&g_CoreLib)->GetField(FIELD__DYNAMICRESOLVER__DYNAMIC_METHOD);
                        _ASSERTE(pField);
                        value = pField->GetRefValue(value);
                        if (value)
                        {
                            methodDescData->managedDynamicMethodObject = PTR_HOST_TO_TADDR(value);
                        }
                    }
                }
            }
        }
    }

    SOSDacLeave();
    return hr;
}

HRESULT ClrDataAccess::GetTieredVersions(
    CLRDATA_ADDRESS methodDesc,
    int rejitId,
    struct DacpTieredVersionData *nativeCodeAddrs,
    int cNativeCodeAddrs,
    int *pcNativeCodeAddrs)
{
    if (methodDesc == 0 || cNativeCodeAddrs == 0 || pcNativeCodeAddrs == NULL)
    {
        return E_INVALIDARG;
    }

    *pcNativeCodeAddrs = 0;

    SOSDacEnter();

#ifdef FEATURE_REJIT
    PTR_MethodDesc pMD = PTR_MethodDesc(TO_TADDR(methodDesc));

    // If rejit info is appropriate, get the following:
    //     * ReJitInfo for the current, active version of the method
    //     * ReJitInfo for the requested IP (for !ip2md and !u)
    //     * ReJitInfos for all reverted versions of the method (up to
    //         cRevertedRejitVersions)
    //
    // Minidumps will not have all this rejit info, and failure to get rejit info
    // should not be fatal.  So enclose all rejit stuff in a try.

    EX_TRY
    {
        CodeVersionManager *pCodeVersionManager = pMD->GetCodeVersionManager();
        ILCodeVersion ilCodeVersion = pCodeVersionManager->GetILCodeVersion(pMD, rejitId);

        if (ilCodeVersion.IsNull())
        {
            // Bad rejit ID
            hr = E_INVALIDARG;
            goto cleanup;
        }

        TADDR r2rImageBase = (TADDR)NULL;
        TADDR r2rImageEnd = (TADDR)NULL;
        {
            PTR_Module pModule = (PTR_Module)pMD->GetModule();
            if (pModule->IsReadyToRun())
            {
                PTR_PEImageLayout pImage = pModule->GetReadyToRunInfo()->GetImage();
                r2rImageBase = dac_cast<TADDR>(pImage->GetBase());
                r2rImageEnd = r2rImageBase + pImage->GetSize();
            }
        }

        NativeCodeVersionCollection nativeCodeVersions = ilCodeVersion.GetNativeCodeVersions(pMD);
        int count = 0;
        for (NativeCodeVersionIterator iter = nativeCodeVersions.Begin(); iter != nativeCodeVersions.End(); iter++)
        {
            TADDR pNativeCode = PCODEToPINSTR((*iter).GetNativeCode());
            nativeCodeAddrs[count].NativeCodeAddr = pNativeCode;
            PTR_NativeCodeVersionNode pNode = (*iter).AsNode();
            nativeCodeAddrs[count].NativeCodeVersionNodePtr = TO_CDADDR(PTR_TO_TADDR(pNode));

            if (r2rImageBase <= pNativeCode && pNativeCode < r2rImageEnd)
            {
                nativeCodeAddrs[count].OptimizationTier = DacpTieredVersionData::OptimizationTier_ReadyToRun;
            }
            else if (pMD->IsEligibleForTieredCompilation())
            {
                switch ((*iter).GetOptimizationTier())
                {
                default:
                    nativeCodeAddrs[count].OptimizationTier = DacpTieredVersionData::OptimizationTier_Unknown;
                    break;
                case NativeCodeVersion::OptimizationTier0:
                    nativeCodeAddrs[count].OptimizationTier = DacpTieredVersionData::OptimizationTier_QuickJitted;
                    break;
                case NativeCodeVersion::OptimizationTier1:
                    nativeCodeAddrs[count].OptimizationTier = DacpTieredVersionData::OptimizationTier_OptimizedTier1;
                    break;
                case NativeCodeVersion::OptimizationTier1OSR:
                    nativeCodeAddrs[count].OptimizationTier = DacpTieredVersionData::OptimizationTier_OptimizedTier1OSR;
                    break;
                case NativeCodeVersion::OptimizationTierOptimized:
                    nativeCodeAddrs[count].OptimizationTier = DacpTieredVersionData::OptimizationTier_Optimized;
                    break;
                case NativeCodeVersion::OptimizationTier0Instrumented:
                    nativeCodeAddrs[count].OptimizationTier = DacpTieredVersionData::OptimizationTier_QuickJittedInstrumented;
                    break;
                case NativeCodeVersion::OptimizationTier1Instrumented:
                    nativeCodeAddrs[count].OptimizationTier = DacpTieredVersionData::OptimizationTier_OptimizedTier1Instrumented;
                    break;
                }
            }
            else if (pMD->IsJitOptimizationDisabled())
            {
                nativeCodeAddrs[count].OptimizationTier = DacpTieredVersionData::OptimizationTier_MinOptJitted;
            }
            else
            {
                nativeCodeAddrs[count].OptimizationTier = DacpTieredVersionData::OptimizationTier_Optimized;
            }

            ++count;

            if (count >= cNativeCodeAddrs)
            {
                hr = S_FALSE;
                break;
            }
        }

        *pcNativeCodeAddrs = count;
    }
    EX_CATCH
    {
        hr = E_FAIL;
    }
    EX_END_CATCH(SwallowAllExceptions)

cleanup:
    ;
#endif // FEATURE_REJIT

    SOSDacLeave();
    return hr;
}

HRESULT
ClrDataAccess::GetMethodDescTransparencyData(CLRDATA_ADDRESS methodDesc, struct DacpMethodDescTransparencyData *data)
{
    if (methodDesc == 0 || data == NULL)
        return E_INVALIDARG;

    SOSDacEnter();

    PTR_MethodDesc pMD = PTR_MethodDesc(TO_TADDR(methodDesc));
    if (!DacValidateMD(pMD))
    {
        hr = E_INVALIDARG;
    }
    else
    {
        ZeroMemory(data, sizeof(DacpMethodDescTransparencyData));
    }

    SOSDacLeave();
    return hr;
}

HRESULT
ClrDataAccess::GetCodeHeaderData(CLRDATA_ADDRESS ip, struct DacpCodeHeaderData *codeHeaderData)
{
    if (ip == 0 || codeHeaderData == NULL)
        return E_INVALIDARG;

    SOSDacEnter();

    EECodeInfo codeInfo(TO_TADDR(ip));

    if (!codeInfo.IsValid())
    {
        // We may be able to walk stubs to find a method desc if it's not a jitted method.
        MethodDesc *methodDescI = MethodTable::GetMethodDescForSlotAddress(TO_TADDR(ip));
        if (methodDescI == NULL)
        {
            hr = E_INVALIDARG;
        }
        else
        {
            codeHeaderData->MethodDescPtr = HOST_CDADDR(methodDescI);
            codeHeaderData->JITType = TYPE_UNKNOWN;
            codeHeaderData->GCInfo = (CLRDATA_ADDRESS)NULL;
            codeHeaderData->MethodStart = (CLRDATA_ADDRESS)NULL;
            codeHeaderData->MethodSize = 0;
            codeHeaderData->ColdRegionStart = (CLRDATA_ADDRESS)NULL;
        }
    }
    else
    {
        codeHeaderData->MethodDescPtr = HOST_CDADDR(codeInfo.GetMethodDesc());

        GetJITMethodInfo(&codeInfo, &codeHeaderData->JITType, &codeHeaderData->GCInfo);

        codeHeaderData->MethodStart =
            (CLRDATA_ADDRESS) codeInfo.GetStartAddress();
        size_t methodSize = codeInfo.GetCodeManager()->GetFunctionSize(codeInfo.GetGCInfoToken());
        _ASSERTE(FitsIn<DWORD>(methodSize));
        codeHeaderData->MethodSize = static_cast<DWORD>(methodSize);

        IJitManager::MethodRegionInfo methodRegionInfo = {(TADDR)NULL, 0, (TADDR)NULL, 0};
        codeInfo.GetMethodRegionInfo(&methodRegionInfo);

        codeHeaderData->HotRegionSize = (DWORD) methodRegionInfo.hotSize;
        codeHeaderData->ColdRegionSize = (DWORD) methodRegionInfo.coldSize;
        codeHeaderData->ColdRegionStart = (CLRDATA_ADDRESS) methodRegionInfo.coldStartAddress;
    }

    SOSDacLeave();
    return hr;
}

HRESULT
ClrDataAccess::GetMethodDescPtrFromFrame(CLRDATA_ADDRESS frameAddr, CLRDATA_ADDRESS * ppMD)
{
    if (frameAddr == 0 || ppMD == NULL)
        return E_INVALIDARG;

    SOSDacEnter();

    Frame *pFrame = PTR_Frame(TO_TADDR(frameAddr));
    CLRDATA_ADDRESS methodDescAddr = HOST_CDADDR(pFrame->GetFunction());
    if ((methodDescAddr == (CLRDATA_ADDRESS)NULL) || !DacValidateMD(PTR_MethodDesc(TO_TADDR(methodDescAddr))))
    {
        hr = E_INVALIDARG;
    }
    else
    {
        *ppMD = methodDescAddr;
        hr = S_OK;
    }

    SOSDacLeave();
    return hr;
}

HRESULT
ClrDataAccess::GetMethodDescPtrFromIP(CLRDATA_ADDRESS ip, CLRDATA_ADDRESS * ppMD)
{
    if (ip == 0 || ppMD == NULL)
        return E_INVALIDARG;

    SOSDacEnter();

    EECodeInfo codeInfo(TO_TADDR(ip));

    if (!codeInfo.IsValid())
    {
        hr = E_FAIL;
    }
    else
    {
        CLRDATA_ADDRESS pMD = HOST_CDADDR(codeInfo.GetMethodDesc());
        if ((pMD == (CLRDATA_ADDRESS)NULL) || !DacValidateMD(PTR_MethodDesc(TO_TADDR(pMD))))
        {
            hr = E_INVALIDARG;
        }
        else
        {
            *ppMD = pMD;
            hr = S_OK;
        }
    }

    SOSDacLeave();
    return hr;
}

HRESULT
ClrDataAccess::GetMethodDescName(CLRDATA_ADDRESS methodDesc, unsigned int count, _Inout_updates_z_(count) WCHAR *name, unsigned int *pNeeded)
{
    if (methodDesc == 0)
        return E_INVALIDARG;

    SOSDacEnter();

    MethodDesc* pMD = PTR_MethodDesc(TO_TADDR(methodDesc));
    StackSString str;

    EX_TRY
    {
        TypeString::AppendMethodInternal(str, pMD, TypeString::FormatSignature|TypeString::FormatNamespace|TypeString::FormatFullInst);
    }
    EX_CATCH
    {
        hr = E_FAIL;
        if (pMD->IsDynamicMethod())
        {
            if (pMD->IsLCGMethod() || pMD->IsILStub())
            {
                // In heap dumps, trying to format the signature can fail
                // in certain cases.

                str.Clear();
                TypeString::AppendMethodInternal(str, pMD, TypeString::FormatNamespace|TypeString::FormatFullInst);
                hr = S_OK;
            }
        }
        else
        {
#ifdef FEATURE_MINIMETADATA_IN_TRIAGEDUMPS
            if (MdCacheGetEEName(TO_TADDR(methodDesc), str))
            {
                hr = S_OK;
            }
            else
            {
#endif // FEATURE_MINIMETADATA_IN_TRIAGEDUMPS
            str.Clear();
            Module* pModule = pMD->GetModule();
            if (pModule)
            {
                WCHAR path[MAX_LONGPATH];
                COUNT_T nChars = 0;
                if (pModule->GetPath().DacGetUnicode(ARRAY_SIZE(path), path, &nChars) &&
                    nChars > 0 && nChars <= ARRAY_SIZE(path))
                {
                    WCHAR* pFile = path + nChars - 1;
                    while ((pFile >= path) && (*pFile != DIRECTORY_SEPARATOR_CHAR_W))
                    {
                        pFile--;
                    }
                    pFile++;
                    if (*pFile)
                    {
                        str.Append(pFile);
                        str.Append(W("!Unknown"));
                        hr = S_OK;
                    }
                }
            }
#ifdef FEATURE_MINIMETADATA_IN_TRIAGEDUMPS
            }
#endif
        }
    }
    EX_END_CATCH(SwallowAllExceptions)

    if (SUCCEEDED(hr))
    {

        const WCHAR *val = str.GetUnicode();

        if (pNeeded)
            *pNeeded = str.GetCount() + 1;

        if (name && count)
        {
            wcsncpy_s(name, count, val, _TRUNCATE);
            name[count-1] = 0;
        }
    }

    SOSDacLeave();
    return hr;
}

HRESULT
ClrDataAccess::GetDomainFromContext(CLRDATA_ADDRESS contextAddr, CLRDATA_ADDRESS *domain)
{
    if (contextAddr == 0 || domain == NULL)
        return E_INVALIDARG;

    SOSDacEnter();

    *domain = contextAddr; // Context is same as the AppDomain in CoreCLR

    SOSDacLeave();
    return hr;
}


HRESULT
ClrDataAccess::GetObjectStringData(CLRDATA_ADDRESS obj, unsigned int count, _Inout_updates_z_(count) WCHAR *stringData, unsigned int *pNeeded)
{
    if (obj == 0)
        return E_INVALIDARG;

    if ((stringData == 0 || count <= 0) && (pNeeded == NULL))
        return E_INVALIDARG;

    SOSDacEnter();

    TADDR mtTADDR = DACGetMethodTableFromObjectPointer(TO_TADDR(obj), m_pTarget);
    PTR_MethodTable mt = PTR_MethodTable(mtTADDR);

    // Object must be a string
    BOOL bFree = FALSE;
    if (!DacValidateMethodTable(mt, bFree))
        hr = E_INVALIDARG;
    else if (HOST_CDADDR(mt) != HOST_CDADDR(g_pStringClass))
        hr = E_INVALIDARG;

    if (SUCCEEDED(hr))
    {
        PTR_StringObject str(TO_TADDR(obj));
        ULONG32 needed = (ULONG32)str->GetStringLength() + 1;

        if (stringData && count > 0)
        {
            if (count > needed)
                count = needed;

            TADDR pszStr = TO_TADDR(obj)+offsetof(StringObject, m_FirstChar);
            hr = m_pTarget->ReadVirtual(pszStr, (PBYTE)stringData, count * sizeof(WCHAR), &needed);

            if (SUCCEEDED(hr))
                stringData[count - 1] = W('\0');
            else
                stringData[0] = W('\0');
        }
        else
        {
            hr = E_INVALIDARG;
        }

        if (pNeeded)
            *pNeeded = needed;
    }

    SOSDacLeave();
    return hr;
}

HRESULT
ClrDataAccess::GetObjectClassName(CLRDATA_ADDRESS obj, unsigned int count, _Inout_updates_z_(count) WCHAR *className, unsigned int *pNeeded)
{
    if (obj == 0)
        return E_INVALIDARG;

    SOSDacEnter();

    // Don't turn the Object into a pointer, it is too costly on
    // scans of the gc heap.
    PTR_MethodTable mt = NULL;
    TADDR mtTADDR = DACGetMethodTableFromObjectPointer(CLRDATA_ADDRESS_TO_TADDR(obj), m_pTarget);
    if (mtTADDR != (TADDR)NULL)
        mt = PTR_MethodTable(mtTADDR);
    else
        hr = E_INVALIDARG;

    BOOL bFree = FALSE;
    if (SUCCEEDED(hr) && !DacValidateMethodTable(mt, bFree))
        hr = E_INVALIDARG;

    if (SUCCEEDED(hr))
    {
        // There is a case where metadata was unloaded and the AppendType call will fail.
        // This is when an AppDomain has been unloaded but not yet collected.
        PEAssembly *pPEAssembly = mt->GetModule()->GetPEAssembly();
        if (pPEAssembly->GetPEImage() == NULL)
        {
            if (pNeeded)
                *pNeeded = 16;

            if (className)
                wcsncpy_s(className, count, W("<Unloaded Type>"), _TRUNCATE);
        }
        else
        {
            StackSString s;
            TypeString::AppendType(s, TypeHandle(mt), TypeString::FormatNamespace|TypeString::FormatFullInst);
            const WCHAR *val = s.GetUnicode();

            if (pNeeded)
                *pNeeded = s.GetCount() + 1;

            if (className && count)
            {
                wcsncpy_s(className, count, val, _TRUNCATE);
                className[count-1] = 0;
            }
        }
    }

    SOSDacLeave();
    return hr;
}

HRESULT
ClrDataAccess::GetMethodDescFromToken(CLRDATA_ADDRESS moduleAddr, mdToken token, CLRDATA_ADDRESS *methodDesc)
{
    if (moduleAddr == 0 || methodDesc == NULL)
        return E_INVALIDARG;

    SOSDacEnter();

    Module* pModule = PTR_Module(TO_TADDR(moduleAddr));
    TypeHandle th;
    switch (TypeFromToken(token))
    {
        case mdtFieldDef:
            *methodDesc = HOST_CDADDR(pModule->LookupFieldDef(token));
            break;
        case mdtMethodDef:
            *methodDesc = HOST_CDADDR(pModule->LookupMethodDef(token));
            break;
        case mdtTypeDef:
            th = pModule->LookupTypeDef(token);
            *methodDesc = th.AsTAddr();
            break;
        case mdtTypeRef:
            th = pModule->LookupTypeRef(token);
            *methodDesc = th.AsTAddr();
            break;
        default:
            hr = E_INVALIDARG;
            break;
    }

    SOSDacLeave();
    return hr;
}

HRESULT
ClrDataAccess::TraverseModuleMap(ModuleMapType mmt, CLRDATA_ADDRESS moduleAddr, MODULEMAPTRAVERSE pCallback, LPVOID token)
{
    if (moduleAddr == 0)
        return E_INVALIDARG;

    SOSDacEnter();

    Module* pModule = PTR_Module(TO_TADDR(moduleAddr));

    // We want to traverse these two tables, passing callback information
    switch (mmt)
    {
        case TYPEDEFTOMETHODTABLE:
            {
                LookupMap<PTR_MethodTable>::Iterator typeIter(&pModule->m_TypeDefToMethodTableMap);
                for (int i = 0; typeIter.Next(); i++)
                {
                    if (typeIter.GetElement())
                    {
                        MethodTable* pMT = typeIter.GetElement();
                        (pCallback)(i,PTR_HOST_TO_TADDR(pMT), token);
                    }
                }
            }
            break;
        case TYPEREFTOMETHODTABLE:
            {
                LookupMap<PTR_TypeRef>::Iterator typeIter(&pModule->m_TypeRefToMethodTableMap);
                for (int i = 0; typeIter.Next(); i++)
                {
                    if (typeIter.GetElement())
                    {
                        MethodTable* pMT = TypeHandle::FromTAddr(dac_cast<TADDR>(typeIter.GetElement())).GetMethodTable();
                        (pCallback)(i,PTR_HOST_TO_TADDR(pMT), token);
                    }
                }
            }
            break;
        default:
            hr = E_INVALIDARG;
    }

    SOSDacLeave();
    return hr;
}

HRESULT
ClrDataAccess::GetModule(CLRDATA_ADDRESS addr, IXCLRDataModule **mod)
{
    if (addr == 0 || mod == NULL)
        return E_INVALIDARG;

    SOSDacEnter();

    Module* pModule = PTR_Module(TO_TADDR(addr));
    *mod = new ClrDataModule(this, pModule);
    SOSDacLeave();

    return hr;
}

HRESULT
ClrDataAccess::GetModuleData(CLRDATA_ADDRESS addr, struct DacpModuleData *ModuleData)
{
    if (addr == 0 || ModuleData == NULL)
        return E_INVALIDARG;

    SOSDacEnter();

    Module* pModule = PTR_Module(TO_TADDR(addr));

    ZeroMemory(ModuleData,sizeof(DacpModuleData));
    ModuleData->Address = addr;
    ModuleData->PEAssembly = addr; // Module address in .NET 9+ - correspondingly, SOS-DAC APIs for PE assemblies expect a module address
    COUNT_T metadataSize = 0;
    if (!pModule->IsReflectionEmit())
    {
        ModuleData->ilBase = TO_CDADDR(dac_cast<TADDR>(pModule->GetPEAssembly()->GetLoadedLayout()->GetBase()));
    }

    ModuleData->metadataStart = (CLRDATA_ADDRESS)dac_cast<TADDR>(pModule->GetPEAssembly()->GetLoadedMetadata(&metadataSize));
    ModuleData->metadataSize = (SIZE_T) metadataSize;

    ModuleData->bIsReflection = pModule->IsReflectionEmit();
    ModuleData->bIsPEFile = !pModule->IsReflectionEmit();
    ModuleData->Assembly = HOST_CDADDR(pModule->GetAssembly());
    ModuleData->dwModuleID = 0; // CoreCLR no longer has this concept
    ModuleData->dwModuleIndex = 0; // CoreCLR no longer has this concept
    ModuleData->dwTransientFlags = pModule->m_dwTransientFlags;
    ModuleData->LoaderAllocator = HOST_CDADDR(pModule->m_loaderAllocator);
    ModuleData->ThunkHeap = HOST_CDADDR(pModule->m_pThunkHeap);

    EX_TRY
    {
        //
        // In minidump's case, these data structures are not available.
        //
        ModuleData->TypeDefToMethodTableMap = PTR_CDADDR(pModule->m_TypeDefToMethodTableMap.pTable);
        ModuleData->TypeRefToMethodTableMap = PTR_CDADDR(pModule->m_TypeRefToMethodTableMap.pTable);
        ModuleData->MethodDefToDescMap = PTR_CDADDR(pModule->m_MethodDefToDescMap.pTable);
        ModuleData->FieldDefToDescMap = PTR_CDADDR(pModule->m_FieldDefToDescMap.pTable);
        ModuleData->MemberRefToDescMap = PTR_CDADDR(pModule->m_MemberRefMap.pTable);
        ModuleData->ManifestModuleReferencesMap = PTR_CDADDR(pModule->m_ManifestModuleReferencesMap.pTable);

    }
    EX_CATCH
    {
    }
    EX_END_CATCH(SwallowAllExceptions)

    SOSDacLeave();
    return hr;
}

HRESULT
ClrDataAccess::GetILForModule(CLRDATA_ADDRESS moduleAddr, DWORD rva, CLRDATA_ADDRESS *il)
{
    if (moduleAddr == 0 || il == NULL)
        return E_INVALIDARG;

    SOSDacEnter();

    Module* pModule = PTR_Module(TO_TADDR(moduleAddr));
    *il = (TADDR)(CLRDATA_ADDRESS)pModule->GetIL(rva);

    SOSDacLeave();
    return hr;
}

HRESULT
ClrDataAccess::GetMethodTableData(CLRDATA_ADDRESS mt, struct DacpMethodTableData *MTData)
{
    if (mt == 0 || MTData == NULL)
        return E_INVALIDARG;

    SOSDacEnter();

    PTR_MethodTable pMT = PTR_MethodTable(TO_TADDR(mt));
    BOOL bIsFree = FALSE;
    if (!DacValidateMethodTable(pMT, bIsFree))
    {
        hr = E_INVALIDARG;
    }
    else
    {
        ZeroMemory(MTData,sizeof(DacpMethodTableData));
        MTData->BaseSize = pMT->GetBaseSize();
        if(pMT->IsString())
            MTData->BaseSize -= sizeof(WCHAR);
        MTData->ComponentSize = (DWORD)pMT->GetComponentSize();
        MTData->bIsFree = bIsFree;
        if(!bIsFree)
        {
            MTData->Module = HOST_CDADDR(pMT->GetModule());
            MTData->Class = HOST_CDADDR(pMT->GetClass());
            MTData->ParentMethodTable = HOST_CDADDR(pMT->GetParentMethodTable());;
            MTData->wNumInterfaces = (WORD)pMT->GetNumInterfaces();
            MTData->wNumMethods = pMT->GetNumMethods();
            MTData->wNumVtableSlots = pMT->GetNumVtableSlots();
            MTData->wNumVirtuals = pMT->GetNumVirtuals();
            MTData->cl = pMT->GetCl();
            MTData->dwAttrClass = pMT->GetAttrClass();
            MTData->bContainsPointers = pMT->ContainsPointers();
            MTData->bIsShared = FALSE;
            MTData->bIsDynamic = pMT->IsDynamicStatics();
        }
    }

    SOSDacLeave();
    return hr;
}

HRESULT
ClrDataAccess::GetMethodTableName(CLRDATA_ADDRESS mt, unsigned int count, _Inout_updates_z_(count) WCHAR *mtName, unsigned int *pNeeded)
{
    if (mt == 0)
        return E_INVALIDARG;

    SOSDacEnter();

    PTR_MethodTable pMT = PTR_MethodTable(TO_TADDR(mt));
    BOOL free = FALSE;

    if (mt == HOST_CDADDR(g_pFreeObjectMethodTable))
    {
        if (pNeeded)
            *pNeeded = 5;

        if (mtName && count)
            wcsncpy_s(mtName, count, W("Free"), _TRUNCATE);
    }
    else if (!DacValidateMethodTable(pMT, free))
    {
        hr = E_INVALIDARG;
    }
    else
    {
        // There is a case where metadata was unloaded and the AppendType call will fail.
        // This is when an AppDomain has been unloaded but not yet collected.
        PEAssembly *pPEAssembly = pMT->GetModule()->GetPEAssembly();
        if (pPEAssembly->GetPEImage() == NULL)
        {
            if (pNeeded)
                *pNeeded = 16;

            if (mtName)
                wcsncpy_s(mtName, count, W("<Unloaded Type>"), _TRUNCATE);
        }
        else
        {
            StackSString s;
#ifdef FEATURE_MINIMETADATA_IN_TRIAGEDUMPS
            EX_TRY
            {
#endif // FEATURE_MINIMETADATA_IN_TRIAGEDUMPS

                TypeString::AppendType(s, TypeHandle(pMT), TypeString::FormatNamespace|TypeString::FormatFullInst);

#ifdef FEATURE_MINIMETADATA_IN_TRIAGEDUMPS
            }
            EX_CATCH
            {
                if (!MdCacheGetEEName(dac_cast<TADDR>(pMT), s))
                {
                    EX_RETHROW;
                }
            }
            EX_END_CATCH(SwallowAllExceptions)
#endif // FEATURE_MINIMETADATA_IN_TRIAGEDUMPS

            if (s.IsEmpty())
            {
                hr = E_OUTOFMEMORY;
            }
            else
            {
                const WCHAR *val = s.GetUnicode();

                if (pNeeded)
                    *pNeeded = s.GetCount() + 1;

                if (mtName && count)
                {
                    wcsncpy_s(mtName, count, val, _TRUNCATE);
                    mtName[count-1] = 0;
                }
            }
        }
    }

    SOSDacLeave();
    return hr;
}

HRESULT
ClrDataAccess::GetFieldDescData(CLRDATA_ADDRESS addr, struct DacpFieldDescData *FieldDescData)
{
    if (addr == 0 || FieldDescData == NULL)
        return E_INVALIDARG;

    SOSDacEnter();
    FieldDesc* pFieldDesc = PTR_FieldDesc(TO_TADDR(addr));
    FieldDescData->Type = pFieldDesc->GetFieldType();
    FieldDescData->sigType = FieldDescData->Type;

    EX_TRY
    {
        // minidump case, we do not have the field's type's type handle!
        // Strike should be able to form name based on the metadata token in
        // the field desc. Find type is using look up map which is huge. We cannot
        // drag in this data structure in minidump's case.
        //
        TypeHandle th = pFieldDesc->LookupFieldTypeHandle();
        MethodTable *pMt = th.GetMethodTable();
        if (pMt)
        {
            FieldDescData->MTOfType = HOST_CDADDR(th.GetMethodTable());
        }
        else
        {
            FieldDescData->MTOfType = (CLRDATA_ADDRESS)NULL;
        }
    }
    EX_CATCH
    {
        FieldDescData->MTOfType = (CLRDATA_ADDRESS)NULL;
    }
    EX_END_CATCH(SwallowAllExceptions)

    // TODO: This is not currently useful, I need to get the module of the
    // type definition not that of the field description.

    // TODO: Is there an easier way to get this information?
    // I'm getting the typeDef of a (possibly unloaded) type.
    MetaSig tSig(pFieldDesc);
    tSig.NextArg();
    SigPointer sp1 = tSig.GetArgProps();
    CorElementType et;
    hr = sp1.GetElemType(&et); // throw away the value, we just need to walk past.

    if (SUCCEEDED(hr))
    {
        if (et == ELEMENT_TYPE_CLASS || et == ELEMENT_TYPE_VALUETYPE)   // any other follows token?
        {
            hr = sp1.GetToken(&(FieldDescData->TokenOfType));
        }
        else
        {
            // There is no encoded token of field type
            FieldDescData->TokenOfType = mdTypeDefNil;
            if (FieldDescData->MTOfType == (CLRDATA_ADDRESS)NULL)
            {
                // If there is no encoded token (that is, it is primitive type) and no MethodTable for it, remember the
                // element_type from signature
                //
                FieldDescData->sigType = et;
            }
        }
    }

    FieldDescData->ModuleOfType = HOST_CDADDR(pFieldDesc->GetModule());
    FieldDescData->mb = pFieldDesc->GetMemberDef();
    FieldDescData->MTOfEnclosingClass = HOST_CDADDR(pFieldDesc->GetApproxEnclosingMethodTable());
    FieldDescData->dwOffset = pFieldDesc->GetOffset();
    FieldDescData->bIsThreadLocal = pFieldDesc->IsThreadStatic();
    FieldDescData->bIsContextLocal = FALSE;
    FieldDescData->bIsStatic = pFieldDesc->IsStatic();
    FieldDescData->NextField = HOST_CDADDR(PTR_FieldDesc(PTR_HOST_TO_TADDR(pFieldDesc) + sizeof(FieldDesc)));

    SOSDacLeave();
    return hr;
}

HRESULT
ClrDataAccess::GetMethodTableFieldData(CLRDATA_ADDRESS mt, struct DacpMethodTableFieldData *data)
{
    if (mt == 0 || data == NULL)
        return E_INVALIDARG;

    SOSDacEnter();

    PTR_MethodTable pMT = PTR_MethodTable(TO_TADDR(mt));
    BOOL bIsFree = FALSE;
    if (!pMT || !DacValidateMethodTable(pMT, bIsFree))
    {
        hr = E_INVALIDARG;
    }
    else
    {
        data->wNumInstanceFields = pMT->GetNumInstanceFields();
        data->wNumStaticFields = pMT->GetNumStaticFields();
        data->wNumThreadStaticFields = pMT->GetNumThreadStaticFields();

        data->FirstField = PTR_TO_TADDR(pMT->GetClass()->GetFieldDescList());

        data->wContextStaticsSize = 0;
        data->wContextStaticOffset = 0;
    }

    SOSDacLeave();
    return hr;
}

HRESULT
ClrDataAccess::GetMethodTableCollectibleData(CLRDATA_ADDRESS mt, struct DacpMethodTableCollectibleData *data)
{
    if (mt == 0 || data == NULL)
        return E_INVALIDARG;

    SOSDacEnter();

    PTR_MethodTable pMT = PTR_MethodTable(TO_TADDR(mt));
    BOOL bIsFree = FALSE;
    if (!pMT || !DacValidateMethodTable(pMT, bIsFree))
    {
        hr = E_INVALIDARG;
    }
    else
    {
        data->bCollectible = pMT->Collectible();
        if (data->bCollectible)
        {
            data->LoaderAllocatorObjectHandle = pMT->GetLoaderAllocatorObjectHandle();
        }
    }

    SOSDacLeave();
    return hr;
}

HRESULT
ClrDataAccess::GetMethodTableTransparencyData(CLRDATA_ADDRESS mt, struct DacpMethodTableTransparencyData *pTransparencyData)
{
    if (mt == 0 || pTransparencyData == NULL)
        return E_INVALIDARG;

    SOSDacEnter();

    PTR_MethodTable pMT = PTR_MethodTable(TO_TADDR(mt));
    BOOL bIsFree = FALSE;
    if (!DacValidateMethodTable(pMT, bIsFree))
    {
        hr = E_INVALIDARG;
    }
    else
    {
        ZeroMemory(pTransparencyData, sizeof(DacpMethodTableTransparencyData));
    }

    SOSDacLeave();
    return hr;
}

HRESULT
ClrDataAccess::GetMethodTableForEEClass(CLRDATA_ADDRESS eeClass, CLRDATA_ADDRESS *value)
{
    if (eeClass == 0 || value == NULL)
        return E_INVALIDARG;

    SOSDacEnter();

    PTR_EEClass pClass = PTR_EEClass(TO_TADDR(eeClass));
    if (!DacValidateEEClass(pClass))
    {
        hr = E_INVALIDARG;
    }
    else
    {
        *value = HOST_CDADDR(pClass->GetMethodTable());
    }

    SOSDacLeave();
    return hr;
}

HRESULT
ClrDataAccess::GetFrameName(CLRDATA_ADDRESS vtable, unsigned int count, _Inout_updates_z_(count) WCHAR *frameName, unsigned int *pNeeded)
{
    if (vtable == 0)
        return E_INVALIDARG;

    SOSDacEnter();

    PWSTR pszName = DacGetVtNameW(CLRDATA_ADDRESS_TO_TADDR(vtable));
    if (pszName == NULL)
    {
        hr = E_INVALIDARG;
    }
    else
    {
        // Turn from bytes to wide characters
        unsigned int len = (unsigned int)u16_strlen(pszName);

        if (frameName)
        {
            wcsncpy_s(frameName, count, pszName, _TRUNCATE);

            if (pNeeded)
            {
                if (count < len)
                    *pNeeded = count - 1;
                else
                    *pNeeded = len;
            }
        }
        else if (pNeeded)
        {
            *pNeeded = len + 1;
        }
    }

    SOSDacLeave();
    return hr;
}

HRESULT
ClrDataAccess::GetPEFileName(CLRDATA_ADDRESS moduleAddr, unsigned int count, _Inout_updates_z_(count) WCHAR *fileName, unsigned int *pNeeded)
{
    if (moduleAddr == 0 || (fileName == NULL && pNeeded == NULL) || (fileName != NULL && count == 0))
        return E_INVALIDARG;

    SOSDacEnter();
    PTR_Module pModule = PTR_Module(TO_TADDR(moduleAddr));
    PEAssembly* pPEAssembly = pModule->GetPEAssembly();

    // Turn from bytes to wide characters
    if (!pPEAssembly->GetPath().IsEmpty())
    {
        if (!pPEAssembly->GetPath().DacGetUnicode(count, fileName, pNeeded))
            hr = E_FAIL;
    }
    else if (!pPEAssembly->IsReflectionEmit())
    {
        StackSString displayName;
        pPEAssembly->GetDisplayName(displayName, 0);

        if (displayName.IsEmpty())
        {
            if (fileName)
                fileName[0] = 0;

            if (pNeeded)
                *pNeeded = 1;
        }
        else
        {
            unsigned int len = displayName.GetCount()+1;

            if (fileName)
            {
                wcsncpy_s(fileName, count, displayName.GetUnicode(), _TRUNCATE);

                if (count < len)
                    len = count;
            }

            if (pNeeded)
                *pNeeded = len;
        }
    }
    else
    {
        if (fileName && count)
            fileName[0] = 0;

        if (pNeeded)
            *pNeeded = 1;
    }

    SOSDacLeave();
    return hr;
}

HRESULT
ClrDataAccess::GetPEFileBase(CLRDATA_ADDRESS moduleAddr, CLRDATA_ADDRESS *base)
{
    if (moduleAddr == 0 || base == NULL)
        return E_INVALIDARG;

    SOSDacEnter();

    PTR_Module pModule = PTR_Module(TO_TADDR(moduleAddr));
    PEAssembly* pPEAssembly = pModule->GetPEAssembly();

    // More fields later?
    if (!pPEAssembly->IsReflectionEmit())
    {
        *base = TO_CDADDR(dac_cast<TADDR>(pPEAssembly->GetLoadedLayout()->GetBase()));
    }
    else
    {
        *base = (CLRDATA_ADDRESS)NULL;
    }

    SOSDacLeave();
    return hr;
}

DWORD DACGetNumComponents(TADDR addr, ICorDebugDataTarget* target)
{
    // For an object pointer, this attempts to read the number of
    // array components.
    addr+=sizeof(size_t);
    ULONG32 returned = 0;
    DWORD Value = 0;
    HRESULT hr = target->ReadVirtual(addr, (PBYTE)&Value, sizeof(DWORD), &returned);

    if ((hr != S_OK) || (returned != sizeof(DWORD)))
    {
        return 0;
    }
    return Value;
}

HRESULT
ClrDataAccess::GetObjectData(CLRDATA_ADDRESS addr, struct DacpObjectData *objectData)
{
    if (addr == 0 || objectData == NULL)
        return E_INVALIDARG;

    SOSDacEnter();

    ZeroMemory (objectData, sizeof(DacpObjectData));
    TADDR mtTADDR = DACGetMethodTableFromObjectPointer(CLRDATA_ADDRESS_TO_TADDR(addr),m_pTarget);
    if (mtTADDR==(TADDR)NULL)
        hr = E_INVALIDARG;

    BOOL bFree = FALSE;
    PTR_MethodTable mt = NULL;
    if (SUCCEEDED(hr))
    {
        mt = PTR_MethodTable(mtTADDR);
        if (!DacValidateMethodTable(mt, bFree))
            hr = E_INVALIDARG;
    }

    if (SUCCEEDED(hr))
    {
        objectData->MethodTable = HOST_CDADDR(mt);
        objectData->Size = mt->GetBaseSize();
        if (mt->GetComponentSize())
        {
            objectData->Size += (DACGetNumComponents(CLRDATA_ADDRESS_TO_TADDR(addr),m_pTarget) * mt->GetComponentSize());
            objectData->dwComponentSize = mt->GetComponentSize();
        }

        if (bFree)
        {
            objectData->ObjectType = OBJ_FREE;
        }
        else
        {
            if (objectData->MethodTable == HOST_CDADDR(g_pStringClass))
            {
                objectData->ObjectType = OBJ_STRING;
            }
            else if (objectData->MethodTable == HOST_CDADDR(g_pObjectClass))
            {
                objectData->ObjectType = OBJ_OBJECT;
            }
            else if (mt->IsArray())
            {
                objectData->ObjectType = OBJ_ARRAY;

                // For now, go ahead and instantiate array classes.
                // TODO: avoid instantiating even object Arrays in the host.
                // NOTE: This code is carefully written to deal with MethodTable fields
                //       in the array object having the mark bit set (because we may
                //       be in mark phase when this function is called).
                ArrayBase *pArrayObj = PTR_ArrayBase(TO_TADDR(addr));
                objectData->ElementType = mt->GetArrayElementType();

                TypeHandle thElem = mt->GetArrayElementTypeHandle();

                TypeHandle thCur  = thElem;
                while (thCur.IsArray())
                    thCur = thCur.GetArrayElementTypeHandle();

                TADDR mtCurTADDR = thCur.AsTAddr();
                if (!DacValidateMethodTable(PTR_MethodTable(mtCurTADDR), bFree))
                {
                    hr = E_INVALIDARG;
                }
                else
                {
                    objectData->ElementTypeHandle = (CLRDATA_ADDRESS)(thElem.AsTAddr());
                    objectData->dwRank = mt->GetRank();
                    objectData->dwNumComponents = pArrayObj->GetNumComponents ();
                    objectData->ArrayDataPtr = PTR_CDADDR(pArrayObj->GetDataPtr (TRUE));
                    objectData->ArrayBoundsPtr = HOST_CDADDR(pArrayObj->GetBoundsPtr());
                    objectData->ArrayLowerBoundsPtr = HOST_CDADDR(pArrayObj->GetLowerBoundsPtr());
                }
            }
            else
            {
                objectData->ObjectType = OBJ_OTHER;
            }
        }
    }

#ifdef FEATURE_COMINTEROP
    if (SUCCEEDED(hr))
    {
        EX_TRY_ALLOW_DATATARGET_MISSING_MEMORY
        {
            PTR_SyncBlock pSyncBlk = DACGetSyncBlockFromObjectPointer(CLRDATA_ADDRESS_TO_TADDR(addr), m_pTarget);
            if (pSyncBlk != NULL)
            {
                // see if we have an RCW and/or CCW associated with this object
                PTR_InteropSyncBlockInfo pInfo = pSyncBlk->GetInteropInfoNoCreate();
                if (pInfo != NULL)
                {
                    objectData->RCW = TO_CDADDR(pInfo->DacGetRawRCW());
                    objectData->CCW = HOST_CDADDR(pInfo->GetCCW());
                }
            }
        }
        EX_END_CATCH_ALLOW_DATATARGET_MISSING_MEMORY;
    }
#endif // FEATURE_COMINTEROP

    SOSDacLeave();

    return hr;
}

HRESULT ClrDataAccess::GetAppDomainList(unsigned int count, CLRDATA_ADDRESS values[], unsigned int *fetched)
{
    SOSDacEnter();

    AppDomain* appDomain = AppDomain::GetCurrentDomain();
    unsigned int i = 0;
    if (appDomain != NULL && i < count)
    {
        if (values)
            values[0] = HOST_CDADDR(appDomain);

        i = 1;
    }

    if (fetched)
        *fetched = i;

    SOSDacLeave();
    return hr;
}

HRESULT
ClrDataAccess::GetAppDomainStoreData(struct DacpAppDomainStoreData *adsData)
{
    SOSDacEnter();

    adsData->systemDomain = HOST_CDADDR(SystemDomain::System());
    adsData->sharedDomain = (CLRDATA_ADDRESS)NULL;

    // Get an accurate count of appdomains.
    adsData->DomainCount = 0;
    if (AppDomain::GetCurrentDomain() != NULL)
        adsData->DomainCount++;

    SOSDacLeave();
    return hr;
}

HRESULT
ClrDataAccess::GetAppDomainData(CLRDATA_ADDRESS addr, struct DacpAppDomainData *appdomainData)
{
    SOSDacEnter();

    if (addr == 0)
    {
        hr = E_INVALIDARG;
    }
    else
    {
        PTR_BaseDomain pBaseDomain = PTR_BaseDomain(TO_TADDR(addr));

        ZeroMemory(appdomainData, sizeof(DacpAppDomainData));
        appdomainData->AppDomainPtr = PTR_CDADDR(pBaseDomain);
        PTR_LoaderAllocator pLoaderAllocator = pBaseDomain->GetLoaderAllocator();
        appdomainData->pHighFrequencyHeap = HOST_CDADDR(pLoaderAllocator->GetHighFrequencyHeap());
        appdomainData->pLowFrequencyHeap = HOST_CDADDR(pLoaderAllocator->GetLowFrequencyHeap());
        appdomainData->pStubHeap = HOST_CDADDR(pLoaderAllocator->GetStubHeap());
        appdomainData->appDomainStage = STAGE_OPEN;

        if (pBaseDomain->IsAppDomain())
        {
            AppDomain * pAppDomain = pBaseDomain->AsAppDomain();
            appdomainData->DomainLocalBlock = 0;
            appdomainData->pDomainLocalModules = 0;

            appdomainData->dwId = DefaultADID;
            appdomainData->appDomainStage = (DacpAppDomainDataStage)pAppDomain->m_Stage.Load();
            if (pAppDomain->IsActive())
            {
                // The assembly list is not valid in a closed appdomain.
                AppDomain::AssemblyIterator i = pAppDomain->IterateAssembliesEx((AssemblyIterationFlags)(
                    kIncludeLoading | kIncludeLoaded | kIncludeExecution));
                CollectibleAssemblyHolder<DomainAssembly *> pDomainAssembly;

                while (i.Next(pDomainAssembly.This()))
                {
                    if (pDomainAssembly->IsLoaded())
                    {
                        appdomainData->AssemblyCount++;
                    }
                }

                AppDomain::FailedAssemblyIterator j = pAppDomain->IterateFailedAssembliesEx();
                while (j.Next())
                {
                    appdomainData->FailedAssemblyCount++;
                }
            }
        }
    }

    SOSDacLeave();
    return hr;
}

HRESULT
ClrDataAccess::GetFailedAssemblyData(CLRDATA_ADDRESS assembly, unsigned int *pContext, HRESULT *pResult)
{
    if (assembly == (CLRDATA_ADDRESS)NULL || (pContext == NULL && pResult == NULL))
    {
        return E_INVALIDARG;
    }

    SOSDacEnter();

    FailedAssembly* pAssembly = PTR_FailedAssembly(TO_TADDR(assembly));
    if (!pAssembly)
    {
        hr = E_INVALIDARG;
    }
    else
    {
        if (pResult)
            *pResult = pAssembly->error;
    }

    SOSDacLeave();
    return hr;
}

HRESULT
ClrDataAccess::GetFailedAssemblyLocation(CLRDATA_ADDRESS assembly, unsigned int count,
                                         _Inout_updates_z_(count) WCHAR *location, unsigned int *pNeeded)
{
    if (assembly == (CLRDATA_ADDRESS)NULL || (location == NULL && pNeeded == NULL) || (location != NULL && count == 0))
        return E_INVALIDARG;

    SOSDacEnter();
    FailedAssembly* pAssembly = PTR_FailedAssembly(TO_TADDR(assembly));

    if (pNeeded)
        *pNeeded = 1;

    if (location)
        location[0] = 0;

    SOSDacLeave();
    return hr;
}

HRESULT
ClrDataAccess::GetFailedAssemblyDisplayName(CLRDATA_ADDRESS assembly, unsigned int count, _Inout_updates_z_(count) WCHAR *name, unsigned int *pNeeded)
{
    if (assembly == (CLRDATA_ADDRESS)NULL || (name == NULL && pNeeded == NULL) || (name != NULL && count == 0))
        return E_INVALIDARG;

    SOSDacEnter();
    FailedAssembly* pAssembly = PTR_FailedAssembly(TO_TADDR(assembly));

    if (!pAssembly->displayName.IsEmpty())
    {
        if (!pAssembly->displayName.DacGetUnicode(count, name, pNeeded))
        {
            hr = E_FAIL;
        }
    }
    else
    {
        if (pNeeded)
            *pNeeded = 1;

        if (name)
            name[0] = 0;
    }

    SOSDacLeave();
    return hr;
}


HRESULT
ClrDataAccess::GetAssemblyList(CLRDATA_ADDRESS addr, int count, CLRDATA_ADDRESS values[], int *pNeeded)
{
    if (addr == (CLRDATA_ADDRESS)NULL)
        return E_INVALIDARG;

    SOSDacEnter();

    BaseDomain* pBaseDomain = PTR_BaseDomain(TO_TADDR(addr));

    int n=0;
    if (pBaseDomain->IsAppDomain())
    {
        AppDomain::AssemblyIterator i = pBaseDomain->AsAppDomain()->IterateAssembliesEx(
            (AssemblyIterationFlags)(kIncludeLoading | kIncludeLoaded | kIncludeExecution));
        CollectibleAssemblyHolder<DomainAssembly *> pDomainAssembly;

        if (values)
        {
            while (i.Next(pDomainAssembly.This()) && (n < count))
            {
                if (pDomainAssembly->IsLoaded())
                {
                    CollectibleAssemblyHolder<Assembly *> pAssembly = pDomainAssembly->GetAssembly();
                    // Note: DAC doesn't need to keep the assembly alive - see code:CollectibleAssemblyHolder#CAH_DAC
                    values[n++] = HOST_CDADDR(pAssembly.Extract());
                }
            }
        }
        else
        {
            while (i.Next(pDomainAssembly.This()))
                if (pDomainAssembly->IsLoaded())
                    n++;
        }

        if (pNeeded)
            *pNeeded = n;
    }
    else
    {
        // The only other type of BaseDomain is the SystemDomain, and we shouldn't be asking
        // for the assemblies in it.
        _ASSERTE(false);
        hr = E_INVALIDARG;
    }

    SOSDacLeave();
    return hr;
}

HRESULT
ClrDataAccess::GetFailedAssemblyList(CLRDATA_ADDRESS appDomain, int count,
                                     CLRDATA_ADDRESS values[], unsigned int *pNeeded)
{
    if ((appDomain == (CLRDATA_ADDRESS)NULL) || (values == NULL && pNeeded == NULL))
    {
        return E_INVALIDARG;
    }

    SOSDacEnter();
    AppDomain* pAppDomain = PTR_AppDomain(TO_TADDR(appDomain));

    int n=0;
    AppDomain::FailedAssemblyIterator i = pAppDomain->IterateFailedAssembliesEx();
    while (i.Next() && n<=count)
    {
        if (values)
            values[n] = HOST_CDADDR(i.GetFailedAssembly());

        n++;
    }

    if (pNeeded)
        *pNeeded = n;

    SOSDacLeave();
    return hr;
}

HRESULT
ClrDataAccess::GetAppDomainName(CLRDATA_ADDRESS addr, unsigned int count, _Inout_updates_z_(count) WCHAR *name, unsigned int *pNeeded)
{
    SOSDacEnter();

    PTR_BaseDomain pBaseDomain = PTR_BaseDomain(TO_TADDR(addr));
    if (!pBaseDomain->IsAppDomain())
    {
        // Shared domain and SystemDomain don't have this field.
        if (pNeeded)
            *pNeeded = 1;
        if (name)
            name[0] = 0;
    }
    else
    {
        AppDomain* pAppDomain = pBaseDomain->AsAppDomain();

        if (!pAppDomain->m_friendlyName.IsEmpty())
        {
            if (!pAppDomain->m_friendlyName.DacGetUnicode(count, name, pNeeded))
            {
                hr =  E_FAIL;
            }
        }
        else
        {
            if (pNeeded)
                *pNeeded = 1;
            if (name)
                name[0] = 0;

            hr = S_OK;
        }
    }

    SOSDacLeave();
    return hr;
}

HRESULT
ClrDataAccess::GetApplicationBase(CLRDATA_ADDRESS appDomain, int count,
                                  _Inout_updates_z_(count) WCHAR *base, unsigned int *pNeeded)
{
    // Method is not supported on CoreCLR

    return E_FAIL;
}

HRESULT
ClrDataAccess::GetPrivateBinPaths(CLRDATA_ADDRESS appDomain, int count,
                                  _Inout_updates_z_(count) WCHAR *paths, unsigned int *pNeeded)
{
    // Method is not supported on CoreCLR

    return E_FAIL;
}

HRESULT
ClrDataAccess::GetAppDomainConfigFile(CLRDATA_ADDRESS appDomain, int count,
                                      _Inout_updates_z_(count) WCHAR *configFile, unsigned int *pNeeded)
{
    // Method is not supported on CoreCLR

    return E_FAIL;
}

HRESULT
ClrDataAccess::GetAssemblyData(CLRDATA_ADDRESS cdBaseDomainPtr, CLRDATA_ADDRESS assembly, struct DacpAssemblyData *assemblyData)
{
    if (assembly == (CLRDATA_ADDRESS)NULL && cdBaseDomainPtr == (CLRDATA_ADDRESS)NULL)
    {
        return E_INVALIDARG;
    }

    SOSDacEnter();

    Assembly* pAssembly = PTR_Assembly(TO_TADDR(assembly));

    // Make sure conditionally-assigned fields like AssemblySecDesc, LoadContext, etc. are zeroed
    ZeroMemory(assemblyData, sizeof(DacpAssemblyData));

    // If the specified BaseDomain is an AppDomain, get a pointer to it
    AppDomain * pDomain = NULL;
    if (cdBaseDomainPtr != (CLRDATA_ADDRESS)NULL)
    {
        assemblyData->BaseDomainPtr = cdBaseDomainPtr;
        PTR_BaseDomain baseDomain = PTR_BaseDomain(TO_TADDR(cdBaseDomainPtr));
        if( baseDomain->IsAppDomain() )
            pDomain = baseDomain->AsAppDomain();
    }

    assemblyData->AssemblyPtr = HOST_CDADDR(pAssembly);
    assemblyData->ClassLoader = 0;
    assemblyData->ParentDomain = HOST_CDADDR(AppDomain::GetCurrentDomain());
    assemblyData->isDynamic = pAssembly->IsDynamic();
    assemblyData->ModuleCount = 0;
    assemblyData->isDomainNeutral = FALSE;

    if (pAssembly->GetModule())
    {
        assemblyData->ModuleCount++;
    }

    SOSDacLeave();
    return hr;
}

HRESULT
ClrDataAccess::GetAssemblyName(CLRDATA_ADDRESS assembly, unsigned int count, _Inout_updates_z_(count) WCHAR *name, unsigned int *pNeeded)
{
    SOSDacEnter();
    Assembly* pAssembly = PTR_Assembly(TO_TADDR(assembly));

    if (name)
        name[0] = 0;

    if (!pAssembly->GetPEAssembly()->GetPath().IsEmpty())
    {
        if (!pAssembly->GetPEAssembly()->GetPath().DacGetUnicode(count, name, pNeeded))
            hr = E_FAIL;
        else if (name)
            name[count-1] = 0;
    }
    else if (!pAssembly->GetPEAssembly()->IsReflectionEmit())
    {
        StackSString displayName;
        pAssembly->GetPEAssembly()->GetDisplayName(displayName, 0);

        const WCHAR *val = displayName.GetUnicode();

        if (pNeeded)
            *pNeeded = displayName.GetCount() + 1;

        if (name && count)
        {
            wcsncpy_s(name, count, val, _TRUNCATE);
            name[count-1] = 0;
        }
    }
    else
    {
        hr = E_FAIL;
    }

    SOSDacLeave();
    return hr;
}

HRESULT
ClrDataAccess::GetAssemblyLocation(CLRDATA_ADDRESS assembly, int count, _Inout_updates_z_(count) WCHAR *location, unsigned int *pNeeded)
{
    if ((assembly == (CLRDATA_ADDRESS)NULL) || (location == NULL && pNeeded == NULL) || (location != NULL && count == 0))
    {
        return E_INVALIDARG;
    }

    SOSDacEnter();

    Assembly* pAssembly = PTR_Assembly(TO_TADDR(assembly));

    // Turn from bytes to wide characters
    if (!pAssembly->GetPEAssembly()->GetPath().IsEmpty())
    {
        if (!pAssembly->GetPEAssembly()->GetPath().DacGetUnicode(count, location, pNeeded))
        {
            hr = E_FAIL;
        }
    }
    else
    {
        if (location)
            location[0] = 0;

        if (pNeeded)
            *pNeeded = 1;
    }

    SOSDacLeave();
    return hr;
}

HRESULT
ClrDataAccess::GetAssemblyModuleList(CLRDATA_ADDRESS assembly, unsigned int count, CLRDATA_ADDRESS modules[], unsigned int *pNeeded)
{
    if (assembly == 0)
        return E_INVALIDARG;

    SOSDacEnter();

    Assembly* pAssembly = PTR_Assembly(TO_TADDR(assembly));
    if (modules)
    {
        if (pAssembly->GetModule() && count > 0)
            modules[0] = HOST_CDADDR(pAssembly->GetModule());
    }

    if (pNeeded)
        *pNeeded = 1;

    SOSDacLeave();
    return hr;
}

HRESULT
ClrDataAccess::GetGCHeapDetails(CLRDATA_ADDRESS heap, struct DacpGcHeapDetails *details)
{
    if (heap == 0 || details == NULL)
        return E_INVALIDARG;

    SOSDacEnter();

    // doesn't make sense to call this on WKS mode
    if (!GCHeapUtilities::IsServerHeap())
        hr = E_INVALIDARG;
    else
#ifdef FEATURE_SVR_GC
        hr = ServerGCHeapDetails(heap, details);
#else
        hr = E_NOTIMPL;
#endif

    SOSDacLeave();
    return hr;
}

HRESULT
ClrDataAccess::GetGCHeapStaticData(struct DacpGcHeapDetails *detailsData)
{
    // Make sure ClrDataAccess::ServerGCHeapDetails() is updated as well.
    if (detailsData == NULL)
    {
        return E_INVALIDARG;
    }

    SOSDacEnter();

    detailsData->heapAddr = (CLRDATA_ADDRESS)NULL;

    detailsData->lowest_address = PTR_CDADDR(g_lowest_address);
    detailsData->highest_address = PTR_CDADDR(g_highest_address);
    if (IsBackgroundGCEnabled())
    {
        detailsData->current_c_gc_state = (CLRDATA_ADDRESS)*g_gcDacGlobals->current_c_gc_state;
        detailsData->mark_array = (CLRDATA_ADDRESS)*g_gcDacGlobals->mark_array;
        detailsData->next_sweep_obj = (CLRDATA_ADDRESS)*g_gcDacGlobals->next_sweep_obj;
        detailsData->background_saved_lowest_address = (CLRDATA_ADDRESS)*g_gcDacGlobals->background_saved_lowest_address;
        detailsData->background_saved_highest_address = (CLRDATA_ADDRESS)*g_gcDacGlobals->background_saved_highest_address;
    }
    else
    {
        detailsData->current_c_gc_state = 0;
        detailsData->mark_array = -1;
        detailsData->next_sweep_obj = 0;
        detailsData->background_saved_lowest_address = 0;
        detailsData->background_saved_highest_address = 0;
    }

    detailsData->alloc_allocated = (CLRDATA_ADDRESS)*g_gcDacGlobals->alloc_allocated;
    detailsData->ephemeral_heap_segment = (CLRDATA_ADDRESS)*g_gcDacGlobals->ephemeral_heap_segment;
    detailsData->card_table = PTR_CDADDR(g_card_table);

    if (IsRegionGCEnabled())
    {
        // with regions, we don't have these variables anymore
        // use special value -1 in saved_sweep_ephemeral_seg to signal the region case
        detailsData->saved_sweep_ephemeral_seg = (CLRDATA_ADDRESS)-1;
        detailsData->saved_sweep_ephemeral_start = 0;
    }
    else
    {
        if (IsBackgroundGCEnabled())
        {
            detailsData->saved_sweep_ephemeral_seg = (CLRDATA_ADDRESS)*g_gcDacGlobals->saved_sweep_ephemeral_seg;
            detailsData->saved_sweep_ephemeral_start = (CLRDATA_ADDRESS)*g_gcDacGlobals->saved_sweep_ephemeral_start;
        }
        else
        {
            detailsData->saved_sweep_ephemeral_seg = 0;
            detailsData->saved_sweep_ephemeral_start = 0;
        }
    }

    // get bounds for the different generations
    for (unsigned int i=0; i < DAC_NUMBERGENERATIONS; i++)
    {
        dac_generation generation = GenerationTableIndex(g_gcDacGlobals->generation_table, i);
        detailsData->generation_table[i].start_segment = (CLRDATA_ADDRESS) dac_cast<TADDR>(generation.start_segment);
        detailsData->generation_table[i].allocation_start = (CLRDATA_ADDRESS) generation.allocation_start;
        gc_alloc_context alloc_context = generation.allocation_context;
        detailsData->generation_table[i].allocContextPtr = (CLRDATA_ADDRESS)alloc_context.alloc_ptr;
        detailsData->generation_table[i].allocContextLimit = (CLRDATA_ADDRESS)alloc_context.alloc_limit;
    }

    if (g_gcDacGlobals->finalize_queue.IsValid())
    {
        DPTR(dac_finalize_queue) fq = Dereference(g_gcDacGlobals->finalize_queue);
        DPTR(uint8_t*) fillPointersTable = dac_cast<TADDR>(fq) + offsetof(dac_finalize_queue, m_FillPointers);
        for (unsigned int i = 0; i < DAC_NUMBERGENERATIONS + 3; i++)
        {
            detailsData->finalization_fill_pointers[i] = (CLRDATA_ADDRESS)*TableIndex(fillPointersTable, i, sizeof(uint8_t*));
        }
    }

    SOSDacLeave();
    return hr;
}

HRESULT
ClrDataAccess::GetHeapSegmentData(CLRDATA_ADDRESS seg, struct DacpHeapSegmentData *heapSegment)
{
    if (seg == 0 || heapSegment == NULL)
        return E_INVALIDARG;

    SOSDacEnter();

    if (GCHeapUtilities::IsServerHeap())
    {
#if !defined(FEATURE_SVR_GC)
        _ASSERTE(0);
#else // !defined(FEATURE_SVR_GC)
        hr = GetServerHeapData(seg, heapSegment);
#endif //!defined(FEATURE_SVR_GC)
    }
    else
    {
        dac_heap_segment *pSegment = __DPtr<dac_heap_segment>(TO_TADDR(seg));
        if (!pSegment)
        {
            hr = E_INVALIDARG;
        }
        else
        {
            heapSegment->segmentAddr = seg;
            heapSegment->allocated = (CLRDATA_ADDRESS)(ULONG_PTR) pSegment->allocated;
            heapSegment->committed = (CLRDATA_ADDRESS)(ULONG_PTR) pSegment->committed;
            heapSegment->reserved = (CLRDATA_ADDRESS)(ULONG_PTR) pSegment->reserved;
            heapSegment->used = (CLRDATA_ADDRESS)(ULONG_PTR) pSegment->used;
            heapSegment->mem = (CLRDATA_ADDRESS)(ULONG_PTR) pSegment->mem;
            heapSegment->next = (CLRDATA_ADDRESS)dac_cast<TADDR>(pSegment->next);
            heapSegment->flags = pSegment->flags;
            heapSegment->gc_heap = (CLRDATA_ADDRESS)NULL;
            heapSegment->background_allocated = (CLRDATA_ADDRESS)(ULONG_PTR)pSegment->background_allocated;

            if (seg == (CLRDATA_ADDRESS)*g_gcDacGlobals->ephemeral_heap_segment)
            {
                heapSegment->highAllocMark = (CLRDATA_ADDRESS)*g_gcDacGlobals->alloc_allocated;
            }
            else
            {
                heapSegment->highAllocMark = heapSegment->allocated;
            }
        }
    }

    SOSDacLeave();
    return hr;
}

HRESULT
ClrDataAccess::GetGCHeapList(unsigned int count, CLRDATA_ADDRESS heaps[], unsigned int *pNeeded)
{
    SOSDacEnter();

    // make sure we called this in appropriate circumstances (i.e., we have multiple heaps)
    if (GCHeapUtilities::IsServerHeap())
    {
#if !defined(FEATURE_SVR_GC)
        _ASSERTE(0);
#else // !defined(FEATURE_SVR_GC)
        unsigned int heapCount = GCHeapCount();
        if (pNeeded)
            *pNeeded = heapCount;

        if (heaps)
        {
            // get the heap locations
            if (count == heapCount)
                hr = GetServerHeaps(heaps, m_pTarget);
            else
                hr = E_INVALIDARG;
        }
#endif // !defined(FEATURE_SVR_GC)
    }
    else
    {
        hr = E_FAIL; // doesn't make sense to call this on WKS mode
    }

    SOSDacLeave();
    return hr;
}

HRESULT
ClrDataAccess::GetGCHeapData(struct DacpGcHeapData *gcheapData)
{
    if (gcheapData == NULL)
        return E_INVALIDARG;

    SOSDacEnter();

    // we need to check and see if g_heap_type
    // is GC_HEAP_INVALID, in which case we fail.
    ULONG32 gcHeapValue = g_heap_type;

    // GC_HEAP_TYPE has three possible values:
    //       GC_HEAP_INVALID = 0,
    //       GC_HEAP_WKS     = 1,
    //       GC_HEAP_SVR     = 2
    // If we get something other than that, we probably read the wrong location.
    _ASSERTE(gcHeapValue >= GC_HEAP_INVALID && gcHeapValue <= GC_HEAP_SVR);

    // we have GC_HEAP_INVALID if gcHeapValue == 0, so we're done - we haven't
    // initialized the heap yet.
    if (gcHeapValue == GC_HEAP_INVALID)
    {
        hr = E_FAIL;
        goto cleanup;
    }

    // Now we can get other important information about the heap
    // We can use GCHeapUtilities::IsServerHeap here because we have already validated
    // that the heap is in a valid state. We couldn't use it above, because IsServerHeap
    // asserts if the heap type is GC_HEAP_INVALID.
    gcheapData->g_max_generation = *g_gcDacGlobals->max_gen;
    gcheapData->bServerMode = GCHeapUtilities::IsServerHeap();
    gcheapData->bGcStructuresValid = *g_gcDacGlobals->gc_structures_invalid_cnt == 0;

    if (GCHeapUtilities::IsServerHeap())
    {
#if !defined (FEATURE_SVR_GC)
        _ASSERTE(0);
        gcheapData->HeapCount = 1;
#else // !defined (FEATURE_SVR_GC)
        gcheapData->HeapCount = GCHeapCount();
#endif // !defined (FEATURE_SVR_GC)
    }
    else
    {
        gcheapData->HeapCount = 1;
    }

cleanup:
    ;

    SOSDacLeave();
    return hr;
}

HRESULT
ClrDataAccess::GetOOMStaticData(struct DacpOomData *oomData)
{
    if (oomData == NULL)
        return E_INVALIDARG;

    SOSDacEnter();

    *oomData = {};

    if (!GCHeapUtilities::IsServerHeap())
    {
        oom_history* pOOMInfo = g_gcDacGlobals->oom_info;
        oomData->reason = pOOMInfo->reason;
        oomData->alloc_size = pOOMInfo->alloc_size;
        oomData->available_pagefile_mb = pOOMInfo->available_pagefile_mb;
        oomData->gc_index = pOOMInfo->gc_index;
        oomData->fgm = pOOMInfo->fgm;
        oomData->size = pOOMInfo->size;
        oomData->loh_p = pOOMInfo->loh_p;
    }
    else
    {
        hr = E_FAIL;
    }

    SOSDacLeave();
    return hr;
}

HRESULT
ClrDataAccess::GetOOMData(CLRDATA_ADDRESS oomAddr, struct DacpOomData *data)
{
    if (oomAddr == 0 || data == NULL)
        return E_INVALIDARG;

    SOSDacEnter();
    *data = {};

    if (!GCHeapUtilities::IsServerHeap())
        hr = E_FAIL; // doesn't make sense to call this on WKS mode

#ifdef FEATURE_SVR_GC
    else
        hr = ServerOomData(oomAddr, data);
#else
    _ASSERTE_MSG(false, "IsServerHeap returned true but FEATURE_SVR_GC not defined");
    hr = E_NOTIMPL;
#endif //FEATURE_SVR_GC

    SOSDacLeave();
    return hr;
}

HRESULT
ClrDataAccess::GetGCGlobalMechanisms(size_t* globalMechanisms)
{
#ifdef GC_CONFIG_DRIVEN
    if (globalMechanisms == NULL)
        return E_INVALIDARG;

    SOSDacEnter();
    memset(globalMechanisms, 0, (sizeof(size_t) * MAX_GLOBAL_GC_MECHANISMS_COUNT));

    for (int i = 0; i < MAX_GLOBAL_GC_MECHANISMS_COUNT; i++)
    {
        globalMechanisms[i] = g_gcDacGlobals->gc_global_mechanisms[i];
    }

    SOSDacLeave();
    return hr;
#else
    return E_NOTIMPL;
#endif //GC_CONFIG_DRIVEN
}

HRESULT
ClrDataAccess::GetGCInterestingInfoStaticData(struct DacpGCInterestingInfoData *data)
{
#ifdef GC_CONFIG_DRIVEN
    if (data == NULL)
        return E_INVALIDARG;

    static_assert_no_msg(DAC_NUMBERGENERATIONS == NUMBERGENERATIONS);
    static_assert_no_msg(DAC_NUM_GC_DATA_POINTS == NUM_GC_DATA_POINTS);
    static_assert_no_msg(DAC_MAX_COMPACT_REASONS_COUNT == MAX_COMPACT_REASONS_COUNT);
    static_assert_no_msg(DAC_MAX_EXPAND_MECHANISMS_COUNT == MAX_EXPAND_MECHANISMS_COUNT);
    static_assert_no_msg(DAC_MAX_GC_MECHANISM_BITS_COUNT == MAX_GC_MECHANISM_BITS_COUNT);

    SOSDacEnter();
    *data = {};

    if (g_heap_type != GC_HEAP_SVR)
    {
        for (int i = 0; i < NUM_GC_DATA_POINTS; i++)
            data->interestingDataPoints[i] = g_gcDacGlobals->interesting_data_per_heap[i];
        for (int i = 0; i < MAX_COMPACT_REASONS_COUNT; i++)
            data->compactReasons[i] = g_gcDacGlobals->compact_reasons_per_heap[i];
        for (int i = 0; i < MAX_EXPAND_MECHANISMS_COUNT; i++)
            data->expandMechanisms[i] = g_gcDacGlobals->expand_mechanisms_per_heap[i];
        for (int i = 0; i < MAX_GC_MECHANISM_BITS_COUNT; i++)
            data->bitMechanisms[i] = g_gcDacGlobals->interesting_mechanism_bits_per_heap[i];
    }
    else
    {
        hr = E_FAIL;
    }

    SOSDacLeave();
    return hr;
#else
    return E_NOTIMPL;
#endif //GC_CONFIG_DRIVEN
}

HRESULT
ClrDataAccess::GetGCInterestingInfoData(CLRDATA_ADDRESS interestingInfoAddr, struct DacpGCInterestingInfoData *data)
{
#ifdef GC_CONFIG_DRIVEN
    if (interestingInfoAddr == 0 || data == NULL)
        return E_INVALIDARG;

    SOSDacEnter();
    *data = {};

    if (!GCHeapUtilities::IsServerHeap())
        hr = E_FAIL; // doesn't make sense to call this on WKS mode

#ifdef FEATURE_SVR_GC
    else
        hr = ServerGCInterestingInfoData(interestingInfoAddr, data);
#else
    _ASSERTE_MSG(false, "IsServerHeap returned true but FEATURE_SVR_GC not defined");
    hr = E_NOTIMPL;
#endif //FEATURE_SVR_GC

    SOSDacLeave();
    return hr;
#else
    return E_NOTIMPL;
#endif //GC_CONFIG_DRIVEN
}

HRESULT
ClrDataAccess::GetHeapAnalyzeData(CLRDATA_ADDRESS addr, struct  DacpGcHeapAnalyzeData *data)
{
    if (addr == 0 || data == NULL)
        return E_INVALIDARG;

    SOSDacEnter();

    if (!GCHeapUtilities::IsServerHeap())
        hr = E_FAIL; // doesn't make sense to call this on WKS mode

#ifdef FEATURE_SVR_GC
    else
        hr = ServerGCHeapAnalyzeData(addr, data);
#else
    _ASSERTE_MSG(false, "IsServerHeap returned true but FEATURE_SVR_GC not defined");
    hr = E_NOTIMPL;
#endif //FEATURE_SVR_GC

    SOSDacLeave();
    return hr;
}

HRESULT
ClrDataAccess::GetHeapAnalyzeStaticData(struct DacpGcHeapAnalyzeData *analyzeData)
{
    if (analyzeData == NULL)
        return E_INVALIDARG;

    SOSDacEnter();

    analyzeData->internal_root_array = dac_cast<TADDR>(g_gcDacGlobals->internal_root_array);
    analyzeData->internal_root_array_index = *g_gcDacGlobals->internal_root_array_index;
    analyzeData->heap_analyze_success = *g_gcDacGlobals->heap_analyze_success;

    SOSDacLeave();
    return hr;
}

HRESULT
ClrDataAccess::GetUsefulGlobals(struct DacpUsefulGlobalsData *globalsData)
{
    if (globalsData == NULL)
        return E_INVALIDARG;

    SOSDacEnter();

    TypeHandle objArray = g_pPredefinedArrayTypes[ELEMENT_TYPE_OBJECT];
    if (objArray != NULL)
        globalsData->ArrayMethodTable = HOST_CDADDR(objArray.AsMethodTable());
    else
        globalsData->ArrayMethodTable = 0;

    globalsData->StringMethodTable = HOST_CDADDR(g_pStringClass);
    globalsData->ObjectMethodTable = HOST_CDADDR(g_pObjectClass);
    globalsData->ExceptionMethodTable = HOST_CDADDR(g_pExceptionClass);
    globalsData->FreeMethodTable = HOST_CDADDR(g_pFreeObjectMethodTable);

    SOSDacLeave();
    return hr;
}


HRESULT
ClrDataAccess::GetNestedExceptionData(CLRDATA_ADDRESS exception, CLRDATA_ADDRESS *exceptionObject, CLRDATA_ADDRESS *nextNestedException)
{
    if (exception == 0 || exceptionObject == NULL || nextNestedException == NULL)
        return E_INVALIDARG;

    SOSDacEnter();

#ifdef FEATURE_EH_FUNCLETS
    ExceptionTrackerBase *pExData = PTR_ExceptionTrackerBase(TO_TADDR(exception));
#else
    ExInfo *pExData = PTR_ExInfo(TO_TADDR(exception));
#endif // FEATURE_EH_FUNCLETS

    if (!pExData)
    {
        hr = E_INVALIDARG;
    }
    else
    {
        *exceptionObject = TO_CDADDR(*PTR_TADDR(pExData->m_hThrowable));
        *nextNestedException = PTR_HOST_TO_TADDR(pExData->m_pPrevNestedInfo);
    }

    SOSDacLeave();
    return hr;
}


HRESULT
ClrDataAccess::GetDomainLocalModuleData(CLRDATA_ADDRESS addr, struct DacpDomainLocalModuleData *pLocalModuleData)
{
    // CoreCLR does not use domain local modules anymore
    return E_NOTIMPL;
}


HRESULT
ClrDataAccess::GetDomainLocalModuleDataFromModule(CLRDATA_ADDRESS addr, struct DacpDomainLocalModuleData *pLocalModuleData)
{
    // CoreCLR does not use domain local modules anymore
    return E_NOTIMPL;
}

HRESULT
ClrDataAccess::GetDomainLocalModuleDataFromAppDomain(CLRDATA_ADDRESS appDomainAddr, int moduleID, struct DacpDomainLocalModuleData *pLocalModuleData)
{
    // CoreCLR does not support multi-appdomain shared assembly loading. Thus, a non-pointer sized moduleID cannot exist.
    return E_INVALIDARG;
}

HRESULT
ClrDataAccess::GetThreadLocalModuleData(CLRDATA_ADDRESS thread, unsigned int index, struct DacpThreadLocalModuleData *pLocalModuleData)
{
    // CoreCLR does not use thread local modules anymore
    return E_NOTIMPL;
}


HRESULT ClrDataAccess::GetHandleEnum(ISOSHandleEnum **ppHandleEnum)
{
    unsigned int types[] = {HNDTYPE_WEAK_SHORT, HNDTYPE_WEAK_LONG, HNDTYPE_STRONG, HNDTYPE_PINNED, HNDTYPE_DEPENDENT,
                            HNDTYPE_SIZEDREF, HNDTYPE_WEAK_INTERIOR_POINTER,
#if defined(FEATURE_COMINTEROP) || defined(FEATURE_COMWRAPPERS) || defined(FEATURE_OBJCMARSHAL)
                            HNDTYPE_REFCOUNTED,
#endif // FEATURE_COMINTEROP || FEATURE_COMWRAPPERS || FEATURE_OBJCMARSHAL
                            };

    return GetHandleEnumForTypes(types, ARRAY_SIZE(types), ppHandleEnum);
}

HRESULT ClrDataAccess::GetHandleEnumForTypes(unsigned int types[], unsigned int count, ISOSHandleEnum **ppHandleEnum)
{
    if (ppHandleEnum == 0)
        return E_POINTER;

    SOSDacEnter();

    DacHandleWalker *walker = new DacHandleWalker();

    HRESULT hr = walker->Init(this, types, count);

    if (SUCCEEDED(hr))
        hr = walker->QueryInterface(__uuidof(ISOSHandleEnum), (void**)ppHandleEnum);

    if (FAILED(hr))
        delete walker;

    SOSDacLeave();
    return hr;
}

HRESULT ClrDataAccess::GetHandleEnumForGC(unsigned int gen, ISOSHandleEnum **ppHandleEnum)
{
    if (ppHandleEnum == 0)
        return E_POINTER;

    SOSDacEnter();

    unsigned int types[] = {HNDTYPE_WEAK_SHORT, HNDTYPE_WEAK_LONG, HNDTYPE_STRONG, HNDTYPE_PINNED, HNDTYPE_DEPENDENT,
                            HNDTYPE_SIZEDREF,
#if defined(FEATURE_COMINTEROP) || defined(FEATURE_COMWRAPPERS) || defined(FEATURE_OBJCMARSHAL)
                            HNDTYPE_REFCOUNTED,
#endif // FEATURE_COMINTEROP || FEATURE_COMWRAPPERS || FEATURE_OBJCMARSHAL
                            };

    DacHandleWalker *walker = new DacHandleWalker();

    HRESULT hr = walker->Init(this, types, ARRAY_SIZE(types), gen);
    if (SUCCEEDED(hr))
        hr = walker->QueryInterface(__uuidof(ISOSHandleEnum), (void**)ppHandleEnum);

    if (FAILED(hr))
        delete walker;

    SOSDacLeave();
    return hr;
}

HRESULT
ClrDataAccess::TraverseEHInfo(CLRDATA_ADDRESS ip, DUMPEHINFO pFunc, LPVOID token)
{
    if (ip == 0 || pFunc == NULL)
        return E_INVALIDARG;

    SOSDacEnter();

    EECodeInfo codeInfo(TO_TADDR(ip));
    if (!codeInfo.IsValid())
    {
        hr = E_INVALIDARG;
    }

    if (SUCCEEDED(hr))
    {
        EH_CLAUSE_ENUMERATOR    EnumState;
        EE_ILEXCEPTION_CLAUSE   EHClause;
        unsigned                EHCount;

        EHCount = codeInfo.GetJitManager()->InitializeEHEnumeration(codeInfo.GetMethodToken(), &EnumState);
        for (unsigned i = 0; i < EHCount; i++)
        {
            codeInfo.GetJitManager()->GetNextEHClause(&EnumState, &EHClause);

            DACEHInfo deh;
            ZeroMemory(&deh,sizeof(deh));

            if (IsFault(&EHClause))
            {
                deh.clauseType = EHFault;
            }
            else if (IsFinally(&EHClause))
            {
                deh.clauseType = EHFinally;
            }
            else if (IsFilterHandler(&EHClause))
            {
                deh.clauseType = EHFilter;
                deh.filterOffset = EHClause.FilterOffset;
            }
            else if (IsTypedHandler(&EHClause))
            {
                deh.clauseType = EHTyped;
                deh.isCatchAllHandler = (&EHClause.TypeHandle == (void*)(size_t)mdTypeRefNil);
            }
            else
            {
                deh.clauseType = EHUnknown;
            }

            if (HasCachedTypeHandle(&EHClause))
            {
                deh.mtCatch = TO_CDADDR(&EHClause.TypeHandle);
            }
            else if(!IsFaultOrFinally(&EHClause))
            {
                // the module of the token (whether a ref or def token) is the same as the module of the method containing the EH clause
                deh.moduleAddr = HOST_CDADDR(codeInfo.GetMethodDesc()->GetModule());
                deh.tokCatch = EHClause.ClassToken;
            }

            deh.tryStartOffset = EHClause.TryStartPC;
            deh.tryEndOffset = EHClause.TryEndPC;
            deh.handlerStartOffset = EHClause.HandlerStartPC;
            deh.handlerEndOffset = EHClause.HandlerEndPC;
            deh.isDuplicateClause = IsDuplicateClause(&EHClause);

            if (!(pFunc)(i, EHCount, &deh, token))
            {
                // User wants to stop the enumeration
                hr = E_ABORT;
                break;
            }
        }
    }

    SOSDacLeave();
    return hr;
}

HRESULT
ClrDataAccess::TraverseRCWCleanupList(CLRDATA_ADDRESS cleanupListPtr, VISITRCWFORCLEANUP pFunc, LPVOID token)
{
#ifdef FEATURE_COMINTEROP
    if (pFunc == 0)
        return E_INVALIDARG;

    SOSDacEnter();
    RCWCleanupList *pList = g_pRCWCleanupList;

    if (cleanupListPtr)
    {
        pList = PTR_RCWCleanupList(TO_TADDR(cleanupListPtr));
    }

    if (pList)
    {
        PTR_RCW pBucket = dac_cast<PTR_RCW>(TO_TADDR(pList->m_pFirstBucket));
        while (pBucket != NULL)
        {
            PTR_RCW pRCW = pBucket;
            Thread *pSTAThread = pRCW->GetSTAThread();
            LPVOID pCtxCookie  = pRCW->GetWrapperCtxCookie();
            BOOL bIsFreeThreaded = pRCW->IsFreeThreaded();

            while (pRCW)
            {
                (pFunc)(HOST_CDADDR(pRCW),(CLRDATA_ADDRESS)pCtxCookie, (CLRDATA_ADDRESS)(TADDR)pSTAThread, bIsFreeThreaded, token);
                pRCW = pRCW->m_pNextRCW;
            }
            pBucket = pBucket->m_pNextCleanupBucket;
        }
    }

    SOSDacLeave();
    return hr;
#else
    return E_NOTIMPL;
#endif // FEATURE_COMINTEROP
}

static HRESULT TraverseLoaderHeapBlock(PTR_LoaderHeapBlock firstBlock, VISITHEAP pFunc)
{
    // If we are given a bad address, we may end up mis-interpreting random memory
    // as a loader heap.  We'll do three things to try to avoid this:
    //  1.  Put a cap on the number of heaps we enumerate at some sensible number.
    //  2.  If we detect the block is bad, return a failure HRESULT.  Callers of
    //      this function need to check the return before acting on data given
    //      by the callback.
    //  3.  If we hit an exception, we'll return a failing HRESULT as before.
    const int iterationMax = 8192;

    int i = 0;
    PTR_LoaderHeapBlock block = firstBlock;

    while (block != nullptr && i++ < iterationMax)
    {
        if (!block.IsValid())
            return E_POINTER;

        TADDR addr = PTR_TO_TADDR(block->pVirtualAddress);
        size_t size = block->dwVirtualSize;

        BOOL bCurrentBlock = (block == firstBlock);
        pFunc(addr, size, bCurrentBlock);

        block = block->pNext;

        // Ensure we only see the first block once and that we aren't looping
        // infinitely.
        if (block == firstBlock)
            return E_POINTER;
    }

    return i < iterationMax ? S_OK : S_FALSE;
}

HRESULT
ClrDataAccess::TraverseLoaderHeap(CLRDATA_ADDRESS loaderHeapAddr, VISITHEAP pFunc)
{
    if (loaderHeapAddr == 0 || pFunc == 0)
        return E_INVALIDARG;

    SOSDacEnter();

    hr = TraverseLoaderHeapBlock(PTR_LoaderHeap(TO_TADDR(loaderHeapAddr))->m_pFirstBlock, pFunc);

    SOSDacLeave();
    return hr;
}



HRESULT
ClrDataAccess::TraverseLoaderHeap(CLRDATA_ADDRESS loaderHeapAddr, LoaderHeapKind kind, VISITHEAP pCallback)
{
    if (loaderHeapAddr == 0 || pCallback == 0)
        return E_INVALIDARG;

    SOSDacEnter();

    switch (kind)
    {
        case LoaderHeapKindNormal:
            hr = TraverseLoaderHeapBlock(PTR_LoaderHeap(TO_TADDR(loaderHeapAddr))->m_pFirstBlock, pCallback);
            break;

        case LoaderHeapKindExplicitControl:
            hr = TraverseLoaderHeapBlock(PTR_ExplicitControlLoaderHeap(TO_TADDR(loaderHeapAddr))->m_pFirstBlock, pCallback);
            break;

        default:
            hr = E_NOTIMPL;
            break;
    }

    SOSDacLeave();
    return hr;
}

HRESULT
ClrDataAccess::TraverseVirtCallStubHeap(CLRDATA_ADDRESS pAppDomain, VCSHeapType heaptype, VISITHEAP pFunc)
{
    if (pAppDomain == 0)
        return E_INVALIDARG;

    SOSDacEnter();

    BaseDomain* pBaseDomain = PTR_BaseDomain(TO_TADDR(pAppDomain));
    VirtualCallStubManager *pVcsMgr = pBaseDomain->GetLoaderAllocator()->GetVirtualCallStubManager();
    if (!pVcsMgr)
    {
        hr = E_POINTER;
    }
    else
    {
        PTR_LoaderHeap pLoaderHeap = NULL;
        switch(heaptype)
        {
            case IndcellHeap:
                pLoaderHeap = pVcsMgr->indcell_heap;
                break;

            case CacheEntryHeap:
                pLoaderHeap = pVcsMgr->cache_entry_heap;
                break;

            default:
                hr = E_INVALIDARG;
        }

        if (SUCCEEDED(hr))
        {
            hr = TraverseLoaderHeapBlock(pLoaderHeap->m_pFirstBlock, pFunc);
        }
    }

    SOSDacLeave();
    return hr;
}

HRESULT ClrDataAccess::GetDomainLoaderAllocator(CLRDATA_ADDRESS domainAddress, CLRDATA_ADDRESS *pLoaderAllocator)
{
    if (pLoaderAllocator == nullptr)
        return E_INVALIDARG;

    if (domainAddress == 0)
    {
        *pLoaderAllocator = 0;
        return S_FALSE;
    }

    SOSDacEnter();

    PTR_BaseDomain pDomain = PTR_BaseDomain(TO_TADDR(domainAddress));
    *pLoaderAllocator = pDomain != nullptr ? HOST_CDADDR(pDomain->GetLoaderAllocator()) : 0;

    SOSDacLeave();
    return hr;
}

// The ordering of these entries must match the order enumerated in GetLoaderAllocatorHeaps.
// This array isn't fixed, we can reorder/add/remove entries as long as the corresponding
// code in GetLoaderAllocatorHeaps is updated to match.
static const char *LoaderAllocatorLoaderHeapNames[] =
{
    "LowFrequencyHeap",
    "HighFrequencyHeap",
    "StaticsHeap",
    "StubHeap",
    "ExecutableHeap",
    "FixupPrecodeHeap",
    "NewStubPrecodeHeap",
    "IndcellHeap",
    "CacheEntryHeap",
};


HRESULT ClrDataAccess::GetLoaderAllocatorHeaps(CLRDATA_ADDRESS loaderAllocatorAddress, int count, CLRDATA_ADDRESS *pLoaderHeaps, LoaderHeapKind *pKinds, int *pNeeded)
{
    if (loaderAllocatorAddress == 0)
        return E_INVALIDARG;

    SOSDacEnter();

    const int loaderHeapCount = ARRAY_SIZE(LoaderAllocatorLoaderHeapNames);
    PTR_LoaderAllocator pLoaderAllocator = PTR_LoaderAllocator(TO_TADDR(loaderAllocatorAddress));

    if (pNeeded)
        *pNeeded = loaderHeapCount;

    if (pLoaderHeaps)
    {
        if (count < loaderHeapCount)
        {
            hr = E_INVALIDARG;
        }
        else
        {
            // Must match order of LoaderAllocatorLoaderHeapNames
            int i = 0;
            pLoaderHeaps[i++] = HOST_CDADDR(pLoaderAllocator->GetLowFrequencyHeap());
            pLoaderHeaps[i++] = HOST_CDADDR(pLoaderAllocator->GetHighFrequencyHeap());
            pLoaderHeaps[i++] = HOST_CDADDR(pLoaderAllocator->GetStaticsHeap());
            pLoaderHeaps[i++] = HOST_CDADDR(pLoaderAllocator->GetStubHeap());
            pLoaderHeaps[i++] = HOST_CDADDR(pLoaderAllocator->GetExecutableHeap());
            pLoaderHeaps[i++] = HOST_CDADDR(pLoaderAllocator->GetFixupPrecodeHeap());
            pLoaderHeaps[i++] = HOST_CDADDR(pLoaderAllocator->GetNewStubPrecodeHeap());

            VirtualCallStubManager *pVcsMgr = pLoaderAllocator->GetVirtualCallStubManager();
            if (pVcsMgr == nullptr)
            {
                for (; i < min(count, loaderHeapCount); i++)
                    pLoaderHeaps[i] = 0;
            }
            else
            {
                pLoaderHeaps[i++] = HOST_CDADDR(pVcsMgr->indcell_heap);
                pLoaderHeaps[i++] = HOST_CDADDR(pVcsMgr->cache_entry_heap);
            }

            // All of the above are "LoaderHeap" and not the ExplicitControl version.
            for (int j = 0; j < i; j++)
                pKinds[j] = LoaderHeapKindNormal;
        }
    }

    SOSDacLeave();
    return hr;
}

HRESULT
ClrDataAccess::GetLoaderAllocatorHeapNames(int count, const char **ppNames, int *pNeeded)
{
    SOSDacEnter();

    const int loaderHeapCount = ARRAY_SIZE(LoaderAllocatorLoaderHeapNames);
    if (pNeeded)
        *pNeeded = loaderHeapCount;

    if (ppNames)
        for (int i = 0; i < min(count, loaderHeapCount); i++)
            ppNames[i] = LoaderAllocatorLoaderHeapNames[i];

    if (count < loaderHeapCount)
        hr = S_FALSE;

    SOSDacLeave();
    return hr;
}

HRESULT
ClrDataAccess::GetSyncBlockData(unsigned int SBNumber, struct DacpSyncBlockData *pSyncBlockData)
{
    if (pSyncBlockData == NULL)
        return E_INVALIDARG;

    SOSDacEnter();

    ZeroMemory(pSyncBlockData,sizeof(DacpSyncBlockData));
    pSyncBlockData->SyncBlockCount = (SyncBlockCache::s_pSyncBlockCache->m_FreeSyncTableIndex) - 1;
    pSyncBlockData->bFree = TRUE;

    if (pSyncBlockData->SyncBlockCount > 0 && SBNumber <= pSyncBlockData->SyncBlockCount)
    {
        PTR_SyncTableEntry ste = PTR_SyncTableEntry(dac_cast<TADDR>(g_pSyncTable)+(sizeof(SyncTableEntry) * SBNumber));
        pSyncBlockData->bFree = ((dac_cast<TADDR>(ste->m_Object.Load())) & 1);

        if (pSyncBlockData->bFree == FALSE)
        {
            pSyncBlockData->Object = (CLRDATA_ADDRESS)dac_cast<TADDR>(ste->m_Object.Load());

            if (ste->m_SyncBlock != NULL)
            {
                SyncBlock *pBlock = PTR_SyncBlock(ste->m_SyncBlock);
                pSyncBlockData->SyncBlockPointer = HOST_CDADDR(pBlock);
#ifdef FEATURE_COMINTEROP
                if (pBlock->m_pInteropInfo)
                {
                    pSyncBlockData->COMFlags |= (pBlock->m_pInteropInfo->DacGetRawRCW() != 0) ? SYNCBLOCKDATA_COMFLAGS_RCW : 0;
                    pSyncBlockData->COMFlags |= (pBlock->m_pInteropInfo->GetCCW() != NULL) ? SYNCBLOCKDATA_COMFLAGS_CCW : 0;
#ifdef FEATURE_COMINTEROP_UNMANAGED_ACTIVATION
                    pSyncBlockData->COMFlags |= (pBlock->m_pInteropInfo->GetComClassFactory() != NULL) ? SYNCBLOCKDATA_COMFLAGS_CF : 0;
#endif // FEATURE_COMINTEROP_UNMANAGED_ACTIVATION
                }
#endif // FEATURE_COMINTEROP

                pSyncBlockData->MonitorHeld = pBlock->m_Monitor.GetMonitorHeldStateVolatile();
                pSyncBlockData->Recursion = pBlock->m_Monitor.GetRecursionLevel();
                pSyncBlockData->HoldingThread = HOST_CDADDR(pBlock->m_Monitor.GetHoldingThread());
                pSyncBlockData->appDomainPtr = PTR_HOST_TO_TADDR(AppDomain::GetCurrentDomain());

                // TODO: Microsoft, implement the wait list
                pSyncBlockData->AdditionalThreadCount = 0;

                if (pBlock->m_Link.m_pNext != NULL)
                {
                    PTR_SLink pLink = pBlock->m_Link.m_pNext;
                    do
                    {
                        pSyncBlockData->AdditionalThreadCount++;
                        pLink = pBlock->m_Link.m_pNext;
                    }
                    while ((pLink != NULL) &&
                        (pSyncBlockData->AdditionalThreadCount < 1000));
                }
            }
        }
    }

    SOSDacLeave();
    return hr;
}

HRESULT
ClrDataAccess::GetSyncBlockCleanupData(CLRDATA_ADDRESS syncBlock, struct DacpSyncBlockCleanupData *syncBlockCData)
{
    if (syncBlock == 0 || syncBlockCData == NULL)
        return E_INVALIDARG;

    SOSDacEnter();

    ZeroMemory (syncBlockCData, sizeof(DacpSyncBlockCleanupData));
    SyncBlock *pBlock = NULL;

    if (syncBlock == (CLRDATA_ADDRESS)NULL && SyncBlockCache::s_pSyncBlockCache->m_pCleanupBlockList)
    {
        pBlock = (SyncBlock *) PTR_SyncBlock(
            PTR_HOST_TO_TADDR(SyncBlockCache::s_pSyncBlockCache->m_pCleanupBlockList) - offsetof(SyncBlock, m_Link));
    }
    else
    {
        pBlock = PTR_SyncBlock(TO_TADDR(syncBlock));
    }

    if (pBlock)
    {
        syncBlockCData->SyncBlockPointer = HOST_CDADDR(pBlock);
        if (pBlock->m_Link.m_pNext)
        {
            syncBlockCData->nextSyncBlock = (CLRDATA_ADDRESS)
                (PTR_HOST_TO_TADDR(pBlock->m_Link.m_pNext) - offsetof(SyncBlock, m_Link));
        }

#ifdef FEATURE_COMINTEROP
        if (pBlock->m_pInteropInfo->DacGetRawRCW())
            syncBlockCData->blockRCW = (CLRDATA_ADDRESS) pBlock->m_pInteropInfo->DacGetRawRCW();
#ifdef FEATURE_COMINTEROP_UNMANAGED_ACTIVATION
        if (pBlock->m_pInteropInfo->GetComClassFactory())
            syncBlockCData->blockClassFactory = (CLRDATA_ADDRESS) (TADDR) pBlock->m_pInteropInfo->GetComClassFactory();
#endif // FEATURE_COMINTEROP_UNMANAGED_ACTIVATION
        if (pBlock->m_pInteropInfo->GetCCW())
            syncBlockCData->blockCCW = (CLRDATA_ADDRESS) dac_cast<TADDR>(pBlock->m_pInteropInfo->GetCCW());
#endif // FEATURE_COMINTEROP
    }

    SOSDacLeave();
    return hr;
}

HRESULT
ClrDataAccess::GetJitHelperFunctionName(CLRDATA_ADDRESS ip, unsigned int count, _Inout_updates_z_(count) char *name, unsigned int *pNeeded)
{
    SOSDacEnter();

    PCSTR pszHelperName = GetJitHelperName(TO_TADDR(ip));
    if (pszHelperName == NULL)
    {
        hr = E_INVALIDARG;
    }
    else
    {
        unsigned int len = (unsigned int)strlen(pszHelperName) + 1;

        if (pNeeded)
            *pNeeded = len;

        if (name)
        {
            if (count < len)
                hr = E_FAIL;
            else
                strcpy_s(name, count, pszHelperName);
        }
    }

    SOSDacLeave();
    return hr;
};

HRESULT
ClrDataAccess::GetJumpThunkTarget(T_CONTEXT *ctx, CLRDATA_ADDRESS *targetIP, CLRDATA_ADDRESS *targetMD)
{
    if (ctx == NULL || targetIP == NULL || targetMD == NULL)
        return E_INVALIDARG;

#ifdef TARGET_AMD64
    SOSDacEnter();

    TADDR tempTargetIP, tempTargetMD;
    if (!GetAnyThunkTarget(ctx, &tempTargetIP, &tempTargetMD))
        hr = E_FAIL;

    *targetIP = TO_CDADDR(tempTargetIP);
    *targetMD = TO_CDADDR(tempTargetMD);

    SOSDacLeave();
    return hr;
#else
    return E_FAIL;
#endif // TARGET_AMD64
}


#ifdef _PREFAST_
#pragma warning(push)
#pragma warning(disable:21000) // Suppress PREFast warning about overly large function
#endif
STDMETHODIMP
ClrDataAccess::Request(IN ULONG32 reqCode,
                       IN ULONG32 inBufferSize,
                       IN BYTE* inBuffer,
                       IN ULONG32 outBufferSize,
                       OUT BYTE* outBuffer)
{
    HRESULT status;

    DAC_ENTER();

    EX_TRY
    {
        switch(reqCode)
        {
        case CLRDATA_REQUEST_REVISION:
            if (inBufferSize != 0 ||
                inBuffer ||
                outBufferSize != sizeof(ULONG32))
            {
                status = E_INVALIDARG;
            }
            else
            {
                *(ULONG32*)outBuffer = 9;
                status = S_OK;
            }
            break;

        default:
            status = E_INVALIDARG;
            break;
        }
    }
    EX_CATCH
    {
        if (!DacExceptionFilter(GET_EXCEPTION(), this, &status))
        {
            EX_RETHROW;
        }
    }
    EX_END_CATCH(SwallowAllExceptions)

    DAC_LEAVE();
    return status;
}
#ifdef _PREFAST_
#pragma warning(pop)
#endif

void
ClrDataAccess::EnumWksGlobalMemoryRegions(CLRDataEnumMemoryFlags flags)
{
    SUPPORTS_DAC;

#ifdef FEATURE_SVR_GC
    // If server GC, skip enumeration
    if (g_gcDacGlobals->g_heaps != nullptr)
        return;
#endif

    Dereference(g_gcDacGlobals->ephemeral_heap_segment).EnumMem();
    g_gcDacGlobals->alloc_allocated.EnumMem();
    g_gcDacGlobals->gc_structures_invalid_cnt.EnumMem();
    Dereference(g_gcDacGlobals->finalize_queue).EnumMem();

    // Enumerate the entire generation table, which has variable size
    EnumGenerationTable(dac_cast<TADDR>(g_gcDacGlobals->generation_table));

    if (g_gcDacGlobals->generation_table.IsValid())
    {
        ULONG first = IsRegionGCEnabled() ? 0 : (*g_gcDacGlobals->max_gen);
        // enumerating the first to max + 2 gives you
        // the segment list for all the normal segments plus the pinned heap segment (max + 2)
        // this is the convention in the GC so it is repeated here
        for (ULONG i = first; i <= *g_gcDacGlobals->max_gen + 2; i++)
        {
            dac_generation gen = GenerationTableIndex(g_gcDacGlobals->generation_table, i);
            __DPtr<dac_heap_segment> seg = dac_cast<TADDR>(gen.start_segment);
            while (seg)
            {
                DacEnumMemoryRegion(dac_cast<TADDR>(seg), sizeof(dac_heap_segment));
                seg = seg->next;
            }
        }
    }
}

HRESULT
ClrDataAccess::GetClrWatsonBuckets(CLRDATA_ADDRESS thread, void *pGenericModeBlock)
{
#ifdef TARGET_UNIX
	// This API is not available under TARGET_UNIX
	return E_FAIL;
#else // TARGET_UNIX
    if (thread == 0 || pGenericModeBlock == NULL)
        return E_INVALIDARG;

    SOSDacEnter();

    Thread * pThread = PTR_Thread(TO_TADDR(thread));
    hr = GetClrWatsonBucketsWorker(pThread, reinterpret_cast<GenericModeBlock *>(pGenericModeBlock));

    SOSDacLeave();
    return hr;
#endif // TARGET_UNIX
}

#ifndef TARGET_UNIX

HRESULT ClrDataAccess::GetClrWatsonBucketsWorker(Thread * pThread, GenericModeBlock * pGM)
{
    if ((pThread == NULL) || (pGM == NULL))
    {
        return E_INVALIDARG;
    }

    // By default, there are no buckets
    PTR_VOID pBuckets = NULL;

    // Get the handle to the throwble
    OBJECTHANDLE ohThrowable = pThread->GetThrowableAsHandle();
    if (ohThrowable != NULL)
    {
        // Get the object from handle and check if the throwable is preallocated or not
        OBJECTREF oThrowable = ObjectFromHandle(ohThrowable);
        if (oThrowable != NULL)
        {
            // Does the throwable have buckets?
            U1ARRAYREF refWatsonBucketArray = ((EXCEPTIONREF)oThrowable)->GetWatsonBucketReference();
            if (refWatsonBucketArray != NULL)
            {
                // Get the watson buckets from the throwable for non-preallocated
                // exceptions
                pBuckets = dac_cast<PTR_VOID>(refWatsonBucketArray->GetDataPtr());
            }
            else
            {
                // This is a preallocated exception object - check if the UE Watson bucket tracker
                // has any bucket details
                pBuckets = pThread->GetExceptionState()->GetUEWatsonBucketTracker()->RetrieveWatsonBuckets();
                if (pBuckets == NULL)
                {
                    // Since the UE watson bucket tracker does not have them, look up the current
                    // exception tracker
                    if (pThread->GetExceptionState()->GetCurrentExceptionTracker() != NULL)
                    {
                        pBuckets = pThread->GetExceptionState()->GetCurrentExceptionTracker()->GetWatsonBucketTracker()->RetrieveWatsonBuckets();
                    }
                }
            }
        }
    }
    else
    {
        // Debuger.Break doesn't have a throwable, but saves Watson buckets in EHWatsonBucketTracker.
        pBuckets = pThread->GetExceptionState()->GetUEWatsonBucketTracker()->RetrieveWatsonBuckets();
    }

    // If pBuckets is non-null, it is the address of a Watson GenericModeBlock in the target process.
    if (pBuckets != NULL)
    {
        ULONG32 returned = 0;
        HRESULT hr = m_pTarget->ReadVirtual(dac_cast<TADDR>(pBuckets), reinterpret_cast<BYTE *>(pGM), sizeof(*pGM), &returned);
        if (FAILED(hr))
        {
            hr = CORDBG_E_READVIRTUAL_FAILURE;
        }
        if (SUCCEEDED(hr) && (returned != sizeof(*pGM)))
        {
            hr = HRESULT_FROM_WIN32(ERROR_PARTIAL_COPY);
        }
        return hr;
    }
    else
    {
        // Buckets are not available
        return S_FALSE;
    }
}

#endif // TARGET_UNIX

HRESULT ClrDataAccess::GetTLSIndex(ULONG *pIndex)
{
    if (pIndex == NULL)
        return E_INVALIDARG;

    SOSDacEnter();
    if (g_TlsIndex == TLS_OUT_OF_INDEXES)
    {
        *pIndex = 0;
        hr = S_FALSE;
    }
    else
    {
        *pIndex = g_TlsIndex;
    }

    SOSDacLeave();
    return hr;
}

#ifndef TARGET_UNIX
extern "C" IMAGE_DOS_HEADER __ImageBase;
#endif

HRESULT ClrDataAccess::GetDacModuleHandle(HMODULE *phModule)
{
    if(phModule == NULL)
        return E_INVALIDARG;

#ifndef TARGET_UNIX
    *phModule = (HMODULE)&__ImageBase;
    return S_OK;
#else
    //  hModule is not available under TARGET_UNIX
    return E_FAIL;
#endif
}

HRESULT ClrDataAccess::GetRCWData(CLRDATA_ADDRESS addr, struct DacpRCWData *rcwData)
{
    if (addr == 0 || rcwData == NULL)
        return E_INVALIDARG;

#ifdef FEATURE_COMINTEROP
    SOSDacEnter();

    ZeroMemory (rcwData, sizeof(DacpRCWData));

    PTR_RCW pRCW = dac_cast<PTR_RCW>(CLRDATA_ADDRESS_TO_TADDR(addr));

    rcwData->identityPointer = TO_CDADDR(pRCW->m_pIdentity);
    rcwData->unknownPointer  = TO_CDADDR(pRCW->GetRawIUnknown_NoAddRef());
    rcwData->vtablePtr       = TO_CDADDR(pRCW->m_vtablePtr);
    rcwData->creatorThread   = TO_CDADDR(pRCW->m_pCreatorThread);
    rcwData->ctxCookie       = TO_CDADDR(pRCW->GetWrapperCtxCookie());
    rcwData->refCount        = pRCW->m_cbRefCount;
    rcwData->isAggregated = pRCW->IsURTAggregated();
    rcwData->isContained = pRCW->IsURTContained();
    rcwData->isFreeThreaded = pRCW->IsFreeThreaded();
    rcwData->isDisconnected = pRCW->IsDisconnected();

    if (pRCW->m_SyncBlockIndex != 0)
    {
        PTR_SyncTableEntry ste = PTR_SyncTableEntry(dac_cast<TADDR>(g_pSyncTable) + (sizeof(SyncTableEntry) * pRCW->m_SyncBlockIndex));
        rcwData->managedObject = PTR_CDADDR(ste->m_Object.Load());
    }

    // count the number of cached interface pointers
    rcwData->interfaceCount = 0;
    RCW::CachedInterfaceEntryIterator it = pRCW->IterateCachedInterfacePointers();
    while (it.Next())
    {
        if (it.GetEntry()->m_pUnknown.Load() != NULL)
            rcwData->interfaceCount++;
    }

    SOSDacLeave();
    return hr;
#else
    return E_NOTIMPL;
#endif
}

HRESULT ClrDataAccess::GetRCWInterfaces(CLRDATA_ADDRESS rcw, unsigned int count, struct DacpCOMInterfacePointerData interfaces[], unsigned int *pNeeded)
{
    if (rcw == 0)
        return E_INVALIDARG;

#ifdef FEATURE_COMINTEROP

    SOSDacEnter();
    PTR_RCW pRCW = dac_cast<PTR_RCW>(CLRDATA_ADDRESS_TO_TADDR(rcw));
    if (interfaces == NULL)
    {
        if (pNeeded)
        {
            unsigned int c = 0;
            RCW::CachedInterfaceEntryIterator it = pRCW->IterateCachedInterfacePointers();
            while (it.Next())
            {
                if (it.GetEntry()->m_pUnknown.Load() != NULL)
                    c++;
            }

            *pNeeded = c;
        }
        else
        {
            hr = E_INVALIDARG;
        }
    }
    else
    {
        ZeroMemory(interfaces, sizeof(DacpCOMInterfacePointerData) * count);

        unsigned int itemIndex = 0;
        RCW::CachedInterfaceEntryIterator it = pRCW->IterateCachedInterfacePointers();
        while (it.Next())
        {
            InterfaceEntry *pEntry = it.GetEntry();
            if (pEntry->m_pUnknown.Load() != NULL)
            {
                if (itemIndex >= count)
                {
                    // the outBuffer is too small
                    hr = E_INVALIDARG;
                    break;
                }
                else
                {
                    interfaces[itemIndex].interfacePtr = TO_CDADDR(pEntry->m_pUnknown.Load());
                    interfaces[itemIndex].methodTable  = TO_CDADDR(pEntry->m_pMT.Load());
                    interfaces[itemIndex].comContext   = TO_CDADDR(it.GetCtxCookie());
                    itemIndex++;
                }
            }
        }

        if (SUCCEEDED(hr) && pNeeded)
            *pNeeded = itemIndex;
    }

    SOSDacLeave();
    return hr;
#else
    return E_NOTIMPL;
#endif
}

#ifdef FEATURE_COMINTEROP
PTR_ComCallWrapper ClrDataAccess::DACGetCCWFromAddress(CLRDATA_ADDRESS addr)
{
    PTR_ComCallWrapper pCCW = NULL;

    // first check whether the address is our COM IP
    TADDR pPtr = CLRDATA_ADDRESS_TO_TADDR(addr);

    ULONG32 returned = 0;
    if (m_pTarget->ReadVirtual(pPtr, (PBYTE)&pPtr, sizeof(TADDR), &returned) == S_OK &&
        returned == sizeof(TADDR))
    {
        // this should be the vtable pointer - dereference the 2nd slot
        if (m_pTarget->ReadVirtual(pPtr + sizeof(PBYTE) * TEAR_OFF_SLOT, (PBYTE)&pPtr, sizeof(TADDR), &returned) == S_OK &&
            returned == sizeof(TADDR))
        {

#ifdef TARGET_ARM
            // clear the THUMB bit on pPtr before comparing with known vtable entry
            pPtr &= ~THUMB_CODE;
#endif

            if (pPtr == GetEEFuncEntryPoint(TEAR_OFF_STANDARD))
            {
                // Points to ComCallWrapper
                PTR_IUnknown pUnk(CLRDATA_ADDRESS_TO_TADDR(addr));
                pCCW = ComCallWrapper::GetWrapperFromIP(pUnk);
            }
            else if (pPtr == GetEEFuncEntryPoint(TEAR_OFF_SIMPLE) || pPtr == GetEEFuncEntryPoint(TEAR_OFF_SIMPLE_INNER))
            {
                // Points to SimpleComCallWrapper
                PTR_IUnknown pUnk(CLRDATA_ADDRESS_TO_TADDR(addr));
                pCCW = SimpleComCallWrapper::GetWrapperFromIP(pUnk)->GetMainWrapper();
            }
        }
    }

    if (pCCW == NULL)
    {
        // no luck interpreting the address as a COM interface pointer - it must be a CCW address
        pCCW = dac_cast<PTR_ComCallWrapper>(CLRDATA_ADDRESS_TO_TADDR(addr));
    }

    if (pCCW->IsLinked())
        pCCW = ComCallWrapper::GetStartWrapper(pCCW);

    return pCCW;
}

PTR_IUnknown ClrDataAccess::DACGetCOMIPFromCCW(PTR_ComCallWrapper pCCW, int vtableIndex)
{
    if (pCCW->m_rgpIPtr[vtableIndex] != NULL)
    {
        PTR_IUnknown pUnk = dac_cast<PTR_IUnknown>(dac_cast<TADDR>(pCCW) + offsetof(ComCallWrapper, m_rgpIPtr[vtableIndex]));

        PTR_ComMethodTable pCMT = ComMethodTable::ComMethodTableFromIP(pUnk);
        if (pCMT->IsLayoutComplete())
        {
            // return only fully laid out vtables
            return pUnk;
        }
    }
    return NULL;
}
#endif

#ifdef FEATURE_COMWRAPPERS
BOOL ClrDataAccess::DACGetComWrappersCCWVTableQIAddress(CLRDATA_ADDRESS ccwPtr, TADDR *vTableAddress, TADDR *qiAddress)
{
    _ASSERTE(vTableAddress != NULL && qiAddress != NULL);

    HRESULT hr = S_OK;
    ULONG32 bytesRead = 0;
    TADDR ccw = CLRDATA_ADDRESS_TO_TADDR(ccwPtr);
    *vTableAddress = (TADDR)NULL;
    if (FAILED(m_pTarget->ReadVirtual(ccw, (PBYTE)vTableAddress, sizeof(TADDR), &bytesRead))
        || bytesRead != sizeof(TADDR)
        || vTableAddress == NULL)
    {
        return FALSE;
    }

    *qiAddress = (TADDR)NULL;
    if (FAILED(m_pTarget->ReadVirtual(*vTableAddress, (PBYTE)qiAddress, sizeof(TADDR), &bytesRead))
        || bytesRead != sizeof(TADDR)
        || qiAddress == NULL)
    {
        return FALSE;
    }


#ifdef TARGET_ARM
    // clear the THUMB bit on qiAddress before comparing with known vtable entry
    *qiAddress &= ~THUMB_CODE;
#endif

    return TRUE;
}

BOOL ClrDataAccess::DACIsComWrappersCCW(CLRDATA_ADDRESS ccwPtr)
{
    TADDR vTableAddress = (TADDR)NULL;
    TADDR qiAddress = (TADDR)NULL;
    if (!DACGetComWrappersCCWVTableQIAddress(ccwPtr, &vTableAddress, &qiAddress))
    {
        return FALSE;
    }

    return (qiAddress == GetEEFuncEntryPoint(ManagedObjectWrapper_QueryInterface)
        || qiAddress == GetEEFuncEntryPoint(TrackerTarget_QueryInterface));
}

TADDR ClrDataAccess::DACGetManagedObjectWrapperFromCCW(CLRDATA_ADDRESS ccwPtr)
{
    if (!DACIsComWrappersCCW(ccwPtr))
    {
        return (TADDR)NULL;
    }

    ULONG32 bytesRead = 0;
    TADDR managedObjectWrapperPtrPtr = ccwPtr & InteropLib::ABI::DispatchThisPtrMask;
    TADDR managedObjectWrapperPtr = 0;
    if (FAILED(m_pTarget->ReadVirtual(managedObjectWrapperPtrPtr, (PBYTE)&managedObjectWrapperPtr, sizeof(TADDR), &bytesRead))
        || bytesRead != sizeof(TADDR))
    {
        return (TADDR)NULL;
    }

    return managedObjectWrapperPtr;
}

HRESULT ClrDataAccess::DACTryGetComWrappersHandleFromCCW(CLRDATA_ADDRESS ccwPtr, OBJECTHANDLE* objHandle)
{
    HRESULT hr = E_FAIL;
    TADDR ccw, managedObjectWrapperPtr;
    ULONG32 bytesRead = 0;
    OBJECTHANDLE handle;

    if (ccwPtr == 0 || objHandle == 0)
    {
        hr = E_INVALIDARG;
        goto ErrExit;
    }

    if (!DACIsComWrappersCCW(ccwPtr))
    {
        hr = E_FAIL;
        goto ErrExit;
    }

    ccw = CLRDATA_ADDRESS_TO_TADDR(ccwPtr);

    // Return ManagedObjectWrapper as an OBJECTHANDLE. (The OBJECTHANDLE is guaranteed to live at offset 0).
    managedObjectWrapperPtr = DACGetManagedObjectWrapperFromCCW(ccwPtr);
    if (managedObjectWrapperPtr == (TADDR)NULL)
    {
        hr = E_FAIL;
        goto ErrExit;
    }

    IfFailGo(m_pTarget->ReadVirtual(managedObjectWrapperPtr, (PBYTE)&handle, sizeof(OBJECTHANDLE), &bytesRead));
    if (bytesRead != sizeof(OBJECTHANDLE))
    {
        hr = E_FAIL;
        goto ErrExit;
    }

    *objHandle = handle;

    return S_OK;

ErrExit: return hr;
}

HRESULT ClrDataAccess::DACTryGetComWrappersObjectFromCCW(CLRDATA_ADDRESS ccwPtr, OBJECTREF* objRef)
{
    HRESULT hr = E_FAIL;

    if (ccwPtr == 0 || objRef == NULL)
    {
        hr = E_INVALIDARG;
        goto ErrExit;
    }

    OBJECTHANDLE handle;
    if (DACTryGetComWrappersHandleFromCCW(ccwPtr, &handle) != S_OK)
    {
        hr = E_FAIL;
        goto ErrExit;
    }

    *objRef = ObjectFromHandle(handle);

    return S_OK;

ErrExit: return hr;
}
#endif

HRESULT ClrDataAccess::GetCCWData(CLRDATA_ADDRESS ccw, struct DacpCCWData *ccwData)
{
    if (ccw == 0 || ccwData == NULL)
        return E_INVALIDARG;

#ifdef FEATURE_COMINTEROP
    SOSDacEnter();
    ZeroMemory (ccwData, sizeof(DacpCCWData));

    PTR_ComCallWrapper pCCW = DACGetCCWFromAddress(ccw);
    PTR_SimpleComCallWrapper pSimpleCCW = pCCW->GetSimpleWrapper();

    ccwData->outerIUnknown = TO_CDADDR(pSimpleCCW->m_pOuter);
    ccwData->refCount      = pSimpleCCW->GetRefCount();
    ccwData->isNeutered    = pSimpleCCW->IsNeutered();
    ccwData->ccwAddress    = TO_CDADDR(dac_cast<TADDR>(pCCW));

    ccwData->hasStrongRef = pCCW->IsWrapperActive();
    ccwData->handle = pCCW->GetObjectHandle();
    ccwData->isExtendsCOMObject = pCCW->GetSimpleWrapper()->IsExtendsCOMObject();
    ccwData->isAggregated = pCCW->GetSimpleWrapper()->IsAggregated();

    if (pCCW->GetObjectHandle() != (OBJECTHANDLE)NULL)
        ccwData->managedObject = PTR_CDADDR(ObjectFromHandle(pCCW->GetObjectHandle()));

    // count the number of COM vtables
    ccwData->interfaceCount = 0;
    while (pCCW != NULL)
    {
        for (int i = 0; i < ComCallWrapper::NumVtablePtrs; i++)
        {
            if (DACGetCOMIPFromCCW(pCCW, i) != NULL)
                ccwData->interfaceCount++;
        }
        pCCW = ComCallWrapper::GetNext(pCCW);
    }

    SOSDacLeave();
    return hr;
#else
    return E_NOTIMPL;
#endif
}

HRESULT ClrDataAccess::GetCCWInterfaces(CLRDATA_ADDRESS ccw, unsigned int count, struct DacpCOMInterfacePointerData interfaces[], unsigned int *pNeeded)
{
    if (ccw == 0)
        return E_INVALIDARG;

#ifdef FEATURE_COMINTEROP
    SOSDacEnter();
    PTR_ComCallWrapper pCCW = DACGetCCWFromAddress(ccw);

    if (interfaces == NULL)
    {
        if (pNeeded)
        {
            unsigned int c = 0;
            while (pCCW != NULL)
            {
                for (int i = 0; i < ComCallWrapper::NumVtablePtrs; i++)
                    if (DACGetCOMIPFromCCW(pCCW, i) != NULL)
                        c++;
                pCCW = ComCallWrapper::GetNext(pCCW);
            }

            *pNeeded = c;
        }
        else
        {
            hr = E_INVALIDARG;
        }
    }
    else
    {
        ZeroMemory(interfaces, sizeof(DacpCOMInterfacePointerData) * count);

        PTR_ComCallWrapperTemplate pCCWTemplate = pCCW->GetSimpleWrapper()->GetComCallWrapperTemplate();
        unsigned int itemIndex = 0;
        unsigned int wrapperOffset = 0;
        while (pCCW != NULL && SUCCEEDED(hr))
        {
            for (int i = 0; i < ComCallWrapper::NumVtablePtrs && SUCCEEDED(hr); i++)
            {
                PTR_IUnknown pUnk = DACGetCOMIPFromCCW(pCCW, i);
                if (pUnk != NULL)
                {
                    if (itemIndex >= count)
                    {
                        // the outBuffer is too small
                        hr = E_INVALIDARG;
                        break;
                    }

                    interfaces[itemIndex].interfacePtr = PTR_CDADDR(pUnk);

                    // if this is the first ComCallWrapper, the 0th vtable slots is special
                    if (wrapperOffset == 0 && i == ComCallWrapper::Slot_Basic)
                    {
                        // this is IDispatch/IUnknown
                        interfaces[itemIndex].methodTable = NULL;
                    }
                    else
                    {
                        // this slot represents the class interface or an interface implemented by the class
                        DWORD ifaceMapIndex = wrapperOffset + i - ComCallWrapper::Slot_FirstInterface;

                        PTR_ComMethodTable pCMT = ComMethodTable::ComMethodTableFromIP(pUnk);
                        interfaces[itemIndex].methodTable = PTR_CDADDR(pCMT->GetMethodTable());
                    }

                    itemIndex++;
                }
            }

            pCCW = ComCallWrapper::GetNext(pCCW);
            wrapperOffset += ComCallWrapper::NumVtablePtrs;
        }

        if (SUCCEEDED(hr) && pNeeded)
            *pNeeded = itemIndex;
    }

    SOSDacLeave();
    return hr;
#else
    return E_NOTIMPL;
#endif
}

HRESULT ClrDataAccess::GetObjectExceptionData(CLRDATA_ADDRESS objAddr, struct DacpExceptionObjectData *data)
{
    if (data == NULL)
        return E_POINTER;

    SOSDacEnter();

    PTR_ExceptionObject pObj = dac_cast<PTR_ExceptionObject>(TO_TADDR(objAddr));

    data->Message         = TO_CDADDR(dac_cast<TADDR>(pObj->GetMessage()));
    data->InnerException  = TO_CDADDR(dac_cast<TADDR>(pObj->GetInnerException()));
    data->StackTrace      = TO_CDADDR(dac_cast<TADDR>(pObj->GetStackTraceArrayObject()));
    data->WatsonBuckets   = TO_CDADDR(dac_cast<TADDR>(pObj->GetWatsonBucketReference()));
    data->StackTraceString = TO_CDADDR(dac_cast<TADDR>(pObj->GetStackTraceString()));
    data->RemoteStackTraceString = TO_CDADDR(dac_cast<TADDR>(pObj->GetRemoteStackTraceString()));
    data->HResult         = pObj->GetHResult();
    data->XCode           = pObj->GetXCode();

    SOSDacLeave();

    return hr;
}

HRESULT ClrDataAccess::IsRCWDCOMProxy(CLRDATA_ADDRESS rcwAddr, BOOL* isDCOMProxy)
{
    if (isDCOMProxy == nullptr)
    {
        return E_POINTER;
    }

    *isDCOMProxy = FALSE;

#ifdef FEATURE_COMINTEROP
    return S_OK;
#else
    return E_NOTIMPL;
#endif // FEATURE_COMINTEROP
}

HRESULT ClrDataAccess::GetClrNotification(CLRDATA_ADDRESS arguments[], int count, int *pNeeded)
{
    SOSDacEnter();

    *pNeeded = MAX_CLR_NOTIFICATION_ARGS;

    if (g_clrNotificationArguments[0] == (CLRDATA_ADDRESS)NULL)
    {
        hr = E_FAIL;
    }
    else
    {
        for (int i = 0; i < count && i < MAX_CLR_NOTIFICATION_ARGS; i++)
        {
            arguments[i] = g_clrNotificationArguments[i];
        }
    }

    SOSDacLeave();

    return hr;
}

HRESULT ClrDataAccess::GetPendingReJITID(CLRDATA_ADDRESS methodDesc, int *pRejitId)
{
    if (methodDesc == 0 || pRejitId == NULL)
    {
        return E_INVALIDARG;
    }

    SOSDacEnter();

    *pRejitId = -1;
    PTR_MethodDesc pMD = PTR_MethodDesc(TO_TADDR(methodDesc));

    CodeVersionManager* pCodeVersionManager = pMD->GetCodeVersionManager();
    CodeVersionManager::LockHolder codeVersioningLockHolder;
    ILCodeVersion ilVersion = pCodeVersionManager->GetActiveILCodeVersion(pMD);
    if (ilVersion.IsNull())
    {
        hr = E_INVALIDARG;
    }
    else if (ilVersion.GetRejitState() == ILCodeVersion::kStateRequested)
    {
        *pRejitId = (int)ilVersion.GetVersionId();
    }
    else
    {
        hr = S_FALSE;
    }

    SOSDacLeave();

    return hr;
}

HRESULT ClrDataAccess::GetReJITInformation(CLRDATA_ADDRESS methodDesc, int rejitId, struct DacpReJitData2 *pReJitData)
{
    if (methodDesc == 0 || rejitId < 0 || pReJitData == NULL)
    {
        return E_INVALIDARG;
    }

    SOSDacEnter();

    PTR_MethodDesc pMD = PTR_MethodDesc(TO_TADDR(methodDesc));

    CodeVersionManager* pCodeVersionManager = pMD->GetCodeVersionManager();
    CodeVersionManager::LockHolder codeVersioningLockHolder;
    ILCodeVersion ilVersion = pCodeVersionManager->GetILCodeVersion(pMD, rejitId);
    if (ilVersion.IsNull())
    {
        hr = E_INVALIDARG;
    }
    else
    {
        pReJitData->rejitID = rejitId;

        switch (ilVersion.GetRejitState())
        {
        default:
            _ASSERTE(!"Unknown SharedRejitInfo state.  DAC should be updated to understand this new state.");
            pReJitData->flags = DacpReJitData2::kUnknown;
            break;

        case ILCodeVersion::kStateRequested:
            pReJitData->flags = DacpReJitData2::kRequested;
            break;

        case ILCodeVersion::kStateActive:
            pReJitData->flags = DacpReJitData2::kActive;
            break;
        }

        pReJitData->il = TO_CDADDR(PTR_TO_TADDR(ilVersion.GetIL()));
        PTR_ILCodeVersionNode nodePtr = ilVersion.IsDefaultVersion() ? NULL : ilVersion.AsNode();
        pReJitData->ilCodeVersionNodePtr = TO_CDADDR(PTR_TO_TADDR(nodePtr));
    }

    SOSDacLeave();

    return hr;
}


HRESULT ClrDataAccess::GetProfilerModifiedILInformation(CLRDATA_ADDRESS methodDesc, struct DacpProfilerILData *pILData)
{
    if (methodDesc == 0 || pILData == NULL)
    {
        return E_INVALIDARG;
    }

    SOSDacEnter();

    pILData->type = DacpProfilerILData::Unmodified;
    pILData->rejitID = 0;
    pILData->il = (CLRDATA_ADDRESS)NULL;
    PTR_MethodDesc pMD = PTR_MethodDesc(TO_TADDR(methodDesc));

    CodeVersionManager* pCodeVersionManager = pMD->GetCodeVersionManager();
    CodeVersionManager::LockHolder codeVersioningLockHolder;
    ILCodeVersion ilVersion = pCodeVersionManager->GetActiveILCodeVersion(pMD);
    if (ilVersion.GetRejitState() != ILCodeVersion::kStateActive || !ilVersion.HasDefaultIL())
    {
        pILData->type = DacpProfilerILData::ReJITModified;
        pILData->rejitID = static_cast<ULONG>(pCodeVersionManager->GetActiveILCodeVersion(pMD).GetVersionId());
    }

    TADDR pDynamicIL = pMD->GetModule()->GetDynamicIL(pMD->GetMemberDef());
    if (pDynamicIL != (TADDR)NULL)
    {
        pILData->type = DacpProfilerILData::ILModified;
        pILData->il = (CLRDATA_ADDRESS)pDynamicIL;
    }

    SOSDacLeave();

    return hr;
}

HRESULT ClrDataAccess::GetMethodsWithProfilerModifiedIL(CLRDATA_ADDRESS mod, CLRDATA_ADDRESS *methodDescs, int cMethodDescs, int *pcMethodDescs)
{
    if (mod == 0 || methodDescs == NULL || cMethodDescs == 0 || pcMethodDescs == NULL)
    {
        return E_INVALIDARG;
    }

    SOSDacEnter();

    *pcMethodDescs = 0;

    PTR_Module pModule = PTR_Module(TO_TADDR(mod));
    CodeVersionManager* pCodeVersionManager = pModule->GetCodeVersionManager();
    CodeVersionManager::LockHolder codeVersioningLockHolder;

    LookupMap<PTR_MethodTable>::Iterator typeIter(&pModule->m_TypeDefToMethodTableMap);
    for (int i = 0; typeIter.Next(); i++)
    {
        if (*pcMethodDescs >= cMethodDescs)
        {
            break;
        }

        if (typeIter.GetElement())
        {
            MethodTable* pMT = typeIter.GetElement();
            for (MethodTable::IntroducedMethodIterator itMethods(pMT, FALSE); itMethods.IsValid(); itMethods.Next())
            {
                PTR_MethodDesc pMD = dac_cast<PTR_MethodDesc>(itMethods.GetMethodDesc());

                TADDR pDynamicIL = pModule->GetDynamicIL(pMD->GetMemberDef());
                ILCodeVersion ilVersion = pCodeVersionManager->GetActiveILCodeVersion(pMD);
                if (ilVersion.GetRejitState() != ILCodeVersion::kStateActive || !ilVersion.HasDefaultIL() || pDynamicIL != (TADDR)NULL)
                {
                    methodDescs[*pcMethodDescs] = PTR_CDADDR(pMD);
                    ++(*pcMethodDescs);
                }

                if (*pcMethodDescs >= cMethodDescs)
                {
                    break;
                }
            }
        }
    }

    SOSDacLeave();

    return hr;
}

HRESULT ClrDataAccess::GetNumberGenerations(unsigned int *pGenerations)
{
    if (pGenerations == NULL)
    {
        return E_INVALIDARG;
    }

    SOSDacEnter();

    *pGenerations = (unsigned int)(g_gcDacGlobals->total_generation_count);

    SOSDacLeave();
    return S_OK;
}

HRESULT ClrDataAccess::GetGenerationTable(unsigned int cGenerations, struct DacpGenerationData *pGenerationData, unsigned int *pNeeded)
{
    if (cGenerations > 0 && pGenerationData == NULL)
    {
        return E_INVALIDARG;
    }

    SOSDacEnter();

    HRESULT hr = S_OK;
    unsigned int numGenerationTableEntries = (unsigned int)(g_gcDacGlobals->total_generation_count);
    if (pNeeded != NULL)
    {
        *pNeeded = numGenerationTableEntries;
    }

    if (cGenerations < numGenerationTableEntries)
    {
        hr = S_FALSE;
    }
    else
    {
        if (g_gcDacGlobals->generation_table.IsValid())
        {
            for (unsigned int i = 0; i < numGenerationTableEntries; i++)
            {
                dac_generation generation = GenerationTableIndex(g_gcDacGlobals->generation_table, i);
                pGenerationData[i].start_segment = (CLRDATA_ADDRESS) dac_cast<TADDR>(generation.start_segment);

                pGenerationData[i].allocation_start = (CLRDATA_ADDRESS) generation.allocation_start;

                gc_alloc_context alloc_context = generation.allocation_context;
                pGenerationData[i].allocContextPtr = (CLRDATA_ADDRESS)alloc_context.alloc_ptr;
                pGenerationData[i].allocContextLimit = (CLRDATA_ADDRESS)alloc_context.alloc_limit;
            }
        }
        else
        {
            hr = E_FAIL;
        }
    }

    SOSDacLeave();
    return hr;
}

HRESULT ClrDataAccess::GetFinalizationFillPointers(unsigned int cFillPointers, CLRDATA_ADDRESS *pFinalizationFillPointers, unsigned int *pNeeded)
{
    if (cFillPointers > 0 && pFinalizationFillPointers == NULL)
    {
        return E_INVALIDARG;
    }

    SOSDacEnter();

    HRESULT hr = S_OK;
    unsigned int numFillPointers = (unsigned int)(g_gcDacGlobals->total_generation_count + dac_finalize_queue::ExtraSegCount);
    if (pNeeded != NULL)
    {
        *pNeeded = numFillPointers;
    }

    if (cFillPointers < numFillPointers)
    {
        hr = S_FALSE;
    }
    else
    {
        if (g_gcDacGlobals->finalize_queue.IsValid())
        {
            DPTR(dac_finalize_queue) fq = Dereference(g_gcDacGlobals->finalize_queue);
            DPTR(uint8_t*) fillPointersTable = dac_cast<TADDR>(fq) + offsetof(dac_finalize_queue, m_FillPointers);
            for (unsigned int i = 0; i < numFillPointers; i++)
            {
                pFinalizationFillPointers[i] = (CLRDATA_ADDRESS)*TableIndex(fillPointersTable, i, sizeof(uint8_t*));
            }
        }
        else
        {
            hr = E_FAIL;
        }
    }

    SOSDacLeave();
    return hr;
}

HRESULT ClrDataAccess::GetGenerationTableSvr(CLRDATA_ADDRESS heapAddr, unsigned int cGenerations, struct DacpGenerationData *pGenerationData, unsigned int *pNeeded)
{
    if (heapAddr == (CLRDATA_ADDRESS)NULL || (cGenerations > 0 && pGenerationData == NULL))
    {
        return E_INVALIDARG;
    }

    SOSDacEnter();

    HRESULT hr = S_OK;
#ifdef FEATURE_SVR_GC
    unsigned int numGenerationTableEntries = (unsigned int)(g_gcDacGlobals->total_generation_count);
    if (pNeeded != NULL)
    {
        *pNeeded = numGenerationTableEntries;
    }

    if (cGenerations < numGenerationTableEntries)
    {
        hr = S_FALSE;
    }
    else
    {
        TADDR heapAddress = TO_TADDR(heapAddr);

        if (heapAddress != 0)
        {
            for (unsigned int i = 0; i < numGenerationTableEntries; ++i)
            {
                dac_generation generation = ServerGenerationTableIndex(heapAddress, i);
                pGenerationData[i].start_segment = (CLRDATA_ADDRESS)dac_cast<TADDR>(generation.start_segment);
                pGenerationData[i].allocation_start = (CLRDATA_ADDRESS)(ULONG_PTR)generation.allocation_start;
                gc_alloc_context alloc_context = generation.allocation_context;
                pGenerationData[i].allocContextPtr = (CLRDATA_ADDRESS)(ULONG_PTR)alloc_context.alloc_ptr;
                pGenerationData[i].allocContextLimit = (CLRDATA_ADDRESS)(ULONG_PTR)alloc_context.alloc_limit;
            }
        }
        else
        {
            hr = E_FAIL;
        }
    }
#else
        hr = E_NOTIMPL;
#endif

    SOSDacLeave();
    return hr;
}

HRESULT ClrDataAccess::GetFinalizationFillPointersSvr(CLRDATA_ADDRESS heapAddr, unsigned int cFillPointers, CLRDATA_ADDRESS *pFinalizationFillPointers, unsigned int *pNeeded)
{
    if (heapAddr == (CLRDATA_ADDRESS)NULL || (cFillPointers > 0 && pFinalizationFillPointers == NULL))
    {
        return E_INVALIDARG;
    }

    SOSDacEnter();

    HRESULT hr = S_OK;
#ifdef FEATURE_SVR_GC
    unsigned int numFillPointers = (unsigned int)(g_gcDacGlobals->total_generation_count + dac_finalize_queue::ExtraSegCount);
    if (pNeeded != NULL)
    {
        *pNeeded = numFillPointers;
    }

    if (cFillPointers < numFillPointers)
    {
        hr = S_FALSE;
    }
    else
    {
        TADDR heapAddress = TO_TADDR(heapAddr);
        if (heapAddress != 0)
        {
            dac_gc_heap heap = LoadGcHeapData(heapAddress);
            dac_gc_heap* pHeap = &heap;
            DPTR(dac_finalize_queue) fq = pHeap->finalize_queue;
            DPTR(uint8_t*) pFillPointerArray= dac_cast<TADDR>(fq) + offsetof(dac_finalize_queue, m_FillPointers);
            for (unsigned int i = 0; i < numFillPointers; ++i)
            {
                pFinalizationFillPointers[i] = (CLRDATA_ADDRESS) pFillPointerArray[i];
            }
        }
        else
        {
            hr = E_FAIL;
        }
    }
#else
        hr = E_NOTIMPL;
#endif

    SOSDacLeave();
    return hr;
}

HRESULT ClrDataAccess::GetAssemblyLoadContext(CLRDATA_ADDRESS methodTable, CLRDATA_ADDRESS* assemblyLoadContext)
{
    if (methodTable == 0 || assemblyLoadContext == NULL)
        return E_INVALIDARG;

    SOSDacEnter();
    PTR_MethodTable pMT = PTR_MethodTable(CLRDATA_ADDRESS_TO_TADDR(methodTable));
    PTR_Module pModule = pMT->GetModule();

    PTR_PEAssembly pPEAssembly = pModule->GetPEAssembly();
    PTR_AssemblyBinder pBinder = pPEAssembly->GetAssemblyBinder();

    INT_PTR managedAssemblyLoadContextHandle = pBinder->GetManagedAssemblyLoadContext();

    TADDR managedAssemblyLoadContextAddr = 0;
    if (managedAssemblyLoadContextHandle != 0)
    {
        DacReadAll(managedAssemblyLoadContextHandle,&managedAssemblyLoadContextAddr,sizeof(TADDR),true);
    }

    *assemblyLoadContext = TO_CDADDR(managedAssemblyLoadContextAddr);

    SOSDacLeave();
    return hr;
}

HRESULT ClrDataAccess::GetBreakingChangeVersion(int* pVersion)
{
    if (pVersion == nullptr)
        return E_INVALIDARG;

    if (m_cdacSos9 != nullptr && SUCCEEDED(m_cdacSos9->GetBreakingChangeVersion(pVersion)))
    {
        _ASSERTE(*pVersion == SOS_BREAKING_CHANGE_VERSION);
    }
    else
    {
        *pVersion = SOS_BREAKING_CHANGE_VERSION;
    }

    return S_OK;
}

HRESULT ClrDataAccess::GetObjectComWrappersData(CLRDATA_ADDRESS objAddr, CLRDATA_ADDRESS *rcw, unsigned int count, CLRDATA_ADDRESS *mowList, unsigned int *pNeeded)
{
#ifdef FEATURE_COMWRAPPERS
    if (objAddr == 0 )
    {
        return E_INVALIDARG;
    }

    if (count > 0 && mowList == NULL)
    {
        return E_INVALIDARG;
    }

    SOSDacEnter();
    if (pNeeded != NULL)
    {
        *pNeeded = 0;
    }

    if (rcw != NULL)
    {
        *rcw = 0;
    }

    PTR_SyncBlock pSyncBlk = PTR_Object(TO_TADDR(objAddr))->PassiveGetSyncBlock();
    if (pSyncBlk != NULL)
    {
        PTR_InteropSyncBlockInfo pInfo = pSyncBlk->GetInteropInfoNoCreate();
        if (pInfo != NULL)
        {
            if (rcw != NULL)
            {
                *rcw = TO_TADDR(pInfo->m_externalComObjectContext);
            }

            DPTR(NewHolder<ManagedObjectComWrapperByIdMap>) mapHolder(PTR_TO_MEMBER_TADDR(InteropSyncBlockInfo, pInfo, m_managedObjectComWrapperMap));
            DPTR(ManagedObjectComWrapperByIdMap *)ppMap(PTR_TO_MEMBER_TADDR(NewHolder<ManagedObjectComWrapperByIdMap>, mapHolder, m_value));
            DPTR(ManagedObjectComWrapperByIdMap) pMap(TO_TADDR(*ppMap));

            CQuickArrayList<CLRDATA_ADDRESS> comWrappers;
            if (pMap != NULL)
            {
                ManagedObjectComWrapperByIdMap::Iterator iter = pMap->Begin();
                while (iter != pMap->End())
                {
                    comWrappers.Push(TO_CDADDR(iter->Value()));
                    ++iter;

                }
            }

            if (pNeeded != NULL)
            {
                *pNeeded = (unsigned int)comWrappers.Size();
            }

            for (SIZE_T pos = 0; pos < comWrappers.Size(); ++pos)
            {
                if (pos >= count)
                {
                    hr = S_FALSE;
                    break;
                }

                mowList[pos] = comWrappers[pos];
            }
        }
        else
        {
            hr = S_FALSE;
        }
    }
    else
    {
        hr = S_FALSE;
    }

    SOSDacLeave();
    return hr;
#else // FEATURE_COMWRAPPERS
    return E_NOTIMPL;
#endif // FEATURE_COMWRAPPERS
}

HRESULT ClrDataAccess::IsComWrappersCCW(CLRDATA_ADDRESS ccw, BOOL *isComWrappersCCW)
{
#ifdef FEATURE_COMWRAPPERS
    if (ccw == 0)
    {
        return E_INVALIDARG;
    }

    SOSDacEnter();

    if (isComWrappersCCW != NULL)
    {
        TADDR managedObjectWrapperPtr = DACGetManagedObjectWrapperFromCCW(ccw);
        *isComWrappersCCW = managedObjectWrapperPtr != (TADDR)NULL;
        hr = *isComWrappersCCW ? S_OK : S_FALSE;
    }

    SOSDacLeave();
    return hr;
#else // FEATURE_COMWRAPPERS
    return E_NOTIMPL;
#endif // FEATURE_COMWRAPPERS
}

HRESULT ClrDataAccess::GetComWrappersCCWData(CLRDATA_ADDRESS ccw, CLRDATA_ADDRESS *managedObject, int *refCount)
{
#ifdef FEATURE_COMWRAPPERS
    if (ccw == 0)
    {
        return E_INVALIDARG;
    }

    SOSDacEnter();

    TADDR managedObjectWrapperPtr = DACGetManagedObjectWrapperFromCCW(ccw);
    if (managedObjectWrapperPtr != (TADDR)NULL)
    {
        PTR_ManagedObjectWrapper pMOW(managedObjectWrapperPtr);

        if (managedObject != NULL)
        {
            OBJECTREF managedObjectRef;
            if (SUCCEEDED(DACTryGetComWrappersObjectFromCCW(ccw, &managedObjectRef)))
            {
                *managedObject = PTR_HOST_TO_TADDR(managedObjectRef);
            }
            else
            {
                *managedObject = 0;
            }
        }

        if (refCount != NULL)
        {
            *refCount = (int)pMOW->RefCount;
        }
    }
    else
    {
        // Not a ComWrappers CCW
        hr = E_INVALIDARG;
    }

    SOSDacLeave();
    return hr;
#else // FEATURE_COMWRAPPERS
    return E_NOTIMPL;
#endif // FEATURE_COMWRAPPERS
}

HRESULT ClrDataAccess::IsComWrappersRCW(CLRDATA_ADDRESS rcw, BOOL *isComWrappersRCW)
{
#ifdef FEATURE_COMWRAPPERS
    if (rcw == 0)
    {
        return E_INVALIDARG;
    }

    SOSDacEnter();

    if (isComWrappersRCW != NULL)
    {
        PTR_ExternalObjectContext pRCW(TO_TADDR(rcw));
        BOOL stillValid = TRUE;
        if(pRCW->SyncBlockIndex >= SyncBlockCache::s_pSyncBlockCache->m_SyncTableSize)
        {
            stillValid = FALSE;
        }

        PTR_SyncBlock pSyncBlk = NULL;
        if (stillValid)
        {
            PTR_SyncTableEntry ste = PTR_SyncTableEntry(dac_cast<TADDR>(g_pSyncTable) + (sizeof(SyncTableEntry) * pRCW->SyncBlockIndex));
            pSyncBlk = ste->m_SyncBlock;
            if(pSyncBlk == NULL)
            {
                stillValid = FALSE;
            }
        }

        PTR_InteropSyncBlockInfo pInfo = NULL;
        if (stillValid)
        {
            pInfo = pSyncBlk->GetInteropInfoNoCreate();
            if(pInfo == NULL)
            {
                stillValid = FALSE;
            }
        }

        if (stillValid)
        {
            stillValid = TO_TADDR(pInfo->m_externalComObjectContext) == PTR_HOST_TO_TADDR(pRCW);
        }

        *isComWrappersRCW = stillValid;
        hr = *isComWrappersRCW ? S_OK : S_FALSE;
    }

    SOSDacLeave();
    return hr;
#else // FEATURE_COMWRAPPERS
    return E_NOTIMPL;
#endif // FEATURE_COMWRAPPERS
}

HRESULT ClrDataAccess::GetComWrappersRCWData(CLRDATA_ADDRESS rcw, CLRDATA_ADDRESS *identity)
{
#ifdef FEATURE_COMWRAPPERS
    if (rcw == 0)
    {
        return E_INVALIDARG;
    }

    SOSDacEnter();

    PTR_ExternalObjectContext pEOC(TO_TADDR(rcw));
    if (identity != NULL)
    {
        *identity = PTR_CDADDR(pEOC->Identity);
    }

    SOSDacLeave();
    return hr;
#else // FEATURE_COMWRAPPERS
    return E_NOTIMPL;
#endif // FEATURE_COMWRAPPERS
}

namespace
{
    BOOL TryReadTaggedMemoryState(
        CLRDATA_ADDRESS objAddr,
        ICorDebugDataTarget* target,
        CLRDATA_ADDRESS *taggedMemory = NULL,
        size_t *taggedMemorySizeInBytes = NULL)
    {
        BOOL hasTaggedMemory = FALSE;

#ifdef FEATURE_OBJCMARSHAL
        EX_TRY_ALLOW_DATATARGET_MISSING_MEMORY
        {
            PTR_SyncBlock pSyncBlk = DACGetSyncBlockFromObjectPointer(CLRDATA_ADDRESS_TO_TADDR(objAddr), target);
            if (pSyncBlk != NULL)
            {
                PTR_InteropSyncBlockInfo pInfo = pSyncBlk->GetInteropInfoNoCreate();
                if (pInfo != NULL)
                {
                    CLRDATA_ADDRESS taggedMemoryLocal = PTR_CDADDR(pInfo->GetTaggedMemory());
                    if (taggedMemoryLocal != NULL)
                    {
                        hasTaggedMemory = TRUE;
                        if (taggedMemory)
                            *taggedMemory = taggedMemoryLocal;

                        if (taggedMemorySizeInBytes)
                            *taggedMemorySizeInBytes = pInfo->GetTaggedMemorySizeInBytes();
                    }
                }
            }
        }
        EX_END_CATCH_ALLOW_DATATARGET_MISSING_MEMORY;
#endif // FEATURE_OBJCMARSHAL

        return hasTaggedMemory;
    }
}

HRESULT ClrDataAccess::IsTrackedType(
    CLRDATA_ADDRESS objAddr,
    BOOL *isTrackedType,
    BOOL *hasTaggedMemory)
{
    if (objAddr == 0
        || isTrackedType == NULL
        || hasTaggedMemory == NULL)
    {
        return E_INVALIDARG;
    }

    *isTrackedType = FALSE;
    *hasTaggedMemory = FALSE;

    SOSDacEnter();

    TADDR mtTADDR = DACGetMethodTableFromObjectPointer(CLRDATA_ADDRESS_TO_TADDR(objAddr), m_pTarget);
    if (mtTADDR==(TADDR)NULL)
        hr = E_INVALIDARG;

    BOOL bFree = FALSE;
    PTR_MethodTable mt = NULL;
    if (SUCCEEDED(hr))
    {
        mt = PTR_MethodTable(mtTADDR);
        if (!DacValidateMethodTable(mt, bFree))
            hr = E_INVALIDARG;
    }

    if (SUCCEEDED(hr))
    {
        *isTrackedType = mt->IsTrackedReferenceWithFinalizer();
        hr = *isTrackedType ? S_OK : S_FALSE;
        *hasTaggedMemory = TryReadTaggedMemoryState(objAddr, m_pTarget);
    }

    SOSDacLeave();
    return hr;
}

HRESULT ClrDataAccess::GetTaggedMemory(
    CLRDATA_ADDRESS objAddr,
    CLRDATA_ADDRESS *taggedMemory,
    size_t *taggedMemorySizeInBytes)
{
    if (objAddr == 0
        || taggedMemory == NULL
        || taggedMemorySizeInBytes == NULL)
    {
        return E_INVALIDARG;
    }

    *taggedMemory = (TADDR)NULL;
    *taggedMemorySizeInBytes = 0;

    SOSDacEnter();

    if (FALSE == TryReadTaggedMemoryState(objAddr, m_pTarget, taggedMemory, taggedMemorySizeInBytes))
    {
        hr = S_FALSE;
    }

    SOSDacLeave();
    return hr;
}

HRESULT ClrDataAccess::GetGlobalAllocationContext(
        CLRDATA_ADDRESS *allocPtr,
        CLRDATA_ADDRESS *allocLimit)
{
    if (allocPtr == nullptr || allocLimit == nullptr)
    {
        return E_INVALIDARG;
    }

    SOSDacEnter();
    *allocPtr = (CLRDATA_ADDRESS)(g_global_alloc_context->alloc_ptr);
    *allocLimit = (CLRDATA_ADDRESS)(g_global_alloc_context->alloc_limit);
    SOSDacLeave();
    return hr;
}

HRESULT ClrDataAccess::GetHandleTableMemoryRegions(ISOSMemoryEnum** ppEnum)
{
    if (!ppEnum)
        return E_POINTER;

    SOSDacEnter();

    DacHandleTableMemoryEnumerator* htEnum = new (nothrow) DacHandleTableMemoryEnumerator();
    if (htEnum)
    {
        hr = htEnum->Init();

        if (SUCCEEDED(hr))
            hr = htEnum->QueryInterface(__uuidof(ISOSMemoryEnum), (void**)ppEnum);

        if (FAILED(hr))
            delete htEnum;
    }
    else
    {
        hr = E_OUTOFMEMORY;
    }

    SOSDacLeave();
    return hr;
}

HRESULT ClrDataAccess::GetGCBookkeepingMemoryRegions(ISOSMemoryEnum** ppEnum)
{
    if (!ppEnum)
        return E_POINTER;

    SOSDacEnter();

    DacGCBookkeepingEnumerator* bkEnum = new (nothrow) DacGCBookkeepingEnumerator();
    if (bkEnum)
    {
        hr = bkEnum->Init();

        if (SUCCEEDED(hr))
            hr = bkEnum->QueryInterface(__uuidof(ISOSMemoryEnum), (void**)ppEnum);

        if (FAILED(hr))
            delete bkEnum;
    }
    else
    {
        hr = E_OUTOFMEMORY;
    }

    SOSDacLeave();
    return hr;
}


HRESULT ClrDataAccess::GetGCFreeRegions(ISOSMemoryEnum **ppEnum)
{
    if (!ppEnum)
        return E_POINTER;

    SOSDacEnter();

    DacFreeRegionEnumerator* frEnum = new (nothrow) DacFreeRegionEnumerator();
    if (frEnum)
    {
        hr = frEnum->Init();

        if (SUCCEEDED(hr))
            hr = frEnum->QueryInterface(__uuidof(ISOSMemoryEnum), (void**)ppEnum);

        if (FAILED(hr))
            delete frEnum;
    }
    else
    {
        hr = E_OUTOFMEMORY;
    }

    SOSDacLeave();
    return hr;
}

HRESULT ClrDataAccess::LockedFlush()
{
    SOSDacEnter();

    Flush();

    SOSDacLeave();
    return hr;
}

HRESULT STDMETHODCALLTYPE ClrDataAccess::GetStaticBaseAddress(CLRDATA_ADDRESS methodTable, CLRDATA_ADDRESS *nonGCStaticsAddress, CLRDATA_ADDRESS *GCStaticsAddress)
{
    if (!nonGCStaticsAddress && !GCStaticsAddress)
        return E_POINTER;

    if (!methodTable)
        return E_INVALIDARG;

    SOSDacEnter();

    PTR_MethodTable mTable = PTR_MethodTable(TO_TADDR(methodTable));

    BOOL bIsFree = FALSE;
    if (!DacValidateMethodTable(mTable, bIsFree))
    {
        hr = E_INVALIDARG;
    }
    else
    {
        if (GCStaticsAddress != NULL)
        {
            *GCStaticsAddress = PTR_CDADDR(mTable->GetGCStaticsBasePointer());
        }
        if (nonGCStaticsAddress != NULL)
        {
            *nonGCStaticsAddress = PTR_CDADDR(mTable->GetNonGCStaticsBasePointer());
        }
    }

    SOSDacLeave();
    return hr;
}


HRESULT STDMETHODCALLTYPE ClrDataAccess::GetThreadStaticBaseAddress(CLRDATA_ADDRESS methodTable, CLRDATA_ADDRESS threadPtr, CLRDATA_ADDRESS *nonGCStaticsAddress, CLRDATA_ADDRESS *GCStaticsAddress)
{
    if (!nonGCStaticsAddress && !GCStaticsAddress)
        return E_POINTER;

    if (!methodTable)
        return E_INVALIDARG;

    if (!threadPtr)
        return E_INVALIDARG;

    SOSDacEnter();

    PTR_MethodTable mTable = PTR_MethodTable(TO_TADDR(methodTable));
    PTR_Thread thread = PTR_Thread(TO_TADDR(threadPtr));


    BOOL bIsFree = FALSE;
    if (!DacValidateMethodTable(mTable, bIsFree))
    {
        hr = E_INVALIDARG;
    }
    else
    {
        if (mTable->GetClass()->GetNumThreadStaticFields() == 0)
        {
            if (GCStaticsAddress != NULL)
            {
                *GCStaticsAddress = 0;
            }
            if (nonGCStaticsAddress != NULL)
            {
                *nonGCStaticsAddress = 0;
            }
        }
        else
        {
            if (GCStaticsAddress != NULL)
            {
                *GCStaticsAddress = PTR_CDADDR(mTable->GetGCThreadStaticsBasePointer(thread));
            }
            if (nonGCStaticsAddress != NULL)
            {
                *nonGCStaticsAddress = PTR_CDADDR(mTable->GetNonGCThreadStaticsBasePointer(thread));
            }
        }
    }

    SOSDacLeave();
    return hr;
}

HRESULT STDMETHODCALLTYPE ClrDataAccess::GetMethodTableInitializationFlags(CLRDATA_ADDRESS methodTable, MethodTableInitializationFlags *initializationStatus)
{
    if (!methodTable)
        return E_INVALIDARG;

    if (!initializationStatus)
        return E_POINTER;

    SOSDacEnter();

    *initializationStatus = (MethodTableInitializationFlags)0;
    PTR_MethodTable mTable = PTR_MethodTable(TO_TADDR(methodTable));
    BOOL bIsFree = FALSE;
    if (!DacValidateMethodTable(mTable, bIsFree))
    {
        hr = E_INVALIDARG;
    }
    else
    {
        *initializationStatus = mTable->IsClassInited() ? MethodTableInitialized : (MethodTableInitializationFlags)0;
        if (mTable->IsInitError())
        {
            *initializationStatus = (MethodTableInitializationFlags)(*initializationStatus | MethodTableInitializationFailed);
        }
    }

    SOSDacLeave();
    return hr;
}<|MERGE_RESOLUTION|>--- conflicted
+++ resolved
@@ -720,10 +720,6 @@
 
     Thread* thread = PTR_Thread(TO_TADDR(addr));
 
-<<<<<<< HEAD
-    data->allocBytes = TO_CDADDR(thread->m_alloc_context.gc_alloc_context.alloc_bytes);
-    data->allocBytesLoh = TO_CDADDR(thread->m_alloc_context.gc_alloc_context.alloc_bytes_uoh);
-=======
     PTR_gc_alloc_context pAllocContext = thread->GetAllocContext();
 
     if (pAllocContext != NULL)
@@ -736,7 +732,6 @@
         data->allocBytes = TO_CDADDR(0);
         data->allocBytesLoh = TO_CDADDR(0);
     }
->>>>>>> 6effb8f6
 
     SOSDacLeave();
     return hr;
@@ -831,10 +826,6 @@
     threadData->osThreadId = (DWORD)thread->m_OSThreadId;
     threadData->state = thread->m_State;
     threadData->preemptiveGCDisabled = thread->m_fPreemptiveGCDisabled;
-<<<<<<< HEAD
-    threadData->allocContextPtr = TO_CDADDR(thread->m_alloc_context.gc_alloc_context.alloc_ptr);
-    threadData->allocContextLimit = TO_CDADDR(thread->m_alloc_context.gc_alloc_context.alloc_limit);
-=======
 
     PTR_gc_alloc_context allocContext = thread->GetAllocContext();
     if (allocContext)
@@ -847,7 +838,6 @@
         threadData->allocContextPtr = TO_CDADDR(0);
         threadData->allocContextLimit = TO_CDADDR(0);
     }
->>>>>>> 6effb8f6
 
     threadData->fiberData = (CLRDATA_ADDRESS)NULL;
 
