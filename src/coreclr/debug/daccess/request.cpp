// Licensed to the .NET Foundation under one or more agreements.
// The .NET Foundation licenses this file to you under the MIT license.
//*****************************************************************************
// File: request.cpp
//

//
// CorDataAccess::Request implementation.
//
//*****************************************************************************

#include "stdafx.h"

#include "typestring.h"
#include <gccover.h>
#include <virtualcallstub.h>

#ifdef FEATURE_COMINTEROP
#include <comcallablewrapper.h>
#endif // FEATURE_COMINTEROP

#ifdef FEATURE_COMWRAPPERS
#include <interoplibinterface.h>
#include <interoplibabi.h>

typedef DPTR(InteropLibInterface::ExternalObjectContextBase) PTR_ExternalObjectContext;
typedef DPTR(InteropLib::ABI::ManagedObjectWrapperLayout) PTR_ManagedObjectWrapper;
#endif // FEATURE_COMWRAPPERS

#ifndef TARGET_UNIX
// It is unfortunate having to include this header just to get the definition of GenericModeBlock
#include <msodw.h>
#endif // TARGET_UNIX

// To include definition of IsThrowableThreadAbortException
#include <exstatecommon.h>

#include "rejit.h"
#include "request_common.h"

#include "cdac.h"

// GC headers define these to EE-specific stuff that we don't want.
#undef EnterCriticalSection
#undef LeaveCriticalSection

#define PTR_CDADDR(ptr)   TO_CDADDR(PTR_TO_TADDR(ptr))
#define HOST_CDADDR(host) TO_CDADDR(PTR_HOST_TO_TADDR(host))

#define SOSDacEnter()   \
    DAC_ENTER();        \
    HRESULT hr = S_OK;  \
    EX_TRY              \
    {

#define SOSDacLeave()   \
    }                   \
    EX_CATCH            \
    {                   \
        if (!DacExceptionFilter(GET_EXCEPTION(), this, &hr)) \
        {               \
            EX_RETHROW; \
        }               \
    }                   \
    EX_END_CATCH(SwallowAllExceptions) \
    DAC_LEAVE();

// Use this when you don't want to instantiate an Object * in the host.
TADDR DACGetMethodTableFromObjectPointer(TADDR objAddr, ICorDebugDataTarget * target)
{
    ULONG32 returned = 0;
    TADDR Value = (TADDR)NULL;

    // Every object has a pointer to its method table at offset 0
    HRESULT hr = target->ReadVirtual(objAddr, (PBYTE)&Value, sizeof(TADDR), &returned);

    if ((hr != S_OK) || (returned != sizeof(TADDR)))
    {
        return (TADDR)NULL;
    }

#if TARGET_64BIT
    Value = Value & ~7; // equivalent to Object::GetGCSafeMethodTable()
#else
    Value = Value & ~3; // equivalent to Object::GetGCSafeMethodTable()
#endif
    return Value;
}

// Use this when you don't want to instantiate an Object * in the host.
PTR_SyncBlock DACGetSyncBlockFromObjectPointer(TADDR objAddr, ICorDebugDataTarget * target)
{
    ULONG32 returned = 0;
    DWORD Value = 0;

    // Every object has an object header right before it. The sync block value (DWORD) is the last member
    // of the object header. Read the DWORD right before the object address to get the sync block value.
    HRESULT hr = target->ReadVirtual(objAddr - sizeof(DWORD), (PBYTE)&Value, sizeof(DWORD), &returned);

    if ((hr != S_OK) || (returned != sizeof(DWORD)))
    {
        return NULL;
    }

    if ((Value & (BIT_SBLK_IS_HASH_OR_SYNCBLKINDEX | BIT_SBLK_IS_HASHCODE)) != BIT_SBLK_IS_HASH_OR_SYNCBLKINDEX)
        return NULL;
    Value &= MASK_SYNCBLOCKINDEX;

    PTR_SyncTableEntry ste = PTR_SyncTableEntry(dac_cast<TADDR>(g_pSyncTable) + (sizeof(SyncTableEntry) * Value));
    return ste->m_SyncBlock;
}

BOOL DacValidateEEClass(PTR_EEClass pEEClass)
{
    // Verify things are right.
    // The EEClass method table pointer should match the method table.
    // TODO: Microsoft, need another test for validity, this one isn't always true anymore.
    BOOL retval = TRUE;
    EX_TRY
    {
        PTR_MethodTable pMethodTable = pEEClass->GetMethodTable();
        if (!pMethodTable)
        {
            // PREfix.
            retval = FALSE;
        }
        else if (pEEClass != pMethodTable->GetClass())
        {
            retval = FALSE;
        }
    }
    EX_CATCH
    {
        retval = FALSE; // Something is wrong
    }
    EX_END_CATCH(SwallowAllExceptions)
    return retval;

}

BOOL DacValidateMethodTable(PTR_MethodTable pMT, BOOL &bIsFree)
{
    bIsFree = FALSE;

    if ((pMT == NULL) || dac_cast<TADDR>(pMT) == (TADDR)-1)
    {
        return FALSE;
    }

    // Verify things are right.
    BOOL retval = FALSE;
    EX_TRY
    {
        if (HOST_CDADDR(pMT) == HOST_CDADDR(g_pFreeObjectMethodTable))
        {
            bIsFree = TRUE;
        }
        else
        {
            // Standard fast check
            if (!pMT->ValidateWithPossibleAV())
                goto BadMethodTable;

            // In rare cases, we've seen the standard check above pass when it shouldn't.
            // Insert additional/ad-hoc tests below.

            // BaseSize should always be greater than 0 for valid objects (unless it's an interface)
            // For strings, baseSize is not ptr-aligned
            if (!pMT->IsInterface() && !pMT->IsString())
            {
                if (pMT->GetBaseSize() == 0 || !IS_ALIGNED(pMT->GetBaseSize(), sizeof(void *)))
                    goto BadMethodTable;
            }
        }

        retval = TRUE;

BadMethodTable: ;
    }
    EX_CATCH
    {
        retval = FALSE; // Something is wrong
    }
    EX_END_CATCH(SwallowAllExceptions)
    return retval;

}

BOOL DacValidateMD(PTR_MethodDesc pMD)
{
    if ((pMD == NULL) || dac_cast<TADDR>(pMD) == (TADDR)-1)
    {
        return FALSE;
    }

    // Verify things are right.
    BOOL retval = TRUE;
    EX_TRY
    {
        PTR_MethodTable pMethodTable = pMD->GetMethodTable();

        // Standard fast check
        if ((pMethodTable == NULL) || dac_cast<TADDR>(pMethodTable) == (TADDR)-1)
        {
            retval = FALSE;
        }

        if (retval && !pMethodTable->ValidateWithPossibleAV())
        {
            retval = FALSE;
        }

        if (retval && (pMD->GetSlot() >= pMethodTable->GetNumVtableSlots() && !pMD->HasNonVtableSlot()))
        {
            retval = FALSE;
        }

        if (retval)
        {
            PCODE tempEntryPoint = pMD->GetTemporaryEntryPointIfExists();
            if (tempEntryPoint != (PCODE)NULL)
            {
                MethodDesc *pMDCheck = MethodDesc::GetMethodDescFromStubAddr(tempEntryPoint, TRUE);

                if (PTR_HOST_TO_TADDR(pMD) != PTR_HOST_TO_TADDR(pMDCheck))
                {
                    retval = FALSE;
                }
            }
        }

        if (retval && pMD->HasNativeCode() && !pMD->IsFCall())
        {
            PCODE jitCodeAddr = pMD->GetNativeCode();

            MethodDesc *pMDCheck = ExecutionManager::GetCodeMethodDesc(jitCodeAddr);
            if (pMDCheck)
            {
                // Check that the given MethodDesc matches the MethodDesc from
                // the CodeHeader
                if (PTR_HOST_TO_TADDR(pMD) != PTR_HOST_TO_TADDR(pMDCheck))
                {
                    retval = FALSE;
                }
            }
            else
            {
                retval = FALSE;
            }
        }
    }
    EX_CATCH
    {
        retval = FALSE; // Something is wrong
    }
    EX_END_CATCH(SwallowAllExceptions)
    return retval;
}

BOOL DacValidateMD(LPCVOID pMD)
{
    return DacValidateMD(dac_cast<PTR_MethodDesc>(pMD));
}

VOID GetJITMethodInfo (EECodeInfo * pCodeInfo, JITTypes *pJITType, CLRDATA_ADDRESS *pGCInfo)
{
    DWORD dwType = pCodeInfo->GetJitManager()->GetCodeType();
    if (IsMiIL(dwType))
    {
        *pJITType = TYPE_JIT;
    }
    else if (IsMiNative(dwType))
    {
        *pJITType = TYPE_PJIT;
    }
    else
    {
        *pJITType = TYPE_UNKNOWN;
    }

    *pGCInfo = (CLRDATA_ADDRESS)PTR_TO_TADDR(pCodeInfo->GetGCInfo());
}

HRESULT
ClrDataAccess::GetHillClimbingLogEntry(CLRDATA_ADDRESS addr, struct DacpHillClimbingLogEntry* entry)
{
    return E_NOTIMPL;
}

HRESULT
ClrDataAccess::GetWorkRequestData(CLRDATA_ADDRESS addr, struct DacpWorkRequestData *workRequestData)
{
    return E_NOTIMPL;
}

HRESULT
ClrDataAccess::GetThreadpoolData(struct DacpThreadpoolData *threadpoolData)
{
    return E_NOTIMPL;
}

HRESULT ClrDataAccess::GetThreadStoreData(struct DacpThreadStoreData *threadStoreData)
{
    SOSDacEnter();

    ThreadStore* threadStore = ThreadStore::s_pThreadStore;
    if (!threadStore)
    {
        hr = E_UNEXPECTED;
    }
    else
    {
        // initialize the fields of our local structure
        threadStoreData->threadCount = threadStore->m_ThreadCount;
        threadStoreData->unstartedThreadCount = threadStore->m_UnstartedThreadCount;
        threadStoreData->backgroundThreadCount = threadStore->m_BackgroundThreadCount;
        threadStoreData->pendingThreadCount = threadStore->m_PendingThreadCount;
        threadStoreData->deadThreadCount = threadStore->m_DeadThreadCount;
        threadStoreData->fHostConfig = FALSE;

        // identify the "important" threads
        threadStoreData->firstThread = HOST_CDADDR(threadStore->m_ThreadList.GetHead());
        threadStoreData->finalizerThread = HOST_CDADDR(g_pFinalizerThread);
        threadStoreData->gcThread = HOST_CDADDR(g_pSuspensionThread);
    }

    SOSDacLeave();
    return hr;
}

HRESULT
ClrDataAccess::GetStressLogAddress(CLRDATA_ADDRESS *stressLog)
{
    if (stressLog == NULL)
        return E_INVALIDARG;

#ifdef STRESS_LOG
    SOSDacEnter();
    if (g_pStressLog.IsValid())
        *stressLog = HOST_CDADDR(g_pStressLog);
    else
        hr = E_FAIL;

    SOSDacLeave();
    return hr;
#else
    return E_NOTIMPL;
#endif // STRESS_LOG
}

HRESULT
ClrDataAccess::GetJitManagerList(unsigned int count, struct DacpJitManagerInfo managers[], unsigned int *pNeeded)
{
    SOSDacEnter();

    if (managers)
    {
        if (count >= 1)
        {
            EEJitManager * managerPtr = ExecutionManager::GetEEJitManager();

            DacpJitManagerInfo *currentPtr = &managers[0];
            currentPtr->managerAddr = HOST_CDADDR(managerPtr);
            currentPtr->codeType = managerPtr->GetCodeType();

            EEJitManager *eeJitManager = PTR_EEJitManager(PTR_HOST_TO_TADDR(managerPtr));
            currentPtr->ptrHeapList = HOST_CDADDR(eeJitManager->m_pCodeHeap);
        }
    }
    else if (pNeeded)
    {
        *pNeeded = 1;
    }

    SOSDacLeave();
    return hr;
}

HRESULT
ClrDataAccess::GetMethodTableSlot(CLRDATA_ADDRESS mt, unsigned int slot, CLRDATA_ADDRESS *value)
{
    if (mt == 0 || value == NULL)
        return E_INVALIDARG;

    SOSDacEnter();

    PTR_MethodTable mTable = PTR_MethodTable(TO_TADDR(mt));
    BOOL bIsFree = FALSE;
    if (!DacValidateMethodTable(mTable, bIsFree))
    {
        hr = E_INVALIDARG;
    }
    else if (slot < mTable->GetNumVtableSlots())
    {
        // Now get the slot:
        *value = mTable->GetSlot(slot);
        if (*value == 0)
        {
            hr = S_FALSE;
        }
    }
    else
    {
        hr = E_INVALIDARG;
        MethodTable::IntroducedMethodIterator it(mTable);
        for (; it.IsValid() && FAILED(hr); it.Next())
        {
            MethodDesc * pMD = it.GetMethodDesc();
            if (pMD->GetSlot() == slot)
            {
                *value = pMD->GetMethodEntryPointIfExists();
                if (*value == 0)
                {
                    hr = S_FALSE;
                }
                else
                {
                    hr = S_OK;
                }
                break;
            }
        }
    }

    SOSDacLeave();
    return hr;
}

HRESULT
ClrDataAccess::GetMethodTableSlotEnumerator(CLRDATA_ADDRESS mt, ISOSMethodEnum **enumerator)
{
    if (mt == 0 || enumerator == NULL)
        return E_INVALIDARG;

    SOSDacEnter();

    PTR_MethodTable mTable = PTR_MethodTable(TO_TADDR(mt));
    BOOL bIsFree = FALSE;
    if (!DacValidateMethodTable(mTable, bIsFree))
    {
        hr = E_INVALIDARG;
    }
    else
    {
        DacMethodTableSlotEnumerator *methodTableSlotEnumerator = new (nothrow) DacMethodTableSlotEnumerator();
        *enumerator = methodTableSlotEnumerator;
        if (*enumerator == NULL)
        {
            hr = E_OUTOFMEMORY;
        }
        else
        {
            hr = methodTableSlotEnumerator->Init(mTable);
        }
    }

    SOSDacLeave();
    return hr;
}

HRESULT DacMethodTableSlotEnumerator::Init(PTR_MethodTable mTable)
{
    WORD numVtableSlots = mTable->GetNumVtableSlots();
    for (WORD slot = 0; slot < numVtableSlots; slot++)
    {
        SOSMethodData methodData = {0, 0, 0, 0, 0, 0};
        MethodDesc* pMD = nullptr;

        EX_TRY
        {
            pMD = mTable->GetMethodDescForSlot_NoThrow(slot);
        }
        EX_CATCH
        {
        }
        EX_END_CATCH(SwallowAllExceptions)

        if (pMD != nullptr)
        {
            methodData.MethodDesc = HOST_CDADDR(pMD);
            methodData.DefininingMethodTable = PTR_CDADDR(pMD->GetMethodTable());
            methodData.DefiningModule = HOST_CDADDR(pMD->GetModule());
            methodData.Token = pMD->GetMemberDef();
        }

        methodData.Entrypoint = mTable->GetSlot(slot);
        methodData.Slot = slot;

        if (!mMethods.Add(methodData))
            return E_OUTOFMEMORY;
    }

    MethodTable::IntroducedMethodIterator it(mTable);
    for (; it.IsValid(); it.Next())
    {
        MethodDesc* pMD = it.GetMethodDesc();
        WORD slot = pMD->GetSlot();
        if (slot >= numVtableSlots)
        {
            SOSMethodData methodData = {0};
            methodData.MethodDesc = HOST_CDADDR(pMD);
            methodData.Entrypoint = pMD->GetMethodEntryPointIfExists();
            methodData.DefininingMethodTable = PTR_CDADDR(pMD->GetMethodTable());
            methodData.DefiningModule = HOST_CDADDR(pMD->GetModule());
            methodData.Token = pMD->GetMemberDef();

            if (slot == MethodTable::NO_SLOT)
            {
                methodData.Slot = 0xFFFFFFFF;
            }
            else
            {
                methodData.Slot = slot;
            }

            if (!mMethods.Add(methodData))
                return E_OUTOFMEMORY;
        }
    }

    return S_OK;
}

HRESULT
ClrDataAccess::GetCodeHeapList(CLRDATA_ADDRESS jitManager, unsigned int count, struct DacpJitCodeHeapInfo codeHeaps[], unsigned int *pNeeded)
{
    if (jitManager == (CLRDATA_ADDRESS)NULL)
        return E_INVALIDARG;

    SOSDacEnter();

    EEJitManager *pJitManager = PTR_EEJitManager(TO_TADDR(jitManager));
    HeapList *heapList = pJitManager->m_pCodeHeap;

    if (codeHeaps)
    {
        unsigned int i = 0;
        while ((heapList != NULL) && (i < count))
        {
            CodeHeap *codeHeap = heapList->pHeap;
            codeHeaps[i] = DACGetHeapInfoForCodeHeap(codeHeap);
            heapList = heapList->hpNext;
            i++;
        }

        if (pNeeded)
            *pNeeded = i;
    }
    else if (pNeeded)
    {
        int i = 0;
        while (heapList != NULL)
        {
            heapList = heapList->hpNext;
            i++;
        }

        *pNeeded = i;
    }
    else
    {
        hr = E_INVALIDARG;
    }

    SOSDacLeave();
    return hr;
}

DacpJitCodeHeapInfo ClrDataAccess::DACGetHeapInfoForCodeHeap(CodeHeap *heapAddr)
{
    DacpJitCodeHeapInfo jitCodeHeapInfo;

    TADDR targetVtblPtrForHeapType = VPTR_HOST_VTABLE_TO_TADDR(*(LPVOID*)heapAddr);
    if (targetVtblPtrForHeapType == LoaderCodeHeap::VPtrTargetVTable())
    {
        LoaderCodeHeap *loaderCodeHeap = PTR_LoaderCodeHeap(PTR_HOST_TO_TADDR(heapAddr));
        jitCodeHeapInfo.codeHeapType = CODEHEAP_LOADER;
        jitCodeHeapInfo.LoaderHeap =
            TO_CDADDR(PTR_HOST_MEMBER_TADDR(LoaderCodeHeap, loaderCodeHeap, m_LoaderHeap));
    }
    else if (targetVtblPtrForHeapType == HostCodeHeap::VPtrTargetVTable())
    {
        HostCodeHeap *hostCodeHeap = PTR_HostCodeHeap(PTR_HOST_TO_TADDR(heapAddr));
        jitCodeHeapInfo.codeHeapType = CODEHEAP_HOST;
        jitCodeHeapInfo.HostData.baseAddr = PTR_CDADDR(hostCodeHeap->m_pBaseAddr);
        jitCodeHeapInfo.HostData.currentAddr = PTR_CDADDR(hostCodeHeap->m_pLastAvailableCommittedAddr);
    }
    else
    {
        jitCodeHeapInfo.codeHeapType = CODEHEAP_UNKNOWN;
    }

    return jitCodeHeapInfo;
}

HRESULT
ClrDataAccess::GetStackLimits(CLRDATA_ADDRESS threadPtr, CLRDATA_ADDRESS *lower,
                              CLRDATA_ADDRESS *upper, CLRDATA_ADDRESS *fp)
{
    if (threadPtr == 0 || (lower == NULL && upper == NULL && fp == NULL))
        return E_INVALIDARG;

    SOSDacEnter();

    Thread * thread = PTR_Thread(TO_TADDR(threadPtr));

    if (lower)
        *lower = TO_CDADDR(thread->GetCachedStackBase().GetAddr());

    if (upper)
        *upper = TO_CDADDR(thread->GetCachedStackLimit().GetAddr());

    if (fp)
        *fp = PTR_HOST_MEMBER_TADDR(Thread, thread, m_pFrame);

    SOSDacLeave();

    return hr;
}

HRESULT
ClrDataAccess::GetRegisterName(int regNum, unsigned int count, _Inout_updates_z_(count) WCHAR *buffer, unsigned int *pNeeded)
{
    if (!buffer && !pNeeded)
        return E_POINTER;

#ifdef TARGET_AMD64
    static const WCHAR *regs[] =
    {
        W("rax"), W("rcx"), W("rdx"), W("rbx"), W("rsp"), W("rbp"), W("rsi"), W("rdi"),
        W("r8"), W("r9"), W("r10"), W("r11"), W("r12"), W("r13"), W("r14"), W("r15"),
    };
#elif defined(TARGET_ARM)
    static const WCHAR *regs[] =
    {
        W("r0"),
        W("r1"),
        W("r2"),
        W("r3"),
        W("r4"),
        W("r5"),
        W("r6"),
        W("r7"),
        W("r8"), W("r9"), W("r10"), W("r11"), W("r12"), W("sp"), W("lr")
    };
#elif defined(TARGET_ARM64)
    static const WCHAR *regs[] =
    {
        W("X0"),
        W("X1"),
        W("X2"),
        W("X3"),
        W("X4"),
        W("X5"),
        W("X6"),
        W("X7"),
        W("X8"),  W("X9"),  W("X10"), W("X11"), W("X12"), W("X13"), W("X14"), W("X15"), W("X16"), W("X17"),
        W("X18"), W("X19"), W("X20"), W("X21"), W("X22"), W("X23"), W("X24"), W("X25"), W("X26"), W("X27"),
        W("X28"), W("Fp"),  W("Lr"),  W("Sp")
    };
#elif defined(TARGET_X86)
    static const WCHAR *regs[] =
    {
        W("eax"), W("ecx"), W("edx"), W("ebx"), W("esp"), W("ebp"), W("esi"), W("edi"),
    };
#elif defined(TARGET_LOONGARCH64)
    static const WCHAR *regs[] =
    {
        W("R0"), W("RA"), W("TP"), W("SP"),
        W("A0"), W("A1"), W("A2"), W("A3"),
        W("A4"), W("A5"), W("A6"), W("A7"),
        W("T0"), W("T1"), W("T2"), W("T3"),
        W("T4"), W("T5"), W("T6"), W("T7"),
        W("T8"), W("R21"), W("FP"), W("S0"),
        W("S1"), W("S2"), W("S3"), W("S4"),
        W("S5"), W("S6"), W("S7"), W("S8")
    };
#elif defined(TARGET_RISCV64)
    static const WCHAR *regs[] =
    {
        W("R0"), W("RA"), W("SP"), W("GP"),
        W("TP"), W("T0"), W("T1"), W("T2"),
        W("FP"), W("S1"), W("A0"), W("A1"),
        W("A2"), W("A3"), W("A4"), W("A5"),
        W("A6"), W("A7"), W("S2"), W("S3"),
        W("S4"), W("S5"), W("S6"), W("S7"),
        W("S8"), W("S9"), W("S10"), W("S11"),
        W("T3"), W("T4"), W("T5"), W("T6")
    };
#endif

    // Caller frame registers are encoded as "-(reg+1)".
    bool callerFrame = regNum < 0;
    if (callerFrame)
        regNum = -regNum-1;

    if ((unsigned int)regNum >= ARRAY_SIZE(regs))
        return E_UNEXPECTED;

    const WCHAR callerPrefix[] = W("caller.");
    // Include null terminator in prefixLen/regLen because wcscpy_s will fail otherwise
    unsigned int prefixLen = (unsigned int)ARRAY_SIZE(callerPrefix);
    unsigned int regLen = (unsigned int)u16_strlen(regs[regNum]) + 1;
    unsigned int needed = (callerFrame ? prefixLen - 1 : 0) + regLen;
    if (pNeeded)
        *pNeeded = needed;

    if (buffer)
    {
        WCHAR* curr = buffer;
        WCHAR* end = buffer + count;
        unsigned int destSize = count;
        if (curr < end && callerFrame)
        {
            unsigned int toCopy = prefixLen < destSize ? prefixLen : destSize;
            wcscpy_s(curr, toCopy, callerPrefix);
            // Point to null terminator
            toCopy--;
            curr += toCopy;
            destSize -= toCopy;
        }

        if (curr < end)
        {
            unsigned int toCopy = regLen < destSize ? regLen : destSize;
            wcscpy_s(curr, toCopy, regs[regNum]);
            // Point to null terminator
            toCopy--;
            curr += toCopy;
            destSize -= toCopy;
        }

        if (count < needed)
            return S_FALSE;
    }

    return S_OK;
}

HRESULT
ClrDataAccess::GetStackReferences(DWORD osThreadID, ISOSStackRefEnum **ppEnum)
{
    if (ppEnum == NULL)
        return E_POINTER;

    SOSDacEnter();

    DacStackReferenceWalker *walker = new (nothrow) DacStackReferenceWalker(this, osThreadID, false);

    if (walker == NULL)
    {
        hr = E_OUTOFMEMORY;
    }
    else
    {
        hr = walker->Init();

        if (SUCCEEDED(hr))
            hr = walker->QueryInterface(__uuidof(ISOSStackRefEnum), (void**)ppEnum);

        if (FAILED(hr))
        {
            delete walker;
            *ppEnum = NULL;
        }
    }

    SOSDacLeave();
    return hr;
}

HRESULT
ClrDataAccess::GetThreadFromThinlockID(UINT thinLockId, CLRDATA_ADDRESS *pThread)
{
    if (pThread == NULL)
        return E_INVALIDARG;

    SOSDacEnter();

    Thread *thread = g_pThinLockThreadIdDispenser->IdToThread(thinLockId);
    *pThread = PTR_HOST_TO_TADDR(thread);

    SOSDacLeave();
    return hr;
}


HRESULT
ClrDataAccess::GetThreadAllocData(CLRDATA_ADDRESS addr, struct DacpAllocData *data)
{
    if (data == NULL)
        return E_POINTER;

    SOSDacEnter();

    Thread* thread = PTR_Thread(TO_TADDR(addr));

    PTR_gc_alloc_context pAllocContext = thread->GetAllocContext();

    if (pAllocContext != NULL)
    {
        data->allocBytes = TO_CDADDR(pAllocContext->alloc_bytes);
        data->allocBytesLoh = TO_CDADDR(pAllocContext->alloc_bytes_uoh);
    }
    else
    {
        data->allocBytes = TO_CDADDR(0);
        data->allocBytesLoh = TO_CDADDR(0);
    }

    SOSDacLeave();
    return hr;
}

HRESULT
ClrDataAccess::GetHeapAllocData(unsigned int count, struct DacpGenerationAllocData *data, unsigned int *pNeeded)
{
    if (data == 0 && pNeeded == NULL)
        return E_INVALIDARG;

    SOSDacEnter();
#if defined(FEATURE_SVR_GC)
    if (GCHeapUtilities::IsServerHeap())
    {
        hr = GetServerAllocData(count, data, pNeeded);
    }
    else
#endif //FEATURE_SVR_GC
    {
        if (pNeeded)
            *pNeeded = 1;

        if (data && count >= 1)
        {
            DPTR(unused_generation) table = g_gcDacGlobals->generation_table;
            for (unsigned int i=0; i < *g_gcDacGlobals->max_gen + 2; i++)
            {
                dac_generation entry = GenerationTableIndex(table, i);
                data[0].allocData[i].allocBytes = (CLRDATA_ADDRESS)(ULONG_PTR) entry.allocation_context.alloc_bytes;
                data[0].allocData[i].allocBytesLoh = (CLRDATA_ADDRESS)(ULONG_PTR) entry.allocation_context.alloc_bytes_uoh;
            }
        }
    }

    SOSDacLeave();
    return hr;
}

HRESULT ClrDataAccess::GetThreadData(CLRDATA_ADDRESS threadAddr, struct DacpThreadData *threadData)
{
    SOSDacEnter();

    // marshal the Thread object from the target
    Thread* thread = PTR_Thread(TO_TADDR(threadAddr));

    // initialize our local copy from the marshaled target Thread instance
    ZeroMemory (threadData, sizeof(DacpThreadData));
    threadData->corThreadId = thread->m_ThreadId;
    threadData->osThreadId = (DWORD)thread->m_OSThreadId;
    threadData->state = thread->m_State;
    threadData->preemptiveGCDisabled = thread->m_fPreemptiveGCDisabled;

    PTR_gc_alloc_context allocContext = thread->GetAllocContext();
    if (allocContext)
    {
        threadData->allocContextPtr = TO_CDADDR(allocContext->alloc_ptr);
        threadData->allocContextLimit = TO_CDADDR(allocContext->alloc_limit);
    }
    else
    {
        threadData->allocContextPtr = TO_CDADDR(0);
        threadData->allocContextLimit = TO_CDADDR(0);
    }

    threadData->fiberData = (CLRDATA_ADDRESS)NULL;

    threadData->pFrame = PTR_CDADDR(thread->m_pFrame);
    threadData->context = PTR_CDADDR(AppDomain::GetCurrentDomain());
    threadData->domain = PTR_CDADDR(AppDomain::GetCurrentDomain());
    threadData->lockCount = (DWORD)-1;
#ifndef TARGET_UNIX
    threadData->teb = TO_CDADDR(thread->m_pTEB);
#else
    threadData->teb = (CLRDATA_ADDRESS)NULL;
#endif
    threadData->lastThrownObjectHandle =
        TO_CDADDR(thread->m_LastThrownObjectHandle);
    threadData->nextThread =
        HOST_CDADDR(ThreadStore::s_pThreadStore->m_ThreadList.GetNext(thread));
#ifdef FEATURE_EH_FUNCLETS
    if (thread->m_ExceptionState.m_pCurrentTracker)
    {
        threadData->firstNestedException = PTR_HOST_TO_TADDR(
            thread->m_ExceptionState.m_pCurrentTracker->m_pPrevNestedInfo);
    }
#else
    threadData->firstNestedException = PTR_HOST_TO_TADDR(
        thread->m_ExceptionState.m_currentExInfo.m_pPrevNestedInfo);
#endif // FEATURE_EH_FUNCLETS

    SOSDacLeave();
    return hr;
}

#ifdef FEATURE_REJIT
void CopyNativeCodeVersionToReJitData(NativeCodeVersion nativeCodeVersion, NativeCodeVersion activeCodeVersion, DacpReJitData * pReJitData)
{
    pReJitData->rejitID = nativeCodeVersion.GetILCodeVersion().GetVersionId();
    pReJitData->NativeCodeAddr = nativeCodeVersion.GetNativeCode();

    if (nativeCodeVersion != activeCodeVersion)
    {
        pReJitData->flags = DacpReJitData::kReverted;
    }
    else
    {
        switch (nativeCodeVersion.GetILCodeVersion().GetRejitState())
        {
        default:
            _ASSERTE(!"Unknown SharedRejitInfo state.  DAC should be updated to understand this new state.");
            pReJitData->flags = DacpReJitData::kUnknown;
            break;

        case ILCodeVersion::kStateRequested:
            pReJitData->flags = DacpReJitData::kRequested;
            break;

        case ILCodeVersion::kStateActive:
            pReJitData->flags = DacpReJitData::kActive;
            break;
        }
    }
}
#endif // FEATURE_REJIT

//---------------------------------------------------------------------------------------
//
// Given a method desc addr, this loads up DacpMethodDescData and multiple DacpReJitDatas
// with data on that method
//
// Arguments:
//      * methodDesc - MD to look up
//      * ip - IP address of interest (e.g., from an !ip2md call). This is used to ensure
//          the rejitted version corresponding to this IP is returned. May be NULL if you
//          don't care.
//      * methodDescData - [out] DacpMethodDescData to populate
//      * cRevertedRejitVersions - Number of entries allocated in rgRevertedRejitData
//          array
//      * rgRevertedRejitData - [out] Array of DacpReJitDatas to populate with rejitted
//          rejit version data
//      * pcNeededRevertedRejitData - [out] If cRevertedRejitVersions==0, the total
//          number of available rejit versions (including the current version) is
//          returned here. Else, the number of reverted rejit data actually fetched is
//          returned here.
//
// Return Value:
//      HRESULT indicating success or failure.
//
HRESULT ClrDataAccess::GetMethodDescData(
    CLRDATA_ADDRESS methodDesc,
    CLRDATA_ADDRESS ip,
    struct DacpMethodDescData *methodDescData,
    ULONG cRevertedRejitVersions,
    DacpReJitData * rgRevertedRejitData,
    ULONG * pcNeededRevertedRejitData)
{
    if (methodDesc == 0)
        return E_INVALIDARG;

    if ((cRevertedRejitVersions != 0) && (rgRevertedRejitData == NULL))
    {
        return E_INVALIDARG;
    }

    if ((rgRevertedRejitData != NULL) && (pcNeededRevertedRejitData == NULL))
    {
        // If you're asking for reverted rejit data, you'd better ask for the number of
        // elements we return
        return E_INVALIDARG;
    }

    SOSDacEnter();
<<<<<<< HEAD
    if (m_cdacSos != NULL)
    {
        // Try the cDAC first - it will return E_NOTIMPL if it doesn't support this method yet. Fall back to the DAC.
        hr = m_cdacSos->GetMethodDescData(methodDesc, ip, methodDescData, cRevertedRejitVersions, rgRevertedRejitData, pcNeededRevertedRejitData);
        if (FAILED(hr))
        {
            hr = GetMethodDescDataImpl(methodDesc, ip, methodDescData, cRevertedRejitVersions, rgRevertedRejitData, pcNeededRevertedRejitData);
        }
#ifdef _DEBUG
        else
        {
            // Assert that the data is the same as what we get from the DAC.
            DacpMethodDescData mdDataLocal;
            NewArrayHolder<DacpReJitData> rgRevertedRejitDataLocal{};
            if (rgRevertedRejitData != nullptr)
            {
                rgRevertedRejitDataLocal = new DacpReJitData[cRevertedRejitVersions];
            }
            ULONG cNeededRevertedRejitDataLocal = 0;
            ULONG *pcNeededRevertedRejitDataLocal = NULL;
            if (pcNeededRevertedRejitData != NULL)
            {
                pcNeededRevertedRejitDataLocal = &cNeededRevertedRejitDataLocal;
            }
            HRESULT hrLocal = GetMethodDescDataImpl(methodDesc, ip,&mdDataLocal, cRevertedRejitVersions, rgRevertedRejitDataLocal, pcNeededRevertedRejitDataLocal);
            DacAssertsEnabledHolder assertsEnabled;
            _ASSERTE(hr == hrLocal);
            _ASSERTE(methodDescData->bHasNativeCode == mdDataLocal.bHasNativeCode);
            _ASSERTE(methodDescData->bIsDynamic == mdDataLocal.bIsDynamic);
            _ASSERTE(methodDescData->wSlotNumber == mdDataLocal.wSlotNumber);
            _ASSERTE(methodDescData->NativeCodeAddr == mdDataLocal.NativeCodeAddr);
            _ASSERTE(methodDescData->AddressOfNativeCodeSlot == mdDataLocal.AddressOfNativeCodeSlot);
            _ASSERTE(methodDescData->MethodDescPtr == mdDataLocal.MethodDescPtr);
            _ASSERTE(methodDescData->MethodTablePtr == mdDataLocal.MethodTablePtr);
            _ASSERTE(methodDescData->ModulePtr == mdDataLocal.ModulePtr);
            _ASSERTE(methodDescData->MDToken == mdDataLocal.MDToken);
            _ASSERTE(methodDescData->GCInfo == mdDataLocal.GCInfo);
            _ASSERTE(methodDescData->GCStressCodeCopy == mdDataLocal.GCStressCodeCopy);
            _ASSERTE(methodDescData->managedDynamicMethodObject == mdDataLocal.managedDynamicMethodObject);
            _ASSERTE(methodDescData->requestedIP == mdDataLocal.requestedIP);
            // TODO[cdac]: cdacreader always returns 0 currently
            _ASSERTE(methodDescData->cJittedRejitVersions == 0 || methodDescData->cJittedRejitVersions == mdDataLocal.cJittedRejitVersions);
            // TODO[cdac]: compare rejitDataCurrent and rejitDataRequested, too
            if (rgRevertedRejitData != NULL)
            {
                _ASSERTE (cNeededRevertedRejitDataLocal == *pcNeededRevertedRejitData);
                for (ULONG i = 0; i < cNeededRevertedRejitDataLocal; i++)
                {
                    _ASSERTE(rgRevertedRejitData[i].rejitID == rgRevertedRejitDataLocal[i].rejitID);
                    _ASSERTE(rgRevertedRejitData[i].NativeCodeAddr == rgRevertedRejitDataLocal[i].NativeCodeAddr);
                    _ASSERTE(rgRevertedRejitData[i].flags == rgRevertedRejitDataLocal[i].flags);
                }
            }
        }
#endif
    }
    else
    {
        hr = GetMethodDescDataImpl(methodDesc, ip, methodDescData, cRevertedRejitVersions, rgRevertedRejitData, pcNeededRevertedRejitData);
    }

    SOSDacLeave();
    return hr;
}

HRESULT ClrDataAccess::GetMethodDescDataImpl(
    CLRDATA_ADDRESS methodDesc,
    CLRDATA_ADDRESS ip,
    struct DacpMethodDescData *methodDescData,
    ULONG cRevertedRejitVersions,
    DacpReJitData * rgRevertedRejitData,
    ULONG * pcNeededRevertedRejitData)
{

    HRESULT hr = S_OK;
=======
>>>>>>> c5b9a02d

    PTR_MethodDesc pMD = PTR_MethodDesc(TO_TADDR(methodDesc));

    if (!DacValidateMD(pMD))
    {
        hr = E_INVALIDARG;
    }
    else
    {
        ZeroMemory(methodDescData, sizeof(DacpMethodDescData));
        if (rgRevertedRejitData != NULL)
            ZeroMemory(rgRevertedRejitData, sizeof(*rgRevertedRejitData) * cRevertedRejitVersions);
        if (pcNeededRevertedRejitData != NULL)
            *pcNeededRevertedRejitData = 0;

        NativeCodeVersion requestedNativeCodeVersion, activeNativeCodeVersion;
        if (ip != (CLRDATA_ADDRESS)NULL)
        {
            requestedNativeCodeVersion = ExecutionManager::GetNativeCodeVersion(CLRDATA_ADDRESS_TO_TADDR(ip));
        }
        else
        {
#ifdef FEATURE_CODE_VERSIONING
            activeNativeCodeVersion = pMD->GetCodeVersionManager()->GetActiveILCodeVersion(pMD).GetActiveNativeCodeVersion(pMD);
#else
            activeNativeCodeVersion = NativeCodeVersion(pMD);
#endif
            requestedNativeCodeVersion = activeNativeCodeVersion;
        }

        methodDescData->requestedIP = ip;
        methodDescData->bIsDynamic = (pMD->IsLCGMethod()) ? TRUE : FALSE;
        methodDescData->wSlotNumber = pMD->GetSlot();
        if (!requestedNativeCodeVersion.IsNull() && requestedNativeCodeVersion.GetNativeCode() != (PCODE)NULL)
        {
            methodDescData->bHasNativeCode = TRUE;
            methodDescData->NativeCodeAddr = TO_CDADDR(PCODEToPINSTR(requestedNativeCodeVersion.GetNativeCode()));
        }
        else
        {
            methodDescData->bHasNativeCode = FALSE;
            methodDescData->NativeCodeAddr = (CLRDATA_ADDRESS)-1;
        }
        methodDescData->AddressOfNativeCodeSlot = pMD->HasNativeCodeSlot() ? TO_CDADDR(dac_cast<TADDR>(pMD->GetAddrOfNativeCodeSlot())) : (CLRDATA_ADDRESS)NULL;
        methodDescData->MDToken = pMD->GetMemberDef();
        methodDescData->MethodDescPtr = methodDesc;
        methodDescData->MethodTablePtr = HOST_CDADDR(pMD->GetMethodTable());
        methodDescData->ModulePtr = HOST_CDADDR(pMD->GetModule());

#ifdef FEATURE_REJIT

        // If rejit info is appropriate, get the following:
        //     * ReJitInfo for the current, active version of the method
        //     * ReJitInfo for the requested IP (for !ip2md and !u)
        //     * ReJitInfos for all reverted versions of the method (up to
        //         cRevertedRejitVersions)
        //
        // Minidumps will not have all this rejit info, and failure to get rejit info
        // should not be fatal.  So enclose all rejit stuff in a try.

        EX_TRY
        {
            CodeVersionManager *pCodeVersionManager = pMD->GetCodeVersionManager();

            // Current ReJitInfo
            if (activeNativeCodeVersion.IsNull())
            {
                ILCodeVersion activeILCodeVersion = pCodeVersionManager->GetActiveILCodeVersion(pMD);
                activeNativeCodeVersion = activeILCodeVersion.GetActiveNativeCodeVersion(pMD);
            }
            CopyNativeCodeVersionToReJitData(
                activeNativeCodeVersion,
                activeNativeCodeVersion,
                &methodDescData->rejitDataCurrent);

            // Requested ReJitInfo
            _ASSERTE(methodDescData->rejitDataRequested.rejitID == 0);
            if (ip != (CLRDATA_ADDRESS)NULL && !requestedNativeCodeVersion.IsNull())
            {
                CopyNativeCodeVersionToReJitData(
                    requestedNativeCodeVersion,
                    activeNativeCodeVersion,
                    &methodDescData->rejitDataRequested);
            }

            // Total number of jitted rejit versions
            ULONG cJittedRejitVersions;
            if (SUCCEEDED(ReJitManager::GetReJITIDs(pMD, 0 /* cReJitIds */, &cJittedRejitVersions, NULL /* reJitIds */)))
            {
                methodDescData->cJittedRejitVersions = cJittedRejitVersions;
            }

            // Reverted ReJitInfos
            if (rgRevertedRejitData == NULL)
            {
                // No reverted rejit versions will be returned, but maybe caller wants a
                // count of all versions
                if (pcNeededRevertedRejitData != NULL)
                {
                    *pcNeededRevertedRejitData = methodDescData->cJittedRejitVersions;
                }
            }
            else
            {
                // Caller wants some reverted rejit versions.  Gather reverted rejit version data to return
                ULONG cReJitIds;
                StackSArray<ReJITID> reJitIds;

                // Prepare array to populate with rejitids.  "+ 1" because GetReJITIDs
                // returns all available rejitids, including the rejitid for the one non-reverted
                // current version.
                ReJITID *rgReJitIds = reJitIds.OpenRawBuffer(cRevertedRejitVersions + 1);
                if (rgReJitIds != NULL)
                {
                    hr = ReJitManager::GetReJITIDs(pMD, cRevertedRejitVersions + 1, &cReJitIds, rgReJitIds);
                    if (SUCCEEDED(hr))
                    {
                        // Go through rejitids.  For each reverted one, populate a entry in rgRevertedRejitData
                        reJitIds.CloseRawBuffer(cReJitIds);
                        ULONG iRejitDataReverted = 0;
                        ILCodeVersion activeVersion = pCodeVersionManager->GetActiveILCodeVersion(pMD);
                        for (COUNT_T i = 0;
                             (i < cReJitIds) && (iRejitDataReverted < cRevertedRejitVersions);
                             i++)
                        {
                            ILCodeVersion ilCodeVersion = pCodeVersionManager->GetILCodeVersion(pMD, reJitIds[i]);

                            if ((ilCodeVersion.IsNull()) ||
                                (ilCodeVersion == activeVersion))
                            {
                                continue;
                            }

                            NativeCodeVersion activeRejitChild = ilCodeVersion.GetActiveNativeCodeVersion(pMD);
                            CopyNativeCodeVersionToReJitData(
                                activeRejitChild,
                                activeNativeCodeVersion,
                                &rgRevertedRejitData[iRejitDataReverted]);
                            iRejitDataReverted++;
                        }
                        // pcNeededRevertedRejitData != NULL as per condition at top of function (cuz rgRevertedRejitData !=
                        // NULL).
                        *pcNeededRevertedRejitData = iRejitDataReverted;
                    }
                }
            }
        }
        EX_CATCH
        {
            if (pcNeededRevertedRejitData != NULL)
                *pcNeededRevertedRejitData = 0;
        }
        EX_END_CATCH(SwallowAllExceptions)
        hr = S_OK; // Failure to get rejitids is not fatal

#endif // FEATURE_REJIT

#ifdef HAVE_GCCOVER
        if (!requestedNativeCodeVersion.IsNull())
        {
            PTR_GCCoverageInfo gcCover = requestedNativeCodeVersion.GetGCCoverageInfo();
            if (gcCover != NULL)
            {
                // In certain minidumps, we won't save the gccover information.
                // (it would be unwise to do so, it is heavy and not a customer scenario).
                methodDescData->GCStressCodeCopy = HOST_CDADDR(gcCover) + offsetof(GCCoverageInfo, savedCode);
            }
        }
#endif // HAVE_GCCOVER

        // Set this above Dario since you know how to tell if dynamic
        if (methodDescData->bIsDynamic)
        {
            DynamicMethodDesc *pDynamicMethod = PTR_DynamicMethodDesc(TO_TADDR(methodDesc));
            if (pDynamicMethod)
            {
                LCGMethodResolver *pResolver = pDynamicMethod->GetLCGMethodResolver();
                if (pResolver)
                {
                    OBJECTREF value = pResolver->GetManagedResolver();
                    if (value)
                    {
                        FieldDesc *pField = (&g_CoreLib)->GetField(FIELD__DYNAMICRESOLVER__DYNAMIC_METHOD);
                        _ASSERTE(pField);
                        value = pField->GetRefValue(value);
                        if (value)
                        {
                            methodDescData->managedDynamicMethodObject = PTR_HOST_TO_TADDR(value);
                        }
                    }
                }
            }
        }
    }

    SOSDacLeave();
    return hr;
}

HRESULT ClrDataAccess::GetTieredVersions(
    CLRDATA_ADDRESS methodDesc,
    int rejitId,
    struct DacpTieredVersionData *nativeCodeAddrs,
    int cNativeCodeAddrs,
    int *pcNativeCodeAddrs)
{
    if (methodDesc == 0 || cNativeCodeAddrs == 0 || pcNativeCodeAddrs == NULL)
    {
        return E_INVALIDARG;
    }

    *pcNativeCodeAddrs = 0;

    SOSDacEnter();

#ifdef FEATURE_REJIT
    PTR_MethodDesc pMD = PTR_MethodDesc(TO_TADDR(methodDesc));

    // If rejit info is appropriate, get the following:
    //     * ReJitInfo for the current, active version of the method
    //     * ReJitInfo for the requested IP (for !ip2md and !u)
    //     * ReJitInfos for all reverted versions of the method (up to
    //         cRevertedRejitVersions)
    //
    // Minidumps will not have all this rejit info, and failure to get rejit info
    // should not be fatal.  So enclose all rejit stuff in a try.

    EX_TRY
    {
        CodeVersionManager *pCodeVersionManager = pMD->GetCodeVersionManager();
        ILCodeVersion ilCodeVersion = pCodeVersionManager->GetILCodeVersion(pMD, rejitId);

        if (ilCodeVersion.IsNull())
        {
            // Bad rejit ID
            hr = E_INVALIDARG;
            goto cleanup;
        }

        TADDR r2rImageBase = (TADDR)NULL;
        TADDR r2rImageEnd = (TADDR)NULL;
        {
            PTR_Module pModule = (PTR_Module)pMD->GetModule();
            if (pModule->IsReadyToRun())
            {
                PTR_PEImageLayout pImage = pModule->GetReadyToRunInfo()->GetImage();
                r2rImageBase = dac_cast<TADDR>(pImage->GetBase());
                r2rImageEnd = r2rImageBase + pImage->GetSize();
            }
        }

        NativeCodeVersionCollection nativeCodeVersions = ilCodeVersion.GetNativeCodeVersions(pMD);
        int count = 0;
        for (NativeCodeVersionIterator iter = nativeCodeVersions.Begin(); iter != nativeCodeVersions.End(); iter++)
        {
            TADDR pNativeCode = PCODEToPINSTR((*iter).GetNativeCode());
            nativeCodeAddrs[count].NativeCodeAddr = pNativeCode;
            PTR_NativeCodeVersionNode pNode = (*iter).AsNode();
            nativeCodeAddrs[count].NativeCodeVersionNodePtr = TO_CDADDR(PTR_TO_TADDR(pNode));

            if (r2rImageBase <= pNativeCode && pNativeCode < r2rImageEnd)
            {
                nativeCodeAddrs[count].OptimizationTier = DacpTieredVersionData::OptimizationTier_ReadyToRun;
            }
            else if (pMD->IsEligibleForTieredCompilation())
            {
                switch ((*iter).GetOptimizationTier())
                {
                default:
                    nativeCodeAddrs[count].OptimizationTier = DacpTieredVersionData::OptimizationTier_Unknown;
                    break;
                case NativeCodeVersion::OptimizationTier0:
                    nativeCodeAddrs[count].OptimizationTier = DacpTieredVersionData::OptimizationTier_QuickJitted;
                    break;
                case NativeCodeVersion::OptimizationTier1:
                    nativeCodeAddrs[count].OptimizationTier = DacpTieredVersionData::OptimizationTier_OptimizedTier1;
                    break;
                case NativeCodeVersion::OptimizationTier1OSR:
                    nativeCodeAddrs[count].OptimizationTier = DacpTieredVersionData::OptimizationTier_OptimizedTier1OSR;
                    break;
                case NativeCodeVersion::OptimizationTierOptimized:
                    nativeCodeAddrs[count].OptimizationTier = DacpTieredVersionData::OptimizationTier_Optimized;
                    break;
                case NativeCodeVersion::OptimizationTier0Instrumented:
                    nativeCodeAddrs[count].OptimizationTier = DacpTieredVersionData::OptimizationTier_QuickJittedInstrumented;
                    break;
                case NativeCodeVersion::OptimizationTier1Instrumented:
                    nativeCodeAddrs[count].OptimizationTier = DacpTieredVersionData::OptimizationTier_OptimizedTier1Instrumented;
                    break;
                }
            }
            else if (pMD->IsJitOptimizationDisabled())
            {
                nativeCodeAddrs[count].OptimizationTier = DacpTieredVersionData::OptimizationTier_MinOptJitted;
            }
            else
            {
                nativeCodeAddrs[count].OptimizationTier = DacpTieredVersionData::OptimizationTier_Optimized;
            }

            ++count;

            if (count >= cNativeCodeAddrs)
            {
                hr = S_FALSE;
                break;
            }
        }

        *pcNativeCodeAddrs = count;
    }
    EX_CATCH
    {
        hr = E_FAIL;
    }
    EX_END_CATCH(SwallowAllExceptions)

cleanup:
    ;
#endif // FEATURE_REJIT

    SOSDacLeave();
    return hr;
}

HRESULT
ClrDataAccess::GetMethodDescTransparencyData(CLRDATA_ADDRESS methodDesc, struct DacpMethodDescTransparencyData *data)
{
    if (methodDesc == 0 || data == NULL)
        return E_INVALIDARG;

    SOSDacEnter();

    PTR_MethodDesc pMD = PTR_MethodDesc(TO_TADDR(methodDesc));
    if (!DacValidateMD(pMD))
    {
        hr = E_INVALIDARG;
    }
    else
    {
        ZeroMemory(data, sizeof(DacpMethodDescTransparencyData));
    }

    SOSDacLeave();
    return hr;
}

HRESULT
ClrDataAccess::GetCodeHeaderData(CLRDATA_ADDRESS ip, struct DacpCodeHeaderData *codeHeaderData)
{
    if (ip == 0 || codeHeaderData == NULL)
        return E_INVALIDARG;

    SOSDacEnter();

    EECodeInfo codeInfo(TO_TADDR(ip));

    if (!codeInfo.IsValid())
    {
        // We may be able to walk stubs to find a method desc if it's not a jitted method.
        MethodDesc *methodDescI = MethodTable::GetMethodDescForSlotAddress(TO_TADDR(ip));
        if (methodDescI == NULL)
        {
            hr = E_INVALIDARG;
        }
        else
        {
            codeHeaderData->MethodDescPtr = HOST_CDADDR(methodDescI);
            codeHeaderData->JITType = TYPE_UNKNOWN;
            codeHeaderData->GCInfo = (CLRDATA_ADDRESS)NULL;
            codeHeaderData->MethodStart = (CLRDATA_ADDRESS)NULL;
            codeHeaderData->MethodSize = 0;
            codeHeaderData->ColdRegionStart = (CLRDATA_ADDRESS)NULL;
        }
    }
    else
    {
        codeHeaderData->MethodDescPtr = HOST_CDADDR(codeInfo.GetMethodDesc());

        GetJITMethodInfo(&codeInfo, &codeHeaderData->JITType, &codeHeaderData->GCInfo);

        codeHeaderData->MethodStart =
            (CLRDATA_ADDRESS) codeInfo.GetStartAddress();
        size_t methodSize = codeInfo.GetCodeManager()->GetFunctionSize(codeInfo.GetGCInfoToken());
        _ASSERTE(FitsIn<DWORD>(methodSize));
        codeHeaderData->MethodSize = static_cast<DWORD>(methodSize);

        IJitManager::MethodRegionInfo methodRegionInfo = {(TADDR)NULL, 0, (TADDR)NULL, 0};
        codeInfo.GetMethodRegionInfo(&methodRegionInfo);

        codeHeaderData->HotRegionSize = (DWORD) methodRegionInfo.hotSize;
        codeHeaderData->ColdRegionSize = (DWORD) methodRegionInfo.coldSize;
        codeHeaderData->ColdRegionStart = (CLRDATA_ADDRESS) methodRegionInfo.coldStartAddress;
    }

    SOSDacLeave();
    return hr;
}

HRESULT
ClrDataAccess::GetMethodDescPtrFromFrame(CLRDATA_ADDRESS frameAddr, CLRDATA_ADDRESS * ppMD)
{
    if (frameAddr == 0 || ppMD == NULL)
        return E_INVALIDARG;

    SOSDacEnter();

    Frame *pFrame = PTR_Frame(TO_TADDR(frameAddr));
    CLRDATA_ADDRESS methodDescAddr = HOST_CDADDR(pFrame->GetFunction());
    if ((methodDescAddr == (CLRDATA_ADDRESS)NULL) || !DacValidateMD(PTR_MethodDesc(TO_TADDR(methodDescAddr))))
    {
        hr = E_INVALIDARG;
    }
    else
    {
        *ppMD = methodDescAddr;
        hr = S_OK;
    }

    SOSDacLeave();
    return hr;
}

HRESULT
ClrDataAccess::GetMethodDescPtrFromIP(CLRDATA_ADDRESS ip, CLRDATA_ADDRESS * ppMD)
{
    if (ip == 0 || ppMD == NULL)
        return E_INVALIDARG;

    SOSDacEnter();

    EECodeInfo codeInfo(TO_TADDR(ip));

    if (!codeInfo.IsValid())
    {
        hr = E_FAIL;
    }
    else
    {
        CLRDATA_ADDRESS pMD = HOST_CDADDR(codeInfo.GetMethodDesc());
        if ((pMD == (CLRDATA_ADDRESS)NULL) || !DacValidateMD(PTR_MethodDesc(TO_TADDR(pMD))))
        {
            hr = E_INVALIDARG;
        }
        else
        {
            *ppMD = pMD;
            hr = S_OK;
        }
    }

    SOSDacLeave();
    return hr;
}

HRESULT
ClrDataAccess::GetMethodDescName(CLRDATA_ADDRESS methodDesc, unsigned int count, _Inout_updates_z_(count) WCHAR *name, unsigned int *pNeeded)
{
    if (methodDesc == 0)
        return E_INVALIDARG;

    SOSDacEnter();

    MethodDesc* pMD = PTR_MethodDesc(TO_TADDR(methodDesc));
    StackSString str;

    EX_TRY
    {
        TypeString::AppendMethodInternal(str, pMD, TypeString::FormatSignature|TypeString::FormatNamespace|TypeString::FormatFullInst);
    }
    EX_CATCH
    {
        hr = E_FAIL;
        if (pMD->IsDynamicMethod())
        {
            if (pMD->IsLCGMethod() || pMD->IsILStub())
            {
                // In heap dumps, trying to format the signature can fail
                // in certain cases.

                str.Clear();
                TypeString::AppendMethodInternal(str, pMD, TypeString::FormatNamespace|TypeString::FormatFullInst);
                hr = S_OK;
            }
        }
        else
        {
#ifdef FEATURE_MINIMETADATA_IN_TRIAGEDUMPS
            if (MdCacheGetEEName(TO_TADDR(methodDesc), str))
            {
                hr = S_OK;
            }
            else
            {
#endif // FEATURE_MINIMETADATA_IN_TRIAGEDUMPS
            str.Clear();
            Module* pModule = pMD->GetModule();
            if (pModule)
            {
                WCHAR path[MAX_LONGPATH];
                COUNT_T nChars = 0;
                if (pModule->GetPath().DacGetUnicode(ARRAY_SIZE(path), path, &nChars) &&
                    nChars > 0 && nChars <= ARRAY_SIZE(path))
                {
                    WCHAR* pFile = path + nChars - 1;
                    while ((pFile >= path) && (*pFile != DIRECTORY_SEPARATOR_CHAR_W))
                    {
                        pFile--;
                    }
                    pFile++;
                    if (*pFile)
                    {
                        str.Append(pFile);
                        str.Append(W("!Unknown"));
                        hr = S_OK;
                    }
                }
            }
#ifdef FEATURE_MINIMETADATA_IN_TRIAGEDUMPS
            }
#endif
        }
    }
    EX_END_CATCH(SwallowAllExceptions)

    if (SUCCEEDED(hr))
    {

        const WCHAR *val = str.GetUnicode();

        if (pNeeded)
            *pNeeded = str.GetCount() + 1;

        if (name && count)
        {
            wcsncpy_s(name, count, val, _TRUNCATE);
            name[count-1] = 0;
        }
    }

    SOSDacLeave();
    return hr;
}

HRESULT
ClrDataAccess::GetDomainFromContext(CLRDATA_ADDRESS contextAddr, CLRDATA_ADDRESS *domain)
{
    if (contextAddr == 0 || domain == NULL)
        return E_INVALIDARG;

    SOSDacEnter();

    *domain = contextAddr; // Context is same as the AppDomain in CoreCLR

    SOSDacLeave();
    return hr;
}

HRESULT
ClrDataAccess::GetObjectStringData(CLRDATA_ADDRESS obj, unsigned int count, _Inout_updates_z_(count) WCHAR *stringData, unsigned int *pNeeded)
{
    if (obj == 0)
        return E_INVALIDARG;

    if ((stringData == 0 || count <= 0) && (pNeeded == NULL))
        return E_INVALIDARG;

    SOSDacEnter();

    TADDR mtTADDR = DACGetMethodTableFromObjectPointer(TO_TADDR(obj), m_pTarget);
    PTR_MethodTable mt = PTR_MethodTable(mtTADDR);

    // Object must be a string
    BOOL bFree = FALSE;
    if (!DacValidateMethodTable(mt, bFree)
        || HOST_CDADDR(mt) != HOST_CDADDR(g_pStringClass))
    {
        hr = E_INVALIDARG;
    }
    else
    {
        PTR_StringObject str(TO_TADDR(obj));
        ULONG32 needed = (ULONG32)str->GetStringLength() + 1;

        HRESULT hr;
        if (stringData && count > 0)
        {
            if (count > needed)
                count = needed;

            TADDR pszStr = TO_TADDR(obj)+offsetof(StringObject, m_FirstChar);
            hr = m_pTarget->ReadVirtual(pszStr, (PBYTE)stringData, count * sizeof(WCHAR), &needed);

            if (SUCCEEDED(hr))
                stringData[count - 1] = W('\0');
            else
                stringData[0] = W('\0');
        }
        else
        {
            hr = E_INVALIDARG;
        }

        if (pNeeded)
            *pNeeded = needed;
    }

    SOSDacLeave();
    return hr;
}

HRESULT
ClrDataAccess::GetObjectClassName(CLRDATA_ADDRESS obj, unsigned int count, _Inout_updates_z_(count) WCHAR *className, unsigned int *pNeeded)
{
    if (obj == 0)
        return E_INVALIDARG;

    SOSDacEnter();

    // Don't turn the Object into a pointer, it is too costly on
    // scans of the gc heap.
    PTR_MethodTable mt = NULL;
    TADDR mtTADDR = DACGetMethodTableFromObjectPointer(CLRDATA_ADDRESS_TO_TADDR(obj), m_pTarget);
    if (mtTADDR != (TADDR)NULL)
        mt = PTR_MethodTable(mtTADDR);
    else
        hr = E_INVALIDARG;

    BOOL bFree = FALSE;
    if (SUCCEEDED(hr) && !DacValidateMethodTable(mt, bFree))
        hr = E_INVALIDARG;

    if (SUCCEEDED(hr))
    {
        // There is a case where metadata was unloaded and the AppendType call will fail.
        // This is when an AppDomain has been unloaded but not yet collected.
        PEAssembly *pPEAssembly = mt->GetModule()->GetPEAssembly();
        if (pPEAssembly->GetPEImage() == NULL)
        {
            if (pNeeded)
                *pNeeded = 16;

            if (className)
                wcsncpy_s(className, count, W("<Unloaded Type>"), _TRUNCATE);
        }
        else
        {
            StackSString s;
            TypeString::AppendType(s, TypeHandle(mt), TypeString::FormatNamespace|TypeString::FormatFullInst);
            const WCHAR *val = s.GetUnicode();

            if (pNeeded)
                *pNeeded = s.GetCount() + 1;

            if (className && count)
            {
                wcsncpy_s(className, count, val, _TRUNCATE);
                className[count-1] = 0;
            }
        }
    }

    SOSDacLeave();
    return hr;
}

HRESULT
ClrDataAccess::GetMethodDescFromToken(CLRDATA_ADDRESS moduleAddr, mdToken token, CLRDATA_ADDRESS *methodDesc)
{
    if (moduleAddr == 0 || methodDesc == NULL)
        return E_INVALIDARG;

    SOSDacEnter();

    Module* pModule = PTR_Module(TO_TADDR(moduleAddr));
    TypeHandle th;
    switch (TypeFromToken(token))
    {
        case mdtFieldDef:
            *methodDesc = HOST_CDADDR(pModule->LookupFieldDef(token));
            break;
        case mdtMethodDef:
            *methodDesc = HOST_CDADDR(pModule->LookupMethodDef(token));
            break;
        case mdtTypeDef:
            th = pModule->LookupTypeDef(token);
            *methodDesc = th.AsTAddr();
            break;
        case mdtTypeRef:
            th = pModule->LookupTypeRef(token);
            *methodDesc = th.AsTAddr();
            break;
        default:
            hr = E_INVALIDARG;
            break;
    }

    SOSDacLeave();
    return hr;
}

HRESULT
ClrDataAccess::TraverseModuleMap(ModuleMapType mmt, CLRDATA_ADDRESS moduleAddr, MODULEMAPTRAVERSE pCallback, LPVOID token)
{
    if (moduleAddr == 0)
        return E_INVALIDARG;

    SOSDacEnter();

    Module* pModule = PTR_Module(TO_TADDR(moduleAddr));

    // We want to traverse these two tables, passing callback information
    switch (mmt)
    {
        case TYPEDEFTOMETHODTABLE:
            {
                LookupMap<PTR_MethodTable>::Iterator typeIter(&pModule->m_TypeDefToMethodTableMap);
                for (int i = 0; typeIter.Next(); i++)
                {
                    if (typeIter.GetElement())
                    {
                        MethodTable* pMT = typeIter.GetElement();
                        (pCallback)(i,PTR_HOST_TO_TADDR(pMT), token);
                    }
                }
            }
            break;
        case TYPEREFTOMETHODTABLE:
            {
                LookupMap<PTR_TypeRef>::Iterator typeIter(&pModule->m_TypeRefToMethodTableMap);
                for (int i = 0; typeIter.Next(); i++)
                {
                    if (typeIter.GetElement())
                    {
                        MethodTable* pMT = TypeHandle::FromTAddr(dac_cast<TADDR>(typeIter.GetElement())).GetMethodTable();
                        (pCallback)(i,PTR_HOST_TO_TADDR(pMT), token);
                    }
                }
            }
            break;
        default:
            hr = E_INVALIDARG;
    }

    SOSDacLeave();
    return hr;
}

HRESULT
ClrDataAccess::GetModule(CLRDATA_ADDRESS addr, IXCLRDataModule **mod)
{
    if (addr == 0 || mod == NULL)
        return E_INVALIDARG;

    SOSDacEnter();

    Module* pModule = PTR_Module(TO_TADDR(addr));
    *mod = new ClrDataModule(this, pModule);
    SOSDacLeave();

    return hr;
}

HRESULT
ClrDataAccess::GetModuleData(CLRDATA_ADDRESS addr, struct DacpModuleData *ModuleData)
{
    if (addr == 0 || ModuleData == NULL)
        return E_INVALIDARG;

    SOSDacEnter();

    Module* pModule = PTR_Module(TO_TADDR(addr));

    ZeroMemory(ModuleData,sizeof(DacpModuleData));
    ModuleData->Address = addr;
    ModuleData->PEAssembly = addr; // Module address in .NET 9+ - correspondingly, SOS-DAC APIs for PE assemblies expect a module address
    COUNT_T metadataSize = 0;
    if (!pModule->IsReflectionEmit())
    {
        ModuleData->ilBase = TO_CDADDR(dac_cast<TADDR>(pModule->m_baseAddress));
    }

    ModuleData->metadataStart = (CLRDATA_ADDRESS)dac_cast<TADDR>(pModule->GetPEAssembly()->GetLoadedMetadata(&metadataSize));
    ModuleData->metadataSize = (SIZE_T) metadataSize;

    ModuleData->bIsReflection = pModule->IsReflectionEmit();
    ModuleData->bIsPEFile = !pModule->IsReflectionEmit();
    ModuleData->Assembly = HOST_CDADDR(pModule->GetAssembly());
    ModuleData->dwModuleID = 0; // CoreCLR no longer has this concept
    ModuleData->dwModuleIndex = 0; // CoreCLR no longer has this concept
    ModuleData->dwTransientFlags = pModule->m_dwTransientFlags;
    ModuleData->LoaderAllocator = HOST_CDADDR(pModule->m_loaderAllocator);
    ModuleData->ThunkHeap = HOST_CDADDR(pModule->m_pThunkHeap);

    EX_TRY
    {
        //
        // In minidump's case, these data structures are not available.
        //
        ModuleData->TypeDefToMethodTableMap = PTR_CDADDR(pModule->m_TypeDefToMethodTableMap.pTable);
        ModuleData->TypeRefToMethodTableMap = PTR_CDADDR(pModule->m_TypeRefToMethodTableMap.pTable);
        ModuleData->MethodDefToDescMap = PTR_CDADDR(pModule->m_MethodDefToDescMap.pTable);
        ModuleData->FieldDefToDescMap = PTR_CDADDR(pModule->m_FieldDefToDescMap.pTable);
        ModuleData->MemberRefToDescMap = PTR_CDADDR(pModule->m_MemberRefMap.pTable);
        ModuleData->ManifestModuleReferencesMap = PTR_CDADDR(pModule->m_ManifestModuleReferencesMap.pTable);

    }
    EX_CATCH
    {
    }
    EX_END_CATCH(SwallowAllExceptions)

    SOSDacLeave();
    return hr;
}

HRESULT
ClrDataAccess::GetILForModule(CLRDATA_ADDRESS moduleAddr, DWORD rva, CLRDATA_ADDRESS *il)
{
    if (moduleAddr == 0 || il == NULL)
        return E_INVALIDARG;

    SOSDacEnter();

    Module* pModule = PTR_Module(TO_TADDR(moduleAddr));
    *il = (TADDR)(CLRDATA_ADDRESS)pModule->GetIL(rva);

    SOSDacLeave();
    return hr;
}

HRESULT
ClrDataAccess::GetMethodTableData(CLRDATA_ADDRESS mt, struct DacpMethodTableData *MTData)
{
    if (mt == 0 || MTData == NULL)
        return E_INVALIDARG;

    SOSDacEnter();

    PTR_MethodTable pMT = PTR_MethodTable(TO_TADDR(mt));
    BOOL bIsFree = FALSE;
    if (!DacValidateMethodTable(pMT, bIsFree))
    {
        hr = E_INVALIDARG;
    }
    else
    {
        ZeroMemory(MTData,sizeof(DacpMethodTableData));
        MTData->BaseSize = pMT->GetBaseSize();
        // [compat] SOS DAC APIs added this base size adjustment for strings
        // due to: "2008/09/25 Title: New implementation of StringBuilder and improvements in String class"
        // which changed StringBuilder not to use a String as an internal buffer and in the process
        // changed the String internals so that StringObject::GetBaseSize() now includes the nul terminator character,
        // which is apparently not expected by SOS.
        if(pMT->IsString())
            MTData->BaseSize -= sizeof(WCHAR);
        MTData->ComponentSize = (DWORD)pMT->GetComponentSize();
        MTData->bIsFree = bIsFree;
        if(!bIsFree)
        {
            MTData->Module = HOST_CDADDR(pMT->GetModule());
            // Note: DacpMethodTableData::Class is really a pointer to the canonical method table
            MTData->Class = HOST_CDADDR(pMT->GetClass()->GetMethodTable());
            MTData->ParentMethodTable = HOST_CDADDR(pMT->GetParentMethodTable());;
            MTData->wNumInterfaces = (WORD)pMT->GetNumInterfaces();
            MTData->wNumMethods = pMT->GetNumMethods(); // printed as "number of vtable slots" and used to iterate over method slots
            MTData->wNumVtableSlots = 0; // always return 0 since .NET 9
            MTData->wNumVirtuals = 0; // always return 0 since .NET 9
            MTData->cl = pMT->GetCl();
            MTData->dwAttrClass = pMT->GetAttrClass();
            MTData->bContainsPointers = pMT->ContainsGCPointers();
            MTData->bIsShared = FALSE;
            MTData->bIsDynamic = pMT->IsDynamicStatics() ? TRUE : FALSE;
        }
    }

    SOSDacLeave();
    return hr;
}

HRESULT
ClrDataAccess::GetMethodTableName(CLRDATA_ADDRESS mt, unsigned int count, _Inout_updates_z_(count) WCHAR *mtName, unsigned int *pNeeded)
{
    if (mt == 0)
        return E_INVALIDARG;

    SOSDacEnter();

    PTR_MethodTable pMT = PTR_MethodTable(TO_TADDR(mt));
    BOOL free = FALSE;

    if (mt == HOST_CDADDR(g_pFreeObjectMethodTable))
    {
        if (pNeeded)
            *pNeeded = 5;

        if (mtName && count)
            wcsncpy_s(mtName, count, W("Free"), _TRUNCATE);
    }
    else if (!DacValidateMethodTable(pMT, free))
    {
        hr = E_INVALIDARG;
    }
    else
    {
        // There is a case where metadata was unloaded and the AppendType call will fail.
        // This is when an AppDomain has been unloaded but not yet collected.
        PEAssembly *pPEAssembly = pMT->GetModule()->GetPEAssembly();
        if (pPEAssembly->GetPEImage() == NULL)
        {
            if (pNeeded)
                *pNeeded = 16;

            if (mtName)
                wcsncpy_s(mtName, count, W("<Unloaded Type>"), _TRUNCATE);
        }
        else
        {
            StackSString s;
#ifdef FEATURE_MINIMETADATA_IN_TRIAGEDUMPS
            EX_TRY
            {
#endif // FEATURE_MINIMETADATA_IN_TRIAGEDUMPS

                TypeString::AppendType(s, TypeHandle(pMT), TypeString::FormatNamespace|TypeString::FormatFullInst);

#ifdef FEATURE_MINIMETADATA_IN_TRIAGEDUMPS
            }
            EX_CATCH
            {
                if (!MdCacheGetEEName(dac_cast<TADDR>(pMT), s))
                {
                    EX_RETHROW;
                }
            }
            EX_END_CATCH(SwallowAllExceptions)
#endif // FEATURE_MINIMETADATA_IN_TRIAGEDUMPS

            if (s.IsEmpty())
            {
                hr = E_OUTOFMEMORY;
            }
            else
            {
                const WCHAR *val = s.GetUnicode();

                if (pNeeded)
                    *pNeeded = s.GetCount() + 1;

                if (mtName && count)
                {
                    wcsncpy_s(mtName, count, val, _TRUNCATE);
                    mtName[count-1] = 0;
                }
            }
        }
    }

    SOSDacLeave();
    return hr;
}

HRESULT
ClrDataAccess::GetFieldDescData(CLRDATA_ADDRESS addr, struct DacpFieldDescData *FieldDescData)
{
    if (addr == 0 || FieldDescData == NULL)
        return E_INVALIDARG;

    SOSDacEnter();
    FieldDesc* pFieldDesc = PTR_FieldDesc(TO_TADDR(addr));
    FieldDescData->Type = pFieldDesc->GetFieldType();
    FieldDescData->sigType = FieldDescData->Type;

    EX_TRY
    {
        // minidump case, we do not have the field's type's type handle!
        // Strike should be able to form name based on the metadata token in
        // the field desc. Find type is using look up map which is huge. We cannot
        // drag in this data structure in minidump's case.
        //
        TypeHandle th = pFieldDesc->LookupFieldTypeHandle();
        MethodTable *pMt = th.GetMethodTable();
        if (pMt)
        {
            FieldDescData->MTOfType = HOST_CDADDR(th.GetMethodTable());
        }
        else
        {
            FieldDescData->MTOfType = (CLRDATA_ADDRESS)NULL;
        }
    }
    EX_CATCH
    {
        FieldDescData->MTOfType = (CLRDATA_ADDRESS)NULL;
    }
    EX_END_CATCH(SwallowAllExceptions)

    // TODO: This is not currently useful, I need to get the module of the
    // type definition not that of the field description.

    // TODO: Is there an easier way to get this information?
    // I'm getting the typeDef of a (possibly unloaded) type.
    MetaSig tSig(pFieldDesc);
    tSig.NextArg();
    SigPointer sp1 = tSig.GetArgProps();
    CorElementType et;
    hr = sp1.GetElemType(&et); // throw away the value, we just need to walk past.

    if (SUCCEEDED(hr))
    {
        if (et == ELEMENT_TYPE_CLASS || et == ELEMENT_TYPE_VALUETYPE)   // any other follows token?
        {
            hr = sp1.GetToken(&(FieldDescData->TokenOfType));
        }
        else
        {
            // There is no encoded token of field type
            FieldDescData->TokenOfType = mdTypeDefNil;
            if (FieldDescData->MTOfType == (CLRDATA_ADDRESS)NULL)
            {
                // If there is no encoded token (that is, it is primitive type) and no MethodTable for it, remember the
                // element_type from signature
                //
                FieldDescData->sigType = et;
            }
        }
    }

    FieldDescData->ModuleOfType = HOST_CDADDR(pFieldDesc->GetModule());
    FieldDescData->mb = pFieldDesc->GetMemberDef();
    FieldDescData->MTOfEnclosingClass = HOST_CDADDR(pFieldDesc->GetApproxEnclosingMethodTable());
    FieldDescData->dwOffset = pFieldDesc->GetOffset();
    FieldDescData->bIsThreadLocal = pFieldDesc->IsThreadStatic();
    FieldDescData->bIsContextLocal = FALSE;
    FieldDescData->bIsStatic = pFieldDesc->IsStatic();
    FieldDescData->NextField = HOST_CDADDR(PTR_FieldDesc(PTR_HOST_TO_TADDR(pFieldDesc) + sizeof(FieldDesc)));

    SOSDacLeave();
    return hr;
}

HRESULT
ClrDataAccess::GetMethodTableFieldData(CLRDATA_ADDRESS mt, struct DacpMethodTableFieldData *data)
{
    if (mt == 0 || data == NULL)
        return E_INVALIDARG;

    SOSDacEnter();

    PTR_MethodTable pMT = PTR_MethodTable(TO_TADDR(mt));
    BOOL bIsFree = FALSE;
    if (!pMT || !DacValidateMethodTable(pMT, bIsFree))
    {
        hr = E_INVALIDARG;
    }
    else
    {
        data->wNumInstanceFields = pMT->GetNumInstanceFields();
        data->wNumStaticFields = pMT->GetNumStaticFields();
        data->wNumThreadStaticFields = pMT->GetNumThreadStaticFields();

        data->FirstField = PTR_TO_TADDR(pMT->GetClass()->GetFieldDescList());

        data->wContextStaticsSize = 0;
        data->wContextStaticOffset = 0;
    }

    SOSDacLeave();
    return hr;
}

HRESULT
ClrDataAccess::GetMethodTableCollectibleData(CLRDATA_ADDRESS mt, struct DacpMethodTableCollectibleData *data)
{
    if (mt == 0 || data == NULL)
        return E_INVALIDARG;

    SOSDacEnter();

    PTR_MethodTable pMT = PTR_MethodTable(TO_TADDR(mt));
    BOOL bIsFree = FALSE;
    if (!pMT || !DacValidateMethodTable(pMT, bIsFree))
    {
        hr = E_INVALIDARG;
    }
    else
    {
        data->bCollectible = pMT->Collectible();
        if (data->bCollectible)
        {
            data->LoaderAllocatorObjectHandle = pMT->GetLoaderAllocatorObjectHandle();
        }
    }

    SOSDacLeave();
    return hr;
}

HRESULT
ClrDataAccess::GetMethodTableTransparencyData(CLRDATA_ADDRESS mt, struct DacpMethodTableTransparencyData *pTransparencyData)
{
    if (mt == 0 || pTransparencyData == NULL)
        return E_INVALIDARG;

    SOSDacEnter();

    PTR_MethodTable pMT = PTR_MethodTable(TO_TADDR(mt));
    BOOL bIsFree = FALSE;
    if (!DacValidateMethodTable(pMT, bIsFree))
    {
        hr = E_INVALIDARG;
    }
    else
    {
        ZeroMemory(pTransparencyData, sizeof(DacpMethodTableTransparencyData));
    }

    SOSDacLeave();
    return hr;
}

HRESULT
ClrDataAccess::GetMethodTableForEEClass(CLRDATA_ADDRESS eeClassReallyCanonMT, CLRDATA_ADDRESS *value)
{
    if (eeClassReallyCanonMT == 0 || value == NULL)
        return E_INVALIDARG;

    SOSDacEnter();

    PTR_MethodTable pCanonMT = PTR_MethodTable(TO_TADDR(eeClassReallyCanonMT));
    BOOL bIsFree;
    if (!DacValidateMethodTable(pCanonMT, bIsFree))
    {
        hr = E_INVALIDARG;
    }
    else
    {
        *value = HOST_CDADDR(pCanonMT);
    }

    SOSDacLeave();
    return hr;
}

HRESULT
ClrDataAccess::GetFrameName(CLRDATA_ADDRESS vtable, unsigned int count, _Inout_updates_z_(count) WCHAR *frameName, unsigned int *pNeeded)
{
    if (vtable == 0)
        return E_INVALIDARG;

    SOSDacEnter();

    PWSTR pszName = DacGetVtNameW(CLRDATA_ADDRESS_TO_TADDR(vtable));
    if (pszName == NULL)
    {
        hr = E_INVALIDARG;
    }
    else
    {
        // Turn from bytes to wide characters
        unsigned int len = (unsigned int)u16_strlen(pszName);

        if (frameName)
        {
            wcsncpy_s(frameName, count, pszName, _TRUNCATE);

            if (pNeeded)
            {
                if (count < len)
                    *pNeeded = count - 1;
                else
                    *pNeeded = len;
            }
        }
        else if (pNeeded)
        {
            *pNeeded = len + 1;
        }
    }

    SOSDacLeave();
    return hr;
}

HRESULT
ClrDataAccess::GetPEFileName(CLRDATA_ADDRESS moduleAddr, unsigned int count, _Inout_updates_z_(count) WCHAR *fileName, unsigned int *pNeeded)
{
    if (moduleAddr == 0 || (fileName == NULL && pNeeded == NULL) || (fileName != NULL && count == 0))
        return E_INVALIDARG;

    SOSDacEnter();

    PTR_Module pModule = PTR_Module(TO_TADDR(moduleAddr));
    PEAssembly* pPEAssembly = pModule->GetPEAssembly();

    // Turn from bytes to wide characters
    if (!pPEAssembly->GetPath().IsEmpty())
    {
        if (!pPEAssembly->GetPath().DacGetUnicode(count, fileName, pNeeded))
            hr = E_FAIL;
    }
    else if (!pPEAssembly->IsReflectionEmit())
    {
        hr = E_NOTIMPL;
    }
    else
    {
        if (fileName && count)
            fileName[0] = 0;

        if (pNeeded)
            *pNeeded = 1;
    }

    SOSDacLeave();
    return hr;
}

HRESULT
ClrDataAccess::GetPEFileBase(CLRDATA_ADDRESS moduleAddr, CLRDATA_ADDRESS *base)
{
    if (moduleAddr == 0 || base == NULL)
        return E_INVALIDARG;

    SOSDacEnter();

    PTR_Module pModule = PTR_Module(TO_TADDR(moduleAddr));

    // More fields later?
    if (!pModule->IsReflectionEmit())
    {
        *base = TO_CDADDR(dac_cast<TADDR>(pModule->m_baseAddress));
    }
    else
    {
        *base = (CLRDATA_ADDRESS)NULL;
    }

    SOSDacLeave();
    return hr;
}

DWORD DACGetNumComponents(TADDR addr, ICorDebugDataTarget* target)
{
    // For an object pointer, this attempts to read the number of components.
    // This expects that the first member after the MethodTable pointer (from Object)
    // is a 32-bit integer representing the number of components.
    // This holds for ArrayBase and StringObject - see coreclr/vm/object.h
    // Free objects also have a component count set at this offset- see SetFree in coreclr/gc/gc.cpp
    addr += sizeof(size_t); // Method table pointer
    ULONG32 returned = 0;
    DWORD Value = 0;
    HRESULT hr = target->ReadVirtual(addr, (PBYTE)&Value, sizeof(DWORD), &returned);

    if ((hr != S_OK) || (returned != sizeof(DWORD)))
    {
        return 0;
    }
    return Value;
}

HRESULT
ClrDataAccess::GetObjectData(CLRDATA_ADDRESS addr, struct DacpObjectData *objectData)
{
    if (addr == 0 || objectData == NULL)
        return E_INVALIDARG;

    SOSDacEnter();

    TADDR mtTADDR = DACGetMethodTableFromObjectPointer(CLRDATA_ADDRESS_TO_TADDR(addr),m_pTarget);
    if (mtTADDR==(TADDR)NULL)
        hr = E_INVALIDARG;

    BOOL bFree = FALSE;
    PTR_MethodTable mt = NULL;
    if (SUCCEEDED(hr))
    {
        mt = PTR_MethodTable(mtTADDR);
        if (!DacValidateMethodTable(mt, bFree))
            hr = E_INVALIDARG;
    }

    if (SUCCEEDED(hr))
    {
        objectData->MethodTable = HOST_CDADDR(mt);
        objectData->Size = mt->GetBaseSize();
        if (mt->GetComponentSize())
        {
            objectData->Size += (DACGetNumComponents(CLRDATA_ADDRESS_TO_TADDR(addr),m_pTarget) * mt->GetComponentSize());
            objectData->dwComponentSize = mt->GetComponentSize();
        }

        if (bFree)
        {
            objectData->ObjectType = OBJ_FREE;
        }
        else
        {
            if (objectData->MethodTable == HOST_CDADDR(g_pStringClass))
            {
                objectData->ObjectType = OBJ_STRING;
            }
            else if (objectData->MethodTable == HOST_CDADDR(g_pObjectClass))
            {
                objectData->ObjectType = OBJ_OBJECT;
            }
            else if (mt->IsArray())
            {
                objectData->ObjectType = OBJ_ARRAY;

                // For now, go ahead and instantiate array classes.
                // TODO: avoid instantiating even object Arrays in the host.
                // NOTE: This code is carefully written to deal with MethodTable fields
                //       in the array object having the mark bit set (because we may
                //       be in mark phase when this function is called).
                ArrayBase *pArrayObj = PTR_ArrayBase(TO_TADDR(addr));
                objectData->ElementType = mt->GetArrayElementType();

                TypeHandle thElem = mt->GetArrayElementTypeHandle();

                TypeHandle thCur  = thElem;
                while (thCur.IsArray())
                    thCur = thCur.GetArrayElementTypeHandle();

                TADDR mtCurTADDR = thCur.AsTAddr();
                if (!DacValidateMethodTable(PTR_MethodTable(mtCurTADDR), bFree))
                {
                    hr = E_INVALIDARG;
                }

                objectData->ElementTypeHandle = (CLRDATA_ADDRESS)(thElem.AsTAddr());
                objectData->dwRank = mt->GetRank();
                objectData->dwNumComponents = pArrayObj->GetNumComponents ();
                objectData->ArrayDataPtr = PTR_CDADDR(pArrayObj->GetDataPtr (TRUE));
                objectData->ArrayBoundsPtr = HOST_CDADDR(pArrayObj->GetBoundsPtr());
                objectData->ArrayLowerBoundsPtr = HOST_CDADDR(pArrayObj->GetLowerBoundsPtr());
            }
            else
            {
                objectData->ObjectType = OBJ_OTHER;
            }
        }
    }

#ifdef FEATURE_COMINTEROP
    if (SUCCEEDED(hr))
    {
        EX_TRY_ALLOW_DATATARGET_MISSING_MEMORY
        {
            PTR_SyncBlock pSyncBlk = DACGetSyncBlockFromObjectPointer(CLRDATA_ADDRESS_TO_TADDR(addr), m_pTarget);
            if (pSyncBlk != NULL)
            {
                // see if we have an RCW and/or CCW associated with this object
                PTR_InteropSyncBlockInfo pInfo = pSyncBlk->GetInteropInfoNoCreate();
                if (pInfo != NULL)
                {
                    objectData->RCW = TO_CDADDR(pInfo->DacGetRawRCW());
                    objectData->CCW = HOST_CDADDR(pInfo->GetCCW());
                }
            }
        }
        EX_END_CATCH_ALLOW_DATATARGET_MISSING_MEMORY;
    }
#endif // FEATURE_COMINTEROP

    SOSDacLeave();
    return hr;
}

HRESULT ClrDataAccess::GetAppDomainList(unsigned int count, CLRDATA_ADDRESS values[], unsigned int *fetched)
{
    SOSDacEnter();

    AppDomain* appDomain = AppDomain::GetCurrentDomain();
    unsigned int i = 0;
    if (appDomain != NULL && i < count)
    {
        if (values)
            values[0] = HOST_CDADDR(appDomain);

        i = 1;
    }

    if (fetched)
        *fetched = i;

    SOSDacLeave();
    return hr;
}

HRESULT
ClrDataAccess::GetAppDomainStoreData(struct DacpAppDomainStoreData *adsData)
{
    SOSDacEnter();

    adsData->systemDomain = HOST_CDADDR(SystemDomain::System());
    adsData->sharedDomain = (CLRDATA_ADDRESS)NULL;

    // Get an accurate count of appdomains.
    adsData->DomainCount = 0;
    if (AppDomain::GetCurrentDomain() != NULL)
        adsData->DomainCount++;

    SOSDacLeave();
    return hr;
}

HRESULT
ClrDataAccess::GetAppDomainData(CLRDATA_ADDRESS addr, struct DacpAppDomainData *appdomainData)
{
    SOSDacEnter();

    if (addr == 0)
    {
        hr = E_INVALIDARG;
    }
    else
    {
        ZeroMemory(appdomainData, sizeof(DacpAppDomainData));
        appdomainData->AppDomainPtr = addr;
        PTR_LoaderAllocator pLoaderAllocator = SystemDomain::GetGlobalLoaderAllocator();
        appdomainData->pHighFrequencyHeap = HOST_CDADDR(pLoaderAllocator->GetHighFrequencyHeap());
        appdomainData->pLowFrequencyHeap = HOST_CDADDR(pLoaderAllocator->GetLowFrequencyHeap());
        appdomainData->pStubHeap = HOST_CDADDR(pLoaderAllocator->GetStubHeap());
        appdomainData->appDomainStage = STAGE_OPEN;

        if (addr != HOST_CDADDR(SystemDomain::System()))
        {
            PTR_AppDomain pAppDomain = PTR_AppDomain(TO_TADDR(addr));
            appdomainData->DomainLocalBlock = 0;
            appdomainData->pDomainLocalModules = 0;

            appdomainData->dwId = DefaultADID;
            appdomainData->appDomainStage = (DacpAppDomainDataStage)pAppDomain->m_Stage.Load();
            if (pAppDomain->IsActive())
            {
                // The assembly list is not valid in a closed appdomain.
                AppDomain::AssemblyIterator i = pAppDomain->IterateAssembliesEx((AssemblyIterationFlags)(
                    kIncludeLoading | kIncludeLoaded | kIncludeExecution));
                CollectibleAssemblyHolder<Assembly *> pAssembly;

                while (i.Next(pAssembly.This()))
                {
                    if (pAssembly->IsLoaded())
                    {
                        appdomainData->AssemblyCount++;
                    }
                }

                AppDomain::FailedAssemblyIterator j = pAppDomain->IterateFailedAssembliesEx();
                while (j.Next())
                {
                    appdomainData->FailedAssemblyCount++;
                }
            }
        }
    }

    SOSDacLeave();
    return hr;
}

HRESULT
ClrDataAccess::GetFailedAssemblyData(CLRDATA_ADDRESS assembly, unsigned int *pContext, HRESULT *pResult)
{
    if (assembly == (CLRDATA_ADDRESS)NULL || (pContext == NULL && pResult == NULL))
    {
        return E_INVALIDARG;
    }

    SOSDacEnter();

    FailedAssembly* pAssembly = PTR_FailedAssembly(TO_TADDR(assembly));
    if (!pAssembly)
    {
        hr = E_INVALIDARG;
    }
    else
    {
        if (pResult)
            *pResult = pAssembly->error;
    }

    SOSDacLeave();
    return hr;
}

HRESULT
ClrDataAccess::GetFailedAssemblyLocation(CLRDATA_ADDRESS assembly, unsigned int count,
                                         _Inout_updates_z_(count) WCHAR *location, unsigned int *pNeeded)
{
    if (assembly == (CLRDATA_ADDRESS)NULL || (location == NULL && pNeeded == NULL) || (location != NULL && count == 0))
        return E_INVALIDARG;

    SOSDacEnter();
    FailedAssembly* pAssembly = PTR_FailedAssembly(TO_TADDR(assembly));

    if (pNeeded)
        *pNeeded = 1;

    if (location)
        location[0] = 0;

    SOSDacLeave();
    return hr;
}

HRESULT
ClrDataAccess::GetFailedAssemblyDisplayName(CLRDATA_ADDRESS assembly, unsigned int count, _Inout_updates_z_(count) WCHAR *name, unsigned int *pNeeded)
{
    if (assembly == (CLRDATA_ADDRESS)NULL || (name == NULL && pNeeded == NULL) || (name != NULL && count == 0))
        return E_INVALIDARG;

    SOSDacEnter();
    FailedAssembly* pAssembly = PTR_FailedAssembly(TO_TADDR(assembly));

    if (!pAssembly->displayName.IsEmpty())
    {
        if (!pAssembly->displayName.DacGetUnicode(count, name, pNeeded))
        {
            hr = E_FAIL;
        }
    }
    else
    {
        if (pNeeded)
            *pNeeded = 1;

        if (name)
            name[0] = 0;
    }

    SOSDacLeave();
    return hr;
}


HRESULT
ClrDataAccess::GetAssemblyList(CLRDATA_ADDRESS addr, int count, CLRDATA_ADDRESS values[], int *pNeeded)
{
    if (addr == (CLRDATA_ADDRESS)NULL)
        return E_INVALIDARG;

    SOSDacEnter();

    if (addr == HOST_CDADDR(SystemDomain::System()))
    {
        // We shouldn't be asking for the assemblies in SystemDomain
        hr = E_INVALIDARG;
    }
    else
    {
        PTR_AppDomain pAppDomain = PTR_AppDomain(TO_TADDR(addr));
        AppDomain::AssemblyIterator i = pAppDomain->IterateAssembliesEx(
            (AssemblyIterationFlags)(kIncludeLoading | kIncludeLoaded | kIncludeExecution));
        CollectibleAssemblyHolder<Assembly *> pAssembly;

        int n = 0;
        if (values)
        {
            while (i.Next(pAssembly.This()) && (n < count))
            {
                if (pAssembly->IsLoaded())
                {
                    // Note: DAC doesn't need to keep the assembly alive - see code:CollectibleAssemblyHolder#CAH_DAC
                    values[n++] = HOST_CDADDR(pAssembly.Extract());
                }
            }
        }
        else
        {
            while (i.Next(pAssembly.This()))
                if (pAssembly->IsLoaded())
                    n++;
        }

        if (pNeeded)
            *pNeeded = n;
    }

    SOSDacLeave();
    return hr;
}

HRESULT
ClrDataAccess::GetFailedAssemblyList(CLRDATA_ADDRESS appDomain, int count,
                                     CLRDATA_ADDRESS values[], unsigned int *pNeeded)
{
    if ((appDomain == (CLRDATA_ADDRESS)NULL) || (values == NULL && pNeeded == NULL))
    {
        return E_INVALIDARG;
    }

    SOSDacEnter();
    AppDomain* pAppDomain = PTR_AppDomain(TO_TADDR(appDomain));

    int n=0;
    AppDomain::FailedAssemblyIterator i = pAppDomain->IterateFailedAssembliesEx();
    while (i.Next() && n<=count)
    {
        if (values)
            values[n] = HOST_CDADDR(i.GetFailedAssembly());

        n++;
    }

    if (pNeeded)
        *pNeeded = n;

    SOSDacLeave();
    return hr;
}

HRESULT
ClrDataAccess::GetAppDomainName(CLRDATA_ADDRESS addr, unsigned int count, _Inout_updates_z_(count) WCHAR *name, unsigned int *pNeeded)
{
    SOSDacEnter();

    if (addr == HOST_CDADDR(SystemDomain::System()))
    {
        // SystemDomain doesn't have this field.
        if (pNeeded)
            *pNeeded = 1;
        if (name && count > 0)
            name[0] = 0;
    }
    else
    {
        PTR_AppDomain pAppDomain = PTR_AppDomain(TO_TADDR(addr));

        size_t countAsSizeT = count;
        if (pAppDomain->m_friendlyName.IsValid())
        {
            LPCWSTR friendlyName = (LPCWSTR)pAppDomain->m_friendlyName;
            size_t friendlyNameLen = u16_strlen(friendlyName);

            if (pNeeded)
            {
                *pNeeded = (unsigned int)(friendlyNameLen + 1);
            }

            if (name && count > 0)
            {
                if (countAsSizeT > (friendlyNameLen + 1))
                {
                    countAsSizeT = friendlyNameLen + 1;
                }
                memcpy(name, friendlyName, countAsSizeT * sizeof(WCHAR));
                name[countAsSizeT - 1] = 0;
            }
        }
        else
        {
            if (pNeeded)
                *pNeeded = 1;
            if (name && count > 0)
                name[0] = 0;

            hr = S_OK;
        }
    }

    SOSDacLeave();
    return hr;
}

HRESULT
ClrDataAccess::GetApplicationBase(CLRDATA_ADDRESS appDomain, int count,
                                  _Inout_updates_z_(count) WCHAR *base, unsigned int *pNeeded)
{
    // Method is not supported on CoreCLR

    return E_FAIL;
}

HRESULT
ClrDataAccess::GetPrivateBinPaths(CLRDATA_ADDRESS appDomain, int count,
                                  _Inout_updates_z_(count) WCHAR *paths, unsigned int *pNeeded)
{
    // Method is not supported on CoreCLR

    return E_FAIL;
}

HRESULT
ClrDataAccess::GetAppDomainConfigFile(CLRDATA_ADDRESS appDomain, int count,
                                      _Inout_updates_z_(count) WCHAR *configFile, unsigned int *pNeeded)
{
    // Method is not supported on CoreCLR

    return E_FAIL;
}

HRESULT
ClrDataAccess::GetAssemblyData(CLRDATA_ADDRESS domain, CLRDATA_ADDRESS assembly, struct DacpAssemblyData *assemblyData)
{
    if (assembly == (CLRDATA_ADDRESS)NULL && domain == (CLRDATA_ADDRESS)NULL)
    {
        return E_INVALIDARG;
    }

    SOSDacEnter();

    Assembly* pAssembly = PTR_Assembly(TO_TADDR(assembly));

    // Make sure conditionally-assigned fields like AssemblySecDesc, LoadContext, etc. are zeroed
    ZeroMemory(assemblyData, sizeof(DacpAssemblyData));

    if (domain != (CLRDATA_ADDRESS)NULL)
    {
        assemblyData->DomainPtr = domain;
    }

    assemblyData->AssemblyPtr = HOST_CDADDR(pAssembly);
    assemblyData->ClassLoader = 0;
    assemblyData->ParentDomain = HOST_CDADDR(AppDomain::GetCurrentDomain());
    assemblyData->isDynamic = pAssembly->IsDynamic();
    assemblyData->ModuleCount = 0;
    assemblyData->isDomainNeutral = FALSE;

    if (pAssembly->GetModule())
    {
        assemblyData->ModuleCount++;
    }

    SOSDacLeave();
    return hr;
}

HRESULT
ClrDataAccess::GetAssemblyName(CLRDATA_ADDRESS assembly, unsigned int count, _Inout_updates_z_(count) WCHAR *name, unsigned int *pNeeded)
{
    SOSDacEnter();
    Assembly* pAssembly = PTR_Assembly(TO_TADDR(assembly));

    if (name)
        name[0] = 0;

    if (!pAssembly->GetPEAssembly()->GetPath().IsEmpty())
    {
        if (!pAssembly->GetPEAssembly()->GetPath().DacGetUnicode(count, name, pNeeded))
            hr = E_FAIL;
        else if (name)
            name[count-1] = 0;
    }
    else if (!pAssembly->GetPEAssembly()->IsReflectionEmit())
    {
        hr = E_NOTIMPL;
    }
    else
    {
        hr = E_FAIL;
    }

    SOSDacLeave();
    return hr;
}

HRESULT
ClrDataAccess::GetAssemblyLocation(CLRDATA_ADDRESS assembly, int count, _Inout_updates_z_(count) WCHAR *location, unsigned int *pNeeded)
{
    if ((assembly == (CLRDATA_ADDRESS)NULL) || (location == NULL && pNeeded == NULL) || (location != NULL && count == 0))
    {
        return E_INVALIDARG;
    }

    SOSDacEnter();

    Assembly* pAssembly = PTR_Assembly(TO_TADDR(assembly));

    // Turn from bytes to wide characters
    if (!pAssembly->GetPEAssembly()->GetPath().IsEmpty())
    {
        if (!pAssembly->GetPEAssembly()->GetPath().DacGetUnicode(count, location, pNeeded))
        {
            hr = E_FAIL;
        }
    }
    else
    {
        if (location)
            location[0] = 0;

        if (pNeeded)
            *pNeeded = 1;
    }

    SOSDacLeave();
    return hr;
}

HRESULT
ClrDataAccess::GetAssemblyModuleList(CLRDATA_ADDRESS assembly, unsigned int count, CLRDATA_ADDRESS modules[], unsigned int *pNeeded)
{
    if (assembly == 0)
        return E_INVALIDARG;

    SOSDacEnter();

    Assembly* pAssembly = PTR_Assembly(TO_TADDR(assembly));
    if (modules)
    {
        if (pAssembly->GetModule() && count > 0)
            modules[0] = HOST_CDADDR(pAssembly->GetModule());
    }

    if (pNeeded)
        *pNeeded = 1;

    SOSDacLeave();
    return hr;
}

HRESULT
ClrDataAccess::GetGCHeapDetails(CLRDATA_ADDRESS heap, struct DacpGcHeapDetails *details)
{
    if (heap == 0 || details == NULL)
        return E_INVALIDARG;

    SOSDacEnter();

    // doesn't make sense to call this on WKS mode
    if (!GCHeapUtilities::IsServerHeap())
        hr = E_INVALIDARG;
    else
#ifdef FEATURE_SVR_GC
        hr = ServerGCHeapDetails(heap, details);
#else
        hr = E_NOTIMPL;
#endif

    SOSDacLeave();
    return hr;
}

HRESULT
ClrDataAccess::GetGCHeapStaticData(struct DacpGcHeapDetails *detailsData)
{
    // Make sure ClrDataAccess::ServerGCHeapDetails() is updated as well.
    if (detailsData == NULL)
    {
        return E_INVALIDARG;
    }

    SOSDacEnter();

    detailsData->heapAddr = (CLRDATA_ADDRESS)NULL;

    detailsData->lowest_address = PTR_CDADDR(g_lowest_address);
    detailsData->highest_address = PTR_CDADDR(g_highest_address);
    if (IsBackgroundGCEnabled())
    {
        detailsData->current_c_gc_state = (CLRDATA_ADDRESS)*g_gcDacGlobals->current_c_gc_state;
        detailsData->mark_array = (CLRDATA_ADDRESS)*g_gcDacGlobals->mark_array;
        detailsData->next_sweep_obj = (CLRDATA_ADDRESS)*g_gcDacGlobals->next_sweep_obj;
        detailsData->background_saved_lowest_address = (CLRDATA_ADDRESS)*g_gcDacGlobals->background_saved_lowest_address;
        detailsData->background_saved_highest_address = (CLRDATA_ADDRESS)*g_gcDacGlobals->background_saved_highest_address;
    }
    else
    {
        detailsData->current_c_gc_state = 0;
        detailsData->mark_array = -1;
        detailsData->next_sweep_obj = 0;
        detailsData->background_saved_lowest_address = 0;
        detailsData->background_saved_highest_address = 0;
    }

    detailsData->alloc_allocated = (CLRDATA_ADDRESS)*g_gcDacGlobals->alloc_allocated;
    detailsData->ephemeral_heap_segment = (CLRDATA_ADDRESS)*g_gcDacGlobals->ephemeral_heap_segment;
    detailsData->card_table = PTR_CDADDR(g_card_table);

    if (IsRegionGCEnabled())
    {
        // with regions, we don't have these variables anymore
        // use special value -1 in saved_sweep_ephemeral_seg to signal the region case
        detailsData->saved_sweep_ephemeral_seg = (CLRDATA_ADDRESS)-1;
        detailsData->saved_sweep_ephemeral_start = 0;
    }
    else
    {
        if (IsBackgroundGCEnabled())
        {
            detailsData->saved_sweep_ephemeral_seg = (CLRDATA_ADDRESS)*g_gcDacGlobals->saved_sweep_ephemeral_seg;
            detailsData->saved_sweep_ephemeral_start = (CLRDATA_ADDRESS)*g_gcDacGlobals->saved_sweep_ephemeral_start;
        }
        else
        {
            detailsData->saved_sweep_ephemeral_seg = 0;
            detailsData->saved_sweep_ephemeral_start = 0;
        }
    }

    // get bounds for the different generations
    for (unsigned int i=0; i < DAC_NUMBERGENERATIONS; i++)
    {
        dac_generation generation = GenerationTableIndex(g_gcDacGlobals->generation_table, i);
        detailsData->generation_table[i].start_segment = (CLRDATA_ADDRESS) dac_cast<TADDR>(generation.start_segment);
        detailsData->generation_table[i].allocation_start = (CLRDATA_ADDRESS) generation.allocation_start;
        gc_alloc_context alloc_context = generation.allocation_context;
        detailsData->generation_table[i].allocContextPtr = (CLRDATA_ADDRESS)alloc_context.alloc_ptr;
        detailsData->generation_table[i].allocContextLimit = (CLRDATA_ADDRESS)alloc_context.alloc_limit;
    }

    if (g_gcDacGlobals->finalize_queue.IsValid())
    {
        DPTR(dac_finalize_queue) fq = Dereference(g_gcDacGlobals->finalize_queue);
        DPTR(uint8_t*) fillPointersTable = dac_cast<TADDR>(fq) + offsetof(dac_finalize_queue, m_FillPointers);
        for (unsigned int i = 0; i < DAC_NUMBERGENERATIONS + 3; i++)
        {
            detailsData->finalization_fill_pointers[i] = (CLRDATA_ADDRESS)*TableIndex(fillPointersTable, i, sizeof(uint8_t*));
        }
    }

    SOSDacLeave();
    return hr;
}

HRESULT
ClrDataAccess::GetHeapSegmentData(CLRDATA_ADDRESS seg, struct DacpHeapSegmentData *heapSegment)
{
    if (seg == 0 || heapSegment == NULL)
        return E_INVALIDARG;

    SOSDacEnter();

    if (GCHeapUtilities::IsServerHeap())
    {
#if !defined(FEATURE_SVR_GC)
        _ASSERTE(0);
#else // !defined(FEATURE_SVR_GC)
        hr = GetServerHeapData(seg, heapSegment);
#endif //!defined(FEATURE_SVR_GC)
    }
    else
    {
        dac_heap_segment *pSegment = __DPtr<dac_heap_segment>(TO_TADDR(seg));
        if (!pSegment)
        {
            hr = E_INVALIDARG;
        }
        else
        {
            heapSegment->segmentAddr = seg;
            heapSegment->allocated = (CLRDATA_ADDRESS)(ULONG_PTR) pSegment->allocated;
            heapSegment->committed = (CLRDATA_ADDRESS)(ULONG_PTR) pSegment->committed;
            heapSegment->reserved = (CLRDATA_ADDRESS)(ULONG_PTR) pSegment->reserved;
            heapSegment->used = (CLRDATA_ADDRESS)(ULONG_PTR) pSegment->used;
            heapSegment->mem = (CLRDATA_ADDRESS)(ULONG_PTR) pSegment->mem;
            heapSegment->next = (CLRDATA_ADDRESS)dac_cast<TADDR>(pSegment->next);
            heapSegment->flags = pSegment->flags;
            heapSegment->gc_heap = (CLRDATA_ADDRESS)NULL;
            heapSegment->background_allocated = (CLRDATA_ADDRESS)(ULONG_PTR)pSegment->background_allocated;

            if (seg == (CLRDATA_ADDRESS)*g_gcDacGlobals->ephemeral_heap_segment)
            {
                heapSegment->highAllocMark = (CLRDATA_ADDRESS)*g_gcDacGlobals->alloc_allocated;
            }
            else
            {
                heapSegment->highAllocMark = heapSegment->allocated;
            }
        }
    }

    SOSDacLeave();
    return hr;
}

HRESULT
ClrDataAccess::GetGCHeapList(unsigned int count, CLRDATA_ADDRESS heaps[], unsigned int *pNeeded)
{
    SOSDacEnter();

    // make sure we called this in appropriate circumstances (i.e., we have multiple heaps)
    if (GCHeapUtilities::IsServerHeap())
    {
#if !defined(FEATURE_SVR_GC)
        _ASSERTE(0);
#else // !defined(FEATURE_SVR_GC)
        unsigned int heapCount = GCHeapCount();
        if (pNeeded)
            *pNeeded = heapCount;

        if (heaps)
        {
            // get the heap locations
            if (count == heapCount)
                hr = GetServerHeaps(heaps, m_pTarget);
            else
                hr = E_INVALIDARG;
        }
#endif // !defined(FEATURE_SVR_GC)
    }
    else
    {
        hr = E_FAIL; // doesn't make sense to call this on WKS mode
    }

    SOSDacLeave();
    return hr;
}

HRESULT
ClrDataAccess::GetGCHeapData(struct DacpGcHeapData *gcheapData)
{
    if (gcheapData == NULL)
        return E_INVALIDARG;

    SOSDacEnter();

    // we need to check and see if g_heap_type
    // is GC_HEAP_INVALID, in which case we fail.
    ULONG32 gcHeapValue = g_heap_type;

    // GC_HEAP_TYPE has three possible values:
    //       GC_HEAP_INVALID = 0,
    //       GC_HEAP_WKS     = 1,
    //       GC_HEAP_SVR     = 2
    // If we get something other than that, we probably read the wrong location.
    _ASSERTE(gcHeapValue >= GC_HEAP_INVALID && gcHeapValue <= GC_HEAP_SVR);

    // we have GC_HEAP_INVALID if gcHeapValue == 0, so we're done - we haven't
    // initialized the heap yet.
    if (gcHeapValue == GC_HEAP_INVALID)
    {
        hr = E_FAIL;
        goto cleanup;
    }

    // Now we can get other important information about the heap
    // We can use GCHeapUtilities::IsServerHeap here because we have already validated
    // that the heap is in a valid state. We couldn't use it above, because IsServerHeap
    // asserts if the heap type is GC_HEAP_INVALID.
    gcheapData->g_max_generation = *g_gcDacGlobals->max_gen;
    gcheapData->bServerMode = GCHeapUtilities::IsServerHeap();
    gcheapData->bGcStructuresValid = *g_gcDacGlobals->gc_structures_invalid_cnt == 0;

    if (GCHeapUtilities::IsServerHeap())
    {
#if !defined (FEATURE_SVR_GC)
        _ASSERTE(0);
        gcheapData->HeapCount = 1;
#else // !defined (FEATURE_SVR_GC)
        gcheapData->HeapCount = GCHeapCount();
#endif // !defined (FEATURE_SVR_GC)
    }
    else
    {
        gcheapData->HeapCount = 1;
    }

cleanup:
    ;

    SOSDacLeave();
    return hr;
}

HRESULT
ClrDataAccess::GetOOMStaticData(struct DacpOomData *oomData)
{
    if (oomData == NULL)
        return E_INVALIDARG;

    SOSDacEnter();

    *oomData = {};

    if (!GCHeapUtilities::IsServerHeap())
    {
        oom_history* pOOMInfo = g_gcDacGlobals->oom_info;
        oomData->reason = pOOMInfo->reason;
        oomData->alloc_size = pOOMInfo->alloc_size;
        oomData->available_pagefile_mb = pOOMInfo->available_pagefile_mb;
        oomData->gc_index = pOOMInfo->gc_index;
        oomData->fgm = pOOMInfo->fgm;
        oomData->size = pOOMInfo->size;
        oomData->loh_p = pOOMInfo->loh_p;
    }
    else
    {
        hr = E_FAIL;
    }

    SOSDacLeave();
    return hr;
}

HRESULT
ClrDataAccess::GetOOMData(CLRDATA_ADDRESS oomAddr, struct DacpOomData *data)
{
    if (oomAddr == 0 || data == NULL)
        return E_INVALIDARG;

    SOSDacEnter();
    *data = {};

    if (!GCHeapUtilities::IsServerHeap())
        hr = E_FAIL; // doesn't make sense to call this on WKS mode

#ifdef FEATURE_SVR_GC
    else
        hr = ServerOomData(oomAddr, data);
#else
    _ASSERTE_MSG(false, "IsServerHeap returned true but FEATURE_SVR_GC not defined");
    hr = E_NOTIMPL;
#endif //FEATURE_SVR_GC

    SOSDacLeave();
    return hr;
}

HRESULT
ClrDataAccess::GetGCGlobalMechanisms(size_t* globalMechanisms)
{
#ifdef GC_CONFIG_DRIVEN
    if (globalMechanisms == NULL)
        return E_INVALIDARG;

    SOSDacEnter();
    memset(globalMechanisms, 0, (sizeof(size_t) * MAX_GLOBAL_GC_MECHANISMS_COUNT));

    for (int i = 0; i < MAX_GLOBAL_GC_MECHANISMS_COUNT; i++)
    {
        globalMechanisms[i] = g_gcDacGlobals->gc_global_mechanisms[i];
    }

    SOSDacLeave();
    return hr;
#else
    return E_NOTIMPL;
#endif //GC_CONFIG_DRIVEN
}

HRESULT
ClrDataAccess::GetGCInterestingInfoStaticData(struct DacpGCInterestingInfoData *data)
{
#ifdef GC_CONFIG_DRIVEN
    if (data == NULL)
        return E_INVALIDARG;

    static_assert_no_msg(DAC_NUMBERGENERATIONS == NUMBERGENERATIONS);
    static_assert_no_msg(DAC_NUM_GC_DATA_POINTS == NUM_GC_DATA_POINTS);
    static_assert_no_msg(DAC_MAX_COMPACT_REASONS_COUNT == MAX_COMPACT_REASONS_COUNT);
    static_assert_no_msg(DAC_MAX_EXPAND_MECHANISMS_COUNT == MAX_EXPAND_MECHANISMS_COUNT);
    static_assert_no_msg(DAC_MAX_GC_MECHANISM_BITS_COUNT == MAX_GC_MECHANISM_BITS_COUNT);

    SOSDacEnter();
    *data = {};

    if (g_heap_type != GC_HEAP_SVR)
    {
        for (int i = 0; i < NUM_GC_DATA_POINTS; i++)
            data->interestingDataPoints[i] = g_gcDacGlobals->interesting_data_per_heap[i];
        for (int i = 0; i < MAX_COMPACT_REASONS_COUNT; i++)
            data->compactReasons[i] = g_gcDacGlobals->compact_reasons_per_heap[i];
        for (int i = 0; i < MAX_EXPAND_MECHANISMS_COUNT; i++)
            data->expandMechanisms[i] = g_gcDacGlobals->expand_mechanisms_per_heap[i];
        for (int i = 0; i < MAX_GC_MECHANISM_BITS_COUNT; i++)
            data->bitMechanisms[i] = g_gcDacGlobals->interesting_mechanism_bits_per_heap[i];
    }
    else
    {
        hr = E_FAIL;
    }

    SOSDacLeave();
    return hr;
#else
    return E_NOTIMPL;
#endif //GC_CONFIG_DRIVEN
}

HRESULT
ClrDataAccess::GetGCInterestingInfoData(CLRDATA_ADDRESS interestingInfoAddr, struct DacpGCInterestingInfoData *data)
{
#ifdef GC_CONFIG_DRIVEN
    if (interestingInfoAddr == 0 || data == NULL)
        return E_INVALIDARG;

    SOSDacEnter();
    *data = {};

    if (!GCHeapUtilities::IsServerHeap())
        hr = E_FAIL; // doesn't make sense to call this on WKS mode

#ifdef FEATURE_SVR_GC
    else
        hr = ServerGCInterestingInfoData(interestingInfoAddr, data);
#else
    _ASSERTE_MSG(false, "IsServerHeap returned true but FEATURE_SVR_GC not defined");
    hr = E_NOTIMPL;
#endif //FEATURE_SVR_GC

    SOSDacLeave();
    return hr;
#else
    return E_NOTIMPL;
#endif //GC_CONFIG_DRIVEN
}

HRESULT
ClrDataAccess::GetHeapAnalyzeData(CLRDATA_ADDRESS addr, struct  DacpGcHeapAnalyzeData *data)
{
    if (addr == 0 || data == NULL)
        return E_INVALIDARG;

    SOSDacEnter();

    if (!GCHeapUtilities::IsServerHeap())
        hr = E_FAIL; // doesn't make sense to call this on WKS mode

#ifdef FEATURE_SVR_GC
    else
        hr = ServerGCHeapAnalyzeData(addr, data);
#else
    _ASSERTE_MSG(false, "IsServerHeap returned true but FEATURE_SVR_GC not defined");
    hr = E_NOTIMPL;
#endif //FEATURE_SVR_GC

    SOSDacLeave();
    return hr;
}

HRESULT
ClrDataAccess::GetHeapAnalyzeStaticData(struct DacpGcHeapAnalyzeData *analyzeData)
{
    if (analyzeData == NULL)
        return E_INVALIDARG;

    SOSDacEnter();

    analyzeData->internal_root_array = dac_cast<TADDR>(g_gcDacGlobals->internal_root_array);
    analyzeData->internal_root_array_index = *g_gcDacGlobals->internal_root_array_index;
    analyzeData->heap_analyze_success = *g_gcDacGlobals->heap_analyze_success;

    SOSDacLeave();
    return hr;
}

HRESULT
ClrDataAccess::GetUsefulGlobals(struct DacpUsefulGlobalsData *globalsData)
{
    if (globalsData == NULL)
        return E_INVALIDARG;

    SOSDacEnter();

    TypeHandle objArray = g_pPredefinedArrayTypes[ELEMENT_TYPE_OBJECT];
    if (objArray != NULL)
        globalsData->ArrayMethodTable = HOST_CDADDR(objArray.AsMethodTable());
    else
        globalsData->ArrayMethodTable = 0;

    globalsData->StringMethodTable = HOST_CDADDR(g_pStringClass);
    globalsData->ObjectMethodTable = HOST_CDADDR(g_pObjectClass);
    globalsData->ExceptionMethodTable = HOST_CDADDR(g_pExceptionClass);
    globalsData->FreeMethodTable = HOST_CDADDR(g_pFreeObjectMethodTable);

    SOSDacLeave();
    return hr;
}

HRESULT
ClrDataAccess::GetNestedExceptionData(CLRDATA_ADDRESS exception, CLRDATA_ADDRESS *exceptionObject, CLRDATA_ADDRESS *nextNestedException)
{
    if (exception == 0 || exceptionObject == NULL || nextNestedException == NULL)
        return E_INVALIDARG;

    SOSDacEnter();

#ifdef FEATURE_EH_FUNCLETS
    ExceptionTrackerBase *pExData = PTR_ExceptionTrackerBase(TO_TADDR(exception));
#else
    ExInfo *pExData = PTR_ExInfo(TO_TADDR(exception));
#endif // FEATURE_EH_FUNCLETS

    if (!pExData)
    {
        hr = E_INVALIDARG;
    }
    else
    {
        *exceptionObject = TO_CDADDR(*PTR_TADDR(pExData->m_hThrowable));
        *nextNestedException = PTR_HOST_TO_TADDR(pExData->m_pPrevNestedInfo);
    }

    SOSDacLeave();
    return hr;
}

HRESULT
ClrDataAccess::GetDomainLocalModuleData(CLRDATA_ADDRESS addr, struct DacpDomainLocalModuleData *pLocalModuleData)
{
    // CoreCLR does not use domain local modules anymore
    return E_NOTIMPL;
}


HRESULT
ClrDataAccess::GetDomainLocalModuleDataFromModule(CLRDATA_ADDRESS addr, struct DacpDomainLocalModuleData *pLocalModuleData)
{
    // CoreCLR does not use domain local modules anymore
    return E_NOTIMPL;
}

HRESULT
ClrDataAccess::GetDomainLocalModuleDataFromAppDomain(CLRDATA_ADDRESS appDomainAddr, int moduleID, struct DacpDomainLocalModuleData *pLocalModuleData)
{
    // CoreCLR does not support multi-appdomain shared assembly loading. Thus, a non-pointer sized moduleID cannot exist.
    return E_INVALIDARG;
}

HRESULT
ClrDataAccess::GetThreadLocalModuleData(CLRDATA_ADDRESS thread, unsigned int index, struct DacpThreadLocalModuleData *pLocalModuleData)
{
    // CoreCLR does not use thread local modules anymore
    return E_NOTIMPL;
}


HRESULT ClrDataAccess::GetHandleEnum(ISOSHandleEnum **ppHandleEnum)
{
    unsigned int types[] = {HNDTYPE_WEAK_SHORT, HNDTYPE_WEAK_LONG, HNDTYPE_STRONG, HNDTYPE_PINNED, HNDTYPE_DEPENDENT,
                            HNDTYPE_WEAK_INTERIOR_POINTER,
#if defined(FEATURE_COMINTEROP) || defined(FEATURE_COMWRAPPERS) || defined(FEATURE_OBJCMARSHAL)
                            HNDTYPE_REFCOUNTED,
#endif // FEATURE_COMINTEROP || FEATURE_COMWRAPPERS || FEATURE_OBJCMARSHAL
                            };

    return GetHandleEnumForTypes(types, ARRAY_SIZE(types), ppHandleEnum);
}

HRESULT ClrDataAccess::GetHandleEnumForTypes(unsigned int types[], unsigned int count, ISOSHandleEnum **ppHandleEnum)
{
    if (ppHandleEnum == 0)
        return E_POINTER;

    SOSDacEnter();

    DacHandleWalker *walker = new DacHandleWalker();

    HRESULT hr = walker->Init(this, types, count);

    if (SUCCEEDED(hr))
        hr = walker->QueryInterface(__uuidof(ISOSHandleEnum), (void**)ppHandleEnum);

    if (FAILED(hr))
        delete walker;

    SOSDacLeave();
    return hr;
}

HRESULT ClrDataAccess::GetHandleEnumForGC(unsigned int gen, ISOSHandleEnum **ppHandleEnum)
{
    if (ppHandleEnum == 0)
        return E_POINTER;

    SOSDacEnter();

    unsigned int types[] = {HNDTYPE_WEAK_SHORT, HNDTYPE_WEAK_LONG, HNDTYPE_STRONG, HNDTYPE_PINNED, HNDTYPE_DEPENDENT,
#if defined(FEATURE_COMINTEROP) || defined(FEATURE_COMWRAPPERS) || defined(FEATURE_OBJCMARSHAL)
                            HNDTYPE_REFCOUNTED,
#endif // FEATURE_COMINTEROP || FEATURE_COMWRAPPERS || FEATURE_OBJCMARSHAL
                            };

    DacHandleWalker *walker = new DacHandleWalker();

    HRESULT hr = walker->Init(this, types, ARRAY_SIZE(types), gen);
    if (SUCCEEDED(hr))
        hr = walker->QueryInterface(__uuidof(ISOSHandleEnum), (void**)ppHandleEnum);

    if (FAILED(hr))
        delete walker;

    SOSDacLeave();
    return hr;
}

HRESULT
ClrDataAccess::TraverseEHInfo(CLRDATA_ADDRESS ip, DUMPEHINFO pFunc, LPVOID token)
{
    if (ip == 0 || pFunc == NULL)
        return E_INVALIDARG;

    SOSDacEnter();

    EECodeInfo codeInfo(TO_TADDR(ip));
    if (!codeInfo.IsValid())
    {
        hr = E_INVALIDARG;
    }

    if (SUCCEEDED(hr))
    {
        EH_CLAUSE_ENUMERATOR    EnumState;
        EE_ILEXCEPTION_CLAUSE   EHClause;
        unsigned                EHCount;

        EHCount = codeInfo.GetJitManager()->InitializeEHEnumeration(codeInfo.GetMethodToken(), &EnumState);
        for (unsigned i = 0; i < EHCount; i++)
        {
            codeInfo.GetJitManager()->GetNextEHClause(&EnumState, &EHClause);

            DACEHInfo deh;
            ZeroMemory(&deh,sizeof(deh));

            if (IsFault(&EHClause))
            {
                deh.clauseType = EHFault;
            }
            else if (IsFinally(&EHClause))
            {
                deh.clauseType = EHFinally;
            }
            else if (IsFilterHandler(&EHClause))
            {
                deh.clauseType = EHFilter;
                deh.filterOffset = EHClause.FilterOffset;
            }
            else if (IsTypedHandler(&EHClause))
            {
                deh.clauseType = EHTyped;
                deh.isCatchAllHandler = (&EHClause.TypeHandle == (void*)(size_t)mdTypeRefNil);
            }
            else
            {
                deh.clauseType = EHUnknown;
            }

            if (HasCachedTypeHandle(&EHClause))
            {
                deh.mtCatch = TO_CDADDR(&EHClause.TypeHandle);
            }
            else if(!IsFaultOrFinally(&EHClause))
            {
                // the module of the token (whether a ref or def token) is the same as the module of the method containing the EH clause
                deh.moduleAddr = HOST_CDADDR(codeInfo.GetMethodDesc()->GetModule());
                deh.tokCatch = EHClause.ClassToken;
            }

            deh.tryStartOffset = EHClause.TryStartPC;
            deh.tryEndOffset = EHClause.TryEndPC;
            deh.handlerStartOffset = EHClause.HandlerStartPC;
            deh.handlerEndOffset = EHClause.HandlerEndPC;
            deh.isDuplicateClause = IsDuplicateClause(&EHClause);

            if (!(pFunc)(i, EHCount, &deh, token))
            {
                // User wants to stop the enumeration
                hr = E_ABORT;
                break;
            }
        }
    }

    SOSDacLeave();
    return hr;
}

HRESULT
ClrDataAccess::TraverseRCWCleanupList(CLRDATA_ADDRESS cleanupListPtr, VISITRCWFORCLEANUP pFunc, LPVOID token)
{
#ifdef FEATURE_COMINTEROP
    if (pFunc == 0)
        return E_INVALIDARG;

    SOSDacEnter();
    RCWCleanupList *pList = g_pRCWCleanupList;

    if (cleanupListPtr)
    {
        pList = PTR_RCWCleanupList(TO_TADDR(cleanupListPtr));
    }

    if (pList)
    {
        PTR_RCW pBucket = dac_cast<PTR_RCW>(TO_TADDR(pList->m_pFirstBucket));
        while (pBucket != NULL)
        {
            PTR_RCW pRCW = pBucket;
            Thread *pSTAThread = pRCW->GetSTAThread();
            LPVOID pCtxCookie  = pRCW->GetWrapperCtxCookie();
            BOOL bIsFreeThreaded = pRCW->IsFreeThreaded();

            while (pRCW)
            {
                (pFunc)(HOST_CDADDR(pRCW),(CLRDATA_ADDRESS)pCtxCookie, (CLRDATA_ADDRESS)(TADDR)pSTAThread, bIsFreeThreaded, token);
                pRCW = pRCW->m_pNextRCW;
            }
            pBucket = pBucket->m_pNextCleanupBucket;
        }
    }

    SOSDacLeave();
    return hr;
#else
    return E_NOTIMPL;
#endif // FEATURE_COMINTEROP
}

static HRESULT TraverseLoaderHeapBlock(PTR_LoaderHeapBlock firstBlock, VISITHEAP pFunc)
{
    // If we are given a bad address, we may end up mis-interpreting random memory
    // as a loader heap.  We'll do three things to try to avoid this:
    //  1.  Put a cap on the number of heaps we enumerate at some sensible number.
    //  2.  If we detect the block is bad, return a failure HRESULT.  Callers of
    //      this function need to check the return before acting on data given
    //      by the callback.
    //  3.  If we hit an exception, we'll return a failing HRESULT as before.
    const int iterationMax = 8192;

    int i = 0;
    PTR_LoaderHeapBlock block = firstBlock;

    while (block != nullptr && i++ < iterationMax)
    {
        if (!block.IsValid())
            return E_POINTER;

        TADDR addr = PTR_TO_TADDR(block->pVirtualAddress);
        size_t size = block->dwVirtualSize;

        BOOL bCurrentBlock = (block == firstBlock);
        pFunc(addr, size, bCurrentBlock);

        block = block->pNext;

        // Ensure we only see the first block once and that we aren't looping
        // infinitely.
        if (block == firstBlock)
            return E_POINTER;
    }

    return i < iterationMax ? S_OK : S_FALSE;
}

HRESULT
ClrDataAccess::TraverseLoaderHeap(CLRDATA_ADDRESS loaderHeapAddr, VISITHEAP pFunc)
{
    if (loaderHeapAddr == 0 || pFunc == 0)
        return E_INVALIDARG;

    SOSDacEnter();

    hr = TraverseLoaderHeapBlock(PTR_LoaderHeap(TO_TADDR(loaderHeapAddr))->m_pFirstBlock, pFunc);

    SOSDacLeave();
    return hr;
}



HRESULT
ClrDataAccess::TraverseLoaderHeap(CLRDATA_ADDRESS loaderHeapAddr, LoaderHeapKind kind, VISITHEAP pCallback)
{
    if (loaderHeapAddr == 0 || pCallback == 0)
        return E_INVALIDARG;

    SOSDacEnter();

    switch (kind)
    {
        case LoaderHeapKindNormal:
            hr = TraverseLoaderHeapBlock(PTR_LoaderHeap(TO_TADDR(loaderHeapAddr))->m_pFirstBlock, pCallback);
            break;

        case LoaderHeapKindExplicitControl:
            hr = TraverseLoaderHeapBlock(PTR_ExplicitControlLoaderHeap(TO_TADDR(loaderHeapAddr))->m_pFirstBlock, pCallback);
            break;

        default:
            hr = E_NOTIMPL;
            break;
    }

    SOSDacLeave();
    return hr;
}

HRESULT
ClrDataAccess::TraverseVirtCallStubHeap(CLRDATA_ADDRESS pAppDomain, VCSHeapType heaptype, VISITHEAP pFunc)
{
    if (pAppDomain == 0)
        return E_INVALIDARG;

    SOSDacEnter();

    VirtualCallStubManager *pVcsMgr = SystemDomain::GetGlobalLoaderAllocator()->GetVirtualCallStubManager();
    if (!pVcsMgr)
    {
        hr = E_POINTER;
    }
    else
    {
        PTR_LoaderHeap pLoaderHeap = NULL;
        switch(heaptype)
        {
            case IndcellHeap:
                pLoaderHeap = pVcsMgr->indcell_heap;
                break;

            case CacheEntryHeap:
                pLoaderHeap = pVcsMgr->cache_entry_heap;
                break;

            default:
                hr = E_INVALIDARG;
        }

        if (SUCCEEDED(hr))
        {
            hr = TraverseLoaderHeapBlock(pLoaderHeap->m_pFirstBlock, pFunc);
        }
    }

    SOSDacLeave();
    return hr;
}

HRESULT ClrDataAccess::GetDomainLoaderAllocator(CLRDATA_ADDRESS domainAddress, CLRDATA_ADDRESS *pLoaderAllocator)
{
    if (pLoaderAllocator == nullptr)
        return E_INVALIDARG;

    if (domainAddress == 0)
    {
        *pLoaderAllocator = 0;
        return S_FALSE;
    }

    SOSDacEnter();

    // The one and only app domain uses the global loader allocator
    *pLoaderAllocator = HOST_CDADDR(SystemDomain::GetGlobalLoaderAllocator());

    SOSDacLeave();
    return hr;
}

// The ordering of these entries must match the order enumerated in GetLoaderAllocatorHeaps.
// This array isn't fixed, we can reorder/add/remove entries as long as the corresponding
// code in GetLoaderAllocatorHeaps is updated to match.
static const char *LoaderAllocatorLoaderHeapNames[] =
{
    "LowFrequencyHeap",
    "HighFrequencyHeap",
    "StaticsHeap",
    "StubHeap",
    "ExecutableHeap",
    "FixupPrecodeHeap",
    "NewStubPrecodeHeap",
    "IndcellHeap",
    "CacheEntryHeap",
};


HRESULT ClrDataAccess::GetLoaderAllocatorHeaps(CLRDATA_ADDRESS loaderAllocatorAddress, int count, CLRDATA_ADDRESS *pLoaderHeaps, LoaderHeapKind *pKinds, int *pNeeded)
{
    if (loaderAllocatorAddress == 0)
        return E_INVALIDARG;

    SOSDacEnter();

    const int loaderHeapCount = ARRAY_SIZE(LoaderAllocatorLoaderHeapNames);
    PTR_LoaderAllocator pLoaderAllocator = PTR_LoaderAllocator(TO_TADDR(loaderAllocatorAddress));

    if (pNeeded)
        *pNeeded = loaderHeapCount;

    if (pLoaderHeaps)
    {
        if (count < loaderHeapCount)
        {
            hr = E_INVALIDARG;
        }
        else
        {
            // Must match order of LoaderAllocatorLoaderHeapNames
            int i = 0;
            pLoaderHeaps[i++] = HOST_CDADDR(pLoaderAllocator->GetLowFrequencyHeap());
            pLoaderHeaps[i++] = HOST_CDADDR(pLoaderAllocator->GetHighFrequencyHeap());
            pLoaderHeaps[i++] = HOST_CDADDR(pLoaderAllocator->GetStaticsHeap());
            pLoaderHeaps[i++] = HOST_CDADDR(pLoaderAllocator->GetStubHeap());
            pLoaderHeaps[i++] = HOST_CDADDR(pLoaderAllocator->GetExecutableHeap());
            pLoaderHeaps[i++] = HOST_CDADDR(pLoaderAllocator->GetFixupPrecodeHeap());
            pLoaderHeaps[i++] = HOST_CDADDR(pLoaderAllocator->GetNewStubPrecodeHeap());

            VirtualCallStubManager *pVcsMgr = pLoaderAllocator->GetVirtualCallStubManager();
            if (pVcsMgr == nullptr)
            {
                for (; i < min(count, loaderHeapCount); i++)
                    pLoaderHeaps[i] = 0;
            }
            else
            {
                pLoaderHeaps[i++] = HOST_CDADDR(pVcsMgr->indcell_heap);
                pLoaderHeaps[i++] = HOST_CDADDR(pVcsMgr->cache_entry_heap);
            }

            // All of the above are "LoaderHeap" and not the ExplicitControl version.
            for (int j = 0; j < i; j++)
                pKinds[j] = LoaderHeapKindNormal;
        }
    }

    SOSDacLeave();
    return hr;
}

HRESULT
ClrDataAccess::GetLoaderAllocatorHeapNames(int count, const char **ppNames, int *pNeeded)
{
    SOSDacEnter();

    const int loaderHeapCount = ARRAY_SIZE(LoaderAllocatorLoaderHeapNames);
    if (pNeeded)
        *pNeeded = loaderHeapCount;

    if (ppNames)
        for (int i = 0; i < min(count, loaderHeapCount); i++)
            ppNames[i] = LoaderAllocatorLoaderHeapNames[i];

    if (count < loaderHeapCount)
        hr = S_FALSE;

    SOSDacLeave();
    return hr;
}

HRESULT
ClrDataAccess::GetSyncBlockData(unsigned int SBNumber, struct DacpSyncBlockData *pSyncBlockData)
{
    if (pSyncBlockData == NULL)
        return E_INVALIDARG;

    SOSDacEnter();

    ZeroMemory(pSyncBlockData,sizeof(DacpSyncBlockData));
    pSyncBlockData->SyncBlockCount = (SyncBlockCache::s_pSyncBlockCache->m_FreeSyncTableIndex) - 1;
    pSyncBlockData->bFree = TRUE;

    if (pSyncBlockData->SyncBlockCount > 0 && SBNumber <= pSyncBlockData->SyncBlockCount)
    {
        PTR_SyncTableEntry ste = PTR_SyncTableEntry(dac_cast<TADDR>(g_pSyncTable)+(sizeof(SyncTableEntry) * SBNumber));
        pSyncBlockData->bFree = ((dac_cast<TADDR>(ste->m_Object.Load())) & 1);

        if (pSyncBlockData->bFree == FALSE)
        {
            pSyncBlockData->Object = (CLRDATA_ADDRESS)dac_cast<TADDR>(ste->m_Object.Load());

            if (ste->m_SyncBlock != NULL)
            {
                SyncBlock *pBlock = PTR_SyncBlock(ste->m_SyncBlock);
                pSyncBlockData->SyncBlockPointer = HOST_CDADDR(pBlock);
#ifdef FEATURE_COMINTEROP
                if (pBlock->m_pInteropInfo)
                {
                    pSyncBlockData->COMFlags |= (pBlock->m_pInteropInfo->DacGetRawRCW() != 0) ? SYNCBLOCKDATA_COMFLAGS_RCW : 0;
                    pSyncBlockData->COMFlags |= (pBlock->m_pInteropInfo->GetCCW() != NULL) ? SYNCBLOCKDATA_COMFLAGS_CCW : 0;
#ifdef FEATURE_COMINTEROP_UNMANAGED_ACTIVATION
                    pSyncBlockData->COMFlags |= (pBlock->m_pInteropInfo->GetComClassFactory() != NULL) ? SYNCBLOCKDATA_COMFLAGS_CF : 0;
#endif // FEATURE_COMINTEROP_UNMANAGED_ACTIVATION
                }
#endif // FEATURE_COMINTEROP

                pSyncBlockData->MonitorHeld = pBlock->m_Monitor.GetMonitorHeldStateVolatile();
                pSyncBlockData->Recursion = pBlock->m_Monitor.GetRecursionLevel();
                pSyncBlockData->HoldingThread = HOST_CDADDR(pBlock->m_Monitor.GetHoldingThread());
                pSyncBlockData->appDomainPtr = PTR_HOST_TO_TADDR(AppDomain::GetCurrentDomain());

                // TODO: Microsoft, implement the wait list
                pSyncBlockData->AdditionalThreadCount = 0;

                if (pBlock->m_Link.m_pNext != NULL)
                {
                    PTR_SLink pLink = pBlock->m_Link.m_pNext;
                    do
                    {
                        pSyncBlockData->AdditionalThreadCount++;
                        pLink = pBlock->m_Link.m_pNext;
                    }
                    while ((pLink != NULL) &&
                        (pSyncBlockData->AdditionalThreadCount < 1000));
                }
            }
        }
    }

    SOSDacLeave();
    return hr;
}

HRESULT
ClrDataAccess::GetSyncBlockCleanupData(CLRDATA_ADDRESS syncBlock, struct DacpSyncBlockCleanupData *syncBlockCData)
{
    if (syncBlock == 0 || syncBlockCData == NULL)
        return E_INVALIDARG;

    SOSDacEnter();

    ZeroMemory (syncBlockCData, sizeof(DacpSyncBlockCleanupData));
    SyncBlock *pBlock = NULL;

    if (syncBlock == (CLRDATA_ADDRESS)NULL && SyncBlockCache::s_pSyncBlockCache->m_pCleanupBlockList)
    {
        pBlock = (SyncBlock *) PTR_SyncBlock(
            PTR_HOST_TO_TADDR(SyncBlockCache::s_pSyncBlockCache->m_pCleanupBlockList) - offsetof(SyncBlock, m_Link));
    }
    else
    {
        pBlock = PTR_SyncBlock(TO_TADDR(syncBlock));
    }

    if (pBlock)
    {
        syncBlockCData->SyncBlockPointer = HOST_CDADDR(pBlock);
        if (pBlock->m_Link.m_pNext)
        {
            syncBlockCData->nextSyncBlock = (CLRDATA_ADDRESS)
                (PTR_HOST_TO_TADDR(pBlock->m_Link.m_pNext) - offsetof(SyncBlock, m_Link));
        }

#ifdef FEATURE_COMINTEROP
        if (pBlock->m_pInteropInfo->DacGetRawRCW())
            syncBlockCData->blockRCW = (CLRDATA_ADDRESS) pBlock->m_pInteropInfo->DacGetRawRCW();
#ifdef FEATURE_COMINTEROP_UNMANAGED_ACTIVATION
        if (pBlock->m_pInteropInfo->GetComClassFactory())
            syncBlockCData->blockClassFactory = (CLRDATA_ADDRESS) (TADDR) pBlock->m_pInteropInfo->GetComClassFactory();
#endif // FEATURE_COMINTEROP_UNMANAGED_ACTIVATION
        if (pBlock->m_pInteropInfo->GetCCW())
            syncBlockCData->blockCCW = (CLRDATA_ADDRESS) dac_cast<TADDR>(pBlock->m_pInteropInfo->GetCCW());
#endif // FEATURE_COMINTEROP
    }

    SOSDacLeave();
    return hr;
}

HRESULT
ClrDataAccess::GetJitHelperFunctionName(CLRDATA_ADDRESS ip, unsigned int count, _Inout_updates_z_(count) char *name, unsigned int *pNeeded)
{
    SOSDacEnter();

    PCSTR pszHelperName = GetJitHelperName(TO_TADDR(ip));
    if (pszHelperName == NULL)
    {
        hr = E_INVALIDARG;
    }
    else
    {
        unsigned int len = (unsigned int)strlen(pszHelperName) + 1;

        if (pNeeded)
            *pNeeded = len;

        if (name)
        {
            if (count < len)
                hr = E_FAIL;
            else
                strcpy_s(name, count, pszHelperName);
        }
    }

    SOSDacLeave();
    return hr;
};

HRESULT
ClrDataAccess::GetJumpThunkTarget(T_CONTEXT *ctx, CLRDATA_ADDRESS *targetIP, CLRDATA_ADDRESS *targetMD)
{
    if (ctx == NULL || targetIP == NULL || targetMD == NULL)
        return E_INVALIDARG;

#ifdef TARGET_AMD64
    SOSDacEnter();

    TADDR tempTargetIP, tempTargetMD;
    if (!GetAnyThunkTarget(ctx, &tempTargetIP, &tempTargetMD))
        hr = E_FAIL;

    *targetIP = TO_CDADDR(tempTargetIP);
    *targetMD = TO_CDADDR(tempTargetMD);

    SOSDacLeave();
    return hr;
#else
    return E_FAIL;
#endif // TARGET_AMD64
}


#ifdef _PREFAST_
#pragma warning(push)
#pragma warning(disable:21000) // Suppress PREFast warning about overly large function
#endif
STDMETHODIMP
ClrDataAccess::Request(IN ULONG32 reqCode,
                       IN ULONG32 inBufferSize,
                       IN BYTE* inBuffer,
                       IN ULONG32 outBufferSize,
                       OUT BYTE* outBuffer)
{
    HRESULT status;

    DAC_ENTER();

    EX_TRY
    {
        switch(reqCode)
        {
        case CLRDATA_REQUEST_REVISION:
            if (inBufferSize != 0 ||
                inBuffer ||
                outBufferSize != sizeof(ULONG32))
            {
                status = E_INVALIDARG;
            }
            else
            {
                *(ULONG32*)outBuffer = 9;
                status = S_OK;
            }
            break;

        default:
            status = E_INVALIDARG;
            break;
        }
    }
    EX_CATCH
    {
        if (!DacExceptionFilter(GET_EXCEPTION(), this, &status))
        {
            EX_RETHROW;
        }
    }
    EX_END_CATCH(SwallowAllExceptions)

    DAC_LEAVE();
    return status;
}
#ifdef _PREFAST_
#pragma warning(pop)
#endif

void
ClrDataAccess::EnumWksGlobalMemoryRegions(CLRDataEnumMemoryFlags flags)
{
    SUPPORTS_DAC;

#ifdef FEATURE_SVR_GC
    // If server GC, skip enumeration
    if (g_gcDacGlobals->g_heaps != nullptr)
        return;
#endif

    Dereference(g_gcDacGlobals->ephemeral_heap_segment).EnumMem();
    g_gcDacGlobals->alloc_allocated.EnumMem();
    g_gcDacGlobals->gc_structures_invalid_cnt.EnumMem();
    Dereference(g_gcDacGlobals->finalize_queue).EnumMem();

    // Enumerate the entire generation table, which has variable size
    EnumGenerationTable(dac_cast<TADDR>(g_gcDacGlobals->generation_table));

    if (g_gcDacGlobals->generation_table.IsValid())
    {
        ULONG first = IsRegionGCEnabled() ? 0 : (*g_gcDacGlobals->max_gen);
        // enumerating the first to max + 2 gives you
        // the segment list for all the normal segments plus the pinned heap segment (max + 2)
        // this is the convention in the GC so it is repeated here
        for (ULONG i = first; i <= *g_gcDacGlobals->max_gen + 2; i++)
        {
            dac_generation gen = GenerationTableIndex(g_gcDacGlobals->generation_table, i);
            __DPtr<dac_heap_segment> seg = dac_cast<TADDR>(gen.start_segment);
            while (seg)
            {
                DacEnumMemoryRegion(dac_cast<TADDR>(seg), sizeof(dac_heap_segment));
                seg = seg->next;
            }
        }
    }
}

HRESULT
ClrDataAccess::GetClrWatsonBuckets(CLRDATA_ADDRESS thread, void *pGenericModeBlock)
{
#ifdef TARGET_UNIX
	// This API is not available under TARGET_UNIX
	return E_FAIL;
#else // TARGET_UNIX
    if (thread == 0 || pGenericModeBlock == NULL)
        return E_INVALIDARG;

    SOSDacEnter();

    Thread * pThread = PTR_Thread(TO_TADDR(thread));
    hr = GetClrWatsonBucketsWorker(pThread, reinterpret_cast<GenericModeBlock *>(pGenericModeBlock));

    SOSDacLeave();
    return hr;
#endif // TARGET_UNIX
}

#ifndef TARGET_UNIX

HRESULT ClrDataAccess::GetClrWatsonBucketsWorker(Thread * pThread, GenericModeBlock * pGM)
{
    if ((pThread == NULL) || (pGM == NULL))
    {
        return E_INVALIDARG;
    }

    // By default, there are no buckets
    PTR_VOID pBuckets = NULL;

    // Get the handle to the throwble
    OBJECTHANDLE ohThrowable = pThread->GetThrowableAsHandle();
    if (ohThrowable != NULL)
    {
        // Get the object from handle and check if the throwable is preallocated or not
        OBJECTREF oThrowable = ObjectFromHandle(ohThrowable);
        if (oThrowable != NULL)
        {
            // Does the throwable have buckets?
            U1ARRAYREF refWatsonBucketArray = ((EXCEPTIONREF)oThrowable)->GetWatsonBucketReference();
            if (refWatsonBucketArray != NULL)
            {
                // Get the watson buckets from the throwable for non-preallocated
                // exceptions
                pBuckets = dac_cast<PTR_VOID>(refWatsonBucketArray->GetDataPtr());
            }
            else
            {
                // This is a preallocated exception object - check if the UE Watson bucket tracker
                // has any bucket details
                pBuckets = pThread->GetExceptionState()->GetUEWatsonBucketTracker()->RetrieveWatsonBuckets();
                if (pBuckets == NULL)
                {
                    // Since the UE watson bucket tracker does not have them, look up the current
                    // exception tracker
                    if (pThread->GetExceptionState()->GetCurrentExceptionTracker() != NULL)
                    {
                        pBuckets = pThread->GetExceptionState()->GetCurrentExceptionTracker()->GetWatsonBucketTracker()->RetrieveWatsonBuckets();
                    }
                }
            }
        }
    }
    else
    {
        // Debuger.Break doesn't have a throwable, but saves Watson buckets in EHWatsonBucketTracker.
        pBuckets = pThread->GetExceptionState()->GetUEWatsonBucketTracker()->RetrieveWatsonBuckets();
    }

    // If pBuckets is non-null, it is the address of a Watson GenericModeBlock in the target process.
    if (pBuckets != NULL)
    {
        ULONG32 returned = 0;
        HRESULT hr = m_pTarget->ReadVirtual(dac_cast<TADDR>(pBuckets), reinterpret_cast<BYTE *>(pGM), sizeof(*pGM), &returned);
        if (FAILED(hr))
        {
            hr = CORDBG_E_READVIRTUAL_FAILURE;
        }
        if (SUCCEEDED(hr) && (returned != sizeof(*pGM)))
        {
            hr = HRESULT_FROM_WIN32(ERROR_PARTIAL_COPY);
        }
        return hr;
    }
    else
    {
        // Buckets are not available
        return S_FALSE;
    }
}

#endif // TARGET_UNIX

HRESULT ClrDataAccess::GetTLSIndex(ULONG *pIndex)
{
    if (pIndex == NULL)
        return E_INVALIDARG;

    SOSDacEnter();
    if (g_TlsIndex == TLS_OUT_OF_INDEXES)
    {
        *pIndex = 0;
        hr = S_FALSE;
    }
    else
    {
        *pIndex = g_TlsIndex;
    }

    SOSDacLeave();
    return hr;
}

#ifndef TARGET_UNIX
extern "C" IMAGE_DOS_HEADER __ImageBase;
#endif

HRESULT ClrDataAccess::GetDacModuleHandle(HMODULE *phModule)
{
    if(phModule == NULL)
        return E_INVALIDARG;

#ifndef TARGET_UNIX
    *phModule = (HMODULE)&__ImageBase;
    return S_OK;
#else
    //  hModule is not available under TARGET_UNIX
    return E_FAIL;
#endif
}

HRESULT ClrDataAccess::GetRCWData(CLRDATA_ADDRESS addr, struct DacpRCWData *rcwData)
{
    if (addr == 0 || rcwData == NULL)
        return E_INVALIDARG;

#ifdef FEATURE_COMINTEROP
    SOSDacEnter();

    ZeroMemory (rcwData, sizeof(DacpRCWData));

    PTR_RCW pRCW = dac_cast<PTR_RCW>(CLRDATA_ADDRESS_TO_TADDR(addr));

    rcwData->identityPointer = TO_CDADDR(pRCW->m_pIdentity);
    rcwData->unknownPointer  = TO_CDADDR(pRCW->GetRawIUnknown_NoAddRef());
    rcwData->vtablePtr       = TO_CDADDR(pRCW->m_vtablePtr);
    rcwData->creatorThread   = TO_CDADDR(pRCW->m_pCreatorThread);
    rcwData->ctxCookie       = TO_CDADDR(pRCW->GetWrapperCtxCookie());
    rcwData->refCount        = pRCW->m_cbRefCount;
    rcwData->isAggregated = pRCW->IsURTAggregated();
    rcwData->isContained = pRCW->IsURTContained();
    rcwData->isFreeThreaded = pRCW->IsFreeThreaded();
    rcwData->isDisconnected = pRCW->IsDisconnected();

    if (pRCW->m_SyncBlockIndex != 0)
    {
        PTR_SyncTableEntry ste = PTR_SyncTableEntry(dac_cast<TADDR>(g_pSyncTable) + (sizeof(SyncTableEntry) * pRCW->m_SyncBlockIndex));
        rcwData->managedObject = PTR_CDADDR(ste->m_Object.Load());
    }

    // count the number of cached interface pointers
    rcwData->interfaceCount = 0;
    RCW::CachedInterfaceEntryIterator it = pRCW->IterateCachedInterfacePointers();
    while (it.Next())
    {
        if (it.GetEntry()->m_pUnknown.Load() != NULL)
            rcwData->interfaceCount++;
    }

    SOSDacLeave();
    return hr;
#else
    return E_NOTIMPL;
#endif
}

HRESULT ClrDataAccess::GetRCWInterfaces(CLRDATA_ADDRESS rcw, unsigned int count, struct DacpCOMInterfacePointerData interfaces[], unsigned int *pNeeded)
{
    if (rcw == 0)
        return E_INVALIDARG;

#ifdef FEATURE_COMINTEROP

    SOSDacEnter();
    PTR_RCW pRCW = dac_cast<PTR_RCW>(CLRDATA_ADDRESS_TO_TADDR(rcw));
    if (interfaces == NULL)
    {
        if (pNeeded)
        {
            unsigned int c = 0;
            RCW::CachedInterfaceEntryIterator it = pRCW->IterateCachedInterfacePointers();
            while (it.Next())
            {
                if (it.GetEntry()->m_pUnknown.Load() != NULL)
                    c++;
            }

            *pNeeded = c;
        }
        else
        {
            hr = E_INVALIDARG;
        }
    }
    else
    {
        ZeroMemory(interfaces, sizeof(DacpCOMInterfacePointerData) * count);

        unsigned int itemIndex = 0;
        RCW::CachedInterfaceEntryIterator it = pRCW->IterateCachedInterfacePointers();
        while (it.Next())
        {
            InterfaceEntry *pEntry = it.GetEntry();
            if (pEntry->m_pUnknown.Load() != NULL)
            {
                if (itemIndex >= count)
                {
                    // the outBuffer is too small
                    hr = E_INVALIDARG;
                    break;
                }
                else
                {
                    interfaces[itemIndex].interfacePtr = TO_CDADDR(pEntry->m_pUnknown.Load());
                    interfaces[itemIndex].methodTable  = TO_CDADDR(pEntry->m_pMT.Load());
                    interfaces[itemIndex].comContext   = TO_CDADDR(it.GetCtxCookie());
                    itemIndex++;
                }
            }
        }

        if (SUCCEEDED(hr) && pNeeded)
            *pNeeded = itemIndex;
    }

    SOSDacLeave();
    return hr;
#else
    return E_NOTIMPL;
#endif
}

#ifdef FEATURE_COMINTEROP
PTR_ComCallWrapper ClrDataAccess::DACGetCCWFromAddress(CLRDATA_ADDRESS addr)
{
    PTR_ComCallWrapper pCCW = NULL;

    // first check whether the address is our COM IP
    TADDR pPtr = CLRDATA_ADDRESS_TO_TADDR(addr);

    ULONG32 returned = 0;
    if (m_pTarget->ReadVirtual(pPtr, (PBYTE)&pPtr, sizeof(TADDR), &returned) == S_OK &&
        returned == sizeof(TADDR))
    {
        // this should be the vtable pointer - dereference the 2nd slot
        if (m_pTarget->ReadVirtual(pPtr + sizeof(PBYTE) * TEAR_OFF_SLOT, (PBYTE)&pPtr, sizeof(TADDR), &returned) == S_OK &&
            returned == sizeof(TADDR))
        {

#ifdef TARGET_ARM
            // clear the THUMB bit on pPtr before comparing with known vtable entry
            pPtr &= ~THUMB_CODE;
#endif

            if (pPtr == GetEEFuncEntryPoint(TEAR_OFF_STANDARD))
            {
                // Points to ComCallWrapper
                PTR_IUnknown pUnk(CLRDATA_ADDRESS_TO_TADDR(addr));
                pCCW = ComCallWrapper::GetWrapperFromIP(pUnk);
            }
            else if (pPtr == GetEEFuncEntryPoint(TEAR_OFF_SIMPLE) || pPtr == GetEEFuncEntryPoint(TEAR_OFF_SIMPLE_INNER))
            {
                // Points to SimpleComCallWrapper
                PTR_IUnknown pUnk(CLRDATA_ADDRESS_TO_TADDR(addr));
                pCCW = SimpleComCallWrapper::GetWrapperFromIP(pUnk)->GetMainWrapper();
            }
        }
    }

    if (pCCW == NULL)
    {
        // no luck interpreting the address as a COM interface pointer - it must be a CCW address
        pCCW = dac_cast<PTR_ComCallWrapper>(CLRDATA_ADDRESS_TO_TADDR(addr));
    }

    if (pCCW->IsLinked())
        pCCW = ComCallWrapper::GetStartWrapper(pCCW);

    return pCCW;
}

PTR_IUnknown ClrDataAccess::DACGetCOMIPFromCCW(PTR_ComCallWrapper pCCW, int vtableIndex)
{
    if (pCCW->m_rgpIPtr[vtableIndex] != NULL)
    {
        PTR_IUnknown pUnk = dac_cast<PTR_IUnknown>(dac_cast<TADDR>(pCCW) + offsetof(ComCallWrapper, m_rgpIPtr[vtableIndex]));

        PTR_ComMethodTable pCMT = ComMethodTable::ComMethodTableFromIP(pUnk);
        if (pCMT->IsLayoutComplete())
        {
            // return only fully laid out vtables
            return pUnk;
        }
    }
    return NULL;
}
#endif

#ifdef FEATURE_COMWRAPPERS
BOOL ClrDataAccess::DACGetComWrappersCCWVTableQIAddress(CLRDATA_ADDRESS ccwPtr, TADDR *vTableAddress, TADDR *qiAddress)
{
    _ASSERTE(vTableAddress != NULL && qiAddress != NULL);

    HRESULT hr = S_OK;
    ULONG32 bytesRead = 0;
    TADDR ccw = CLRDATA_ADDRESS_TO_TADDR(ccwPtr);
    *vTableAddress = (TADDR)NULL;
    if (FAILED(m_pTarget->ReadVirtual(ccw, (PBYTE)vTableAddress, sizeof(TADDR), &bytesRead))
        || bytesRead != sizeof(TADDR)
        || vTableAddress == NULL)
    {
        return FALSE;
    }

    *qiAddress = (TADDR)NULL;
    if (FAILED(m_pTarget->ReadVirtual(*vTableAddress, (PBYTE)qiAddress, sizeof(TADDR), &bytesRead))
        || bytesRead != sizeof(TADDR)
        || qiAddress == NULL)
    {
        return FALSE;
    }


#ifdef TARGET_ARM
    // clear the THUMB bit on qiAddress before comparing with known vtable entry
    *qiAddress &= ~THUMB_CODE;
#endif

    return TRUE;
}

BOOL ClrDataAccess::DACIsComWrappersCCW(CLRDATA_ADDRESS ccwPtr)
{
    TADDR vTableAddress = (TADDR)NULL;
    TADDR qiAddress = (TADDR)NULL;
    if (!DACGetComWrappersCCWVTableQIAddress(ccwPtr, &vTableAddress, &qiAddress))
    {
        return FALSE;
    }

    return (qiAddress == GetEEFuncEntryPoint(ManagedObjectWrapper_QueryInterface)
        || qiAddress == GetEEFuncEntryPoint(TrackerTarget_QueryInterface));
}

TADDR ClrDataAccess::DACGetManagedObjectWrapperFromCCW(CLRDATA_ADDRESS ccwPtr)
{
    if (!DACIsComWrappersCCW(ccwPtr))
    {
        return (TADDR)NULL;
    }

    ULONG32 bytesRead = 0;
    TADDR managedObjectWrapperPtrPtr = ccwPtr & InteropLib::ABI::DispatchThisPtrMask;
    TADDR managedObjectWrapperPtr = 0;
    if (FAILED(m_pTarget->ReadVirtual(managedObjectWrapperPtrPtr, (PBYTE)&managedObjectWrapperPtr, sizeof(TADDR), &bytesRead))
        || bytesRead != sizeof(TADDR))
    {
        return (TADDR)NULL;
    }

    return managedObjectWrapperPtr;
}

HRESULT ClrDataAccess::DACTryGetComWrappersHandleFromCCW(CLRDATA_ADDRESS ccwPtr, OBJECTHANDLE* objHandle)
{
    HRESULT hr = E_FAIL;
    TADDR ccw, managedObjectWrapperPtr;
    ULONG32 bytesRead = 0;
    OBJECTHANDLE handle;

    if (ccwPtr == 0 || objHandle == 0)
    {
        hr = E_INVALIDARG;
        goto ErrExit;
    }

    if (!DACIsComWrappersCCW(ccwPtr))
    {
        hr = E_FAIL;
        goto ErrExit;
    }

    ccw = CLRDATA_ADDRESS_TO_TADDR(ccwPtr);

    // Return ManagedObjectWrapper as an OBJECTHANDLE. (The OBJECTHANDLE is guaranteed to live at offset 0).
    managedObjectWrapperPtr = DACGetManagedObjectWrapperFromCCW(ccwPtr);
    if (managedObjectWrapperPtr == (TADDR)NULL)
    {
        hr = E_FAIL;
        goto ErrExit;
    }

    IfFailGo(m_pTarget->ReadVirtual(managedObjectWrapperPtr, (PBYTE)&handle, sizeof(OBJECTHANDLE), &bytesRead));
    if (bytesRead != sizeof(OBJECTHANDLE))
    {
        hr = E_FAIL;
        goto ErrExit;
    }

    *objHandle = handle;

    return S_OK;

ErrExit: return hr;
}

HRESULT ClrDataAccess::DACTryGetComWrappersObjectFromCCW(CLRDATA_ADDRESS ccwPtr, OBJECTREF* objRef)
{
    HRESULT hr = E_FAIL;

    if (ccwPtr == 0 || objRef == NULL)
    {
        hr = E_INVALIDARG;
        goto ErrExit;
    }

    OBJECTHANDLE handle;
    if (DACTryGetComWrappersHandleFromCCW(ccwPtr, &handle) != S_OK)
    {
        hr = E_FAIL;
        goto ErrExit;
    }

    *objRef = ObjectFromHandle(handle);

    return S_OK;

ErrExit: return hr;
}
#endif

HRESULT ClrDataAccess::GetCCWData(CLRDATA_ADDRESS ccw, struct DacpCCWData *ccwData)
{
    if (ccw == 0 || ccwData == NULL)
        return E_INVALIDARG;

#ifdef FEATURE_COMINTEROP
    SOSDacEnter();
    ZeroMemory (ccwData, sizeof(DacpCCWData));

    PTR_ComCallWrapper pCCW = DACGetCCWFromAddress(ccw);
    PTR_SimpleComCallWrapper pSimpleCCW = pCCW->GetSimpleWrapper();

    ccwData->outerIUnknown = TO_CDADDR(pSimpleCCW->m_pOuter);
    ccwData->refCount      = pSimpleCCW->GetRefCount();
    ccwData->isNeutered    = pSimpleCCW->IsNeutered();
    ccwData->ccwAddress    = TO_CDADDR(dac_cast<TADDR>(pCCW));

    ccwData->hasStrongRef = pCCW->IsWrapperActive();
    ccwData->handle = pCCW->GetObjectHandle();
    ccwData->isExtendsCOMObject = pCCW->GetSimpleWrapper()->IsExtendsCOMObject();
    ccwData->isAggregated = pCCW->GetSimpleWrapper()->IsAggregated();

    if (pCCW->GetObjectHandle() != (OBJECTHANDLE)NULL)
        ccwData->managedObject = PTR_CDADDR(ObjectFromHandle(pCCW->GetObjectHandle()));

    // count the number of COM vtables
    ccwData->interfaceCount = 0;
    while (pCCW != NULL)
    {
        for (int i = 0; i < ComCallWrapper::NumVtablePtrs; i++)
        {
            if (DACGetCOMIPFromCCW(pCCW, i) != NULL)
                ccwData->interfaceCount++;
        }
        pCCW = ComCallWrapper::GetNext(pCCW);
    }

    SOSDacLeave();
    return hr;
#else
    return E_NOTIMPL;
#endif
}

HRESULT ClrDataAccess::GetCCWInterfaces(CLRDATA_ADDRESS ccw, unsigned int count, struct DacpCOMInterfacePointerData interfaces[], unsigned int *pNeeded)
{
    if (ccw == 0)
        return E_INVALIDARG;

#ifdef FEATURE_COMINTEROP
    SOSDacEnter();
    PTR_ComCallWrapper pCCW = DACGetCCWFromAddress(ccw);

    if (interfaces == NULL)
    {
        if (pNeeded)
        {
            unsigned int c = 0;
            while (pCCW != NULL)
            {
                for (int i = 0; i < ComCallWrapper::NumVtablePtrs; i++)
                    if (DACGetCOMIPFromCCW(pCCW, i) != NULL)
                        c++;
                pCCW = ComCallWrapper::GetNext(pCCW);
            }

            *pNeeded = c;
        }
        else
        {
            hr = E_INVALIDARG;
        }
    }
    else
    {
        ZeroMemory(interfaces, sizeof(DacpCOMInterfacePointerData) * count);

        PTR_ComCallWrapperTemplate pCCWTemplate = pCCW->GetSimpleWrapper()->GetComCallWrapperTemplate();
        unsigned int itemIndex = 0;
        unsigned int wrapperOffset = 0;
        while (pCCW != NULL && SUCCEEDED(hr))
        {
            for (int i = 0; i < ComCallWrapper::NumVtablePtrs && SUCCEEDED(hr); i++)
            {
                PTR_IUnknown pUnk = DACGetCOMIPFromCCW(pCCW, i);
                if (pUnk != NULL)
                {
                    if (itemIndex >= count)
                    {
                        // the outBuffer is too small
                        hr = E_INVALIDARG;
                        break;
                    }

                    interfaces[itemIndex].interfacePtr = PTR_CDADDR(pUnk);

                    // if this is the first ComCallWrapper, the 0th vtable slots is special
                    if (wrapperOffset == 0 && i == ComCallWrapper::Slot_Basic)
                    {
                        // this is IDispatch/IUnknown
                        interfaces[itemIndex].methodTable = NULL;
                    }
                    else
                    {
                        // this slot represents the class interface or an interface implemented by the class
                        DWORD ifaceMapIndex = wrapperOffset + i - ComCallWrapper::Slot_FirstInterface;

                        PTR_ComMethodTable pCMT = ComMethodTable::ComMethodTableFromIP(pUnk);
                        interfaces[itemIndex].methodTable = PTR_CDADDR(pCMT->GetMethodTable());
                    }

                    itemIndex++;
                }
            }

            pCCW = ComCallWrapper::GetNext(pCCW);
            wrapperOffset += ComCallWrapper::NumVtablePtrs;
        }

        if (SUCCEEDED(hr) && pNeeded)
            *pNeeded = itemIndex;
    }

    SOSDacLeave();
    return hr;
#else
    return E_NOTIMPL;
#endif
}

HRESULT ClrDataAccess::GetObjectExceptionData(CLRDATA_ADDRESS objAddr, struct DacpExceptionObjectData *data)
{
    if (data == NULL)
        return E_POINTER;

    SOSDacEnter();

    PTR_ExceptionObject pObj = dac_cast<PTR_ExceptionObject>(TO_TADDR(objAddr));
    data->Message         = TO_CDADDR(dac_cast<TADDR>(pObj->GetMessage()));
    data->InnerException  = TO_CDADDR(dac_cast<TADDR>(pObj->GetInnerException()));
    data->StackTrace      = TO_CDADDR(dac_cast<TADDR>(pObj->GetStackTraceArrayObject()));
    data->WatsonBuckets   = TO_CDADDR(dac_cast<TADDR>(pObj->GetWatsonBucketReference()));
    data->StackTraceString = TO_CDADDR(dac_cast<TADDR>(pObj->GetStackTraceString()));
    data->RemoteStackTraceString = TO_CDADDR(dac_cast<TADDR>(pObj->GetRemoteStackTraceString()));
    data->HResult         = pObj->GetHResult();
    data->XCode           = pObj->GetXCode();

    SOSDacLeave();
    return hr;
}

HRESULT ClrDataAccess::IsRCWDCOMProxy(CLRDATA_ADDRESS rcwAddr, BOOL* isDCOMProxy)
{
    if (isDCOMProxy == nullptr)
    {
        return E_POINTER;
    }

    *isDCOMProxy = FALSE;

#ifdef FEATURE_COMINTEROP
    return S_OK;
#else
    return E_NOTIMPL;
#endif // FEATURE_COMINTEROP
}

HRESULT ClrDataAccess::GetClrNotification(CLRDATA_ADDRESS arguments[], int count, int *pNeeded)
{
    SOSDacEnter();

    *pNeeded = MAX_CLR_NOTIFICATION_ARGS;

    if (g_clrNotificationArguments[0] == (CLRDATA_ADDRESS)NULL)
    {
        hr = E_FAIL;
    }
    else
    {
        for (int i = 0; i < count && i < MAX_CLR_NOTIFICATION_ARGS; i++)
        {
            arguments[i] = g_clrNotificationArguments[i];
        }
    }

    SOSDacLeave();

    return hr;
}

HRESULT ClrDataAccess::GetPendingReJITID(CLRDATA_ADDRESS methodDesc, int *pRejitId)
{
    if (methodDesc == 0 || pRejitId == NULL)
    {
        return E_INVALIDARG;
    }

    SOSDacEnter();

    *pRejitId = -1;
    PTR_MethodDesc pMD = PTR_MethodDesc(TO_TADDR(methodDesc));

    CodeVersionManager* pCodeVersionManager = pMD->GetCodeVersionManager();
    CodeVersionManager::LockHolder codeVersioningLockHolder;
    ILCodeVersion ilVersion = pCodeVersionManager->GetActiveILCodeVersion(pMD);
    if (ilVersion.IsNull())
    {
        hr = E_INVALIDARG;
    }
    else if (ilVersion.GetRejitState() == ILCodeVersion::kStateRequested)
    {
        *pRejitId = (int)ilVersion.GetVersionId();
    }
    else
    {
        hr = S_FALSE;
    }

    SOSDacLeave();

    return hr;
}

HRESULT ClrDataAccess::GetReJITInformation(CLRDATA_ADDRESS methodDesc, int rejitId, struct DacpReJitData2 *pReJitData)
{
    if (methodDesc == 0 || rejitId < 0 || pReJitData == NULL)
    {
        return E_INVALIDARG;
    }

    SOSDacEnter();

    PTR_MethodDesc pMD = PTR_MethodDesc(TO_TADDR(methodDesc));

    CodeVersionManager* pCodeVersionManager = pMD->GetCodeVersionManager();
    CodeVersionManager::LockHolder codeVersioningLockHolder;
    ILCodeVersion ilVersion = pCodeVersionManager->GetILCodeVersion(pMD, rejitId);
    if (ilVersion.IsNull())
    {
        hr = E_INVALIDARG;
    }
    else
    {
        pReJitData->rejitID = rejitId;

        switch (ilVersion.GetRejitState())
        {
        default:
            _ASSERTE(!"Unknown SharedRejitInfo state.  DAC should be updated to understand this new state.");
            pReJitData->flags = DacpReJitData2::kUnknown;
            break;

        case ILCodeVersion::kStateRequested:
            pReJitData->flags = DacpReJitData2::kRequested;
            break;

        case ILCodeVersion::kStateActive:
            pReJitData->flags = DacpReJitData2::kActive;
            break;
        }

        pReJitData->il = TO_CDADDR(PTR_TO_TADDR(ilVersion.GetIL()));
        PTR_ILCodeVersionNode nodePtr = ilVersion.IsDefaultVersion() ? NULL : ilVersion.AsNode();
        pReJitData->ilCodeVersionNodePtr = TO_CDADDR(PTR_TO_TADDR(nodePtr));
    }

    SOSDacLeave();

    return hr;
}


HRESULT ClrDataAccess::GetProfilerModifiedILInformation(CLRDATA_ADDRESS methodDesc, struct DacpProfilerILData *pILData)
{
    if (methodDesc == 0 || pILData == NULL)
    {
        return E_INVALIDARG;
    }

    SOSDacEnter();

    pILData->type = DacpProfilerILData::Unmodified;
    pILData->rejitID = 0;
    pILData->il = (CLRDATA_ADDRESS)NULL;
    PTR_MethodDesc pMD = PTR_MethodDesc(TO_TADDR(methodDesc));

    CodeVersionManager* pCodeVersionManager = pMD->GetCodeVersionManager();
    CodeVersionManager::LockHolder codeVersioningLockHolder;
    ILCodeVersion ilVersion = pCodeVersionManager->GetActiveILCodeVersion(pMD);
    if (ilVersion.GetRejitState() != ILCodeVersion::kStateActive || !ilVersion.HasDefaultIL())
    {
        pILData->type = DacpProfilerILData::ReJITModified;
        pILData->rejitID = static_cast<ULONG>(pCodeVersionManager->GetActiveILCodeVersion(pMD).GetVersionId());
    }

    TADDR pDynamicIL = pMD->GetModule()->GetDynamicIL(pMD->GetMemberDef());
    if (pDynamicIL != (TADDR)NULL)
    {
        pILData->type = DacpProfilerILData::ILModified;
        pILData->il = (CLRDATA_ADDRESS)pDynamicIL;
    }

    SOSDacLeave();

    return hr;
}

HRESULT ClrDataAccess::GetMethodsWithProfilerModifiedIL(CLRDATA_ADDRESS mod, CLRDATA_ADDRESS *methodDescs, int cMethodDescs, int *pcMethodDescs)
{
    if (mod == 0 || methodDescs == NULL || cMethodDescs == 0 || pcMethodDescs == NULL)
    {
        return E_INVALIDARG;
    }

    SOSDacEnter();

    *pcMethodDescs = 0;

    PTR_Module pModule = PTR_Module(TO_TADDR(mod));
    CodeVersionManager* pCodeVersionManager = pModule->GetCodeVersionManager();
    CodeVersionManager::LockHolder codeVersioningLockHolder;

    LookupMap<PTR_MethodTable>::Iterator typeIter(&pModule->m_TypeDefToMethodTableMap);
    for (int i = 0; typeIter.Next(); i++)
    {
        if (*pcMethodDescs >= cMethodDescs)
        {
            break;
        }

        if (typeIter.GetElement())
        {
            MethodTable* pMT = typeIter.GetElement();
            for (MethodTable::IntroducedMethodIterator itMethods(pMT, FALSE); itMethods.IsValid(); itMethods.Next())
            {
                PTR_MethodDesc pMD = dac_cast<PTR_MethodDesc>(itMethods.GetMethodDesc());

                TADDR pDynamicIL = pModule->GetDynamicIL(pMD->GetMemberDef());
                ILCodeVersion ilVersion = pCodeVersionManager->GetActiveILCodeVersion(pMD);
                if (ilVersion.GetRejitState() != ILCodeVersion::kStateActive || !ilVersion.HasDefaultIL() || pDynamicIL != (TADDR)NULL)
                {
                    methodDescs[*pcMethodDescs] = PTR_CDADDR(pMD);
                    ++(*pcMethodDescs);
                }

                if (*pcMethodDescs >= cMethodDescs)
                {
                    break;
                }
            }
        }
    }

    SOSDacLeave();

    return hr;
}

HRESULT ClrDataAccess::GetNumberGenerations(unsigned int *pGenerations)
{
    if (pGenerations == NULL)
    {
        return E_INVALIDARG;
    }

    SOSDacEnter();

    *pGenerations = (unsigned int)(g_gcDacGlobals->total_generation_count);

    SOSDacLeave();
    return S_OK;
}

HRESULT ClrDataAccess::GetGenerationTable(unsigned int cGenerations, struct DacpGenerationData *pGenerationData, unsigned int *pNeeded)
{
    if (cGenerations > 0 && pGenerationData == NULL)
    {
        return E_INVALIDARG;
    }

    SOSDacEnter();

    HRESULT hr = S_OK;
    unsigned int numGenerationTableEntries = (unsigned int)(g_gcDacGlobals->total_generation_count);
    if (pNeeded != NULL)
    {
        *pNeeded = numGenerationTableEntries;
    }

    if (cGenerations < numGenerationTableEntries)
    {
        hr = S_FALSE;
    }
    else
    {
        if (g_gcDacGlobals->generation_table.IsValid())
        {
            for (unsigned int i = 0; i < numGenerationTableEntries; i++)
            {
                dac_generation generation = GenerationTableIndex(g_gcDacGlobals->generation_table, i);
                pGenerationData[i].start_segment = (CLRDATA_ADDRESS) dac_cast<TADDR>(generation.start_segment);

                pGenerationData[i].allocation_start = (CLRDATA_ADDRESS) generation.allocation_start;

                gc_alloc_context alloc_context = generation.allocation_context;
                pGenerationData[i].allocContextPtr = (CLRDATA_ADDRESS)alloc_context.alloc_ptr;
                pGenerationData[i].allocContextLimit = (CLRDATA_ADDRESS)alloc_context.alloc_limit;
            }
        }
        else
        {
            hr = E_FAIL;
        }
    }

    SOSDacLeave();
    return hr;
}

HRESULT ClrDataAccess::GetFinalizationFillPointers(unsigned int cFillPointers, CLRDATA_ADDRESS *pFinalizationFillPointers, unsigned int *pNeeded)
{
    if (cFillPointers > 0 && pFinalizationFillPointers == NULL)
    {
        return E_INVALIDARG;
    }

    SOSDacEnter();

    HRESULT hr = S_OK;
    unsigned int numFillPointers = (unsigned int)(g_gcDacGlobals->total_generation_count + dac_finalize_queue::ExtraSegCount);
    if (pNeeded != NULL)
    {
        *pNeeded = numFillPointers;
    }

    if (cFillPointers < numFillPointers)
    {
        hr = S_FALSE;
    }
    else
    {
        if (g_gcDacGlobals->finalize_queue.IsValid())
        {
            DPTR(dac_finalize_queue) fq = Dereference(g_gcDacGlobals->finalize_queue);
            DPTR(uint8_t*) fillPointersTable = dac_cast<TADDR>(fq) + offsetof(dac_finalize_queue, m_FillPointers);
            for (unsigned int i = 0; i < numFillPointers; i++)
            {
                pFinalizationFillPointers[i] = (CLRDATA_ADDRESS)*TableIndex(fillPointersTable, i, sizeof(uint8_t*));
            }
        }
        else
        {
            hr = E_FAIL;
        }
    }

    SOSDacLeave();
    return hr;
}

HRESULT ClrDataAccess::GetGenerationTableSvr(CLRDATA_ADDRESS heapAddr, unsigned int cGenerations, struct DacpGenerationData *pGenerationData, unsigned int *pNeeded)
{
    if (heapAddr == (CLRDATA_ADDRESS)NULL || (cGenerations > 0 && pGenerationData == NULL))
    {
        return E_INVALIDARG;
    }

    SOSDacEnter();

    HRESULT hr = S_OK;
#ifdef FEATURE_SVR_GC
    unsigned int numGenerationTableEntries = (unsigned int)(g_gcDacGlobals->total_generation_count);
    if (pNeeded != NULL)
    {
        *pNeeded = numGenerationTableEntries;
    }

    if (cGenerations < numGenerationTableEntries)
    {
        hr = S_FALSE;
    }
    else
    {
        TADDR heapAddress = TO_TADDR(heapAddr);

        if (heapAddress != 0)
        {
            for (unsigned int i = 0; i < numGenerationTableEntries; ++i)
            {
                dac_generation generation = ServerGenerationTableIndex(heapAddress, i);
                pGenerationData[i].start_segment = (CLRDATA_ADDRESS)dac_cast<TADDR>(generation.start_segment);
                pGenerationData[i].allocation_start = (CLRDATA_ADDRESS)(ULONG_PTR)generation.allocation_start;
                gc_alloc_context alloc_context = generation.allocation_context;
                pGenerationData[i].allocContextPtr = (CLRDATA_ADDRESS)(ULONG_PTR)alloc_context.alloc_ptr;
                pGenerationData[i].allocContextLimit = (CLRDATA_ADDRESS)(ULONG_PTR)alloc_context.alloc_limit;
            }
        }
        else
        {
            hr = E_FAIL;
        }
    }
#else
        hr = E_NOTIMPL;
#endif

    SOSDacLeave();
    return hr;
}

HRESULT ClrDataAccess::GetFinalizationFillPointersSvr(CLRDATA_ADDRESS heapAddr, unsigned int cFillPointers, CLRDATA_ADDRESS *pFinalizationFillPointers, unsigned int *pNeeded)
{
    if (heapAddr == (CLRDATA_ADDRESS)NULL || (cFillPointers > 0 && pFinalizationFillPointers == NULL))
    {
        return E_INVALIDARG;
    }

    SOSDacEnter();

    HRESULT hr = S_OK;
#ifdef FEATURE_SVR_GC
    unsigned int numFillPointers = (unsigned int)(g_gcDacGlobals->total_generation_count + dac_finalize_queue::ExtraSegCount);
    if (pNeeded != NULL)
    {
        *pNeeded = numFillPointers;
    }

    if (cFillPointers < numFillPointers)
    {
        hr = S_FALSE;
    }
    else
    {
        TADDR heapAddress = TO_TADDR(heapAddr);
        if (heapAddress != 0)
        {
            dac_gc_heap heap = LoadGcHeapData(heapAddress);
            dac_gc_heap* pHeap = &heap;
            DPTR(dac_finalize_queue) fq = pHeap->finalize_queue;
            DPTR(uint8_t*) pFillPointerArray= dac_cast<TADDR>(fq) + offsetof(dac_finalize_queue, m_FillPointers);
            for (unsigned int i = 0; i < numFillPointers; ++i)
            {
                pFinalizationFillPointers[i] = (CLRDATA_ADDRESS) pFillPointerArray[i];
            }
        }
        else
        {
            hr = E_FAIL;
        }
    }
#else
        hr = E_NOTIMPL;
#endif

    SOSDacLeave();
    return hr;
}

HRESULT ClrDataAccess::GetAssemblyLoadContext(CLRDATA_ADDRESS methodTable, CLRDATA_ADDRESS* assemblyLoadContext)
{
    if (methodTable == 0 || assemblyLoadContext == NULL)
        return E_INVALIDARG;

    SOSDacEnter();
    PTR_MethodTable pMT = PTR_MethodTable(CLRDATA_ADDRESS_TO_TADDR(methodTable));
    PTR_Module pModule = pMT->GetModule();

    PTR_PEAssembly pPEAssembly = pModule->GetPEAssembly();
    PTR_AssemblyBinder pBinder = pPEAssembly->GetAssemblyBinder();

    INT_PTR managedAssemblyLoadContextHandle = pBinder->GetManagedAssemblyLoadContext();

    TADDR managedAssemblyLoadContextAddr = 0;
    if (managedAssemblyLoadContextHandle != 0)
    {
        DacReadAll(managedAssemblyLoadContextHandle,&managedAssemblyLoadContextAddr,sizeof(TADDR),true);
    }

    *assemblyLoadContext = TO_CDADDR(managedAssemblyLoadContextAddr);

    SOSDacLeave();
    return hr;
}

HRESULT ClrDataAccess::GetBreakingChangeVersion(int* pVersion)
{
    if (pVersion == nullptr)
        return E_INVALIDARG;

    *pVersion = SOS_BREAKING_CHANGE_VERSION;
    return S_OK;
}

HRESULT ClrDataAccess::GetObjectComWrappersData(CLRDATA_ADDRESS objAddr, CLRDATA_ADDRESS *rcw, unsigned int count, CLRDATA_ADDRESS *mowList, unsigned int *pNeeded)
{
#ifdef FEATURE_COMWRAPPERS
    if (objAddr == 0 )
    {
        return E_INVALIDARG;
    }

    if (count > 0 && mowList == NULL)
    {
        return E_INVALIDARG;
    }

    SOSDacEnter();
    if (pNeeded != NULL)
    {
        *pNeeded = 0;
    }

    if (rcw != NULL)
    {
        *rcw = 0;
    }

    PTR_SyncBlock pSyncBlk = PTR_Object(TO_TADDR(objAddr))->PassiveGetSyncBlock();
    if (pSyncBlk != NULL)
    {
        PTR_InteropSyncBlockInfo pInfo = pSyncBlk->GetInteropInfoNoCreate();
        if (pInfo != NULL)
        {
            if (rcw != NULL)
            {
                *rcw = TO_TADDR(pInfo->m_externalComObjectContext);
            }

            DPTR(NewHolder<ManagedObjectComWrapperByIdMap>) mapHolder(PTR_TO_MEMBER_TADDR(InteropSyncBlockInfo, pInfo, m_managedObjectComWrapperMap));
            DPTR(ManagedObjectComWrapperByIdMap *)ppMap(PTR_TO_MEMBER_TADDR(NewHolder<ManagedObjectComWrapperByIdMap>, mapHolder, m_value));
            DPTR(ManagedObjectComWrapperByIdMap) pMap(TO_TADDR(*ppMap));

            CQuickArrayList<CLRDATA_ADDRESS> comWrappers;
            if (pMap != NULL)
            {
                ManagedObjectComWrapperByIdMap::Iterator iter = pMap->Begin();
                while (iter != pMap->End())
                {
                    comWrappers.Push(TO_CDADDR(iter->Value()));
                    ++iter;

                }
            }

            if (pNeeded != NULL)
            {
                *pNeeded = (unsigned int)comWrappers.Size();
            }

            for (SIZE_T pos = 0; pos < comWrappers.Size(); ++pos)
            {
                if (pos >= count)
                {
                    hr = S_FALSE;
                    break;
                }

                mowList[pos] = comWrappers[pos];
            }
        }
        else
        {
            hr = S_FALSE;
        }
    }
    else
    {
        hr = S_FALSE;
    }

    SOSDacLeave();
    return hr;
#else // FEATURE_COMWRAPPERS
    return E_NOTIMPL;
#endif // FEATURE_COMWRAPPERS
}

HRESULT ClrDataAccess::IsComWrappersCCW(CLRDATA_ADDRESS ccw, BOOL *isComWrappersCCW)
{
#ifdef FEATURE_COMWRAPPERS
    if (ccw == 0)
    {
        return E_INVALIDARG;
    }

    SOSDacEnter();

    if (isComWrappersCCW != NULL)
    {
        TADDR managedObjectWrapperPtr = DACGetManagedObjectWrapperFromCCW(ccw);
        *isComWrappersCCW = managedObjectWrapperPtr != (TADDR)NULL;
        hr = *isComWrappersCCW ? S_OK : S_FALSE;
    }

    SOSDacLeave();
    return hr;
#else // FEATURE_COMWRAPPERS
    return E_NOTIMPL;
#endif // FEATURE_COMWRAPPERS
}

HRESULT ClrDataAccess::GetComWrappersCCWData(CLRDATA_ADDRESS ccw, CLRDATA_ADDRESS *managedObject, int *refCount)
{
#ifdef FEATURE_COMWRAPPERS
    if (ccw == 0)
    {
        return E_INVALIDARG;
    }

    SOSDacEnter();

    TADDR managedObjectWrapperPtr = DACGetManagedObjectWrapperFromCCW(ccw);
    if (managedObjectWrapperPtr != (TADDR)NULL)
    {
        PTR_ManagedObjectWrapper pMOW(managedObjectWrapperPtr);

        if (managedObject != NULL)
        {
            OBJECTREF managedObjectRef;
            if (SUCCEEDED(DACTryGetComWrappersObjectFromCCW(ccw, &managedObjectRef)))
            {
                *managedObject = PTR_HOST_TO_TADDR(managedObjectRef);
            }
            else
            {
                *managedObject = 0;
            }
        }

        if (refCount != NULL)
        {
            *refCount = (int)pMOW->RefCount;
        }
    }
    else
    {
        // Not a ComWrappers CCW
        hr = E_INVALIDARG;
    }

    SOSDacLeave();
    return hr;
#else // FEATURE_COMWRAPPERS
    return E_NOTIMPL;
#endif // FEATURE_COMWRAPPERS
}

HRESULT ClrDataAccess::IsComWrappersRCW(CLRDATA_ADDRESS rcw, BOOL *isComWrappersRCW)
{
#ifdef FEATURE_COMWRAPPERS
    if (rcw == 0)
    {
        return E_INVALIDARG;
    }

    SOSDacEnter();

    if (isComWrappersRCW != NULL)
    {
        PTR_ExternalObjectContext pRCW(TO_TADDR(rcw));
        BOOL stillValid = TRUE;
        if(pRCW->SyncBlockIndex >= SyncBlockCache::s_pSyncBlockCache->m_SyncTableSize)
        {
            stillValid = FALSE;
        }

        PTR_SyncBlock pSyncBlk = NULL;
        if (stillValid)
        {
            PTR_SyncTableEntry ste = PTR_SyncTableEntry(dac_cast<TADDR>(g_pSyncTable) + (sizeof(SyncTableEntry) * pRCW->SyncBlockIndex));
            pSyncBlk = ste->m_SyncBlock;
            if(pSyncBlk == NULL)
            {
                stillValid = FALSE;
            }
        }

        PTR_InteropSyncBlockInfo pInfo = NULL;
        if (stillValid)
        {
            pInfo = pSyncBlk->GetInteropInfoNoCreate();
            if(pInfo == NULL)
            {
                stillValid = FALSE;
            }
        }

        if (stillValid)
        {
            stillValid = TO_TADDR(pInfo->m_externalComObjectContext) == PTR_HOST_TO_TADDR(pRCW);
        }

        *isComWrappersRCW = stillValid;
        hr = *isComWrappersRCW ? S_OK : S_FALSE;
    }

    SOSDacLeave();
    return hr;
#else // FEATURE_COMWRAPPERS
    return E_NOTIMPL;
#endif // FEATURE_COMWRAPPERS
}

HRESULT ClrDataAccess::GetComWrappersRCWData(CLRDATA_ADDRESS rcw, CLRDATA_ADDRESS *identity)
{
#ifdef FEATURE_COMWRAPPERS
    if (rcw == 0)
    {
        return E_INVALIDARG;
    }

    SOSDacEnter();

    PTR_ExternalObjectContext pEOC(TO_TADDR(rcw));
    if (identity != NULL)
    {
        *identity = PTR_CDADDR(pEOC->Identity);
    }

    SOSDacLeave();
    return hr;
#else // FEATURE_COMWRAPPERS
    return E_NOTIMPL;
#endif // FEATURE_COMWRAPPERS
}

namespace
{
    BOOL TryReadTaggedMemoryState(
        CLRDATA_ADDRESS objAddr,
        ICorDebugDataTarget* target,
        CLRDATA_ADDRESS *taggedMemory = NULL,
        size_t *taggedMemorySizeInBytes = NULL)
    {
        BOOL hasTaggedMemory = FALSE;

#ifdef FEATURE_OBJCMARSHAL
        EX_TRY_ALLOW_DATATARGET_MISSING_MEMORY
        {
            PTR_SyncBlock pSyncBlk = DACGetSyncBlockFromObjectPointer(CLRDATA_ADDRESS_TO_TADDR(objAddr), target);
            if (pSyncBlk != NULL)
            {
                PTR_InteropSyncBlockInfo pInfo = pSyncBlk->GetInteropInfoNoCreate();
                if (pInfo != NULL)
                {
                    CLRDATA_ADDRESS taggedMemoryLocal = PTR_CDADDR(pInfo->GetTaggedMemory());
                    if (taggedMemoryLocal != NULL)
                    {
                        hasTaggedMemory = TRUE;
                        if (taggedMemory)
                            *taggedMemory = taggedMemoryLocal;

                        if (taggedMemorySizeInBytes)
                            *taggedMemorySizeInBytes = pInfo->GetTaggedMemorySizeInBytes();
                    }
                }
            }
        }
        EX_END_CATCH_ALLOW_DATATARGET_MISSING_MEMORY;
#endif // FEATURE_OBJCMARSHAL

        return hasTaggedMemory;
    }
}

HRESULT ClrDataAccess::IsTrackedType(
    CLRDATA_ADDRESS objAddr,
    BOOL *isTrackedType,
    BOOL *hasTaggedMemory)
{
    if (objAddr == 0
        || isTrackedType == NULL
        || hasTaggedMemory == NULL)
    {
        return E_INVALIDARG;
    }

    *isTrackedType = FALSE;
    *hasTaggedMemory = FALSE;

    SOSDacEnter();

    TADDR mtTADDR = DACGetMethodTableFromObjectPointer(CLRDATA_ADDRESS_TO_TADDR(objAddr), m_pTarget);
    if (mtTADDR==(TADDR)NULL)
        hr = E_INVALIDARG;

    BOOL bFree = FALSE;
    PTR_MethodTable mt = NULL;
    if (SUCCEEDED(hr))
    {
        mt = PTR_MethodTable(mtTADDR);
        if (!DacValidateMethodTable(mt, bFree))
            hr = E_INVALIDARG;
    }

    if (SUCCEEDED(hr))
    {
        *isTrackedType = mt->IsTrackedReferenceWithFinalizer();
        hr = *isTrackedType ? S_OK : S_FALSE;
        *hasTaggedMemory = TryReadTaggedMemoryState(objAddr, m_pTarget);
    }

    SOSDacLeave();
    return hr;
}

HRESULT ClrDataAccess::GetTaggedMemory(
    CLRDATA_ADDRESS objAddr,
    CLRDATA_ADDRESS *taggedMemory,
    size_t *taggedMemorySizeInBytes)
{
    if (objAddr == 0
        || taggedMemory == NULL
        || taggedMemorySizeInBytes == NULL)
    {
        return E_INVALIDARG;
    }

    *taggedMemory = (TADDR)NULL;
    *taggedMemorySizeInBytes = 0;

    SOSDacEnter();

    if (FALSE == TryReadTaggedMemoryState(objAddr, m_pTarget, taggedMemory, taggedMemorySizeInBytes))
    {
        hr = S_FALSE;
    }

    SOSDacLeave();
    return hr;
}

HRESULT ClrDataAccess::GetGlobalAllocationContext(
        CLRDATA_ADDRESS *allocPtr,
        CLRDATA_ADDRESS *allocLimit)
{
    if (allocPtr == nullptr || allocLimit == nullptr)
    {
        return E_INVALIDARG;
    }

    SOSDacEnter();
    *allocPtr = (CLRDATA_ADDRESS)((&g_global_alloc_context)->alloc_ptr);
    *allocLimit = (CLRDATA_ADDRESS)((&g_global_alloc_context)->alloc_limit);
    SOSDacLeave();
    return hr;
}

HRESULT ClrDataAccess::GetHandleTableMemoryRegions(ISOSMemoryEnum** ppEnum)
{
    if (!ppEnum)
        return E_POINTER;

    SOSDacEnter();

    DacHandleTableMemoryEnumerator* htEnum = new (nothrow) DacHandleTableMemoryEnumerator();
    if (htEnum)
    {
        hr = htEnum->Init();

        if (SUCCEEDED(hr))
            hr = htEnum->QueryInterface(__uuidof(ISOSMemoryEnum), (void**)ppEnum);

        if (FAILED(hr))
            delete htEnum;
    }
    else
    {
        hr = E_OUTOFMEMORY;
    }

    SOSDacLeave();
    return hr;
}

HRESULT ClrDataAccess::GetGCBookkeepingMemoryRegions(ISOSMemoryEnum** ppEnum)
{
    if (!ppEnum)
        return E_POINTER;

    SOSDacEnter();

    DacGCBookkeepingEnumerator* bkEnum = new (nothrow) DacGCBookkeepingEnumerator();
    if (bkEnum)
    {
        hr = bkEnum->Init();

        if (SUCCEEDED(hr))
            hr = bkEnum->QueryInterface(__uuidof(ISOSMemoryEnum), (void**)ppEnum);

        if (FAILED(hr))
            delete bkEnum;
    }
    else
    {
        hr = E_OUTOFMEMORY;
    }

    SOSDacLeave();
    return hr;
}


HRESULT ClrDataAccess::GetGCFreeRegions(ISOSMemoryEnum **ppEnum)
{
    if (!ppEnum)
        return E_POINTER;

    SOSDacEnter();

    DacFreeRegionEnumerator* frEnum = new (nothrow) DacFreeRegionEnumerator();
    if (frEnum)
    {
        hr = frEnum->Init();

        if (SUCCEEDED(hr))
            hr = frEnum->QueryInterface(__uuidof(ISOSMemoryEnum), (void**)ppEnum);

        if (FAILED(hr))
            delete frEnum;
    }
    else
    {
        hr = E_OUTOFMEMORY;
    }

    SOSDacLeave();
    return hr;
}

HRESULT ClrDataAccess::LockedFlush()
{
    SOSDacEnter();

    Flush();

    SOSDacLeave();
    return hr;
}

HRESULT STDMETHODCALLTYPE ClrDataAccess::GetStaticBaseAddress(CLRDATA_ADDRESS methodTable, CLRDATA_ADDRESS *nonGCStaticsAddress, CLRDATA_ADDRESS *GCStaticsAddress)
{
    if (!nonGCStaticsAddress && !GCStaticsAddress)
        return E_POINTER;

    if (!methodTable)
        return E_INVALIDARG;

    SOSDacEnter();

    PTR_MethodTable mTable = PTR_MethodTable(TO_TADDR(methodTable));

    BOOL bIsFree = FALSE;
    if (!DacValidateMethodTable(mTable, bIsFree))
    {
        hr = E_INVALIDARG;
    }
    else
    {
        if (GCStaticsAddress != NULL)
        {
            *GCStaticsAddress = PTR_CDADDR(mTable->GetGCStaticsBasePointer());
        }
        if (nonGCStaticsAddress != NULL)
        {
            *nonGCStaticsAddress = PTR_CDADDR(mTable->GetNonGCStaticsBasePointer());
        }
    }

    SOSDacLeave();
    return hr;
}


HRESULT STDMETHODCALLTYPE ClrDataAccess::GetThreadStaticBaseAddress(CLRDATA_ADDRESS methodTable, CLRDATA_ADDRESS threadPtr, CLRDATA_ADDRESS *nonGCStaticsAddress, CLRDATA_ADDRESS *GCStaticsAddress)
{
    if (!nonGCStaticsAddress && !GCStaticsAddress)
        return E_POINTER;

    if (!methodTable)
        return E_INVALIDARG;

    if (!threadPtr)
        return E_INVALIDARG;

    SOSDacEnter();

    PTR_MethodTable mTable = PTR_MethodTable(TO_TADDR(methodTable));
    PTR_Thread thread = PTR_Thread(TO_TADDR(threadPtr));


    BOOL bIsFree = FALSE;
    if (!DacValidateMethodTable(mTable, bIsFree))
    {
        hr = E_INVALIDARG;
    }
    else
    {
        if (mTable->GetClass()->GetNumThreadStaticFields() == 0)
        {
            if (GCStaticsAddress != NULL)
            {
                *GCStaticsAddress = 0;
            }
            if (nonGCStaticsAddress != NULL)
            {
                *nonGCStaticsAddress = 0;
            }
        }
        else
        {
            if (GCStaticsAddress != NULL)
            {
                *GCStaticsAddress = PTR_CDADDR(mTable->GetGCThreadStaticsBasePointer(thread));
            }
            if (nonGCStaticsAddress != NULL)
            {
                *nonGCStaticsAddress = PTR_CDADDR(mTable->GetNonGCThreadStaticsBasePointer(thread));
            }
        }
    }

    SOSDacLeave();
    return hr;
}

HRESULT STDMETHODCALLTYPE ClrDataAccess::GetMethodTableInitializationFlags(CLRDATA_ADDRESS methodTable, MethodTableInitializationFlags *initializationStatus)
{
    if (!methodTable)
        return E_INVALIDARG;

    if (!initializationStatus)
        return E_POINTER;

    SOSDacEnter();

    *initializationStatus = (MethodTableInitializationFlags)0;
    PTR_MethodTable mTable = PTR_MethodTable(TO_TADDR(methodTable));
    BOOL bIsFree = FALSE;
    if (!DacValidateMethodTable(mTable, bIsFree))
    {
        hr = E_INVALIDARG;
    }
    else
    {
        *initializationStatus = mTable->IsClassInited() ? MethodTableInitialized : (MethodTableInitializationFlags)0;
        if (mTable->IsInitError())
        {
            *initializationStatus = (MethodTableInitializationFlags)(*initializationStatus | MethodTableInitializationFailed);
        }
    }

    SOSDacLeave();
    return hr;
}<|MERGE_RESOLUTION|>--- conflicted
+++ resolved
@@ -980,84 +980,6 @@
     }
 
     SOSDacEnter();
-<<<<<<< HEAD
-    if (m_cdacSos != NULL)
-    {
-        // Try the cDAC first - it will return E_NOTIMPL if it doesn't support this method yet. Fall back to the DAC.
-        hr = m_cdacSos->GetMethodDescData(methodDesc, ip, methodDescData, cRevertedRejitVersions, rgRevertedRejitData, pcNeededRevertedRejitData);
-        if (FAILED(hr))
-        {
-            hr = GetMethodDescDataImpl(methodDesc, ip, methodDescData, cRevertedRejitVersions, rgRevertedRejitData, pcNeededRevertedRejitData);
-        }
-#ifdef _DEBUG
-        else
-        {
-            // Assert that the data is the same as what we get from the DAC.
-            DacpMethodDescData mdDataLocal;
-            NewArrayHolder<DacpReJitData> rgRevertedRejitDataLocal{};
-            if (rgRevertedRejitData != nullptr)
-            {
-                rgRevertedRejitDataLocal = new DacpReJitData[cRevertedRejitVersions];
-            }
-            ULONG cNeededRevertedRejitDataLocal = 0;
-            ULONG *pcNeededRevertedRejitDataLocal = NULL;
-            if (pcNeededRevertedRejitData != NULL)
-            {
-                pcNeededRevertedRejitDataLocal = &cNeededRevertedRejitDataLocal;
-            }
-            HRESULT hrLocal = GetMethodDescDataImpl(methodDesc, ip,&mdDataLocal, cRevertedRejitVersions, rgRevertedRejitDataLocal, pcNeededRevertedRejitDataLocal);
-            DacAssertsEnabledHolder assertsEnabled;
-            _ASSERTE(hr == hrLocal);
-            _ASSERTE(methodDescData->bHasNativeCode == mdDataLocal.bHasNativeCode);
-            _ASSERTE(methodDescData->bIsDynamic == mdDataLocal.bIsDynamic);
-            _ASSERTE(methodDescData->wSlotNumber == mdDataLocal.wSlotNumber);
-            _ASSERTE(methodDescData->NativeCodeAddr == mdDataLocal.NativeCodeAddr);
-            _ASSERTE(methodDescData->AddressOfNativeCodeSlot == mdDataLocal.AddressOfNativeCodeSlot);
-            _ASSERTE(methodDescData->MethodDescPtr == mdDataLocal.MethodDescPtr);
-            _ASSERTE(methodDescData->MethodTablePtr == mdDataLocal.MethodTablePtr);
-            _ASSERTE(methodDescData->ModulePtr == mdDataLocal.ModulePtr);
-            _ASSERTE(methodDescData->MDToken == mdDataLocal.MDToken);
-            _ASSERTE(methodDescData->GCInfo == mdDataLocal.GCInfo);
-            _ASSERTE(methodDescData->GCStressCodeCopy == mdDataLocal.GCStressCodeCopy);
-            _ASSERTE(methodDescData->managedDynamicMethodObject == mdDataLocal.managedDynamicMethodObject);
-            _ASSERTE(methodDescData->requestedIP == mdDataLocal.requestedIP);
-            // TODO[cdac]: cdacreader always returns 0 currently
-            _ASSERTE(methodDescData->cJittedRejitVersions == 0 || methodDescData->cJittedRejitVersions == mdDataLocal.cJittedRejitVersions);
-            // TODO[cdac]: compare rejitDataCurrent and rejitDataRequested, too
-            if (rgRevertedRejitData != NULL)
-            {
-                _ASSERTE (cNeededRevertedRejitDataLocal == *pcNeededRevertedRejitData);
-                for (ULONG i = 0; i < cNeededRevertedRejitDataLocal; i++)
-                {
-                    _ASSERTE(rgRevertedRejitData[i].rejitID == rgRevertedRejitDataLocal[i].rejitID);
-                    _ASSERTE(rgRevertedRejitData[i].NativeCodeAddr == rgRevertedRejitDataLocal[i].NativeCodeAddr);
-                    _ASSERTE(rgRevertedRejitData[i].flags == rgRevertedRejitDataLocal[i].flags);
-                }
-            }
-        }
-#endif
-    }
-    else
-    {
-        hr = GetMethodDescDataImpl(methodDesc, ip, methodDescData, cRevertedRejitVersions, rgRevertedRejitData, pcNeededRevertedRejitData);
-    }
-
-    SOSDacLeave();
-    return hr;
-}
-
-HRESULT ClrDataAccess::GetMethodDescDataImpl(
-    CLRDATA_ADDRESS methodDesc,
-    CLRDATA_ADDRESS ip,
-    struct DacpMethodDescData *methodDescData,
-    ULONG cRevertedRejitVersions,
-    DacpReJitData * rgRevertedRejitData,
-    ULONG * pcNeededRevertedRejitData)
-{
-
-    HRESULT hr = S_OK;
-=======
->>>>>>> c5b9a02d
 
     PTR_MethodDesc pMD = PTR_MethodDesc(TO_TADDR(methodDesc));
 
