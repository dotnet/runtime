--- conflicted
+++ resolved
@@ -263,11 +263,7 @@
         EnumGenerationTable(generationTable);
         DacEnumMemoryRegion(dac_cast<TADDR>(pHeap->finalize_queue), sizeof(dac_finalize_queue));
 
-<<<<<<< HEAD
-        ULONG first = IsRegion() ? 0 : (*g_gcDacGlobals->max_gen);
-=======
         ULONG first = IsRegionGCEnabled() ? 0 : (*g_gcDacGlobals->max_gen);
->>>>>>> eb51b02b
         // enumerating the first to max + 2 gives you
         // the segment list for all the normal segments plus the pinned heap segment (max + 2)
         // this is the convention in the GC so it is repeated here
