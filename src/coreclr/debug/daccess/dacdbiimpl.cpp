--- conflicted
+++ resolved
@@ -7477,11 +7477,7 @@
 
     if (g_pDebugger == NULL)
         return CORDBG_E_NOTREADY;
-<<<<<<< HEAD
-
-=======
         
->>>>>>> 4d44e37d
     *pDefines = g_pDebugger->m_defines;
     return S_OK;
 }
@@ -7491,10 +7487,7 @@
     DD_ENTER_MAY_THROW;
     if (pMDStructuresVersion == NULL)
         return E_INVALIDARG;
-<<<<<<< HEAD
-=======
-
->>>>>>> 4d44e37d
+
     if (g_pDebugger == NULL)
         return CORDBG_E_NOTREADY;
 
