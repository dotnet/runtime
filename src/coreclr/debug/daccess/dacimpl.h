--- conflicted
+++ resolved
@@ -1218,13 +1218,8 @@
     virtual HRESULT STDMETHODCALLTYPE LockedFlush();
 
     // ISOSDacInterface14
-<<<<<<< HEAD
-    virtual HRESULT STDMETHODCALLTYPE GetStaticBaseAddress(CLRDATA_ADDRESS methodTable, BOOL isGCStaticBase, CLRDATA_ADDRESS *address);
-    virtual HRESULT STDMETHODCALLTYPE GetThreadStaticBaseAddress(CLRDATA_ADDRESS methodTable, CLRDATA_ADDRESS thread, BOOL isGCStaticBase, CLRDATA_ADDRESS *address);
-=======
     virtual HRESULT STDMETHODCALLTYPE GetStaticBaseAddress(CLRDATA_ADDRESS methodTable, CLRDATA_ADDRESS *nonGCStaticsAddress, CLRDATA_ADDRESS *GCStaticsAddress);
     virtual HRESULT STDMETHODCALLTYPE GetThreadStaticBaseAddress(CLRDATA_ADDRESS methodTable, CLRDATA_ADDRESS thread, CLRDATA_ADDRESS *nonGCStaticsAddress, CLRDATA_ADDRESS *GCStaticsAddress);
->>>>>>> e7537125
     virtual HRESULT STDMETHODCALLTYPE GetMethodTableInitializationFlags(CLRDATA_ADDRESS methodTable, MethodTableInitializationFlags *initializationStatus);
     
     //
