// Licensed to the .NET Foundation under one or more agreements.
// The .NET Foundation licenses this file to you under the MIT license.
//*****************************************************************************
// File: dacimpl.h
//

//
// Central header file for external data access implementation.
//
//*****************************************************************************


#ifndef __DACIMPL_H__
#define __DACIMPL_H__

#include "gcinterface.dac.h"
//---------------------------------------------------------------------------------------
// Setting DAC_HASHTABLE tells the DAC to use the hand rolled hashtable for
// storing code:DAC_INSTANCE .  Otherwise, the DAC uses the STL unordered_map to.

#define DAC_HASHTABLE

#ifndef DAC_HASHTABLE
#pragma push_macro("return")
#undef return
#include <unordered_map>
#pragma pop_macro("return")
#endif //DAC_HASHTABLE
extern CRITICAL_SECTION g_dacCritSec;

// Convert between CLRDATA_ADDRESS and TADDR.
// Note that CLRDATA_ADDRESS is sign-extended (for compat with Windbg and OS conventions).  Converting
// from pointer-size values to CLRDATA_ADDRESS should ALWAYS use this TO_CDADDR macro to avoid bugs when
// dealing with 3/4GB 32-bit address spaces.  You must not rely on the compiler's implicit conversion
// from ULONG32 to ULONG64 - it is incorrect.  Ideally we'd use some compiler tricks or static analysis
// to help detect such errors (they are nefarious since 3/4GB addresses aren't well tested) .
//
// Note: We're in the process of switching the implementation over to CORDB_ADDRESS instead, which is also
// 64 bits, but 0-extended.  This means that conversions between TADDR and CORDB_ADDRESS are simple and natural,
// but as long as we have some legacy code, conversions involving CLRDATA_ADDRESS are a pain.  Eventually we
// should eliminate CLRDATA_ADDRESS entirely from the implementation, but that will require moving SOS off of
// the old DAC stuff etc.
//
// Here are the possible conversions:
// TADDR -> CLRDATA_ADDRESS:         TO_CDADDR
// CORDB_ADDRESS -> CLRDATA_ADDRESS: TO_CDADDR
// CLRDATA_ADDRESS -> TADDR:         CLRDATA_ADDRESS_TO_TADDR
// CORDB_ADDRESS -> TADDR:           CORDB_ADDRESS_TO_TADDR
// TADDR -> CORDB_ADDRESS:           implicit
// CLRDATA_ADDRESS -> CORDB_ADDRESS: CLRDATA_ADDRESS_TO_TADDR
//
#define TO_CDADDR(taddr) ((CLRDATA_ADDRESS)(LONG_PTR)(taddr))

// Convert a CLRDATA_ADDRESS (64-bit unsigned sign-extended target address) to a TADDR
inline TADDR CLRDATA_ADDRESS_TO_TADDR(CLRDATA_ADDRESS cdAddr)
{
    SUPPORTS_DAC;
#ifndef HOST_64BIT
    static_assert_no_msg(sizeof(TADDR)==sizeof(UINT));
    INT64 iSignedAddr = (INT64)cdAddr;
    if (iSignedAddr > INT_MAX || iSignedAddr < INT_MIN)
    {
        _ASSERTE_MSG(false, "CLRDATA_ADDRESS out of range for this platform");
        DacError(E_INVALIDARG);
    }
#endif
    return (TADDR)cdAddr;
}

// No throw, Convert a CLRDATA_ADDRESS (64-bit unsigned sign-extended target address) to a TADDR
// Use this in places where we know windbg may pass in bad addresses
inline HRESULT TRY_CLRDATA_ADDRESS_TO_TADDR(CLRDATA_ADDRESS cdAddr, TADDR* pOutTaddr)
{
    SUPPORTS_DAC;
#ifndef HOST_64BIT
    static_assert_no_msg(sizeof(TADDR)==sizeof(UINT));
    INT64 iSignedAddr = (INT64)cdAddr;
    if (iSignedAddr > INT_MAX || iSignedAddr < INT_MIN)
    {
        *pOutTaddr = 0;
        return E_INVALIDARG;
    }
#endif
    *pOutTaddr = (TADDR)cdAddr;
    return S_OK;
}

// Convert a CORDB_ADDRESS (64-bit unsigned 0-extended target address) to a TADDR
inline TADDR CORDB_ADDRESS_TO_TADDR(CORDB_ADDRESS cdbAddr)
{
    SUPPORTS_DAC;
#ifndef HOST_64BIT
    static_assert_no_msg(sizeof(TADDR)==sizeof(UINT));
    if (cdbAddr > UINT_MAX)
    {
        _ASSERTE_MSG(false, "CORDB_ADDRESS out of range for this platform");
        DacError(E_INVALIDARG);
    }
#endif
    return (TADDR)cdbAddr;
}

// TO_TADDR is the old way of converting CLRDATA_ADDRESSes to TADDRs.  Unfortunately,
// this has been used in many places to also cast pointers (void* etc.) to TADDR, and
// so we can't actually require the argument to be a valid CLRDATA_ADDRESS.  New code
// should use CLRDATA_ADDRESS_TO_TADDR instead.
#define TO_TADDR(cdaddr) ((TADDR)(cdaddr))

#define TO_CDENUM(ptr) ((CLRDATA_ENUM)(ULONG_PTR)(ptr))
#define FROM_CDENUM(type, cdenum) ((type*)(ULONG_PTR)(cdenum))

#define SIMPFRAME_ALL \
    (CLRDATA_SIMPFRAME_UNRECOGNIZED | \
     CLRDATA_SIMPFRAME_MANAGED_METHOD | \
     CLRDATA_SIMPFRAME_RUNTIME_MANAGED_CODE | \
     CLRDATA_SIMPFRAME_RUNTIME_UNMANAGED_CODE)

enum DAC_USAGE_TYPE
{
    DAC_DPTR,
    DAC_VPTR,
    DAC_STRA,
    DAC_STRW,
    DAC_PAL,
};

class ReflectionModule;

struct DAC_MD_IMPORT
{
    DAC_MD_IMPORT* next;       // list link field
    TADDR peFile;              // a TADDR for a PEAssembly* or a ReflectionModule*
    IMDInternalImport* impl;   // Associated metadata interface
    bool isAlternate;          // for NGEN images set to true if the metadata corresponds to the IL image

    DAC_MD_IMPORT(TADDR peFile_,
        IMDInternalImport* impl_,
        bool isAlt_ = false,
        DAC_MD_IMPORT* next_ = NULL)
        : next(next_)
        , peFile(peFile_)
        , impl(impl_)
        , isAlternate(isAlt_)
    {
        SUPPORTS_DAC_HOST_ONLY;
    }
};


// This class maintains a cache of IMDInternalImport* and their corresponding
// source (a PEAssembly* or a ReflectionModule*), as a singly-linked list of
// DAC_MD_IMPORT nodes.  The cache is flushed whenever the process state changes
// by calling its Flush() member function.
class MDImportsCache
{
public:

    MDImportsCache()
        : m_head(NULL)
    {}

    ~MDImportsCache()
    {
        Flush();
    }

    FORCEINLINE
    IMDInternalImport* Get(TADDR key) const
    {
        SUPPORTS_DAC;
        for (DAC_MD_IMPORT* importList = m_head; importList; importList = importList->next)
        {
            if (importList->peFile == key)
            {
                return importList->impl;
            }
        }
        return NULL;
    }

    FORCEINLINE
    DAC_MD_IMPORT* Add(TADDR peFile, IMDInternalImport* impl, bool isAlt)
    {
        SUPPORTS_DAC;
        DAC_MD_IMPORT* importList = new (nothrow) DAC_MD_IMPORT(peFile, impl, isAlt, m_head);
        if (!importList)
        {
            return NULL;
        }

        m_head = importList;
        return importList;
    }

    void Flush()
    {
        DAC_MD_IMPORT* importList;

        while (m_head)
        {
            importList = m_head;
            m_head = importList->next;
            importList->impl->Release();
            delete importList;
        }
    }

private:

    DAC_MD_IMPORT* m_head;  // the beginning of the list of cached MD imports

};

struct METH_EXTENTS
{
    ULONG32 numExtents;
    ULONG32 curExtent;
    // Currently only one is needed.
    CLRDATA_ADDRESS_RANGE extents[1];
};

HRESULT ConvertUtf8(_In_ LPCUTF8 utf8,
                    ULONG32 bufLen,
                    ULONG32* nameLen,
                    _Out_writes_to_opt_(bufLen, *nameLen) PWSTR buffer);
HRESULT AllocUtf8(_In_opt_ LPCWSTR wstr,
                  ULONG32 srcChars,
                  _Outptr_ LPUTF8* utf8);

HRESULT GetFullClassNameFromMetadata(IMDInternalImport* mdImport,
                                     mdTypeDef classToken,
                                     ULONG32 bufferChars,
                                     _Inout_updates_(bufferChars) LPUTF8 buffer);
HRESULT GetFullMethodNameFromMetadata(IMDInternalImport* mdImport,
                                      mdMethodDef methodToken,
                                      ULONG32 bufferChars,
                                      _Inout_updates_(bufferChars) LPUTF8 buffer);

enum SplitSyntax
{
    SPLIT_METHOD,
    SPLIT_TYPE,
    SPLIT_FIELD,
    SPLIT_NO_NAME,
};

HRESULT SplitFullName(_In_z_ PCWSTR fullName,
                      SplitSyntax syntax,
                      ULONG32 memberDots,
                      _Outptr_opt_ LPUTF8* namespaceName,
                      _Outptr_opt_ LPUTF8* typeName,
                      _Outptr_opt_ LPUTF8* memberName,
                      _Outptr_opt_ LPUTF8* params);

int CompareUtf8(_In_ LPCUTF8 str1, _In_ LPCUTF8 str2, _In_ ULONG32 nameFlags);

#define INH_STATIC \
    (CLRDATA_VALUE_ALL_KINDS | \
     CLRDATA_VALUE_IS_INHERITED | CLRDATA_VALUE_FROM_STATIC)

HRESULT InitFieldIter(DeepFieldDescIterator* fieldIter,
                      TypeHandle typeHandle,
                      bool canHaveFields,
                      ULONG32 flags,
                      IXCLRDataTypeInstance* fromType);

ULONG32 GetTypeFieldValueFlags(TypeHandle typeHandle,
                               FieldDesc* fieldDesc,
                               ULONG32 otherFlags,
                               bool isDeref);

//----------------------------------------------------------------------------
//
// MetaEnum.
//
//----------------------------------------------------------------------------

class MetaEnum
{
public:
    MetaEnum(void)
    {
        Clear();
        m_appDomain = NULL;
    }
    ~MetaEnum(void)
    {
        End();
    }

    void Clear(void)
    {
        m_mdImport = NULL;
        m_kind = 0;
        m_lastToken = mdTokenNil;
    }

    HRESULT Start(IMDInternalImport* mdImport, ULONG32 kind,
                  mdToken container);
    void End(void);

    HRESULT NextToken(mdToken* token,
                      _Outptr_opt_result_maybenull_ LPCUTF8* namespaceName,
                      _Outptr_opt_result_maybenull_ LPCUTF8* name);
    HRESULT NextDomainToken(AppDomain** appDomain,
                            mdToken* token);
    HRESULT NextTokenByName(_In_opt_ LPCUTF8 namespaceName,
                            _In_opt_ LPCUTF8 name,
                            ULONG32 nameFlags,
                            mdToken* token);
    HRESULT NextDomainTokenByName(_In_opt_ LPCUTF8 namespaceName,
                                  _In_opt_ LPCUTF8 name,
                                  ULONG32 nameFlags,
                                  AppDomain** appDomain, mdToken* token);

    static HRESULT CdNextToken(CLRDATA_ENUM* handle,
                               mdToken* token)
    {
        MetaEnum* iter = FROM_CDENUM(MetaEnum, *handle);
        if (!iter)
        {
            return S_FALSE;
        }

        return iter->NextToken(token, NULL, NULL);
    }
    static HRESULT CdNextDomainToken(CLRDATA_ENUM* handle,
                                     AppDomain** appDomain,
                                     mdToken* token)
    {
        MetaEnum* iter = FROM_CDENUM(MetaEnum, *handle);
        if (!iter)
        {
            return S_FALSE;
        }

        return iter->NextDomainToken(appDomain, token);
    }
    static HRESULT CdEnd(CLRDATA_ENUM handle)
    {
        MetaEnum* iter = FROM_CDENUM(MetaEnum, handle);
        if (iter)
        {
            delete iter;
            return S_OK;
        }
        else
        {
            return E_INVALIDARG;
        }
    }

    IMDInternalImport* m_mdImport;
    ULONG32 m_kind;
    HENUMInternal m_enum;
    AppDomain* m_appDomain;
    mdToken m_lastToken;

    static HRESULT New(Module* mod,
                       ULONG32 kind,
                       mdToken container,
                       IXCLRDataAppDomain* pubAppDomain,
                       MetaEnum** metaEnum,
                       CLRDATA_ENUM* handle);
};

//----------------------------------------------------------------------------
//
// SplitName.
//
//----------------------------------------------------------------------------

class SplitName
{
public:
    // Type of name and splitting being done in this instance.
    SplitSyntax m_syntax;
    ULONG32 m_nameFlags;
    ULONG32 m_memberDots;

    // Split fields.
    LPUTF8 m_namespaceName;
    LPUTF8 m_typeName;
    mdTypeDef m_typeToken;
    LPUTF8 m_memberName;
    mdMethodDef m_memberToken;
    LPUTF8 m_params;
    // XXX Microsoft - Translated signature.

    // Arbitrary extra data.
    Thread* m_tlsThread;
    Module* m_module;
    MetaEnum m_metaEnum;
    DeepFieldDescIterator m_fieldEnum;
    ULONG64 m_objBase;
    FieldDesc* m_lastField;

    SplitName(SplitSyntax syntax, ULONG32 nameFlags,
              ULONG32 memberDots);
    ~SplitName(void)
    {
        Delete();
    }

    void Delete(void);
    void Clear(void);

    HRESULT SplitString(_In_opt_ PCWSTR fullName);

    bool FindType(IMDInternalImport* mdInternal);
    bool FindMethod(IMDInternalImport* mdInternal);
    bool FindField(IMDInternalImport* mdInternal);

    int Compare(LPCUTF8 str1, LPCUTF8 str2)
    {
        return CompareUtf8(str1, str2, m_nameFlags);
    }

    static HRESULT AllocAndSplitString(_In_opt_ PCWSTR fullName,
                                       SplitSyntax syntax,
                                       ULONG32 nameFlags,
                                       ULONG32 memberDots,
                                       SplitName** split);

    static HRESULT CdStartMethod(_In_opt_ PCWSTR fullName,
                                 ULONG32 nameFlags,
                                 Module* mod,
                                 mdTypeDef typeToken,
                                 AppDomain* appDomain,
                                 IXCLRDataAppDomain* pubAppDomain,
                                 SplitName** split,
                                 CLRDATA_ENUM* handle);
    static HRESULT CdNextMethod(CLRDATA_ENUM* handle,
                                mdMethodDef* token);
    static HRESULT CdNextDomainMethod(CLRDATA_ENUM* handle,
                                      AppDomain** appDomain,
                                      mdMethodDef* token);

    static HRESULT CdStartField(_In_opt_ PCWSTR fullName,
                                ULONG32 nameFlags,
                                ULONG32 fieldFlags,
                                IXCLRDataTypeInstance* fromTypeInst,
                                TypeHandle typeHandle,
                                Module* mod,
                                mdTypeDef typeToken,
                                ULONG64 objBase,
                                Thread* tlsThread,
                                IXCLRDataTask* pubTlsThread,
                                AppDomain* appDomain,
                                IXCLRDataAppDomain* pubAppDomain,
                                SplitName** split,
                                CLRDATA_ENUM* handle);
    static HRESULT CdNextField(ClrDataAccess* dac,
                               CLRDATA_ENUM* handle,
                               IXCLRDataTypeDefinition** fieldType,
                               ULONG32* fieldFlags,
                               IXCLRDataValue** value,
                               ULONG32 nameBufRetLen,
                               ULONG32* nameLenRet,
                               _Out_writes_to_opt_(nameBufRetLen, *nameLenRet) WCHAR nameBufRet[  ],
                               IXCLRDataModule** tokenScopeRet,
                               mdFieldDef* tokenRet);
    static HRESULT CdNextDomainField(ClrDataAccess* dac,
                                     CLRDATA_ENUM* handle,
                                     IXCLRDataValue** value);

    static HRESULT CdStartType(_In_opt_ PCWSTR fullName,
                               ULONG32 nameFlags,
                               Module* mod,
                               AppDomain* appDomain,
                               IXCLRDataAppDomain* pubAppDomain,
                               SplitName** split,
                               CLRDATA_ENUM* handle);
    static HRESULT CdNextType(CLRDATA_ENUM* handle,
                              mdTypeDef* token);
    static HRESULT CdNextDomainType(CLRDATA_ENUM* handle,
                                    AppDomain** appDomain,
                                    mdTypeDef* token);

    static HRESULT CdEnd(CLRDATA_ENUM handle)
    {
        SplitName* split = FROM_CDENUM(SplitName, handle);
        if (split)
        {
            delete split;
            return S_OK;
        }
        else
        {
            return E_INVALIDARG;
        }
    }
};

//----------------------------------------------------------------------------
//
// ProcessModIter.
//
//----------------------------------------------------------------------------

struct ProcessModIter
{
    bool m_nextDomain;
    AppDomain::AssemblyIterator m_assemIter;
    Assembly* m_curAssem;

    ProcessModIter(void)
    {
        SUPPORTS_DAC;
        m_nextDomain = true;
        m_curAssem = NULL;
    }

    Assembly * NextAssem()
    {
        SUPPORTS_DAC;

        if (m_nextDomain)
        {
            m_nextDomain = false;

            if (AppDomain::GetCurrentDomain() == nullptr)
            {
                return NULL;
            }

            m_assemIter = AppDomain::GetCurrentDomain()->IterateAssembliesEx((AssemblyIterationFlags)(
                kIncludeLoaded | kIncludeExecution));
        }

        CollectibleAssemblyHolder<DomainAssembly *> pDomainAssembly;
        if (!m_assemIter.Next(pDomainAssembly.This()))
        {
            return NULL;
        }

        // Note: DAC doesn't need to keep the assembly alive - see code:CollectibleAssemblyHolder#CAH_DAC
        CollectibleAssemblyHolder<Assembly *> pAssembly = pDomainAssembly->GetAssembly();
        return pAssembly;
    }

    Module* NextModule(void)
    {
        SUPPORTS_DAC;
        m_curAssem = NextAssem();
        if (!m_curAssem)
        {
            return NULL;
        }

        return m_curAssem->GetModule();
    }
};

//----------------------------------------------------------------------------
//
// DacInstanceManager.
//
//----------------------------------------------------------------------------

// The data for an access may have special alignment needs and
// the cache must provide similar semantics.
#define DAC_INSTANCE_ALIGN 16

#define DAC_INSTANCE_SIG 0xdac1

// The instance manager allocates large blocks and then
// suballocates those for particular instances.
struct DAC_INSTANCE_BLOCK
{
    DAC_INSTANCE_BLOCK* next;
    ULONG32 bytesUsed;
    ULONG32 bytesFree;
};

#define DAC_INSTANCE_BLOCK_ALLOCATION 0x40000

// Sufficient memory is allocated to guarantee storage of the
// instance header plus room for alignment padding.
// Once the aligned pointer is found, this structure is prepended to
// the aligned pointer and therefore doesn't affect the alignment
// of the actual instance data.
struct DAC_INSTANCE
{
    DAC_INSTANCE* next;
    TADDR addr;
    ULONG32 size;
    // Identifying marker to give a simple
    // check for host->taddr validity.
    ULONG32 sig:16;
    // DPTR or VPTR.  See code:DAC_USAGE_TYPE
    ULONG32 usage:2;

    // Marker that can be used to prevent reporting this memory to the callback
    // object (via ICLRDataEnumMemoryRegionsCallback:EnumMemoryRegion)
    // more than once. This bit is checked only by the DacEnumHost?PtrMem
    // macros, so consistent use of those macros ensures that the memory is
    // reported at most once
    ULONG32 enumMem:1;

    // Marker to prevent metadata gets reported to mini-dump
    ULONG32 noReport:1;

    // Marker to determine if EnumMemoryRegions has been called on
    // a method descriptor
    ULONG32 MDEnumed:1;

#ifdef HOST_64BIT
    // Keep DAC_INSTANCE a multiple of DAC_INSTANCE_ALIGN
    // bytes in size.
    ULONG32 pad[2];
#endif
};

struct DAC_INSTANCE_PUSH
{
    DAC_INSTANCE_PUSH* next;
    DAC_INSTANCE_BLOCK* blocks;
    ULONG64 blockMemUsage;
    ULONG32 numInst;
    ULONG64 instMemUsage;
};

// The runtime will want the best access locality possible,
// so it's likely that many instances will be clustered.
// The hash function needs to spread near addresses across
// hash entries, so hash on the low bits of the target address.
// Not all the way down to the LSB, though, as there generally
// won't be individual accesses at the byte level.  Assume that
// most accesses will be natural-word aligned.
#define DAC_INSTANCE_HASH_BITS 10
#define DAC_INSTANCE_HASH_SHIFT 2

#define DAC_INSTANCE_HASH(addr) \
    (((ULONG32)(ULONG_PTR)(addr) >> DAC_INSTANCE_HASH_SHIFT) & \
     ((1 << DAC_INSTANCE_HASH_BITS) - 1))
#define DAC_INSTANCE_HASH_SIZE (1 << DAC_INSTANCE_HASH_BITS)


struct DumpMemoryReportStatics
{
    TSIZE_T    m_cbStack;              // number of bytes that we report directly for stack walk
    TSIZE_T    m_cbNgen;               // number of bytes that we report directly for ngen images
    TSIZE_T    m_cbModuleList;         // number of bytes that we report for module list directly
    TSIZE_T    m_cbClrStatics;         // number of bytes that we report for CLR statics
    TSIZE_T    m_cbClrHeapStatics;     // number of bytes that we report for CLR heap statics
    TSIZE_T    m_cbImplicitly;          // number of bytes that we report implicitly
};


class DacInstanceManager
{
public:
    DacInstanceManager(void);
    ~DacInstanceManager(void);

    DAC_INSTANCE* Add(DAC_INSTANCE* inst);

    DAC_INSTANCE* Alloc(TADDR addr, ULONG32 size, DAC_USAGE_TYPE usage);
    void ReturnAlloc(DAC_INSTANCE* inst);
    DAC_INSTANCE* Find(TADDR addr);
    HRESULT Write(DAC_INSTANCE* inst, bool throwEx);
    void Supersede(DAC_INSTANCE* inst);
    void Flush(void);
    void Flush(bool fSaveBlock);
    void ClearEnumMemMarker(void);

    void AddSuperseded(DAC_INSTANCE* inst)
    {
        SUPPORTS_DAC;
        inst->next = m_superseded;
        m_superseded = inst;
    }

    UINT DumpAllInstances(ICLRDataEnumMemoryRegionsCallback *pCallBack);

private:

    DAC_INSTANCE_BLOCK* FindInstanceBlock(DAC_INSTANCE* inst);
    void FreeAllBlocks(bool fSaveBlock);

    void InitEmpty(void)
    {
        m_blocks = NULL;
        // m_unusedBlock is not NULLed here; it can contain one block we will use after
        // a flush is complete.
        m_blockMemUsage = 0;
        m_numInst = 0;
        m_instMemUsage = 0;
#ifdef DAC_HASHTABLE
        ZeroMemory(m_hash, sizeof(m_hash));
#endif
        m_superseded = NULL;
        m_instPushed = NULL;
    }

#if defined(DAC_HASHTABLE)

    typedef struct _HashInstanceKey {
        TADDR addr;
        DAC_INSTANCE* instance;
    } HashInstanceKey;

    typedef struct _HashInstanceKeyBlock {
        // Blocks are chained in reverse order of allocation so that the most recently allocated
        // block is searched first.
        _HashInstanceKeyBlock* next;

        // Entries to a block are added from the max index on down so that recently added
        // entries are at the start of the block.
        DWORD firstElement;
        HashInstanceKey instanceKeys[] ;
    } HashInstanceKeyBlock;

// The hashing function does a good job of distributing the entries across buckets. To handle a
// SO on x86, we have under 250 entries in a bucket. A 4K block size allows 511 entries on x86 and
// about half that on x64. On x64, the number of entries added to the hash table is significantly
// smaller than on x86 (and the max recursion depth for default stack sizes is also far less), so
// 4K is generally adequate.

#define HASH_INSTANCE_BLOCK_ALLOC_SIZE (4 * 1024)
#define HASH_INSTANCE_BLOCK_NUM_ELEMENTS ((HASH_INSTANCE_BLOCK_ALLOC_SIZE - offsetof(_HashInstanceKeyBlock, instanceKeys))/sizeof(HashInstanceKey))
#endif // #if defined(DAC_HASHTABLE)

    DAC_INSTANCE_BLOCK* m_blocks;
    DAC_INSTANCE_BLOCK* m_unusedBlock;
    ULONG64 m_blockMemUsage;
    ULONG32 m_numInst;
    ULONG64 m_instMemUsage;

#if defined(DAC_HASHTABLE)
    HashInstanceKeyBlock* m_hash[DAC_INSTANCE_HASH_SIZE];
#else //DAC_HASHTABLE

    // We're going to use the STL unordered_map for our instance hash.
    // This has the benefit of scaling to different workloads appropriately (as opposed to having a
    // fixed number of buckets).

    class DacHashCompare : public std::hash_compare<TADDR>
    {
    public:
        // Custom hash function
        // The default hash function uses a pseudo-randomizing function to get a random
        // distribution.  In our case, we'd actually like a more even distribution to get
        // better access locality (see comments for DAC_INSTANCE_HASH_BITS).
        //
        // Also, when enumerating the hash during dump generation, clustering nearby addresses
        // together can have a significant positive impact on the performance of the minidump
        // library (at least the un-optimized version 6.5 linked into our dw20.exe - on Vista+
        // we use the OS's version 6.7+ with radically improved perf characteristics).  Having
        // a random distribution is actually the worst-case because it means most blocks won't
        // be merged until near the end, and a large number of intermediate blocks will have to
        // be searched with each call.
        //
        // The default pseudo-randomizing function also requires a call to ldiv which shows up as
        // a 3%-5% perf hit in most perf-sensitive scenarios, so this should also always be
        // faster.
        inline size_t operator()(const TADDR& keyval) const
        {
            return (unsigned)(keyval >>DAC_INSTANCE_HASH_SHIFT);
        }

        // Explicitly bring in the two-argument comparison function from the base class (just less-than)
        // This is necessary because once we override one form of operator() above, we don't automatically
        // get the others by C++ inheritance rules.
    using std::hash_compare<TADDR>::operator();

#ifdef NIDUMP_CUSTOMIZED_DAC_HASH   // not set
        //this particular number is supposed to be roughly the same amount of
        //memory as the old code (buckets * number of entries in the old
        //blocks.)
        //disabled for now.  May tweak implementation later.  It turns out that
        //having a large number of initial buckets is excellent for nidump, but it
        // is terrible for most other scenarios due to the cost of clearing them at
        // every Flush.  Once there is a better perf suite, we can tweak these values more.
        static const size_t min_buckets = DAC_INSTANCE_HASH_SIZE * 256;
#endif

    };
    typedef std::unordered_map<TADDR, DAC_INSTANCE*, DacHashCompare > DacInstanceHash;
    typedef DacInstanceHash::value_type DacInstanceHashValue;
    typedef DacInstanceHash::iterator DacInstanceHashIterator;
    DacInstanceHash m_hash;
#endif //DAC_HASHTABLE

    DAC_INSTANCE* m_superseded;
    DAC_INSTANCE_PUSH* m_instPushed;
};


#ifdef FEATURE_MINIMETADATA_IN_TRIAGEDUMPS

class DacStreamManager;

#endif // FEATURE_MINIMETADATA_IN_TRIAGEDUMPS

#include "cdac.h"

//----------------------------------------------------------------------------
//
// ClrDataAccess.
//
//----------------------------------------------------------------------------

class ClrDataAccess
    : public IXCLRDataProcess2,
      public ICLRDataEnumMemoryRegions,
      public ISOSDacInterface,
      public ISOSDacInterface2,
      public ISOSDacInterface3,
      public ISOSDacInterface4,
      public ISOSDacInterface5,
      public ISOSDacInterface6,
      public ISOSDacInterface7,
      public ISOSDacInterface8,
      public ISOSDacInterface9,
      public ISOSDacInterface10,
      public ISOSDacInterface11,
      public ISOSDacInterface12,
      public ISOSDacInterface13,
      public ISOSDacInterface14,
      public ISOSDacInterface15
{
public:
    ClrDataAccess(ICorDebugDataTarget * pTarget, ICLRDataTarget * pLegacyTarget=0);
    virtual ~ClrDataAccess(void);

    // IUnknown.
    STDMETHOD(QueryInterface)(THIS_
                              IN REFIID interfaceId,
                              OUT PVOID* iface);
    STDMETHOD_(ULONG, AddRef)(THIS);
    STDMETHOD_(ULONG, Release)(THIS);

    //
    // IXCLRDataProcess.
    //

    virtual HRESULT STDMETHODCALLTYPE Flush( void);

    virtual HRESULT STDMETHODCALLTYPE StartEnumTasks(
        /* [out] */ CLRDATA_ENUM *handle);

    virtual HRESULT STDMETHODCALLTYPE EnumTask(
        /* [in, out] */ CLRDATA_ENUM* handle,
        /* [out] */ IXCLRDataTask **task);

    virtual HRESULT STDMETHODCALLTYPE EndEnumTasks(
        /* [in] */ CLRDATA_ENUM handle);

    virtual HRESULT STDMETHODCALLTYPE GetTaskByOSThreadID(
        /* [in] */ ULONG32 OSThreadID,
        /* [out] */ IXCLRDataTask **task);

    virtual HRESULT STDMETHODCALLTYPE GetTaskByUniqueID(
        /* [in] */ ULONG64 uniqueID,
        /* [out] */ IXCLRDataTask **task);

    virtual HRESULT STDMETHODCALLTYPE GetFlags(
        /* [out] */ ULONG32 *flags);

    virtual HRESULT STDMETHODCALLTYPE IsSameObject(
        /* [in] */ IXCLRDataProcess *process);

    virtual HRESULT STDMETHODCALLTYPE GetManagedObject(
        /* [out] */ IXCLRDataValue **value);

    virtual HRESULT STDMETHODCALLTYPE GetDesiredExecutionState(
        /* [out] */ ULONG32 *state);

    virtual HRESULT STDMETHODCALLTYPE SetDesiredExecutionState(
        /* [in] */ ULONG32 state);

    virtual HRESULT STDMETHODCALLTYPE GetAddressType(
        /* [in] */ CLRDATA_ADDRESS address,
        /* [out] */ CLRDataAddressType* type);

    virtual HRESULT STDMETHODCALLTYPE GetRuntimeNameByAddress(
        /* [in] */ CLRDATA_ADDRESS address,
        /* [in] */ ULONG32 flags,
        /* [in] */ ULONG32 bufLen,
        /* [out] */ ULONG32 *nameLen,
        /* [size_is][out] */ _Out_writes_bytes_opt_(bufLen) WCHAR nameBuf[  ],
        /* [out] */ CLRDATA_ADDRESS* displacement);

    virtual HRESULT STDMETHODCALLTYPE StartEnumAppDomains(
        /* [out] */ CLRDATA_ENUM *handle);

    virtual HRESULT STDMETHODCALLTYPE EnumAppDomain(
        /* [in, out] */ CLRDATA_ENUM* handle,
        /* [out] */ IXCLRDataAppDomain **appDomain);

    virtual HRESULT STDMETHODCALLTYPE EndEnumAppDomains(
        /* [in] */ CLRDATA_ENUM handle);

    virtual HRESULT STDMETHODCALLTYPE GetAppDomainByUniqueID(
        /* [in] */ ULONG64 uniqueID,
        /* [out] */ IXCLRDataAppDomain **appDomain);

    virtual HRESULT STDMETHODCALLTYPE StartEnumAssemblies(
        /* [out] */ CLRDATA_ENUM *handle);

    virtual HRESULT STDMETHODCALLTYPE EnumAssembly(
        /* [in, out] */ CLRDATA_ENUM* handle,
        /* [out] */ IXCLRDataAssembly **assembly);

    virtual HRESULT STDMETHODCALLTYPE EndEnumAssemblies(
        /* [in] */ CLRDATA_ENUM handle);

    virtual HRESULT STDMETHODCALLTYPE StartEnumModules(
        /* [out] */ CLRDATA_ENUM *handle);

    virtual HRESULT STDMETHODCALLTYPE EnumModule(
        /* [in, out] */ CLRDATA_ENUM* handle,
        /* [out] */ IXCLRDataModule **mod);

    virtual HRESULT STDMETHODCALLTYPE EndEnumModules(
        /* [in] */ CLRDATA_ENUM handle);

    virtual HRESULT STDMETHODCALLTYPE GetModuleByAddress(
        /* [in] */ CLRDATA_ADDRESS address,
        /* [out] */ IXCLRDataModule** mod);

    virtual HRESULT STDMETHODCALLTYPE StartEnumMethodDefinitionsByAddress(
        /* [in] */ CLRDATA_ADDRESS address,
        /* [out] */ CLRDATA_ENUM *handle);

    virtual HRESULT STDMETHODCALLTYPE EnumMethodDefinitionByAddress(
        /* [in] */ CLRDATA_ENUM* handle,
        /* [out] */ IXCLRDataMethodDefinition **method);

    virtual HRESULT STDMETHODCALLTYPE EndEnumMethodDefinitionsByAddress(
        /* [in] */ CLRDATA_ENUM handle);

    virtual HRESULT STDMETHODCALLTYPE StartEnumMethodInstancesByAddress(
        /* [in] */ CLRDATA_ADDRESS address,
        /* [in] */ IXCLRDataAppDomain* appDomain,
        /* [out] */ CLRDATA_ENUM *handle);

    virtual HRESULT STDMETHODCALLTYPE EnumMethodInstanceByAddress(
        /* [in] */ CLRDATA_ENUM* handle,
        /* [out] */ IXCLRDataMethodInstance **method);

    virtual HRESULT STDMETHODCALLTYPE EndEnumMethodInstancesByAddress(
        /* [in] */ CLRDATA_ENUM handle);

    virtual HRESULT STDMETHODCALLTYPE GetDataByAddress(
        /* [in] */ CLRDATA_ADDRESS address,
        /* [in] */ ULONG32 flags,
        /* [in] */ IXCLRDataAppDomain* appDomain,
        /* [in] */ IXCLRDataTask* tlsTask,
        /* [in] */ ULONG32 bufLen,
        /* [out] */ ULONG32 *nameLen,
        /* [size_is][out] */ _Out_writes_to_opt_(bufLen, *nameLen) WCHAR nameBuf[  ],
        /* [out] */ IXCLRDataValue **value,
        /* [out] */ CLRDATA_ADDRESS *displacement);

    virtual HRESULT STDMETHODCALLTYPE GetExceptionStateByExceptionRecord(
        /* [in] */ EXCEPTION_RECORD64 *record,
        /* [out] */ IXCLRDataExceptionState **exception);

    virtual HRESULT STDMETHODCALLTYPE TranslateExceptionRecordToNotification(
        /* [in] */ EXCEPTION_RECORD64 *record,
        /* [in] */ IXCLRDataExceptionNotification *notify);

    virtual HRESULT STDMETHODCALLTYPE CreateMemoryValue(
        /* [in] */ IXCLRDataAppDomain* appDomain,
        /* [in] */ IXCLRDataTask* tlsTask,
        /* [in] */ IXCLRDataTypeInstance* type,
        /* [in] */ CLRDATA_ADDRESS addr,
        /* [out] */ IXCLRDataValue** value);

    virtual HRESULT STDMETHODCALLTYPE SetAllTypeNotifications(
        /* [in] */ IXCLRDataModule* mod,
        /* [in] */ ULONG32 flags);

    virtual HRESULT STDMETHODCALLTYPE SetAllCodeNotifications(
        /* [in] */ IXCLRDataModule* mod,
        /* [in] */ ULONG32 flags);

    virtual HRESULT STDMETHODCALLTYPE GetTypeNotifications(
        /* [in] */ ULONG32 numTokens,
        /* [in, size_is(numTokens)] */ IXCLRDataModule* mods[],
        /* [in] */ IXCLRDataModule* singleMod,
        /* [in, size_is(numTokens)] */ mdTypeDef tokens[],
        /* [out, size_is(numTokens)] */ ULONG32 flags[]);

    virtual HRESULT STDMETHODCALLTYPE SetTypeNotifications(
        /* [in] */ ULONG32 numTokens,
        /* [in, size_is(numTokens)] */ IXCLRDataModule* mods[],
        /* [in] */ IXCLRDataModule* singleMod,
        /* [in, size_is(numTokens)] */ mdTypeDef tokens[],
        /* [in, size_is(numTokens)] */ ULONG32 flags[],
        /* [in] */ ULONG32 singleFlags);

    virtual HRESULT STDMETHODCALLTYPE GetCodeNotifications(
        /* [in] */ ULONG32 numTokens,
        /* [in, size_is(numTokens)] */ IXCLRDataModule* mods[],
        /* [in] */ IXCLRDataModule* singleMod,
        /* [in, size_is(numTokens)] */ mdMethodDef tokens[],
        /* [out, size_is(numTokens)] */ ULONG32 flags[]);

    virtual HRESULT STDMETHODCALLTYPE SetCodeNotifications(
        /* [in] */ ULONG32 numTokens,
        /* [in, size_is(numTokens)] */ IXCLRDataModule* mods[],
        /* [in] */ IXCLRDataModule* singleMod,
        /* [in, size_is(numTokens)] */ mdMethodDef tokens[],
        /* [in, size_is(numTokens)] */ ULONG32 flags[],
        /* [in] */ ULONG32 singleFlags);

    virtual HRESULT STDMETHODCALLTYPE GetOtherNotificationFlags(
        /* [out] */ ULONG32* flags);

    virtual HRESULT STDMETHODCALLTYPE SetOtherNotificationFlags(
        /* [in] */ ULONG32 flags);

    virtual HRESULT STDMETHODCALLTYPE FollowStub(
        /* [in] */ ULONG32 inFlags,
        /* [in] */ CLRDATA_ADDRESS inAddr,
        /* [in] */ CLRDATA_FOLLOW_STUB_BUFFER* inBuffer,
        /* [out] */ CLRDATA_ADDRESS* outAddr,
        /* [out] */ CLRDATA_FOLLOW_STUB_BUFFER* outBuffer,
        /* [out] */ ULONG32* outFlags);

    virtual HRESULT STDMETHODCALLTYPE FollowStub2(
        /* [in] */ IXCLRDataTask* task,
        /* [in] */ ULONG32 inFlags,
        /* [in] */ CLRDATA_ADDRESS inAddr,
        /* [in] */ CLRDATA_FOLLOW_STUB_BUFFER* inBuffer,
        /* [out] */ CLRDATA_ADDRESS* outAddr,
        /* [out] */ CLRDATA_FOLLOW_STUB_BUFFER* outBuffer,
        /* [out] */ ULONG32* outFlags);

    virtual HRESULT STDMETHODCALLTYPE Request(
        /* [in] */ ULONG32 reqCode,
        /* [in] */ ULONG32 inBufferSize,
        /* [size_is][in] */ BYTE *inBuffer,
        /* [in] */ ULONG32 outBufferSize,
        /* [size_is][out] */ BYTE *outBuffer);


    //
    // IXCLRDataProcess2.
    //
    STDMETHOD(GetGcNotification)(/* [out] */ GcEvtArgs* gcEvtArgs);
    STDMETHOD(SetGcNotification)(/* [in] */ GcEvtArgs gcEvtArgs);

    //
    // ICLRDataEnumMemoryRegions.
    //
    virtual HRESULT STDMETHODCALLTYPE EnumMemoryRegions(
        /* [in] */ ICLRDataEnumMemoryRegionsCallback *callback,
        /* [in] */ ULONG32 miniDumpFlags,
        /* [in] */ CLRDataEnumMemoryFlags clrFlags);


    // ISOSDacInterface
    virtual HRESULT STDMETHODCALLTYPE GetThreadStoreData(struct DacpThreadStoreData *data);
    virtual HRESULT STDMETHODCALLTYPE GetAppDomainStoreData(struct DacpAppDomainStoreData *data);
    virtual HRESULT STDMETHODCALLTYPE GetAppDomainList(unsigned int count, CLRDATA_ADDRESS values[], unsigned int *pNeeded);
    virtual HRESULT STDMETHODCALLTYPE GetAppDomainData(CLRDATA_ADDRESS addr, struct DacpAppDomainData *data);
    virtual HRESULT STDMETHODCALLTYPE GetAppDomainName(CLRDATA_ADDRESS addr, unsigned int count, _Inout_updates_z_(count) WCHAR *name, unsigned int *pNeeded);
    virtual HRESULT STDMETHODCALLTYPE GetAssemblyList(CLRDATA_ADDRESS appDomain, int count, CLRDATA_ADDRESS values[], int *fetched);
    virtual HRESULT STDMETHODCALLTYPE GetAssemblyData(CLRDATA_ADDRESS baseDomainPtr, CLRDATA_ADDRESS assembly, struct DacpAssemblyData *data);
    virtual HRESULT STDMETHODCALLTYPE GetAssemblyName(CLRDATA_ADDRESS assembly, unsigned int count, _Inout_updates_z_(count) WCHAR *name, unsigned int *pNeeded);
    virtual HRESULT STDMETHODCALLTYPE GetThreadData(CLRDATA_ADDRESS thread, struct DacpThreadData *data);
    virtual HRESULT STDMETHODCALLTYPE GetThreadFromThinlockID(UINT thinLockId, CLRDATA_ADDRESS *pThread);
    virtual HRESULT STDMETHODCALLTYPE GetStackLimits(CLRDATA_ADDRESS threadPtr, CLRDATA_ADDRESS *lower, CLRDATA_ADDRESS *upper, CLRDATA_ADDRESS *fp);
    virtual HRESULT STDMETHODCALLTYPE GetDomainFromContext(CLRDATA_ADDRESS context, CLRDATA_ADDRESS *domain);

    virtual HRESULT STDMETHODCALLTYPE GetMethodDescData(CLRDATA_ADDRESS methodDesc, CLRDATA_ADDRESS ip, struct DacpMethodDescData *data, ULONG cRevertedRejitVersions, DacpReJitData * rgRevertedRejitData, ULONG * pcNeededRevertedRejitData);
    virtual HRESULT STDMETHODCALLTYPE GetMethodDescPtrFromIP(CLRDATA_ADDRESS ip, CLRDATA_ADDRESS * ppMD);
    virtual HRESULT STDMETHODCALLTYPE GetMethodDescName(CLRDATA_ADDRESS methodDesc, unsigned int count, _Inout_updates_z_(count) WCHAR *name, unsigned int *pNeeded);
    virtual HRESULT STDMETHODCALLTYPE GetMethodDescPtrFromFrame(CLRDATA_ADDRESS frameAddr, CLRDATA_ADDRESS * ppMD);
    virtual HRESULT STDMETHODCALLTYPE GetCodeHeaderData(CLRDATA_ADDRESS ip, struct DacpCodeHeaderData *data);
    virtual HRESULT STDMETHODCALLTYPE GetThreadpoolData(struct DacpThreadpoolData *data);
    virtual HRESULT STDMETHODCALLTYPE GetWorkRequestData(CLRDATA_ADDRESS addrWorkRequest, struct DacpWorkRequestData *data);
    virtual HRESULT STDMETHODCALLTYPE GetObjectData(CLRDATA_ADDRESS objAddr, struct DacpObjectData *data);
    virtual HRESULT STDMETHODCALLTYPE GetObjectStringData(CLRDATA_ADDRESS obj, unsigned int count, _Inout_updates_z_(count) WCHAR *stringData, unsigned int *pNeeded);
    virtual HRESULT STDMETHODCALLTYPE GetObjectClassName(CLRDATA_ADDRESS obj, unsigned int count, _Inout_updates_z_(count) WCHAR *className, unsigned int *pNeeded);
    virtual HRESULT STDMETHODCALLTYPE GetMethodTableName(CLRDATA_ADDRESS mt, unsigned int count, _Inout_updates_z_(count) WCHAR *mtName, unsigned int *pNeeded);
    virtual HRESULT STDMETHODCALLTYPE GetMethodTableData(CLRDATA_ADDRESS mt, struct DacpMethodTableData *data);
    virtual HRESULT STDMETHODCALLTYPE GetMethodTableFieldData(CLRDATA_ADDRESS mt, struct DacpMethodTableFieldData *data);
    virtual HRESULT STDMETHODCALLTYPE GetMethodTableTransparencyData(CLRDATA_ADDRESS mt, struct DacpMethodTableTransparencyData *data);
    virtual HRESULT STDMETHODCALLTYPE GetMethodTableForEEClass(CLRDATA_ADDRESS eeClass, CLRDATA_ADDRESS *value);
    virtual HRESULT STDMETHODCALLTYPE GetFieldDescData(CLRDATA_ADDRESS fieldDesc, struct DacpFieldDescData *data);
    virtual HRESULT STDMETHODCALLTYPE GetFrameName(CLRDATA_ADDRESS vtable, unsigned int count, _Inout_updates_z_(count) WCHAR *frameName, unsigned int *pNeeded);
    virtual HRESULT STDMETHODCALLTYPE GetModule(CLRDATA_ADDRESS addr, IXCLRDataModule **mod);
    virtual HRESULT STDMETHODCALLTYPE GetModuleData(CLRDATA_ADDRESS moduleAddr, struct DacpModuleData *data);
    virtual HRESULT STDMETHODCALLTYPE TraverseModuleMap(ModuleMapType mmt, CLRDATA_ADDRESS moduleAddr, MODULEMAPTRAVERSE pCallback, LPVOID token);
    virtual HRESULT STDMETHODCALLTYPE GetMethodDescFromToken(CLRDATA_ADDRESS moduleAddr, mdToken token, CLRDATA_ADDRESS *methodDesc);
    virtual HRESULT STDMETHODCALLTYPE GetPEFileBase(CLRDATA_ADDRESS moduleAddr, CLRDATA_ADDRESS *base);
    virtual HRESULT STDMETHODCALLTYPE GetPEFileName(CLRDATA_ADDRESS moduleAddr, unsigned int count, _Inout_updates_z_(count) WCHAR *fileName, unsigned int *pNeeded);
    virtual HRESULT STDMETHODCALLTYPE GetAssemblyModuleList(CLRDATA_ADDRESS assembly, unsigned int count, CLRDATA_ADDRESS modules[], unsigned int *pNeeded);
    virtual HRESULT STDMETHODCALLTYPE GetGCHeapData(struct DacpGcHeapData *data);
    virtual HRESULT STDMETHODCALLTYPE GetGCHeapList(unsigned int count, CLRDATA_ADDRESS heaps[], unsigned int *pNeeded);
    virtual HRESULT STDMETHODCALLTYPE GetGCHeapDetails(CLRDATA_ADDRESS heap, struct DacpGcHeapDetails *details);
    virtual HRESULT STDMETHODCALLTYPE GetGCHeapStaticData(struct DacpGcHeapDetails *data);
    virtual HRESULT STDMETHODCALLTYPE GetHeapSegmentData(CLRDATA_ADDRESS seg, struct DacpHeapSegmentData *data);
    virtual HRESULT STDMETHODCALLTYPE GetDomainLocalModuleData(CLRDATA_ADDRESS addr, struct DacpDomainLocalModuleData *data);
    virtual HRESULT STDMETHODCALLTYPE GetDomainLocalModuleDataFromAppDomain(CLRDATA_ADDRESS appDomainAddr, int moduleID, struct DacpDomainLocalModuleData *data);
    virtual HRESULT STDMETHODCALLTYPE GetDomainLocalModuleDataFromModule(CLRDATA_ADDRESS moduleAddr, struct DacpDomainLocalModuleData *data);
    virtual HRESULT STDMETHODCALLTYPE GetSyncBlockData(unsigned int number, struct DacpSyncBlockData *data);
    virtual HRESULT STDMETHODCALLTYPE GetSyncBlockCleanupData(CLRDATA_ADDRESS addr, struct DacpSyncBlockCleanupData *data);
    virtual HRESULT STDMETHODCALLTYPE TraverseRCWCleanupList(CLRDATA_ADDRESS cleanupListPtr, VISITRCWFORCLEANUP pCallback, LPVOID token);
    virtual HRESULT STDMETHODCALLTYPE TraverseEHInfo(CLRDATA_ADDRESS ip, DUMPEHINFO pCallback, LPVOID token);
    virtual HRESULT STDMETHODCALLTYPE GetStressLogAddress(CLRDATA_ADDRESS *stressLog);
    virtual HRESULT STDMETHODCALLTYPE GetJitManagerList(unsigned int count, struct DacpJitManagerInfo managers[], unsigned int *pNeeded);
    virtual HRESULT STDMETHODCALLTYPE GetJitHelperFunctionName(CLRDATA_ADDRESS ip, unsigned int count, _Inout_updates_z_(count) char *name, unsigned int *pNeeded);
    virtual HRESULT STDMETHODCALLTYPE GetJumpThunkTarget(T_CONTEXT *ctx, CLRDATA_ADDRESS *targetIP, CLRDATA_ADDRESS *targetMD);
    virtual HRESULT STDMETHODCALLTYPE TraverseLoaderHeap(CLRDATA_ADDRESS loaderHeapAddr, VISITHEAP pCallback);
    virtual HRESULT STDMETHODCALLTYPE GetCodeHeapList(CLRDATA_ADDRESS jitManager, unsigned int count, struct DacpJitCodeHeapInfo codeHeaps[], unsigned int *pNeeded);
    virtual HRESULT STDMETHODCALLTYPE GetMethodTableSlot(CLRDATA_ADDRESS mt, unsigned int slot, CLRDATA_ADDRESS *value);
    virtual HRESULT STDMETHODCALLTYPE TraverseVirtCallStubHeap(CLRDATA_ADDRESS pAppDomain, VCSHeapType heaptype, VISITHEAP pCallback);
    virtual HRESULT STDMETHODCALLTYPE GetNestedExceptionData(CLRDATA_ADDRESS exception, CLRDATA_ADDRESS *exceptionObject, CLRDATA_ADDRESS *nextNestedException);
    virtual HRESULT STDMETHODCALLTYPE GetUsefulGlobals(struct DacpUsefulGlobalsData *data);
    virtual HRESULT STDMETHODCALLTYPE GetILForModule(CLRDATA_ADDRESS moduleAddr, DWORD rva, CLRDATA_ADDRESS *il);
    virtual HRESULT STDMETHODCALLTYPE GetClrWatsonBuckets(CLRDATA_ADDRESS thread, void *pGenericModeBlock);
    virtual HRESULT STDMETHODCALLTYPE GetOOMData(CLRDATA_ADDRESS oomAddr, struct DacpOomData *data);
    virtual HRESULT STDMETHODCALLTYPE GetOOMStaticData(struct DacpOomData *data);
    virtual HRESULT STDMETHODCALLTYPE GetHeapAnalyzeData(CLRDATA_ADDRESS addr,struct  DacpGcHeapAnalyzeData *data);
    virtual HRESULT STDMETHODCALLTYPE GetHeapAnalyzeStaticData(struct DacpGcHeapAnalyzeData *data);
    virtual HRESULT STDMETHODCALLTYPE GetMethodDescTransparencyData(CLRDATA_ADDRESS methodDesc, struct DacpMethodDescTransparencyData *data);
    virtual HRESULT STDMETHODCALLTYPE GetHillClimbingLogEntry(CLRDATA_ADDRESS addr, struct DacpHillClimbingLogEntry *data);
    virtual HRESULT STDMETHODCALLTYPE GetThreadLocalModuleData(CLRDATA_ADDRESS thread, unsigned int index, struct DacpThreadLocalModuleData *data);
    virtual HRESULT STDMETHODCALLTYPE GetRCWData(CLRDATA_ADDRESS addr, struct DacpRCWData *data);
    virtual HRESULT STDMETHODCALLTYPE GetRCWInterfaces(CLRDATA_ADDRESS rcw, unsigned int count, struct DacpCOMInterfacePointerData interfaces[], unsigned int *pNeeded);
    virtual HRESULT STDMETHODCALLTYPE GetCCWData(CLRDATA_ADDRESS ccw, struct DacpCCWData *data);
    virtual HRESULT STDMETHODCALLTYPE GetCCWInterfaces(CLRDATA_ADDRESS ccw, unsigned int count, struct DacpCOMInterfacePointerData interfaces[], unsigned int *pNeeded);
    virtual HRESULT STDMETHODCALLTYPE GetTLSIndex(ULONG *pIndex);
    virtual HRESULT STDMETHODCALLTYPE GetDacModuleHandle(HMODULE *phModule);

    virtual HRESULT STDMETHODCALLTYPE GetFailedAssemblyList(CLRDATA_ADDRESS appDomain, int count, CLRDATA_ADDRESS values[], unsigned int *pNeeded);
    virtual HRESULT STDMETHODCALLTYPE GetPrivateBinPaths(CLRDATA_ADDRESS appDomain, int count, _Inout_updates_z_(count) WCHAR *paths, unsigned int *pNeeded);
    virtual HRESULT STDMETHODCALLTYPE GetAssemblyLocation(CLRDATA_ADDRESS assembly, int count, _Inout_updates_z_(count) WCHAR *location, unsigned int *pNeeded);
    virtual HRESULT STDMETHODCALLTYPE GetAppDomainConfigFile(CLRDATA_ADDRESS appDomain, int count, _Inout_updates_z_(count) WCHAR *configFile, unsigned int *pNeeded);
    virtual HRESULT STDMETHODCALLTYPE GetApplicationBase(CLRDATA_ADDRESS appDomain, int count, _Inout_updates_z_(count) WCHAR *base, unsigned int *pNeeded);

    virtual HRESULT STDMETHODCALLTYPE GetFailedAssemblyData(CLRDATA_ADDRESS assembly, unsigned int *pContext, HRESULT *pResult);
    virtual HRESULT STDMETHODCALLTYPE GetFailedAssemblyLocation(CLRDATA_ADDRESS assembly, unsigned int count, _Inout_updates_z_(count) WCHAR *location, unsigned int *pNeeded);
    virtual HRESULT STDMETHODCALLTYPE GetFailedAssemblyDisplayName(CLRDATA_ADDRESS assembly, unsigned int count, _Inout_updates_z_(count) WCHAR *name, unsigned int *pNeeded);

    virtual HRESULT STDMETHODCALLTYPE GetStackReferences(DWORD osThreadID, ISOSStackRefEnum **ppEnum);
    virtual HRESULT STDMETHODCALLTYPE GetRegisterName(int regNum, unsigned int count, _Inout_updates_z_(count) WCHAR *buffer, unsigned int *pNeeded);

    virtual HRESULT STDMETHODCALLTYPE GetHandleEnum(ISOSHandleEnum **ppHandleEnum);
    virtual HRESULT STDMETHODCALLTYPE GetHandleEnumForTypes(unsigned int types[], unsigned int count, ISOSHandleEnum **ppHandleEnum);
    virtual HRESULT STDMETHODCALLTYPE GetHandleEnumForGC(unsigned int gen, ISOSHandleEnum **ppHandleEnum);

    virtual HRESULT STDMETHODCALLTYPE GetThreadAllocData(CLRDATA_ADDRESS thread, struct DacpAllocData *data);
    virtual HRESULT STDMETHODCALLTYPE GetHeapAllocData(unsigned int count, struct DacpGenerationAllocData *data, unsigned int *pNeeded);

    // ISOSDacInterface2
    virtual HRESULT STDMETHODCALLTYPE GetObjectExceptionData(CLRDATA_ADDRESS objAddr, struct DacpExceptionObjectData *data);
    virtual HRESULT STDMETHODCALLTYPE IsRCWDCOMProxy(CLRDATA_ADDRESS rcwAddr, BOOL* isDCOMProxy);

    // ISOSDacInterface3
    virtual HRESULT STDMETHODCALLTYPE GetGCInterestingInfoData(CLRDATA_ADDRESS interestingInfoAddr, struct DacpGCInterestingInfoData *data);
    virtual HRESULT STDMETHODCALLTYPE GetGCInterestingInfoStaticData(struct DacpGCInterestingInfoData *data);
    virtual HRESULT STDMETHODCALLTYPE GetGCGlobalMechanisms(size_t* globalMechanisms);

    // ISOSDacInterface4
    virtual HRESULT STDMETHODCALLTYPE GetClrNotification(CLRDATA_ADDRESS arguments[], int count, int *pNeeded);

    // ISOSDacInterface5
    virtual HRESULT STDMETHODCALLTYPE GetTieredVersions(CLRDATA_ADDRESS methodDesc, int rejitId, struct DacpTieredVersionData *nativeCodeAddrs, int cNativeCodeAddrs, int *pcNativeCodeAddrs);

    // ISOSDacInterface6
    virtual HRESULT STDMETHODCALLTYPE GetMethodTableCollectibleData(CLRDATA_ADDRESS mt, struct DacpMethodTableCollectibleData *data);

    // ISOSDacInterface7
    virtual HRESULT STDMETHODCALLTYPE GetPendingReJITID(CLRDATA_ADDRESS methodDesc, int *pRejitId);
    virtual HRESULT STDMETHODCALLTYPE GetReJITInformation(CLRDATA_ADDRESS methodDesc, int rejitId, struct DacpReJitData2 *pReJitData);
    virtual HRESULT STDMETHODCALLTYPE GetProfilerModifiedILInformation(CLRDATA_ADDRESS methodDesc, struct DacpProfilerILData *pILData);
    virtual HRESULT STDMETHODCALLTYPE GetMethodsWithProfilerModifiedIL(CLRDATA_ADDRESS mod, CLRDATA_ADDRESS *methodDescs, int cMethodDescs, int *pcMethodDescs);

    // ISOSDacInterface8
    virtual HRESULT STDMETHODCALLTYPE GetNumberGenerations(unsigned int *pGenerations);
    virtual HRESULT STDMETHODCALLTYPE GetGenerationTable(unsigned int cGenerations, struct DacpGenerationData *pGenerationData, unsigned int *pNeeded);
    virtual HRESULT STDMETHODCALLTYPE GetFinalizationFillPointers(unsigned int cFillPointers, CLRDATA_ADDRESS *pFinalizationFillPointers, unsigned int *pNeeded);

    virtual HRESULT STDMETHODCALLTYPE GetGenerationTableSvr(CLRDATA_ADDRESS heapAddr, unsigned int cGenerations, struct DacpGenerationData *pGenerationData, unsigned int *pNeeded);
    virtual HRESULT STDMETHODCALLTYPE GetFinalizationFillPointersSvr(CLRDATA_ADDRESS heapAddr, unsigned int cFillPointers, CLRDATA_ADDRESS *pFinalizationFillPointers, unsigned int *pNeeded);

    virtual HRESULT STDMETHODCALLTYPE GetAssemblyLoadContext(CLRDATA_ADDRESS methodTable, CLRDATA_ADDRESS* assemblyLoadContext);

    // ISOSDacInterface9
    virtual HRESULT STDMETHODCALLTYPE GetBreakingChangeVersion(int* pVersion);

    // ISOSDacInterface10
    virtual HRESULT STDMETHODCALLTYPE GetObjectComWrappersData(CLRDATA_ADDRESS objAddr, CLRDATA_ADDRESS *rcw, unsigned int count, CLRDATA_ADDRESS *mowList, unsigned int *pNeeded);
    virtual HRESULT STDMETHODCALLTYPE IsComWrappersCCW(CLRDATA_ADDRESS ccw, BOOL *isComWrappersCCW);
    virtual HRESULT STDMETHODCALLTYPE GetComWrappersCCWData(CLRDATA_ADDRESS ccw, CLRDATA_ADDRESS *managedObject, int *refCount);
    virtual HRESULT STDMETHODCALLTYPE IsComWrappersRCW(CLRDATA_ADDRESS rcw, BOOL *isComWrappersRCW);
    virtual HRESULT STDMETHODCALLTYPE GetComWrappersRCWData(CLRDATA_ADDRESS rcw, CLRDATA_ADDRESS *identity);

    // ISOSDacInterface11
    virtual HRESULT STDMETHODCALLTYPE IsTrackedType(
        CLRDATA_ADDRESS objAddr,
        BOOL *isTrackedType,
        BOOL *hasTaggedMemory);
    virtual HRESULT STDMETHODCALLTYPE GetTaggedMemory(
        CLRDATA_ADDRESS objAddr,
        CLRDATA_ADDRESS *taggedMemory,
        size_t *taggedMemorySizeInBytes);

    // ISOSDacInterface12
    virtual HRESULT STDMETHODCALLTYPE GetGlobalAllocationContext(
        CLRDATA_ADDRESS *allocPtr,
        CLRDATA_ADDRESS *allocLimit);

    // ISOSDacInterface13
    virtual HRESULT STDMETHODCALLTYPE TraverseLoaderHeap(CLRDATA_ADDRESS loaderHeapAddr, LoaderHeapKind kind, VISITHEAP pCallback);
    virtual HRESULT STDMETHODCALLTYPE GetDomainLoaderAllocator(CLRDATA_ADDRESS domainAddress, CLRDATA_ADDRESS *pLoaderAllocator);
    virtual HRESULT STDMETHODCALLTYPE GetLoaderAllocatorHeapNames(int count, const char **ppNames, int *pNeeded);
    virtual HRESULT STDMETHODCALLTYPE GetLoaderAllocatorHeaps(CLRDATA_ADDRESS loaderAllocator, int count, CLRDATA_ADDRESS *pLoaderHeaps, LoaderHeapKind *pKinds, int *pNeeded);
    virtual HRESULT STDMETHODCALLTYPE GetHandleTableMemoryRegions(ISOSMemoryEnum **ppEnum);
    virtual HRESULT STDMETHODCALLTYPE GetGCBookkeepingMemoryRegions(ISOSMemoryEnum **ppEnum);
    virtual HRESULT STDMETHODCALLTYPE GetGCFreeRegions(ISOSMemoryEnum **ppEnum);
    virtual HRESULT STDMETHODCALLTYPE LockedFlush();

    // ISOSDacInterface14
    virtual HRESULT STDMETHODCALLTYPE GetStaticBaseAddress(CLRDATA_ADDRESS methodTable, CLRDATA_ADDRESS *nonGCStaticsAddress, CLRDATA_ADDRESS *GCStaticsAddress);
    virtual HRESULT STDMETHODCALLTYPE GetThreadStaticBaseAddress(CLRDATA_ADDRESS methodTable, CLRDATA_ADDRESS thread, CLRDATA_ADDRESS *nonGCStaticsAddress, CLRDATA_ADDRESS *GCStaticsAddress);
    virtual HRESULT STDMETHODCALLTYPE GetMethodTableInitializationFlags(CLRDATA_ADDRESS methodTable, MethodTableInitializationFlags *initializationStatus);

    // ISOSDacInterface15
    virtual HRESULT STDMETHODCALLTYPE GetMethodTableSlotEnumerator(CLRDATA_ADDRESS mt, ISOSMethodEnum **enumerator);

    //
    // ClrDataAccess.
    //

    HRESULT Initialize(void);

    HRESULT GetThreadDataImpl(CLRDATA_ADDRESS threadAddr, struct DacpThreadData *threadData);
    HRESULT GetThreadStoreDataImpl(struct DacpThreadStoreData *data);
    HRESULT GetModuleDataImpl(CLRDATA_ADDRESS addr, struct DacpModuleData *moduleData);
    HRESULT GetNestedExceptionDataImpl(CLRDATA_ADDRESS exception, CLRDATA_ADDRESS *exceptionObject, CLRDATA_ADDRESS *nextNestedException);
    HRESULT GetMethodTableDataImpl(CLRDATA_ADDRESS mt, struct DacpMethodTableData *data);
    HRESULT GetMethodTableForEEClassImpl (CLRDATA_ADDRESS eeClassReallyMT, CLRDATA_ADDRESS *value);
    HRESULT GetMethodTableNameImpl(CLRDATA_ADDRESS mt, unsigned int count, _Inout_updates_z_(count) WCHAR *mtName, unsigned int *pNeeded);
    HRESULT GetObjectExceptionDataImpl(CLRDATA_ADDRESS objAddr, struct DacpExceptionObjectData *data);
<<<<<<< HEAD
    HRESULT GetMethodDescDataImpl(CLRDATA_ADDRESS methodDesc, CLRDATA_ADDRESS ip, struct DacpMethodDescData *data, ULONG cRevertedRejitVersions, DacpReJitData * rgRevertedRejitData, ULONG * pcNeededRevertedRejitData);
=======
    HRESULT GetObjectStringDataImpl(CLRDATA_ADDRESS obj, unsigned int count, _Inout_updates_z_(count) WCHAR *stringData, unsigned int *pNeeded);
    HRESULT GetUsefulGlobalsImpl(struct DacpUsefulGlobalsData *globalsData);
>>>>>>> e0ecd1f9

    BOOL IsExceptionFromManagedCode(EXCEPTION_RECORD * pExceptionRecord);
#ifndef TARGET_UNIX
    HRESULT GetWatsonBuckets(DWORD dwThreadId, GenericModeBlock * pGM);
#endif // TARGET_UNIX


    Thread* FindClrThreadByTaskId(ULONG64 taskId);
    HRESULT IsPossibleCodeAddress(IN TADDR address);

    PCSTR GetJitHelperName(IN TADDR address,
                           IN bool dynamicHelpersOnly = false);
    HRESULT GetFullMethodName(IN MethodDesc* methodDesc,
                              IN ULONG32 symbolChars,
                              IN ULONG32* symbolLen,
                              _Out_writes_to_opt_(symbolChars, *symbolLen) LPWSTR symbol);
    HRESULT RawGetMethodName(/* [in] */ CLRDATA_ADDRESS address,
                             /* [in] */ ULONG32 flags,
                             /* [in] */ ULONG32 bufLen,
                             /* [out] */ ULONG32 *nameLen,
                             /* [size_is][out] */ _Out_writes_bytes_opt_(bufLen) WCHAR nameBuf[  ],
                             /* [out] */ CLRDATA_ADDRESS* displacement);

    HRESULT FollowStubStep(
        /* [in] */ Thread* thread,
        /* [in] */ ULONG32 inFlags,
        /* [in] */ TADDR inAddr,
        /* [in] */ union STUB_BUF* inBuffer,
        /* [out] */ TADDR* outAddr,
        /* [out] */ union STUB_BUF* outBuffer,
        /* [out] */ ULONG32* outFlags);

    HRESULT GetMethodExtents(MethodDesc* methodDesc,
                             METH_EXTENTS** extents);
    HRESULT GetMethodVarInfo(MethodDesc* methodDesc,
                             TADDR address,
                             ULONG32* numVarInfo,
                             ICorDebugInfo::NativeVarInfo** varInfo,
                             ULONG32* codeOffset);

    // If the method has multiple copies of code (because of EnC or code-pitching),
    // this returns the info corresponding to address.
    // If 'address' and 'codeOffset' are both non-NULL, *codeOffset gets set to
    // the offset of 'address' from the start of the method.
    HRESULT GetMethodNativeMap(MethodDesc* methodDesc,
                               TADDR address,
                               ULONG32* numMap,
                               DebuggerILToNativeMap** map,
                               bool* mapAllocated,
                               CLRDATA_ADDRESS* codeStart,
                               ULONG32* codeOffset);

    // Get the MethodDesc for a function
    MethodDesc * FindLoadedMethodRefOrDef(Module* pModule, mdToken memberRef);

#ifndef TARGET_UNIX
    HRESULT GetClrWatsonBucketsWorker(Thread * pThread, GenericModeBlock * pGM);
#endif // TARGET_UNIX

    HRESULT ServerGCHeapDetails(CLRDATA_ADDRESS heapAddr,
                                DacpGcHeapDetails *detailsData);
    HRESULT GetServerAllocData(unsigned int count, struct DacpGenerationAllocData *data, unsigned int *pNeeded);
    HRESULT ServerOomData(CLRDATA_ADDRESS addr, DacpOomData *oomData);
    HRESULT ServerGCInterestingInfoData(CLRDATA_ADDRESS addr, DacpGCInterestingInfoData *interestingInfoData);
    HRESULT ServerGCHeapAnalyzeData(CLRDATA_ADDRESS heapAddr,
                                DacpGcHeapAnalyzeData *analyzeData);

    //
    // Memory enumeration.
    //

    HRESULT EnumMemoryRegionsWrapper(CLRDataEnumMemoryFlags flags);

    // skinny minidump functions
    HRESULT EnumMemoryRegionsWorkerSkinny(CLRDataEnumMemoryFlags flags);
    // triage minidump functions
    HRESULT EnumMemoryRegionsWorkerMicroTriage(CLRDataEnumMemoryFlags flags);
    HRESULT EnumMemoryRegionsWorkerHeap(CLRDataEnumMemoryFlags flags);

    HRESULT EnumMemWalkStackHelper(CLRDataEnumMemoryFlags flags, IXCLRDataStackWalk  *pStackWalk, Thread * pThread);
    HRESULT DumpManagedObject(CLRDataEnumMemoryFlags flags, OBJECTREF objRef);
    HRESULT DumpManagedExcepObject(CLRDataEnumMemoryFlags flags, OBJECTREF objRef);
    HRESULT DumpManagedStackTraceStringObject(CLRDataEnumMemoryFlags flags, STRINGREF orefStackTrace);
#if (defined(FEATURE_COMINTEROP) || defined(FEATURE_COMWRAPPERS)) && !defined(TARGET_UNIX)
    HRESULT DumpStowedExceptionObject(CLRDataEnumMemoryFlags flags, CLRDATA_ADDRESS ccwPtr);
    HRESULT EnumMemStowedException(CLRDataEnumMemoryFlags flags);
#endif

    HRESULT EnumMemWriteDataSegment();

    // Custom Dump
    HRESULT EnumMemoryRegionsWorkerCustom();

    // helper function for dump code
    void EnumWksGlobalMemoryRegions(CLRDataEnumMemoryFlags flags);
    void EnumSvrGlobalMemoryRegions(CLRDataEnumMemoryFlags flags);

    HRESULT EnumMemCollectImages();
    HRESULT EnumMemCLRStatic(CLRDataEnumMemoryFlags flags);
    HRESULT EnumMemDumpJitManagerInfo(IN CLRDataEnumMemoryFlags flags);
    HRESULT EnumMemCLRHeapCrticalStatic(CLRDataEnumMemoryFlags flags);
    HRESULT EnumMemDumpModuleList(CLRDataEnumMemoryFlags flags);
    HRESULT EnumMemDumpAppDomainInfo(CLRDataEnumMemoryFlags flags);
    HRESULT EnumMemDumpAllThreadsStack(CLRDataEnumMemoryFlags flags);
    HRESULT EnumMemCLRMainModuleInfo();

    bool ReportMem(TADDR addr, TSIZE_T size, bool fExpectSuccess = true);
    bool DacUpdateMemoryRegion(TADDR addr, TSIZE_T bufferSize, BYTE* buffer);

    inline bool IsLogMessageEnabled()
    {
        return m_logMessageCb != NULL;
    }

    void LogMessage(LPCSTR message)
    {
        if (m_logMessageCb != NULL)
        {
            m_logMessageCb->LogMessage(message);
        }
    }

    void ClearDumpStats();
    JITNotification* GetHostJitNotificationTable();
    GcNotification*  GetHostGcNotificationTable();

    void* GetMetaDataFromHost(PEAssembly* pPEAssembly,
                              bool* isAlternate);

    virtual
    interface IMDInternalImport* GetMDImport(const PEAssembly* pPEAssembly,
                                             const ReflectionModule* reflectionModule,
                                             bool throwEx);

    interface IMDInternalImport* GetMDImport(const PEAssembly* pPEAssembly,
                                             bool throwEx)
    {
        return GetMDImport(pPEAssembly, NULL, throwEx);
    }

    interface IMDInternalImport* GetMDImport(const ReflectionModule* reflectionModule,
                                             bool throwEx)
    {
        return GetMDImport(NULL, reflectionModule, throwEx);
    }

    //ClrDump support
    HRESULT STDMETHODCALLTYPE DumpNativeImage(CLRDATA_ADDRESS loadedBase,
                                              LPCWSTR name,
                                              IXCLRDataDisplay *display,
                                              IXCLRLibrarySupport *support,
                                              IXCLRDisassemblySupport *dis);

    // Set whether inconsistencies in the target should raise asserts.
    void SetTargetConsistencyChecks(bool fEnableAsserts);

    // Get whether inconsistencies in the target should raise asserts.
    bool TargetConsistencyAssertsEnabled();

    // Get the ICLRDataTarget2 instance, if any
    ICLRDataTarget2 * GetLegacyTarget2()        { return m_pLegacyTarget2; }

    // Get the ICLRDataTarget3 instance, if any
    ICLRDataTarget3 * GetLegacyTarget3()        { return m_pLegacyTarget3; }

    //
    // Public Fields
    // Note that it would be nice if all of these were made private.  However, the visibility
    // model of the DAC implementation is that the public surface area is declared in daccess.h
    // (implemented in dacfn.cpp), and the private surface area (like ClrDataAccess) is declared
    // in dacimpl.h which is only included by the DAC infrastructure.  Therefore the DAC
    // infrastructure agressively uses these fields, and we don't get a huge amount of benefit from
    // reworking this model (since there is some form of encapsulation in place already).
    //

    // The underlying data target - always present (strong reference)
    ICorDebugDataTarget * m_pTarget;

    // Mutable version of the data target if any - optional (strong reference)
    ICorDebugMutableDataTarget * m_pMutableTarget;

    TADDR m_globalBase;
    DacGlobals m_dacGlobals;
    DacInstanceManager m_instances;
    ULONG32 m_instanceAge;
    bool m_debugMode;

    CDAC m_cdac;
    NonVMComHolder<ISOSDacInterface> m_cdacSos;
    NonVMComHolder<ISOSDacInterface2> m_cdacSos2;
    NonVMComHolder<ISOSDacInterface9> m_cdacSos9;

#ifdef FEATURE_MINIMETADATA_IN_TRIAGEDUMPS

protected:
    DacStreamManager * m_streams;

public:
    // Used to mark the point after which enumerated EE structs of interest
    // will get their names cached in the triage/mini-dump
    void InitStreamsForWriting(IN CLRDataEnumMemoryFlags flags);

    // Used during triage/mini-dump collection to populate the map of
    // pointers to EE struct (MethodDesc* for now) to their corresponding
    // name.
    bool MdCacheAddEEName(TADDR taEEStruct, const SString& name);

    // Used to mark the end point for the name caching. Will update streams
    // based on built caches
    void EnumStreams(IN CLRDataEnumMemoryFlags flags);

    // Used during triage/mini-dump analysis to retrieve the name associated
    // with an EE struct pointer (MethodDesc* for now).
    bool MdCacheGetEEName(TADDR taEEStruct, SString & eeName);

#endif // FEATURE_MINIMETADATA_IN_TRIAGEDUMPS

private:
    // Read the DAC table and initialize m_dacGlobals
    HRESULT GetDacGlobalValues();

    // Verify the target mscorwks.dll matches the version expected
    HRESULT VerifyDlls();

    // Check whether a region of memory is fully readable.
    bool IsFullyReadable(TADDR addr, TSIZE_T size);

    // Legacy target interfaces - optional
    ICLRDataTarget * m_pLegacyTarget;
    ICLRDataTarget2 * m_pLegacyTarget2;
    ICLRDataTarget3 * m_pLegacyTarget3;
    IXCLRDataTarget3 * m_target3;
    ICLRMetadataLocator * m_legacyMetaDataLocator;

    LONG m_refs;
    MDImportsCache m_mdImports;
    ICLRDataEnumMemoryRegionsCallback* m_enumMemCb;
    ICLRDataEnumMemoryRegionsCallback2* m_updateMemCb;
    ICLRDataLoggingCallback* m_logMessageCb;
    CLRDataEnumMemoryFlags m_enumMemFlags;
    JITNotification* m_jitNotificationTable;
    GcNotification*  m_gcNotificationTable;
    TSIZE_T m_cbMemoryReported;
    DumpMemoryReportStatics m_dumpStats;

    // If true, inconsistencies in the target will cause ASSERTs to be raised in DEBUG builds
    bool m_fEnableTargetConsistencyAsserts;

#ifdef _DEBUG
protected:
    // If true, a mscorwks/mscordacwks mismatch will trigger a nice assert dialog
    bool m_fEnableDllVerificationAsserts;
private:
#endif

protected:
    // Populates a DacpJitCodeHeapInfo with proper information about the
    // code heap type and the information needed to locate it.
    DacpJitCodeHeapInfo DACGetHeapInfoForCodeHeap(CodeHeap *heapAddr);

#ifdef FEATURE_COMINTEROP
    // Returns CCW pointer based on a target address.
    PTR_ComCallWrapper DACGetCCWFromAddress(CLRDATA_ADDRESS addr);

private:
    // Returns COM interface pointer corresponding to a given CCW and internal vtable
    // index. Returns NULL if the vtable is unused or not fully laid out.
    PTR_IUnknown DACGetCOMIPFromCCW(PTR_ComCallWrapper pCCW, int vtableIndex);
#endif

#ifdef FEATURE_COMWRAPPERS
    BOOL DACGetComWrappersCCWVTableQIAddress(CLRDATA_ADDRESS ccwPtr, TADDR *vTableAddress, TADDR *qiAddress);
    BOOL DACIsComWrappersCCW(CLRDATA_ADDRESS ccwPtr);
    TADDR DACGetManagedObjectWrapperFromCCW(CLRDATA_ADDRESS ccwPtr);
    HRESULT DACTryGetComWrappersObjectFromCCW(CLRDATA_ADDRESS ccwPtr, OBJECTREF* objRef);
#endif

protected:
#ifdef FEATURE_COMWRAPPERS
    HRESULT DACTryGetComWrappersHandleFromCCW(CLRDATA_ADDRESS ccwPtr, OBJECTHANDLE* objHandle);
#endif

public:
    // APIs for picking up the info needed for a debugger to look up an ngen image or IL image
    // from it's search path.
    static bool GetMetaDataFileInfoFromPEFile(PEAssembly *pPEAssembly,
                                              DWORD &dwImageTimestamp,
                                              DWORD &dwImageSize,
                                              DWORD &dwDataSize,
                                              DWORD &dwRvaHint,
                                              bool  &isNGEN,
                                              _Out_writes_(cchFilePath) LPWSTR wszFilePath,
                                              DWORD cchFilePath);

    static bool GetILImageInfoFromNgenPEFile(PEAssembly *pPEAssembly,
                                             DWORD &dwTimeStamp,
                                             DWORD &dwSize,
                                             _Out_writes_(cchPath) LPWSTR wszPath,
                                             const DWORD cchPath);
};

extern ClrDataAccess* g_dacImpl;

/*     DacHandleWalker.
 *
 * Iterates over the handle table, enumerating all handles of the requested type on the
 * handle table.  This also will report the handle type, whether the handle is a strong
 * reference, the AppDomain the handle comes from, as well as the reference count (in
 * the case of a RefCount handle).  Optionally this class can also be used to filter
 * based on GC generation that would be collected (that is, to emulate a GC scan of the
 * handle table).
 *
 *     General implementation details:
 * We have four sets of variables:
 * 1.  Overhead variables needed to operate in the Dac.
 * 2.  Variables needed to walk the handle table.  We walk the handle table one bucket
 *     at a time, filling the array the user gave us until we have either enumerated
 *     all handles, or filled the array.
 * 3.  Storage variables to hold the overflow.  That is, we were walking the handle
 *     table, filled the array that the user gave us, then needed to store the extra
 *     handles the handle table continued to enumerate to us.  This is implemented
 *     as a linked list of arrays (mHead, mHead.Next, etc).
 * 4.  Variables which store the location of where we are in the overflow data.
 *
 * Note that "mHead" is a HandleChunkHead where we stuff the user's array.  Everything
 * which follows mHead (mHead.Next, etc) is a HandleChunk containing overflow data.
 *
 * Lastly, note this does not do robust error handling.  If we fail to allocate a
 * HandleChunk while walking the handle table, we will miss handles and not report
 * this to the user.  Unfortunately this will have to be fixed in the next iteration
 * when we add more robust error handling to SOS's interface.
 */
 template <class T, REFIID IID_T>
class DefaultCOMImpl : public T
{
public:
    DefaultCOMImpl()
        : mRef(0)
    {
    }

    virtual ~DefaultCOMImpl() {}

    ULONG STDMETHODCALLTYPE AddRef()
    {
        return ++mRef;
    }

    ULONG STDMETHODCALLTYPE Release()
    {
        ULONG res = mRef--;
        if (res == 0)
            delete this;
        return res;
    }

    HRESULT STDMETHODCALLTYPE QueryInterface(REFIID riid, void **ppObj)
    {
        if (ppObj == NULL)
            return E_INVALIDARG;

        if (IsEqualIID(riid, IID_IUnknown))
        {
            AddRef();
            *ppObj = static_cast<IUnknown*>(this);
            return S_OK;
        }
        else if (IsEqualIID(riid, IID_T))
        {
            AddRef();
            *ppObj = static_cast<T*>(this);
            return S_OK;
        }

        *ppObj = NULL;
        return E_NOINTERFACE;
    }

private:
    ULONG mRef;
};


// A struct representing a thread's allocation context.
struct AllocInfo
{
    CORDB_ADDRESS Ptr;
    CORDB_ADDRESS Limit;

    AllocInfo()
        : Ptr(0), Limit(0)
    {
    }
};

// A struct representing a segment in the heap.
struct SegmentData
{
    CORDB_ADDRESS Start;
    CORDB_ADDRESS End;

    // Whether this segment is part of the large object heap.
    int Generation;

    SegmentData()
        : Start(0), End(0), Generation(0)
    {
    }
};

// A struct representing a gc heap in the process.
struct HeapData
{
    CORDB_ADDRESS YoungestGenPtr;
    CORDB_ADDRESS YoungestGenLimit;

    CORDB_ADDRESS Gen0Start;
    CORDB_ADDRESS Gen0End;

    CORDB_ADDRESS Gen1Start;
    size_t EphemeralSegment;

    size_t SegmentCount;
    SegmentData *Segments;

    HeapData();
    ~HeapData();
};

/* This cache is used to read data from the target process if the reads are known
 * to be sequential.  This will object will read one page of memory out of the
 * process at a time, aligned to the page boundary, to
 */
class LinearReadCache
{
public:
    LinearReadCache();
    ~LinearReadCache();

    /* Reads an address out of the target process, caching the page of memory read.
     * Params:
     *   addr - The address to read out of the target process.
     *   t - A pointer to the data to stuff it in.  We will read sizeof(T) data
     *       from the process and write it into the location t points to.  This
     *       parameter must be non-null.
     * Returns:
     *   True if the read succeeded.  False if it did not, usually as a result
     *   of the memory simply not being present in the target process.
     * Note:
     *   The state of *t is undefined if this function returns false.  We may
     *   have written partial data to it if we return false, so you must
     *   absolutely NOT use it if Read returns false.
     */
    template <class T>
    bool Read(CORDB_ADDRESS addr, T *t)
    {
        _ASSERTE(t);

        // Unfortunately the ctor can fail the alloc for the byte array.  In this case
        // we'll just fall back to non-cached reads.
        if (mPage == NULL)
            return MisalignedRead(addr, t);

        // Is addr on the current page?  If not read the page of memory addr is on.
        // If this fails, we will fall back to a raw read out of the process (which
        // is what MisalignedRead does).
        if ((addr < mCurrPageStart) || (addr - mCurrPageStart > mCurrPageSize))
            if (!MoveToPage(addr))
                return MisalignedRead(addr, t);

        // If MoveToPage succeeds, we MUST be on the right page.
        _ASSERTE(addr >= mCurrPageStart);

        // However, the amount of data requested may fall off of the page.  In that case,
        // fall back to MisalignedRead.
        CORDB_ADDRESS offset = addr - mCurrPageStart;
        if (offset + sizeof(T) > mCurrPageSize)
            return MisalignedRead(addr, t);

        // If we reach here we know we are on the right page of memory in the cache, and
        // that the read won't fall off of the end of the page.
        *t = *reinterpret_cast<T*>(mPage+offset);
        return true;
    }

    // helper used to read the MethodTable
    bool ReadMT(CORDB_ADDRESS addr, TADDR *mt)
    {
        if (!Read(addr, mt))
            return false;

        // clear the GC flag bits off the MethodTable
        // equivalent to Object::GetGCSafeMethodTable()
#if TARGET_64BIT
        *mt &= ~7;
#else
        *mt &= ~3;
#endif
        return true;
    }

private:
    /* Sets the cache to the page specified by addr, or false if we could not move to
     * that page.
     */
    bool MoveToPage(CORDB_ADDRESS addr);

    /* Attempts to read from the target process if the data is possibly hanging off
     * the end of a page.
     */
    template<class T>
    inline bool MisalignedRead(CORDB_ADDRESS addr, T *t)
    {
        return SUCCEEDED(DacReadAll(TO_TADDR(addr), t, sizeof(T), false));
    }

private:
    CORDB_ADDRESS mCurrPageStart;
    ULONG32 mPageSize, mCurrPageSize;
    BYTE *mPage;
};

DWORD DacGetNumHeaps();

/* The implementation of the dac heap walker.  This class will enumerate all objects on
 * the heap with three important caveats:
 * - This class will skip all Free objects in the heap.  Free objects are an
 *   implementation detail of the GC, and ICorDebug does not have a mechanism
 *   to expose them.
 * - This class does NOT guarantee that all objects will be enumerated.  In
 *   the event that we find heap corruption on a segment, or if the background
 *   GC is modifying a segment, the remainder of that segment will be skipped
 *   by design.
 * - The GC heap must be in a walkable state before you attempt to use this
 *   class on it.  The IDacDbiInterface::AreGCStructuresValid function will
 *   tell you whether it is safe to walk the heap or not.
 */
class DacHeapWalker
{
    static CORDB_ADDRESS HeapStart;
    static CORDB_ADDRESS HeapEnd;

public:
    DacHeapWalker();
    ~DacHeapWalker();

    /* Initializes the heap walker.  This must be called before Next or
     * HasMoreObjects.  Returns false if the initialization was not successful.
     * (In practice this should only return false if we hit an OOM trying
     * to allocate space for data structures.)  Limits the heap walk to be in the range
     * [start, end] (inclusive).  Use DacHeapWalker::HeapStart, DacHeapWalker::HeapEnd
     * as start or end to start from the beginning or end.
     */
    HRESULT Init(CORDB_ADDRESS start=HeapStart, CORDB_ADDRESS end=HeapEnd);

    /* Returns a CORDB_ADDRESS which points to the next value on the heap.
     * You must call HasMoreObjects on this class, and it must return true
     * before calling Next.
     */
    HRESULT Next(CORDB_ADDRESS *pValue, CORDB_ADDRESS *pMT, ULONG64 *size);

    /* Returns true if there are more objects on the heap, false otherwise.
     */
    inline bool HasMoreObjects() const
    {
        return mCurrHeap < mHeapCount;
    }

    HRESULT Reset(CORDB_ADDRESS start, CORDB_ADDRESS end);

    static HRESULT InitHeapDataWks(HeapData *&pHeaps, size_t &count);
    static HRESULT InitHeapDataSvr(HeapData *&pHeaps, size_t &count);

    HRESULT GetHeapData(HeapData **ppHeapData, size_t *pNumHeaps);

    SegmentData *FindSegment(CORDB_ADDRESS obj);

    HRESULT ListNearObjects(CORDB_ADDRESS obj, CORDB_ADDRESS *pPrev, CORDB_ADDRESS *pContaining, CORDB_ADDRESS *pNext);

private:
    HRESULT MoveToNextObject();

    bool GetSize(TADDR tMT, size_t &size);

    inline static size_t Align(size_t size)
    {
        if (sizeof(TADDR) == 4)
            return (size+3) & ~3;
        else
            return (size+7) & ~7;
    }

    inline static size_t AlignLarge(size_t size)
    {
        return (size + 7) & ~7;
    }

    template <class T>
    static int GetSegmentCount(T seg_start)
    {
        int count = 0;
        while (seg_start)
        {
            seg_start = seg_start->next;
            count++;
        }

        return count;
    }

    HRESULT NextSegment();
    void CheckAllocAndSegmentRange();

private:
    int mThreadCount;
    AllocInfo *mAllocInfo;

    size_t mHeapCount;
    HeapData *mHeaps;

    CORDB_ADDRESS mCurrObj;
    size_t mCurrSize;
    TADDR mCurrMT;

    size_t mCurrHeap;
    size_t mCurrSeg;

    CORDB_ADDRESS mStart;
    CORDB_ADDRESS mEnd;

    LinearReadCache mCache;
    static CORDB_ADDRESS sFreeMT;
};

struct SOSStackErrorList
{
    SOSStackRefError error;
    SOSStackErrorList *pNext;

    SOSStackErrorList()
        : pNext(0)
    {
    }
};

class DacStackReferenceWalker;
class DacStackReferenceErrorEnum : public DefaultCOMImpl<ISOSStackRefErrorEnum, IID_ISOSStackRefErrorEnum>
{
public:
    DacStackReferenceErrorEnum(DacStackReferenceWalker *pEnum, SOSStackErrorList *pErrors);
    ~DacStackReferenceErrorEnum();

    HRESULT STDMETHODCALLTYPE Skip(unsigned int count);
    HRESULT STDMETHODCALLTYPE Reset();
    HRESULT STDMETHODCALLTYPE GetCount(unsigned int *pCount);
    HRESULT STDMETHODCALLTYPE Next(unsigned int count, SOSStackRefError ref[], unsigned int *pFetched);

private:
    // The lifetime of the error list is tied to the enum, so we must addref/release it.
    DacStackReferenceWalker *mEnum;
    SOSStackErrorList *mHead;
    SOSStackErrorList *mCurr;
};

// For GCCONTEXT
#include "gcenv.h"


template <class T>
class DacReferenceList
{
    public:
        DacReferenceList()
            : _array(0), _count(0), _capacity(0)
        {
        }

        ~DacReferenceList()
        {
            if (_array)
                delete[] _array;
        }

        bool Add(const T& value)
        {
            if (_count == _capacity)
            {
                unsigned int newCapacity = (int)(_capacity * 1.5);
                if (newCapacity < 256)
                    newCapacity = 256;

                T* newArray = new (nothrow) T[newCapacity];
                if (!newArray)
                    return false;

                if (_array)
                {
                    memcpy(newArray, _array, _capacity * sizeof(T));
                    delete[] _array;
                }

                _array = newArray;
                _capacity = newCapacity;
            }

            _array[_count++] = value;
            return true;
        }

        unsigned int GetCount() const
        {
            return _count;
        }

        const T& Get(unsigned int index) const
        {
            _ASSERTE(index < _count);
            return _array[index];
        }

        void Clear()
        {
            _count = 0;
        }

    private:
        T *_array;
        unsigned int _count;
        unsigned int _capacity;
};


class DacMemoryEnumerator : public DefaultCOMImpl<ISOSMemoryEnum, IID_ISOSMemoryEnum>
{
public:
    DacMemoryEnumerator()
        : mIteratorIndex(0)
    {
    }

    virtual ~DacMemoryEnumerator() {}
    virtual HRESULT Init() = 0;

    HRESULT STDMETHODCALLTYPE Skip(unsigned int count);
    HRESULT STDMETHODCALLTYPE Reset();
    HRESULT STDMETHODCALLTYPE GetCount(unsigned int *pCount);
    HRESULT STDMETHODCALLTYPE Next(unsigned int count,
                                   SOSMemoryRegion regions[],
                                   unsigned int *pFetched);

protected:
    DacReferenceList<SOSMemoryRegion> mRegions;

private:
    unsigned int mIteratorIndex;
};

class DacMethodTableSlotEnumerator : public DefaultCOMImpl<ISOSMethodEnum, IID_ISOSMethodEnum>
{
public:
    DacMethodTableSlotEnumerator() : mIteratorIndex(0)
    {
    }

    virtual ~DacMethodTableSlotEnumerator() {}

    HRESULT Init(PTR_MethodTable mTable);

    HRESULT STDMETHODCALLTYPE Skip(unsigned int count);
    HRESULT STDMETHODCALLTYPE Reset();
    HRESULT STDMETHODCALLTYPE GetCount(unsigned int *pCount);
    HRESULT STDMETHODCALLTYPE Next(unsigned int count, SOSMethodData methods[], unsigned int *pFetched);

protected:
    DacReferenceList<SOSMethodData> mMethods;

private:
    unsigned int mIteratorIndex;
};

class DacHandleTableMemoryEnumerator : public DacMemoryEnumerator
{
public:
    virtual HRESULT Init();
};

class DacGCBookkeepingEnumerator : public DacMemoryEnumerator
{
public:
    virtual HRESULT Init();
};

class DacFreeRegionEnumerator : public DacMemoryEnumerator
{
public:
    virtual HRESULT Init();

private:
    void AddSingleSegment(const dac_heap_segment &seg, FreeRegionKind kind, int heap);
    void AddSegmentList(DPTR(dac_heap_segment) seg, FreeRegionKind kind, int heap = 0);
    void AddFreeList(DPTR(dac_region_free_list) freeList, FreeRegionKind kind);
    void AddServerRegions();
};

struct DacGcReference;
 /* DacStackReferenceWalker.
 */
class DacStackReferenceWalker : public DefaultCOMImpl<ISOSStackRefEnum, IID_ISOSStackRefEnum>
{
    struct DacScanContext : public ScanContext
    {
        DacStackReferenceWalker *pWalker;
        DacReferenceList<SOSStackRefData> *pList;
        Frame *pFrame;
        TADDR sp, pc;
        bool stop;
        bool resolvePointers;
        GCEnumCallback pEnumFunc;

        DacScanContext(DacStackReferenceWalker *walker, DacReferenceList<SOSStackRefData> *list, bool resolveInteriorPointers)
            : pWalker(walker), pList(list), pFrame(0), sp(0), pc(0), stop(false), resolvePointers(resolveInteriorPointers), pEnumFunc(0)
        {
            _ASSERTE(pWalker);
            _ASSERTE(pList);
        }
    };

public:
    DacStackReferenceWalker(ClrDataAccess *dac, DWORD osThreadID, bool resolveInteriorPointers);

    HRESULT Init();

    HRESULT STDMETHODCALLTYPE Skip(unsigned int count);
    HRESULT STDMETHODCALLTYPE Reset();
    HRESULT STDMETHODCALLTYPE GetCount(unsigned int *pCount);
    HRESULT STDMETHODCALLTYPE Next(unsigned int count,
                                   SOSStackRefData refs[],
                                   unsigned int *pFetched);

   // Dac-Dbi Functions
   HRESULT Next(ULONG celt, DacGcReference roots[], ULONG *pceltFetched);
   Thread *GetThread() const
   {
        return mThread;
   }

    HRESULT STDMETHODCALLTYPE EnumerateErrors(ISOSStackRefErrorEnum **ppEnum);

private:
    static StackWalkAction Callback(CrawlFrame *pCF, VOID *pData);
    static void GCEnumCallbackFunc(LPVOID hCallback, OBJECTREF *pObject, uint32_t flags, DacSlotLocation loc);
    static void GCReportCallback(PTR_PTR_Object ppObj, ScanContext *sc, uint32_t flags);

    CLRDATA_ADDRESS ReadPointer(TADDR addr);

    void WalkStack();

private:
    // Dac variables required for entering/leaving the dac.
    ClrDataAccess *mDac;
    ULONG32 m_instanceAge;

    // Storage
    DacReferenceList<SOSStackRefData> mList;

    // Operational variables
    Thread *mThread;
    SOSStackErrorList *mErrors;
    bool mResolvePointers;
    bool mEnumerated;

    // Iterator variables
    unsigned int mIteratorIndex;

    // Heap.  Used to resolve interior pointers.
    DacHeapWalker mHeap;
};

class DacHandleWalker : public DefaultCOMImpl<ISOSHandleEnum, IID_ISOSHandleEnum>
{
    // Parameter used in HndEnumHandles callback.
    struct DacHandleWalkerParam
    {
        DacReferenceList<SOSHandleData> *List; // The list to write to.
        HRESULT Result;                        // HRESULT of the current enumeration
        CLRDATA_ADDRESS AppDomain;             // The AppDomain for the current bucket we are walking
        unsigned int Type;                     // The type of handle we are currently walking

        DacHandleWalkerParam(DacReferenceList<SOSHandleData> *list)
            : List(list), Result(S_OK), AppDomain(0), Type(0)
        {
            _ASSERTE(list);
        }
    };

public:
    DacHandleWalker();
    virtual ~DacHandleWalker();

    HRESULT Init(ClrDataAccess *dac, UINT types[], UINT typeCount);
    HRESULT Init(ClrDataAccess *dac, UINT types[], UINT typeCount, int gen);
    HRESULT Init(UINT32 typemask);

    // SOS functions
    HRESULT STDMETHODCALLTYPE Skip(unsigned int count);
    HRESULT STDMETHODCALLTYPE Reset();
    HRESULT STDMETHODCALLTYPE GetCount(unsigned int *pCount);
    HRESULT STDMETHODCALLTYPE Next(unsigned int count,
                                   SOSHandleData handles[],
                                   unsigned int *pNeeded);

   // Dac-Dbi Functions
   HRESULT Next(ULONG celt, DacGcReference roots[], ULONG *pceltFetched);
private:
    static void CALLBACK EnumCallback(PTR_UNCHECKED_OBJECTREF pref, uintptr_t *pExtraInfo, uintptr_t userParam, uintptr_t type);
    static void GetRefCountedHandleInfo(
        OBJECTREF oref, unsigned int uType,
        unsigned int *pRefCount, unsigned int *pJupiterRefCount, BOOL *pIsPegged, BOOL *pIsStrong);
    static UINT32 BuildTypemask(UINT types[], UINT typeCount);

private:
    void WalkHandles();
    static inline bool IsAlwaysStrongReference(unsigned int type)
    {
        return type == HNDTYPE_STRONG || type == HNDTYPE_PINNED || type == HNDTYPE_SIZEDREF;
    }

private:
    // Dac variables required for entering/leaving the dac.
    ClrDataAccess *mDac;
    ULONG32 m_instanceAge;

    // Handle table walking variables.
    UINT32 mTypeMask;
    int mGenerationFilter;

    // Storage variables
    DacReferenceList<SOSHandleData> mList;
    bool mEnumerated;

    // Iterator variables
    unsigned int mIteratorIndex;
};


//----------------------------------------------------------------------------
//
// ClrDataAppDomain.
//
//----------------------------------------------------------------------------

class ClrDataAppDomain : public IXCLRDataAppDomain
{
public:
    ClrDataAppDomain(ClrDataAccess* dac,
                     AppDomain* appDomain);
    virtual ~ClrDataAppDomain(void);

    // IUnknown.
    STDMETHOD(QueryInterface)(THIS_
                              IN REFIID interfaceId,
                              OUT PVOID* iface);
    STDMETHOD_(ULONG, AddRef)(THIS);
    STDMETHOD_(ULONG, Release)(THIS);

    //
    // IXCLRDataAppDomain.
    //

    virtual HRESULT STDMETHODCALLTYPE GetProcess(
        /* [out] */ IXCLRDataProcess **process);

    virtual HRESULT STDMETHODCALLTYPE GetName(
        /* [in] */ ULONG32 bufLen,
        /* [out] */ ULONG32 *nameLen,
        /* [size_is][out] */ _Out_writes_to_opt_(bufLen, *nameLen) WCHAR name[  ]);

    virtual HRESULT STDMETHODCALLTYPE GetUniqueID(
        /* [out] */ ULONG64 *id);

    virtual HRESULT STDMETHODCALLTYPE GetFlags(
        /* [out] */ ULONG32 *flags);

    virtual HRESULT STDMETHODCALLTYPE IsSameObject(
        /* [in] */ IXCLRDataAppDomain *appDomain);

    virtual HRESULT STDMETHODCALLTYPE GetManagedObject(
        /* [out] */ IXCLRDataValue **value);

    virtual HRESULT STDMETHODCALLTYPE Request(
        /* [in] */ ULONG32 reqCode,
        /* [in] */ ULONG32 inBufferSize,
        /* [size_is][in] */ BYTE *inBuffer,
        /* [in] */ ULONG32 outBufferSize,
        /* [size_is][out] */ BYTE *outBuffer);

    AppDomain* GetAppDomain(void)
    {
        SUPPORTS_DAC;
        return m_appDomain;
    }

private:
    LONG m_refs;
    ClrDataAccess* m_dac;
    ULONG32 m_instanceAge;
    AppDomain* m_appDomain;
};

//----------------------------------------------------------------------------
//
// ClrDataAssembly.
//
//----------------------------------------------------------------------------

class ClrDataAssembly : public IXCLRDataAssembly
{
public:
    ClrDataAssembly(ClrDataAccess* dac,
                    Assembly* assembly);
    virtual ~ClrDataAssembly(void);

    // IUnknown.
    STDMETHOD(QueryInterface)(THIS_
                              IN REFIID interfaceId,
                              OUT PVOID* iface);
    STDMETHOD_(ULONG, AddRef)(THIS);
    STDMETHOD_(ULONG, Release)(THIS);

    //
    // IXCLRDataAssembly.
    //

    virtual HRESULT STDMETHODCALLTYPE StartEnumModules(
        /* [out] */ CLRDATA_ENUM *handle);

    virtual HRESULT STDMETHODCALLTYPE EnumModule(
        /* [in, out] */ CLRDATA_ENUM* handle,
        /* [out] */ IXCLRDataModule **mod);

    virtual HRESULT STDMETHODCALLTYPE EndEnumModules(
        /* [in] */ CLRDATA_ENUM handle);

    virtual HRESULT STDMETHODCALLTYPE StartEnumAppDomains(
        /* [out] */ CLRDATA_ENUM *handle);

    virtual HRESULT STDMETHODCALLTYPE EnumAppDomain(
        /* [in, out] */ CLRDATA_ENUM* handle,
        /* [out] */ IXCLRDataAppDomain **appDomain);

    virtual HRESULT STDMETHODCALLTYPE EndEnumAppDomains(
        /* [in] */ CLRDATA_ENUM handle);

    virtual HRESULT STDMETHODCALLTYPE GetName(
        /* [in] */ ULONG32 bufLen,
        /* [out] */ ULONG32 *nameLen,
        /* [size_is][out] */ _Out_writes_to_opt_(bufLen, *nameLen) WCHAR name[  ]);

    virtual HRESULT STDMETHODCALLTYPE GetFileName(
        /* [in] */ ULONG32 bufLen,
        /* [out] */ ULONG32 *nameLen,
        /* [size_is][out] */ _Out_writes_to_opt_(bufLen, *nameLen) WCHAR name[  ]);

    virtual HRESULT STDMETHODCALLTYPE GetDisplayName(
        /* [in] */ ULONG32 bufLen,
        /* [out] */ ULONG32 *nameLen,
        /* [size_is][out] */ _Out_writes_to_opt_(bufLen, *nameLen) WCHAR name[  ]);

    virtual HRESULT STDMETHODCALLTYPE GetFlags(
        /* [out] */ ULONG32 *flags);

    virtual HRESULT STDMETHODCALLTYPE IsSameObject(
        /* [in] */ IXCLRDataAssembly *assembly);

    virtual HRESULT STDMETHODCALLTYPE Request(
        /* [in] */ ULONG32 reqCode,
        /* [in] */ ULONG32 inBufferSize,
        /* [size_is][in] */ BYTE *inBuffer,
        /* [in] */ ULONG32 outBufferSize,
        /* [size_is][out] */ BYTE *outBuffer);

private:
    LONG m_refs;
    ClrDataAccess* m_dac;
    ULONG32 m_instanceAge;
    Assembly* m_assembly;
};

//----------------------------------------------------------------------------
//
// ClrDataModule.
//
//----------------------------------------------------------------------------

class ClrDataModule : public IXCLRDataModule, IXCLRDataModule2
{
public:
    ClrDataModule(ClrDataAccess* dac,
                  Module* module);
    virtual ~ClrDataModule(void);

    // IUnknown.
    STDMETHOD(QueryInterface)(THIS_
                              IN REFIID interfaceId,
                              OUT PVOID* iface);
    STDMETHOD_(ULONG, AddRef)(THIS);
    STDMETHOD_(ULONG, Release)(THIS);

    //
    // IXCLRDataModule.
    //

    virtual HRESULT STDMETHODCALLTYPE StartEnumAssemblies(
        /* [out] */ CLRDATA_ENUM *handle);

    virtual HRESULT STDMETHODCALLTYPE EnumAssembly(
        /* [in, out] */ CLRDATA_ENUM* handle,
        /* [out] */ IXCLRDataAssembly **assembly);

    virtual HRESULT STDMETHODCALLTYPE EndEnumAssemblies(
        /* [in] */ CLRDATA_ENUM handle);

    virtual HRESULT STDMETHODCALLTYPE StartEnumAppDomains(
        /* [out] */ CLRDATA_ENUM *handle);

    virtual HRESULT STDMETHODCALLTYPE EnumAppDomain(
        /* [in, out] */ CLRDATA_ENUM* handle,
        /* [out] */ IXCLRDataAppDomain **appDomain);

    virtual HRESULT STDMETHODCALLTYPE EndEnumAppDomains(
        /* [in] */ CLRDATA_ENUM handle);

    virtual HRESULT STDMETHODCALLTYPE StartEnumTypeDefinitions(
        /* [out] */ CLRDATA_ENUM *handle);

    virtual HRESULT STDMETHODCALLTYPE EnumTypeDefinition(
        /* [in, out] */ CLRDATA_ENUM* handle,
        /* [out] */ IXCLRDataTypeDefinition **typeDefinition);

    virtual HRESULT STDMETHODCALLTYPE EndEnumTypeDefinitions(
        /* [in] */ CLRDATA_ENUM handle);

    virtual HRESULT STDMETHODCALLTYPE StartEnumTypeInstances(
        /* [in] */ IXCLRDataAppDomain* appDomain,
        /* [out] */ CLRDATA_ENUM *handle);

    virtual HRESULT STDMETHODCALLTYPE EnumTypeInstance(
        /* [in, out] */ CLRDATA_ENUM* handle,
        /* [out] */ IXCLRDataTypeInstance **typeInstance);

    virtual HRESULT STDMETHODCALLTYPE EndEnumTypeInstances(
        /* [in] */ CLRDATA_ENUM handle);

    virtual HRESULT STDMETHODCALLTYPE StartEnumTypeDefinitionsByName(
        /* [in] */ LPCWSTR name,
        /* [in] */ ULONG32 flags,
        /* [out] */ CLRDATA_ENUM *handle);

    virtual HRESULT STDMETHODCALLTYPE EnumTypeDefinitionByName(
        /* [out][in] */ CLRDATA_ENUM *handle,
        /* [out] */ IXCLRDataTypeDefinition **type);

    virtual HRESULT STDMETHODCALLTYPE EndEnumTypeDefinitionsByName(
        /* [in] */ CLRDATA_ENUM handle);

    virtual HRESULT STDMETHODCALLTYPE StartEnumTypeInstancesByName(
        /* [in] */ LPCWSTR name,
        /* [in] */ ULONG32 flags,
        /* [in] */ IXCLRDataAppDomain *appDomain,
        /* [out] */ CLRDATA_ENUM *handle);

    virtual HRESULT STDMETHODCALLTYPE EnumTypeInstanceByName(
        /* [out][in] */ CLRDATA_ENUM *handle,
        /* [out] */ IXCLRDataTypeInstance **type);

    virtual HRESULT STDMETHODCALLTYPE EndEnumTypeInstancesByName(
        /* [in] */ CLRDATA_ENUM handle);

    virtual HRESULT STDMETHODCALLTYPE GetTypeDefinitionByToken(
        /* [in] */ mdTypeDef token,
        /* [out] */ IXCLRDataTypeDefinition **typeDefinition);

    virtual HRESULT STDMETHODCALLTYPE StartEnumMethodDefinitionsByName(
        /* [in] */ LPCWSTR name,
        /* [in] */ ULONG32 flags,
        /* [out] */ CLRDATA_ENUM *handle);

    virtual HRESULT STDMETHODCALLTYPE EnumMethodDefinitionByName(
        /* [in] */ CLRDATA_ENUM* handle,
        /* [out] */ IXCLRDataMethodDefinition **method);

    virtual HRESULT STDMETHODCALLTYPE EndEnumMethodDefinitionsByName(
        /* [in] */ CLRDATA_ENUM handle);

    virtual HRESULT STDMETHODCALLTYPE StartEnumMethodInstancesByName(
        /* [in] */ LPCWSTR name,
        /* [in] */ ULONG32 flags,
        /* [in] */ IXCLRDataAppDomain* appDomain,
        /* [out] */ CLRDATA_ENUM *handle);

    virtual HRESULT STDMETHODCALLTYPE EnumMethodInstanceByName(
        /* [in] */ CLRDATA_ENUM* handle,
        /* [out] */ IXCLRDataMethodInstance **method);

    virtual HRESULT STDMETHODCALLTYPE EndEnumMethodInstancesByName(
        /* [in] */ CLRDATA_ENUM handle);

    virtual HRESULT STDMETHODCALLTYPE GetMethodDefinitionByToken(
        /* [in] */ mdMethodDef token,
        /* [out] */ IXCLRDataMethodDefinition **methodDefinition);

    virtual HRESULT STDMETHODCALLTYPE StartEnumDataByName(
        /* [in] */ LPCWSTR name,
        /* [in] */ ULONG32 flags,
        /* [in] */ IXCLRDataAppDomain* appDomain,
        /* [in] */ IXCLRDataTask* tlsTask,
        /* [out] */ CLRDATA_ENUM *handle);

    virtual HRESULT STDMETHODCALLTYPE EnumDataByName(
        /* [in] */ CLRDATA_ENUM* handle,
        /* [out] */ IXCLRDataValue **value);

    virtual HRESULT STDMETHODCALLTYPE EndEnumDataByName(
        /* [in] */ CLRDATA_ENUM handle);

    virtual HRESULT STDMETHODCALLTYPE GetName(
        /* [in] */ ULONG32 bufLen,
        /* [out] */ ULONG32 *nameLen,
        /* [size_is][out] */ _Out_writes_to_opt_(bufLen, *nameLen) WCHAR name[  ]);

    virtual HRESULT STDMETHODCALLTYPE GetFileName(
        /* [in] */ ULONG32 bufLen,
        /* [out] */ ULONG32 *nameLen,
        /* [size_is][out] */ _Out_writes_to_opt_(bufLen, *nameLen) WCHAR name[  ]);

    virtual HRESULT STDMETHODCALLTYPE GetVersionId(
        /* [out] */ GUID* vid);

    virtual HRESULT STDMETHODCALLTYPE GetFlags(
        /* [out] */ ULONG32 *flags);

    virtual HRESULT STDMETHODCALLTYPE IsSameObject(
        /* [in] */ IXCLRDataModule *mod);

    virtual HRESULT STDMETHODCALLTYPE StartEnumExtents(
        /* [out] */ CLRDATA_ENUM *handle);

    virtual HRESULT STDMETHODCALLTYPE EnumExtent(
        /* [in, out] */ CLRDATA_ENUM* handle,
        /* [out] */ CLRDATA_MODULE_EXTENT *extent);

    virtual HRESULT STDMETHODCALLTYPE EndEnumExtents(
        /* [in] */ CLRDATA_ENUM handle);

    virtual HRESULT STDMETHODCALLTYPE Request(
        /* [in] */ ULONG32 reqCode,
        /* [in] */ ULONG32 inBufferSize,
        /* [size_is][in] */ BYTE *inBuffer,
        /* [in] */ ULONG32 outBufferSize,
        /* [size_is][out] */ BYTE *outBuffer);

    HRESULT RequestGetModulePtr(IN ULONG32 inBufferSize,
                                IN BYTE* inBuffer,
                                IN ULONG32 outBufferSize,
                                OUT BYTE* outBuffer);

    HRESULT RequestGetModuleData(IN ULONG32 inBufferSize,
                                 IN BYTE* inBuffer,
                                 IN ULONG32 outBufferSize,
                                 OUT BYTE* outBuffer);

    Module* GetModule(void)
    {
        return m_module;
    }

    //
    // IXCLRDataModule2
    //
    virtual HRESULT STDMETHODCALLTYPE SetJITCompilerFlags(
        /* [in] */ DWORD dwFlags );

private:
    // Returns an instance of IID_IMetaDataImport.
    HRESULT GetMdInterface(PVOID* retIface);

    LONG m_refs;
    ClrDataAccess* m_dac;
    ULONG32 m_instanceAge;
    Module* m_module;
    IMetaDataImport* m_mdImport;
    bool m_setExtents;
    CLRDATA_MODULE_EXTENT m_extents[2];
    CLRDATA_MODULE_EXTENT* m_extentsEnd;
};

//----------------------------------------------------------------------------
//
// ClrDataTypeDefinition.
//
//----------------------------------------------------------------------------

class ClrDataTypeDefinition : public IXCLRDataTypeDefinition
{
public:
    ClrDataTypeDefinition(ClrDataAccess* dac,
                          Module* module,
                          mdTypeDef token,
                          TypeHandle typeHandle);
    virtual ~ClrDataTypeDefinition(void);

    // IUnknown.
    STDMETHOD(QueryInterface)(THIS_
                              IN REFIID interfaceId,
                              OUT PVOID* iface);
    STDMETHOD_(ULONG, AddRef)(THIS);
    STDMETHOD_(ULONG, Release)(THIS);

    //
    // IXCLRDataTypeDefinition.
    //

    virtual HRESULT STDMETHODCALLTYPE GetModule(
        /* [out] */ IXCLRDataModule **mod);

    virtual HRESULT STDMETHODCALLTYPE StartEnumMethodDefinitions(
        /* [out] */ CLRDATA_ENUM *handle);

    virtual HRESULT STDMETHODCALLTYPE EnumMethodDefinition(
        /* [in, out] */ CLRDATA_ENUM* handle,
        /* [out] */ IXCLRDataMethodDefinition **methodDefinition);

    virtual HRESULT STDMETHODCALLTYPE EndEnumMethodDefinitions(
        /* [in] */ CLRDATA_ENUM handle);

    virtual HRESULT STDMETHODCALLTYPE StartEnumMethodDefinitionsByName(
        /* [in] */ LPCWSTR name,
        /* [in] */ ULONG32 flags,
        /* [out] */ CLRDATA_ENUM *handle);

    virtual HRESULT STDMETHODCALLTYPE EnumMethodDefinitionByName(
        /* [in] */ CLRDATA_ENUM* handle,
        /* [out] */ IXCLRDataMethodDefinition **method);

    virtual HRESULT STDMETHODCALLTYPE EndEnumMethodDefinitionsByName(
        /* [in] */ CLRDATA_ENUM handle);

    virtual HRESULT STDMETHODCALLTYPE GetMethodDefinitionByToken(
        /* [in] */ mdMethodDef token,
        /* [out] */ IXCLRDataMethodDefinition **methodDefinition);

    virtual HRESULT STDMETHODCALLTYPE StartEnumInstances(
        /* [in] */ IXCLRDataAppDomain* appDomain,
        /* [out] */ CLRDATA_ENUM *handle);

    virtual HRESULT STDMETHODCALLTYPE EnumInstance(
        /* [out][in] */ CLRDATA_ENUM *handle,
        /* [out] */ IXCLRDataTypeInstance **instance);

    virtual HRESULT STDMETHODCALLTYPE EndEnumInstances(
        /* [in] */ CLRDATA_ENUM handle);

    virtual HRESULT STDMETHODCALLTYPE GetNumFields(
        /* [in] */ ULONG32 flags,
        /* [out] */ ULONG32 *numFields);

    virtual HRESULT STDMETHODCALLTYPE StartEnumFields(
        /* [in] */ ULONG32 flags,
        /* [out] */ CLRDATA_ENUM *handle);

    virtual HRESULT STDMETHODCALLTYPE EnumField(
        /* [out][in] */ CLRDATA_ENUM *handle,
        /* [in] */ ULONG32 nameBufLen,
        /* [out] */ ULONG32 *nameLen,
        /* [size_is][out] */ _Out_writes_to_opt_(nameBufLen, *nameLen) WCHAR nameBuf[  ],
        /* [out] */ IXCLRDataTypeDefinition **type,
        /* [out] */ ULONG32 *flags,
        /* [out] */ mdFieldDef *token);

    virtual HRESULT STDMETHODCALLTYPE EnumField2(
        /* [out][in] */ CLRDATA_ENUM *handle,
        /* [in] */ ULONG32 nameBufLen,
        /* [out] */ ULONG32 *nameLen,
        /* [size_is][out] */ _Out_writes_to_opt_(nameBufLen, *nameLen) WCHAR nameBuf[  ],
        /* [out] */ IXCLRDataTypeDefinition **type,
        /* [out] */ ULONG32 *flags,
        /* [out] */ IXCLRDataModule** tokenScope,
        /* [out] */ mdFieldDef *token);

    virtual HRESULT STDMETHODCALLTYPE EndEnumFields(
        /* [in] */ CLRDATA_ENUM handle);

    virtual HRESULT STDMETHODCALLTYPE StartEnumFieldsByName(
        /* [in] */ LPCWSTR name,
        /* [in] */ ULONG32 nameFlags,
        /* [in] */ ULONG32 fieldFlags,
        /* [out] */ CLRDATA_ENUM *handle);

    virtual HRESULT STDMETHODCALLTYPE EnumFieldByName(
        /* [out][in] */ CLRDATA_ENUM *handle,
        /* [out] */ IXCLRDataTypeDefinition **type,
        /* [out] */ ULONG32 *flags,
        /* [out] */ mdFieldDef *token);

    virtual HRESULT STDMETHODCALLTYPE EnumFieldByName2(
        /* [out][in] */ CLRDATA_ENUM *handle,
        /* [out] */ IXCLRDataTypeDefinition **type,
        /* [out] */ ULONG32 *flags,
        /* [out] */ IXCLRDataModule** tokenScope,
        /* [out] */ mdFieldDef *token);

    virtual HRESULT STDMETHODCALLTYPE EndEnumFieldsByName(
        /* [in] */ CLRDATA_ENUM handle);

    virtual HRESULT STDMETHODCALLTYPE GetFieldByToken(
        /* [in] */ mdFieldDef token,
        /* [in] */ ULONG32 nameBufLen,
        /* [out] */ ULONG32 *nameLen,
        /* [size_is][out] */ _Out_writes_to_opt_(nameBufLen, *nameLen) WCHAR nameBuf[  ],
        /* [out] */ IXCLRDataTypeDefinition **type,
        /* [out] */ ULONG32* flags);

    virtual HRESULT STDMETHODCALLTYPE GetFieldByToken2(
        /* [in] */ IXCLRDataModule* tokenScope,
        /* [in] */ mdFieldDef token,
        /* [in] */ ULONG32 nameBufLen,
        /* [out] */ ULONG32 *nameLen,
        /* [size_is][out] */ _Out_writes_to_opt_(nameBufLen, *nameLen) WCHAR nameBuf[  ],
        /* [out] */ IXCLRDataTypeDefinition **type,
        /* [out] */ ULONG32* flags);

    virtual HRESULT STDMETHODCALLTYPE GetName(
        /* [in] */ ULONG32 flags,
        /* [in] */ ULONG32 bufLen,
        /* [out] */ ULONG32 *nameLen,
        /* [size_is][out] */ _Out_writes_to_opt_(bufLen, *nameLen) WCHAR nameBuf[  ]);

    virtual HRESULT STDMETHODCALLTYPE GetTokenAndScope(
        /* [out] */ mdTypeDef *token,
        /* [out] */ IXCLRDataModule **mod);

    virtual HRESULT STDMETHODCALLTYPE GetCorElementType(
        /* [out] */ CorElementType *type);

    virtual HRESULT STDMETHODCALLTYPE GetFlags(
        /* [out] */ ULONG32 *flags);

    virtual HRESULT STDMETHODCALLTYPE GetBase(
        /* [out] */ IXCLRDataTypeDefinition **base);

    virtual HRESULT STDMETHODCALLTYPE IsSameObject(
        /* [in] */ IXCLRDataTypeDefinition *type);

    virtual HRESULT STDMETHODCALLTYPE Request(
        /* [in] */ ULONG32 reqCode,
        /* [in] */ ULONG32 inBufferSize,
        /* [size_is][in] */ BYTE *inBuffer,
        /* [in] */ ULONG32 outBufferSize,
        /* [size_is][out] */ BYTE *outBuffer);

    virtual HRESULT STDMETHODCALLTYPE GetArrayRank(
        /* [out] */ ULONG32* rank);

    virtual HRESULT STDMETHODCALLTYPE GetTypeNotification(
        /* [out] */ ULONG32* flags);

    virtual HRESULT STDMETHODCALLTYPE SetTypeNotification(
        /* [in] */ ULONG32 flags);

    static HRESULT NewFromModule(ClrDataAccess* dac,
                                 Module* module,
                                 mdTypeDef token,
                                 ClrDataTypeDefinition** typeDef,
                                 IXCLRDataTypeDefinition** pubTypeDef);

    TypeHandle GetTypeHandle(void)
    {
        return m_typeHandle;
    }

private:
    LONG m_refs;
    ClrDataAccess* m_dac;
    ULONG32 m_instanceAge;
    Module* m_module;
    mdTypeDef m_token;
    TypeHandle m_typeHandle;
};

//----------------------------------------------------------------------------
//
// ClrDataTypeInstance.
//
//----------------------------------------------------------------------------

class ClrDataTypeInstance : public IXCLRDataTypeInstance
{
public:
    ClrDataTypeInstance(ClrDataAccess* dac,
                        AppDomain* appDomain,
                        TypeHandle typeHandle);
    virtual ~ClrDataTypeInstance(void);

    // IUnknown.
    STDMETHOD(QueryInterface)(THIS_
                              IN REFIID interfaceId,
                              OUT PVOID* iface);
    STDMETHOD_(ULONG, AddRef)(THIS);
    STDMETHOD_(ULONG, Release)(THIS);

    //
    // IXCLRDataTypeInstance.
    //

    virtual HRESULT STDMETHODCALLTYPE StartEnumMethodInstances(
        /* [out] */ CLRDATA_ENUM *handle);

    virtual HRESULT STDMETHODCALLTYPE EnumMethodInstance(
        /* [in, out] */ CLRDATA_ENUM* handle,
        /* [out] */ IXCLRDataMethodInstance **methodInstance);

    virtual HRESULT STDMETHODCALLTYPE EndEnumMethodInstances(
        /* [in] */ CLRDATA_ENUM handle);

    virtual HRESULT STDMETHODCALLTYPE StartEnumMethodInstancesByName(
        /* [in] */ LPCWSTR name,
        /* [in] */ ULONG32 flags,
        /* [out] */ CLRDATA_ENUM *handle);

    virtual HRESULT STDMETHODCALLTYPE EnumMethodInstanceByName(
        /* [in] */ CLRDATA_ENUM* handle,
        /* [out] */ IXCLRDataMethodInstance **method);

    virtual HRESULT STDMETHODCALLTYPE EndEnumMethodInstancesByName(
        /* [in] */ CLRDATA_ENUM handle);

    virtual HRESULT STDMETHODCALLTYPE GetNumStaticFields(
        /* [out] */ ULONG32 *numFields);

    virtual HRESULT STDMETHODCALLTYPE GetStaticFieldByIndex(
        /* [in] */ ULONG32 index,
        /* [in] */ IXCLRDataTask *tlsTask,
        /* [out] */ IXCLRDataValue **field,
        /* [in] */ ULONG32 bufLen,
        /* [out] */ ULONG32 *nameLen,
        /* [size_is][out] */ _Out_writes_to_opt_(bufLen, *nameLen) WCHAR nameBuf[  ],
        /* [out] */ mdFieldDef *token);

    virtual HRESULT STDMETHODCALLTYPE StartEnumStaticFieldsByName(
        /* [in] */ LPCWSTR name,
        /* [in] */ ULONG32 flags,
        /* [in] */ IXCLRDataTask *tlsTask,
        /* [out] */ CLRDATA_ENUM *handle);

    virtual HRESULT STDMETHODCALLTYPE EnumStaticFieldByName(
        /* [out][in] */ CLRDATA_ENUM *handle,
        /* [out] */ IXCLRDataValue **value);

    virtual HRESULT STDMETHODCALLTYPE EndEnumStaticFieldsByName(
        /* [in] */ CLRDATA_ENUM handle);

    virtual HRESULT STDMETHODCALLTYPE GetNumStaticFields2(
        /* [in] */ ULONG32 flags,
        /* [out] */ ULONG32 *numFields);

    virtual HRESULT STDMETHODCALLTYPE StartEnumStaticFields(
        /* [in] */ ULONG32 flags,
        /* [in] */ IXCLRDataTask *tlsTask,
        /* [out] */ CLRDATA_ENUM *handle);

    virtual HRESULT STDMETHODCALLTYPE EnumStaticField(
        /* [out][in] */ CLRDATA_ENUM *handle,
        /* [out] */ IXCLRDataValue **value);

    virtual HRESULT STDMETHODCALLTYPE EnumStaticField2(
        /* [out][in] */ CLRDATA_ENUM *handle,
        /* [out] */ IXCLRDataValue **value,
        /* [in] */ ULONG32 bufLen,
        /* [out] */ ULONG32 *nameLen,
        /* [size_is][out] */ _Out_writes_to_opt_(bufLen, *nameLen) WCHAR nameBuf[  ],
        /* [out] */ IXCLRDataModule** tokenScope,
        /* [out] */ mdFieldDef *token);

    virtual HRESULT STDMETHODCALLTYPE EndEnumStaticFields(
        /* [in] */ CLRDATA_ENUM handle);

    virtual HRESULT STDMETHODCALLTYPE StartEnumStaticFieldsByName2(
        /* [in] */ LPCWSTR name,
        /* [in] */ ULONG32 nameFlags,
        /* [in] */ ULONG32 fieldFlags,
        /* [in] */ IXCLRDataTask *tlsTask,
        /* [out] */ CLRDATA_ENUM *handle);

    virtual HRESULT STDMETHODCALLTYPE EnumStaticFieldByName3(
        /* [out][in] */ CLRDATA_ENUM *handle,
        /* [out] */ IXCLRDataValue **value,
        /* [out] */ IXCLRDataModule** tokenScope,
        /* [out] */ mdFieldDef *token);

    virtual HRESULT STDMETHODCALLTYPE EnumStaticFieldByName2(
        /* [out][in] */ CLRDATA_ENUM *handle,
        /* [out] */ IXCLRDataValue **value);

    virtual HRESULT STDMETHODCALLTYPE EndEnumStaticFieldsByName2(
        /* [in] */ CLRDATA_ENUM handle);

    virtual HRESULT STDMETHODCALLTYPE GetStaticFieldByToken(
        /* [in] */ mdFieldDef token,
        /* [in] */ IXCLRDataTask *tlsTask,
        /* [out] */ IXCLRDataValue **field,
        /* [in] */ ULONG32 bufLen,
        /* [out] */ ULONG32 *nameLen,
        /* [size_is][out] */ _Out_writes_to_opt_(bufLen, *nameLen) WCHAR nameBuf[  ]);

    virtual HRESULT STDMETHODCALLTYPE GetStaticFieldByToken2(
        /* [in] */ IXCLRDataModule* tokenScope,
        /* [in] */ mdFieldDef token,
        /* [in] */ IXCLRDataTask *tlsTask,
        /* [out] */ IXCLRDataValue **field,
        /* [in] */ ULONG32 bufLen,
        /* [out] */ ULONG32 *nameLen,
        /* [size_is][out] */ _Out_writes_to_opt_(bufLen, *nameLen) WCHAR nameBuf[  ]);

    virtual HRESULT STDMETHODCALLTYPE GetName(
        /* [in] */ ULONG32 flags,
        /* [in] */ ULONG32 bufLen,
        /* [out] */ ULONG32 *nameLen,
        /* [size_is][out] */ _Out_writes_to_opt_(bufLen, *nameLen) WCHAR nameBuf[  ]);

    virtual HRESULT STDMETHODCALLTYPE GetModule(
        /* [out] */ IXCLRDataModule **mod);

    virtual HRESULT STDMETHODCALLTYPE GetDefinition(
        /* [out] */ IXCLRDataTypeDefinition **typeDefinition);

    virtual HRESULT STDMETHODCALLTYPE GetFlags(
        /* [out] */ ULONG32 *flags);

    virtual HRESULT STDMETHODCALLTYPE GetBase(
        /* [out] */ IXCLRDataTypeInstance **base);

    virtual HRESULT STDMETHODCALLTYPE IsSameObject(
        /* [in] */ IXCLRDataTypeInstance *type);

    virtual HRESULT STDMETHODCALLTYPE GetNumTypeArguments(
        /* [out] */ ULONG32 *numTypeArgs);

    virtual HRESULT STDMETHODCALLTYPE GetTypeArgumentByIndex(
        /* [in] */ ULONG32 index,
        /* [out] */ IXCLRDataTypeInstance **typeArg);

    virtual HRESULT STDMETHODCALLTYPE Request(
        /* [in] */ ULONG32 reqCode,
        /* [in] */ ULONG32 inBufferSize,
        /* [size_is][in] */ BYTE *inBuffer,
        /* [in] */ ULONG32 outBufferSize,
        /* [size_is][out] */ BYTE *outBuffer);

    static HRESULT NewFromModule(ClrDataAccess* dac,
                                 AppDomain* appDomain,
                                 Module* module,
                                 mdTypeDef token,
                                 ClrDataTypeInstance** typeInst,
                                 IXCLRDataTypeInstance** pubTypeInst);

    TypeHandle GetTypeHandle(void)
    {
        return m_typeHandle;
    }

private:
    LONG m_refs;
    ClrDataAccess* m_dac;
    ULONG32 m_instanceAge;
    AppDomain* m_appDomain;
    TypeHandle m_typeHandle;
};

//----------------------------------------------------------------------------
//
// ClrDataMethodDefinition.
//
//----------------------------------------------------------------------------

class ClrDataMethodDefinition : public IXCLRDataMethodDefinition
{
public:
    ClrDataMethodDefinition(ClrDataAccess* dac,
                            Module* module,
                            mdMethodDef token,
                            MethodDesc* methodDesc);
    virtual ~ClrDataMethodDefinition(void);

    // IUnknown.
    STDMETHOD(QueryInterface)(THIS_
                              IN REFIID interfaceId,
                              OUT PVOID* iface);
    STDMETHOD_(ULONG, AddRef)(THIS);
    STDMETHOD_(ULONG, Release)(THIS);

    //
    // IXCLRDataMethodDefinition.
    //

    virtual HRESULT STDMETHODCALLTYPE GetTypeDefinition(
        /* [out] */ IXCLRDataTypeDefinition **typeDefinition);

    virtual HRESULT STDMETHODCALLTYPE StartEnumInstances(
        /* [in] */ IXCLRDataAppDomain* appDomain,
        /* [out] */ CLRDATA_ENUM *handle);

    virtual HRESULT STDMETHODCALLTYPE EnumInstance(
        /* [out][in] */ CLRDATA_ENUM *handle,
        /* [out] */ IXCLRDataMethodInstance **instance);

    virtual HRESULT STDMETHODCALLTYPE EndEnumInstances(
        /* [in] */ CLRDATA_ENUM handle);

    virtual HRESULT STDMETHODCALLTYPE GetName(
        /* [in] */ ULONG32 flags,
        /* [in] */ ULONG32 bufLen,
        /* [out] */ ULONG32 *nameLen,
        /* [size_is][out] */ _Out_writes_to_opt_(bufLen, *nameLen) WCHAR name[  ]);

    virtual HRESULT STDMETHODCALLTYPE GetTokenAndScope(
        /* [out] */ mdMethodDef *token,
        /* [out] */ IXCLRDataModule **mod);

    virtual HRESULT STDMETHODCALLTYPE GetFlags(
        /* [out] */ ULONG32 *flags);

    virtual HRESULT STDMETHODCALLTYPE IsSameObject(
        /* [in] */ IXCLRDataMethodDefinition *method);

    virtual HRESULT STDMETHODCALLTYPE GetLatestEnCVersion(
        /* [out] */ ULONG32* version);

    virtual HRESULT STDMETHODCALLTYPE StartEnumExtents(
        /* [out] */ CLRDATA_ENUM *handle);

    virtual HRESULT STDMETHODCALLTYPE EnumExtent(
        /* [out][in] */ CLRDATA_ENUM *handle,
        /* [out] */ CLRDATA_METHDEF_EXTENT *extent);

    virtual HRESULT STDMETHODCALLTYPE EndEnumExtents(
        /* [in] */ CLRDATA_ENUM handle);

    virtual HRESULT STDMETHODCALLTYPE GetCodeNotification(
        /* [out] */ ULONG32 *flags);

    virtual HRESULT STDMETHODCALLTYPE SetCodeNotification(
        /* [in] */ ULONG32 flags);

    virtual HRESULT STDMETHODCALLTYPE GetRepresentativeEntryAddress(
        /* [out] */ CLRDATA_ADDRESS* addr);

    virtual HRESULT STDMETHODCALLTYPE HasClassOrMethodInstantiation(
        /*[out]*/ BOOL* bGeneric);

    virtual HRESULT STDMETHODCALLTYPE Request(
        /* [in] */ ULONG32 reqCode,
        /* [in] */ ULONG32 inBufferSize,
        /* [size_is][in] */ BYTE *inBuffer,
        /* [in] */ ULONG32 outBufferSize,
        /* [size_is][out] */ BYTE *outBuffer);

    COR_ILMETHOD* GetIlMethod(void);

    static HRESULT NewFromModule(ClrDataAccess* dac,
                                 Module* module,
                                 mdMethodDef token,
                                 ClrDataMethodDefinition** methDef,
                                 IXCLRDataMethodDefinition** pubMethDef);

    static HRESULT GetSharedMethodFlags(MethodDesc* methodDesc,
                                        ULONG32* flags);

    // We don't need this if we are able to form name using token
    MethodDesc *GetMethodDesc() { return m_methodDesc;}
private:
    LONG m_refs;
    ClrDataAccess* m_dac;
    ULONG32 m_instanceAge;
    Module* m_module;
    mdMethodDef m_token;
    MethodDesc* m_methodDesc;
};

//----------------------------------------------------------------------------
//
// ClrDataMethodInstance.
//
//----------------------------------------------------------------------------

class ClrDataMethodInstance : public IXCLRDataMethodInstance
{
public:
    ClrDataMethodInstance(ClrDataAccess* dac,
                          AppDomain* appDomain,
                          MethodDesc* methodDesc);
    virtual ~ClrDataMethodInstance(void);

    // IUnknown.
    STDMETHOD(QueryInterface)(THIS_
                              IN REFIID interfaceId,
                              OUT PVOID* iface);
    STDMETHOD_(ULONG, AddRef)(THIS);
    STDMETHOD_(ULONG, Release)(THIS);

    //
    // IXCLRDataMethodInstance.
    //

    virtual HRESULT STDMETHODCALLTYPE GetTypeInstance(
        /* [out] */ IXCLRDataTypeInstance **typeInstance);

    virtual HRESULT STDMETHODCALLTYPE GetDefinition(
        /* [out] */ IXCLRDataMethodDefinition **methodDefinition);

    virtual HRESULT STDMETHODCALLTYPE GetTokenAndScope(
        /* [out] */ mdMethodDef *token,
        /* [out] */ IXCLRDataModule **mod);

    virtual HRESULT STDMETHODCALLTYPE GetName(
        /* [in] */ ULONG32 flags,
        /* [in] */ ULONG32 bufLen,
        /* [out] */ ULONG32 *nameLen,
        /* [size_is][out] */ _Out_writes_to_opt_(bufLen, *nameLen) WCHAR name[  ]);

    virtual HRESULT STDMETHODCALLTYPE GetFlags(
        /* [out] */ ULONG32 *flags);

    virtual HRESULT STDMETHODCALLTYPE IsSameObject(
        /* [in] */ IXCLRDataMethodInstance *method);

    virtual HRESULT STDMETHODCALLTYPE GetEnCVersion(
        /* [out] */ ULONG32* version);

    virtual HRESULT STDMETHODCALLTYPE GetNumTypeArguments(
        /* [out] */ ULONG32 *numTypeArgs);

    virtual HRESULT STDMETHODCALLTYPE GetTypeArgumentByIndex(
        /* [in] */ ULONG32 index,
        /* [out] */ IXCLRDataTypeInstance **typeArg);

    virtual HRESULT STDMETHODCALLTYPE GetILOffsetsByAddress(
        /* [in] */ CLRDATA_ADDRESS address,
        /* [in] */ ULONG32 offsetsLen,
        /* [out] */ ULONG32 *offsetsNeeded,
        /* [size_is][out] */ ULONG32 ilOffsets[  ]);

    virtual HRESULT STDMETHODCALLTYPE GetAddressRangesByILOffset(
        /* [in] */ ULONG32 ilOffset,
        /* [in] */ ULONG32 rangesLen,
        /* [out] */ ULONG32 *rangesNeeded,
        /* [size_is][out] */ CLRDATA_ADDRESS_RANGE addressRanges[  ]);

    virtual HRESULT STDMETHODCALLTYPE GetILAddressMap(
        /* [in] */ ULONG32 mapLen,
        /* [out] */ ULONG32 *mapNeeded,
        /* [size_is][out] */ CLRDATA_IL_ADDRESS_MAP maps[  ]);

    virtual HRESULT STDMETHODCALLTYPE StartEnumExtents(
        /* [out] */ CLRDATA_ENUM *handle);

    virtual HRESULT STDMETHODCALLTYPE EnumExtent(
        /* [out][in] */ CLRDATA_ENUM *handle,
        /* [out] */ CLRDATA_ADDRESS_RANGE *extent);

    virtual HRESULT STDMETHODCALLTYPE EndEnumExtents(
        /* [in] */ CLRDATA_ENUM handle);

    virtual HRESULT STDMETHODCALLTYPE GetRepresentativeEntryAddress(
        /* [out] */ CLRDATA_ADDRESS* addr);

    virtual HRESULT STDMETHODCALLTYPE Request(
        /* [in] */ ULONG32 reqCode,
        /* [in] */ ULONG32 inBufferSize,
        /* [size_is][in] */ BYTE *inBuffer,
        /* [in] */ ULONG32 outBufferSize,
        /* [size_is][out] */ BYTE *outBuffer);

    static HRESULT NewFromModule(ClrDataAccess* dac,
                                 AppDomain* appDomain,
                                 Module* module,
                                 mdMethodDef token,
                                 ClrDataMethodInstance** methInst,
                                 IXCLRDataMethodInstance** pubMethInst);

private:
    friend class ClrDataAccess;
    LONG m_refs;
    ClrDataAccess* m_dac;
    ULONG32 m_instanceAge;
    AppDomain* m_appDomain;
    MethodDesc* m_methodDesc;
};

//----------------------------------------------------------------------------
//
// ClrDataTask.
//
//----------------------------------------------------------------------------

class ClrDataTask : public IXCLRDataTask
{
public:
    ClrDataTask(ClrDataAccess* dac,
                Thread* Thread);
    virtual ~ClrDataTask(void);

    // IUnknown.
    STDMETHOD(QueryInterface)(THIS_
                              IN REFIID interfaceId,
                              OUT PVOID* iface);
    STDMETHOD_(ULONG, AddRef)(THIS);
    STDMETHOD_(ULONG, Release)(THIS);

    //
    // IXCLRDataTask.
    //

    virtual HRESULT STDMETHODCALLTYPE GetProcess(
        /* [out] */ IXCLRDataProcess **process);

    virtual HRESULT STDMETHODCALLTYPE GetCurrentAppDomain(
        /* [out] */ IXCLRDataAppDomain **appDomain);

    virtual HRESULT STDMETHODCALLTYPE GetName(
        /* [in] */ ULONG32 bufLen,
        /* [out] */ ULONG32 *nameLen,
        /* [size_is][out] */ _Out_writes_to_opt_(bufLen, *nameLen) WCHAR name[  ]);

    virtual HRESULT STDMETHODCALLTYPE GetUniqueID(
        /* [out] */ ULONG64 *id);

    virtual HRESULT STDMETHODCALLTYPE GetFlags(
        /* [out] */ ULONG32 *flags);

    virtual HRESULT STDMETHODCALLTYPE IsSameObject(
        /* [in] */ IXCLRDataTask *task);

    virtual HRESULT STDMETHODCALLTYPE GetManagedObject(
        /* [out] */ IXCLRDataValue **value);

    virtual HRESULT STDMETHODCALLTYPE GetDesiredExecutionState(
        /* [out] */ ULONG32 *state);

    virtual HRESULT STDMETHODCALLTYPE SetDesiredExecutionState(
        /* [in] */ ULONG32 state);

    virtual HRESULT STDMETHODCALLTYPE CreateStackWalk(
        /* [in] */ ULONG32 flags,
        /* [out] */ IXCLRDataStackWalk **stackWalk);

    virtual HRESULT STDMETHODCALLTYPE GetOSThreadID(
        /* [out] */ ULONG32 *id);

    virtual HRESULT STDMETHODCALLTYPE GetContext(
        /* [in] */ ULONG32 contextFlags,
        /* [in] */ ULONG32 contextBufSize,
        /* [out] */ ULONG32 *contextSize,
        /* [size_is][out] */ BYTE contextBuf[  ]);

    virtual HRESULT STDMETHODCALLTYPE SetContext(
        /* [in] */ ULONG32 contextSize,
        /* [size_is][in] */ BYTE context[  ]);

    virtual HRESULT STDMETHODCALLTYPE GetCurrentExceptionState(
        /* [out] */ IXCLRDataExceptionState **exception);

    virtual HRESULT STDMETHODCALLTYPE GetLastExceptionState(
        /* [out] */ IXCLRDataExceptionState **exception);

    virtual HRESULT STDMETHODCALLTYPE Request(
        /* [in] */ ULONG32 reqCode,
        /* [in] */ ULONG32 inBufferSize,
        /* [size_is][in] */ BYTE *inBuffer,
        /* [in] */ ULONG32 outBufferSize,
        /* [size_is][out] */ BYTE *outBuffer);

    Thread* GetThread(void)
    {
        return m_thread;
    }

private:
    LONG m_refs;
    ClrDataAccess* m_dac;
    ULONG32 m_instanceAge;
    Thread* m_thread;
};

//----------------------------------------------------------------------------
//
// ClrDataStackWalk.
//
//----------------------------------------------------------------------------

class ClrDataStackWalk : public IXCLRDataStackWalk
{
public:
    ClrDataStackWalk(ClrDataAccess* dac,
                     Thread* Thread,
                     ULONG32 flags);
    virtual ~ClrDataStackWalk(void);

    // IUnknown.
    STDMETHOD(QueryInterface)(THIS_
                              IN REFIID interfaceId,
                              OUT PVOID* iface);
    STDMETHOD_(ULONG, AddRef)(THIS);
    STDMETHOD_(ULONG, Release)(THIS);

    //
    // IXCLRDataStackWalk.
    //

    virtual HRESULT STDMETHODCALLTYPE GetContext(
        /* [in] */ ULONG32 contextFlags,
        /* [in] */ ULONG32 contextBufSize,
        /* [out] */ ULONG32 *contextSize,
        /* [size_is][out] */ BYTE contextBuf[  ]);

    virtual HRESULT STDMETHODCALLTYPE SetContext(
        /* [in] */ ULONG32 contextSize,
        /* [size_is][in] */ BYTE context[  ]);

    virtual HRESULT STDMETHODCALLTYPE Next( void);

    virtual HRESULT STDMETHODCALLTYPE GetStackSizeSkipped(
        /* [out] */ ULONG64 *stackSizeSkipped);

    virtual HRESULT STDMETHODCALLTYPE GetFrameType(
        /* [out] */ CLRDataSimpleFrameType *simpleType,
        /* [out] */ CLRDataDetailedFrameType *detailedType);

    virtual HRESULT STDMETHODCALLTYPE GetFrame(
        /* [out] */ IXCLRDataFrame **frame);

    virtual HRESULT STDMETHODCALLTYPE Request(
        /* [in] */ ULONG32 reqCode,
        /* [in] */ ULONG32 inBufferSize,
        /* [size_is][in] */ BYTE *inBuffer,
        /* [in] */ ULONG32 outBufferSize,
        /* [size_is][out] */ BYTE *outBuffer);

    virtual HRESULT STDMETHODCALLTYPE SetContext2(
        /* [in] */ ULONG32 flags,
        /* [in] */ ULONG32 contextSize,
        /* [size_is][in] */ BYTE context[  ]);

    HRESULT Init(void);

private:
    void FilterFrames(void);
    void RawGetFrameType(
        /* [out] */ CLRDataSimpleFrameType* simpleType,
        /* [out] */ CLRDataDetailedFrameType* detailedType);

    LONG m_refs;
    ClrDataAccess* m_dac;
    ULONG32 m_instanceAge;
    Thread* m_thread;
    ULONG32 m_walkFlags;
    StackFrameIterator m_frameIter;
    REGDISPLAY m_regDisp;
    T_CONTEXT m_context;
    TADDR m_stackPrev;

    // This is part of a test hook for debugging.  Unless you're code:ClrDataStackWalk::Next
    //  you should never do anything with this member.
    INDEBUG( int m_framesUnwound; )

};

//----------------------------------------------------------------------------
//
// ClrDataFrame.
//
//----------------------------------------------------------------------------

class ClrDataFrame : public IXCLRDataFrame,
                            IXCLRDataFrame2
{
    friend class ClrDataStackWalk;

public:
    ClrDataFrame(ClrDataAccess* dac,
                 CLRDataSimpleFrameType simpleType,
                 CLRDataDetailedFrameType detailedType,
                 AppDomain* appDomain,
                 MethodDesc* methodDesc);
    virtual ~ClrDataFrame(void);

    // IUnknown.
    STDMETHOD(QueryInterface)(THIS_
                              IN REFIID interfaceId,
                              OUT PVOID* iface);
    STDMETHOD_(ULONG, AddRef)(THIS);
    STDMETHOD_(ULONG, Release)(THIS);

    //
    // IXCLRDataFrame.
    //

    virtual HRESULT STDMETHODCALLTYPE GetContext(
        /* [in] */ ULONG32 contextFlags,
        /* [in] */ ULONG32 contextBufSize,
        /* [out] */ ULONG32 *contextSize,
        /* [size_is][out] */ BYTE contextBuf[  ]);

    virtual HRESULT STDMETHODCALLTYPE GetFrameType(
        /* [out] */ CLRDataSimpleFrameType *simpleType,
        /* [out] */ CLRDataDetailedFrameType *detailedType);

    virtual HRESULT STDMETHODCALLTYPE GetAppDomain(
        /* [out] */ IXCLRDataAppDomain **appDomain);

    virtual HRESULT STDMETHODCALLTYPE GetNumArguments(
        /* [out] */ ULONG32 *numParams);

    virtual HRESULT STDMETHODCALLTYPE GetArgumentByIndex(
        /* [in] */ ULONG32 index,
        /* [out] */ IXCLRDataValue **arg,
        /* [in] */ ULONG32 bufLen,
        /* [out] */ ULONG32 *nameLen,
        /* [size_is][out] */ _Out_writes_to_opt_(bufLen, *nameLen) WCHAR name[  ]);

    virtual HRESULT STDMETHODCALLTYPE GetNumLocalVariables(
        /* [out] */ ULONG32 *numLocals);

    virtual HRESULT STDMETHODCALLTYPE GetLocalVariableByIndex(
        /* [in] */ ULONG32 index,
        /* [out] */ IXCLRDataValue **localVariable,
        /* [in] */ ULONG32 bufLen,
        /* [out] */ ULONG32 *nameLen,
        /* [size_is][out] */ _Out_writes_to_opt_(bufLen, *nameLen) WCHAR name[  ]);

    virtual HRESULT STDMETHODCALLTYPE GetNumTypeArguments(
        /* [out] */ ULONG32 *numTypeArgs);

    virtual HRESULT STDMETHODCALLTYPE GetTypeArgumentByIndex(
        /* [in] */ ULONG32 index,
        /* [out] */ IXCLRDataTypeInstance **typeArg);

    virtual HRESULT STDMETHODCALLTYPE GetCodeName(
        /* [in] */ ULONG32 flags,
        /* [in] */ ULONG32 bufLen,
        /* [out] */ ULONG32 *nameLen,
        /* [size_is][out] */ _Out_writes_bytes_opt_(bufLen) WCHAR nameBuf[  ]);

    virtual HRESULT STDMETHODCALLTYPE GetMethodInstance(
        /* [out] */ IXCLRDataMethodInstance **method);

    virtual HRESULT STDMETHODCALLTYPE Request(
        /* [in] */ ULONG32 reqCode,
        /* [in] */ ULONG32 inBufferSize,
        /* [size_is][in] */ BYTE *inBuffer,
        /* [in] */ ULONG32 outBufferSize,
        /* [size_is][out] */ BYTE *outBuffer);

    //
    // IXCLRDataFrame2.
    //

    virtual HRESULT STDMETHODCALLTYPE GetExactGenericArgsToken(
        /* [out] */ IXCLRDataValue ** genericToken);

private:
    HRESULT GetMethodSig(MetaSig** sig,
                         ULONG32* count);
    HRESULT GetLocalSig(MetaSig** sig,
                        ULONG32* count);
    HRESULT ValueFromDebugInfo(MetaSig* sig,
                               bool isArg,
                               DWORD sigIndex,
                               DWORD varInfoSlot,
                               IXCLRDataValue** value);

    LONG m_refs;
    ClrDataAccess* m_dac;
    ULONG32 m_instanceAge;
    CLRDataSimpleFrameType m_simpleType;
    CLRDataDetailedFrameType m_detailedType;
    AppDomain* m_appDomain;
    MethodDesc* m_methodDesc;
    REGDISPLAY m_regDisp;
    T_CONTEXT m_context;
    MetaSig* m_methodSig;
    MetaSig* m_localSig;
};

//----------------------------------------------------------------------------
//
// ClrDataExceptionState.
//
//----------------------------------------------------------------------------

#ifdef FEATURE_EH_FUNCLETS
typedef ExceptionTrackerBase ClrDataExStateType;
#else // FEATURE_EH_FUNCLETS
typedef ExInfo ClrDataExStateType;
#endif // FEATURE_EH_FUNCLETS


class ClrDataExceptionState : public IXCLRDataExceptionState
{
public:
    ClrDataExceptionState(ClrDataAccess* dac,
                          AppDomain* appDomain,
                          Thread* thread,
                          ULONG32 flags,
                          ClrDataExStateType* exInfo,
                          OBJECTHANDLE throwable,
                          ClrDataExStateType* prevExInfo);
    virtual ~ClrDataExceptionState(void);

    // IUnknown.
    STDMETHOD(QueryInterface)(THIS_
                              IN REFIID interfaceId,
                              OUT PVOID* iface);
    STDMETHOD_(ULONG, AddRef)(THIS);
    STDMETHOD_(ULONG, Release)(THIS);

    //
    // IXCLRDataExceptionState.
    //

    virtual HRESULT STDMETHODCALLTYPE GetFlags(
        /* [out] */ ULONG32 *flags);

    virtual HRESULT STDMETHODCALLTYPE GetPrevious(
        /* [out] */ IXCLRDataExceptionState **exState);

    virtual HRESULT STDMETHODCALLTYPE GetManagedObject(
        /* [out] */ IXCLRDataValue **value);

    virtual HRESULT STDMETHODCALLTYPE GetBaseType(
        /* [out] */ CLRDataBaseExceptionType *type);

    virtual HRESULT STDMETHODCALLTYPE GetCode(
        /* [out] */ ULONG32 *code);

    virtual HRESULT STDMETHODCALLTYPE GetString(
        /* [in] */ ULONG32 bufLen,
        /* [out] */ ULONG32 *strLen,
        /* [size_is][out] */ _Out_writes_to_opt_(bufLen, *strLen) WCHAR str[  ]);

    virtual HRESULT STDMETHODCALLTYPE IsSameState(
        /* [in] */ EXCEPTION_RECORD64 *exRecord,
        /* [in] */ ULONG32 contextSize,
        /* [size_is][in] */ BYTE cxRecord[  ]);

    virtual HRESULT STDMETHODCALLTYPE IsSameState2(
        /* [in] */ ULONG32 flags,
        /* [in] */ EXCEPTION_RECORD64 *exRecord,
        /* [in] */ ULONG32 contextSize,
        /* [size_is][in] */ BYTE cxRecord[  ]);

    virtual HRESULT STDMETHODCALLTYPE GetTask(
        /* [out] */ IXCLRDataTask** task);

    virtual HRESULT STDMETHODCALLTYPE Request(
        /* [in] */ ULONG32 reqCode,
        /* [in] */ ULONG32 inBufferSize,
        /* [size_is][in] */ BYTE *inBuffer,
        /* [in] */ ULONG32 outBufferSize,
        /* [size_is][out] */ BYTE *outBuffer);

    static HRESULT NewFromThread(ClrDataAccess* dac,
                                 Thread* thread,
                                 ClrDataExceptionState** exception,
                                 IXCLRDataExceptionState** pubException);

    PTR_CONTEXT          GetCurrentContextRecord();
    PTR_EXCEPTION_RECORD GetCurrentExceptionRecord();

friend class ClrDataAccess;
private:
    LONG m_refs;
    ClrDataAccess* m_dac;
    ULONG32 m_instanceAge;
    AppDomain* m_appDomain;
    Thread* m_thread;
    ULONG32 m_flags;
    ClrDataExStateType* m_exInfo;
    OBJECTHANDLE m_throwable;
    ClrDataExStateType* m_prevExInfo;
};

//----------------------------------------------------------------------------
//
// ClrDataValue.
//
//----------------------------------------------------------------------------

class ClrDataValue : public IXCLRDataValue
{
public:
    ClrDataValue(ClrDataAccess* dac,
                 AppDomain* appDomain,
                 Thread* thread,
                 ULONG32 flags,
                 TypeHandle typeHandle,
                 ULONG64 baseAddr,
                 ULONG32 numLocs,
                 NativeVarLocation* locs);
    virtual ~ClrDataValue(void);

    // IUnknown.
    STDMETHOD(QueryInterface)(THIS_
                              IN REFIID interfaceId,
                              OUT PVOID* iface);
    STDMETHOD_(ULONG, AddRef)(THIS);
    STDMETHOD_(ULONG, Release)(THIS);

    //
    // IXCLRDataValue.
    //

    virtual HRESULT STDMETHODCALLTYPE GetFlags(
        /* [out] */ ULONG32 *flags);

    virtual HRESULT STDMETHODCALLTYPE GetAddress(
        /* [out] */ CLRDATA_ADDRESS *address);

    virtual HRESULT STDMETHODCALLTYPE GetSize(
        /* [out] */ ULONG64 *size);

    virtual HRESULT STDMETHODCALLTYPE GetBytes(
        /* [in] */ ULONG32 bufLen,
        /* [out] */ ULONG32 *dataSize,
        /* [size_is][out] */ BYTE buffer[  ]);

    virtual HRESULT STDMETHODCALLTYPE SetBytes(
        /* [in] */ ULONG32 bufLen,
        /* [out] */ ULONG32 *dataSize,
        /* [size_is][in] */ BYTE buffer[  ]);

    virtual HRESULT STDMETHODCALLTYPE GetType(
        /* [out] */ IXCLRDataTypeInstance **typeInstance);

    virtual HRESULT STDMETHODCALLTYPE GetNumFields(
        /* [out] */ ULONG32 *numFields);

    virtual HRESULT STDMETHODCALLTYPE GetFieldByIndex(
        /* [in] */ ULONG32 index,
        /* [out] */ IXCLRDataValue **field,
        /* [in] */ ULONG32 bufLen,
        /* [out] */ ULONG32 *nameLen,
        /* [size_is][out] */ _Out_writes_to_opt_(bufLen, *nameLen) WCHAR nameBuf[  ],
        /* [out] */ mdFieldDef *token);

    virtual HRESULT STDMETHODCALLTYPE GetNumFields2(
        /* [in] */ ULONG32 flags,
        /* [in] */ IXCLRDataTypeInstance *fromType,
        /* [out] */ ULONG32 *numFields);

    virtual HRESULT STDMETHODCALLTYPE StartEnumFields(
        /* [in] */ ULONG32 flags,
        /* [in] */ IXCLRDataTypeInstance *fromType,
        /* [out] */ CLRDATA_ENUM *handle);

    virtual HRESULT STDMETHODCALLTYPE EnumField(
        /* [out][in] */ CLRDATA_ENUM *handle,
        /* [out] */ IXCLRDataValue **field,
        /* [in] */ ULONG32 nameBufLen,
        /* [out] */ ULONG32 *nameLen,
        /* [size_is][out] */ _Out_writes_to_opt_(nameBufLen, *nameLen) WCHAR nameBuf[  ],
        /* [out] */ mdFieldDef *token);

    virtual HRESULT STDMETHODCALLTYPE EnumField2(
        /* [out][in] */ CLRDATA_ENUM *handle,
        /* [out] */ IXCLRDataValue **field,
        /* [in] */ ULONG32 nameBufLen,
        /* [out] */ ULONG32 *nameLen,
        /* [size_is][out] */ _Out_writes_to_opt_(nameBufLen, *nameLen) WCHAR nameBuf[  ],
        /* [out] */ IXCLRDataModule** tokenScope,
        /* [out] */ mdFieldDef *token);

    virtual HRESULT STDMETHODCALLTYPE EndEnumFields(
        /* [in] */ CLRDATA_ENUM handle);

    virtual HRESULT STDMETHODCALLTYPE StartEnumFieldsByName(
        /* [in] */ LPCWSTR name,
        /* [in] */ ULONG32 nameFlags,
        /* [in] */ ULONG32 fieldFlags,
        /* [in] */ IXCLRDataTypeInstance *fromType,
        /* [out] */ CLRDATA_ENUM *handle);

    virtual HRESULT STDMETHODCALLTYPE EnumFieldByName(
        /* [out][in] */ CLRDATA_ENUM *handle,
        /* [out] */ IXCLRDataValue **field,
        /* [out] */ mdFieldDef *token);

    virtual HRESULT STDMETHODCALLTYPE EnumFieldByName2(
        /* [out][in] */ CLRDATA_ENUM *handle,
        /* [out] */ IXCLRDataValue **field,
        /* [out] */ IXCLRDataModule** tokenScope,
        /* [out] */ mdFieldDef *token);

    virtual HRESULT STDMETHODCALLTYPE EndEnumFieldsByName(
        /* [in] */ CLRDATA_ENUM handle);

    virtual HRESULT STDMETHODCALLTYPE GetFieldByToken(
        /* [in] */ mdFieldDef token,
        /* [out] */ IXCLRDataValue **field,
        /* [in] */ ULONG32 bufLen,
        /* [out] */ ULONG32 *nameLen,
        /* [size_is][out] */ _Out_writes_to_opt_(bufLen, *nameLen) WCHAR nameBuf[  ]);

    virtual HRESULT STDMETHODCALLTYPE GetFieldByToken2(
        /* [in] */ IXCLRDataModule* tokenScope,
        /* [in] */ mdFieldDef token,
        /* [out] */ IXCLRDataValue **field,
        /* [in] */ ULONG32 bufLen,
        /* [out] */ ULONG32 *nameLen,
        /* [size_is][out] */ _Out_writes_to_opt_(bufLen, *nameLen) WCHAR nameBuf[  ]);

    virtual HRESULT STDMETHODCALLTYPE GetAssociatedValue(
        /* [out] */ IXCLRDataValue **assocValue);

    virtual HRESULT STDMETHODCALLTYPE GetAssociatedType(
        /* [out] */ IXCLRDataTypeInstance **assocType);

    virtual HRESULT STDMETHODCALLTYPE GetString(
        /* [in] */ ULONG32 bufLen,
        /* [out] */ ULONG32 *strLen,
        /* [size_is][out] */ _Out_writes_to_opt_(bufLen, *strLen) WCHAR str[  ]);

    virtual HRESULT STDMETHODCALLTYPE GetArrayProperties(
        /* [out] */ ULONG32 *rank,
        /* [out] */ ULONG32 *totalElements,
        /* [in] */ ULONG32 numDim,
        /* [size_is][out] */ ULONG32 dims[  ],
        /* [in] */ ULONG32 numBases,
        /* [size_is][out] */ LONG32 bases[  ]);

    virtual HRESULT STDMETHODCALLTYPE GetArrayElement(
        /* [in] */ ULONG32 numInd,
        /* [size_is][in] */ LONG32 indices[  ],
        /* [out] */ IXCLRDataValue **value);

    virtual HRESULT STDMETHODCALLTYPE GetNumLocations(
        /* [out] */ ULONG32* numLocs);

    virtual HRESULT STDMETHODCALLTYPE GetLocationByIndex(
        /* [in] */ ULONG32 loc,
        /* [out] */ ULONG32* flags,
        /* [out] */ CLRDATA_ADDRESS* arg);

    virtual HRESULT STDMETHODCALLTYPE Request(
        /* [in] */ ULONG32 reqCode,
        /* [in] */ ULONG32 inBufferSize,
        /* [size_is][in] */ BYTE *inBuffer,
        /* [in] */ ULONG32 outBufferSize,
        /* [size_is][out] */ BYTE *outBuffer);

    HRESULT GetRefAssociatedValue(IXCLRDataValue** assocValue);

    static HRESULT NewFromFieldDesc(ClrDataAccess* dac,
                                    AppDomain* appDomain,
                                    ULONG32 flags,
                                    FieldDesc* fieldDesc,
                                    ULONG64 objBase,
                                    Thread* tlsThread,
                                    ClrDataValue** value,
                                    IXCLRDataValue** pubValue,
                                    ULONG32 nameBufRetLen,
                                    ULONG32* nameLenRet,
                                    _Out_writes_to_opt_(nameBufRetLen, *nameLenRet) WCHAR nameBufRet[  ],
                                    IXCLRDataModule** tokenScopeRet,
                                    mdFieldDef* tokenRet);

    HRESULT NewFromSubField(FieldDesc* fieldDesc,
                            ULONG32 flags,
                            ClrDataValue** value,
                            IXCLRDataValue** pubValue,
                            ULONG32 nameBufRetLen,
                            ULONG32* nameLenRet,
                            _Out_writes_to_opt_(nameBufRetLen, *nameLenRet) WCHAR nameBufRet[  ],
                            IXCLRDataModule** tokenScopeRet,
                            mdFieldDef* tokenRet)
    {
        return ClrDataValue::NewFromFieldDesc(m_dac,
                                              m_appDomain,
                                              flags,
                                              fieldDesc,
                                              m_baseAddr,
                                              m_thread,
                                              value,
                                              pubValue,
                                              nameBufRetLen,
                                              nameLenRet,
                                              nameBufRet,
                                              tokenScopeRet,
                                              tokenRet);
    }

    bool CanHaveFields(void)
    {
        return (m_flags & CLRDATA_VALUE_IS_REFERENCE) == 0;
    }

    HRESULT IntGetBytes(
        /* [in] */ ULONG32 bufLen,
        /* [size_is][out] */ BYTE buffer[  ]);

private:
    LONG m_refs;
    ClrDataAccess* m_dac;
    ULONG32 m_instanceAge;
    AppDomain* m_appDomain;
    Thread* m_thread;
    ULONG32 m_flags;
    TypeHandle m_typeHandle;
    ULONG64 m_totalSize;
    ULONG64 m_baseAddr;
    ULONG32 m_numLocs;
    NativeVarLocation m_locs[MAX_NATIVE_VAR_LOCS];
};

//----------------------------------------------------------------------------
//
// EnumMethodDefinitions.
//
//----------------------------------------------------------------------------

class EnumMethodDefinitions
{
public:
    HRESULT Start(Module* mod,
                  bool useAddrFilter,
                  CLRDATA_ADDRESS addrFilter);
    HRESULT Next(ClrDataAccess* dac,
                 IXCLRDataMethodDefinition **method);

    static HRESULT CdStart(Module* mod,
                           bool useAddrFilter,
                           CLRDATA_ADDRESS addrFilter,
                           CLRDATA_ENUM* handle);
    static HRESULT CdNext(ClrDataAccess* dac,
                          CLRDATA_ENUM* handle,
                          IXCLRDataMethodDefinition** method);
    static HRESULT CdEnd(CLRDATA_ENUM handle);

    Module* m_module;
    bool m_useAddrFilter;
    CLRDATA_ADDRESS m_addrFilter;
    MetaEnum m_typeEnum;
    mdToken m_typeToken;
    bool m_needMethodStart;
    MetaEnum m_methodEnum;
};

//----------------------------------------------------------------------------
//
// EnumMethodInstances.
//
//----------------------------------------------------------------------------

class EnumMethodInstances
{
public:
    EnumMethodInstances(MethodDesc* methodDesc,
                        IXCLRDataAppDomain* givenAppDomain);

    HRESULT Next(ClrDataAccess* dac,
                 IXCLRDataMethodInstance **instance);

    static HRESULT CdStart(MethodDesc* methodDesc,
                           IXCLRDataAppDomain* appDomain,
                           CLRDATA_ENUM* handle);
    static HRESULT CdNext(ClrDataAccess* dac,
                          CLRDATA_ENUM* handle,
                          IXCLRDataMethodInstance** method);
    static HRESULT CdEnd(CLRDATA_ENUM handle);

    MethodDesc* m_methodDesc;
    bool m_appDomainUsed;
    AppDomain* m_appDomain;
    LoadedMethodDescIterator m_methodIter;
};

//----------------------------------------------------------------------------
//
// Internal functions.
//
//----------------------------------------------------------------------------

#define DAC_ENTER() \
    EnterCriticalSection(&g_dacCritSec); \
    ClrDataAccess* __prevDacImpl = g_dacImpl; \
    g_dacImpl = this;

// When entering a child object we validate that
// the process's host instance cache hasn't been flushed
// since the child was created.
#define DAC_ENTER_SUB(dac) \
    EnterCriticalSection(&g_dacCritSec); \
    if (dac->m_instanceAge != m_instanceAge) \
    { \
        LeaveCriticalSection(&g_dacCritSec); \
        return E_INVALIDARG; \
    } \
    ClrDataAccess* __prevDacImpl = g_dacImpl; \
    g_dacImpl = (dac)

#define DAC_LEAVE() \
    g_dacImpl = __prevDacImpl; \
    LeaveCriticalSection(&g_dacCritSec)


#define SOSHelperEnter() \
    DAC_ENTER_SUB(mDac); \
    HRESULT hr = S_OK;   \
    EX_TRY               \
    {

#define SOSHelperLeave() \
    }                   \
    EX_CATCH            \
    {                   \
        if (!DacExceptionFilter(GET_EXCEPTION(), mDac, &hr)) \
        {               \
            EX_RETHROW; \
        }               \
    }                   \
    EX_END_CATCH(SwallowAllExceptions) \
    DAC_LEAVE();

HRESULT DacGetHostVtPtrs(void);
bool DacExceptionFilter(Exception* ex, ClrDataAccess* process,
                        HRESULT* status);
Thread* __stdcall DacGetThread(ULONG32 osThread);
BOOL DacGetThreadContext(Thread* thread, T_CONTEXT* context);

// Imports from request_svr.cpp, to provide data we need from the SVR namespace
int GCHeapCount();
HRESULT GetServerHeapData(CLRDATA_ADDRESS addr, DacpHeapSegmentData *pSegment);
HRESULT GetServerHeaps(CLRDATA_ADDRESS pGCHeaps[], ICorDebugDataTarget* pTarget);

#if defined(DAC_MEASURE_PERF)

#if defined(TARGET_X86)

// Assume Pentium CPU

#define CCNT_OVERHEAD_32  8
#define CCNT_OVERHEAD    13

#pragma warning( disable: 4035 )        /* Don't complain about lack of return value */

__inline uint64_t GetCycleCount ()
{
__asm   _emit   0x0F
__asm   _emit   0x31    /* rdtsc */
    // return EDX:EAX       causes annoying warning
};

__inline unsigned GetCycleCount32 ()  // enough for about 40 seconds
{
    LIMITED_METHOD_CONTRACT;

__asm   push    EDX
__asm   _emit   0x0F
__asm   _emit   0x31    /* rdtsc */
__asm   pop     EDX
    // return EAX       causes annoying warning
};

#pragma warning( default: 4035 )

#else // #if defined(TARGET_X86)

#define CCNT_OVERHEAD    0 // Don't know

__inline uint64_t GetCycleCount()
{
    LIMITED_METHOD_CONTRACT;

    LARGE_INTEGER qwTmp;
    QueryPerformanceCounter(&qwTmp);
    return qwTmp.QuadPart;
}

#endif  // #if defined(TARGET_X86)

extern uint64_t g_nTotalTime;
extern uint64_t g_nStackTotalTime;
extern uint64_t g_nReadVirtualTotalTime;
extern uint64_t g_nFindTotalTime;
extern uint64_t g_nFindHashTotalTime;
extern uint64_t g_nFindHits;
extern uint64_t g_nFindCalls;
extern uint64_t g_nFindFails;
extern uint64_t g_nStackWalk;
extern uint64_t g_nFindStackTotalTime;

#endif // #if defined(DAC_MEASURE_PERF)

#endif // #ifndef __DACIMPL_H__<|MERGE_RESOLUTION|>--- conflicted
+++ resolved
@@ -1241,12 +1241,9 @@
     HRESULT GetMethodTableForEEClassImpl (CLRDATA_ADDRESS eeClassReallyMT, CLRDATA_ADDRESS *value);
     HRESULT GetMethodTableNameImpl(CLRDATA_ADDRESS mt, unsigned int count, _Inout_updates_z_(count) WCHAR *mtName, unsigned int *pNeeded);
     HRESULT GetObjectExceptionDataImpl(CLRDATA_ADDRESS objAddr, struct DacpExceptionObjectData *data);
-<<<<<<< HEAD
-    HRESULT GetMethodDescDataImpl(CLRDATA_ADDRESS methodDesc, CLRDATA_ADDRESS ip, struct DacpMethodDescData *data, ULONG cRevertedRejitVersions, DacpReJitData * rgRevertedRejitData, ULONG * pcNeededRevertedRejitData);
-=======
     HRESULT GetObjectStringDataImpl(CLRDATA_ADDRESS obj, unsigned int count, _Inout_updates_z_(count) WCHAR *stringData, unsigned int *pNeeded);
     HRESULT GetUsefulGlobalsImpl(struct DacpUsefulGlobalsData *globalsData);
->>>>>>> e0ecd1f9
+    HRESULT GetMethodDescDataImpl(CLRDATA_ADDRESS methodDesc, CLRDATA_ADDRESS ip, struct DacpMethodDescData *data, ULONG cRevertedRejitVersions, DacpReJitData * rgRevertedRejitData, ULONG * pcNeededRevertedRejitData);
 
     BOOL IsExceptionFromManagedCode(EXCEPTION_RECORD * pExceptionRecord);
 #ifndef TARGET_UNIX
