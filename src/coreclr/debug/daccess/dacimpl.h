// Licensed to the .NET Foundation under one or more agreements.
// The .NET Foundation licenses this file to you under the MIT license.
//*****************************************************************************
// File: dacimpl.h
//

//
// Central header file for external data access implementation.
//
//*****************************************************************************


#ifndef __DACIMPL_H__
#define __DACIMPL_H__

#include "gcinterface.dac.h"
//---------------------------------------------------------------------------------------
// Setting DAC_HASHTABLE tells the DAC to use the hand rolled hashtable for
// storing code:DAC_INSTANCE .  Otherwise, the DAC uses the STL unordered_map to.

#define DAC_HASHTABLE

#ifndef DAC_HASHTABLE
#pragma push_macro("return")
#undef return
#include <unordered_map>
#pragma pop_macro("return")
#endif //DAC_HASHTABLE
extern CRITICAL_SECTION g_dacCritSec;

// Convert between CLRDATA_ADDRESS and TADDR.
// Note that CLRDATA_ADDRESS is sign-extended (for compat with Windbg and OS conventions).  Converting
// from pointer-size values to CLRDATA_ADDRESS should ALWAYS use this TO_CDADDR macro to avoid bugs when
// dealing with 3/4GB 32-bit address spaces.  You must not rely on the compiler's implicit conversion
// from ULONG32 to ULONG64 - it is incorrect.  Ideally we'd use some compiler tricks or static analysis
// to help detect such errors (they are nefarious since 3/4GB addresses aren't well tested) .
//
// Note: We're in the process of switching the implementation over to CORDB_ADDRESS instead, which is also
// 64 bits, but 0-extended.  This means that conversions between TADDR and CORDB_ADDRESS are simple and natural,
// but as long as we have some legacy code, conversions involving CLRDATA_ADDRESS are a pain.  Eventually we
// should eliminate CLRDATA_ADDRESS entirely from the implementation, but that will require moving SOS off of
// the old DAC stuff etc.
//
// Here are the possible conversions:
// TADDR -> CLRDATA_ADDRESS:         TO_CDADDR
// CORDB_ADDRESS -> CLRDATA_ADDRESS: TO_CDADDR
// CLRDATA_ADDRESS -> TADDR:         CLRDATA_ADDRESS_TO_TADDR
// CORDB_ADDRESS -> TADDR:           CORDB_ADDRESS_TO_TADDR
// TADDR -> CORDB_ADDRESS:           implicit
// CLRDATA_ADDRESS -> CORDB_ADDRESS: CLRDATA_ADDRESS_TO_TADDR
//
#define TO_CDADDR(taddr) ((CLRDATA_ADDRESS)(LONG_PTR)(taddr))

// Convert a CLRDATA_ADDRESS (64-bit unsigned sign-extended target address) to a TADDR
inline TADDR CLRDATA_ADDRESS_TO_TADDR(CLRDATA_ADDRESS cdAddr)
{
    SUPPORTS_DAC;
#ifndef HOST_64BIT
    static_assert_no_msg(sizeof(TADDR)==sizeof(UINT));
    INT64 iSignedAddr = (INT64)cdAddr;
    if (iSignedAddr > INT_MAX || iSignedAddr < INT_MIN)
    {
        _ASSERTE_MSG(false, "CLRDATA_ADDRESS out of range for this platform");
        DacError(E_INVALIDARG);
    }
#endif
    return (TADDR)cdAddr;
}

// No throw, Convert a CLRDATA_ADDRESS (64-bit unsigned sign-extended target address) to a TADDR
// Use this in places where we know windbg may pass in bad addresses
inline HRESULT TRY_CLRDATA_ADDRESS_TO_TADDR(CLRDATA_ADDRESS cdAddr, TADDR* pOutTaddr)
{
    SUPPORTS_DAC;
#ifndef HOST_64BIT
    static_assert_no_msg(sizeof(TADDR)==sizeof(UINT));
    INT64 iSignedAddr = (INT64)cdAddr;
    if (iSignedAddr > INT_MAX || iSignedAddr < INT_MIN)
    {
        *pOutTaddr = 0;
        return E_INVALIDARG;
    }
#endif
    *pOutTaddr = (TADDR)cdAddr;
    return S_OK;
}

// Convert a CORDB_ADDRESS (64-bit unsigned 0-extended target address) to a TADDR
inline TADDR CORDB_ADDRESS_TO_TADDR(CORDB_ADDRESS cdbAddr)
{
    SUPPORTS_DAC;
#ifndef HOST_64BIT
    static_assert_no_msg(sizeof(TADDR)==sizeof(UINT));
    if (cdbAddr > UINT_MAX)
    {
        _ASSERTE_MSG(false, "CORDB_ADDRESS out of range for this platform");
        DacError(E_INVALIDARG);
    }
#endif
    return (TADDR)cdbAddr;
}

// TO_TADDR is the old way of converting CLRDATA_ADDRESSes to TADDRs.  Unfortunately,
// this has been used in many places to also cast pointers (void* etc.) to TADDR, and
// so we can't actually require the argument to be a valid CLRDATA_ADDRESS.  New code
// should use CLRDATA_ADDRESS_TO_TADDR instead.
#define TO_TADDR(cdaddr) ((TADDR)(cdaddr))

#define TO_CDENUM(ptr) ((CLRDATA_ENUM)(ULONG_PTR)(ptr))
#define FROM_CDENUM(type, cdenum) ((type*)(ULONG_PTR)(cdenum))

#define SIMPFRAME_ALL \
    (CLRDATA_SIMPFRAME_UNRECOGNIZED | \
     CLRDATA_SIMPFRAME_MANAGED_METHOD | \
     CLRDATA_SIMPFRAME_RUNTIME_MANAGED_CODE | \
     CLRDATA_SIMPFRAME_RUNTIME_UNMANAGED_CODE)

enum DAC_USAGE_TYPE
{
    DAC_DPTR,
    DAC_VPTR,
    DAC_STRA,
    DAC_STRW,
    DAC_PAL,
};

class ReflectionModule;

struct DAC_MD_IMPORT
{
    DAC_MD_IMPORT* next;       // list link field
    TADDR peFile;              // a TADDR for a PEAssembly* or a ReflectionModule*
    IMDInternalImport* impl;   // Associated metadata interface
    bool isAlternate;          // for NGEN images set to true if the metadata corresponds to the IL image

    DAC_MD_IMPORT(TADDR peFile_,
        IMDInternalImport* impl_,
        bool isAlt_ = false,
        DAC_MD_IMPORT* next_ = NULL)
        : next(next_)
        , peFile(peFile_)
        , impl(impl_)
        , isAlternate(isAlt_)
    {
        SUPPORTS_DAC_HOST_ONLY;
    }
};


// This class maintains a cache of IMDInternalImport* and their corresponding
// source (a PEAssembly* or a ReflectionModule*), as a singly-linked list of
// DAC_MD_IMPORT nodes.  The cache is flushed whenever the process state changes
// by calling its Flush() member function.
class MDImportsCache
{
public:

    MDImportsCache()
        : m_head(NULL)
    {}

    ~MDImportsCache()
    {
        Flush();
    }

    FORCEINLINE
    IMDInternalImport* Get(TADDR key) const
    {
        SUPPORTS_DAC;
        for (DAC_MD_IMPORT* importList = m_head; importList; importList = importList->next)
        {
            if (importList->peFile == key)
            {
                return importList->impl;
            }
        }
        return NULL;
    }

    FORCEINLINE
    DAC_MD_IMPORT* Add(TADDR peFile, IMDInternalImport* impl, bool isAlt)
    {
        SUPPORTS_DAC;
        DAC_MD_IMPORT* importList = new (nothrow) DAC_MD_IMPORT(peFile, impl, isAlt, m_head);
        if (!importList)
        {
            return NULL;
        }

        m_head = importList;
        return importList;
    }

    void Flush()
    {
        DAC_MD_IMPORT* importList;

        while (m_head)
        {
            importList = m_head;
            m_head = importList->next;
            importList->impl->Release();
            delete importList;
        }
    }

private:

    DAC_MD_IMPORT* m_head;  // the beginning of the list of cached MD imports

};

struct METH_EXTENTS
{
    ULONG32 numExtents;
    ULONG32 curExtent;
    // Currently only one is needed.
    CLRDATA_ADDRESS_RANGE extents[1];
};

HRESULT ConvertUtf8(_In_ LPCUTF8 utf8,
                    ULONG32 bufLen,
                    ULONG32* nameLen,
                    _Out_writes_to_opt_(bufLen, *nameLen) PWSTR buffer);
HRESULT AllocUtf8(_In_opt_ LPCWSTR wstr,
                  ULONG32 srcChars,
                  _Outptr_ LPUTF8* utf8);

HRESULT GetFullClassNameFromMetadata(IMDInternalImport* mdImport,
                                     mdTypeDef classToken,
                                     ULONG32 bufferChars,
                                     _Inout_updates_(bufferChars) LPUTF8 buffer);
HRESULT GetFullMethodNameFromMetadata(IMDInternalImport* mdImport,
                                      mdMethodDef methodToken,
                                      ULONG32 bufferChars,
                                      _Inout_updates_(bufferChars) LPUTF8 buffer);

enum SplitSyntax
{
    SPLIT_METHOD,
    SPLIT_TYPE,
    SPLIT_FIELD,
    SPLIT_NO_NAME,
};

HRESULT SplitFullName(_In_z_ PCWSTR fullName,
                      SplitSyntax syntax,
                      ULONG32 memberDots,
                      _Outptr_opt_ LPUTF8* namespaceName,
                      _Outptr_opt_ LPUTF8* typeName,
                      _Outptr_opt_ LPUTF8* memberName,
                      _Outptr_opt_ LPUTF8* params);

int CompareUtf8(_In_ LPCUTF8 str1, _In_ LPCUTF8 str2, _In_ ULONG32 nameFlags);

#define INH_STATIC \
    (CLRDATA_VALUE_ALL_KINDS | \
     CLRDATA_VALUE_IS_INHERITED | CLRDATA_VALUE_FROM_STATIC)

HRESULT InitFieldIter(DeepFieldDescIterator* fieldIter,
                      TypeHandle typeHandle,
                      bool canHaveFields,
                      ULONG32 flags,
                      IXCLRDataTypeInstance* fromType);

ULONG32 GetTypeFieldValueFlags(TypeHandle typeHandle,
                               FieldDesc* fieldDesc,
                               ULONG32 otherFlags,
                               bool isDeref);

//----------------------------------------------------------------------------
//
// MetaEnum.
//
//----------------------------------------------------------------------------

class MetaEnum
{
public:
    MetaEnum(void)
    {
        Clear();
        m_appDomain = NULL;
    }
    ~MetaEnum(void)
    {
        End();
    }

    void Clear(void)
    {
        m_mdImport = NULL;
        m_kind = 0;
        m_lastToken = mdTokenNil;
    }

    HRESULT Start(IMDInternalImport* mdImport, ULONG32 kind,
                  mdToken container);
    void End(void);

    HRESULT NextToken(mdToken* token,
                      _Outptr_opt_result_maybenull_ LPCUTF8* namespaceName,
                      _Outptr_opt_result_maybenull_ LPCUTF8* name);
    HRESULT NextDomainToken(AppDomain** appDomain,
                            mdToken* token);
    HRESULT NextTokenByName(_In_opt_ LPCUTF8 namespaceName,
                            _In_opt_ LPCUTF8 name,
                            ULONG32 nameFlags,
                            mdToken* token);
    HRESULT NextDomainTokenByName(_In_opt_ LPCUTF8 namespaceName,
                                  _In_opt_ LPCUTF8 name,
                                  ULONG32 nameFlags,
                                  AppDomain** appDomain, mdToken* token);

    static HRESULT CdNextToken(CLRDATA_ENUM* handle,
                               mdToken* token)
    {
        MetaEnum* iter = FROM_CDENUM(MetaEnum, *handle);
        if (!iter)
        {
            return S_FALSE;
        }

        return iter->NextToken(token, NULL, NULL);
    }
    static HRESULT CdNextDomainToken(CLRDATA_ENUM* handle,
                                     AppDomain** appDomain,
                                     mdToken* token)
    {
        MetaEnum* iter = FROM_CDENUM(MetaEnum, *handle);
        if (!iter)
        {
            return S_FALSE;
        }

        return iter->NextDomainToken(appDomain, token);
    }
    static HRESULT CdEnd(CLRDATA_ENUM handle)
    {
        MetaEnum* iter = FROM_CDENUM(MetaEnum, handle);
        if (iter)
        {
            delete iter;
            return S_OK;
        }
        else
        {
            return E_INVALIDARG;
        }
    }

    IMDInternalImport* m_mdImport;
    ULONG32 m_kind;
    HENUMInternal m_enum;
    AppDomain* m_appDomain;
    mdToken m_lastToken;

    static HRESULT New(Module* mod,
                       ULONG32 kind,
                       mdToken container,
                       IXCLRDataAppDomain* pubAppDomain,
                       MetaEnum** metaEnum,
                       CLRDATA_ENUM* handle);
};

//----------------------------------------------------------------------------
//
// SplitName.
//
//----------------------------------------------------------------------------

class SplitName
{
public:
    // Type of name and splitting being done in this instance.
    SplitSyntax m_syntax;
    ULONG32 m_nameFlags;
    ULONG32 m_memberDots;

    // Split fields.
    LPUTF8 m_namespaceName;
    LPUTF8 m_typeName;
    mdTypeDef m_typeToken;
    LPUTF8 m_memberName;
    mdMethodDef m_memberToken;
    LPUTF8 m_params;
    // XXX Microsoft - Translated signature.

    // Arbitrary extra data.
    Thread* m_tlsThread;
    Module* m_module;
    MetaEnum m_metaEnum;
    DeepFieldDescIterator m_fieldEnum;
    ULONG64 m_objBase;
    FieldDesc* m_lastField;

    SplitName(SplitSyntax syntax, ULONG32 nameFlags,
              ULONG32 memberDots);
    ~SplitName(void)
    {
        Delete();
    }

    void Delete(void);
    void Clear(void);

    HRESULT SplitString(_In_opt_ PCWSTR fullName);

    bool FindType(IMDInternalImport* mdInternal);
    bool FindMethod(IMDInternalImport* mdInternal);
    bool FindField(IMDInternalImport* mdInternal);

    int Compare(LPCUTF8 str1, LPCUTF8 str2)
    {
        return CompareUtf8(str1, str2, m_nameFlags);
    }

    static HRESULT AllocAndSplitString(_In_opt_ PCWSTR fullName,
                                       SplitSyntax syntax,
                                       ULONG32 nameFlags,
                                       ULONG32 memberDots,
                                       SplitName** split);

    static HRESULT CdStartMethod(_In_opt_ PCWSTR fullName,
                                 ULONG32 nameFlags,
                                 Module* mod,
                                 mdTypeDef typeToken,
                                 AppDomain* appDomain,
                                 IXCLRDataAppDomain* pubAppDomain,
                                 SplitName** split,
                                 CLRDATA_ENUM* handle);
    static HRESULT CdNextMethod(CLRDATA_ENUM* handle,
                                mdMethodDef* token);
    static HRESULT CdNextDomainMethod(CLRDATA_ENUM* handle,
                                      AppDomain** appDomain,
                                      mdMethodDef* token);

    static HRESULT CdStartField(_In_opt_ PCWSTR fullName,
                                ULONG32 nameFlags,
                                ULONG32 fieldFlags,
                                IXCLRDataTypeInstance* fromTypeInst,
                                TypeHandle typeHandle,
                                Module* mod,
                                mdTypeDef typeToken,
                                ULONG64 objBase,
                                Thread* tlsThread,
                                IXCLRDataTask* pubTlsThread,
                                AppDomain* appDomain,
                                IXCLRDataAppDomain* pubAppDomain,
                                SplitName** split,
                                CLRDATA_ENUM* handle);
    static HRESULT CdNextField(ClrDataAccess* dac,
                               CLRDATA_ENUM* handle,
                               IXCLRDataTypeDefinition** fieldType,
                               ULONG32* fieldFlags,
                               IXCLRDataValue** value,
                               ULONG32 nameBufRetLen,
                               ULONG32* nameLenRet,
                               _Out_writes_to_opt_(nameBufRetLen, *nameLenRet) WCHAR nameBufRet[  ],
                               IXCLRDataModule** tokenScopeRet,
                               mdFieldDef* tokenRet);
    static HRESULT CdNextDomainField(ClrDataAccess* dac,
                                     CLRDATA_ENUM* handle,
                                     IXCLRDataValue** value);

    static HRESULT CdStartType(_In_opt_ PCWSTR fullName,
                               ULONG32 nameFlags,
                               Module* mod,
                               AppDomain* appDomain,
                               IXCLRDataAppDomain* pubAppDomain,
                               SplitName** split,
                               CLRDATA_ENUM* handle);
    static HRESULT CdNextType(CLRDATA_ENUM* handle,
                              mdTypeDef* token);
    static HRESULT CdNextDomainType(CLRDATA_ENUM* handle,
                                    AppDomain** appDomain,
                                    mdTypeDef* token);

    static HRESULT CdEnd(CLRDATA_ENUM handle)
    {
        SplitName* split = FROM_CDENUM(SplitName, handle);
        if (split)
        {
            delete split;
            return S_OK;
        }
        else
        {
            return E_INVALIDARG;
        }
    }
};

//----------------------------------------------------------------------------
//
// ProcessModIter.
//
//----------------------------------------------------------------------------

struct ProcessModIter
{
    bool m_nextDomain;
    AppDomain::AssemblyIterator m_assemIter;
    Assembly* m_curAssem;

    ProcessModIter(void)
    {
        SUPPORTS_DAC;
        m_nextDomain = true;
        m_curAssem = NULL;
    }

    Assembly * NextAssem()
    {
        SUPPORTS_DAC;

        if (m_nextDomain)
        {
            m_nextDomain = false;

            if (AppDomain::GetCurrentDomain() == nullptr)
            {
                return NULL;
            }

            m_assemIter = AppDomain::GetCurrentDomain()->IterateAssembliesEx((AssemblyIterationFlags)(
                kIncludeLoaded | kIncludeExecution));
        }

        CollectibleAssemblyHolder<DomainAssembly *> pDomainAssembly;
        if (!m_assemIter.Next(pDomainAssembly.This()))
        {
            return NULL;
        }

        // Note: DAC doesn't need to keep the assembly alive - see code:CollectibleAssemblyHolder#CAH_DAC
        CollectibleAssemblyHolder<Assembly *> pAssembly = pDomainAssembly->GetAssembly();
        return pAssembly;
    }

    Module* NextModule(void)
    {
        SUPPORTS_DAC;
        m_curAssem = NextAssem();
        if (!m_curAssem)
        {
            return NULL;
        }

        return m_curAssem->GetModule();
    }
};

//----------------------------------------------------------------------------
//
// DacInstanceManager.
//
//----------------------------------------------------------------------------

// The data for an access may have special alignment needs and
// the cache must provide similar semantics.
#define DAC_INSTANCE_ALIGN 16

#define DAC_INSTANCE_SIG 0xdac1

// The instance manager allocates large blocks and then
// suballocates those for particular instances.
struct DAC_INSTANCE_BLOCK
{
    DAC_INSTANCE_BLOCK* next;
    ULONG32 bytesUsed;
    ULONG32 bytesFree;
};

#define DAC_INSTANCE_BLOCK_ALLOCATION 0x40000

// Sufficient memory is allocated to guarantee storage of the
// instance header plus room for alignment padding.
// Once the aligned pointer is found, this structure is prepended to
// the aligned pointer and therefore doesn't affect the alignment
// of the actual instance data.
struct DAC_INSTANCE
{
    DAC_INSTANCE* next;
    TADDR addr;
    ULONG32 size;
    // Identifying marker to give a simple
    // check for host->taddr validity.
    ULONG32 sig:16;
    // DPTR or VPTR.  See code:DAC_USAGE_TYPE
    ULONG32 usage:2;

    // Marker that can be used to prevent reporting this memory to the callback
    // object (via ICLRDataEnumMemoryRegionsCallback:EnumMemoryRegion)
    // more than once. This bit is checked only by the DacEnumHost?PtrMem
    // macros, so consistent use of those macros ensures that the memory is
    // reported at most once
    ULONG32 enumMem:1;

    // Marker to prevent metadata gets reported to mini-dump
    ULONG32 noReport:1;

    // Marker to determine if EnumMemoryRegions has been called on
    // a method descriptor
    ULONG32 MDEnumed:1;

#ifdef HOST_64BIT
    // Keep DAC_INSTANCE a multiple of DAC_INSTANCE_ALIGN
    // bytes in size.
    ULONG32 pad[2];
#endif
};

struct DAC_INSTANCE_PUSH
{
    DAC_INSTANCE_PUSH* next;
    DAC_INSTANCE_BLOCK* blocks;
    ULONG64 blockMemUsage;
    ULONG32 numInst;
    ULONG64 instMemUsage;
};

// The runtime will want the best access locality possible,
// so it's likely that many instances will be clustered.
// The hash function needs to spread near addresses across
// hash entries, so hash on the low bits of the target address.
// Not all the way down to the LSB, though, as there generally
// won't be individual accesses at the byte level.  Assume that
// most accesses will be natural-word aligned.
#define DAC_INSTANCE_HASH_BITS 10
#define DAC_INSTANCE_HASH_SHIFT 2

#define DAC_INSTANCE_HASH(addr) \
    (((ULONG32)(ULONG_PTR)(addr) >> DAC_INSTANCE_HASH_SHIFT) & \
     ((1 << DAC_INSTANCE_HASH_BITS) - 1))
#define DAC_INSTANCE_HASH_SIZE (1 << DAC_INSTANCE_HASH_BITS)


struct DumpMemoryReportStatics
{
    TSIZE_T    m_cbStack;              // number of bytes that we report directly for stack walk
    TSIZE_T    m_cbNgen;               // number of bytes that we report directly for ngen images
    TSIZE_T    m_cbModuleList;         // number of bytes that we report for module list directly
    TSIZE_T    m_cbClrStatics;         // number of bytes that we report for CLR statics
    TSIZE_T    m_cbClrHeapStatics;     // number of bytes that we report for CLR heap statics
    TSIZE_T    m_cbImplicitly;          // number of bytes that we report implicitly
};


class DacInstanceManager
{
public:
    DacInstanceManager(void);
    ~DacInstanceManager(void);

    DAC_INSTANCE* Add(DAC_INSTANCE* inst);

    DAC_INSTANCE* Alloc(TADDR addr, ULONG32 size, DAC_USAGE_TYPE usage);
    void ReturnAlloc(DAC_INSTANCE* inst);
    DAC_INSTANCE* Find(TADDR addr);
    HRESULT Write(DAC_INSTANCE* inst, bool throwEx);
    void Supersede(DAC_INSTANCE* inst);
    void Flush(void);
    void Flush(bool fSaveBlock);
    void ClearEnumMemMarker(void);

    void AddSuperseded(DAC_INSTANCE* inst)
    {
        SUPPORTS_DAC;
        inst->next = m_superseded;
        m_superseded = inst;
    }

    UINT DumpAllInstances(ICLRDataEnumMemoryRegionsCallback *pCallBack);

private:

    DAC_INSTANCE_BLOCK* FindInstanceBlock(DAC_INSTANCE* inst);
    void FreeAllBlocks(bool fSaveBlock);

    void InitEmpty(void)
    {
        m_blocks = NULL;
        // m_unusedBlock is not NULLed here; it can contain one block we will use after
        // a flush is complete.
        m_blockMemUsage = 0;
        m_numInst = 0;
        m_instMemUsage = 0;
#ifdef DAC_HASHTABLE
        ZeroMemory(m_hash, sizeof(m_hash));
#endif
        m_superseded = NULL;
        m_instPushed = NULL;
    }

#if defined(DAC_HASHTABLE)

    typedef struct _HashInstanceKey {
        TADDR addr;
        DAC_INSTANCE* instance;
    } HashInstanceKey;

    typedef struct _HashInstanceKeyBlock {
        // Blocks are chained in reverse order of allocation so that the most recently allocated
        // block is searched first.
        _HashInstanceKeyBlock* next;

        // Entries to a block are added from the max index on down so that recently added
        // entries are at the start of the block.
        DWORD firstElement;
        HashInstanceKey instanceKeys[] ;
    } HashInstanceKeyBlock;

// The hashing function does a good job of distributing the entries across buckets. To handle a
// SO on x86, we have under 250 entries in a bucket. A 4K block size allows 511 entries on x86 and
// about half that on x64. On x64, the number of entries added to the hash table is significantly
// smaller than on x86 (and the max recursion depth for default stack sizes is also far less), so
// 4K is generally adequate.

#define HASH_INSTANCE_BLOCK_ALLOC_SIZE (4 * 1024)
#define HASH_INSTANCE_BLOCK_NUM_ELEMENTS ((HASH_INSTANCE_BLOCK_ALLOC_SIZE - offsetof(_HashInstanceKeyBlock, instanceKeys))/sizeof(HashInstanceKey))
#endif // #if defined(DAC_HASHTABLE)

    DAC_INSTANCE_BLOCK* m_blocks;
    DAC_INSTANCE_BLOCK* m_unusedBlock;
    ULONG64 m_blockMemUsage;
    ULONG32 m_numInst;
    ULONG64 m_instMemUsage;

#if defined(DAC_HASHTABLE)
    HashInstanceKeyBlock* m_hash[DAC_INSTANCE_HASH_SIZE];
#else //DAC_HASHTABLE

    // We're going to use the STL unordered_map for our instance hash.
    // This has the benefit of scaling to different workloads appropriately (as opposed to having a
    // fixed number of buckets).

    class DacHashCompare : public std::hash_compare<TADDR>
    {
    public:
        // Custom hash function
        // The default hash function uses a pseudo-randomizing function to get a random
        // distribution.  In our case, we'd actually like a more even distribution to get
        // better access locality (see comments for DAC_INSTANCE_HASH_BITS).
        //
        // Also, when enumerating the hash during dump generation, clustering nearby addresses
        // together can have a significant positive impact on the performance of the minidump
        // library (at least the un-optimized version 6.5 linked into our dw20.exe - on Vista+
        // we use the OS's version 6.7+ with radically improved perf characteristics).  Having
        // a random distribution is actually the worst-case because it means most blocks won't
        // be merged until near the end, and a large number of intermediate blocks will have to
        // be searched with each call.
        //
        // The default pseudo-randomizing function also requires a call to ldiv which shows up as
        // a 3%-5% perf hit in most perf-sensitive scenarios, so this should also always be
        // faster.
        inline size_t operator()(const TADDR& keyval) const
        {
            return (unsigned)(keyval >>DAC_INSTANCE_HASH_SHIFT);
        }

        // Explicitly bring in the two-argument comparison function from the base class (just less-than)
        // This is necessary because once we override one form of operator() above, we don't automatically
        // get the others by C++ inheritance rules.
    using std::hash_compare<TADDR>::operator();

#ifdef NIDUMP_CUSTOMIZED_DAC_HASH   // not set
        //this particular number is supposed to be roughly the same amount of
        //memory as the old code (buckets * number of entries in the old
        //blocks.)
        //disabled for now.  May tweak implementation later.  It turns out that
        //having a large number of initial buckets is excellent for nidump, but it
        // is terrible for most other scenarios due to the cost of clearing them at
        // every Flush.  Once there is a better perf suite, we can tweak these values more.
        static const size_t min_buckets = DAC_INSTANCE_HASH_SIZE * 256;
#endif

    };
    typedef std::unordered_map<TADDR, DAC_INSTANCE*, DacHashCompare > DacInstanceHash;
    typedef DacInstanceHash::value_type DacInstanceHashValue;
    typedef DacInstanceHash::iterator DacInstanceHashIterator;
    DacInstanceHash m_hash;
#endif //DAC_HASHTABLE

    DAC_INSTANCE* m_superseded;
    DAC_INSTANCE_PUSH* m_instPushed;
};


#ifdef FEATURE_MINIMETADATA_IN_TRIAGEDUMPS

class DacStreamManager;

#endif // FEATURE_MINIMETADATA_IN_TRIAGEDUMPS

#include "cdac.h"

//----------------------------------------------------------------------------
//
// ClrDataAccess.
//
//----------------------------------------------------------------------------

class ClrDataAccess
    : public IXCLRDataProcess2,
      public ICLRDataEnumMemoryRegions,
      public ISOSDacInterface,
      public ISOSDacInterface2,
      public ISOSDacInterface3,
      public ISOSDacInterface4,
      public ISOSDacInterface5,
      public ISOSDacInterface6,
      public ISOSDacInterface7,
      public ISOSDacInterface8,
      public ISOSDacInterface9,
      public ISOSDacInterface10,
      public ISOSDacInterface11,
      public ISOSDacInterface12,
      public ISOSDacInterface13,
      public ISOSDacInterface14
{
public:
    ClrDataAccess(ICorDebugDataTarget * pTarget, ICLRDataTarget * pLegacyTarget=0);
    virtual ~ClrDataAccess(void);

    // IUnknown.
    STDMETHOD(QueryInterface)(THIS_
                              IN REFIID interfaceId,
                              OUT PVOID* iface);
    STDMETHOD_(ULONG, AddRef)(THIS);
    STDMETHOD_(ULONG, Release)(THIS);

    //
    // IXCLRDataProcess.
    //

    virtual HRESULT STDMETHODCALLTYPE Flush( void);

    virtual HRESULT STDMETHODCALLTYPE StartEnumTasks(
        /* [out] */ CLRDATA_ENUM *handle);

    virtual HRESULT STDMETHODCALLTYPE EnumTask(
        /* [in, out] */ CLRDATA_ENUM* handle,
        /* [out] */ IXCLRDataTask **task);

    virtual HRESULT STDMETHODCALLTYPE EndEnumTasks(
        /* [in] */ CLRDATA_ENUM handle);

    virtual HRESULT STDMETHODCALLTYPE GetTaskByOSThreadID(
        /* [in] */ ULONG32 OSThreadID,
        /* [out] */ IXCLRDataTask **task);

    virtual HRESULT STDMETHODCALLTYPE GetTaskByUniqueID(
        /* [in] */ ULONG64 uniqueID,
        /* [out] */ IXCLRDataTask **task);

    virtual HRESULT STDMETHODCALLTYPE GetFlags(
        /* [out] */ ULONG32 *flags);

    virtual HRESULT STDMETHODCALLTYPE IsSameObject(
        /* [in] */ IXCLRDataProcess *process);

    virtual HRESULT STDMETHODCALLTYPE GetManagedObject(
        /* [out] */ IXCLRDataValue **value);

    virtual HRESULT STDMETHODCALLTYPE GetDesiredExecutionState(
        /* [out] */ ULONG32 *state);

    virtual HRESULT STDMETHODCALLTYPE SetDesiredExecutionState(
        /* [in] */ ULONG32 state);

    virtual HRESULT STDMETHODCALLTYPE GetAddressType(
        /* [in] */ CLRDATA_ADDRESS address,
        /* [out] */ CLRDataAddressType* type);

    virtual HRESULT STDMETHODCALLTYPE GetRuntimeNameByAddress(
        /* [in] */ CLRDATA_ADDRESS address,
        /* [in] */ ULONG32 flags,
        /* [in] */ ULONG32 bufLen,
        /* [out] */ ULONG32 *nameLen,
        /* [size_is][out] */ _Out_writes_bytes_opt_(bufLen) WCHAR nameBuf[  ],
        /* [out] */ CLRDATA_ADDRESS* displacement);

    virtual HRESULT STDMETHODCALLTYPE StartEnumAppDomains(
        /* [out] */ CLRDATA_ENUM *handle);

    virtual HRESULT STDMETHODCALLTYPE EnumAppDomain(
        /* [in, out] */ CLRDATA_ENUM* handle,
        /* [out] */ IXCLRDataAppDomain **appDomain);

    virtual HRESULT STDMETHODCALLTYPE EndEnumAppDomains(
        /* [in] */ CLRDATA_ENUM handle);

    virtual HRESULT STDMETHODCALLTYPE GetAppDomainByUniqueID(
        /* [in] */ ULONG64 uniqueID,
        /* [out] */ IXCLRDataAppDomain **appDomain);

    virtual HRESULT STDMETHODCALLTYPE StartEnumAssemblies(
        /* [out] */ CLRDATA_ENUM *handle);

    virtual HRESULT STDMETHODCALLTYPE EnumAssembly(
        /* [in, out] */ CLRDATA_ENUM* handle,
        /* [out] */ IXCLRDataAssembly **assembly);

    virtual HRESULT STDMETHODCALLTYPE EndEnumAssemblies(
        /* [in] */ CLRDATA_ENUM handle);

    virtual HRESULT STDMETHODCALLTYPE StartEnumModules(
        /* [out] */ CLRDATA_ENUM *handle);

    virtual HRESULT STDMETHODCALLTYPE EnumModule(
        /* [in, out] */ CLRDATA_ENUM* handle,
        /* [out] */ IXCLRDataModule **mod);

    virtual HRESULT STDMETHODCALLTYPE EndEnumModules(
        /* [in] */ CLRDATA_ENUM handle);

    virtual HRESULT STDMETHODCALLTYPE GetModuleByAddress(
        /* [in] */ CLRDATA_ADDRESS address,
        /* [out] */ IXCLRDataModule** mod);

    virtual HRESULT STDMETHODCALLTYPE StartEnumMethodDefinitionsByAddress(
        /* [in] */ CLRDATA_ADDRESS address,
        /* [out] */ CLRDATA_ENUM *handle);

    virtual HRESULT STDMETHODCALLTYPE EnumMethodDefinitionByAddress(
        /* [in] */ CLRDATA_ENUM* handle,
        /* [out] */ IXCLRDataMethodDefinition **method);

    virtual HRESULT STDMETHODCALLTYPE EndEnumMethodDefinitionsByAddress(
        /* [in] */ CLRDATA_ENUM handle);

    virtual HRESULT STDMETHODCALLTYPE StartEnumMethodInstancesByAddress(
        /* [in] */ CLRDATA_ADDRESS address,
        /* [in] */ IXCLRDataAppDomain* appDomain,
        /* [out] */ CLRDATA_ENUM *handle);

    virtual HRESULT STDMETHODCALLTYPE EnumMethodInstanceByAddress(
        /* [in] */ CLRDATA_ENUM* handle,
        /* [out] */ IXCLRDataMethodInstance **method);

    virtual HRESULT STDMETHODCALLTYPE EndEnumMethodInstancesByAddress(
        /* [in] */ CLRDATA_ENUM handle);

    virtual HRESULT STDMETHODCALLTYPE GetDataByAddress(
        /* [in] */ CLRDATA_ADDRESS address,
        /* [in] */ ULONG32 flags,
        /* [in] */ IXCLRDataAppDomain* appDomain,
        /* [in] */ IXCLRDataTask* tlsTask,
        /* [in] */ ULONG32 bufLen,
        /* [out] */ ULONG32 *nameLen,
        /* [size_is][out] */ _Out_writes_to_opt_(bufLen, *nameLen) WCHAR nameBuf[  ],
        /* [out] */ IXCLRDataValue **value,
        /* [out] */ CLRDATA_ADDRESS *displacement);

    virtual HRESULT STDMETHODCALLTYPE GetExceptionStateByExceptionRecord(
        /* [in] */ EXCEPTION_RECORD64 *record,
        /* [out] */ IXCLRDataExceptionState **exception);

    virtual HRESULT STDMETHODCALLTYPE TranslateExceptionRecordToNotification(
        /* [in] */ EXCEPTION_RECORD64 *record,
        /* [in] */ IXCLRDataExceptionNotification *notify);

    virtual HRESULT STDMETHODCALLTYPE CreateMemoryValue(
        /* [in] */ IXCLRDataAppDomain* appDomain,
        /* [in] */ IXCLRDataTask* tlsTask,
        /* [in] */ IXCLRDataTypeInstance* type,
        /* [in] */ CLRDATA_ADDRESS addr,
        /* [out] */ IXCLRDataValue** value);

    virtual HRESULT STDMETHODCALLTYPE SetAllTypeNotifications(
        /* [in] */ IXCLRDataModule* mod,
        /* [in] */ ULONG32 flags);

    virtual HRESULT STDMETHODCALLTYPE SetAllCodeNotifications(
        /* [in] */ IXCLRDataModule* mod,
        /* [in] */ ULONG32 flags);

    virtual HRESULT STDMETHODCALLTYPE GetTypeNotifications(
        /* [in] */ ULONG32 numTokens,
        /* [in, size_is(numTokens)] */ IXCLRDataModule* mods[],
        /* [in] */ IXCLRDataModule* singleMod,
        /* [in, size_is(numTokens)] */ mdTypeDef tokens[],
        /* [out, size_is(numTokens)] */ ULONG32 flags[]);

    virtual HRESULT STDMETHODCALLTYPE SetTypeNotifications(
        /* [in] */ ULONG32 numTokens,
        /* [in, size_is(numTokens)] */ IXCLRDataModule* mods[],
        /* [in] */ IXCLRDataModule* singleMod,
        /* [in, size_is(numTokens)] */ mdTypeDef tokens[],
        /* [in, size_is(numTokens)] */ ULONG32 flags[],
        /* [in] */ ULONG32 singleFlags);

    virtual HRESULT STDMETHODCALLTYPE GetCodeNotifications(
        /* [in] */ ULONG32 numTokens,
        /* [in, size_is(numTokens)] */ IXCLRDataModule* mods[],
        /* [in] */ IXCLRDataModule* singleMod,
        /* [in, size_is(numTokens)] */ mdMethodDef tokens[],
        /* [out, size_is(numTokens)] */ ULONG32 flags[]);

    virtual HRESULT STDMETHODCALLTYPE SetCodeNotifications(
        /* [in] */ ULONG32 numTokens,
        /* [in, size_is(numTokens)] */ IXCLRDataModule* mods[],
        /* [in] */ IXCLRDataModule* singleMod,
        /* [in, size_is(numTokens)] */ mdMethodDef tokens[],
        /* [in, size_is(numTokens)] */ ULONG32 flags[],
        /* [in] */ ULONG32 singleFlags);

    virtual HRESULT STDMETHODCALLTYPE GetOtherNotificationFlags(
        /* [out] */ ULONG32* flags);

    virtual HRESULT STDMETHODCALLTYPE SetOtherNotificationFlags(
        /* [in] */ ULONG32 flags);

    virtual HRESULT STDMETHODCALLTYPE FollowStub(
        /* [in] */ ULONG32 inFlags,
        /* [in] */ CLRDATA_ADDRESS inAddr,
        /* [in] */ CLRDATA_FOLLOW_STUB_BUFFER* inBuffer,
        /* [out] */ CLRDATA_ADDRESS* outAddr,
        /* [out] */ CLRDATA_FOLLOW_STUB_BUFFER* outBuffer,
        /* [out] */ ULONG32* outFlags);

    virtual HRESULT STDMETHODCALLTYPE FollowStub2(
        /* [in] */ IXCLRDataTask* task,
        /* [in] */ ULONG32 inFlags,
        /* [in] */ CLRDATA_ADDRESS inAddr,
        /* [in] */ CLRDATA_FOLLOW_STUB_BUFFER* inBuffer,
        /* [out] */ CLRDATA_ADDRESS* outAddr,
        /* [out] */ CLRDATA_FOLLOW_STUB_BUFFER* outBuffer,
        /* [out] */ ULONG32* outFlags);

    virtual HRESULT STDMETHODCALLTYPE Request(
        /* [in] */ ULONG32 reqCode,
        /* [in] */ ULONG32 inBufferSize,
        /* [size_is][in] */ BYTE *inBuffer,
        /* [in] */ ULONG32 outBufferSize,
        /* [size_is][out] */ BYTE *outBuffer);


    //
    // IXCLRDataProcess2.
    //
    STDMETHOD(GetGcNotification)(/* [out] */ GcEvtArgs* gcEvtArgs);
    STDMETHOD(SetGcNotification)(/* [in] */ GcEvtArgs gcEvtArgs);

    //
    // ICLRDataEnumMemoryRegions.
    //
    virtual HRESULT STDMETHODCALLTYPE EnumMemoryRegions(
        /* [in] */ ICLRDataEnumMemoryRegionsCallback *callback,
        /* [in] */ ULONG32 miniDumpFlags,
        /* [in] */ CLRDataEnumMemoryFlags clrFlags);


    // ISOSDacInterface
    virtual HRESULT STDMETHODCALLTYPE GetThreadStoreData(struct DacpThreadStoreData *data);
    virtual HRESULT STDMETHODCALLTYPE GetAppDomainStoreData(struct DacpAppDomainStoreData *data);
    virtual HRESULT STDMETHODCALLTYPE GetAppDomainList(unsigned int count, CLRDATA_ADDRESS values[], unsigned int *pNeeded);
    virtual HRESULT STDMETHODCALLTYPE GetAppDomainData(CLRDATA_ADDRESS addr, struct DacpAppDomainData *data);
    virtual HRESULT STDMETHODCALLTYPE GetAppDomainName(CLRDATA_ADDRESS addr, unsigned int count, _Inout_updates_z_(count) WCHAR *name, unsigned int *pNeeded);
    virtual HRESULT STDMETHODCALLTYPE GetAssemblyList(CLRDATA_ADDRESS appDomain, int count, CLRDATA_ADDRESS values[], int *fetched);
    virtual HRESULT STDMETHODCALLTYPE GetAssemblyData(CLRDATA_ADDRESS baseDomainPtr, CLRDATA_ADDRESS assembly, struct DacpAssemblyData *data);
    virtual HRESULT STDMETHODCALLTYPE GetAssemblyName(CLRDATA_ADDRESS assembly, unsigned int count, _Inout_updates_z_(count) WCHAR *name, unsigned int *pNeeded);
    virtual HRESULT STDMETHODCALLTYPE GetThreadData(CLRDATA_ADDRESS thread, struct DacpThreadData *data);
    virtual HRESULT STDMETHODCALLTYPE GetThreadFromThinlockID(UINT thinLockId, CLRDATA_ADDRESS *pThread);
    virtual HRESULT STDMETHODCALLTYPE GetStackLimits(CLRDATA_ADDRESS threadPtr, CLRDATA_ADDRESS *lower, CLRDATA_ADDRESS *upper, CLRDATA_ADDRESS *fp);
    virtual HRESULT STDMETHODCALLTYPE GetDomainFromContext(CLRDATA_ADDRESS context, CLRDATA_ADDRESS *domain);

    virtual HRESULT STDMETHODCALLTYPE GetMethodDescData(CLRDATA_ADDRESS methodDesc, CLRDATA_ADDRESS ip, struct DacpMethodDescData *data, ULONG cRevertedRejitVersions, DacpReJitData * rgRevertedRejitData, ULONG * pcNeededRevertedRejitData);
    virtual HRESULT STDMETHODCALLTYPE GetMethodDescPtrFromIP(CLRDATA_ADDRESS ip, CLRDATA_ADDRESS * ppMD);
    virtual HRESULT STDMETHODCALLTYPE GetMethodDescName(CLRDATA_ADDRESS methodDesc, unsigned int count, _Inout_updates_z_(count) WCHAR *name, unsigned int *pNeeded);
    virtual HRESULT STDMETHODCALLTYPE GetMethodDescPtrFromFrame(CLRDATA_ADDRESS frameAddr, CLRDATA_ADDRESS * ppMD);
    virtual HRESULT STDMETHODCALLTYPE GetCodeHeaderData(CLRDATA_ADDRESS ip, struct DacpCodeHeaderData *data);
    virtual HRESULT STDMETHODCALLTYPE GetThreadpoolData(struct DacpThreadpoolData *data);
    virtual HRESULT STDMETHODCALLTYPE GetWorkRequestData(CLRDATA_ADDRESS addrWorkRequest, struct DacpWorkRequestData *data);
    virtual HRESULT STDMETHODCALLTYPE GetObjectData(CLRDATA_ADDRESS objAddr, struct DacpObjectData *data);
    virtual HRESULT STDMETHODCALLTYPE GetObjectStringData(CLRDATA_ADDRESS obj, unsigned int count, _Inout_updates_z_(count) WCHAR *stringData, unsigned int *pNeeded);
    virtual HRESULT STDMETHODCALLTYPE GetObjectClassName(CLRDATA_ADDRESS obj, unsigned int count, _Inout_updates_z_(count) WCHAR *className, unsigned int *pNeeded);
    virtual HRESULT STDMETHODCALLTYPE GetMethodTableName(CLRDATA_ADDRESS mt, unsigned int count, _Inout_updates_z_(count) WCHAR *mtName, unsigned int *pNeeded);
    virtual HRESULT STDMETHODCALLTYPE GetMethodTableData(CLRDATA_ADDRESS mt, struct DacpMethodTableData *data);
    virtual HRESULT STDMETHODCALLTYPE GetMethodTableFieldData(CLRDATA_ADDRESS mt, struct DacpMethodTableFieldData *data);
    virtual HRESULT STDMETHODCALLTYPE GetMethodTableTransparencyData(CLRDATA_ADDRESS mt, struct DacpMethodTableTransparencyData *data);
    virtual HRESULT STDMETHODCALLTYPE GetMethodTableForEEClass(CLRDATA_ADDRESS eeClass, CLRDATA_ADDRESS *value);
    virtual HRESULT STDMETHODCALLTYPE GetFieldDescData(CLRDATA_ADDRESS fieldDesc, struct DacpFieldDescData *data);
    virtual HRESULT STDMETHODCALLTYPE GetFrameName(CLRDATA_ADDRESS vtable, unsigned int count, _Inout_updates_z_(count) WCHAR *frameName, unsigned int *pNeeded);
    virtual HRESULT STDMETHODCALLTYPE GetModule(CLRDATA_ADDRESS addr, IXCLRDataModule **mod);
    virtual HRESULT STDMETHODCALLTYPE GetModuleData(CLRDATA_ADDRESS moduleAddr, struct DacpModuleData *data);
    virtual HRESULT STDMETHODCALLTYPE TraverseModuleMap(ModuleMapType mmt, CLRDATA_ADDRESS moduleAddr, MODULEMAPTRAVERSE pCallback, LPVOID token);
    virtual HRESULT STDMETHODCALLTYPE GetMethodDescFromToken(CLRDATA_ADDRESS moduleAddr, mdToken token, CLRDATA_ADDRESS *methodDesc);
    virtual HRESULT STDMETHODCALLTYPE GetPEFileBase(CLRDATA_ADDRESS moduleAddr, CLRDATA_ADDRESS *base);
    virtual HRESULT STDMETHODCALLTYPE GetPEFileName(CLRDATA_ADDRESS moduleAddr, unsigned int count, _Inout_updates_z_(count) WCHAR *fileName, unsigned int *pNeeded);
    virtual HRESULT STDMETHODCALLTYPE GetAssemblyModuleList(CLRDATA_ADDRESS assembly, unsigned int count, CLRDATA_ADDRESS modules[], unsigned int *pNeeded);
    virtual HRESULT STDMETHODCALLTYPE GetGCHeapData(struct DacpGcHeapData *data);
    virtual HRESULT STDMETHODCALLTYPE GetGCHeapList(unsigned int count, CLRDATA_ADDRESS heaps[], unsigned int *pNeeded);
    virtual HRESULT STDMETHODCALLTYPE GetGCHeapDetails(CLRDATA_ADDRESS heap, struct DacpGcHeapDetails *details);
    virtual HRESULT STDMETHODCALLTYPE GetGCHeapStaticData(struct DacpGcHeapDetails *data);
    virtual HRESULT STDMETHODCALLTYPE GetHeapSegmentData(CLRDATA_ADDRESS seg, struct DacpHeapSegmentData *data);
    virtual HRESULT STDMETHODCALLTYPE GetDomainLocalModuleData(CLRDATA_ADDRESS addr, struct DacpDomainLocalModuleData *data);
    virtual HRESULT STDMETHODCALLTYPE GetDomainLocalModuleDataFromAppDomain(CLRDATA_ADDRESS appDomainAddr, int moduleID, struct DacpDomainLocalModuleData *data);
    virtual HRESULT STDMETHODCALLTYPE GetDomainLocalModuleDataFromModule(CLRDATA_ADDRESS moduleAddr, struct DacpDomainLocalModuleData *data);
    virtual HRESULT STDMETHODCALLTYPE GetSyncBlockData(unsigned int number, struct DacpSyncBlockData *data);
    virtual HRESULT STDMETHODCALLTYPE GetSyncBlockCleanupData(CLRDATA_ADDRESS addr, struct DacpSyncBlockCleanupData *data);
    virtual HRESULT STDMETHODCALLTYPE TraverseRCWCleanupList(CLRDATA_ADDRESS cleanupListPtr, VISITRCWFORCLEANUP pCallback, LPVOID token);
    virtual HRESULT STDMETHODCALLTYPE TraverseEHInfo(CLRDATA_ADDRESS ip, DUMPEHINFO pCallback, LPVOID token);
    virtual HRESULT STDMETHODCALLTYPE GetStressLogAddress(CLRDATA_ADDRESS *stressLog);
    virtual HRESULT STDMETHODCALLTYPE GetJitManagerList(unsigned int count, struct DacpJitManagerInfo managers[], unsigned int *pNeeded);
    virtual HRESULT STDMETHODCALLTYPE GetJitHelperFunctionName(CLRDATA_ADDRESS ip, unsigned int count, _Inout_updates_z_(count) char *name, unsigned int *pNeeded);
    virtual HRESULT STDMETHODCALLTYPE GetJumpThunkTarget(T_CONTEXT *ctx, CLRDATA_ADDRESS *targetIP, CLRDATA_ADDRESS *targetMD);
    virtual HRESULT STDMETHODCALLTYPE TraverseLoaderHeap(CLRDATA_ADDRESS loaderHeapAddr, VISITHEAP pCallback);
    virtual HRESULT STDMETHODCALLTYPE GetCodeHeapList(CLRDATA_ADDRESS jitManager, unsigned int count, struct DacpJitCodeHeapInfo codeHeaps[], unsigned int *pNeeded);
    virtual HRESULT STDMETHODCALLTYPE GetMethodTableSlot(CLRDATA_ADDRESS mt, unsigned int slot, CLRDATA_ADDRESS *value);
    virtual HRESULT STDMETHODCALLTYPE TraverseVirtCallStubHeap(CLRDATA_ADDRESS pAppDomain, VCSHeapType heaptype, VISITHEAP pCallback);
    virtual HRESULT STDMETHODCALLTYPE GetNestedExceptionData(CLRDATA_ADDRESS exception, CLRDATA_ADDRESS *exceptionObject, CLRDATA_ADDRESS *nextNestedException);
    virtual HRESULT STDMETHODCALLTYPE GetUsefulGlobals(struct DacpUsefulGlobalsData *data);
    virtual HRESULT STDMETHODCALLTYPE GetILForModule(CLRDATA_ADDRESS moduleAddr, DWORD rva, CLRDATA_ADDRESS *il);
    virtual HRESULT STDMETHODCALLTYPE GetClrWatsonBuckets(CLRDATA_ADDRESS thread, void *pGenericModeBlock);
    virtual HRESULT STDMETHODCALLTYPE GetOOMData(CLRDATA_ADDRESS oomAddr, struct DacpOomData *data);
    virtual HRESULT STDMETHODCALLTYPE GetOOMStaticData(struct DacpOomData *data);
    virtual HRESULT STDMETHODCALLTYPE GetHeapAnalyzeData(CLRDATA_ADDRESS addr,struct  DacpGcHeapAnalyzeData *data);
    virtual HRESULT STDMETHODCALLTYPE GetHeapAnalyzeStaticData(struct DacpGcHeapAnalyzeData *data);
    virtual HRESULT STDMETHODCALLTYPE GetMethodDescTransparencyData(CLRDATA_ADDRESS methodDesc, struct DacpMethodDescTransparencyData *data);
    virtual HRESULT STDMETHODCALLTYPE GetHillClimbingLogEntry(CLRDATA_ADDRESS addr, struct DacpHillClimbingLogEntry *data);
    virtual HRESULT STDMETHODCALLTYPE GetThreadLocalModuleData(CLRDATA_ADDRESS thread, unsigned int index, struct DacpThreadLocalModuleData *data);
    virtual HRESULT STDMETHODCALLTYPE GetRCWData(CLRDATA_ADDRESS addr, struct DacpRCWData *data);
    virtual HRESULT STDMETHODCALLTYPE GetRCWInterfaces(CLRDATA_ADDRESS rcw, unsigned int count, struct DacpCOMInterfacePointerData interfaces[], unsigned int *pNeeded);
    virtual HRESULT STDMETHODCALLTYPE GetCCWData(CLRDATA_ADDRESS ccw, struct DacpCCWData *data);
    virtual HRESULT STDMETHODCALLTYPE GetCCWInterfaces(CLRDATA_ADDRESS ccw, unsigned int count, struct DacpCOMInterfacePointerData interfaces[], unsigned int *pNeeded);
    virtual HRESULT STDMETHODCALLTYPE GetTLSIndex(ULONG *pIndex);
    virtual HRESULT STDMETHODCALLTYPE GetDacModuleHandle(HMODULE *phModule);

    virtual HRESULT STDMETHODCALLTYPE GetFailedAssemblyList(CLRDATA_ADDRESS appDomain, int count, CLRDATA_ADDRESS values[], unsigned int *pNeeded);
    virtual HRESULT STDMETHODCALLTYPE GetPrivateBinPaths(CLRDATA_ADDRESS appDomain, int count, _Inout_updates_z_(count) WCHAR *paths, unsigned int *pNeeded);
    virtual HRESULT STDMETHODCALLTYPE GetAssemblyLocation(CLRDATA_ADDRESS assembly, int count, _Inout_updates_z_(count) WCHAR *location, unsigned int *pNeeded);
    virtual HRESULT STDMETHODCALLTYPE GetAppDomainConfigFile(CLRDATA_ADDRESS appDomain, int count, _Inout_updates_z_(count) WCHAR *configFile, unsigned int *pNeeded);
    virtual HRESULT STDMETHODCALLTYPE GetApplicationBase(CLRDATA_ADDRESS appDomain, int count, _Inout_updates_z_(count) WCHAR *base, unsigned int *pNeeded);

    virtual HRESULT STDMETHODCALLTYPE GetFailedAssemblyData(CLRDATA_ADDRESS assembly, unsigned int *pContext, HRESULT *pResult);
    virtual HRESULT STDMETHODCALLTYPE GetFailedAssemblyLocation(CLRDATA_ADDRESS assembly, unsigned int count, _Inout_updates_z_(count) WCHAR *location, unsigned int *pNeeded);
    virtual HRESULT STDMETHODCALLTYPE GetFailedAssemblyDisplayName(CLRDATA_ADDRESS assembly, unsigned int count, _Inout_updates_z_(count) WCHAR *name, unsigned int *pNeeded);

    virtual HRESULT STDMETHODCALLTYPE GetStackReferences(DWORD osThreadID, ISOSStackRefEnum **ppEnum);
    virtual HRESULT STDMETHODCALLTYPE GetRegisterName(int regNum, unsigned int count, _Inout_updates_z_(count) WCHAR *buffer, unsigned int *pNeeded);

    virtual HRESULT STDMETHODCALLTYPE GetHandleEnum(ISOSHandleEnum **ppHandleEnum);
    virtual HRESULT STDMETHODCALLTYPE GetHandleEnumForTypes(unsigned int types[], unsigned int count, ISOSHandleEnum **ppHandleEnum);
    virtual HRESULT STDMETHODCALLTYPE GetHandleEnumForGC(unsigned int gen, ISOSHandleEnum **ppHandleEnum);

    virtual HRESULT STDMETHODCALLTYPE GetThreadAllocData(CLRDATA_ADDRESS thread, struct DacpAllocData *data);
    virtual HRESULT STDMETHODCALLTYPE GetHeapAllocData(unsigned int count, struct DacpGenerationAllocData *data, unsigned int *pNeeded);

    // ISOSDacInterface2
    virtual HRESULT STDMETHODCALLTYPE GetObjectExceptionData(CLRDATA_ADDRESS objAddr, struct DacpExceptionObjectData *data);
    virtual HRESULT STDMETHODCALLTYPE IsRCWDCOMProxy(CLRDATA_ADDRESS rcwAddr, BOOL* isDCOMProxy);

    // ISOSDacInterface3
    virtual HRESULT STDMETHODCALLTYPE GetGCInterestingInfoData(CLRDATA_ADDRESS interestingInfoAddr, struct DacpGCInterestingInfoData *data);
    virtual HRESULT STDMETHODCALLTYPE GetGCInterestingInfoStaticData(struct DacpGCInterestingInfoData *data);
    virtual HRESULT STDMETHODCALLTYPE GetGCGlobalMechanisms(size_t* globalMechanisms);

    // ISOSDacInterface4
    virtual HRESULT STDMETHODCALLTYPE GetClrNotification(CLRDATA_ADDRESS arguments[], int count, int *pNeeded);

    // ISOSDacInterface5
    virtual HRESULT STDMETHODCALLTYPE GetTieredVersions(CLRDATA_ADDRESS methodDesc, int rejitId, struct DacpTieredVersionData *nativeCodeAddrs, int cNativeCodeAddrs, int *pcNativeCodeAddrs);

    // ISOSDacInterface6
    virtual HRESULT STDMETHODCALLTYPE GetMethodTableCollectibleData(CLRDATA_ADDRESS mt, struct DacpMethodTableCollectibleData *data);

    // ISOSDacInterface7
    virtual HRESULT STDMETHODCALLTYPE GetPendingReJITID(CLRDATA_ADDRESS methodDesc, int *pRejitId);
    virtual HRESULT STDMETHODCALLTYPE GetReJITInformation(CLRDATA_ADDRESS methodDesc, int rejitId, struct DacpReJitData2 *pReJitData);
    virtual HRESULT STDMETHODCALLTYPE GetProfilerModifiedILInformation(CLRDATA_ADDRESS methodDesc, struct DacpProfilerILData *pILData);
    virtual HRESULT STDMETHODCALLTYPE GetMethodsWithProfilerModifiedIL(CLRDATA_ADDRESS mod, CLRDATA_ADDRESS *methodDescs, int cMethodDescs, int *pcMethodDescs);

    // ISOSDacInterface8
    virtual HRESULT STDMETHODCALLTYPE GetNumberGenerations(unsigned int *pGenerations);
    virtual HRESULT STDMETHODCALLTYPE GetGenerationTable(unsigned int cGenerations, struct DacpGenerationData *pGenerationData, unsigned int *pNeeded);
    virtual HRESULT STDMETHODCALLTYPE GetFinalizationFillPointers(unsigned int cFillPointers, CLRDATA_ADDRESS *pFinalizationFillPointers, unsigned int *pNeeded);

    virtual HRESULT STDMETHODCALLTYPE GetGenerationTableSvr(CLRDATA_ADDRESS heapAddr, unsigned int cGenerations, struct DacpGenerationData *pGenerationData, unsigned int *pNeeded);
    virtual HRESULT STDMETHODCALLTYPE GetFinalizationFillPointersSvr(CLRDATA_ADDRESS heapAddr, unsigned int cFillPointers, CLRDATA_ADDRESS *pFinalizationFillPointers, unsigned int *pNeeded);

    virtual HRESULT STDMETHODCALLTYPE GetAssemblyLoadContext(CLRDATA_ADDRESS methodTable, CLRDATA_ADDRESS* assemblyLoadContext);

    // ISOSDacInterface9
    virtual HRESULT STDMETHODCALLTYPE GetBreakingChangeVersion(int* pVersion);

    // ISOSDacInterface10
    virtual HRESULT STDMETHODCALLTYPE GetObjectComWrappersData(CLRDATA_ADDRESS objAddr, CLRDATA_ADDRESS *rcw, unsigned int count, CLRDATA_ADDRESS *mowList, unsigned int *pNeeded);
    virtual HRESULT STDMETHODCALLTYPE IsComWrappersCCW(CLRDATA_ADDRESS ccw, BOOL *isComWrappersCCW);
    virtual HRESULT STDMETHODCALLTYPE GetComWrappersCCWData(CLRDATA_ADDRESS ccw, CLRDATA_ADDRESS *managedObject, int *refCount);
    virtual HRESULT STDMETHODCALLTYPE IsComWrappersRCW(CLRDATA_ADDRESS rcw, BOOL *isComWrappersRCW);
    virtual HRESULT STDMETHODCALLTYPE GetComWrappersRCWData(CLRDATA_ADDRESS rcw, CLRDATA_ADDRESS *identity);

    // ISOSDacInterface11
    virtual HRESULT STDMETHODCALLTYPE IsTrackedType(
        CLRDATA_ADDRESS objAddr,
        BOOL *isTrackedType,
        BOOL *hasTaggedMemory);
    virtual HRESULT STDMETHODCALLTYPE GetTaggedMemory(
        CLRDATA_ADDRESS objAddr,
        CLRDATA_ADDRESS *taggedMemory,
        size_t *taggedMemorySizeInBytes);

    // ISOSDacInterface12
    virtual HRESULT STDMETHODCALLTYPE GetGlobalAllocationContext(
        CLRDATA_ADDRESS *allocPtr,
        CLRDATA_ADDRESS *allocLimit);

    // ISOSDacInterface13
    virtual HRESULT STDMETHODCALLTYPE TraverseLoaderHeap(CLRDATA_ADDRESS loaderHeapAddr, LoaderHeapKind kind, VISITHEAP pCallback);
    virtual HRESULT STDMETHODCALLTYPE GetDomainLoaderAllocator(CLRDATA_ADDRESS domainAddress, CLRDATA_ADDRESS *pLoaderAllocator);
    virtual HRESULT STDMETHODCALLTYPE GetLoaderAllocatorHeapNames(int count, const char **ppNames, int *pNeeded);
    virtual HRESULT STDMETHODCALLTYPE GetLoaderAllocatorHeaps(CLRDATA_ADDRESS loaderAllocator, int count, CLRDATA_ADDRESS *pLoaderHeaps, LoaderHeapKind *pKinds, int *pNeeded);
    virtual HRESULT STDMETHODCALLTYPE GetHandleTableMemoryRegions(ISOSMemoryEnum **ppEnum);
    virtual HRESULT STDMETHODCALLTYPE GetGCBookkeepingMemoryRegions(ISOSMemoryEnum **ppEnum);
    virtual HRESULT STDMETHODCALLTYPE GetGCFreeRegions(ISOSMemoryEnum **ppEnum);
    virtual HRESULT STDMETHODCALLTYPE LockedFlush();

    // ISOSDacInterface14
    virtual HRESULT STDMETHODCALLTYPE GetStaticBaseAddress(CLRDATA_ADDRESS methodTable, CLRDATA_ADDRESS *nonGCStaticsAddress, CLRDATA_ADDRESS *GCStaticsAddress);
    virtual HRESULT STDMETHODCALLTYPE GetThreadStaticBaseAddress(CLRDATA_ADDRESS methodTable, CLRDATA_ADDRESS thread, CLRDATA_ADDRESS *nonGCStaticsAddress, CLRDATA_ADDRESS *GCStaticsAddress);
    virtual HRESULT STDMETHODCALLTYPE GetMethodTableInitializationFlags(CLRDATA_ADDRESS methodTable, MethodTableInitializationFlags *initializationStatus);

    //
    // ClrDataAccess.
    //

    HRESULT Initialize(void);

    HRESULT GetThreadDataImpl(CLRDATA_ADDRESS threadAddr, struct DacpThreadData *threadData);
    HRESULT GetThreadStoreDataImpl(struct DacpThreadStoreData *data);
    HRESULT GetNestedExceptionDataImpl(CLRDATA_ADDRESS exception, CLRDATA_ADDRESS *exceptionObject, CLRDATA_ADDRESS *nextNestedException);
<<<<<<< HEAD
    HRESULT GetObjectExceptionDataImpl(CLRDATA_ADDRESS objAddr, struct DacpExceptionObjectData *data);
=======
    HRESULT GetMethodTableDataImpl(CLRDATA_ADDRESS mt, struct DacpMethodTableData *data);
    HRESULT GetMethodTableForEEClassImpl (CLRDATA_ADDRESS eeClassReallyMT, CLRDATA_ADDRESS *value);
>>>>>>> 101c0daf

    BOOL IsExceptionFromManagedCode(EXCEPTION_RECORD * pExceptionRecord);
#ifndef TARGET_UNIX
    HRESULT GetWatsonBuckets(DWORD dwThreadId, GenericModeBlock * pGM);
#endif // TARGET_UNIX


    Thread* FindClrThreadByTaskId(ULONG64 taskId);
    HRESULT IsPossibleCodeAddress(IN TADDR address);

    PCSTR GetJitHelperName(IN TADDR address,
                           IN bool dynamicHelpersOnly = false);
    HRESULT GetFullMethodName(IN MethodDesc* methodDesc,
                              IN ULONG32 symbolChars,
                              IN ULONG32* symbolLen,
                              _Out_writes_to_opt_(symbolChars, *symbolLen) LPWSTR symbol);
    HRESULT RawGetMethodName(/* [in] */ CLRDATA_ADDRESS address,
                             /* [in] */ ULONG32 flags,
                             /* [in] */ ULONG32 bufLen,
                             /* [out] */ ULONG32 *nameLen,
                             /* [size_is][out] */ _Out_writes_bytes_opt_(bufLen) WCHAR nameBuf[  ],
                             /* [out] */ CLRDATA_ADDRESS* displacement);

    HRESULT FollowStubStep(
        /* [in] */ Thread* thread,
        /* [in] */ ULONG32 inFlags,
        /* [in] */ TADDR inAddr,
        /* [in] */ union STUB_BUF* inBuffer,
        /* [out] */ TADDR* outAddr,
        /* [out] */ union STUB_BUF* outBuffer,
        /* [out] */ ULONG32* outFlags);

    HRESULT GetMethodExtents(MethodDesc* methodDesc,
                             METH_EXTENTS** extents);
    HRESULT GetMethodVarInfo(MethodDesc* methodDesc,
                             TADDR address,
                             ULONG32* numVarInfo,
                             ICorDebugInfo::NativeVarInfo** varInfo,
                             ULONG32* codeOffset);

    // If the method has multiple copies of code (because of EnC or code-pitching),
    // this returns the info corresponding to address.
    // If 'address' and 'codeOffset' are both non-NULL, *codeOffset gets set to
    // the offset of 'address' from the start of the method.
    HRESULT GetMethodNativeMap(MethodDesc* methodDesc,
                               TADDR address,
                               ULONG32* numMap,
                               DebuggerILToNativeMap** map,
                               bool* mapAllocated,
                               CLRDATA_ADDRESS* codeStart,
                               ULONG32* codeOffset);

    // Get the MethodDesc for a function
    MethodDesc * FindLoadedMethodRefOrDef(Module* pModule, mdToken memberRef);

#ifndef TARGET_UNIX
    HRESULT GetClrWatsonBucketsWorker(Thread * pThread, GenericModeBlock * pGM);
#endif // TARGET_UNIX

    HRESULT ServerGCHeapDetails(CLRDATA_ADDRESS heapAddr,
                                DacpGcHeapDetails *detailsData);
    HRESULT GetServerAllocData(unsigned int count, struct DacpGenerationAllocData *data, unsigned int *pNeeded);
    HRESULT ServerOomData(CLRDATA_ADDRESS addr, DacpOomData *oomData);
    HRESULT ServerGCInterestingInfoData(CLRDATA_ADDRESS addr, DacpGCInterestingInfoData *interestingInfoData);
    HRESULT ServerGCHeapAnalyzeData(CLRDATA_ADDRESS heapAddr,
                                DacpGcHeapAnalyzeData *analyzeData);

    //
    // Memory enumeration.
    //

    HRESULT EnumMemoryRegionsWrapper(CLRDataEnumMemoryFlags flags);

    // skinny minidump functions
    HRESULT EnumMemoryRegionsWorkerSkinny(CLRDataEnumMemoryFlags flags);
    // triage minidump functions
    HRESULT EnumMemoryRegionsWorkerMicroTriage(CLRDataEnumMemoryFlags flags);
    HRESULT EnumMemoryRegionsWorkerHeap(CLRDataEnumMemoryFlags flags);

    HRESULT EnumMemWalkStackHelper(CLRDataEnumMemoryFlags flags, IXCLRDataStackWalk  *pStackWalk, Thread * pThread);
    HRESULT DumpManagedObject(CLRDataEnumMemoryFlags flags, OBJECTREF objRef);
    HRESULT DumpManagedExcepObject(CLRDataEnumMemoryFlags flags, OBJECTREF objRef);
    HRESULT DumpManagedStackTraceStringObject(CLRDataEnumMemoryFlags flags, STRINGREF orefStackTrace);
#if (defined(FEATURE_COMINTEROP) || defined(FEATURE_COMWRAPPERS)) && !defined(TARGET_UNIX)
    HRESULT DumpStowedExceptionObject(CLRDataEnumMemoryFlags flags, CLRDATA_ADDRESS ccwPtr);
    HRESULT EnumMemStowedException(CLRDataEnumMemoryFlags flags);
#endif

    HRESULT EnumMemWriteDataSegment();

    // Custom Dump
    HRESULT EnumMemoryRegionsWorkerCustom();

    // helper function for dump code
    void EnumWksGlobalMemoryRegions(CLRDataEnumMemoryFlags flags);
    void EnumSvrGlobalMemoryRegions(CLRDataEnumMemoryFlags flags);

    HRESULT EnumMemCollectImages();
    HRESULT EnumMemCLRStatic(CLRDataEnumMemoryFlags flags);
    HRESULT EnumMemDumpJitManagerInfo(IN CLRDataEnumMemoryFlags flags);
    HRESULT EnumMemCLRHeapCrticalStatic(CLRDataEnumMemoryFlags flags);
    HRESULT EnumMemDumpModuleList(CLRDataEnumMemoryFlags flags);
    HRESULT EnumMemDumpAppDomainInfo(CLRDataEnumMemoryFlags flags);
    HRESULT EnumMemDumpAllThreadsStack(CLRDataEnumMemoryFlags flags);
    HRESULT EnumMemCLRMainModuleInfo();

    bool ReportMem(TADDR addr, TSIZE_T size, bool fExpectSuccess = true);
    bool DacUpdateMemoryRegion(TADDR addr, TSIZE_T bufferSize, BYTE* buffer);

    inline bool IsLogMessageEnabled()
    {
        return m_logMessageCb != NULL;
    }

    void LogMessage(LPCSTR message)
    {
        if (m_logMessageCb != NULL)
        {
            m_logMessageCb->LogMessage(message);
        }
    }

    void ClearDumpStats();
    JITNotification* GetHostJitNotificationTable();
    GcNotification*  GetHostGcNotificationTable();

    void* GetMetaDataFromHost(PEAssembly* pPEAssembly,
                              bool* isAlternate);

    virtual
    interface IMDInternalImport* GetMDImport(const PEAssembly* pPEAssembly,
                                             const ReflectionModule* reflectionModule,
                                             bool throwEx);

    interface IMDInternalImport* GetMDImport(const PEAssembly* pPEAssembly,
                                             bool throwEx)
    {
        return GetMDImport(pPEAssembly, NULL, throwEx);
    }

    interface IMDInternalImport* GetMDImport(const ReflectionModule* reflectionModule,
                                             bool throwEx)
    {
        return GetMDImport(NULL, reflectionModule, throwEx);
    }

    //ClrDump support
    HRESULT STDMETHODCALLTYPE DumpNativeImage(CLRDATA_ADDRESS loadedBase,
                                              LPCWSTR name,
                                              IXCLRDataDisplay *display,
                                              IXCLRLibrarySupport *support,
                                              IXCLRDisassemblySupport *dis);

    // Set whether inconsistencies in the target should raise asserts.
    void SetTargetConsistencyChecks(bool fEnableAsserts);

    // Get whether inconsistencies in the target should raise asserts.
    bool TargetConsistencyAssertsEnabled();

    // Get the ICLRDataTarget2 instance, if any
    ICLRDataTarget2 * GetLegacyTarget2()        { return m_pLegacyTarget2; }

    // Get the ICLRDataTarget3 instance, if any
    ICLRDataTarget3 * GetLegacyTarget3()        { return m_pLegacyTarget3; }

    //
    // Public Fields
    // Note that it would be nice if all of these were made private.  However, the visibility
    // model of the DAC implementation is that the public surface area is declared in daccess.h
    // (implemented in dacfn.cpp), and the private surface area (like ClrDataAccess) is declared
    // in dacimpl.h which is only included by the DAC infrastructure.  Therefore the DAC
    // infrastructure agressively uses these fields, and we don't get a huge amount of benefit from
    // reworking this model (since there is some form of encapsulation in place already).
    //

    // The underlying data target - always present (strong reference)
    ICorDebugDataTarget * m_pTarget;

    // Mutable version of the data target if any - optional (strong reference)
    ICorDebugMutableDataTarget * m_pMutableTarget;

    TADDR m_globalBase;
    DacGlobals m_dacGlobals;
    DacInstanceManager m_instances;
    ULONG32 m_instanceAge;
    bool m_debugMode;

    CDAC m_cdac;
    NonVMComHolder<ISOSDacInterface> m_cdacSos;
    NonVMComHolder<ISOSDacInterface2> m_cdacSos2;
    NonVMComHolder<ISOSDacInterface9> m_cdacSos9;

#ifdef FEATURE_MINIMETADATA_IN_TRIAGEDUMPS

protected:
    DacStreamManager * m_streams;

public:
    // Used to mark the point after which enumerated EE structs of interest
    // will get their names cached in the triage/mini-dump
    void InitStreamsForWriting(IN CLRDataEnumMemoryFlags flags);

    // Used during triage/mini-dump collection to populate the map of
    // pointers to EE struct (MethodDesc* for now) to their corresponding
    // name.
    bool MdCacheAddEEName(TADDR taEEStruct, const SString& name);

    // Used to mark the end point for the name caching. Will update streams
    // based on built caches
    void EnumStreams(IN CLRDataEnumMemoryFlags flags);

    // Used during triage/mini-dump analysis to retrieve the name associated
    // with an EE struct pointer (MethodDesc* for now).
    bool MdCacheGetEEName(TADDR taEEStruct, SString & eeName);

#endif // FEATURE_MINIMETADATA_IN_TRIAGEDUMPS

private:
    // Read the DAC table and initialize m_dacGlobals
    HRESULT GetDacGlobalValues();

    // Verify the target mscorwks.dll matches the version expected
    HRESULT VerifyDlls();

    // Check whether a region of memory is fully readable.
    bool IsFullyReadable(TADDR addr, TSIZE_T size);

    // Legacy target interfaces - optional
    ICLRDataTarget * m_pLegacyTarget;
    ICLRDataTarget2 * m_pLegacyTarget2;
    ICLRDataTarget3 * m_pLegacyTarget3;
    IXCLRDataTarget3 * m_target3;
    ICLRMetadataLocator * m_legacyMetaDataLocator;

    LONG m_refs;
    MDImportsCache m_mdImports;
    ICLRDataEnumMemoryRegionsCallback* m_enumMemCb;
    ICLRDataEnumMemoryRegionsCallback2* m_updateMemCb;
    ICLRDataLoggingCallback* m_logMessageCb;
    CLRDataEnumMemoryFlags m_enumMemFlags;
    JITNotification* m_jitNotificationTable;
    GcNotification*  m_gcNotificationTable;
    TSIZE_T m_cbMemoryReported;
    DumpMemoryReportStatics m_dumpStats;

    // If true, inconsistencies in the target will cause ASSERTs to be raised in DEBUG builds
    bool m_fEnableTargetConsistencyAsserts;

#ifdef _DEBUG
protected:
    // If true, a mscorwks/mscordacwks mismatch will trigger a nice assert dialog
    bool m_fEnableDllVerificationAsserts;
private:
#endif

protected:
    // Populates a DacpJitCodeHeapInfo with proper information about the
    // code heap type and the information needed to locate it.
    DacpJitCodeHeapInfo DACGetHeapInfoForCodeHeap(CodeHeap *heapAddr);

#ifdef FEATURE_COMINTEROP
    // Returns CCW pointer based on a target address.
    PTR_ComCallWrapper DACGetCCWFromAddress(CLRDATA_ADDRESS addr);

private:
    // Returns COM interface pointer corresponding to a given CCW and internal vtable
    // index. Returns NULL if the vtable is unused or not fully laid out.
    PTR_IUnknown DACGetCOMIPFromCCW(PTR_ComCallWrapper pCCW, int vtableIndex);
#endif

#ifdef FEATURE_COMWRAPPERS
    BOOL DACGetComWrappersCCWVTableQIAddress(CLRDATA_ADDRESS ccwPtr, TADDR *vTableAddress, TADDR *qiAddress);
    BOOL DACIsComWrappersCCW(CLRDATA_ADDRESS ccwPtr);
    TADDR DACGetManagedObjectWrapperFromCCW(CLRDATA_ADDRESS ccwPtr);
    HRESULT DACTryGetComWrappersObjectFromCCW(CLRDATA_ADDRESS ccwPtr, OBJECTREF* objRef);
#endif

protected:
#ifdef FEATURE_COMWRAPPERS
    HRESULT DACTryGetComWrappersHandleFromCCW(CLRDATA_ADDRESS ccwPtr, OBJECTHANDLE* objHandle);
#endif

public:
    // APIs for picking up the info needed for a debugger to look up an ngen image or IL image
    // from it's search path.
    static bool GetMetaDataFileInfoFromPEFile(PEAssembly *pPEAssembly,
                                              DWORD &dwImageTimestamp,
                                              DWORD &dwImageSize,
                                              DWORD &dwDataSize,
                                              DWORD &dwRvaHint,
                                              bool  &isNGEN,
                                              _Out_writes_(cchFilePath) LPWSTR wszFilePath,
                                              DWORD cchFilePath);

    static bool GetILImageInfoFromNgenPEFile(PEAssembly *pPEAssembly,
                                             DWORD &dwTimeStamp,
                                             DWORD &dwSize,
                                             _Out_writes_(cchPath) LPWSTR wszPath,
                                             const DWORD cchPath);
};

extern ClrDataAccess* g_dacImpl;

/*     DacHandleWalker.
 *
 * Iterates over the handle table, enumerating all handles of the requested type on the
 * handle table.  This also will report the handle type, whether the handle is a strong
 * reference, the AppDomain the handle comes from, as well as the reference count (in
 * the case of a RefCount handle).  Optionally this class can also be used to filter
 * based on GC generation that would be collected (that is, to emulate a GC scan of the
 * handle table).
 *
 *     General implementation details:
 * We have four sets of variables:
 * 1.  Overhead variables needed to operate in the Dac.
 * 2.  Variables needed to walk the handle table.  We walk the handle table one bucket
 *     at a time, filling the array the user gave us until we have either enumerated
 *     all handles, or filled the array.
 * 3.  Storage variables to hold the overflow.  That is, we were walking the handle
 *     table, filled the array that the user gave us, then needed to store the extra
 *     handles the handle table continued to enumerate to us.  This is implemented
 *     as a linked list of arrays (mHead, mHead.Next, etc).
 * 4.  Variables which store the location of where we are in the overflow data.
 *
 * Note that "mHead" is a HandleChunkHead where we stuff the user's array.  Everything
 * which follows mHead (mHead.Next, etc) is a HandleChunk containing overflow data.
 *
 * Lastly, note this does not do robust error handling.  If we fail to allocate a
 * HandleChunk while walking the handle table, we will miss handles and not report
 * this to the user.  Unfortunately this will have to be fixed in the next iteration
 * when we add more robust error handling to SOS's interface.
 */
 template <class T, REFIID IID_T>
class DefaultCOMImpl : public T
{
public:
    DefaultCOMImpl()
        : mRef(0)
    {
    }

    virtual ~DefaultCOMImpl() {}

    ULONG STDMETHODCALLTYPE AddRef()
    {
        return ++mRef;
    }

    ULONG STDMETHODCALLTYPE Release()
    {
        ULONG res = mRef--;
        if (res == 0)
            delete this;
        return res;
    }

    HRESULT STDMETHODCALLTYPE QueryInterface(REFIID riid, void **ppObj)
    {
        if (ppObj == NULL)
            return E_INVALIDARG;

        if (IsEqualIID(riid, IID_IUnknown))
        {
            AddRef();
            *ppObj = static_cast<IUnknown*>(this);
            return S_OK;
        }
        else if (IsEqualIID(riid, IID_T))
        {
            AddRef();
            *ppObj = static_cast<T*>(this);
            return S_OK;
        }

        *ppObj = NULL;
        return E_NOINTERFACE;
    }

private:
    ULONG mRef;
};


// A struct representing a thread's allocation context.
struct AllocInfo
{
    CORDB_ADDRESS Ptr;
    CORDB_ADDRESS Limit;

    AllocInfo()
        : Ptr(0), Limit(0)
    {
    }
};

// A struct representing a segment in the heap.
struct SegmentData
{
    CORDB_ADDRESS Start;
    CORDB_ADDRESS End;

    // Whether this segment is part of the large object heap.
    int Generation;

    SegmentData()
        : Start(0), End(0), Generation(0)
    {
    }
};

// A struct representing a gc heap in the process.
struct HeapData
{
    CORDB_ADDRESS YoungestGenPtr;
    CORDB_ADDRESS YoungestGenLimit;

    CORDB_ADDRESS Gen0Start;
    CORDB_ADDRESS Gen0End;

    CORDB_ADDRESS Gen1Start;
    size_t EphemeralSegment;

    size_t SegmentCount;
    SegmentData *Segments;

    HeapData();
    ~HeapData();
};

/* This cache is used to read data from the target process if the reads are known
 * to be sequential.  This will object will read one page of memory out of the
 * process at a time, aligned to the page boundary, to
 */
class LinearReadCache
{
public:
    LinearReadCache();
    ~LinearReadCache();

    /* Reads an address out of the target process, caching the page of memory read.
     * Params:
     *   addr - The address to read out of the target process.
     *   t - A pointer to the data to stuff it in.  We will read sizeof(T) data
     *       from the process and write it into the location t points to.  This
     *       parameter must be non-null.
     * Returns:
     *   True if the read succeeded.  False if it did not, usually as a result
     *   of the memory simply not being present in the target process.
     * Note:
     *   The state of *t is undefined if this function returns false.  We may
     *   have written partial data to it if we return false, so you must
     *   absolutely NOT use it if Read returns false.
     */
    template <class T>
    bool Read(CORDB_ADDRESS addr, T *t)
    {
        _ASSERTE(t);

        // Unfortunately the ctor can fail the alloc for the byte array.  In this case
        // we'll just fall back to non-cached reads.
        if (mPage == NULL)
            return MisalignedRead(addr, t);

        // Is addr on the current page?  If not read the page of memory addr is on.
        // If this fails, we will fall back to a raw read out of the process (which
        // is what MisalignedRead does).
        if ((addr < mCurrPageStart) || (addr - mCurrPageStart > mCurrPageSize))
            if (!MoveToPage(addr))
                return MisalignedRead(addr, t);

        // If MoveToPage succeeds, we MUST be on the right page.
        _ASSERTE(addr >= mCurrPageStart);

        // However, the amount of data requested may fall off of the page.  In that case,
        // fall back to MisalignedRead.
        CORDB_ADDRESS offset = addr - mCurrPageStart;
        if (offset + sizeof(T) > mCurrPageSize)
            return MisalignedRead(addr, t);

        // If we reach here we know we are on the right page of memory in the cache, and
        // that the read won't fall off of the end of the page.
        *t = *reinterpret_cast<T*>(mPage+offset);
        return true;
    }

    // helper used to read the MethodTable
    bool ReadMT(CORDB_ADDRESS addr, TADDR *mt)
    {
        if (!Read(addr, mt))
            return false;

        // clear the GC flag bits off the MethodTable
        // equivalent to Object::GetGCSafeMethodTable()
#if TARGET_64BIT
        *mt &= ~7;
#else
        *mt &= ~3;
#endif
        return true;
    }

private:
    /* Sets the cache to the page specified by addr, or false if we could not move to
     * that page.
     */
    bool MoveToPage(CORDB_ADDRESS addr);

    /* Attempts to read from the target process if the data is possibly hanging off
     * the end of a page.
     */
    template<class T>
    inline bool MisalignedRead(CORDB_ADDRESS addr, T *t)
    {
        return SUCCEEDED(DacReadAll(TO_TADDR(addr), t, sizeof(T), false));
    }

private:
    CORDB_ADDRESS mCurrPageStart;
    ULONG32 mPageSize, mCurrPageSize;
    BYTE *mPage;
};

DWORD DacGetNumHeaps();

/* The implementation of the dac heap walker.  This class will enumerate all objects on
 * the heap with three important caveats:
 * - This class will skip all Free objects in the heap.  Free objects are an
 *   implementation detail of the GC, and ICorDebug does not have a mechanism
 *   to expose them.
 * - This class does NOT guarantee that all objects will be enumerated.  In
 *   the event that we find heap corruption on a segment, or if the background
 *   GC is modifying a segment, the remainder of that segment will be skipped
 *   by design.
 * - The GC heap must be in a walkable state before you attempt to use this
 *   class on it.  The IDacDbiInterface::AreGCStructuresValid function will
 *   tell you whether it is safe to walk the heap or not.
 */
class DacHeapWalker
{
    static CORDB_ADDRESS HeapStart;
    static CORDB_ADDRESS HeapEnd;

public:
    DacHeapWalker();
    ~DacHeapWalker();

    /* Initializes the heap walker.  This must be called before Next or
     * HasMoreObjects.  Returns false if the initialization was not successful.
     * (In practice this should only return false if we hit an OOM trying
     * to allocate space for data structures.)  Limits the heap walk to be in the range
     * [start, end] (inclusive).  Use DacHeapWalker::HeapStart, DacHeapWalker::HeapEnd
     * as start or end to start from the beginning or end.
     */
    HRESULT Init(CORDB_ADDRESS start=HeapStart, CORDB_ADDRESS end=HeapEnd);

    /* Returns a CORDB_ADDRESS which points to the next value on the heap.
     * You must call HasMoreObjects on this class, and it must return true
     * before calling Next.
     */
    HRESULT Next(CORDB_ADDRESS *pValue, CORDB_ADDRESS *pMT, ULONG64 *size);

    /* Returns true if there are more objects on the heap, false otherwise.
     */
    inline bool HasMoreObjects() const
    {
        return mCurrHeap < mHeapCount;
    }

    HRESULT Reset(CORDB_ADDRESS start, CORDB_ADDRESS end);

    static HRESULT InitHeapDataWks(HeapData *&pHeaps, size_t &count);
    static HRESULT InitHeapDataSvr(HeapData *&pHeaps, size_t &count);

    HRESULT GetHeapData(HeapData **ppHeapData, size_t *pNumHeaps);

    SegmentData *FindSegment(CORDB_ADDRESS obj);

    HRESULT ListNearObjects(CORDB_ADDRESS obj, CORDB_ADDRESS *pPrev, CORDB_ADDRESS *pContaining, CORDB_ADDRESS *pNext);

private:
    HRESULT MoveToNextObject();

    bool GetSize(TADDR tMT, size_t &size);

    inline static size_t Align(size_t size)
    {
        if (sizeof(TADDR) == 4)
            return (size+3) & ~3;
        else
            return (size+7) & ~7;
    }

    inline static size_t AlignLarge(size_t size)
    {
        return (size + 7) & ~7;
    }

    template <class T>
    static int GetSegmentCount(T seg_start)
    {
        int count = 0;
        while (seg_start)
        {
            seg_start = seg_start->next;
            count++;
        }

        return count;
    }

    HRESULT NextSegment();
    void CheckAllocAndSegmentRange();

private:
    int mThreadCount;
    AllocInfo *mAllocInfo;

    size_t mHeapCount;
    HeapData *mHeaps;

    CORDB_ADDRESS mCurrObj;
    size_t mCurrSize;
    TADDR mCurrMT;

    size_t mCurrHeap;
    size_t mCurrSeg;

    CORDB_ADDRESS mStart;
    CORDB_ADDRESS mEnd;

    LinearReadCache mCache;
    static CORDB_ADDRESS sFreeMT;
};

struct SOSStackErrorList
{
    SOSStackRefError error;
    SOSStackErrorList *pNext;

    SOSStackErrorList()
        : pNext(0)
    {
    }
};

class DacStackReferenceWalker;
class DacStackReferenceErrorEnum : public DefaultCOMImpl<ISOSStackRefErrorEnum, IID_ISOSStackRefErrorEnum>
{
public:
    DacStackReferenceErrorEnum(DacStackReferenceWalker *pEnum, SOSStackErrorList *pErrors);
    ~DacStackReferenceErrorEnum();

    HRESULT STDMETHODCALLTYPE Skip(unsigned int count);
    HRESULT STDMETHODCALLTYPE Reset();
    HRESULT STDMETHODCALLTYPE GetCount(unsigned int *pCount);
    HRESULT STDMETHODCALLTYPE Next(unsigned int count, SOSStackRefError ref[], unsigned int *pFetched);

private:
    // The lifetime of the error list is tied to the enum, so we must addref/release it.
    DacStackReferenceWalker *mEnum;
    SOSStackErrorList *mHead;
    SOSStackErrorList *mCurr;
};

// For GCCONTEXT
#include "gcenv.h"


template <class T>
class DacReferenceList
{
    public:
        DacReferenceList()
            : _array(0), _count(0), _capacity(0)
        {
        }

        ~DacReferenceList()
        {
            if (_array)
                delete[] _array;
        }

        bool Add(const T& value)
        {
            if (_count == _capacity)
            {
                unsigned int newCapacity = (int)(_capacity * 1.5);
                if (newCapacity < 256)
                    newCapacity = 256;

                T* newArray = new (nothrow) T[newCapacity];
                if (!newArray)
                    return false;

                if (_array)
                {
                    memcpy(newArray, _array, _capacity * sizeof(T));
                    delete[] _array;
                }

                _array = newArray;
                _capacity = newCapacity;
            }

            _array[_count++] = value;
            return true;
        }

        unsigned int GetCount() const
        {
            return _count;
        }

        const T& Get(unsigned int index) const
        {
            _ASSERTE(index < _count);
            return _array[index];
        }

        void Clear()
        {
            _count = 0;
        }

    private:
        T *_array;
        unsigned int _count;
        unsigned int _capacity;
};


class DacMemoryEnumerator : public DefaultCOMImpl<ISOSMemoryEnum, IID_ISOSMemoryEnum>
{
public:
    DacMemoryEnumerator()
        : mIteratorIndex(0)
    {
    }

    virtual ~DacMemoryEnumerator() {}
    virtual HRESULT Init() = 0;

    HRESULT STDMETHODCALLTYPE Skip(unsigned int count);
    HRESULT STDMETHODCALLTYPE Reset();
    HRESULT STDMETHODCALLTYPE GetCount(unsigned int *pCount);
    HRESULT STDMETHODCALLTYPE Next(unsigned int count,
                                   SOSMemoryRegion regions[],
                                   unsigned int *pFetched);

protected:
    DacReferenceList<SOSMemoryRegion> mRegions;

private:
    unsigned int mIteratorIndex;
};

class DacHandleTableMemoryEnumerator : public DacMemoryEnumerator
{
public:
    virtual HRESULT Init();
};

class DacGCBookkeepingEnumerator : public DacMemoryEnumerator
{
public:
    virtual HRESULT Init();
};

class DacFreeRegionEnumerator : public DacMemoryEnumerator
{
public:
    virtual HRESULT Init();

private:
    void AddSingleSegment(const dac_heap_segment &seg, FreeRegionKind kind, int heap);
    void AddSegmentList(DPTR(dac_heap_segment) seg, FreeRegionKind kind, int heap = 0);
    void AddFreeList(DPTR(dac_region_free_list) freeList, FreeRegionKind kind);
    void AddServerRegions();
};

struct DacGcReference;
 /* DacStackReferenceWalker.
 */
class DacStackReferenceWalker : public DefaultCOMImpl<ISOSStackRefEnum, IID_ISOSStackRefEnum>
{
    struct DacScanContext : public ScanContext
    {
        DacStackReferenceWalker *pWalker;
        DacReferenceList<SOSStackRefData> *pList;
        Frame *pFrame;
        TADDR sp, pc;
        bool stop;
        bool resolvePointers;
        GCEnumCallback pEnumFunc;

        DacScanContext(DacStackReferenceWalker *walker, DacReferenceList<SOSStackRefData> *list, bool resolveInteriorPointers)
            : pWalker(walker), pList(list), pFrame(0), sp(0), pc(0), stop(false), resolvePointers(resolveInteriorPointers), pEnumFunc(0)
        {
            _ASSERTE(pWalker);
            _ASSERTE(pList);
        }
    };

public:
    DacStackReferenceWalker(ClrDataAccess *dac, DWORD osThreadID, bool resolveInteriorPointers);

    HRESULT Init();

    HRESULT STDMETHODCALLTYPE Skip(unsigned int count);
    HRESULT STDMETHODCALLTYPE Reset();
    HRESULT STDMETHODCALLTYPE GetCount(unsigned int *pCount);
    HRESULT STDMETHODCALLTYPE Next(unsigned int count,
                                   SOSStackRefData refs[],
                                   unsigned int *pFetched);

   // Dac-Dbi Functions
   HRESULT Next(ULONG celt, DacGcReference roots[], ULONG *pceltFetched);
   Thread *GetThread() const
   {
        return mThread;
   }

    HRESULT STDMETHODCALLTYPE EnumerateErrors(ISOSStackRefErrorEnum **ppEnum);

private:
    static StackWalkAction Callback(CrawlFrame *pCF, VOID *pData);
    static void GCEnumCallbackFunc(LPVOID hCallback, OBJECTREF *pObject, uint32_t flags, DacSlotLocation loc);
    static void GCReportCallback(PTR_PTR_Object ppObj, ScanContext *sc, uint32_t flags);

    CLRDATA_ADDRESS ReadPointer(TADDR addr);

    void WalkStack();

private:
    // Dac variables required for entering/leaving the dac.
    ClrDataAccess *mDac;
    ULONG32 m_instanceAge;

    // Storage
    DacReferenceList<SOSStackRefData> mList;

    // Operational variables
    Thread *mThread;
    SOSStackErrorList *mErrors;
    bool mResolvePointers;
    bool mEnumerated;

    // Iterator variables
    unsigned int mIteratorIndex;

    // Heap.  Used to resolve interior pointers.
    DacHeapWalker mHeap;
};

class DacHandleWalker : public DefaultCOMImpl<ISOSHandleEnum, IID_ISOSHandleEnum>
{
    // Parameter used in HndEnumHandles callback.
    struct DacHandleWalkerParam
    {
        DacReferenceList<SOSHandleData> *List; // The list to write to.
        HRESULT Result;                        // HRESULT of the current enumeration
        CLRDATA_ADDRESS AppDomain;             // The AppDomain for the current bucket we are walking
        unsigned int Type;                     // The type of handle we are currently walking

        DacHandleWalkerParam(DacReferenceList<SOSHandleData> *list)
            : List(list), Result(S_OK), AppDomain(0), Type(0)
        {
            _ASSERTE(list);
        }
    };

public:
    DacHandleWalker();
    virtual ~DacHandleWalker();

    HRESULT Init(ClrDataAccess *dac, UINT types[], UINT typeCount);
    HRESULT Init(ClrDataAccess *dac, UINT types[], UINT typeCount, int gen);
    HRESULT Init(UINT32 typemask);

    // SOS functions
    HRESULT STDMETHODCALLTYPE Skip(unsigned int count);
    HRESULT STDMETHODCALLTYPE Reset();
    HRESULT STDMETHODCALLTYPE GetCount(unsigned int *pCount);
    HRESULT STDMETHODCALLTYPE Next(unsigned int count,
                                   SOSHandleData handles[],
                                   unsigned int *pNeeded);

   // Dac-Dbi Functions
   HRESULT Next(ULONG celt, DacGcReference roots[], ULONG *pceltFetched);
private:
    static void CALLBACK EnumCallback(PTR_UNCHECKED_OBJECTREF pref, uintptr_t *pExtraInfo, uintptr_t userParam, uintptr_t type);
    static void GetRefCountedHandleInfo(
        OBJECTREF oref, unsigned int uType,
        unsigned int *pRefCount, unsigned int *pJupiterRefCount, BOOL *pIsPegged, BOOL *pIsStrong);
    static UINT32 BuildTypemask(UINT types[], UINT typeCount);

private:
    void WalkHandles();
    static inline bool IsAlwaysStrongReference(unsigned int type)
    {
        return type == HNDTYPE_STRONG || type == HNDTYPE_PINNED || type == HNDTYPE_SIZEDREF;
    }

private:
    // Dac variables required for entering/leaving the dac.
    ClrDataAccess *mDac;
    ULONG32 m_instanceAge;

    // Handle table walking variables.
    UINT32 mTypeMask;
    int mGenerationFilter;

    // Storage variables
    DacReferenceList<SOSHandleData> mList;
    bool mEnumerated;

    // Iterator variables
    unsigned int mIteratorIndex;
};


//----------------------------------------------------------------------------
//
// ClrDataAppDomain.
//
//----------------------------------------------------------------------------

class ClrDataAppDomain : public IXCLRDataAppDomain
{
public:
    ClrDataAppDomain(ClrDataAccess* dac,
                     AppDomain* appDomain);
    virtual ~ClrDataAppDomain(void);

    // IUnknown.
    STDMETHOD(QueryInterface)(THIS_
                              IN REFIID interfaceId,
                              OUT PVOID* iface);
    STDMETHOD_(ULONG, AddRef)(THIS);
    STDMETHOD_(ULONG, Release)(THIS);

    //
    // IXCLRDataAppDomain.
    //

    virtual HRESULT STDMETHODCALLTYPE GetProcess(
        /* [out] */ IXCLRDataProcess **process);

    virtual HRESULT STDMETHODCALLTYPE GetName(
        /* [in] */ ULONG32 bufLen,
        /* [out] */ ULONG32 *nameLen,
        /* [size_is][out] */ _Out_writes_to_opt_(bufLen, *nameLen) WCHAR name[  ]);

    virtual HRESULT STDMETHODCALLTYPE GetUniqueID(
        /* [out] */ ULONG64 *id);

    virtual HRESULT STDMETHODCALLTYPE GetFlags(
        /* [out] */ ULONG32 *flags);

    virtual HRESULT STDMETHODCALLTYPE IsSameObject(
        /* [in] */ IXCLRDataAppDomain *appDomain);

    virtual HRESULT STDMETHODCALLTYPE GetManagedObject(
        /* [out] */ IXCLRDataValue **value);

    virtual HRESULT STDMETHODCALLTYPE Request(
        /* [in] */ ULONG32 reqCode,
        /* [in] */ ULONG32 inBufferSize,
        /* [size_is][in] */ BYTE *inBuffer,
        /* [in] */ ULONG32 outBufferSize,
        /* [size_is][out] */ BYTE *outBuffer);

    AppDomain* GetAppDomain(void)
    {
        SUPPORTS_DAC;
        return m_appDomain;
    }

private:
    LONG m_refs;
    ClrDataAccess* m_dac;
    ULONG32 m_instanceAge;
    AppDomain* m_appDomain;
};

//----------------------------------------------------------------------------
//
// ClrDataAssembly.
//
//----------------------------------------------------------------------------

class ClrDataAssembly : public IXCLRDataAssembly
{
public:
    ClrDataAssembly(ClrDataAccess* dac,
                    Assembly* assembly);
    virtual ~ClrDataAssembly(void);

    // IUnknown.
    STDMETHOD(QueryInterface)(THIS_
                              IN REFIID interfaceId,
                              OUT PVOID* iface);
    STDMETHOD_(ULONG, AddRef)(THIS);
    STDMETHOD_(ULONG, Release)(THIS);

    //
    // IXCLRDataAssembly.
    //

    virtual HRESULT STDMETHODCALLTYPE StartEnumModules(
        /* [out] */ CLRDATA_ENUM *handle);

    virtual HRESULT STDMETHODCALLTYPE EnumModule(
        /* [in, out] */ CLRDATA_ENUM* handle,
        /* [out] */ IXCLRDataModule **mod);

    virtual HRESULT STDMETHODCALLTYPE EndEnumModules(
        /* [in] */ CLRDATA_ENUM handle);

    virtual HRESULT STDMETHODCALLTYPE StartEnumAppDomains(
        /* [out] */ CLRDATA_ENUM *handle);

    virtual HRESULT STDMETHODCALLTYPE EnumAppDomain(
        /* [in, out] */ CLRDATA_ENUM* handle,
        /* [out] */ IXCLRDataAppDomain **appDomain);

    virtual HRESULT STDMETHODCALLTYPE EndEnumAppDomains(
        /* [in] */ CLRDATA_ENUM handle);

    virtual HRESULT STDMETHODCALLTYPE GetName(
        /* [in] */ ULONG32 bufLen,
        /* [out] */ ULONG32 *nameLen,
        /* [size_is][out] */ _Out_writes_to_opt_(bufLen, *nameLen) WCHAR name[  ]);

    virtual HRESULT STDMETHODCALLTYPE GetFileName(
        /* [in] */ ULONG32 bufLen,
        /* [out] */ ULONG32 *nameLen,
        /* [size_is][out] */ _Out_writes_to_opt_(bufLen, *nameLen) WCHAR name[  ]);

    virtual HRESULT STDMETHODCALLTYPE GetDisplayName(
        /* [in] */ ULONG32 bufLen,
        /* [out] */ ULONG32 *nameLen,
        /* [size_is][out] */ _Out_writes_to_opt_(bufLen, *nameLen) WCHAR name[  ]);

    virtual HRESULT STDMETHODCALLTYPE GetFlags(
        /* [out] */ ULONG32 *flags);

    virtual HRESULT STDMETHODCALLTYPE IsSameObject(
        /* [in] */ IXCLRDataAssembly *assembly);

    virtual HRESULT STDMETHODCALLTYPE Request(
        /* [in] */ ULONG32 reqCode,
        /* [in] */ ULONG32 inBufferSize,
        /* [size_is][in] */ BYTE *inBuffer,
        /* [in] */ ULONG32 outBufferSize,
        /* [size_is][out] */ BYTE *outBuffer);

private:
    LONG m_refs;
    ClrDataAccess* m_dac;
    ULONG32 m_instanceAge;
    Assembly* m_assembly;
};

//----------------------------------------------------------------------------
//
// ClrDataModule.
//
//----------------------------------------------------------------------------

class ClrDataModule : public IXCLRDataModule, IXCLRDataModule2
{
public:
    ClrDataModule(ClrDataAccess* dac,
                  Module* module);
    virtual ~ClrDataModule(void);

    // IUnknown.
    STDMETHOD(QueryInterface)(THIS_
                              IN REFIID interfaceId,
                              OUT PVOID* iface);
    STDMETHOD_(ULONG, AddRef)(THIS);
    STDMETHOD_(ULONG, Release)(THIS);

    //
    // IXCLRDataModule.
    //

    virtual HRESULT STDMETHODCALLTYPE StartEnumAssemblies(
        /* [out] */ CLRDATA_ENUM *handle);

    virtual HRESULT STDMETHODCALLTYPE EnumAssembly(
        /* [in, out] */ CLRDATA_ENUM* handle,
        /* [out] */ IXCLRDataAssembly **assembly);

    virtual HRESULT STDMETHODCALLTYPE EndEnumAssemblies(
        /* [in] */ CLRDATA_ENUM handle);

    virtual HRESULT STDMETHODCALLTYPE StartEnumAppDomains(
        /* [out] */ CLRDATA_ENUM *handle);

    virtual HRESULT STDMETHODCALLTYPE EnumAppDomain(
        /* [in, out] */ CLRDATA_ENUM* handle,
        /* [out] */ IXCLRDataAppDomain **appDomain);

    virtual HRESULT STDMETHODCALLTYPE EndEnumAppDomains(
        /* [in] */ CLRDATA_ENUM handle);

    virtual HRESULT STDMETHODCALLTYPE StartEnumTypeDefinitions(
        /* [out] */ CLRDATA_ENUM *handle);

    virtual HRESULT STDMETHODCALLTYPE EnumTypeDefinition(
        /* [in, out] */ CLRDATA_ENUM* handle,
        /* [out] */ IXCLRDataTypeDefinition **typeDefinition);

    virtual HRESULT STDMETHODCALLTYPE EndEnumTypeDefinitions(
        /* [in] */ CLRDATA_ENUM handle);

    virtual HRESULT STDMETHODCALLTYPE StartEnumTypeInstances(
        /* [in] */ IXCLRDataAppDomain* appDomain,
        /* [out] */ CLRDATA_ENUM *handle);

    virtual HRESULT STDMETHODCALLTYPE EnumTypeInstance(
        /* [in, out] */ CLRDATA_ENUM* handle,
        /* [out] */ IXCLRDataTypeInstance **typeInstance);

    virtual HRESULT STDMETHODCALLTYPE EndEnumTypeInstances(
        /* [in] */ CLRDATA_ENUM handle);

    virtual HRESULT STDMETHODCALLTYPE StartEnumTypeDefinitionsByName(
        /* [in] */ LPCWSTR name,
        /* [in] */ ULONG32 flags,
        /* [out] */ CLRDATA_ENUM *handle);

    virtual HRESULT STDMETHODCALLTYPE EnumTypeDefinitionByName(
        /* [out][in] */ CLRDATA_ENUM *handle,
        /* [out] */ IXCLRDataTypeDefinition **type);

    virtual HRESULT STDMETHODCALLTYPE EndEnumTypeDefinitionsByName(
        /* [in] */ CLRDATA_ENUM handle);

    virtual HRESULT STDMETHODCALLTYPE StartEnumTypeInstancesByName(
        /* [in] */ LPCWSTR name,
        /* [in] */ ULONG32 flags,
        /* [in] */ IXCLRDataAppDomain *appDomain,
        /* [out] */ CLRDATA_ENUM *handle);

    virtual HRESULT STDMETHODCALLTYPE EnumTypeInstanceByName(
        /* [out][in] */ CLRDATA_ENUM *handle,
        /* [out] */ IXCLRDataTypeInstance **type);

    virtual HRESULT STDMETHODCALLTYPE EndEnumTypeInstancesByName(
        /* [in] */ CLRDATA_ENUM handle);

    virtual HRESULT STDMETHODCALLTYPE GetTypeDefinitionByToken(
        /* [in] */ mdTypeDef token,
        /* [out] */ IXCLRDataTypeDefinition **typeDefinition);

    virtual HRESULT STDMETHODCALLTYPE StartEnumMethodDefinitionsByName(
        /* [in] */ LPCWSTR name,
        /* [in] */ ULONG32 flags,
        /* [out] */ CLRDATA_ENUM *handle);

    virtual HRESULT STDMETHODCALLTYPE EnumMethodDefinitionByName(
        /* [in] */ CLRDATA_ENUM* handle,
        /* [out] */ IXCLRDataMethodDefinition **method);

    virtual HRESULT STDMETHODCALLTYPE EndEnumMethodDefinitionsByName(
        /* [in] */ CLRDATA_ENUM handle);

    virtual HRESULT STDMETHODCALLTYPE StartEnumMethodInstancesByName(
        /* [in] */ LPCWSTR name,
        /* [in] */ ULONG32 flags,
        /* [in] */ IXCLRDataAppDomain* appDomain,
        /* [out] */ CLRDATA_ENUM *handle);

    virtual HRESULT STDMETHODCALLTYPE EnumMethodInstanceByName(
        /* [in] */ CLRDATA_ENUM* handle,
        /* [out] */ IXCLRDataMethodInstance **method);

    virtual HRESULT STDMETHODCALLTYPE EndEnumMethodInstancesByName(
        /* [in] */ CLRDATA_ENUM handle);

    virtual HRESULT STDMETHODCALLTYPE GetMethodDefinitionByToken(
        /* [in] */ mdMethodDef token,
        /* [out] */ IXCLRDataMethodDefinition **methodDefinition);

    virtual HRESULT STDMETHODCALLTYPE StartEnumDataByName(
        /* [in] */ LPCWSTR name,
        /* [in] */ ULONG32 flags,
        /* [in] */ IXCLRDataAppDomain* appDomain,
        /* [in] */ IXCLRDataTask* tlsTask,
        /* [out] */ CLRDATA_ENUM *handle);

    virtual HRESULT STDMETHODCALLTYPE EnumDataByName(
        /* [in] */ CLRDATA_ENUM* handle,
        /* [out] */ IXCLRDataValue **value);

    virtual HRESULT STDMETHODCALLTYPE EndEnumDataByName(
        /* [in] */ CLRDATA_ENUM handle);

    virtual HRESULT STDMETHODCALLTYPE GetName(
        /* [in] */ ULONG32 bufLen,
        /* [out] */ ULONG32 *nameLen,
        /* [size_is][out] */ _Out_writes_to_opt_(bufLen, *nameLen) WCHAR name[  ]);

    virtual HRESULT STDMETHODCALLTYPE GetFileName(
        /* [in] */ ULONG32 bufLen,
        /* [out] */ ULONG32 *nameLen,
        /* [size_is][out] */ _Out_writes_to_opt_(bufLen, *nameLen) WCHAR name[  ]);

    virtual HRESULT STDMETHODCALLTYPE GetVersionId(
        /* [out] */ GUID* vid);

    virtual HRESULT STDMETHODCALLTYPE GetFlags(
        /* [out] */ ULONG32 *flags);

    virtual HRESULT STDMETHODCALLTYPE IsSameObject(
        /* [in] */ IXCLRDataModule *mod);

    virtual HRESULT STDMETHODCALLTYPE StartEnumExtents(
        /* [out] */ CLRDATA_ENUM *handle);

    virtual HRESULT STDMETHODCALLTYPE EnumExtent(
        /* [in, out] */ CLRDATA_ENUM* handle,
        /* [out] */ CLRDATA_MODULE_EXTENT *extent);

    virtual HRESULT STDMETHODCALLTYPE EndEnumExtents(
        /* [in] */ CLRDATA_ENUM handle);

    virtual HRESULT STDMETHODCALLTYPE Request(
        /* [in] */ ULONG32 reqCode,
        /* [in] */ ULONG32 inBufferSize,
        /* [size_is][in] */ BYTE *inBuffer,
        /* [in] */ ULONG32 outBufferSize,
        /* [size_is][out] */ BYTE *outBuffer);

    HRESULT RequestGetModulePtr(IN ULONG32 inBufferSize,
                                IN BYTE* inBuffer,
                                IN ULONG32 outBufferSize,
                                OUT BYTE* outBuffer);

    HRESULT RequestGetModuleData(IN ULONG32 inBufferSize,
                                 IN BYTE* inBuffer,
                                 IN ULONG32 outBufferSize,
                                 OUT BYTE* outBuffer);

    Module* GetModule(void)
    {
        return m_module;
    }

    //
    // IXCLRDataModule2
    //
    virtual HRESULT STDMETHODCALLTYPE SetJITCompilerFlags(
        /* [in] */ DWORD dwFlags );

private:
    // Returns an instance of IID_IMetaDataImport.
    HRESULT GetMdInterface(PVOID* retIface);

    LONG m_refs;
    ClrDataAccess* m_dac;
    ULONG32 m_instanceAge;
    Module* m_module;
    IMetaDataImport* m_mdImport;
    bool m_setExtents;
    CLRDATA_MODULE_EXTENT m_extents[2];
    CLRDATA_MODULE_EXTENT* m_extentsEnd;
};

//----------------------------------------------------------------------------
//
// ClrDataTypeDefinition.
//
//----------------------------------------------------------------------------

class ClrDataTypeDefinition : public IXCLRDataTypeDefinition
{
public:
    ClrDataTypeDefinition(ClrDataAccess* dac,
                          Module* module,
                          mdTypeDef token,
                          TypeHandle typeHandle);
    virtual ~ClrDataTypeDefinition(void);

    // IUnknown.
    STDMETHOD(QueryInterface)(THIS_
                              IN REFIID interfaceId,
                              OUT PVOID* iface);
    STDMETHOD_(ULONG, AddRef)(THIS);
    STDMETHOD_(ULONG, Release)(THIS);

    //
    // IXCLRDataTypeDefinition.
    //

    virtual HRESULT STDMETHODCALLTYPE GetModule(
        /* [out] */ IXCLRDataModule **mod);

    virtual HRESULT STDMETHODCALLTYPE StartEnumMethodDefinitions(
        /* [out] */ CLRDATA_ENUM *handle);

    virtual HRESULT STDMETHODCALLTYPE EnumMethodDefinition(
        /* [in, out] */ CLRDATA_ENUM* handle,
        /* [out] */ IXCLRDataMethodDefinition **methodDefinition);

    virtual HRESULT STDMETHODCALLTYPE EndEnumMethodDefinitions(
        /* [in] */ CLRDATA_ENUM handle);

    virtual HRESULT STDMETHODCALLTYPE StartEnumMethodDefinitionsByName(
        /* [in] */ LPCWSTR name,
        /* [in] */ ULONG32 flags,
        /* [out] */ CLRDATA_ENUM *handle);

    virtual HRESULT STDMETHODCALLTYPE EnumMethodDefinitionByName(
        /* [in] */ CLRDATA_ENUM* handle,
        /* [out] */ IXCLRDataMethodDefinition **method);

    virtual HRESULT STDMETHODCALLTYPE EndEnumMethodDefinitionsByName(
        /* [in] */ CLRDATA_ENUM handle);

    virtual HRESULT STDMETHODCALLTYPE GetMethodDefinitionByToken(
        /* [in] */ mdMethodDef token,
        /* [out] */ IXCLRDataMethodDefinition **methodDefinition);

    virtual HRESULT STDMETHODCALLTYPE StartEnumInstances(
        /* [in] */ IXCLRDataAppDomain* appDomain,
        /* [out] */ CLRDATA_ENUM *handle);

    virtual HRESULT STDMETHODCALLTYPE EnumInstance(
        /* [out][in] */ CLRDATA_ENUM *handle,
        /* [out] */ IXCLRDataTypeInstance **instance);

    virtual HRESULT STDMETHODCALLTYPE EndEnumInstances(
        /* [in] */ CLRDATA_ENUM handle);

    virtual HRESULT STDMETHODCALLTYPE GetNumFields(
        /* [in] */ ULONG32 flags,
        /* [out] */ ULONG32 *numFields);

    virtual HRESULT STDMETHODCALLTYPE StartEnumFields(
        /* [in] */ ULONG32 flags,
        /* [out] */ CLRDATA_ENUM *handle);

    virtual HRESULT STDMETHODCALLTYPE EnumField(
        /* [out][in] */ CLRDATA_ENUM *handle,
        /* [in] */ ULONG32 nameBufLen,
        /* [out] */ ULONG32 *nameLen,
        /* [size_is][out] */ _Out_writes_to_opt_(nameBufLen, *nameLen) WCHAR nameBuf[  ],
        /* [out] */ IXCLRDataTypeDefinition **type,
        /* [out] */ ULONG32 *flags,
        /* [out] */ mdFieldDef *token);

    virtual HRESULT STDMETHODCALLTYPE EnumField2(
        /* [out][in] */ CLRDATA_ENUM *handle,
        /* [in] */ ULONG32 nameBufLen,
        /* [out] */ ULONG32 *nameLen,
        /* [size_is][out] */ _Out_writes_to_opt_(nameBufLen, *nameLen) WCHAR nameBuf[  ],
        /* [out] */ IXCLRDataTypeDefinition **type,
        /* [out] */ ULONG32 *flags,
        /* [out] */ IXCLRDataModule** tokenScope,
        /* [out] */ mdFieldDef *token);

    virtual HRESULT STDMETHODCALLTYPE EndEnumFields(
        /* [in] */ CLRDATA_ENUM handle);

    virtual HRESULT STDMETHODCALLTYPE StartEnumFieldsByName(
        /* [in] */ LPCWSTR name,
        /* [in] */ ULONG32 nameFlags,
        /* [in] */ ULONG32 fieldFlags,
        /* [out] */ CLRDATA_ENUM *handle);

    virtual HRESULT STDMETHODCALLTYPE EnumFieldByName(
        /* [out][in] */ CLRDATA_ENUM *handle,
        /* [out] */ IXCLRDataTypeDefinition **type,
        /* [out] */ ULONG32 *flags,
        /* [out] */ mdFieldDef *token);

    virtual HRESULT STDMETHODCALLTYPE EnumFieldByName2(
        /* [out][in] */ CLRDATA_ENUM *handle,
        /* [out] */ IXCLRDataTypeDefinition **type,
        /* [out] */ ULONG32 *flags,
        /* [out] */ IXCLRDataModule** tokenScope,
        /* [out] */ mdFieldDef *token);

    virtual HRESULT STDMETHODCALLTYPE EndEnumFieldsByName(
        /* [in] */ CLRDATA_ENUM handle);

    virtual HRESULT STDMETHODCALLTYPE GetFieldByToken(
        /* [in] */ mdFieldDef token,
        /* [in] */ ULONG32 nameBufLen,
        /* [out] */ ULONG32 *nameLen,
        /* [size_is][out] */ _Out_writes_to_opt_(nameBufLen, *nameLen) WCHAR nameBuf[  ],
        /* [out] */ IXCLRDataTypeDefinition **type,
        /* [out] */ ULONG32* flags);

    virtual HRESULT STDMETHODCALLTYPE GetFieldByToken2(
        /* [in] */ IXCLRDataModule* tokenScope,
        /* [in] */ mdFieldDef token,
        /* [in] */ ULONG32 nameBufLen,
        /* [out] */ ULONG32 *nameLen,
        /* [size_is][out] */ _Out_writes_to_opt_(nameBufLen, *nameLen) WCHAR nameBuf[  ],
        /* [out] */ IXCLRDataTypeDefinition **type,
        /* [out] */ ULONG32* flags);

    virtual HRESULT STDMETHODCALLTYPE GetName(
        /* [in] */ ULONG32 flags,
        /* [in] */ ULONG32 bufLen,
        /* [out] */ ULONG32 *nameLen,
        /* [size_is][out] */ _Out_writes_to_opt_(bufLen, *nameLen) WCHAR nameBuf[  ]);

    virtual HRESULT STDMETHODCALLTYPE GetTokenAndScope(
        /* [out] */ mdTypeDef *token,
        /* [out] */ IXCLRDataModule **mod);

    virtual HRESULT STDMETHODCALLTYPE GetCorElementType(
        /* [out] */ CorElementType *type);

    virtual HRESULT STDMETHODCALLTYPE GetFlags(
        /* [out] */ ULONG32 *flags);

    virtual HRESULT STDMETHODCALLTYPE GetBase(
        /* [out] */ IXCLRDataTypeDefinition **base);

    virtual HRESULT STDMETHODCALLTYPE IsSameObject(
        /* [in] */ IXCLRDataTypeDefinition *type);

    virtual HRESULT STDMETHODCALLTYPE Request(
        /* [in] */ ULONG32 reqCode,
        /* [in] */ ULONG32 inBufferSize,
        /* [size_is][in] */ BYTE *inBuffer,
        /* [in] */ ULONG32 outBufferSize,
        /* [size_is][out] */ BYTE *outBuffer);

    virtual HRESULT STDMETHODCALLTYPE GetArrayRank(
        /* [out] */ ULONG32* rank);

    virtual HRESULT STDMETHODCALLTYPE GetTypeNotification(
        /* [out] */ ULONG32* flags);

    virtual HRESULT STDMETHODCALLTYPE SetTypeNotification(
        /* [in] */ ULONG32 flags);

    static HRESULT NewFromModule(ClrDataAccess* dac,
                                 Module* module,
                                 mdTypeDef token,
                                 ClrDataTypeDefinition** typeDef,
                                 IXCLRDataTypeDefinition** pubTypeDef);

    TypeHandle GetTypeHandle(void)
    {
        return m_typeHandle;
    }

private:
    LONG m_refs;
    ClrDataAccess* m_dac;
    ULONG32 m_instanceAge;
    Module* m_module;
    mdTypeDef m_token;
    TypeHandle m_typeHandle;
};

//----------------------------------------------------------------------------
//
// ClrDataTypeInstance.
//
//----------------------------------------------------------------------------

class ClrDataTypeInstance : public IXCLRDataTypeInstance
{
public:
    ClrDataTypeInstance(ClrDataAccess* dac,
                        AppDomain* appDomain,
                        TypeHandle typeHandle);
    virtual ~ClrDataTypeInstance(void);

    // IUnknown.
    STDMETHOD(QueryInterface)(THIS_
                              IN REFIID interfaceId,
                              OUT PVOID* iface);
    STDMETHOD_(ULONG, AddRef)(THIS);
    STDMETHOD_(ULONG, Release)(THIS);

    //
    // IXCLRDataTypeInstance.
    //

    virtual HRESULT STDMETHODCALLTYPE StartEnumMethodInstances(
        /* [out] */ CLRDATA_ENUM *handle);

    virtual HRESULT STDMETHODCALLTYPE EnumMethodInstance(
        /* [in, out] */ CLRDATA_ENUM* handle,
        /* [out] */ IXCLRDataMethodInstance **methodInstance);

    virtual HRESULT STDMETHODCALLTYPE EndEnumMethodInstances(
        /* [in] */ CLRDATA_ENUM handle);

    virtual HRESULT STDMETHODCALLTYPE StartEnumMethodInstancesByName(
        /* [in] */ LPCWSTR name,
        /* [in] */ ULONG32 flags,
        /* [out] */ CLRDATA_ENUM *handle);

    virtual HRESULT STDMETHODCALLTYPE EnumMethodInstanceByName(
        /* [in] */ CLRDATA_ENUM* handle,
        /* [out] */ IXCLRDataMethodInstance **method);

    virtual HRESULT STDMETHODCALLTYPE EndEnumMethodInstancesByName(
        /* [in] */ CLRDATA_ENUM handle);

    virtual HRESULT STDMETHODCALLTYPE GetNumStaticFields(
        /* [out] */ ULONG32 *numFields);

    virtual HRESULT STDMETHODCALLTYPE GetStaticFieldByIndex(
        /* [in] */ ULONG32 index,
        /* [in] */ IXCLRDataTask *tlsTask,
        /* [out] */ IXCLRDataValue **field,
        /* [in] */ ULONG32 bufLen,
        /* [out] */ ULONG32 *nameLen,
        /* [size_is][out] */ _Out_writes_to_opt_(bufLen, *nameLen) WCHAR nameBuf[  ],
        /* [out] */ mdFieldDef *token);

    virtual HRESULT STDMETHODCALLTYPE StartEnumStaticFieldsByName(
        /* [in] */ LPCWSTR name,
        /* [in] */ ULONG32 flags,
        /* [in] */ IXCLRDataTask *tlsTask,
        /* [out] */ CLRDATA_ENUM *handle);

    virtual HRESULT STDMETHODCALLTYPE EnumStaticFieldByName(
        /* [out][in] */ CLRDATA_ENUM *handle,
        /* [out] */ IXCLRDataValue **value);

    virtual HRESULT STDMETHODCALLTYPE EndEnumStaticFieldsByName(
        /* [in] */ CLRDATA_ENUM handle);

    virtual HRESULT STDMETHODCALLTYPE GetNumStaticFields2(
        /* [in] */ ULONG32 flags,
        /* [out] */ ULONG32 *numFields);

    virtual HRESULT STDMETHODCALLTYPE StartEnumStaticFields(
        /* [in] */ ULONG32 flags,
        /* [in] */ IXCLRDataTask *tlsTask,
        /* [out] */ CLRDATA_ENUM *handle);

    virtual HRESULT STDMETHODCALLTYPE EnumStaticField(
        /* [out][in] */ CLRDATA_ENUM *handle,
        /* [out] */ IXCLRDataValue **value);

    virtual HRESULT STDMETHODCALLTYPE EnumStaticField2(
        /* [out][in] */ CLRDATA_ENUM *handle,
        /* [out] */ IXCLRDataValue **value,
        /* [in] */ ULONG32 bufLen,
        /* [out] */ ULONG32 *nameLen,
        /* [size_is][out] */ _Out_writes_to_opt_(bufLen, *nameLen) WCHAR nameBuf[  ],
        /* [out] */ IXCLRDataModule** tokenScope,
        /* [out] */ mdFieldDef *token);

    virtual HRESULT STDMETHODCALLTYPE EndEnumStaticFields(
        /* [in] */ CLRDATA_ENUM handle);

    virtual HRESULT STDMETHODCALLTYPE StartEnumStaticFieldsByName2(
        /* [in] */ LPCWSTR name,
        /* [in] */ ULONG32 nameFlags,
        /* [in] */ ULONG32 fieldFlags,
        /* [in] */ IXCLRDataTask *tlsTask,
        /* [out] */ CLRDATA_ENUM *handle);

    virtual HRESULT STDMETHODCALLTYPE EnumStaticFieldByName3(
        /* [out][in] */ CLRDATA_ENUM *handle,
        /* [out] */ IXCLRDataValue **value,
        /* [out] */ IXCLRDataModule** tokenScope,
        /* [out] */ mdFieldDef *token);

    virtual HRESULT STDMETHODCALLTYPE EnumStaticFieldByName2(
        /* [out][in] */ CLRDATA_ENUM *handle,
        /* [out] */ IXCLRDataValue **value);

    virtual HRESULT STDMETHODCALLTYPE EndEnumStaticFieldsByName2(
        /* [in] */ CLRDATA_ENUM handle);

    virtual HRESULT STDMETHODCALLTYPE GetStaticFieldByToken(
        /* [in] */ mdFieldDef token,
        /* [in] */ IXCLRDataTask *tlsTask,
        /* [out] */ IXCLRDataValue **field,
        /* [in] */ ULONG32 bufLen,
        /* [out] */ ULONG32 *nameLen,
        /* [size_is][out] */ _Out_writes_to_opt_(bufLen, *nameLen) WCHAR nameBuf[  ]);

    virtual HRESULT STDMETHODCALLTYPE GetStaticFieldByToken2(
        /* [in] */ IXCLRDataModule* tokenScope,
        /* [in] */ mdFieldDef token,
        /* [in] */ IXCLRDataTask *tlsTask,
        /* [out] */ IXCLRDataValue **field,
        /* [in] */ ULONG32 bufLen,
        /* [out] */ ULONG32 *nameLen,
        /* [size_is][out] */ _Out_writes_to_opt_(bufLen, *nameLen) WCHAR nameBuf[  ]);

    virtual HRESULT STDMETHODCALLTYPE GetName(
        /* [in] */ ULONG32 flags,
        /* [in] */ ULONG32 bufLen,
        /* [out] */ ULONG32 *nameLen,
        /* [size_is][out] */ _Out_writes_to_opt_(bufLen, *nameLen) WCHAR nameBuf[  ]);

    virtual HRESULT STDMETHODCALLTYPE GetModule(
        /* [out] */ IXCLRDataModule **mod);

    virtual HRESULT STDMETHODCALLTYPE GetDefinition(
        /* [out] */ IXCLRDataTypeDefinition **typeDefinition);

    virtual HRESULT STDMETHODCALLTYPE GetFlags(
        /* [out] */ ULONG32 *flags);

    virtual HRESULT STDMETHODCALLTYPE GetBase(
        /* [out] */ IXCLRDataTypeInstance **base);

    virtual HRESULT STDMETHODCALLTYPE IsSameObject(
        /* [in] */ IXCLRDataTypeInstance *type);

    virtual HRESULT STDMETHODCALLTYPE GetNumTypeArguments(
        /* [out] */ ULONG32 *numTypeArgs);

    virtual HRESULT STDMETHODCALLTYPE GetTypeArgumentByIndex(
        /* [in] */ ULONG32 index,
        /* [out] */ IXCLRDataTypeInstance **typeArg);

    virtual HRESULT STDMETHODCALLTYPE Request(
        /* [in] */ ULONG32 reqCode,
        /* [in] */ ULONG32 inBufferSize,
        /* [size_is][in] */ BYTE *inBuffer,
        /* [in] */ ULONG32 outBufferSize,
        /* [size_is][out] */ BYTE *outBuffer);

    static HRESULT NewFromModule(ClrDataAccess* dac,
                                 AppDomain* appDomain,
                                 Module* module,
                                 mdTypeDef token,
                                 ClrDataTypeInstance** typeInst,
                                 IXCLRDataTypeInstance** pubTypeInst);

    TypeHandle GetTypeHandle(void)
    {
        return m_typeHandle;
    }

private:
    LONG m_refs;
    ClrDataAccess* m_dac;
    ULONG32 m_instanceAge;
    AppDomain* m_appDomain;
    TypeHandle m_typeHandle;
};

//----------------------------------------------------------------------------
//
// ClrDataMethodDefinition.
//
//----------------------------------------------------------------------------

class ClrDataMethodDefinition : public IXCLRDataMethodDefinition
{
public:
    ClrDataMethodDefinition(ClrDataAccess* dac,
                            Module* module,
                            mdMethodDef token,
                            MethodDesc* methodDesc);
    virtual ~ClrDataMethodDefinition(void);

    // IUnknown.
    STDMETHOD(QueryInterface)(THIS_
                              IN REFIID interfaceId,
                              OUT PVOID* iface);
    STDMETHOD_(ULONG, AddRef)(THIS);
    STDMETHOD_(ULONG, Release)(THIS);

    //
    // IXCLRDataMethodDefinition.
    //

    virtual HRESULT STDMETHODCALLTYPE GetTypeDefinition(
        /* [out] */ IXCLRDataTypeDefinition **typeDefinition);

    virtual HRESULT STDMETHODCALLTYPE StartEnumInstances(
        /* [in] */ IXCLRDataAppDomain* appDomain,
        /* [out] */ CLRDATA_ENUM *handle);

    virtual HRESULT STDMETHODCALLTYPE EnumInstance(
        /* [out][in] */ CLRDATA_ENUM *handle,
        /* [out] */ IXCLRDataMethodInstance **instance);

    virtual HRESULT STDMETHODCALLTYPE EndEnumInstances(
        /* [in] */ CLRDATA_ENUM handle);

    virtual HRESULT STDMETHODCALLTYPE GetName(
        /* [in] */ ULONG32 flags,
        /* [in] */ ULONG32 bufLen,
        /* [out] */ ULONG32 *nameLen,
        /* [size_is][out] */ _Out_writes_to_opt_(bufLen, *nameLen) WCHAR name[  ]);

    virtual HRESULT STDMETHODCALLTYPE GetTokenAndScope(
        /* [out] */ mdMethodDef *token,
        /* [out] */ IXCLRDataModule **mod);

    virtual HRESULT STDMETHODCALLTYPE GetFlags(
        /* [out] */ ULONG32 *flags);

    virtual HRESULT STDMETHODCALLTYPE IsSameObject(
        /* [in] */ IXCLRDataMethodDefinition *method);

    virtual HRESULT STDMETHODCALLTYPE GetLatestEnCVersion(
        /* [out] */ ULONG32* version);

    virtual HRESULT STDMETHODCALLTYPE StartEnumExtents(
        /* [out] */ CLRDATA_ENUM *handle);

    virtual HRESULT STDMETHODCALLTYPE EnumExtent(
        /* [out][in] */ CLRDATA_ENUM *handle,
        /* [out] */ CLRDATA_METHDEF_EXTENT *extent);

    virtual HRESULT STDMETHODCALLTYPE EndEnumExtents(
        /* [in] */ CLRDATA_ENUM handle);

    virtual HRESULT STDMETHODCALLTYPE GetCodeNotification(
        /* [out] */ ULONG32 *flags);

    virtual HRESULT STDMETHODCALLTYPE SetCodeNotification(
        /* [in] */ ULONG32 flags);

    virtual HRESULT STDMETHODCALLTYPE GetRepresentativeEntryAddress(
        /* [out] */ CLRDATA_ADDRESS* addr);

    virtual HRESULT STDMETHODCALLTYPE HasClassOrMethodInstantiation(
        /*[out]*/ BOOL* bGeneric);

    virtual HRESULT STDMETHODCALLTYPE Request(
        /* [in] */ ULONG32 reqCode,
        /* [in] */ ULONG32 inBufferSize,
        /* [size_is][in] */ BYTE *inBuffer,
        /* [in] */ ULONG32 outBufferSize,
        /* [size_is][out] */ BYTE *outBuffer);

    COR_ILMETHOD* GetIlMethod(void);

    static HRESULT NewFromModule(ClrDataAccess* dac,
                                 Module* module,
                                 mdMethodDef token,
                                 ClrDataMethodDefinition** methDef,
                                 IXCLRDataMethodDefinition** pubMethDef);

    static HRESULT GetSharedMethodFlags(MethodDesc* methodDesc,
                                        ULONG32* flags);

    // We don't need this if we are able to form name using token
    MethodDesc *GetMethodDesc() { return m_methodDesc;}
private:
    LONG m_refs;
    ClrDataAccess* m_dac;
    ULONG32 m_instanceAge;
    Module* m_module;
    mdMethodDef m_token;
    MethodDesc* m_methodDesc;
};

//----------------------------------------------------------------------------
//
// ClrDataMethodInstance.
//
//----------------------------------------------------------------------------

class ClrDataMethodInstance : public IXCLRDataMethodInstance
{
public:
    ClrDataMethodInstance(ClrDataAccess* dac,
                          AppDomain* appDomain,
                          MethodDesc* methodDesc);
    virtual ~ClrDataMethodInstance(void);

    // IUnknown.
    STDMETHOD(QueryInterface)(THIS_
                              IN REFIID interfaceId,
                              OUT PVOID* iface);
    STDMETHOD_(ULONG, AddRef)(THIS);
    STDMETHOD_(ULONG, Release)(THIS);

    //
    // IXCLRDataMethodInstance.
    //

    virtual HRESULT STDMETHODCALLTYPE GetTypeInstance(
        /* [out] */ IXCLRDataTypeInstance **typeInstance);

    virtual HRESULT STDMETHODCALLTYPE GetDefinition(
        /* [out] */ IXCLRDataMethodDefinition **methodDefinition);

    virtual HRESULT STDMETHODCALLTYPE GetTokenAndScope(
        /* [out] */ mdMethodDef *token,
        /* [out] */ IXCLRDataModule **mod);

    virtual HRESULT STDMETHODCALLTYPE GetName(
        /* [in] */ ULONG32 flags,
        /* [in] */ ULONG32 bufLen,
        /* [out] */ ULONG32 *nameLen,
        /* [size_is][out] */ _Out_writes_to_opt_(bufLen, *nameLen) WCHAR name[  ]);

    virtual HRESULT STDMETHODCALLTYPE GetFlags(
        /* [out] */ ULONG32 *flags);

    virtual HRESULT STDMETHODCALLTYPE IsSameObject(
        /* [in] */ IXCLRDataMethodInstance *method);

    virtual HRESULT STDMETHODCALLTYPE GetEnCVersion(
        /* [out] */ ULONG32* version);

    virtual HRESULT STDMETHODCALLTYPE GetNumTypeArguments(
        /* [out] */ ULONG32 *numTypeArgs);

    virtual HRESULT STDMETHODCALLTYPE GetTypeArgumentByIndex(
        /* [in] */ ULONG32 index,
        /* [out] */ IXCLRDataTypeInstance **typeArg);

    virtual HRESULT STDMETHODCALLTYPE GetILOffsetsByAddress(
        /* [in] */ CLRDATA_ADDRESS address,
        /* [in] */ ULONG32 offsetsLen,
        /* [out] */ ULONG32 *offsetsNeeded,
        /* [size_is][out] */ ULONG32 ilOffsets[  ]);

    virtual HRESULT STDMETHODCALLTYPE GetAddressRangesByILOffset(
        /* [in] */ ULONG32 ilOffset,
        /* [in] */ ULONG32 rangesLen,
        /* [out] */ ULONG32 *rangesNeeded,
        /* [size_is][out] */ CLRDATA_ADDRESS_RANGE addressRanges[  ]);

    virtual HRESULT STDMETHODCALLTYPE GetILAddressMap(
        /* [in] */ ULONG32 mapLen,
        /* [out] */ ULONG32 *mapNeeded,
        /* [size_is][out] */ CLRDATA_IL_ADDRESS_MAP maps[  ]);

    virtual HRESULT STDMETHODCALLTYPE StartEnumExtents(
        /* [out] */ CLRDATA_ENUM *handle);

    virtual HRESULT STDMETHODCALLTYPE EnumExtent(
        /* [out][in] */ CLRDATA_ENUM *handle,
        /* [out] */ CLRDATA_ADDRESS_RANGE *extent);

    virtual HRESULT STDMETHODCALLTYPE EndEnumExtents(
        /* [in] */ CLRDATA_ENUM handle);

    virtual HRESULT STDMETHODCALLTYPE GetRepresentativeEntryAddress(
        /* [out] */ CLRDATA_ADDRESS* addr);

    virtual HRESULT STDMETHODCALLTYPE Request(
        /* [in] */ ULONG32 reqCode,
        /* [in] */ ULONG32 inBufferSize,
        /* [size_is][in] */ BYTE *inBuffer,
        /* [in] */ ULONG32 outBufferSize,
        /* [size_is][out] */ BYTE *outBuffer);

    static HRESULT NewFromModule(ClrDataAccess* dac,
                                 AppDomain* appDomain,
                                 Module* module,
                                 mdMethodDef token,
                                 ClrDataMethodInstance** methInst,
                                 IXCLRDataMethodInstance** pubMethInst);

private:
    friend class ClrDataAccess;
    LONG m_refs;
    ClrDataAccess* m_dac;
    ULONG32 m_instanceAge;
    AppDomain* m_appDomain;
    MethodDesc* m_methodDesc;
};

//----------------------------------------------------------------------------
//
// ClrDataTask.
//
//----------------------------------------------------------------------------

class ClrDataTask : public IXCLRDataTask
{
public:
    ClrDataTask(ClrDataAccess* dac,
                Thread* Thread);
    virtual ~ClrDataTask(void);

    // IUnknown.
    STDMETHOD(QueryInterface)(THIS_
                              IN REFIID interfaceId,
                              OUT PVOID* iface);
    STDMETHOD_(ULONG, AddRef)(THIS);
    STDMETHOD_(ULONG, Release)(THIS);

    //
    // IXCLRDataTask.
    //

    virtual HRESULT STDMETHODCALLTYPE GetProcess(
        /* [out] */ IXCLRDataProcess **process);

    virtual HRESULT STDMETHODCALLTYPE GetCurrentAppDomain(
        /* [out] */ IXCLRDataAppDomain **appDomain);

    virtual HRESULT STDMETHODCALLTYPE GetName(
        /* [in] */ ULONG32 bufLen,
        /* [out] */ ULONG32 *nameLen,
        /* [size_is][out] */ _Out_writes_to_opt_(bufLen, *nameLen) WCHAR name[  ]);

    virtual HRESULT STDMETHODCALLTYPE GetUniqueID(
        /* [out] */ ULONG64 *id);

    virtual HRESULT STDMETHODCALLTYPE GetFlags(
        /* [out] */ ULONG32 *flags);

    virtual HRESULT STDMETHODCALLTYPE IsSameObject(
        /* [in] */ IXCLRDataTask *task);

    virtual HRESULT STDMETHODCALLTYPE GetManagedObject(
        /* [out] */ IXCLRDataValue **value);

    virtual HRESULT STDMETHODCALLTYPE GetDesiredExecutionState(
        /* [out] */ ULONG32 *state);

    virtual HRESULT STDMETHODCALLTYPE SetDesiredExecutionState(
        /* [in] */ ULONG32 state);

    virtual HRESULT STDMETHODCALLTYPE CreateStackWalk(
        /* [in] */ ULONG32 flags,
        /* [out] */ IXCLRDataStackWalk **stackWalk);

    virtual HRESULT STDMETHODCALLTYPE GetOSThreadID(
        /* [out] */ ULONG32 *id);

    virtual HRESULT STDMETHODCALLTYPE GetContext(
        /* [in] */ ULONG32 contextFlags,
        /* [in] */ ULONG32 contextBufSize,
        /* [out] */ ULONG32 *contextSize,
        /* [size_is][out] */ BYTE contextBuf[  ]);

    virtual HRESULT STDMETHODCALLTYPE SetContext(
        /* [in] */ ULONG32 contextSize,
        /* [size_is][in] */ BYTE context[  ]);

    virtual HRESULT STDMETHODCALLTYPE GetCurrentExceptionState(
        /* [out] */ IXCLRDataExceptionState **exception);

    virtual HRESULT STDMETHODCALLTYPE GetLastExceptionState(
        /* [out] */ IXCLRDataExceptionState **exception);

    virtual HRESULT STDMETHODCALLTYPE Request(
        /* [in] */ ULONG32 reqCode,
        /* [in] */ ULONG32 inBufferSize,
        /* [size_is][in] */ BYTE *inBuffer,
        /* [in] */ ULONG32 outBufferSize,
        /* [size_is][out] */ BYTE *outBuffer);

    Thread* GetThread(void)
    {
        return m_thread;
    }

private:
    LONG m_refs;
    ClrDataAccess* m_dac;
    ULONG32 m_instanceAge;
    Thread* m_thread;
};

//----------------------------------------------------------------------------
//
// ClrDataStackWalk.
//
//----------------------------------------------------------------------------

class ClrDataStackWalk : public IXCLRDataStackWalk
{
public:
    ClrDataStackWalk(ClrDataAccess* dac,
                     Thread* Thread,
                     ULONG32 flags);
    virtual ~ClrDataStackWalk(void);

    // IUnknown.
    STDMETHOD(QueryInterface)(THIS_
                              IN REFIID interfaceId,
                              OUT PVOID* iface);
    STDMETHOD_(ULONG, AddRef)(THIS);
    STDMETHOD_(ULONG, Release)(THIS);

    //
    // IXCLRDataStackWalk.
    //

    virtual HRESULT STDMETHODCALLTYPE GetContext(
        /* [in] */ ULONG32 contextFlags,
        /* [in] */ ULONG32 contextBufSize,
        /* [out] */ ULONG32 *contextSize,
        /* [size_is][out] */ BYTE contextBuf[  ]);

    virtual HRESULT STDMETHODCALLTYPE SetContext(
        /* [in] */ ULONG32 contextSize,
        /* [size_is][in] */ BYTE context[  ]);

    virtual HRESULT STDMETHODCALLTYPE Next( void);

    virtual HRESULT STDMETHODCALLTYPE GetStackSizeSkipped(
        /* [out] */ ULONG64 *stackSizeSkipped);

    virtual HRESULT STDMETHODCALLTYPE GetFrameType(
        /* [out] */ CLRDataSimpleFrameType *simpleType,
        /* [out] */ CLRDataDetailedFrameType *detailedType);

    virtual HRESULT STDMETHODCALLTYPE GetFrame(
        /* [out] */ IXCLRDataFrame **frame);

    virtual HRESULT STDMETHODCALLTYPE Request(
        /* [in] */ ULONG32 reqCode,
        /* [in] */ ULONG32 inBufferSize,
        /* [size_is][in] */ BYTE *inBuffer,
        /* [in] */ ULONG32 outBufferSize,
        /* [size_is][out] */ BYTE *outBuffer);

    virtual HRESULT STDMETHODCALLTYPE SetContext2(
        /* [in] */ ULONG32 flags,
        /* [in] */ ULONG32 contextSize,
        /* [size_is][in] */ BYTE context[  ]);

    HRESULT Init(void);

private:
    void FilterFrames(void);
    void RawGetFrameType(
        /* [out] */ CLRDataSimpleFrameType* simpleType,
        /* [out] */ CLRDataDetailedFrameType* detailedType);

    LONG m_refs;
    ClrDataAccess* m_dac;
    ULONG32 m_instanceAge;
    Thread* m_thread;
    ULONG32 m_walkFlags;
    StackFrameIterator m_frameIter;
    REGDISPLAY m_regDisp;
    T_CONTEXT m_context;
    TADDR m_stackPrev;

    // This is part of a test hook for debugging.  Unless you're code:ClrDataStackWalk::Next
    //  you should never do anything with this member.
    INDEBUG( int m_framesUnwound; )

};

//----------------------------------------------------------------------------
//
// ClrDataFrame.
//
//----------------------------------------------------------------------------

class ClrDataFrame : public IXCLRDataFrame,
                            IXCLRDataFrame2
{
    friend class ClrDataStackWalk;

public:
    ClrDataFrame(ClrDataAccess* dac,
                 CLRDataSimpleFrameType simpleType,
                 CLRDataDetailedFrameType detailedType,
                 AppDomain* appDomain,
                 MethodDesc* methodDesc);
    virtual ~ClrDataFrame(void);

    // IUnknown.
    STDMETHOD(QueryInterface)(THIS_
                              IN REFIID interfaceId,
                              OUT PVOID* iface);
    STDMETHOD_(ULONG, AddRef)(THIS);
    STDMETHOD_(ULONG, Release)(THIS);

    //
    // IXCLRDataFrame.
    //

    virtual HRESULT STDMETHODCALLTYPE GetContext(
        /* [in] */ ULONG32 contextFlags,
        /* [in] */ ULONG32 contextBufSize,
        /* [out] */ ULONG32 *contextSize,
        /* [size_is][out] */ BYTE contextBuf[  ]);

    virtual HRESULT STDMETHODCALLTYPE GetFrameType(
        /* [out] */ CLRDataSimpleFrameType *simpleType,
        /* [out] */ CLRDataDetailedFrameType *detailedType);

    virtual HRESULT STDMETHODCALLTYPE GetAppDomain(
        /* [out] */ IXCLRDataAppDomain **appDomain);

    virtual HRESULT STDMETHODCALLTYPE GetNumArguments(
        /* [out] */ ULONG32 *numParams);

    virtual HRESULT STDMETHODCALLTYPE GetArgumentByIndex(
        /* [in] */ ULONG32 index,
        /* [out] */ IXCLRDataValue **arg,
        /* [in] */ ULONG32 bufLen,
        /* [out] */ ULONG32 *nameLen,
        /* [size_is][out] */ _Out_writes_to_opt_(bufLen, *nameLen) WCHAR name[  ]);

    virtual HRESULT STDMETHODCALLTYPE GetNumLocalVariables(
        /* [out] */ ULONG32 *numLocals);

    virtual HRESULT STDMETHODCALLTYPE GetLocalVariableByIndex(
        /* [in] */ ULONG32 index,
        /* [out] */ IXCLRDataValue **localVariable,
        /* [in] */ ULONG32 bufLen,
        /* [out] */ ULONG32 *nameLen,
        /* [size_is][out] */ _Out_writes_to_opt_(bufLen, *nameLen) WCHAR name[  ]);

    virtual HRESULT STDMETHODCALLTYPE GetNumTypeArguments(
        /* [out] */ ULONG32 *numTypeArgs);

    virtual HRESULT STDMETHODCALLTYPE GetTypeArgumentByIndex(
        /* [in] */ ULONG32 index,
        /* [out] */ IXCLRDataTypeInstance **typeArg);

    virtual HRESULT STDMETHODCALLTYPE GetCodeName(
        /* [in] */ ULONG32 flags,
        /* [in] */ ULONG32 bufLen,
        /* [out] */ ULONG32 *nameLen,
        /* [size_is][out] */ _Out_writes_bytes_opt_(bufLen) WCHAR nameBuf[  ]);

    virtual HRESULT STDMETHODCALLTYPE GetMethodInstance(
        /* [out] */ IXCLRDataMethodInstance **method);

    virtual HRESULT STDMETHODCALLTYPE Request(
        /* [in] */ ULONG32 reqCode,
        /* [in] */ ULONG32 inBufferSize,
        /* [size_is][in] */ BYTE *inBuffer,
        /* [in] */ ULONG32 outBufferSize,
        /* [size_is][out] */ BYTE *outBuffer);

    //
    // IXCLRDataFrame2.
    //

    virtual HRESULT STDMETHODCALLTYPE GetExactGenericArgsToken(
        /* [out] */ IXCLRDataValue ** genericToken);

private:
    HRESULT GetMethodSig(MetaSig** sig,
                         ULONG32* count);
    HRESULT GetLocalSig(MetaSig** sig,
                        ULONG32* count);
    HRESULT ValueFromDebugInfo(MetaSig* sig,
                               bool isArg,
                               DWORD sigIndex,
                               DWORD varInfoSlot,
                               IXCLRDataValue** value);

    LONG m_refs;
    ClrDataAccess* m_dac;
    ULONG32 m_instanceAge;
    CLRDataSimpleFrameType m_simpleType;
    CLRDataDetailedFrameType m_detailedType;
    AppDomain* m_appDomain;
    MethodDesc* m_methodDesc;
    REGDISPLAY m_regDisp;
    T_CONTEXT m_context;
    MetaSig* m_methodSig;
    MetaSig* m_localSig;
};

//----------------------------------------------------------------------------
//
// ClrDataExceptionState.
//
//----------------------------------------------------------------------------

#ifdef FEATURE_EH_FUNCLETS
typedef ExceptionTrackerBase ClrDataExStateType;
#else // FEATURE_EH_FUNCLETS
typedef ExInfo ClrDataExStateType;
#endif // FEATURE_EH_FUNCLETS


class ClrDataExceptionState : public IXCLRDataExceptionState
{
public:
    ClrDataExceptionState(ClrDataAccess* dac,
                          AppDomain* appDomain,
                          Thread* thread,
                          ULONG32 flags,
                          ClrDataExStateType* exInfo,
                          OBJECTHANDLE throwable,
                          ClrDataExStateType* prevExInfo);
    virtual ~ClrDataExceptionState(void);

    // IUnknown.
    STDMETHOD(QueryInterface)(THIS_
                              IN REFIID interfaceId,
                              OUT PVOID* iface);
    STDMETHOD_(ULONG, AddRef)(THIS);
    STDMETHOD_(ULONG, Release)(THIS);

    //
    // IXCLRDataExceptionState.
    //

    virtual HRESULT STDMETHODCALLTYPE GetFlags(
        /* [out] */ ULONG32 *flags);

    virtual HRESULT STDMETHODCALLTYPE GetPrevious(
        /* [out] */ IXCLRDataExceptionState **exState);

    virtual HRESULT STDMETHODCALLTYPE GetManagedObject(
        /* [out] */ IXCLRDataValue **value);

    virtual HRESULT STDMETHODCALLTYPE GetBaseType(
        /* [out] */ CLRDataBaseExceptionType *type);

    virtual HRESULT STDMETHODCALLTYPE GetCode(
        /* [out] */ ULONG32 *code);

    virtual HRESULT STDMETHODCALLTYPE GetString(
        /* [in] */ ULONG32 bufLen,
        /* [out] */ ULONG32 *strLen,
        /* [size_is][out] */ _Out_writes_to_opt_(bufLen, *strLen) WCHAR str[  ]);

    virtual HRESULT STDMETHODCALLTYPE IsSameState(
        /* [in] */ EXCEPTION_RECORD64 *exRecord,
        /* [in] */ ULONG32 contextSize,
        /* [size_is][in] */ BYTE cxRecord[  ]);

    virtual HRESULT STDMETHODCALLTYPE IsSameState2(
        /* [in] */ ULONG32 flags,
        /* [in] */ EXCEPTION_RECORD64 *exRecord,
        /* [in] */ ULONG32 contextSize,
        /* [size_is][in] */ BYTE cxRecord[  ]);

    virtual HRESULT STDMETHODCALLTYPE GetTask(
        /* [out] */ IXCLRDataTask** task);

    virtual HRESULT STDMETHODCALLTYPE Request(
        /* [in] */ ULONG32 reqCode,
        /* [in] */ ULONG32 inBufferSize,
        /* [size_is][in] */ BYTE *inBuffer,
        /* [in] */ ULONG32 outBufferSize,
        /* [size_is][out] */ BYTE *outBuffer);

    static HRESULT NewFromThread(ClrDataAccess* dac,
                                 Thread* thread,
                                 ClrDataExceptionState** exception,
                                 IXCLRDataExceptionState** pubException);

    PTR_CONTEXT          GetCurrentContextRecord();
    PTR_EXCEPTION_RECORD GetCurrentExceptionRecord();

friend class ClrDataAccess;
private:
    LONG m_refs;
    ClrDataAccess* m_dac;
    ULONG32 m_instanceAge;
    AppDomain* m_appDomain;
    Thread* m_thread;
    ULONG32 m_flags;
    ClrDataExStateType* m_exInfo;
    OBJECTHANDLE m_throwable;
    ClrDataExStateType* m_prevExInfo;
};

//----------------------------------------------------------------------------
//
// ClrDataValue.
//
//----------------------------------------------------------------------------

class ClrDataValue : public IXCLRDataValue
{
public:
    ClrDataValue(ClrDataAccess* dac,
                 AppDomain* appDomain,
                 Thread* thread,
                 ULONG32 flags,
                 TypeHandle typeHandle,
                 ULONG64 baseAddr,
                 ULONG32 numLocs,
                 NativeVarLocation* locs);
    virtual ~ClrDataValue(void);

    // IUnknown.
    STDMETHOD(QueryInterface)(THIS_
                              IN REFIID interfaceId,
                              OUT PVOID* iface);
    STDMETHOD_(ULONG, AddRef)(THIS);
    STDMETHOD_(ULONG, Release)(THIS);

    //
    // IXCLRDataValue.
    //

    virtual HRESULT STDMETHODCALLTYPE GetFlags(
        /* [out] */ ULONG32 *flags);

    virtual HRESULT STDMETHODCALLTYPE GetAddress(
        /* [out] */ CLRDATA_ADDRESS *address);

    virtual HRESULT STDMETHODCALLTYPE GetSize(
        /* [out] */ ULONG64 *size);

    virtual HRESULT STDMETHODCALLTYPE GetBytes(
        /* [in] */ ULONG32 bufLen,
        /* [out] */ ULONG32 *dataSize,
        /* [size_is][out] */ BYTE buffer[  ]);

    virtual HRESULT STDMETHODCALLTYPE SetBytes(
        /* [in] */ ULONG32 bufLen,
        /* [out] */ ULONG32 *dataSize,
        /* [size_is][in] */ BYTE buffer[  ]);

    virtual HRESULT STDMETHODCALLTYPE GetType(
        /* [out] */ IXCLRDataTypeInstance **typeInstance);

    virtual HRESULT STDMETHODCALLTYPE GetNumFields(
        /* [out] */ ULONG32 *numFields);

    virtual HRESULT STDMETHODCALLTYPE GetFieldByIndex(
        /* [in] */ ULONG32 index,
        /* [out] */ IXCLRDataValue **field,
        /* [in] */ ULONG32 bufLen,
        /* [out] */ ULONG32 *nameLen,
        /* [size_is][out] */ _Out_writes_to_opt_(bufLen, *nameLen) WCHAR nameBuf[  ],
        /* [out] */ mdFieldDef *token);

    virtual HRESULT STDMETHODCALLTYPE GetNumFields2(
        /* [in] */ ULONG32 flags,
        /* [in] */ IXCLRDataTypeInstance *fromType,
        /* [out] */ ULONG32 *numFields);

    virtual HRESULT STDMETHODCALLTYPE StartEnumFields(
        /* [in] */ ULONG32 flags,
        /* [in] */ IXCLRDataTypeInstance *fromType,
        /* [out] */ CLRDATA_ENUM *handle);

    virtual HRESULT STDMETHODCALLTYPE EnumField(
        /* [out][in] */ CLRDATA_ENUM *handle,
        /* [out] */ IXCLRDataValue **field,
        /* [in] */ ULONG32 nameBufLen,
        /* [out] */ ULONG32 *nameLen,
        /* [size_is][out] */ _Out_writes_to_opt_(nameBufLen, *nameLen) WCHAR nameBuf[  ],
        /* [out] */ mdFieldDef *token);

    virtual HRESULT STDMETHODCALLTYPE EnumField2(
        /* [out][in] */ CLRDATA_ENUM *handle,
        /* [out] */ IXCLRDataValue **field,
        /* [in] */ ULONG32 nameBufLen,
        /* [out] */ ULONG32 *nameLen,
        /* [size_is][out] */ _Out_writes_to_opt_(nameBufLen, *nameLen) WCHAR nameBuf[  ],
        /* [out] */ IXCLRDataModule** tokenScope,
        /* [out] */ mdFieldDef *token);

    virtual HRESULT STDMETHODCALLTYPE EndEnumFields(
        /* [in] */ CLRDATA_ENUM handle);

    virtual HRESULT STDMETHODCALLTYPE StartEnumFieldsByName(
        /* [in] */ LPCWSTR name,
        /* [in] */ ULONG32 nameFlags,
        /* [in] */ ULONG32 fieldFlags,
        /* [in] */ IXCLRDataTypeInstance *fromType,
        /* [out] */ CLRDATA_ENUM *handle);

    virtual HRESULT STDMETHODCALLTYPE EnumFieldByName(
        /* [out][in] */ CLRDATA_ENUM *handle,
        /* [out] */ IXCLRDataValue **field,
        /* [out] */ mdFieldDef *token);

    virtual HRESULT STDMETHODCALLTYPE EnumFieldByName2(
        /* [out][in] */ CLRDATA_ENUM *handle,
        /* [out] */ IXCLRDataValue **field,
        /* [out] */ IXCLRDataModule** tokenScope,
        /* [out] */ mdFieldDef *token);

    virtual HRESULT STDMETHODCALLTYPE EndEnumFieldsByName(
        /* [in] */ CLRDATA_ENUM handle);

    virtual HRESULT STDMETHODCALLTYPE GetFieldByToken(
        /* [in] */ mdFieldDef token,
        /* [out] */ IXCLRDataValue **field,
        /* [in] */ ULONG32 bufLen,
        /* [out] */ ULONG32 *nameLen,
        /* [size_is][out] */ _Out_writes_to_opt_(bufLen, *nameLen) WCHAR nameBuf[  ]);

    virtual HRESULT STDMETHODCALLTYPE GetFieldByToken2(
        /* [in] */ IXCLRDataModule* tokenScope,
        /* [in] */ mdFieldDef token,
        /* [out] */ IXCLRDataValue **field,
        /* [in] */ ULONG32 bufLen,
        /* [out] */ ULONG32 *nameLen,
        /* [size_is][out] */ _Out_writes_to_opt_(bufLen, *nameLen) WCHAR nameBuf[  ]);

    virtual HRESULT STDMETHODCALLTYPE GetAssociatedValue(
        /* [out] */ IXCLRDataValue **assocValue);

    virtual HRESULT STDMETHODCALLTYPE GetAssociatedType(
        /* [out] */ IXCLRDataTypeInstance **assocType);

    virtual HRESULT STDMETHODCALLTYPE GetString(
        /* [in] */ ULONG32 bufLen,
        /* [out] */ ULONG32 *strLen,
        /* [size_is][out] */ _Out_writes_to_opt_(bufLen, *strLen) WCHAR str[  ]);

    virtual HRESULT STDMETHODCALLTYPE GetArrayProperties(
        /* [out] */ ULONG32 *rank,
        /* [out] */ ULONG32 *totalElements,
        /* [in] */ ULONG32 numDim,
        /* [size_is][out] */ ULONG32 dims[  ],
        /* [in] */ ULONG32 numBases,
        /* [size_is][out] */ LONG32 bases[  ]);

    virtual HRESULT STDMETHODCALLTYPE GetArrayElement(
        /* [in] */ ULONG32 numInd,
        /* [size_is][in] */ LONG32 indices[  ],
        /* [out] */ IXCLRDataValue **value);

    virtual HRESULT STDMETHODCALLTYPE GetNumLocations(
        /* [out] */ ULONG32* numLocs);

    virtual HRESULT STDMETHODCALLTYPE GetLocationByIndex(
        /* [in] */ ULONG32 loc,
        /* [out] */ ULONG32* flags,
        /* [out] */ CLRDATA_ADDRESS* arg);

    virtual HRESULT STDMETHODCALLTYPE Request(
        /* [in] */ ULONG32 reqCode,
        /* [in] */ ULONG32 inBufferSize,
        /* [size_is][in] */ BYTE *inBuffer,
        /* [in] */ ULONG32 outBufferSize,
        /* [size_is][out] */ BYTE *outBuffer);

    HRESULT GetRefAssociatedValue(IXCLRDataValue** assocValue);

    static HRESULT NewFromFieldDesc(ClrDataAccess* dac,
                                    AppDomain* appDomain,
                                    ULONG32 flags,
                                    FieldDesc* fieldDesc,
                                    ULONG64 objBase,
                                    Thread* tlsThread,
                                    ClrDataValue** value,
                                    IXCLRDataValue** pubValue,
                                    ULONG32 nameBufRetLen,
                                    ULONG32* nameLenRet,
                                    _Out_writes_to_opt_(nameBufRetLen, *nameLenRet) WCHAR nameBufRet[  ],
                                    IXCLRDataModule** tokenScopeRet,
                                    mdFieldDef* tokenRet);

    HRESULT NewFromSubField(FieldDesc* fieldDesc,
                            ULONG32 flags,
                            ClrDataValue** value,
                            IXCLRDataValue** pubValue,
                            ULONG32 nameBufRetLen,
                            ULONG32* nameLenRet,
                            _Out_writes_to_opt_(nameBufRetLen, *nameLenRet) WCHAR nameBufRet[  ],
                            IXCLRDataModule** tokenScopeRet,
                            mdFieldDef* tokenRet)
    {
        return ClrDataValue::NewFromFieldDesc(m_dac,
                                              m_appDomain,
                                              flags,
                                              fieldDesc,
                                              m_baseAddr,
                                              m_thread,
                                              value,
                                              pubValue,
                                              nameBufRetLen,
                                              nameLenRet,
                                              nameBufRet,
                                              tokenScopeRet,
                                              tokenRet);
    }

    bool CanHaveFields(void)
    {
        return (m_flags & CLRDATA_VALUE_IS_REFERENCE) == 0;
    }

    HRESULT IntGetBytes(
        /* [in] */ ULONG32 bufLen,
        /* [size_is][out] */ BYTE buffer[  ]);

private:
    LONG m_refs;
    ClrDataAccess* m_dac;
    ULONG32 m_instanceAge;
    AppDomain* m_appDomain;
    Thread* m_thread;
    ULONG32 m_flags;
    TypeHandle m_typeHandle;
    ULONG64 m_totalSize;
    ULONG64 m_baseAddr;
    ULONG32 m_numLocs;
    NativeVarLocation m_locs[MAX_NATIVE_VAR_LOCS];
};

//----------------------------------------------------------------------------
//
// EnumMethodDefinitions.
//
//----------------------------------------------------------------------------

class EnumMethodDefinitions
{
public:
    HRESULT Start(Module* mod,
                  bool useAddrFilter,
                  CLRDATA_ADDRESS addrFilter);
    HRESULT Next(ClrDataAccess* dac,
                 IXCLRDataMethodDefinition **method);

    static HRESULT CdStart(Module* mod,
                           bool useAddrFilter,
                           CLRDATA_ADDRESS addrFilter,
                           CLRDATA_ENUM* handle);
    static HRESULT CdNext(ClrDataAccess* dac,
                          CLRDATA_ENUM* handle,
                          IXCLRDataMethodDefinition** method);
    static HRESULT CdEnd(CLRDATA_ENUM handle);

    Module* m_module;
    bool m_useAddrFilter;
    CLRDATA_ADDRESS m_addrFilter;
    MetaEnum m_typeEnum;
    mdToken m_typeToken;
    bool m_needMethodStart;
    MetaEnum m_methodEnum;
};

//----------------------------------------------------------------------------
//
// EnumMethodInstances.
//
//----------------------------------------------------------------------------

class EnumMethodInstances
{
public:
    EnumMethodInstances(MethodDesc* methodDesc,
                        IXCLRDataAppDomain* givenAppDomain);

    HRESULT Next(ClrDataAccess* dac,
                 IXCLRDataMethodInstance **instance);

    static HRESULT CdStart(MethodDesc* methodDesc,
                           IXCLRDataAppDomain* appDomain,
                           CLRDATA_ENUM* handle);
    static HRESULT CdNext(ClrDataAccess* dac,
                          CLRDATA_ENUM* handle,
                          IXCLRDataMethodInstance** method);
    static HRESULT CdEnd(CLRDATA_ENUM handle);

    MethodDesc* m_methodDesc;
    bool m_appDomainUsed;
    AppDomain* m_appDomain;
    LoadedMethodDescIterator m_methodIter;
};

//----------------------------------------------------------------------------
//
// Internal functions.
//
//----------------------------------------------------------------------------

#define DAC_ENTER() \
    EnterCriticalSection(&g_dacCritSec); \
    ClrDataAccess* __prevDacImpl = g_dacImpl; \
    g_dacImpl = this;

// When entering a child object we validate that
// the process's host instance cache hasn't been flushed
// since the child was created.
#define DAC_ENTER_SUB(dac) \
    EnterCriticalSection(&g_dacCritSec); \
    if (dac->m_instanceAge != m_instanceAge) \
    { \
        LeaveCriticalSection(&g_dacCritSec); \
        return E_INVALIDARG; \
    } \
    ClrDataAccess* __prevDacImpl = g_dacImpl; \
    g_dacImpl = (dac)

#define DAC_LEAVE() \
    g_dacImpl = __prevDacImpl; \
    LeaveCriticalSection(&g_dacCritSec)


#define SOSHelperEnter() \
    DAC_ENTER_SUB(mDac); \
    HRESULT hr = S_OK;   \
    EX_TRY               \
    {

#define SOSHelperLeave() \
    }                   \
    EX_CATCH            \
    {                   \
        if (!DacExceptionFilter(GET_EXCEPTION(), mDac, &hr)) \
        {               \
            EX_RETHROW; \
        }               \
    }                   \
    EX_END_CATCH(SwallowAllExceptions) \
    DAC_LEAVE();

HRESULT DacGetHostVtPtrs(void);
bool DacExceptionFilter(Exception* ex, ClrDataAccess* process,
                        HRESULT* status);
Thread* __stdcall DacGetThread(ULONG32 osThread);
BOOL DacGetThreadContext(Thread* thread, T_CONTEXT* context);

// Imports from request_svr.cpp, to provide data we need from the SVR namespace
int GCHeapCount();
HRESULT GetServerHeapData(CLRDATA_ADDRESS addr, DacpHeapSegmentData *pSegment);
HRESULT GetServerHeaps(CLRDATA_ADDRESS pGCHeaps[], ICorDebugDataTarget* pTarget);

#if defined(DAC_MEASURE_PERF)

#if defined(TARGET_X86)

// Assume Pentium CPU

#define CCNT_OVERHEAD_32  8
#define CCNT_OVERHEAD    13

#pragma warning( disable: 4035 )        /* Don't complain about lack of return value */

__inline uint64_t GetCycleCount ()
{
__asm   _emit   0x0F
__asm   _emit   0x31    /* rdtsc */
    // return EDX:EAX       causes annoying warning
};

__inline unsigned GetCycleCount32 ()  // enough for about 40 seconds
{
    LIMITED_METHOD_CONTRACT;

__asm   push    EDX
__asm   _emit   0x0F
__asm   _emit   0x31    /* rdtsc */
__asm   pop     EDX
    // return EAX       causes annoying warning
};

#pragma warning( default: 4035 )

#else // #if defined(TARGET_X86)

#define CCNT_OVERHEAD    0 // Don't know

__inline uint64_t GetCycleCount()
{
    LIMITED_METHOD_CONTRACT;

    LARGE_INTEGER qwTmp;
    QueryPerformanceCounter(&qwTmp);
    return qwTmp.QuadPart;
}

#endif  // #if defined(TARGET_X86)

extern uint64_t g_nTotalTime;
extern uint64_t g_nStackTotalTime;
extern uint64_t g_nReadVirtualTotalTime;
extern uint64_t g_nFindTotalTime;
extern uint64_t g_nFindHashTotalTime;
extern uint64_t g_nFindHits;
extern uint64_t g_nFindCalls;
extern uint64_t g_nFindFails;
extern uint64_t g_nStackWalk;
extern uint64_t g_nFindStackTotalTime;

#endif // #if defined(DAC_MEASURE_PERF)

#endif // #ifndef __DACIMPL_H__<|MERGE_RESOLUTION|>--- conflicted
+++ resolved
@@ -1232,12 +1232,9 @@
     HRESULT GetThreadDataImpl(CLRDATA_ADDRESS threadAddr, struct DacpThreadData *threadData);
     HRESULT GetThreadStoreDataImpl(struct DacpThreadStoreData *data);
     HRESULT GetNestedExceptionDataImpl(CLRDATA_ADDRESS exception, CLRDATA_ADDRESS *exceptionObject, CLRDATA_ADDRESS *nextNestedException);
-<<<<<<< HEAD
-    HRESULT GetObjectExceptionDataImpl(CLRDATA_ADDRESS objAddr, struct DacpExceptionObjectData *data);
-=======
     HRESULT GetMethodTableDataImpl(CLRDATA_ADDRESS mt, struct DacpMethodTableData *data);
     HRESULT GetMethodTableForEEClassImpl (CLRDATA_ADDRESS eeClassReallyMT, CLRDATA_ADDRESS *value);
->>>>>>> 101c0daf
+    HRESULT GetObjectExceptionDataImpl(CLRDATA_ADDRESS objAddr, struct DacpExceptionObjectData *data);
 
     BOOL IsExceptionFromManagedCode(EXCEPTION_RECORD * pExceptionRecord);
 #ifndef TARGET_UNIX
