// Licensed to the .NET Foundation under one or more agreements.
// The .NET Foundation licenses this file to you under the MIT license.
//*****************************************************************************
// File: dacimpl.h
//

//
// Central header file for external data access implementation.
//
//*****************************************************************************


#ifndef __DACIMPL_H__
#define __DACIMPL_H__

#include "gcinterface.dac.h"
//---------------------------------------------------------------------------------------
// Setting DAC_HASHTABLE tells the DAC to use the hand rolled hashtable for
// storing code:DAC_INSTANCE .  Otherwise, the DAC uses the STL unordered_map to.

#define DAC_HASHTABLE

#ifndef DAC_HASHTABLE
#pragma push_macro("return")
#undef return
#include <unordered_map>
#pragma pop_macro("return")
#endif //DAC_HASHTABLE
extern CRITICAL_SECTION g_dacCritSec;

// Convert between CLRDATA_ADDRESS and TADDR.
// Note that CLRDATA_ADDRESS is sign-extended (for compat with Windbg and OS conventions).  Converting
// from pointer-size values to CLRDATA_ADDRESS should ALWAYS use this TO_CDADDR macro to avoid bugs when
// dealing with 3/4GB 32-bit address spaces.  You must not rely on the compiler's implicit conversion
// from ULONG32 to ULONG64 - it is incorrect.  Ideally we'd use some compiler tricks or static analysis
// to help detect such errors (they are nefarious since 3/4GB addresses aren't well tested) .
//
// Note: We're in the process of switching the implementation over to CORDB_ADDRESS instead, which is also
// 64 bits, but 0-extended.  This means that conversions between TADDR and CORDB_ADDRESS are simple and natural,
// but as long as we have some legacy code, conversions involving CLRDATA_ADDRESS are a pain.  Eventually we
// should eliminate CLRDATA_ADDRESS entirely from the implementation, but that will require moving SOS off of
// the old DAC stuff etc.
//
// Here are the possible conversions:
// TADDR -> CLRDATA_ADDRESS:         TO_CDADDR
// CORDB_ADDRESS -> CLRDATA_ADDRESS: TO_CDADDR
// CLRDATA_ADDRESS -> TADDR:         CLRDATA_ADDRESS_TO_TADDR
// CORDB_ADDRESS -> TADDR:           CORDB_ADDRESS_TO_TADDR
// TADDR -> CORDB_ADDRESS:           implicit
// CLRDATA_ADDRESS -> CORDB_ADDRESS: CLRDATA_ADDRESS_TO_TADDR
//
#define TO_CDADDR(taddr) ((CLRDATA_ADDRESS)(LONG_PTR)(taddr))

// Convert a CLRDATA_ADDRESS (64-bit unsigned sign-extended target address) to a TADDR
inline TADDR CLRDATA_ADDRESS_TO_TADDR(CLRDATA_ADDRESS cdAddr)
{
    SUPPORTS_DAC;
#ifndef HOST_64BIT
    static_assert_no_msg(sizeof(TADDR)==sizeof(UINT));
    INT64 iSignedAddr = (INT64)cdAddr;
    if (iSignedAddr > INT_MAX || iSignedAddr < INT_MIN)
    {
        _ASSERTE_MSG(false, "CLRDATA_ADDRESS out of range for this platform");
        DacError(E_INVALIDARG);
    }
#endif
    return (TADDR)cdAddr;
}

// No throw, Convert a CLRDATA_ADDRESS (64-bit unsigned sign-extended target address) to a TADDR
// Use this in places where we know windbg may pass in bad addresses
inline HRESULT TRY_CLRDATA_ADDRESS_TO_TADDR(CLRDATA_ADDRESS cdAddr, TADDR* pOutTaddr)
{
    SUPPORTS_DAC;
#ifndef HOST_64BIT
    static_assert_no_msg(sizeof(TADDR)==sizeof(UINT));
    INT64 iSignedAddr = (INT64)cdAddr;
    if (iSignedAddr > INT_MAX || iSignedAddr < INT_MIN)
    {
        *pOutTaddr = 0;
        return E_INVALIDARG;
    }
#endif
    *pOutTaddr = (TADDR)cdAddr;
    return S_OK;
}

// Convert a CORDB_ADDRESS (64-bit unsigned 0-extended target address) to a TADDR
inline TADDR CORDB_ADDRESS_TO_TADDR(CORDB_ADDRESS cdbAddr)
{
    SUPPORTS_DAC;
#ifndef HOST_64BIT
    static_assert_no_msg(sizeof(TADDR)==sizeof(UINT));
    if (cdbAddr > UINT_MAX)
    {
        _ASSERTE_MSG(false, "CORDB_ADDRESS out of range for this platform");
        DacError(E_INVALIDARG);
    }
#endif
    return (TADDR)cdbAddr;
}

// TO_TADDR is the old way of converting CLRDATA_ADDRESSes to TADDRs.  Unfortunately,
// this has been used in many places to also cast pointers (void* etc.) to TADDR, and
// so we can't actually require the argument to be a valid CLRDATA_ADDRESS.  New code
// should use CLRDATA_ADDRESS_TO_TADDR instead.
#define TO_TADDR(cdaddr) ((TADDR)(cdaddr))

#define TO_CDENUM(ptr) ((CLRDATA_ENUM)(ULONG_PTR)(ptr))
#define FROM_CDENUM(type, cdenum) ((type*)(ULONG_PTR)(cdenum))

#define SIMPFRAME_ALL \
    (CLRDATA_SIMPFRAME_UNRECOGNIZED | \
     CLRDATA_SIMPFRAME_MANAGED_METHOD | \
     CLRDATA_SIMPFRAME_RUNTIME_MANAGED_CODE | \
     CLRDATA_SIMPFRAME_RUNTIME_UNMANAGED_CODE)

enum DAC_USAGE_TYPE
{
    DAC_DPTR,
    DAC_VPTR,
    DAC_STRA,
    DAC_STRW,
    DAC_PAL,
};

class ReflectionModule;

struct DAC_MD_IMPORT
{
    DAC_MD_IMPORT* next;       // list link field
    TADDR peFile;              // a TADDR for a PEAssembly* or a ReflectionModule*
    IMDInternalImport* impl;   // Associated metadata interface
    bool isAlternate;          // for NGEN images set to true if the metadata corresponds to the IL image

    DAC_MD_IMPORT(TADDR peFile_,
        IMDInternalImport* impl_,
        bool isAlt_ = false,
        DAC_MD_IMPORT* next_ = NULL)
        : next(next_)
        , peFile(peFile_)
        , impl(impl_)
        , isAlternate(isAlt_)
    {
        SUPPORTS_DAC_HOST_ONLY;
    }
};


// This class maintains a cache of IMDInternalImport* and their corresponding
// source (a PEAssembly* or a ReflectionModule*), as a singly-linked list of
// DAC_MD_IMPORT nodes.  The cache is flushed whenever the process state changes
// by calling its Flush() member function.
class MDImportsCache
{
public:

    MDImportsCache()
        : m_head(NULL)
    {}

    ~MDImportsCache()
    {
        Flush();
    }

    FORCEINLINE
    IMDInternalImport* Get(TADDR key) const
    {
        SUPPORTS_DAC;
        for (DAC_MD_IMPORT* importList = m_head; importList; importList = importList->next)
        {
            if (importList->peFile == key)
            {
                return importList->impl;
            }
        }
        return NULL;
    }

    FORCEINLINE
    DAC_MD_IMPORT* Add(TADDR peFile, IMDInternalImport* impl, bool isAlt)
    {
        SUPPORTS_DAC;
        DAC_MD_IMPORT* importList = new (nothrow) DAC_MD_IMPORT(peFile, impl, isAlt, m_head);
        if (!importList)
        {
            return NULL;
        }

        m_head = importList;
        return importList;
    }

    void Flush()
    {
        DAC_MD_IMPORT* importList;

        while (m_head)
        {
            importList = m_head;
            m_head = importList->next;
            importList->impl->Release();
            delete importList;
        }
    }

private:

    DAC_MD_IMPORT* m_head;  // the beginning of the list of cached MD imports

};

struct METH_EXTENTS
{
    ULONG32 numExtents;
    ULONG32 curExtent;
    // Currently only one is needed.
    CLRDATA_ADDRESS_RANGE extents[1];
};

HRESULT ConvertUtf8(_In_ LPCUTF8 utf8,
                    ULONG32 bufLen,
                    ULONG32* nameLen,
                    _Out_writes_to_opt_(bufLen, *nameLen) PWSTR buffer);
HRESULT AllocUtf8(_In_opt_ LPCWSTR wstr,
                  ULONG32 srcChars,
                  _Outptr_ LPUTF8* utf8);

HRESULT GetFullClassNameFromMetadata(IMDInternalImport* mdImport,
                                     mdTypeDef classToken,
                                     ULONG32 bufferChars,
                                     _Inout_updates_(bufferChars) LPUTF8 buffer);
HRESULT GetFullMethodNameFromMetadata(IMDInternalImport* mdImport,
                                      mdMethodDef methodToken,
                                      ULONG32 bufferChars,
                                      _Inout_updates_(bufferChars) LPUTF8 buffer);

enum SplitSyntax
{
    SPLIT_METHOD,
    SPLIT_TYPE,
    SPLIT_FIELD,
    SPLIT_NO_NAME,
};

HRESULT SplitFullName(_In_z_ PCWSTR fullName,
                      SplitSyntax syntax,
                      ULONG32 memberDots,
                      _Outptr_opt_ LPUTF8* namespaceName,
                      _Outptr_opt_ LPUTF8* typeName,
                      _Outptr_opt_ LPUTF8* memberName,
                      _Outptr_opt_ LPUTF8* params);

int CompareUtf8(_In_ LPCUTF8 str1, _In_ LPCUTF8 str2, _In_ ULONG32 nameFlags);

#define INH_STATIC \
    (CLRDATA_VALUE_ALL_KINDS | \
     CLRDATA_VALUE_IS_INHERITED | CLRDATA_VALUE_FROM_STATIC)

HRESULT InitFieldIter(DeepFieldDescIterator* fieldIter,
                      TypeHandle typeHandle,
                      bool canHaveFields,
                      ULONG32 flags,
                      IXCLRDataTypeInstance* fromType);

ULONG32 GetTypeFieldValueFlags(TypeHandle typeHandle,
                               FieldDesc* fieldDesc,
                               ULONG32 otherFlags,
                               bool isDeref);

//----------------------------------------------------------------------------
//
// MetaEnum.
//
//----------------------------------------------------------------------------

class MetaEnum
{
public:
    MetaEnum(void)
    {
        Clear();
        m_appDomain = NULL;
    }
    ~MetaEnum(void)
    {
        End();
    }

    void Clear(void)
    {
        m_mdImport = NULL;
        m_kind = 0;
        m_lastToken = mdTokenNil;
    }

    HRESULT Start(IMDInternalImport* mdImport, ULONG32 kind,
                  mdToken container);
    void End(void);

    HRESULT NextToken(mdToken* token,
                      _Outptr_opt_result_maybenull_ LPCUTF8* namespaceName,
                      _Outptr_opt_result_maybenull_ LPCUTF8* name);
    HRESULT NextDomainToken(AppDomain** appDomain,
                            mdToken* token);
    HRESULT NextTokenByName(_In_opt_ LPCUTF8 namespaceName,
                            _In_opt_ LPCUTF8 name,
                            ULONG32 nameFlags,
                            mdToken* token);
    HRESULT NextDomainTokenByName(_In_opt_ LPCUTF8 namespaceName,
                                  _In_opt_ LPCUTF8 name,
                                  ULONG32 nameFlags,
                                  AppDomain** appDomain, mdToken* token);

    static HRESULT CdNextToken(CLRDATA_ENUM* handle,
                               mdToken* token)
    {
        MetaEnum* iter = FROM_CDENUM(MetaEnum, *handle);
        if (!iter)
        {
            return S_FALSE;
        }

        return iter->NextToken(token, NULL, NULL);
    }
    static HRESULT CdNextDomainToken(CLRDATA_ENUM* handle,
                                     AppDomain** appDomain,
                                     mdToken* token)
    {
        MetaEnum* iter = FROM_CDENUM(MetaEnum, *handle);
        if (!iter)
        {
            return S_FALSE;
        }

        return iter->NextDomainToken(appDomain, token);
    }
    static HRESULT CdEnd(CLRDATA_ENUM handle)
    {
        MetaEnum* iter = FROM_CDENUM(MetaEnum, handle);
        if (iter)
        {
            delete iter;
            return S_OK;
        }
        else
        {
            return E_INVALIDARG;
        }
    }

    IMDInternalImport* m_mdImport;
    ULONG32 m_kind;
    HENUMInternal m_enum;
    AppDomain* m_appDomain;
    mdToken m_lastToken;

    static HRESULT New(Module* mod,
                       ULONG32 kind,
                       mdToken container,
                       IXCLRDataAppDomain* pubAppDomain,
                       MetaEnum** metaEnum,
                       CLRDATA_ENUM* handle);
};

//----------------------------------------------------------------------------
//
// SplitName.
//
//----------------------------------------------------------------------------

class SplitName
{
public:
    // Type of name and splitting being done in this instance.
    SplitSyntax m_syntax;
    ULONG32 m_nameFlags;
    ULONG32 m_memberDots;

    // Split fields.
    LPUTF8 m_namespaceName;
    LPUTF8 m_typeName;
    mdTypeDef m_typeToken;
    LPUTF8 m_memberName;
    mdMethodDef m_memberToken;
    LPUTF8 m_params;
    // XXX Microsoft - Translated signature.

    // Arbitrary extra data.
    Thread* m_tlsThread;
    Module* m_module;
    MetaEnum m_metaEnum;
    DeepFieldDescIterator m_fieldEnum;
    ULONG64 m_objBase;
    FieldDesc* m_lastField;

    SplitName(SplitSyntax syntax, ULONG32 nameFlags,
              ULONG32 memberDots);
    ~SplitName(void)
    {
        Delete();
    }

    void Delete(void);
    void Clear(void);

    HRESULT SplitString(_In_opt_ PCWSTR fullName);

    bool FindType(IMDInternalImport* mdInternal);
    bool FindMethod(IMDInternalImport* mdInternal);
    bool FindField(IMDInternalImport* mdInternal);

    int Compare(LPCUTF8 str1, LPCUTF8 str2)
    {
        return CompareUtf8(str1, str2, m_nameFlags);
    }

    static HRESULT AllocAndSplitString(_In_opt_ PCWSTR fullName,
                                       SplitSyntax syntax,
                                       ULONG32 nameFlags,
                                       ULONG32 memberDots,
                                       SplitName** split);

    static HRESULT CdStartMethod(_In_opt_ PCWSTR fullName,
                                 ULONG32 nameFlags,
                                 Module* mod,
                                 mdTypeDef typeToken,
                                 AppDomain* appDomain,
                                 IXCLRDataAppDomain* pubAppDomain,
                                 SplitName** split,
                                 CLRDATA_ENUM* handle);
    static HRESULT CdNextMethod(CLRDATA_ENUM* handle,
                                mdMethodDef* token);
    static HRESULT CdNextDomainMethod(CLRDATA_ENUM* handle,
                                      AppDomain** appDomain,
                                      mdMethodDef* token);

    static HRESULT CdStartField(_In_opt_ PCWSTR fullName,
                                ULONG32 nameFlags,
                                ULONG32 fieldFlags,
                                IXCLRDataTypeInstance* fromTypeInst,
                                TypeHandle typeHandle,
                                Module* mod,
                                mdTypeDef typeToken,
                                ULONG64 objBase,
                                Thread* tlsThread,
                                IXCLRDataTask* pubTlsThread,
                                AppDomain* appDomain,
                                IXCLRDataAppDomain* pubAppDomain,
                                SplitName** split,
                                CLRDATA_ENUM* handle);
    static HRESULT CdNextField(ClrDataAccess* dac,
                               CLRDATA_ENUM* handle,
                               IXCLRDataTypeDefinition** fieldType,
                               ULONG32* fieldFlags,
                               IXCLRDataValue** value,
                               ULONG32 nameBufRetLen,
                               ULONG32* nameLenRet,
                               _Out_writes_to_opt_(nameBufRetLen, *nameLenRet) WCHAR nameBufRet[  ],
                               IXCLRDataModule** tokenScopeRet,
                               mdFieldDef* tokenRet);
    static HRESULT CdNextDomainField(ClrDataAccess* dac,
                                     CLRDATA_ENUM* handle,
                                     IXCLRDataValue** value);

    static HRESULT CdStartType(_In_opt_ PCWSTR fullName,
                               ULONG32 nameFlags,
                               Module* mod,
                               AppDomain* appDomain,
                               IXCLRDataAppDomain* pubAppDomain,
                               SplitName** split,
                               CLRDATA_ENUM* handle);
    static HRESULT CdNextType(CLRDATA_ENUM* handle,
                              mdTypeDef* token);
    static HRESULT CdNextDomainType(CLRDATA_ENUM* handle,
                                    AppDomain** appDomain,
                                    mdTypeDef* token);

    static HRESULT CdEnd(CLRDATA_ENUM handle)
    {
        SplitName* split = FROM_CDENUM(SplitName, handle);
        if (split)
        {
            delete split;
            return S_OK;
        }
        else
        {
            return E_INVALIDARG;
        }
    }
};

//----------------------------------------------------------------------------
//
// ProcessModIter.
//
//----------------------------------------------------------------------------

struct ProcessModIter
{
    bool m_nextDomain;
    AppDomain::AssemblyIterator m_assemIter;
    Assembly* m_curAssem;

    ProcessModIter(void)
    {
        SUPPORTS_DAC;
        m_nextDomain = true;
        m_curAssem = NULL;
    }

    Assembly * NextAssem()
    {
        SUPPORTS_DAC;

        if (m_nextDomain)
        {
            m_nextDomain = false;

            if (AppDomain::GetCurrentDomain() == nullptr)
            {
                return NULL;
            }

            m_assemIter = AppDomain::GetCurrentDomain()->IterateAssembliesEx((AssemblyIterationFlags)(
                kIncludeLoaded | kIncludeExecution));
        }

        CollectibleAssemblyHolder<DomainAssembly *> pDomainAssembly;
        if (!m_assemIter.Next(pDomainAssembly.This()))
        {
            return NULL;
        }

        // Note: DAC doesn't need to keep the assembly alive - see code:CollectibleAssemblyHolder#CAH_DAC
        CollectibleAssemblyHolder<Assembly *> pAssembly = pDomainAssembly->GetAssembly();
        return pAssembly;
    }

    Module* NextModule(void)
    {
        SUPPORTS_DAC;
        m_curAssem = NextAssem();
        if (!m_curAssem)
        {
            return NULL;
        }

        return m_curAssem->GetModule();
    }
};

//----------------------------------------------------------------------------
//
// DacInstanceManager.
//
//----------------------------------------------------------------------------

// The data for an access may have special alignment needs and
// the cache must provide similar semantics.
#define DAC_INSTANCE_ALIGN 16

#define DAC_INSTANCE_SIG 0xdac1

// The instance manager allocates large blocks and then
// suballocates those for particular instances.
struct DAC_INSTANCE_BLOCK
{
    DAC_INSTANCE_BLOCK* next;
    ULONG32 bytesUsed;
    ULONG32 bytesFree;
};

#define DAC_INSTANCE_BLOCK_ALLOCATION 0x40000

// Sufficient memory is allocated to guarantee storage of the
// instance header plus room for alignment padding.
// Once the aligned pointer is found, this structure is prepended to
// the aligned pointer and therefore doesn't affect the alignment
// of the actual instance data.
struct DAC_INSTANCE
{
    DAC_INSTANCE* next;
    TADDR addr;
    ULONG32 size;
    // Identifying marker to give a simple
    // check for host->taddr validity.
    ULONG32 sig:16;
    // DPTR or VPTR.  See code:DAC_USAGE_TYPE
    ULONG32 usage:2;

    // Marker that can be used to prevent reporting this memory to the callback
    // object (via ICLRDataEnumMemoryRegionsCallback:EnumMemoryRegion)
    // more than once. This bit is checked only by the DacEnumHost?PtrMem
    // macros, so consistent use of those macros ensures that the memory is
    // reported at most once
    ULONG32 enumMem:1;

    // Marker to prevent metadata gets reported to mini-dump
    ULONG32 noReport:1;

    // Marker to determine if EnumMemoryRegions has been called on
    // a method descriptor
    ULONG32 MDEnumed:1;

#ifdef HOST_64BIT
    // Keep DAC_INSTANCE a multiple of DAC_INSTANCE_ALIGN
    // bytes in size.
    ULONG32 pad[2];
#endif
};

struct DAC_INSTANCE_PUSH
{
    DAC_INSTANCE_PUSH* next;
    DAC_INSTANCE_BLOCK* blocks;
    ULONG64 blockMemUsage;
    ULONG32 numInst;
    ULONG64 instMemUsage;
};

// The runtime will want the best access locality possible,
// so it's likely that many instances will be clustered.
// The hash function needs to spread near addresses across
// hash entries, so hash on the low bits of the target address.
// Not all the way down to the LSB, though, as there generally
// won't be individual accesses at the byte level.  Assume that
// most accesses will be natural-word aligned.
#define DAC_INSTANCE_HASH_BITS 10
#define DAC_INSTANCE_HASH_SHIFT 2

#define DAC_INSTANCE_HASH(addr) \
    (((ULONG32)(ULONG_PTR)(addr) >> DAC_INSTANCE_HASH_SHIFT) & \
     ((1 << DAC_INSTANCE_HASH_BITS) - 1))
#define DAC_INSTANCE_HASH_SIZE (1 << DAC_INSTANCE_HASH_BITS)


struct DumpMemoryReportStatics
{
    TSIZE_T    m_cbStack;              // number of bytes that we report directly for stack walk
    TSIZE_T    m_cbNgen;               // number of bytes that we report directly for ngen images
    TSIZE_T    m_cbModuleList;         // number of bytes that we report for module list directly
    TSIZE_T    m_cbClrStatics;         // number of bytes that we report for CLR statics
    TSIZE_T    m_cbClrHeapStatics;     // number of bytes that we report for CLR heap statics
    TSIZE_T    m_cbImplicitly;          // number of bytes that we report implicitly
};


class DacInstanceManager
{
public:
    DacInstanceManager(void);
    ~DacInstanceManager(void);

    DAC_INSTANCE* Add(DAC_INSTANCE* inst);

    DAC_INSTANCE* Alloc(TADDR addr, ULONG32 size, DAC_USAGE_TYPE usage);
    void ReturnAlloc(DAC_INSTANCE* inst);
    DAC_INSTANCE* Find(TADDR addr);
    HRESULT Write(DAC_INSTANCE* inst, bool throwEx);
    void Supersede(DAC_INSTANCE* inst);
    void Flush(void);
    void Flush(bool fSaveBlock);
    void ClearEnumMemMarker(void);

    void AddSuperseded(DAC_INSTANCE* inst)
    {
        SUPPORTS_DAC;
        inst->next = m_superseded;
        m_superseded = inst;
    }

    UINT DumpAllInstances(ICLRDataEnumMemoryRegionsCallback *pCallBack);

private:

    DAC_INSTANCE_BLOCK* FindInstanceBlock(DAC_INSTANCE* inst);
    void FreeAllBlocks(bool fSaveBlock);

    void InitEmpty(void)
    {
        m_blocks = NULL;
        // m_unusedBlock is not NULLed here; it can contain one block we will use after
        // a flush is complete.
        m_blockMemUsage = 0;
        m_numInst = 0;
        m_instMemUsage = 0;
#ifdef DAC_HASHTABLE
        ZeroMemory(m_hash, sizeof(m_hash));
#endif
        m_superseded = NULL;
        m_instPushed = NULL;
    }

#if defined(DAC_HASHTABLE)

    typedef struct _HashInstanceKey {
        TADDR addr;
        DAC_INSTANCE* instance;
    } HashInstanceKey;

    typedef struct _HashInstanceKeyBlock {
        // Blocks are chained in reverse order of allocation so that the most recently allocated
        // block is searched first.
        _HashInstanceKeyBlock* next;

        // Entries to a block are added from the max index on down so that recently added
        // entries are at the start of the block.
        DWORD firstElement;
        HashInstanceKey instanceKeys[] ;
    } HashInstanceKeyBlock;

// The hashing function does a good job of distributing the entries across buckets. To handle a
// SO on x86, we have under 250 entries in a bucket. A 4K block size allows 511 entries on x86 and
// about half that on x64. On x64, the number of entries added to the hash table is significantly
// smaller than on x86 (and the max recursion depth for default stack sizes is also far less), so
// 4K is generally adequate.

#define HASH_INSTANCE_BLOCK_ALLOC_SIZE (4 * 1024)
#define HASH_INSTANCE_BLOCK_NUM_ELEMENTS ((HASH_INSTANCE_BLOCK_ALLOC_SIZE - offsetof(_HashInstanceKeyBlock, instanceKeys))/sizeof(HashInstanceKey))
#endif // #if defined(DAC_HASHTABLE)

    DAC_INSTANCE_BLOCK* m_blocks;
    DAC_INSTANCE_BLOCK* m_unusedBlock;
    ULONG64 m_blockMemUsage;
    ULONG32 m_numInst;
    ULONG64 m_instMemUsage;

#if defined(DAC_HASHTABLE)
    HashInstanceKeyBlock* m_hash[DAC_INSTANCE_HASH_SIZE];
#else //DAC_HASHTABLE

    // We're going to use the STL unordered_map for our instance hash.
    // This has the benefit of scaling to different workloads appropriately (as opposed to having a
    // fixed number of buckets).

    class DacHashCompare : public std::hash_compare<TADDR>
    {
    public:
        // Custom hash function
        // The default hash function uses a pseudo-randomizing function to get a random
        // distribution.  In our case, we'd actually like a more even distribution to get
        // better access locality (see comments for DAC_INSTANCE_HASH_BITS).
        //
        // Also, when enumerating the hash during dump generation, clustering nearby addresses
        // together can have a significant positive impact on the performance of the minidump
        // library (at least the un-optimized version 6.5 linked into our dw20.exe - on Vista+
        // we use the OS's version 6.7+ with radically improved perf characteristics).  Having
        // a random distribution is actually the worst-case because it means most blocks won't
        // be merged until near the end, and a large number of intermediate blocks will have to
        // be searched with each call.
        //
        // The default pseudo-randomizing function also requires a call to ldiv which shows up as
        // a 3%-5% perf hit in most perf-sensitive scenarios, so this should also always be
        // faster.
        inline size_t operator()(const TADDR& keyval) const
        {
            return (unsigned)(keyval >>DAC_INSTANCE_HASH_SHIFT);
        }

        // Explicitly bring in the two-argument comparison function from the base class (just less-than)
        // This is necessary because once we override one form of operator() above, we don't automatically
        // get the others by C++ inheritance rules.
    using std::hash_compare<TADDR>::operator();

#ifdef NIDUMP_CUSTOMIZED_DAC_HASH   // not set
        //this particular number is supposed to be roughly the same amount of
        //memory as the old code (buckets * number of entries in the old
        //blocks.)
        //disabled for now.  May tweak implementation later.  It turns out that
        //having a large number of initial buckets is excellent for nidump, but it
        // is terrible for most other scenarios due to the cost of clearing them at
        // every Flush.  Once there is a better perf suite, we can tweak these values more.
        static const size_t min_buckets = DAC_INSTANCE_HASH_SIZE * 256;
#endif

    };
    typedef std::unordered_map<TADDR, DAC_INSTANCE*, DacHashCompare > DacInstanceHash;
    typedef DacInstanceHash::value_type DacInstanceHashValue;
    typedef DacInstanceHash::iterator DacInstanceHashIterator;
    DacInstanceHash m_hash;
#endif //DAC_HASHTABLE

    DAC_INSTANCE* m_superseded;
    DAC_INSTANCE_PUSH* m_instPushed;
};


#ifdef FEATURE_MINIMETADATA_IN_TRIAGEDUMPS

class DacStreamManager;

#endif // FEATURE_MINIMETADATA_IN_TRIAGEDUMPS

#include "cdac.h"

//----------------------------------------------------------------------------
//
// ClrDataAccess.
//
//----------------------------------------------------------------------------

class ClrDataAccess
    : public IXCLRDataProcess2,
      public ICLRDataEnumMemoryRegions,
      public ISOSDacInterface,
      public ISOSDacInterface2,
      public ISOSDacInterface3,
      public ISOSDacInterface4,
      public ISOSDacInterface5,
      public ISOSDacInterface6,
      public ISOSDacInterface7,
      public ISOSDacInterface8,
      public ISOSDacInterface9,
      public ISOSDacInterface10,
      public ISOSDacInterface11,
      public ISOSDacInterface12,
      public ISOSDacInterface13,
      public ISOSDacInterface14,
      public ISOSDacInterface15
{
public:
    ClrDataAccess(ICorDebugDataTarget * pTarget, ICLRDataTarget * pLegacyTarget=0);
    virtual ~ClrDataAccess(void);

    // IUnknown.
    STDMETHOD(QueryInterface)(THIS_
                              IN REFIID interfaceId,
                              OUT PVOID* iface);
    STDMETHOD_(ULONG, AddRef)(THIS);
    STDMETHOD_(ULONG, Release)(THIS);

    //
    // IXCLRDataProcess.
    //

    virtual HRESULT STDMETHODCALLTYPE Flush( void);

    virtual HRESULT STDMETHODCALLTYPE StartEnumTasks(
        /* [out] */ CLRDATA_ENUM *handle);

    virtual HRESULT STDMETHODCALLTYPE EnumTask(
        /* [in, out] */ CLRDATA_ENUM* handle,
        /* [out] */ IXCLRDataTask **task);

    virtual HRESULT STDMETHODCALLTYPE EndEnumTasks(
        /* [in] */ CLRDATA_ENUM handle);

    virtual HRESULT STDMETHODCALLTYPE GetTaskByOSThreadID(
        /* [in] */ ULONG32 OSThreadID,
        /* [out] */ IXCLRDataTask **task);

    virtual HRESULT STDMETHODCALLTYPE GetTaskByUniqueID(
        /* [in] */ ULONG64 uniqueID,
        /* [out] */ IXCLRDataTask **task);

    virtual HRESULT STDMETHODCALLTYPE GetFlags(
        /* [out] */ ULONG32 *flags);

    virtual HRESULT STDMETHODCALLTYPE IsSameObject(
        /* [in] */ IXCLRDataProcess *process);

    virtual HRESULT STDMETHODCALLTYPE GetManagedObject(
        /* [out] */ IXCLRDataValue **value);

    virtual HRESULT STDMETHODCALLTYPE GetDesiredExecutionState(
        /* [out] */ ULONG32 *state);

    virtual HRESULT STDMETHODCALLTYPE SetDesiredExecutionState(
        /* [in] */ ULONG32 state);

    virtual HRESULT STDMETHODCALLTYPE GetAddressType(
        /* [in] */ CLRDATA_ADDRESS address,
        /* [out] */ CLRDataAddressType* type);

    virtual HRESULT STDMETHODCALLTYPE GetRuntimeNameByAddress(
        /* [in] */ CLRDATA_ADDRESS address,
        /* [in] */ ULONG32 flags,
        /* [in] */ ULONG32 bufLen,
        /* [out] */ ULONG32 *nameLen,
        /* [size_is][out] */ _Out_writes_bytes_opt_(bufLen) WCHAR nameBuf[  ],
        /* [out] */ CLRDATA_ADDRESS* displacement);

    virtual HRESULT STDMETHODCALLTYPE StartEnumAppDomains(
        /* [out] */ CLRDATA_ENUM *handle);

    virtual HRESULT STDMETHODCALLTYPE EnumAppDomain(
        /* [in, out] */ CLRDATA_ENUM* handle,
        /* [out] */ IXCLRDataAppDomain **appDomain);

    virtual HRESULT STDMETHODCALLTYPE EndEnumAppDomains(
        /* [in] */ CLRDATA_ENUM handle);

    virtual HRESULT STDMETHODCALLTYPE GetAppDomainByUniqueID(
        /* [in] */ ULONG64 uniqueID,
        /* [out] */ IXCLRDataAppDomain **appDomain);

    virtual HRESULT STDMETHODCALLTYPE StartEnumAssemblies(
        /* [out] */ CLRDATA_ENUM *handle);

    virtual HRESULT STDMETHODCALLTYPE EnumAssembly(
        /* [in, out] */ CLRDATA_ENUM* handle,
        /* [out] */ IXCLRDataAssembly **assembly);

    virtual HRESULT STDMETHODCALLTYPE EndEnumAssemblies(
        /* [in] */ CLRDATA_ENUM handle);

    virtual HRESULT STDMETHODCALLTYPE StartEnumModules(
        /* [out] */ CLRDATA_ENUM *handle);

    virtual HRESULT STDMETHODCALLTYPE EnumModule(
        /* [in, out] */ CLRDATA_ENUM* handle,
        /* [out] */ IXCLRDataModule **mod);

    virtual HRESULT STDMETHODCALLTYPE EndEnumModules(
        /* [in] */ CLRDATA_ENUM handle);

    virtual HRESULT STDMETHODCALLTYPE GetModuleByAddress(
        /* [in] */ CLRDATA_ADDRESS address,
        /* [out] */ IXCLRDataModule** mod);

    virtual HRESULT STDMETHODCALLTYPE StartEnumMethodDefinitionsByAddress(
        /* [in] */ CLRDATA_ADDRESS address,
        /* [out] */ CLRDATA_ENUM *handle);

    virtual HRESULT STDMETHODCALLTYPE EnumMethodDefinitionByAddress(
        /* [in] */ CLRDATA_ENUM* handle,
        /* [out] */ IXCLRDataMethodDefinition **method);

    virtual HRESULT STDMETHODCALLTYPE EndEnumMethodDefinitionsByAddress(
        /* [in] */ CLRDATA_ENUM handle);

    virtual HRESULT STDMETHODCALLTYPE StartEnumMethodInstancesByAddress(
        /* [in] */ CLRDATA_ADDRESS address,
        /* [in] */ IXCLRDataAppDomain* appDomain,
        /* [out] */ CLRDATA_ENUM *handle);

    virtual HRESULT STDMETHODCALLTYPE EnumMethodInstanceByAddress(
        /* [in] */ CLRDATA_ENUM* handle,
        /* [out] */ IXCLRDataMethodInstance **method);

    virtual HRESULT STDMETHODCALLTYPE EndEnumMethodInstancesByAddress(
        /* [in] */ CLRDATA_ENUM handle);

    virtual HRESULT STDMETHODCALLTYPE GetDataByAddress(
        /* [in] */ CLRDATA_ADDRESS address,
        /* [in] */ ULONG32 flags,
        /* [in] */ IXCLRDataAppDomain* appDomain,
        /* [in] */ IXCLRDataTask* tlsTask,
        /* [in] */ ULONG32 bufLen,
        /* [out] */ ULONG32 *nameLen,
        /* [size_is][out] */ _Out_writes_to_opt_(bufLen, *nameLen) WCHAR nameBuf[  ],
        /* [out] */ IXCLRDataValue **value,
        /* [out] */ CLRDATA_ADDRESS *displacement);

    virtual HRESULT STDMETHODCALLTYPE GetExceptionStateByExceptionRecord(
        /* [in] */ EXCEPTION_RECORD64 *record,
        /* [out] */ IXCLRDataExceptionState **exception);

    virtual HRESULT STDMETHODCALLTYPE TranslateExceptionRecordToNotification(
        /* [in] */ EXCEPTION_RECORD64 *record,
        /* [in] */ IXCLRDataExceptionNotification *notify);

    virtual HRESULT STDMETHODCALLTYPE CreateMemoryValue(
        /* [in] */ IXCLRDataAppDomain* appDomain,
        /* [in] */ IXCLRDataTask* tlsTask,
        /* [in] */ IXCLRDataTypeInstance* type,
        /* [in] */ CLRDATA_ADDRESS addr,
        /* [out] */ IXCLRDataValue** value);

    virtual HRESULT STDMETHODCALLTYPE SetAllTypeNotifications(
        /* [in] */ IXCLRDataModule* mod,
        /* [in] */ ULONG32 flags);

    virtual HRESULT STDMETHODCALLTYPE SetAllCodeNotifications(
        /* [in] */ IXCLRDataModule* mod,
        /* [in] */ ULONG32 flags);

    virtual HRESULT STDMETHODCALLTYPE GetTypeNotifications(
        /* [in] */ ULONG32 numTokens,
        /* [in, size_is(numTokens)] */ IXCLRDataModule* mods[],
        /* [in] */ IXCLRDataModule* singleMod,
        /* [in, size_is(numTokens)] */ mdTypeDef tokens[],
        /* [out, size_is(numTokens)] */ ULONG32 flags[]);

    virtual HRESULT STDMETHODCALLTYPE SetTypeNotifications(
        /* [in] */ ULONG32 numTokens,
        /* [in, size_is(numTokens)] */ IXCLRDataModule* mods[],
        /* [in] */ IXCLRDataModule* singleMod,
        /* [in, size_is(numTokens)] */ mdTypeDef tokens[],
        /* [in, size_is(numTokens)] */ ULONG32 flags[],
        /* [in] */ ULONG32 singleFlags);

    virtual HRESULT STDMETHODCALLTYPE GetCodeNotifications(
        /* [in] */ ULONG32 numTokens,
        /* [in, size_is(numTokens)] */ IXCLRDataModule* mods[],
        /* [in] */ IXCLRDataModule* singleMod,
        /* [in, size_is(numTokens)] */ mdMethodDef tokens[],
        /* [out, size_is(numTokens)] */ ULONG32 flags[]);

    virtual HRESULT STDMETHODCALLTYPE SetCodeNotifications(
        /* [in] */ ULONG32 numTokens,
        /* [in, size_is(numTokens)] */ IXCLRDataModule* mods[],
        /* [in] */ IXCLRDataModule* singleMod,
        /* [in, size_is(numTokens)] */ mdMethodDef tokens[],
        /* [in, size_is(numTokens)] */ ULONG32 flags[],
        /* [in] */ ULONG32 singleFlags);

    virtual HRESULT STDMETHODCALLTYPE GetOtherNotificationFlags(
        /* [out] */ ULONG32* flags);

    virtual HRESULT STDMETHODCALLTYPE SetOtherNotificationFlags(
        /* [in] */ ULONG32 flags);

    virtual HRESULT STDMETHODCALLTYPE FollowStub(
        /* [in] */ ULONG32 inFlags,
        /* [in] */ CLRDATA_ADDRESS inAddr,
        /* [in] */ CLRDATA_FOLLOW_STUB_BUFFER* inBuffer,
        /* [out] */ CLRDATA_ADDRESS* outAddr,
        /* [out] */ CLRDATA_FOLLOW_STUB_BUFFER* outBuffer,
        /* [out] */ ULONG32* outFlags);

    virtual HRESULT STDMETHODCALLTYPE FollowStub2(
        /* [in] */ IXCLRDataTask* task,
        /* [in] */ ULONG32 inFlags,
        /* [in] */ CLRDATA_ADDRESS inAddr,
        /* [in] */ CLRDATA_FOLLOW_STUB_BUFFER* inBuffer,
        /* [out] */ CLRDATA_ADDRESS* outAddr,
        /* [out] */ CLRDATA_FOLLOW_STUB_BUFFER* outBuffer,
        /* [out] */ ULONG32* outFlags);

    virtual HRESULT STDMETHODCALLTYPE Request(
        /* [in] */ ULONG32 reqCode,
        /* [in] */ ULONG32 inBufferSize,
        /* [size_is][in] */ BYTE *inBuffer,
        /* [in] */ ULONG32 outBufferSize,
        /* [size_is][out] */ BYTE *outBuffer);


    //
    // IXCLRDataProcess2.
    //
    STDMETHOD(GetGcNotification)(/* [out] */ GcEvtArgs* gcEvtArgs);
    STDMETHOD(SetGcNotification)(/* [in] */ GcEvtArgs gcEvtArgs);

    //
    // ICLRDataEnumMemoryRegions.
    //
    virtual HRESULT STDMETHODCALLTYPE EnumMemoryRegions(
        /* [in] */ ICLRDataEnumMemoryRegionsCallback *callback,
        /* [in] */ ULONG32 miniDumpFlags,
        /* [in] */ CLRDataEnumMemoryFlags clrFlags);


    // ISOSDacInterface
    virtual HRESULT STDMETHODCALLTYPE GetThreadStoreData(struct DacpThreadStoreData *data);
    virtual HRESULT STDMETHODCALLTYPE GetAppDomainStoreData(struct DacpAppDomainStoreData *data);
    virtual HRESULT STDMETHODCALLTYPE GetAppDomainList(unsigned int count, CLRDATA_ADDRESS values[], unsigned int *pNeeded);
    virtual HRESULT STDMETHODCALLTYPE GetAppDomainData(CLRDATA_ADDRESS addr, struct DacpAppDomainData *data);
    virtual HRESULT STDMETHODCALLTYPE GetAppDomainName(CLRDATA_ADDRESS addr, unsigned int count, _Inout_updates_z_(count) WCHAR *name, unsigned int *pNeeded);
    virtual HRESULT STDMETHODCALLTYPE GetAssemblyList(CLRDATA_ADDRESS appDomain, int count, CLRDATA_ADDRESS values[], int *fetched);
    virtual HRESULT STDMETHODCALLTYPE GetAssemblyData(CLRDATA_ADDRESS baseDomainPtr, CLRDATA_ADDRESS assembly, struct DacpAssemblyData *data);
    virtual HRESULT STDMETHODCALLTYPE GetAssemblyName(CLRDATA_ADDRESS assembly, unsigned int count, _Inout_updates_z_(count) WCHAR *name, unsigned int *pNeeded);
    virtual HRESULT STDMETHODCALLTYPE GetThreadData(CLRDATA_ADDRESS thread, struct DacpThreadData *data);
    virtual HRESULT STDMETHODCALLTYPE GetThreadFromThinlockID(UINT thinLockId, CLRDATA_ADDRESS *pThread);
    virtual HRESULT STDMETHODCALLTYPE GetStackLimits(CLRDATA_ADDRESS threadPtr, CLRDATA_ADDRESS *lower, CLRDATA_ADDRESS *upper, CLRDATA_ADDRESS *fp);
    virtual HRESULT STDMETHODCALLTYPE GetDomainFromContext(CLRDATA_ADDRESS context, CLRDATA_ADDRESS *domain);

    virtual HRESULT STDMETHODCALLTYPE GetMethodDescData(CLRDATA_ADDRESS methodDesc, CLRDATA_ADDRESS ip, struct DacpMethodDescData *data, ULONG cRevertedRejitVersions, DacpReJitData * rgRevertedRejitData, ULONG * pcNeededRevertedRejitData);
    virtual HRESULT STDMETHODCALLTYPE GetMethodDescPtrFromIP(CLRDATA_ADDRESS ip, CLRDATA_ADDRESS * ppMD);
    virtual HRESULT STDMETHODCALLTYPE GetMethodDescName(CLRDATA_ADDRESS methodDesc, unsigned int count, _Inout_updates_z_(count) WCHAR *name, unsigned int *pNeeded);
    virtual HRESULT STDMETHODCALLTYPE GetMethodDescPtrFromFrame(CLRDATA_ADDRESS frameAddr, CLRDATA_ADDRESS * ppMD);
    virtual HRESULT STDMETHODCALLTYPE GetCodeHeaderData(CLRDATA_ADDRESS ip, struct DacpCodeHeaderData *data);
    virtual HRESULT STDMETHODCALLTYPE GetThreadpoolData(struct DacpThreadpoolData *data);
    virtual HRESULT STDMETHODCALLTYPE GetWorkRequestData(CLRDATA_ADDRESS addrWorkRequest, struct DacpWorkRequestData *data);
    virtual HRESULT STDMETHODCALLTYPE GetObjectData(CLRDATA_ADDRESS objAddr, struct DacpObjectData *data);
    virtual HRESULT STDMETHODCALLTYPE GetObjectStringData(CLRDATA_ADDRESS obj, unsigned int count, _Inout_updates_z_(count) WCHAR *stringData, unsigned int *pNeeded);
    virtual HRESULT STDMETHODCALLTYPE GetObjectClassName(CLRDATA_ADDRESS obj, unsigned int count, _Inout_updates_z_(count) WCHAR *className, unsigned int *pNeeded);
    virtual HRESULT STDMETHODCALLTYPE GetMethodTableName(CLRDATA_ADDRESS mt, unsigned int count, _Inout_updates_z_(count) WCHAR *mtName, unsigned int *pNeeded);
    virtual HRESULT STDMETHODCALLTYPE GetMethodTableData(CLRDATA_ADDRESS mt, struct DacpMethodTableData *data);
    virtual HRESULT STDMETHODCALLTYPE GetMethodTableFieldData(CLRDATA_ADDRESS mt, struct DacpMethodTableFieldData *data);
    virtual HRESULT STDMETHODCALLTYPE GetMethodTableTransparencyData(CLRDATA_ADDRESS mt, struct DacpMethodTableTransparencyData *data);
    virtual HRESULT STDMETHODCALLTYPE GetMethodTableForEEClass(CLRDATA_ADDRESS eeClass, CLRDATA_ADDRESS *value);
    virtual HRESULT STDMETHODCALLTYPE GetFieldDescData(CLRDATA_ADDRESS fieldDesc, struct DacpFieldDescData *data);
    virtual HRESULT STDMETHODCALLTYPE GetFrameName(CLRDATA_ADDRESS vtable, unsigned int count, _Inout_updates_z_(count) WCHAR *frameName, unsigned int *pNeeded);
    virtual HRESULT STDMETHODCALLTYPE GetModule(CLRDATA_ADDRESS addr, IXCLRDataModule **mod);
    virtual HRESULT STDMETHODCALLTYPE GetModuleData(CLRDATA_ADDRESS moduleAddr, struct DacpModuleData *data);
    virtual HRESULT STDMETHODCALLTYPE TraverseModuleMap(ModuleMapType mmt, CLRDATA_ADDRESS moduleAddr, MODULEMAPTRAVERSE pCallback, LPVOID token);
    virtual HRESULT STDMETHODCALLTYPE GetMethodDescFromToken(CLRDATA_ADDRESS moduleAddr, mdToken token, CLRDATA_ADDRESS *methodDesc);
    virtual HRESULT STDMETHODCALLTYPE GetPEFileBase(CLRDATA_ADDRESS moduleAddr, CLRDATA_ADDRESS *base);
    virtual HRESULT STDMETHODCALLTYPE GetPEFileName(CLRDATA_ADDRESS moduleAddr, unsigned int count, _Inout_updates_z_(count) WCHAR *fileName, unsigned int *pNeeded);
    virtual HRESULT STDMETHODCALLTYPE GetAssemblyModuleList(CLRDATA_ADDRESS assembly, unsigned int count, CLRDATA_ADDRESS modules[], unsigned int *pNeeded);
    virtual HRESULT STDMETHODCALLTYPE GetGCHeapData(struct DacpGcHeapData *data);
    virtual HRESULT STDMETHODCALLTYPE GetGCHeapList(unsigned int count, CLRDATA_ADDRESS heaps[], unsigned int *pNeeded);
    virtual HRESULT STDMETHODCALLTYPE GetGCHeapDetails(CLRDATA_ADDRESS heap, struct DacpGcHeapDetails *details);
    virtual HRESULT STDMETHODCALLTYPE GetGCHeapStaticData(struct DacpGcHeapDetails *data);
    virtual HRESULT STDMETHODCALLTYPE GetHeapSegmentData(CLRDATA_ADDRESS seg, struct DacpHeapSegmentData *data);
    virtual HRESULT STDMETHODCALLTYPE GetDomainLocalModuleData(CLRDATA_ADDRESS addr, struct DacpDomainLocalModuleData *data);
    virtual HRESULT STDMETHODCALLTYPE GetDomainLocalModuleDataFromAppDomain(CLRDATA_ADDRESS appDomainAddr, int moduleID, struct DacpDomainLocalModuleData *data);
    virtual HRESULT STDMETHODCALLTYPE GetDomainLocalModuleDataFromModule(CLRDATA_ADDRESS moduleAddr, struct DacpDomainLocalModuleData *data);
    virtual HRESULT STDMETHODCALLTYPE GetSyncBlockData(unsigned int number, struct DacpSyncBlockData *data);
    virtual HRESULT STDMETHODCALLTYPE GetSyncBlockCleanupData(CLRDATA_ADDRESS addr, struct DacpSyncBlockCleanupData *data);
    virtual HRESULT STDMETHODCALLTYPE TraverseRCWCleanupList(CLRDATA_ADDRESS cleanupListPtr, VISITRCWFORCLEANUP pCallback, LPVOID token);
    virtual HRESULT STDMETHODCALLTYPE TraverseEHInfo(CLRDATA_ADDRESS ip, DUMPEHINFO pCallback, LPVOID token);
    virtual HRESULT STDMETHODCALLTYPE GetStressLogAddress(CLRDATA_ADDRESS *stressLog);
    virtual HRESULT STDMETHODCALLTYPE GetJitManagerList(unsigned int count, struct DacpJitManagerInfo managers[], unsigned int *pNeeded);
    virtual HRESULT STDMETHODCALLTYPE GetJitHelperFunctionName(CLRDATA_ADDRESS ip, unsigned int count, _Inout_updates_z_(count) char *name, unsigned int *pNeeded);
    virtual HRESULT STDMETHODCALLTYPE GetJumpThunkTarget(T_CONTEXT *ctx, CLRDATA_ADDRESS *targetIP, CLRDATA_ADDRESS *targetMD);
    virtual HRESULT STDMETHODCALLTYPE TraverseLoaderHeap(CLRDATA_ADDRESS loaderHeapAddr, VISITHEAP pCallback);
    virtual HRESULT STDMETHODCALLTYPE GetCodeHeapList(CLRDATA_ADDRESS jitManager, unsigned int count, struct DacpJitCodeHeapInfo codeHeaps[], unsigned int *pNeeded);
    virtual HRESULT STDMETHODCALLTYPE GetMethodTableSlot(CLRDATA_ADDRESS mt, unsigned int slot, CLRDATA_ADDRESS *value);
    virtual HRESULT STDMETHODCALLTYPE TraverseVirtCallStubHeap(CLRDATA_ADDRESS pAppDomain, VCSHeapType heaptype, VISITHEAP pCallback);
    virtual HRESULT STDMETHODCALLTYPE GetNestedExceptionData(CLRDATA_ADDRESS exception, CLRDATA_ADDRESS *exceptionObject, CLRDATA_ADDRESS *nextNestedException);
    virtual HRESULT STDMETHODCALLTYPE GetUsefulGlobals(struct DacpUsefulGlobalsData *data);
    virtual HRESULT STDMETHODCALLTYPE GetILForModule(CLRDATA_ADDRESS moduleAddr, DWORD rva, CLRDATA_ADDRESS *il);
    virtual HRESULT STDMETHODCALLTYPE GetClrWatsonBuckets(CLRDATA_ADDRESS thread, void *pGenericModeBlock);
    virtual HRESULT STDMETHODCALLTYPE GetOOMData(CLRDATA_ADDRESS oomAddr, struct DacpOomData *data);
    virtual HRESULT STDMETHODCALLTYPE GetOOMStaticData(struct DacpOomData *data);
    virtual HRESULT STDMETHODCALLTYPE GetHeapAnalyzeData(CLRDATA_ADDRESS addr,struct  DacpGcHeapAnalyzeData *data);
    virtual HRESULT STDMETHODCALLTYPE GetHeapAnalyzeStaticData(struct DacpGcHeapAnalyzeData *data);
    virtual HRESULT STDMETHODCALLTYPE GetMethodDescTransparencyData(CLRDATA_ADDRESS methodDesc, struct DacpMethodDescTransparencyData *data);
    virtual HRESULT STDMETHODCALLTYPE GetHillClimbingLogEntry(CLRDATA_ADDRESS addr, struct DacpHillClimbingLogEntry *data);
    virtual HRESULT STDMETHODCALLTYPE GetThreadLocalModuleData(CLRDATA_ADDRESS thread, unsigned int index, struct DacpThreadLocalModuleData *data);
    virtual HRESULT STDMETHODCALLTYPE GetRCWData(CLRDATA_ADDRESS addr, struct DacpRCWData *data);
    virtual HRESULT STDMETHODCALLTYPE GetRCWInterfaces(CLRDATA_ADDRESS rcw, unsigned int count, struct DacpCOMInterfacePointerData interfaces[], unsigned int *pNeeded);
    virtual HRESULT STDMETHODCALLTYPE GetCCWData(CLRDATA_ADDRESS ccw, struct DacpCCWData *data);
    virtual HRESULT STDMETHODCALLTYPE GetCCWInterfaces(CLRDATA_ADDRESS ccw, unsigned int count, struct DacpCOMInterfacePointerData interfaces[], unsigned int *pNeeded);
    virtual HRESULT STDMETHODCALLTYPE GetTLSIndex(ULONG *pIndex);
    virtual HRESULT STDMETHODCALLTYPE GetDacModuleHandle(HMODULE *phModule);

    virtual HRESULT STDMETHODCALLTYPE GetFailedAssemblyList(CLRDATA_ADDRESS appDomain, int count, CLRDATA_ADDRESS values[], unsigned int *pNeeded);
    virtual HRESULT STDMETHODCALLTYPE GetPrivateBinPaths(CLRDATA_ADDRESS appDomain, int count, _Inout_updates_z_(count) WCHAR *paths, unsigned int *pNeeded);
    virtual HRESULT STDMETHODCALLTYPE GetAssemblyLocation(CLRDATA_ADDRESS assembly, int count, _Inout_updates_z_(count) WCHAR *location, unsigned int *pNeeded);
    virtual HRESULT STDMETHODCALLTYPE GetAppDomainConfigFile(CLRDATA_ADDRESS appDomain, int count, _Inout_updates_z_(count) WCHAR *configFile, unsigned int *pNeeded);
    virtual HRESULT STDMETHODCALLTYPE GetApplicationBase(CLRDATA_ADDRESS appDomain, int count, _Inout_updates_z_(count) WCHAR *base, unsigned int *pNeeded);

    virtual HRESULT STDMETHODCALLTYPE GetFailedAssemblyData(CLRDATA_ADDRESS assembly, unsigned int *pContext, HRESULT *pResult);
    virtual HRESULT STDMETHODCALLTYPE GetFailedAssemblyLocation(CLRDATA_ADDRESS assembly, unsigned int count, _Inout_updates_z_(count) WCHAR *location, unsigned int *pNeeded);
    virtual HRESULT STDMETHODCALLTYPE GetFailedAssemblyDisplayName(CLRDATA_ADDRESS assembly, unsigned int count, _Inout_updates_z_(count) WCHAR *name, unsigned int *pNeeded);

    virtual HRESULT STDMETHODCALLTYPE GetStackReferences(DWORD osThreadID, ISOSStackRefEnum **ppEnum);
    virtual HRESULT STDMETHODCALLTYPE GetRegisterName(int regNum, unsigned int count, _Inout_updates_z_(count) WCHAR *buffer, unsigned int *pNeeded);

    virtual HRESULT STDMETHODCALLTYPE GetHandleEnum(ISOSHandleEnum **ppHandleEnum);
    virtual HRESULT STDMETHODCALLTYPE GetHandleEnumForTypes(unsigned int types[], unsigned int count, ISOSHandleEnum **ppHandleEnum);
    virtual HRESULT STDMETHODCALLTYPE GetHandleEnumForGC(unsigned int gen, ISOSHandleEnum **ppHandleEnum);

    virtual HRESULT STDMETHODCALLTYPE GetThreadAllocData(CLRDATA_ADDRESS thread, struct DacpAllocData *data);
    virtual HRESULT STDMETHODCALLTYPE GetHeapAllocData(unsigned int count, struct DacpGenerationAllocData *data, unsigned int *pNeeded);

    // ISOSDacInterface2
    virtual HRESULT STDMETHODCALLTYPE GetObjectExceptionData(CLRDATA_ADDRESS objAddr, struct DacpExceptionObjectData *data);
    virtual HRESULT STDMETHODCALLTYPE IsRCWDCOMProxy(CLRDATA_ADDRESS rcwAddr, BOOL* isDCOMProxy);

    // ISOSDacInterface3
    virtual HRESULT STDMETHODCALLTYPE GetGCInterestingInfoData(CLRDATA_ADDRESS interestingInfoAddr, struct DacpGCInterestingInfoData *data);
    virtual HRESULT STDMETHODCALLTYPE GetGCInterestingInfoStaticData(struct DacpGCInterestingInfoData *data);
    virtual HRESULT STDMETHODCALLTYPE GetGCGlobalMechanisms(size_t* globalMechanisms);

    // ISOSDacInterface4
    virtual HRESULT STDMETHODCALLTYPE GetClrNotification(CLRDATA_ADDRESS arguments[], int count, int *pNeeded);

    // ISOSDacInterface5
    virtual HRESULT STDMETHODCALLTYPE GetTieredVersions(CLRDATA_ADDRESS methodDesc, int rejitId, struct DacpTieredVersionData *nativeCodeAddrs, int cNativeCodeAddrs, int *pcNativeCodeAddrs);

    // ISOSDacInterface6
    virtual HRESULT STDMETHODCALLTYPE GetMethodTableCollectibleData(CLRDATA_ADDRESS mt, struct DacpMethodTableCollectibleData *data);

    // ISOSDacInterface7
    virtual HRESULT STDMETHODCALLTYPE GetPendingReJITID(CLRDATA_ADDRESS methodDesc, int *pRejitId);
    virtual HRESULT STDMETHODCALLTYPE GetReJITInformation(CLRDATA_ADDRESS methodDesc, int rejitId, struct DacpReJitData2 *pReJitData);
    virtual HRESULT STDMETHODCALLTYPE GetProfilerModifiedILInformation(CLRDATA_ADDRESS methodDesc, struct DacpProfilerILData *pILData);
    virtual HRESULT STDMETHODCALLTYPE GetMethodsWithProfilerModifiedIL(CLRDATA_ADDRESS mod, CLRDATA_ADDRESS *methodDescs, int cMethodDescs, int *pcMethodDescs);

    // ISOSDacInterface8
    virtual HRESULT STDMETHODCALLTYPE GetNumberGenerations(unsigned int *pGenerations);
    virtual HRESULT STDMETHODCALLTYPE GetGenerationTable(unsigned int cGenerations, struct DacpGenerationData *pGenerationData, unsigned int *pNeeded);
    virtual HRESULT STDMETHODCALLTYPE GetFinalizationFillPointers(unsigned int cFillPointers, CLRDATA_ADDRESS *pFinalizationFillPointers, unsigned int *pNeeded);

    virtual HRESULT STDMETHODCALLTYPE GetGenerationTableSvr(CLRDATA_ADDRESS heapAddr, unsigned int cGenerations, struct DacpGenerationData *pGenerationData, unsigned int *pNeeded);
    virtual HRESULT STDMETHODCALLTYPE GetFinalizationFillPointersSvr(CLRDATA_ADDRESS heapAddr, unsigned int cFillPointers, CLRDATA_ADDRESS *pFinalizationFillPointers, unsigned int *pNeeded);

    virtual HRESULT STDMETHODCALLTYPE GetAssemblyLoadContext(CLRDATA_ADDRESS methodTable, CLRDATA_ADDRESS* assemblyLoadContext);

    // ISOSDacInterface9
    virtual HRESULT STDMETHODCALLTYPE GetBreakingChangeVersion(int* pVersion);

    // ISOSDacInterface10
    virtual HRESULT STDMETHODCALLTYPE GetObjectComWrappersData(CLRDATA_ADDRESS objAddr, CLRDATA_ADDRESS *rcw, unsigned int count, CLRDATA_ADDRESS *mowList, unsigned int *pNeeded);
    virtual HRESULT STDMETHODCALLTYPE IsComWrappersCCW(CLRDATA_ADDRESS ccw, BOOL *isComWrappersCCW);
    virtual HRESULT STDMETHODCALLTYPE GetComWrappersCCWData(CLRDATA_ADDRESS ccw, CLRDATA_ADDRESS *managedObject, int *refCount);
    virtual HRESULT STDMETHODCALLTYPE IsComWrappersRCW(CLRDATA_ADDRESS rcw, BOOL *isComWrappersRCW);
    virtual HRESULT STDMETHODCALLTYPE GetComWrappersRCWData(CLRDATA_ADDRESS rcw, CLRDATA_ADDRESS *identity);

    // ISOSDacInterface11
    virtual HRESULT STDMETHODCALLTYPE IsTrackedType(
        CLRDATA_ADDRESS objAddr,
        BOOL *isTrackedType,
        BOOL *hasTaggedMemory);
    virtual HRESULT STDMETHODCALLTYPE GetTaggedMemory(
        CLRDATA_ADDRESS objAddr,
        CLRDATA_ADDRESS *taggedMemory,
        size_t *taggedMemorySizeInBytes);

    // ISOSDacInterface12
    virtual HRESULT STDMETHODCALLTYPE GetGlobalAllocationContext(
        CLRDATA_ADDRESS *allocPtr,
        CLRDATA_ADDRESS *allocLimit);

    // ISOSDacInterface13
    virtual HRESULT STDMETHODCALLTYPE TraverseLoaderHeap(CLRDATA_ADDRESS loaderHeapAddr, LoaderHeapKind kind, VISITHEAP pCallback);
    virtual HRESULT STDMETHODCALLTYPE GetDomainLoaderAllocator(CLRDATA_ADDRESS domainAddress, CLRDATA_ADDRESS *pLoaderAllocator);
    virtual HRESULT STDMETHODCALLTYPE GetLoaderAllocatorHeapNames(int count, const char **ppNames, int *pNeeded);
    virtual HRESULT STDMETHODCALLTYPE GetLoaderAllocatorHeaps(CLRDATA_ADDRESS loaderAllocator, int count, CLRDATA_ADDRESS *pLoaderHeaps, LoaderHeapKind *pKinds, int *pNeeded);
    virtual HRESULT STDMETHODCALLTYPE GetHandleTableMemoryRegions(ISOSMemoryEnum **ppEnum);
    virtual HRESULT STDMETHODCALLTYPE GetGCBookkeepingMemoryRegions(ISOSMemoryEnum **ppEnum);
    virtual HRESULT STDMETHODCALLTYPE GetGCFreeRegions(ISOSMemoryEnum **ppEnum);
    virtual HRESULT STDMETHODCALLTYPE LockedFlush();

    // ISOSDacInterface14
    virtual HRESULT STDMETHODCALLTYPE GetStaticBaseAddress(CLRDATA_ADDRESS methodTable, CLRDATA_ADDRESS *nonGCStaticsAddress, CLRDATA_ADDRESS *GCStaticsAddress);
    virtual HRESULT STDMETHODCALLTYPE GetThreadStaticBaseAddress(CLRDATA_ADDRESS methodTable, CLRDATA_ADDRESS thread, CLRDATA_ADDRESS *nonGCStaticsAddress, CLRDATA_ADDRESS *GCStaticsAddress);
    virtual HRESULT STDMETHODCALLTYPE GetMethodTableInitializationFlags(CLRDATA_ADDRESS methodTable, MethodTableInitializationFlags *initializationStatus);

    // ISOSDacInterface15
    virtual HRESULT STDMETHODCALLTYPE GetMethodTableSlotEnumerator(CLRDATA_ADDRESS mt, ISOSMethodEnum **enumerator);

    //
    // ClrDataAccess.
    //

    HRESULT Initialize(void);

    HRESULT GetThreadDataImpl(CLRDATA_ADDRESS threadAddr, struct DacpThreadData *threadData);
    HRESULT GetThreadStoreDataImpl(struct DacpThreadStoreData *data);
    HRESULT GetModuleDataImpl(CLRDATA_ADDRESS addr, struct DacpModuleData *moduleData);
    HRESULT GetNestedExceptionDataImpl(CLRDATA_ADDRESS exception, CLRDATA_ADDRESS *exceptionObject, CLRDATA_ADDRESS *nextNestedException);
    HRESULT GetMethodTableDataImpl(CLRDATA_ADDRESS mt, struct DacpMethodTableData *data);
    HRESULT GetMethodTableForEEClassImpl (CLRDATA_ADDRESS eeClassReallyMT, CLRDATA_ADDRESS *value);
    HRESULT GetMethodTableNameImpl(CLRDATA_ADDRESS mt, unsigned int count, _Inout_updates_z_(count) WCHAR *mtName, unsigned int *pNeeded);
    HRESULT GetObjectExceptionDataImpl(CLRDATA_ADDRESS objAddr, struct DacpExceptionObjectData *data);
<<<<<<< HEAD
    HRESULT GetUsefulGlobalsImpl(struct DacpUsefulGlobalsData *globalsData);
=======
    HRESULT GetObjectStringDataImpl(CLRDATA_ADDRESS obj, unsigned int count, _Inout_updates_z_(count) WCHAR *stringData, unsigned int *pNeeded);
>>>>>>> 5fd965d7

    BOOL IsExceptionFromManagedCode(EXCEPTION_RECORD * pExceptionRecord);
#ifndef TARGET_UNIX
    HRESULT GetWatsonBuckets(DWORD dwThreadId, GenericModeBlock * pGM);
#endif // TARGET_UNIX


    Thread* FindClrThreadByTaskId(ULONG64 taskId);
    HRESULT IsPossibleCodeAddress(IN TADDR address);

    PCSTR GetJitHelperName(IN TADDR address,
                           IN bool dynamicHelpersOnly = false);
    HRESULT GetFullMethodName(IN MethodDesc* methodDesc,
                              IN ULONG32 symbolChars,
                              IN ULONG32* symbolLen,
                              _Out_writes_to_opt_(symbolChars, *symbolLen) LPWSTR symbol);
    HRESULT RawGetMethodName(/* [in] */ CLRDATA_ADDRESS address,
                             /* [in] */ ULONG32 flags,
                             /* [in] */ ULONG32 bufLen,
                             /* [out] */ ULONG32 *nameLen,
                             /* [size_is][out] */ _Out_writes_bytes_opt_(bufLen) WCHAR nameBuf[  ],
                             /* [out] */ CLRDATA_ADDRESS* displacement);

    HRESULT FollowStubStep(
        /* [in] */ Thread* thread,
        /* [in] */ ULONG32 inFlags,
        /* [in] */ TADDR inAddr,
        /* [in] */ union STUB_BUF* inBuffer,
        /* [out] */ TADDR* outAddr,
        /* [out] */ union STUB_BUF* outBuffer,
        /* [out] */ ULONG32* outFlags);

    HRESULT GetMethodExtents(MethodDesc* methodDesc,
                             METH_EXTENTS** extents);
    HRESULT GetMethodVarInfo(MethodDesc* methodDesc,
                             TADDR address,
                             ULONG32* numVarInfo,
                             ICorDebugInfo::NativeVarInfo** varInfo,
                             ULONG32* codeOffset);

    // If the method has multiple copies of code (because of EnC or code-pitching),
    // this returns the info corresponding to address.
    // If 'address' and 'codeOffset' are both non-NULL, *codeOffset gets set to
    // the offset of 'address' from the start of the method.
    HRESULT GetMethodNativeMap(MethodDesc* methodDesc,
                               TADDR address,
                               ULONG32* numMap,
                               DebuggerILToNativeMap** map,
                               bool* mapAllocated,
                               CLRDATA_ADDRESS* codeStart,
                               ULONG32* codeOffset);

    // Get the MethodDesc for a function
    MethodDesc * FindLoadedMethodRefOrDef(Module* pModule, mdToken memberRef);

#ifndef TARGET_UNIX
    HRESULT GetClrWatsonBucketsWorker(Thread * pThread, GenericModeBlock * pGM);
#endif // TARGET_UNIX

    HRESULT ServerGCHeapDetails(CLRDATA_ADDRESS heapAddr,
                                DacpGcHeapDetails *detailsData);
    HRESULT GetServerAllocData(unsigned int count, struct DacpGenerationAllocData *data, unsigned int *pNeeded);
    HRESULT ServerOomData(CLRDATA_ADDRESS addr, DacpOomData *oomData);
    HRESULT ServerGCInterestingInfoData(CLRDATA_ADDRESS addr, DacpGCInterestingInfoData *interestingInfoData);
    HRESULT ServerGCHeapAnalyzeData(CLRDATA_ADDRESS heapAddr,
                                DacpGcHeapAnalyzeData *analyzeData);

    //
    // Memory enumeration.
    //

    HRESULT EnumMemoryRegionsWrapper(CLRDataEnumMemoryFlags flags);

    // skinny minidump functions
    HRESULT EnumMemoryRegionsWorkerSkinny(CLRDataEnumMemoryFlags flags);
    // triage minidump functions
    HRESULT EnumMemoryRegionsWorkerMicroTriage(CLRDataEnumMemoryFlags flags);
    HRESULT EnumMemoryRegionsWorkerHeap(CLRDataEnumMemoryFlags flags);

    HRESULT EnumMemWalkStackHelper(CLRDataEnumMemoryFlags flags, IXCLRDataStackWalk  *pStackWalk, Thread * pThread);
    HRESULT DumpManagedObject(CLRDataEnumMemoryFlags flags, OBJECTREF objRef);
    HRESULT DumpManagedExcepObject(CLRDataEnumMemoryFlags flags, OBJECTREF objRef);
    HRESULT DumpManagedStackTraceStringObject(CLRDataEnumMemoryFlags flags, STRINGREF orefStackTrace);
#if (defined(FEATURE_COMINTEROP) || defined(FEATURE_COMWRAPPERS)) && !defined(TARGET_UNIX)
    HRESULT DumpStowedExceptionObject(CLRDataEnumMemoryFlags flags, CLRDATA_ADDRESS ccwPtr);
    HRESULT EnumMemStowedException(CLRDataEnumMemoryFlags flags);
#endif

    HRESULT EnumMemWriteDataSegment();

    // Custom Dump
    HRESULT EnumMemoryRegionsWorkerCustom();

    // helper function for dump code
    void EnumWksGlobalMemoryRegions(CLRDataEnumMemoryFlags flags);
    void EnumSvrGlobalMemoryRegions(CLRDataEnumMemoryFlags flags);

    HRESULT EnumMemCollectImages();
    HRESULT EnumMemCLRStatic(CLRDataEnumMemoryFlags flags);
    HRESULT EnumMemDumpJitManagerInfo(IN CLRDataEnumMemoryFlags flags);
    HRESULT EnumMemCLRHeapCrticalStatic(CLRDataEnumMemoryFlags flags);
    HRESULT EnumMemDumpModuleList(CLRDataEnumMemoryFlags flags);
    HRESULT EnumMemDumpAppDomainInfo(CLRDataEnumMemoryFlags flags);
    HRESULT EnumMemDumpAllThreadsStack(CLRDataEnumMemoryFlags flags);
    HRESULT EnumMemCLRMainModuleInfo();

    bool ReportMem(TADDR addr, TSIZE_T size, bool fExpectSuccess = true);
    bool DacUpdateMemoryRegion(TADDR addr, TSIZE_T bufferSize, BYTE* buffer);

    inline bool IsLogMessageEnabled()
    {
        return m_logMessageCb != NULL;
    }

    void LogMessage(LPCSTR message)
    {
        if (m_logMessageCb != NULL)
        {
            m_logMessageCb->LogMessage(message);
        }
    }

    void ClearDumpStats();
    JITNotification* GetHostJitNotificationTable();
    GcNotification*  GetHostGcNotificationTable();

    void* GetMetaDataFromHost(PEAssembly* pPEAssembly,
                              bool* isAlternate);

    virtual
    interface IMDInternalImport* GetMDImport(const PEAssembly* pPEAssembly,
                                             const ReflectionModule* reflectionModule,
                                             bool throwEx);

    interface IMDInternalImport* GetMDImport(const PEAssembly* pPEAssembly,
                                             bool throwEx)
    {
        return GetMDImport(pPEAssembly, NULL, throwEx);
    }

    interface IMDInternalImport* GetMDImport(const ReflectionModule* reflectionModule,
                                             bool throwEx)
    {
        return GetMDImport(NULL, reflectionModule, throwEx);
    }

    //ClrDump support
    HRESULT STDMETHODCALLTYPE DumpNativeImage(CLRDATA_ADDRESS loadedBase,
                                              LPCWSTR name,
                                              IXCLRDataDisplay *display,
                                              IXCLRLibrarySupport *support,
                                              IXCLRDisassemblySupport *dis);

    // Set whether inconsistencies in the target should raise asserts.
    void SetTargetConsistencyChecks(bool fEnableAsserts);

    // Get whether inconsistencies in the target should raise asserts.
    bool TargetConsistencyAssertsEnabled();

    // Get the ICLRDataTarget2 instance, if any
    ICLRDataTarget2 * GetLegacyTarget2()        { return m_pLegacyTarget2; }

    // Get the ICLRDataTarget3 instance, if any
    ICLRDataTarget3 * GetLegacyTarget3()        { return m_pLegacyTarget3; }

    //
    // Public Fields
    // Note that it would be nice if all of these were made private.  However, the visibility
    // model of the DAC implementation is that the public surface area is declared in daccess.h
    // (implemented in dacfn.cpp), and the private surface area (like ClrDataAccess) is declared
    // in dacimpl.h which is only included by the DAC infrastructure.  Therefore the DAC
    // infrastructure agressively uses these fields, and we don't get a huge amount of benefit from
    // reworking this model (since there is some form of encapsulation in place already).
    //

    // The underlying data target - always present (strong reference)
    ICorDebugDataTarget * m_pTarget;

    // Mutable version of the data target if any - optional (strong reference)
    ICorDebugMutableDataTarget * m_pMutableTarget;

    TADDR m_globalBase;
    DacGlobals m_dacGlobals;
    DacInstanceManager m_instances;
    ULONG32 m_instanceAge;
    bool m_debugMode;

    CDAC m_cdac;
    NonVMComHolder<ISOSDacInterface> m_cdacSos;
    NonVMComHolder<ISOSDacInterface2> m_cdacSos2;
    NonVMComHolder<ISOSDacInterface9> m_cdacSos9;

#ifdef FEATURE_MINIMETADATA_IN_TRIAGEDUMPS

protected:
    DacStreamManager * m_streams;

public:
    // Used to mark the point after which enumerated EE structs of interest
    // will get their names cached in the triage/mini-dump
    void InitStreamsForWriting(IN CLRDataEnumMemoryFlags flags);

    // Used during triage/mini-dump collection to populate the map of
    // pointers to EE struct (MethodDesc* for now) to their corresponding
    // name.
    bool MdCacheAddEEName(TADDR taEEStruct, const SString& name);

    // Used to mark the end point for the name caching. Will update streams
    // based on built caches
    void EnumStreams(IN CLRDataEnumMemoryFlags flags);

    // Used during triage/mini-dump analysis to retrieve the name associated
    // with an EE struct pointer (MethodDesc* for now).
    bool MdCacheGetEEName(TADDR taEEStruct, SString & eeName);

#endif // FEATURE_MINIMETADATA_IN_TRIAGEDUMPS

private:
    // Read the DAC table and initialize m_dacGlobals
    HRESULT GetDacGlobalValues();

    // Verify the target mscorwks.dll matches the version expected
    HRESULT VerifyDlls();

    // Check whether a region of memory is fully readable.
    bool IsFullyReadable(TADDR addr, TSIZE_T size);

    // Legacy target interfaces - optional
    ICLRDataTarget * m_pLegacyTarget;
    ICLRDataTarget2 * m_pLegacyTarget2;
    ICLRDataTarget3 * m_pLegacyTarget3;
    IXCLRDataTarget3 * m_target3;
    ICLRMetadataLocator * m_legacyMetaDataLocator;

    LONG m_refs;
    MDImportsCache m_mdImports;
    ICLRDataEnumMemoryRegionsCallback* m_enumMemCb;
    ICLRDataEnumMemoryRegionsCallback2* m_updateMemCb;
    ICLRDataLoggingCallback* m_logMessageCb;
    CLRDataEnumMemoryFlags m_enumMemFlags;
    JITNotification* m_jitNotificationTable;
    GcNotification*  m_gcNotificationTable;
    TSIZE_T m_cbMemoryReported;
    DumpMemoryReportStatics m_dumpStats;

    // If true, inconsistencies in the target will cause ASSERTs to be raised in DEBUG builds
    bool m_fEnableTargetConsistencyAsserts;

#ifdef _DEBUG
protected:
    // If true, a mscorwks/mscordacwks mismatch will trigger a nice assert dialog
    bool m_fEnableDllVerificationAsserts;
private:
#endif

protected:
    // Populates a DacpJitCodeHeapInfo with proper information about the
    // code heap type and the information needed to locate it.
    DacpJitCodeHeapInfo DACGetHeapInfoForCodeHeap(CodeHeap *heapAddr);

#ifdef FEATURE_COMINTEROP
    // Returns CCW pointer based on a target address.
    PTR_ComCallWrapper DACGetCCWFromAddress(CLRDATA_ADDRESS addr);

private:
    // Returns COM interface pointer corresponding to a given CCW and internal vtable
    // index. Returns NULL if the vtable is unused or not fully laid out.
    PTR_IUnknown DACGetCOMIPFromCCW(PTR_ComCallWrapper pCCW, int vtableIndex);
#endif

#ifdef FEATURE_COMWRAPPERS
    BOOL DACGetComWrappersCCWVTableQIAddress(CLRDATA_ADDRESS ccwPtr, TADDR *vTableAddress, TADDR *qiAddress);
    BOOL DACIsComWrappersCCW(CLRDATA_ADDRESS ccwPtr);
    TADDR DACGetManagedObjectWrapperFromCCW(CLRDATA_ADDRESS ccwPtr);
    HRESULT DACTryGetComWrappersObjectFromCCW(CLRDATA_ADDRESS ccwPtr, OBJECTREF* objRef);
#endif

protected:
#ifdef FEATURE_COMWRAPPERS
    HRESULT DACTryGetComWrappersHandleFromCCW(CLRDATA_ADDRESS ccwPtr, OBJECTHANDLE* objHandle);
#endif

public:
    // APIs for picking up the info needed for a debugger to look up an ngen image or IL image
    // from it's search path.
    static bool GetMetaDataFileInfoFromPEFile(PEAssembly *pPEAssembly,
                                              DWORD &dwImageTimestamp,
                                              DWORD &dwImageSize,
                                              DWORD &dwDataSize,
                                              DWORD &dwRvaHint,
                                              bool  &isNGEN,
                                              _Out_writes_(cchFilePath) LPWSTR wszFilePath,
                                              DWORD cchFilePath);

    static bool GetILImageInfoFromNgenPEFile(PEAssembly *pPEAssembly,
                                             DWORD &dwTimeStamp,
                                             DWORD &dwSize,
                                             _Out_writes_(cchPath) LPWSTR wszPath,
                                             const DWORD cchPath);
};

extern ClrDataAccess* g_dacImpl;

/*     DacHandleWalker.
 *
 * Iterates over the handle table, enumerating all handles of the requested type on the
 * handle table.  This also will report the handle type, whether the handle is a strong
 * reference, the AppDomain the handle comes from, as well as the reference count (in
 * the case of a RefCount handle).  Optionally this class can also be used to filter
 * based on GC generation that would be collected (that is, to emulate a GC scan of the
 * handle table).
 *
 *     General implementation details:
 * We have four sets of variables:
 * 1.  Overhead variables needed to operate in the Dac.
 * 2.  Variables needed to walk the handle table.  We walk the handle table one bucket
 *     at a time, filling the array the user gave us until we have either enumerated
 *     all handles, or filled the array.
 * 3.  Storage variables to hold the overflow.  That is, we were walking the handle
 *     table, filled the array that the user gave us, then needed to store the extra
 *     handles the handle table continued to enumerate to us.  This is implemented
 *     as a linked list of arrays (mHead, mHead.Next, etc).
 * 4.  Variables which store the location of where we are in the overflow data.
 *
 * Note that "mHead" is a HandleChunkHead where we stuff the user's array.  Everything
 * which follows mHead (mHead.Next, etc) is a HandleChunk containing overflow data.
 *
 * Lastly, note this does not do robust error handling.  If we fail to allocate a
 * HandleChunk while walking the handle table, we will miss handles and not report
 * this to the user.  Unfortunately this will have to be fixed in the next iteration
 * when we add more robust error handling to SOS's interface.
 */
 template <class T, REFIID IID_T>
class DefaultCOMImpl : public T
{
public:
    DefaultCOMImpl()
        : mRef(0)
    {
    }

    virtual ~DefaultCOMImpl() {}

    ULONG STDMETHODCALLTYPE AddRef()
    {
        return ++mRef;
    }

    ULONG STDMETHODCALLTYPE Release()
    {
        ULONG res = mRef--;
        if (res == 0)
            delete this;
        return res;
    }

    HRESULT STDMETHODCALLTYPE QueryInterface(REFIID riid, void **ppObj)
    {
        if (ppObj == NULL)
            return E_INVALIDARG;

        if (IsEqualIID(riid, IID_IUnknown))
        {
            AddRef();
            *ppObj = static_cast<IUnknown*>(this);
            return S_OK;
        }
        else if (IsEqualIID(riid, IID_T))
        {
            AddRef();
            *ppObj = static_cast<T*>(this);
            return S_OK;
        }

        *ppObj = NULL;
        return E_NOINTERFACE;
    }

private:
    ULONG mRef;
};


// A struct representing a thread's allocation context.
struct AllocInfo
{
    CORDB_ADDRESS Ptr;
    CORDB_ADDRESS Limit;

    AllocInfo()
        : Ptr(0), Limit(0)
    {
    }
};

// A struct representing a segment in the heap.
struct SegmentData
{
    CORDB_ADDRESS Start;
    CORDB_ADDRESS End;

    // Whether this segment is part of the large object heap.
    int Generation;

    SegmentData()
        : Start(0), End(0), Generation(0)
    {
    }
};

// A struct representing a gc heap in the process.
struct HeapData
{
    CORDB_ADDRESS YoungestGenPtr;
    CORDB_ADDRESS YoungestGenLimit;

    CORDB_ADDRESS Gen0Start;
    CORDB_ADDRESS Gen0End;

    CORDB_ADDRESS Gen1Start;
    size_t EphemeralSegment;

    size_t SegmentCount;
    SegmentData *Segments;

    HeapData();
    ~HeapData();
};

/* This cache is used to read data from the target process if the reads are known
 * to be sequential.  This will object will read one page of memory out of the
 * process at a time, aligned to the page boundary, to
 */
class LinearReadCache
{
public:
    LinearReadCache();
    ~LinearReadCache();

    /* Reads an address out of the target process, caching the page of memory read.
     * Params:
     *   addr - The address to read out of the target process.
     *   t - A pointer to the data to stuff it in.  We will read sizeof(T) data
     *       from the process and write it into the location t points to.  This
     *       parameter must be non-null.
     * Returns:
     *   True if the read succeeded.  False if it did not, usually as a result
     *   of the memory simply not being present in the target process.
     * Note:
     *   The state of *t is undefined if this function returns false.  We may
     *   have written partial data to it if we return false, so you must
     *   absolutely NOT use it if Read returns false.
     */
    template <class T>
    bool Read(CORDB_ADDRESS addr, T *t)
    {
        _ASSERTE(t);

        // Unfortunately the ctor can fail the alloc for the byte array.  In this case
        // we'll just fall back to non-cached reads.
        if (mPage == NULL)
            return MisalignedRead(addr, t);

        // Is addr on the current page?  If not read the page of memory addr is on.
        // If this fails, we will fall back to a raw read out of the process (which
        // is what MisalignedRead does).
        if ((addr < mCurrPageStart) || (addr - mCurrPageStart > mCurrPageSize))
            if (!MoveToPage(addr))
                return MisalignedRead(addr, t);

        // If MoveToPage succeeds, we MUST be on the right page.
        _ASSERTE(addr >= mCurrPageStart);

        // However, the amount of data requested may fall off of the page.  In that case,
        // fall back to MisalignedRead.
        CORDB_ADDRESS offset = addr - mCurrPageStart;
        if (offset + sizeof(T) > mCurrPageSize)
            return MisalignedRead(addr, t);

        // If we reach here we know we are on the right page of memory in the cache, and
        // that the read won't fall off of the end of the page.
        *t = *reinterpret_cast<T*>(mPage+offset);
        return true;
    }

    // helper used to read the MethodTable
    bool ReadMT(CORDB_ADDRESS addr, TADDR *mt)
    {
        if (!Read(addr, mt))
            return false;

        // clear the GC flag bits off the MethodTable
        // equivalent to Object::GetGCSafeMethodTable()
#if TARGET_64BIT
        *mt &= ~7;
#else
        *mt &= ~3;
#endif
        return true;
    }

private:
    /* Sets the cache to the page specified by addr, or false if we could not move to
     * that page.
     */
    bool MoveToPage(CORDB_ADDRESS addr);

    /* Attempts to read from the target process if the data is possibly hanging off
     * the end of a page.
     */
    template<class T>
    inline bool MisalignedRead(CORDB_ADDRESS addr, T *t)
    {
        return SUCCEEDED(DacReadAll(TO_TADDR(addr), t, sizeof(T), false));
    }

private:
    CORDB_ADDRESS mCurrPageStart;
    ULONG32 mPageSize, mCurrPageSize;
    BYTE *mPage;
};

DWORD DacGetNumHeaps();

/* The implementation of the dac heap walker.  This class will enumerate all objects on
 * the heap with three important caveats:
 * - This class will skip all Free objects in the heap.  Free objects are an
 *   implementation detail of the GC, and ICorDebug does not have a mechanism
 *   to expose them.
 * - This class does NOT guarantee that all objects will be enumerated.  In
 *   the event that we find heap corruption on a segment, or if the background
 *   GC is modifying a segment, the remainder of that segment will be skipped
 *   by design.
 * - The GC heap must be in a walkable state before you attempt to use this
 *   class on it.  The IDacDbiInterface::AreGCStructuresValid function will
 *   tell you whether it is safe to walk the heap or not.
 */
class DacHeapWalker
{
    static CORDB_ADDRESS HeapStart;
    static CORDB_ADDRESS HeapEnd;

public:
    DacHeapWalker();
    ~DacHeapWalker();

    /* Initializes the heap walker.  This must be called before Next or
     * HasMoreObjects.  Returns false if the initialization was not successful.
     * (In practice this should only return false if we hit an OOM trying
     * to allocate space for data structures.)  Limits the heap walk to be in the range
     * [start, end] (inclusive).  Use DacHeapWalker::HeapStart, DacHeapWalker::HeapEnd
     * as start or end to start from the beginning or end.
     */
    HRESULT Init(CORDB_ADDRESS start=HeapStart, CORDB_ADDRESS end=HeapEnd);

    /* Returns a CORDB_ADDRESS which points to the next value on the heap.
     * You must call HasMoreObjects on this class, and it must return true
     * before calling Next.
     */
    HRESULT Next(CORDB_ADDRESS *pValue, CORDB_ADDRESS *pMT, ULONG64 *size);

    /* Returns true if there are more objects on the heap, false otherwise.
     */
    inline bool HasMoreObjects() const
    {
        return mCurrHeap < mHeapCount;
    }

    HRESULT Reset(CORDB_ADDRESS start, CORDB_ADDRESS end);

    static HRESULT InitHeapDataWks(HeapData *&pHeaps, size_t &count);
    static HRESULT InitHeapDataSvr(HeapData *&pHeaps, size_t &count);

    HRESULT GetHeapData(HeapData **ppHeapData, size_t *pNumHeaps);

    SegmentData *FindSegment(CORDB_ADDRESS obj);

    HRESULT ListNearObjects(CORDB_ADDRESS obj, CORDB_ADDRESS *pPrev, CORDB_ADDRESS *pContaining, CORDB_ADDRESS *pNext);

private:
    HRESULT MoveToNextObject();

    bool GetSize(TADDR tMT, size_t &size);

    inline static size_t Align(size_t size)
    {
        if (sizeof(TADDR) == 4)
            return (size+3) & ~3;
        else
            return (size+7) & ~7;
    }

    inline static size_t AlignLarge(size_t size)
    {
        return (size + 7) & ~7;
    }

    template <class T>
    static int GetSegmentCount(T seg_start)
    {
        int count = 0;
        while (seg_start)
        {
            seg_start = seg_start->next;
            count++;
        }

        return count;
    }

    HRESULT NextSegment();
    void CheckAllocAndSegmentRange();

private:
    int mThreadCount;
    AllocInfo *mAllocInfo;

    size_t mHeapCount;
    HeapData *mHeaps;

    CORDB_ADDRESS mCurrObj;
    size_t mCurrSize;
    TADDR mCurrMT;

    size_t mCurrHeap;
    size_t mCurrSeg;

    CORDB_ADDRESS mStart;
    CORDB_ADDRESS mEnd;

    LinearReadCache mCache;
    static CORDB_ADDRESS sFreeMT;
};

struct SOSStackErrorList
{
    SOSStackRefError error;
    SOSStackErrorList *pNext;

    SOSStackErrorList()
        : pNext(0)
    {
    }
};

class DacStackReferenceWalker;
class DacStackReferenceErrorEnum : public DefaultCOMImpl<ISOSStackRefErrorEnum, IID_ISOSStackRefErrorEnum>
{
public:
    DacStackReferenceErrorEnum(DacStackReferenceWalker *pEnum, SOSStackErrorList *pErrors);
    ~DacStackReferenceErrorEnum();

    HRESULT STDMETHODCALLTYPE Skip(unsigned int count);
    HRESULT STDMETHODCALLTYPE Reset();
    HRESULT STDMETHODCALLTYPE GetCount(unsigned int *pCount);
    HRESULT STDMETHODCALLTYPE Next(unsigned int count, SOSStackRefError ref[], unsigned int *pFetched);

private:
    // The lifetime of the error list is tied to the enum, so we must addref/release it.
    DacStackReferenceWalker *mEnum;
    SOSStackErrorList *mHead;
    SOSStackErrorList *mCurr;
};

// For GCCONTEXT
#include "gcenv.h"


template <class T>
class DacReferenceList
{
    public:
        DacReferenceList()
            : _array(0), _count(0), _capacity(0)
        {
        }

        ~DacReferenceList()
        {
            if (_array)
                delete[] _array;
        }

        bool Add(const T& value)
        {
            if (_count == _capacity)
            {
                unsigned int newCapacity = (int)(_capacity * 1.5);
                if (newCapacity < 256)
                    newCapacity = 256;

                T* newArray = new (nothrow) T[newCapacity];
                if (!newArray)
                    return false;

                if (_array)
                {
                    memcpy(newArray, _array, _capacity * sizeof(T));
                    delete[] _array;
                }

                _array = newArray;
                _capacity = newCapacity;
            }

            _array[_count++] = value;
            return true;
        }

        unsigned int GetCount() const
        {
            return _count;
        }

        const T& Get(unsigned int index) const
        {
            _ASSERTE(index < _count);
            return _array[index];
        }

        void Clear()
        {
            _count = 0;
        }

    private:
        T *_array;
        unsigned int _count;
        unsigned int _capacity;
};


class DacMemoryEnumerator : public DefaultCOMImpl<ISOSMemoryEnum, IID_ISOSMemoryEnum>
{
public:
    DacMemoryEnumerator()
        : mIteratorIndex(0)
    {
    }

    virtual ~DacMemoryEnumerator() {}
    virtual HRESULT Init() = 0;

    HRESULT STDMETHODCALLTYPE Skip(unsigned int count);
    HRESULT STDMETHODCALLTYPE Reset();
    HRESULT STDMETHODCALLTYPE GetCount(unsigned int *pCount);
    HRESULT STDMETHODCALLTYPE Next(unsigned int count,
                                   SOSMemoryRegion regions[],
                                   unsigned int *pFetched);

protected:
    DacReferenceList<SOSMemoryRegion> mRegions;

private:
    unsigned int mIteratorIndex;
};

class DacMethodTableSlotEnumerator : public DefaultCOMImpl<ISOSMethodEnum, IID_ISOSMethodEnum>
{
public:
    DacMethodTableSlotEnumerator() : mIteratorIndex(0)
    {
    }

    virtual ~DacMethodTableSlotEnumerator() {}

    HRESULT Init(PTR_MethodTable mTable);

    HRESULT STDMETHODCALLTYPE Skip(unsigned int count);
    HRESULT STDMETHODCALLTYPE Reset();
    HRESULT STDMETHODCALLTYPE GetCount(unsigned int *pCount);
    HRESULT STDMETHODCALLTYPE Next(unsigned int count, SOSMethodData methods[], unsigned int *pFetched);

protected:
    DacReferenceList<SOSMethodData> mMethods;

private:
    unsigned int mIteratorIndex;
};

class DacHandleTableMemoryEnumerator : public DacMemoryEnumerator
{
public:
    virtual HRESULT Init();
};

class DacGCBookkeepingEnumerator : public DacMemoryEnumerator
{
public:
    virtual HRESULT Init();
};

class DacFreeRegionEnumerator : public DacMemoryEnumerator
{
public:
    virtual HRESULT Init();

private:
    void AddSingleSegment(const dac_heap_segment &seg, FreeRegionKind kind, int heap);
    void AddSegmentList(DPTR(dac_heap_segment) seg, FreeRegionKind kind, int heap = 0);
    void AddFreeList(DPTR(dac_region_free_list) freeList, FreeRegionKind kind);
    void AddServerRegions();
};

struct DacGcReference;
 /* DacStackReferenceWalker.
 */
class DacStackReferenceWalker : public DefaultCOMImpl<ISOSStackRefEnum, IID_ISOSStackRefEnum>
{
    struct DacScanContext : public ScanContext
    {
        DacStackReferenceWalker *pWalker;
        DacReferenceList<SOSStackRefData> *pList;
        Frame *pFrame;
        TADDR sp, pc;
        bool stop;
        bool resolvePointers;
        GCEnumCallback pEnumFunc;

        DacScanContext(DacStackReferenceWalker *walker, DacReferenceList<SOSStackRefData> *list, bool resolveInteriorPointers)
            : pWalker(walker), pList(list), pFrame(0), sp(0), pc(0), stop(false), resolvePointers(resolveInteriorPointers), pEnumFunc(0)
        {
            _ASSERTE(pWalker);
            _ASSERTE(pList);
        }
    };

public:
    DacStackReferenceWalker(ClrDataAccess *dac, DWORD osThreadID, bool resolveInteriorPointers);

    HRESULT Init();

    HRESULT STDMETHODCALLTYPE Skip(unsigned int count);
    HRESULT STDMETHODCALLTYPE Reset();
    HRESULT STDMETHODCALLTYPE GetCount(unsigned int *pCount);
    HRESULT STDMETHODCALLTYPE Next(unsigned int count,
                                   SOSStackRefData refs[],
                                   unsigned int *pFetched);

   // Dac-Dbi Functions
   HRESULT Next(ULONG celt, DacGcReference roots[], ULONG *pceltFetched);
   Thread *GetThread() const
   {
        return mThread;
   }

    HRESULT STDMETHODCALLTYPE EnumerateErrors(ISOSStackRefErrorEnum **ppEnum);

private:
    static StackWalkAction Callback(CrawlFrame *pCF, VOID *pData);
    static void GCEnumCallbackFunc(LPVOID hCallback, OBJECTREF *pObject, uint32_t flags, DacSlotLocation loc);
    static void GCReportCallback(PTR_PTR_Object ppObj, ScanContext *sc, uint32_t flags);

    CLRDATA_ADDRESS ReadPointer(TADDR addr);

    void WalkStack();

private:
    // Dac variables required for entering/leaving the dac.
    ClrDataAccess *mDac;
    ULONG32 m_instanceAge;

    // Storage
    DacReferenceList<SOSStackRefData> mList;

    // Operational variables
    Thread *mThread;
    SOSStackErrorList *mErrors;
    bool mResolvePointers;
    bool mEnumerated;

    // Iterator variables
    unsigned int mIteratorIndex;

    // Heap.  Used to resolve interior pointers.
    DacHeapWalker mHeap;
};

class DacHandleWalker : public DefaultCOMImpl<ISOSHandleEnum, IID_ISOSHandleEnum>
{
    // Parameter used in HndEnumHandles callback.
    struct DacHandleWalkerParam
    {
        DacReferenceList<SOSHandleData> *List; // The list to write to.
        HRESULT Result;                        // HRESULT of the current enumeration
        CLRDATA_ADDRESS AppDomain;             // The AppDomain for the current bucket we are walking
        unsigned int Type;                     // The type of handle we are currently walking

        DacHandleWalkerParam(DacReferenceList<SOSHandleData> *list)
            : List(list), Result(S_OK), AppDomain(0), Type(0)
        {
            _ASSERTE(list);
        }
    };

public:
    DacHandleWalker();
    virtual ~DacHandleWalker();

    HRESULT Init(ClrDataAccess *dac, UINT types[], UINT typeCount);
    HRESULT Init(ClrDataAccess *dac, UINT types[], UINT typeCount, int gen);
    HRESULT Init(UINT32 typemask);

    // SOS functions
    HRESULT STDMETHODCALLTYPE Skip(unsigned int count);
    HRESULT STDMETHODCALLTYPE Reset();
    HRESULT STDMETHODCALLTYPE GetCount(unsigned int *pCount);
    HRESULT STDMETHODCALLTYPE Next(unsigned int count,
                                   SOSHandleData handles[],
                                   unsigned int *pNeeded);

   // Dac-Dbi Functions
   HRESULT Next(ULONG celt, DacGcReference roots[], ULONG *pceltFetched);
private:
    static void CALLBACK EnumCallback(PTR_UNCHECKED_OBJECTREF pref, uintptr_t *pExtraInfo, uintptr_t userParam, uintptr_t type);
    static void GetRefCountedHandleInfo(
        OBJECTREF oref, unsigned int uType,
        unsigned int *pRefCount, unsigned int *pJupiterRefCount, BOOL *pIsPegged, BOOL *pIsStrong);
    static UINT32 BuildTypemask(UINT types[], UINT typeCount);

private:
    void WalkHandles();
    static inline bool IsAlwaysStrongReference(unsigned int type)
    {
        return type == HNDTYPE_STRONG || type == HNDTYPE_PINNED || type == HNDTYPE_SIZEDREF;
    }

private:
    // Dac variables required for entering/leaving the dac.
    ClrDataAccess *mDac;
    ULONG32 m_instanceAge;

    // Handle table walking variables.
    UINT32 mTypeMask;
    int mGenerationFilter;

    // Storage variables
    DacReferenceList<SOSHandleData> mList;
    bool mEnumerated;

    // Iterator variables
    unsigned int mIteratorIndex;
};


//----------------------------------------------------------------------------
//
// ClrDataAppDomain.
//
//----------------------------------------------------------------------------

class ClrDataAppDomain : public IXCLRDataAppDomain
{
public:
    ClrDataAppDomain(ClrDataAccess* dac,
                     AppDomain* appDomain);
    virtual ~ClrDataAppDomain(void);

    // IUnknown.
    STDMETHOD(QueryInterface)(THIS_
                              IN REFIID interfaceId,
                              OUT PVOID* iface);
    STDMETHOD_(ULONG, AddRef)(THIS);
    STDMETHOD_(ULONG, Release)(THIS);

    //
    // IXCLRDataAppDomain.
    //

    virtual HRESULT STDMETHODCALLTYPE GetProcess(
        /* [out] */ IXCLRDataProcess **process);

    virtual HRESULT STDMETHODCALLTYPE GetName(
        /* [in] */ ULONG32 bufLen,
        /* [out] */ ULONG32 *nameLen,
        /* [size_is][out] */ _Out_writes_to_opt_(bufLen, *nameLen) WCHAR name[  ]);

    virtual HRESULT STDMETHODCALLTYPE GetUniqueID(
        /* [out] */ ULONG64 *id);

    virtual HRESULT STDMETHODCALLTYPE GetFlags(
        /* [out] */ ULONG32 *flags);

    virtual HRESULT STDMETHODCALLTYPE IsSameObject(
        /* [in] */ IXCLRDataAppDomain *appDomain);

    virtual HRESULT STDMETHODCALLTYPE GetManagedObject(
        /* [out] */ IXCLRDataValue **value);

    virtual HRESULT STDMETHODCALLTYPE Request(
        /* [in] */ ULONG32 reqCode,
        /* [in] */ ULONG32 inBufferSize,
        /* [size_is][in] */ BYTE *inBuffer,
        /* [in] */ ULONG32 outBufferSize,
        /* [size_is][out] */ BYTE *outBuffer);

    AppDomain* GetAppDomain(void)
    {
        SUPPORTS_DAC;
        return m_appDomain;
    }

private:
    LONG m_refs;
    ClrDataAccess* m_dac;
    ULONG32 m_instanceAge;
    AppDomain* m_appDomain;
};

//----------------------------------------------------------------------------
//
// ClrDataAssembly.
//
//----------------------------------------------------------------------------

class ClrDataAssembly : public IXCLRDataAssembly
{
public:
    ClrDataAssembly(ClrDataAccess* dac,
                    Assembly* assembly);
    virtual ~ClrDataAssembly(void);

    // IUnknown.
    STDMETHOD(QueryInterface)(THIS_
                              IN REFIID interfaceId,
                              OUT PVOID* iface);
    STDMETHOD_(ULONG, AddRef)(THIS);
    STDMETHOD_(ULONG, Release)(THIS);

    //
    // IXCLRDataAssembly.
    //

    virtual HRESULT STDMETHODCALLTYPE StartEnumModules(
        /* [out] */ CLRDATA_ENUM *handle);

    virtual HRESULT STDMETHODCALLTYPE EnumModule(
        /* [in, out] */ CLRDATA_ENUM* handle,
        /* [out] */ IXCLRDataModule **mod);

    virtual HRESULT STDMETHODCALLTYPE EndEnumModules(
        /* [in] */ CLRDATA_ENUM handle);

    virtual HRESULT STDMETHODCALLTYPE StartEnumAppDomains(
        /* [out] */ CLRDATA_ENUM *handle);

    virtual HRESULT STDMETHODCALLTYPE EnumAppDomain(
        /* [in, out] */ CLRDATA_ENUM* handle,
        /* [out] */ IXCLRDataAppDomain **appDomain);

    virtual HRESULT STDMETHODCALLTYPE EndEnumAppDomains(
        /* [in] */ CLRDATA_ENUM handle);

    virtual HRESULT STDMETHODCALLTYPE GetName(
        /* [in] */ ULONG32 bufLen,
        /* [out] */ ULONG32 *nameLen,
        /* [size_is][out] */ _Out_writes_to_opt_(bufLen, *nameLen) WCHAR name[  ]);

    virtual HRESULT STDMETHODCALLTYPE GetFileName(
        /* [in] */ ULONG32 bufLen,
        /* [out] */ ULONG32 *nameLen,
        /* [size_is][out] */ _Out_writes_to_opt_(bufLen, *nameLen) WCHAR name[  ]);

    virtual HRESULT STDMETHODCALLTYPE GetDisplayName(
        /* [in] */ ULONG32 bufLen,
        /* [out] */ ULONG32 *nameLen,
        /* [size_is][out] */ _Out_writes_to_opt_(bufLen, *nameLen) WCHAR name[  ]);

    virtual HRESULT STDMETHODCALLTYPE GetFlags(
        /* [out] */ ULONG32 *flags);

    virtual HRESULT STDMETHODCALLTYPE IsSameObject(
        /* [in] */ IXCLRDataAssembly *assembly);

    virtual HRESULT STDMETHODCALLTYPE Request(
        /* [in] */ ULONG32 reqCode,
        /* [in] */ ULONG32 inBufferSize,
        /* [size_is][in] */ BYTE *inBuffer,
        /* [in] */ ULONG32 outBufferSize,
        /* [size_is][out] */ BYTE *outBuffer);

private:
    LONG m_refs;
    ClrDataAccess* m_dac;
    ULONG32 m_instanceAge;
    Assembly* m_assembly;
};

//----------------------------------------------------------------------------
//
// ClrDataModule.
//
//----------------------------------------------------------------------------

class ClrDataModule : public IXCLRDataModule, IXCLRDataModule2
{
public:
    ClrDataModule(ClrDataAccess* dac,
                  Module* module);
    virtual ~ClrDataModule(void);

    // IUnknown.
    STDMETHOD(QueryInterface)(THIS_
                              IN REFIID interfaceId,
                              OUT PVOID* iface);
    STDMETHOD_(ULONG, AddRef)(THIS);
    STDMETHOD_(ULONG, Release)(THIS);

    //
    // IXCLRDataModule.
    //

    virtual HRESULT STDMETHODCALLTYPE StartEnumAssemblies(
        /* [out] */ CLRDATA_ENUM *handle);

    virtual HRESULT STDMETHODCALLTYPE EnumAssembly(
        /* [in, out] */ CLRDATA_ENUM* handle,
        /* [out] */ IXCLRDataAssembly **assembly);

    virtual HRESULT STDMETHODCALLTYPE EndEnumAssemblies(
        /* [in] */ CLRDATA_ENUM handle);

    virtual HRESULT STDMETHODCALLTYPE StartEnumAppDomains(
        /* [out] */ CLRDATA_ENUM *handle);

    virtual HRESULT STDMETHODCALLTYPE EnumAppDomain(
        /* [in, out] */ CLRDATA_ENUM* handle,
        /* [out] */ IXCLRDataAppDomain **appDomain);

    virtual HRESULT STDMETHODCALLTYPE EndEnumAppDomains(
        /* [in] */ CLRDATA_ENUM handle);

    virtual HRESULT STDMETHODCALLTYPE StartEnumTypeDefinitions(
        /* [out] */ CLRDATA_ENUM *handle);

    virtual HRESULT STDMETHODCALLTYPE EnumTypeDefinition(
        /* [in, out] */ CLRDATA_ENUM* handle,
        /* [out] */ IXCLRDataTypeDefinition **typeDefinition);

    virtual HRESULT STDMETHODCALLTYPE EndEnumTypeDefinitions(
        /* [in] */ CLRDATA_ENUM handle);

    virtual HRESULT STDMETHODCALLTYPE StartEnumTypeInstances(
        /* [in] */ IXCLRDataAppDomain* appDomain,
        /* [out] */ CLRDATA_ENUM *handle);

    virtual HRESULT STDMETHODCALLTYPE EnumTypeInstance(
        /* [in, out] */ CLRDATA_ENUM* handle,
        /* [out] */ IXCLRDataTypeInstance **typeInstance);

    virtual HRESULT STDMETHODCALLTYPE EndEnumTypeInstances(
        /* [in] */ CLRDATA_ENUM handle);

    virtual HRESULT STDMETHODCALLTYPE StartEnumTypeDefinitionsByName(
        /* [in] */ LPCWSTR name,
        /* [in] */ ULONG32 flags,
        /* [out] */ CLRDATA_ENUM *handle);

    virtual HRESULT STDMETHODCALLTYPE EnumTypeDefinitionByName(
        /* [out][in] */ CLRDATA_ENUM *handle,
        /* [out] */ IXCLRDataTypeDefinition **type);

    virtual HRESULT STDMETHODCALLTYPE EndEnumTypeDefinitionsByName(
        /* [in] */ CLRDATA_ENUM handle);

    virtual HRESULT STDMETHODCALLTYPE StartEnumTypeInstancesByName(
        /* [in] */ LPCWSTR name,
        /* [in] */ ULONG32 flags,
        /* [in] */ IXCLRDataAppDomain *appDomain,
        /* [out] */ CLRDATA_ENUM *handle);

    virtual HRESULT STDMETHODCALLTYPE EnumTypeInstanceByName(
        /* [out][in] */ CLRDATA_ENUM *handle,
        /* [out] */ IXCLRDataTypeInstance **type);

    virtual HRESULT STDMETHODCALLTYPE EndEnumTypeInstancesByName(
        /* [in] */ CLRDATA_ENUM handle);

    virtual HRESULT STDMETHODCALLTYPE GetTypeDefinitionByToken(
        /* [in] */ mdTypeDef token,
        /* [out] */ IXCLRDataTypeDefinition **typeDefinition);

    virtual HRESULT STDMETHODCALLTYPE StartEnumMethodDefinitionsByName(
        /* [in] */ LPCWSTR name,
        /* [in] */ ULONG32 flags,
        /* [out] */ CLRDATA_ENUM *handle);

    virtual HRESULT STDMETHODCALLTYPE EnumMethodDefinitionByName(
        /* [in] */ CLRDATA_ENUM* handle,
        /* [out] */ IXCLRDataMethodDefinition **method);

    virtual HRESULT STDMETHODCALLTYPE EndEnumMethodDefinitionsByName(
        /* [in] */ CLRDATA_ENUM handle);

    virtual HRESULT STDMETHODCALLTYPE StartEnumMethodInstancesByName(
        /* [in] */ LPCWSTR name,
        /* [in] */ ULONG32 flags,
        /* [in] */ IXCLRDataAppDomain* appDomain,
        /* [out] */ CLRDATA_ENUM *handle);

    virtual HRESULT STDMETHODCALLTYPE EnumMethodInstanceByName(
        /* [in] */ CLRDATA_ENUM* handle,
        /* [out] */ IXCLRDataMethodInstance **method);

    virtual HRESULT STDMETHODCALLTYPE EndEnumMethodInstancesByName(
        /* [in] */ CLRDATA_ENUM handle);

    virtual HRESULT STDMETHODCALLTYPE GetMethodDefinitionByToken(
        /* [in] */ mdMethodDef token,
        /* [out] */ IXCLRDataMethodDefinition **methodDefinition);

    virtual HRESULT STDMETHODCALLTYPE StartEnumDataByName(
        /* [in] */ LPCWSTR name,
        /* [in] */ ULONG32 flags,
        /* [in] */ IXCLRDataAppDomain* appDomain,
        /* [in] */ IXCLRDataTask* tlsTask,
        /* [out] */ CLRDATA_ENUM *handle);

    virtual HRESULT STDMETHODCALLTYPE EnumDataByName(
        /* [in] */ CLRDATA_ENUM* handle,
        /* [out] */ IXCLRDataValue **value);

    virtual HRESULT STDMETHODCALLTYPE EndEnumDataByName(
        /* [in] */ CLRDATA_ENUM handle);

    virtual HRESULT STDMETHODCALLTYPE GetName(
        /* [in] */ ULONG32 bufLen,
        /* [out] */ ULONG32 *nameLen,
        /* [size_is][out] */ _Out_writes_to_opt_(bufLen, *nameLen) WCHAR name[  ]);

    virtual HRESULT STDMETHODCALLTYPE GetFileName(
        /* [in] */ ULONG32 bufLen,
        /* [out] */ ULONG32 *nameLen,
        /* [size_is][out] */ _Out_writes_to_opt_(bufLen, *nameLen) WCHAR name[  ]);

    virtual HRESULT STDMETHODCALLTYPE GetVersionId(
        /* [out] */ GUID* vid);

    virtual HRESULT STDMETHODCALLTYPE GetFlags(
        /* [out] */ ULONG32 *flags);

    virtual HRESULT STDMETHODCALLTYPE IsSameObject(
        /* [in] */ IXCLRDataModule *mod);

    virtual HRESULT STDMETHODCALLTYPE StartEnumExtents(
        /* [out] */ CLRDATA_ENUM *handle);

    virtual HRESULT STDMETHODCALLTYPE EnumExtent(
        /* [in, out] */ CLRDATA_ENUM* handle,
        /* [out] */ CLRDATA_MODULE_EXTENT *extent);

    virtual HRESULT STDMETHODCALLTYPE EndEnumExtents(
        /* [in] */ CLRDATA_ENUM handle);

    virtual HRESULT STDMETHODCALLTYPE Request(
        /* [in] */ ULONG32 reqCode,
        /* [in] */ ULONG32 inBufferSize,
        /* [size_is][in] */ BYTE *inBuffer,
        /* [in] */ ULONG32 outBufferSize,
        /* [size_is][out] */ BYTE *outBuffer);

    HRESULT RequestGetModulePtr(IN ULONG32 inBufferSize,
                                IN BYTE* inBuffer,
                                IN ULONG32 outBufferSize,
                                OUT BYTE* outBuffer);

    HRESULT RequestGetModuleData(IN ULONG32 inBufferSize,
                                 IN BYTE* inBuffer,
                                 IN ULONG32 outBufferSize,
                                 OUT BYTE* outBuffer);

    Module* GetModule(void)
    {
        return m_module;
    }

    //
    // IXCLRDataModule2
    //
    virtual HRESULT STDMETHODCALLTYPE SetJITCompilerFlags(
        /* [in] */ DWORD dwFlags );

private:
    // Returns an instance of IID_IMetaDataImport.
    HRESULT GetMdInterface(PVOID* retIface);

    LONG m_refs;
    ClrDataAccess* m_dac;
    ULONG32 m_instanceAge;
    Module* m_module;
    IMetaDataImport* m_mdImport;
    bool m_setExtents;
    CLRDATA_MODULE_EXTENT m_extents[2];
    CLRDATA_MODULE_EXTENT* m_extentsEnd;
};

//----------------------------------------------------------------------------
//
// ClrDataTypeDefinition.
//
//----------------------------------------------------------------------------

class ClrDataTypeDefinition : public IXCLRDataTypeDefinition
{
public:
    ClrDataTypeDefinition(ClrDataAccess* dac,
                          Module* module,
                          mdTypeDef token,
                          TypeHandle typeHandle);
    virtual ~ClrDataTypeDefinition(void);

    // IUnknown.
    STDMETHOD(QueryInterface)(THIS_
                              IN REFIID interfaceId,
                              OUT PVOID* iface);
    STDMETHOD_(ULONG, AddRef)(THIS);
    STDMETHOD_(ULONG, Release)(THIS);

    //
    // IXCLRDataTypeDefinition.
    //

    virtual HRESULT STDMETHODCALLTYPE GetModule(
        /* [out] */ IXCLRDataModule **mod);

    virtual HRESULT STDMETHODCALLTYPE StartEnumMethodDefinitions(
        /* [out] */ CLRDATA_ENUM *handle);

    virtual HRESULT STDMETHODCALLTYPE EnumMethodDefinition(
        /* [in, out] */ CLRDATA_ENUM* handle,
        /* [out] */ IXCLRDataMethodDefinition **methodDefinition);

    virtual HRESULT STDMETHODCALLTYPE EndEnumMethodDefinitions(
        /* [in] */ CLRDATA_ENUM handle);

    virtual HRESULT STDMETHODCALLTYPE StartEnumMethodDefinitionsByName(
        /* [in] */ LPCWSTR name,
        /* [in] */ ULONG32 flags,
        /* [out] */ CLRDATA_ENUM *handle);

    virtual HRESULT STDMETHODCALLTYPE EnumMethodDefinitionByName(
        /* [in] */ CLRDATA_ENUM* handle,
        /* [out] */ IXCLRDataMethodDefinition **method);

    virtual HRESULT STDMETHODCALLTYPE EndEnumMethodDefinitionsByName(
        /* [in] */ CLRDATA_ENUM handle);

    virtual HRESULT STDMETHODCALLTYPE GetMethodDefinitionByToken(
        /* [in] */ mdMethodDef token,
        /* [out] */ IXCLRDataMethodDefinition **methodDefinition);

    virtual HRESULT STDMETHODCALLTYPE StartEnumInstances(
        /* [in] */ IXCLRDataAppDomain* appDomain,
        /* [out] */ CLRDATA_ENUM *handle);

    virtual HRESULT STDMETHODCALLTYPE EnumInstance(
        /* [out][in] */ CLRDATA_ENUM *handle,
        /* [out] */ IXCLRDataTypeInstance **instance);

    virtual HRESULT STDMETHODCALLTYPE EndEnumInstances(
        /* [in] */ CLRDATA_ENUM handle);

    virtual HRESULT STDMETHODCALLTYPE GetNumFields(
        /* [in] */ ULONG32 flags,
        /* [out] */ ULONG32 *numFields);

    virtual HRESULT STDMETHODCALLTYPE StartEnumFields(
        /* [in] */ ULONG32 flags,
        /* [out] */ CLRDATA_ENUM *handle);

    virtual HRESULT STDMETHODCALLTYPE EnumField(
        /* [out][in] */ CLRDATA_ENUM *handle,
        /* [in] */ ULONG32 nameBufLen,
        /* [out] */ ULONG32 *nameLen,
        /* [size_is][out] */ _Out_writes_to_opt_(nameBufLen, *nameLen) WCHAR nameBuf[  ],
        /* [out] */ IXCLRDataTypeDefinition **type,
        /* [out] */ ULONG32 *flags,
        /* [out] */ mdFieldDef *token);

    virtual HRESULT STDMETHODCALLTYPE EnumField2(
        /* [out][in] */ CLRDATA_ENUM *handle,
        /* [in] */ ULONG32 nameBufLen,
        /* [out] */ ULONG32 *nameLen,
        /* [size_is][out] */ _Out_writes_to_opt_(nameBufLen, *nameLen) WCHAR nameBuf[  ],
        /* [out] */ IXCLRDataTypeDefinition **type,
        /* [out] */ ULONG32 *flags,
        /* [out] */ IXCLRDataModule** tokenScope,
        /* [out] */ mdFieldDef *token);

    virtual HRESULT STDMETHODCALLTYPE EndEnumFields(
        /* [in] */ CLRDATA_ENUM handle);

    virtual HRESULT STDMETHODCALLTYPE StartEnumFieldsByName(
        /* [in] */ LPCWSTR name,
        /* [in] */ ULONG32 nameFlags,
        /* [in] */ ULONG32 fieldFlags,
        /* [out] */ CLRDATA_ENUM *handle);

    virtual HRESULT STDMETHODCALLTYPE EnumFieldByName(
        /* [out][in] */ CLRDATA_ENUM *handle,
        /* [out] */ IXCLRDataTypeDefinition **type,
        /* [out] */ ULONG32 *flags,
        /* [out] */ mdFieldDef *token);

    virtual HRESULT STDMETHODCALLTYPE EnumFieldByName2(
        /* [out][in] */ CLRDATA_ENUM *handle,
        /* [out] */ IXCLRDataTypeDefinition **type,
        /* [out] */ ULONG32 *flags,
        /* [out] */ IXCLRDataModule** tokenScope,
        /* [out] */ mdFieldDef *token);

    virtual HRESULT STDMETHODCALLTYPE EndEnumFieldsByName(
        /* [in] */ CLRDATA_ENUM handle);

    virtual HRESULT STDMETHODCALLTYPE GetFieldByToken(
        /* [in] */ mdFieldDef token,
        /* [in] */ ULONG32 nameBufLen,
        /* [out] */ ULONG32 *nameLen,
        /* [size_is][out] */ _Out_writes_to_opt_(nameBufLen, *nameLen) WCHAR nameBuf[  ],
        /* [out] */ IXCLRDataTypeDefinition **type,
        /* [out] */ ULONG32* flags);

    virtual HRESULT STDMETHODCALLTYPE GetFieldByToken2(
        /* [in] */ IXCLRDataModule* tokenScope,
        /* [in] */ mdFieldDef token,
        /* [in] */ ULONG32 nameBufLen,
        /* [out] */ ULONG32 *nameLen,
        /* [size_is][out] */ _Out_writes_to_opt_(nameBufLen, *nameLen) WCHAR nameBuf[  ],
        /* [out] */ IXCLRDataTypeDefinition **type,
        /* [out] */ ULONG32* flags);

    virtual HRESULT STDMETHODCALLTYPE GetName(
        /* [in] */ ULONG32 flags,
        /* [in] */ ULONG32 bufLen,
        /* [out] */ ULONG32 *nameLen,
        /* [size_is][out] */ _Out_writes_to_opt_(bufLen, *nameLen) WCHAR nameBuf[  ]);

    virtual HRESULT STDMETHODCALLTYPE GetTokenAndScope(
        /* [out] */ mdTypeDef *token,
        /* [out] */ IXCLRDataModule **mod);

    virtual HRESULT STDMETHODCALLTYPE GetCorElementType(
        /* [out] */ CorElementType *type);

    virtual HRESULT STDMETHODCALLTYPE GetFlags(
        /* [out] */ ULONG32 *flags);

    virtual HRESULT STDMETHODCALLTYPE GetBase(
        /* [out] */ IXCLRDataTypeDefinition **base);

    virtual HRESULT STDMETHODCALLTYPE IsSameObject(
        /* [in] */ IXCLRDataTypeDefinition *type);

    virtual HRESULT STDMETHODCALLTYPE Request(
        /* [in] */ ULONG32 reqCode,
        /* [in] */ ULONG32 inBufferSize,
        /* [size_is][in] */ BYTE *inBuffer,
        /* [in] */ ULONG32 outBufferSize,
        /* [size_is][out] */ BYTE *outBuffer);

    virtual HRESULT STDMETHODCALLTYPE GetArrayRank(
        /* [out] */ ULONG32* rank);

    virtual HRESULT STDMETHODCALLTYPE GetTypeNotification(
        /* [out] */ ULONG32* flags);

    virtual HRESULT STDMETHODCALLTYPE SetTypeNotification(
        /* [in] */ ULONG32 flags);

    static HRESULT NewFromModule(ClrDataAccess* dac,
                                 Module* module,
                                 mdTypeDef token,
                                 ClrDataTypeDefinition** typeDef,
                                 IXCLRDataTypeDefinition** pubTypeDef);

    TypeHandle GetTypeHandle(void)
    {
        return m_typeHandle;
    }

private:
    LONG m_refs;
    ClrDataAccess* m_dac;
    ULONG32 m_instanceAge;
    Module* m_module;
    mdTypeDef m_token;
    TypeHandle m_typeHandle;
};

//----------------------------------------------------------------------------
//
// ClrDataTypeInstance.
//
//----------------------------------------------------------------------------

class ClrDataTypeInstance : public IXCLRDataTypeInstance
{
public:
    ClrDataTypeInstance(ClrDataAccess* dac,
                        AppDomain* appDomain,
                        TypeHandle typeHandle);
    virtual ~ClrDataTypeInstance(void);

    // IUnknown.
    STDMETHOD(QueryInterface)(THIS_
                              IN REFIID interfaceId,
                              OUT PVOID* iface);
    STDMETHOD_(ULONG, AddRef)(THIS);
    STDMETHOD_(ULONG, Release)(THIS);

    //
    // IXCLRDataTypeInstance.
    //

    virtual HRESULT STDMETHODCALLTYPE StartEnumMethodInstances(
        /* [out] */ CLRDATA_ENUM *handle);

    virtual HRESULT STDMETHODCALLTYPE EnumMethodInstance(
        /* [in, out] */ CLRDATA_ENUM* handle,
        /* [out] */ IXCLRDataMethodInstance **methodInstance);

    virtual HRESULT STDMETHODCALLTYPE EndEnumMethodInstances(
        /* [in] */ CLRDATA_ENUM handle);

    virtual HRESULT STDMETHODCALLTYPE StartEnumMethodInstancesByName(
        /* [in] */ LPCWSTR name,
        /* [in] */ ULONG32 flags,
        /* [out] */ CLRDATA_ENUM *handle);

    virtual HRESULT STDMETHODCALLTYPE EnumMethodInstanceByName(
        /* [in] */ CLRDATA_ENUM* handle,
        /* [out] */ IXCLRDataMethodInstance **method);

    virtual HRESULT STDMETHODCALLTYPE EndEnumMethodInstancesByName(
        /* [in] */ CLRDATA_ENUM handle);

    virtual HRESULT STDMETHODCALLTYPE GetNumStaticFields(
        /* [out] */ ULONG32 *numFields);

    virtual HRESULT STDMETHODCALLTYPE GetStaticFieldByIndex(
        /* [in] */ ULONG32 index,
        /* [in] */ IXCLRDataTask *tlsTask,
        /* [out] */ IXCLRDataValue **field,
        /* [in] */ ULONG32 bufLen,
        /* [out] */ ULONG32 *nameLen,
        /* [size_is][out] */ _Out_writes_to_opt_(bufLen, *nameLen) WCHAR nameBuf[  ],
        /* [out] */ mdFieldDef *token);

    virtual HRESULT STDMETHODCALLTYPE StartEnumStaticFieldsByName(
        /* [in] */ LPCWSTR name,
        /* [in] */ ULONG32 flags,
        /* [in] */ IXCLRDataTask *tlsTask,
        /* [out] */ CLRDATA_ENUM *handle);

    virtual HRESULT STDMETHODCALLTYPE EnumStaticFieldByName(
        /* [out][in] */ CLRDATA_ENUM *handle,
        /* [out] */ IXCLRDataValue **value);

    virtual HRESULT STDMETHODCALLTYPE EndEnumStaticFieldsByName(
        /* [in] */ CLRDATA_ENUM handle);

    virtual HRESULT STDMETHODCALLTYPE GetNumStaticFields2(
        /* [in] */ ULONG32 flags,
        /* [out] */ ULONG32 *numFields);

    virtual HRESULT STDMETHODCALLTYPE StartEnumStaticFields(
        /* [in] */ ULONG32 flags,
        /* [in] */ IXCLRDataTask *tlsTask,
        /* [out] */ CLRDATA_ENUM *handle);

    virtual HRESULT STDMETHODCALLTYPE EnumStaticField(
        /* [out][in] */ CLRDATA_ENUM *handle,
        /* [out] */ IXCLRDataValue **value);

    virtual HRESULT STDMETHODCALLTYPE EnumStaticField2(
        /* [out][in] */ CLRDATA_ENUM *handle,
        /* [out] */ IXCLRDataValue **value,
        /* [in] */ ULONG32 bufLen,
        /* [out] */ ULONG32 *nameLen,
        /* [size_is][out] */ _Out_writes_to_opt_(bufLen, *nameLen) WCHAR nameBuf[  ],
        /* [out] */ IXCLRDataModule** tokenScope,
        /* [out] */ mdFieldDef *token);

    virtual HRESULT STDMETHODCALLTYPE EndEnumStaticFields(
        /* [in] */ CLRDATA_ENUM handle);

    virtual HRESULT STDMETHODCALLTYPE StartEnumStaticFieldsByName2(
        /* [in] */ LPCWSTR name,
        /* [in] */ ULONG32 nameFlags,
        /* [in] */ ULONG32 fieldFlags,
        /* [in] */ IXCLRDataTask *tlsTask,
        /* [out] */ CLRDATA_ENUM *handle);

    virtual HRESULT STDMETHODCALLTYPE EnumStaticFieldByName3(
        /* [out][in] */ CLRDATA_ENUM *handle,
        /* [out] */ IXCLRDataValue **value,
        /* [out] */ IXCLRDataModule** tokenScope,
        /* [out] */ mdFieldDef *token);

    virtual HRESULT STDMETHODCALLTYPE EnumStaticFieldByName2(
        /* [out][in] */ CLRDATA_ENUM *handle,
        /* [out] */ IXCLRDataValue **value);

    virtual HRESULT STDMETHODCALLTYPE EndEnumStaticFieldsByName2(
        /* [in] */ CLRDATA_ENUM handle);

    virtual HRESULT STDMETHODCALLTYPE GetStaticFieldByToken(
        /* [in] */ mdFieldDef token,
        /* [in] */ IXCLRDataTask *tlsTask,
        /* [out] */ IXCLRDataValue **field,
        /* [in] */ ULONG32 bufLen,
        /* [out] */ ULONG32 *nameLen,
        /* [size_is][out] */ _Out_writes_to_opt_(bufLen, *nameLen) WCHAR nameBuf[  ]);

    virtual HRESULT STDMETHODCALLTYPE GetStaticFieldByToken2(
        /* [in] */ IXCLRDataModule* tokenScope,
        /* [in] */ mdFieldDef token,
        /* [in] */ IXCLRDataTask *tlsTask,
        /* [out] */ IXCLRDataValue **field,
        /* [in] */ ULONG32 bufLen,
        /* [out] */ ULONG32 *nameLen,
        /* [size_is][out] */ _Out_writes_to_opt_(bufLen, *nameLen) WCHAR nameBuf[  ]);

    virtual HRESULT STDMETHODCALLTYPE GetName(
        /* [in] */ ULONG32 flags,
        /* [in] */ ULONG32 bufLen,
        /* [out] */ ULONG32 *nameLen,
        /* [size_is][out] */ _Out_writes_to_opt_(bufLen, *nameLen) WCHAR nameBuf[  ]);

    virtual HRESULT STDMETHODCALLTYPE GetModule(
        /* [out] */ IXCLRDataModule **mod);

    virtual HRESULT STDMETHODCALLTYPE GetDefinition(
        /* [out] */ IXCLRDataTypeDefinition **typeDefinition);

    virtual HRESULT STDMETHODCALLTYPE GetFlags(
        /* [out] */ ULONG32 *flags);

    virtual HRESULT STDMETHODCALLTYPE GetBase(
        /* [out] */ IXCLRDataTypeInstance **base);

    virtual HRESULT STDMETHODCALLTYPE IsSameObject(
        /* [in] */ IXCLRDataTypeInstance *type);

    virtual HRESULT STDMETHODCALLTYPE GetNumTypeArguments(
        /* [out] */ ULONG32 *numTypeArgs);

    virtual HRESULT STDMETHODCALLTYPE GetTypeArgumentByIndex(
        /* [in] */ ULONG32 index,
        /* [out] */ IXCLRDataTypeInstance **typeArg);

    virtual HRESULT STDMETHODCALLTYPE Request(
        /* [in] */ ULONG32 reqCode,
        /* [in] */ ULONG32 inBufferSize,
        /* [size_is][in] */ BYTE *inBuffer,
        /* [in] */ ULONG32 outBufferSize,
        /* [size_is][out] */ BYTE *outBuffer);

    static HRESULT NewFromModule(ClrDataAccess* dac,
                                 AppDomain* appDomain,
                                 Module* module,
                                 mdTypeDef token,
                                 ClrDataTypeInstance** typeInst,
                                 IXCLRDataTypeInstance** pubTypeInst);

    TypeHandle GetTypeHandle(void)
    {
        return m_typeHandle;
    }

private:
    LONG m_refs;
    ClrDataAccess* m_dac;
    ULONG32 m_instanceAge;
    AppDomain* m_appDomain;
    TypeHandle m_typeHandle;
};

//----------------------------------------------------------------------------
//
// ClrDataMethodDefinition.
//
//----------------------------------------------------------------------------

class ClrDataMethodDefinition : public IXCLRDataMethodDefinition
{
public:
    ClrDataMethodDefinition(ClrDataAccess* dac,
                            Module* module,
                            mdMethodDef token,
                            MethodDesc* methodDesc);
    virtual ~ClrDataMethodDefinition(void);

    // IUnknown.
    STDMETHOD(QueryInterface)(THIS_
                              IN REFIID interfaceId,
                              OUT PVOID* iface);
    STDMETHOD_(ULONG, AddRef)(THIS);
    STDMETHOD_(ULONG, Release)(THIS);

    //
    // IXCLRDataMethodDefinition.
    //

    virtual HRESULT STDMETHODCALLTYPE GetTypeDefinition(
        /* [out] */ IXCLRDataTypeDefinition **typeDefinition);

    virtual HRESULT STDMETHODCALLTYPE StartEnumInstances(
        /* [in] */ IXCLRDataAppDomain* appDomain,
        /* [out] */ CLRDATA_ENUM *handle);

    virtual HRESULT STDMETHODCALLTYPE EnumInstance(
        /* [out][in] */ CLRDATA_ENUM *handle,
        /* [out] */ IXCLRDataMethodInstance **instance);

    virtual HRESULT STDMETHODCALLTYPE EndEnumInstances(
        /* [in] */ CLRDATA_ENUM handle);

    virtual HRESULT STDMETHODCALLTYPE GetName(
        /* [in] */ ULONG32 flags,
        /* [in] */ ULONG32 bufLen,
        /* [out] */ ULONG32 *nameLen,
        /* [size_is][out] */ _Out_writes_to_opt_(bufLen, *nameLen) WCHAR name[  ]);

    virtual HRESULT STDMETHODCALLTYPE GetTokenAndScope(
        /* [out] */ mdMethodDef *token,
        /* [out] */ IXCLRDataModule **mod);

    virtual HRESULT STDMETHODCALLTYPE GetFlags(
        /* [out] */ ULONG32 *flags);

    virtual HRESULT STDMETHODCALLTYPE IsSameObject(
        /* [in] */ IXCLRDataMethodDefinition *method);

    virtual HRESULT STDMETHODCALLTYPE GetLatestEnCVersion(
        /* [out] */ ULONG32* version);

    virtual HRESULT STDMETHODCALLTYPE StartEnumExtents(
        /* [out] */ CLRDATA_ENUM *handle);

    virtual HRESULT STDMETHODCALLTYPE EnumExtent(
        /* [out][in] */ CLRDATA_ENUM *handle,
        /* [out] */ CLRDATA_METHDEF_EXTENT *extent);

    virtual HRESULT STDMETHODCALLTYPE EndEnumExtents(
        /* [in] */ CLRDATA_ENUM handle);

    virtual HRESULT STDMETHODCALLTYPE GetCodeNotification(
        /* [out] */ ULONG32 *flags);

    virtual HRESULT STDMETHODCALLTYPE SetCodeNotification(
        /* [in] */ ULONG32 flags);

    virtual HRESULT STDMETHODCALLTYPE GetRepresentativeEntryAddress(
        /* [out] */ CLRDATA_ADDRESS* addr);

    virtual HRESULT STDMETHODCALLTYPE HasClassOrMethodInstantiation(
        /*[out]*/ BOOL* bGeneric);

    virtual HRESULT STDMETHODCALLTYPE Request(
        /* [in] */ ULONG32 reqCode,
        /* [in] */ ULONG32 inBufferSize,
        /* [size_is][in] */ BYTE *inBuffer,
        /* [in] */ ULONG32 outBufferSize,
        /* [size_is][out] */ BYTE *outBuffer);

    COR_ILMETHOD* GetIlMethod(void);

    static HRESULT NewFromModule(ClrDataAccess* dac,
                                 Module* module,
                                 mdMethodDef token,
                                 ClrDataMethodDefinition** methDef,
                                 IXCLRDataMethodDefinition** pubMethDef);

    static HRESULT GetSharedMethodFlags(MethodDesc* methodDesc,
                                        ULONG32* flags);

    // We don't need this if we are able to form name using token
    MethodDesc *GetMethodDesc() { return m_methodDesc;}
private:
    LONG m_refs;
    ClrDataAccess* m_dac;
    ULONG32 m_instanceAge;
    Module* m_module;
    mdMethodDef m_token;
    MethodDesc* m_methodDesc;
};

//----------------------------------------------------------------------------
//
// ClrDataMethodInstance.
//
//----------------------------------------------------------------------------

class ClrDataMethodInstance : public IXCLRDataMethodInstance
{
public:
    ClrDataMethodInstance(ClrDataAccess* dac,
                          AppDomain* appDomain,
                          MethodDesc* methodDesc);
    virtual ~ClrDataMethodInstance(void);

    // IUnknown.
    STDMETHOD(QueryInterface)(THIS_
                              IN REFIID interfaceId,
                              OUT PVOID* iface);
    STDMETHOD_(ULONG, AddRef)(THIS);
    STDMETHOD_(ULONG, Release)(THIS);

    //
    // IXCLRDataMethodInstance.
    //

    virtual HRESULT STDMETHODCALLTYPE GetTypeInstance(
        /* [out] */ IXCLRDataTypeInstance **typeInstance);

    virtual HRESULT STDMETHODCALLTYPE GetDefinition(
        /* [out] */ IXCLRDataMethodDefinition **methodDefinition);

    virtual HRESULT STDMETHODCALLTYPE GetTokenAndScope(
        /* [out] */ mdMethodDef *token,
        /* [out] */ IXCLRDataModule **mod);

    virtual HRESULT STDMETHODCALLTYPE GetName(
        /* [in] */ ULONG32 flags,
        /* [in] */ ULONG32 bufLen,
        /* [out] */ ULONG32 *nameLen,
        /* [size_is][out] */ _Out_writes_to_opt_(bufLen, *nameLen) WCHAR name[  ]);

    virtual HRESULT STDMETHODCALLTYPE GetFlags(
        /* [out] */ ULONG32 *flags);

    virtual HRESULT STDMETHODCALLTYPE IsSameObject(
        /* [in] */ IXCLRDataMethodInstance *method);

    virtual HRESULT STDMETHODCALLTYPE GetEnCVersion(
        /* [out] */ ULONG32* version);

    virtual HRESULT STDMETHODCALLTYPE GetNumTypeArguments(
        /* [out] */ ULONG32 *numTypeArgs);

    virtual HRESULT STDMETHODCALLTYPE GetTypeArgumentByIndex(
        /* [in] */ ULONG32 index,
        /* [out] */ IXCLRDataTypeInstance **typeArg);

    virtual HRESULT STDMETHODCALLTYPE GetILOffsetsByAddress(
        /* [in] */ CLRDATA_ADDRESS address,
        /* [in] */ ULONG32 offsetsLen,
        /* [out] */ ULONG32 *offsetsNeeded,
        /* [size_is][out] */ ULONG32 ilOffsets[  ]);

    virtual HRESULT STDMETHODCALLTYPE GetAddressRangesByILOffset(
        /* [in] */ ULONG32 ilOffset,
        /* [in] */ ULONG32 rangesLen,
        /* [out] */ ULONG32 *rangesNeeded,
        /* [size_is][out] */ CLRDATA_ADDRESS_RANGE addressRanges[  ]);

    virtual HRESULT STDMETHODCALLTYPE GetILAddressMap(
        /* [in] */ ULONG32 mapLen,
        /* [out] */ ULONG32 *mapNeeded,
        /* [size_is][out] */ CLRDATA_IL_ADDRESS_MAP maps[  ]);

    virtual HRESULT STDMETHODCALLTYPE StartEnumExtents(
        /* [out] */ CLRDATA_ENUM *handle);

    virtual HRESULT STDMETHODCALLTYPE EnumExtent(
        /* [out][in] */ CLRDATA_ENUM *handle,
        /* [out] */ CLRDATA_ADDRESS_RANGE *extent);

    virtual HRESULT STDMETHODCALLTYPE EndEnumExtents(
        /* [in] */ CLRDATA_ENUM handle);

    virtual HRESULT STDMETHODCALLTYPE GetRepresentativeEntryAddress(
        /* [out] */ CLRDATA_ADDRESS* addr);

    virtual HRESULT STDMETHODCALLTYPE Request(
        /* [in] */ ULONG32 reqCode,
        /* [in] */ ULONG32 inBufferSize,
        /* [size_is][in] */ BYTE *inBuffer,
        /* [in] */ ULONG32 outBufferSize,
        /* [size_is][out] */ BYTE *outBuffer);

    static HRESULT NewFromModule(ClrDataAccess* dac,
                                 AppDomain* appDomain,
                                 Module* module,
                                 mdMethodDef token,
                                 ClrDataMethodInstance** methInst,
                                 IXCLRDataMethodInstance** pubMethInst);

private:
    friend class ClrDataAccess;
    LONG m_refs;
    ClrDataAccess* m_dac;
    ULONG32 m_instanceAge;
    AppDomain* m_appDomain;
    MethodDesc* m_methodDesc;
};

//----------------------------------------------------------------------------
//
// ClrDataTask.
//
//----------------------------------------------------------------------------

class ClrDataTask : public IXCLRDataTask
{
public:
    ClrDataTask(ClrDataAccess* dac,
                Thread* Thread);
    virtual ~ClrDataTask(void);

    // IUnknown.
    STDMETHOD(QueryInterface)(THIS_
                              IN REFIID interfaceId,
                              OUT PVOID* iface);
    STDMETHOD_(ULONG, AddRef)(THIS);
    STDMETHOD_(ULONG, Release)(THIS);

    //
    // IXCLRDataTask.
    //

    virtual HRESULT STDMETHODCALLTYPE GetProcess(
        /* [out] */ IXCLRDataProcess **process);

    virtual HRESULT STDMETHODCALLTYPE GetCurrentAppDomain(
        /* [out] */ IXCLRDataAppDomain **appDomain);

    virtual HRESULT STDMETHODCALLTYPE GetName(
        /* [in] */ ULONG32 bufLen,
        /* [out] */ ULONG32 *nameLen,
        /* [size_is][out] */ _Out_writes_to_opt_(bufLen, *nameLen) WCHAR name[  ]);

    virtual HRESULT STDMETHODCALLTYPE GetUniqueID(
        /* [out] */ ULONG64 *id);

    virtual HRESULT STDMETHODCALLTYPE GetFlags(
        /* [out] */ ULONG32 *flags);

    virtual HRESULT STDMETHODCALLTYPE IsSameObject(
        /* [in] */ IXCLRDataTask *task);

    virtual HRESULT STDMETHODCALLTYPE GetManagedObject(
        /* [out] */ IXCLRDataValue **value);

    virtual HRESULT STDMETHODCALLTYPE GetDesiredExecutionState(
        /* [out] */ ULONG32 *state);

    virtual HRESULT STDMETHODCALLTYPE SetDesiredExecutionState(
        /* [in] */ ULONG32 state);

    virtual HRESULT STDMETHODCALLTYPE CreateStackWalk(
        /* [in] */ ULONG32 flags,
        /* [out] */ IXCLRDataStackWalk **stackWalk);

    virtual HRESULT STDMETHODCALLTYPE GetOSThreadID(
        /* [out] */ ULONG32 *id);

    virtual HRESULT STDMETHODCALLTYPE GetContext(
        /* [in] */ ULONG32 contextFlags,
        /* [in] */ ULONG32 contextBufSize,
        /* [out] */ ULONG32 *contextSize,
        /* [size_is][out] */ BYTE contextBuf[  ]);

    virtual HRESULT STDMETHODCALLTYPE SetContext(
        /* [in] */ ULONG32 contextSize,
        /* [size_is][in] */ BYTE context[  ]);

    virtual HRESULT STDMETHODCALLTYPE GetCurrentExceptionState(
        /* [out] */ IXCLRDataExceptionState **exception);

    virtual HRESULT STDMETHODCALLTYPE GetLastExceptionState(
        /* [out] */ IXCLRDataExceptionState **exception);

    virtual HRESULT STDMETHODCALLTYPE Request(
        /* [in] */ ULONG32 reqCode,
        /* [in] */ ULONG32 inBufferSize,
        /* [size_is][in] */ BYTE *inBuffer,
        /* [in] */ ULONG32 outBufferSize,
        /* [size_is][out] */ BYTE *outBuffer);

    Thread* GetThread(void)
    {
        return m_thread;
    }

private:
    LONG m_refs;
    ClrDataAccess* m_dac;
    ULONG32 m_instanceAge;
    Thread* m_thread;
};

//----------------------------------------------------------------------------
//
// ClrDataStackWalk.
//
//----------------------------------------------------------------------------

class ClrDataStackWalk : public IXCLRDataStackWalk
{
public:
    ClrDataStackWalk(ClrDataAccess* dac,
                     Thread* Thread,
                     ULONG32 flags);
    virtual ~ClrDataStackWalk(void);

    // IUnknown.
    STDMETHOD(QueryInterface)(THIS_
                              IN REFIID interfaceId,
                              OUT PVOID* iface);
    STDMETHOD_(ULONG, AddRef)(THIS);
    STDMETHOD_(ULONG, Release)(THIS);

    //
    // IXCLRDataStackWalk.
    //

    virtual HRESULT STDMETHODCALLTYPE GetContext(
        /* [in] */ ULONG32 contextFlags,
        /* [in] */ ULONG32 contextBufSize,
        /* [out] */ ULONG32 *contextSize,
        /* [size_is][out] */ BYTE contextBuf[  ]);

    virtual HRESULT STDMETHODCALLTYPE SetContext(
        /* [in] */ ULONG32 contextSize,
        /* [size_is][in] */ BYTE context[  ]);

    virtual HRESULT STDMETHODCALLTYPE Next( void);

    virtual HRESULT STDMETHODCALLTYPE GetStackSizeSkipped(
        /* [out] */ ULONG64 *stackSizeSkipped);

    virtual HRESULT STDMETHODCALLTYPE GetFrameType(
        /* [out] */ CLRDataSimpleFrameType *simpleType,
        /* [out] */ CLRDataDetailedFrameType *detailedType);

    virtual HRESULT STDMETHODCALLTYPE GetFrame(
        /* [out] */ IXCLRDataFrame **frame);

    virtual HRESULT STDMETHODCALLTYPE Request(
        /* [in] */ ULONG32 reqCode,
        /* [in] */ ULONG32 inBufferSize,
        /* [size_is][in] */ BYTE *inBuffer,
        /* [in] */ ULONG32 outBufferSize,
        /* [size_is][out] */ BYTE *outBuffer);

    virtual HRESULT STDMETHODCALLTYPE SetContext2(
        /* [in] */ ULONG32 flags,
        /* [in] */ ULONG32 contextSize,
        /* [size_is][in] */ BYTE context[  ]);

    HRESULT Init(void);

private:
    void FilterFrames(void);
    void RawGetFrameType(
        /* [out] */ CLRDataSimpleFrameType* simpleType,
        /* [out] */ CLRDataDetailedFrameType* detailedType);

    LONG m_refs;
    ClrDataAccess* m_dac;
    ULONG32 m_instanceAge;
    Thread* m_thread;
    ULONG32 m_walkFlags;
    StackFrameIterator m_frameIter;
    REGDISPLAY m_regDisp;
    T_CONTEXT m_context;
    TADDR m_stackPrev;

    // This is part of a test hook for debugging.  Unless you're code:ClrDataStackWalk::Next
    //  you should never do anything with this member.
    INDEBUG( int m_framesUnwound; )

};

//----------------------------------------------------------------------------
//
// ClrDataFrame.
//
//----------------------------------------------------------------------------

class ClrDataFrame : public IXCLRDataFrame,
                            IXCLRDataFrame2
{
    friend class ClrDataStackWalk;

public:
    ClrDataFrame(ClrDataAccess* dac,
                 CLRDataSimpleFrameType simpleType,
                 CLRDataDetailedFrameType detailedType,
                 AppDomain* appDomain,
                 MethodDesc* methodDesc);
    virtual ~ClrDataFrame(void);

    // IUnknown.
    STDMETHOD(QueryInterface)(THIS_
                              IN REFIID interfaceId,
                              OUT PVOID* iface);
    STDMETHOD_(ULONG, AddRef)(THIS);
    STDMETHOD_(ULONG, Release)(THIS);

    //
    // IXCLRDataFrame.
    //

    virtual HRESULT STDMETHODCALLTYPE GetContext(
        /* [in] */ ULONG32 contextFlags,
        /* [in] */ ULONG32 contextBufSize,
        /* [out] */ ULONG32 *contextSize,
        /* [size_is][out] */ BYTE contextBuf[  ]);

    virtual HRESULT STDMETHODCALLTYPE GetFrameType(
        /* [out] */ CLRDataSimpleFrameType *simpleType,
        /* [out] */ CLRDataDetailedFrameType *detailedType);

    virtual HRESULT STDMETHODCALLTYPE GetAppDomain(
        /* [out] */ IXCLRDataAppDomain **appDomain);

    virtual HRESULT STDMETHODCALLTYPE GetNumArguments(
        /* [out] */ ULONG32 *numParams);

    virtual HRESULT STDMETHODCALLTYPE GetArgumentByIndex(
        /* [in] */ ULONG32 index,
        /* [out] */ IXCLRDataValue **arg,
        /* [in] */ ULONG32 bufLen,
        /* [out] */ ULONG32 *nameLen,
        /* [size_is][out] */ _Out_writes_to_opt_(bufLen, *nameLen) WCHAR name[  ]);

    virtual HRESULT STDMETHODCALLTYPE GetNumLocalVariables(
        /* [out] */ ULONG32 *numLocals);

    virtual HRESULT STDMETHODCALLTYPE GetLocalVariableByIndex(
        /* [in] */ ULONG32 index,
        /* [out] */ IXCLRDataValue **localVariable,
        /* [in] */ ULONG32 bufLen,
        /* [out] */ ULONG32 *nameLen,
        /* [size_is][out] */ _Out_writes_to_opt_(bufLen, *nameLen) WCHAR name[  ]);

    virtual HRESULT STDMETHODCALLTYPE GetNumTypeArguments(
        /* [out] */ ULONG32 *numTypeArgs);

    virtual HRESULT STDMETHODCALLTYPE GetTypeArgumentByIndex(
        /* [in] */ ULONG32 index,
        /* [out] */ IXCLRDataTypeInstance **typeArg);

    virtual HRESULT STDMETHODCALLTYPE GetCodeName(
        /* [in] */ ULONG32 flags,
        /* [in] */ ULONG32 bufLen,
        /* [out] */ ULONG32 *nameLen,
        /* [size_is][out] */ _Out_writes_bytes_opt_(bufLen) WCHAR nameBuf[  ]);

    virtual HRESULT STDMETHODCALLTYPE GetMethodInstance(
        /* [out] */ IXCLRDataMethodInstance **method);

    virtual HRESULT STDMETHODCALLTYPE Request(
        /* [in] */ ULONG32 reqCode,
        /* [in] */ ULONG32 inBufferSize,
        /* [size_is][in] */ BYTE *inBuffer,
        /* [in] */ ULONG32 outBufferSize,
        /* [size_is][out] */ BYTE *outBuffer);

    //
    // IXCLRDataFrame2.
    //

    virtual HRESULT STDMETHODCALLTYPE GetExactGenericArgsToken(
        /* [out] */ IXCLRDataValue ** genericToken);

private:
    HRESULT GetMethodSig(MetaSig** sig,
                         ULONG32* count);
    HRESULT GetLocalSig(MetaSig** sig,
                        ULONG32* count);
    HRESULT ValueFromDebugInfo(MetaSig* sig,
                               bool isArg,
                               DWORD sigIndex,
                               DWORD varInfoSlot,
                               IXCLRDataValue** value);

    LONG m_refs;
    ClrDataAccess* m_dac;
    ULONG32 m_instanceAge;
    CLRDataSimpleFrameType m_simpleType;
    CLRDataDetailedFrameType m_detailedType;
    AppDomain* m_appDomain;
    MethodDesc* m_methodDesc;
    REGDISPLAY m_regDisp;
    T_CONTEXT m_context;
    MetaSig* m_methodSig;
    MetaSig* m_localSig;
};

//----------------------------------------------------------------------------
//
// ClrDataExceptionState.
//
//----------------------------------------------------------------------------

#ifdef FEATURE_EH_FUNCLETS
typedef ExceptionTrackerBase ClrDataExStateType;
#else // FEATURE_EH_FUNCLETS
typedef ExInfo ClrDataExStateType;
#endif // FEATURE_EH_FUNCLETS


class ClrDataExceptionState : public IXCLRDataExceptionState
{
public:
    ClrDataExceptionState(ClrDataAccess* dac,
                          AppDomain* appDomain,
                          Thread* thread,
                          ULONG32 flags,
                          ClrDataExStateType* exInfo,
                          OBJECTHANDLE throwable,
                          ClrDataExStateType* prevExInfo);
    virtual ~ClrDataExceptionState(void);

    // IUnknown.
    STDMETHOD(QueryInterface)(THIS_
                              IN REFIID interfaceId,
                              OUT PVOID* iface);
    STDMETHOD_(ULONG, AddRef)(THIS);
    STDMETHOD_(ULONG, Release)(THIS);

    //
    // IXCLRDataExceptionState.
    //

    virtual HRESULT STDMETHODCALLTYPE GetFlags(
        /* [out] */ ULONG32 *flags);

    virtual HRESULT STDMETHODCALLTYPE GetPrevious(
        /* [out] */ IXCLRDataExceptionState **exState);

    virtual HRESULT STDMETHODCALLTYPE GetManagedObject(
        /* [out] */ IXCLRDataValue **value);

    virtual HRESULT STDMETHODCALLTYPE GetBaseType(
        /* [out] */ CLRDataBaseExceptionType *type);

    virtual HRESULT STDMETHODCALLTYPE GetCode(
        /* [out] */ ULONG32 *code);

    virtual HRESULT STDMETHODCALLTYPE GetString(
        /* [in] */ ULONG32 bufLen,
        /* [out] */ ULONG32 *strLen,
        /* [size_is][out] */ _Out_writes_to_opt_(bufLen, *strLen) WCHAR str[  ]);

    virtual HRESULT STDMETHODCALLTYPE IsSameState(
        /* [in] */ EXCEPTION_RECORD64 *exRecord,
        /* [in] */ ULONG32 contextSize,
        /* [size_is][in] */ BYTE cxRecord[  ]);

    virtual HRESULT STDMETHODCALLTYPE IsSameState2(
        /* [in] */ ULONG32 flags,
        /* [in] */ EXCEPTION_RECORD64 *exRecord,
        /* [in] */ ULONG32 contextSize,
        /* [size_is][in] */ BYTE cxRecord[  ]);

    virtual HRESULT STDMETHODCALLTYPE GetTask(
        /* [out] */ IXCLRDataTask** task);

    virtual HRESULT STDMETHODCALLTYPE Request(
        /* [in] */ ULONG32 reqCode,
        /* [in] */ ULONG32 inBufferSize,
        /* [size_is][in] */ BYTE *inBuffer,
        /* [in] */ ULONG32 outBufferSize,
        /* [size_is][out] */ BYTE *outBuffer);

    static HRESULT NewFromThread(ClrDataAccess* dac,
                                 Thread* thread,
                                 ClrDataExceptionState** exception,
                                 IXCLRDataExceptionState** pubException);

    PTR_CONTEXT          GetCurrentContextRecord();
    PTR_EXCEPTION_RECORD GetCurrentExceptionRecord();

friend class ClrDataAccess;
private:
    LONG m_refs;
    ClrDataAccess* m_dac;
    ULONG32 m_instanceAge;
    AppDomain* m_appDomain;
    Thread* m_thread;
    ULONG32 m_flags;
    ClrDataExStateType* m_exInfo;
    OBJECTHANDLE m_throwable;
    ClrDataExStateType* m_prevExInfo;
};

//----------------------------------------------------------------------------
//
// ClrDataValue.
//
//----------------------------------------------------------------------------

class ClrDataValue : public IXCLRDataValue
{
public:
    ClrDataValue(ClrDataAccess* dac,
                 AppDomain* appDomain,
                 Thread* thread,
                 ULONG32 flags,
                 TypeHandle typeHandle,
                 ULONG64 baseAddr,
                 ULONG32 numLocs,
                 NativeVarLocation* locs);
    virtual ~ClrDataValue(void);

    // IUnknown.
    STDMETHOD(QueryInterface)(THIS_
                              IN REFIID interfaceId,
                              OUT PVOID* iface);
    STDMETHOD_(ULONG, AddRef)(THIS);
    STDMETHOD_(ULONG, Release)(THIS);

    //
    // IXCLRDataValue.
    //

    virtual HRESULT STDMETHODCALLTYPE GetFlags(
        /* [out] */ ULONG32 *flags);

    virtual HRESULT STDMETHODCALLTYPE GetAddress(
        /* [out] */ CLRDATA_ADDRESS *address);

    virtual HRESULT STDMETHODCALLTYPE GetSize(
        /* [out] */ ULONG64 *size);

    virtual HRESULT STDMETHODCALLTYPE GetBytes(
        /* [in] */ ULONG32 bufLen,
        /* [out] */ ULONG32 *dataSize,
        /* [size_is][out] */ BYTE buffer[  ]);

    virtual HRESULT STDMETHODCALLTYPE SetBytes(
        /* [in] */ ULONG32 bufLen,
        /* [out] */ ULONG32 *dataSize,
        /* [size_is][in] */ BYTE buffer[  ]);

    virtual HRESULT STDMETHODCALLTYPE GetType(
        /* [out] */ IXCLRDataTypeInstance **typeInstance);

    virtual HRESULT STDMETHODCALLTYPE GetNumFields(
        /* [out] */ ULONG32 *numFields);

    virtual HRESULT STDMETHODCALLTYPE GetFieldByIndex(
        /* [in] */ ULONG32 index,
        /* [out] */ IXCLRDataValue **field,
        /* [in] */ ULONG32 bufLen,
        /* [out] */ ULONG32 *nameLen,
        /* [size_is][out] */ _Out_writes_to_opt_(bufLen, *nameLen) WCHAR nameBuf[  ],
        /* [out] */ mdFieldDef *token);

    virtual HRESULT STDMETHODCALLTYPE GetNumFields2(
        /* [in] */ ULONG32 flags,
        /* [in] */ IXCLRDataTypeInstance *fromType,
        /* [out] */ ULONG32 *numFields);

    virtual HRESULT STDMETHODCALLTYPE StartEnumFields(
        /* [in] */ ULONG32 flags,
        /* [in] */ IXCLRDataTypeInstance *fromType,
        /* [out] */ CLRDATA_ENUM *handle);

    virtual HRESULT STDMETHODCALLTYPE EnumField(
        /* [out][in] */ CLRDATA_ENUM *handle,
        /* [out] */ IXCLRDataValue **field,
        /* [in] */ ULONG32 nameBufLen,
        /* [out] */ ULONG32 *nameLen,
        /* [size_is][out] */ _Out_writes_to_opt_(nameBufLen, *nameLen) WCHAR nameBuf[  ],
        /* [out] */ mdFieldDef *token);

    virtual HRESULT STDMETHODCALLTYPE EnumField2(
        /* [out][in] */ CLRDATA_ENUM *handle,
        /* [out] */ IXCLRDataValue **field,
        /* [in] */ ULONG32 nameBufLen,
        /* [out] */ ULONG32 *nameLen,
        /* [size_is][out] */ _Out_writes_to_opt_(nameBufLen, *nameLen) WCHAR nameBuf[  ],
        /* [out] */ IXCLRDataModule** tokenScope,
        /* [out] */ mdFieldDef *token);

    virtual HRESULT STDMETHODCALLTYPE EndEnumFields(
        /* [in] */ CLRDATA_ENUM handle);

    virtual HRESULT STDMETHODCALLTYPE StartEnumFieldsByName(
        /* [in] */ LPCWSTR name,
        /* [in] */ ULONG32 nameFlags,
        /* [in] */ ULONG32 fieldFlags,
        /* [in] */ IXCLRDataTypeInstance *fromType,
        /* [out] */ CLRDATA_ENUM *handle);

    virtual HRESULT STDMETHODCALLTYPE EnumFieldByName(
        /* [out][in] */ CLRDATA_ENUM *handle,
        /* [out] */ IXCLRDataValue **field,
        /* [out] */ mdFieldDef *token);

    virtual HRESULT STDMETHODCALLTYPE EnumFieldByName2(
        /* [out][in] */ CLRDATA_ENUM *handle,
        /* [out] */ IXCLRDataValue **field,
        /* [out] */ IXCLRDataModule** tokenScope,
        /* [out] */ mdFieldDef *token);

    virtual HRESULT STDMETHODCALLTYPE EndEnumFieldsByName(
        /* [in] */ CLRDATA_ENUM handle);

    virtual HRESULT STDMETHODCALLTYPE GetFieldByToken(
        /* [in] */ mdFieldDef token,
        /* [out] */ IXCLRDataValue **field,
        /* [in] */ ULONG32 bufLen,
        /* [out] */ ULONG32 *nameLen,
        /* [size_is][out] */ _Out_writes_to_opt_(bufLen, *nameLen) WCHAR nameBuf[  ]);

    virtual HRESULT STDMETHODCALLTYPE GetFieldByToken2(
        /* [in] */ IXCLRDataModule* tokenScope,
        /* [in] */ mdFieldDef token,
        /* [out] */ IXCLRDataValue **field,
        /* [in] */ ULONG32 bufLen,
        /* [out] */ ULONG32 *nameLen,
        /* [size_is][out] */ _Out_writes_to_opt_(bufLen, *nameLen) WCHAR nameBuf[  ]);

    virtual HRESULT STDMETHODCALLTYPE GetAssociatedValue(
        /* [out] */ IXCLRDataValue **assocValue);

    virtual HRESULT STDMETHODCALLTYPE GetAssociatedType(
        /* [out] */ IXCLRDataTypeInstance **assocType);

    virtual HRESULT STDMETHODCALLTYPE GetString(
        /* [in] */ ULONG32 bufLen,
        /* [out] */ ULONG32 *strLen,
        /* [size_is][out] */ _Out_writes_to_opt_(bufLen, *strLen) WCHAR str[  ]);

    virtual HRESULT STDMETHODCALLTYPE GetArrayProperties(
        /* [out] */ ULONG32 *rank,
        /* [out] */ ULONG32 *totalElements,
        /* [in] */ ULONG32 numDim,
        /* [size_is][out] */ ULONG32 dims[  ],
        /* [in] */ ULONG32 numBases,
        /* [size_is][out] */ LONG32 bases[  ]);

    virtual HRESULT STDMETHODCALLTYPE GetArrayElement(
        /* [in] */ ULONG32 numInd,
        /* [size_is][in] */ LONG32 indices[  ],
        /* [out] */ IXCLRDataValue **value);

    virtual HRESULT STDMETHODCALLTYPE GetNumLocations(
        /* [out] */ ULONG32* numLocs);

    virtual HRESULT STDMETHODCALLTYPE GetLocationByIndex(
        /* [in] */ ULONG32 loc,
        /* [out] */ ULONG32* flags,
        /* [out] */ CLRDATA_ADDRESS* arg);

    virtual HRESULT STDMETHODCALLTYPE Request(
        /* [in] */ ULONG32 reqCode,
        /* [in] */ ULONG32 inBufferSize,
        /* [size_is][in] */ BYTE *inBuffer,
        /* [in] */ ULONG32 outBufferSize,
        /* [size_is][out] */ BYTE *outBuffer);

    HRESULT GetRefAssociatedValue(IXCLRDataValue** assocValue);

    static HRESULT NewFromFieldDesc(ClrDataAccess* dac,
                                    AppDomain* appDomain,
                                    ULONG32 flags,
                                    FieldDesc* fieldDesc,
                                    ULONG64 objBase,
                                    Thread* tlsThread,
                                    ClrDataValue** value,
                                    IXCLRDataValue** pubValue,
                                    ULONG32 nameBufRetLen,
                                    ULONG32* nameLenRet,
                                    _Out_writes_to_opt_(nameBufRetLen, *nameLenRet) WCHAR nameBufRet[  ],
                                    IXCLRDataModule** tokenScopeRet,
                                    mdFieldDef* tokenRet);

    HRESULT NewFromSubField(FieldDesc* fieldDesc,
                            ULONG32 flags,
                            ClrDataValue** value,
                            IXCLRDataValue** pubValue,
                            ULONG32 nameBufRetLen,
                            ULONG32* nameLenRet,
                            _Out_writes_to_opt_(nameBufRetLen, *nameLenRet) WCHAR nameBufRet[  ],
                            IXCLRDataModule** tokenScopeRet,
                            mdFieldDef* tokenRet)
    {
        return ClrDataValue::NewFromFieldDesc(m_dac,
                                              m_appDomain,
                                              flags,
                                              fieldDesc,
                                              m_baseAddr,
                                              m_thread,
                                              value,
                                              pubValue,
                                              nameBufRetLen,
                                              nameLenRet,
                                              nameBufRet,
                                              tokenScopeRet,
                                              tokenRet);
    }

    bool CanHaveFields(void)
    {
        return (m_flags & CLRDATA_VALUE_IS_REFERENCE) == 0;
    }

    HRESULT IntGetBytes(
        /* [in] */ ULONG32 bufLen,
        /* [size_is][out] */ BYTE buffer[  ]);

private:
    LONG m_refs;
    ClrDataAccess* m_dac;
    ULONG32 m_instanceAge;
    AppDomain* m_appDomain;
    Thread* m_thread;
    ULONG32 m_flags;
    TypeHandle m_typeHandle;
    ULONG64 m_totalSize;
    ULONG64 m_baseAddr;
    ULONG32 m_numLocs;
    NativeVarLocation m_locs[MAX_NATIVE_VAR_LOCS];
};

//----------------------------------------------------------------------------
//
// EnumMethodDefinitions.
//
//----------------------------------------------------------------------------

class EnumMethodDefinitions
{
public:
    HRESULT Start(Module* mod,
                  bool useAddrFilter,
                  CLRDATA_ADDRESS addrFilter);
    HRESULT Next(ClrDataAccess* dac,
                 IXCLRDataMethodDefinition **method);

    static HRESULT CdStart(Module* mod,
                           bool useAddrFilter,
                           CLRDATA_ADDRESS addrFilter,
                           CLRDATA_ENUM* handle);
    static HRESULT CdNext(ClrDataAccess* dac,
                          CLRDATA_ENUM* handle,
                          IXCLRDataMethodDefinition** method);
    static HRESULT CdEnd(CLRDATA_ENUM handle);

    Module* m_module;
    bool m_useAddrFilter;
    CLRDATA_ADDRESS m_addrFilter;
    MetaEnum m_typeEnum;
    mdToken m_typeToken;
    bool m_needMethodStart;
    MetaEnum m_methodEnum;
};

//----------------------------------------------------------------------------
//
// EnumMethodInstances.
//
//----------------------------------------------------------------------------

class EnumMethodInstances
{
public:
    EnumMethodInstances(MethodDesc* methodDesc,
                        IXCLRDataAppDomain* givenAppDomain);

    HRESULT Next(ClrDataAccess* dac,
                 IXCLRDataMethodInstance **instance);

    static HRESULT CdStart(MethodDesc* methodDesc,
                           IXCLRDataAppDomain* appDomain,
                           CLRDATA_ENUM* handle);
    static HRESULT CdNext(ClrDataAccess* dac,
                          CLRDATA_ENUM* handle,
                          IXCLRDataMethodInstance** method);
    static HRESULT CdEnd(CLRDATA_ENUM handle);

    MethodDesc* m_methodDesc;
    bool m_appDomainUsed;
    AppDomain* m_appDomain;
    LoadedMethodDescIterator m_methodIter;
};

//----------------------------------------------------------------------------
//
// Internal functions.
//
//----------------------------------------------------------------------------

#define DAC_ENTER() \
    EnterCriticalSection(&g_dacCritSec); \
    ClrDataAccess* __prevDacImpl = g_dacImpl; \
    g_dacImpl = this;

// When entering a child object we validate that
// the process's host instance cache hasn't been flushed
// since the child was created.
#define DAC_ENTER_SUB(dac) \
    EnterCriticalSection(&g_dacCritSec); \
    if (dac->m_instanceAge != m_instanceAge) \
    { \
        LeaveCriticalSection(&g_dacCritSec); \
        return E_INVALIDARG; \
    } \
    ClrDataAccess* __prevDacImpl = g_dacImpl; \
    g_dacImpl = (dac)

#define DAC_LEAVE() \
    g_dacImpl = __prevDacImpl; \
    LeaveCriticalSection(&g_dacCritSec)


#define SOSHelperEnter() \
    DAC_ENTER_SUB(mDac); \
    HRESULT hr = S_OK;   \
    EX_TRY               \
    {

#define SOSHelperLeave() \
    }                   \
    EX_CATCH            \
    {                   \
        if (!DacExceptionFilter(GET_EXCEPTION(), mDac, &hr)) \
        {               \
            EX_RETHROW; \
        }               \
    }                   \
    EX_END_CATCH(SwallowAllExceptions) \
    DAC_LEAVE();

HRESULT DacGetHostVtPtrs(void);
bool DacExceptionFilter(Exception* ex, ClrDataAccess* process,
                        HRESULT* status);
Thread* __stdcall DacGetThread(ULONG32 osThread);
BOOL DacGetThreadContext(Thread* thread, T_CONTEXT* context);

// Imports from request_svr.cpp, to provide data we need from the SVR namespace
int GCHeapCount();
HRESULT GetServerHeapData(CLRDATA_ADDRESS addr, DacpHeapSegmentData *pSegment);
HRESULT GetServerHeaps(CLRDATA_ADDRESS pGCHeaps[], ICorDebugDataTarget* pTarget);

#if defined(DAC_MEASURE_PERF)

#if defined(TARGET_X86)

// Assume Pentium CPU

#define CCNT_OVERHEAD_32  8
#define CCNT_OVERHEAD    13

#pragma warning( disable: 4035 )        /* Don't complain about lack of return value */

__inline uint64_t GetCycleCount ()
{
__asm   _emit   0x0F
__asm   _emit   0x31    /* rdtsc */
    // return EDX:EAX       causes annoying warning
};

__inline unsigned GetCycleCount32 ()  // enough for about 40 seconds
{
    LIMITED_METHOD_CONTRACT;

__asm   push    EDX
__asm   _emit   0x0F
__asm   _emit   0x31    /* rdtsc */
__asm   pop     EDX
    // return EAX       causes annoying warning
};

#pragma warning( default: 4035 )

#else // #if defined(TARGET_X86)

#define CCNT_OVERHEAD    0 // Don't know

__inline uint64_t GetCycleCount()
{
    LIMITED_METHOD_CONTRACT;

    LARGE_INTEGER qwTmp;
    QueryPerformanceCounter(&qwTmp);
    return qwTmp.QuadPart;
}

#endif  // #if defined(TARGET_X86)

extern uint64_t g_nTotalTime;
extern uint64_t g_nStackTotalTime;
extern uint64_t g_nReadVirtualTotalTime;
extern uint64_t g_nFindTotalTime;
extern uint64_t g_nFindHashTotalTime;
extern uint64_t g_nFindHits;
extern uint64_t g_nFindCalls;
extern uint64_t g_nFindFails;
extern uint64_t g_nStackWalk;
extern uint64_t g_nFindStackTotalTime;

#endif // #if defined(DAC_MEASURE_PERF)

#endif // #ifndef __DACIMPL_H__<|MERGE_RESOLUTION|>--- conflicted
+++ resolved
@@ -1241,11 +1241,8 @@
     HRESULT GetMethodTableForEEClassImpl (CLRDATA_ADDRESS eeClassReallyMT, CLRDATA_ADDRESS *value);
     HRESULT GetMethodTableNameImpl(CLRDATA_ADDRESS mt, unsigned int count, _Inout_updates_z_(count) WCHAR *mtName, unsigned int *pNeeded);
     HRESULT GetObjectExceptionDataImpl(CLRDATA_ADDRESS objAddr, struct DacpExceptionObjectData *data);
-<<<<<<< HEAD
+    HRESULT GetObjectStringDataImpl(CLRDATA_ADDRESS obj, unsigned int count, _Inout_updates_z_(count) WCHAR *stringData, unsigned int *pNeeded);
     HRESULT GetUsefulGlobalsImpl(struct DacpUsefulGlobalsData *globalsData);
-=======
-    HRESULT GetObjectStringDataImpl(CLRDATA_ADDRESS obj, unsigned int count, _Inout_updates_z_(count) WCHAR *stringData, unsigned int *pNeeded);
->>>>>>> 5fd965d7
 
     BOOL IsExceptionFromManagedCode(EXCEPTION_RECORD * pExceptionRecord);
 #ifndef TARGET_UNIX
