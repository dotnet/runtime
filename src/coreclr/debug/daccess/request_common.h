--- conflicted
+++ resolved
@@ -103,11 +103,7 @@
         DacEnumMemoryRegion(p_##field_name.GetAddr(), sizeof(field_type) * array_length);    \
     }
 
-<<<<<<< HEAD
-inline bool IsRegion()
-=======
 inline bool IsRegionGCEnabled()
->>>>>>> eb51b02b
 {
     return (g_gcDacGlobals->minor_version_number & 1) != 0;
 }
