
# we need to define this library before adding .def fiels to sources.
add_library_clr(coreclr_static
    STATIC
    ${CLR_SOURCES}
)

if (CLR_CMAKE_TARGET_WIN32)
    preprocess_file(${DEF_SOURCES} ${CMAKE_CURRENT_BINARY_DIR}/coreclr.def)

    list(APPEND CLR_SOURCES ${CMAKE_CURRENT_BINARY_DIR}/coreclr.def)
endif (CLR_CMAKE_TARGET_WIN32)

if (CLR_CMAKE_HOST_WIN32)
    set (DEF_FILE  ${CMAKE_CURRENT_BINARY_DIR}/coreclr.def)
    preprocess_file(${DEF_SOURCES} ${DEF_FILE})

    list(APPEND CLR_SOURCES ${CMAKE_CURRENT_BINARY_DIR}/coreclr.def)

    # Incremental linking results in the linker inserting extra padding and routing function calls via thunks that can break the
    # invariants (e.g. size of region between Jit_PatchedCodeLast-Jit_PatchCodeStart needs to fit in a page).
    add_linker_flag("/INCREMENTAL:NO")

    # Delay load libraries required for WinRT as that is not supported on all platforms
    add_linker_flag("/DELAYLOAD:api-ms-win-core-winrt-l1-1-0.dll")

    # Delay load version.dll so that we can specify how to search when loading it as it is not part of Windows' known DLLs
    add_linker_flag("/DELAYLOAD:version.dll")

    # No library groups for Win32
    set(START_LIBRARY_GROUP)
    set(END_LIBRARY_GROUP)

else(CLR_CMAKE_HOST_WIN32)
    set(EXPORTS_FILE ${CMAKE_CURRENT_BINARY_DIR}/coreclr.exports)
    generate_exports_file(${DEF_SOURCES} ${EXPORTS_FILE})

    if(CLR_CMAKE_TARGET_LINUX OR CLR_CMAKE_TARGET_FREEBSD OR CLR_CMAKE_TARGET_NETBSD OR CLR_CMAKE_TARGET_SUNOS)
        # This option is necessary to ensure that the overloaded delete operator defined inside
        # of the utilcode will be used instead of the standard library delete operator.
        add_linker_flag("-Wl,-Bsymbolic")

        # The following linked options can be inserted into the linker libraries list to
        # ensure proper resolving of circular references between a subset of the libraries.
        set(START_LIBRARY_GROUP -Wl,--start-group)
        set(END_LIBRARY_GROUP -Wl,--end-group)

        # These options are used to force every object to be included even if it's unused.
        set(START_WHOLE_ARCHIVE -Wl,--whole-archive)
        set(END_WHOLE_ARCHIVE -Wl,--no-whole-archive)
    endif(CLR_CMAKE_TARGET_LINUX OR CLR_CMAKE_TARGET_FREEBSD OR CLR_CMAKE_TARGET_NETBSD OR CLR_CMAKE_TARGET_SUNOS)

    if(CLR_CMAKE_TARGET_OSX)
        # These options are used to force every object to be included even if it's unused.
        set(START_WHOLE_ARCHIVE -force_load)
        set(END_WHOLE_ARCHIVE )
    endif(CLR_CMAKE_TARGET_OSX)

    set_exports_linker_option(${EXPORTS_FILE})

    if(CLR_CMAKE_TARGET_ANDROID AND CLR_CMAKE_HOST_ARCH_ARM)
        set(EXPORTS_LINKER_OPTION "${EXPORTS_LINKER_OPTION} -Wl,--no-warn-shared-textrel")
    endif(CLR_CMAKE_TARGET_ANDROID AND CLR_CMAKE_HOST_ARCH_ARM)

endif (CLR_CMAKE_HOST_WIN32)

add_definitions(-DFX_VER_INTERNALNAME_STR=CoreCLR.dll)

add_library_clr(coreclr
    SHARED
    ${CLR_SOURCES}
)

add_custom_target(coreclr_exports DEPENDS ${EXPORTS_FILE})
add_custom_target(coreclr_def DEPENDS ${DEF_FILE})

add_dependencies(coreclr coreclr_def)
add_dependencies(coreclr coreclr_exports)

set_property(TARGET coreclr APPEND_STRING PROPERTY LINK_FLAGS ${EXPORTS_LINKER_OPTION})
set_property(TARGET coreclr APPEND_STRING PROPERTY LINK_DEPENDS ${EXPORTS_FILE})

if (CLR_CMAKE_HOST_UNIX)
    set(LIB_UNWINDER unwinder_wks)
endif (CLR_CMAKE_HOST_UNIX)

# IMPORTANT! Please do not rearrange the order of the libraries. The linker on Linux is
# order dependent and changing the order can result in undefined symbols in the shared
# library.
set(CORECLR_LIBRARIES
    utilcode
    ${START_LIBRARY_GROUP} # Start group of libraries that have circular references
    cordbee_wks
    debug-pal
    ${LIB_UNWINDER}
    v3binder
    ${END_LIBRARY_GROUP} # End group of libraries that have circular references
    mdcompiler_wks
    mdruntime_wks
    mdruntimerw_wks
    mdhotdata_full
    bcltype
    ceefgen
    comfloat_wks
    corguids
    gcinfo
    ildbsymlib
    utilcode
    v3binder
    System.Globalization.Native-Static
    interop
)

if(CLR_CMAKE_TARGET_WIN32)
    list(APPEND CORECLR_LIBRARIES
        ${STATIC_MT_CRT_LIB}
        ${STATIC_MT_VCRT_LIB}
        kernel32.lib
        advapi32.lib
        ole32.lib
        oleaut32.lib
        uuid.lib
        user32.lib
        version.lib
        shlwapi.lib
        bcrypt.lib
        RuntimeObject.lib
        delayimp.lib
    )
else()
    list(APPEND CORECLR_LIBRARIES
        ${START_WHOLE_ARCHIVE} # force all PAL objects to be included so all exports are available
        coreclrpal
        ${END_WHOLE_ARCHIVE}
        mscorrc
        palrt
    )
endif(CLR_CMAKE_TARGET_WIN32)

if(CLR_CMAKE_TARGET_LINUX)
    list(APPEND CORECLR_LIBRARIES
        ${START_WHOLE_ARCHIVE}
        tracepointprovider
        ${END_WHOLE_ARCHIVE}
    )
elseif(CLR_CMAKE_TARGET_SUNOS)
    list(APPEND CORECLR_LIBRARIES
        socket
    )
endif(CLR_CMAKE_TARGET_LINUX)

if(FEATURE_PERFTRACING)
    list(APPEND CORECLR_LIBRARIES
        eventpipe
    )
endif(FEATURE_PERFTRACING)

if(FEATURE_EVENT_TRACE)
    if(CLR_CMAKE_HOST_UNIX)
        list(APPEND CORECLR_LIBRARIES
            eventprovider # On Windows this library contains only macros
        )
    endif(CLR_CMAKE_HOST_UNIX)
endif(FEATURE_EVENT_TRACE)

if(FEATURE_MERGE_JIT_AND_ENGINE)
    set(CLRJIT_STATIC clrjit_static)
endif(FEATURE_MERGE_JIT_AND_ENGINE)

target_sources(coreclr PUBLIC $<TARGET_OBJECTS:cee_wks_core>)
target_link_libraries(coreclr PUBLIC ${CORECLR_LIBRARIES} ${CLRJIT_STATIC} cee_wks)
target_sources(coreclr_static PUBLIC $<TARGET_OBJECTS:cee_wks_core>)
target_link_libraries(coreclr_static PUBLIC ${CORECLR_LIBRARIES} clrjit_static cee_wks_mergeable)
target_compile_definitions(coreclr_static PUBLIC CORECLR_EMBEDDED)

if(CLR_CMAKE_TARGET_WIN32)
    # Add dac table & debug resource to coreclr
    get_include_directories(INC_DIR)
    get_compile_definitions(PREPROCESS_DEFINITIONS)
    list(APPEND INC_DIR -I${CLR_DIR}/vm -I${CLR_DIR}/vm/${ARCH_SOURCES_DIR} -I${CLR_DIR}/debug/ee -I${CLR_DIR}/gc)
    list(APPEND PREPROCESS_DEFINITIONS -DDACCESS_COMPILE -DTARGET_64BIT)

    if (CLR_CMAKE_HOST_ARCH_AMD64)
        list(APPEND PREPROCESS_DEFINITIONS -DTARGET_AMD64)
    elseif (CLR_CMAKE_HOST_ARCH_ARM64)
        list(APPEND PREPROCESS_DEFINITIONS -DTARGET_ARM64)
    elseif (CLR_CMAKE_HOST_ARCH_ARM)
        list(APPEND PREPROCESS_DEFINITIONS -DTARGET_ARM)
    elseif (CLR_CMAKE_HOST_ARCH_I386)
        list(APPEND PREPROCESS_DEFINITIONS -DTARGET_X86)
    else()
        clr_unknown_arch()
    endif()


    if (CLR_CMAKE_CROSS_ARCH)
        include(${CMAKE_INSTALL_PREFIX}/${CLR_CMAKE_CROSS_HOST_ARCH}/dactabletools/dactabletools.cmake)
    endif()

    add_custom_command(
        DEPENDS coreclr mscordaccore mscordbi ${CLR_DIR}/debug/daccess/daccess.cpp
        OUTPUT ${CMAKE_CURRENT_BINARY_DIR}/${CMAKE_CFG_INTDIR}/inject_debug_resources_coreclr.timestamp
        COMMAND ${CMAKE_CXX_COMPILER} /P /EP /TP ${PREPROCESS_DEFINITIONS} ${INC_DIR} /Fi${CMAKE_CURRENT_BINARY_DIR}/daccess.i  ${CLR_DIR}/debug/daccess/daccess.cpp

        # make and inject dactable for coreclr
        COMMAND cmd /c ${CLR_REPO_ROOT_DIR}/dotnet.cmd exec ${CMAKE_INSTALL_PREFIX}/DacTableGen/DacTableGen.dll /dac:${CMAKE_CURRENT_BINARY_DIR}/daccess.i /pdb:$<TARGET_PDB_FILE:coreclr> /dll:$<TARGET_FILE:coreclr> /bin:${CMAKE_CURRENT_BINARY_DIR}/wks.bin
        COMMAND InjectResource /bin:${CMAKE_CURRENT_BINARY_DIR}/wks.bin /dll:$<TARGET_FILE:coreclr>

        # make CLRDEBUGINFO resource and inject into coreclr
        COMMAND GenClrDebugResource /dac:$<TARGET_FILE:mscordaccore> /dbi:$<TARGET_FILE:mscordbi> /sku:onecoreclr /out:${CMAKE_CURRENT_BINARY_DIR}/clrDebugResource.bin
        COMMAND InjectResource /bin:${CMAKE_CURRENT_BINARY_DIR}/clrDebugResource.bin /dll:$<TARGET_FILE:coreclr> /name:CLRDEBUGINFO

        # inject MINIDUMP_AUXILIARY_PROVIDER into coreclr
        COMMAND InjectResource /bin:${CMAKE_CURRENT_SOURCE_DIR}/dump_helper_resource.bin /dll:$<TARGET_FILE:coreclr> /name:MINIDUMP_AUXILIARY_PROVIDER

        COMMAND ${CMAKE_COMMAND} -E touch ${CMAKE_CURRENT_BINARY_DIR}/${CMAKE_CFG_INTDIR}/inject_debug_resources_coreclr.timestamp
        COMMENT Add dactable, debug resources, and dump helper resources to coreclr
    )

    if(NOT DEFINED CLR_CROSS_COMPONENTS_BUILD)
        add_custom_target(inject_debug_resources_coreclr ALL DEPENDS ${CMAKE_CURRENT_BINARY_DIR}/${CMAKE_CFG_INTDIR}/inject_debug_resources_coreclr.timestamp)
    endif()

    add_custom_command(
        DEPENDS singlefilehost mscordaccore mscordbi ${CLR_DIR}/debug/daccess/daccess.cpp
        OUTPUT ${CMAKE_CURRENT_BINARY_DIR}/${CMAKE_CFG_INTDIR}/inject_debug_resources_singlefilehost.timestamp
        COMMAND ${CMAKE_CXX_COMPILER} /P /EP /TP ${PREPROCESS_DEFINITIONS} ${INC_DIR} /Fi${CMAKE_CURRENT_BINARY_DIR}/daccess.i  ${CLR_DIR}/debug/daccess/daccess.cpp

        # make and inject dactable for singlefilehost
        COMMAND cmd /c ${CLR_REPO_ROOT_DIR}/dotnet.cmd exec ${CMAKE_INSTALL_PREFIX}/DacTableGen/DacTableGen.dll /dac:${CMAKE_CURRENT_BINARY_DIR}/daccess.i /pdb:$<TARGET_PDB_FILE:singlefilehost> /dll:$<TARGET_FILE:singlefilehost> /bin:${CMAKE_CURRENT_BINARY_DIR}/sfh.bin
        COMMAND InjectResource /bin:${CMAKE_CURRENT_BINARY_DIR}/sfh.bin /dll:$<TARGET_FILE:singlefilehost>

        # make CLRDEBUGINFO resource and inject into singlefilehost
        COMMAND GenClrDebugResource /dac:$<TARGET_FILE:mscordaccore> /dbi:$<TARGET_FILE:mscordbi> /sku:onecoreclr /out:${CMAKE_CURRENT_BINARY_DIR}/clrDebugResource.bin
        COMMAND InjectResource /bin:${CMAKE_CURRENT_BINARY_DIR}/clrDebugResource.bin /dll:$<TARGET_FILE:singlefilehost> /name:CLRDEBUGINFO

        COMMAND ${CMAKE_COMMAND} -E touch ${CMAKE_CURRENT_BINARY_DIR}/${CMAKE_CFG_INTDIR}/inject_debug_resources_singlefilehost.timestamp
        COMMENT Add dactable, debug resources, and dump helper resources to singlefilehost
    )

    if(NOT DEFINED CLR_CROSS_COMPONENTS_BUILD)
<<<<<<< HEAD
        add_custom_target(inject_debug_resources ALL DEPENDS ${CMAKE_CURRENT_BINARY_DIR}/${CMAKE_CFG_INTDIR}/inject_debug_resources.timestamp)
        add_dependencies(runtime inject_debug_resources)
=======
        add_custom_target(inject_debug_resources_singlefilehost ALL DEPENDS ${CMAKE_CURRENT_BINARY_DIR}/${CMAKE_CFG_INTDIR}/inject_debug_resources_singlefilehost.timestamp)
>>>>>>> 8c2158f9
    endif()
endif(CLR_CMAKE_TARGET_WIN32)

# add the install targets
install_clr(TARGETS coreclr DESTINATIONS . sharedFramework COMPONENT runtime)

# Enable profile guided optimization
add_pgo(coreclr)<|MERGE_RESOLUTION|>--- conflicted
+++ resolved
@@ -219,6 +219,7 @@
 
     if(NOT DEFINED CLR_CROSS_COMPONENTS_BUILD)
         add_custom_target(inject_debug_resources_coreclr ALL DEPENDS ${CMAKE_CURRENT_BINARY_DIR}/${CMAKE_CFG_INTDIR}/inject_debug_resources_coreclr.timestamp)
+        add_dependencies(runtime inject_debug_resources_coreclr)
     endif()
 
     add_custom_command(
@@ -239,12 +240,8 @@
     )
 
     if(NOT DEFINED CLR_CROSS_COMPONENTS_BUILD)
-<<<<<<< HEAD
-        add_custom_target(inject_debug_resources ALL DEPENDS ${CMAKE_CURRENT_BINARY_DIR}/${CMAKE_CFG_INTDIR}/inject_debug_resources.timestamp)
-        add_dependencies(runtime inject_debug_resources)
-=======
         add_custom_target(inject_debug_resources_singlefilehost ALL DEPENDS ${CMAKE_CURRENT_BINARY_DIR}/${CMAKE_CFG_INTDIR}/inject_debug_resources_singlefilehost.timestamp)
->>>>>>> 8c2158f9
+        add_dependencies(runtime inject_debug_resources_singlefilehost)
     endif()
 endif(CLR_CMAKE_TARGET_WIN32)
 
