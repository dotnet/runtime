
# we need to define this library before adding .def fiels to sources.
add_library_clr(coreclr_static
    STATIC
    ${CLR_SOURCES}
)

if (CLR_CMAKE_TARGET_WIN32)
    preprocess_file(${DEF_SOURCES} ${CMAKE_CURRENT_BINARY_DIR}/coreclr.def)

    list(APPEND CLR_SOURCES ${CMAKE_CURRENT_BINARY_DIR}/coreclr.def)
endif (CLR_CMAKE_TARGET_WIN32)

if (CLR_CMAKE_HOST_WIN32)
    set (DEF_FILE  ${CMAKE_CURRENT_BINARY_DIR}/coreclr.def)
    preprocess_file(${DEF_SOURCES} ${DEF_FILE})

    list(APPEND CLR_SOURCES ${CMAKE_CURRENT_BINARY_DIR}/coreclr.def)

    # Incremental linking results in the linker inserting extra padding and routing function calls via thunks that can break the
    # invariants (e.g. size of region between Jit_PatchedCodeLast-Jit_PatchCodeStart needs to fit in a page).
    add_linker_flag("/INCREMENTAL:NO")

    # Delay load libraries required for WinRT as that is not supported on all platforms
    add_linker_flag("/DELAYLOAD:api-ms-win-core-winrt-l1-1-0.dll")

    # Delay load version.dll so that we can specify how to search when loading it as it is not part of Windows' known DLLs
    add_linker_flag("/DELAYLOAD:version.dll")

    # No library groups for Win32
    set(START_LIBRARY_GROUP)
    set(END_LIBRARY_GROUP)

else(CLR_CMAKE_HOST_WIN32)
    set(EXPORTS_FILE ${CMAKE_CURRENT_BINARY_DIR}/coreclr.exports)
    generate_exports_file(${DEF_SOURCES} ${EXPORTS_FILE})

    if(CLR_CMAKE_TARGET_LINUX OR CLR_CMAKE_TARGET_FREEBSD OR CLR_CMAKE_TARGET_NETBSD OR CLR_CMAKE_TARGET_SUNOS OR CLR_CMAKE_HOST_HAIKU)
        # This option is necessary to ensure that the overloaded delete operator defined inside
        # of the utilcode will be used instead of the standard library delete operator.
        add_linker_flag("-Wl,-Bsymbolic")
    endif(CLR_CMAKE_TARGET_LINUX OR CLR_CMAKE_TARGET_FREEBSD OR CLR_CMAKE_TARGET_NETBSD OR CLR_CMAKE_TARGET_SUNOS OR CLR_CMAKE_HOST_HAIKU)

    set_exports_linker_option(${EXPORTS_FILE})

endif (CLR_CMAKE_HOST_WIN32)

add_definitions(-DFX_VER_INTERNALNAME_STR=CoreCLR.dll)

if (NOT CLR_CMAKE_HOST_ARCH_WASM)
    add_library_clr(coreclr
        SHARED
        ${CLR_SOURCES}
    )

    add_custom_target(coreclr_exports DEPENDS ${EXPORTS_FILE})
    add_custom_target(coreclr_def DEPENDS ${DEF_FILE})

    add_dependencies(coreclr coreclr_def)
    add_dependencies(coreclr coreclr_exports)

    set_property(TARGET coreclr APPEND_STRING PROPERTY LINK_FLAGS ${EXPORTS_LINKER_OPTION})
    set_property(TARGET coreclr APPEND_STRING PROPERTY LINK_DEPENDS ${EXPORTS_FILE})
    set(LIB_CORDBEE cordbee_wks)
    set(LIB_INTEROP interop)
endif(NOT CLR_CMAKE_HOST_ARCH_WASM)

if (CLR_CMAKE_HOST_UNIX AND NOT CLR_CMAKE_TARGET_ARCH_WASM)
    set(LIB_UNWINDER unwinder_wks)
endif (CLR_CMAKE_HOST_UNIX AND NOT CLR_CMAKE_TARGET_ARCH_WASM)

# IMPORTANT! Please do not rearrange the order of the libraries. The linker on Linux is
# order dependent and changing the order can result in undefined symbols in the shared
# library.
set(CORECLR_LIBRARIES
    mscorrc
    utilcode
    ${LIB_CORDBEE}
    debug-pal
    ${LIB_UNWINDER}
    v3binder
    mdcompiler_wks
    mdruntime_wks
    mdruntimerw_wks
    bcltype
    ceefgen
    comfloat_wks
    corguids
    utilcode
    v3binder
    System.Globalization.Native-Static
    ${LIB_INTEROP}
    coreclrminipal
    gc_pal
    cdac_contract_descriptor
    gc_wks_descriptor
)

if (FEATURE_SVR_GC)
    list(APPEND CORECLR_LIBRARIES
        gc_svr_descriptor
    )
endif(FEATURE_SVR_GC)

if(CLR_CMAKE_TARGET_ARCH_AMD64 OR CLR_CMAKE_TARGET_ARCH_ARM64)
    list(APPEND CORECLR_LIBRARIES
        gc_vxsort
    )
endif(CLR_CMAKE_TARGET_ARCH_AMD64 OR CLR_CMAKE_TARGET_ARCH_ARM64)

if(CLR_CMAKE_TARGET_WIN32)
    list(APPEND CORECLR_LIBRARIES
        ${STATIC_MT_CRT_LIB}
        ${STATIC_MT_VCRT_LIB}
        kernel32.lib
        advapi32.lib
        ole32.lib
        oleaut32.lib
        uuid.lib
        user32.lib
        version.lib
        shlwapi.lib
        bcrypt.lib
        RuntimeObject.lib
        delayimp.lib
    )
else()
    list(APPEND CORECLR_LIBRARIES
<<<<<<< HEAD
        mscorrc
=======
        coreclrpal
>>>>>>> cc42f216
    )
endif(CLR_CMAKE_TARGET_WIN32)

if(CLR_CMAKE_TARGET_LINUX)
    list(APPEND CORECLR_LIBRARIES
        tracepointprovider
    )
elseif(CLR_CMAKE_TARGET_SUNOS)
    list(APPEND CORECLR_LIBRARIES
        socket
    )
elseif(CLR_CMAKE_TARGET_HAIKU)
    list(APPEND CORECLR_LIBRARIES
        network
    )
endif(CLR_CMAKE_TARGET_LINUX)

if(FEATURE_PERFTRACING)
    list(APPEND CORECLR_LIBRARIES
        eventpipe
    )
endif(FEATURE_PERFTRACING)

if(FEATURE_EVENT_TRACE)
    if(CLR_CMAKE_HOST_UNIX)
        list(APPEND CORECLR_LIBRARIES
            eventprovider # On Windows this library contains only macros
        )
    endif(CLR_CMAKE_HOST_UNIX)
endif(FEATURE_EVENT_TRACE)

if (FEATURE_STATICALLY_LINKED)
    if (FEATURE_JIT)
        set(CLRJIT_STATIC clrjit_static gcinfo)
    endif(FEATURE_JIT)
    if (FEATURE_INTERPRETER)
        set(CLRINTERPRETER_STATIC clrinterpreter_objects dn-containers gcinfo)
    endif(FEATURE_INTERPRETER)
endif(FEATURE_STATICALLY_LINKED)

if(FEATURE_JIT)
    set(CORECLR_STATIC_CLRJIT_STATIC clrjit_static)
endif(FEATURE_JIT)

if(CLR_CMAKE_HOST_ARCH_WASM)
    set(CEE_WKS_STATIC cee_wks)
else()
    set(CEE_WKS_STATIC cee_wks_mergeable)
endif()

if (CLR_CMAKE_TARGET_OSX)
    find_library(FOUNDATION Foundation REQUIRED)
endif()

if(TARGET coreclr)
    target_link_libraries(coreclr PUBLIC
        ${CORECLR_LIBRARIES}
        $<LINK_LIBRARY:WHOLE_ARCHIVE,$<TARGET_NAME_IF_EXISTS:coreclrpal>> # force all PAL objects to be included so all exports are available
        ${CLRJIT_STATIC}
        ${CLRINTERPRETER_STATIC}
        cee_wks_core
        cee_wks
        ${FOUNDATION})
endif()

target_link_libraries(coreclr_static PUBLIC ${CORECLR_LIBRARIES} ${CORECLR_STATIC_CLRJIT_STATIC} ${CLRINTERPRETER_STATIC} cee_wks_core ${CEE_WKS_STATIC} ${FOUNDATION})
target_compile_definitions(coreclr_static PUBLIC CORECLR_EMBEDDED)

if (CLR_CMAKE_HOST_ANDROID)
    target_link_libraries(coreclr PUBLIC log)
endif()

if (CLR_CMAKE_HOST_ANDROID OR CLR_CMAKE_HOST_IOS OR CLR_CMAKE_HOST_TVOS OR CLR_CMAKE_HOST_MACCATALYST)
    target_link_libraries(coreclr_static
        PRIVATE
        coreclrminipal_objects
        coreclrpal_objects
        eventprovider_objects
        gcinfo
        libunwind
        log
        minipal_objects
        nativeresourcestring_objects
    )
elseif (TARGET coreclrpal)
    # If we aren't linking in the PAL directly into coreclr_static, we need to propagate it up to targets
    # that link to coreclr_static
    target_link_libraries(coreclr_static
        PUBLIC
        $<LINK_LIBRARY:WHOLE_ARCHIVE,coreclrpal>
    )
endif()

if(CLR_CMAKE_TARGET_WIN32)
    set(CLRDEBUGINFO_RESOURCE_PATH ${CMAKE_CURRENT_BINARY_DIR}/clr_debug_resource.bin)

    if(CLR_CMAKE_TARGET_ARCH_AMD64)
        set(CLRDEBUGINFO_RESOURCE_NAME CLRDEBUGINFOWINDOWSAMD64)
    elseif(CLR_CMAKE_TARGET_ARCH_I386)
        set(CLRDEBUGINFO_RESOURCE_NAME CLRDEBUGINFOWINDOWSX86)
    elseif(CLR_CMAKE_TARGET_ARCH_ARM64)
        set(CLRDEBUGINFO_RESOURCE_NAME CLRDEBUGINFOWINDOWSARM64)
    endif(CLR_CMAKE_TARGET_ARCH_AMD64)

    add_custom_target(
        clr_debug_resources
        DEPENDS mscordaccore mscordbi
        # make CLRDEBUGINFO resource
        COMMAND powershell -NoProfile -ExecutionPolicy ByPass -File "${CMAKE_CURRENT_SOURCE_DIR}/GenClrDebugResource.ps1" -dac $<TARGET_FILE:mscordaccore> -dbi $<TARGET_FILE:mscordbi> -out ${CLRDEBUGINFO_RESOURCE_PATH}
    )

    configure_file(dump_helper_resource.rc.in ${CMAKE_CURRENT_BINARY_DIR}/dump_helper_resource.rc)

    set(EMBEDDED_MINIDUMP_AUXILIARY_PROVIDER $<TARGET_FILE:mscordaccore>)
    configure_file(dump_helper_resource.rc.in ${CMAKE_CURRENT_BINARY_DIR}/dump_helper_resource_embedded_minidump_provider.rc.gen)
    file(GENERATE OUTPUT ${CMAKE_CURRENT_BINARY_DIR}/$<CONFIG>/dump_helper_resource_embedded_minidump_provider.rc INPUT ${CMAKE_CURRENT_BINARY_DIR}/dump_helper_resource_embedded_minidump_provider.rc.gen)

    target_sources(coreclr PUBLIC ${CMAKE_CURRENT_BINARY_DIR}/dump_helper_resource.rc)
    target_sources(coreclr_static PUBLIC ${CMAKE_CURRENT_BINARY_DIR}/$<CONFIG>/dump_helper_resource_embedded_minidump_provider.rc)

    add_dependencies(coreclr clr_debug_resources)
    add_dependencies(coreclr_static clr_debug_resources mscordaccore)
endif(CLR_CMAKE_TARGET_WIN32)

# add the install targets
if(NOT CLR_CMAKE_HOST_ARCH_WASM)
    install_clr(TARGETS coreclr DESTINATIONS . sharedFramework COMPONENT runtime)
else()
    install_clr(TARGETS coreclr_static DESTINATIONS . sharedFramework COMPONENT runtime)
endif(NOT CLR_CMAKE_HOST_ARCH_WASM)

if(CLR_CMAKE_HOST_MACCATALYST OR CLR_CMAKE_HOST_IOS OR CLR_CMAKE_HOST_TVOS OR CLR_CMAKE_HOST_ANDROID OR CLR_CMAKE_HOST_ARCH_WASM)
    install_clr(TARGETS coreclr_static DESTINATIONS . COMPONENT runtime)
endif(CLR_CMAKE_HOST_MACCATALYST OR CLR_CMAKE_HOST_IOS OR CLR_CMAKE_HOST_TVOS OR CLR_CMAKE_HOST_ANDROID OR CLR_CMAKE_HOST_ARCH_WASM)

# Enable profile guided optimization
add_pgo(coreclr)<|MERGE_RESOLUTION|>--- conflicted
+++ resolved
@@ -124,14 +124,6 @@
         RuntimeObject.lib
         delayimp.lib
     )
-else()
-    list(APPEND CORECLR_LIBRARIES
-<<<<<<< HEAD
-        mscorrc
-=======
-        coreclrpal
->>>>>>> cc42f216
-    )
 endif(CLR_CMAKE_TARGET_WIN32)
 
 if(CLR_CMAKE_TARGET_LINUX)
