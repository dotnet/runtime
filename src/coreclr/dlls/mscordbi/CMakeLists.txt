
# Set the RPATH of mscordbi so that it can find dependencies without needing to set LD_LIBRARY_PATH
# For more information: http://www.cmake.org/Wiki/CMake_RPATH_handling.
if(CORECLR_SET_RPATH)
  if(CLR_CMAKE_HOST_OSX)
    set(CMAKE_BUILD_WITH_INSTALL_NAME_DIR ON)
    set(CMAKE_INSTALL_NAME_DIR "@rpath")
    set(CMAKE_BUILD_WITH_INSTALL_RPATH TRUE)
    set(CMAKE_INSTALL_RPATH "@loader_path")
  else()
    set(CMAKE_BUILD_WITH_INSTALL_RPATH TRUE)
    set(CMAKE_INSTALL_RPATH "\$ORIGIN")
  endif(CLR_CMAKE_HOST_OSX)
endif(CORECLR_SET_RPATH)

set(CMAKE_INCLUDE_CURRENT_DIR ON)

set(MSCORDBI_SOURCES
    mscordbi.cpp
)

# Add the DAC PAL export mapping file
if(CLR_CMAKE_HOST_LINUX)
    list(APPEND MSCORDBI_SOURCES ${PAL_REDEFINES_FILE})
endif(CLR_CMAKE_HOST_LINUX)

if(CLR_CMAKE_HOST_WIN32)
    add_definitions(-DFX_VER_INTERNALNAME_STR=mscordbi.dll)

    list(APPEND MSCORDBI_SOURCES
        Native.rc
    )

    set(DEF_SOURCES
        mscordbi.src
    )

    convert_to_absolute_path(DEF_SOURCES ${DEF_SOURCES})

    preprocess_file(${DEF_SOURCES} ${CMAKE_CURRENT_BINARY_DIR}/mscordbi.def)

    list(APPEND MSCORDBI_SOURCES ${CMAKE_CURRENT_BINARY_DIR}/mscordbi.def)
else(CLR_CMAKE_HOST_WIN32)
    set(DEF_SOURCES ${CMAKE_CURRENT_SOURCE_DIR}/mscordbi_unixexports.src)
    set(EXPORTS_FILE ${CMAKE_CURRENT_BINARY_DIR}/mscordbi.exports)
    generate_exports_file(${DEF_SOURCES} ${EXPORTS_FILE})

    if(CLR_CMAKE_HOST_LINUX OR CLR_CMAKE_HOST_FREEBSD OR CLR_CMAKE_HOST_NETBSD OR CLR_CMAKE_HOST_SUNOS)
        # This option is necessary to ensure that the overloaded new/delete operators defined inside
        # of the utilcode will be used instead of the standard library delete operator.
        set(CMAKE_SHARED_LINKER_FLAGS "${CMAKE_SHARED_LINKER_FLAGS} -Xlinker -Bsymbolic")
    endif(CLR_CMAKE_HOST_LINUX OR CLR_CMAKE_HOST_FREEBSD OR CLR_CMAKE_HOST_NETBSD OR CLR_CMAKE_HOST_SUNOS)

    set_exports_linker_option(${EXPORTS_FILE})
endif(CLR_CMAKE_HOST_WIN32)

add_library_clr(mscordbi SHARED ${MSCORDBI_SOURCES})
target_precompile_headers(mscordbi PRIVATE $<$<COMPILE_LANGUAGE:CXX>:stdafx.h>)

if(CLR_CMAKE_HOST_UNIX)
    add_custom_target(mscordbi_exports DEPENDS ${EXPORTS_FILE})
    add_dependencies(mscordbi mscordbi_exports)

    set_property(TARGET mscordbi APPEND_STRING PROPERTY LINK_FLAGS ${EXPORTS_LINKER_OPTION})
    set_property(TARGET mscordbi APPEND_STRING PROPERTY LINK_DEPENDS ${EXPORTS_FILE})
endif(CLR_CMAKE_HOST_UNIX)

set(COREDBI_LIBRARIES
    debug-pal
    cordbdi
    utilcodestaticnohost
    mdcompiler-dbi
    mdruntime-dbi
    mdruntimerw-dbi
    mddatasource_dbi
    corguids
)

if(CLR_CMAKE_HOST_WIN32)

    list(APPEND COREDBI_LIBRARIES
        kernel32.lib
        advapi32.lib
        ole32.lib
        oleaut32.lib
        uuid.lib
        user32.lib
        version.lib
        ${STATIC_MT_CRT_LIB}
        ${STATIC_MT_VCRT_LIB}
    )

    target_link_libraries(mscordbi PRIVATE ${COREDBI_LIBRARIES})

elseif(CLR_CMAKE_HOST_UNIX)

    list(APPEND COREDBI_LIBRARIES
        palrt
        # share the PAL in the dac module
        mscordaccore
    )

<<<<<<< HEAD
    target_link_libraries(mscordbi PRIVATE ${COREDBI_LIBRARIES})
=======
    # Before llvm 16, lld was setting `--undefined-version` by default. The default was
    # flipped to `--no-undefined-version` in lld 16, so we will explicitly set it to
    # `--undefined-version` for our use-case.
    include(CheckLinkerFlag OPTIONAL)
    if(COMMAND check_linker_flag)
        check_linker_flag(CXX -Wl,--undefined-version LINKER_SUPPORTS_UNDEFINED_VERSION)
        if (LINKER_SUPPORTS_UNDEFINED_VERSION)
            add_linker_flag(-Wl,--undefined-version)
        endif(LINKER_SUPPORTS_UNDEFINED_VERSION)
    endif(COMMAND check_linker_flag)

    # COREDBI_LIBRARIES is mentioned twice because ld is one pass linker and will not find symbols
    # if they are defined after they are used. Having all libs twice makes sure that ld will actually
    # find all symbols.
    target_link_libraries(mscordbi ${COREDBI_LIBRARIES} ${COREDBI_LIBRARIES})
>>>>>>> 4916b5a4

    add_dependencies(mscordbi mscordaccore)

    if(CLR_CMAKE_HOST_LINUX)
        add_dependencies(mscordbi pal_redefines_file)
    endif(CLR_CMAKE_HOST_LINUX)

endif(CLR_CMAKE_HOST_WIN32)

# add the install targets
install_clr(TARGETS mscordbi DESTINATIONS . sharedFramework COMPONENT runtime)<|MERGE_RESOLUTION|>--- conflicted
+++ resolved
@@ -100,9 +100,6 @@
         mscordaccore
     )
 
-<<<<<<< HEAD
-    target_link_libraries(mscordbi PRIVATE ${COREDBI_LIBRARIES})
-=======
     # Before llvm 16, lld was setting `--undefined-version` by default. The default was
     # flipped to `--no-undefined-version` in lld 16, so we will explicitly set it to
     # `--undefined-version` for our use-case.
@@ -117,8 +114,7 @@
     # COREDBI_LIBRARIES is mentioned twice because ld is one pass linker and will not find symbols
     # if they are defined after they are used. Having all libs twice makes sure that ld will actually
     # find all symbols.
-    target_link_libraries(mscordbi ${COREDBI_LIBRARIES} ${COREDBI_LIBRARIES})
->>>>>>> 4916b5a4
+    target_link_libraries(mscordbi PRIVATE ${COREDBI_LIBRARIES} ${COREDBI_LIBRARIES})
 
     add_dependencies(mscordbi mscordaccore)
 
