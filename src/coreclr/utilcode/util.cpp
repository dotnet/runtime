// Licensed to the .NET Foundation under one or more agreements.
// The .NET Foundation licenses this file to you under the MIT license.
//*****************************************************************************
//  util.cpp
//

//
//  This contains a bunch of C++ utility classes.
//
//*****************************************************************************
#include "stdafx.h"                     // Precompiled header key.
#include "utilcode.h"
#include "metadata.h"
#include "ex.h"
#include "pedecoder.h"
#include "loaderheap.h"
#include "sigparser.h"
#include "cor.h"
#include "corinfo.h"
#include "volatile.h"
#include "mdfileformat.h"
#include <configuration.h>

#ifndef DACCESS_COMPILE
UINT32 g_nClrInstanceId = 0;
#endif //!DACCESS_COMPILE

//*****************************************************************************
// Convert a string of hex digits into a hex value of the specified # of bytes.
//*****************************************************************************
HRESULT GetHex(                         // Return status.
    LPCSTR      szStr,                  // String to convert.
    int         size,                   // # of bytes in pResult.
    void        *pResult)               // Buffer for result.
{
    CONTRACTL
    {
        NOTHROW;
    }
    CONTRACTL_END;

    int         count = size * 2;       // # of bytes to take from string.
    unsigned int Result = 0;           // Result value.
    char          ch;

    _ASSERTE(size == 1 || size == 2 || size == 4);

    while (count-- && (ch = *szStr++) != '\0')
    {
        switch (ch)
        {
            case '0': case '1': case '2': case '3': case '4':
            case '5': case '6': case '7': case '8': case '9':
            Result = 16 * Result + (ch - '0');
            break;

            case 'A': case 'B': case 'C': case 'D': case 'E': case 'F':
            Result = 16 * Result + 10 + (ch - 'A');
            break;

            case 'a': case 'b': case 'c': case 'd': case 'e': case 'f':
            Result = 16 * Result + 10 + (ch - 'a');
            break;

            default:
            return (E_FAIL);
        }
    }

    // Set the output.
    switch (size)
    {
        case 1:
        *((BYTE *) pResult) = (BYTE) Result;
        break;

        case 2:
        *((WORD *) pResult) = (WORD) Result;
        break;

        case 4:
        *((DWORD *) pResult) = Result;
        break;

        default:
        _ASSERTE(0);
        break;
    }
    return (S_OK);
}

//*****************************************************************************
// Convert a pointer to a string into a GUID.
//*****************************************************************************
HRESULT LPCSTRToGuid(                   // Return status.
    LPCSTR      szGuid,                 // String to convert.
    GUID        *psGuid)                // Buffer for converted GUID.
{
    CONTRACTL
    {
        NOTHROW;
    }
    CONTRACTL_END;

    int i;

    // Verify the surrounding syntax.
    if (strlen(szGuid) != 38 || szGuid[0] != '{' || szGuid[9] != '-' ||
        szGuid[14] != '-' || szGuid[19] != '-' || szGuid[24] != '-' || szGuid[37] != '}')
    {
        return (E_FAIL);
    }

    // Parse the first 3 fields.
    if (FAILED(GetHex(szGuid + 1, 4, &psGuid->Data1)))
        return E_FAIL;
    if (FAILED(GetHex(szGuid + 10, 2, &psGuid->Data2)))
        return E_FAIL;
    if (FAILED(GetHex(szGuid + 15, 2, &psGuid->Data3)))
        return E_FAIL;

    // Get the last two fields (which are byte arrays).
    for (i = 0; i < 2; ++i)
    {
        if (FAILED(GetHex(szGuid + 20 + (i * 2), 1, &psGuid->Data4[i])))
        {
            return E_FAIL;
        }
    }
    for (i=0; i < 6; ++i)
    {
        if (FAILED(GetHex(szGuid + 25 + (i * 2), 1, &psGuid->Data4[i+2])))
        {
            return E_FAIL;
        }
    }
    return S_OK;
}

//
//
// Global utility functions.
//
//



typedef HRESULT __stdcall DLLGETCLASSOBJECT(REFCLSID rclsid,
                                            REFIID   riid,
                                            void   **ppv);

EXTERN_C const IID _IID_IClassFactory =
    {0x00000001, 0x0000, 0x0000, {0xC0, 0x00, 0x00, 0x00, 0x00, 0x00, 0x00, 0x46}};

namespace
{
    HRESULT FakeCoCallDllGetClassObject(
        REFCLSID rclsid,
        LPCWSTR wszDllPath,
        REFIID riid,
        void **ppv,
        HMODULE *phmodDll)
    {
        CONTRACTL
        {
            THROWS;
        }
        CONTRACTL_END;

        _ASSERTE(ppv != nullptr);

        HRESULT hr = S_OK;

        // Initialize [out] HMODULE (if it was requested)
        if (phmodDll != nullptr)
            *phmodDll = nullptr;

        bool fIsDllPathPrefix = (wszDllPath != nullptr) && (wcslen(wszDllPath) > 0) && (wszDllPath[wcslen(wszDllPath) - 1] == W('\\'));

        // - An empty string will be treated as NULL.
        // - A string ending will a backslash will be treated as a prefix for where to look for the DLL
        //   if the InProcServer32 value is just a DLL name and not a full path.
        StackSString ssDllName;
        if ((wszDllPath == nullptr) || (wszDllPath[0] == W('\0')) || fIsDllPathPrefix)
        {
#ifdef HOST_WINDOWS
            IfFailRet(Clr::Util::Com::FindInprocServer32UsingCLSID(rclsid, ssDllName));

            EX_TRY
            {
                if (fIsDllPathPrefix)
                {
                    SString::Iterator i = ssDllName.Begin();
                    if (!ssDllName.Find(i, W('\\')))
                    {   // If the InprocServer32 is just a DLL name (not a fully qualified path), then
                        // prefix wszFilePath with wszDllPath.
                        ssDllName.Insert(i, wszDllPath);
                    }
                }
            }
            EX_CATCH_HRESULT(hr);
            IfFailRet(hr);

            wszDllPath = ssDllName.GetUnicode();
#else // HOST_WINDOWS
            return E_FAIL;
#endif // HOST_WINDOWS
        }
        _ASSERTE(wszDllPath != nullptr);

        // We've got the name of the DLL to load, so load it.
        HModuleHolder hDll = WszLoadLibraryEx(wszDllPath, nullptr, GetLoadWithAlteredSearchPathFlag());
        if (hDll == nullptr)
            return HRESULT_FROM_GetLastError();

        // We've loaded the DLL, so find the DllGetClassObject function.
        DLLGETCLASSOBJECT *dllGetClassObject = (DLLGETCLASSOBJECT*)GetProcAddress(hDll, "DllGetClassObject");
        if (dllGetClassObject == nullptr)
            return HRESULT_FROM_GetLastError();

        // Call the function to get a class object for the rclsid and riid passed in.
        IfFailRet(dllGetClassObject(rclsid, riid, ppv));

        hDll.SuppressRelease();

        if (phmodDll != nullptr)
            *phmodDll = hDll.GetValue();

        return hr;
    }
}

// ----------------------------------------------------------------------------
// FakeCoCreateInstanceEx
//
// Description:
//     A private function to do the equivalent of a CoCreateInstance in cases where we
//     can't make the real call. Use this when, for instance, you need to create a symbol
//     reader in the Runtime but we're not CoInitialized. Obviously, this is only good
//     for COM objects for which CoCreateInstance is just a glorified find-and-load-me
//     operation.
//
// Arguments:
//    * rclsid - [in] CLSID of object to instantiate
//    * wszDllPath [in] - Path to profiler DLL.  If wszDllPath is NULL, FakeCoCreateInstanceEx
//        will look up the registry to find the path of the COM dll associated with rclsid.
//        If the path ends in a backslash, FakeCoCreateInstanceEx will treat this as a prefix
//        if the InprocServer32 found in the registry is a simple filename (not a full path).
//        This allows the caller to specify the directory in which the InprocServer32 should
//        be found.
//    * riid - [in] IID of interface on object to return in ppv
//    * ppv - [out] Pointer to implementation of requested interface
//    * phmodDll - [out] HMODULE of DLL that was loaded to instantiate the COM object.
//        The caller may eventually call FreeLibrary() on this if it can be determined
//        that we no longer reference the generated COM object or dependencies. Else, the
//        caller may ignore this and the DLL will stay loaded forever. If caller
//        specifies phmodDll==NULL, then this parameter is ignored and the HMODULE is not
//        returned.
//
// Return Value:
//    HRESULT indicating success or failure.
//
// Notes:
//    * (*phmodDll) on [out] may always be trusted, even if this function returns an
//        error. Therefore, even if creation of the COM object failed, if (*phmodDll !=
//        NULL), then the DLL was actually loaded. The caller may wish to call
//        FreeLibrary on (*phmodDll) in such a case.
HRESULT FakeCoCreateInstanceEx(REFCLSID       rclsid,
                               LPCWSTR        wszDllPath,
                               REFIID         riid,
                               void **        ppv,
                               HMODULE *      phmodDll)
{
    CONTRACTL
    {
        THROWS;
    }
    CONTRACTL_END;

    HRESULT hr = S_OK;

    // Call the function to get a class factory for the rclsid passed in.
    HModuleHolder hDll;
    ReleaseHolder<IClassFactory> classFactory;
    IfFailRet(FakeCoCallDllGetClassObject(rclsid, wszDllPath, _IID_IClassFactory, (void**)&classFactory, &hDll));

    // Ask the class factory to create an instance of the
    // necessary object.
    IfFailRet(classFactory->CreateInstance(NULL, riid, ppv));

    hDll.SuppressRelease();

    if (phmodDll != NULL)
    {
        *phmodDll = hDll.GetValue();
    }

    return hr;
}

//
// Allocate free memory with specific alignment.
//
LPVOID ClrVirtualAllocAligned(LPVOID lpAddress, SIZE_T dwSize, DWORD flAllocationType, DWORD flProtect, SIZE_T alignment)
{
    // Verify that the alignment is a power of 2
    _ASSERTE(alignment != 0);
    _ASSERTE((alignment & (alignment - 1)) == 0);

#ifdef HOST_WINDOWS

    // The VirtualAlloc on Windows ensures 64kB alignment
    _ASSERTE(alignment <= 0x10000);
    return ClrVirtualAlloc(lpAddress, dwSize, flAllocationType, flProtect);

#else // HOST_WINDOWS

    if(alignment < GetOsPageSize()) alignment = GetOsPageSize();

    // UNIXTODO: Add a specialized function to PAL so that we don't have to waste memory
    dwSize += alignment;
    SIZE_T addr = (SIZE_T)ClrVirtualAlloc(lpAddress, dwSize, flAllocationType, flProtect);
    return (LPVOID)((addr + (alignment - 1)) & ~(alignment - 1));

#endif // HOST_WINDOWS
}

#ifdef _DEBUG
static DWORD ShouldInjectFaultInRange()
{
    static DWORD fInjectFaultInRange = 99;

    if (fInjectFaultInRange == 99)
        fInjectFaultInRange = (CLRConfig::GetConfigValue(CLRConfig::INTERNAL_InjectFault) & 0x40);
    return fInjectFaultInRange;
}
#endif

// Reserves free memory within the range [pMinAddr..pMaxAddr] using
// ClrVirtualQuery to find free memory and ClrVirtualAlloc to reserve it.
//
// This method only supports the flAllocationType of MEM_RESERVE, and expects that the memory
// is being reserved for the purpose of eventually storing executable code.
//
// Callers also should set dwSize to a multiple of sysInfo.dwAllocationGranularity (64k).
// That way they can reserve a large region and commit smaller sized pages
// from that region until it fills up.
//
// This functions returns the reserved memory block upon success
//
// It returns NULL when it fails to find any memory that satisfies
// the range.
//

BYTE * ClrVirtualAllocWithinRange(const BYTE *pMinAddr,
                                  const BYTE *pMaxAddr,
                                  SIZE_T dwSize,
                                  DWORD flAllocationType,
                                  DWORD flProtect)
{
    CONTRACTL
    {
        NOTHROW;
        PRECONDITION(dwSize != 0);
        PRECONDITION(flAllocationType == MEM_RESERVE);
    }
    CONTRACTL_END;

    BYTE *pResult = nullptr;  // our return value;

    static unsigned countOfCalls = 0;  // We log the number of tims we call this method
    countOfCalls++;                    // increment the call counter

    if (dwSize == 0)
    {
        return nullptr;
    }

    //
    // First lets normalize the pMinAddr and pMaxAddr values
    //
    // If pMinAddr is NULL then set it to BOT_MEMORY
    if ((pMinAddr == 0) || (pMinAddr < (BYTE *) BOT_MEMORY))
    {
        pMinAddr = (BYTE *) BOT_MEMORY;
    }

    // If pMaxAddr is NULL then set it to TOP_MEMORY
    if ((pMaxAddr == 0) || (pMaxAddr > (BYTE *) TOP_MEMORY))
    {
        pMaxAddr = (BYTE *) TOP_MEMORY;
    }

    // If pMaxAddr is not greater than pMinAddr we can not make an allocation
    if (pMaxAddr <= pMinAddr)
    {
        return nullptr;
    }

    // If pMinAddr is BOT_MEMORY and pMaxAddr is TOP_MEMORY
    // then we can call ClrVirtualAlloc instead
    if ((pMinAddr == (BYTE *) BOT_MEMORY) && (pMaxAddr == (BYTE *) TOP_MEMORY))
    {
        return (BYTE*) ClrVirtualAlloc(nullptr, dwSize, flAllocationType, flProtect);
    }

#ifdef HOST_UNIX
    pResult = (BYTE *)PAL_VirtualReserveFromExecutableMemoryAllocatorWithinRange(pMinAddr, pMaxAddr, dwSize, TRUE /* fStoreAllocationInfo */);
    if (pResult != nullptr)
    {
        return pResult;
    }
#endif // HOST_UNIX

    // We will do one scan from [pMinAddr .. pMaxAddr]
    // First align the tryAddr up to next 64k base address.
    // See docs for VirtualAllocEx and lpAddress and 64k alignment for reasons.
    //
    BYTE *   tryAddr            = (BYTE *)ALIGN_UP((BYTE *)pMinAddr, VIRTUAL_ALLOC_RESERVE_GRANULARITY);
    bool     virtualQueryFailed = false;
    bool     faultInjected      = false;
    unsigned virtualQueryCount  = 0;

    // Now scan memory and try to find a free block of the size requested.
    while ((tryAddr + dwSize) <= (BYTE *) pMaxAddr)
    {
        MEMORY_BASIC_INFORMATION mbInfo;

        // Use VirtualQuery to find out if this address is MEM_FREE
        //
        virtualQueryCount++;
        if (!ClrVirtualQuery((LPCVOID)tryAddr, &mbInfo, sizeof(mbInfo)))
        {
            // Exit and return nullptr if the VirtualQuery call fails.
            virtualQueryFailed = true;
            break;
        }

        // Is there enough memory free from this start location?
        // Note that for most versions of UNIX the mbInfo.RegionSize returned will always be 0
        if ((mbInfo.State == MEM_FREE) &&
            (mbInfo.RegionSize >= (SIZE_T) dwSize || mbInfo.RegionSize == 0))
        {
            // Try reserving the memory using VirtualAlloc now
            pResult = (BYTE*)ClrVirtualAlloc(tryAddr, dwSize, MEM_RESERVE, flProtect);

            // Normally this will be successful
            //
            if (pResult != nullptr)
            {
                // return pResult
                break;
            }

#ifdef _DEBUG
            if (ShouldInjectFaultInRange())
            {
                // return nullptr (failure)
                faultInjected = true;
                break;
            }
#endif // _DEBUG

            // On UNIX we can also fail if our request size 'dwSize' is larger than 64K and
            // and our tryAddr is pointing at a small MEM_FREE region (smaller than 'dwSize')
            // However we can't distinguish between this and the race case.

            // We might fail in a race.  So just move on to next region and continue trying
            tryAddr = tryAddr + VIRTUAL_ALLOC_RESERVE_GRANULARITY;
        }
        else
        {
            // Try another section of memory
            tryAddr = max(tryAddr + VIRTUAL_ALLOC_RESERVE_GRANULARITY,
                          (BYTE*) mbInfo.BaseAddress + mbInfo.RegionSize);
        }
    }

    STRESS_LOG7(LF_JIT, LL_INFO100,
                "ClrVirtualAllocWithinRange request #%u for %08x bytes in [ %p .. %p ], query count was %u - returned %s: %p\n",
                countOfCalls, (DWORD)dwSize, pMinAddr, pMaxAddr,
                virtualQueryCount, (pResult != nullptr) ? "success" : "failure", pResult);

    // If we failed this call the process will typically be terminated
    // so we log any additional reason for failing this call.
    //
    if (pResult == nullptr)
    {
        if ((tryAddr + dwSize) > (BYTE *)pMaxAddr)
        {
            // Our tryAddr reached pMaxAddr
            STRESS_LOG0(LF_JIT, LL_INFO100, "Additional reason: Address space exhausted.\n");
        }

        if (virtualQueryFailed)
        {
            STRESS_LOG0(LF_JIT, LL_INFO100, "Additional reason: VirtualQuery operation failed.\n");
        }

        if (faultInjected)
        {
            STRESS_LOG0(LF_JIT, LL_INFO100, "Additional reason: fault injected.\n");
        }
    }

    return pResult;
}

//******************************************************************************
// NumaNodeInfo
//******************************************************************************
#if !defined(FEATURE_NATIVEAOT)

/*static*/ LPVOID NumaNodeInfo::VirtualAllocExNuma(HANDLE hProc, LPVOID lpAddr, SIZE_T dwSize,
                         DWORD allocType, DWORD prot, DWORD node)
{
    return ::VirtualAllocExNuma(hProc, lpAddr, dwSize, allocType, prot, node);
}

#ifdef HOST_WINDOWS
/*static*/ BOOL NumaNodeInfo::GetNumaProcessorNodeEx(PPROCESSOR_NUMBER proc_no, PUSHORT node_no)
{
    return ::GetNumaProcessorNodeEx(proc_no, node_no);
}
/*static*/ bool NumaNodeInfo::GetNumaInfo(PUSHORT total_nodes, DWORD* max_procs_per_node)
{
    if (m_enableGCNumaAware)
    {
        DWORD currentProcsOnNode = 0;
        for (uint16_t i = 0; i < m_nNodes; i++)
        {
            GROUP_AFFINITY processorMask;
            if (GetNumaNodeProcessorMaskEx(i, &processorMask))
            {
                DWORD procsOnNode = 0;
                uintptr_t mask = (uintptr_t)processorMask.Mask;
                while (mask)
                {
                    procsOnNode++;
                    mask &= mask - 1;
                }

                currentProcsOnNode = max(currentProcsOnNode, procsOnNode);
            }
        }

        *max_procs_per_node = currentProcsOnNode;
        *total_nodes = m_nNodes;
        return true;
    }

    return false;
}
#else // HOST_WINDOWS
/*static*/ BOOL NumaNodeInfo::GetNumaProcessorNodeEx(USHORT proc_no, PUSHORT node_no)
{
    return PAL_GetNumaProcessorNode(proc_no, node_no);
}
#endif // HOST_WINDOWS
#endif

/*static*/ BOOL NumaNodeInfo::m_enableGCNumaAware = FALSE;
/*static*/ uint16_t NumaNodeInfo::m_nNodes = 0;
/*static*/ BOOL NumaNodeInfo::InitNumaNodeInfoAPI()
{
#if !defined(FEATURE_NATIVEAOT)
    //check for numa support if multiple heaps are used
    ULONG highest = 0;

    if (CLRConfig::GetConfigValue(CLRConfig::UNSUPPORTED_GCNumaAware) == 0)
        return FALSE;

    // fail to get the highest numa node number
    if (!::GetNumaHighestNodeNumber(&highest) || (highest == 0))
        return FALSE;

    m_nNodes = (USHORT)(highest + 1);

    return TRUE;
#else
    return FALSE;
#endif
}

/*static*/ BOOL NumaNodeInfo::CanEnableGCNumaAware()
{
    return m_enableGCNumaAware;
}

/*static*/ void NumaNodeInfo::InitNumaNodeInfo()
{
    m_enableGCNumaAware = InitNumaNodeInfoAPI();
}

#ifdef HOST_WINDOWS

//******************************************************************************
// CPUGroupInfo
//******************************************************************************
#if !defined(FEATURE_NATIVEAOT)
/*static*/ //CPUGroupInfo::PNTQSIEx CPUGroupInfo::m_pNtQuerySystemInformationEx = NULL;

/*static*/ BOOL CPUGroupInfo::GetLogicalProcessorInformationEx(LOGICAL_PROCESSOR_RELATIONSHIP relationship,
                         SYSTEM_LOGICAL_PROCESSOR_INFORMATION_EX *slpiex, PDWORD count)
{
    LIMITED_METHOD_CONTRACT;
    return ::GetLogicalProcessorInformationEx(relationship, slpiex, count);
}

/*static*/ BOOL CPUGroupInfo::SetThreadGroupAffinity(HANDLE h,
                        const GROUP_AFFINITY *groupAffinity, GROUP_AFFINITY *previousGroupAffinity)
{
    LIMITED_METHOD_CONTRACT;
    return ::SetThreadGroupAffinity(h, groupAffinity, previousGroupAffinity);
}

/*static*/ BOOL CPUGroupInfo::GetThreadGroupAffinity(HANDLE h, GROUP_AFFINITY *groupAffinity)
{
    LIMITED_METHOD_CONTRACT;
    return ::GetThreadGroupAffinity(h, groupAffinity);
}

/*static*/ BOOL CPUGroupInfo::GetSystemTimes(FILETIME *idleTime, FILETIME *kernelTime, FILETIME *userTime)
{
    LIMITED_METHOD_CONTRACT;

#ifdef HOST_WINDOWS
    return ::GetSystemTimes(idleTime, kernelTime, userTime);
#else
    return FALSE;
#endif
}
#endif

/*static*/ BOOL CPUGroupInfo::m_enableGCCPUGroups = FALSE;
/*static*/ BOOL CPUGroupInfo::m_threadUseAllCpuGroups = FALSE;
/*static*/ BOOL CPUGroupInfo::m_threadAssignCpuGroups = FALSE;
/*static*/ WORD CPUGroupInfo::m_nGroups = 0;
/*static*/ WORD CPUGroupInfo::m_nProcessors = 0;
/*static*/ WORD CPUGroupInfo::m_initialGroup = 0;
/*static*/ CPU_Group_Info *CPUGroupInfo::m_CPUGroupInfoArray = NULL;
/*static*/ LONG CPUGroupInfo::m_initialization = 0;

<<<<<<< HEAD
#if !defined(FEATURE_REDHAWK) && (defined(TARGET_AMD64) || defined(TARGET_ARM64) || defined(TARGET_LOONGARCH64))
=======
#if !defined(FEATURE_NATIVEAOT) && (defined(TARGET_AMD64) || defined(TARGET_ARM64))
>>>>>>> 4719135a
// Calculate greatest common divisor
DWORD GCD(DWORD u, DWORD v)
{
    while (v != 0)
    {
        DWORD dwTemp = v;
        v = u % v;
        u = dwTemp;
    }

    return u;
}

// Calculate least common multiple
DWORD LCM(DWORD u, DWORD v)
{
    return u / GCD(u, v) * v;
}
#endif

/*static*/ BOOL CPUGroupInfo::InitCPUGroupInfoArray()
{
    CONTRACTL
    {
        NOTHROW;
        GC_NOTRIGGER;
    }
    CONTRACTL_END;

<<<<<<< HEAD
#if !defined(FEATURE_REDHAWK) && (defined(TARGET_AMD64) || defined(TARGET_ARM64) || defined(TARGET_LOONGARCH64))
=======
#if !defined(FEATURE_NATIVEAOT) && (defined(TARGET_AMD64) || defined(TARGET_ARM64))
>>>>>>> 4719135a
    BYTE *bBuffer = NULL;
    SYSTEM_LOGICAL_PROCESSOR_INFORMATION_EX *pSLPIEx = NULL;
    SYSTEM_LOGICAL_PROCESSOR_INFORMATION_EX *pRecord = NULL;
    DWORD cbSLPIEx = 0;
    DWORD byteOffset = 0;
    DWORD dwNumElements = 0;
    DWORD dwWeight = 1;

    if (CPUGroupInfo::GetLogicalProcessorInformationEx(RelationGroup, pSLPIEx, &cbSLPIEx) ||
        GetLastError() != ERROR_INSUFFICIENT_BUFFER)
        return FALSE;

    _ASSERTE(cbSLPIEx);

    // Fail to allocate buffer
    bBuffer = new (nothrow) BYTE[ cbSLPIEx ];
    if (bBuffer == NULL)
        return FALSE;

    pSLPIEx = (SYSTEM_LOGICAL_PROCESSOR_INFORMATION_EX *)bBuffer;
    if (!::GetLogicalProcessorInformationEx(RelationGroup, pSLPIEx, &cbSLPIEx))
    {
        delete[] bBuffer;
        return FALSE;
    }

    pRecord = pSLPIEx;
    while (byteOffset < cbSLPIEx)
    {
        if (pRecord->Relationship == RelationGroup)
        {
            m_nGroups = pRecord->Group.ActiveGroupCount;
            break;
        }
        byteOffset += pRecord->Size;
        pRecord = (SYSTEM_LOGICAL_PROCESSOR_INFORMATION_EX *)(bBuffer + byteOffset);
    }

    m_CPUGroupInfoArray = new (nothrow) CPU_Group_Info[m_nGroups];
    if (m_CPUGroupInfoArray == NULL)
    {
        delete[] bBuffer;
        return FALSE;
    }

    for (DWORD i = 0; i < m_nGroups; i++)
    {
        m_CPUGroupInfoArray[i].nr_active   = (WORD)pRecord->Group.GroupInfo[i].ActiveProcessorCount;
        m_CPUGroupInfoArray[i].active_mask = pRecord->Group.GroupInfo[i].ActiveProcessorMask;
        m_CPUGroupInfoArray[i].begin       = m_nProcessors;
        m_nProcessors += m_CPUGroupInfoArray[i].nr_active;
        dwWeight = LCM(dwWeight, (DWORD)m_CPUGroupInfoArray[i].nr_active);
    }

    // The number of threads per group that can be supported will depend on the number of CPU groups
    // and the number of LPs within each processor group. For example, when the number of LPs in
    // CPU groups is the same and is 64, the number of threads per group before weight overflow
    // would be 2^32/2^6 = 2^26 (64M threads)
    for (DWORD i = 0; i < m_nGroups; i++)
    {
        m_CPUGroupInfoArray[i].groupWeight = dwWeight / (DWORD)m_CPUGroupInfoArray[i].nr_active;
        m_CPUGroupInfoArray[i].activeThreadWeight = 0;
    }

    delete[] bBuffer;  // done with it; free it
    return TRUE;
#else
    return FALSE;
#endif
}

/*static*/ void CPUGroupInfo::InitCPUGroupInfo()
{
    CONTRACTL
    {
        NOTHROW;
        GC_NOTRIGGER;
    }
    CONTRACTL_END;

<<<<<<< HEAD
#if !defined(FEATURE_REDHAWK) && (defined(TARGET_AMD64) || defined(TARGET_ARM64) || defined(TARGET_LOONGARCH64))
=======
#if !defined(FEATURE_NATIVEAOT) && (defined(TARGET_AMD64) || defined(TARGET_ARM64))
>>>>>>> 4719135a
    BOOL enableGCCPUGroups = Configuration::GetKnobBooleanValue(W("System.GC.CpuGroup"), CLRConfig::EXTERNAL_GCCpuGroup);

    if (!enableGCCPUGroups)
        return;

    if (!InitCPUGroupInfoArray())
        return;

    // Enable processor groups only if more than one group exists
    if (m_nGroups > 1)
    {
        m_enableGCCPUGroups = TRUE;
        m_threadUseAllCpuGroups = CLRConfig::GetConfigValue(CLRConfig::EXTERNAL_Thread_UseAllCpuGroups) != 0;
        m_threadAssignCpuGroups = CLRConfig::GetConfigValue(CLRConfig::EXTERNAL_Thread_AssignCpuGroups) != 0;

        // Save the processor group affinity of the initial thread
        GROUP_AFFINITY groupAffinity;
        CPUGroupInfo::GetThreadGroupAffinity(GetCurrentThread(), &groupAffinity);
        m_initialGroup = groupAffinity.Group;
    }
#endif
}

/*static*/ BOOL CPUGroupInfo::IsInitialized()
{
    LIMITED_METHOD_CONTRACT;
    return VolatileLoad(&m_initialization) == -1;
}

/*static*/ void CPUGroupInfo::EnsureInitialized()
{
    CONTRACTL
    {
        NOTHROW;
        GC_NOTRIGGER;
    }
    CONTRACTL_END;

    // CPUGroupInfo needs to be initialized only once. This could happen in three cases
    // 1. CLR initialization at beginning of EEStartup, or
    // 2. Sometimes, when hosted by ASP.NET, the hosting process may initialize ThreadPool
    //    before initializing CLR, thus require CPUGroupInfo to be initialized to determine
    //    if CPU group support should/could be enabled.
    // 3. Call into Threadpool functions before Threadpool _and_ CLR is initialized.
    // Vast majority of time, CPUGroupInfo is initialized in case 1. or 2.
    // The chance of contention will be extremely small, so the following code should be fine
    //
    if (IsInitialized())
        return;

    if (InterlockedCompareExchange(&m_initialization, 1, 0) == 0)
    {
        InitCPUGroupInfo();
        VolatileStore(&m_initialization, -1L);
    }
    else
    {
        // Some other thread started initialization, just wait until complete
        while (VolatileLoad(&m_initialization) != -1)
        {
            SwitchToThread();
        }
    }
}

/*static*/ WORD CPUGroupInfo::GetNumActiveProcessors()
{
    LIMITED_METHOD_CONTRACT;
    return (WORD)m_nProcessors;
}

/*static*/ void CPUGroupInfo::GetGroupForProcessor(WORD processor_number,
		                         WORD* group_number, WORD* group_processor_number)
{
    LIMITED_METHOD_CONTRACT;

<<<<<<< HEAD
#if !defined(FEATURE_REDHAWK) && (defined(TARGET_AMD64) || defined(TARGET_ARM64) || defined(TARGET_LOONGARCH64))
=======
#if !defined(FEATURE_NATIVEAOT) && (defined(TARGET_AMD64) || defined(TARGET_ARM64))
>>>>>>> 4719135a
    WORD bTemp = 0;
    WORD bDiff = processor_number - bTemp;

    for (WORD i=0; i < m_nGroups; i++)
    {
        bTemp += m_CPUGroupInfoArray[i].nr_active;
        if (bTemp > processor_number)
        {
            *group_number = i;
            *group_processor_number = bDiff;

            break;
        }
        bDiff = processor_number - bTemp;
    }
#else
    *group_number = 0;
    *group_processor_number = 0;
#endif
}

/*static*/ DWORD CPUGroupInfo::CalculateCurrentProcessorNumber()
{
    CONTRACTL
    {
        NOTHROW;
        GC_NOTRIGGER;
    }
    CONTRACTL_END;

<<<<<<< HEAD
#if !defined(FEATURE_REDHAWK) && (defined(TARGET_AMD64) || defined(TARGET_ARM64) || defined(TARGET_LOONGARCH64))
=======
#if !defined(FEATURE_NATIVEAOT) && (defined(TARGET_AMD64) || defined(TARGET_ARM64))
>>>>>>> 4719135a
    _ASSERTE(m_enableGCCPUGroups && m_threadUseAllCpuGroups);

    PROCESSOR_NUMBER proc_no;
    proc_no.Group=0;
    proc_no.Number=0;
    proc_no.Reserved=0;
    ::GetCurrentProcessorNumberEx(&proc_no);

    DWORD fullNumber = 0;
    for (WORD i = 0; i < proc_no.Group; i++)
        fullNumber += (DWORD)m_CPUGroupInfoArray[i].nr_active;
    fullNumber += (DWORD)(proc_no.Number);

    return fullNumber;
#else
    return 0;
#endif
}

// There can be different numbers of procs in groups. We take the max.
/*static*/ bool CPUGroupInfo::GetCPUGroupInfo(PUSHORT total_groups, DWORD* max_procs_per_group)
{
    if (m_enableGCCPUGroups)
    {
        *total_groups = m_nGroups;
        DWORD currentProcsInGroup = 0;
        for (WORD i = 0; i < m_nGroups; i++)
        {
            currentProcsInGroup = max(currentProcsInGroup, m_CPUGroupInfoArray[i].nr_active);
        }
        *max_procs_per_group = currentProcsInGroup;
        return true;
    }

    return false;
}

#if !defined(FEATURE_NATIVEAOT)
//Lock ThreadStore before calling this function, so that updates of weights/counts are consistent
/*static*/ void CPUGroupInfo::ChooseCPUGroupAffinity(GROUP_AFFINITY *gf)
{
    CONTRACTL
    {
        NOTHROW;
        GC_NOTRIGGER;
    }
    CONTRACTL_END;

#if (defined(TARGET_AMD64) || defined(TARGET_ARM64) || defined(TARGET_LOONGARCH64))
    WORD i, minGroup = 0;
    DWORD minWeight = 0;

    _ASSERTE(m_enableGCCPUGroups && m_threadUseAllCpuGroups && m_threadAssignCpuGroups);

    for (i = 0; i < m_nGroups; i++)
    {
        minGroup = (m_initialGroup + i) % m_nGroups;

        // the group is not filled up, use it
        if (m_CPUGroupInfoArray[minGroup].activeThreadWeight / m_CPUGroupInfoArray[minGroup].groupWeight
                          < (DWORD)m_CPUGroupInfoArray[minGroup].nr_active)
            goto found;
    }

    // all groups filled up, distribute proportionally
    minGroup = m_initialGroup;
    minWeight = m_CPUGroupInfoArray[m_initialGroup].activeThreadWeight;
    for (i = 0; i < m_nGroups; i++)
    {
        if (m_CPUGroupInfoArray[i].activeThreadWeight < minWeight)
        {
            minGroup = i;
            minWeight = m_CPUGroupInfoArray[i].activeThreadWeight;
        }
    }

found:
    gf->Group = minGroup;
    gf->Mask = m_CPUGroupInfoArray[minGroup].active_mask;
    gf->Reserved[0] = 0;
    gf->Reserved[1] = 0;
    gf->Reserved[2] = 0;
    m_CPUGroupInfoArray[minGroup].activeThreadWeight += m_CPUGroupInfoArray[minGroup].groupWeight;
#endif
}

//Lock ThreadStore before calling this function, so that updates of weights/counts are consistent
/*static*/ void CPUGroupInfo::ClearCPUGroupAffinity(GROUP_AFFINITY *gf)
{
    LIMITED_METHOD_CONTRACT;
#if (defined(TARGET_AMD64) || defined(TARGET_ARM64) || defined(TARGET_LOONGARCH64))
    _ASSERTE(m_enableGCCPUGroups && m_threadUseAllCpuGroups && m_threadAssignCpuGroups);

    WORD group = gf->Group;
    m_CPUGroupInfoArray[group].activeThreadWeight -= m_CPUGroupInfoArray[group].groupWeight;
#endif
}

BOOL CPUGroupInfo::GetCPUGroupRange(WORD group_number, WORD* group_begin, WORD* group_size)
{
    if (group_number >= m_nGroups)
    {
        return FALSE;
    }

    *group_begin = m_CPUGroupInfoArray[group_number].begin;
    *group_size = m_CPUGroupInfoArray[group_number].nr_active;

    return TRUE;
}

#endif

/*static*/ BOOL CPUGroupInfo::CanEnableGCCPUGroups()
{
    LIMITED_METHOD_CONTRACT;
    return m_enableGCCPUGroups;
}

/*static*/ BOOL CPUGroupInfo::CanEnableThreadUseAllCpuGroups()
{
    LIMITED_METHOD_CONTRACT;
    _ASSERTE(m_enableGCCPUGroups || !m_threadUseAllCpuGroups);
    return m_threadUseAllCpuGroups;
}

/*static*/ BOOL CPUGroupInfo::CanAssignCpuGroupsToThreads()
{
    LIMITED_METHOD_CONTRACT;
    _ASSERTE(m_enableGCCPUGroups || !m_threadAssignCpuGroups);
    return m_threadAssignCpuGroups;
}
#endif // HOST_WINDOWS

extern SYSTEM_INFO g_SystemInfo;

int GetTotalProcessorCount()
{
    LIMITED_METHOD_CONTRACT;

#ifdef HOST_WINDOWS
    if (CPUGroupInfo::CanEnableGCCPUGroups())
    {
        return CPUGroupInfo::GetNumActiveProcessors();
    }
    else
    {
        return g_SystemInfo.dwNumberOfProcessors;
    }
#else // HOST_WINDOWS
    return PAL_GetTotalCpuCount();
#endif // HOST_WINDOWS
}

// The cached number of CPUs available for the current process
static DWORD g_currentProcessCpuCount = 0;

//******************************************************************************
// Returns the number of processors that a process has been configured to run on
//******************************************************************************
int GetCurrentProcessCpuCount()
{
    CONTRACTL
    {
        NOTHROW;
        CANNOT_TAKE_LOCK;
    }
    CONTRACTL_END;

    if (g_currentProcessCpuCount > 0)
        return g_currentProcessCpuCount;

    DWORD count;

    // If the configuration value has been set, it takes precedence. Otherwise, take into account
    // process affinity and CPU quota limit.

    DWORD configValue = CLRConfig::GetConfigValue(CLRConfig::EXTERNAL_ProcessorCount);
    const unsigned int MAX_PROCESSOR_COUNT = 0xffff;

    if (0 < configValue && configValue <= MAX_PROCESSOR_COUNT)
    {
        count = configValue;
    }
    else
    {
#ifdef HOST_WINDOWS
        CPUGroupInfo::EnsureInitialized();

        if (CPUGroupInfo::CanEnableThreadUseAllCpuGroups())
        {
            count = CPUGroupInfo::GetNumActiveProcessors();
        }
        else
        {
            DWORD_PTR pmask, smask;

            if (!GetProcessAffinityMask(GetCurrentProcess(), &pmask, &smask))
            {
                count = 1;
            }
            else
            {
                pmask &= smask;
                count = 0;

                while (pmask)
                {
                    pmask &= (pmask - 1);
                    count++;
                }

                // GetProcessAffinityMask can return pmask=0 and smask=0 on systems with more
                // than 64 processors, which would leave us with a count of 0.  Since the GC
                // expects there to be at least one processor to run on (and thus at least one
                // heap), we'll return 64 here if count is 0, since there are likely a ton of
                // processors available in that case.
                if (count == 0)
                    count = 64;
            }
        }

        JOBOBJECT_CPU_RATE_CONTROL_INFORMATION cpuRateControl;

        if (QueryInformationJobObject(NULL, JobObjectCpuRateControlInformation, &cpuRateControl,
            sizeof(cpuRateControl), NULL))
        {
            const DWORD HardCapEnabled = JOB_OBJECT_CPU_RATE_CONTROL_ENABLE | JOB_OBJECT_CPU_RATE_CONTROL_HARD_CAP;
            const DWORD MinMaxRateEnabled = JOB_OBJECT_CPU_RATE_CONTROL_ENABLE | JOB_OBJECT_CPU_RATE_CONTROL_MIN_MAX_RATE;
            DWORD maxRate = 0;

            if ((cpuRateControl.ControlFlags & HardCapEnabled) == HardCapEnabled)
            {
                maxRate = cpuRateControl.CpuRate;
            }
            else if ((cpuRateControl.ControlFlags & MinMaxRateEnabled) == MinMaxRateEnabled)
            {
                maxRate = cpuRateControl.MaxRate;
            }

            // The rate is the percentage times 100
            const DWORD MAXIMUM_CPU_RATE = 10000;

            if (0 < maxRate && maxRate < MAXIMUM_CPU_RATE)
            {
                DWORD cpuLimit = (maxRate * GetTotalProcessorCount() + MAXIMUM_CPU_RATE - 1) / MAXIMUM_CPU_RATE;
                if (cpuLimit < count)
                    count = cpuLimit;
            }
        }

#else // HOST_WINDOWS
        count = PAL_GetLogicalCpuCountFromOS();

        uint32_t cpuLimit;
        if (PAL_GetCpuLimit(&cpuLimit) && cpuLimit < count)
            count = cpuLimit;
#endif // HOST_WINDOWS
    }

    _ASSERTE(count > 0);
    g_currentProcessCpuCount = count;

    return count;
}

#ifdef HOST_WINDOWS
DWORD_PTR GetCurrentProcessCpuMask()
{
    CONTRACTL
    {
        NOTHROW;
        CANNOT_TAKE_LOCK;
    }
    CONTRACTL_END;

#ifdef HOST_WINDOWS
    DWORD_PTR pmask, smask;

    if (!GetProcessAffinityMask(GetCurrentProcess(), &pmask, &smask))
        return 1;

    pmask &= smask;
    return pmask;
#else
    return 0;
#endif
}
#endif // HOST_WINDOWS

uint32_t GetOsPageSizeUncached()
{
    SYSTEM_INFO sysInfo;
    ::GetSystemInfo(&sysInfo);
    return sysInfo.dwAllocationGranularity ? sysInfo.dwAllocationGranularity : 0x1000;
}

namespace
{
    Volatile<uint32_t> g_pageSize = 0;
}

uint32_t GetOsPageSize()
{
#ifdef HOST_UNIX
    size_t result = g_pageSize.LoadWithoutBarrier();

    if(!result)
    {
        result = GetOsPageSizeUncached();

        g_pageSize.StoreWithoutBarrier(result);
    }

    return result;
#else
    return 0x1000;
#endif
}

/**************************************************************************/

/**************************************************************************/
void ConfigMethodSet::init(const CLRConfig::ConfigStringInfo & info)
{
    CONTRACTL
    {
        THROWS;
    }
    CONTRACTL_END;

    // make sure that the memory was zero initialized
    _ASSERTE(m_inited == 0 || m_inited == 1);

    LPWSTR str = CLRConfig::GetConfigValue(info);
    if (str)
    {
        m_list.Insert(str);
        delete[] str;
    }
    m_inited = 1;
}

/**************************************************************************/
bool ConfigMethodSet::contains(LPCUTF8 methodName, LPCUTF8 className, PCCOR_SIGNATURE sig)
{
    CONTRACTL
    {
        NOTHROW;
    }
    CONTRACTL_END;

    _ASSERTE(m_inited == 1);

    if (m_list.IsEmpty())
        return false;
    return(m_list.IsInList(methodName, className, sig));
}

/**************************************************************************/
bool ConfigMethodSet::contains(LPCUTF8 methodName, LPCUTF8 className, CORINFO_SIG_INFO* pSigInfo)
{
    CONTRACTL
    {
        NOTHROW;
    }
    CONTRACTL_END;

    _ASSERTE(m_inited == 1);

    if (m_list.IsEmpty())
        return false;
    return(m_list.IsInList(methodName, className, pSigInfo));
}

/**************************************************************************/
void ConfigString::init(const CLRConfig::ConfigStringInfo & info)
{
    CONTRACTL
    {
        NOTHROW;
    }
    CONTRACTL_END;

    // make sure that the memory was zero initialized
    _ASSERTE(m_inited == 0 || m_inited == 1);

    // Note: m_value will be leaking
    m_value = CLRConfig::GetConfigValue(info);
    m_inited = 1;
}

//=============================================================================
// AssemblyNamesList
//=============================================================================
// The string should be of the form
// MyAssembly
// MyAssembly;mscorlib;System
// MyAssembly;mscorlib System

AssemblyNamesList::AssemblyNamesList(_In_ LPWSTR list)
{
    CONTRACTL {
        THROWS;
    } CONTRACTL_END;

    WCHAR prevChar = '?'; // dummy
    LPWSTR nameStart = NULL; // start of the name currently being processed. NULL if no current name
    AssemblyName ** ppPrevLink = &m_pNames;

    for (LPWSTR listWalk = list; prevChar != '\0'; prevChar = *listWalk, listWalk++)
    {
        WCHAR curChar = *listWalk;

        if (iswspace(curChar) || curChar == ';' || curChar == '\0' )
        {
            //
            // Found white-space
            //

            if (nameStart)
            {
                // Found the end of the current name

                AssemblyName * newName = new AssemblyName();
                size_t nameLen = listWalk - nameStart;

                MAKE_UTF8PTR_FROMWIDE(temp, nameStart);
                newName->m_assemblyName = new char[nameLen + 1];
                memcpy(newName->m_assemblyName, temp, nameLen * sizeof(newName->m_assemblyName[0]));
                newName->m_assemblyName[nameLen] = '\0';

                *ppPrevLink = newName;
                ppPrevLink = &newName->m_next;

                nameStart = NULL;
            }
        }
        else if (!nameStart)
        {
            //
            // Found the start of a new name
            //

            nameStart = listWalk;
        }
    }

    _ASSERTE(!nameStart); // cannot be in the middle of a name
    *ppPrevLink = NULL;
}

AssemblyNamesList::~AssemblyNamesList()
{
    CONTRACTL
    {
        NOTHROW;
    }
    CONTRACTL_END;

    for (AssemblyName * pName = m_pNames; pName; /**/)
    {
        AssemblyName * cur = pName;
        pName = pName->m_next;

        delete [] cur->m_assemblyName;
        delete cur;
    }
}

bool AssemblyNamesList::IsInList(LPCUTF8 assemblyName)
{
    if (IsEmpty())
        return false;

    for (AssemblyName * pName = m_pNames; pName; pName = pName->m_next)
    {
        if (_stricmp(pName->m_assemblyName, assemblyName) == 0)
            return true;
    }

    return false;
}

//=============================================================================
// MethodNamesList
//=============================================================================
//  str should be of the form :
// "foo1 MyNamespace.MyClass:foo3 *:foo4 foo5(x,y,z)"
// "MyClass:foo2 MyClass:*" will match under _DEBUG
//

void MethodNamesListBase::Insert(_In_z_ LPWSTR str)
{
    CONTRACTL {
        THROWS;
    } CONTRACTL_END;

    enum State { NO_NAME, CLS_NAME, FUNC_NAME, ARG_LIST }; // parsing state machine

    const char   SEP_CHAR = ' ';     // current character use to separate each entry
//  const char   SEP_CHAR = ';';     // better  character use to separate each entry

    WCHAR lastChar = '?'; // dummy
    LPWSTR nameStart = NULL; // while walking over the classname or methodname, this points to start
    MethodName nameBuf; // Buffer used while parsing the current entry
    MethodName** lastName = &pNames; // last entry inserted into the list
    bool         bQuote   = false;

    nameBuf.methodName = NULL;
    nameBuf.className = NULL;
    nameBuf.numArgs = -1;
    nameBuf.next = NULL;

    for(State state = NO_NAME; lastChar != '\0'; str++)
    {
        lastChar = *str;

        switch(state)
        {
        case NO_NAME:
            if (*str != SEP_CHAR)
            {
                nameStart = str;
                state = CLS_NAME; // we have found the start of the next entry
            }
            break;

        case CLS_NAME:
            if (*nameStart == '"')
            {
                while (*str && *str!='"')
                {
                    str++;
                }
                nameStart++;
                bQuote=true;
            }

            if (*str == ':')
            {
                if (*nameStart == '*' && !bQuote)
                {
                    // Is the classname string a wildcard. Then set it to NULL
                    nameBuf.className = NULL;
                }
                else
                {
                    int len = (int)(str - nameStart);

                    // Take off the quote
                    if (bQuote) { len--; bQuote=false; }

                    nameBuf.className = new char[len + 1];
                    MAKE_UTF8PTR_FROMWIDE(temp, nameStart);
                    memcpy(nameBuf.className, temp, len*sizeof(nameBuf.className[0]));
                    nameBuf.className[len] = '\0';
                }
                if (str[1] == ':')      // Accept class::name syntax too
                    str++;
                nameStart = str + 1;
                state = FUNC_NAME;
            }
            else if (*str == '\0' || *str == SEP_CHAR || *str == '(')
            {
                /* This was actually a method name without any class */
                nameBuf.className = NULL;
                goto DONE_FUNC_NAME;
            }
            break;

        case FUNC_NAME:
            if (*nameStart == '"')
            {
                while ( (nameStart==str)    || // workaround to handle when className!=NULL
                        (*str && *str!='"'))
                {
                    str++;
                }

                nameStart++;
                bQuote=true;
            }

            if (*str == '\0' || *str == SEP_CHAR || *str == '(')
            {
            DONE_FUNC_NAME:
                _ASSERTE(*str == '\0' || *str == SEP_CHAR || *str == '(');

                if (*nameStart == '*' && !bQuote)
                {
                    // Is the name string a wildcard. Then set it to NULL
                    nameBuf.methodName = NULL;
                }
                else
                {
                    int len = (int)(str - nameStart);

                    // Take off the quote
                    if (bQuote) { len--; bQuote=false; }

                    nameBuf.methodName = new char[len + 1];
                    MAKE_UTF8PTR_FROMWIDE(temp, nameStart);
                    memcpy(nameBuf.methodName, temp, len*sizeof(nameBuf.methodName[0]));
                    nameBuf.methodName[len] = '\0';
                }

                if (*str == '\0' || *str == SEP_CHAR)
                {
                    nameBuf.numArgs = -1;
                    goto DONE_ARG_LIST;
                }
                else
                {
                    _ASSERTE(*str == '(');
                    nameBuf.numArgs = -1;
                    state = ARG_LIST;
                }
            }
            break;

        case ARG_LIST:
            if (*str == '\0' || *str == ')')
            {
                if (nameBuf.numArgs == -1)
                    nameBuf.numArgs = 0;

            DONE_ARG_LIST:
                _ASSERTE(*str == '\0' || *str == SEP_CHAR || *str == ')');

                // We have parsed an entire method name.
                // Create a new entry in the list for it

                MethodName * newName = new MethodName();
                *newName = nameBuf;
                newName->next = NULL;
                *lastName = newName;
                lastName = &newName->next;
                state = NO_NAME;

                // Skip anything after the argument list until we find the next
                // separator character, otherwise if we see "func(a,b):foo" we
                // create entries for "func(a,b)" as well as ":foo".
                if (*str == ')')
                {
                    while (*str && *str != SEP_CHAR)
                    {
                        str++;
                    }
                    lastChar = *str;
                }
            }
            else
            {
                if (*str != SEP_CHAR && nameBuf.numArgs == -1)
                    nameBuf.numArgs = 1;
                if (*str == ',')
                    nameBuf.numArgs++;
            }
            break;

        default: _ASSERTE(!"Bad state"); break;
        }
    }
}

/**************************************************************/

void MethodNamesListBase::Destroy()
{
    CONTRACTL
    {
        NOTHROW;
    }
    CONTRACTL_END;

    for(MethodName * pName = pNames; pName; /**/)
    {
        if (pName->className)
            delete [] pName->className;
        if (pName->methodName)
            delete [] pName->methodName;

        MethodName * curName = pName;
        pName = pName->next;
        delete curName;
    }
}

/**************************************************************/
bool MethodNamesListBase::IsInList(LPCUTF8 methName, LPCUTF8 clsName, PCCOR_SIGNATURE sig)
{
    CONTRACTL
    {
        NOTHROW;
    }
    CONTRACTL_END;

    int numArgs = -1;
    if (sig != NULL)
    {
        sig++;      // Skip calling convention
        numArgs = CorSigUncompressData(sig);
    }

    return IsInList(methName, clsName, numArgs);
}

/**************************************************************/
bool MethodNamesListBase::IsInList(LPCUTF8 methName, LPCUTF8 clsName, CORINFO_SIG_INFO* pSigInfo)
{
    CONTRACTL
    {
        NOTHROW;
    }
    CONTRACTL_END;

    int numArgs = -1;
    if (pSigInfo != NULL)
    {
        numArgs = pSigInfo->numArgs;
    }

    return IsInList(methName, clsName, numArgs);
}

/**************************************************************/
bool MethodNamesListBase::IsInList(LPCUTF8 methName, LPCUTF8 clsName, int numArgs)
{
    CONTRACTL
    {
        NOTHROW;
    }
    CONTRACTL_END;

    // Try to match all the entries in the list

    for(MethodName * pName = pNames; pName; pName = pName->next)
    {
        // If numArgs is valid, check for mismatch
        if (pName->numArgs != -1 && pName->numArgs != numArgs)
            continue;

        // If methodName is valid, check for mismatch
        if (pName->methodName) {
            if (strcmp(pName->methodName, methName) != 0) {

                // C++ embeds the class name into the method name,
                // deal with that here (workaround)
                const char* ptr = strchr(methName, ':');
                if (ptr != 0 && ptr[1] == ':' && strcmp(&ptr[2], pName->methodName) == 0) {
                    unsigned clsLen = (unsigned)(ptr - methName);
                    if (pName->className == 0 || strncmp(pName->className, methName, clsLen) == 0)
                        return true;
                }
                continue;
            }
        }

        // check for class Name exact match
        if (clsName == 0 || pName->className == 0 || strcmp(pName->className, clsName) == 0)
            return true;

        // check for suffix wildcard like System.*
        unsigned len = (unsigned)strlen(pName->className);
        if (len > 0 && pName->className[len-1] == '*' && strncmp(pName->className, clsName, len-1) == 0)
            return true;

#ifdef _DEBUG
            // Maybe className doesnt include namespace. Try to match that
        LPCUTF8 onlyClass = ns::FindSep(clsName);
        if (onlyClass && strcmp(pName->className, onlyClass+1) == 0)
            return true;
#endif
    }
    return(false);
}

//=============================================================================
// Signature Validation Functions (scaled down version from MDValidator
//=============================================================================

//*****************************************************************************
// This function validates one argument given an offset into the signature
// where the argument begins.  This function assumes that the signature is well
// formed as far as the compression scheme is concerned.
// <TODO>@todo: Validate tokens embedded.</TODO>
//*****************************************************************************
HRESULT validateOneArg(
    mdToken     tk,                     // [IN] Token whose signature needs to be validated.
    SigParser  *pSig,
    ULONG       *pulNSentinels,         // [IN/OUT] Number of sentinels
    IMDInternalImport*  pImport,        // [IN] Internal MD Import interface ptr
    BOOL        bNoVoidAllowed)         // [IN] Flag indicating whether "void" is disallowed for this arg

{
    CONTRACTL
    {
        NOTHROW;
    }
    CONTRACTL_END;

    BYTE        elementType;          // Current element type being processed.
    mdToken     token;                  // Embedded token.
    uint32_t    ulArgCnt;               // Argument count for function pointer.
    uint32_t    ulIndex;                // Index for type parameters
    uint32_t    ulRank;                 // Rank of the array.
    uint32_t    ulSizes;                // Count of sized dimensions of the array.
    uint32_t    ulLbnds;                // Count of lower bounds of the array.
    uint32_t    ulCallConv;

    HRESULT     hr = S_OK;              // Value returned.
    BOOL        bRepeat = TRUE;         // MODOPT and MODREQ belong to the arg after them

    while(bRepeat)
    {
        bRepeat = FALSE;
        // Validate that the argument is not missing.

        // Get the element type.
        if (FAILED(pSig->GetByte(&elementType)))
        {
            IfFailGo(VLDTR_E_SIG_MISSARG);
        }

        // Walk past all the modifier types.
        while (elementType & ELEMENT_TYPE_MODIFIER)
        {
            if (elementType == ELEMENT_TYPE_SENTINEL)
            {
                if(pulNSentinels) *pulNSentinels+=1;
                if(TypeFromToken(tk) != mdtMemberRef) IfFailGo(VLDTR_E_SIG_SENTINMETHODDEF);
            }
            if (FAILED(pSig->GetByte(&elementType)))
            {
                IfFailGo(VLDTR_E_SIG_MISSELTYPE);
            }
        }

        switch (elementType)
        {
            case ELEMENT_TYPE_VOID:
                if(bNoVoidAllowed) IfFailGo(VLDTR_E_SIG_BADVOID);
                FALLTHROUGH;

            case ELEMENT_TYPE_BOOLEAN:
            case ELEMENT_TYPE_CHAR:
            case ELEMENT_TYPE_I1:
            case ELEMENT_TYPE_U1:
            case ELEMENT_TYPE_I2:
            case ELEMENT_TYPE_U2:
            case ELEMENT_TYPE_I4:
            case ELEMENT_TYPE_U4:
            case ELEMENT_TYPE_I8:
            case ELEMENT_TYPE_U8:
            case ELEMENT_TYPE_R4:
            case ELEMENT_TYPE_R8:
            case ELEMENT_TYPE_STRING:
            case ELEMENT_TYPE_OBJECT:
            case ELEMENT_TYPE_TYPEDBYREF:
            case ELEMENT_TYPE_U:
            case ELEMENT_TYPE_I:
                break;
            case ELEMENT_TYPE_PTR:
                // Validate the referenced type.
                if(FAILED(hr = validateOneArg(tk, pSig, pulNSentinels, pImport, FALSE))) IfFailGo(hr);
                break;
            case ELEMENT_TYPE_BYREF:
            case ELEMENT_TYPE_PINNED:
            case ELEMENT_TYPE_SZARRAY:
                // Validate the referenced type.
                if(FAILED(hr = validateOneArg(tk, pSig, pulNSentinels, pImport, TRUE))) IfFailGo(hr);
                break;
            case ELEMENT_TYPE_CMOD_OPT:
            case ELEMENT_TYPE_CMOD_REQD:
                bRepeat = TRUE; // go on validating, we're not done with this arg
                FALLTHROUGH;
            case ELEMENT_TYPE_VALUETYPE: //fallthru
            case ELEMENT_TYPE_CLASS:
                // See if the token is missing.
                if (FAILED(pSig->GetToken(&token)))
                {
                    IfFailGo(VLDTR_E_SIG_MISSTKN);
                }
                // Token validation .
                if(pImport)
                {
                    ULONG   rid = RidFromToken(token);
                    ULONG   typ = TypeFromToken(token);
                    ULONG   maxrid = pImport->GetCountWithTokenKind(typ);
                    if(typ == mdtTypeDef) maxrid++;
                    if((rid==0)||(rid > maxrid)) IfFailGo(VLDTR_E_SIG_TKNBAD);
                }
                break;

            case ELEMENT_TYPE_FNPTR:
                // <TODO>@todo: More function pointer validation?</TODO>
                // Validate that calling convention is present.
                if (FAILED(pSig->GetCallingConvInfo(&ulCallConv)))
                {
                    IfFailGo(VLDTR_E_SIG_MISSFPTR);
                }
                if(((ulCallConv & IMAGE_CEE_CS_CALLCONV_MASK) >= IMAGE_CEE_CS_CALLCONV_MAX)
                    ||((ulCallConv & IMAGE_CEE_CS_CALLCONV_EXPLICITTHIS)
                    &&(!(ulCallConv & IMAGE_CEE_CS_CALLCONV_HASTHIS)))) IfFailGo(VLDTR_E_MD_BADCALLINGCONV);

                // Validate that argument count is present.
                if (FAILED(pSig->GetData(&ulArgCnt)))
                {
                    IfFailGo(VLDTR_E_SIG_MISSFPTRARGCNT);
                }

                // FNPTR signature must follow the rules of MethodDef
                // Validate and consume return type.
                IfFailGo(validateOneArg(mdtMethodDef, pSig, NULL, pImport, FALSE));

                // Validate and consume the arguments.
                while(ulArgCnt--)
                {
                    IfFailGo(validateOneArg(mdtMethodDef, pSig, NULL, pImport, TRUE));
                }
                break;

            case ELEMENT_TYPE_ARRAY:
                // Validate and consume the base type.
                IfFailGo(validateOneArg(tk, pSig, pulNSentinels, pImport, TRUE));

                // Validate that the rank is present.
                if (FAILED(pSig->GetData(&ulRank)))
                {
                    IfFailGo(VLDTR_E_SIG_MISSRANK);
                }

                // Process the sizes.
                if (ulRank)
                {
                    // Validate that the count of sized-dimensions is specified.
                    if (FAILED(pSig->GetData(&ulSizes)))
                    {
                        IfFailGo(VLDTR_E_SIG_MISSNSIZE);
                    }

                    // Loop over the sizes.
                    while(ulSizes--)
                    {
                        // Validate the current size.
                        if (FAILED(pSig->GetData(NULL)))
                        {
                            IfFailGo(VLDTR_E_SIG_MISSSIZE);
                        }
                    }

                    // Validate that the count of lower bounds is specified.
                    if (FAILED(pSig->GetData(&ulLbnds)))
                    {
                        IfFailGo(VLDTR_E_SIG_MISSNLBND);
                    }

                    // Loop over the lower bounds.
                    while(ulLbnds--)
                    {
                        // Validate the current lower bound.
                        if (FAILED(pSig->GetData(NULL)))
                        {
                            IfFailGo(VLDTR_E_SIG_MISSLBND);
                        }
                    }
                }
                break;
                case ELEMENT_TYPE_VAR:
                case ELEMENT_TYPE_MVAR:
                    // Validate that index is present.
                    if (FAILED(pSig->GetData(&ulIndex)))
                    {
                        IfFailGo(VLDTR_E_SIG_MISSFPTRARGCNT);
                    }

                    //@todo GENERICS: check that index is in range
                    break;

                case ELEMENT_TYPE_GENERICINST:
                    // Validate the generic type.
                    IfFailGo(validateOneArg(tk, pSig, pulNSentinels, pImport, TRUE));

                    // Validate that parameter count is present.
                    if (FAILED(pSig->GetData(&ulArgCnt)))
                    {
                        IfFailGo(VLDTR_E_SIG_MISSFPTRARGCNT);
                    }

                //@todo GENERICS: check that number of parameters matches definition?

                    // Validate and consume the parameters.
                    while(ulArgCnt--)
                    {
                        IfFailGo(validateOneArg(tk, pSig, NULL, pImport, TRUE));
                    }
                    break;

            case ELEMENT_TYPE_SENTINEL: // this case never works because all modifiers are skipped before switch
                if(TypeFromToken(tk) == mdtMethodDef) IfFailGo(VLDTR_E_SIG_SENTINMETHODDEF);
                break;

            default:
                IfFailGo(VLDTR_E_SIG_BADELTYPE);
                break;
        }   // switch (ulElementType)
    } // end while(bRepeat)
ErrExit:
    return hr;
}   // validateOneArg()

//*****************************************************************************
// This function validates the given Method/Field/Standalone signature.
//@todo GENERICS: MethodInstantiation?
//*****************************************************************************
HRESULT validateTokenSig(
    mdToken             tk,                     // [IN] Token whose signature needs to be validated.
    PCCOR_SIGNATURE     pbSig,                  // [IN] Signature.
    ULONG               cbSig,                  // [IN] Size in bytes of the signature.
    DWORD               dwFlags,                // [IN] Method flags.
    IMDInternalImport*  pImport)               // [IN] Internal MD Import interface ptr
{
    CONTRACTL
    {
        NOTHROW;
    }
    CONTRACTL_END;

    uint32_t    ulCallConv;             // Calling convention.
    uint32_t    ulArgCount = 1;         // Count of arguments (1 because of the return type)
    uint32_t    ulTyArgCount = 0;       // Count of type arguments
    ULONG       ulArgIx = 0;            // Starting index of argument (standalone sig: 1)
    ULONG       i;                      // Looping index.
    HRESULT     hr = S_OK;              // Value returned.
    ULONG       ulNSentinels = 0;
    SigParser   sig(pbSig, cbSig);

    _ASSERTE(TypeFromToken(tk) == mdtMethodDef ||
             TypeFromToken(tk) == mdtMemberRef ||
             TypeFromToken(tk) == mdtSignature ||
             TypeFromToken(tk) == mdtFieldDef);

    // Check for NULL signature.
    if (!pbSig || !cbSig) return VLDTR_E_SIGNULL;

    // Validate the calling convention.

    // Moves behind calling convention
    IfFailRet(sig.GetCallingConvInfo(&ulCallConv));
    i = ulCallConv & IMAGE_CEE_CS_CALLCONV_MASK;
    switch(TypeFromToken(tk))
    {
        case mdtMethodDef: // MemberRefs have no flags available
            // If HASTHIS is set on the calling convention, the method should not be static.
            if ((ulCallConv & IMAGE_CEE_CS_CALLCONV_HASTHIS) &&
                IsMdStatic(dwFlags)) return VLDTR_E_MD_THISSTATIC;

            // If HASTHIS is not set on the calling convention, the method should be static.
            if (!(ulCallConv & IMAGE_CEE_CS_CALLCONV_HASTHIS) &&
                !IsMdStatic(dwFlags)) return VLDTR_E_MD_NOTTHISNOTSTATIC;
            // fall thru to callconv check;
            FALLTHROUGH;

        case mdtMemberRef:
            if(i == IMAGE_CEE_CS_CALLCONV_FIELD) return validateOneArg(tk, &sig, NULL, pImport, TRUE);

            // EXPLICITTHIS and native call convs are for stand-alone sigs only (for calli)
            if(((i != IMAGE_CEE_CS_CALLCONV_DEFAULT)&&( i != IMAGE_CEE_CS_CALLCONV_VARARG))
                || (ulCallConv & IMAGE_CEE_CS_CALLCONV_EXPLICITTHIS)) return VLDTR_E_MD_BADCALLINGCONV;
            break;

        case mdtSignature:
            if(i != IMAGE_CEE_CS_CALLCONV_LOCAL_SIG) // then it is function sig for calli
            {
                if((i >= IMAGE_CEE_CS_CALLCONV_MAX)
                    ||((ulCallConv & IMAGE_CEE_CS_CALLCONV_EXPLICITTHIS)
                    &&(!(ulCallConv & IMAGE_CEE_CS_CALLCONV_HASTHIS)))) return VLDTR_E_MD_BADCALLINGCONV;
            }
            else
                ulArgIx = 1;        // Local variable signatures don't have a return type
            break;

        case mdtFieldDef:
            if(i != IMAGE_CEE_CS_CALLCONV_FIELD) return VLDTR_E_MD_BADCALLINGCONV;
            return validateOneArg(tk, &sig, NULL, pImport, TRUE);
    }
    // Is there any sig left for arguments?

    // Get the type argument count
    if (ulCallConv & IMAGE_CEE_CS_CALLCONV_GENERIC)
    {
        if (FAILED(sig.GetData(&ulTyArgCount)))
        {
            return VLDTR_E_MD_NOARGCNT;
        }
    }

    // Get the argument count.
    if (FAILED(sig.GetData(&ulArgCount)))
    {
        return VLDTR_E_MD_NOARGCNT;
    }

    // Validate the return type and the arguments.
    // (at this moment ulArgCount = num.args+1, ulArgIx = (standalone sig. ? 1 :0); )
    for(; ulArgIx < ulArgCount; ulArgIx++)
    {
        if(FAILED(hr = validateOneArg(tk, &sig, &ulNSentinels, pImport, (ulArgIx!=0)))) return hr;
    }

    // <TODO>@todo: we allow junk to be at the end of the signature (we may not consume it all)
    // do we care?</TODO>

    if((ulNSentinels != 0) && ((ulCallConv & IMAGE_CEE_CS_CALLCONV_MASK) != IMAGE_CEE_CS_CALLCONV_VARARG ))
        return VLDTR_E_SIG_SENTMUSTVARARG;
    if(ulNSentinels > 1) return VLDTR_E_SIG_MULTSENTINELS;
    return S_OK;
}   // validateTokenSig()

HRESULT GetImageRuntimeVersionString(PVOID pMetaData, LPCSTR* pString)
{
    CONTRACTL
    {
        NOTHROW;
    }
    CONTRACTL_END;

    _ASSERTE(pString);
    STORAGESIGNATURE* pSig = (STORAGESIGNATURE*) pMetaData;

    // Verify the signature.

    // If signature didn't match, you shouldn't be here.
    if (pSig->GetSignature() != STORAGE_MAGIC_SIG)
        return CLDB_E_FILE_CORRUPT;

    // The version started in version 1.1
    if (pSig->GetMajorVer() < 1)
        return CLDB_E_FILE_OLDVER;

    if (pSig->GetMajorVer() == 1 && pSig->GetMinorVer() < 1)
        return CLDB_E_FILE_OLDVER;

    // Header data starts after signature.
    *pString = (LPCSTR) pSig->pVersion;
    return S_OK;
}

//*****************************************************************************
// Convert a UTF8 string to Unicode, into a CQuickArray<WCHAR>.
//*****************************************************************************
HRESULT Utf2Quick(
    LPCUTF8     pStr,                   // The string to convert.
    CQuickArray<WCHAR> &rStr,           // The QuickArray<WCHAR> to convert it into.
    int         iCurLen)                // Inital characters in the array to leave (default 0).
{
    CONTRACTL
    {
        NOTHROW;
    }
    CONTRACTL_END;

    HRESULT     hr = S_OK;              // A result.
    int         iReqLen;                // Required additional length.
    int         iActLen;
    int         bAlloc = 0;             // If non-zero, allocation was required.

    if (iCurLen < 0 )
    {
        _ASSERTE_MSG(false, "Invalid current length");
        return E_INVALIDARG;
    }

    // Calculate the space available
    S_SIZE_T cchAvail = S_SIZE_T(rStr.MaxSize()) - S_SIZE_T(iCurLen);
    if (cchAvail.IsOverflow() || cchAvail.Value() > INT_MAX)
    {
        _ASSERTE_MSG(false, "Integer overflow/underflow");
        return HRESULT_FROM_WIN32(ERROR_ARITHMETIC_OVERFLOW);
    }

    // Attempt the conversion.
    LPWSTR rNewStr = rStr.Ptr()+iCurLen;
    if(rNewStr < rStr.Ptr())
    {
        _ASSERTE_MSG(false, "Integer overflow/underflow");
        return HRESULT_FROM_WIN32(ERROR_ARITHMETIC_OVERFLOW);
    }
    iReqLen = WszMultiByteToWideChar(CP_UTF8, 0, pStr, -1, rNewStr, (int)(cchAvail.Value()));

    // If the buffer was too small, determine what is required.
    if (iReqLen == 0)
        bAlloc = iReqLen = WszMultiByteToWideChar(CP_UTF8, 0, pStr, -1, 0, 0);
    // Resize the buffer.  If the buffer was large enough, this just sets the internal
    //  counter, but if it was too small, this will attempt a reallocation.  Note that
    //  the length includes the terminating W('/0').
    IfFailGo(rStr.ReSizeNoThrow(iCurLen+iReqLen));
    // If we had to realloc, then do the conversion again, now that the buffer is
    //  large enough.
    if (bAlloc) {
        //recalculating cchAvail since MaxSize could have been changed.
        cchAvail = S_SIZE_T(rStr.MaxSize()) - S_SIZE_T(iCurLen);
        if (cchAvail.IsOverflow() || cchAvail.Value() > INT_MAX)
        {
            _ASSERTE_MSG(false, "Integer overflow/underflow");
            return HRESULT_FROM_WIN32(ERROR_ARITHMETIC_OVERFLOW);
        }
        //reculculating rNewStr
        rNewStr = rStr.Ptr()+iCurLen;

        if(rNewStr < rStr.Ptr())
        {
        _ASSERTE_MSG(false, "Integer overflow/underflow");
        return HRESULT_FROM_WIN32(ERROR_ARITHMETIC_OVERFLOW);
        }
        iActLen = WszMultiByteToWideChar(CP_UTF8, 0, pStr, -1, rNewStr, (int)(cchAvail.Value()));
        _ASSERTE(iReqLen == iActLen);
    }
ErrExit:
    return hr;
} // HRESULT Utf2Quick()


//*****************************************************************************
//  Extract the movl 64-bit unsigned immediate from an IA64 bundle
//  (Format X2)
//*****************************************************************************
UINT64 GetIA64Imm64(UINT64 * pBundle)
{
    WRAPPER_NO_CONTRACT;

    UINT64 temp0 = PTR_UINT64(pBundle)[0];
    UINT64 temp1 = PTR_UINT64(pBundle)[1];

    return GetIA64Imm64(temp0, temp1);
}

UINT64 GetIA64Imm64(UINT64 qword0, UINT64 qword1)
{
    LIMITED_METHOD_CONTRACT;

    UINT64 imm64 = 0;

#ifdef _DEBUG_IMPL
    //
    // make certain we're decoding a movl opcode, with template 4 or 5
    //
    UINT64    templa = (qword0 >>  0) & 0x1f;
    UINT64    opcode = (qword1 >> 60) & 0xf;

    _ASSERTE((opcode == 0x6) && ((templa == 0x4) || (templa == 0x5)));
#endif

    imm64  = (qword1 >> 59) << 63;       //  1 i
    imm64 |= (qword1 << 41) >>  1;       // 23 high bits of imm41
    imm64 |= (qword0 >> 46) << 22;       // 18 low  bits of imm41
    imm64 |= (qword1 >> 23) & 0x200000;  //  1 ic
    imm64 |= (qword1 >> 29) & 0x1F0000;  //  5 imm5c
    imm64 |= (qword1 >> 43) & 0xFF80;    //  9 imm9d
    imm64 |= (qword1 >> 36) & 0x7F;      //  7 imm7b

    return imm64;
}

//*****************************************************************************
//  Deposit the movl 64-bit unsigned immediate into an IA64 bundle
//  (Format X2)
//*****************************************************************************
void PutIA64Imm64(UINT64 * pBundle, UINT64 imm64)
{
    LIMITED_METHOD_CONTRACT;

#ifdef _DEBUG_IMPL
    //
    // make certain we're decoding a movl opcode, with template 4 or 5
    //
    UINT64    templa = (pBundle[0] >>  0) & 0x1f;
    UINT64    opcode = (pBundle[1] >> 60) & 0xf ;

    _ASSERTE((opcode == 0x6) && ((templa == 0x4) || (templa == 0x5)));
#endif

    const UINT64 mask0 = UI64(0x00003FFFFFFFFFFF);
    const UINT64 mask1 = UI64(0xF000080FFF800000);

    /* Clear all bits used as part of the imm64 */
    pBundle[0] &= mask0;
    pBundle[1] &= mask1;

    UINT64 temp0;
    UINT64 temp1;

    temp1  = (imm64 >> 63)      << 59;  //  1 i
    temp1 |= (imm64 & 0xFF80)   << 43;  //  9 imm9d
    temp1 |= (imm64 & 0x1F0000) << 29;  //  5 imm5c
    temp1 |= (imm64 & 0x200000) << 23;  //  1 ic
    temp1 |= (imm64 & 0x7F)     << 36;  //  7 imm7b
    temp1 |= (imm64 <<  1)      >> 41;  // 23 high bits of imm41
    temp0  = (imm64 >> 22)      << 46;  // 18 low bits of imm41

    /* Or in the new bits used in the imm64 */
    pBundle[0] |= temp0;
    pBundle[1] |= temp1;
    FlushInstructionCache(GetCurrentProcess(),pBundle,16);
}

//*****************************************************************************
//  Extract the IP-Relative signed 25-bit immediate from an IA64 bundle
//  (Formats B1, B2 or B3)
//  Note that due to branch target alignment requirements
//       the lowest four bits in the result will always be zero.
//*****************************************************************************
INT32 GetIA64Rel25(UINT64 * pBundle, UINT32 slot)
{
    WRAPPER_NO_CONTRACT;

    UINT64 temp0 = PTR_UINT64(pBundle)[0];
    UINT64 temp1 = PTR_UINT64(pBundle)[1];

    return GetIA64Rel25(temp0, temp1, slot);
}

INT32 GetIA64Rel25(UINT64 qword0, UINT64 qword1, UINT32 slot)
{
    LIMITED_METHOD_CONTRACT;

    INT32 imm25 = 0;

    if (slot == 2)
    {
        if ((qword1 >> 59) & 1)
            imm25 = 0xFF000000;
        imm25 |= (qword1 >> 32) & 0x00FFFFF0;    // 20 imm20b
    }
    else if (slot == 1)
    {
        if ((qword1 >> 18) & 1)
            imm25 = 0xFF000000;
        imm25 |= (qword1 <<  9) & 0x00FFFE00;    // high 15 of imm20b
        imm25 |= (qword0 >> 55) & 0x000001F0;    // low   5 of imm20b
    }
    else if (slot == 0)
    {
        if ((qword0 >> 41) & 1)
            imm25 = 0xFF000000;
        imm25 |= (qword0 >> 14) & 0x00FFFFF0;    // 20 imm20b
    }

    return imm25;
}

//*****************************************************************************
//  Deposit the IP-Relative signed 25-bit immediate into an IA64 bundle
//  (Formats B1, B2 or B3)
//  Note that due to branch target alignment requirements
//       the lowest four bits are required to be zero.
//*****************************************************************************
void PutIA64Rel25(UINT64 * pBundle, UINT32 slot, INT32 imm25)
{
    LIMITED_METHOD_CONTRACT;

    _ASSERTE((imm25 & 0xF) == 0);

    if (slot == 2)
    {
        const UINT64 mask1 = UI64(0xF700000FFFFFFFFF);
        /* Clear all bits used as part of the imm25 */
        pBundle[1] &= mask1;

        UINT64 temp1;

        temp1  = (UINT64) (imm25 & 0x1000000) << 35;     //  1 s
        temp1 |= (UINT64) (imm25 & 0x0FFFFF0) << 32;     // 20 imm20b

        /* Or in the new bits used in the imm64 */
        pBundle[1] |= temp1;
    }
    else if (slot == 1)
    {
        const UINT64 mask0 = UI64(0x0EFFFFFFFFFFFFFF);
        const UINT64 mask1 = UI64(0xFFFFFFFFFFFB8000);
        /* Clear all bits used as part of the imm25 */
        pBundle[0] &= mask0;
        pBundle[1] &= mask1;

        UINT64 temp0;
        UINT64 temp1;

        temp1  = (UINT64) (imm25 & 0x1000000) >>  7;     //  1 s
        temp1 |= (UINT64) (imm25 & 0x0FFFE00) >>  9;     // high 15 of imm20b
        temp0  = (UINT64) (imm25 & 0x00001F0) << 55;     // low   5 of imm20b

        /* Or in the new bits used in the imm64 */
        pBundle[0] |= temp0;
        pBundle[1] |= temp1;
    }
    else if (slot == 0)
    {
        const UINT64 mask0 = UI64(0xFFFFFDC00003FFFF);
        /* Clear all bits used as part of the imm25 */
        pBundle[0] &= mask0;

        UINT64 temp0;

        temp0  = (UINT64) (imm25 & 0x1000000) << 16;     //  1 s
        temp0 |= (UINT64) (imm25 & 0x0FFFFF0) << 14;     // 20 imm20b

        /* Or in the new bits used in the imm64 */
        pBundle[0] |= temp0;

    }
    FlushInstructionCache(GetCurrentProcess(),pBundle,16);
}

//*****************************************************************************
//  Extract the IP-Relative signed 64-bit immediate from an IA64 bundle
//  (Formats X3 or X4)
//*****************************************************************************
INT64 GetIA64Rel64(UINT64 * pBundle)
{
    WRAPPER_NO_CONTRACT;

    UINT64 temp0 = PTR_UINT64(pBundle)[0];
    UINT64 temp1 = PTR_UINT64(pBundle)[1];

    return GetIA64Rel64(temp0, temp1);
}

INT64 GetIA64Rel64(UINT64 qword0, UINT64 qword1)
{
    LIMITED_METHOD_CONTRACT;

    INT64 imm64 = 0;

#ifdef _DEBUG_IMPL
    //
    // make certain we're decoding a brl opcode, with template 4 or 5
    //
    UINT64       templa = (qword0 >>  0) & 0x1f;
    UINT64       opcode = (qword1 >> 60) & 0xf;

    _ASSERTE(((opcode == 0xC) || (opcode == 0xD)) &&
             ((templa == 0x4) || (templa == 0x5)));
#endif

    imm64  = (qword1 >> 59) << 63;         //  1 i
    imm64 |= (qword1 << 41) >>  1;         // 23 high bits of imm39
    imm64 |= (qword0 >> 48) << 24;         // 16 low  bits of imm39
    imm64 |= (qword1 >> 32) & 0xFFFFF0;    // 20 imm20b
                                          //  4 bits of zeros
    return imm64;
}

//*****************************************************************************
//  Deposit the IP-Relative signed 64-bit immediate into an IA64 bundle
//  (Formats X3 or X4)
//*****************************************************************************
void PutIA64Rel64(UINT64 * pBundle, INT64 imm64)
{
    LIMITED_METHOD_CONTRACT;

#ifdef _DEBUG_IMPL
    //
    // make certain we're decoding a brl opcode, with template 4 or 5
    //
    UINT64    templa = (pBundle[0] >>  0) & 0x1f;
    UINT64    opcode = (pBundle[1] >> 60) & 0xf;

    _ASSERTE(((opcode == 0xC) || (opcode == 0xD)) &&
             ((templa == 0x4) || (templa == 0x5)));
    _ASSERTE((imm64 & 0xF) == 0);
#endif

    const UINT64 mask0 = UI64(0x00003FFFFFFFFFFF);
    const UINT64 mask1 = UI64(0xF700000FFF800000);

    /* Clear all bits used as part of the imm64 */
    pBundle[0] &= mask0;
    pBundle[1] &= mask1;

    UINT64 temp0  = (imm64 & UI64(0x000000FFFF000000)) << 24;  // 16 low  bits of imm39
    UINT64 temp1  = (imm64 & UI64(0x8000000000000000)) >>  4   //  1 i
                  | (imm64 & UI64(0x7FFFFF0000000000)) >> 40   // 23 high bits of imm39
                  | (imm64 & UI64(0x0000000000FFFFF0)) << 32;  // 20 imm20b

    /* Or in the new bits used in the imm64 */
    pBundle[0] |= temp0;
    pBundle[1] |= temp1;
    FlushInstructionCache(GetCurrentProcess(),pBundle,16);
}

//*****************************************************************************
//  Extract the 16-bit immediate from ARM Thumb2 Instruction (format T2_N)
//*****************************************************************************
static FORCEINLINE UINT16 GetThumb2Imm16(UINT16 * p)
{
    LIMITED_METHOD_CONTRACT;

    return ((p[0] << 12) & 0xf000) |
           ((p[0] <<  1) & 0x0800) |
           ((p[1] >>  4) & 0x0700) |
           ((p[1] >>  0) & 0x00ff);
}

//*****************************************************************************
//  Extract the 32-bit immediate from movw/movt sequence
//*****************************************************************************
UINT32 GetThumb2Mov32(UINT16 * p)
{
    LIMITED_METHOD_CONTRACT;

    // Make sure we are decoding movw/movt sequence
    _ASSERTE_IMPL((*(p+0) & 0xFBF0) == 0xF240);
    _ASSERTE_IMPL((*(p+2) & 0xFBF0) == 0xF2C0);

    return (UINT32)GetThumb2Imm16(p) + ((UINT32)GetThumb2Imm16(p + 2) << 16);
}

//*****************************************************************************
//  Deposit the 16-bit immediate into ARM Thumb2 Instruction (format T2_N)
//*****************************************************************************
static FORCEINLINE void PutThumb2Imm16(UINT16 * p, UINT16 imm16)
{
    LIMITED_METHOD_CONTRACT;

    USHORT Opcode0 = p[0];
    USHORT Opcode1 = p[1];
    Opcode0 &= ~((0xf000 >> 12) | (0x0800 >> 1));
    Opcode1 &= ~((0x0700 <<  4) | (0x00ff << 0));
    Opcode0 |= (imm16 & 0xf000) >> 12;
    Opcode0 |= (imm16 & 0x0800) >>  1;
    Opcode1 |= (imm16 & 0x0700) <<  4;
    Opcode1 |= (imm16 & 0x00ff) <<  0;
    p[0] = Opcode0;
    p[1] = Opcode1;
}

//*****************************************************************************
//  Deposit the 32-bit immediate into movw/movt Thumb2 sequence
//*****************************************************************************
void PutThumb2Mov32(UINT16 * p, UINT32 imm32)
{
    LIMITED_METHOD_CONTRACT;

    // Make sure we are decoding movw/movt sequence
    _ASSERTE_IMPL((*(p+0) & 0xFBF0) == 0xF240);
    _ASSERTE_IMPL((*(p+2) & 0xFBF0) == 0xF2C0);

    PutThumb2Imm16(p, (UINT16)imm32);
    PutThumb2Imm16(p + 2, (UINT16)(imm32 >> 16));
}

//*****************************************************************************
//  Extract the 24-bit rel offset from bl instruction
//*****************************************************************************
INT32 GetThumb2BlRel24(UINT16 * p)
{
    LIMITED_METHOD_CONTRACT;

    USHORT Opcode0 = p[0];
    USHORT Opcode1 = p[1];

    UINT32 S  = Opcode0 >> 10;
    UINT32 J2 = Opcode1 >> 11;
    UINT32 J1 = Opcode1 >> 13;

    INT32 ret =
        ((S << 24)              & 0x1000000) |
        (((J1 ^ S ^ 1) << 23)   & 0x0800000) |
        (((J2 ^ S ^ 1) << 22)   & 0x0400000) |
        ((Opcode0 << 12)        & 0x03FF000) |
        ((Opcode1 <<  1)        & 0x0000FFE);

    // Sign-extend and return
    return (ret << 7) >> 7;
}

//*****************************************************************************
//  Extract the 24-bit rel offset from bl instruction
//*****************************************************************************
void PutThumb2BlRel24(UINT16 * p, INT32 imm24)
{
    LIMITED_METHOD_CONTRACT;

    // Verify that we got a valid offset
    _ASSERTE(FitsInThumb2BlRel24(imm24));

#if defined(TARGET_ARM)
    // Ensure that the ThumbBit is not set on the offset
    // as it cannot be encoded.
    _ASSERTE(!(imm24 & THUMB_CODE));
#endif // TARGET_ARM

    USHORT Opcode0 = p[0];
    USHORT Opcode1 = p[1];
    Opcode0 &= 0xF800;
    Opcode1 &= 0xD000;

    UINT32 S  =  (imm24 & 0x1000000) >> 24;
    UINT32 J1 = ((imm24 & 0x0800000) >> 23) ^ S ^ 1;
    UINT32 J2 = ((imm24 & 0x0400000) >> 22) ^ S ^ 1;

    Opcode0 |=  ((imm24 & 0x03FF000) >> 12) | (S << 10);
    Opcode1 |=  ((imm24 & 0x0000FFE) >>  1) | (J1 << 13) | (J2 << 11);

    p[0] = Opcode0;
    p[1] = Opcode1;

    _ASSERTE(GetThumb2BlRel24(p) == imm24);
}

//*****************************************************************************
//  Extract the PC-Relative offset from a b or bl instruction
//*****************************************************************************
INT32 GetArm64Rel28(UINT32 * pCode)
{
    LIMITED_METHOD_CONTRACT;

    UINT32 branchInstr = *pCode;

    // first shift 6 bits left to set the sign bit,
    // then arithmetic shift right by 4 bits
    INT32 imm28 = (((INT32)(branchInstr & 0x03FFFFFF)) << 6) >> 4;

    return imm28;
}

//*****************************************************************************
//  Extract the PC-Relative offset from an adrp instruction
//*****************************************************************************
INT32 GetArm64Rel21(UINT32 * pCode)
{
    LIMITED_METHOD_CONTRACT;

    UINT32 addInstr = *pCode;

    // 23-5 bits for the high part. Shift it by 5.
    INT32 immhi = (((INT32)(addInstr & 0xFFFFE0))) >> 5;
    // 30,29 bits for the lower part. Shift it by 29.
    INT32 immlo = ((INT32)(addInstr & 0x60000000)) >> 29;

    // Merge them
    INT32 imm21 = (immhi << 2) | immlo;

    return imm21;
}

//*****************************************************************************
//  Extract the PC-Relative offset from an add instruction
//*****************************************************************************
INT32 GetArm64Rel12(UINT32 * pCode)
{
    LIMITED_METHOD_CONTRACT;

    UINT32 addInstr = *pCode;

    // 21-10 contains value. Mask 12 bits and shift by 10 bits.
    INT32 imm12 = (INT32)(addInstr & 0x003FFC00) >> 10;

    return imm12;
}

//*****************************************************************************
//  Deposit the PC-Relative offset 'imm28' into a b or bl instruction
//*****************************************************************************
void PutArm64Rel28(UINT32 * pCode, INT32 imm28)
{
    LIMITED_METHOD_CONTRACT;

    // Verify that we got a valid offset
    _ASSERTE(FitsInRel28(imm28));
    _ASSERTE((imm28 & 0x3) == 0);    // the low two bits must be zero

    UINT32 branchInstr = *pCode;

    branchInstr &= 0xFC000000;       // keep bits 31-26

    // Assemble the pc-relative delta 'imm28' into the branch instruction
    branchInstr |= ((imm28 >> 2) & 0x03FFFFFF);

    *pCode = branchInstr;          // write the assembled instruction

    _ASSERTE(GetArm64Rel28(pCode) == imm28);
}

//*****************************************************************************
//  Deposit the PC-Relative offset 'imm21' into an adrp instruction
//*****************************************************************************
void PutArm64Rel21(UINT32 * pCode, INT32 imm21)
{
    LIMITED_METHOD_CONTRACT;

    // Verify that we got a valid offset
    _ASSERTE(FitsInRel21(imm21));

    UINT32 adrpInstr = *pCode;
    // Check adrp opcode 1ii1 0000 ...
    _ASSERTE((adrpInstr & 0x9F000000) == 0x90000000);

    adrpInstr &= 0x9F00001F;               // keep bits 31, 28-24, 4-0.
    INT32 immlo = imm21 & 0x03;            // Extract low 2 bits which will occupy 30-29 bits.
    INT32 immhi = (imm21 & 0x1FFFFC) >> 2; // Extract high 19 bits which will occupy 23-5 bits.
    adrpInstr |= ((immlo << 29) | (immhi << 5));

    *pCode = adrpInstr;                    // write the assembled instruction

    _ASSERTE(GetArm64Rel21(pCode) == imm21);
}

//*****************************************************************************
//  Deposit the PC-Relative offset 'imm12' into an add instruction
//*****************************************************************************
void PutArm64Rel12(UINT32 * pCode, INT32 imm12)
{
    LIMITED_METHOD_CONTRACT;

    // Verify that we got a valid offset
    _ASSERTE(FitsInRel12(imm12));

    UINT32 addInstr = *pCode;
    // Check add opcode 1001 0001 00...
    _ASSERTE((addInstr & 0xFFC00000) == 0x91000000);

    addInstr &= 0xFFC003FF;     // keep bits 31-22, 9-0
    addInstr |= (imm12 << 10);  // Occupy 21-10.

    *pCode = addInstr;          // write the assembled instruction

    _ASSERTE(GetArm64Rel12(pCode) == imm12);
}

//---------------------------------------------------------------------
// Splits a command line into argc/argv lists, using the VC7 parsing rules.
//
// This functions interface mimics the CommandLineToArgvW api.
//
// If function fails, returns NULL.
//
// If function suceeds, call delete [] on return pointer when done.
//
//---------------------------------------------------------------------
// NOTE: Implementation-wise, once every few years it would be a good idea to
// compare this code with the C runtime library's parse_cmdline method,
// which is in vctools\crt\crtw32\startup\stdargv.c.  (Note we don't
// support wild cards, and we use Unicode characters exclusively.)
// We are up to date as of ~6/2005.
//---------------------------------------------------------------------
LPWSTR *SegmentCommandLine(LPCWSTR lpCmdLine, DWORD *pNumArgs)
{
    STATIC_CONTRACT_NOTHROW;
    STATIC_CONTRACT_GC_NOTRIGGER;
    STATIC_CONTRACT_FAULT;


    *pNumArgs = 0;

    int nch = (int)wcslen(lpCmdLine);

    // Calculate the worstcase storage requirement. (One pointer for
    // each argument, plus storage for the arguments themselves.)
    int cbAlloc = (nch+1)*sizeof(LPWSTR) + sizeof(WCHAR)*(nch + 1);
    LPWSTR pAlloc = new (nothrow) WCHAR[cbAlloc / sizeof(WCHAR)];
    if (!pAlloc)
        return NULL;

    LPWSTR *argv = (LPWSTR*) pAlloc;  // We store the argv pointers in the first halt
    LPWSTR  pdst = (LPWSTR)( ((BYTE*)pAlloc) + sizeof(LPWSTR)*(nch+1) ); // A running pointer to second half to store arguments
    LPCWSTR psrc = lpCmdLine;
    WCHAR   c;
    BOOL    inquote;
    BOOL    copychar;
    int     numslash;

    // First, parse the program name (argv[0]). Argv[0] is parsed under
    // special rules. Anything up to the first whitespace outside a quoted
    // subtring is accepted. Backslashes are treated as normal characters.
    argv[ (*pNumArgs)++ ] = pdst;
    inquote = FALSE;
    do {
        if (*psrc == W('"') )
        {
            inquote = !inquote;
            c = *psrc++;
            continue;
        }
        *pdst++ = *psrc;

        c = *psrc++;

    } while ( (c != W('\0') && (inquote || (c != W(' ') && c != W('\t')))) );

    if ( c == W('\0') ) {
        psrc--;
    } else {
        *(pdst-1) = W('\0');
    }

    inquote = FALSE;



    /* loop on each argument */
    for(;;)
    {
        if ( *psrc )
        {
            while (*psrc == W(' ') || *psrc == W('\t'))
            {
                ++psrc;
            }
        }

        if (*psrc == W('\0'))
            break;              /* end of args */

        /* scan an argument */
        argv[ (*pNumArgs)++ ] = pdst;

        /* loop through scanning one argument */
        for (;;)
        {
            copychar = 1;
            /* Rules: 2N backslashes + " ==> N backslashes and begin/end quote
               2N+1 backslashes + " ==> N backslashes + literal "
               N backslashes ==> N backslashes */
            numslash = 0;
            while (*psrc == W('\\'))
            {
                /* count number of backslashes for use below */
                ++psrc;
                ++numslash;
            }
            if (*psrc == W('"'))
            {
                /* if 2N backslashes before, start/end quote, otherwise
                   copy literally */
                if (numslash % 2 == 0)
                {
                    if (inquote && psrc[1] == W('"'))
                    {
                        psrc++;    /* Double quote inside quoted string */
                    }
                    else
                    {
                        /* skip first quote char and copy second */
                        copychar = 0;       /* don't copy quote */
                        inquote = !inquote;
                    }
                }
                numslash /= 2;          /* divide numslash by two */
            }

            /* copy slashes */
            while (numslash--)
            {
                *pdst++ = W('\\');
            }

            /* if at end of arg, break loop */
            if (*psrc == W('\0') || (!inquote && (*psrc == W(' ') || *psrc == W('\t'))))
                break;

            /* copy character into argument */
            if (copychar)
            {
                *pdst++ = *psrc;
            }
            ++psrc;
        }

        /* null-terminate the argument */

        *pdst++ = W('\0');          /* terminate string */
    }

    /* We put one last argument in -- a null ptr */
    argv[ (*pNumArgs) ] = NULL;

    // If we hit this assert, we overwrote our destination buffer.
    // Since we're supposed to allocate for the worst
    // case, either the parsing rules have changed or our worse case
    // formula is wrong.
    _ASSERTE((BYTE*)pdst <= (BYTE*)pAlloc + cbAlloc);
    return argv;
}

//======================================================================
// This function returns true, if it can determine that the instruction pointer
// refers to a code address that belongs in the range of the given image.
BOOL IsIPInModule(PTR_VOID pModuleBaseAddress, PCODE ip)
{
    STATIC_CONTRACT_LEAF;
    SUPPORTS_DAC;

    struct Param
    {
        PTR_VOID pModuleBaseAddress;
        PCODE ip;
        BOOL fRet;
    } param;
    param.pModuleBaseAddress = pModuleBaseAddress;
    param.ip = ip;
    param.fRet = FALSE;

// UNIXTODO: implement a proper version for PAL
#ifdef HOST_WINDOWS
    PAL_TRY(Param *, pParam, &param)
    {
        PTR_BYTE pBase = dac_cast<PTR_BYTE>(pParam->pModuleBaseAddress);

        PTR_IMAGE_DOS_HEADER pDOS = NULL;
        PTR_IMAGE_NT_HEADERS pNT  = NULL;
        USHORT cbOptHdr;
        PCODE baseAddr;

        //
        // First, must validate the format of the PE headers to make sure that
        // the fields we're interested in using exist in the image.
        //

        // Validate the DOS header.
        pDOS = PTR_IMAGE_DOS_HEADER(pBase);
        if (pDOS->e_magic != VAL16(IMAGE_DOS_SIGNATURE) ||
            pDOS->e_lfanew == 0)
        {
            goto lDone;
        }

        // Validate the NT header
        pNT = PTR_IMAGE_NT_HEADERS(pBase + VAL32(pDOS->e_lfanew));

        if (pNT->Signature != VAL32(IMAGE_NT_SIGNATURE))
        {
            goto lDone;
        }

        // Validate that the optional header is large enough to contain the fields
        // we're interested, namely IMAGE_OPTIONAL_HEADER::SizeOfImage. The reason
        // we don't just check that SizeOfOptionalHeader == IMAGE_SIZEOF_NT_OPTIONAL_HEADER
        // is due to VSW443590, which states that the extensibility of this structure
        // is such that it is possible to include only a portion of the optional header.
        cbOptHdr = pNT->FileHeader.SizeOfOptionalHeader;

        // Check that the magic field is contained by the optional header and set to the correct value.
        if (cbOptHdr < (offsetof(IMAGE_OPTIONAL_HEADER, Magic) + sizeofmember(IMAGE_OPTIONAL_HEADER, Magic)) ||
            pNT->OptionalHeader.Magic != VAL16(IMAGE_NT_OPTIONAL_HDR_MAGIC))
        {
            goto lDone;
        }

        // Check that the SizeOfImage is contained by the optional header.
        if (cbOptHdr < (offsetof(IMAGE_OPTIONAL_HEADER, SizeOfImage) + sizeofmember(IMAGE_OPTIONAL_HEADER, SizeOfImage)))
        {
            goto lDone;
        }

        //
        // The real check
        //

        baseAddr = dac_cast<PCODE>(pBase);
        if ((pParam->ip < baseAddr) || (pParam->ip >= (baseAddr + VAL32(pNT->OptionalHeader.SizeOfImage))))
        {
            goto lDone;
        }

        pParam->fRet = TRUE;

lDone: ;
    }
    PAL_EXCEPT (EXCEPTION_EXECUTE_HANDLER)
    {
    }
    PAL_ENDTRY
#endif // HOST_WINDOWS

    return param.fRet;
}

namespace Clr
{
namespace Util
{
#ifdef HOST_WINDOWS
    // Struct used to scope suspension of client impersonation for the current thread.
    // https://docs.microsoft.com/en-us/windows/desktop/secauthz/client-impersonation
    class SuspendImpersonation
    {
    public:
        SuspendImpersonation()
            : _token(nullptr)
        {
            // The approach used here matches what is used elsewhere in CLR (RevertIfImpersonated).
            // In general, OpenThreadToken fails with ERROR_NO_TOKEN if impersonation is not active,
            // fails with ERROR_CANT_OPEN_ANONYMOUS if anonymous impersonation is active, and otherwise
            // succeeds and returns the active impersonation token.
            BOOL res = ::OpenThreadToken(::GetCurrentThread(), TOKEN_IMPERSONATE, /* OpenAsSelf */ TRUE, &_token);
            if (res != FALSE)
            {
                ::RevertToSelf();
            }
            else
            {
                _token = nullptr;
            }
        }

        ~SuspendImpersonation()
        {
            if (_token != nullptr)
                ::SetThreadToken(nullptr, _token);
        }

    private:
        HandleHolder _token;
    };

    struct ProcessIntegrityResult
    {
        BOOL Success;
        DWORD Integrity;
        HRESULT LastError;

        HRESULT RecordAndReturnError(HRESULT hr)
        {
            LastError = hr;
            return hr;
        }
    };

    // The system calls in this code can fail if run with reduced privileges.
    // It is the caller's responsibility to choose an appropriate default in the event
    // that this function fails to retrieve the current process integrity.
    HRESULT GetCurrentProcessIntegrity(DWORD *integrity)
    {
        static ProcessIntegrityResult s_Result = { FALSE, 0, S_FALSE };

        if (FALSE != InterlockedCompareExchangeT(&s_Result.Success, FALSE, FALSE))
        {
            *integrity = s_Result.Integrity;
            return S_OK;
        }

        // Temporarily suspend impersonation (if possible) while computing the integrity level.
        // If impersonation is active, the OpenProcessToken call below will check the impersonation
        // token against the process token ACL, and will generally fail with ERROR_ACCESS_DENIED if
        // the impersonation token is less privileged than this process's primary token.
        Clr::Util::SuspendImpersonation si;

        HandleHolder hToken;
        if(!OpenProcessToken(GetCurrentProcess(), TOKEN_READ, &hToken))
            return s_Result.RecordAndReturnError(HRESULT_FROM_GetLastError());

        DWORD dwSize = 0;
        DWORD err = ERROR_SUCCESS;
        if(!GetTokenInformation(hToken, (TOKEN_INFORMATION_CLASS)TokenIntegrityLevel, nullptr, 0, &dwSize))
            err = GetLastError();

        // We need to make sure that GetTokenInformation failed in a predictable manner so we know that
        // dwSize has the correct buffer size in it.
        if (err != ERROR_INSUFFICIENT_BUFFER || dwSize == 0)
            return s_Result.RecordAndReturnError((err == ERROR_SUCCESS) ? E_FAIL : HRESULT_FROM_WIN32(err));

        NewArrayHolder<BYTE> pLabel = new (nothrow) BYTE[dwSize];
        if (pLabel == NULL)
            return s_Result.RecordAndReturnError(E_OUTOFMEMORY);

        if(!GetTokenInformation(hToken, (TOKEN_INFORMATION_CLASS)TokenIntegrityLevel, pLabel, dwSize, &dwSize))
            return s_Result.RecordAndReturnError(HRESULT_FROM_GetLastError());

        TOKEN_MANDATORY_LABEL *ptml = (TOKEN_MANDATORY_LABEL *)(void*)pLabel;
        PSID psidIntegrityLevelLabel = ptml->Label.Sid;

        s_Result.Integrity = *GetSidSubAuthority(psidIntegrityLevelLabel, (*GetSidSubAuthorityCount(psidIntegrityLevelLabel) - 1));
        *integrity = s_Result.Integrity;
        InterlockedExchangeT(&s_Result.Success, TRUE);
        return S_OK;
    }

namespace Reg
{
    HRESULT ReadStringValue(HKEY hKey, LPCWSTR wszSubKeyName, LPCWSTR wszValueName, SString & ssValue)
    {
        STANDARD_VM_CONTRACT;

        if (hKey == NULL)
        {
            return E_INVALIDARG;
        }

        RegKeyHolder hTargetKey;
        if (wszSubKeyName == NULL || *wszSubKeyName == W('\0'))
        {   // No subkey was requested, use hKey as the resolved key.
            hTargetKey = hKey;
            hTargetKey.SuppressRelease();
        }
        else
        {   // Try to open the specified subkey.
            if (WszRegOpenKeyEx(hKey, wszSubKeyName, 0, KEY_READ, &hTargetKey) != ERROR_SUCCESS)
                return REGDB_E_CLASSNOTREG;
        }

        DWORD type;
        DWORD size;
        if ((WszRegQueryValueEx(hTargetKey, wszValueName, 0, &type, 0, &size) == ERROR_SUCCESS) &&
            type == REG_SZ && size > 0)
        {
            LPWSTR wszValueBuf = ssValue.OpenUnicodeBuffer(static_cast<COUNT_T>((size / sizeof(WCHAR)) - 1));
            LONG lResult = WszRegQueryValueEx(
                hTargetKey,
                wszValueName,
                0,
                0,
                reinterpret_cast<LPBYTE>(wszValueBuf),
                &size);

            _ASSERTE(lResult == ERROR_SUCCESS);
            if (lResult == ERROR_SUCCESS)
            {
                // Can't count on the returned size being accurate - I've seen at least
                // one string with an extra NULL at the end that will cause the resulting
                // SString to count the extra NULL as part of the string. An extra
                // terminating NULL is not a legitimate scenario for REG_SZ - this must
                // be done using REG_MULTI_SZ - however this was tolerated in the
                // past and so it would be a breaking change to stop doing so.
                _ASSERTE(wcslen(wszValueBuf) <= (size / sizeof(WCHAR)) - 1);
                ssValue.CloseBuffer((COUNT_T)wcsnlen(wszValueBuf, (size_t)size));
            }
            else
            {
                ssValue.CloseBuffer(0);
                return HRESULT_FROM_WIN32(lResult);
            }

            return S_OK;
        }
        else
        {
            return REGDB_E_KEYMISSING;
        }
    }

    HRESULT ReadStringValue(HKEY hKey, LPCWSTR wszSubKey, LPCWSTR wszName, _Outptr_ _Outptr_result_z_ LPWSTR* pwszValue)
    {
        CONTRACTL {
            NOTHROW;
            GC_NOTRIGGER;
        } CONTRACTL_END;

        HRESULT hr = S_OK;
        EX_TRY
        {
            StackSString ssValue;
            if (SUCCEEDED(hr = ReadStringValue(hKey, wszSubKey, wszName, ssValue)))
            {
                *pwszValue = new WCHAR[ssValue.GetCount() + 1];
                wcscpy_s(*pwszValue, ssValue.GetCount() + 1, ssValue.GetUnicode());
            }
        }
        EX_CATCH_HRESULT(hr);
        return hr;
    }
} // namespace Reg

namespace Com
{
    namespace __imp
    {
        __success(return == S_OK)
        static
        HRESULT FindSubKeyDefaultValueForCLSID(REFCLSID rclsid, LPCWSTR wszSubKeyName, SString & ssValue)
        {
            STANDARD_VM_CONTRACT;

            WCHAR wszClsid[39];
            if (GuidToLPWSTR(rclsid, wszClsid, ARRAY_SIZE(wszClsid)) == 0)
                return E_UNEXPECTED;

            StackSString ssKeyName;
            ssKeyName.Append(SL(W("CLSID\\")));
            ssKeyName.Append(wszClsid);
            ssKeyName.Append(SL(W("\\")));
            ssKeyName.Append(wszSubKeyName);

            // Query HKCR first to retain backwards compat with previous implementation where HKCR was only queried.
            // This is being done due to registry caching. This value will be used if the process integrity is medium or less.
            HRESULT hkcrResult = Clr::Util::Reg::ReadStringValue(HKEY_CLASSES_ROOT, ssKeyName.GetUnicode(), nullptr, ssValue);

            // HKCR is a virtualized registry hive that weaves together HKCU\Software\Classes and HKLM\Software\Classes
            // Processes with high integrity or greater should only read from HKLM to avoid being hijacked by medium
            // integrity processes writing to HKCU.
            DWORD integrity = SECURITY_MANDATORY_PROTECTED_PROCESS_RID;
            HRESULT hr = Clr::Util::GetCurrentProcessIntegrity(&integrity);
            if (hr != S_OK)
            {
                // In the event that we are unable to get the current process integrity,
                // we assume that this process is running in an elevated state.
                // GetCurrentProcessIntegrity may fail if the process has insufficient rights to get the integrity level
                integrity = SECURITY_MANDATORY_PROTECTED_PROCESS_RID;
            }

            if (integrity > SECURITY_MANDATORY_MEDIUM_RID)
            {
                Clr::Util::SuspendImpersonation si;

                // Clear the previous HKCR queried value
                ssValue.Clear();

                // Force to use HKLM
                StackSString ssHklmKeyName(SL(W("SOFTWARE\\Classes\\")));
                ssHklmKeyName.Append(ssKeyName);
                return Clr::Util::Reg::ReadStringValue(HKEY_LOCAL_MACHINE, ssHklmKeyName.GetUnicode(), nullptr, ssValue);
            }

            return hkcrResult;
        }
    }

    HRESULT FindInprocServer32UsingCLSID(REFCLSID rclsid, SString & ssInprocServer32Name)
    {
        WRAPPER_NO_CONTRACT;
        return __imp::FindSubKeyDefaultValueForCLSID(rclsid, W("InprocServer32"), ssInprocServer32Name);
    }
} // namespace Com
#endif //  HOST_WINDOWS

} // namespace Util
} // namespace Clr<|MERGE_RESOLUTION|>--- conflicted
+++ resolved
@@ -641,11 +641,7 @@
 /*static*/ CPU_Group_Info *CPUGroupInfo::m_CPUGroupInfoArray = NULL;
 /*static*/ LONG CPUGroupInfo::m_initialization = 0;
 
-<<<<<<< HEAD
-#if !defined(FEATURE_REDHAWK) && (defined(TARGET_AMD64) || defined(TARGET_ARM64) || defined(TARGET_LOONGARCH64))
-=======
-#if !defined(FEATURE_NATIVEAOT) && (defined(TARGET_AMD64) || defined(TARGET_ARM64))
->>>>>>> 4719135a
+#if !defined(FEATURE_NATIVEAOT) && (defined(TARGET_AMD64) || defined(TARGET_ARM64) || defined(TARGET_LOONGARCH64))
 // Calculate greatest common divisor
 DWORD GCD(DWORD u, DWORD v)
 {
@@ -675,11 +671,7 @@
     }
     CONTRACTL_END;
 
-<<<<<<< HEAD
-#if !defined(FEATURE_REDHAWK) && (defined(TARGET_AMD64) || defined(TARGET_ARM64) || defined(TARGET_LOONGARCH64))
-=======
-#if !defined(FEATURE_NATIVEAOT) && (defined(TARGET_AMD64) || defined(TARGET_ARM64))
->>>>>>> 4719135a
+#if !defined(FEATURE_NATIVEAOT) && (defined(TARGET_AMD64) || defined(TARGET_ARM64) || defined(TARGET_LOONGARCH64))
     BYTE *bBuffer = NULL;
     SYSTEM_LOGICAL_PROCESSOR_INFORMATION_EX *pSLPIEx = NULL;
     SYSTEM_LOGICAL_PROCESSOR_INFORMATION_EX *pRecord = NULL;
@@ -760,11 +752,7 @@
     }
     CONTRACTL_END;
 
-<<<<<<< HEAD
-#if !defined(FEATURE_REDHAWK) && (defined(TARGET_AMD64) || defined(TARGET_ARM64) || defined(TARGET_LOONGARCH64))
-=======
-#if !defined(FEATURE_NATIVEAOT) && (defined(TARGET_AMD64) || defined(TARGET_ARM64))
->>>>>>> 4719135a
+#if !defined(FEATURE_NATIVEAOT) && (defined(TARGET_AMD64) || defined(TARGET_ARM64) || defined(TARGET_LOONGARCH64))
     BOOL enableGCCPUGroups = Configuration::GetKnobBooleanValue(W("System.GC.CpuGroup"), CLRConfig::EXTERNAL_GCCpuGroup);
 
     if (!enableGCCPUGroups)
@@ -841,11 +829,7 @@
 {
     LIMITED_METHOD_CONTRACT;
 
-<<<<<<< HEAD
-#if !defined(FEATURE_REDHAWK) && (defined(TARGET_AMD64) || defined(TARGET_ARM64) || defined(TARGET_LOONGARCH64))
-=======
-#if !defined(FEATURE_NATIVEAOT) && (defined(TARGET_AMD64) || defined(TARGET_ARM64))
->>>>>>> 4719135a
+#if !defined(FEATURE_NATIVEAOT) && (defined(TARGET_AMD64) || defined(TARGET_ARM64) || defined(TARGET_LOONGARCH64))
     WORD bTemp = 0;
     WORD bDiff = processor_number - bTemp;
 
@@ -876,11 +860,7 @@
     }
     CONTRACTL_END;
 
-<<<<<<< HEAD
-#if !defined(FEATURE_REDHAWK) && (defined(TARGET_AMD64) || defined(TARGET_ARM64) || defined(TARGET_LOONGARCH64))
-=======
-#if !defined(FEATURE_NATIVEAOT) && (defined(TARGET_AMD64) || defined(TARGET_ARM64))
->>>>>>> 4719135a
+#if !defined(FEATURE_NATIVEAOT) && (defined(TARGET_AMD64) || defined(TARGET_ARM64) || defined(TARGET_LOONGARCH64))
     _ASSERTE(m_enableGCCPUGroups && m_threadUseAllCpuGroups);
 
     PROCESSOR_NUMBER proc_no;
