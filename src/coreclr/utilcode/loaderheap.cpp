--- conflicted
+++ resolved
@@ -25,788 +25,8 @@
 #endif // SELF_NO_HOST
 }
 
-<<<<<<< HEAD
 #endif // #ifndef DACCESS_COMPILE
 
-=======
-//
-// RangeLists are constructed so they can be searched from multiple
-// threads without locking.  They do require locking in order to
-// be safely modified, though.
-//
-
-RangeList::RangeList()
-{
-    WRAPPER_NO_CONTRACT;
-
-    InitBlock(&m_starterBlock);
-
-    m_firstEmptyBlock = &m_starterBlock;
-    m_firstEmptyRange = 0;
-}
-
-RangeList::~RangeList()
-{
-    LIMITED_METHOD_CONTRACT;
-
-    RangeListBlock *b = m_starterBlock.next;
-
-    while (b != NULL)
-    {
-        RangeListBlock *bNext = b->next;
-        delete b;
-        b = bNext;
-    }
-}
-
-void RangeList::InitBlock(RangeListBlock *b)
-{
-    LIMITED_METHOD_CONTRACT;
-
-    Range *r = b->ranges;
-    Range *rEnd = r + RANGE_COUNT;
-    while (r < rEnd)
-        r++->id = (TADDR)NULL;
-
-    b->next = NULL;
-}
-
-BOOL RangeList::AddRangeWorker(const BYTE *start, const BYTE *end, void *id)
-{
-    CONTRACTL
-    {
-        INSTANCE_CHECK;
-        NOTHROW;
-        GC_NOTRIGGER;
-        INJECT_FAULT(return FALSE;);
-    }
-    CONTRACTL_END
-
-    _ASSERTE(id != NULL);
-
-    RangeListBlock *b = m_firstEmptyBlock;
-    Range *r = b->ranges + m_firstEmptyRange;
-    Range *rEnd = b->ranges + RANGE_COUNT;
-
-    while (TRUE)
-    {
-        while (r < rEnd)
-        {
-            if (r->id == (TADDR)NULL)
-            {
-                r->start = (TADDR)start;
-                r->end = (TADDR)end;
-                r->id = (TADDR)id;
-
-                r++;
-
-                m_firstEmptyBlock = b;
-                m_firstEmptyRange = r - b->ranges;
-
-                return TRUE;
-            }
-            r++;
-        }
-
-        //
-        // If there are no more blocks, allocate a
-        // new one.
-        //
-
-        if (b->next == NULL)
-        {
-            RangeListBlock *newBlock = new (nothrow) RangeListBlock;
-
-            if (newBlock == NULL)
-            {
-                m_firstEmptyBlock = b;
-                m_firstEmptyRange = r - b->ranges;
-                return FALSE;
-            }
-
-            InitBlock(newBlock);
-
-            newBlock->next = NULL;
-            b->next = newBlock;
-        }
-
-        //
-        // Next block
-        //
-
-        b = b->next;
-        r = b->ranges;
-        rEnd = r + RANGE_COUNT;
-    }
-}
-
-void RangeList::RemoveRangesWorker(void *id)
-{
-    CONTRACTL
-    {
-        INSTANCE_CHECK;
-        NOTHROW;
-        GC_NOTRIGGER;
-        FORBID_FAULT;
-    }
-    CONTRACTL_END
-
-    RangeListBlock *b = &m_starterBlock;
-    Range *r = b->ranges;
-    Range *rEnd = r + RANGE_COUNT;
-
-    //
-    // Find the first free element, & mark it.
-    //
-
-    while (TRUE)
-    {
-        //
-        // Clear entries in this block.
-        //
-
-        while (r < rEnd)
-        {
-            if (r->id == (TADDR)id)
-            {
-                r->id = (TADDR)NULL;
-            }
-
-            r++;
-        }
-
-        //
-        // If there are no more blocks, we're done.
-        //
-
-        if (b->next == NULL)
-        {
-            m_firstEmptyRange = 0;
-            m_firstEmptyBlock = &m_starterBlock;
-
-            return;
-        }
-
-        //
-        // Next block.
-        //
-
-        b = b->next;
-        r = b->ranges;
-        rEnd = r + RANGE_COUNT;
-    }
-}
-
-#endif // #ifndef DACCESS_COMPILE
-
-BOOL RangeList::IsInRangeWorker(TADDR address)
-{
-    CONTRACTL
-    {
-        INSTANCE_CHECK;
-        NOTHROW;
-        FORBID_FAULT;
-        GC_NOTRIGGER;
-    }
-    CONTRACTL_END
-
-    SUPPORTS_DAC;
-
-    for (const RangeListBlock* b = &m_starterBlock; b != nullptr; b = b->next)
-    {
-        for (const Range r : b->ranges)
-        {
-            if (r.id != (TADDR)nullptr && address >= r.start && address < r.end)
-                return TRUE;
-        }
-    }
-    return FALSE;
-}
-
-#ifdef DACCESS_COMPILE
-
-void
-RangeList::EnumMemoryRegions(CLRDataEnumMemoryFlags flags)
-{
-    SUPPORTS_DAC;
-    WRAPPER_NO_CONTRACT;
-
-    // This class is almost always contained in something
-    // else so there's no enumeration of 'this'.
-
-    RangeListBlock* block = &m_starterBlock;
-    block->EnumMemoryRegions(flags);
-
-    while (block->next.IsValid())
-    {
-        block->next.EnumMem();
-        block = block->next;
-
-        block->EnumMemoryRegions(flags);
-    }
-}
-
-void
-RangeList::RangeListBlock::EnumMemoryRegions(CLRDataEnumMemoryFlags flags)
-{
-    WRAPPER_NO_CONTRACT;
-
-    Range*          range;
-    TADDR           BADFOOD;
-    TSIZE_T         size;
-    int             i;
-
-    // The code below iterates each range stored in the RangeListBlock and
-    // dumps the memory region represented by each range.
-    // It is too much memory for a mini-dump, so we just bail out for mini-dumps.
-    if (flags == CLRDATA_ENUM_MEM_MINI || flags == CLRDATA_ENUM_MEM_TRIAGE)
-    {
-        return;
-    }
-
-    BIT64_ONLY( BADFOOD = 0xbaadf00dbaadf00d; );
-    NOT_BIT64(  BADFOOD = 0xbaadf00d;         );
-
-    for (i=0; i<RANGE_COUNT; i++)
-    {
-        range = &(this->ranges[i]);
-        if (range->id == (TADDR)NULL || range->start == (TADDR)NULL || range->end == (TADDR)NULL ||
-            // just looking at the lower 4bytes is good enough on WIN64
-            range->start == BADFOOD || range->end == BADFOOD)
-        {
-            break;
-        }
-
-        size = range->end - range->start;
-        _ASSERTE( size < UINT32_MAX );    // ranges should be less than 4gig!
-
-        // We can't be sure this entire range is mapped.  For example, the code:StubLinkStubManager
-        // keeps track of all ranges in the code:LoaderAllocator::m_pStubHeap LoaderHeap, and
-        // code:LoaderHeap::UnlockedReservePages adds a range for the entire reserved region, instead
-        // of updating the RangeList when pages are committed.  But in that case, the committed region of
-        // memory will be enumerated by the LoaderHeap anyway, so it's OK if this fails
-        EMEM_OUT(("MEM: RangeListBlock %p - %p\n", range->start, range->end));
-        DacEnumMemoryRegion(range->start, size, false);
-    }
-}
-
-#endif // #ifdef DACCESS_COMPILE
-
-
-//=====================================================================================
-// In DEBUG builds only, we tag live blocks with the requested size and the type of
-// allocation (AllocMem, AllocAlignedMem, AllocateOntoReservedMem). This is strictly
-// to validate that those who call Backout* are passing in the right values.
-//
-// For simplicity, we'll use one LoaderHeapValidationTag structure for all types even
-// though not all fields are applicable to all types.
-//=====================================================================================
-#ifdef _DEBUG
-enum AllocationType
-{
-    kAllocMem = 1,
-    kFreedMem = 4,
-};
-
-struct LoaderHeapValidationTag
-{
-    size_t         m_dwRequestedSize;      // What the caller requested (not what was actually allocated)
-    AllocationType m_allocationType;       // Which api allocated this block.
-    const char *   m_szFile;               // Who allocated me
-    int            m_lineNum;              // Who allocated me
-
-};
-#endif //_DEBUG
-
-
-
-
-
-//=====================================================================================
-// These classes do detailed loaderheap sniffing to help in debugging heap crashes
-//=====================================================================================
-#ifdef _DEBUG
-
-// This structure logs the results of an Alloc or Free call. They are stored in reverse time order
-// with UnlockedLoaderHeap::m_pEventList pointing to the most recent event.
-struct LoaderHeapEvent
-{
-    LoaderHeapEvent *m_pNext;
-    AllocationType   m_allocationType;      //Which api was called
-    const char      *m_szFile;              //Caller Id
-    int              m_lineNum;             //Caller Id
-    const char      *m_szAllocFile;         //(BackoutEvents): Who allocated the block?
-    int              m_allocLineNum;        //(BackoutEvents): Who allocated the block?
-    void            *m_pMem;                //Starting address of block
-    size_t           m_dwRequestedSize;     //Requested size of block
-    size_t           m_dwSize;              //Actual size of block (including validation tags, padding, everything)
-
-
-    void Describe(SString *pSString)
-    {
-        CONTRACTL
-        {
-            INSTANCE_CHECK;
-            DISABLED(NOTHROW);
-            GC_NOTRIGGER;
-        }
-        CONTRACTL_END
-
-        pSString->AppendASCII("\n");
-
-        {
-            StackSString buf;
-            if (m_allocationType == kFreedMem)
-            {
-                buf.Printf("    Freed at:         %s (line %d)\n", m_szFile, m_lineNum);
-                buf.Printf("       (block originally allocated at %s (line %d)\n", m_szAllocFile, m_allocLineNum);
-            }
-            else
-            {
-                buf.Printf("    Allocated at:     %s (line %d)\n", m_szFile, m_lineNum);
-            }
-            pSString->Append(buf);
-        }
-
-        if (!QuietValidate())
-        {
-            pSString->AppendASCII("    *** THIS BLOCK HAS BEEN CORRUPTED ***\n");
-        }
-
-
-
-        {
-            StackSString buf;
-            buf.Printf("    Type:          ");
-            switch (m_allocationType)
-            {
-                case kAllocMem:
-                    buf.AppendASCII("AllocMem()\n");
-                    break;
-                case kFreedMem:
-                    buf.AppendASCII("Free\n");
-                    break;
-                default:
-                    break;
-            }
-            pSString->Append(buf);
-        }
-
-
-        {
-            StackSString buf;
-            buf.Printf("    Start of block:       0x%p\n", m_pMem);
-            pSString->Append(buf);
-        }
-
-        {
-            StackSString buf;
-            buf.Printf("    End of block:         0x%p\n", ((BYTE*)m_pMem) + m_dwSize - 1);
-            pSString->Append(buf);
-        }
-
-        {
-            StackSString buf;
-            buf.Printf("    Requested size:       %lu (0x%lx)\n", (ULONG)m_dwRequestedSize, (ULONG)m_dwRequestedSize);
-            pSString->Append(buf);
-        }
-
-        {
-            StackSString buf;
-            buf.Printf("    Actual size:          %lu (0x%lx)\n", (ULONG)m_dwSize, (ULONG)m_dwSize);
-            pSString->Append(buf);
-        }
-
-        pSString->AppendASCII("\n");
-    }
-
-
-
-    BOOL QuietValidate();
-
-};
-
-
-class LoaderHeapSniffer
-{
-    public:
-        static DWORD InitDebugFlags()
-        {
-            WRAPPER_NO_CONTRACT;
-
-            DWORD dwDebugFlags = 0;
-            if (CLRConfig::GetConfigValue(CLRConfig::INTERNAL_LoaderHeapCallTracing))
-            {
-                dwDebugFlags |= UnlockedLoaderHeap::kCallTracing;
-            }
-            return dwDebugFlags;
-        }
-
-
-        static VOID RecordEvent(UnlockedLoaderHeap *pHeap,
-                                AllocationType allocationType,
-                                _In_ const char *szFile,
-                                int            lineNum,
-                                _In_ const char *szAllocFile,
-                                int            allocLineNum,
-                                void          *pMem,
-                                size_t         dwRequestedSize,
-                                size_t         dwSize
-                                );
-
-        static VOID ClearEvents(UnlockedLoaderHeap *pHeap)
-        {
-            STATIC_CONTRACT_NOTHROW;
-            STATIC_CONTRACT_FORBID_FAULT;
-
-            LoaderHeapEvent *pEvent = pHeap->m_pEventList;
-            while (pEvent)
-            {
-                LoaderHeapEvent *pNext = pEvent->m_pNext;
-                delete pEvent;
-                pEvent = pNext;
-            }
-            pHeap->m_pEventList = NULL;
-        }
-
-
-        static VOID CompactEvents(UnlockedLoaderHeap *pHeap)
-        {
-            STATIC_CONTRACT_NOTHROW;
-            STATIC_CONTRACT_FORBID_FAULT;
-
-            LoaderHeapEvent **ppEvent = &(pHeap->m_pEventList);
-            while (*ppEvent)
-            {
-                LoaderHeapEvent *pEvent = *ppEvent;
-                if (pEvent->m_allocationType != kFreedMem)
-                {
-                    ppEvent = &(pEvent->m_pNext);
-                }
-                else
-                {
-                    LoaderHeapEvent **ppWalk = &(pEvent->m_pNext);
-                    BOOL fMatchFound = FALSE;
-                    while (*ppWalk && !fMatchFound)
-                    {
-                        LoaderHeapEvent *pWalk = *ppWalk;
-                        if (pWalk->m_allocationType  != kFreedMem &&
-                            pWalk->m_pMem            == pEvent->m_pMem &&
-                            pWalk->m_dwRequestedSize == pEvent->m_dwRequestedSize)
-                        {
-                            // Delete matched pairs
-
-                            // Order is important here - updating *ppWalk may change pEvent->m_pNext, and we want
-                            // to get the updated value when we unlink pEvent.
-                            *ppWalk = pWalk->m_pNext;
-                            *ppEvent = pEvent->m_pNext;
-
-                            delete pEvent;
-                            delete pWalk;
-                            fMatchFound = TRUE;
-                        }
-                        else
-                        {
-                            ppWalk = &(pWalk->m_pNext);
-                        }
-                    }
-
-                    if (!fMatchFound)
-                    {
-                        ppEvent = &(pEvent->m_pNext);
-                    }
-                }
-            }
-        }
-        static VOID PrintEvents(UnlockedLoaderHeap *pHeap)
-        {
-            STATIC_CONTRACT_NOTHROW;
-            STATIC_CONTRACT_FORBID_FAULT;
-
-            minipal_log_print_info("\n------------- LoaderHeapEvents (in reverse time order!) --------------------");
-
-            StackSString buf;
-            LoaderHeapEvent *pEvent = pHeap->m_pEventList;
-            while (pEvent)
-            {
-                minipal_log_print_info("\n");
-
-                switch (pEvent->m_allocationType)
-                {
-                    case kAllocMem:         buf.AppendUTF8("AllocMem        "); break;
-                    case kFreedMem:         buf.AppendUTF8("BackoutMem      "); break;
-
-                }
-                buf.AppendPrintf(" ptr = 0x%-8p", pEvent->m_pMem);
-                buf.AppendPrintf(" rqsize = 0x%-8x", (DWORD)pEvent->m_dwRequestedSize);
-                buf.AppendPrintf(" actsize = 0x%-8x", (DWORD)pEvent->m_dwSize);
-                buf.AppendPrintf(" (at %s@%d)", pEvent->m_szFile, pEvent->m_lineNum);
-                if (pEvent->m_allocationType == kFreedMem)
-                {
-                    buf.AppendPrintf(" (original allocation at %s@%d)", pEvent->m_szAllocFile, pEvent->m_allocLineNum);
-                }
-
-                minipal_log_print_info(buf.GetUTF8());
-                buf.Clear();
-
-                pEvent = pEvent->m_pNext;
-
-            }
-            minipal_log_print_info("\n------------- End of LoaderHeapEvents --------------------------------------\n");
-        }
-
-
-        static VOID PitchSniffer(SString *pSString)
-        {
-            WRAPPER_NO_CONTRACT;
-            pSString->AppendASCII("\n"
-                             "\nBecause call-tracing wasn't turned on, we couldn't provide details about who last owned the affected memory block. To get more precise diagnostics,"
-                             "\nset the following registry DWORD value:"
-                             "\n"
-                             "\n    HKLM\\Software\\Microsoft\\.NETFramework\\LoaderHeapCallTracing = 1"
-                             "\n"
-                             "\nand rerun the scenario that crashed."
-                             "\n"
-                             "\n");
-        }
-
-        static LoaderHeapEvent *FindEvent(UnlockedLoaderHeap *pHeap, void *pAddr)
-        {
-            LIMITED_METHOD_CONTRACT;
-
-            LoaderHeapEvent *pEvent = pHeap->m_pEventList;
-            while (pEvent)
-            {
-                if (pAddr >= pEvent->m_pMem && pAddr <= ( ((BYTE*)pEvent->m_pMem) + pEvent->m_dwSize - 1))
-                {
-                    return pEvent;
-                }
-                pEvent = pEvent->m_pNext;
-            }
-            return NULL;
-
-        }
-
-
-        static void ValidateFreeList(UnlockedLoaderHeap *pHeap);
-
-        static void WeGotAFaultNowWhat(UnlockedLoaderHeap *pHeap)
-        {
-            WRAPPER_NO_CONTRACT;
-            ValidateFreeList(pHeap);
-
-            //If none of the above popped up an assert, pop up a generic one.
-            _ASSERTE(!("Unexpected AV inside LoaderHeap. The usual reason is that someone overwrote the end of a block or wrote into a freed block.\n"));
-
-        }
-
-};
-
-
-#endif
-
-
-#ifdef _DEBUG
-#define LOADER_HEAP_BEGIN_TRAP_FAULT BOOL __faulted = FALSE; EX_TRY {
-#define LOADER_HEAP_END_TRAP_FAULT   } EX_CATCH {__faulted = TRUE; } EX_END_CATCH(SwallowAllExceptions) if (__faulted) LoaderHeapSniffer::WeGotAFaultNowWhat(pHeap);
-#else
-#define LOADER_HEAP_BEGIN_TRAP_FAULT
-#define LOADER_HEAP_END_TRAP_FAULT
-#endif
-
-
-//=====================================================================================
-// This freelist implementation is a first cut and probably needs to be tuned.
-// It should be tuned with the following assumptions:
-//
-//    - Freeing LoaderHeap memory is done primarily for OOM backout. LoaderHeaps
-//      weren't designed to be general purpose heaps and shouldn't be used that way.
-//
-//    - And hence, when memory is freed, expect it to be freed in large clumps and in a
-//      LIFO order. Since the LoaderHeap normally hands out memory with sequentially
-//      increasing addresses, blocks will typically be freed with sequentially decreasing
-//      addresses.
-//
-// The first cut of the freelist is a single-linked list of free blocks using first-fit.
-// Assuming the above alloc-free pattern holds, the list will end up mostly sorted
-// in increasing address order. When a block is freed, we'll attempt to coalesce it
-// with the first block in the list. We could also choose to be more aggressive about
-// sorting and coalescing but this should probably catch most cases in practice.
-//=====================================================================================
-
-// When a block is freed, we place this structure on the first bytes of the freed block (Allocations
-// are bumped in size if necessary to make sure there's room.)
-struct LoaderHeapFreeBlock
-{
-    public:
-        LoaderHeapFreeBlock   *m_pNext;         // Pointer to next block on free list
-        size_t                 m_dwSize;        // Total size of this block
-        void                  *m_pBlockAddress; // Virtual address of the block
-
-#ifndef DACCESS_COMPILE
-        static void InsertFreeBlock(LoaderHeapFreeBlock **ppHead, void *pMem, size_t dwTotalSize, UnlockedLoaderHeap *pHeap)
-        {
-            STATIC_CONTRACT_NOTHROW;
-            STATIC_CONTRACT_GC_NOTRIGGER;
-
-            // The new "nothrow" below failure is handled in a non-fault way, so
-            // make sure that callers with FORBID_FAULT can call this method without
-            // firing the contract violation assert.
-            PERMANENT_CONTRACT_VIOLATION(FaultViolation, ReasonContractInfrastructure);
-
-            LOADER_HEAP_BEGIN_TRAP_FAULT
-
-            // It's illegal to insert a free block that's smaller than the minimum sized allocation -
-            // it may stay stranded on the freelist forever.
-#ifdef _DEBUG
-            if (!(dwTotalSize >= pHeap->AllocMem_TotalSize(1)))
-            {
-                LoaderHeapSniffer::ValidateFreeList(pHeap);
-                _ASSERTE(dwTotalSize >= pHeap->AllocMem_TotalSize(1));
-            }
-
-            if (!(0 == (dwTotalSize & ALLOC_ALIGN_CONSTANT)))
-            {
-                LoaderHeapSniffer::ValidateFreeList(pHeap);
-                _ASSERTE(0 == (dwTotalSize & ALLOC_ALIGN_CONSTANT));
-            }
-#endif
-
-#ifdef DEBUG
-            if (!pHeap->IsInterleaved())
-            {
-                void* pMemRW = pMem;
-                ExecutableWriterHolderNoLog<void> memWriterHolder;
-                if (pHeap->IsExecutable())
-                {
-                    memWriterHolder.AssignExecutableWriterHolder(pMem, dwTotalSize);
-                    pMemRW = memWriterHolder.GetRW();
-                }
-
-                memset(pMemRW, 0xcc, dwTotalSize);
-            }
-            else
-            {
-                memset((BYTE*)pMem + GetStubCodePageSize(), 0xcc, dwTotalSize);
-            }
-#endif // DEBUG
-
-            LoaderHeapFreeBlock *pNewBlock = new (nothrow) LoaderHeapFreeBlock;
-            // If we fail allocating the LoaderHeapFreeBlock, ignore the failure and don't insert the free block at all.
-            if (pNewBlock != NULL)
-            {
-                pNewBlock->m_pNext  = *ppHead;
-                pNewBlock->m_dwSize = dwTotalSize;
-                pNewBlock->m_pBlockAddress = pMem;
-                *ppHead = pNewBlock;
-                MergeBlock(pNewBlock, pHeap);
-            }
-
-            LOADER_HEAP_END_TRAP_FAULT
-        }
-
-        static void *AllocFromFreeList(LoaderHeapFreeBlock **ppHead, size_t dwSize, UnlockedLoaderHeap *pHeap)
-        {
-            STATIC_CONTRACT_NOTHROW;
-            STATIC_CONTRACT_GC_NOTRIGGER;
-
-            INCONTRACT(_ASSERTE_IMPL(!ARE_FAULTS_FORBIDDEN()));
-
-            void *pResult = NULL;
-            LOADER_HEAP_BEGIN_TRAP_FAULT
-
-            LoaderHeapFreeBlock **ppWalk = ppHead;
-            while (*ppWalk)
-            {
-                LoaderHeapFreeBlock *pCur = *ppWalk;
-                size_t dwCurSize = pCur->m_dwSize;
-                if (dwCurSize == dwSize)
-                {
-                    pResult = pCur->m_pBlockAddress;
-                    // Exact match. Hooray!
-                    *ppWalk = pCur->m_pNext;
-                    delete pCur;
-                    break;
-                }
-                else if (dwCurSize > dwSize && (dwCurSize - dwSize) >= pHeap->AllocMem_TotalSize(1))
-                {
-                    // Partial match. Ok...
-                    pResult = pCur->m_pBlockAddress;
-                    *ppWalk = pCur->m_pNext;
-                    InsertFreeBlock(ppWalk, ((BYTE*)pCur->m_pBlockAddress) + dwSize, dwCurSize - dwSize, pHeap );
-                    delete pCur;
-                    break;
-                }
-
-                // Either block is too small or splitting the block would leave a remainder that's smaller than
-                // the minimum block size. Onto next one.
-
-                ppWalk = &( pCur->m_pNext );
-            }
-
-            if (pResult)
-            {
-                void *pResultRW = pResult;
-                ExecutableWriterHolderNoLog<void> resultWriterHolder;
-                if (pHeap->IsExecutable())
-                {
-                    resultWriterHolder.AssignExecutableWriterHolder(pResult, dwSize);
-                    pResultRW = resultWriterHolder.GetRW();
-                }
-                // Callers of loaderheap assume allocated memory is zero-inited so we must preserve this invariant!
-                memset(pResultRW, 0, dwSize);
-            }
-            LOADER_HEAP_END_TRAP_FAULT
-            return pResult;
-        }
-
-    private:
-        // Try to merge pFreeBlock with its immediate successor. Return TRUE if a merge happened. FALSE if no merge happened.
-        static BOOL MergeBlock(LoaderHeapFreeBlock *pFreeBlock, UnlockedLoaderHeap *pHeap)
-        {
-            STATIC_CONTRACT_NOTHROW;
-
-            BOOL result = FALSE;
-
-            LOADER_HEAP_BEGIN_TRAP_FAULT
-
-            LoaderHeapFreeBlock *pNextBlock = pFreeBlock->m_pNext;
-            size_t               dwSize     = pFreeBlock->m_dwSize;
-
-            if (pNextBlock == NULL || ((BYTE*)pNextBlock->m_pBlockAddress) != (((BYTE*)pFreeBlock->m_pBlockAddress) + dwSize))
-            {
-                result = FALSE;
-            }
-            else
-            {
-                size_t dwCombinedSize = dwSize + pNextBlock->m_dwSize;
-                LoaderHeapFreeBlock *pNextNextBlock = pNextBlock->m_pNext;
-                void *pMemRW = pFreeBlock->m_pBlockAddress;
-                ExecutableWriterHolderNoLog<void> memWriterHolder;
-                if (pHeap->IsExecutable())
-                {
-                    memWriterHolder.AssignExecutableWriterHolder(pFreeBlock->m_pBlockAddress, dwCombinedSize);
-                    pMemRW = memWriterHolder.GetRW();
-                }
-                INDEBUG(memset(pMemRW, 0xcc, dwCombinedSize);)
-                pFreeBlock->m_pNext  = pNextNextBlock;
-                pFreeBlock->m_dwSize = dwCombinedSize;
-                delete pNextBlock;
-
-                result = TRUE;
-            }
-
-            LOADER_HEAP_END_TRAP_FAULT
-            return result;
-
-        }
-#endif // DACCESS_COMPILE
-};
-
-
-
-
->>>>>>> 7ba135a8
 //=====================================================================================
 // These helpers encapsulate the actual layout of a block allocated by AllocMem
 // and UnlockedAllocMem():
