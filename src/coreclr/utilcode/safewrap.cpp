--- conflicted
+++ resolved
@@ -19,151 +19,6 @@
 #include "sstring.h"
 #include "ex.h"
 
-<<<<<<< HEAD
-//-----------------------------------------------------------------------------
-// Get the current directory.
-// On success, returns true and sets 'Value' to unicode version of cur dir.
-// Throws on all failures. This should mainly be oom.
-//-----------------------------------------------------------------------------
-void ClrGetCurrentDirectory(SString<EncodingUnicode> & value)
-{
-    CONTRACTL
-    {
-        THROWS;
-        GC_NOTRIGGER;
-    }
-    CONTRACTL_END;
-
-    // Get size needed
-    DWORD len = WszGetCurrentDirectory(value);
-
-
-    // An actual API failure in GetCurrentDirectory failure should be very rare, so we'll throw on those.
-    if (len == 0)
-    {
-        ThrowLastError();
-    }
-}
-
-//-----------------------------------------------------------------------------
-// Reads an environment variable into the given SString.
-// Returns true on success, false on failure (includes if the var does not exist).
-// May throw on oom.
-//-----------------------------------------------------------------------------
-bool ClrGetEnvironmentVariable(LPCSTR szEnvVarName, SString<EncodingUTF8> & value)
-{
-    CONTRACTL
-    {
-        THROWS;
-        GC_NOTRIGGER;
-
-        PRECONDITION(szEnvVarName != NULL);
-    }
-    CONTRACTL_END;
-
-    // First read it to get the needed length.
-    DWORD lenWithNull = GetEnvironmentVariableA(szEnvVarName, NULL, 0);
-    if (lenWithNull == 0)
-    {
-        return false;
-    }
-
-    // Now read it for content.
-    char * pCharBuf = value.OpenBuffer(lenWithNull);
-    DWORD lenWithoutNull = GetEnvironmentVariableA(szEnvVarName, pCharBuf, lenWithNull);
-    value.CloseBuffer(lenWithoutNull);
-
-    if (lenWithoutNull != (lenWithNull - 1))
-    {
-        // Env var must have changed underneath us.
-        return false;
-    }
-    return true;
-}
-
-void ClrGetModuleFileName(HMODULE hModule, SString<EncodingUnicode> & value)
-{
-    CONTRACTL
-    {
-        THROWS;
-        GC_NOTRIGGER;
-    }
-    CONTRACTL_END;
-
-    WCHAR * pCharBuf = value.OpenBuffer(_MAX_PATH);
-    DWORD numChars = GetModuleFileNameW(hModule, pCharBuf, _MAX_PATH);
-    value.CloseBuffer(numChars);
-}
-
-ClrDirectoryEnumerator::ClrDirectoryEnumerator(LPCWSTR pBaseDirectory, LPCWSTR pMask /*= W("*")*/)
-{
-    CONTRACTL
-    {
-        THROWS;
-        GC_NOTRIGGER;
-    }
-    CONTRACTL_END;
-
-    StackSString<EncodingUnicode> strMask(pBaseDirectory);
-    SString<EncodingUnicode> s(SharedData, DIRECTORY_SEPARATOR_STR_W);
-    if (!strMask.EndsWith(s))
-    {
-        strMask.Append(s);
-    }
-    strMask.Append(pMask);
-    dirHandle = WszFindFirstFile(strMask, &data);
-
-    if (dirHandle == INVALID_HANDLE_VALUE)
-    {
-        DWORD dwLastError = GetLastError();
-
-        // We either ran out of files, or didnt encounter even a single file matching the
-        // search mask. If it is neither of these conditions, then convert the error to an exception
-        // and raise it.
-        if ((dwLastError != ERROR_FILE_NOT_FOUND) && (dwLastError != ERROR_NO_MORE_FILES))
-            ThrowLastError();
-    }
-
-    fFindNext = FALSE;
-}
-
-bool ClrDirectoryEnumerator::Next()
-{
-    CONTRACTL
-    {
-        THROWS;
-        GC_NOTRIGGER;
-    }
-    CONTRACTL_END;
-
-    if (dirHandle == INVALID_HANDLE_VALUE)
-        return FALSE;
-
-    for (;;)
-    {
-        if (fFindNext)
-        {
-            if (!WszFindNextFile(dirHandle, &data))
-            {
-                if (GetLastError() != ERROR_NO_MORE_FILES)
-                    ThrowLastError();
-
-                return FALSE;
-            }
-        }
-        else
-        {
-            fFindNext  = TRUE;
-        }
-
-        // Skip junk
-        if (wcscmp(data.cFileName, W(".")) != 0 && wcscmp(data.cFileName, W("..")) != 0)
-            return TRUE;
-    }
-}
-
-=======
->>>>>>> cd6512d0
 DWORD ClrReportEvent(
     LPCWSTR     pEventSource,
     WORD        wType,
