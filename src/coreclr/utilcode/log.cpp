--- conflicted
+++ resolved
@@ -33,13 +33,8 @@
 
 static          DWORD        LogFlags                    = 0;
 static          CQuickWSTR   szLogFileName;
-<<<<<<< HEAD
-static          FILE*        LogFileHandle               = NULL;
-static volatile HANDLE       LogFileMutex                = 0;
-=======
-static          HANDLE       LogFileHandle               = INVALID_HANDLE_VALUE;
+static          FILE* LogFileHandle = NULL;
 static minipal_mutex* volatile LogFileMutex              = nullptr;
->>>>>>> 913c282f
 static          DWORD        LogFacilityMask             = LF_ALL;
 static          DWORD        LogFacilityMask2            = 0;
 static          DWORD        LogVMLevel                  = LL_INFO100;
