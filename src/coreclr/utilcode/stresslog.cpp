--- conflicted
+++ resolved
@@ -752,26 +752,6 @@
 
     if (offs > StressMsg::maxOffset)
     {
-<<<<<<< HEAD
-#ifdef _DEBUG
-        // ASAN-TODO: An ASAN-enabled CoreCLR is too large and it's size exceeds Stress:Msg::maxOffset
-        // Don't force a debugger breakpoint here, otherwise we'll hit this every time we run
-        // tests on an ASAN-based CoreCLR.
-        // Consider revving the StressLog format (and SOS) versions to make the StressLog more reliable for larger
-        // module cases.
-#ifndef HAS_ADDRESS_SANITIZER
-        DebugBreak(); // in lieu of the above _ASSERTE
-#endif // HAS_ADDRESS_SANITIZER
-#endif // _DEBUG
-
-        // Set it to this string instead.
-        offs =
-#ifdef _DEBUG
-            (size_t)"<BUG: StressLog format string beyond maxOffset>";
-#else // _DEBUG
-            0; // a 0 offset is ignored by StressLog::Dump
-#endif // _DEBUG else
-=======
         // This string is at a location that is too far away from the base address of the module set.
         // We can handle up to 68GB of native modules registered in the stresslog (like the runtime or GC).
         // Managed assemblies cannot write to the stresslog.
@@ -779,7 +759,6 @@
         // in the module.
         DebugBreak();
         offs = 0;
->>>>>>> eb650227
     }
 
     // Get next available slot
