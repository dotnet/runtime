// Licensed to the .NET Foundation under one or more agreements.
// The .NET Foundation licenses this file to you under the MIT license.

using System;
using System.Collections.Generic;
using System.Collections.Immutable;
using System.CommandLine;
using System.CommandLine.Invocation;
using System.IO;
using System.Linq;
using System.Reflection.Metadata;
using System.Reflection.Metadata.Ecma335;
using System.Reflection.PortableExecutable;
using System.Runtime.CompilerServices;
using System.Runtime.InteropServices;
using System.Text;
using System.Threading.Tasks;

using ILCompiler.Diagnostics;
using ILCompiler.Reflection.ReadyToRun;

using Internal.Runtime;
using Internal.TypeSystem;

using OperatingSystem = ILCompiler.Reflection.ReadyToRun.OperatingSystem;

namespace R2RDump
{
    public class DumpOptions : IAssemblyResolver
    {
        public FileInfo[] In { get; set; }
        public FileInfo Out { get; set; }
        public bool Raw { get; set; }
        public bool Header { get; set; }
        public bool Disasm { get; set; }
        public bool Naked { get; set; }
        public bool HideOffsets { get; set; }

        public string[] Query { get; set; }
        public string[] Keyword { get; set; }
        public string[] RuntimeFunction { get; set; }
        public string[] Section { get; set; }

        public bool Unwind { get; set; }
        public bool GC { get; set; }
        public bool Pgo { get; set; }
        public bool SectionContents { get; set; }
        public bool EntryPoints { get; set; }
        public bool Normalize { get; set; }
        public bool HideTransitions { get; set; }
        public bool Verbose { get; set; }
        public bool Diff { get; set; }
        public bool DiffHideSameDisasm { get; set; }
        public bool IgnoreSensitive { get; set; }

        public bool CreatePDB { get; set; }
        public string PdbPath { get; set; }

        public bool CreatePerfmap { get; set; }
        public string PerfmapPath { get; set; }
        public int PerfmapFormatVersion { get; set; }


        public FileInfo[] Reference { get; set; }
        public DirectoryInfo[] ReferencePath { get; set; }

        public bool SignatureBinary { get; set; }
        public bool InlineSignatureBinary { get; set; }

        private SignatureFormattingOptions signatureFormattingOptions;

        public DumpOptions()
        {
            PerfmapFormatVersion = PerfMapWriter.CurrentFormatVersion;
        }

        /// <summary>
        /// Probing extensions to use when looking up assemblies under reference paths.
        /// </summary>
        private readonly static string[] ProbeExtensions = new string[] { ".ni.exe", ".ni.dll", ".exe", ".dll" };

        /// <summary>
        /// Try to locate a (reference) assembly based on an AssemblyRef handle using the list of explicit reference assemblies
        /// and the list of reference paths passed to R2RDump.
        /// </summary>
        /// <param name="metadataReader">Containing metadata reader for the assembly reference handle</param>
        /// <param name="assemblyReferenceHandle">Handle representing the assembly reference</param>
        /// <param name="parentFile">Name of assembly from which we're performing the lookup</param>
        /// <returns></returns>

        public IAssemblyMetadata FindAssembly(MetadataReader metadataReader, AssemblyReferenceHandle assemblyReferenceHandle, string parentFile)
        {
            string simpleName = metadataReader.GetString(metadataReader.GetAssemblyReference(assemblyReferenceHandle).Name);
            return FindAssembly(simpleName, parentFile);
        }

        /// <summary>
        /// Try to locate a (reference) assembly using the list of explicit reference assemblies
        /// and the list of reference paths passed to R2RDump.
        /// </summary>
        /// <param name="simpleName">Simple name of the assembly to look up</param>
        /// <param name="parentFile">Name of assembly from which we're performing the lookup</param>
        /// <returns></returns>
        public IAssemblyMetadata FindAssembly(string simpleName, string parentFile)
        {
            foreach (FileInfo refAsm in Reference ?? Enumerable.Empty<FileInfo>())
            {
                if (Path.GetFileNameWithoutExtension(refAsm.FullName).Equals(simpleName, StringComparison.OrdinalIgnoreCase))
                {
                    return Open(refAsm.FullName);
                }
            }

            IEnumerable<string> allRefPaths = new string[] { Path.GetDirectoryName(parentFile) }
                .Concat((ReferencePath ?? Enumerable.Empty<DirectoryInfo>()).Select(path => path.FullName));

            foreach (string refPath in allRefPaths)
            {
                foreach (string extension in ProbeExtensions)
                {
                    try
                    {
                        string probeFile = Path.Combine(refPath, simpleName + extension);
                        if (File.Exists(probeFile))
                        {
                            return Open(probeFile);
                        }
                    }
                    catch (BadImageFormatException)
                    {
                    }
                }
            }

            return null;
        }

        private static unsafe IAssemblyMetadata Open(string filename)
        {
            byte[] image = File.ReadAllBytes(filename);

            PEReader peReader = new PEReader(Unsafe.As<byte[], ImmutableArray<byte>>(ref image));

            if (!peReader.HasMetadata)
            {
                throw new BadImageFormatException($"ECMA metadata not found in file '{filename}'");
            }

            return new StandaloneAssemblyMetadata(peReader);
        }

        public SignatureFormattingOptions GetSignatureFormattingOptions()
        {
            if (signatureFormattingOptions == null)
            {
                signatureFormattingOptions = new SignatureFormattingOptions
                {
                    Naked = this.Naked,
                    SignatureBinary = this.SignatureBinary,
                    InlineSignatureBinary = this.InlineSignatureBinary,
                };
            }
            return signatureFormattingOptions;
        }
    }

    public abstract class Dumper
    {
        protected readonly ReadyToRunReader _r2r;
        protected TextWriter _writer;
        protected readonly Disassembler _disassembler;
        protected readonly DumpOptions _options;

        public Dumper(ReadyToRunReader r2r, TextWriter writer, Disassembler disassembler, DumpOptions options)
        {
            _r2r = r2r;
            _writer = writer;
            _disassembler = disassembler;
            _options = options;
        }

        public IEnumerable<ReadyToRunSection> NormalizedSections(ReadyToRunCoreHeader header)
        {
            IEnumerable<ReadyToRunSection> sections = header.Sections.Values;
            if (_options.Normalize)
            {
                sections = sections.OrderBy((s) => s.Type);
            }
            return sections;
        }

        public IEnumerable<ReadyToRunMethod> NormalizedMethods()
        {
            IEnumerable<ReadyToRunMethod> methods = _r2r.Methods;
            if (_options.Normalize)
            {
                methods = methods.OrderBy((m) => m.SignatureString);
            }
            return methods;
        }

        /// <summary>
        /// Run right before printing output
        /// </summary>
        abstract internal void Begin();

        /// <summary>
        /// Run right after printing output
        /// </summary>
        abstract internal void End();
        abstract internal void WriteDivider(string title);
        abstract internal void WriteSubDivider();
        abstract internal void SkipLine();
        abstract internal void DumpHeader(bool dumpSections);
        abstract internal void DumpSection(ReadyToRunSection section);
        abstract internal void DumpEntryPoints();
        abstract internal void DumpAllMethods();
        abstract internal void DumpMethod(ReadyToRunMethod method);
        abstract internal void DumpRuntimeFunction(RuntimeFunction rtf);
        abstract internal void DumpDisasm(RuntimeFunction rtf, int imageOffset);
        abstract internal void DumpBytes(int rva, uint size, string name = "Raw", bool convertToOffset = true);
        abstract internal void DumpSectionContents(ReadyToRunSection section);
        abstract internal void DumpQueryCount(string q, string title, int count);
        abstract internal void DumpFixupStats();

        public TextWriter Writer => _writer;

        public DumpOptions Options => _options;

        public ReadyToRunReader Reader => _r2r;

        public Disassembler Disassembler => _disassembler;
    }

    class R2RDump
    {
        private readonly DumpOptions _options;
        private readonly Dictionary<ReadyToRunSectionType, bool> _selectedSections = new Dictionary<ReadyToRunSectionType, bool>();
        private readonly Encoding _encoding;
        private readonly TextWriter _writer;
        private Dumper _dumper;

        private R2RDump(DumpOptions options)
        {
            _options = options;
            _encoding = new UTF8Encoding(encoderShouldEmitUTF8Identifier: false, throwOnInvalidBytes: false);

            if (_options.Verbose)
            {
                _options.Disasm = true;
                _options.Unwind = true;
                _options.GC = true;
                _options.Pgo = true;
                _options.SectionContents = true;
            }

            if (_options.Out != null)
            {
                _writer = new StreamWriter(_options.Out.FullName, append: false, _encoding);
            }
            else
            {
                _writer = Console.Out;
            }
        }

        private static int ArgStringToInt(string arg)
        {
            int n;
            if (!ArgStringToInt(arg, out n))
            {
                throw new ArgumentException("Can't parse argument to int");
            }
            return n;
        }

        /// <summary>
        /// Converts string passed as cmd line args into int, works for hexadecimal with 0x as prefix
        /// </summary>
        /// <param name="arg">The argument string to convert</param>
        /// <param name="n">The integer representation</param>
        private static bool ArgStringToInt(string arg, out int n)
        {
            arg = arg.Trim();
            if (arg.StartsWith("0x", StringComparison.OrdinalIgnoreCase))
            {
                return int.TryParse(arg.Substring(2), System.Globalization.NumberStyles.HexNumber, null, out n);
            }
            return int.TryParse(arg, out n);
        }

        /// <summary>
        /// Outputs a warning message
        /// </summary>
        /// <param name="warning">The warning message to output</param>
        public static void WriteWarning(string warning)
        {
            Console.WriteLine($"Warning: {warning}");
        }

        // <summary>
        /// For each query in the list of queries, dump all methods matching the query by name, signature or id
        /// </summary>
        /// <param name="r2r">Contains all the extracted info about the ReadyToRun image</param>
        /// <param name="title">The title to print, "R2R Methods by Query" or "R2R Methods by Keyword"</param>
        /// <param name="queries">The keywords/ids to search for</param>
        /// <param name="exact">Specifies whether to look for methods with names/signatures/ids matching the method exactly or partially</param>
        private void QueryMethod(ReadyToRunReader r2r, string title, IReadOnlyList<string> queries, bool exact)
        {
            if (queries.Count > 0)
            {
                _dumper.WriteDivider(title);
            }
            foreach (string q in queries)
            {
                IList<ReadyToRunMethod> res = FindMethod(r2r, q, exact);
                _dumper.DumpQueryCount(q, "Methods", res.Count);
                foreach (ReadyToRunMethod method in res)
                {
                    _dumper.DumpMethod(method);
                }
            }
        }

        // <summary>
        /// For each query in the list of queries, dump all sections by the name or value of the ReadyToRunSectionType enum
        /// </summary>
        /// <param name="r2r">Contains all the extracted info about the ReadyToRun image</param>
        /// <param name="queries">The names/values to search for</param>
        private void QuerySection(ReadyToRunReader r2r, IReadOnlyList<string> queries)
        {
            if (queries.Count > 0)
            {
                _dumper.WriteDivider("R2R Section");
            }
            foreach (string q in queries)
            {
                IList<ReadyToRunSection> res = FindSection(r2r, q);
                _dumper.DumpQueryCount(q, "Sections", res.Count);
                foreach (ReadyToRunSection section in res)
                {
                    _dumper.DumpSection(section);
                }
            }
        }

        // <summary>
        /// For each query in the list of queries, dump a runtime function by id.
        /// The method containing the runtime function gets outputted, along with the single runtime function that was searched
        /// </summary>
        /// <param name="r2r">Contains all the extracted info about the ReadyToRun image</param>
        /// <param name="queries">The ids to search for</param>
        private void QueryRuntimeFunction(ReadyToRunReader r2r, IEnumerable<string> queries)
        {
            if (queries.Any())
            {
                _dumper.WriteDivider("Runtime Functions");
            }
            foreach (string q in queries)
            {
                RuntimeFunction rtf = FindRuntimeFunction(r2r, ArgStringToInt(q));

                if (rtf == null)
                {
                    WriteWarning("Unable to find by id " + q);
                    continue;
                }
                _dumper.DumpQueryCount(q.ToString(), "Runtime Function", 1);
                _dumper.DumpRuntimeFunction(rtf);
            }
        }

        /// <summary>
        /// Outputs specified headers, sections, methods or runtime functions for one ReadyToRun image
        /// </summary>
        /// <param name="r2r">The structure containing the info of the ReadyToRun image</param>
        public void Dump(ReadyToRunReader r2r)
        {
            _dumper.Begin();
            bool standardDump = !(_options.EntryPoints || _options.CreatePDB || _options.CreatePerfmap);

            if (_options.Header && standardDump)
            {
                _dumper.WriteDivider("R2R Header");
                _dumper.DumpHeader(true);
            }

            bool haveQuery = false;
            if (_options.Section != null)
            {
                haveQuery = true;
                QuerySection(r2r, _options.Section);
            }

            if (_options.RuntimeFunction != null)
            {
                haveQuery = true;
                QueryRuntimeFunction(r2r, _options.RuntimeFunction);
            }

            if (_options.Query != null)
            {
                haveQuery = true;
                QueryMethod(r2r, "R2R Methods by Query", _options.Query, true);
            }

            if (_options.Keyword != null)
            {
                haveQuery = true;
                QueryMethod(r2r, "R2R Methods by Keyword", _options.Keyword, false);
            }

            if (!haveQuery)
            {
                // Dump all sections and methods if no queries specified
                if (_options.EntryPoints)
                {
                    _dumper.DumpEntryPoints();
                }

                TargetArchitecture architecture = r2r.Machine switch
                {
                    Machine.I386 => TargetArchitecture.X86,
                    Machine.Amd64 => TargetArchitecture.X64,
                    Machine.ArmThumb2 => TargetArchitecture.ARM,
                    Machine.Arm64 => TargetArchitecture.ARM64,
                    _ => throw new NotImplementedException(r2r.Machine.ToString()),
                };
                TargetOS os = r2r.OperatingSystem switch
                {
                    OperatingSystem.Windows => TargetOS.Windows,
                    OperatingSystem.Linux => TargetOS.Linux,
                    OperatingSystem.Apple => TargetOS.OSX,
                    OperatingSystem.FreeBSD => TargetOS.FreeBSD,
                    OperatingSystem.NetBSD => TargetOS.FreeBSD,
                    _ => throw new NotImplementedException(r2r.OperatingSystem.ToString()),
                };
                TargetDetails details = new TargetDetails(architecture, os, TargetAbi.CoreRT);

                if (_options.CreatePDB)
                {
                    string pdbPath = _options.PdbPath;
                    if (String.IsNullOrEmpty(pdbPath))
                    {
                        pdbPath = Path.GetDirectoryName(r2r.Filename);
                    }
                    var pdbWriter = new PdbWriter(pdbPath, PDBExtraData.None, details);
                    pdbWriter.WritePDBData(r2r.Filename, ProduceDebugInfoMethods(r2r));
                }

                if (_options.CreatePerfmap)
                {
                    string perfmapPath = _options.PerfmapPath;
                    if (string.IsNullOrEmpty(perfmapPath))
                    {
                        perfmapPath = Path.ChangeExtension(r2r.Filename, ".r2rmap");
                    }
<<<<<<< HEAD
                    // TODO: can't seem to find any place that surfaces the ABI. This is for debugging purposes, so may not be as relevant to be correct.
                    TargetDetails details = new TargetDetails(r2r.TargetArchitecture, r2r.TargetOperatingSystem, TargetAbi.CoreRT);
=======
>>>>>>> eb51b02b
                    PerfMapWriter.Write(perfmapPath, _options.PerfmapFormatVersion, ProduceDebugInfoMethods(r2r), ProduceDebugInfoAssemblies(r2r), details);
                }

                if (standardDump)
                {
                    _dumper.DumpAllMethods();
                    _dumper.DumpFixupStats();
                }
            }

            _dumper.End();
        }

        IEnumerable<MethodInfo> ProduceDebugInfoMethods(ReadyToRunReader r2r)
        {
            foreach (var method in _dumper.NormalizedMethods())
            {
                MethodInfo mi = new MethodInfo();
                mi.Name = method.SignatureString;
                mi.HotRVA = (uint)method.RuntimeFunctions[0].StartAddress;
                mi.HotLength = (uint)method.RuntimeFunctions[0].Size;
                mi.MethodToken = (uint)MetadataTokens.GetToken(method.ComponentReader.MetadataReader, method.MethodHandle);
                mi.AssemblyName = method.ComponentReader.MetadataReader.GetString(method.ComponentReader.MetadataReader.GetAssemblyDefinition().Name);
                mi.ColdRVA = 0;
                mi.ColdLength = 0;

                yield return mi;
            }
        }

        IEnumerable<AssemblyInfo> ProduceDebugInfoAssemblies(ReadyToRunReader r2r)
        {
            if (r2r.Composite)
            {
                foreach (KeyValuePair<string, int> kvpRefAssembly in r2r.ManifestReferenceAssemblies.OrderBy(kvp => kvp.Key, StringComparer.OrdinalIgnoreCase))
                {
                    yield return new AssemblyInfo(kvpRefAssembly.Key, r2r.GetAssemblyMvid(kvpRefAssembly.Value));
                }
            }
            else
            {
                yield return new AssemblyInfo(r2r.GetGlobalAssemblyName(), r2r.GetAssemblyMvid(0));
            }
        }

        /// <summary>
        /// Returns true if the name, signature or id of <param>method</param> matches <param>query</param>
        /// </summary>
        /// <param name="exact">Specifies exact or partial match</param>
        /// <remarks>Case-insensitive and ignores whitespace</remarks>
        private bool Match(ReadyToRunMethod method, string query, bool exact)
        {
            int id;
            bool isNum = ArgStringToInt(query, out id);
            bool idMatch = isNum && (method.Rid == id || MetadataTokens.GetRowNumber(method.ComponentReader.MetadataReader, method.MethodHandle) == id);

            bool sigMatch = false;
            if (exact)
            {
                sigMatch = method.Name.Equals(query, StringComparison.OrdinalIgnoreCase);
                if (!sigMatch)
                {
                    string sig = method.SignatureString.Replace(" ", "");
                    string q = query.Replace(" ", "");
                    int iMatch = sig.IndexOf(q, StringComparison.OrdinalIgnoreCase);
                    sigMatch = (iMatch == 0 || (iMatch > 0 && iMatch == (sig.Length - q.Length) && sig[iMatch - 1] == '.'));
                }
            }
            else
            {
                string sig = method.Signature.ReturnType + method.SignatureString.Replace(" ", "");
                sigMatch = (sig.IndexOf(query.Replace(" ", ""), StringComparison.OrdinalIgnoreCase) >= 0);
            }

            return idMatch || sigMatch;
        }

        /// <summary>
        /// Returns true if the name or value of the ReadyToRunSectionType of <param>section</param> matches <param>query</param>
        /// </summary>
        /// <remarks>Case-insensitive</remarks>
        private bool Match(ReadyToRunSection section, string query)
        {
            int queryInt;
            bool isNum = ArgStringToInt(query, out queryInt);
            string typeName = Enum.GetName(typeof(ReadyToRunSectionType), section.Type);

            return (isNum && (int)section.Type == queryInt) || typeName.IndexOf(query, StringComparison.OrdinalIgnoreCase) >= 0;
        }

        /// <summary>
        /// Finds all R2RMethods by name/signature/id matching <param>query</param>
        /// </summary>
        /// <param name="r2r">Contains all extracted info about the ReadyToRun image</param>
        /// <param name="query">The name/signature/id to search for</param>
        /// <param name="exact">Specifies exact or partial match</param>
        /// <out name="res">List of all matching methods</out>
        /// <remarks>Case-insensitive and ignores whitespace</remarks>
        public IList<ReadyToRunMethod> FindMethod(ReadyToRunReader r2r, string query, bool exact)
        {
            List<ReadyToRunMethod> res = new List<ReadyToRunMethod>();
            foreach (ReadyToRunMethod method in r2r.Methods)
            {
                if (Match(method, query, exact))
                {
                    res.Add(method);
                }
            }
            return res;
        }

        /// <summary>
        /// Finds all R2RSections by name or value of the ReadyToRunSectionType matching <param>query</param>
        /// </summary>
        /// <param name="r2r">Contains all extracted info about the ReadyToRun image</param>
        /// <param name="query">The name or value to search for</param>
        /// <out name="res">List of all matching sections</out>
        /// <remarks>Case-insensitive</remarks>
        public IList<ReadyToRunSection> FindSection(ReadyToRunReader r2r, string query)
        {
            List<ReadyToRunSection> res = new List<ReadyToRunSection>();
            foreach (ReadyToRunSection section in r2r.ReadyToRunHeader.Sections.Values)
            {
                if (Match(section, query))
                {
                    res.Add(section);
                }
            }
            return res;
        }

        /// <summary>
        /// Returns the runtime function with id matching <param>rtfQuery</param>
        /// </summary>
        /// <param name="r2r">Contains all extracted info about the ReadyToRun image</param>
        /// <param name="rtfQuery">The name or value to search for</param>
        public RuntimeFunction FindRuntimeFunction(ReadyToRunReader r2r, int rtfQuery)
        {
            foreach (ReadyToRunMethod m in r2r.Methods)
            {
                foreach (RuntimeFunction rtf in m.RuntimeFunctions)
                {
                    if (rtf.Id == rtfQuery || (rtf.StartAddress >= rtfQuery && rtf.StartAddress + rtf.Size < rtfQuery))
                    {
                        return rtf;
                    }
                }
            }
            return null;
        }

        private int Run()
        {
            Disassembler disassembler = null;

            try
            {
                if (_options.In == null || _options.In.Length == 0)
                    throw new ArgumentException("Input filename must be specified (--in <file>)");

                if (_options.Diff && _options.In.Length < 2)
                    throw new ArgumentException("Need at least 2 input files in diff mode");

                if (_options.Naked && _options.Raw)
                {
                    throw new ArgumentException("The option '--naked' is incompatible with '--raw'");
                }

                Dumper previousDumper = null;

                foreach (FileInfo filename in _options.In)
                {
                    // parse the ReadyToRun image
                    ReadyToRunReader r2r = new ReadyToRunReader(_options, filename.FullName);

                    if (_options.Disasm)
                    {
                        disassembler = new Disassembler(r2r, _options);
                    }

                    if (!_options.Diff)
                    {
                        // output the ReadyToRun info
                        _dumper = new TextDumper(r2r, _writer, disassembler, _options);
                        Dump(r2r);
                    }
                    else
                    {
                        string perFileOutput = filename.FullName + ".common-methods.r2r";
                        _dumper = new TextDumper(r2r, new StreamWriter(perFileOutput, append: false, _encoding), disassembler, _options);
                        if (previousDumper != null)
                        {
                            new R2RDiff(previousDumper, _dumper, _writer).Run();
                        }
                        previousDumper?.Writer?.Flush();
                        previousDumper = _dumper;
                    }

                }
            }
            catch (Exception e)
            {
                Console.WriteLine("Error: " + e.ToString());
                if (e is ArgumentException)
                {
                    Console.WriteLine();
                }
                return 1;
            }
            finally
            {
                if (disassembler != null)
                {
                    disassembler.Dispose();
                }
                // flush output stream
                _dumper?.Writer?.Flush();
                _writer?.Flush();
            }

            return 0;
        }

        public static async Task<int> Main(string[] args)
        {
            var command = CommandLineOptions.RootCommand();
            command.Handler = CommandHandler.Create<DumpOptions>((DumpOptions options) => new R2RDump(options).Run());
            return await command.InvokeAsync(args);
        }
    }
}<|MERGE_RESOLUTION|>--- conflicted
+++ resolved
@@ -455,11 +455,6 @@
                     {
                         perfmapPath = Path.ChangeExtension(r2r.Filename, ".r2rmap");
                     }
-<<<<<<< HEAD
-                    // TODO: can't seem to find any place that surfaces the ABI. This is for debugging purposes, so may not be as relevant to be correct.
-                    TargetDetails details = new TargetDetails(r2r.TargetArchitecture, r2r.TargetOperatingSystem, TargetAbi.CoreRT);
-=======
->>>>>>> eb51b02b
                     PerfMapWriter.Write(perfmapPath, _options.PerfmapFormatVersion, ProduceDebugInfoMethods(r2r), ProduceDebugInfoAssemblies(r2r), details);
                 }
 
