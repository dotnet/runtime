// Licensed to the .NET Foundation under one or more agreements.
// The .NET Foundation licenses this file to you under the MIT license.

using System;
using System.Diagnostics;

namespace ILCompiler.DependencyAnalysis
{
    public enum RelocType
    {
        // PE base relocation types.
        IMAGE_REL_BASED_ABSOLUTE             = 0x00,   // No relocation required
        IMAGE_REL_BASED_HIGHLOW              = 0x03,   // 32 bit address base
        IMAGE_REL_BASED_THUMB_MOV32          = 0x07,   // Thumb2: based MOVW/MOVT
        IMAGE_REL_BASED_DIR64                = 0x0A,   // 64 bit address base

        // COFF relocation types
        IMAGE_REL_BASED_ADDR32NB             = 0x0B,   // The 32-bit address without an image base (RVA)

        // General relocation types
        IMAGE_REL_BASED_REL32                = 0x10,   // 32-bit relative address from byte following reloc
        IMAGE_REL_BASED_THUMB_BRANCH24       = 0x13,   // Thumb2: based B, BL
        IMAGE_REL_BASED_THUMB_MOV32_PCREL    = 0x14,   // Thumb2: based MOVW/MOVT
        IMAGE_REL_BASED_ARM64_BRANCH26       = 0x15,   // Arm64: B, BL
        IMAGE_REL_BASED_LOONGARCH64_PC       = 0x16,   // LoongArch64: pcalau12i+imm12
        IMAGE_REL_BASED_LOONGARCH64_JIR      = 0x17,   // LoongArch64: pcaddu18i+jirl
        IMAGE_REL_BASED_RISCV64_CALL_PLT     = 0x18,   // RiscV64: auipc + jalr
        IMAGE_REL_BASED_RISCV64_PCREL_I      = 0x19,   // RiscV64: auipc + I-type
        IMAGE_REL_BASED_RISCV64_PCREL_S      = 0x20,   // RiscV64: auipc + S-type
        IMAGE_REL_BASED_RELPTR32             = 0x7C,   // 32-bit relative address from byte starting reloc
                                                       // This is a special NGEN-specific relocation type
                                                       // for relative pointer (used to make NGen relocation
                                                       // section smaller)

        IMAGE_REL_SECTION                    = 0x79,   // 16 bit section index containing target

        IMAGE_REL_BASED_ARM64_PAGEBASE_REL21 = 0x81,   // ADRP
        IMAGE_REL_BASED_ARM64_PAGEOFFSET_12A = 0x82,   // ADD/ADDS (immediate) with zero shift, for page offset
        IMAGE_REL_BASED_ARM64_PAGEOFFSET_12L = 0x83,   // LDR (indexed, unsigned immediate), for page offset

        //
        // Relocation operators related to TLS access
        //

        // Windows x64
        IMAGE_REL_SECREL                     = 0x104,

        // Linux x64
        // GD model
        IMAGE_REL_TLSGD                      = 0x105,
        // LE model
        IMAGE_REL_TPOFF                      = 0x106,

        // Linux arm64
        //    TLSDESC  (dynamic)
        IMAGE_REL_AARCH64_TLSDESC_ADR_PAGE21 = 0x107,
        IMAGE_REL_AARCH64_TLSDESC_LD64_LO12  = 0x108,
        IMAGE_REL_AARCH64_TLSDESC_ADD_LO12   = 0x109,
        IMAGE_REL_AARCH64_TLSDESC_CALL       = 0x10A,
        //    LE model
        IMAGE_REL_AARCH64_TLSLE_ADD_TPREL_HI12    = 0x10B,
        IMAGE_REL_AARCH64_TLSLE_ADD_TPREL_LO12_NC = 0x10C,

        // Linux arm32
        IMAGE_REL_ARM_PREL31                 = 0x10D,
        IMAGE_REL_ARM_JUMP24                 = 0x10E,

        // Windows arm64 TLS access
        IMAGE_REL_ARM64_TLS_SECREL_HIGH12A = 0x10F,  // ADD high 12-bit offset for tls
        IMAGE_REL_ARM64_TLS_SECREL_LOW12A  = 0x110,  // ADD low 12-bit offset for tls

        //
        // Relocations for R2R image production
        // None of these are "real" relocations that map to an object file's relocation.
        // All must be emulated by the object writer.
        //
        IMAGE_REL_SYMBOL_SIZE                = 0x1000, // The size of data in the image represented by the target symbol node
        IMAGE_REL_FILE_ABSOLUTE              = 0x1001, // 32 bit offset from beginning of image
        IMAGE_REL_FILE_CHECKSUM_CALLBACK     = 0x1002, // After the image has been emitted, call the IChecksumNode.EmitChecksum method on the target symbol to emit the checksum data.
    }

    public struct Relocation
    {
        public readonly RelocType RelocType;
        public readonly int Offset;
        public readonly ISymbolNode Target;

        //*****************************************************************************
        //  Extract the 16-bit immediate from ARM Thumb2 Instruction (format T2_N)
        //*****************************************************************************
        private static unsafe ushort GetThumb2Imm16(ushort* p)
        {
            uint Opcode0 = (uint)p[0];
            uint Opcode1 = (uint)p[1];
            uint Result =
                ((Opcode0 << 12) & 0xf000) |
                ((Opcode0 <<  1) & 0x0800) |
                ((Opcode1 >>  4) & 0x0700) |
                ((Opcode1 >>  0) & 0x00ff);
            return (ushort)Result;
        }

        //*****************************************************************************
        //  Deposit the 16-bit immediate into ARM Thumb2 Instruction (format T2_N)
        //*****************************************************************************
        private static unsafe void PutThumb2Imm16(ushort* p, ushort imm16)
        {
            uint Opcode0 = (uint)p[0];
            uint Opcode1 = (uint)p[1];
            int val0 = (0xf000 >> 12);
            int val1 = (0x0800 >>  1);
            Opcode0 &= ~((uint)val0 | (uint)val1);
            int val3 = (0x0700 <<  4);
            Opcode1 &= ~((uint)val3 | (0x00ff << 0));
            Opcode0 |= ((uint)imm16 & 0xf000) >> 12;
            Opcode0 |= ((uint)imm16 & 0x0800) >>  1;
            Opcode1 |= ((uint)imm16 & 0x0700) <<  4;
            Opcode1 |= ((uint)imm16 & 0x00ff) <<  0;
            p[0] = (ushort)Opcode0;
            p[1] = (ushort)Opcode1;
        }

        //*****************************************************************************
        //  Extract the 32-bit immediate from movw/movt sequence
        //*****************************************************************************
        private static unsafe int GetThumb2Mov32(ushort* p)
        {
            // Make sure we are decoding movw/movt sequence
            ushort Opcode0 = *(p + 0);
            ushort Opcode1 = *(p + 2);
            Debug.Assert(((uint)Opcode0 & 0xFBF0) == 0xF240);
            Debug.Assert(((uint)Opcode1 & 0xFBF0) == 0xF2C0);

            return (int)GetThumb2Imm16(p) + ((int)(GetThumb2Imm16(p + 2) << 16));
        }

        //*****************************************************************************
        //  Deposit the 32-bit immediate into movw/movt Thumb2 sequence
        //*****************************************************************************
        private static unsafe void PutThumb2Mov32(ushort* p, uint imm32)
        {
            // Make sure we are decoding movw/movt sequence
            ushort Opcode0 = *(p + 0);
            ushort Opcode1 = *(p + 2);
            Debug.Assert(((uint)Opcode0 & 0xFBF0) == 0xF240);
            Debug.Assert(((uint)Opcode1 & 0xFBF0) == 0xF2C0);

            ushort imm16 = (ushort)(imm32 & 0xffff);
            PutThumb2Imm16(p, imm16);
            imm16 = (ushort)(imm32 >> 16);
            PutThumb2Imm16(p + 2, imm16);

            Debug.Assert((uint)GetThumb2Mov32(p) == imm32);
        }

        //*****************************************************************************
        //  Extract the 24-bit rel offset from bl instruction
        //*****************************************************************************
        private static unsafe int GetThumb2BlRel24(ushort* p)
        {
            uint Opcode0 = (uint)p[0];
            uint Opcode1 = (uint)p[1];

            uint S  = Opcode0 >> 10;
            uint J2 = Opcode1 >> 11;
            uint J1 = Opcode1 >> 13;

            uint ret =
                ((S << 24)              & 0x1000000) |
                (((J1 ^ S ^ 1) << 23)   & 0x0800000) |
                (((J2 ^ S ^ 1) << 22)   & 0x0400000) |
                ((Opcode0 << 12)        & 0x03FF000) |
                ((Opcode1 <<  1)        & 0x0000FFE);

            // Sign-extend and return
            return (int)(ret << 7) >> 7;
        }

        //*****************************************************************************
        // Returns whether the offset fits into bl instruction
        //*****************************************************************************
        public static bool FitsInThumb2BlRel24(int imm24)
        {
            return ((imm24 << 7) >> 7) == imm24;
        }

        //*****************************************************************************
        //  Deposit the 24-bit rel offset into bl instruction
        //*****************************************************************************
        private static unsafe void PutThumb2BlRel24(ushort* p, int imm24)
        {
            // Verify that we got a valid offset
            Debug.Assert(FitsInThumb2BlRel24(imm24));

            // Ensure that the ThumbBit is not set on the offset
            // as it cannot be encoded.
            Debug.Assert((imm24 & 1/*THUMB_CODE*/) == 0);

            uint Opcode0 = (uint)p[0];
            uint Opcode1 = (uint)p[1];
            Opcode0 &= 0xF800;
            Opcode1 &= 0xD000;

            uint S  =  ((uint)imm24 & 0x1000000) >> 24;
            uint J1 = (((uint)imm24 & 0x0800000) >> 23) ^ S ^ 1;
            uint J2 = (((uint)imm24 & 0x0400000) >> 22) ^ S ^ 1;

            Opcode0 |=  (((uint)imm24 & 0x03FF000) >> 12) | (S << 10);
            Opcode1 |=  (((uint)imm24 & 0x0000FFE) >>  1) | (J1 << 13) | (J2 << 11);

            p[0] = (ushort)Opcode0;
            p[1] = (ushort)Opcode1;

            Debug.Assert(GetThumb2BlRel24(p) == imm24);
        }

        //*****************************************************************************
        //  Extract the PC-Relative offset from an adrp instruction
        //*****************************************************************************
        private static unsafe int GetArm64Rel21(uint* pCode)
        {
            int adrpInstr = (int)*pCode;

            // 23-5 bits for the high part. Shift it by 5.
            int immhi = (adrpInstr & 0xFFFFE0) >> 5;
            // 30,29 bits for the lower part. Shift it by 29.
            int immlo = (adrpInstr & 0x60000000) >> 29;

            // Merge them
            int imm21 = (immhi << 2) | immlo;

            return imm21;
        }

        //*****************************************************************************
        // Returns whether the offset fits into an Arm64 adrp instruction
        //*****************************************************************************
        private static bool FitsInRel21(int val32)
        {
            return (val32 >= 0) && (val32 <= 0x001FFFFF);
        }

        //*****************************************************************************
        //  Deposit the PC-Relative offset 'imm21' into an adrp instruction
        //*****************************************************************************
        private static unsafe void PutArm64Rel21(uint* pCode, int imm21)
        {
            // Verify that we got a valid offset
            Debug.Assert(FitsInRel21(imm21));

            uint adrpInstr = *pCode;
            // Check adrp opcode 1ii1 0000 ...
            Debug.Assert((adrpInstr & 0x9F000000) == 0x90000000);

            adrpInstr &= 0x9F00001F;             // keep bits 31, 28-24, 4-0.
            int immlo = imm21 & 0x03;            // Extract low 2 bits which will occupy 30-29 bits.
            int immhi = (imm21 & 0x1FFFFC) >> 2; // Extract high 19 bits which will occupy 23-5 bits.
            adrpInstr |= (uint)((immlo << 29) | (immhi << 5));

            *pCode = adrpInstr;                  // write the assembled instruction

            Debug.Assert(GetArm64Rel21(pCode) == imm21);
        }

        //*****************************************************************************
        //  Extract the PC-Relative offset from an add instruction
        //*****************************************************************************
        private static unsafe int GetArm64Rel12(uint* pCode)
        {
            uint addInstr = *pCode;

            // 21-10 contains value. Mask 12 bits and shift by 10 bits.
            int imm12 = (int)(addInstr & 0x003FFC00) >> 10;

            return imm12;
        }

        //*****************************************************************************
        // Returns whether the offset fits into an Arm64 add instruction
        //*****************************************************************************
        private static bool FitsInRel12(int val32)
        {
            return (val32 >= 0) && (val32 <= 0x00000FFF);
        }

        //*****************************************************************************
        //  Deposit the PC-Relative offset 'imm12' into an add instruction
        //*****************************************************************************
        private static unsafe void PutArm64Rel12(uint* pCode, int imm12)
        {
            // Verify that we got a valid offset
            Debug.Assert(FitsInRel12(imm12));

            uint addInstr = *pCode;
            // Check add opcode 1001 0001 00...
            Debug.Assert((addInstr & 0xFFC00000) == 0x91000000);

            addInstr &= 0xFFC003FF;          // keep bits 31-22, 9-0
            addInstr |= (uint)(imm12 << 10); // Occupy 21-10.

            *pCode = addInstr;               // write the assembled instruction

            Debug.Assert(GetArm64Rel12(pCode) == imm12);
        }

        //*****************************************************************************
        //  Deposit the PC-Relative offset 'imm12' into an add instruction
        //  Same as PutArm64Rel12(), except the assert here checks if "LSL #3" is encoded
        //  in the instruction.
        //*****************************************************************************
        private static unsafe void PutArm64TlsRel12(uint* pCode, int imm12)
        {
            // Verify that we got a valid offset
            Debug.Assert(FitsInRel12(imm12));

            uint addInstr = *pCode;
            // Check add opcode 1001 0001 00...
            Debug.Assert((addInstr & 0xFFC00000) == 0x91400000);

            addInstr &= 0xFFC003FF;          // keep bits 31-22, 9-0
            addInstr |= (uint)(imm12 << 10); // Occupy 21-10.

            *pCode = addInstr;               // write the assembled instruction

            Debug.Assert(GetArm64Rel12(pCode) == imm12);
        }

        //*****************************************************************************
        //  Extract the 12-bit page offset from an LDR instruction (unsigned immediate)
        //  For 64-bit LDR, the immediate is scaled by 8 bytes
        //*****************************************************************************
        private static unsafe int GetArm64Rel12Ldr(uint* pCode)
        {
            uint ldrInstr = *pCode;

            // 0x003FFC00: Mask for bits 21-10 of the 32-bit ARM64 LDR instruction
            // which contain the scaled immediate value
            int scaledImm12 = (int)(ldrInstr & 0x003FFC00) >> 10;

            // Scale back to byte offset (multiply by 8)
            return scaledImm12 << 3;
        }

        //*****************************************************************************
        //  Deposit the 12-bit page offset 'imm12' into an LDR instruction (unsigned immediate)
        //  For 64-bit LDR, the immediate represents offset/8 (scaled by 8 bytes)
        //*****************************************************************************
        private static unsafe void PutArm64Rel12Ldr(uint* pCode, int imm12)
        {
            // Verify that we got a valid offset and that it's aligned to 8 bytes
            Debug.Assert(FitsInRel12(imm12));
            Debug.Assert((imm12 & 7) == 0, "LDR offset must be 8-byte aligned");

            uint ldrInstr = *pCode;
            // Check ldr opcode: 0b11111001010000000000000000000000 (LDR 64-bit register, unsigned immediate)
            Debug.Assert((ldrInstr & 0xFFC00000) == 0xF9400000);

            // Scale the offset by dividing by 8 for the instruction encoding
            int scaledImm12 = imm12 >> 3;

            // 0xFFC003FF: Mask to preserve bits 31-22 (opcode) and bits 9-0 (registers)
            // Clear bits 21-10 which will hold the scaled immediate value
            ldrInstr &= 0xFFC003FF;
            ldrInstr |= (uint)(scaledImm12 << 10);     // Set bits 21-10 with scaled offset

            *pCode = ldrInstr;                         // write the assembled instruction

            Debug.Assert(GetArm64Rel12Ldr(pCode) == imm12);
        }

        private static unsafe int GetArm64Rel28(uint* pCode)
        {
            uint branchInstr = *pCode;

            // first shift 6 bits left to set the sign bit,
            // then arithmetic shift right by 4 bits
            int imm28 = (((int)(branchInstr & 0x03FFFFFF)) << 6) >> 4;

            return imm28;
        }

        private static bool FitsInArm64Rel28(long imm28)
        {
            return (imm28 >= -0x08000000L) && (imm28 < 0x08000000L);
        }

        private static unsafe void PutArm64Rel28(uint* pCode, long imm28)
        {
            // Verify that we got a valid offset
            Debug.Assert(FitsInArm64Rel28(imm28));

            Debug.Assert((imm28 & 0x3) == 0);    // the low two bits must be zero

            uint branchInstr = *pCode;

            branchInstr &= 0xFC000000;       // keep bits 31-26

            Debug.Assert((branchInstr & 0x7FFFFFFF) == 0x14000000);  // Must be B or BL

            // Assemble the pc-relative delta 'imm28' into the branch instruction
            branchInstr |= (uint)(((imm28 >> 2) & 0x03FFFFFFU));

            *pCode = branchInstr;          // write the assembled instruction

            Debug.Assert(GetArm64Rel28(pCode) == imm28);
        }

        private static unsafe int GetLoongArch64PC12(uint* pCode)
        {
            uint pcInstr = *pCode;

            // first get the high 20 bits,
            int imm = (int)(((pcInstr >> 5) & 0xFFFFF) << 12);

            // then get the low 12 bits,
            pcInstr = *(pCode + 1);
            imm |= (int)((pcInstr >> 10) & 0xFFF);

            return imm;
        }

        //  case:EA_HANDLE_CNS_RELOC
        //   pcalau12i  reg, off-hi-20bits
        //   addi_d  reg, reg, off-lo-12bits
        //  case:EA_PTR_DSP_RELOC
        //   pcalau12i  reg, off-hi-20bits
        //   ld_d  reg, reg, off-lo-12bits
        private static unsafe void PutLoongArch64PC12(uint* pCode, long imm)
        {
            // Verify that we got a valid offset
            Debug.Assert((int)imm == imm);

            uint pcInstr = *pCode;

            Debug.Assert((pcInstr & 0xFE000000) == 0x1a000000);  // Must be pcalau12i

            // Assemble the pc-relative high 20 bits of 'imm' into the pcalau12i instruction
            pcInstr |= (uint)((imm >> 7) & 0x1FFFFE0);

            *pCode = pcInstr;          // write the assembled instruction

            pcInstr = *(pCode + 1);

            // Assemble the pc-relative low 12 bits of 'imm' into the addid or ld instruction
            pcInstr |= (uint)((imm & 0xFFF) << 10);

            *(pCode + 1) = pcInstr;          // write the assembled instruction

            Debug.Assert(GetLoongArch64PC12(pCode) == imm);
        }

        private static unsafe long GetLoongArch64JIR(uint* pCode)
        {
            uint pcInstr = *pCode;

            // first get the high 20 bits,
            long imm = ((long)((pcInstr >> 5) & 0xFFFFF) << 18);

            // then get the low 18 bits
            pcInstr = *(pCode + 1);
            imm += ((long)((short)((pcInstr >> 10) & 0xFFFF))) << 2;

            return imm;
        }

        private static unsafe void PutLoongArch64JIR(uint* pCode, long imm38)
        {
            // Verify that we got a valid offset
            Debug.Assert((imm38 >= -0x2000000000L) && (imm38 < 0x2000000000L));

            Debug.Assert((imm38 & 0x3) == 0);    // the low two bits must be zero

            uint pcInstr = *pCode;

            Debug.Assert(pcInstr == 0x1e000010);  // Must be pcaddu18i t4, 0

            long relOff = imm38 & 0x20000;
            long imm = imm38 + relOff;
            relOff = (((imm & 0x1ffff) - relOff) >> 2) & 0xffff;

            // Assemble the pc-relative high 20 bits of 'imm38' into the pcaddu18i instruction
            pcInstr |= (uint)(((imm >> 18) & 0xFFFFF) << 5);

            *pCode = pcInstr;          // write the assembled instruction

            pcInstr = *(pCode + 1);

            // Assemble the pc-relative low 18 bits of 'imm38' into the jirl instruction
            pcInstr |= (uint)(relOff << 10);

            *(pCode + 1) = pcInstr;          // write the assembled instruction

            Debug.Assert(GetLoongArch64JIR(pCode) == imm38);
        }

        private static unsafe long GetRiscV64AuipcCombo(uint* pCode, bool isStype)
        {
            const uint OpcodeAuipc = 0x17;
            const uint OpcodeAddi = 0x13;
            const uint OpcodeLoad = 0x03;
            const uint OpcodeStore = 0x23;
            const uint OpcodeLoadFp = 0x07;
            const uint OpcodeStoreFp = 0x27;
            const uint OpcodeJalr = 0x67;
            const uint OpcodeMask = 0x7F;

            const uint Funct3AddiJalr = 0x0000;
            const uint Funct3Mask = 0x7000;

            uint auipc = pCode[0];
            Debug.Assert((auipc & OpcodeMask) == OpcodeAuipc);
            uint auipcRegDest = (auipc >> 7) & 0x1F;
            Debug.Assert(auipcRegDest != 0);

            long hi20 = (((int)auipc) >> 12) << 12;

            uint instr = pCode[1];
            uint opcode = instr & OpcodeMask;
            uint funct3 = instr & Funct3Mask;
            Debug.Assert(opcode == OpcodeLoad || opcode == OpcodeStore || opcode == OpcodeLoadFp || opcode == OpcodeStoreFp ||
                ((opcode == OpcodeAddi || opcode == OpcodeJalr) && funct3 == Funct3AddiJalr));
            Debug.Assert(isStype == (opcode == OpcodeStore || opcode == OpcodeStoreFp));
            uint addrReg = (instr >> 15) & 0x1F;
            Debug.Assert(auipcRegDest == addrReg);

            long lo12 = (((int)instr) >> 25) << 5; // top 7 bits are in the same spot
            int bottomBitsPos = isStype ? 7 : 20;
            lo12 |= (instr >> bottomBitsPos) & 0x1F;

            return hi20 + lo12;
        }

        // INS_OPTS_RELOC: placeholders.  2-ins:
        //  case:EA_HANDLE_CNS_RELOC
        //   auipc  reg, off-hi-20bits
        //   addi   reg, reg, off-lo-12bits
        //  case:EA_PTR_DSP_RELOC
        //   auipc  reg, off-hi-20bits
        //   ld     reg, reg, off-lo-12bits
        //  case:
        // INS_OPTS_C
        //   auipc  reg, off-hi-20bits
        //   jalr   reg, reg, off-lo-12bits
        private static unsafe void PutRiscV64AuipcCombo(uint* pCode, long offset, bool isStype)
        {
            int lo12 = (int)((offset << (64 - 12)) >> (64 - 12));
            int hi20 = (int)(offset - lo12);
            Debug.Assert((long)lo12 + (long)hi20 == offset);

            Debug.Assert(GetRiscV64AuipcCombo(pCode, isStype) == 0);
            pCode[0] |= (uint)hi20;
            int bottomBitsPos = isStype ? 7 : 20;
            pCode[1] |= (uint)((lo12 >> 5) << 25); // top 7 bits are in the same spot
            pCode[1] |= (uint)((lo12 & 0x1F) << bottomBitsPos);
            Debug.Assert(GetRiscV64AuipcCombo(pCode, isStype) == offset);
        }

        public Relocation(RelocType relocType, int offset, ISymbolNode target)
        {
            RelocType = relocType;
            Offset = offset;
            Target = target;
        }

        public static unsafe void WriteValue(RelocType relocType, void* location, long value)
        {
            switch (relocType)
            {
                case RelocType.IMAGE_REL_BASED_ABSOLUTE:
                case RelocType.IMAGE_REL_BASED_ADDR32NB:
                case RelocType.IMAGE_REL_BASED_HIGHLOW:
                case RelocType.IMAGE_REL_BASED_REL32:
                case RelocType.IMAGE_REL_BASED_RELPTR32:
                case RelocType.IMAGE_REL_SECREL:
                case RelocType.IMAGE_REL_TLSGD:
                case RelocType.IMAGE_REL_TPOFF:
                case RelocType.IMAGE_REL_SYMBOL_SIZE:
                case RelocType.IMAGE_REL_FILE_ABSOLUTE:
                case RelocType.IMAGE_REL_AARCH64_TLSDESC_CALL:
                    *(int*)location = (int)value;
                    break;
                case RelocType.IMAGE_REL_AARCH64_TLSDESC_LD64_LO12:
                    break;
                case RelocType.IMAGE_REL_BASED_DIR64:
                    *(long*)location = value;
                    break;
                case RelocType.IMAGE_REL_BASED_THUMB_MOV32:
                case RelocType.IMAGE_REL_BASED_THUMB_MOV32_PCREL:
                    PutThumb2Mov32((ushort*)location, (uint)value);
                    break;
                case RelocType.IMAGE_REL_BASED_THUMB_BRANCH24:
                    PutThumb2BlRel24((ushort*)location, (int)value);
                    break;
                case RelocType.IMAGE_REL_BASED_ARM64_BRANCH26:
                    PutArm64Rel28((uint*)location, value);
                    break;
                case RelocType.IMAGE_REL_BASED_ARM64_PAGEBASE_REL21:
                case RelocType.IMAGE_REL_AARCH64_TLSDESC_ADR_PAGE21:
                    PutArm64Rel21((uint*)location, (int)value);
                    break;
                case RelocType.IMAGE_REL_ARM64_TLS_SECREL_HIGH12A:
                    PutArm64TlsRel12((uint*)location, (int)value);
                    break;
                case RelocType.IMAGE_REL_BASED_ARM64_PAGEOFFSET_12A:
                case RelocType.IMAGE_REL_AARCH64_TLSDESC_ADD_LO12:
                case RelocType.IMAGE_REL_ARM64_TLS_SECREL_LOW12A:
                    PutArm64Rel12((uint*)location, (int)value);
                    break;
                case RelocType.IMAGE_REL_BASED_ARM64_PAGEOFFSET_12L:
                    PutArm64Rel12Ldr((uint*)location, (int)value);
                    break;
                case RelocType.IMAGE_REL_BASED_LOONGARCH64_PC:
                    PutLoongArch64PC12((uint*)location, value);
                    break;
                case RelocType.IMAGE_REL_BASED_LOONGARCH64_JIR:
                    PutLoongArch64JIR((uint*)location, value);
                    break;
                case RelocType.IMAGE_REL_BASED_RISCV64_CALL_PLT:
                case RelocType.IMAGE_REL_BASED_RISCV64_PCREL_I:
                case RelocType.IMAGE_REL_BASED_RISCV64_PCREL_S:
                    bool isStype = (relocType is RelocType.IMAGE_REL_BASED_RISCV64_PCREL_S);
                    PutRiscV64AuipcCombo((uint*)location, value, isStype);
                    break;
                default:
                    Debug.Fail("Invalid RelocType: " + relocType);
                    break;
            }
        }

        public static int GetSize(RelocType relocType)
        {
            return relocType switch
            {
                RelocType.IMAGE_REL_BASED_DIR64 => 8,
                RelocType.IMAGE_REL_BASED_HIGHLOW => 4,
                RelocType.IMAGE_REL_BASED_ADDR32NB => 4,
                RelocType.IMAGE_REL_BASED_REL32 => 4,
                RelocType.IMAGE_REL_BASED_RELPTR32 => 4,
                RelocType.IMAGE_REL_FILE_ABSOLUTE => 4,
                // The relocation itself aren't these sizes, but their values
                // are immediates in instructions within
                // a span of this many bytes.
                RelocType.IMAGE_REL_BASED_ARM64_PAGEBASE_REL21 => 4,
                RelocType.IMAGE_REL_BASED_ARM64_PAGEOFFSET_12A => 4,
                RelocType.IMAGE_REL_BASED_ARM64_PAGEOFFSET_12L => 4,
                RelocType.IMAGE_REL_BASED_THUMB_MOV32 => 8,
                RelocType.IMAGE_REL_BASED_THUMB_MOV32_PCREL => 8,
<<<<<<< HEAD
                RelocType.IMAGE_REL_BASED_LOONGARCH64_PC => 16,
                RelocType.IMAGE_REL_BASED_LOONGARCH64_JIR => 16,
                RelocType.IMAGE_REL_BASED_RISCV64_CALL_PLT => 16,
                RelocType.IMAGE_REL_BASED_RISCV64_PCREL_I => 16,
                RelocType.IMAGE_REL_BASED_RISCV64_PCREL_S => 16,
=======
                RelocType.IMAGE_REL_BASED_LOONGARCH64_PC => 8,
                RelocType.IMAGE_REL_BASED_LOONGARCH64_JIR => 8,
                RelocType.IMAGE_REL_BASED_RISCV64_PC => 8,
>>>>>>> 4fed3f3e
                _ => throw new NotSupportedException(),
            };
        }

        public static unsafe long ReadValue(RelocType relocType, void* location)
        {
            switch (relocType)
            {
                case RelocType.IMAGE_REL_BASED_ABSOLUTE:
                case RelocType.IMAGE_REL_BASED_ADDR32NB:
                case RelocType.IMAGE_REL_BASED_HIGHLOW:
                case RelocType.IMAGE_REL_BASED_REL32:
                case RelocType.IMAGE_REL_BASED_RELPTR32:
                case RelocType.IMAGE_REL_SECREL:
                case RelocType.IMAGE_REL_TLSGD:
                case RelocType.IMAGE_REL_TPOFF:
                case RelocType.IMAGE_REL_FILE_ABSOLUTE:
                case RelocType.IMAGE_REL_SYMBOL_SIZE:
                    return *(int*)location;
                case RelocType.IMAGE_REL_BASED_DIR64:
                    return *(long*)location;
                case RelocType.IMAGE_REL_BASED_THUMB_MOV32:
                case RelocType.IMAGE_REL_BASED_THUMB_MOV32_PCREL:
                    return (long)GetThumb2Mov32((ushort*)location);
                case RelocType.IMAGE_REL_BASED_THUMB_BRANCH24:
                    return (long)GetThumb2BlRel24((ushort*)location);
                case RelocType.IMAGE_REL_BASED_ARM64_BRANCH26:
                    return (long)GetArm64Rel28((uint*)location);
                case RelocType.IMAGE_REL_BASED_ARM64_PAGEBASE_REL21:
                    return GetArm64Rel21((uint*)location);
                case RelocType.IMAGE_REL_BASED_ARM64_PAGEOFFSET_12A:
                case RelocType.IMAGE_REL_ARM64_TLS_SECREL_HIGH12A:
                case RelocType.IMAGE_REL_ARM64_TLS_SECREL_LOW12A:
                    return GetArm64Rel12((uint*)location);
                case RelocType.IMAGE_REL_BASED_ARM64_PAGEOFFSET_12L:
                    return GetArm64Rel12Ldr((uint*)location);
                case RelocType.IMAGE_REL_AARCH64_TLSDESC_LD64_LO12:
                case RelocType.IMAGE_REL_AARCH64_TLSDESC_ADD_LO12:
                case RelocType.IMAGE_REL_AARCH64_TLSLE_ADD_TPREL_HI12:
                case RelocType.IMAGE_REL_AARCH64_TLSLE_ADD_TPREL_LO12_NC:
                    // TLS relocs do not have offsets
                    Debug.Assert((GetArm64Rel12((uint*)location) & 0xFF) == 0);
                    return 0;
                case RelocType.IMAGE_REL_AARCH64_TLSDESC_ADR_PAGE21:
                    // TLS relocs do not have offsets
                    Debug.Assert((GetArm64Rel21((uint*)location) & 0xFF) == 0);
                    return 0;
                case RelocType.IMAGE_REL_AARCH64_TLSDESC_CALL:
                    // TLS relocs do not have offsets
                    return 0;
                case RelocType.IMAGE_REL_BASED_LOONGARCH64_PC:
                    return (long)GetLoongArch64PC12((uint*)location);
                case RelocType.IMAGE_REL_BASED_LOONGARCH64_JIR:
                    return (long)GetLoongArch64JIR((uint*)location);
                case RelocType.IMAGE_REL_BASED_RISCV64_CALL_PLT:
                case RelocType.IMAGE_REL_BASED_RISCV64_PCREL_I:
                case RelocType.IMAGE_REL_BASED_RISCV64_PCREL_S:
                    bool isStype = (relocType is RelocType.IMAGE_REL_BASED_RISCV64_PCREL_S);
                    return GetRiscV64AuipcCombo((uint*)location, isStype);
                default:
                    Debug.Fail("Invalid RelocType: " + relocType);
                    return 0;
            }
        }

        /// <summary>
        /// Return file relocation type for the given relocation type. If the relocation
        /// doesn't require a file-level relocation entry in the .reloc section, 0 is returned
        /// corresponding to the IMAGE_REL_BASED_ABSOLUTE no-op relocation record.
        /// </summary>
        /// <param name="relocationType">Relocation type</param>
        /// <returns>File-level relocation type or 0 (IMAGE_REL_BASED_ABSOLUTE) if none is required</returns>
        public static RelocType GetFileRelocationType(RelocType relocationType)
        {
            switch (relocationType)
            {
                case RelocType.IMAGE_REL_BASED_HIGHLOW:
                case RelocType.IMAGE_REL_BASED_DIR64:
                case RelocType.IMAGE_REL_BASED_THUMB_MOV32:
                    return relocationType;

                default:
                    return RelocType.IMAGE_REL_BASED_ABSOLUTE;
            }
        }

        public override string ToString()
        {
            return $"{Target} ({RelocType}, 0x{Offset:X})";
        }
    }
}<|MERGE_RESOLUTION|>--- conflicted
+++ resolved
@@ -645,17 +645,11 @@
                 RelocType.IMAGE_REL_BASED_ARM64_PAGEOFFSET_12L => 4,
                 RelocType.IMAGE_REL_BASED_THUMB_MOV32 => 8,
                 RelocType.IMAGE_REL_BASED_THUMB_MOV32_PCREL => 8,
-<<<<<<< HEAD
-                RelocType.IMAGE_REL_BASED_LOONGARCH64_PC => 16,
-                RelocType.IMAGE_REL_BASED_LOONGARCH64_JIR => 16,
-                RelocType.IMAGE_REL_BASED_RISCV64_CALL_PLT => 16,
-                RelocType.IMAGE_REL_BASED_RISCV64_PCREL_I => 16,
-                RelocType.IMAGE_REL_BASED_RISCV64_PCREL_S => 16,
-=======
                 RelocType.IMAGE_REL_BASED_LOONGARCH64_PC => 8,
                 RelocType.IMAGE_REL_BASED_LOONGARCH64_JIR => 8,
-                RelocType.IMAGE_REL_BASED_RISCV64_PC => 8,
->>>>>>> 4fed3f3e
+                RelocType.IMAGE_REL_BASED_RISCV64_CALL_PLT => 8,
+                RelocType.IMAGE_REL_BASED_RISCV64_PCREL_I => 8,
+                RelocType.IMAGE_REL_BASED_RISCV64_PCREL_S => 8,
                 _ => throw new NotSupportedException(),
             };
         }
