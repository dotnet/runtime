// Licensed to the .NET Foundation under one or more agreements.
// The .NET Foundation licenses this file to you under the MIT license.

using System;
using ILCompiler.DependencyAnalysis;
using Internal.TypeSystem;
using Internal.TypeSystem.Ecma;

using Debug = System.Diagnostics.Debug;

namespace ILCompiler
{
    public static class MethodExtensions
    {
        public static string GetRuntimeImportName(this EcmaMethod This)
        {
            var decoded = This.GetDecodedCustomAttribute("System.Runtime", "RuntimeImportAttribute");
            if (decoded == null)
                return null;

            var decodedValue = decoded.Value;

            if (decodedValue.FixedArguments.Length != 0)
                return (string)decodedValue.FixedArguments[decodedValue.FixedArguments.Length - 1].Value;

            return null;
        }

        public static string GetRuntimeImportDllName(this EcmaMethod This)
        {
            var decoded = This.GetDecodedCustomAttribute("System.Runtime", "RuntimeImportAttribute");
            if (decoded == null)
                return null;

            var decodedValue = decoded.Value;

            if (decodedValue.FixedArguments.Length == 2)
                return (string)decodedValue.FixedArguments[0].Value;

            return null;
        }

        public static string GetRuntimeExportName(this EcmaMethod This)
        {
            var decoded = This.GetDecodedCustomAttribute("System.Runtime", "RuntimeExportAttribute");
            if (decoded == null)
                return null;

            var decodedValue = decoded.Value;

            if (decodedValue.FixedArguments.Length != 0)
                return (string)decodedValue.FixedArguments[0].Value;

            foreach (var argument in decodedValue.NamedArguments)
            {
                if (argument.Name == "EntryPoint")
                    return (string)argument.Value;
            }

            return null;
        }

        public static string GetUnmanagedCallersOnlyExportName(this EcmaMethod This)
        {
            var decoded = This.GetDecodedCustomAttribute("System.Runtime.InteropServices", "UnmanagedCallersOnlyAttribute");
            if (decoded == null)
                return null;

            var decodedValue = decoded.Value;

            foreach (var argument in decodedValue.NamedArguments)
            {
                if (argument.Name == "EntryPoint")
                    return (string)argument.Value;
            }

            return null;
        }

#if !READYTORUN
        /// <summary>
        /// Determine whether a method can go into the sealed vtable of a type. Such method must be a sealed virtual
        /// method that is not overriding any method on a base type.
        /// Given that such methods can never be overridden in any derived type, we can
        /// save space in the vtable of a type, and all of its derived types by not emitting these methods in their vtables,
        /// and storing them in a separate table on the side. This is especially beneficial for all array types,
        /// since all of their collection interface methods are sealed and implemented on the System.Array and
        /// System.Array&lt;T&gt; base types, and therefore we can minimize the vtable sizes of all derived array types.
        /// </summary>
        public static bool CanMethodBeInSealedVTable(this MethodDesc method, NodeFactory factory)
        {
            Debug.Assert(!method.OwningType.ContainsSignatureVariables(treatGenericParameterLikeSignatureVariable: true));

            TypeDesc owningType = method.OwningType;

            // Interface types don't have physical slots so we never optimize to sealed slots
            if (owningType.IsInterface)
                return false;

            // Implementations of static virtual methods go into the sealed vtable.
            if (method.Signature.IsStatic)
                return true;

            // If the owning type is already considered sealed, there's little benefit in placing the slots
            // in the sealed vtable: the sealed vtable has these properties:
            //
            // 1. We don't need to repeat them in derived classes.
            // 2. The slots use 4-byte relative pointers, so they can be smaller.
            // 3. The sealed vtable is shared among canonically-equivalent types.
            //
            // Benefit 1 doesn't apply to sealed types by definition. Benefit 2 doesn't manifest itself
            // when data dehydration is enabled (which is the default) since pointers are compressed either way.
            // Benefit 3 is still real, so we condition this opt out on type not having a canonical form.
            if (factory.DevirtualizationManager.IsEffectivelySealed(owningType)
                && !owningType.ConvertToCanonForm(CanonicalFormKind.Specific).IsCanonicalSubtype(CanonicalFormKind.Any))
            {
                return false;
            }

            // Newslot final methods go into the sealed vtable.
            if (method.IsNewSlot && factory.DevirtualizationManager.IsEffectivelySealed(method))
                return true;

            return false;
        }
#endif

        public static bool NotCallableWithoutOwningEEType(this MethodDesc method)
        {
            TypeDesc owningType = method.OwningType;
            return !method.Signature.IsStatic && /* Static methods don't have this */
                !owningType.IsValueType && /* Value type instance methods take a ref to data */
                !owningType.IsInterface && /* Interface MethodTable can be optimized away but the instance method can still be callable (`this` is of a non-interface type) */
                !owningType.IsArrayTypeWithoutGenericInterfaces() && /* Type loader can make these at runtime */
                (owningType is not MetadataType mdType || !mdType.IsModuleType) && /* Compiler parks some instance methods on the <Module> type */
                !method.IsSharedByGenericInstantiations; /* Current impl limitation; can be lifted */
        }

        public static bool ReturnsTaskOrValueTask(this MethodSignature method)
        {
            TypeDesc ret = method.ReturnType;

            if (ret is MetadataType md
                && md.Module == method.Context.SystemModule
                && md.Namespace.SequenceEqual("System.Threading.Tasks"u8))
            {
                ReadOnlySpan<byte> name = md.Name;
                if (name.SequenceEqual("Task"u8) || name.SequenceEqual("Task`1"u8)
                    || name.SequenceEqual("ValueTask"u8) || name.SequenceEqual("ValueTask`1"u8))
                {
                    return true;
                }
            }
            return false;
        }

        /// <summary>
        /// Determines whether a method uses the async calling convention.
        /// Returns true for async variants (compiler-generated wrappers around Task-returning methods)
        /// and for special async intrinsics that don't return Task/ValueTask but use async calling convention.
        /// </summary>
<<<<<<< HEAD
        public static bool IsAsyncCall(this MethodDesc method) => method.IsAsync && (method.IsAsyncVariant() || method.IsExplicitContinuationAsyncMethod() || !method.Signature.ReturnsTaskOrValueTask());
=======
        public static bool IsAsyncCall(this MethodDesc method) => method.IsAsyncVariant() || (method.IsAsync && !method.Signature.ReturnsTaskOrValueTask());
>>>>>>> 8498fc79
    }
}<|MERGE_RESOLUTION|>--- conflicted
+++ resolved
@@ -159,10 +159,6 @@
         /// Returns true for async variants (compiler-generated wrappers around Task-returning methods)
         /// and for special async intrinsics that don't return Task/ValueTask but use async calling convention.
         /// </summary>
-<<<<<<< HEAD
-        public static bool IsAsyncCall(this MethodDesc method) => method.IsAsync && (method.IsAsyncVariant() || method.IsExplicitContinuationAsyncMethod() || !method.Signature.ReturnsTaskOrValueTask());
-=======
-        public static bool IsAsyncCall(this MethodDesc method) => method.IsAsyncVariant() || (method.IsAsync && !method.Signature.ReturnsTaskOrValueTask());
->>>>>>> 8498fc79
+        public static bool IsAsyncCall(this MethodDesc method) => method.IsAsyncVariant() || method.IsExplicitContinuationAsyncMethod() || (method.IsAsync && !method.Signature.ReturnsTaskOrValueTask());
     }
 }