--- conflicted
+++ resolved
@@ -1334,32 +1334,14 @@
 
     public struct AsyncContinuationVarInfo
     {
-<<<<<<< HEAD
-        // IL number of variable (or one of the special IL numbers, like UNKNOWN_ILNUM)
-        public uint VarNumber;
-        // Offset in continuation's data where this variable is stored
-        public uint Offset;
-        public uint GCIndex;
-=======
         // IL number of variable (or one of the special IL numbers, like TYPECTXT_ILNUM)
         public uint VarNumber;
         // Offset in continuation object where this variable is stored
         public uint Offset;
->>>>>>> 302a563c
     }
 
     public struct AsyncSuspensionPoint
     {
-<<<<<<< HEAD
-        // IL offset in the root method that resulted in the creation of this suspension point.
-        public uint RootILOffset;
-        // Index of inline tree node containing the IL offset (0 for root)
-        public uint Inlinee;
-        // IL offset that resulted in the creation of the suspension point.
-        public uint ILOffset;
-        public uint NumVars;
-        // Count of AsyncContinuationVarInfo
-=======
         // Offset of IP stored in ResumeInfo.DiagnosticIP. This offset maps to
         // the IL call that resulted in the suspension point through an ASYNC
         // mapping. Also used as a unique key for debug information about the
@@ -1367,7 +1349,6 @@
         public uint DiagnosticNativeOffset;
         // Count of AsyncContinuationVarInfo in array of locals starting where
         // the previous suspension point's locals end.
->>>>>>> 302a563c
         public uint NumContinuationVars;
     }
 
