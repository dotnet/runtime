--- conflicted
+++ resolved
@@ -28,58 +28,6 @@
 ; Definition of X86 instruction sets
 definearch         ,X86   ,32Bit                ,X64, X64
 
-<<<<<<< HEAD
-instructionset     ,X86   ,X86Base              ,        ,22 ,X86Base               ,base
-instructionset     ,X86   ,Sse                  ,        ,1  ,SSE                   ,sse
-instructionset     ,X86   ,Sse2                 ,        ,2  ,SSE2                  ,sse2
-instructionset     ,X86   ,Sse3                 ,        ,3  ,SSE3                  ,sse3
-instructionset     ,X86   ,Ssse3                ,        ,4  ,SSSE3                 ,ssse3
-instructionset     ,X86   ,Sse41                ,        ,5  ,SSE41                 ,sse4.1
-instructionset     ,X86   ,Sse42                ,        ,6  ,SSE42                 ,sse4.2
-instructionset     ,X86   ,Avx                  ,        ,7  ,AVX                   ,avx
-instructionset     ,X86   ,Avx2                 ,        ,8  ,AVX2                  ,avx2
-instructionset     ,X86   ,Aes                  ,        ,9  ,AES                   ,aes
-instructionset     ,X86   ,Bmi1                 ,        ,10 ,BMI1                  ,bmi
-instructionset     ,X86   ,Bmi2                 ,        ,11 ,BMI2                  ,bmi2
-instructionset     ,X86   ,Fma                  ,        ,12 ,FMA                   ,fma
-instructionset     ,X86   ,Lzcnt                ,        ,13 ,LZCNT                 ,lzcnt
-instructionset     ,X86   ,Pclmulqdq            ,        ,14 ,PCLMULQDQ             ,pclmul
-instructionset     ,X86   ,Pclmulqdq_V256       ,        ,49 ,PCLMULQDQ_V256        ,vpclmul
-instructionset     ,X86   ,Pclmulqdq_V512       ,        ,50 ,PCLMULQDQ_V512        ,vpclmul_v512
-instructionset     ,X86   ,Popcnt               ,        ,15 ,POPCNT                ,popcnt
-instructionset     ,X86   ,                     ,        ,   ,Vector128             ,
-instructionset     ,X86   ,                     ,        ,   ,Vector256             ,
-instructionset     ,X86   ,                     ,        ,   ,Vector512             ,
-instructionset     ,X86   ,AvxVnni              ,        ,25 ,AVXVNNI               ,avxvnni
-instructionset     ,X86   ,Movbe                ,        ,27 ,MOVBE                 ,movbe
-instructionset     ,X86   ,X86Serialize         ,        ,28 ,X86Serialize          ,serialize
-instructionset     ,X86   ,EVEX                 ,        ,47 ,EVEX                  ,evex
-instructionset     ,X86   ,Avx512F              ,        ,29 ,AVX512F               ,avx512f
-instructionset     ,X86   ,Avx512F_VL           ,        ,30 ,AVX512F_VL            ,avx512f_vl
-instructionset     ,X86   ,Avx512BW             ,        ,31 ,AVX512BW              ,avx512bw
-instructionset     ,X86   ,Avx512BW_VL          ,        ,32 ,AVX512BW_VL           ,avx512bw_vl
-instructionset     ,X86   ,Avx512CD             ,        ,33 ,AVX512CD              ,avx512cd
-instructionset     ,X86   ,Avx512CD_VL          ,        ,34 ,AVX512CD_VL           ,avx512cd_vl
-instructionset     ,X86   ,Avx512DQ             ,        ,35 ,AVX512DQ              ,avx512dq
-instructionset     ,X86   ,Avx512DQ_VL          ,        ,36 ,AVX512DQ_VL           ,avx512dq_vl
-instructionset     ,X86   ,Avx512Vbmi           ,        ,37 ,AVX512VBMI            ,avx512vbmi
-instructionset     ,X86   ,Avx512Vbmi_VL        ,        ,38 ,AVX512VBMI_VL         ,avx512vbmi_vl
-instructionset     ,X86   ,Avx10v1              ,        ,44 ,AVX10v1               ,avx10v1
-instructionset     ,X86   ,Avx10v1_V512         ,        ,46 ,AVX10v1_V512          ,avx10v1_v512
-instructionset     ,X86   ,VectorT128           ,        ,39 ,VectorT128            ,vectort128
-instructionset     ,X86   ,VectorT256           ,        ,40 ,VectorT256            ,vectort256
-instructionset     ,X86   ,VectorT512           ,        ,41 ,VectorT512            ,vectort512
-instructionset     ,X86   ,Apx                  ,        ,48 ,APX                   ,apx
-instructionset     ,X86   ,Avx10v2              ,        ,51 ,AVX10v2               ,avx10v2
-instructionset     ,X86   ,Avx10v2_V512         ,        ,52 ,AVX10v2_V512          ,avx10v2_v512
-instructionset     ,X86   ,Gfni                 ,        ,53 ,GFNI                  ,gfni
-instructionset     ,X86   ,Gfni_V256            ,        ,54 ,GFNI_V256             ,gfni_v256
-instructionset     ,X86   ,Gfni_V512            ,        ,55 ,GFNI_V512             ,gfni_v512
-instructionset     ,X86   ,AvxVnniInt8          ,        ,60 ,AVXVNNIINT8           ,avxvnniint8
-instructionset     ,X86   ,AvxVnniInt8_V512     ,        ,61 ,AVXVNNIINT8_V512      ,avxvnniint8_v512
-instructionset     ,X86   ,AvxVnniInt16         ,        ,62 ,AVXVNNIINT16          ,avxvnniint16
-instructionset     ,X86   ,AvxVnniInt16_V512    ,        ,63 ,AVXVNNIINT16_V512     ,avxvnniint16_v512
-=======
 instructionset     ,X86   ,X86Base              ,                   ,22 ,X86Base               ,base
 instructionset     ,X86   ,Sse                  ,                   ,1  ,X86Base               ,base
 instructionset     ,X86   ,Sse2                 ,                   ,2  ,X86Base               ,base
@@ -165,8 +113,13 @@
 instructionset     ,X86   ,                     ,VectorT256         ,40 ,VectorT256            ,vectort256
 instructionset     ,X86   ,                     ,VectorT512         ,41 ,VectorT512            ,vectort512
 
+
+instructionset     ,X86   ,AvxVnniInt8          ,                   ,83 ,AVXVNNIINT8           ,avxvnniint8
+instructionset     ,X86   ,AvxVnniInt8_V512     ,                   ,84 ,AVXVNNIINT8_V512      ,avxvnniint8_v512
+instructionset     ,X86   ,AvxVnniInt16         ,                   ,85 ,AVXVNNIINT16          ,avxvnniint16
+instructionset     ,X86   ,AvxVnniInt16_V512    ,                   ,86 ,AVXVNNIINT16_V512     ,avxvnniint16_v512
+
 ; 64-bit Instruction Sets
->>>>>>> 4cfcfa75
 
 instructionset64bit,X86   ,X86Base
 
@@ -199,16 +152,13 @@
 instructionset64bit,X86   ,AVXIFMA
 instructionset64bit,X86   ,AVXVNNI
 instructionset64bit,X86   ,GFNI
-<<<<<<< HEAD
 instructionset64bit,X86   ,AVXVNNIINT8
 instructionset64bit,X86   ,AVXVNNIINT16
-=======
 instructionset64bit,X86   ,SHA
 instructionset64bit,X86   ,WAITPKG
 instructionset64bit,X86   ,X86Serialize
 
 ; Vector Instruction Sets
->>>>>>> 4cfcfa75
 
 vectorinstructionset,X86  ,Vector128
 vectorinstructionset,X86  ,Vector256
@@ -253,35 +203,8 @@
 implication        ,X86   ,AVX512VP2INTERSECT   ,AVX512
 implication        ,X86   ,AVXIFMA              ,AVX2
 implication        ,X86   ,AVXVNNI              ,AVX2
-<<<<<<< HEAD
 implication        ,X86   ,AVXVNNIINT8          ,AVX2
 implication        ,X86   ,AVXVNNIINT16         ,AVX2
-implication        ,X86   ,X86Serialize         ,X86Base
-implication        ,X86   ,GFNI                 ,SSE41
-implication        ,X86   ,GFNI_V256            ,GFNI
-implication        ,X86   ,GFNI_V256            ,AVX
-implication        ,X86   ,GFNI_V512            ,GFNI
-implication        ,X86   ,GFNI_V512            ,AVX512F
-
-implication        ,X86   ,AVX10v1              ,EVEX
-implication        ,X86   ,AVX10v1_V512         ,AVX10v1
-implication        ,X86   ,AVX10v1_V512         ,AVX512F
-implication        ,X86   ,AVX10v1_V512         ,AVX512F_VL
-implication        ,X86   ,AVX10v1_V512         ,AVX512CD
-implication        ,X86   ,AVX10v1_V512         ,AVX512CD_VL
-implication        ,X86   ,AVX10v1_V512         ,AVX512BW
-implication        ,X86   ,AVX10v1_V512         ,AVX512BW_VL
-implication        ,X86   ,AVX10v1_V512         ,AVX512DQ
-implication        ,X86   ,AVX10v1_V512         ,AVX512DQ_VL
-implication        ,X86   ,AVX10v1_V512         ,AVX512VBMI
-implication        ,X86   ,AVX10v1_V512         ,AVX512VBMI_VL
-implication        ,X86   ,AVX10v2              ,AVX10v1
-implication        ,X86   ,AVX10v2_V512         ,AVX10v1_V512
-implication        ,X86   ,AVX10v2              ,AVXVNNIINT8
-implication        ,X86   ,AVX10v2              ,AVXVNNIINT16
-implication        ,X86   ,AVXVNNIINT8_V512     ,AVX10v2_V512
-implication        ,X86   ,AVXVNNIINT16_V512    ,AVX10v2_V512
-=======
 
 implication        ,X86   ,GFNI                 ,SSE42
 implication        ,X86   ,GFNI_V256            ,GFNI
@@ -289,6 +212,8 @@
 implication        ,X86   ,GFNI_V512            ,GFNI
 implication        ,X86   ,GFNI_V512            ,AVX512
 
+implication        ,X86   ,AVXVNNIINT8_V512     ,AVX10v2
+implication        ,X86   ,AVXVNNIINT16_V512    ,AVX10v2
 implication        ,X86   ,SHA                  ,X86Base
 
 implication        ,X86   ,AES_V256             ,AES
@@ -302,7 +227,6 @@
 
 implication        ,X86   ,WAITPKG              ,X86Base
 implication        ,X86   ,X86Serialize         ,X86Base
->>>>>>> 4cfcfa75
 
 ; These synthetic ISAs need to appear after the core ISAs
 ; as they depend on the other implications being correct first
