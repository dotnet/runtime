; Define the set of instruction sets available on a platform
; Format is
;
; Add new instruction set
; instructionset,<architecture>,<managed name>,<r2r name if different>,<R2R numeric value>, <jit instruction set name>, <public name>
;
; The public name is intended to match with mono for specifying what the name of the instruction set is. These names match names produced by other compilers as well.
;
; Add jit 64bit architecture specific instruction set when instruction set is available
; instructionset64bit,<architecture>,<jit instruction set name>
;
; Note that a instruction set is a "Vector" instruction set. A vector instruction set may only imply a single other instruction set
; vectorinstructionset,<architecture>,<jit instruction set name>
;
; Add an instruction set implication (i.e, if instruction set A is present, then instruction set B must be present too.)
; implication,<architecture>,<jit instruction set name>,<implied jit instruction set name>
;
; Copy instruction sets defined for other architecture at this point in the file.
; copyinstructionsets,<architecture>,<copytoarchitecture>

; UPDATE JIT/EE INTERFACE GUID WHEN CHANGING THESE DEFINITIONS. The instruction set definitions are part of JIT/EE interface contract.

; DO NOT CHANGE R2R NUMERIC VALUES OF THE EXISTING SETS. Changing R2R numeric values definitions would be R2R format breaking change.

; The ISA definitions should also be mapped to `hwintrinsicIsaRangeArray` in hwintrinsic.cpp.

; Definition of X86 instruction sets
definearch         ,X86   ,32Bit                ,X64, X64

instructionset     ,X86   ,X86Base              ,        ,22 ,X86Base               ,base
instructionset     ,X86   ,Sse                  ,        ,1  ,SSE                   ,sse
instructionset     ,X86   ,Sse2                 ,        ,2  ,SSE2                  ,sse2
instructionset     ,X86   ,Sse3                 ,        ,3  ,SSE3                  ,sse3
instructionset     ,X86   ,Ssse3                ,        ,4  ,SSSE3                 ,ssse3
instructionset     ,X86   ,Sse41                ,        ,5  ,SSE41                 ,sse4.1
instructionset     ,X86   ,Sse42                ,        ,6  ,SSE42                 ,sse4.2
instructionset     ,X86   ,Avx                  ,        ,7  ,AVX                   ,avx
instructionset     ,X86   ,Avx2                 ,        ,8  ,AVX2                  ,avx2
instructionset     ,X86   ,Aes                  ,        ,9  ,AES                   ,aes
instructionset     ,X86   ,Bmi1                 ,        ,10 ,BMI1                  ,bmi
instructionset     ,X86   ,Bmi2                 ,        ,11 ,BMI2                  ,bmi2
instructionset     ,X86   ,Fma                  ,        ,12 ,FMA                   ,fma
instructionset     ,X86   ,Lzcnt                ,        ,13 ,LZCNT                 ,lzcnt
instructionset     ,X86   ,Pclmulqdq            ,        ,14 ,PCLMULQDQ             ,pclmul
instructionset     ,X86   ,Pclmulqdq_V256       ,        ,49 ,PCLMULQDQ_V256        ,vpclmul
instructionset     ,X86   ,Pclmulqdq_V512       ,        ,50 ,PCLMULQDQ_V512        ,vpclmul_v512
instructionset     ,X86   ,Popcnt               ,        ,15 ,POPCNT                ,popcnt
instructionset     ,X86   ,                     ,        ,   ,Vector128             ,
instructionset     ,X86   ,                     ,        ,   ,Vector256             ,
instructionset     ,X86   ,                     ,        ,   ,Vector512             ,
instructionset     ,X86   ,AvxVnni              ,        ,25 ,AVXVNNI               ,avxvnni
instructionset     ,X86   ,Movbe                ,        ,27 ,MOVBE                 ,movbe
instructionset     ,X86   ,X86Serialize         ,        ,28 ,X86Serialize          ,serialize
instructionset     ,X86   ,EVEX                 ,        ,47 ,EVEX                  ,evex
instructionset     ,X86   ,Avx512F              ,        ,29 ,AVX512F               ,avx512f
instructionset     ,X86   ,Avx512F_VL           ,        ,30 ,AVX512F_VL            ,avx512f_vl
instructionset     ,X86   ,Avx512BW             ,        ,31 ,AVX512BW              ,avx512bw
instructionset     ,X86   ,Avx512BW_VL          ,        ,32 ,AVX512BW_VL           ,avx512bw_vl
instructionset     ,X86   ,Avx512CD             ,        ,33 ,AVX512CD              ,avx512cd
instructionset     ,X86   ,Avx512CD_VL          ,        ,34 ,AVX512CD_VL           ,avx512cd_vl
instructionset     ,X86   ,Avx512DQ             ,        ,35 ,AVX512DQ              ,avx512dq
instructionset     ,X86   ,Avx512DQ_VL          ,        ,36 ,AVX512DQ_VL           ,avx512dq_vl
instructionset     ,X86   ,Avx512Vbmi           ,        ,37 ,AVX512VBMI            ,avx512vbmi
instructionset     ,X86   ,Avx512Vbmi_VL        ,        ,38 ,AVX512VBMI_VL         ,avx512vbmi_vl
instructionset     ,X86   ,Avx10v1              ,        ,44 ,AVX10v1               ,avx10v1
instructionset     ,X86   ,Avx10v1_V512         ,        ,46 ,AVX10v1_V512          ,avx10v1_v512
instructionset     ,X86   ,VectorT128           ,        ,39 ,VectorT128            ,vectort128
instructionset     ,X86   ,VectorT256           ,        ,40 ,VectorT256            ,vectort256
instructionset     ,X86   ,VectorT512           ,        ,41 ,VectorT512            ,vectort512
instructionset     ,X86   ,Apx                  ,        ,48 ,APX                   ,apx
instructionset     ,X86   ,Avx10v2              ,        ,51 ,AVX10v2               ,avx10v2
instructionset     ,X86   ,Avx10v2_V512         ,        ,52 ,AVX10v2_V512          ,avx10v2_v512
instructionset     ,X86   ,Gfni                 ,        ,53 ,GFNI                  ,gfni
instructionset     ,X86   ,Gfni_V256            ,        ,54 ,GFNI_V256             ,gfni_v256
instructionset     ,X86   ,Gfni_V512            ,        ,55 ,GFNI_V512             ,gfni_v512

instructionset64bit,X86   ,X86Base
instructionset64bit,X86   ,SSE
instructionset64bit,X86   ,SSE2
instructionset64bit,X86   ,SSE3
instructionset64bit,X86   ,SSSE3
instructionset64bit,X86   ,SSE41
instructionset64bit,X86   ,SSE42
instructionset64bit,X86   ,AVX
instructionset64bit,X86   ,AVX2
instructionset64bit,X86   ,AES
instructionset64bit,X86   ,BMI1
instructionset64bit,X86   ,BMI2
instructionset64bit,X86   ,FMA
instructionset64bit,X86   ,LZCNT
instructionset64bit,X86   ,PCLMULQDQ
instructionset64bit,X86   ,POPCNT
instructionset64bit,X86   ,AVXVNNI
instructionset64bit,X86   ,X86Serialize
instructionset64bit,X86   ,AVX512F
instructionset64bit,X86   ,AVX512BW
instructionset64bit,X86   ,AVX512CD
instructionset64bit,X86   ,AVX512DQ
instructionset64bit,X86   ,AVX512VBMI
instructionset64bit,X86   ,AVX10v1
instructionset64bit,X86   ,AVX10v1_V512
instructionset64bit,X86   ,AVX10v2
instructionset64bit,X86   ,AVX10v2_V512
instructionset64bit,X86   ,GFNI

vectorinstructionset,X86  ,Vector128
vectorinstructionset,X86  ,Vector256
vectorinstructionset,X86  ,Vector512

; x86-64-v1

implication        ,X86   ,SSE                  ,X86Base
implication        ,X86   ,SSE2                 ,SSE

; x86-64-v2

implication        ,X86   ,SSE3                 ,SSE2
implication        ,X86   ,SSSE3                ,SSE3
implication        ,X86   ,SSE41                ,SSSE3
implication        ,X86   ,SSE42                ,SSE41
implication        ,X86   ,POPCNT               ,SSE42

; x86-64-v3

implication        ,X86   ,AVX                  ,SSE42
implication        ,X86   ,AVX2                 ,AVX
implication        ,X86   ,BMI1                 ,AVX
implication        ,X86   ,BMI2                 ,AVX
implication        ,X86   ,FMA                  ,AVX
implication        ,X86   ,LZCNT                ,X86Base
implication        ,X86   ,MOVBE                ,SSE42

; x86-64-v4

implication        ,X86   ,EVEX                 ,AVX2
implication        ,X86   ,EVEX                 ,FMA
implication        ,X86   ,AVX512F              ,EVEX
implication        ,X86   ,AVX512F_VL           ,AVX512F
implication        ,X86   ,AVX512BW             ,AVX512F
implication        ,X86   ,AVX512BW_VL          ,AVX512BW
implication        ,X86   ,AVX512BW_VL          ,AVX512F_VL
implication        ,X86   ,AVX512CD             ,AVX512F
implication        ,X86   ,AVX512CD_VL          ,AVX512CD
implication        ,X86   ,AVX512CD_VL          ,AVX512F_VL
implication        ,X86   ,AVX512DQ             ,AVX512F
implication        ,X86   ,AVX512DQ_VL          ,AVX512DQ
implication        ,X86   ,AVX512DQ_VL          ,AVX512F_VL
implication        ,X86   ,AVX512VBMI           ,AVX512BW
implication        ,X86   ,AVX512VBMI_VL        ,AVX512VBMI
implication        ,X86   ,AVX512VBMI_VL        ,AVX512BW_VL

; Unversioned

implication        ,X86   ,AES                  ,SSE2
implication        ,X86   ,PCLMULQDQ            ,SSE2
implication        ,X86   ,PCLMULQDQ_V256       ,PCLMULQDQ
implication        ,X86   ,PCLMULQDQ_V256       ,AVX
implication        ,X86   ,PCLMULQDQ_V512       ,PCLMULQDQ_V256
implication        ,X86   ,PCLMULQDQ_V512       ,AVX512F
implication        ,X86   ,AVXVNNI              ,AVX2
implication        ,X86   ,X86Serialize         ,X86Base
implication        ,X86   ,GFNI                 ,SSE41
implication        ,X86   ,GFNI_V256            ,GFNI
implication        ,X86   ,GFNI_V256            ,AVX
implication        ,X86   ,GFNI_V512            ,GFNI
implication        ,X86   ,GFNI_V512            ,AVX512F

implication        ,X86   ,AVX10v1              ,EVEX
implication        ,X86   ,AVX10v1_V512         ,AVX10v1
implication        ,X86   ,AVX10v1_V512         ,AVX512F
implication        ,X86   ,AVX10v1_V512         ,AVX512F_VL
implication        ,X86   ,AVX10v1_V512         ,AVX512CD
implication        ,X86   ,AVX10v1_V512         ,AVX512CD_VL
implication        ,X86   ,AVX10v1_V512         ,AVX512BW
implication        ,X86   ,AVX10v1_V512         ,AVX512BW_VL
implication        ,X86   ,AVX10v1_V512         ,AVX512DQ
implication        ,X86   ,AVX10v1_V512         ,AVX512DQ_VL
implication        ,X86   ,AVX10v1_V512         ,AVX512VBMI
implication        ,X86   ,AVX10v1_V512         ,AVX512VBMI_VL
implication        ,X86   ,AVX10v2              ,AVX10v1
implication        ,X86   ,AVX10v2_V512         ,AVX10v1_V512

; These synthetic ISAs need to appear after the core ISAs
; as they depend on the other implications being correct first
; otherwise they may not be disabled if the required isa is disabled

implication        ,X86   ,Vector128            ,SSE
implication        ,X86   ,Vector256            ,AVX
implication        ,X86   ,Vector512            ,AVX512F

implication        ,X86   ,VectorT128           ,SSE2
implication        ,X86   ,VectorT256           ,AVX2
implication        ,X86   ,VectorT512           ,AVX512F

; Definition of X64 instruction sets
definearch         ,X64   ,64Bit     ,X64, X64

copyinstructionsets,X86   ,X64

; Definition of Arm64 instruction sets
definearch         ,ARM64 ,64Bit     ,Arm64, Arm64

instructionset     ,ARM64 ,ArmBase               ,        ,16 ,ArmBase               ,base
instructionset     ,ARM64 ,AdvSimd               ,        ,17 ,AdvSimd               ,neon
instructionset     ,ARM64 ,Aes                   ,        ,9  ,Aes                   ,aes
instructionset     ,ARM64 ,Crc32                 ,        ,18 ,Crc32                 ,crc
instructionset     ,ARM64 ,Dp                    ,        ,23 ,Dp                    ,dotprod
instructionset     ,ARM64 ,Rdm                   ,        ,24 ,Rdm                   ,rdma
instructionset     ,ARM64 ,Sha1                  ,        ,19 ,Sha1                  ,sha1
instructionset     ,ARM64 ,Sha256                ,        ,20 ,Sha256                ,sha2
instructionset     ,ARM64 ,                      ,Atomics ,21 ,Atomics               ,lse
instructionset     ,ARM64 ,                      ,        ,   ,Vector                ,
instructionset     ,ARM64 ,                      ,        ,   ,Vector64              ,
instructionset     ,ARM64 ,                      ,        ,   ,Vector128             ,
instructionset     ,ARM64 ,                      ,        ,   ,Dczva                 ,
instructionset     ,ARM64 ,                      ,Rcpc    ,26 ,Rcpc                  ,rcpc
instructionset     ,ARM64 ,VectorT128            ,        ,39 ,VectorT128            ,vectort128
instructionset     ,ARM64 ,                      ,Rcpc2   ,42 ,Rcpc2                 ,rcpc2
instructionset     ,ARM64 ,Sve                   ,        ,43 ,Sve                   ,sve
instructionset     ,ARM64 ,Sve2                   ,       ,59 ,Sve2                  ,sve2

instructionset64bit,ARM64 ,ArmBase
instructionset64bit,ARM64 ,AdvSimd
instructionset64bit,ARM64 ,Aes
instructionset64bit,ARM64 ,Crc32
instructionset64bit,ARM64 ,Dp
instructionset64bit,ARM64 ,Rdm
instructionset64bit,ARM64 ,Sha1
instructionset64bit,ARM64 ,Sha256
instructionset64bit,ARM64 ,Sve
instructionset64bit,ARM64 ,Sve2

vectorinstructionset,ARM64,Vector
vectorinstructionset,ARM64,Vector64
vectorinstructionset,ARM64,Vector128

implication        ,ARM64 ,AdvSimd    ,ArmBase
implication        ,ARM64 ,Aes        ,ArmBase
implication        ,ARM64 ,Crc32      ,ArmBase
implication        ,ARM64 ,Dp         ,AdvSimd
implication        ,ARM64 ,Rdm        ,AdvSimd
implication        ,ARM64 ,Sha1       ,ArmBase
implication        ,ARM64 ,Sha256     ,ArmBase
implication        ,ARM64 ,Vector64   ,AdvSimd
implication        ,ARM64 ,Vector128  ,AdvSimd
implication        ,ARM64 ,VectorT128 ,AdvSimd
implication        ,ARM64 ,Sve        ,AdvSimd
<<<<<<< HEAD
implication        ,ARM64 ,Vector     ,Sve
=======
implication        ,ARM64 ,Sve2       ,Sve

; Definition of Riscv64 instruction sets
definearch         ,RiscV64 ,64Bit     ,RiscV64, RiscV64

instructionset     ,RiscV64 ,RiscV64Base         ,        ,56 ,RiscV64Base         ,base
instructionset     ,RiscV64 ,Zba                 ,        ,57 ,Zba                 ,zba
instructionset     ,RiscV64 ,Zbb                 ,        ,58 ,Zbb                 ,zbb

implication        ,RiscV64 ,Zbb                 ,RiscV64Base
implication        ,RiscV64 ,Zba                 ,RiscV64Base
>>>>>>> 9579c58e

;                    ,name and aliases           ,archs    ,lower baselines included by implication
;
instructionsetgroup  ,x86-x64                    ,X64 X86  ,sse2
instructionsetgroup  ,x86-x64-v2                 ,X64 X86  ,sse4.2 popcnt
instructionsetgroup  ,x86-x64-v3                 ,X64 X86  ,x86-x64-v2 avx2 bmi bmi2 lzcnt movbe fma
instructionsetgroup  ,skylake                    ,X64 X86  ,x86-x64-v3
instructionsetgroup  ,x86-x64-v4                 ,X64 X86  ,x86-x64-v3 avx512f avx512f_vl avx512bw avx512bw_vl avx512cd avx512cd_vl avx512dq avx512dq_vl

instructionsetgroup  ,armv8-a                    ,ARM64    ,neon
instructionsetgroup  ,armv8.1-a                  ,ARM64    ,armv8-a lse crc rdma
instructionsetgroup  ,armv8.2-a                  ,ARM64    ,armv8.1-a
instructionsetgroup  ,armv8.3-a                  ,ARM64    ,armv8.2-a rcpc
instructionsetgroup  ,armv8.4-a                  ,ARM64    ,armv8.3-a dotprod rcpc2
instructionsetgroup  ,armv8.5-a                  ,ARM64    ,armv8.4-a
instructionsetgroup  ,armv8.6-a                  ,ARM64    ,armv8.5-a

; Technically, apple-m1 is v8.5+
instructionsetgroup  ,apple-m1                   ,ARM64    ,armv8.5-a<|MERGE_RESOLUTION|>--- conflicted
+++ resolved
@@ -245,10 +245,8 @@
 implication        ,ARM64 ,Vector128  ,AdvSimd
 implication        ,ARM64 ,VectorT128 ,AdvSimd
 implication        ,ARM64 ,Sve        ,AdvSimd
-<<<<<<< HEAD
+implication        ,ARM64 ,Sve2       ,Sve
 implication        ,ARM64 ,Vector     ,Sve
-=======
-implication        ,ARM64 ,Sve2       ,Sve
 
 ; Definition of Riscv64 instruction sets
 definearch         ,RiscV64 ,64Bit     ,RiscV64, RiscV64
@@ -259,7 +257,6 @@
 
 implication        ,RiscV64 ,Zbb                 ,RiscV64Base
 implication        ,RiscV64 ,Zba                 ,RiscV64Base
->>>>>>> 9579c58e
 
 ;                    ,name and aliases           ,archs    ,lower baselines included by implication
 ;
