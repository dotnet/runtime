; Licensed to the .NET Foundation under one or more agreements.
; The .NET Foundation licenses this file to you under the MIT license.
;
; Thunk generator input file for generating the thunks from the C++ version of the
; jit interface to COM, into managed, and from COM to C++.
;
; The format of this file is as follows.
; There are NORMALTYPES, RETURNTYPES, and FUNCTIONS regions
;  In the NORMALTYPES/RETURNTYPES region, each type is described. If a type is
;  described in the NORMALTYPES section, but isn't described in the RETURNTYPES section
;  then the NORMALTYPES description can be used for a return value.
;
; TYPES have three fields
; ThunkDescriptionType,ManagedType,NativeType,NativeType2
;   If either ManagedType, NativeType, or NativeType2 are missing, then that form is replaced with ThunkDescriptionType.
;   NativeType is used for representing the type in headers which do not include the PAL and corinfo.h
;   NativeType2 is used for representing the type in headers that are fully integrated with the PAL
;   This feature allows reduction in type for enums and other types where the same type can be used in managed an native
;
;  Specification of a custom native type is done to allow multiple translations of the same native type to managed.
;  i.e.
;  REFIntPointer,ref int *,int**
;  and
;  PointerToIntPointer,int**,int**
;
; Following the TYPES sections, there is the FUNCTIONS section
; Each function that is to be part of the interface is written here. The format is basically the C++ format
; without support for inline comments or sal annotations.
;
; Also, note that an empty line is ignored, and a line that begins with a ; is ignored.
;
; If the boilerplate around the individual functions needs adjustment, edit the thunk generator source code, and
;    rebuild with rebuildthunkgen.cmd in the ThunkGenerator subdir, then rebuildthunks.cmd
; If this file is editted, rebuild with gen.cmd -- DO NOT RUN from within a razzle window.
;
NORMALTYPES
void
void*
const void *,void*
JITINTERFACE_HRESULT,HRESULT
size_t*,UIntPtr*
int
int32_t,int
uint32_t,uint
unsigned,uint
unsigned int, uint
size_t,UIntPtr
uint16_t,ushort
bool,[MarshalAs(UnmanagedType.I1)]bool
const char *,byte*
mdMethodDef,mdToken
mdToken,,unsigned int
uint8_t*,byte*
uint8_t**,byte**
GSCookie*,IntPtr*
GSCookie**,IntPtr**

bool*,ref bool
BoolStar,byte*,bool*,bool*
uint32_t*,ref uint
void **,ref void*
VOIDSTARSTAR,void **,void **,void **
int32_t*,int*
uint16_t*,ushort*
char*,byte*
const char**,byte**
char16_t**,char**
char16_t *,char*
const char16_t *,char*
wchar_t*,char*
const wchar_t*,String

uint32_t**,ref uint*
unsigned*,ref uint
CORJIT_FLAGS*,ref CORJIT_FLAGS
REF_CORINFO_CONST_LOOKUP,ref CORINFO_CONST_LOOKUP,CORINFO_CONST_LOOKUP*,CORINFO_CONST_LOOKUP*
CORINFO_CONST_LOOKUP*
CORINFO_LOOKUP*,ref CORINFO_LOOKUP
CORINFO_LOOKUP_KIND*,ref CORINFO_LOOKUP_KIND
CORINFO_EH_CLAUSE*,ref CORINFO_EH_CLAUSE
const CORINFO_EH_CLAUSE*,ref CORINFO_EH_CLAUSE
CORINFO_SIG_INFO*
CORINFO_RESOLVED_TOKEN*,ref CORINFO_RESOLVED_TOKEN
CORINFO_RESOLVED_TOKEN_PTR,CORINFO_RESOLVED_TOKEN*,CORINFO_RESOLVED_TOKEN*,CORINFO_RESOLVED_TOKEN*
CORINFO_EE_INFO*,ref CORINFO_EE_INFO
CORINFO_ASYNC_INFO*,ref CORINFO_ASYNC_INFO
CORINFO_TAILCALL_HELPERS*,ref CORINFO_TAILCALL_HELPERS
CORINFO_SWIFT_LOWERING*,ref CORINFO_SWIFT_LOWERING
CORINFO_FPSTRUCT_LOWERING*,ref CORINFO_FPSTRUCT_LOWERING
CORINFO_GENERICHANDLE_RESULT*,ref CORINFO_GENERICHANDLE_RESULT
CORINFO_METHOD_INFO*,CORINFO_METHOD_INFO*
CORINFO_FIELD_INFO*,CORINFO_FIELD_INFO*
CORINFO_THREAD_STATIC_BLOCKS_INFO*,CORINFO_THREAD_STATIC_BLOCKS_INFO*
CORINFO_THREAD_STATIC_INFO_NATIVEAOT*,CORINFO_THREAD_STATIC_INFO_NATIVEAOT*
CORINFO_CALL_INFO*,CORINFO_CALL_INFO*
CORINFO_DEVIRTUALIZATION_INFO*,CORINFO_DEVIRTUALIZATION_INFO*
CORINFO_TYPE_LAYOUT_NODE*,CORINFO_TYPE_LAYOUT_NODE*
PatchpointInfo*
DelegateCtorArgs*,ref DelegateCtorArgs
ICorDynamicInfo*,IntPtr
va_list,IntPtr
CORINFO_HELPER_DESC*,ref CORINFO_HELPER_DESC
const CORINFO_HELPER_DESC*,ref CORINFO_HELPER_DESC
int*,ref int
unsigned int*,ref uint

CORINFO_JUST_MY_CODE_HANDLE**,ref CORINFO_JUST_MY_CODE_HANDLE_*

ICorJitInfo::PgoInstrumentationSchema**,ref PgoInstrumentationSchema*
ICorJitInfo::PgoInstrumentationSchema*,PgoInstrumentationSchema*
AllocMemArgs*, ref AllocMemArgs

; Enums
CorInfoClassId
CorInfoHelpFunc
CorInfoInitClassResult
CorInfoInlineTypeCheck
CorInfoInlineTypeCheckSource
CorInfoInline
CorInfoArrayIntrinsic
CorInfoIsAccessAllowedResult
CorInfoMethodRuntimeFlags
CorInfoTailCall
CorInfoType
CorInfoHFAElemType
CorInfoTypeWithMod
CorInfoCallConvExtension
InfoAccessType
InfoAccessType*, ref InfoAccessType
CORINFO_LOOKUP_KIND
CORINFO_ACCESS_FLAGS
CORINFO_CALLINFO_FLAGS
CORINFO_GET_TAILCALL_HELPERS_FLAGS
CorJitAllocMemFlag
CorJitFuncKind
CorJitResult
TypeCompareState
CORINFO_InstructionSet,InstructionSet
ICorJitInfo::PgoSource, PgoSource
ICorJitInfo::PgoSource*, ref PgoSource
GetTypeLayoutResult

; Handle types
CORINFO_MODULE_HANDLE,CORINFO_MODULE_STRUCT_*
CORINFO_METHOD_HANDLE,CORINFO_METHOD_STRUCT_*
CORINFO_METHOD_HANDLE*,CORINFO_METHOD_STRUCT_**
CORINFO_FIELD_HANDLE,CORINFO_FIELD_STRUCT_*
CORINFO_OBJECT_HANDLE,CORINFO_OBJECT_STRUCT_*
CORINFO_CLASS_HANDLE,CORINFO_CLASS_STRUCT_*
CORINFO_JUST_MY_CODE_HANDLE,CORINFO_JUST_MY_CODE_HANDLE_*
CORINFO_MODULE_HANDLE*,CORINFO_MODULE_STRUCT_**
CORINFO_CLASS_HANDLE*,CORINFO_CLASS_STRUCT_**
CORINFO_ARG_LIST_HANDLE,CORINFO_ARG_LIST_STRUCT_*
CORINFO_VARARGS_HANDLE,IntPtr
CORINFO_CONTEXT_HANDLE,CORINFO_CONTEXT_STRUCT*
SYSTEMV_AMD64_CORINFO_STRUCT_REG_PASSING_DESCRIPTOR*,SYSTEMV_AMD64_CORINFO_STRUCT_REG_PASSING_DESCRIPTOR*

ICorDebugInfo::OffsetMapping*,OffsetMapping*
ICorDebugInfo::ILVarInfo**,ILVarInfo**
ICorDebugInfo::NativeVarInfo*,NativeVarInfo*
ICorDebugInfo::BoundaryTypes*,BoundaryTypes*
ICorDebugInfo::InlineTreeNode*,InlineTreeNode*
ICorDebugInfo::RichOffsetMapping*,RichOffsetMapping*

struct _EXCEPTION_POINTERS*,_EXCEPTION_POINTERS*
ICorJitInfo::errorTrapFunction,void*

FUNCTIONS
    bool isIntrinsic(        CORINFO_METHOD_HANDLE       ftn        );
    bool notifyMethodInfoUsage(        CORINFO_METHOD_HANDLE       ftn        );
    uint32_t getMethodAttribs(        CORINFO_METHOD_HANDLE       ftn        );
    void setMethodAttribs(        CORINFO_METHOD_HANDLE       ftn,        CorInfoMethodRuntimeFlags   attribs        );
    void getMethodSig(        CORINFO_METHOD_HANDLE      ftn,        CORINFO_SIG_INFO          *sig,        CORINFO_CLASS_HANDLE      memberParent         );
    bool getMethodInfo(CORINFO_METHOD_HANDLE ftn, CORINFO_METHOD_INFO* info, CORINFO_CONTEXT_HANDLE context);
    bool haveSameMethodDefinition(CORINFO_METHOD_HANDLE meth1Hnd, CORINFO_METHOD_HANDLE meth2Hnd);
    CORINFO_CLASS_HANDLE getTypeDefinition(CORINFO_CLASS_HANDLE type);
    CorInfoInline canInline(        CORINFO_METHOD_HANDLE       callerHnd,        CORINFO_METHOD_HANDLE       calleeHnd);
    void beginInlining(CORINFO_METHOD_HANDLE inlinerHnd,        CORINFO_METHOD_HANDLE inlineeHnd);
    void reportInliningDecision(CORINFO_METHOD_HANDLE inlinerHnd,        CORINFO_METHOD_HANDLE inlineeHnd,        CorInfoInline inlineResult,        const char * reason);
    bool canTailCall(        CORINFO_METHOD_HANDLE   callerHnd,        CORINFO_METHOD_HANDLE   declaredCalleeHnd,        CORINFO_METHOD_HANDLE   exactCalleeHnd,        bool fIsTailPrefix        );
    void reportTailCallDecision(CORINFO_METHOD_HANDLE callerHnd,        CORINFO_METHOD_HANDLE calleeHnd,        bool fIsTailPrefix,        CorInfoTailCall tailCallResult,        const char * reason);
    void getEHinfo(        CORINFO_METHOD_HANDLE ftn,        unsigned          EHnumber,        CORINFO_EH_CLAUSE* clause        );
    CORINFO_CLASS_HANDLE getMethodClass(        CORINFO_METHOD_HANDLE       method        );
    void getMethodVTableOffset(        CORINFO_METHOD_HANDLE       method,        unsigned*                   offsetOfIndirection,        unsigned*                   offsetAfterIndirection, bool*                       isRelative);
    bool resolveVirtualMethod(CORINFO_DEVIRTUALIZATION_INFO* info);
    CORINFO_METHOD_HANDLE getUnboxedEntry(CORINFO_METHOD_HANDLE ftn, bool* requiresInstMethodTableArg);
    CORINFO_METHOD_HANDLE getInstantiatedEntry(CORINFO_METHOD_HANDLE ftn, CORINFO_METHOD_HANDLE* methodArg, CORINFO_CLASS_HANDLE* classArg);
    CORINFO_CLASS_HANDLE getDefaultComparerClass(CORINFO_CLASS_HANDLE elemType);
    CORINFO_CLASS_HANDLE getDefaultEqualityComparerClass(CORINFO_CLASS_HANDLE elemType);
    CORINFO_CLASS_HANDLE getSZArrayHelperEnumeratorClass(CORINFO_CLASS_HANDLE elemType);
    void expandRawHandleIntrinsic(CORINFO_RESOLVED_TOKEN * pResolvedToken, CORINFO_METHOD_HANDLE callerHandle, CORINFO_GENERICHANDLE_RESULT * pResult);
    bool isIntrinsicType(           CORINFO_CLASS_HANDLE        classHnd );
    CorInfoCallConvExtension getUnmanagedCallConv(            CORINFO_METHOD_HANDLE       method,            CORINFO_SIG_INFO*           callSiteSig, bool* pSuppressGCTransition);
    bool pInvokeMarshalingRequired(        CORINFO_METHOD_HANDLE       method,        CORINFO_SIG_INFO*           callSiteSig        );
    bool satisfiesMethodConstraints(        CORINFO_CLASS_HANDLE        parent,        CORINFO_METHOD_HANDLE       method        );
    void methodMustBeLoadedBeforeCodeIsRun(        CORINFO_METHOD_HANDLE       method        );
    void getGSCookie(        GSCookie * pCookieVal,        GSCookie ** ppCookieVal        );
    void setPatchpointInfo(PatchpointInfo* patchpointInfo);
    PatchpointInfo* getOSRInfo(unsigned * ilOffset);
    void resolveToken(CORINFO_RESOLVED_TOKEN * pResolvedToken);
    void findSig(        CORINFO_MODULE_HANDLE       module,        unsigned                    sigTOK,        CORINFO_CONTEXT_HANDLE      context,        CORINFO_SIG_INFO           *sig        );
    void findCallSiteSig(        CORINFO_MODULE_HANDLE       module,unsigned                    methTOK,        CORINFO_CONTEXT_HANDLE      context,        CORINFO_SIG_INFO   *sig)
    CORINFO_CLASS_HANDLE getTokenTypeAsHandle(CORINFO_RESOLVED_TOKEN* pResolvedToken)
    int getStringLiteral(CORINFO_MODULE_HANDLE module, unsigned metaTOK, char16_t* buffer, int bufferSize, int startIndex)
    size_t printObjectDescription(CORINFO_OBJECT_HANDLE handle, char* buffer, size_t bufferSize, size_t* pRequiredBufferSize)
    CorInfoType asCorInfoType(CORINFO_CLASS_HANDLE cls)
    const char* getClassNameFromMetadata(CORINFO_CLASS_HANDLE cls, const char **namespaceName)
    CORINFO_CLASS_HANDLE getTypeInstantiationArgument(CORINFO_CLASS_HANDLE cls, unsigned index)
    CORINFO_CLASS_HANDLE getMethodInstantiationArgument(CORINFO_METHOD_HANDLE ftn, unsigned index)
    size_t printClassName(CORINFO_CLASS_HANDLE cls, char* buffer, size_t bufferSize, size_t* pRequiredBufferSize)
    bool isValueClass(CORINFO_CLASS_HANDLE cls)
    uint32_t getClassAttribs(CORINFO_CLASS_HANDLE cls)
    const char* getClassAssemblyName(CORINFO_CLASS_HANDLE cls)
    void* LongLifetimeMalloc(size_t sz)
    void LongLifetimeFree(void* obj)
    bool getIsClassInitedFlagAddress(CORINFO_CLASS_HANDLE cls, REF_CORINFO_CONST_LOOKUP addr, int* offset)
    size_t getClassThreadStaticDynamicInfo(CORINFO_CLASS_HANDLE clr)
    size_t getClassStaticDynamicInfo(CORINFO_CLASS_HANDLE clr)
    bool getStaticBaseAddress(CORINFO_CLASS_HANDLE cls, bool isGc, REF_CORINFO_CONST_LOOKUP addr)
    unsigned getClassSize(CORINFO_CLASS_HANDLE cls)
    unsigned getHeapClassSize(CORINFO_CLASS_HANDLE        cls)
    bool canAllocateOnStack(CORINFO_CLASS_HANDLE cls)
    unsigned getClassAlignmentRequirement(CORINFO_CLASS_HANDLE cls, bool fDoubleAlignHint)
    unsigned getClassGClayout(CORINFO_CLASS_HANDLE cls, uint8_t* gcPtrs)
    unsigned getClassNumInstanceFields(CORINFO_CLASS_HANDLE cls)
    CORINFO_FIELD_HANDLE getFieldInClass(CORINFO_CLASS_HANDLE clsHnd, int32_t num)
    GetTypeLayoutResult getTypeLayout(CORINFO_CLASS_HANDLE typeHnd, CORINFO_TYPE_LAYOUT_NODE* treeNodes, size_t* numTreeNodes)
    bool checkMethodModifier(CORINFO_METHOD_HANDLE hMethod, const char * modifier, bool fOptional)
    CorInfoHelpFunc getNewHelper(CORINFO_CLASS_HANDLE classHandle, bool* pHasSideEffects)
    CorInfoHelpFunc getNewArrHelper(CORINFO_CLASS_HANDLE arrayCls)
    CorInfoHelpFunc getCastingHelper(CORINFO_RESOLVED_TOKEN* pResolvedToken, bool fThrowing)
    CorInfoHelpFunc getSharedCCtorHelper(CORINFO_CLASS_HANDLE clsHnd)
    CORINFO_CLASS_HANDLE getTypeForBox(CORINFO_CLASS_HANDLE cls)
    CorInfoHelpFunc getBoxHelper(CORINFO_CLASS_HANDLE cls)
    CorInfoHelpFunc getUnBoxHelper(CORINFO_CLASS_HANDLE cls)
    CORINFO_OBJECT_HANDLE getRuntimeTypePointer(CORINFO_CLASS_HANDLE cls)
    bool isObjectImmutable(CORINFO_OBJECT_HANDLE objPtr)
    bool getStringChar(CORINFO_OBJECT_HANDLE strObj, int index, uint16_t* value);
    CORINFO_CLASS_HANDLE getObjectType(CORINFO_OBJECT_HANDLE objPtr)
    bool getReadyToRunHelper(CORINFO_RESOLVED_TOKEN * pResolvedToken, CORINFO_LOOKUP_KIND * pGenericLookupKind, CorInfoHelpFunc id, CORINFO_METHOD_HANDLE callerHandle, REF_CORINFO_CONST_LOOKUP pLookup)
    void getReadyToRunDelegateCtorHelper(CORINFO_RESOLVED_TOKEN * pTargetMethod, mdToken targetConstraint, CORINFO_CLASS_HANDLE delegateType, CORINFO_METHOD_HANDLE callerHandle, CORINFO_LOOKUP *pLookup)
    CorInfoInitClassResult initClass(CORINFO_FIELD_HANDLE field, CORINFO_METHOD_HANDLE method, CORINFO_CONTEXT_HANDLE context)
    void classMustBeLoadedBeforeCodeIsRun(CORINFO_CLASS_HANDLE cls)
    CORINFO_CLASS_HANDLE getBuiltinClass(CorInfoClassId classId)
    CorInfoType getTypeForPrimitiveValueClass(CORINFO_CLASS_HANDLE cls)
    CorInfoType getTypeForPrimitiveNumericClass(CORINFO_CLASS_HANDLE cls)
    bool canCast(CORINFO_CLASS_HANDLE child, CORINFO_CLASS_HANDLE parent)
    TypeCompareState compareTypesForCast(CORINFO_CLASS_HANDLE fromClass, CORINFO_CLASS_HANDLE toClass)
    TypeCompareState compareTypesForEquality(CORINFO_CLASS_HANDLE cls1, CORINFO_CLASS_HANDLE cls2)
    bool isMoreSpecificType(CORINFO_CLASS_HANDLE cls1, CORINFO_CLASS_HANDLE cls2)
    bool isExactType(CORINFO_CLASS_HANDLE cls)
    TypeCompareState isGenericType(CORINFO_CLASS_HANDLE cls)
    TypeCompareState isNullableType(CORINFO_CLASS_HANDLE cls)
    TypeCompareState isEnum(CORINFO_CLASS_HANDLE cls, CORINFO_CLASS_HANDLE* underlyingType)
    CORINFO_CLASS_HANDLE getParentType(CORINFO_CLASS_HANDLE cls)
    CorInfoType getChildType(CORINFO_CLASS_HANDLE clsHnd, CORINFO_CLASS_HANDLE* clsRet)
    bool isSDArray(CORINFO_CLASS_HANDLE cls)
    unsigned getArrayRank(CORINFO_CLASS_HANDLE cls)
    CorInfoArrayIntrinsic getArrayIntrinsicID(CORINFO_METHOD_HANDLE ftn)
    void* getArrayInitializationData(CORINFO_FIELD_HANDLE field, uint32_t size)
    CorInfoIsAccessAllowedResult canAccessClass(CORINFO_RESOLVED_TOKEN* pResolvedToken, CORINFO_METHOD_HANDLE callerHandle, CORINFO_HELPER_DESC* pAccessHelper)
    size_t printFieldName(CORINFO_FIELD_HANDLE field, char* buffer, size_t bufferSize, size_t* pRequiredBufferSize)
    CORINFO_CLASS_HANDLE getFieldClass(CORINFO_FIELD_HANDLE field)
    CorInfoType getFieldType(CORINFO_FIELD_HANDLE field, CORINFO_CLASS_HANDLE* structType, CORINFO_CLASS_HANDLE fieldOwnerHint)
    unsigned getFieldOffset(CORINFO_FIELD_HANDLE field)
    void getFieldInfo(CORINFO_RESOLVED_TOKEN* pResolvedToken, CORINFO_METHOD_HANDLE callerHandle, CORINFO_ACCESS_FLAGS flags, CORINFO_FIELD_INFO* pResult)
    uint32_t getThreadLocalFieldInfo (CORINFO_FIELD_HANDLE  field, bool isGCtype)
    void getThreadLocalStaticBlocksInfo (CORINFO_THREAD_STATIC_BLOCKS_INFO* pInfo)
    void getThreadLocalStaticInfo_NativeAOT(CORINFO_THREAD_STATIC_INFO_NATIVEAOT* pInfo)
    bool isFieldStatic(CORINFO_FIELD_HANDLE fldHnd)
    int getArrayOrStringLength(CORINFO_OBJECT_HANDLE objHnd)
    void getBoundaries(CORINFO_METHOD_HANDLE ftn, unsigned int* cILOffsets, uint32_t** pILOffsets, ICorDebugInfo::BoundaryTypes* implicitBoundaries)
    void setBoundaries(CORINFO_METHOD_HANDLE ftn, uint32_t cMap, ICorDebugInfo::OffsetMapping* pMap)
    void getVars(CORINFO_METHOD_HANDLE ftn, uint32_t* cVars, ICorDebugInfo::ILVarInfo** vars, bool* extendOthers)
    void setVars(CORINFO_METHOD_HANDLE ftn, uint32_t cVars, ICorDebugInfo::NativeVarInfo* vars)
    void reportRichMappings(ICorDebugInfo::InlineTreeNode* inlineTreeNodes, uint32_t numInlineTreeNodes, ICorDebugInfo::RichOffsetMapping* mappings, uint32_t numMappings)
    void reportMetadata(const char* key, const void* value, size_t length)
    void*allocateArray(size_t cBytes);
    void freeArray(void*array);
    CORINFO_ARG_LIST_HANDLE getArgNext(CORINFO_ARG_LIST_HANDLE args);
    CorInfoTypeWithMod getArgType(CORINFO_SIG_INFO* sig, CORINFO_ARG_LIST_HANDLE args, CORINFO_CLASS_HANDLE* vcTypeRet);
    int getExactClasses(CORINFO_CLASS_HANDLE baseType, int maxExactClasses, CORINFO_CLASS_HANDLE* exactClsRet);
    CORINFO_CLASS_HANDLE getArgClass(CORINFO_SIG_INFO* sig, CORINFO_ARG_LIST_HANDLE args);
    CorInfoHFAElemType getHFAType(CORINFO_CLASS_HANDLE hClass);
    [ManualNativeWrapper] bool runWithErrorTrap(ICorJitInfo::errorTrapFunction function, void* parameter);
    [ManualNativeWrapper] bool runWithSPMIErrorTrap(ICorJitInfo::errorTrapFunction function, void* parameter);
    void getEEInfo(CORINFO_EE_INFO* pEEInfoOut);
    void getAsyncInfo(CORINFO_ASYNC_INFO* pAsyncInfoOut);
    mdMethodDef getMethodDefFromMethod(CORINFO_METHOD_HANDLE hMethod);
    size_t printMethodName(CORINFO_METHOD_HANDLE ftn, char* buffer, size_t bufferSize, size_t* pRequiredBufferSize)
    const char* getMethodNameFromMetadata(CORINFO_METHOD_HANDLE ftn, const char **className, const char **namespaceName, const char **enclosingClassNames, size_t maxEnclosingClassNames);
    unsigned getMethodHash(CORINFO_METHOD_HANDLE       ftn);
    bool getSystemVAmd64PassStructInRegisterDescriptor(CORINFO_CLASS_HANDLE  structHnd, SYSTEMV_AMD64_CORINFO_STRUCT_REG_PASSING_DESCRIPTOR* structPassInRegDescPtr);
    void getSwiftLowering(CORINFO_CLASS_HANDLE structHnd, CORINFO_SWIFT_LOWERING* pLowering);
    void getFpStructLowering(CORINFO_CLASS_HANDLE structHnd, CORINFO_FPSTRUCT_LOWERING* pLowering);
    uint32_t getThreadTLSIndex(void                  **ppIndirection);
    int32_t * getAddrOfCaptureThreadGlobal(void                  **ppIndirection);
    void getHelperFtn (CorInfoHelpFunc ftnNum, CORINFO_CONST_LOOKUP* pNativeEntrypoint, CORINFO_METHOD_HANDLE *pMethod);
    void getFunctionEntryPoint(CORINFO_METHOD_HANDLE ftn, REF_CORINFO_CONST_LOOKUP pResult, CORINFO_ACCESS_FLAGS accessFlags);
    void getFunctionFixedEntryPoint(CORINFO_METHOD_HANDLE ftn, bool isUnsafeFunctionPointer, REF_CORINFO_CONST_LOOKUP pResult);
    CorInfoHelpFunc getLazyStringLiteralHelper(CORINFO_MODULE_HANDLE   handle);
    CORINFO_MODULE_HANDLE embedModuleHandle(CORINFO_MODULE_HANDLE   handle, void                  **ppIndirection);
    CORINFO_CLASS_HANDLE embedClassHandle(CORINFO_CLASS_HANDLE    handle, void                  **ppIndirection);
    CORINFO_METHOD_HANDLE embedMethodHandle(CORINFO_METHOD_HANDLE   handle, void                  **ppIndirection);
    CORINFO_FIELD_HANDLE embedFieldHandle(CORINFO_FIELD_HANDLE    handle, void                  **ppIndirection);
    void embedGenericHandle(CORINFO_RESOLVED_TOKEN *        pResolvedToken, bool fEmbedParent, CORINFO_METHOD_HANDLE   callerHandle, CORINFO_GENERICHANDLE_RESULT *  pResult);
    void getLocationOfThisType(CORINFO_METHOD_HANDLE context, CORINFO_LOOKUP_KIND* pLookupKind);
    void getAddressOfPInvokeTarget(CORINFO_METHOD_HANDLE method, REF_CORINFO_CONST_LOOKUP pLookup);
    void* GetCookieForPInvokeCalliSig(CORINFO_SIG_INFO* szMetaSig, void           ** ppIndirection);
    void* GetCookieForInterpreterCalliSig(CORINFO_SIG_INFO* szMetaSig);
    CORINFO_JUST_MY_CODE_HANDLE getJustMyCodeHandle(CORINFO_METHOD_HANDLE       method, CORINFO_JUST_MY_CODE_HANDLE**ppIndirection);
    void GetProfilingHandle(bool* pbHookFunction, void **pProfilerHandle, bool* pbIndirectedHandles);
    void getCallInfo(CORINFO_RESOLVED_TOKEN * pResolvedToken, CORINFO_RESOLVED_TOKEN_PTR pConstrainedResolvedToken, CORINFO_METHOD_HANDLE   callerHandle, CORINFO_CALLINFO_FLAGS  flags, CORINFO_CALL_INFO       *pResult);
    bool getStaticFieldContent(CORINFO_FIELD_HANDLE field, uint8_t *buffer, int bufferSize, int valueOffset, bool ignoreMovableObjects);
    bool getObjectContent(CORINFO_OBJECT_HANDLE obj, uint8_t *buffer, int bufferSize, int valueOffset);
    CORINFO_CLASS_HANDLE getStaticFieldCurrentClass(CORINFO_FIELD_HANDLE    field,  BoolStar pIsSpeculative);
    CORINFO_VARARGS_HANDLE getVarArgsHandle(CORINFO_SIG_INFO       *pSig, CORINFO_METHOD_HANDLE   methHnd, void                  **ppIndirection);
<<<<<<< HEAD
    bool canGetVarArgsHandle(CORINFO_SIG_INFO       *pSig);
=======
>>>>>>> de93e0a4
    InfoAccessType constructStringLiteral(CORINFO_MODULE_HANDLE   module, mdToken                 metaTok, void                  **ppValue);
    InfoAccessType emptyStringLiteral(void                  **ppValue);
    uint32_t getFieldThreadLocalStoreID (CORINFO_FIELD_HANDLE    field, void                  **ppIndirection);
    CORINFO_METHOD_HANDLE GetDelegateCtor(CORINFO_METHOD_HANDLE  methHnd, CORINFO_CLASS_HANDLE   clsHnd, CORINFO_METHOD_HANDLE  targetMethodHnd, DelegateCtorArgs *     pCtorData);
    void MethodCompileComplete(CORINFO_METHOD_HANDLE methHnd);
    bool getTailCallHelpers(CORINFO_RESOLVED_TOKEN* callToken, CORINFO_SIG_INFO* sig, CORINFO_GET_TAILCALL_HELPERS_FLAGS flags, CORINFO_TAILCALL_HELPERS* pResult);
    CORINFO_METHOD_HANDLE getAsyncResumptionStub();
    bool convertPInvokeCalliToCall(CORINFO_RESOLVED_TOKEN * pResolvedToken, bool mustConvert);
    bool notifyInstructionSetUsage(CORINFO_InstructionSet instructionSet,bool supportEnabled);
    void updateEntryPointForTailCall(REF_CORINFO_CONST_LOOKUP entryPoint);
    void allocMem(AllocMemArgs* pArgs);
    void reserveUnwindInfo(bool isFunclet, bool isColdCode, uint32_t unwindSize)
    void allocUnwindInfo(uint8_t* pHotCode, uint8_t* pColdCode, uint32_t startOffset, uint32_t endOffset, uint32_t unwindSize, uint8_t* pUnwindBlock, CorJitFuncKind funcKind)
    void* allocGCInfo(size_t size)
    void setEHcount(unsigned cEH)
    void setEHinfo(unsigned EHnumber, const CORINFO_EH_CLAUSE* clause)
    bool logMsg(unsigned level, const char* fmt, va_list args)
    int doAssert(const char* szFile, int iLine, const char* szExpr)
    void reportFatalError(CorJitResult result)
    JITINTERFACE_HRESULT getPgoInstrumentationResults(CORINFO_METHOD_HANDLE ftnHnd, ICorJitInfo::PgoInstrumentationSchema** pSchema, uint32_t* pCountSchemaItems, uint8_t**pInstrumentationData, ICorJitInfo::PgoSource* pPgoSource, bool* pDynamicPgo)
    JITINTERFACE_HRESULT allocPgoInstrumentationBySchema(CORINFO_METHOD_HANDLE ftnHnd, ICorJitInfo::PgoInstrumentationSchema* pSchema, uint32_t countSchemaItems, uint8_t** pInstrumentationData)
    void recordCallSite(uint32_t instrOffset, CORINFO_SIG_INFO* callSig, CORINFO_METHOD_HANDLE methodHandle)
    void recordRelocation(void* location, void* locationRW, void* target, uint16_t fRelocType, int32_t addlDelta)
    uint16_t getRelocTypeHint(void* target)
    uint32_t getExpectedTargetArchitecture()
    uint32_t getJitFlags(CORJIT_FLAGS* flags, uint32_t  sizeInBytes)
    CORINFO_METHOD_HANDLE getSpecialCopyHelper(CORINFO_CLASS_HANDLE type) = 0;<|MERGE_RESOLUTION|>--- conflicted
+++ resolved
@@ -315,10 +315,6 @@
     bool getObjectContent(CORINFO_OBJECT_HANDLE obj, uint8_t *buffer, int bufferSize, int valueOffset);
     CORINFO_CLASS_HANDLE getStaticFieldCurrentClass(CORINFO_FIELD_HANDLE    field,  BoolStar pIsSpeculative);
     CORINFO_VARARGS_HANDLE getVarArgsHandle(CORINFO_SIG_INFO       *pSig, CORINFO_METHOD_HANDLE   methHnd, void                  **ppIndirection);
-<<<<<<< HEAD
-    bool canGetVarArgsHandle(CORINFO_SIG_INFO       *pSig);
-=======
->>>>>>> de93e0a4
     InfoAccessType constructStringLiteral(CORINFO_MODULE_HANDLE   module, mdToken                 metaTok, void                  **ppValue);
     InfoAccessType emptyStringLiteral(void                  **ppValue);
     uint32_t getFieldThreadLocalStoreID (CORINFO_FIELD_HANDLE    field, void                  **ppIndirection);
