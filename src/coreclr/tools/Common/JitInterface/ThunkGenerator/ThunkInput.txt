; Licensed to the .NET Foundation under one or more agreements.
; The .NET Foundation licenses this file to you under the MIT license.
;
; Thunk generator input file for generating the thunks from the C++ version of the
; jit interface to COM, into managed, and from COM to C++.
;
; The format of this file is as follows.
; There are NORMALTYPES, RETURNTYPES, and FUNCTIONS regions
;  In the NORMALTYPES/RETURNTYPES region, each type is described. If a type is
;  described in the NORMALTYPES section, but isn't described in the RETURNTYPES section
;  then the NORMALTYPES description can be used for a return value.
;
; TYPES have three fields
; ThunkDescriptionType,ManagedType,NativeType,NativeType2
;   If either ManagedType, NativeType, or NativeType2 are missing, then that form is replaced with ThunkDescriptionType.
;   NativeType is used for representing the type in headers which do not include the PAL and corinfo.h
;   NativeType2 is used for representing the type in headers that are fully integrated with the PAL
;   This feature allows reduction in type for enums and other types where the same type can be used in managed an native
;
;  Specification of a custom native type is done to allow multiple translations of the same native type to managed.
;  i.e.
;  REFIntPointer,ref int *,int**
;  and
;  PointerToIntPointer,int**,int**
;
; Following the TYPES sections, there is the FUNCTIONS section
; Each function that is to be part of the interface is written here. The format is basically the C++ format
; without support for inline comments or sal annotations.
;
; Also, note that an empty line is ignored, and a line that begins with a ; is ignored.
;
; If the boilerplate around the individual functions needs adjustment, edit the thunk generator source code, and
;    rebuild with rebuildthunkgen.cmd in the ThunkGenerator subdir, then rebuildthunks.cmd
; If this file is editted, rebuild with gen.cmd -- DO NOT RUN from within a razzle window.
;
NORMALTYPES
void
void*
const void *,void*
JITINTERFACE_HRESULT,HRESULT
size_t*,UIntPtr*
int
int32_t,int
uint32_t,uint
unsigned,uint
unsigned int, uint
size_t,UIntPtr
uint16_t,ushort
bool,[MarshalAs(UnmanagedType.I1)]bool
const char *,byte*
mdMethodDef,mdToken
mdToken,,unsigned int
uint8_t*,byte*
uint8_t**,byte**
GSCookie*,IntPtr*
GSCookie**,IntPtr**

bool*,ref bool
BoolStar,byte*,bool*,bool*
uint32_t*,ref uint
void **,ref void*
VOIDSTARSTAR,void **,void **,void **
int32_t*,int*
uint16_t*,ushort*
char*,byte*
const char**,byte**
char16_t**,char**
char16_t *,char*
const char16_t *,char*
wchar_t*,char*
const wchar_t*,String

uint32_t**,ref uint*
unsigned*,ref uint
CORJIT_FLAGS*,ref CORJIT_FLAGS
CORINFO_CONST_LOOKUP*,ref CORINFO_CONST_LOOKUP
CORINFO_LOOKUP*,ref CORINFO_LOOKUP
CORINFO_LOOKUP_KIND*,ref CORINFO_LOOKUP_KIND
CORINFO_EH_CLAUSE*,ref CORINFO_EH_CLAUSE
const CORINFO_EH_CLAUSE*,ref CORINFO_EH_CLAUSE
CORINFO_SIG_INFO*
CORINFO_RESOLVED_TOKEN*,ref CORINFO_RESOLVED_TOKEN
CORINFO_RESOLVED_TOKEN_PTR,CORINFO_RESOLVED_TOKEN*,CORINFO_RESOLVED_TOKEN*,CORINFO_RESOLVED_TOKEN*
CORINFO_EE_INFO*,ref CORINFO_EE_INFO
CORINFO_TAILCALL_HELPERS*,ref CORINFO_TAILCALL_HELPERS
CORINFO_GENERICHANDLE_RESULT*,ref CORINFO_GENERICHANDLE_RESULT
CORINFO_METHOD_INFO*,CORINFO_METHOD_INFO*
CORINFO_FIELD_INFO*,CORINFO_FIELD_INFO*
CORINFO_THREAD_STATIC_BLOCKS_INFO*,CORINFO_THREAD_STATIC_BLOCKS_INFO*
CORINFO_THREAD_STATIC_INFO_NATIVEAOT*,CORINFO_THREAD_STATIC_INFO_NATIVEAOT*
CORINFO_CALL_INFO*,CORINFO_CALL_INFO*
CORINFO_DEVIRTUALIZATION_INFO*,CORINFO_DEVIRTUALIZATION_INFO*
CORINFO_TYPE_LAYOUT_NODE*,CORINFO_TYPE_LAYOUT_NODE*
PatchpointInfo*
DelegateCtorArgs*,ref DelegateCtorArgs
ICorDynamicInfo*,IntPtr
va_list,IntPtr
CORINFO_HELPER_DESC*,ref CORINFO_HELPER_DESC
const CORINFO_HELPER_DESC*,ref CORINFO_HELPER_DESC
int*,ref int
unsigned int*,ref uint

CORINFO_JUST_MY_CODE_HANDLE**,ref CORINFO_JUST_MY_CODE_HANDLE_*

ICorJitInfo::PgoInstrumentationSchema**,ref PgoInstrumentationSchema*
ICorJitInfo::PgoInstrumentationSchema*,PgoInstrumentationSchema*
AllocMemArgs*, ref AllocMemArgs

; Enums
CorInfoClassId
CorInfoHelpFunc
CorInfoInitClassResult
CorInfoInlineTypeCheck
CorInfoInlineTypeCheckSource
CorInfoInline
CorInfoArrayIntrinsic
CorInfoIsAccessAllowedResult
CorInfoMethodRuntimeFlags
CorInfoTailCall
CorInfoType
CorInfoHFAElemType
CorInfoTypeWithMod
CorInfoCallConvExtension
InfoAccessType
InfoAccessType*, ref InfoAccessType
CORINFO_LOOKUP_KIND
CORINFO_ACCESS_FLAGS
CORINFO_CALLINFO_FLAGS
CORINFO_GET_TAILCALL_HELPERS_FLAGS
CorJitAllocMemFlag
CorJitFuncKind
CorJitResult
TypeCompareState
CORINFO_InstructionSet,InstructionSet
ICorJitInfo::PgoSource, PgoSource
ICorJitInfo::PgoSource*, ref PgoSource
GetTypeLayoutResult

; Handle types
CORINFO_MODULE_HANDLE,CORINFO_MODULE_STRUCT_*
CORINFO_METHOD_HANDLE,CORINFO_METHOD_STRUCT_*
CORINFO_FIELD_HANDLE,CORINFO_FIELD_STRUCT_*
CORINFO_OBJECT_HANDLE,CORINFO_OBJECT_STRUCT_*
CORINFO_CLASS_HANDLE,CORINFO_CLASS_STRUCT_*
CORINFO_ASSEMBLY_HANDLE,CORINFO_ASSEMBLY_STRUCT_*
CORINFO_JUST_MY_CODE_HANDLE,CORINFO_JUST_MY_CODE_HANDLE_*
CORINFO_MODULE_HANDLE*,CORINFO_MODULE_STRUCT_**
CORINFO_CLASS_HANDLE*,CORINFO_CLASS_STRUCT_**
CORINFO_ARG_LIST_HANDLE,CORINFO_ARG_LIST_STRUCT_*
CORINFO_VARARGS_HANDLE,IntPtr
CORINFO_CONTEXT_HANDLE,CORINFO_CONTEXT_STRUCT*
SYSTEMV_AMD64_CORINFO_STRUCT_REG_PASSING_DESCRIPTOR*,SYSTEMV_AMD64_CORINFO_STRUCT_REG_PASSING_DESCRIPTOR*

ICorDebugInfo::OffsetMapping*,OffsetMapping*
ICorDebugInfo::ILVarInfo**,ILVarInfo**
ICorDebugInfo::NativeVarInfo*,NativeVarInfo*
ICorDebugInfo::BoundaryTypes*,BoundaryTypes*
ICorDebugInfo::InlineTreeNode*,InlineTreeNode*
ICorDebugInfo::RichOffsetMapping*,RichOffsetMapping*

struct _EXCEPTION_POINTERS*,_EXCEPTION_POINTERS*
ICorJitInfo::errorTrapFunction,void*

FUNCTIONS
    bool isIntrinsic(        CORINFO_METHOD_HANDLE       ftn        );
    bool notifyMethodInfoUsage(        CORINFO_METHOD_HANDLE       ftn        );
    uint32_t getMethodAttribs(        CORINFO_METHOD_HANDLE       ftn        );
    void setMethodAttribs(        CORINFO_METHOD_HANDLE       ftn,        CorInfoMethodRuntimeFlags   attribs        );
    void getMethodSig(        CORINFO_METHOD_HANDLE      ftn,        CORINFO_SIG_INFO          *sig,        CORINFO_CLASS_HANDLE      memberParent         );
    bool getMethodInfo(CORINFO_METHOD_HANDLE ftn, CORINFO_METHOD_INFO* info, CORINFO_CONTEXT_HANDLE context);
    bool haveSameMethodDefinition(CORINFO_METHOD_HANDLE meth1Hnd, CORINFO_METHOD_HANDLE meth2Hnd);
    CorInfoInline canInline(        CORINFO_METHOD_HANDLE       callerHnd,        CORINFO_METHOD_HANDLE       calleeHnd);
    void beginInlining(CORINFO_METHOD_HANDLE inlinerHnd,        CORINFO_METHOD_HANDLE inlineeHnd);
    void reportInliningDecision(CORINFO_METHOD_HANDLE inlinerHnd,        CORINFO_METHOD_HANDLE inlineeHnd,        CorInfoInline inlineResult,        const char * reason);
    bool canTailCall(        CORINFO_METHOD_HANDLE   callerHnd,        CORINFO_METHOD_HANDLE   declaredCalleeHnd,        CORINFO_METHOD_HANDLE   exactCalleeHnd,        bool fIsTailPrefix        );
    void reportTailCallDecision(CORINFO_METHOD_HANDLE callerHnd,        CORINFO_METHOD_HANDLE calleeHnd,        bool fIsTailPrefix,        CorInfoTailCall tailCallResult,        const char * reason);
    void getEHinfo(        CORINFO_METHOD_HANDLE ftn,        unsigned          EHnumber,        CORINFO_EH_CLAUSE* clause        );
    CORINFO_CLASS_HANDLE getMethodClass(        CORINFO_METHOD_HANDLE       method        );
    void getMethodVTableOffset(        CORINFO_METHOD_HANDLE       method,        unsigned*                   offsetOfIndirection,        unsigned*                   offsetAfterIndirection, bool*                       isRelative);
    bool resolveVirtualMethod(CORINFO_DEVIRTUALIZATION_INFO* info);
    CORINFO_METHOD_HANDLE getUnboxedEntry(CORINFO_METHOD_HANDLE ftn, bool* requiresInstMethodTableArg);
    CORINFO_CLASS_HANDLE getDefaultComparerClass(CORINFO_CLASS_HANDLE elemType);
    CORINFO_CLASS_HANDLE getDefaultEqualityComparerClass(CORINFO_CLASS_HANDLE elemType);
    void expandRawHandleIntrinsic(CORINFO_RESOLVED_TOKEN *        pResolvedToken, CORINFO_GENERICHANDLE_RESULT *  pResult);
    bool isIntrinsicType(           CORINFO_CLASS_HANDLE        classHnd );
    CorInfoCallConvExtension getUnmanagedCallConv(            CORINFO_METHOD_HANDLE       method,            CORINFO_SIG_INFO*           callSiteSig, bool* pSuppressGCTransition);
    bool pInvokeMarshalingRequired(        CORINFO_METHOD_HANDLE       method,        CORINFO_SIG_INFO*           callSiteSig        );
    bool satisfiesMethodConstraints(        CORINFO_CLASS_HANDLE        parent,        CORINFO_METHOD_HANDLE       method        );
    void methodMustBeLoadedBeforeCodeIsRun(        CORINFO_METHOD_HANDLE       method        );
    CORINFO_METHOD_HANDLE mapMethodDeclToMethodImpl(        CORINFO_METHOD_HANDLE       method        );
    void getGSCookie(        GSCookie * pCookieVal,        GSCookie ** ppCookieVal        );
    void setPatchpointInfo(PatchpointInfo* patchpointInfo);
    PatchpointInfo* getOSRInfo(unsigned * ilOffset);
    void resolveToken(CORINFO_RESOLVED_TOKEN * pResolvedToken);
    void findSig(        CORINFO_MODULE_HANDLE       module,        unsigned                    sigTOK,        CORINFO_CONTEXT_HANDLE      context,        CORINFO_SIG_INFO           *sig        );
    void findCallSiteSig(        CORINFO_MODULE_HANDLE       module,unsigned                    methTOK,        CORINFO_CONTEXT_HANDLE      context,        CORINFO_SIG_INFO   *sig)
    CORINFO_CLASS_HANDLE getTokenTypeAsHandle(CORINFO_RESOLVED_TOKEN* pResolvedToken)
    int getStringLiteral(CORINFO_MODULE_HANDLE module, unsigned metaTOK, char16_t* buffer, int bufferSize, int startIndex)
    size_t printObjectDescription(CORINFO_OBJECT_HANDLE handle, char* buffer, size_t bufferSize, size_t* pRequiredBufferSize)
    CorInfoType asCorInfoType(CORINFO_CLASS_HANDLE cls)
    const char* getClassNameFromMetadata(CORINFO_CLASS_HANDLE cls, const char **namespaceName)
    CORINFO_CLASS_HANDLE getTypeInstantiationArgument(CORINFO_CLASS_HANDLE cls, unsigned index)
    size_t printClassName(CORINFO_CLASS_HANDLE cls, char* buffer, size_t bufferSize, size_t* pRequiredBufferSize)
    bool isValueClass(CORINFO_CLASS_HANDLE cls)
    uint32_t getClassAttribs(CORINFO_CLASS_HANDLE cls)
    CORINFO_MODULE_HANDLE getClassModule(CORINFO_CLASS_HANDLE cls)
    CORINFO_ASSEMBLY_HANDLE getModuleAssembly(CORINFO_MODULE_HANDLE mod)
    const char* getAssemblyName(CORINFO_ASSEMBLY_HANDLE assem)
    void* LongLifetimeMalloc(size_t sz)
    void LongLifetimeFree(void* obj)
    size_t getClassModuleIdForStatics(CORINFO_CLASS_HANDLE cls, CORINFO_MODULE_HANDLE* pModule, VOIDSTARSTAR ppIndirection)
    bool getIsClassInitedFlagAddress(CORINFO_CLASS_HANDLE cls, CORINFO_CONST_LOOKUP* addr, int* offset)
    bool getStaticBaseAddress(CORINFO_CLASS_HANDLE cls, bool isGc, CORINFO_CONST_LOOKUP* addr)
    unsigned getClassSize(CORINFO_CLASS_HANDLE cls)
    unsigned getHeapClassSize(CORINFO_CLASS_HANDLE        cls)
    bool canAllocateOnStack(CORINFO_CLASS_HANDLE cls)
    unsigned getClassAlignmentRequirement(CORINFO_CLASS_HANDLE cls, bool fDoubleAlignHint)
    unsigned getClassGClayout(CORINFO_CLASS_HANDLE cls, uint8_t* gcPtrs)
    unsigned getClassNumInstanceFields(CORINFO_CLASS_HANDLE cls)
    CORINFO_FIELD_HANDLE getFieldInClass(CORINFO_CLASS_HANDLE clsHnd, int32_t num)
    GetTypeLayoutResult getTypeLayout(CORINFO_CLASS_HANDLE typeHnd, CORINFO_TYPE_LAYOUT_NODE* treeNodes, size_t* numTreeNodes)
    bool checkMethodModifier(CORINFO_METHOD_HANDLE hMethod, const char * modifier, bool fOptional)
    CorInfoHelpFunc getNewHelper(CORINFO_CLASS_HANDLE classHandle, bool* pHasSideEffects)
    CorInfoHelpFunc getNewArrHelper(CORINFO_CLASS_HANDLE arrayCls)
    CorInfoHelpFunc getCastingHelper(CORINFO_RESOLVED_TOKEN* pResolvedToken, bool fThrowing)
    CorInfoHelpFunc getSharedCCtorHelper(CORINFO_CLASS_HANDLE clsHnd)
    CORINFO_CLASS_HANDLE getTypeForBox(CORINFO_CLASS_HANDLE cls)
    CorInfoHelpFunc getBoxHelper(CORINFO_CLASS_HANDLE cls)
    CorInfoHelpFunc getUnBoxHelper(CORINFO_CLASS_HANDLE cls)
    CORINFO_OBJECT_HANDLE getRuntimeTypePointer(CORINFO_CLASS_HANDLE cls)
    bool isObjectImmutable(CORINFO_OBJECT_HANDLE objPtr)
    bool getStringChar(CORINFO_OBJECT_HANDLE strObj, int index, uint16_t* value);
    CORINFO_CLASS_HANDLE getObjectType(CORINFO_OBJECT_HANDLE objPtr)
    bool getReadyToRunHelper(CORINFO_RESOLVED_TOKEN * pResolvedToken, CORINFO_LOOKUP_KIND * pGenericLookupKind, CorInfoHelpFunc id, CORINFO_CONST_LOOKUP *pLookup)
    void getReadyToRunDelegateCtorHelper(CORINFO_RESOLVED_TOKEN * pTargetMethod, mdToken targetConstraint, CORINFO_CLASS_HANDLE delegateType, CORINFO_LOOKUP *pLookup)
    CorInfoInitClassResult initClass(CORINFO_FIELD_HANDLE field, CORINFO_METHOD_HANDLE method, CORINFO_CONTEXT_HANDLE context)
    void classMustBeLoadedBeforeCodeIsRun(CORINFO_CLASS_HANDLE cls)
    CORINFO_CLASS_HANDLE getBuiltinClass(CorInfoClassId classId)
    CorInfoType getTypeForPrimitiveValueClass(CORINFO_CLASS_HANDLE cls)
    CorInfoType getTypeForPrimitiveNumericClass(CORINFO_CLASS_HANDLE cls)
    bool canCast(CORINFO_CLASS_HANDLE child, CORINFO_CLASS_HANDLE parent)
    TypeCompareState compareTypesForCast(CORINFO_CLASS_HANDLE fromClass, CORINFO_CLASS_HANDLE toClass)
    TypeCompareState compareTypesForEquality(CORINFO_CLASS_HANDLE cls1, CORINFO_CLASS_HANDLE cls2)
    bool isMoreSpecificType(CORINFO_CLASS_HANDLE cls1, CORINFO_CLASS_HANDLE cls2)
    bool isExactType(CORINFO_CLASS_HANDLE cls)
    TypeCompareState isEnum(CORINFO_CLASS_HANDLE cls, CORINFO_CLASS_HANDLE* underlyingType)
    CORINFO_CLASS_HANDLE getParentType(CORINFO_CLASS_HANDLE cls)
    CorInfoType getChildType(CORINFO_CLASS_HANDLE clsHnd, CORINFO_CLASS_HANDLE* clsRet)
    bool isSDArray(CORINFO_CLASS_HANDLE cls)
    unsigned getArrayRank(CORINFO_CLASS_HANDLE cls)
    CorInfoArrayIntrinsic getArrayIntrinsicID(CORINFO_METHOD_HANDLE ftn)
    void* getArrayInitializationData(CORINFO_FIELD_HANDLE field, uint32_t size)
    CorInfoIsAccessAllowedResult canAccessClass(CORINFO_RESOLVED_TOKEN* pResolvedToken, CORINFO_METHOD_HANDLE callerHandle, CORINFO_HELPER_DESC* pAccessHelper)
    size_t printFieldName(CORINFO_FIELD_HANDLE field, char* buffer, size_t bufferSize, size_t* pRequiredBufferSize)
    CORINFO_CLASS_HANDLE getFieldClass(CORINFO_FIELD_HANDLE field)
    CorInfoType getFieldType(CORINFO_FIELD_HANDLE field, CORINFO_CLASS_HANDLE* structType, CORINFO_CLASS_HANDLE memberParent)
    unsigned getFieldOffset(CORINFO_FIELD_HANDLE field)
    void getFieldInfo(CORINFO_RESOLVED_TOKEN* pResolvedToken, CORINFO_METHOD_HANDLE callerHandle, CORINFO_ACCESS_FLAGS flags, CORINFO_FIELD_INFO* pResult)
    uint32_t getThreadLocalFieldInfo (CORINFO_FIELD_HANDLE  field, bool isGCtype)
    void getThreadLocalStaticBlocksInfo (CORINFO_THREAD_STATIC_BLOCKS_INFO* pInfo, bool isGCType)
    void getThreadLocalStaticInfo_NativeAOT(CORINFO_THREAD_STATIC_INFO_NATIVEAOT* pInfo)
    bool isFieldStatic(CORINFO_FIELD_HANDLE fldHnd)
    int getArrayOrStringLength(CORINFO_OBJECT_HANDLE objHnd)
    void getBoundaries(CORINFO_METHOD_HANDLE ftn, unsigned int* cILOffsets, uint32_t** pILOffsets, ICorDebugInfo::BoundaryTypes* implicitBoundaries)
    void setBoundaries(CORINFO_METHOD_HANDLE ftn, uint32_t cMap, ICorDebugInfo::OffsetMapping* pMap)
    void getVars(CORINFO_METHOD_HANDLE ftn, uint32_t* cVars, ICorDebugInfo::ILVarInfo** vars, bool* extendOthers)
    void setVars(CORINFO_METHOD_HANDLE ftn, uint32_t cVars, ICorDebugInfo::NativeVarInfo* vars)
    void reportRichMappings(ICorDebugInfo::InlineTreeNode* inlineTreeNodes, uint32_t numInlineTreeNodes, ICorDebugInfo::RichOffsetMapping* mappings, uint32_t numMappings)
<<<<<<< HEAD
    void reportMetadata(const char* key, const void* value)
=======
    void reportMetadata(const char* key, const void* value, size_t length)
>>>>>>> 80084aa5
    void*allocateArray(size_t cBytes);
    void freeArray(void*array);
    CORINFO_ARG_LIST_HANDLE getArgNext(CORINFO_ARG_LIST_HANDLE args);
    CorInfoTypeWithMod getArgType(CORINFO_SIG_INFO* sig, CORINFO_ARG_LIST_HANDLE args, CORINFO_CLASS_HANDLE* vcTypeRet);
    int getExactClasses(CORINFO_CLASS_HANDLE baseType, int maxExactClasses, CORINFO_CLASS_HANDLE* exactClsRet);
    CORINFO_CLASS_HANDLE getArgClass(CORINFO_SIG_INFO* sig, CORINFO_ARG_LIST_HANDLE args);
    CorInfoHFAElemType getHFAType(CORINFO_CLASS_HANDLE hClass);
    [ManualNativeWrapper] bool runWithErrorTrap(ICorJitInfo::errorTrapFunction function, void* parameter);
    [ManualNativeWrapper] bool runWithSPMIErrorTrap(ICorJitInfo::errorTrapFunction function, void* parameter);
    void getEEInfo(CORINFO_EE_INFO* pEEInfoOut);
    const char16_t * getJitTimeLogFilename();
    mdMethodDef getMethodDefFromMethod(CORINFO_METHOD_HANDLE hMethod);
    size_t printMethodName(CORINFO_METHOD_HANDLE ftn, char* buffer, size_t bufferSize, size_t* pRequiredBufferSize)
    const char* getMethodNameFromMetadata(CORINFO_METHOD_HANDLE ftn, const char **className, const char **namespaceName, const char **enclosingClassName);
    unsigned getMethodHash(CORINFO_METHOD_HANDLE       ftn);
    bool getSystemVAmd64PassStructInRegisterDescriptor(CORINFO_CLASS_HANDLE  structHnd, SYSTEMV_AMD64_CORINFO_STRUCT_REG_PASSING_DESCRIPTOR* structPassInRegDescPtr);
    uint32_t getLoongArch64PassStructInRegisterFlags(CORINFO_CLASS_HANDLE structHnd);
    uint32_t getRISCV64PassStructInRegisterFlags(CORINFO_CLASS_HANDLE structHnd);
    uint32_t getThreadTLSIndex(void                  **ppIndirection);
    int32_t * getAddrOfCaptureThreadGlobal(void                  **ppIndirection);
    void* getHelperFtn (CorInfoHelpFunc         ftnNum, void                  **ppIndirection);
    void getFunctionEntryPoint(CORINFO_METHOD_HANDLE   ftn, CORINFO_CONST_LOOKUP *  pResult, CORINFO_ACCESS_FLAGS accessFlags);
    void getFunctionFixedEntryPoint(CORINFO_METHOD_HANDLE   ftn, bool isUnsafeFunctionPointer, CORINFO_CONST_LOOKUP *  pResult);
    void* getMethodSync(CORINFO_METHOD_HANDLE               ftn, void                  **ppIndirection);
    CorInfoHelpFunc getLazyStringLiteralHelper(CORINFO_MODULE_HANDLE   handle);
    CORINFO_MODULE_HANDLE embedModuleHandle(CORINFO_MODULE_HANDLE   handle, void                  **ppIndirection);
    CORINFO_CLASS_HANDLE embedClassHandle(CORINFO_CLASS_HANDLE    handle, void                  **ppIndirection);
    CORINFO_METHOD_HANDLE embedMethodHandle(CORINFO_METHOD_HANDLE   handle, void                  **ppIndirection);
    CORINFO_FIELD_HANDLE embedFieldHandle(CORINFO_FIELD_HANDLE    handle, void                  **ppIndirection);
    void embedGenericHandle(CORINFO_RESOLVED_TOKEN *        pResolvedToken, bool fEmbedParent, CORINFO_GENERICHANDLE_RESULT *  pResult);
    void getLocationOfThisType(CORINFO_METHOD_HANDLE context, CORINFO_LOOKUP_KIND* pLookupKind);
    void getAddressOfPInvokeTarget(CORINFO_METHOD_HANDLE   method, CORINFO_CONST_LOOKUP *pLookup);
    void* GetCookieForPInvokeCalliSig(CORINFO_SIG_INFO* szMetaSig, void           ** ppIndirection);
    bool canGetCookieForPInvokeCalliSig(CORINFO_SIG_INFO* szMetaSig);
    CORINFO_JUST_MY_CODE_HANDLE getJustMyCodeHandle(CORINFO_METHOD_HANDLE       method, CORINFO_JUST_MY_CODE_HANDLE**ppIndirection);
    void GetProfilingHandle(bool* pbHookFunction, void **pProfilerHandle, bool* pbIndirectedHandles);
    void getCallInfo(CORINFO_RESOLVED_TOKEN * pResolvedToken, CORINFO_RESOLVED_TOKEN_PTR pConstrainedResolvedToken, CORINFO_METHOD_HANDLE   callerHandle, CORINFO_CALLINFO_FLAGS  flags, CORINFO_CALL_INFO       *pResult);
    unsigned getClassDomainID (CORINFO_CLASS_HANDLE    cls, void                  **ppIndirection);
    bool getStaticFieldContent(CORINFO_FIELD_HANDLE field, uint8_t *buffer, int bufferSize, int valueOffset, bool ignoreMovableObjects);
    bool getObjectContent(CORINFO_OBJECT_HANDLE obj, uint8_t *buffer, int bufferSize, int valueOffset);
    CORINFO_CLASS_HANDLE getStaticFieldCurrentClass(CORINFO_FIELD_HANDLE    field,  BoolStar pIsSpeculative);
    CORINFO_VARARGS_HANDLE getVarArgsHandle(CORINFO_SIG_INFO       *pSig, void                  **ppIndirection);
    bool canGetVarArgsHandle(CORINFO_SIG_INFO       *pSig);
    InfoAccessType constructStringLiteral(CORINFO_MODULE_HANDLE   module, mdToken                 metaTok, void                  **ppValue);
    InfoAccessType emptyStringLiteral(void                  **ppValue);
    uint32_t getFieldThreadLocalStoreID (CORINFO_FIELD_HANDLE    field, void                  **ppIndirection);
    CORINFO_METHOD_HANDLE GetDelegateCtor(CORINFO_METHOD_HANDLE  methHnd, CORINFO_CLASS_HANDLE   clsHnd, CORINFO_METHOD_HANDLE  targetMethodHnd, DelegateCtorArgs *     pCtorData);
    void MethodCompileComplete(CORINFO_METHOD_HANDLE methHnd);
    bool getTailCallHelpers(CORINFO_RESOLVED_TOKEN* callToken, CORINFO_SIG_INFO* sig, CORINFO_GET_TAILCALL_HELPERS_FLAGS flags, CORINFO_TAILCALL_HELPERS* pResult);
    bool convertPInvokeCalliToCall(CORINFO_RESOLVED_TOKEN * pResolvedToken, bool mustConvert);
    bool notifyInstructionSetUsage(CORINFO_InstructionSet instructionSet,bool supportEnabled);
    void updateEntryPointForTailCall(CORINFO_CONST_LOOKUP* entryPoint);
    void allocMem(AllocMemArgs* pArgs);
    void reserveUnwindInfo(bool isFunclet, bool isColdCode, uint32_t unwindSize)
    void allocUnwindInfo(uint8_t* pHotCode, uint8_t* pColdCode, uint32_t startOffset, uint32_t endOffset, uint32_t unwindSize, uint8_t* pUnwindBlock, CorJitFuncKind funcKind)
    void* allocGCInfo(size_t size)
    void setEHcount(unsigned cEH)
    void setEHinfo(unsigned EHnumber, const CORINFO_EH_CLAUSE* clause)
    bool logMsg(unsigned level, const char* fmt, va_list args)
    int doAssert(const char* szFile, int iLine, const char* szExpr)
    void reportFatalError(CorJitResult result)
    JITINTERFACE_HRESULT getPgoInstrumentationResults(CORINFO_METHOD_HANDLE ftnHnd, ICorJitInfo::PgoInstrumentationSchema** pSchema, uint32_t* pCountSchemaItems, uint8_t**pInstrumentationData, ICorJitInfo::PgoSource* pgoSource)
    JITINTERFACE_HRESULT allocPgoInstrumentationBySchema(CORINFO_METHOD_HANDLE ftnHnd, ICorJitInfo::PgoInstrumentationSchema* pSchema, uint32_t countSchemaItems, uint8_t** pInstrumentationData)
    void recordCallSite(uint32_t instrOffset, CORINFO_SIG_INFO* callSig, CORINFO_METHOD_HANDLE methodHandle)
    void recordRelocation(void* location, void* locationRW, void* target, uint16_t fRelocType, int32_t addlDelta)
    uint16_t getRelocTypeHint(void* target)
    uint32_t getExpectedTargetArchitecture()
    uint32_t getJitFlags(CORJIT_FLAGS* flags, uint32_t  sizeInBytes)<|MERGE_RESOLUTION|>--- conflicted
+++ resolved
@@ -266,11 +266,7 @@
     void getVars(CORINFO_METHOD_HANDLE ftn, uint32_t* cVars, ICorDebugInfo::ILVarInfo** vars, bool* extendOthers)
     void setVars(CORINFO_METHOD_HANDLE ftn, uint32_t cVars, ICorDebugInfo::NativeVarInfo* vars)
     void reportRichMappings(ICorDebugInfo::InlineTreeNode* inlineTreeNodes, uint32_t numInlineTreeNodes, ICorDebugInfo::RichOffsetMapping* mappings, uint32_t numMappings)
-<<<<<<< HEAD
-    void reportMetadata(const char* key, const void* value)
-=======
     void reportMetadata(const char* key, const void* value, size_t length)
->>>>>>> 80084aa5
     void*allocateArray(size_t cBytes);
     void freeArray(void*array);
     CORINFO_ARG_LIST_HANDLE getArgNext(CORINFO_ARG_LIST_HANDLE args);
