--- conflicted
+++ resolved
@@ -2917,12 +2917,6 @@
             }
         }
 
-<<<<<<< HEAD
-        private uint getLoongArch64PassStructInRegisterFlags(CORINFO_CLASS_STRUCT_* cls)
-        {
-            throw new NotImplementedException("For LoongArch64, would be implemented later");
-        }
-
         private int getExactClasses(CORINFO_CLASS_STRUCT_* baseType, int maxExactClasses, CORINFO_CLASS_STRUCT_** exactClsRet)
         {
 #if !READYTORUN
@@ -2974,8 +2968,6 @@
 #endif
         }
 
-=======
->>>>>>> f275edb3
         private CORINFO_CLASS_STRUCT_* getArgClass(CORINFO_SIG_INFO* sig, CORINFO_ARG_LIST_STRUCT_* args)
         {
             int index = (int)args;
