--- conflicted
+++ resolved
@@ -1832,11 +1832,7 @@
 #if READYTORUN
                     throw new RequiresRuntimeJitException("RuntimeAsync methods will be jitted at runtime");
 #else
-<<<<<<< HEAD
-                    throw new NotImplementedException("RuntimeAsync methods are not supported in AOT compilation");
-=======
                     throw new NotImplementedException("RuntimeAsync methods are not supported by nativeaot yet");
->>>>>>> d07760d6
 #endif
                 }
                 pResolvedToken.hMethod = ObjectToHandle(method);
