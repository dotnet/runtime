// Licensed to the .NET Foundation under one or more agreements.
// The .NET Foundation licenses this file to you under the MIT license.

using System;
using System.Buffers;
using System.Collections.Generic;
using System.Diagnostics;
using System.IO;
using System.Text;
using System.Runtime.CompilerServices;
using System.Runtime.ExceptionServices;
using System.Runtime.InteropServices;
using System.Text.Unicode;

#if SUPPORT_JIT
using Internal.Runtime.CompilerServices;
#endif

using Internal.IL;
using Internal.TypeSystem;
using Internal.TypeSystem.Ecma;
using Internal.TypeSystem.Interop;
using Internal.CorConstants;
using Internal.Pgo;

using ILCompiler;
using ILCompiler.DependencyAnalysis;

#if READYTORUN
using System.Reflection.Metadata.Ecma335;
using ILCompiler.DependencyAnalysis.ReadyToRun;
#endif

using DependencyList = ILCompiler.DependencyAnalysisFramework.DependencyNodeCore<ILCompiler.DependencyAnalysis.NodeFactory>.DependencyList;

#pragma warning disable IDE0060

namespace Internal.JitInterface
{
    internal enum CompilationResult
    {
        CompilationComplete,
        CompilationRetryRequested
    }

    internal sealed unsafe partial class CorInfoImpl
    {
        //
        // Global initialization and state
        //
        private enum ImageFileMachine
        {
            I386 = 0x014c,
            IA64 = 0x0200,
            AMD64 = 0x8664,
            ARM = 0x01c4,
            ARM64 = 0xaa64,
            LoongArch64 = 0x6264,
            RiscV64 = 0x5064,
        }

        internal const string JitLibrary = "clrjitilc";

#if SUPPORT_JIT
        private const string JitSupportLibrary = "*";
#else
        internal const string JitSupportLibrary = "jitinterface";
#endif

        private IntPtr _jit;

        private IntPtr _unmanagedCallbacks; // array of pointers to JIT-EE interface callbacks

        private ExceptionDispatchInfo _lastException;

        private struct PgoInstrumentationResults
        {
            public PgoInstrumentationSchema* pSchema;
            public uint countSchemaItems;
            public byte* pInstrumentationData;
            public HRESULT hr;
        }

        private Dictionary<MethodDesc, PgoInstrumentationResults> _pgoResults = new Dictionary<MethodDesc, PgoInstrumentationResults>();

        [DllImport(JitLibrary)]
        private static extern IntPtr jitStartup(IntPtr host);

        private static class JitPointerAccessor
        {
            [DllImport(JitLibrary)]
            private static extern IntPtr getJit();

            [DllImport(JitSupportLibrary)]
            private static extern CorJitResult JitProcessShutdownWork(IntPtr jit);

            static JitPointerAccessor()
            {
                s_jit = getJit();

                if (s_jit != IntPtr.Zero)
                {
                    AppDomain.CurrentDomain.ProcessExit += (_, _) => JitProcessShutdownWork(s_jit);
                    AppDomain.CurrentDomain.UnhandledException += (_, _) => JitProcessShutdownWork(s_jit);
                }
            }

            public static IntPtr Get()
            {
                return s_jit;
            }

            private static readonly IntPtr s_jit;
        }

        private struct LikelyClassMethodRecord
        {
            public IntPtr handle;
            public uint likelihood;

            public LikelyClassMethodRecord(IntPtr handle, uint likelihood)
            {
                this.handle = handle;
                this.likelihood = likelihood;
            }
        }

        [DllImport(JitLibrary)]
        private static extern uint getLikelyClasses(LikelyClassMethodRecord* pLikelyClasses, uint maxLikelyClasses, PgoInstrumentationSchema* schema, uint countSchemaItems, byte*pInstrumentationData, int ilOffset);

        [DllImport(JitLibrary)]
        private static extern uint getLikelyMethods(LikelyClassMethodRecord* pLikelyMethods, uint maxLikelyMethods, PgoInstrumentationSchema* schema, uint countSchemaItems, byte*pInstrumentationData, int ilOffset);

        [DllImport(JitSupportLibrary)]
        private static extern IntPtr GetJitHost(IntPtr configProvider);

        //
        // Per-method initialization and state
        //
        private static CorInfoImpl GetThis(IntPtr thisHandle)
        {
            CorInfoImpl _this = Unsafe.Read<CorInfoImpl>((void*)thisHandle);
            Debug.Assert(_this is CorInfoImpl);
            return _this;
        }

        [DllImport(JitSupportLibrary)]
        private static extern CorJitResult JitCompileMethod(out IntPtr exception,
            IntPtr jit, IntPtr thisHandle, IntPtr callbacks,
            ref CORINFO_METHOD_INFO info, uint flags, out IntPtr nativeEntry, out uint codeSize);

        [DllImport(JitSupportLibrary)]
        private static extern IntPtr AllocException([MarshalAs(UnmanagedType.LPWStr)]string message, int messageLength);

        [DllImport(JitSupportLibrary)]
        private static extern void JitSetOs(IntPtr jit, CORINFO_OS os);

        private IntPtr AllocException(Exception ex)
        {
            _lastException = ExceptionDispatchInfo.Capture(ex);

            string exString = ex.ToString();
            IntPtr nativeException = AllocException(exString, exString.Length);
            _nativeExceptions ??= new List<IntPtr>();
            _nativeExceptions.Add(nativeException);
            return nativeException;
        }

        [DllImport(JitSupportLibrary)]
        private static extern void FreeException(IntPtr obj);

        [DllImport(JitSupportLibrary)]
        private static extern char* GetExceptionMessage(IntPtr obj);

        public static void Startup(CORINFO_OS os)
        {
            jitStartup(GetJitHost(JitConfigProvider.Instance.UnmanagedInstance));
            JitSetOs(JitPointerAccessor.Get(), os);
        }

        public CorInfoImpl()
        {
            _jit = JitPointerAccessor.Get();
            if (_jit == IntPtr.Zero)
            {
                throw new IOException("Failed to initialize JIT");
            }

            _unmanagedCallbacks = GetUnmanagedCallbacks();
        }

        private Logger Logger
        {
            get
            {
                return _compilation.Logger;
            }
        }

        private CORINFO_MODULE_STRUCT_* _methodScope; // Needed to resolve CORINFO_EH_CLAUSE tokens

        public static IEnumerable<PgoSchemaElem> ConvertTypeHandleHistogramsToCompactTypeHistogramFormat(PgoSchemaElem[] pgoData, CompilationModuleGroup compilationModuleGroup)
        {
            bool hasHistogram = false;
            foreach (var elem in pgoData)
            {
                if (elem.InstrumentationKind == PgoInstrumentationKind.HandleHistogramTypes ||
                    elem.InstrumentationKind == PgoInstrumentationKind.HandleHistogramMethods)
                {
                    // found histogram
                    hasHistogram = true;
                    break;
                }
            }
            if (!hasHistogram)
            {
                foreach (var elem in pgoData)
                {
                    yield return elem;
                }
            }
            else
            {
                int currentObjectIndex = 0x1000000; // This needs to be a somewhat large non-zero number, so that the jit does not confuse it with NULL, or any other special value.
                Dictionary<object, IntPtr> objectToHandle = new Dictionary<object, IntPtr>();
                Dictionary<IntPtr, object> handleToObject = new Dictionary<IntPtr, object>();

                MemoryStream memoryStreamInstrumentationData = new MemoryStream();
                ComputeJitPgoInstrumentationSchema(LocalObjectToHandle, pgoData, out var nativeSchema, memoryStreamInstrumentationData);
                var instrumentationData = memoryStreamInstrumentationData.ToArray();

                for (int i = 0; i < pgoData.Length; i++)
                {
                    if ((i + 1 < pgoData.Length) &&
                        (pgoData[i].InstrumentationKind == PgoInstrumentationKind.HandleHistogramIntCount ||
                         pgoData[i].InstrumentationKind == PgoInstrumentationKind.HandleHistogramLongCount) &&
                        (pgoData[i + 1].InstrumentationKind == PgoInstrumentationKind.HandleHistogramTypes ||
                         pgoData[i + 1].InstrumentationKind == PgoInstrumentationKind.HandleHistogramMethods))
                    {
                        PgoSchemaElem? newElem = ComputeLikelyClassMethod(i, handleToObject, nativeSchema, instrumentationData, compilationModuleGroup);
                        if (newElem.HasValue)
                        {
                            yield return newElem.Value;
                        }
                        i++; // The histogram is two entries long, so skip an extra entry
                        continue;
                    }
                    yield return pgoData[i];
                }

                IntPtr LocalObjectToHandle(object input)
                {
                    if (objectToHandle.TryGetValue(input, out var result))
                    {
                        return result;
                    }
                    result = new IntPtr(currentObjectIndex++);
                    objectToHandle.Add(input, result);
                    handleToObject.Add(result, input);
                    return result;
                }
            }
        }

        private static PgoSchemaElem? ComputeLikelyClassMethod(int index, Dictionary<IntPtr, object> handleToObject, PgoInstrumentationSchema[] nativeSchema, byte[] instrumentationData, CompilationModuleGroup compilationModuleGroup)
        {
            // getLikelyClasses will use two entries from the native schema table. There must be at least two present to avoid overruning the buffer
            if (index > (nativeSchema.Length - 2))
                return null;

            bool isType = nativeSchema[index + 1].InstrumentationKind == PgoInstrumentationKind.HandleHistogramTypes;

            fixed (PgoInstrumentationSchema* pSchema = &nativeSchema[index])
            {
                fixed (byte* pInstrumentationData = &instrumentationData[0])
                {
                    // We're going to store only the most popular type/method to reduce size of the profile
                    LikelyClassMethodRecord* likelyClassMethods = stackalloc LikelyClassMethodRecord[1];
                    uint numberOfRecords;
                    if (isType)
                    {
                        numberOfRecords = getLikelyClasses(likelyClassMethods, 1, pSchema, 2, pInstrumentationData, nativeSchema[index].ILOffset);
                    }
                    else
                    {
                        numberOfRecords = getLikelyMethods(likelyClassMethods, 1, pSchema, 2, pInstrumentationData, nativeSchema[index].ILOffset);
                    }

                    if (numberOfRecords > 0)
                    {
                        TypeSystemEntityOrUnknown[] newData = null;
                        if (isType)
                        {
                            TypeDesc type = (TypeDesc)handleToObject[likelyClassMethods->handle];
#if READYTORUN
                            if (compilationModuleGroup.VersionsWithType(type))
#endif
                            {
                                newData = new[] { new TypeSystemEntityOrUnknown(type) };
                            }
                        }
                        else
                        {
                            MethodDesc method = (MethodDesc)handleToObject[likelyClassMethods->handle];

#if READYTORUN
                            if (compilationModuleGroup.VersionsWithMethodBody(method))
#endif
                            {
                                newData = new[] { new TypeSystemEntityOrUnknown(method) };
                            }
                        }

                        if (newData != null)
                        {
                            PgoSchemaElem likelyClassElem = default(PgoSchemaElem);
                            likelyClassElem.InstrumentationKind = isType ? PgoInstrumentationKind.GetLikelyClass : PgoInstrumentationKind.GetLikelyMethod;
                            likelyClassElem.ILOffset = nativeSchema[index].ILOffset;
                            likelyClassElem.Count = 1;
                            likelyClassElem.Other = (int)(likelyClassMethods->likelihood | (numberOfRecords << 8));
                            likelyClassElem.DataObject = newData;
                            return likelyClassElem;
                        }
                    }
                }
            }

            return null;
        }

        private CompilationResult CompileMethodInternal(IMethodNode methodCodeNodeNeedingCode, MethodIL methodIL)
        {
            // methodIL must not be null
            if (methodIL == null)
            {
                ThrowHelper.ThrowInvalidProgramException(ExceptionStringID.InvalidProgramSpecific, MethodBeingCompiled);
            }

            CORINFO_METHOD_INFO methodInfo;
            Get_CORINFO_METHOD_INFO(MethodBeingCompiled, methodIL, &methodInfo);

            _methodScope = methodInfo.scope;

#if !READYTORUN
            SetDebugInformation(methodCodeNodeNeedingCode, methodIL);
#endif

            CorInfoImpl _this = this;

            IntPtr exception;
            IntPtr nativeEntry;
            uint codeSize;
            var result = JitCompileMethod(out exception,
                    _jit, (IntPtr)(&_this), _unmanagedCallbacks,
                    ref methodInfo, (uint)CorJitFlag.CORJIT_FLAG_CALL_GETJITFLAGS, out nativeEntry, out codeSize);
            if (exception != IntPtr.Zero)
            {
                if (_lastException != null)
                {
                    // If we captured a managed exception, rethrow that.
                    // TODO: might not actually be the real reason. It could be e.g. a JIT failure/bad IL that followed
                    // an inlining attempt with a type system problem in it...
#if SUPPORT_JIT
                    _lastException.Throw();
#else
                    if (_lastException.SourceException is TypeSystemException)
                    {
                        // Type system exceptions can be turned into code that throws the exception at runtime.
                        _lastException.Throw();
                    }
#if READYTORUN
                    else if (_lastException.SourceException is RequiresRuntimeJitException)
                    {
                        // Runtime JIT requirement is not a cause for failure, we just mustn't JIT a particular method
                        _lastException.Throw();
                    }
#endif
                    else
                    {
                        // This is just a bug somewhere.
                        throw new CodeGenerationFailedException(_methodCodeNode.Method, _lastException.SourceException);
                    }
#endif
                }

                // This is a failure we don't know much about.
                char* szMessage = GetExceptionMessage(exception);
                string message = szMessage != null ? new string(szMessage) : "JIT Exception";
                throw new Exception(message);
            }
            if (result == CorJitResult.CORJIT_BADCODE)
            {
                ThrowHelper.ThrowInvalidProgramException();
            }
            if (result == CorJitResult.CORJIT_IMPLLIMITATION)
            {
#if READYTORUN
                throw new RequiresRuntimeJitException("JIT implementation limitation");
#else
                ThrowHelper.ThrowInvalidProgramException();
#endif
            }
            if (result != CorJitResult.CORJIT_OK)
            {
#if SUPPORT_JIT
                // FailFast?
                throw new Exception("JIT failed");
#else
                throw new CodeGenerationFailedException(_methodCodeNode.Method);
#endif
            }

            if (codeSize < _code.Length)
            {
                if (_compilation.TypeSystemContext.Target.Architecture != TargetArchitecture.ARM64
                    && _compilation.TypeSystemContext.Target.Architecture != TargetArchitecture.LoongArch64
                    && _compilation.TypeSystemContext.Target.Architecture != TargetArchitecture.RiscV64)
                {
                    // For xarch/arm32/LoongArch64/RiscV64, the generated code is sometimes smaller than the memory allocated.
                    // In that case, trim the codeBlock to the actual value.
                    //
                    // For arm64, the allocation request of `hotCodeSize` also includes the roData size
                    // while the `codeSize` returned just contains the size of the native code. As such,
                    // there is guarantee that for armarch, (codeSize == _code.Length) is always true.
                    //
                    // Currently, hot/cold splitting is not done and hence `codeSize` just includes the size of
                    // hotCode. Once hot/cold splitting is done, need to trim respective `_code` or `_coldCode`
                    // accordingly.
                    Debug.Assert(codeSize != 0);
                    Array.Resize(ref _code, (int)codeSize);
                }
            }

            CompilationResult compilationCompleteBehavior = CompilationResult.CompilationComplete;
            DetermineIfCompilationShouldBeRetried(ref compilationCompleteBehavior);
            if (compilationCompleteBehavior == CompilationResult.CompilationRetryRequested)
                return compilationCompleteBehavior;

            PublishCode();
            PublishROData();

            return CompilationResult.CompilationComplete;
        }

        partial void DetermineIfCompilationShouldBeRetried(ref CompilationResult result);

        private void PublishCode()
        {
            var relocs = _codeRelocs.ToArray();
            Array.Sort(relocs, (x, y) => (x.Offset - y.Offset));

            int alignment = JitConfigProvider.Instance.HasFlag(CorJitFlag.CORJIT_FLAG_SIZE_OPT) && !JitConfigProvider.Instance.HasFlag(CorJitFlag.CORJIT_FLAG_ENABLE_CFG) ?
                _compilation.NodeFactory.Target.MinimumFunctionAlignment :
                _compilation.NodeFactory.Target.OptimumFunctionAlignment;

            alignment = Math.Max(alignment, _codeAlignment);

            var objectData = new ObjectNode.ObjectData(_code,
                                                       relocs,
                                                       alignment,
                                                       new ISymbolDefinitionNode[] { _methodCodeNode });
            ObjectNode.ObjectData ehInfo = _ehClauses != null ? EncodeEHInfo() : null;
            DebugEHClauseInfo[] debugEHClauseInfos = null;
            if (_ehClauses != null)
            {
                debugEHClauseInfos = new DebugEHClauseInfo[_ehClauses.Length];
                for (int i = 0; i < _ehClauses.Length; i++)
                {
                    var clause = _ehClauses[i];

                    // clause.TryLength returned by the JIT is actually end offset...
                    // https://github.com/dotnet/runtime/issues/5282
                    // We subtract offset from "length" to get the actual length.
                    Debug.Assert(clause.TryLength >= clause.TryOffset);
                    Debug.Assert(clause.HandlerLength >= clause.HandlerOffset);
                    debugEHClauseInfos[i] = new DebugEHClauseInfo(clause.TryOffset, clause.TryLength - clause.TryOffset,
                                                        clause.HandlerOffset, clause.HandlerLength - clause.HandlerOffset);
                }
            }

            _methodCodeNode.SetCode(objectData);

#if READYTORUN
            if (_methodColdCodeNode != null)
            {
                var relocs2 = _coldCodeRelocs.ToArray();
                Array.Sort(relocs2, (x, y) => (x.Offset - y.Offset));
                var coldObjectData = new ObjectNode.ObjectData(_coldCode,
                    relocs2,
                    alignment,
                    new ISymbolDefinitionNode[] { _methodColdCodeNode });
                _methodColdCodeNode.SetCode(coldObjectData);
                _methodCodeNode.ColdCodeNode = _methodColdCodeNode;
            }
#endif

            _methodCodeNode.InitializeFrameInfos(_frameInfos);
#if READYTORUN
            _methodCodeNode.InitializeColdFrameInfos(_coldFrameInfos);
#endif
            _methodCodeNode.InitializeDebugEHClauseInfos(debugEHClauseInfos);
            _methodCodeNode.InitializeGCInfo(_gcInfo);
            _methodCodeNode.InitializeEHInfo(ehInfo);

            _methodCodeNode.InitializeDebugLocInfos(_debugLocInfos);
            _methodCodeNode.InitializeDebugVarInfos(_debugVarInfos);
#if READYTORUN
            MethodDesc[] inlineeArray;
            if (_inlinedMethods != null)
            {
                inlineeArray = new MethodDesc[_inlinedMethods.Count];
                _inlinedMethods.CopyTo(inlineeArray);
                Array.Sort(inlineeArray, TypeSystemComparer.Instance.Compare);
            }
            else
            {
                inlineeArray = Array.Empty<MethodDesc>();
            }
            _methodCodeNode.InitializeInliningInfo(inlineeArray, _compilation.NodeFactory);

            // Detect cases where the instruction set support used is a superset of the baseline instruction set specification
            var baselineSupport = _compilation.InstructionSetSupport;
            bool needPerMethodInstructionSetFixup = false;
            foreach (var instructionSet in _actualInstructionSetSupported)
            {
                if (!baselineSupport.IsInstructionSetSupported(instructionSet))
                {
                    needPerMethodInstructionSetFixup = true;
                }
            }
            foreach (var instructionSet in _actualInstructionSetUnsupported)
            {
                if (!baselineSupport.IsInstructionSetExplicitlyUnsupported(instructionSet))
                {
                    needPerMethodInstructionSetFixup = true;
                }
            }

            if (needPerMethodInstructionSetFixup)
            {
                TargetArchitecture architecture = _compilation.TypeSystemContext.Target.Architecture;
                _actualInstructionSetSupported.ExpandInstructionSetByImplication(architecture);
                _actualInstructionSetUnsupported.ExpandInstructionSetByReverseImplication(architecture);
                _actualInstructionSetUnsupported.Set64BitInstructionSetVariants(architecture);

                InstructionSetSupport actualSupport = new InstructionSetSupport(_actualInstructionSetSupported, _actualInstructionSetUnsupported, architecture);
                var node = _compilation.SymbolNodeFactory.PerMethodInstructionSetSupportFixup(actualSupport);
                AddPrecodeFixup(node);
            }

            Debug.Assert(_stashedPrecodeFixups.Count == 0);
            if (_precodeFixups != null)
            {
                HashSet<ISymbolNode> computedNodes = new HashSet<ISymbolNode>();
                foreach (var fixup in _precodeFixups)
                {
                    if (computedNodes.Add(fixup))
                    {
                        if (fixup is IMethodNode methodNode)
                        {
                            try
                            {
                                _compilation.NodeFactory.DetectGenericCycles(_methodCodeNode.Method, methodNode.Method);
                            }
                            catch (TypeLoadException)
                            {
                                throw new RequiresRuntimeJitException("Requires runtime JIT - potential generic cycle detected");
                            }
                        }
                        _methodCodeNode.Fixups.Add(fixup);
                    }
                }
            }

            if (_synthesizedPgoDependencies != null)
            {
                Debug.Assert(_compilation.NodeFactory.InstrumentationDataTable != null, "Expected InstrumentationDataTable to be non-null with synthesized PGO data to embed");
                _compilation.NodeFactory.InstrumentationDataTable.EmbedSynthesizedPgoDataForMethods(ref _additionalDependencies, _synthesizedPgoDependencies);
            }
#else
            var methodIL = (MethodIL)HandleToObject((void*)_methodScope);
            CodeBasedDependencyAlgorithm.AddDependenciesDueToMethodCodePresence(ref _additionalDependencies, _compilation.NodeFactory, MethodBeingCompiled, methodIL);
            _methodCodeNode.InitializeDebugInfo(_debugInfo);

            LocalVariableDefinition[] locals = methodIL.GetLocals();
            TypeDesc[] localTypes = new TypeDesc[locals.Length];
            for (int i = 0; i < localTypes.Length; i++)
                localTypes[i] = locals[i].Type;

            _methodCodeNode.InitializeLocalTypes(localTypes);
#endif

            _methodCodeNode.InitializeNonRelocationDependencies(_additionalDependencies);
        }

        private void PublishROData()
        {
            if (_roDataBlob == null)
            {
                return;
            }

            var relocs = _roDataRelocs.ToArray();
            Array.Sort(relocs, (x, y) => (x.Offset - y.Offset));
            var objectData = new ObjectNode.ObjectData(_roData,
                                                       relocs,
                                                       _roDataAlignment,
                                                       new ISymbolDefinitionNode[] { _roDataBlob });

            _roDataBlob.InitializeData(objectData);
        }

        private MethodDesc MethodBeingCompiled
        {
            get
            {
                return _methodCodeNode.Method;
            }
        }

        private int PointerSize
        {
            get
            {
                return _compilation.TypeSystemContext.Target.PointerSize;
            }
        }

        private Dictionary<object, GCHandle> _pins = new Dictionary<object, GCHandle>();

        private IntPtr GetPin(object obj)
        {
            GCHandle handle;
            if (!_pins.TryGetValue(obj, out handle))
            {
                handle = GCHandle.Alloc(obj, GCHandleType.Pinned);
                _pins.Add(obj, handle);
            }
            return handle.AddrOfPinnedObject();
        }

        private List<IntPtr> _nativeExceptions;

        private void CompileMethodCleanup()
        {
            foreach (var pin in _pins)
                pin.Value.Free();
            _pins.Clear();

            if (_nativeExceptions != null)
            {
                foreach (IntPtr ex in _nativeExceptions)
                    FreeException(ex);
                _nativeExceptions = null;
            }

            _methodCodeNode = null;
#if READYTORUN
            _methodColdCodeNode = null;
#endif
            _code = null;
            _coldCode = null;

            _roData = null;
            _roDataBlob = null;

            _codeRelocs = default(ArrayBuilder<Relocation>);
            _roDataRelocs = default(ArrayBuilder<Relocation>);
#if READYTORUN
            _coldCodeRelocs = default(ArrayBuilder<Relocation>);
#endif
            _numFrameInfos = 0;
            _usedFrameInfos = 0;
            _frameInfos = null;

#if READYTORUN
            _numColdFrameInfos = 0;
            _usedColdFrameInfos = 0;
            _coldFrameInfos = null;
#endif

            _gcInfo = null;
            _ehClauses = null;
            _additionalDependencies = null;

#if !READYTORUN
            _debugInfo = null;
            _asyncResumptionStub = null;
#endif

            _debugLocInfos = null;
            _debugVarInfos = null;
            _lastException = null;

#if READYTORUN
            _inlinedMethods = null;
            _actualInstructionSetSupported = default(InstructionSetFlags);
            _actualInstructionSetUnsupported = default(InstructionSetFlags);
            _precodeFixups = null;
            _stashedPrecodeFixups.Clear();
            _stashedInlinedMethods.Clear();
            _ilBodiesNeeded = null;
            _synthesizedPgoDependencies = null;
#endif

            _instantiationToJitVisibleInstantiation = null;

            _pgoResults.Clear();

            // We need to clear out this cache because the next compilation could actually come up
            // with a different MethodIL for the same MethodDesc. This happens when we need to replace
            // a MethodIL with a throw helper.
            _methodILScopeToHandle.Clear();
        }

        private Dictionary<object, IntPtr> _objectToHandle = new Dictionary<object, IntPtr>(new JitObjectComparer());
        private Dictionary<MethodDesc, IntPtr> _methodILScopeToHandle = new Dictionary<MethodDesc, IntPtr>(new JitObjectComparer());
        private List<object> _handleToObject = new List<object>();

        private const int handleMultiplier = 8;
        private const int handleBase = 0x420000;

#if DEBUG
        private static readonly IntPtr s_handleHighBitSet = (sizeof(IntPtr) == 4) ? new IntPtr(0x40000000) : new IntPtr(0x4000000000000000);
#endif

        private IntPtr ObjectToHandle(object obj)
        {
            // MethodILScopes need to go through ObjectToHandle(MethodILScope methodIL).
            Debug.Assert(obj is not MethodILScope);
            return ObjectToHandleUnchecked(obj);
        }

        private IntPtr ObjectToHandleUnchecked(object obj)
        {
            // SuperPMI relies on the handle returned from this function being stable for the lifetime of the crossgen2 process
            // If handle deletion is implemented, please update SuperPMI
            IntPtr handle;
            if (!_objectToHandle.TryGetValue(obj, out handle))
            {
                handle = (IntPtr)(handleMultiplier * _handleToObject.Count + handleBase);
#if DEBUG
                handle = new IntPtr((long)s_handleHighBitSet | (long)handle);
#endif
                _handleToObject.Add(obj);
                _objectToHandle.Add(obj, handle);
            }
            return handle;
        }

        private object HandleToObject(void* handle)
        {
#if DEBUG
            handle = (void*)(~s_handleHighBitSet & (nint)handle);
#endif
            int index = ((int)handle - handleBase) / handleMultiplier;
            return _handleToObject[index];
        }

        private MethodDesc HandleToObject(CORINFO_METHOD_STRUCT_* method) => (MethodDesc)HandleToObject((void*)method);
        private CORINFO_METHOD_STRUCT_* ObjectToHandle(MethodDesc method) => (CORINFO_METHOD_STRUCT_*)ObjectToHandle((object)method);
        private TypeDesc HandleToObject(CORINFO_CLASS_STRUCT_* type) => (TypeDesc)HandleToObject((void*)type);
        private CORINFO_CLASS_STRUCT_* ObjectToHandle(TypeDesc type) => (CORINFO_CLASS_STRUCT_*)ObjectToHandle((object)type);
        private FieldDesc HandleToObject(CORINFO_FIELD_STRUCT_* field) => (FieldDesc)HandleToObject((void*)field);
        private CORINFO_FIELD_STRUCT_* ObjectToHandle(FieldDesc field) => (CORINFO_FIELD_STRUCT_*)ObjectToHandle((object)field);
        private MethodILScope HandleToObject(CORINFO_MODULE_STRUCT_* module) => (MethodIL)HandleToObject((void*)module);
        private MethodSignature HandleToObject(MethodSignatureInfo* method) => (MethodSignature)HandleToObject((void*)method);
        private MethodSignatureInfo* ObjectToHandle(MethodSignature method) => (MethodSignatureInfo*)ObjectToHandle((object)method);

        private CORINFO_MODULE_STRUCT_* ObjectToHandle(MethodILScope methodIL)
        {
            // RyuJIT requires CORINFO_MODULE_STRUCT to be unique. MethodILScope might not be unique
            // due to ILProvider cache purging. See https://github.com/dotnet/runtime/issues/93843.
            MethodDesc owningMethod = methodIL.OwningMethod;
            if (!_methodILScopeToHandle.TryGetValue(owningMethod, out IntPtr handle))
                _methodILScopeToHandle[owningMethod] = handle = ObjectToHandleUnchecked((object)methodIL);
            return (CORINFO_MODULE_STRUCT_*)handle;
        }

        private bool Get_CORINFO_METHOD_INFO(MethodDesc method, MethodIL methodIL, CORINFO_METHOD_INFO* methodInfo)
        {
            if (methodIL == null)
            {
                *methodInfo = default(CORINFO_METHOD_INFO);
                return false;
            }

            methodInfo->ftn = ObjectToHandle(method);
            methodInfo->scope = ObjectToHandle(methodIL);
            var ilCode = methodIL.GetILBytes();
            methodInfo->ILCode = (byte*)GetPin(ilCode);
            methodInfo->ILCodeSize = (uint)ilCode.Length;
            methodInfo->maxStack = (uint)methodIL.MaxStack;
            var exceptionRegions = methodIL.GetExceptionRegions();
            methodInfo->EHcount = (uint)exceptionRegions.Length;
            methodInfo->options = methodIL.IsInitLocals ? CorInfoOptions.CORINFO_OPT_INIT_LOCALS : (CorInfoOptions)0;

            if (method.AcquiresInstMethodTableFromThis())
            {
                methodInfo->options |= CorInfoOptions.CORINFO_GENERICS_CTXT_FROM_THIS;
            }
            else if (method.RequiresInstMethodDescArg())
            {
                methodInfo->options |= CorInfoOptions.CORINFO_GENERICS_CTXT_FROM_METHODDESC;
            }
            else if (method.RequiresInstMethodTableArg())
            {
                methodInfo->options |= CorInfoOptions.CORINFO_GENERICS_CTXT_FROM_METHODTABLE;
            }
            methodInfo->regionKind = CorInfoRegionKind.CORINFO_REGION_NONE;
            Get_CORINFO_SIG_INFO(method, sig: &methodInfo->args, methodIL);
            Get_CORINFO_SIG_INFO(methodIL.GetLocals(), &methodInfo->locals);

            return true;
        }

        private Dictionary<Instantiation, IntPtr[]> _instantiationToJitVisibleInstantiation;
        private CORINFO_CLASS_STRUCT_** GetJitInstantiation(Instantiation inst)
        {
            IntPtr [] jitVisibleInstantiation;
            _instantiationToJitVisibleInstantiation ??= new Dictionary<Instantiation, IntPtr[]>();

            if (!_instantiationToJitVisibleInstantiation.TryGetValue(inst, out jitVisibleInstantiation))
            {
                jitVisibleInstantiation =  new IntPtr[inst.Length];
                for (int i = 0; i < inst.Length; i++)
                    jitVisibleInstantiation[i] = (IntPtr)ObjectToHandle(inst[i]);
                _instantiationToJitVisibleInstantiation.Add(inst, jitVisibleInstantiation);
            }
            return (CORINFO_CLASS_STRUCT_**)GetPin(jitVisibleInstantiation);
        }

        private void Get_CORINFO_SIG_INFO(MethodDesc method, CORINFO_SIG_INFO* sig, MethodILScope scope, bool suppressHiddenArgument = false)
        {
            Get_CORINFO_SIG_INFO(method.Signature, sig, scope);

            if (method.IsAsyncCall())
                sig->callConv |= CorInfoCallConv.CORINFO_CALLCONV_ASYNCCALL;

            // Does the method have a hidden parameter?
            bool hasHiddenParameter = !suppressHiddenArgument && method.RequiresInstArg();

            if (method.IsIntrinsic)
            {
                // Some intrinsics will beg to differ about the hasHiddenParameter decision
#if !READYTORUN
                if (_compilation.TypeSystemContext.IsSpecialUnboxingThunkTargetMethod(method))
                    hasHiddenParameter = false;
#endif

                if (method.IsArrayAddressMethod())
                    hasHiddenParameter = true;
            }

            if (hasHiddenParameter)
            {
                sig->callConv |= CorInfoCallConv.CORINFO_CALLCONV_PARAMTYPE;
            }

            Instantiation owningTypeInst = method.OwningType.Instantiation;
            sig->sigInst.classInstCount = (uint)owningTypeInst.Length;
            if (owningTypeInst.Length != 0)
            {
                sig->sigInst.classInst = GetJitInstantiation(owningTypeInst);
            }

            sig->sigInst.methInstCount = (uint)method.Instantiation.Length;
            if (method.Instantiation.Length != 0)
            {
                sig->sigInst.methInst = GetJitInstantiation(method.Instantiation);
            }
        }

        private void Get_CORINFO_SIG_INFO(MethodSignature signature, CORINFO_SIG_INFO* sig, MethodILScope scope)
        {
            sig->callConv = (CorInfoCallConv)(signature.Flags & MethodSignatureFlags.UnmanagedCallingConventionMask);

            // Varargs are not supported in .NET Core
            if (sig->callConv == CorInfoCallConv.CORINFO_CALLCONV_VARARG)
                ThrowHelper.ThrowBadImageFormatException();

            if (!signature.IsStatic) sig->callConv |= CorInfoCallConv.CORINFO_CALLCONV_HASTHIS;
            if (signature.IsExplicitThis) sig->callConv |= CorInfoCallConv.CORINFO_CALLCONV_EXPLICITTHIS;

            TypeDesc returnType = signature.ReturnType;

            CorInfoType corInfoRetType = asCorInfoType(signature.ReturnType, &sig->retTypeClass);
            sig->_retType = (byte)corInfoRetType;
            sig->retTypeSigClass = ObjectToHandle(signature.ReturnType);

#if READYTORUN
            ValidateSafetyOfUsingTypeEquivalenceOfType(signature.ReturnType);
#endif

            sig->flags = 0;    // used by IL stubs code

            sig->numArgs = (ushort)signature.Length;

            sig->args = (CORINFO_ARG_LIST_STRUCT_*)0; // CORINFO_ARG_LIST_STRUCT_ is argument index

            sig->sigInst.classInst = null; // Not used by the JIT
            sig->sigInst.classInstCount = 0; // Not used by the JIT
            sig->sigInst.methInst = null;
            sig->sigInst.methInstCount = (uint)signature.GenericParameterCount;

            sig->pSig = null;
            sig->cbSig = 0; // Not used by the JIT
            sig->methodSignature = ObjectToHandle(signature);
            sig->scope = scope is not null ? ObjectToHandle(scope) : null; // scope can be null for internal calls and COM methods.
            sig->token = 0; // Not used by the JIT
        }

        private void Get_CORINFO_SIG_INFO(LocalVariableDefinition[] locals, CORINFO_SIG_INFO* sig)
        {
            sig->callConv = CorInfoCallConv.CORINFO_CALLCONV_DEFAULT;
            sig->_retType = (byte)CorInfoType.CORINFO_TYPE_VOID;
            sig->retTypeClass = null;
            sig->retTypeSigClass = null;
            sig->flags = CorInfoSigInfoFlags.CORINFO_SIGFLAG_IS_LOCAL_SIG;

            sig->numArgs = (ushort)locals.Length;

            sig->sigInst.classInst = null;
            sig->sigInst.classInstCount = 0;
            sig->sigInst.methInst = null;
            sig->sigInst.methInstCount = 0;

            sig->args = (CORINFO_ARG_LIST_STRUCT_*)0; // CORINFO_ARG_LIST_STRUCT_ is argument index


            sig->pSig = null;
            sig->cbSig = 0; // Not used by the JIT
            sig->methodSignature = (MethodSignatureInfo*)ObjectToHandle(locals);
            sig->scope = null; // Not used by the JIT
            sig->token = 0; // Not used by the JIT
        }

        private CorInfoType asCorInfoType(TypeDesc type)
        {
            return asCorInfoType(type, out _);
        }

        private CorInfoType asCorInfoType(TypeDesc type, out TypeDesc typeIfNotPrimitive)
        {
            if (type.IsEnum)
            {
                type = type.UnderlyingType;
            }

            if (type.IsPrimitive)
            {
                typeIfNotPrimitive = null;
                Debug.Assert((CorInfoType)TypeFlags.Void == CorInfoType.CORINFO_TYPE_VOID);
                Debug.Assert((CorInfoType)TypeFlags.Double == CorInfoType.CORINFO_TYPE_DOUBLE);

                return (CorInfoType)type.Category;
            }

            if (type.IsPointer || type.IsFunctionPointer)
            {
                typeIfNotPrimitive = null;
                return CorInfoType.CORINFO_TYPE_PTR;
            }

            typeIfNotPrimitive = type;

            if (type.IsByRef)
            {
                return CorInfoType.CORINFO_TYPE_BYREF;
            }

            if (type.IsValueType)
            {
                if (_compilation.TypeSystemContext.Target.Architecture == TargetArchitecture.X86)
                {
                    LayoutInt elementSize = type.GetElementSize();

#if READYTORUN
                    if (elementSize.IsIndeterminate)
                    {
                        throw new RequiresRuntimeJitException(type);
                    }
#endif
                }
                return CorInfoType.CORINFO_TYPE_VALUECLASS;
            }

            return CorInfoType.CORINFO_TYPE_CLASS;
        }

        private CorInfoType asCorInfoType(TypeDesc type, CORINFO_CLASS_STRUCT_** structType)
        {
            var corInfoType = asCorInfoType(type, out TypeDesc typeIfNotPrimitive);
            *structType = (typeIfNotPrimitive != null) ? ObjectToHandle(typeIfNotPrimitive) : null;
            return corInfoType;
        }

        private CORINFO_CONTEXT_STRUCT* contextFromMethod(MethodDesc method)
        {
            return (CORINFO_CONTEXT_STRUCT*)(((nuint)ObjectToHandle(method)) | (nuint)CorInfoContextFlags.CORINFO_CONTEXTFLAGS_METHOD);
        }

        private CORINFO_CONTEXT_STRUCT* contextFromType(TypeDesc type)
        {
            return (CORINFO_CONTEXT_STRUCT*)(((nuint)ObjectToHandle(type)) | (nuint)CorInfoContextFlags.CORINFO_CONTEXTFLAGS_CLASS);
        }

        private static CORINFO_CONTEXT_STRUCT* contextFromMethodBeingCompiled()
        {
            return (CORINFO_CONTEXT_STRUCT*)1;
        }

        private MethodDesc methodFromContext(CORINFO_CONTEXT_STRUCT* contextStruct)
        {
            if (contextStruct == contextFromMethodBeingCompiled())
            {
                return MethodBeingCompiled;
            }

            if (((nuint)contextStruct & (nuint)CorInfoContextFlags.CORINFO_CONTEXTFLAGS_MASK) == (nuint)CorInfoContextFlags.CORINFO_CONTEXTFLAGS_CLASS)
            {
                return null;
            }
            else
            {
                return HandleToObject((CORINFO_METHOD_STRUCT_*)((nuint)contextStruct & ~(nuint)CorInfoContextFlags.CORINFO_CONTEXTFLAGS_MASK));
            }
        }

        private TypeDesc typeFromContext(CORINFO_CONTEXT_STRUCT* contextStruct)
        {
            if (contextStruct == contextFromMethodBeingCompiled())
            {
                return MethodBeingCompiled.OwningType;
            }

            if (((nuint)contextStruct & (nuint)CorInfoContextFlags.CORINFO_CONTEXTFLAGS_MASK) == (nuint)CorInfoContextFlags.CORINFO_CONTEXTFLAGS_CLASS)
            {
                return HandleToObject((CORINFO_CLASS_STRUCT_*)((nuint)contextStruct & ~(nuint)CorInfoContextFlags.CORINFO_CONTEXTFLAGS_MASK));
            }
            else
            {
                return HandleToObject((CORINFO_METHOD_STRUCT_*)((nuint)contextStruct & ~(nuint)CorInfoContextFlags.CORINFO_CONTEXTFLAGS_MASK)).OwningType;
            }
        }

        private TypeSystemEntity entityFromContext(CORINFO_CONTEXT_STRUCT* contextStruct)
        {
            if (contextStruct == contextFromMethodBeingCompiled())
            {
                return MethodBeingCompiled.HasInstantiation ? (TypeSystemEntity)MethodBeingCompiled: (TypeSystemEntity)MethodBeingCompiled.OwningType;
            }

            return (TypeSystemEntity)HandleToObject((void*)((nuint)contextStruct & ~(nuint)CorInfoContextFlags.CORINFO_CONTEXTFLAGS_MASK));
        }

        private bool isIntrinsic(CORINFO_METHOD_STRUCT_* ftn)
        {
            MethodDesc method = HandleToObject(ftn);
            return method.IsIntrinsic || HardwareIntrinsicHelpers.IsHardwareIntrinsic(method);
        }

        private uint getMethodAttribsInternal(MethodDesc method)
        {
            CorInfoFlag result = 0;

            if (method.Signature.IsStatic)
                result |= CorInfoFlag.CORINFO_FLG_STATIC;

            if (method.IsSynchronized)
                result |= CorInfoFlag.CORINFO_FLG_SYNCH;
            if (method.IsIntrinsic)
                result |= CorInfoFlag.CORINFO_FLG_INTRINSIC;
            if (method.IsVirtual)
            {
                result |= CorInfoFlag.CORINFO_FLG_VIRTUAL;

                // The JIT only cares about the sealed flag if the method is virtual, or if
                // it is a delegate.

                // method or class might have the final bit
                if (method.IsUnboxingThunk())
                {
                    if (_compilation.IsEffectivelySealed(method.GetUnboxedMethod()))
                        result |= CorInfoFlag.CORINFO_FLG_FINAL;
                }
                else
                {
                    if (_compilation.IsEffectivelySealed(method))
                        result |= CorInfoFlag.CORINFO_FLG_FINAL;
                }
            }
            if (method.IsAbstract)
                result |= CorInfoFlag.CORINFO_FLG_ABSTRACT;
            if (method.IsConstructor || method.IsStaticConstructor)
                result |= CorInfoFlag.CORINFO_FLG_CONSTRUCTOR;

            //
            // See if we need to embed a .cctor call at the head of the
            // method body.
            //

            if (method.IsSharedByGenericInstantiations)
                result |= CorInfoFlag.CORINFO_FLG_SHAREDINST;

            if (method.IsPInvoke)
                result |= CorInfoFlag.CORINFO_FLG_PINVOKE;

#if READYTORUN
            if (method.RequireSecObject)
            {
                result |= CorInfoFlag.CORINFO_FLG_DONT_INLINE_CALLER;
            }
#endif

            if (method.IsAggressiveOptimization)
            {
                result |= CorInfoFlag.CORINFO_FLG_AGGRESSIVE_OPT;
            }

            // TODO: Cache inlining hits
            // Check for an inlining directive.

            if (method.IsNoInlining || method.IsNoOptimization)
            {
                // NoOptimization implies NoInlining.
                result |= CorInfoFlag.CORINFO_FLG_DONT_INLINE;
            }
            else if (method.IsAggressiveInlining)
            {
                result |= CorInfoFlag.CORINFO_FLG_FORCEINLINE;
            }

            if (method.OwningType.IsDelegate && method.Name.SequenceEqual("Invoke"u8))
            {
                // This is now used to emit efficient invoke code for any delegate invoke,
                // including multicast.
                result |= CorInfoFlag.CORINFO_FLG_DELEGATE_INVOKE;

                // RyuJIT special cases this method; it would assert if it's not final
                // and we might not have set the bit in the code above.
                result |= CorInfoFlag.CORINFO_FLG_FINAL;
            }

#if READYTORUN
            // Check for SIMD intrinsics
            if (method.Context.Target.MaximumSimdVectorLength == SimdVectorLength.None)
            {
                DefType owningDefType = method.OwningType as DefType;
                if (owningDefType != null && VectorOfTFieldLayoutAlgorithm.IsVectorOfTType(owningDefType))
                {
                    throw new RequiresRuntimeJitException("This function is using SIMD intrinsics, their size is machine specific");
                }
            }
#endif

            // Check for hardware intrinsics
            if (HardwareIntrinsicHelpers.IsHardwareIntrinsic(method))
            {
                result |= CorInfoFlag.CORINFO_FLG_INTRINSIC;
            }

            // Internal calls typically turn into fcalls that do not always
            // probe for GC. Be conservative here and always let JIT know that
            // this method may not do GC checks so the JIT might need to make
            // callers fully interruptible.
            if (method.IsInternalCall)
            {
                result |= CorInfoFlag.CORINFO_FLG_NOGCCHECK;
            }

            return (uint)result;
        }

#pragma warning disable CA1822 // Mark members as static
        private void setMethodAttribs(CORINFO_METHOD_STRUCT_* ftn, CorInfoMethodRuntimeFlags attribs)
#pragma warning restore CA1822 // Mark members as static
        {
            // TODO: Inlining
        }

        private void getMethodSig(CORINFO_METHOD_STRUCT_* ftn, CORINFO_SIG_INFO* sig, CORINFO_CLASS_STRUCT_* memberParent)
        {
            MethodDesc method = HandleToObject(ftn);

            // There might be a more concrete parent type specified - this can happen when inlining.
            if (memberParent != null)
            {
                TypeDesc type = HandleToObject(memberParent);

                // Typically, the owning type of the method is a canonical type and the member parent
                // supplied by RyuJIT is a concrete instantiation.
                if (type != method.OwningType)
                {
                    if (type.IsArray)
                    {
                        method = ((ArrayType)type).GetArrayMethod(((ArrayMethod)method).Kind);
                    }
                    else
                    {
                        Debug.Assert(type.HasSameTypeDefinition(method.OwningType));
                        Instantiation methodInst = method.Instantiation;
                        method = _compilation.TypeSystemContext.GetMethodForInstantiatedType(method.GetTypicalMethodDefinition(), (InstantiatedType)type);
                        if (methodInst.Length > 0)
                        {
                            method = method.MakeInstantiatedMethod(methodInst);
                        }
                    }
                }
            }

            Get_CORINFO_SIG_INFO(method, sig: sig, scope: null);
        }

        private bool getMethodInfo(CORINFO_METHOD_STRUCT_* ftn, CORINFO_METHOD_INFO* info, CORINFO_CONTEXT_STRUCT* context)
        {
            MethodDesc method = HandleToObject(ftn);

            if (context != null && method.IsSharedByGenericInstantiations)
            {
                TypeSystemEntity ctx = entityFromContext(context);
                if (ctx is MethodDesc methodFromCtx && context != contextFromMethodBeingCompiled())
                {
                    Debug.Assert(method.GetTypicalMethodDefinition() == methodFromCtx.GetTypicalMethodDefinition());
                    method = methodFromCtx;
                }
                else if (ctx is InstantiatedType instantiatedCtxType)
                {
                    MethodDesc instantiatedMethod = _compilation.TypeSystemContext.GetMethodForInstantiatedType(method.GetTypicalMethodDefinition(), instantiatedCtxType);
                    if (method.HasInstantiation)
                    {
                        instantiatedMethod = _compilation.TypeSystemContext.GetInstantiatedMethod(instantiatedMethod, method.Instantiation);
                    }
                    method = instantiatedMethod;
                }
            }

            // Add an early CanInline check to see if referring to the IL of the target methods is
            // permitted from within this MethodBeingCompiled, the full CanInline check will be performed
            // later.
            if (!_compilation.CanInline(MethodBeingCompiled, method))
                return false;

            MethodIL methodIL = method.IsUnboxingThunk() ? null : _compilation.GetMethodIL(method);
            return Get_CORINFO_METHOD_INFO(method, methodIL, info);
        }

        private bool haveSameMethodDefinition(CORINFO_METHOD_STRUCT_* methHnd1, CORINFO_METHOD_STRUCT_* methHnd2)
        {
            MethodDesc meth1 = HandleToObject(methHnd1);
            MethodDesc meth2 = HandleToObject(methHnd2);
            return meth1.GetTypicalMethodDefinition() == meth2.GetTypicalMethodDefinition();
        }

        private CORINFO_CLASS_STRUCT_* getTypeDefinition(CORINFO_CLASS_STRUCT_* type)
        {
            return ObjectToHandle(HandleToObject(type).GetTypeDefinition());
        }

        private CorInfoInline canInline(CORINFO_METHOD_STRUCT_* callerHnd, CORINFO_METHOD_STRUCT_* calleeHnd)
        {
            MethodDesc callerMethod = HandleToObject(callerHnd);
            MethodDesc calleeMethod = HandleToObject(calleeHnd);

            EcmaModule rootModule = (MethodBeingCompiled.OwningType as MetadataType)?.Module as EcmaModule;
            EcmaModule calleeModule = (calleeMethod.OwningType as MetadataType)?.Module as EcmaModule;

            // If this inline crosses module boundaries, ensure the modules agree on exception wrapping behavior.
            if ((rootModule != calleeModule) && (rootModule != null) && (calleeModule != null))
            {
                if (rootModule.IsWrapNonExceptionThrows != calleeModule.IsWrapNonExceptionThrows)
                {
                    var calleeIL = _compilation.GetMethodIL(calleeMethod);
                    if (calleeIL.GetExceptionRegions().Length != 0)
                    {
                        // Fail inlining if root method and callee have different exception wrapping behavior
                        return CorInfoInline.INLINE_FAIL;
                    }
                }
            }

            if (_compilation.CanInline(callerMethod, calleeMethod))
            {
                // No restrictions on inlining
                return CorInfoInline.INLINE_PASS;
            }
            else
            {
                // Call may not be inlined
                //
                // Note despite returning INLINE_NEVER here, in compilations where jitting is possible
                // the jit may still be able to inline this method. So we rely on reportInliningDecision
                // to not propagate this into metadata to short-circuit future inlining attempts.
                return CorInfoInline.INLINE_NEVER;
            }
        }

#pragma warning disable CA1822 // Mark members as static
        private void reportTailCallDecision(CORINFO_METHOD_STRUCT_* callerHnd, CORINFO_METHOD_STRUCT_* calleeHnd, bool fIsTailPrefix, CorInfoTailCall tailCallResult, byte* reason)
#pragma warning restore CA1822 // Mark members as static
        {
        }

        private void getEHinfo(CORINFO_METHOD_STRUCT_* ftn, uint EHnumber, ref CORINFO_EH_CLAUSE clause)
        {
            var methodIL = _compilation.GetMethodIL(HandleToObject(ftn));

            var ehRegion = methodIL.GetExceptionRegions()[EHnumber];

            clause.Flags = (CORINFO_EH_CLAUSE_FLAGS)ehRegion.Kind;
            clause.TryOffset = (uint)ehRegion.TryOffset;
            clause.TryLength = (uint)ehRegion.TryLength;
            clause.HandlerOffset = (uint)ehRegion.HandlerOffset;
            clause.HandlerLength = (uint)ehRegion.HandlerLength;
            clause.ClassTokenOrOffset = (uint)((ehRegion.Kind == ILExceptionRegionKind.Filter) ? ehRegion.FilterOffset : ehRegion.ClassToken);
        }

        private CORINFO_CLASS_STRUCT_* getMethodClass(CORINFO_METHOD_STRUCT_* method)
        {
            var m = HandleToObject(method);
            return ObjectToHandle(m.OwningType);
        }

        private bool resolveVirtualMethod(CORINFO_DEVIRTUALIZATION_INFO* info)
        {
            // Initialize OUT fields
            info->devirtualizedMethod = null;
            info->exactContext = null;
            info->detail = CORINFO_DEVIRTUALIZATION_DETAIL.CORINFO_DEVIRTUALIZATION_UNKNOWN;
            info->isInstantiatingStub = false;
            info->wasArrayInterfaceDevirt = false;

            TypeDesc objType = HandleToObject(info->objClass);

            // __Canon cannot be devirtualized
            if (objType.IsCanonicalDefinitionType(CanonicalFormKind.Any))
            {
                info->detail = CORINFO_DEVIRTUALIZATION_DETAIL.CORINFO_DEVIRTUALIZATION_FAILED_CANON;
                return false;
            }

            MethodDesc decl = HandleToObject(info->virtualMethod);

            // Transform from the unboxing thunk to the normal method
            decl = decl.IsUnboxingThunk() ? decl.GetUnboxedMethod() : decl;

            Debug.Assert(!decl.HasInstantiation);

            if ((info->context != null) && decl.OwningType.IsInterface)
            {
                TypeDesc ownerTypeDesc = typeFromContext(info->context);
                if (decl.OwningType != ownerTypeDesc)
                {
                    Debug.Assert(ownerTypeDesc is InstantiatedType);
                    decl = _compilation.TypeSystemContext.GetMethodForInstantiatedType(decl.GetTypicalMethodDefinition(), (InstantiatedType)ownerTypeDesc);
                }
            }

            MethodDesc originalImpl = _compilation.ResolveVirtualMethod(decl, objType, out info->detail);

            if (originalImpl == null)
            {
                // If this assert fires, we failed to devirtualize, probably due to a failure to resolve the
                // virtual to an exact target. This should never happen in practice if the input IL is valid,
                // and the algorithm for virtual function resolution is correct; however, if it does, this is
                // a safe condition, and we could delete this assert. This assert exists in order to help identify
                // cases where the virtual function resolution algorithm either does not function, or is not used
                // correctly.
#if DEBUG
                if (info->detail == CORINFO_DEVIRTUALIZATION_DETAIL.CORINFO_DEVIRTUALIZATION_UNKNOWN)
                {
                    Console.Error.WriteLine($"Failed devirtualization with unexpected unknown failure while compiling {MethodBeingCompiled} with decl {decl} targeting type {objType}");
                    Debug.Assert(info->detail != CORINFO_DEVIRTUALIZATION_DETAIL.CORINFO_DEVIRTUALIZATION_UNKNOWN);
                }
#endif
                return false;
            }

            TypeDesc owningType = originalImpl.OwningType;

            // RyuJIT expects to get the canonical form back
            MethodDesc impl = originalImpl.GetCanonMethodTarget(CanonicalFormKind.Specific);

            bool unboxingStub = impl.OwningType.IsValueType;

            MethodDesc nonUnboxingImpl = impl;
            if (unboxingStub)
            {
                impl = getUnboxingThunk(impl);
            }

#if READYTORUN
            // As there are a variety of situations where the resolved virtual method may be different at compile and runtime (primarily due to subtle differences
            // in the virtual resolution algorithm between the runtime and the compiler, although details such as whether or not type equivalence is enabled
            // can also have an effect), record any decisions made, and if there are differences, simply skip use of the compiled method.
            var resolver = _compilation.NodeFactory.Resolver;

            MethodWithToken methodWithTokenDecl;

            if (info->pResolvedTokenVirtualMethod != null)
            {
                methodWithTokenDecl = ComputeMethodWithToken(decl, ref *info->pResolvedTokenVirtualMethod, null, false);
            }
            else
            {
                ModuleToken declToken = resolver.GetModuleTokenForMethod(decl.GetTypicalMethodDefinition(), allowDynamicallyCreatedReference: false, throwIfNotFound: false);
                if (declToken.IsNull)
                {
                    info->detail = CORINFO_DEVIRTUALIZATION_DETAIL.CORINFO_DEVIRTUALIZATION_FAILED_DECL_NOT_REPRESENTABLE;
                    return false;
                }
                if (!_compilation.CompilationModuleGroup.VersionsWithTypeReference(decl.OwningType))
                {
                    info->detail = CORINFO_DEVIRTUALIZATION_DETAIL.CORINFO_DEVIRTUALIZATION_FAILED_DECL_NOT_REPRESENTABLE;
                    return false;
                }
                methodWithTokenDecl = new MethodWithToken(decl, declToken, null, false, null, devirtualizedMethodOwner: decl.OwningType);
            }
            MethodWithToken methodWithTokenImpl;
#endif

            if (decl == originalImpl)
            {
#if READYTORUN
                methodWithTokenImpl = methodWithTokenDecl;
#endif
                if (info->pResolvedTokenVirtualMethod != null)
                {
                    info->resolvedTokenDevirtualizedMethod = *info->pResolvedTokenVirtualMethod;
                }
                else
                {
                    info->resolvedTokenDevirtualizedMethod = CreateResolvedTokenFromMethod(this, decl
#if READYTORUN
                        , methodWithTokenDecl
#endif
                        );
                }
            }
            else
            {
#if READYTORUN
                methodWithTokenImpl = new MethodWithToken(nonUnboxingImpl, resolver.GetModuleTokenForMethod(nonUnboxingImpl.GetTypicalMethodDefinition(), allowDynamicallyCreatedReference: false, throwIfNotFound: true), null, unboxingStub, null, devirtualizedMethodOwner: impl.OwningType);
#endif

                info->resolvedTokenDevirtualizedMethod = CreateResolvedTokenFromMethod(this, impl
#if READYTORUN
                    , methodWithTokenImpl
#endif
                    );
            }

            if (unboxingStub)
            {
                info->resolvedTokenDevirtualizedUnboxedMethod = info->resolvedTokenDevirtualizedMethod;
                info->resolvedTokenDevirtualizedUnboxedMethod.tokenContext = contextFromMethod(nonUnboxingImpl);
                info->resolvedTokenDevirtualizedUnboxedMethod.hMethod = ObjectToHandle(nonUnboxingImpl);
            }
            else
            {
                info->resolvedTokenDevirtualizedUnboxedMethod = default(CORINFO_RESOLVED_TOKEN);
            }

#if READYTORUN
            // Testing has not shown that concerns about virtual matching are significant
            // Only generate verification for builds with the stress mode enabled
            if (_compilation.SymbolNodeFactory.VerifyTypeAndFieldLayout)
            {
                if (!methodWithTokenDecl.Method.OwningType.IsValueType || !methodWithTokenImpl.Method.OwningType.IsValueType)
                {
                    ISymbolNode virtualResolutionNode = _compilation.SymbolNodeFactory.CheckVirtualFunctionOverride(methodWithTokenDecl, objType, methodWithTokenImpl);
                    AddPrecodeFixup(virtualResolutionNode);
                }
            }
#endif
            info->detail = CORINFO_DEVIRTUALIZATION_DETAIL.CORINFO_DEVIRTUALIZATION_SUCCESS;
            info->devirtualizedMethod = ObjectToHandle(impl);
            info->isInstantiatingStub = false;
            info->exactContext = contextFromType(owningType);

            return true;

            static CORINFO_RESOLVED_TOKEN CreateResolvedTokenFromMethod(CorInfoImpl jitInterface, MethodDesc method
#if READYTORUN
                , MethodWithToken methodWithToken
#endif
                )
            {
#if !READYTORUN
                MethodDesc unboxedMethodDesc = method.IsUnboxingThunk() ? method.GetUnboxedMethod() : method;
                var methodWithToken = new
                {
                    Method = unboxedMethodDesc,
                    OwningType = unboxedMethodDesc.OwningType,
                };
#endif

                CORINFO_RESOLVED_TOKEN result = default(CORINFO_RESOLVED_TOKEN);
                MethodILScope scope = jitInterface._compilation.GetMethodIL(methodWithToken.Method);
                scope ??= EcmaMethodILScope.Create((EcmaMethod)methodWithToken.Method.GetTypicalMethodDefinition());
                result.tokenScope = jitInterface.ObjectToHandle(scope);
                result.tokenContext = jitInterface.contextFromMethod(method);
#if READYTORUN
                result.token = methodWithToken.Token.Token;
                if (methodWithToken.Token.TokenType != CorTokenType.mdtMethodDef)
                {
                    Debug.Assert(false); // This should never happen, but we protect against total failure with the throw below.
                    throw new RequiresRuntimeJitException("Attempt to devirtualize and unable to create token for devirtualized method");
                }
#else
                result.token = (mdToken)0x06BAAAAD;
#endif
                result.tokenType = CorInfoTokenKind.CORINFO_TOKENKIND_DevirtualizedMethod;
                result.hClass = jitInterface.ObjectToHandle(methodWithToken.OwningType);
                result.hMethod = jitInterface.ObjectToHandle(method);

                return result;
            }
        }

        private CORINFO_METHOD_STRUCT_* getUnboxedEntry(CORINFO_METHOD_STRUCT_* ftn, ref bool requiresInstMethodTableArg)
        {
            MethodDesc result = null;
            requiresInstMethodTableArg = false;

            MethodDesc method = HandleToObject(ftn);
            if (method.IsUnboxingThunk())
            {
                result = method.GetUnboxedMethod();
                requiresInstMethodTableArg = method.RequiresInstMethodTableArg();
            }

            return result != null ? ObjectToHandle(result) : null;
        }

        private CORINFO_METHOD_STRUCT_* getInstantiatedEntry(CORINFO_METHOD_STRUCT_* ftn, CORINFO_METHOD_STRUCT_** methodArg, CORINFO_CLASS_STRUCT_** classArg)
        {
            *methodArg = null;
            *classArg = null;
            return null;
        }

        private CORINFO_CLASS_STRUCT_* getDefaultComparerClass(CORINFO_CLASS_STRUCT_* elemType)
        {
            TypeDesc comparand = HandleToObject(elemType);
            TypeDesc comparer = IL.Stubs.ComparerIntrinsics.GetComparerForType(comparand);
            return comparer != null ? ObjectToHandle(comparer) : null;
        }

        private CORINFO_CLASS_STRUCT_* getDefaultEqualityComparerClass(CORINFO_CLASS_STRUCT_* elemType)
        {
            TypeDesc comparand = HandleToObject(elemType);
            TypeDesc comparer = IL.Stubs.ComparerIntrinsics.GetEqualityComparerForType(comparand);
            return comparer != null ? ObjectToHandle(comparer) : null;
        }

        private CORINFO_CLASS_STRUCT_* getSZArrayHelperEnumeratorClass(CORINFO_CLASS_STRUCT_* elemType)
        {
            TypeDesc elementType = HandleToObject(elemType);
            MetadataType placeholderType = _compilation.TypeSystemContext.SystemModule.GetType("System"u8, "SZGenericArrayEnumerator`1"u8, throwIfNotFound: false);
            if (placeholderType == null)
            {
                return null;
            }
            return ObjectToHandle(placeholderType.MakeInstantiatedType(elementType));
        }

        private bool isIntrinsicType(CORINFO_CLASS_STRUCT_* classHnd)
        {
            TypeDesc type = HandleToObject(classHnd);
            return type.IsIntrinsic;
        }

        private CorInfoCallConvExtension getUnmanagedCallConv(CORINFO_METHOD_STRUCT_* method, CORINFO_SIG_INFO* sig, ref bool pSuppressGCTransition)
        {
            pSuppressGCTransition = false;

            if (method != null)
            {
                MethodDesc methodDesc = HandleToObject(method);
                CorInfoCallConvExtension callConv = GetUnmanagedCallConv(HandleToObject(method), out pSuppressGCTransition);
                return callConv;
            }
            else
            {
                Debug.Assert(sig != null);

                CorInfoCallConvExtension callConv = GetUnmanagedCallConv(HandleToObject(sig->methodSignature), out pSuppressGCTransition);
                return callConv;
            }
        }
        private static CorInfoCallConvExtension GetUnmanagedCallConv(MethodDesc methodDesc, out bool suppressGCTransition)
        {
            UnmanagedCallingConventions callingConventions;

            if ((methodDesc.Signature.Flags & MethodSignatureFlags.UnmanagedCallingConventionMask) == 0)
            {
                if (methodDesc.IsPInvoke)
                {
                    callingConventions = methodDesc.GetPInvokeMethodCallingConventions();
                }
                else
                {
                    Debug.Assert(methodDesc.IsUnmanagedCallersOnly);
                    callingConventions = methodDesc.GetUnmanagedCallersOnlyMethodCallingConventions();
                }
            }
            else
            {
                callingConventions = methodDesc.Signature.GetStandaloneMethodSignatureCallingConventions();
            }

            return ToCorInfoCallConvExtension(callingConventions, out suppressGCTransition);
        }

        private static CorInfoCallConvExtension GetUnmanagedCallConv(MethodSignature signature, out bool suppressGCTransition)
        {
            return ToCorInfoCallConvExtension(signature.GetStandaloneMethodSignatureCallingConventions(), out suppressGCTransition);
        }

        private static CorInfoCallConvExtension ToCorInfoCallConvExtension(UnmanagedCallingConventions callConvs, out bool suppressGCTransition)
        {
            CorInfoCallConvExtension result;
            switch (callConvs & UnmanagedCallingConventions.CallingConventionMask)
            {
                case UnmanagedCallingConventions.Cdecl:
                    result = CorInfoCallConvExtension.C;
                    break;
                case UnmanagedCallingConventions.Stdcall:
                    result = CorInfoCallConvExtension.Stdcall;
                    break;
                case UnmanagedCallingConventions.Thiscall:
                    result = CorInfoCallConvExtension.Thiscall;
                    break;
                case UnmanagedCallingConventions.Fastcall:
                    result = CorInfoCallConvExtension.Fastcall;
                    break;
                case UnmanagedCallingConventions.Swift:
                    result = CorInfoCallConvExtension.Swift;
                    break;
                default:
                    ThrowHelper.ThrowInvalidProgramException();
                    result = CorInfoCallConvExtension.Managed; // unreachable
                    break;
            }

            if ((callConvs & UnmanagedCallingConventions.IsMemberFunction) != 0)
            {
                result = result switch
                {
                    CorInfoCallConvExtension.C => CorInfoCallConvExtension.CMemberFunction,
                    CorInfoCallConvExtension.Stdcall => CorInfoCallConvExtension.StdcallMemberFunction,
                    CorInfoCallConvExtension.Fastcall => CorInfoCallConvExtension.FastcallMemberFunction,
                    _ => result,
                };
            }

            suppressGCTransition = (callConvs & UnmanagedCallingConventions.IsSuppressGcTransition) != 0;

            return result;
        }

        private bool satisfiesMethodConstraints(CORINFO_CLASS_STRUCT_* parent, CORINFO_METHOD_STRUCT_* method)
        { throw new NotImplementedException("satisfiesMethodConstraints"); }
        private void setPatchpointInfo(PatchpointInfo* patchpointInfo)
        { throw new NotImplementedException("setPatchpointInfo"); }
        private PatchpointInfo* getOSRInfo(ref uint ilOffset)
        { throw new NotImplementedException("getOSRInfo"); }

#pragma warning disable CA1822 // Mark members as static
        private void methodMustBeLoadedBeforeCodeIsRun(CORINFO_METHOD_STRUCT_* method)
#pragma warning restore CA1822 // Mark members as static
        {
        }

        private static object ResolveTokenWithSubstitution(MethodILScope methodIL, mdToken token, Instantiation typeInst, Instantiation methodInst)
        {
            // Grab the generic definition of the method IL, resolve the token within the definition,
            // and instantiate it with the given context.
            object result = methodIL.GetMethodILScopeDefinition().GetObject((int)token);

            if (result is MethodDesc methodResult)
            {
                result = methodResult.InstantiateSignature(typeInst, methodInst);
            }
            else if (result is FieldDesc fieldResult)
            {
                result = fieldResult.InstantiateSignature(typeInst, methodInst);
            }
            else
            {
                result = ((TypeDesc)result).InstantiateSignature(typeInst, methodInst);
            }

            return result;
        }

        private static object ResolveTokenInScope(MethodILScope methodIL, object typeOrMethodContext, mdToken token)
        {
            MethodDesc owningMethod = methodIL.OwningMethod;

            // If token context differs from the scope, it means we're inlining.
            // If we're inlining a shared method body, we might be able to un-share
            // the referenced token and avoid runtime lookups.
            // Resolve the token in the inlining context.

            object result;
            if (owningMethod != typeOrMethodContext &&
                owningMethod.IsCanonicalMethod(CanonicalFormKind.Any))
            {
                Instantiation methodInst = default;

                Instantiation typeInst;
                if (typeOrMethodContext is TypeDesc typeContext)
                {
                    Debug.Assert(typeContext.HasSameTypeDefinition(owningMethod.OwningType) || typeContext.IsArray);
                    typeInst = typeContext.Instantiation;
                }
                else
                {
                    var methodContext = (MethodDesc)typeOrMethodContext;
                    // Allow cases where the method's do not have instantiations themselves, if
                    // 1. The method defining the context is generic, but the target method is not
                    // 2. Both methods are not generic
                    // 3. The methods are the same generic
                    // AND
                    // The methods are on the same type
                    Debug.Assert((methodContext.HasInstantiation && !owningMethod.HasInstantiation) ||
                        (!methodContext.HasInstantiation && !owningMethod.HasInstantiation) ||
                        methodContext.GetTypicalMethodDefinition() == owningMethod.GetTypicalMethodDefinition() ||
                        (owningMethod.Name.SequenceEqual("CreateDefaultInstance"u8) && methodContext.Name.SequenceEqual("CreateInstance"u8)));
                    Debug.Assert(methodContext.OwningType.HasSameTypeDefinition(owningMethod.OwningType));
                    typeInst = methodContext.OwningType.Instantiation;
                    methodInst = methodContext.Instantiation;
                }

                result = ResolveTokenWithSubstitution(methodIL, token, typeInst, methodInst);
            }
            else
            {
                // Not inlining - just resolve the token within the methodIL
                result = methodIL.GetObject((int)token);
            }

            return result;
        }

        private object GetRuntimeDeterminedObjectForToken(ref CORINFO_RESOLVED_TOKEN pResolvedToken)
        {
            // Since RyuJIT operates on canonical types (as opposed to runtime determined ones), but the
            // dependency analysis operates on runtime determined ones, we convert the resolved token
            // to the runtime determined form (e.g. Foo<__Canon> becomes Foo<T__Canon>).

            var methodIL = HandleToObject(pResolvedToken.tokenScope);

            var typeOrMethodContext = (pResolvedToken.tokenContext == contextFromMethodBeingCompiled()) ?
                MethodBeingCompiled : HandleToObject((void*)pResolvedToken.tokenContext);

            object result = GetRuntimeDeterminedObjectForToken(methodIL, typeOrMethodContext, pResolvedToken.token);
            if (pResolvedToken.tokenType == CorInfoTokenKind.CORINFO_TOKENKIND_Newarr)
                result = ((TypeDesc)result).MakeArrayType();

            return result;
        }

        private static object GetRuntimeDeterminedObjectForToken(MethodILScope methodIL, object typeOrMethodContext, mdToken token)
        {
            object result = ResolveTokenInScope(methodIL, typeOrMethodContext, token);

            if (result is MethodDesc method)
            {
                if (method.IsSharedByGenericInstantiations)
                {
                    MethodDesc sharedMethod = methodIL.OwningMethod.GetSharedRuntimeFormMethodTarget();
                    result = ResolveTokenWithSubstitution(methodIL, token, sharedMethod.OwningType.Instantiation, sharedMethod.Instantiation);
                    Debug.Assert(((MethodDesc)result).IsRuntimeDeterminedExactMethod);
                }
            }
            else if (result is FieldDesc field)
            {
                if (field.OwningType.IsCanonicalSubtype(CanonicalFormKind.Any))
                {
                    MethodDesc sharedMethod = methodIL.OwningMethod.GetSharedRuntimeFormMethodTarget();
                    result = ResolveTokenWithSubstitution(methodIL, token, sharedMethod.OwningType.Instantiation, sharedMethod.Instantiation);
                    Debug.Assert(((FieldDesc)result).OwningType.IsRuntimeDeterminedSubtype);
                }
            }
            else
            {
                TypeDesc type = (TypeDesc)result;
                if (type.IsCanonicalSubtype(CanonicalFormKind.Any))
                {
                    MethodDesc sharedMethod = methodIL.OwningMethod.GetSharedRuntimeFormMethodTarget();
                    result = ResolveTokenWithSubstitution(methodIL, token, sharedMethod.OwningType.Instantiation, sharedMethod.Instantiation);
                    Debug.Assert(((TypeDesc)result).IsRuntimeDeterminedSubtype ||
                        /* If the resolved type is not runtime determined there's a chance we went down this path
                           because there was a literal typeof(__Canon) in the compiled IL - check for that
                           by resolving the token in the definition. */
                        ((TypeDesc)methodIL.GetMethodILScopeDefinition().GetObject((int)token)).IsCanonicalDefinitionType(CanonicalFormKind.Any));
                }
            }

            return result;
        }

        private void resolveToken(ref CORINFO_RESOLVED_TOKEN pResolvedToken)
        {
            var methodIL = HandleToObject(pResolvedToken.tokenScope);

            var typeOrMethodContext = (pResolvedToken.tokenContext == contextFromMethodBeingCompiled()) ?
                MethodBeingCompiled : HandleToObject((void*)pResolvedToken.tokenContext);

            object result = ResolveTokenInScope(methodIL, typeOrMethodContext, pResolvedToken.token);

            pResolvedToken.hClass = null;
            pResolvedToken.hMethod = null;
            pResolvedToken.hField = null;

#if READYTORUN
            TypeDesc owningType = methodIL.OwningMethod.GetTypicalMethodDefinition().OwningType;
            bool recordToken;
            if (!_compilation.CompilationModuleGroup.VersionsWithMethodBody(methodIL.OwningMethod.GetTypicalMethodDefinition()))
            {
                recordToken = (methodIL.GetMethodILScopeDefinition() is IMethodTokensAreUseableInCompilation) && owningType is EcmaType;
            }
            else
            {
                recordToken = (_compilation.CompilationModuleGroup.VersionsWithType(owningType) || _compilation.CompilationModuleGroup.CrossModuleInlineableType(owningType)) && owningType is EcmaType;
            }
#endif

            if (result is MethodDesc method)
            {
<<<<<<< HEAD
                if (method.IsAsync)
                {
#if READYTORUN
                    throw new RequiresRuntimeJitException("RuntimeAsync methods will be jitted at runtime");
#else
                    throw new NotImplementedException("RuntimeAsync methods are not supported by nativeaot yet");
#endif
                }
                pResolvedToken.hMethod = ObjectToHandle(method);

                TypeDesc owningClass = method.OwningType;
                pResolvedToken.hClass = ObjectToHandle(owningClass);

=======
>>>>>>> 5668ab92
#if !SUPPORT_JIT
                _compilation.TypeSystemContext.EnsureLoadableMethod(method);
#endif

#if READYTORUN
                if (recordToken)
                {
                    ModuleToken methodModuleToken = HandleToModuleToken(ref pResolvedToken);
                    var resolver = _compilation.NodeFactory.Resolver;
                    resolver.AddModuleTokenForMethod(method, methodModuleToken);
                    ValidateSafetyOfUsingTypeEquivalenceInSignature(method.Signature);
                }
#else
                _compilation.NodeFactory.MetadataManager.GetDependenciesDueToAccess(ref _additionalDependencies, _compilation.NodeFactory, (MethodIL)methodIL, method);
#endif

                if (pResolvedToken.tokenType == CorInfoTokenKind.CORINFO_TOKENKIND_Await)
                {
                    // in rare cases a method that returns Task is not actually TaskReturning (i.e. returns T).
                    // we cannot resolve to an Async variant in such case.
                    // return NULL, so that caller would re-resolve as a regular method call
                    method = method.IsAsync && method.GetMethodDefinition().Signature.ReturnsTaskOrValueTask()
                        ? _compilation.TypeSystemContext.GetAsyncVariantMethod(method)
                        : null;
                }

                if (method != null)
                {
                    pResolvedToken.hMethod = ObjectToHandle(method);
                    pResolvedToken.hClass = ObjectToHandle(method.OwningType);
                }
                else
                {
                    pResolvedToken.hMethod = null;
                    pResolvedToken.hClass = null;
                }
            }
            else
            if (result is FieldDesc)
            {
                FieldDesc field = result as FieldDesc;

                // References to literal fields from IL body should never resolve.
                // The CLR would throw a MissingFieldException while jitting and so should we.
                if (field.IsLiteral)
                    ThrowHelper.ThrowMissingFieldException(field.OwningType, field.GetName());

                pResolvedToken.hField = ObjectToHandle(field);

                TypeDesc owningClass = field.OwningType;
                pResolvedToken.hClass = ObjectToHandle(owningClass);

#if !SUPPORT_JIT
                _compilation.TypeSystemContext.EnsureLoadableType(owningClass);
#endif

#if !READYTORUN
                _compilation.NodeFactory.MetadataManager.GetDependenciesDueToAccess(ref _additionalDependencies, _compilation.NodeFactory, (MethodIL)methodIL, field);
#else
                ValidateSafetyOfUsingTypeEquivalenceOfType(field.FieldType);
#endif
            }
            else
            {
                TypeDesc type = (TypeDesc)result;

#if READYTORUN
                if (recordToken)
                {
                    _compilation.NodeFactory.Resolver.AddModuleTokenForType(type, HandleToModuleToken(ref pResolvedToken));
                }
#endif

                if (pResolvedToken.tokenType == CorInfoTokenKind.CORINFO_TOKENKIND_Newarr)
                {
                    if (type.IsVoid)
                        ThrowHelper.ThrowInvalidProgramException(ExceptionStringID.InvalidProgramSpecific, methodIL.OwningMethod);

                    type = type.MakeArrayType();
                }
                pResolvedToken.hClass = ObjectToHandle(type);

#if !SUPPORT_JIT
                _compilation.TypeSystemContext.EnsureLoadableType(type);
#endif
            }

            pResolvedToken.pTypeSpec = null;
            pResolvedToken.cbTypeSpec = 0;
            pResolvedToken.pMethodSpec = null;
            pResolvedToken.cbMethodSpec = 0;
        }

        private void findSig(CORINFO_MODULE_STRUCT_* module, uint sigTOK, CORINFO_CONTEXT_STRUCT* context, CORINFO_SIG_INFO* sig)
        {
            var methodIL = HandleToObject(module);
            var methodSig = (MethodSignature)methodIL.GetObject((int)sigTOK);

            Get_CORINFO_SIG_INFO(methodSig, sig, methodIL);

#if !READYTORUN
            // Check whether we need to report this as a fat pointer call
            if (_compilation.IsFatPointerCandidate(methodIL.OwningMethod, methodSig))
            {
                sig->flags |= CorInfoSigInfoFlags.CORINFO_SIGFLAG_FAT_CALL;
            }
#else
            VerifyMethodSignatureIsStable(methodSig);
#endif
        }

        private void findCallSiteSig(CORINFO_MODULE_STRUCT_* module, uint methTOK, CORINFO_CONTEXT_STRUCT* context, CORINFO_SIG_INFO* sig)
        {
            var methodIL = HandleToObject(module);
            Get_CORINFO_SIG_INFO(((MethodDesc)methodIL.GetObject((int)methTOK)), sig: sig, methodIL);
        }

        private CORINFO_CLASS_STRUCT_* getTokenTypeAsHandle(ref CORINFO_RESOLVED_TOKEN pResolvedToken)
        {
            WellKnownType result = WellKnownType.RuntimeTypeHandle;

            if (pResolvedToken.hMethod != null)
            {
                result = WellKnownType.RuntimeMethodHandle;
            }
            else
            if (pResolvedToken.hField != null)
            {
                result = WellKnownType.RuntimeFieldHandle;
            }

            return ObjectToHandle(_compilation.TypeSystemContext.GetWellKnownType(result));
        }

        private static CorInfoCanSkipVerificationResult canSkipVerification(CORINFO_MODULE_STRUCT_* module)
        {
            return CorInfoCanSkipVerificationResult.CORINFO_VERIFICATION_CAN_SKIP;
        }

        private int getStringLiteral(CORINFO_MODULE_STRUCT_* module, uint metaTOK, char* buffer, int size, int startIndex)
        {
            Debug.Assert(size >= 0);
            Debug.Assert(startIndex >= 0);

            MethodILScope methodIL = HandleToObject(module);
            string str = (string)methodIL.GetObject((int)metaTOK);

            int result = (str.Length >= startIndex) ? (str.Length - startIndex) : 0;
            if (buffer != null && result != 0)
            {
                // Copy str's content to buffer
                str.AsSpan(startIndex, Math.Min(size, result)).CopyTo(new Span<char>(buffer, size));
            }
            return result;
        }

        private nuint printObjectDescription(CORINFO_OBJECT_STRUCT_* handle, byte* buffer, nuint bufferSize, nuint* pRequiredBufferSize)
        {
            Debug.Assert(handle != null);

            return PrintFromUtf16(HandleToObject(handle).ToString(), buffer, bufferSize, pRequiredBufferSize);
        }

        internal static nuint PrintFromUtf16(ReadOnlySpan<char> utf16, byte* buffer, nuint bufferSize, nuint* pRequiredBufferSize)
        {
            int written = 0;
            if (bufferSize > 0)
            {
                OperationStatus status = Utf8.FromUtf16(utf16, new Span<byte>(buffer, checked((int)(bufferSize - 1))), out _, out written);
                // Always null-terminate
                buffer[written] = 0;

                if (status == OperationStatus.Done)
                {
                    if (pRequiredBufferSize != null)
                    {
                        *pRequiredBufferSize = (nuint)written + 1;
                    }

                    return (nuint)written;
                }
            }

            if (pRequiredBufferSize != null)
            {
                *pRequiredBufferSize = (nuint)Encoding.UTF8.GetByteCount(utf16) + 1;
            }

            return (nuint)written;
        }

        private CorInfoType asCorInfoType(CORINFO_CLASS_STRUCT_* cls)
        {
            var type = HandleToObject(cls);
            return asCorInfoType(type);
        }

        private byte* getClassNameFromMetadata(CORINFO_CLASS_STRUCT_* cls, byte** namespaceName)
        {
            TypeDesc type = HandleToObject(cls);
            if (type.GetTypeDefinition() is EcmaType ecmaType)
            {
                var reader = ecmaType.MetadataReader;
                if (namespaceName != null)
                    *namespaceName = reader.GetTypeNamespacePointer(ecmaType.Handle);
                return reader.GetTypeNamePointer(ecmaType.Handle);
            }
            else if (type is MetadataType mdType)
            {
                if (namespaceName != null)
                    *namespaceName = (byte*)GetPin(SpanToPinnableBytes(mdType.Namespace));
                return (byte*)GetPin(SpanToPinnableBytes(mdType.Name));
            }

            if (namespaceName != null)
                *namespaceName = null;
            return null;
        }

        private CORINFO_CLASS_STRUCT_* getTypeInstantiationArgument(CORINFO_CLASS_STRUCT_* cls, uint index)
        {
            TypeDesc type = HandleToObject(cls);
            Instantiation inst = type.Instantiation;

            return index < (uint)inst.Length ? ObjectToHandle(inst[(int)index]) : null;
        }

#pragma warning disable CA1822 // Mark members as static
        private CORINFO_CLASS_STRUCT_* getMethodInstantiationArgument(CORINFO_METHOD_STRUCT_* ftn, uint index)
        {
#pragma warning restore CA1822 // Mark members as static
            return null;
        }

        private nuint printClassName(CORINFO_CLASS_STRUCT_* cls, byte* buffer, nuint bufferSize, nuint* pRequiredBufferSize)
        {
            TypeDesc type = HandleToObject(cls);
            string name = JitTypeNameFormatter.Instance.FormatName(type);
            return PrintFromUtf16(name, buffer, bufferSize, pRequiredBufferSize);
        }

        private bool isValueClass(CORINFO_CLASS_STRUCT_* cls)
        {
            return HandleToObject(cls).IsValueType;
        }

        private uint getClassAttribs(CORINFO_CLASS_STRUCT_* cls)
        {
            TypeDesc type = HandleToObject(cls);
            return getClassAttribsInternal(type);
        }

        private uint getClassAttribsInternal(TypeDesc type)
        {
            // TODO: Support for verification (CORINFO_FLG_GENERIC_TYPE_VARIABLE)

            CorInfoFlag result = (CorInfoFlag)0;

            var metadataType = type as MetadataType;

            // The array flag is used to identify the faked-up methods on
            // array types, i.e. .ctor, Get, Set and Address
            if (type.IsArray)
                result |= CorInfoFlag.CORINFO_FLG_ARRAY;

            if (type.IsInterface)
                result |= CorInfoFlag.CORINFO_FLG_INTERFACE;

            if (type.IsArray || type.IsString)
                result |= CorInfoFlag.CORINFO_FLG_VAROBJSIZE;

            if (type.IsValueType)
            {
                result |= CorInfoFlag.CORINFO_FLG_VALUECLASS;

                if (metadataType.IsByRefLike)
                    result |= CorInfoFlag.CORINFO_FLG_BYREF_LIKE;

                if (metadataType.IsUnsafeValueType)
                    result |= CorInfoFlag.CORINFO_FLG_UNSAFE_VALUECLASS;

                if (metadataType.IsInlineArray)
                    result |= CorInfoFlag.CORINFO_FLG_INDEXABLE_FIELDS;
            }

            if (type.IsCanonicalSubtype(CanonicalFormKind.Any))
                result |= CorInfoFlag.CORINFO_FLG_SHAREDINST;

            if (type.IsDelegate)
                result |= CorInfoFlag.CORINFO_FLG_DELEGATE;

            if (_compilation.IsEffectivelySealed(type))
                result |= CorInfoFlag.CORINFO_FLG_FINAL;

            if (type.IsIntrinsic)
                result |= CorInfoFlag.CORINFO_FLG_INTRINSIC_TYPE;

            if (metadataType != null)
            {
                if (metadataType.ContainsGCPointers)
                    result |= CorInfoFlag.CORINFO_FLG_CONTAINS_GC_PTR;

                if (metadataType.IsBeforeFieldInit)
                {
                    bool makeBeforeFieldInit = true;

#if READYTORUN
                    makeBeforeFieldInit &= _compilation.CompilationModuleGroup.VersionsWithType(type);
#endif

                    if (makeBeforeFieldInit)
                    {
                        result |= CorInfoFlag.CORINFO_FLG_BEFOREFIELDINIT;
                    }
                }

                // Assume overlapping fields for explicit layout.
                if (metadataType.IsExplicitLayout)
                    result |= CorInfoFlag.CORINFO_FLG_OVERLAPPING_FIELDS;

                if (metadataType.IsAbstract)
                    result |= CorInfoFlag.CORINFO_FLG_ABSTRACT;
            }

            return (uint)result;
        }

        private byte* getClassAssemblyName(CORINFO_CLASS_STRUCT_* cls)
        {
            TypeDesc type = HandleToObject(cls);

            if (type is MetadataType mdType)
            {
                return (byte*)GetPin(StringToUTF8(mdType.Module.Assembly.GetName().Name));
            }

            return null;
        }

#pragma warning disable CA1822 // Mark members as static
        private void* LongLifetimeMalloc(nuint sz)
#pragma warning restore CA1822 // Mark members as static
        {
            return NativeMemory.Alloc(sz);
        }

#pragma warning disable CA1822 // Mark members as static
        private void LongLifetimeFree(void* obj)
#pragma warning restore CA1822 // Mark members as static
        {
            NativeMemory.Free(obj);
        }

        private void* getClassStaticDynamicInfo(CORINFO_CLASS_STRUCT_* cls)
        { throw new NotImplementedException("getClassStaticDynamicInfo"); }
        private void* getClassThreadStaticDynamicInfo(CORINFO_CLASS_STRUCT_* cls)
        { throw new NotImplementedException("getClassThreadStaticDynamicInfo"); }

        private uint getClassSize(CORINFO_CLASS_STRUCT_* cls)
        {
            TypeDesc type = HandleToObject(cls);
            LayoutInt classSize = type.GetElementSize();
#if READYTORUN
            if (classSize.IsIndeterminate)
            {
                throw new RequiresRuntimeJitException(type);
            }

            if (NeedsTypeLayoutCheck(type))
            {
                ISymbolNode node = _compilation.SymbolNodeFactory.CheckTypeLayout(type);
                AddPrecodeFixup(node);
            }
#endif
            return (uint)classSize.AsInt;
        }

        private uint getHeapClassSize(CORINFO_CLASS_STRUCT_* cls)
        {
            TypeDesc type = HandleToObject(cls);

            Debug.Assert(!type.IsValueType);
            Debug.Assert(type.IsDefType);
            Debug.Assert(!type.IsString);
#if READYTORUN
            Debug.Assert(_compilation.IsInheritanceChainLayoutFixedInCurrentVersionBubble(type));
#endif

            return (uint)((DefType)type).InstanceByteCount.AsInt;
        }

        private bool canAllocateOnStack(CORINFO_CLASS_STRUCT_* cls)
        {
            TypeDesc type = HandleToObject(cls);

            Debug.Assert(!type.IsValueType);
            Debug.Assert(type.IsDefType);

            bool result = !type.HasFinalizer;

#if READYTORUN
            if (!_compilation.IsInheritanceChainLayoutFixedInCurrentVersionBubble(type))
                result = false;
#endif

            return result;
        }

        /// <summary>
        /// Managed implementation of CEEInfo::getClassAlignmentRequirementStatic
        /// </summary>
        public static int GetClassAlignmentRequirementStatic(DefType type)
        {
            int alignment = type.Context.Target.PointerSize;

            if (type is MetadataType metadataType && !metadataType.IsAutoLayout)
            {
                if (metadataType.IsSequentialLayout || MarshalUtils.IsBlittableType(metadataType))
                {
                    alignment = metadataType.InstanceFieldAlignment.AsInt;
                }
            }

            if (type.Context.Target.Architecture == TargetArchitecture.ARM &&
                alignment < 8 && type.RequiresAlign8())
            {
                // If the structure contains 64-bit primitive fields and the platform requires 8-byte alignment for
                // such fields then make sure we return at least 8-byte alignment. Note that it's technically possible
                // to create unmanaged APIs that take unaligned structures containing such fields and this
                // unconditional alignment bump would cause us to get the calling convention wrong on platforms such
                // as ARM. If we see such cases in the future we'd need to add another control (such as an alignment
                // property for the StructLayout attribute or a marshaling directive attribute for p/invoke arguments)
                // that allows more precise control. For now we'll go with the likely scenario.
                alignment = 8;
            }

            return alignment;
        }

        private Dictionary<DefType, bool> _doubleAlignHeuristicCache = new Dictionary<DefType, bool>();

        //*******************************************************************************
        //
        // Heuristic to determine if we should have instances of this class 8 byte aligned
        //
        private static bool ShouldAlign8(int dwR8Fields, int dwTotalFields)
        {
            return dwR8Fields*2>dwTotalFields && dwR8Fields>=2;
        }

        private static bool ShouldAlign8(DefType type)
        {
            int instanceFields = 0;
            int doubleFields = 0;
            var doubleType = type.Context.GetWellKnownType(WellKnownType.Double);
            foreach (var field in type.GetFields())
            {
                if (field.IsStatic)
                    continue;

                instanceFields++;

                if (field.FieldType == doubleType)
                    doubleFields++;
            }

            return ShouldAlign8(doubleFields, instanceFields);
        }

        private uint getClassAlignmentRequirement(CORINFO_CLASS_STRUCT_* cls, bool fDoubleAlignHint)
        {
            DefType type = (DefType)HandleToObject(cls);


            var target = type.Context.Target;
            if (fDoubleAlignHint)
            {
                if (target.Architecture == TargetArchitecture.X86)
                {
                    if ((type.IsValueType) && (type.InstanceFieldAlignment.AsInt > 4))
                    {
                        // On X86, double aligning the stack is expensive. if fDoubleAlignHint is true
                        // only align the local variable if it has a large enough fraction of double fields
                        // in comparison to the total field count.
                        if (!_doubleAlignHeuristicCache.TryGetValue(type, out bool doDoubleAlign))
                        {
                            doDoubleAlign = ShouldAlign8(type);
                            _doubleAlignHeuristicCache.Add(type, doDoubleAlign);
                        }

                        // Return the size of the double align hint. Ignore the actual alignment info account
                        // so that structs with 64-bit integer fields do not trigger double aligned frames on x86.
                        if (doDoubleAlign)
                            return 8;
                    }

                    return (uint)target.PointerSize;
                }
            }

            return (uint)GetClassAlignmentRequirementStatic(type);
        }

        private int MarkGcField(byte* gcPtrs, CorInfoGCType gcType)
        {
            // Ensure that if we have multiple fields with the same offset,
            // that we don't double count the data in the gc layout.
            if (*gcPtrs == (byte)CorInfoGCType.TYPE_GC_NONE)
            {
                *gcPtrs = (byte)gcType;
                return 1;
            }
            else
            {
                Debug.Assert(*gcPtrs == (byte)gcType);
                return 0;
            }
        }

        private int GatherClassGCLayout(MetadataType type, byte* gcPtrs)
        {
            int result = 0;

            if (type.BaseType is { ContainsGCPointers: true } baseType)
                result += GatherClassGCLayout(baseType, gcPtrs);

            bool isInlineArray = type.IsInlineArray;

            foreach (var field in type.GetFields())
            {
                if (field.IsStatic)
                    continue;

                CorInfoGCType gcType = CorInfoGCType.TYPE_GC_NONE;

                var fieldType = field.FieldType;
                if (fieldType.IsValueType)
                {
                    var fieldDefType = (DefType)fieldType;
                    if (!fieldDefType.ContainsGCPointers && !fieldDefType.IsByRefLike)
                        continue;

                    gcType = CorInfoGCType.TYPE_GC_OTHER;
                }
                else if (fieldType.IsGCPointer)
                {
                    gcType = CorInfoGCType.TYPE_GC_REF;
                }
                else if (fieldType.IsByRef)
                {
                    gcType = CorInfoGCType.TYPE_GC_BYREF;
                }
                else
                {
                    continue;
                }

                Debug.Assert(field.Offset.AsInt % PointerSize == 0);
                byte* fieldGcPtrs = gcPtrs + field.Offset.AsInt / PointerSize;

                if (gcType == CorInfoGCType.TYPE_GC_OTHER)
                {
                    result += GatherClassGCLayout((MetadataType)fieldType, fieldGcPtrs);
                }
                else
                {
                    result += MarkGcField(fieldGcPtrs, gcType);
                }

                if (isInlineArray)
                {
                    if (result > 0)
                    {
                        Debug.Assert(field.Offset.AsInt == 0);
                        int totalLayoutSize = type.GetElementSize().AsInt / PointerSize;
                        int elementLayoutSize = fieldType.GetElementSize().AsInt / PointerSize;
                        int gcPointersInElement = result;
                        for (int offset = elementLayoutSize; offset < totalLayoutSize; offset += elementLayoutSize)
                        {
                            Buffer.MemoryCopy(gcPtrs, gcPtrs + offset, elementLayoutSize, elementLayoutSize);
                            result += gcPointersInElement;
                        }
                    }

                    // inline array has only one element field
                    break;
                }
            }
            return result;
        }

        private uint getClassGClayout(CORINFO_CLASS_STRUCT_* cls, byte* gcPtrs)
        {
            uint result = 0;

            MetadataType type = (MetadataType)HandleToObject(cls);
            uint size = type.IsValueType ? getClassSize(cls) : getHeapClassSize(cls);
            new Span<byte>(gcPtrs, (int)((size + PointerSize - 1) / PointerSize)).Clear();

            if (type.ContainsGCPointers || type.IsByRefLike)
            {
                result = (uint)GatherClassGCLayout(type, gcPtrs);
            }
            return result;
        }

        private Dictionary<TypeDesc, uint> _classNumInstanceFields = new();

        private uint getClassNumInstanceFields(CORINFO_CLASS_STRUCT_* cls)
        {
            TypeDesc type = HandleToObject(cls);

            var lookupType = type.GetTypeDefinition(); // The number of fields on an instantiation is the same as on the generic definition

            if (_classNumInstanceFields.TryGetValue(lookupType, out uint numInstanceFields))
                return numInstanceFields;

            numInstanceFields = 0;
            foreach (var field in type.GetFields())
            {
                if (!field.IsStatic)
                    numInstanceFields++;
            }

            _classNumInstanceFields.Add(lookupType, numInstanceFields);
            return numInstanceFields;
        }

        private CORINFO_FIELD_STRUCT_* getFieldInClass(CORINFO_CLASS_STRUCT_* clsHnd, int num)
        {
            TypeDesc classWithFields = HandleToObject(clsHnd);

            int iCurrentFoundField = -1;
            foreach (var field in classWithFields.GetFields())
            {
                if (field.IsStatic)
                    continue;

                ++iCurrentFoundField;
                if (iCurrentFoundField == num)
                {
                    return ObjectToHandle(field);
                }
            }

            // We could not find the field that was searched for.
            throw new InvalidOperationException();
        }

        private GetTypeLayoutResult GetTypeLayoutHelper(MetadataType type, uint parentIndex, uint baseOffs, FieldDesc field, CORINFO_TYPE_LAYOUT_NODE* treeNodes, nuint maxTreeNodes, nuint* numTreeNodes)
        {
            if (*numTreeNodes >= maxTreeNodes)
            {
                return GetTypeLayoutResult.Partial;
            }

            uint structNodeIndex = (uint)(*numTreeNodes)++;
            CORINFO_TYPE_LAYOUT_NODE* parNode = &treeNodes[structNodeIndex];
            parNode->simdTypeHnd = null;
            parNode->diagFieldHnd = field == null ? null : ObjectToHandle(field);
            parNode->parent = parentIndex;
            parNode->offset = baseOffs;
            parNode->size = (uint)type.GetElementSize().AsInt;
            parNode->numFields = 0;
            parNode->type = CorInfoType.CORINFO_TYPE_VALUECLASS;
            parNode->hasSignificantPadding = type.IsExplicitLayout || (type.IsSequentialLayout && type.GetClassLayout().Size != 0);

#if READYTORUN
            // The contract of getTypeLayout is carefully crafted to still
            // allow us to return hints about fields even for types outside the
            // version bubble. The general idea is that the JIT does not use
            // the information returned by this function to create new
            // optimizations out of the blue, but only as a hint to optimize
            // existing field uses more thoroughly. In particular the uses of
            // fields outside the version bubble are only non-opaque and
            // amenable to the optimizations that this unlocks if they already
            // went through EncodeFieldBaseOffset.
            //
            if (!parNode->hasSignificantPadding && !_compilation.IsLayoutFixedInCurrentVersionBubble(type))
            {
                // For types without fixed layout the JIT is not allowed to
                // rely on padding bits being insignificant, since fields could
                // be added later inside that padding without invalidating the
                // generated code.
                parNode->hasSignificantPadding = true;
            }
#endif

            // The intrinsic SIMD/HW SIMD types have a lot of fields that the JIT does
            // not care about since they are considered primitives by the JIT.
            if (type.IsIntrinsic)
            {
                ReadOnlySpan<byte> ns = type.Namespace;
                if (ns.SequenceEqual("System.Runtime.Intrinsics"u8) || ns.SequenceEqual("System.Numerics"u8))
                {
                    parNode->simdTypeHnd = ObjectToHandle(type);
                    if (parentIndex != uint.MaxValue)
                    {
#if READYTORUN
                        if (NeedsTypeLayoutCheck(type))
                        {
                            // We cannot allow the JIT to call getClassSize for
                            // arbitrary types of fields as it will insert a fixup
                            // that we may not be able to encode. We could skip the
                            // field, but that will make prejit promotion different
                            // from the runtime promotion. We could also change the
                            // JIT to avoid calling getClassSize and just use the
                            // size from the returned node, but for that we would
                            // need to be sure that the type layout check fixup
                            // added in getTypeLayout is sufficient to guarantee
                            // the size of all these intrinsically handled SIMD
                            // types.
                            return GetTypeLayoutResult.Failure;
                        }
#endif

                        return GetTypeLayoutResult.Success;
                    }
                }
            }

            foreach (FieldDesc fd in type.GetFields())
            {
                if (fd.IsStatic)
                    continue;

                parNode->numFields++;

                Debug.Assert(fd.Offset != FieldAndOffset.InvalidOffset);

                TypeDesc fieldType = fd.FieldType;
                CorInfoType corInfoType = asCorInfoType(fieldType);
                if (corInfoType == CorInfoType.CORINFO_TYPE_VALUECLASS)
                {
                    Debug.Assert(fieldType is MetadataType);
                    GetTypeLayoutResult result = GetTypeLayoutHelper((MetadataType)fieldType, structNodeIndex, baseOffs + (uint)fd.Offset.AsInt, fd, treeNodes, maxTreeNodes, numTreeNodes);
                    if (result != GetTypeLayoutResult.Success)
                        return result;
                }
                else
                {
                    if (*numTreeNodes >= maxTreeNodes)
                        return GetTypeLayoutResult.Partial;

                    CORINFO_TYPE_LAYOUT_NODE* treeNode = &treeNodes[(*numTreeNodes)++];
                    treeNode->simdTypeHnd = null;
                    treeNode->diagFieldHnd = ObjectToHandle(fd);
                    treeNode->parent = structNodeIndex;
                    treeNode->offset = baseOffs + (uint)fd.Offset.AsInt;
                    treeNode->size = (uint)fieldType.GetElementSize().AsInt;
                    treeNode->numFields = 0;
                    treeNode->type = corInfoType;
                    treeNode->hasSignificantPadding = false;
                }

                if (type.IsInlineArray)
                {
                    nuint treeNodeEnd = *numTreeNodes;
                    int elemSize = fieldType.GetElementSize().AsInt;
                    int arrSize = type.GetElementSize().AsInt;

                    // Number of fields added for each element, including all
                    // subfields. For example, for ValueTuple<int, int>[4]:
                    // [ 0]: InlineArray             parent = -1
                    // [ 1]:   ValueTuple<int, int>  parent = 0          -
                    // [ 2]:     int                 parent = 1          |
                    // [ 3]:     int                 parent = 1          |
                    // [ 4]:   ValueTuple<int, int>  parent = 0          - stride = 3
                    // [ 5]:     int                 parent = 4
                    // [ 6]:     int                 parent = 4
                    // [ 7]:   ValueTuple<int, int>  parent = 0
                    // [ 8]:     int                 parent = 7
                    // [ 9]:     int                 parent = 7
                    // [10]:   ValueTuple<int, int>  parent = 0
                    // [11]:     int                 parent = 10
                    // [12]:     int                 parent = 10
                    uint elemFieldsStride = (uint)*numTreeNodes - (structNodeIndex + 1);

                    // Now duplicate the fields of the previous entry for each
                    // additional element. For each entry we have to update the
                    // offset and the parent index.
                    for (int elemOffset = elemSize; elemOffset < arrSize; elemOffset += elemSize)
                    {
                        nuint prevElemStart = *numTreeNodes - elemFieldsStride;
                        for (nuint i = 0; i < elemFieldsStride; i++)
                        {
                            if (*numTreeNodes >= maxTreeNodes)
                                return GetTypeLayoutResult.Partial;

                            CORINFO_TYPE_LAYOUT_NODE* treeNode = &treeNodes[(*numTreeNodes)++];
                            *treeNode = treeNodes[prevElemStart + i];
                            treeNode->offset += (uint)elemSize;
                            // The first field points back to the inline array
                            // and has no bias; the rest of them do.
                            treeNode->parent += (i == 0) ? 0 : elemFieldsStride;
                        }

                        parNode->numFields++;
                    }
                }
            }

            return GetTypeLayoutResult.Success;
        }

        private GetTypeLayoutResult getTypeLayout(CORINFO_CLASS_STRUCT_* typeHnd, CORINFO_TYPE_LAYOUT_NODE* treeNodes, nuint* numTreeNodes)
        {
            TypeDesc type = HandleToObject(typeHnd);

            if (type is not MetadataType metadataType || !type.IsValueType)
                return GetTypeLayoutResult.Failure;

            nuint maxFields = *numTreeNodes;
            *numTreeNodes = 0;
            GetTypeLayoutResult result = GetTypeLayoutHelper(metadataType, uint.MaxValue, 0, null, treeNodes, maxFields, numTreeNodes);

#if READYTORUN
            if (NeedsTypeLayoutCheck(type))
            {
                ISymbolNode node = _compilation.SymbolNodeFactory.CheckTypeLayout(type);
                AddPrecodeFixup(node);
            }
#endif

            return result;
        }

        private bool checkMethodModifier(CORINFO_METHOD_STRUCT_* hMethod, byte* modifier, bool fOptional)
        { throw new NotImplementedException("checkMethodModifier"); }

        private CorInfoHelpFunc getSharedCCtorHelper(CORINFO_CLASS_STRUCT_* clsHnd)
        { throw new NotImplementedException("getSharedCCtorHelper"); }

        private CORINFO_CLASS_STRUCT_* getTypeForBox(CORINFO_CLASS_STRUCT_* cls)
        {
            var type = HandleToObject(cls);

            var typeForBox = type.IsNullable ? type.Instantiation[0] : type;

            return ObjectToHandle(typeForBox);
        }

        private CorInfoHelpFunc getBoxHelper(CORINFO_CLASS_STRUCT_* cls)
        {
            var type = HandleToObject(cls);

            if (type.IsByRefLike)
                ThrowHelper.ThrowInvalidProgramException(ExceptionStringID.InvalidProgramSpecific, MethodBeingCompiled);

            return type.IsNullable ? CorInfoHelpFunc.CORINFO_HELP_BOX_NULLABLE : CorInfoHelpFunc.CORINFO_HELP_BOX;
        }

        private CorInfoHelpFunc getUnBoxHelper(CORINFO_CLASS_STRUCT_* cls)
        {
            var type = HandleToObject(cls);

            return type.IsNullable ? CorInfoHelpFunc.CORINFO_HELP_UNBOX_NULLABLE : CorInfoHelpFunc.CORINFO_HELP_UNBOX;
        }

        private CorInfoInitClassResult initClass(CORINFO_FIELD_STRUCT_* field, CORINFO_METHOD_STRUCT_* method, CORINFO_CONTEXT_STRUCT* context)
        {
            FieldDesc fd = field == null ? null : HandleToObject(field);
            Debug.Assert(fd == null || fd.IsStatic);

            MethodDesc md = method == null ? MethodBeingCompiled : HandleToObject(method);
            TypeDesc type = fd != null ? fd.OwningType : typeFromContext(context);

#if !READYTORUN
            if (
                _isFallbackBodyCompilation ||
                !_compilation.HasLazyStaticConstructor(type)
                )
            {
                return CorInfoInitClassResult.CORINFO_INITCLASS_NOT_REQUIRED;
            }
#endif

            MetadataType typeToInit = (MetadataType)type;

            if (fd == null)
            {
                if (typeToInit.IsBeforeFieldInit)
                {
                    // We can wait for field accesses to run .cctor
                    return CorInfoInitClassResult.CORINFO_INITCLASS_NOT_REQUIRED;
                }

                // Run .cctor on statics & constructors
                if (md.Signature.IsStatic)
                {
                    // Except don't class construct on .cctor - it would be circular
                    if (md.IsStaticConstructor)
                    {
                        return CorInfoInitClassResult.CORINFO_INITCLASS_NOT_REQUIRED;
                    }
                }
                else if (!md.IsConstructor && !typeToInit.IsValueType && !typeToInit.IsInterface)
                {
                    // According to the spec, we should be able to do this optimization for both reference and valuetypes.
                    // To maintain backward compatibility, we are doing it for reference types only.
                    // We don't do this for interfaces though, as those don't have instance constructors.
                    // For instance methods of types with precise-initialization
                    // semantics, we can assume that the .ctor triggered the
                    // type initialization.
                    // This does not hold for NULL "this" object. However, the spec does
                    // not require that case to work.
                    return CorInfoInitClassResult.CORINFO_INITCLASS_NOT_REQUIRED;
                }
            }

            if (typeToInit.IsCanonicalSubtype(CanonicalFormKind.Any))
            {
                if (fd == null && method != null && context == contextFromMethodBeingCompiled())
                {
                    // If we're inling a call to a method in our own type, then we should already
                    // have triggered the .cctor when caller was itself called.
                    return CorInfoInitClassResult.CORINFO_INITCLASS_NOT_REQUIRED;
                }

                // Shared generic code has to use helper. Moreover, tell JIT not to inline since
                // inlining of generic dictionary lookups is not supported.
                return CorInfoInitClassResult.CORINFO_INITCLASS_USE_HELPER | CorInfoInitClassResult.CORINFO_INITCLASS_DONT_INLINE;
            }

            //
            // Try to prove that the initialization is not necessary because of nesting
            //

            if (fd == null)
            {
                // Handled above
                Debug.Assert(!typeToInit.IsBeforeFieldInit);

                if (method != null && typeToInit == MethodBeingCompiled.OwningType)
                {
                    // If we're inling a call to a method in our own type, then we should already
                    // have triggered the .cctor when caller was itself called.
                    return CorInfoInitClassResult.CORINFO_INITCLASS_NOT_REQUIRED;
                }
            }
            else
            {
                // This optimization may cause static fields in reference types to be accessed without cctor being triggered
                // for NULL "this" object. It does not conform with what the spec says. However, we have been historically
                // doing it for perf reasons.
                if (!typeToInit.IsValueType && !typeToInit.IsInterface && !typeToInit.IsBeforeFieldInit)
                {
                    if (typeToInit == typeFromContext(context) || typeToInit == MethodBeingCompiled.OwningType)
                    {
                        // The class will be initialized by the time we access the field.
                        return CorInfoInitClassResult.CORINFO_INITCLASS_NOT_REQUIRED;
                    }
                }

                // If we are currently compiling the class constructor for this static field access then we can skip the initClass
                if (MethodBeingCompiled.OwningType == typeToInit && MethodBeingCompiled.IsStaticConstructor)
                {
                    // The class will be initialized by the time we access the field.
                    return CorInfoInitClassResult.CORINFO_INITCLASS_NOT_REQUIRED;
                }
            }

            return CorInfoInitClassResult.CORINFO_INITCLASS_USE_HELPER;
        }

        private CORINFO_CLASS_STRUCT_* getBuiltinClass(CorInfoClassId classId)
        {
            switch (classId)
            {
                case CorInfoClassId.CLASSID_SYSTEM_OBJECT:
                    return ObjectToHandle(_compilation.TypeSystemContext.GetWellKnownType(WellKnownType.Object));

                case CorInfoClassId.CLASSID_TYPED_BYREF:
                    return ObjectToHandle(_compilation.TypeSystemContext.GetWellKnownType(WellKnownType.TypedReference));

                case CorInfoClassId.CLASSID_TYPE_HANDLE:
                    return ObjectToHandle(_compilation.TypeSystemContext.GetWellKnownType(WellKnownType.RuntimeTypeHandle));

                case CorInfoClassId.CLASSID_FIELD_HANDLE:
                    return ObjectToHandle(_compilation.TypeSystemContext.GetWellKnownType(WellKnownType.RuntimeFieldHandle));

                case CorInfoClassId.CLASSID_METHOD_HANDLE:
                    return ObjectToHandle(_compilation.TypeSystemContext.GetWellKnownType(WellKnownType.RuntimeMethodHandle));

                case CorInfoClassId.CLASSID_ARGUMENT_HANDLE:
                    ThrowHelper.ThrowTypeLoadException("System", "RuntimeArgumentHandle", _compilation.TypeSystemContext.SystemModule);
                    return null;

                case CorInfoClassId.CLASSID_STRING:
                    return ObjectToHandle(_compilation.TypeSystemContext.GetWellKnownType(WellKnownType.String));

                case CorInfoClassId.CLASSID_RUNTIME_TYPE:
                    return ObjectToHandle(_compilation.TypeSystemContext.SystemModule.GetKnownType("System"u8, "RuntimeType"u8));

                default:
                    throw new NotImplementedException();
            }
        }

        private CorInfoType getTypeForPrimitiveValueClass(CORINFO_CLASS_STRUCT_* cls)
        {
            var type = HandleToObject(cls);

            if (!type.IsPrimitive && !type.IsEnum)
                return CorInfoType.CORINFO_TYPE_UNDEF;

            return asCorInfoType(type);
        }

        private CorInfoType getTypeForPrimitiveNumericClass(CORINFO_CLASS_STRUCT_* cls)
        {
            var type = HandleToObject(cls);

            if (type.IsPrimitiveNumeric)
                return asCorInfoType(type);

            return CorInfoType.CORINFO_TYPE_UNDEF;
        }

        private bool canCast(CORINFO_CLASS_STRUCT_* child, CORINFO_CLASS_STRUCT_* parent)
        { throw new NotImplementedException("canCast"); }

        private TypeCompareState compareTypesForCast(CORINFO_CLASS_STRUCT_* fromClass, CORINFO_CLASS_STRUCT_* toClass)
        {
            TypeDesc fromType = HandleToObject(fromClass);
            TypeDesc toType = HandleToObject(toClass);

            TypeCompareState result = TypeCompareState.May;

            if (fromType.IsIDynamicInterfaceCastable)
            {
                result = TypeCompareState.May;
            }
            else if (toType.IsNullable)
            {
                // If casting to Nullable<T>, don't try to optimize
                result = TypeCompareState.May;
            }
            else if (!fromType.IsCanonicalSubtype(CanonicalFormKind.Any) && !toType.IsCanonicalSubtype(CanonicalFormKind.Any))
            {
                // If the types are not shared, we can check directly.
                if (fromType.CanCastTo(toType))
                    result = TypeCompareState.Must;
                else
                    result = TypeCompareState.MustNot;
            }
            else if (fromType.IsCanonicalSubtype(CanonicalFormKind.Any) && !toType.IsCanonicalSubtype(CanonicalFormKind.Any))
            {
                // Casting from a shared type to an unshared type.
                // Only handle casts to interface types for now
                if (toType.IsInterface)
                {
                    // Do a preliminary check.
                    bool canCast = fromType.CanCastTo(toType);

                    // Pass back positive results unfiltered. The unknown type
                    // parameters in fromClass did not come into play.
                    if (canCast)
                    {
                        result = TypeCompareState.Must;
                    }
                    // We have __Canon parameter(s) in fromClass, somewhere.
                    //
                    // In CanCastTo, these __Canon(s) won't match the interface or
                    // instantiated types on the interface, so CanCastTo may
                    // return false negatives.
                    //
                    // Only report MustNot if the fromClass is not __Canon
                    // and the interface is not instantiated; then there is
                    // no way for the fromClass __Canon(s) to confuse things.
                    //
                    //    __Canon       -> IBar             May
                    //    IFoo<__Canon> -> IFoo<string>     May
                    //    IFoo<__Canon> -> IBar             MustNot
                    //
                    else if (fromType.IsCanonicalDefinitionType(CanonicalFormKind.Any))
                    {
                        result = TypeCompareState.May;
                    }
                    else if (toType.HasInstantiation)
                    {
                        result = TypeCompareState.May;
                    }
                    else
                    {
                        result = TypeCompareState.MustNot;
                    }
                }
            }

#if READYTORUN
            // In R2R it is a breaking change for a previously positive
            // cast to become negative, but not for a previously negative
            // cast to become positive. So in R2R a negative result is
            // always reported back as May.
            if (result == TypeCompareState.MustNot)
            {
                result = TypeCompareState.May;
            }
#endif

            return result;
        }

        private TypeCompareState compareTypesForEquality(CORINFO_CLASS_STRUCT_* cls1, CORINFO_CLASS_STRUCT_* cls2)
        {
            TypeDesc type1 = HandleToObject(cls1);
            TypeDesc type2 = HandleToObject(cls2);

            return TypeExtensions.CompareTypesForEquality(type1, type2) switch
            {
                true => TypeCompareState.Must,
                false => TypeCompareState.MustNot,
                _ => TypeCompareState.May,
            };
        }

        private bool isMoreSpecificType(CORINFO_CLASS_STRUCT_* cls1, CORINFO_CLASS_STRUCT_* cls2)
        {
            TypeDesc type1 = HandleToObject(cls1);
            TypeDesc type2 = HandleToObject(cls2);

            // If both types have the same type definition while
            // hnd1 is shared and hnd2 is not - consider hnd2 more specific.
            if (type1.HasSameTypeDefinition(type2))
            {
                return type1.IsCanonicalSubtype(CanonicalFormKind.Any) && !type2.IsCanonicalSubtype(CanonicalFormKind.Any);
            }

            // Look for a common parent type.
            TypeDesc merged = TypeExtensions.MergeTypesToCommonParent(type1, type2);

            // If the common parent is type1, then type2 is more specific.
            return merged == type1;
        }

        private bool isExactType(CORINFO_CLASS_STRUCT_* cls)
        {
            TypeDesc type = HandleToObject(cls);

            while (type.IsArray)
            {
                ArrayType arrayType = (ArrayType)type;

                // Single dimensional array with non-zero bounds may be SZ array.
                if (arrayType.IsMdArray && arrayType.Rank == 1)
                    return false;

                type = arrayType.ElementType;

                // Arrays of primitives are interchangeable with arrays of enums of the same underlying type.
                if (type.IsPrimitive || type.IsEnum)
                    return false;
            }

            // Use conservative answer for pointers and custom types.
            if (!type.IsDefType)
                return false;

            // Use conservative answer for equivalent and variant types.
            if (type.HasTypeEquivalence || type.HasVariance)
                return false;

            // Valuetypes are invariant. This assumes that introducing type equivalence to an existing type
            // is not compatible change.
            if (type.IsValueType)
                return true;

            return _compilation.IsEffectivelySealed(type);
        }

        private TypeCompareState isGenericType(CORINFO_CLASS_STRUCT_* cls)
        {
            TypeDesc type = HandleToObject(cls);

            if (type.IsCanonicalDefinitionType(CanonicalFormKind.Any))
            {
                return TypeCompareState.May;
            }

            return type.HasInstantiation ? TypeCompareState.Must : TypeCompareState.MustNot;
        }

        private TypeCompareState isNullableType(CORINFO_CLASS_STRUCT_* cls)
        {
            TypeDesc type = HandleToObject(cls);
            Debug.Assert(!type.IsGenericParameter);

            return type.IsNullable ? TypeCompareState.Must : TypeCompareState.MustNot;
        }

        private TypeCompareState isEnum(CORINFO_CLASS_STRUCT_* cls, CORINFO_CLASS_STRUCT_** underlyingType)
        {
            Debug.Assert(cls != null);

            if (underlyingType != null)
            {
                *underlyingType = null;
            }

            TypeDesc type = HandleToObject(cls);
            Debug.Assert(!type.IsGenericParameter);

            if (type.IsEnum)
            {
                if (underlyingType != null)
                {
                    *underlyingType = ObjectToHandle(type.UnderlyingType);
                }
                return TypeCompareState.Must;
            }
            else
            {
                return TypeCompareState.MustNot;
            }
        }

        private CORINFO_CLASS_STRUCT_* getParentType(CORINFO_CLASS_STRUCT_* cls)
        { throw new NotImplementedException("getParentType"); }

        private CorInfoType getChildType(CORINFO_CLASS_STRUCT_* clsHnd, CORINFO_CLASS_STRUCT_** clsRet)
        {
            CorInfoType result = CorInfoType.CORINFO_TYPE_UNDEF;

            var td = HandleToObject(clsHnd);
            if (td.IsArray || td.IsByRef || td.IsPointer)
            {
                TypeDesc returnType = ((ParameterizedType)td).ParameterType;
                result = asCorInfoType(returnType, clsRet);
            }
            else
            {
                *clsRet = null;
            }

            return result;
        }

        private bool isSDArray(CORINFO_CLASS_STRUCT_* cls)
        {
            var td = HandleToObject(cls);
            return td.IsSzArray;
        }

        private uint getArrayRank(CORINFO_CLASS_STRUCT_* cls)
        {
            uint rank = 0;
            var td = HandleToObject(cls) as ArrayType;
            if (td != null)
            {
                rank = (uint)td.Rank;
            }
            return rank;
        }

        private CorInfoArrayIntrinsic getArrayIntrinsicID(CORINFO_METHOD_STRUCT_* ftn)
        {
            CorInfoArrayIntrinsic kind = CorInfoArrayIntrinsic.ILLEGAL;
            if (HandleToObject(ftn) is ArrayMethod am)
            {
                kind = am.Kind switch
                {
                    ArrayMethodKind.Get => CorInfoArrayIntrinsic.GET,
                    ArrayMethodKind.Set => CorInfoArrayIntrinsic.SET,
                    ArrayMethodKind.Address => CorInfoArrayIntrinsic.ADDRESS,
                    _ => CorInfoArrayIntrinsic.ILLEGAL
                };
            }
            return kind;
        }

        private void* getArrayInitializationData(CORINFO_FIELD_STRUCT_* field, uint size)
        {
            var fd = HandleToObject(field);

            // Check for invalid arguments passed to InitializeArray intrinsic
            if (!fd.HasRva ||
                size > fd.FieldType.GetElementSize().AsInt)
            {
                return null;
            }

            return (void*)ObjectToHandle(_compilation.GetFieldRvaData(fd));
        }

#pragma warning disable CA1822 // Mark members as static
        private CorInfoIsAccessAllowedResult canAccessClass(ref CORINFO_RESOLVED_TOKEN pResolvedToken, CORINFO_METHOD_STRUCT_* callerHandle, ref CORINFO_HELPER_DESC pAccessHelper)
#pragma warning restore CA1822 // Mark members as static
        {
            // TODO: Access check
            return CorInfoIsAccessAllowedResult.CORINFO_ACCESS_ALLOWED;
        }

        private nuint printFieldName(CORINFO_FIELD_STRUCT_* fld, byte* buffer, nuint bufferSize, nuint* requiredBufferSize)
        {
            FieldDesc field = HandleToObject(fld);
            return PrintFromUtf16(field.GetName(), buffer, bufferSize, requiredBufferSize);
        }

#pragma warning disable CA1822 // Mark members as static
        private uint getThreadLocalFieldInfo(CORINFO_FIELD_STRUCT_* fld, bool isGCType)
#pragma warning restore CA1822 // Mark members as static
        {
            // Implemented for JIT only for now.

            return 0;
        }

#pragma warning disable CA1822 // Mark members as static
        private void getThreadLocalStaticBlocksInfo(CORINFO_THREAD_STATIC_BLOCKS_INFO* pInfo)
#pragma warning restore CA1822 // Mark members as static
        {
            // Implemented for JIT only for now.
        }

        private CORINFO_CLASS_STRUCT_* getFieldClass(CORINFO_FIELD_STRUCT_* field)
        {
            var fieldDesc = HandleToObject(field);
            return ObjectToHandle(fieldDesc.OwningType);
        }

        private CorInfoType getFieldType(CORINFO_FIELD_STRUCT_* field, CORINFO_CLASS_STRUCT_** structType, CORINFO_CLASS_STRUCT_* fieldOwnerHint)
        {
            FieldDesc fieldDesc = HandleToObject(field);
            TypeDesc fieldType = fieldDesc.FieldType;

            CorInfoType type;
            if (structType != null)
            {
                type = asCorInfoType(fieldType, structType);
            }
            else
            {
                type = asCorInfoType(fieldType);
            }

            return type;
        }

        private uint getFieldOffset(CORINFO_FIELD_STRUCT_* field)
        {
            var fieldDesc = HandleToObject(field);

            Debug.Assert(fieldDesc.Offset != FieldAndOffset.InvalidOffset);

            return (uint)fieldDesc.Offset.AsInt;
        }

        private static CORINFO_FIELD_ACCESSOR getFieldIntrinsic(FieldDesc field)
        {
            Debug.Assert(field.IsIntrinsic);

            var owningType = field.OwningType;
            if ((owningType.IsWellKnownType(WellKnownType.IntPtr) ||
                    owningType.IsWellKnownType(WellKnownType.UIntPtr)) &&
                        field.Name.SequenceEqual("Zero"u8))
            {
                return CORINFO_FIELD_ACCESSOR.CORINFO_FIELD_INTRINSIC_ZERO;
            }
            else if (owningType.IsString && field.Name.SequenceEqual("Empty"u8))
            {
                return CORINFO_FIELD_ACCESSOR.CORINFO_FIELD_INTRINSIC_EMPTY_STRING;
            }
            else if (owningType.Name.SequenceEqual("BitConverter"u8) && owningType.Namespace.SequenceEqual("System"u8) &&
                field.Name.SequenceEqual("IsLittleEndian"u8))
            {
                return CORINFO_FIELD_ACCESSOR.CORINFO_FIELD_INTRINSIC_ISLITTLEENDIAN;
            }

            return (CORINFO_FIELD_ACCESSOR)(-1);
        }

        private bool isFieldStatic(CORINFO_FIELD_STRUCT_* fldHnd)
        {
            return HandleToObject(fldHnd).IsStatic;
        }

        private void getBoundaries(CORINFO_METHOD_STRUCT_* ftn, ref uint cILOffsets, ref uint* pILOffsets, BoundaryTypes* implicitBoundaries)
        {
            // TODO: Debugging
            cILOffsets = 0;
            pILOffsets = null;
            *implicitBoundaries = BoundaryTypes.DEFAULT_BOUNDARIES;
        }

        private void getVars(CORINFO_METHOD_STRUCT_* ftn, ref uint cVars, ILVarInfo** vars, ref bool extendOthers)
        {
            // TODO: Debugging

            cVars = 0;
            *vars = null;

            // Just tell the JIT to extend everything.
            extendOthers = true;
        }

#pragma warning disable CA1822 // Mark members as static
        private void reportRichMappings(InlineTreeNode* inlineTree, uint numInlineTree, RichOffsetMapping* mappings, uint numMappings)
#pragma warning restore CA1822 // Mark members as static
        {
            NativeMemory.Free(inlineTree);
            NativeMemory.Free(mappings);
        }

#pragma warning disable CA1822 // Mark members as static
        private void reportAsyncDebugInfo(AsyncInfo* asyncInfo, AsyncSuspensionPoint* suspensionPoints, AsyncContinuationVarInfo* vars, uint numVars)
#pragma warning restore CA1822 // Mark members as static
        {
            NativeMemory.Free(suspensionPoints);
            NativeMemory.Free(vars);
        }

#pragma warning disable CA1822 // Mark members as static
        private void reportMetadata(byte* key, void* value, nuint length)
#pragma warning restore CA1822 // Mark members as static
        {
        }

#pragma warning disable CA1822 // Mark members as static
        private void* allocateArray(nuint cBytes)
#pragma warning restore CA1822 // Mark members as static
        {
            return NativeMemory.Alloc(cBytes);
        }

#pragma warning disable CA1822 // Mark members as static
        private void freeArray(void* array)
#pragma warning restore CA1822 // Mark members as static
        {
            NativeMemory.Free(array);
        }

#pragma warning disable CA1822 // Mark members as static
        private CORINFO_ARG_LIST_STRUCT_* getArgNext(CORINFO_ARG_LIST_STRUCT_* args)
#pragma warning restore CA1822 // Mark members as static
        {
            return (CORINFO_ARG_LIST_STRUCT_*)((int)args + 1);
        }

        private CorInfoTypeWithMod getArgType(CORINFO_SIG_INFO* sig, CORINFO_ARG_LIST_STRUCT_* args, CORINFO_CLASS_STRUCT_** vcTypeRet)
        {
            int index = (int)args;
            object sigObj = HandleToObject((void*)sig->methodSignature);

            MethodSignature methodSig = sigObj as MethodSignature;

            if (methodSig != null)
            {
                TypeDesc type = methodSig[index];

                CorInfoType corInfoType = asCorInfoType(type, vcTypeRet);
                return (CorInfoTypeWithMod)corInfoType;
            }
            else
            {
                LocalVariableDefinition[] locals = (LocalVariableDefinition[])sigObj;
                TypeDesc type = locals[index].Type;

                CorInfoType corInfoType = asCorInfoType(type, vcTypeRet);

                return (CorInfoTypeWithMod)corInfoType | (locals[index].IsPinned ? CorInfoTypeWithMod.CORINFO_TYPE_MOD_PINNED : 0);
            }
        }

        private CORINFO_CLASS_STRUCT_* getArgClass(CORINFO_SIG_INFO* sig, CORINFO_ARG_LIST_STRUCT_* args)
        {
            int index = (int)args;
            object sigObj = HandleToObject((void*)sig->methodSignature);

            MethodSignature methodSig = sigObj as MethodSignature;
            if (methodSig != null)
            {
                TypeDesc type = methodSig[index];
                return ObjectToHandle(type);
            }
            else
            {
                LocalVariableDefinition[] locals = (LocalVariableDefinition[])sigObj;
                TypeDesc type = locals[index].Type;
                return ObjectToHandle(type);
            }
        }

        private CorInfoHFAElemType getHFAType(CORINFO_CLASS_STRUCT_* hClass)
        {
            var type = (DefType)HandleToObject(hClass);

            // See MethodTable::GetHFAType and Compiler::GetHfaType.
            return (type.ValueTypeShapeCharacteristics & ValueTypeShapeCharacteristics.AggregateMask) switch
            {
                ValueTypeShapeCharacteristics.Float32Aggregate => CorInfoHFAElemType.CORINFO_HFA_ELEM_FLOAT,
                ValueTypeShapeCharacteristics.Float64Aggregate => CorInfoHFAElemType.CORINFO_HFA_ELEM_DOUBLE,
                ValueTypeShapeCharacteristics.Vector64Aggregate => CorInfoHFAElemType.CORINFO_HFA_ELEM_VECTOR64,
                ValueTypeShapeCharacteristics.Vector128Aggregate => CorInfoHFAElemType.CORINFO_HFA_ELEM_VECTOR128,
                _ => CorInfoHFAElemType.CORINFO_HFA_ELEM_NONE
            };
        }

#pragma warning disable CA1822 // Mark members as static
        private bool runWithErrorTrap(void* function, void* parameter)
#pragma warning restore CA1822 // Mark members as static
        {
            // This method is completely handled by the C++ wrapper to the JIT-EE interface,
            // and should never reach the managed implementation.
            Debug.Fail("CorInfoImpl.runWithErrorTrap should not be called");
            throw new NotSupportedException("runWithErrorTrap");
        }

#pragma warning disable CA1822 // Mark members as static
        private bool runWithSPMIErrorTrap(void* function, void* parameter)
#pragma warning restore CA1822 // Mark members as static
        {
            // This method is completely handled by the C++ wrapper to the JIT-EE interface,
            // and should never reach the managed implementation.
            Debug.Fail("CorInfoImpl.runWithSPMIErrorTrap should not be called");
            throw new NotSupportedException("runWithSPMIErrorTrap");
        }

        public static CORINFO_OS TargetToOs(TargetDetails target)
        {
            return target.IsWindows ? CORINFO_OS.CORINFO_WINNT :
                   target.IsApplePlatform ? CORINFO_OS.CORINFO_APPLE : CORINFO_OS.CORINFO_UNIX;
        }

        private void getEEInfo(ref CORINFO_EE_INFO pEEInfoOut)
        {
            pEEInfoOut = default(CORINFO_EE_INFO);

#if DEBUG
            // In debug, write some bogus data to the struct to ensure we have filled everything
            // properly.
            fixed (CORINFO_EE_INFO* tmp = &pEEInfoOut)
                NativeMemory.Fill(tmp, (nuint)sizeof(CORINFO_EE_INFO), 0xcc);
#endif

            int pointerSize = this.PointerSize;

            pEEInfoOut.inlinedCallFrameInfo.size = (uint)SizeOfPInvokeTransitionFrame;

            pEEInfoOut.offsetOfDelegateInstance = (uint)pointerSize;            // Delegate::_firstParameter
            pEEInfoOut.offsetOfDelegateFirstTarget = OffsetOfDelegateFirstTarget;

            pEEInfoOut.sizeOfReversePInvokeFrame = (uint)SizeOfReversePInvokeTransitionFrame;

            pEEInfoOut.osPageSize = 0x1000;

            pEEInfoOut.maxUncheckedOffsetForNullObject = (_compilation.NodeFactory.Target.IsWindows) ?
                (32 * 1024 - 1) : (pEEInfoOut.osPageSize / 2 - 1);

            pEEInfoOut.targetAbi = TargetABI;
            pEEInfoOut.osType = TargetToOs(_compilation.NodeFactory.Target);
        }

        private void getAsyncInfo(ref CORINFO_ASYNC_INFO pAsyncInfoOut)
        {
            DefType continuation = _compilation.TypeSystemContext.SystemModule.GetKnownType("System.Runtime.CompilerServices"u8, "Continuation"u8);
            pAsyncInfoOut.continuationClsHnd = ObjectToHandle(continuation);
            pAsyncInfoOut.continuationNextFldHnd = ObjectToHandle(continuation.GetKnownField("Next"u8));
            pAsyncInfoOut.continuationResumeInfoFldHnd = ObjectToHandle(continuation.GetKnownField("ResumeInfo"u8));
            pAsyncInfoOut.continuationStateFldHnd = ObjectToHandle(continuation.GetKnownField("State"u8));
            pAsyncInfoOut.continuationFlagsFldHnd = ObjectToHandle(continuation.GetKnownField("Flags"u8));
            DefType asyncHelpers = _compilation.TypeSystemContext.SystemModule.GetKnownType("System.Runtime.CompilerServices"u8, "AsyncHelpers"u8);
            DefType executionContext = _compilation.TypeSystemContext.SystemModule.GetKnownType("System.Threading"u8, "ExecutionContext"u8);
            pAsyncInfoOut.captureExecutionContextMethHnd = ObjectToHandle(asyncHelpers.GetKnownMethod("CaptureExecutionContext"u8, null));
            pAsyncInfoOut.restoreExecutionContextMethHnd = ObjectToHandle(asyncHelpers.GetKnownMethod("RestoreExecutionContext"u8, null));
            pAsyncInfoOut.captureContinuationContextMethHnd = ObjectToHandle(asyncHelpers.GetKnownMethod("CaptureContinuationContext"u8, null));
            pAsyncInfoOut.captureContextsMethHnd = ObjectToHandle(asyncHelpers.GetKnownMethod("CaptureContexts"u8, null));
            pAsyncInfoOut.restoreContextsMethHnd = ObjectToHandle(asyncHelpers.GetKnownMethod("RestoreContexts"u8, null));
        }

        private CORINFO_CLASS_STRUCT_* getContinuationType(nuint dataSize, ref bool objRefs, nuint objRefsSize)
        {
            Debug.Assert(objRefsSize == (dataSize + (nuint)(PointerSize - 1)) / (nuint)PointerSize);
#if READYTORUN
            throw new NotImplementedException("getContinuationType");
#else
            GCPointerMapBuilder gcMapBuilder = new GCPointerMapBuilder((int)dataSize, PointerSize);
            ReadOnlySpan<bool> bools = MemoryMarshal.CreateReadOnlySpan(ref objRefs, (int)objRefsSize);
            for (int i = 0; i < bools.Length; i++)
            {
                if (bools[i])
                    gcMapBuilder.MarkGCPointer(i * PointerSize);
            }

            return ObjectToHandle(_compilation.TypeSystemContext.GetContinuationType(gcMapBuilder.ToGCMap()));
#endif
        }

        private mdToken getMethodDefFromMethod(CORINFO_METHOD_STRUCT_* hMethod)
        {
            MethodDesc method = HandleToObject(hMethod);
#if READYTORUN
            if (method is UnboxingMethodDesc unboxingMethodDesc)
            {
                method = unboxingMethodDesc.Target;
            }
#endif
            MethodDesc methodDefinition = method.GetTypicalMethodDefinition();

            // Need to cast down to EcmaMethod. Do not use this as a precedent that casting to Ecma*
            // within the JitInterface is fine. We might want to consider moving this to Compilation.
            TypeSystem.Ecma.EcmaMethod ecmaMethodDefinition = methodDefinition as TypeSystem.Ecma.EcmaMethod;
            if (ecmaMethodDefinition != null)
            {
                return (mdToken)System.Reflection.Metadata.Ecma335.MetadataTokens.GetToken(ecmaMethodDefinition.Handle);
            }

            return 0;
        }

        private static byte[] StringToUTF8(string s)
        {
            int byteCount = Encoding.UTF8.GetByteCount(s);
            byte[] bytes = new byte[byteCount + 1];
            Encoding.UTF8.GetBytes(s, 0, s.Length, bytes, 0);
            return bytes;
        }

        private static byte[] SpanToPinnableBytes(ReadOnlySpan<byte> s)
        {
            byte[] bytes = new byte[s.Length + 1];
            s.CopyTo(bytes);
            return bytes;
        }

        private nuint printMethodName(CORINFO_METHOD_STRUCT_* ftn, byte* buffer, nuint bufferSize, nuint* requiredBufferSize)
        {
            MethodDesc method = HandleToObject(ftn);
            return PrintFromUtf16(method.GetName(), buffer, bufferSize, requiredBufferSize);
        }

        private static string getMethodNameFromMetadataImpl(MethodDesc method, out string className, out string namespaceName, string[] enclosingClassName)
        {
            className = null;
            namespaceName = null;

            string result = method.GetName();

            MetadataType owningType = method.OwningType as MetadataType;
            if (owningType != null)
            {
                className = owningType.GetName();
                namespaceName = owningType.GetNamespace();

                // Query enclosingClassName when the method is in a nested class
                // and get the namespace of enclosing classes (nested class's namespace is empty)
                DefType containingType = owningType;
                for (int i = 0; i < enclosingClassName.Length; i++)
                {
                    containingType = containingType.ContainingType;
                    if (containingType == null)
                        break;

                    enclosingClassName[i] = containingType.GetName();
                    namespaceName = containingType.GetNamespace();
                }
            }

            return result;
        }

        private byte* getMethodNameFromMetadata(CORINFO_METHOD_STRUCT_* ftn, byte** className, byte** namespaceName, byte** enclosingClassNames, nuint maxEnclosingClassNames)
        {
            MethodDesc method = HandleToObject(ftn);

            for (nuint i = 0; i < maxEnclosingClassNames; i++)
                enclosingClassNames[i] = null;

            if (method.GetTypicalMethodDefinition() is EcmaMethod ecmaMethod)
            {
                EcmaType owningType = ecmaMethod.OwningType;
                var reader = owningType.MetadataReader;

                if (className != null)
                    *className = reader.GetTypeNamePointer(owningType.Handle);
                if (namespaceName != null)
                    *namespaceName = reader.GetTypeNamespacePointer(owningType.Handle);

                // Query enclosingClassName when the method is in a nested class
                // and get the namespace of enclosing classes (nested class's namespace is empty)
                EcmaType containingType = owningType;
                for (nuint i = 0; i < maxEnclosingClassNames; i++)
                {
                    containingType = containingType.ContainingType;
                    if (containingType == null)
                        break;

                    enclosingClassNames[i] = reader.GetTypeNamePointer(containingType.Handle);
                    if (namespaceName != null)
                        *namespaceName = reader.GetTypeNamespacePointer(containingType.Handle);
                }

                return reader.GetMethodNamePointer(ecmaMethod.Handle);
            }
            else
            {
                string result;
                string classResult;
                string namespaceResult;
                string[] enclosingResults = new string[maxEnclosingClassNames];

                result = getMethodNameFromMetadataImpl(method, out classResult, out namespaceResult, enclosingResults);

                if (className != null)
                    *className = classResult != null ? (byte*)GetPin(StringToUTF8(classResult)) : null;
                if (namespaceName != null)
                    *namespaceName = namespaceResult != null ? (byte*)GetPin(StringToUTF8(namespaceResult)) : null;
                for (nuint i = 0; i < maxEnclosingClassNames; i++)
                    enclosingClassNames[i] = enclosingResults[i] != null ? (byte*)GetPin(StringToUTF8(enclosingResults[i])) : null;

                return result != null ? (byte*)GetPin(StringToUTF8(result)) : null;
            }
        }

        private uint getMethodHash(CORINFO_METHOD_STRUCT_* ftn)
        {
            return (uint)HandleToObject(ftn).GetHashCode();
        }

        private bool getSystemVAmd64PassStructInRegisterDescriptor(CORINFO_CLASS_STRUCT_* structHnd, SYSTEMV_AMD64_CORINFO_STRUCT_REG_PASSING_DESCRIPTOR* structPassInRegDescPtr)
        {
            TypeDesc typeDesc = HandleToObject(structHnd);

            SystemVStructClassificator.GetSystemVAmd64PassStructInRegisterDescriptor(typeDesc, out *structPassInRegDescPtr);
            return true;
        }

        private void getSwiftLowering(CORINFO_CLASS_STRUCT_* structHnd, ref CORINFO_SWIFT_LOWERING lowering)
        {
            lowering = SwiftPhysicalLowering.LowerTypeForSwiftSignature(HandleToObject(structHnd));
        }

        private void getFpStructLowering(CORINFO_CLASS_STRUCT_* structHnd, ref CORINFO_FPSTRUCT_LOWERING lowering)
        {
            FpStructInRegistersInfo info = RiscVLoongArch64FpStruct.GetFpStructInRegistersInfo(
                HandleToObject(structHnd), _compilation.TypeSystemContext.Target.Architecture);
            if (info.flags != FpStruct.UseIntCallConv)
            {
                lowering.byIntegerCallConv = false;
                lowering.Offsets[0] = info.offset1st;
                lowering.Offsets[1] = info.offset2nd;
                lowering.numLoweredElements = ((info.flags & FpStruct.OnlyOne) != 0) ? 1 : 2;

                if ((info.flags & (FpStruct.BothFloat | FpStruct.FloatInt | FpStruct.OnlyOne)) != 0)
                    lowering.LoweredElements[0] = (info.SizeShift1st() == 3) ? CorInfoType.CORINFO_TYPE_DOUBLE : CorInfoType.CORINFO_TYPE_FLOAT;

                if ((info.flags & (FpStruct.BothFloat | FpStruct.IntFloat)) != 0)
                    lowering.LoweredElements[1] = (info.SizeShift2nd() == 3) ? CorInfoType.CORINFO_TYPE_DOUBLE : CorInfoType.CORINFO_TYPE_FLOAT;

                if ((info.flags & (FpStruct.FloatInt | FpStruct.IntFloat)) != 0)
                {
                    int index = ((info.flags & FpStruct.FloatInt) != 0) ? 1 : 0;
                    uint sizeShift = (index == 0) ? info.SizeShift1st() : info.SizeShift2nd();
                    lowering.LoweredElements[index] = (CorInfoType)((int)CorInfoType.CORINFO_TYPE_BYTE + sizeShift * 2);

                    // unittests
                    Debug.Assert((int)CorInfoType.CORINFO_TYPE_BYTE + 0 * 2 == (int)CorInfoType.CORINFO_TYPE_BYTE);
                    Debug.Assert((int)CorInfoType.CORINFO_TYPE_BYTE + 1 * 2 == (int)CorInfoType.CORINFO_TYPE_SHORT);
                    Debug.Assert((int)CorInfoType.CORINFO_TYPE_BYTE + 2 * 2 == (int)CorInfoType.CORINFO_TYPE_INT);
                    Debug.Assert((int)CorInfoType.CORINFO_TYPE_BYTE + 3 * 2 == (int)CorInfoType.CORINFO_TYPE_LONG);
                }
            }
            else
            {
                lowering.byIntegerCallConv = true;
            }
        }

        private uint getThreadTLSIndex(ref void* ppIndirection)
        { throw new NotImplementedException("getThreadTLSIndex"); }

        private Dictionary<CorInfoHelpFunc, ISymbolNode> _helperCache = new Dictionary<CorInfoHelpFunc, ISymbolNode>();
        private void getHelperFtn(CorInfoHelpFunc ftnNum, CORINFO_CONST_LOOKUP *pNativeEntrypoint, CORINFO_METHOD_STRUCT_** pMethod)
        {
            // We never return a method handle from the managed implementation of this method today
            if (pMethod != null)
                *pMethod = null;

            if (pNativeEntrypoint != null)
            {
                ISymbolNode entryPoint;
                if (!_helperCache.TryGetValue(ftnNum, out entryPoint))
                {
                    entryPoint = GetHelperFtnUncached(ftnNum);
                    _helperCache.Add(ftnNum, entryPoint);
                }
                if (entryPoint.RepresentsIndirectionCell)
                {
                    pNativeEntrypoint->addr = (void*)ObjectToHandle(entryPoint);
                    pNativeEntrypoint->accessType = InfoAccessType.IAT_PVALUE;
                }
                else
                {
                    pNativeEntrypoint->addr = (void*)ObjectToHandle(entryPoint);
                    pNativeEntrypoint->accessType = InfoAccessType.IAT_VALUE;
                }
            }
        }

        public static ReadyToRunHelperId GetReadyToRunHelperFromStaticBaseHelper(CorInfoHelpFunc helper)
        {
            ReadyToRunHelperId res;
            switch (helper)
            {
                case CorInfoHelpFunc.CORINFO_HELP_READYTORUN_GCSTATIC_BASE:
                    res = ReadyToRunHelperId.GetGCStaticBase;
                    break;
                case CorInfoHelpFunc.CORINFO_HELP_READYTORUN_NONGCSTATIC_BASE:
                    res = ReadyToRunHelperId.GetNonGCStaticBase;
                    break;
                case CorInfoHelpFunc.CORINFO_HELP_READYTORUN_THREADSTATIC_BASE:
                    res = ReadyToRunHelperId.GetThreadStaticBase;
                    break;
                case CorInfoHelpFunc.CORINFO_HELP_READYTORUN_NONGCTHREADSTATIC_BASE:
                    res = ReadyToRunHelperId.GetThreadNonGcStaticBase;
                    break;
                default:
                    throw new NotImplementedException("ReadyToRun: " + helper.ToString());
            }
            return res;
        }

        private void getFunctionFixedEntryPoint(CORINFO_METHOD_STRUCT_* ftn, bool isUnsafeFunctionPointer, ref CORINFO_CONST_LOOKUP pResult)
        { throw new NotImplementedException("getFunctionFixedEntryPoint"); }

#pragma warning disable CA1822 // Mark members as static
        private CorInfoHelpFunc getLazyStringLiteralHelper(CORINFO_MODULE_STRUCT_* handle)
#pragma warning restore CA1822 // Mark members as static
        {
            // TODO: Lazy string literal helper
            return CorInfoHelpFunc.CORINFO_HELP_UNDEF;
        }

        private CORINFO_MODULE_STRUCT_* embedModuleHandle(CORINFO_MODULE_STRUCT_* handle, ref void* ppIndirection)
        { throw new NotImplementedException("embedModuleHandle"); }

        private CORINFO_FIELD_STRUCT_* embedFieldHandle(CORINFO_FIELD_STRUCT_* handle, ref void* ppIndirection)
        { throw new NotImplementedException("embedFieldHandle"); }

        private static CORINFO_RUNTIME_LOOKUP_KIND GetGenericRuntimeLookupKind(MethodDesc method)
        {
            if (method.RequiresInstMethodDescArg())
                return CORINFO_RUNTIME_LOOKUP_KIND.CORINFO_LOOKUP_METHODPARAM;
            else if (method.RequiresInstMethodTableArg())
                return CORINFO_RUNTIME_LOOKUP_KIND.CORINFO_LOOKUP_CLASSPARAM;
            else
            {
                Debug.Assert(method.AcquiresInstMethodTableFromThis());
                return CORINFO_RUNTIME_LOOKUP_KIND.CORINFO_LOOKUP_THISOBJ;
            }
        }

        private void getLocationOfThisType(CORINFO_METHOD_STRUCT_* context, ref CORINFO_LOOKUP_KIND result)
        {
            MethodDesc method = HandleToObject(context);

            if (method.IsSharedByGenericInstantiations)
            {
                result.needsRuntimeLookup = true;
                result.runtimeLookupKind = GetGenericRuntimeLookupKind(method);
            }
            else
            {
                result.needsRuntimeLookup = false;
                result.runtimeLookupKind = CORINFO_RUNTIME_LOOKUP_KIND.CORINFO_LOOKUP_THISOBJ;
            }
        }

        private void* GetCookieForInterpreterCalliSig(CORINFO_SIG_INFO* szMetaSig)
        { throw new NotImplementedException("GetCookieForInterpreterCalliSig"); }

        private void* GetCookieForPInvokeCalliSig(CORINFO_SIG_INFO* szMetaSig, ref void* ppIndirection)
        {
#if READYTORUN
            throw new RequiresRuntimeJitException($"{MethodBeingCompiled} -> {nameof(GetCookieForPInvokeCalliSig)}");
#else
            throw new NotImplementedException(nameof(GetCookieForPInvokeCalliSig));
#endif
        }
#pragma warning disable CA1822 // Mark members as static
        private CORINFO_JUST_MY_CODE_HANDLE_* getJustMyCodeHandle(CORINFO_METHOD_STRUCT_* method, ref CORINFO_JUST_MY_CODE_HANDLE_* ppIndirection)
#pragma warning restore CA1822 // Mark members as static
        {
            ppIndirection = null;
            return null;
        }
        private void GetProfilingHandle(ref bool pbHookFunction, ref void* pProfilerHandle, ref bool pbIndirectedHandles)
        { throw new NotImplementedException("GetProfilingHandle"); }

        /// <summary>
        /// Create a CORINFO_CONST_LOOKUP to a symbol and put the address into the addr field
        /// </summary>
        private CORINFO_CONST_LOOKUP CreateConstLookupToSymbol(ISymbolNode symbol)
        {
            CORINFO_CONST_LOOKUP constLookup = default(CORINFO_CONST_LOOKUP);
            constLookup.addr = (void*)ObjectToHandle(symbol);
            constLookup.accessType = symbol.RepresentsIndirectionCell ? InfoAccessType.IAT_PVALUE : InfoAccessType.IAT_VALUE;
            return constLookup;
        }

        private CORINFO_CLASS_STRUCT_* getStaticFieldCurrentClass(CORINFO_FIELD_STRUCT_* field, byte* pIsSpeculative)
        {
            if (pIsSpeculative != null)
                *pIsSpeculative = 1;

            return null;
        }

        private IntPtr getVarArgsHandle(CORINFO_SIG_INFO* pSig, CORINFO_METHOD_STRUCT_* methHnd, ref void* ppIndirection)
        { throw new NotImplementedException("getVarArgsHandle"); }

        private InfoAccessType emptyStringLiteral(ref void* ppValue)
        {
            return constructStringLiteral(_methodScope, (mdToken)CorTokenType.mdtString, ref ppValue);
        }

        private uint getFieldThreadLocalStoreID(CORINFO_FIELD_STRUCT_* field, ref void* ppIndirection)
        { throw new NotImplementedException("getFieldThreadLocalStoreID"); }
        private CORINFO_METHOD_STRUCT_* GetDelegateCtor(CORINFO_METHOD_STRUCT_* methHnd, CORINFO_CLASS_STRUCT_* clsHnd, CORINFO_METHOD_STRUCT_* targetMethodHnd, ref DelegateCtorArgs pCtorData)
        { throw new NotImplementedException("GetDelegateCtor"); }
        private void MethodCompileComplete(CORINFO_METHOD_STRUCT_* methHnd)
        { throw new NotImplementedException("MethodCompileComplete"); }

#pragma warning disable CA1822 // Mark members as static
        private bool getTailCallHelpers(ref CORINFO_RESOLVED_TOKEN callToken, CORINFO_SIG_INFO* sig, CORINFO_GET_TAILCALL_HELPERS_FLAGS flags, ref CORINFO_TAILCALL_HELPERS pResult)
#pragma warning restore CA1822 // Mark members as static
        {
            // Slow tailcalls are not supported yet
            // https://github.com/dotnet/runtime/issues/35423
#if READYTORUN
            throw new RequiresRuntimeJitException(nameof(getTailCallHelpers));
#else
            return false;
#endif
        }

#pragma warning disable CA1822 // Mark members as static
        private CORINFO_METHOD_STRUCT_* getAsyncResumptionStub(ref void* entryPoint)
#pragma warning restore CA1822 // Mark members as static
        {
#if READYTORUN
            throw new NotImplementedException("Crossgen2 does not support runtime-async yet");
#else
            _asyncResumptionStub ??= new AsyncResumptionStub(MethodBeingCompiled);

            entryPoint = (void*)ObjectToHandle(_compilation.NodeFactory.MethodEntrypoint(_asyncResumptionStub));
            return ObjectToHandle(_asyncResumptionStub);
#endif
        }

        private byte[] _code;
        private byte[] _coldCode;
        private int _codeAlignment;

        private byte[] _roData;

        private MethodReadOnlyDataNode _roDataBlob;
        private int _roDataAlignment;

        private int _numFrameInfos;
        private int _usedFrameInfos;
        private FrameInfo[] _frameInfos;

#if READYTORUN
        private int _numColdFrameInfos;
        private int _usedColdFrameInfos;
        private FrameInfo[] _coldFrameInfos;
#endif

        private byte[] _gcInfo;
        private CORINFO_EH_CLAUSE[] _ehClauses;

        private DependencyList _additionalDependencies;

        private void allocMem(ref AllocMemArgs args)
        {
            args.hotCodeBlock = (void*)GetPin(_code = new byte[args.hotCodeSize]);
            args.hotCodeBlockRW = args.hotCodeBlock;

            if (args.coldCodeSize != 0)
            {

#if READYTORUN
                this._methodColdCodeNode = new MethodColdCodeNode(MethodBeingCompiled);
#endif
                args.coldCodeBlock = (void*)GetPin(_coldCode = new byte[args.coldCodeSize]);
                args.coldCodeBlockRW = args.coldCodeBlock;
            }

            _codeAlignment = -1;
            if ((args.flag & CorJitAllocMemFlag.CORJIT_ALLOCMEM_FLG_32BYTE_ALIGN) != 0)
            {
                _codeAlignment = 32;
            }
            else if ((args.flag & CorJitAllocMemFlag.CORJIT_ALLOCMEM_FLG_16BYTE_ALIGN) != 0)
            {
                _codeAlignment = 16;
            }

            if (args.roDataSize != 0)
            {
                _roDataAlignment = 8;

                if ((args.flag & CorJitAllocMemFlag.CORJIT_ALLOCMEM_FLG_RODATA_64BYTE_ALIGN) != 0)
                {
                    _roDataAlignment = 64;
                }
                else if ((args.flag & CorJitAllocMemFlag.CORJIT_ALLOCMEM_FLG_RODATA_32BYTE_ALIGN) != 0)
                {
                    _roDataAlignment = 32;
                }
                else if ((args.flag & CorJitAllocMemFlag.CORJIT_ALLOCMEM_FLG_RODATA_16BYTE_ALIGN) != 0)
                {
                    _roDataAlignment = 16;
                }
                else if (args.roDataSize < 8)
                {
                    _roDataAlignment = PointerSize;
                }

                _roData = new byte[args.roDataSize];

                _roDataBlob = new MethodReadOnlyDataNode(MethodBeingCompiled);

                args.roDataBlock = (void*)GetPin(_roData);
                args.roDataBlockRW = args.roDataBlock;
            }

            if (_numFrameInfos > 0)
            {
                _frameInfos = new FrameInfo[_numFrameInfos];
            }

#if READYTORUN
            if (_numColdFrameInfos > 0)
            {
                _coldFrameInfos = new FrameInfo[_numColdFrameInfos];
            }
#endif
        }

        private void reserveUnwindInfo(bool isFunclet, bool isColdCode, uint unwindSize)
        {
#if READYTORUN
            if (isColdCode)
            {
                _numColdFrameInfos++;
            }
            else
#endif
            {
                _numFrameInfos++;
            }
        }

        private void allocUnwindInfo(byte* pHotCode, byte* pColdCode, uint startOffset, uint endOffset, uint unwindSize, byte* pUnwindBlock, CorJitFuncKind funcKind)
        {
            Debug.Assert(FrameInfoFlags.Filter == (FrameInfoFlags)CorJitFuncKind.CORJIT_FUNC_FILTER);
            Debug.Assert(FrameInfoFlags.Handler == (FrameInfoFlags)CorJitFuncKind.CORJIT_FUNC_HANDLER);

            FrameInfoFlags flags = (FrameInfoFlags)funcKind;

            if (funcKind == CorJitFuncKind.CORJIT_FUNC_ROOT)
            {
                if (this.MethodBeingCompiled.IsUnmanagedCallersOnly)
                    flags |= FrameInfoFlags.ReversePInvoke;
            }

            byte[] blobData = null;

            if (pUnwindBlock != null || pColdCode == null)
            {
                blobData = new byte[unwindSize];
                for (uint i = 0; i < unwindSize; i++)
                {
                    blobData[i] = pUnwindBlock[i];
                }
            }

#if !READYTORUN
            var target = _compilation.TypeSystemContext.Target;

            if (target.Architecture == TargetArchitecture.ARM64 && target.OperatingSystem == TargetOS.Linux)
            {
                blobData = CompressARM64CFI(blobData);
            }
#endif
#if READYTORUN
            if (pColdCode == null)
#endif
            {
                _frameInfos[_usedFrameInfos++] = new FrameInfo(flags, (int)startOffset, (int)endOffset, blobData);
            }
#if READYTORUN
            else
            {
                _coldFrameInfos[_usedColdFrameInfos++] = new FrameInfo(flags, (int)startOffset, (int)endOffset, blobData);
            }
#endif
        }

        private void* allocGCInfo(nuint size)
        {
            _gcInfo = new byte[size];
            return (void*)GetPin(_gcInfo);
        }

#pragma warning disable CA1822 // Mark members as static
        private bool logMsg(uint level, byte* fmt, IntPtr args)
#pragma warning restore CA1822 // Mark members as static
        {
            // Console.WriteLine(Marshal.PtrToStringUTF8((IntPtr)fmt));
            return false;
        }

        private int doAssert(byte* szFile, int iLine, byte* szExpr)
        {
            Logger.LogMessage(Marshal.PtrToStringUTF8((IntPtr)szFile) + ":" + iLine);
            Logger.LogMessage(Marshal.PtrToStringUTF8((IntPtr)szExpr));

            return 1;
        }

#pragma warning disable CA1822 // Mark members as static
        private void reportFatalError(CorJitResult result)
#pragma warning restore CA1822 // Mark members as static
        {
            // We could add some logging here, but for now it's unnecessary.
            // CompileMethod is going to fail with this CorJitResult anyway.
        }

#pragma warning disable CA1822 // Mark members as static
        private void recordCallSite(uint instrOffset, CORINFO_SIG_INFO* callSig, CORINFO_METHOD_STRUCT_* methodHandle)
#pragma warning restore CA1822 // Mark members as static
        {
        }

        private ArrayBuilder<Relocation> _codeRelocs;
        private ArrayBuilder<Relocation> _roDataRelocs;
#if READYTORUN
        private ArrayBuilder<Relocation> _coldCodeRelocs;
#endif

        /// <summary>
        /// Various type of block.
        /// </summary>
        public enum BlockType : sbyte
        {
            /// <summary>Not a generated block.</summary>
            Unknown = -1,
            /// <summary>Represent code.</summary>
            Code = 0,
            /// <summary>Represent cold code (i.e. code not called frequently).</summary>
            ColdCode = 1,
            /// <summary>Read-only data.</summary>
            ROData = 2,
            /// <summary>Instrumented Block Count Data</summary>
            BBCounts = 3
        }

        private BlockType findKnownBlock(void* location, out int offset)
        {
            fixed (byte* pCode = _code)
            {
                if (pCode <= (byte*)location && (byte*)location < pCode + _code.Length)
                {
                    offset = (int)((byte*)location - pCode);
                    return BlockType.Code;
                }
            }

            if (_coldCode != null)
            {
                fixed (byte* pColdCode = _coldCode)
                {
                    if (pColdCode <= (byte*)location && (byte*)location < pColdCode + _coldCode.Length)
                    {
                        offset = (int)((byte*)location - pColdCode);
                        return BlockType.ColdCode;
                    }
                }
            }

            if (_roData != null)
            {
                fixed (byte* pROData = _roData)
                {
                    if (pROData <= (byte*)location && (byte*)location < pROData + _roData.Length)
                    {
                        offset = (int)((byte*)location - pROData);
                        return BlockType.ROData;
                    }
                }
            }

            {
                BlockType retBlockType = BlockType.Unknown;
                offset = 0;
                findKnownBBCountBlock(ref retBlockType, location, ref offset);
                if (retBlockType == BlockType.BBCounts)
                    return retBlockType;
            }

            offset = 0;
            return BlockType.Unknown;
        }

        partial void findKnownBBCountBlock(ref BlockType blockType, void* location, ref int offset);

        private ref ArrayBuilder<Relocation> findRelocBlock(BlockType blockType, out int length)
        {
            switch (blockType)
            {
                case BlockType.Code:
                    length = _code.Length;
                    return ref _codeRelocs;
                case BlockType.ROData:
                    length = _roData.Length;
                    return ref _roDataRelocs;
#if READYTORUN
                case BlockType.ColdCode:
                    length = _coldCode.Length;
                    return ref _coldCodeRelocs;
#endif
                default:
                    throw new NotImplementedException("Arbitrary relocs");
            }
        }

        // Translates relocation type constants used by JIT (defined in winnt.h) to RelocType enumeration
        private static RelocType GetRelocType(TargetArchitecture targetArchitecture, ushort fRelocType)
        {
            switch (targetArchitecture)
            {
                case TargetArchitecture.ARM64:
                {
                    const ushort IMAGE_REL_ARM64_BRANCH26 = 3;
                    const ushort IMAGE_REL_ARM64_PAGEBASE_REL21 = 4;
                    const ushort IMAGE_REL_ARM64_PAGEOFFSET_12A = 6;
                    const ushort IMAGE_REL_ARM64_SECREL_LOW12A = 9;
                    const ushort IMAGE_REL_ARM64_SECREL_HIGH12A = 0xA;
                    const ushort IMAGE_REL_ARM64_TLSDESC_ADR_PAGE21 = 0x107;
                    const ushort IMAGE_REL_ARM64_TLSDESC_LD64_LO12 = 0x108;
                    const ushort IMAGE_REL_ARM64_TLSDESC_ADD_LO12 = 0x109;
                    const ushort IMAGE_REL_ARM64_TLSDESC_CALL = 0x10A;


                    switch (fRelocType)
                    {
                        case IMAGE_REL_ARM64_BRANCH26:
                            return RelocType.IMAGE_REL_BASED_ARM64_BRANCH26;
                        case IMAGE_REL_ARM64_PAGEBASE_REL21:
                            return RelocType.IMAGE_REL_BASED_ARM64_PAGEBASE_REL21;
                        case IMAGE_REL_ARM64_PAGEOFFSET_12A:
                            return RelocType.IMAGE_REL_BASED_ARM64_PAGEOFFSET_12A;
                        case IMAGE_REL_ARM64_TLSDESC_ADR_PAGE21:
                            return RelocType.IMAGE_REL_AARCH64_TLSDESC_ADR_PAGE21;
                        case IMAGE_REL_ARM64_TLSDESC_ADD_LO12:
                            return RelocType.IMAGE_REL_AARCH64_TLSDESC_ADD_LO12;
                        case IMAGE_REL_ARM64_TLSDESC_LD64_LO12:
                            return RelocType.IMAGE_REL_AARCH64_TLSDESC_LD64_LO12;
                        case IMAGE_REL_ARM64_TLSDESC_CALL:
                            return RelocType.IMAGE_REL_AARCH64_TLSDESC_CALL;
                        case IMAGE_REL_ARM64_SECREL_HIGH12A:
                            return RelocType.IMAGE_REL_ARM64_TLS_SECREL_HIGH12A;
                        case IMAGE_REL_ARM64_SECREL_LOW12A:
                            return RelocType.IMAGE_REL_ARM64_TLS_SECREL_LOW12A;
                        default:
                            Debug.Fail("Invalid RelocType: " + fRelocType);
                            return 0;
                    }
                }
                case TargetArchitecture.LoongArch64:
                {
                    const ushort IMAGE_REL_LOONGARCH64_PC = 3;
                    const ushort IMAGE_REL_LOONGARCH64_JIR = 4;

                    switch (fRelocType)
                    {
                        case IMAGE_REL_LOONGARCH64_PC:
                            return RelocType.IMAGE_REL_BASED_LOONGARCH64_PC;
                        case IMAGE_REL_LOONGARCH64_JIR:
                            return RelocType.IMAGE_REL_BASED_LOONGARCH64_JIR;
                        default:
                            Debug.Fail("Invalid RelocType: " + fRelocType);
                            return 0;
                    }
                }
                case TargetArchitecture.RiscV64:
                {
                    const ushort IMAGE_REL_RISCV64_PC = 3;

                    switch (fRelocType)
                    {
                        case IMAGE_REL_RISCV64_PC:
                            return RelocType.IMAGE_REL_BASED_RISCV64_PC;
                        default:
                            Debug.Fail("Invalid RelocType: " + fRelocType);
                            return 0;
                    }
                }
                default:
                    return (RelocType)fRelocType;
            }
        }

        private void recordRelocation(void* location, void* locationRW, void* target, ushort fRelocType, int addlDelta)
        {
            int relocOffset;
            BlockType locationBlock = findKnownBlock(location, out relocOffset);
            Debug.Assert(locationBlock != BlockType.Unknown, "BlockType.Unknown not expected");

            int length;
            ref ArrayBuilder<Relocation> sourceBlock = ref findRelocBlock(locationBlock, out length);

            int relocDelta;
            BlockType targetBlock = findKnownBlock(target, out relocDelta);

            ISymbolNode relocTarget;
            switch (targetBlock)
            {
                case BlockType.Code:
                    relocTarget = _methodCodeNode;
                    break;

                case BlockType.ColdCode:
#if READYTORUN
                    Debug.Assert(_methodColdCodeNode != null);
                    relocTarget = _methodColdCodeNode;
                    break;
#else
                    throw new NotImplementedException("ColdCode relocs");
#endif

                case BlockType.ROData:
                    relocTarget = _roDataBlob;
                    break;

#if READYTORUN
                case BlockType.BBCounts:
                    relocTarget = null;
                    break;
#endif

                default:
                    // Reloc points to something outside of the generated blocks
                    var targetObject = HandleToObject(target);

#if READYTORUN
                    if (targetObject is RequiresRuntimeJitIfUsedSymbol requiresRuntimeSymbol)
                    {
                        throw new RequiresRuntimeJitException(requiresRuntimeSymbol.Message);
                    }
#endif

                    relocTarget = (ISymbolNode)targetObject;
                    break;
            }

            relocDelta += addlDelta;

            TargetArchitecture targetArchitecture = _compilation.TypeSystemContext.Target.Architecture;
            RelocType relocType = GetRelocType(targetArchitecture, fRelocType);
            // relocDelta is stored as the value
            Relocation.WriteValue(relocType, location, relocDelta);

            if (sourceBlock.Count == 0)
                sourceBlock.EnsureCapacity(length / 32 + 1);
            sourceBlock.Add(new Relocation(relocType, relocOffset, relocTarget));
        }

        private ushort getRelocTypeHint(void* target)
        {
            switch (_compilation.TypeSystemContext.Target.Architecture)
            {
                case TargetArchitecture.X64:
                    return (ushort)RelocType.IMAGE_REL_BASED_REL32;

#if READYTORUN
                case TargetArchitecture.ARM:
                    return (ushort)RelocType.IMAGE_REL_BASED_THUMB_BRANCH24;
#endif

                default:
                    return ushort.MaxValue;
            }
        }

        private uint getExpectedTargetArchitecture()
        {
            TargetArchitecture arch = _compilation.TypeSystemContext.Target.Architecture;

            switch (arch)
            {
                case TargetArchitecture.X86:
                    return (uint)ImageFileMachine.I386;
                case TargetArchitecture.X64:
                    return (uint)ImageFileMachine.AMD64;
                case TargetArchitecture.ARM:
                    return (uint)ImageFileMachine.ARM;
                case TargetArchitecture.ARM64:
                    return (uint)ImageFileMachine.ARM64;
                case TargetArchitecture.LoongArch64:
                    return (uint)ImageFileMachine.LoongArch64;
                case TargetArchitecture.RiscV64:
                    return (uint)ImageFileMachine.RiscV64;
                default:
                    throw new NotImplementedException("Expected target architecture is not supported");
            }
        }

        private bool doesFieldBelongToClass(CORINFO_FIELD_STRUCT_* fld, CORINFO_CLASS_STRUCT_* cls)
        {
            var field = HandleToObject(fld);
            var queryType = HandleToObject(cls);

            Debug.Assert(!field.IsStatic);

            // doesFieldBelongToClass implements the predicate of...
            // if field is not associated with the class in any way, return false.
            // if field is the only FieldDesc that the JIT might see for a given class handle
            // and logical field pair then return true. This is needed as the field handle here
            // is used as a key into a hashtable mapping writes to fields to value numbers.
            //
            // In this implementation this is made more complex as the JIT is exposed to CORINFO_FIELD_STRUCT
            // pointers which represent exact instantions, so performing exact matching is the necessary approach

            // BaseType._field, BaseType -> true
            // BaseType._field, DerivedType -> true
            // BaseType<__Canon>._field, BaseType<__Canon> -> true
            // BaseType<__Canon>._field, BaseType<string> -> false
            // BaseType<__Canon>._field, BaseType<object> -> false
            // BaseType<sbyte>._field, BaseType<sbyte> -> true
            // BaseType<sbyte>._field, BaseType<byte> -> false

            var fieldOwnerType = field.OwningType;

            while (queryType != null)
            {
                if (fieldOwnerType == queryType)
                    return true;
                queryType = queryType.BaseType;
            }

            return false;
        }

        private bool isMethodDefinedInCoreLib()
        {
            TypeDesc owningType = MethodBeingCompiled.OwningType;
            MetadataType owningMetadataType = owningType as MetadataType;
            if (owningMetadataType == null)
            {
                return false;
            }
            return owningMetadataType.Module == _compilation.TypeSystemContext.SystemModule;
        }

        private uint getJitFlags(ref CORJIT_FLAGS flags, uint sizeInBytes)
        {
            // Read the user-defined configuration options.
            foreach (var flag in JitConfigProvider.Instance.Flags)
                flags.Set(flag);

            flags.InstructionSetFlags.Add(_compilation.InstructionSetSupport.OptimisticFlags);

            // Set the rest of the flags that don't make sense to expose publicly.
            flags.Set(CorJitFlag.CORJIT_FLAG_AOT);
            flags.Set(CorJitFlag.CORJIT_FLAG_RELOC);
            flags.Set(CorJitFlag.CORJIT_FLAG_USE_PINVOKE_HELPERS);

            TargetArchitecture targetArchitecture = _compilation.TypeSystemContext.Target.Architecture;

            switch (targetArchitecture)
            {
                case TargetArchitecture.X64:
                case TargetArchitecture.X86:
                    Debug.Assert(InstructionSet.X86_X86Base == InstructionSet.X64_X86Base);
                    Debug.Assert(_compilation.InstructionSetSupport.IsInstructionSetSupported(InstructionSet.X86_X86Base));
                    break;

                case TargetArchitecture.ARM64:
                    Debug.Assert(_compilation.InstructionSetSupport.IsInstructionSetSupported(InstructionSet.ARM64_AdvSimd));
                    break;
            }

            if (targetArchitecture == TargetArchitecture.ARM && !_compilation.TypeSystemContext.Target.IsWindows)
                flags.Set(CorJitFlag.CORJIT_FLAG_RELATIVE_CODE_RELOCS);

            if (targetArchitecture == TargetArchitecture.RiscV64)
                flags.Set(CorJitFlag.CORJIT_FLAG_FRAMED);

            if (this.MethodBeingCompiled.IsUnmanagedCallersOnly)
            {
                // Validate UnmanagedCallersOnlyAttribute usage
                if (!this.MethodBeingCompiled.Signature.IsStatic) // Must be a static method
                {
                    ThrowHelper.ThrowInvalidProgramException(ExceptionStringID.InvalidProgramNonStaticMethod, this.MethodBeingCompiled);
                }

                if (this.MethodBeingCompiled.HasInstantiation || this.MethodBeingCompiled.OwningType.HasInstantiation) // No generics involved
                {
                    ThrowHelper.ThrowInvalidProgramException(ExceptionStringID.InvalidProgramGenericMethod, this.MethodBeingCompiled);
                }

#if READYTORUN
                // TODO: enable this check in full AOT
                if (Marshaller.IsMarshallingRequired(this.MethodBeingCompiled.Signature, ((MetadataType)this.MethodBeingCompiled.OwningType).Module, this.MethodBeingCompiled.GetUnmanagedCallersOnlyMethodCallingConventions())) // Only blittable arguments
                {
                    ThrowHelper.ThrowInvalidProgramException(ExceptionStringID.InvalidProgramNonBlittableTypes, this.MethodBeingCompiled);
                }
#endif

                flags.Set(CorJitFlag.CORJIT_FLAG_REVERSE_PINVOKE);
            }

            if (this.MethodBeingCompiled.IsPInvoke)
            {
                flags.Set(CorJitFlag.CORJIT_FLAG_IL_STUB);
            }

            if (this.MethodBeingCompiled.IsNoOptimization)
            {
                flags.Set(CorJitFlag.CORJIT_FLAG_MIN_OPT);
            }

            if (this.MethodBeingCompiled.Context.Target.Abi == TargetAbi.NativeAotArmel)
            {
                flags.Set(CorJitFlag.CORJIT_FLAG_SOFTFP_ABI);
            }

            if (this.MethodBeingCompiled.IsAsyncCall())
            {
                flags.Set(CorJitFlag.CORJIT_FLAG_ASYNC);
            }

            return (uint)sizeof(CORJIT_FLAGS);
        }

        private MemoryStream _cachedMemoryStream = new MemoryStream();

        public static void ComputeJitPgoInstrumentationSchema(Func<object, IntPtr> objectToHandle, PgoSchemaElem[] pgoResultsSchemas, out PgoInstrumentationSchema[] nativeSchemas, MemoryStream instrumentationData, Func<TypeDesc, bool> typeFilter = null)
        {
            nativeSchemas = new PgoInstrumentationSchema[pgoResultsSchemas.Length];
            instrumentationData.SetLength(0);
            BinaryWriter bwInstrumentationData = new BinaryWriter(instrumentationData);
            for (int i = 0; i < nativeSchemas.Length; i++)
            {
                if ((bwInstrumentationData.BaseStream.Position % 8) == 4)
                {
                    bwInstrumentationData.Write(0);
                }

                Debug.Assert((bwInstrumentationData.BaseStream.Position % 8) == 0);
                nativeSchemas[i].Offset = new IntPtr(checked((int)bwInstrumentationData.BaseStream.Position));
                nativeSchemas[i].ILOffset = pgoResultsSchemas[i].ILOffset;
                nativeSchemas[i].Count = pgoResultsSchemas[i].Count;
                nativeSchemas[i].Other = pgoResultsSchemas[i].Other;
                nativeSchemas[i].InstrumentationKind = (PgoInstrumentationKind)pgoResultsSchemas[i].InstrumentationKind;

                if (pgoResultsSchemas[i].DataObject == null)
                {
                    bwInstrumentationData.Write(pgoResultsSchemas[i].DataLong);
                }
                else
                {
                    object dataObject = pgoResultsSchemas[i].DataObject;
                    if (dataObject is int[] intArray)
                    {
                        foreach (int intVal in intArray)
                            bwInstrumentationData.Write(intVal);
                    }
                    else if (dataObject is long[] longArray)
                    {
                        foreach (long longVal in longArray)
                            bwInstrumentationData.Write(longVal);
                    }
                    else if (dataObject is TypeSystemEntityOrUnknown[] typeArray)
                    {
                        foreach (TypeSystemEntityOrUnknown typeVal in typeArray)
                        {
                            nint ptrVal;

                            if (typeVal.AsType != null && (typeFilter == null || typeFilter(typeVal.AsType)))
                            {
                                ptrVal = (IntPtr)objectToHandle(typeVal.AsType);
                            }
                            else if (typeVal.AsMethod != null)
                            {
                                ptrVal = (IntPtr)objectToHandle(typeVal.AsMethod);
                            }
                            else
                            {
                                // The "Unknown types are the values from 1-33
                                ptrVal = new IntPtr((typeVal.AsUnknown % 32) + 1);
                            }

                            if (IntPtr.Size == 4)
                                bwInstrumentationData.Write((int)ptrVal);
                            else
                                bwInstrumentationData.Write((long)ptrVal);
                        }
                    }
                }
            }

            bwInstrumentationData.Flush();
        }

        private HRESULT getPgoInstrumentationResults(CORINFO_METHOD_STRUCT_* ftnHnd, ref PgoInstrumentationSchema* pSchema, ref uint countSchemaItems, byte** pInstrumentationData,
            ref PgoSource pPgoSource, ref bool pDynamicPgo)
        {
            MethodDesc methodDesc = HandleToObject(ftnHnd);

            if (!_pgoResults.TryGetValue(methodDesc, out PgoInstrumentationResults pgoResults))
            {
#if READYTORUN
                PgoSchemaElem[] pgoResultsSchemas = _compilation.ProfileData.GetAllowSynthesis(_compilation, methodDesc, out bool isSynthesized)?.SchemaData;

                if (pgoResultsSchemas != null && isSynthesized && _compilation.ProfileData.EmbedPgoDataInR2RImage)
                {
                    if (_synthesizedPgoDependencies == null)
                        _synthesizedPgoDependencies = new HashSet<MethodDesc>();

                    _synthesizedPgoDependencies.Add(methodDesc);
                }
#else
                PgoSchemaElem[] pgoResultsSchemas = _compilation.ProfileData[methodDesc]?.SchemaData;
#endif
                if (pgoResultsSchemas == null)
                {
                    pgoResults.hr = HRESULT.E_NOTIMPL;
                }
                else
                {
#pragma warning disable SA1001, SA1113, SA1115 // Commas should be spaced correctly
                    ComputeJitPgoInstrumentationSchema(ObjectToHandle, pgoResultsSchemas, out var nativeSchemas, _cachedMemoryStream
#if !READYTORUN
                        , _compilation.CanReferenceConstructedMethodTable
#endif
                        );
#pragma warning restore SA1001, SA1113, SA1115 // Commas should be spaced correctly

                    var instrumentationData = _cachedMemoryStream.ToArray();
                    pgoResults.pInstrumentationData = (byte*)GetPin(instrumentationData);
                    pgoResults.countSchemaItems = (uint)nativeSchemas.Length;
                    pgoResults.pSchema = (PgoInstrumentationSchema*)GetPin(nativeSchemas);
                    pgoResults.hr = HRESULT.S_OK;
                }

                _pgoResults.Add(methodDesc, pgoResults);
            }

            pSchema = pgoResults.pSchema;
            countSchemaItems = pgoResults.countSchemaItems;
            *pInstrumentationData = pgoResults.pInstrumentationData;
            pPgoSource = PgoSource.Static;
            pDynamicPgo = false;
            return pgoResults.hr;
        }

#if READYTORUN
        InstructionSetFlags _actualInstructionSetSupported;
        InstructionSetFlags _actualInstructionSetUnsupported;

        private bool notifyInstructionSetUsage(InstructionSet instructionSet, bool supportEnabled)
        {
            instructionSet = InstructionSetFlags.ConvertToImpliedInstructionSetForVectorInstructionSets(_compilation.TypeSystemContext.Target.Architecture, instructionSet);

            Debug.Assert(!_compilation.InstructionSetSupport.NonSpecifiableFlags.HasInstructionSet(instructionSet));

            if (supportEnabled)
            {
                _actualInstructionSetSupported.AddInstructionSet(instructionSet);
            }
            else
            {
                // By policy we code review all changes into corelib, such that failing to use an instruction
                // set is not a reason to not support usage of it. Except for functions which check if a given
                // feature is supported or hardware accelerated.
                if (!isMethodDefinedInCoreLib())
                {
                    _actualInstructionSetUnsupported.AddInstructionSet(instructionSet);
                }
                else
                {
                    // We want explicitly implemented ISimdVector<TSelf, T> APIs to still be expanded where possible
                    // but, they all prefix the qualified name of the interface first, so we'll check for that and
                    // skip the prefix before trying to resolve the method.
                    ReadOnlySpan<char> methodName = MethodBeingCompiled.GetName().AsSpan();

                    if (methodName.StartsWith("System.Runtime.Intrinsics.ISimdVector<System."))
                    {
                        ReadOnlySpan<char> partialMethodName = methodName.Slice(45);

                        if (partialMethodName.StartsWith("Numerics.Vector"))
                        {
                            partialMethodName = partialMethodName.Slice(15);

                            if (partialMethodName.StartsWith("<T>,T>."))
                            {
                                methodName = partialMethodName.Slice(7);
                            }
                        }
                        if (partialMethodName.StartsWith("Runtime.Intrinsics.Vector"))
                        {
                            partialMethodName = partialMethodName.Slice(25);

                            if (partialMethodName.StartsWith("64<T>,T>."))
                            {
                                methodName = partialMethodName.Slice(9);
                            }
                            else if (partialMethodName.StartsWith("128<T>,T>.") ||
                                    partialMethodName.StartsWith("256<T>,T>.") ||
                                    partialMethodName.StartsWith("512<T>,T>."))
                            {
                                methodName = partialMethodName.Slice(10);
                            }
                        }
                    }

                    if (methodName.Equals("get_IsSupported", StringComparison.Ordinal) ||
                        methodName.Equals("get_IsHardwareAccelerated", StringComparison.Ordinal))
                    {
                        _actualInstructionSetUnsupported.AddInstructionSet(instructionSet);
                    }
                }
            }
            return supportEnabled;
        }
#else
        private bool notifyInstructionSetUsage(InstructionSet instructionSet, bool supportEnabled)
        {
            instructionSet = InstructionSetFlags.ConvertToImpliedInstructionSetForVectorInstructionSets(_compilation.TypeSystemContext.Target.Architecture, instructionSet);

            Debug.Assert(!_compilation.InstructionSetSupport.NonSpecifiableFlags.HasInstructionSet(instructionSet));

            return supportEnabled ? _compilation.InstructionSetSupport.IsInstructionSetSupported(instructionSet) : false;
        }
#endif

        private static bool TryReadRvaFieldData(FieldDesc field, byte* buffer, int bufferSize, int valueOffset)
        {
            Debug.Assert(buffer != null);
            Debug.Assert(bufferSize > 0);
            Debug.Assert(valueOffset >= 0);
            Debug.Assert(field.IsStatic);
            Debug.Assert(field.HasRva);

            if (!field.IsThreadStatic && field.IsInitOnly && field is EcmaField ecmaField)
            {
                ReadOnlySpan<byte> rvaData = ecmaField.GetFieldRvaData();
                if (rvaData.Length >= bufferSize && valueOffset <= rvaData.Length - bufferSize)
                {
                    rvaData.Slice(valueOffset, bufferSize).CopyTo(new Span<byte>(buffer, bufferSize));
                    return true;
                }
            }
            return false;
        }

        private CORINFO_METHOD_STRUCT_* getSpecialCopyHelper(CORINFO_CLASS_STRUCT_* type)
        {
            throw new NotImplementedException("getSpecialCopyHelper");
        }
    }
}<|MERGE_RESOLUTION|>--- conflicted
+++ resolved
@@ -1831,7 +1831,6 @@
 
             if (result is MethodDesc method)
             {
-<<<<<<< HEAD
                 if (method.IsAsync)
                 {
 #if READYTORUN
@@ -1845,8 +1844,6 @@
                 TypeDesc owningClass = method.OwningType;
                 pResolvedToken.hClass = ObjectToHandle(owningClass);
 
-=======
->>>>>>> 5668ab92
 #if !SUPPORT_JIT
                 _compilation.TypeSystemContext.EnsureLoadableMethod(method);
 #endif
