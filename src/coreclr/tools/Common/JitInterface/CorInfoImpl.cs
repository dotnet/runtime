// Licensed to the .NET Foundation under one or more agreements.
// The .NET Foundation licenses this file to you under the MIT license.

using System;
using System.Collections.Generic;
using System.Diagnostics;
using System.IO;
using System.Text;
using System.Runtime.CompilerServices;
using System.Runtime.ExceptionServices;
using System.Runtime.InteropServices;

#if SUPPORT_JIT
using Internal.Runtime.CompilerServices;
#endif

using Internal.IL;
using Internal.TypeSystem;
using Internal.TypeSystem.Ecma;
using Internal.TypeSystem.Interop;
using Internal.CorConstants;
using Internal.Pgo;

using ILCompiler;
using ILCompiler.DependencyAnalysis;

#if READYTORUN
using System.Reflection.Metadata.Ecma335;
using ILCompiler.DependencyAnalysis.ReadyToRun;
#endif

namespace Internal.JitInterface
{
    internal enum CompilationResult
    {
        CompilationComplete,
        CompilationRetryRequested
    }

    internal sealed unsafe partial class CorInfoImpl
    {
        //
        // Global initialization and state
        //
        private enum ImageFileMachine
        {
            I386 = 0x014c,
            IA64 = 0x0200,
            AMD64 = 0x8664,
            ARM = 0x01c4,
            ARM64 = 0xaa64,
            LoongArch64 = 0x6264,
        }

        internal const string JitLibrary = "clrjitilc";

#if SUPPORT_JIT
        private const string JitSupportLibrary = "*";
#else
        internal const string JitSupportLibrary = "jitinterface";
#endif

        private IntPtr _jit;

        private IntPtr _unmanagedCallbacks; // array of pointers to JIT-EE interface callbacks

        private ExceptionDispatchInfo _lastException;

        private struct PgoInstrumentationResults
        {
            public PgoInstrumentationSchema* pSchema;
            public uint countSchemaItems;
            public byte* pInstrumentationData;
            public HRESULT hr;
        }

        private Dictionary<MethodDesc, PgoInstrumentationResults> _pgoResults = new Dictionary<MethodDesc, PgoInstrumentationResults>();

        [DllImport(JitLibrary)]
        private static extern IntPtr jitStartup(IntPtr host);

        private static class JitPointerAccessor
        {
            [DllImport(JitLibrary)]
            private static extern IntPtr getJit();

            [DllImport(JitSupportLibrary)]
            private static extern CorJitResult JitProcessShutdownWork(IntPtr jit);

            static JitPointerAccessor()
            {
                s_jit = getJit();

                if (s_jit != IntPtr.Zero)
                {
                    AppDomain.CurrentDomain.ProcessExit += (_, _) => JitProcessShutdownWork(s_jit);
                    AppDomain.CurrentDomain.UnhandledException += (_, _) => JitProcessShutdownWork(s_jit);
                }
            }

            public static IntPtr Get()
            {
                return s_jit;
            }

            private static readonly IntPtr s_jit;
        }

        private struct LikelyClassMethodRecord
        {
            public IntPtr handle;
            public uint likelihood;

            public LikelyClassMethodRecord(IntPtr handle, uint likelihood)
            {
                this.handle = handle;
                this.likelihood = likelihood;
            }
        }

        [DllImport(JitLibrary)]
        private static extern uint getLikelyClasses(LikelyClassMethodRecord* pLikelyClasses, uint maxLikelyClasses, PgoInstrumentationSchema* schema, uint countSchemaItems, byte*pInstrumentationData, int ilOffset);

        [DllImport(JitLibrary)]
        private static extern uint getLikelyMethods(LikelyClassMethodRecord* pLikelyMethods, uint maxLikelyMethods, PgoInstrumentationSchema* schema, uint countSchemaItems, byte*pInstrumentationData, int ilOffset);

        [DllImport(JitSupportLibrary)]
        private static extern IntPtr GetJitHost(IntPtr configProvider);

        //
        // Per-method initialization and state
        //
        private static CorInfoImpl GetThis(IntPtr thisHandle)
        {
            CorInfoImpl _this = Unsafe.Read<CorInfoImpl>((void*)thisHandle);
            Debug.Assert(_this is CorInfoImpl);
            return _this;
        }

        [DllImport(JitSupportLibrary)]
        private static extern CorJitResult JitCompileMethod(out IntPtr exception,
            IntPtr jit, IntPtr thisHandle, IntPtr callbacks,
            ref CORINFO_METHOD_INFO info, uint flags, out IntPtr nativeEntry, out uint codeSize);

        [DllImport(JitSupportLibrary)]
        private static extern uint GetMaxIntrinsicSIMDVectorLength(IntPtr jit, CORJIT_FLAGS* flags);

        [DllImport(JitSupportLibrary)]
        private static extern IntPtr AllocException([MarshalAs(UnmanagedType.LPWStr)]string message, int messageLength);

        [DllImport(JitSupportLibrary)]
        private static extern void JitSetOs(IntPtr jit, CORINFO_OS os);

        private IntPtr AllocException(Exception ex)
        {
            _lastException = ExceptionDispatchInfo.Capture(ex);

            string exString = ex.ToString();
            IntPtr nativeException = AllocException(exString, exString.Length);
            _nativeExceptions ??= new List<IntPtr>();
            _nativeExceptions.Add(nativeException);
            return nativeException;
        }

        [DllImport(JitSupportLibrary)]
        private static extern void FreeException(IntPtr obj);

        [DllImport(JitSupportLibrary)]
        private static extern char* GetExceptionMessage(IntPtr obj);

        public static void Startup(CORINFO_OS os)
        {
            jitStartup(GetJitHost(JitConfigProvider.Instance.UnmanagedInstance));
            JitSetOs(JitPointerAccessor.Get(), os);
        }

        public CorInfoImpl()
        {
            _jit = JitPointerAccessor.Get();
            if (_jit == IntPtr.Zero)
            {
                throw new IOException("Failed to initialize JIT");
            }

            _unmanagedCallbacks = GetUnmanagedCallbacks();
        }

        private Logger Logger
        {
            get
            {
                return _compilation.Logger;
            }
        }

        private CORINFO_MODULE_STRUCT_* _methodScope; // Needed to resolve CORINFO_EH_CLAUSE tokens

        public static IEnumerable<PgoSchemaElem> ConvertTypeHandleHistogramsToCompactTypeHistogramFormat(PgoSchemaElem[] pgoData, CompilationModuleGroup compilationModuleGroup)
        {
            bool hasHistogram = false;
            foreach (var elem in pgoData)
            {
                if (elem.InstrumentationKind == PgoInstrumentationKind.HandleHistogramTypes ||
                    elem.InstrumentationKind == PgoInstrumentationKind.HandleHistogramMethods)
                {
                    // found histogram
                    hasHistogram = true;
                    break;
                }
            }
            if (!hasHistogram)
            {
                foreach (var elem in pgoData)
                {
                    yield return elem;
                }
            }
            else
            {
                int currentObjectIndex = 0x1000000; // This needs to be a somewhat large non-zero number, so that the jit does not confuse it with NULL, or any other special value.
                Dictionary<object, IntPtr> objectToHandle = new Dictionary<object, IntPtr>();
                Dictionary<IntPtr, object> handleToObject = new Dictionary<IntPtr, object>();

                MemoryStream memoryStreamInstrumentationData = new MemoryStream();
                ComputeJitPgoInstrumentationSchema(LocalObjectToHandle, pgoData, out var nativeSchema, memoryStreamInstrumentationData);
                var instrumentationData = memoryStreamInstrumentationData.ToArray();

                for (int i = 0; i < pgoData.Length; i++)
                {
                    if ((i + 1 < pgoData.Length) &&
                        (pgoData[i].InstrumentationKind == PgoInstrumentationKind.HandleHistogramIntCount ||
                         pgoData[i].InstrumentationKind == PgoInstrumentationKind.HandleHistogramLongCount) &&
                        (pgoData[i + 1].InstrumentationKind == PgoInstrumentationKind.HandleHistogramTypes ||
                         pgoData[i + 1].InstrumentationKind == PgoInstrumentationKind.HandleHistogramMethods))
                    {
                        PgoSchemaElem? newElem = ComputeLikelyClassMethod(i, handleToObject, nativeSchema, instrumentationData, compilationModuleGroup);
                        if (newElem.HasValue)
                        {
                            yield return newElem.Value;
                        }
                        i++; // The histogram is two entries long, so skip an extra entry
                        continue;
                    }
                    yield return pgoData[i];
                }

                IntPtr LocalObjectToHandle(object input)
                {
                    if (objectToHandle.TryGetValue(input, out var result))
                    {
                        return result;
                    }
                    result = new IntPtr(currentObjectIndex++);
                    objectToHandle.Add(input, result);
                    handleToObject.Add(result, input);
                    return result;
                }
            }
        }

        private static PgoSchemaElem? ComputeLikelyClassMethod(int index, Dictionary<IntPtr, object> handleToObject, PgoInstrumentationSchema[] nativeSchema, byte[] instrumentationData, CompilationModuleGroup compilationModuleGroup)
        {
            // getLikelyClasses will use two entries from the native schema table. There must be at least two present to avoid overruning the buffer
            if (index > (nativeSchema.Length - 2))
                return null;

            bool isType = nativeSchema[index + 1].InstrumentationKind == PgoInstrumentationKind.HandleHistogramTypes;

            fixed(PgoInstrumentationSchema* pSchema = &nativeSchema[index])
            {
                fixed(byte* pInstrumentationData = &instrumentationData[0])
                {
                    // We're going to store only the most popular type/method to reduce size of the profile
                    LikelyClassMethodRecord* likelyClassMethods = stackalloc LikelyClassMethodRecord[1];
                    uint numberOfRecords;
                    if (isType)
                    {
                        numberOfRecords = getLikelyClasses(likelyClassMethods, 1, pSchema, 2, pInstrumentationData, nativeSchema[index].ILOffset);
                    }
                    else
                    {
                        numberOfRecords = getLikelyMethods(likelyClassMethods, 1, pSchema, 2, pInstrumentationData, nativeSchema[index].ILOffset);
                    }

                    if (numberOfRecords > 0)
                    {
                        TypeSystemEntityOrUnknown[] newData = null;
                        if (isType)
                        {
                            TypeDesc type = (TypeDesc)handleToObject[likelyClassMethods->handle];
#if READYTORUN
                            if (compilationModuleGroup.VersionsWithType(type))
#endif
                            {
                                newData = new[] { new TypeSystemEntityOrUnknown(type) };
                            }
                        }
                        else
                        {
                            MethodDesc method = (MethodDesc)handleToObject[likelyClassMethods->handle];

#if READYTORUN
                            if (compilationModuleGroup.VersionsWithMethodBody(method))
#endif
                            {
                                newData = new[] { new TypeSystemEntityOrUnknown(method) };
                            }
                        }

                        if (newData != null)
                        {
                            PgoSchemaElem likelyClassElem = default(PgoSchemaElem);
                            likelyClassElem.InstrumentationKind = isType ? PgoInstrumentationKind.GetLikelyClass : PgoInstrumentationKind.GetLikelyMethod;
                            likelyClassElem.ILOffset = nativeSchema[index].ILOffset;
                            likelyClassElem.Count = 1;
                            likelyClassElem.Other = (int)(likelyClassMethods->likelihood | (numberOfRecords << 8));
                            likelyClassElem.DataObject = newData;
                            return likelyClassElem;
                        }
                    }
                }
            }

            return null;
        }

        private CompilationResult CompileMethodInternal(IMethodNode methodCodeNodeNeedingCode, MethodIL methodIL)
        {
            // methodIL must not be null
            if (methodIL == null)
            {
                ThrowHelper.ThrowInvalidProgramException(ExceptionStringID.InvalidProgramSpecific, MethodBeingCompiled);
            }

            CORINFO_METHOD_INFO methodInfo;
            Get_CORINFO_METHOD_INFO(MethodBeingCompiled, methodIL, &methodInfo);

            _methodScope = methodInfo.scope;

#if !READYTORUN
            SetDebugInformation(methodCodeNodeNeedingCode, methodIL);
#endif

            CorInfoImpl _this = this;

            IntPtr exception;
            IntPtr nativeEntry;
            uint codeSize;
            var result = JitCompileMethod(out exception,
                    _jit, (IntPtr)Unsafe.AsPointer(ref _this), _unmanagedCallbacks,
                    ref methodInfo, (uint)CorJitFlag.CORJIT_FLAG_CALL_GETJITFLAGS, out nativeEntry, out codeSize);
            if (exception != IntPtr.Zero)
            {
                if (_lastException != null)
                {
                    // If we captured a managed exception, rethrow that.
                    // TODO: might not actually be the real reason. It could be e.g. a JIT failure/bad IL that followed
                    // an inlining attempt with a type system problem in it...
#if SUPPORT_JIT
                    _lastException.Throw();
#else
                    if (_lastException.SourceException is TypeSystemException)
                    {
                        // Type system exceptions can be turned into code that throws the exception at runtime.
                        _lastException.Throw();
                    }
#if READYTORUN
                    else if (_lastException.SourceException is RequiresRuntimeJitException)
                    {
                        // Runtime JIT requirement is not a cause for failure, we just mustn't JIT a particular method
                        _lastException.Throw();
                    }
#endif
                    else
                    {
                        // This is just a bug somewhere.
                        throw new CodeGenerationFailedException(_methodCodeNode.Method, _lastException.SourceException);
                    }
#endif
                }

                // This is a failure we don't know much about.
                char* szMessage = GetExceptionMessage(exception);
                string message = szMessage != null ? new string(szMessage) : "JIT Exception";
                throw new Exception(message);
            }
            if (result == CorJitResult.CORJIT_BADCODE)
            {
                ThrowHelper.ThrowInvalidProgramException();
            }
            if (result == CorJitResult.CORJIT_IMPLLIMITATION)
            {
#if READYTORUN
                throw new RequiresRuntimeJitException("JIT implementation limitation");
#else
                ThrowHelper.ThrowInvalidProgramException();
#endif
            }
            if (result != CorJitResult.CORJIT_OK)
            {
#if SUPPORT_JIT
                // FailFast?
                throw new Exception("JIT failed");
#else
                throw new CodeGenerationFailedException(_methodCodeNode.Method);
#endif
            }

            if (codeSize < _code.Length)
            {
                if (_compilation.TypeSystemContext.Target.Architecture != TargetArchitecture.ARM64)
                {
                    // For xarch/arm32, the generated code is sometimes smaller than the memory allocated.
                    // In that case, trim the codeBlock to the actual value.
                    //
                    // For arm64, the allocation request of `hotCodeSize` also includes the roData size
                    // while the `codeSize` returned just contains the size of the native code. As such,
                    // there is guarantee that for armarch, (codeSize == _code.Length) is always true.
                    //
                    // Currently, hot/cold splitting is not done and hence `codeSize` just includes the size of
                    // hotCode. Once hot/cold splitting is done, need to trim respective `_code` or `_coldCode`
                    // accordingly.
                    Debug.Assert(codeSize != 0);
                    Array.Resize(ref _code, (int)codeSize);
                }
            }

            CompilationResult compilationCompleteBehavior = CompilationResult.CompilationComplete;
            DetermineIfCompilationShouldBeRetried(ref compilationCompleteBehavior);
            if (compilationCompleteBehavior == CompilationResult.CompilationRetryRequested)
                return compilationCompleteBehavior;

            PublishCode();
            PublishROData();

            return CompilationResult.CompilationComplete;
        }

        partial void DetermineIfCompilationShouldBeRetried(ref CompilationResult result);

        private void PublishCode()
        {
            var relocs = _codeRelocs.ToArray();
            Array.Sort(relocs, (x, y) => (x.Offset - y.Offset));

            int alignment = JitConfigProvider.Instance.HasFlag(CorJitFlag.CORJIT_FLAG_SIZE_OPT) ?
                _compilation.NodeFactory.Target.MinimumFunctionAlignment :
                _compilation.NodeFactory.Target.OptimumFunctionAlignment;

            alignment = Math.Max(alignment, _codeAlignment);

            var objectData = new ObjectNode.ObjectData(_code,
                                                       relocs,
                                                       alignment,
                                                       new ISymbolDefinitionNode[] { _methodCodeNode });
            ObjectNode.ObjectData ehInfo = _ehClauses != null ? EncodeEHInfo() : null;
            DebugEHClauseInfo[] debugEHClauseInfos = null;
            if (_ehClauses != null)
            {
                debugEHClauseInfos = new DebugEHClauseInfo[_ehClauses.Length];
                for (int i = 0; i < _ehClauses.Length; i++)
                {
                    var clause = _ehClauses[i];
                    debugEHClauseInfos[i] = new DebugEHClauseInfo(clause.TryOffset, clause.TryLength,
                                                        clause.HandlerOffset, clause.HandlerLength);
                }
            }

#pragma warning disable SA1001, SA1113, SA1115 // Comma should be on the same line as previous parameter
            _methodCodeNode.SetCode(objectData
#if !SUPPORT_JIT && !READYTORUN
                , isFoldable: (_compilation._compilationOptions & RyuJitCompilationOptions.MethodBodyFolding) != 0
#endif
                );
#pragma warning restore SA1001, SA1113, SA1115 // Comma should be on the same line as previous parameter

            _methodCodeNode.InitializeFrameInfos(_frameInfos);
            _methodCodeNode.InitializeDebugEHClauseInfos(debugEHClauseInfos);
            _methodCodeNode.InitializeGCInfo(_gcInfo);
            _methodCodeNode.InitializeEHInfo(ehInfo);

            _methodCodeNode.InitializeDebugLocInfos(_debugLocInfos);
            _methodCodeNode.InitializeDebugVarInfos(_debugVarInfos);
#if READYTORUN
            MethodDesc[] inlineeArray;
            if (_inlinedMethods != null)
            {
                inlineeArray = new MethodDesc[_inlinedMethods.Count];
                _inlinedMethods.CopyTo(inlineeArray);
                Array.Sort(inlineeArray, TypeSystemComparer.Instance.Compare);
            }
            else
            {
                inlineeArray = Array.Empty<MethodDesc>();
            }
            _methodCodeNode.InitializeInliningInfo(inlineeArray, _compilation.NodeFactory);

            // Detect cases where the instruction set support used is a superset of the baseline instruction set specification
            var baselineSupport = _compilation.InstructionSetSupport;
            bool needPerMethodInstructionSetFixup = false;
            foreach (var instructionSet in _actualInstructionSetSupported)
            {
                if (!baselineSupport.IsInstructionSetSupported(instructionSet))
                {
                    needPerMethodInstructionSetFixup = true;
                }
            }
            foreach (var instructionSet in _actualInstructionSetUnsupported)
            {
                if (!baselineSupport.IsInstructionSetExplicitlyUnsupported(instructionSet))
                {
                    needPerMethodInstructionSetFixup = true;
                }
            }

            if (needPerMethodInstructionSetFixup)
            {
                TargetArchitecture architecture = _compilation.TypeSystemContext.Target.Architecture;
                _actualInstructionSetSupported.ExpandInstructionSetByImplication(architecture);
                _actualInstructionSetUnsupported.ExpandInstructionSetByReverseImplication(architecture);
                _actualInstructionSetUnsupported.Set64BitInstructionSetVariants(architecture);

                InstructionSetSupport actualSupport = new InstructionSetSupport(_actualInstructionSetSupported, _actualInstructionSetUnsupported, architecture);
                var node = _compilation.SymbolNodeFactory.PerMethodInstructionSetSupportFixup(actualSupport);
                AddPrecodeFixup(node);
            }

            Debug.Assert(_stashedPrecodeFixups.Count == 0);
            if (_precodeFixups != null)
            {
                HashSet<ISymbolNode> computedNodes = new HashSet<ISymbolNode>();
                foreach (var fixup in _precodeFixups)
                {
                    if (computedNodes.Add(fixup))
                    {
                        _methodCodeNode.Fixups.Add(fixup);
                    }
                }
            }
#else
            var methodIL = (MethodIL)HandleToObject((void*)_methodScope);
            CodeBasedDependencyAlgorithm.AddDependenciesDueToMethodCodePresence(ref _additionalDependencies, _compilation.NodeFactory, MethodBeingCompiled, methodIL);
            _methodCodeNode.InitializeNonRelocationDependencies(_additionalDependencies);
            _methodCodeNode.InitializeDebugInfo(_debugInfo);

            LocalVariableDefinition[] locals = methodIL.GetLocals();
            TypeDesc[] localTypes = new TypeDesc[locals.Length];
            for (int i = 0; i < localTypes.Length; i++)
                localTypes[i] = locals[i].Type;

            _methodCodeNode.InitializeLocalTypes(localTypes);
#endif
        }

        private void PublishROData()
        {
            if (_roDataBlob == null)
            {
                return;
            }

            var relocs = _roDataRelocs.ToArray();
            Array.Sort(relocs, (x, y) => (x.Offset - y.Offset));
            var objectData = new ObjectNode.ObjectData(_roData,
                                                       relocs,
                                                       _roDataAlignment,
                                                       new ISymbolDefinitionNode[] { _roDataBlob });

            _roDataBlob.InitializeData(objectData);
        }

        private MethodDesc MethodBeingCompiled
        {
            get
            {
                return _methodCodeNode.Method;
            }
        }

        private int PointerSize
        {
            get
            {
                return _compilation.TypeSystemContext.Target.PointerSize;
            }
        }

        private Dictionary<object, GCHandle> _pins = new Dictionary<object, GCHandle>();

        private IntPtr GetPin(object obj)
        {
            GCHandle handle;
            if (!_pins.TryGetValue(obj, out handle))
            {
                handle = GCHandle.Alloc(obj, GCHandleType.Pinned);
                _pins.Add(obj, handle);
            }
            return handle.AddrOfPinnedObject();
        }

        private List<IntPtr> _nativeExceptions;

        private void CompileMethodCleanup()
        {
            foreach (var pin in _pins)
                pin.Value.Free();
            _pins.Clear();

            if (_nativeExceptions != null)
            {
                foreach (IntPtr ex in _nativeExceptions)
                    FreeException(ex);
                _nativeExceptions = null;
            }

            _methodCodeNode = null;

            _code = null;
            _coldCode = null;

            _roData = null;
            _roDataBlob = null;

            _codeRelocs = default(ArrayBuilder<Relocation>);
            _roDataRelocs = default(ArrayBuilder<Relocation>);

            _numFrameInfos = 0;
            _usedFrameInfos = 0;
            _frameInfos = null;

            _gcInfo = null;
            _ehClauses = null;

#if !READYTORUN
            _debugInfo = null;

            _additionalDependencies = null;
#endif
            _debugLocInfos = null;
            _debugVarInfos = null;
            _lastException = null;

#if READYTORUN
            _inlinedMethods = null;
            _actualInstructionSetSupported = default(InstructionSetFlags);
            _actualInstructionSetUnsupported = default(InstructionSetFlags);
            _precodeFixups = null;
            _stashedPrecodeFixups.Clear();
            _stashedInlinedMethods.Clear();
            _ilBodiesNeeded = null;
#endif

            _instantiationToJitVisibleInstantiation = null;

            _pgoResults.Clear();
        }

        private Dictionary<object, IntPtr> _objectToHandle = new Dictionary<object, IntPtr>(new JitObjectComparer());
        private List<object> _handleToObject = new List<object>();

        private const int handleMultiplier = 8;
        private const int handleBase = 0x420000;

#if DEBUG
        private static readonly IntPtr s_handleHighBitSet = (sizeof(IntPtr) == 4) ? new IntPtr(0x40000000) : new IntPtr(0x4000000000000000);
#endif

        private IntPtr ObjectToHandle(object obj)
        {
            // SuperPMI relies on the handle returned from this function being stable for the lifetime of the crossgen2 process
            // If handle deletion is implemented, please update SuperPMI
            IntPtr handle;
            if (!_objectToHandle.TryGetValue(obj, out handle))
            {
                handle = (IntPtr)(handleMultiplier * _handleToObject.Count + handleBase);
#if DEBUG
                handle = new IntPtr((long)s_handleHighBitSet | (long)handle);
#endif
                _handleToObject.Add(obj);
                _objectToHandle.Add(obj, handle);
            }
            return handle;
        }

        private object HandleToObject(void* handle)
        {
#if DEBUG
            handle = (void*)(~s_handleHighBitSet & (nint)handle);
#endif
            int index = ((int)handle - handleBase) / handleMultiplier;
            return _handleToObject[index];
        }

        private MethodDesc HandleToObject(CORINFO_METHOD_STRUCT_* method) => (MethodDesc)HandleToObject((void*)method);
        private CORINFO_METHOD_STRUCT_* ObjectToHandle(MethodDesc method) => (CORINFO_METHOD_STRUCT_*)ObjectToHandle((object)method);
        private TypeDesc HandleToObject(CORINFO_CLASS_STRUCT_* type) => (TypeDesc)HandleToObject((void*)type);
        private CORINFO_CLASS_STRUCT_* ObjectToHandle(TypeDesc type) => (CORINFO_CLASS_STRUCT_*)ObjectToHandle((object)type);
        private FieldDesc HandleToObject(CORINFO_FIELD_STRUCT_* field) => (FieldDesc)HandleToObject((void*)field);
        private CORINFO_FIELD_STRUCT_* ObjectToHandle(FieldDesc field) => (CORINFO_FIELD_STRUCT_*)ObjectToHandle((object)field);
        private MethodILScope HandleToObject(CORINFO_MODULE_STRUCT_* module) => (MethodIL)HandleToObject((void*)module);
        private CORINFO_MODULE_STRUCT_* ObjectToHandle(MethodILScope methodIL) => (CORINFO_MODULE_STRUCT_*)ObjectToHandle((object)methodIL);
        private MethodSignature HandleToObject(MethodSignatureInfo* method) => (MethodSignature)HandleToObject((void*)method);
        private MethodSignatureInfo* ObjectToHandle(MethodSignature method) => (MethodSignatureInfo*)ObjectToHandle((object)method);

        private bool Get_CORINFO_METHOD_INFO(MethodDesc method, MethodIL methodIL, CORINFO_METHOD_INFO* methodInfo)
        {
            if (methodIL == null)
            {
                *methodInfo = default(CORINFO_METHOD_INFO);
                return false;
            }

            methodInfo->ftn = ObjectToHandle(method);
            methodInfo->scope = ObjectToHandle(methodIL);
            var ilCode = methodIL.GetILBytes();
            methodInfo->ILCode = (byte*)GetPin(ilCode);
            methodInfo->ILCodeSize = (uint)ilCode.Length;
            methodInfo->maxStack = (uint)methodIL.MaxStack;
            var exceptionRegions = methodIL.GetExceptionRegions();
            methodInfo->EHcount = (uint)exceptionRegions.Length;
            methodInfo->options = methodIL.IsInitLocals ? CorInfoOptions.CORINFO_OPT_INIT_LOCALS : (CorInfoOptions)0;

            if (method.AcquiresInstMethodTableFromThis())
            {
                methodInfo->options |= CorInfoOptions.CORINFO_GENERICS_CTXT_FROM_THIS;
            }
            else if (method.RequiresInstMethodDescArg())
            {
                methodInfo->options |= CorInfoOptions.CORINFO_GENERICS_CTXT_FROM_METHODDESC;
            }
            else if (method.RequiresInstMethodTableArg())
            {
                methodInfo->options |= CorInfoOptions.CORINFO_GENERICS_CTXT_FROM_METHODTABLE;
            }
            methodInfo->regionKind = CorInfoRegionKind.CORINFO_REGION_NONE;
            Get_CORINFO_SIG_INFO(method, sig: &methodInfo->args, methodIL);
            Get_CORINFO_SIG_INFO(methodIL.GetLocals(), &methodInfo->locals);

            return true;
        }

        private Dictionary<Instantiation, IntPtr[]> _instantiationToJitVisibleInstantiation;
        private CORINFO_CLASS_STRUCT_** GetJitInstantiation(Instantiation inst)
        {
            IntPtr [] jitVisibleInstantiation;
            _instantiationToJitVisibleInstantiation ??= new Dictionary<Instantiation, IntPtr[]>();

            if (!_instantiationToJitVisibleInstantiation.TryGetValue(inst, out jitVisibleInstantiation))
            {
                jitVisibleInstantiation =  new IntPtr[inst.Length];
                for (int i = 0; i < inst.Length; i++)
                    jitVisibleInstantiation[i] = (IntPtr)ObjectToHandle(inst[i]);
                _instantiationToJitVisibleInstantiation.Add(inst, jitVisibleInstantiation);
            }
            return (CORINFO_CLASS_STRUCT_**)GetPin(jitVisibleInstantiation);
        }

        private void Get_CORINFO_SIG_INFO(MethodDesc method, CORINFO_SIG_INFO* sig, MethodILScope scope, bool suppressHiddenArgument = false)
        {
            Get_CORINFO_SIG_INFO(method.Signature, sig, scope);

            // Does the method have a hidden parameter?
            bool hasHiddenParameter = !suppressHiddenArgument && method.RequiresInstArg();

            if (method.IsIntrinsic)
            {
                // Some intrinsics will beg to differ about the hasHiddenParameter decision
#if !READYTORUN
                if (_compilation.TypeSystemContext.IsSpecialUnboxingThunkTargetMethod(method))
                    hasHiddenParameter = false;
#endif

                if (method.IsArrayAddressMethod())
                    hasHiddenParameter = true;
            }

            if (hasHiddenParameter)
            {
                sig->callConv |= CorInfoCallConv.CORINFO_CALLCONV_PARAMTYPE;
            }

            Instantiation owningTypeInst = method.OwningType.Instantiation;
            sig->sigInst.classInstCount = (uint)owningTypeInst.Length;
            if (owningTypeInst.Length != 0)
            {
                sig->sigInst.classInst = GetJitInstantiation(owningTypeInst);
            }

            sig->sigInst.methInstCount = (uint)method.Instantiation.Length;
            if (method.Instantiation.Length != 0)
            {
                sig->sigInst.methInst = GetJitInstantiation(method.Instantiation);
            }
        }

        private void Get_CORINFO_SIG_INFO(MethodSignature signature, CORINFO_SIG_INFO* sig, MethodILScope scope)
        {
            sig->callConv = (CorInfoCallConv)(signature.Flags & MethodSignatureFlags.UnmanagedCallingConventionMask);

            // Varargs are not supported in .NET Core
            if (sig->callConv == CorInfoCallConv.CORINFO_CALLCONV_VARARG)
                ThrowHelper.ThrowBadImageFormatException();

            if (!signature.IsStatic) sig->callConv |= CorInfoCallConv.CORINFO_CALLCONV_HASTHIS;

            TypeDesc returnType = signature.ReturnType;

            CorInfoType corInfoRetType = asCorInfoType(signature.ReturnType, &sig->retTypeClass);
            sig->_retType = (byte)corInfoRetType;
            sig->retTypeSigClass = ObjectToHandle(signature.ReturnType);

            sig->flags = 0;    // used by IL stubs code

            sig->numArgs = (ushort)signature.Length;

            sig->args = (CORINFO_ARG_LIST_STRUCT_*)0; // CORINFO_ARG_LIST_STRUCT_ is argument index

            sig->sigInst.classInst = null; // Not used by the JIT
            sig->sigInst.classInstCount = 0; // Not used by the JIT
            sig->sigInst.methInst = null;
            sig->sigInst.methInstCount = (uint)signature.GenericParameterCount;

            sig->pSig = null;
            sig->cbSig = 0; // Not used by the JIT
            sig->methodSignature = ObjectToHandle(signature);
            sig->scope = scope is not null ? ObjectToHandle(scope) : null; // scope can be null for internal calls and COM methods.
            sig->token = 0; // Not used by the JIT
        }

        private void Get_CORINFO_SIG_INFO(LocalVariableDefinition[] locals, CORINFO_SIG_INFO* sig)
        {
            sig->callConv = CorInfoCallConv.CORINFO_CALLCONV_DEFAULT;
            sig->_retType = (byte)CorInfoType.CORINFO_TYPE_VOID;
            sig->retTypeClass = null;
            sig->retTypeSigClass = null;
            sig->flags = CorInfoSigInfoFlags.CORINFO_SIGFLAG_IS_LOCAL_SIG;

            sig->numArgs = (ushort)locals.Length;

            sig->sigInst.classInst = null;
            sig->sigInst.classInstCount = 0;
            sig->sigInst.methInst = null;
            sig->sigInst.methInstCount = 0;

            sig->args = (CORINFO_ARG_LIST_STRUCT_*)0; // CORINFO_ARG_LIST_STRUCT_ is argument index


            sig->pSig = null;
            sig->cbSig = 0; // Not used by the JIT
            sig->methodSignature = (MethodSignatureInfo*)ObjectToHandle(locals);
            sig->scope = null; // Not used by the JIT
            sig->token = 0; // Not used by the JIT
        }

        private CorInfoType asCorInfoType(TypeDesc type)
        {
            return asCorInfoType(type, out _);
        }

        private CorInfoType asCorInfoType(TypeDesc type, out TypeDesc typeIfNotPrimitive)
        {
            if (type.IsEnum)
            {
                type = type.UnderlyingType;
            }

            if (type.IsPrimitive)
            {
                typeIfNotPrimitive = null;
                Debug.Assert((CorInfoType)TypeFlags.Void == CorInfoType.CORINFO_TYPE_VOID);
                Debug.Assert((CorInfoType)TypeFlags.Double == CorInfoType.CORINFO_TYPE_DOUBLE);

                return (CorInfoType)type.Category;
            }

            if (type.IsPointer || type.IsFunctionPointer)
            {
                typeIfNotPrimitive = null;
                return CorInfoType.CORINFO_TYPE_PTR;
            }

            typeIfNotPrimitive = type;

            if (type.IsByRef)
            {
                return CorInfoType.CORINFO_TYPE_BYREF;
            }

            if (type.IsValueType)
            {
                if (_compilation.TypeSystemContext.Target.Architecture == TargetArchitecture.X86)
                {
                    LayoutInt elementSize = type.GetElementSize();

#if READYTORUN
                    if (elementSize.IsIndeterminate)
                    {
                        throw new RequiresRuntimeJitException(type);
                    }
#endif
                }
                return CorInfoType.CORINFO_TYPE_VALUECLASS;
            }

            return CorInfoType.CORINFO_TYPE_CLASS;
        }

        private CorInfoType asCorInfoType(TypeDesc type, CORINFO_CLASS_STRUCT_** structType)
        {
            var corInfoType = asCorInfoType(type, out TypeDesc typeIfNotPrimitive);
            *structType = (typeIfNotPrimitive != null) ? ObjectToHandle(typeIfNotPrimitive) : null;
            return corInfoType;
        }

        private CORINFO_CONTEXT_STRUCT* contextFromMethod(MethodDesc method)
        {
            return (CORINFO_CONTEXT_STRUCT*)(((nuint)ObjectToHandle(method)) | (nuint)CorInfoContextFlags.CORINFO_CONTEXTFLAGS_METHOD);
        }

        private CORINFO_CONTEXT_STRUCT* contextFromType(TypeDesc type)
        {
            return (CORINFO_CONTEXT_STRUCT*)(((nuint)ObjectToHandle(type)) | (nuint)CorInfoContextFlags.CORINFO_CONTEXTFLAGS_CLASS);
        }

        private static CORINFO_CONTEXT_STRUCT* contextFromMethodBeingCompiled()
        {
            return (CORINFO_CONTEXT_STRUCT*)1;
        }

        private MethodDesc methodFromContext(CORINFO_CONTEXT_STRUCT* contextStruct)
        {
            if (contextStruct == contextFromMethodBeingCompiled())
            {
                return MethodBeingCompiled;
            }

            if (((nuint)contextStruct & (nuint)CorInfoContextFlags.CORINFO_CONTEXTFLAGS_MASK) == (nuint)CorInfoContextFlags.CORINFO_CONTEXTFLAGS_CLASS)
            {
                return null;
            }
            else
            {
                return HandleToObject((CORINFO_METHOD_STRUCT_*)((nuint)contextStruct & ~(nuint)CorInfoContextFlags.CORINFO_CONTEXTFLAGS_MASK));
            }
        }

        private TypeDesc typeFromContext(CORINFO_CONTEXT_STRUCT* contextStruct)
        {
            if (contextStruct == contextFromMethodBeingCompiled())
            {
                return MethodBeingCompiled.OwningType;
            }

            if (((nuint)contextStruct & (nuint)CorInfoContextFlags.CORINFO_CONTEXTFLAGS_MASK) == (nuint)CorInfoContextFlags.CORINFO_CONTEXTFLAGS_CLASS)
            {
                return HandleToObject((CORINFO_CLASS_STRUCT_*)((nuint)contextStruct & ~(nuint)CorInfoContextFlags.CORINFO_CONTEXTFLAGS_MASK));
            }
            else
            {
                return HandleToObject((CORINFO_METHOD_STRUCT_*)((nuint)contextStruct & ~(nuint)CorInfoContextFlags.CORINFO_CONTEXTFLAGS_MASK)).OwningType;
            }
        }

        private TypeSystemEntity entityFromContext(CORINFO_CONTEXT_STRUCT* contextStruct)
        {
            if (contextStruct == contextFromMethodBeingCompiled())
            {
                return MethodBeingCompiled.HasInstantiation ? (TypeSystemEntity)MethodBeingCompiled: (TypeSystemEntity)MethodBeingCompiled.OwningType;
            }

            return (TypeSystemEntity)HandleToObject((void*)((nuint)contextStruct & ~(nuint)CorInfoContextFlags.CORINFO_CONTEXTFLAGS_MASK));
        }

        private bool isIntrinsic(CORINFO_METHOD_STRUCT_* ftn)
        {
            MethodDesc method = HandleToObject(ftn);
            return method.IsIntrinsic || HardwareIntrinsicHelpers.IsHardwareIntrinsic(method);
        }

        private uint getMethodAttribsInternal(MethodDesc method)
        {
            CorInfoFlag result = 0;

            // CORINFO_FLG_PROTECTED - verification only

            if (method.Signature.IsStatic)
                result |= CorInfoFlag.CORINFO_FLG_STATIC;

            if (method.IsSynchronized)
                result |= CorInfoFlag.CORINFO_FLG_SYNCH;
            if (method.IsIntrinsic)
                result |= CorInfoFlag.CORINFO_FLG_INTRINSIC;
            if (method.IsVirtual)
            {
                result |= CorInfoFlag.CORINFO_FLG_VIRTUAL;

                // The JIT only cares about the sealed flag if the method is virtual, or if
                // it is a delegate.

                // method or class might have the final bit
                if (method.IsUnboxingThunk())
                {
                    if (_compilation.IsEffectivelySealed(method.GetUnboxedMethod()))
                        result |= CorInfoFlag.CORINFO_FLG_FINAL;
                }
                else
                {
                    if (_compilation.IsEffectivelySealed(method))
                        result |= CorInfoFlag.CORINFO_FLG_FINAL;
                }
            }
            if (method.IsAbstract)
                result |= CorInfoFlag.CORINFO_FLG_ABSTRACT;
            if (method.IsConstructor || method.IsStaticConstructor)
                result |= CorInfoFlag.CORINFO_FLG_CONSTRUCTOR;

            //
            // See if we need to embed a .cctor call at the head of the
            // method body.
            //

            if (method.IsSharedByGenericInstantiations)
                result |= CorInfoFlag.CORINFO_FLG_SHAREDINST;

            if (method.IsPInvoke)
                result |= CorInfoFlag.CORINFO_FLG_PINVOKE;

#if READYTORUN
            if (method.RequireSecObject)
            {
                result |= CorInfoFlag.CORINFO_FLG_DONT_INLINE_CALLER;
            }
#endif

            if (method.IsAggressiveOptimization)
            {
                result |= CorInfoFlag.CORINFO_FLG_AGGRESSIVE_OPT;
            }

            // TODO: Cache inlining hits
            // Check for an inlining directive.

            if (method.IsNoInlining)
            {
                /* Function marked as not inlineable */
                result |= CorInfoFlag.CORINFO_FLG_DONT_INLINE;
            }
            else if (method.IsAggressiveInlining)
            {
                result |= CorInfoFlag.CORINFO_FLG_FORCEINLINE;
            }

            if (method.OwningType.IsDelegate && method.Name == "Invoke")
            {
                // This is now used to emit efficient invoke code for any delegate invoke,
                // including multicast.
                result |= CorInfoFlag.CORINFO_FLG_DELEGATE_INVOKE;

                // RyuJIT special cases this method; it would assert if it's not final
                // and we might not have set the bit in the code above.
                result |= CorInfoFlag.CORINFO_FLG_FINAL;
            }

#if READYTORUN
            // Check for SIMD intrinsics
            if (method.Context.Target.MaximumSimdVectorLength == SimdVectorLength.None)
            {
                DefType owningDefType = method.OwningType as DefType;
                if (owningDefType != null && VectorOfTFieldLayoutAlgorithm.IsVectorOfTType(owningDefType))
                {
                    throw new RequiresRuntimeJitException("This function is using SIMD intrinsics, their size is machine specific");
                }
            }
#endif

            // Check for hardware intrinsics
            if (HardwareIntrinsicHelpers.IsHardwareIntrinsic(method))
            {
                result |= CorInfoFlag.CORINFO_FLG_INTRINSIC;
            }

            // Internal calls typically turn into fcalls that do not always
            // probe for GC. Be conservative here and always let JIT know that
            // this method may not do GC checks so the JIT might need to make
            // callers fully interruptible.
            if (method.IsInternalCall)
            {
                result |= CorInfoFlag.CORINFO_FLG_NOGCCHECK;
            }

            return (uint)result;
        }

#pragma warning disable CA1822 // Mark members as static
        private void setMethodAttribs(CORINFO_METHOD_STRUCT_* ftn, CorInfoMethodRuntimeFlags attribs)
#pragma warning restore CA1822 // Mark members as static
        {
            // TODO: Inlining
        }

        private void getMethodSig(CORINFO_METHOD_STRUCT_* ftn, CORINFO_SIG_INFO* sig, CORINFO_CLASS_STRUCT_* memberParent)
        {
            MethodDesc method = HandleToObject(ftn);

            // There might be a more concrete parent type specified - this can happen when inlining.
            if (memberParent != null)
            {
                TypeDesc type = HandleToObject(memberParent);

                // Typically, the owning type of the method is a canonical type and the member parent
                // supplied by RyuJIT is a concrete instantiation.
                if (type != method.OwningType)
                {
                    Debug.Assert(type.HasSameTypeDefinition(method.OwningType));
                    Instantiation methodInst = method.Instantiation;
                    method = _compilation.TypeSystemContext.GetMethodForInstantiatedType(method.GetTypicalMethodDefinition(), (InstantiatedType)type);
                    if (methodInst.Length > 0)
                    {
                        method = method.MakeInstantiatedMethod(methodInst);
                    }
                }
            }

            Get_CORINFO_SIG_INFO(method, sig: sig, scope: null);
        }

        private bool getMethodInfo(CORINFO_METHOD_STRUCT_* ftn, CORINFO_METHOD_INFO* info)
        {
            MethodDesc method = HandleToObject(ftn);
#if READYTORUN
            // Add an early CanInline check to see if referring to the IL of the target methods is
            // permitted from within this MethodBeingCompiled, the full CanInline check will be performed
            // later.
            if (!_compilation.CanInline(MethodBeingCompiled, method))
                return false;
#endif
            MethodIL methodIL = _compilation.GetMethodIL(method);
            return Get_CORINFO_METHOD_INFO(method, methodIL, info);
        }

        private CorInfoInline canInline(CORINFO_METHOD_STRUCT_* callerHnd, CORINFO_METHOD_STRUCT_* calleeHnd)
        {
            MethodDesc callerMethod = HandleToObject(callerHnd);
            MethodDesc calleeMethod = HandleToObject(calleeHnd);

            if (_compilation.CanInline(callerMethod, calleeMethod))
            {
                // No restrictions on inlining
                return CorInfoInline.INLINE_PASS;
            }
            else
            {
                // Call may not be inlined
                return CorInfoInline.INLINE_NEVER;
            }
        }

#pragma warning disable CA1822 // Mark members as static
        private void reportTailCallDecision(CORINFO_METHOD_STRUCT_* callerHnd, CORINFO_METHOD_STRUCT_* calleeHnd, bool fIsTailPrefix, CorInfoTailCall tailCallResult, byte* reason)
#pragma warning restore CA1822 // Mark members as static
        {
        }

        private void getEHinfo(CORINFO_METHOD_STRUCT_* ftn, uint EHnumber, ref CORINFO_EH_CLAUSE clause)
        {
            var methodIL = _compilation.GetMethodIL(HandleToObject(ftn));

            var ehRegion = methodIL.GetExceptionRegions()[EHnumber];

            clause.Flags = (CORINFO_EH_CLAUSE_FLAGS)ehRegion.Kind;
            clause.TryOffset = (uint)ehRegion.TryOffset;
            clause.TryLength = (uint)ehRegion.TryLength;
            clause.HandlerOffset = (uint)ehRegion.HandlerOffset;
            clause.HandlerLength = (uint)ehRegion.HandlerLength;
            clause.ClassTokenOrOffset = (uint)((ehRegion.Kind == ILExceptionRegionKind.Filter) ? ehRegion.FilterOffset : ehRegion.ClassToken);
        }

        private CORINFO_CLASS_STRUCT_* getMethodClass(CORINFO_METHOD_STRUCT_* method)
        {
            var m = HandleToObject(method);
            return ObjectToHandle(m.OwningType);
        }

        private CORINFO_MODULE_STRUCT_* getMethodModule(CORINFO_METHOD_STRUCT_* method)
        {
            MethodDesc m = HandleToObject(method);
            if (m is UnboxingMethodDesc unboxingMethodDesc)
            {
                m = unboxingMethodDesc.Target;
            }

            MethodIL methodIL = _compilation.GetMethodIL(m);
            if (methodIL == null)
            {
                return null;
            }
            return ObjectToHandle(methodIL);
        }

        private bool resolveVirtualMethod(CORINFO_DEVIRTUALIZATION_INFO* info)
        {
            // Initialize OUT fields
            info->devirtualizedMethod = null;
            info->requiresInstMethodTableArg = false;
            info->exactContext = null;
            info->detail = CORINFO_DEVIRTUALIZATION_DETAIL.CORINFO_DEVIRTUALIZATION_UNKNOWN;

            TypeDesc objType = HandleToObject(info->objClass);

            // __Canon cannot be devirtualized
            if (objType.IsCanonicalDefinitionType(CanonicalFormKind.Any))
            {
                info->detail = CORINFO_DEVIRTUALIZATION_DETAIL.CORINFO_DEVIRTUALIZATION_FAILED_CANON;
                return false;
            }

            MethodDesc decl = HandleToObject(info->virtualMethod);
            Debug.Assert(!decl.HasInstantiation);

            if ((info->context != null) && decl.OwningType.IsInterface)
            {
                TypeDesc ownerTypeDesc = typeFromContext(info->context);
                if (decl.OwningType != ownerTypeDesc)
                {
                    Debug.Assert(ownerTypeDesc is InstantiatedType);
                    decl = _compilation.TypeSystemContext.GetMethodForInstantiatedType(decl.GetTypicalMethodDefinition(), (InstantiatedType)ownerTypeDesc);
                }
            }

            MethodDesc originalImpl = _compilation.ResolveVirtualMethod(decl, objType, out info->detail);

            if (originalImpl == null)
            {
                // If this assert fires, we failed to devirtualize, probably due to a failure to resolve the
                // virtual to an exact target. This should never happen in practice if the input IL is valid,
                // and the algorithm for virtual function resolution is correct; however, if it does, this is
                // a safe condition, and we could delete this assert. This assert exists in order to help identify
                // cases where the virtual function resolution algorithm either does not function, or is not used
                // correctly.
#if DEBUG
                if (info->detail == CORINFO_DEVIRTUALIZATION_DETAIL.CORINFO_DEVIRTUALIZATION_UNKNOWN)
                {
                    Console.Error.WriteLine($"Failed devirtualization with unexpected unknown failure while compiling {MethodBeingCompiled} with decl {decl} targeting type {objType}");
                    Debug.Assert(info->detail != CORINFO_DEVIRTUALIZATION_DETAIL.CORINFO_DEVIRTUALIZATION_UNKNOWN);
                }
#endif
                return false;
            }

            TypeDesc owningType = originalImpl.OwningType;

            // RyuJIT expects to get the canonical form back
            MethodDesc impl = originalImpl.GetCanonMethodTarget(CanonicalFormKind.Specific);

            bool unboxingStub = impl.OwningType.IsValueType;

            MethodDesc nonUnboxingImpl = impl;
            if (unboxingStub)
            {
                impl = getUnboxingThunk(impl);
            }

#if READYTORUN
            // As there are a variety of situations where the resolved virtual method may be different at compile and runtime (primarily due to subtle differences
            // in the virtual resolution algorithm between the runtime and the compiler, although details such as whether or not type equivalence is enabled
            // can also have an effect), record any decisions made, and if there are differences, simply skip use of the compiled method.
            var resolver = _compilation.NodeFactory.Resolver;

            MethodWithToken methodWithTokenDecl;

            if (info->pResolvedTokenVirtualMethod != null)
            {
                methodWithTokenDecl = ComputeMethodWithToken(decl, ref *info->pResolvedTokenVirtualMethod, null, false);
            }
            else
            {
                ModuleToken declToken = resolver.GetModuleTokenForMethod(decl.GetTypicalMethodDefinition(), allowDynamicallyCreatedReference: false, throwIfNotFound: false);
                if (declToken.IsNull)
                {
                    info->detail = CORINFO_DEVIRTUALIZATION_DETAIL.CORINFO_DEVIRTUALIZATION_FAILED_DECL_NOT_REPRESENTABLE;
                    return false;
                }
                if (!_compilation.CompilationModuleGroup.VersionsWithTypeReference(decl.OwningType))
                {
                    info->detail = CORINFO_DEVIRTUALIZATION_DETAIL.CORINFO_DEVIRTUALIZATION_FAILED_DECL_NOT_REPRESENTABLE;
                    return false;
                }
                methodWithTokenDecl = new MethodWithToken(decl, declToken, null, false, null, devirtualizedMethodOwner: decl.OwningType);
            }
            MethodWithToken methodWithTokenImpl;
#endif

            if (decl == originalImpl)
            {
#if READYTORUN
                methodWithTokenImpl = methodWithTokenDecl;
#endif
                if (info->pResolvedTokenVirtualMethod != null)
                {
                    info->resolvedTokenDevirtualizedMethod = *info->pResolvedTokenVirtualMethod;
                }
                else
                {
                    info->resolvedTokenDevirtualizedMethod = CreateResolvedTokenFromMethod(this, decl
#if READYTORUN
                        , methodWithTokenDecl
#endif
                        );
                }
                info->resolvedTokenDevirtualizedUnboxedMethod = default(CORINFO_RESOLVED_TOKEN);
            }
            else
            {
#if READYTORUN
                methodWithTokenImpl = new MethodWithToken(nonUnboxingImpl, resolver.GetModuleTokenForMethod(nonUnboxingImpl.GetTypicalMethodDefinition(), allowDynamicallyCreatedReference: false, throwIfNotFound: true), null, unboxingStub, null, devirtualizedMethodOwner: impl.OwningType);
#endif

                info->resolvedTokenDevirtualizedMethod = CreateResolvedTokenFromMethod(this, impl
#if READYTORUN
                    , methodWithTokenImpl
#endif
                    );

                if (unboxingStub)
                {
                    info->resolvedTokenDevirtualizedUnboxedMethod = info->resolvedTokenDevirtualizedMethod;
                    info->resolvedTokenDevirtualizedUnboxedMethod.tokenContext = contextFromMethod(nonUnboxingImpl);
                    info->resolvedTokenDevirtualizedUnboxedMethod.hMethod = ObjectToHandle(nonUnboxingImpl);
                }
                else
                {
                    info->resolvedTokenDevirtualizedUnboxedMethod = default(CORINFO_RESOLVED_TOKEN);
                }
            }

#if READYTORUN
            // Testing has not shown that concerns about virtual matching are significant
            // Only generate verification for builds with the stress mode enabled
            if (_compilation.SymbolNodeFactory.VerifyTypeAndFieldLayout)
            {
                ISymbolNode virtualResolutionNode = _compilation.SymbolNodeFactory.CheckVirtualFunctionOverride(methodWithTokenDecl, objType, methodWithTokenImpl);
                AddPrecodeFixup(virtualResolutionNode);
            }
#endif
            info->detail = CORINFO_DEVIRTUALIZATION_DETAIL.CORINFO_DEVIRTUALIZATION_SUCCESS;
            info->devirtualizedMethod = ObjectToHandle(impl);
            info->requiresInstMethodTableArg = false;
            info->exactContext = contextFromType(owningType);

            return true;

            static CORINFO_RESOLVED_TOKEN CreateResolvedTokenFromMethod(CorInfoImpl jitInterface, MethodDesc method
#if READYTORUN
                , MethodWithToken methodWithToken
#endif
                )
            {
#if !READYTORUN
                MethodDesc unboxedMethodDesc = method.IsUnboxingThunk() ? method.GetUnboxedMethod() : method;
                var methodWithToken = new
                {
                    Method = unboxedMethodDesc,
                    OwningType = unboxedMethodDesc.OwningType,
                };
#endif

                CORINFO_RESOLVED_TOKEN result = default(CORINFO_RESOLVED_TOKEN);
                MethodILScope scope = jitInterface._compilation.GetMethodIL(methodWithToken.Method);
                scope ??= EcmaMethodILScope.Create((EcmaMethod)methodWithToken.Method.GetTypicalMethodDefinition());
                result.tokenScope = jitInterface.ObjectToHandle(scope);
                result.tokenContext = jitInterface.contextFromMethod(method);
#if READYTORUN
                result.token = methodWithToken.Token.Token;
                if (methodWithToken.Token.TokenType != CorTokenType.mdtMethodDef)
                {
                    Debug.Assert(false); // This should never happen, but we protect against total failure with the throw below.
                    throw new RequiresRuntimeJitException("Attempt to devirtualize and unable to create token for devirtualized method");
                }
#else
                result.token = (mdToken)0x06BAAAAD;
#endif
                result.tokenType = CorInfoTokenKind.CORINFO_TOKENKIND_DevirtualizedMethod;
                result.hClass = jitInterface.ObjectToHandle(methodWithToken.OwningType);
                result.hMethod = jitInterface.ObjectToHandle(method);

                return result;
            }
        }

        private CORINFO_METHOD_STRUCT_* getUnboxedEntry(CORINFO_METHOD_STRUCT_* ftn, ref bool requiresInstMethodTableArg)
        {
            MethodDesc result = null;
            requiresInstMethodTableArg = false;

            MethodDesc method = HandleToObject(ftn);
            if (method.IsUnboxingThunk())
            {
                result = method.GetUnboxedMethod();
                requiresInstMethodTableArg = method.RequiresInstMethodTableArg();
            }

            return result != null ? ObjectToHandle(result) : null;
        }

        private CORINFO_CLASS_STRUCT_* getDefaultComparerClass(CORINFO_CLASS_STRUCT_* elemType)
        {
            TypeDesc comparand = HandleToObject(elemType);
            TypeDesc comparer = IL.Stubs.ComparerIntrinsics.GetComparerForType(comparand);
            return comparer != null ? ObjectToHandle(comparer) : null;
        }

        private CORINFO_CLASS_STRUCT_* getDefaultEqualityComparerClass(CORINFO_CLASS_STRUCT_* elemType)
        {
            TypeDesc comparand = HandleToObject(elemType);
            TypeDesc comparer = IL.Stubs.ComparerIntrinsics.GetEqualityComparerForType(comparand);
            return comparer != null ? ObjectToHandle(comparer) : null;
        }

        private bool isIntrinsicType(CORINFO_CLASS_STRUCT_* classHnd)
        {
            TypeDesc type = HandleToObject(classHnd);
            return type.IsIntrinsic;
        }

        private CorInfoCallConvExtension getUnmanagedCallConv(CORINFO_METHOD_STRUCT_* method, CORINFO_SIG_INFO* sig, ref bool pSuppressGCTransition)
        {
            pSuppressGCTransition = false;

            if (method != null)
            {
                MethodDesc methodDesc = HandleToObject(method);
                CorInfoCallConvExtension callConv = GetUnmanagedCallConv(HandleToObject(method), out pSuppressGCTransition);
                return callConv;
            }
            else
            {
                Debug.Assert(sig != null);

                CorInfoCallConvExtension callConv = GetUnmanagedCallConv(HandleToObject(sig->methodSignature), out pSuppressGCTransition);
                return callConv;
            }
        }
        private static CorInfoCallConvExtension GetUnmanagedCallConv(MethodDesc methodDesc, out bool suppressGCTransition)
        {
            UnmanagedCallingConventions callingConventions;

            if ((methodDesc.Signature.Flags & MethodSignatureFlags.UnmanagedCallingConventionMask) == 0)
            {
                if (methodDesc.IsPInvoke)
                {
                    callingConventions = methodDesc.GetPInvokeMethodCallingConventions();
                }
                else
                {
                    Debug.Assert(methodDesc.IsUnmanagedCallersOnly);
                    callingConventions = methodDesc.GetUnmanagedCallersOnlyMethodCallingConventions();
                }
            }
            else
            {
                callingConventions = methodDesc.Signature.GetStandaloneMethodSignatureCallingConventions();
            }

            return ToCorInfoCallConvExtension(callingConventions, out suppressGCTransition);
        }

        private static CorInfoCallConvExtension GetUnmanagedCallConv(MethodSignature signature, out bool suppressGCTransition)
        {
            return ToCorInfoCallConvExtension(signature.GetStandaloneMethodSignatureCallingConventions(), out suppressGCTransition);
        }

        private static CorInfoCallConvExtension ToCorInfoCallConvExtension(UnmanagedCallingConventions callConvs, out bool suppressGCTransition)
        {
            CorInfoCallConvExtension result;
            switch (callConvs & UnmanagedCallingConventions.CallingConventionMask)
            {
                case UnmanagedCallingConventions.Cdecl:
                    result = CorInfoCallConvExtension.C;
                    break;
                case UnmanagedCallingConventions.Stdcall:
                    result = CorInfoCallConvExtension.Stdcall;
                    break;
                case UnmanagedCallingConventions.Thiscall:
                    result = CorInfoCallConvExtension.Thiscall;
                    break;
                case UnmanagedCallingConventions.Fastcall:
                    result = CorInfoCallConvExtension.Fastcall;
                    break;
                default:
                    ThrowHelper.ThrowInvalidProgramException();
                    result = CorInfoCallConvExtension.Managed; // unreachable
                    break;
            }

            if ((callConvs & UnmanagedCallingConventions.IsMemberFunction) != 0)
            {
                result = result switch
                {
                    CorInfoCallConvExtension.C => CorInfoCallConvExtension.CMemberFunction,
                    CorInfoCallConvExtension.Stdcall => CorInfoCallConvExtension.StdcallMemberFunction,
                    CorInfoCallConvExtension.Fastcall => CorInfoCallConvExtension.FastcallMemberFunction,
                    _ => result,
                };
            }

            suppressGCTransition = (callConvs & UnmanagedCallingConventions.IsSuppressGcTransition) != 0;

            return result;
        }

        private bool satisfiesMethodConstraints(CORINFO_CLASS_STRUCT_* parent, CORINFO_METHOD_STRUCT_* method)
        { throw new NotImplementedException("satisfiesMethodConstraints"); }
        private bool isCompatibleDelegate(CORINFO_CLASS_STRUCT_* objCls, CORINFO_CLASS_STRUCT_* methodParentCls, CORINFO_METHOD_STRUCT_* method, CORINFO_CLASS_STRUCT_* delegateCls, ref bool pfIsOpenDelegate)
        { throw new NotImplementedException("isCompatibleDelegate"); }
        private void setPatchpointInfo(PatchpointInfo* patchpointInfo)
        { throw new NotImplementedException("setPatchpointInfo"); }
        private PatchpointInfo* getOSRInfo(ref uint ilOffset)
        { throw new NotImplementedException("getOSRInfo"); }

#pragma warning disable CA1822 // Mark members as static
        private void methodMustBeLoadedBeforeCodeIsRun(CORINFO_METHOD_STRUCT_* method)
#pragma warning restore CA1822 // Mark members as static
        {
        }

        private CORINFO_METHOD_STRUCT_* mapMethodDeclToMethodImpl(CORINFO_METHOD_STRUCT_* method)
        { throw new NotImplementedException("mapMethodDeclToMethodImpl"); }

        private static object ResolveTokenWithSubstitution(MethodILScope methodIL, mdToken token, Instantiation typeInst, Instantiation methodInst)
        {
            // Grab the generic definition of the method IL, resolve the token within the definition,
            // and instantiate it with the given context.
            object result = methodIL.GetMethodILScopeDefinition().GetObject((int)token);

            if (result is MethodDesc methodResult)
            {
                result = methodResult.InstantiateSignature(typeInst, methodInst);
            }
            else if (result is FieldDesc fieldResult)
            {
                result = fieldResult.InstantiateSignature(typeInst, methodInst);
            }
            else
            {
                result = ((TypeDesc)result).InstantiateSignature(typeInst, methodInst);
            }

            return result;
        }

        private static object ResolveTokenInScope(MethodILScope methodIL, object typeOrMethodContext, mdToken token)
        {
            MethodDesc owningMethod = methodIL.OwningMethod;

            // If token context differs from the scope, it means we're inlining.
            // If we're inlining a shared method body, we might be able to un-share
            // the referenced token and avoid runtime lookups.
            // Resolve the token in the inlining context.

            object result;
            if (owningMethod != typeOrMethodContext &&
                owningMethod.IsCanonicalMethod(CanonicalFormKind.Any))
            {
                Instantiation methodInst = default;

                Instantiation typeInst;
                if (typeOrMethodContext is TypeDesc typeContext)
                {
                    Debug.Assert(typeContext.HasSameTypeDefinition(owningMethod.OwningType) || typeContext.IsArray);
                    typeInst = typeContext.Instantiation;
                }
                else
                {
                    var methodContext = (MethodDesc)typeOrMethodContext;
                    // Allow cases where the method's do not have instantiations themselves, if
                    // 1. The method defining the context is generic, but the target method is not
                    // 2. Both methods are not generic
                    // 3. The methods are the same generic
                    // AND
                    // The methods are on the same type
                    Debug.Assert((methodContext.HasInstantiation && !owningMethod.HasInstantiation) ||
                        (!methodContext.HasInstantiation && !owningMethod.HasInstantiation) ||
                        methodContext.GetTypicalMethodDefinition() == owningMethod.GetTypicalMethodDefinition() ||
                        (owningMethod.Name == "CreateDefaultInstance" && methodContext.Name == "CreateInstance"));
                    Debug.Assert(methodContext.OwningType.HasSameTypeDefinition(owningMethod.OwningType));
                    typeInst = methodContext.OwningType.Instantiation;
                    methodInst = methodContext.Instantiation;
                }

                result = ResolveTokenWithSubstitution(methodIL, token, typeInst, methodInst);
            }
            else
            {
                // Not inlining - just resolve the token within the methodIL
                result = methodIL.GetObject((int)token);
            }

            return result;
        }

        private object GetRuntimeDeterminedObjectForToken(ref CORINFO_RESOLVED_TOKEN pResolvedToken)
        {
            // Since RyuJIT operates on canonical types (as opposed to runtime determined ones), but the
            // dependency analysis operates on runtime determined ones, we convert the resolved token
            // to the runtime determined form (e.g. Foo<__Canon> becomes Foo<T__Canon>).

            var methodIL = HandleToObject(pResolvedToken.tokenScope);

            var typeOrMethodContext = (pResolvedToken.tokenContext == contextFromMethodBeingCompiled()) ?
                MethodBeingCompiled : HandleToObject((void*)pResolvedToken.tokenContext);

            object result = GetRuntimeDeterminedObjectForToken(methodIL, typeOrMethodContext, pResolvedToken.token);
            if (pResolvedToken.tokenType == CorInfoTokenKind.CORINFO_TOKENKIND_Newarr)
                result = ((TypeDesc)result).MakeArrayType();

            return result;
        }

        private static object GetRuntimeDeterminedObjectForToken(MethodILScope methodIL, object typeOrMethodContext, mdToken token)
        {
            object result = ResolveTokenInScope(methodIL, typeOrMethodContext, token);

            if (result is MethodDesc method)
            {
                if (method.IsSharedByGenericInstantiations)
                {
                    MethodDesc sharedMethod = methodIL.OwningMethod.GetSharedRuntimeFormMethodTarget();
                    result = ResolveTokenWithSubstitution(methodIL, token, sharedMethod.OwningType.Instantiation, sharedMethod.Instantiation);
                    Debug.Assert(((MethodDesc)result).IsRuntimeDeterminedExactMethod);
                }
            }
            else if (result is FieldDesc field)
            {
                if (field.OwningType.IsCanonicalSubtype(CanonicalFormKind.Any))
                {
                    MethodDesc sharedMethod = methodIL.OwningMethod.GetSharedRuntimeFormMethodTarget();
                    result = ResolveTokenWithSubstitution(methodIL, token, sharedMethod.OwningType.Instantiation, sharedMethod.Instantiation);
                    Debug.Assert(((FieldDesc)result).OwningType.IsRuntimeDeterminedSubtype);
                }
            }
            else
            {
                TypeDesc type = (TypeDesc)result;
                if (type.IsCanonicalSubtype(CanonicalFormKind.Any))
                {
                    MethodDesc sharedMethod = methodIL.OwningMethod.GetSharedRuntimeFormMethodTarget();
                    result = ResolveTokenWithSubstitution(methodIL, token, sharedMethod.OwningType.Instantiation, sharedMethod.Instantiation);
                    Debug.Assert(((TypeDesc)result).IsRuntimeDeterminedSubtype ||
                        /* If the resolved type is not runtime determined there's a chance we went down this path
                           because there was a literal typeof(__Canon) in the compiled IL - check for that
                           by resolving the token in the definition. */
                        ((TypeDesc)methodIL.GetMethodILScopeDefinition().GetObject((int)token)).IsCanonicalDefinitionType(CanonicalFormKind.Any));
                }
            }

            return result;
        }

        private void resolveToken(ref CORINFO_RESOLVED_TOKEN pResolvedToken)
        {
            var methodIL = HandleToObject(pResolvedToken.tokenScope);

            var typeOrMethodContext = (pResolvedToken.tokenContext == contextFromMethodBeingCompiled()) ?
                MethodBeingCompiled : HandleToObject((void*)pResolvedToken.tokenContext);

            object result = ResolveTokenInScope(methodIL, typeOrMethodContext, pResolvedToken.token);

            pResolvedToken.hClass = null;
            pResolvedToken.hMethod = null;
            pResolvedToken.hField = null;

#if READYTORUN
            TypeDesc owningType = methodIL.OwningMethod.GetTypicalMethodDefinition().OwningType;
            bool recordToken;
            if (!_compilation.CompilationModuleGroup.VersionsWithMethodBody(methodIL.OwningMethod.GetTypicalMethodDefinition()))
            {
                recordToken = (methodIL.GetMethodILScopeDefinition() is IMethodTokensAreUseableInCompilation) && owningType is EcmaType;
            }
            else
            {
                recordToken = (_compilation.CompilationModuleGroup.VersionsWithType(owningType) || _compilation.CompilationModuleGroup.CrossModuleInlineableType(owningType)) && owningType is EcmaType;
            }
#endif

            if (result is MethodDesc method)
            {
                pResolvedToken.hMethod = ObjectToHandle(method);

                TypeDesc owningClass = method.OwningType;
                pResolvedToken.hClass = ObjectToHandle(owningClass);

#if !SUPPORT_JIT
                _compilation.TypeSystemContext.EnsureLoadableMethod(method);
#endif

#if READYTORUN
                if (recordToken)
                {
                    ModuleToken methodModuleToken = HandleToModuleToken(ref pResolvedToken);
                    var resolver = _compilation.NodeFactory.Resolver;
                    resolver.AddModuleTokenForMethod(method, methodModuleToken);
                }
#else
                _compilation.NodeFactory.MetadataManager.GetDependenciesDueToAccess(ref _additionalDependencies, _compilation.NodeFactory, (MethodIL)methodIL, method);
#endif
            }
            else
            if (result is FieldDesc)
            {
                FieldDesc field = result as FieldDesc;

                // References to literal fields from IL body should never resolve.
                // The CLR would throw a MissingFieldException while jitting and so should we.
                if (field.IsLiteral)
                    ThrowHelper.ThrowMissingFieldException(field.OwningType, field.Name);

                pResolvedToken.hField = ObjectToHandle(field);

                TypeDesc owningClass = field.OwningType;
                pResolvedToken.hClass = ObjectToHandle(owningClass);

#if !SUPPORT_JIT
                _compilation.TypeSystemContext.EnsureLoadableType(owningClass);
#endif

#if !READYTORUN
                _compilation.NodeFactory.MetadataManager.GetDependenciesDueToAccess(ref _additionalDependencies, _compilation.NodeFactory, (MethodIL)methodIL, field);
#endif
            }
            else
            {
                TypeDesc type = (TypeDesc)result;

#if READYTORUN
                if (recordToken)
                {
                    _compilation.NodeFactory.Resolver.AddModuleTokenForType(type, HandleToModuleToken(ref pResolvedToken));
                }
#endif

                if (pResolvedToken.tokenType == CorInfoTokenKind.CORINFO_TOKENKIND_Newarr)
                {
                    if (type.IsVoid)
                        ThrowHelper.ThrowInvalidProgramException(ExceptionStringID.InvalidProgramSpecific, methodIL.OwningMethod);

                    type = type.MakeArrayType();
                }
                pResolvedToken.hClass = ObjectToHandle(type);

#if !SUPPORT_JIT
                _compilation.TypeSystemContext.EnsureLoadableType(type);
#endif
            }

            pResolvedToken.pTypeSpec = null;
            pResolvedToken.cbTypeSpec = 0;
            pResolvedToken.pMethodSpec = null;
            pResolvedToken.cbMethodSpec = 0;
        }

        private bool tryResolveToken(ref CORINFO_RESOLVED_TOKEN pResolvedToken)
        {
            resolveToken(ref pResolvedToken);
            return true;
        }

        private void findSig(CORINFO_MODULE_STRUCT_* module, uint sigTOK, CORINFO_CONTEXT_STRUCT* context, CORINFO_SIG_INFO* sig)
        {
            var methodIL = HandleToObject(module);
            var methodSig = (MethodSignature)methodIL.GetObject((int)sigTOK);

            Get_CORINFO_SIG_INFO(methodSig, sig, methodIL);

#if !READYTORUN
            // Check whether we need to report this as a fat pointer call
            if (_compilation.IsFatPointerCandidate(methodIL.OwningMethod, methodSig))
            {
                sig->flags |= CorInfoSigInfoFlags.CORINFO_SIGFLAG_FAT_CALL;
            }
#else
            VerifyMethodSignatureIsStable(methodSig);
#endif
        }

        private void findCallSiteSig(CORINFO_MODULE_STRUCT_* module, uint methTOK, CORINFO_CONTEXT_STRUCT* context, CORINFO_SIG_INFO* sig)
        {
            var methodIL = HandleToObject(module);
            Get_CORINFO_SIG_INFO(((MethodDesc)methodIL.GetObject((int)methTOK)), sig: sig, methodIL);
        }

        private CORINFO_CLASS_STRUCT_* getTokenTypeAsHandle(ref CORINFO_RESOLVED_TOKEN pResolvedToken)
        {
            WellKnownType result = WellKnownType.RuntimeTypeHandle;

            if (pResolvedToken.hMethod != null)
            {
                result = WellKnownType.RuntimeMethodHandle;
            }
            else
            if (pResolvedToken.hField != null)
            {
                result = WellKnownType.RuntimeFieldHandle;
            }

            return ObjectToHandle(_compilation.TypeSystemContext.GetWellKnownType(result));
        }

        private static CorInfoCanSkipVerificationResult canSkipVerification(CORINFO_MODULE_STRUCT_* module)
        {
            return CorInfoCanSkipVerificationResult.CORINFO_VERIFICATION_CAN_SKIP;
        }

        private bool isValidToken(CORINFO_MODULE_STRUCT_* module, uint metaTOK)
        { throw new NotImplementedException("isValidToken"); }
        private bool isValidStringRef(CORINFO_MODULE_STRUCT_* module, uint metaTOK)
        { throw new NotImplementedException("isValidStringRef"); }

        private int getStringLiteral(CORINFO_MODULE_STRUCT_* module, uint metaTOK, char* buffer, int size)
        {
            Debug.Assert(size >= 0);

            MethodILScope methodIL = HandleToObject(module);
            string str = (string)methodIL.GetObject((int)metaTOK);

            if (buffer != null)
            {
                // Copy str's content to buffer
                str.AsSpan(0, Math.Min(size, str.Length)).CopyTo(new Span<char>(buffer, size));
            }
            return str.Length;
        }

<<<<<<< HEAD
#pragma warning disable CA1822 // Mark members as static
        private int objectToString(void* handle, byte* buffer, int bufferSize)
#pragma warning restore CA1822 // Mark members as static
        {
            Debug.Assert(bufferSize > 0 && handle != null && buffer != null);

            // NOTE: this function is used for pinned/frozen handles
            // it doesn't need to null-terminate the string

            ReadOnlySpan<char> objStr = HandleToObject(handle).ToString();
            var bufferSpan = new Span<byte>(buffer, bufferSize);
            Utf8.FromUtf16(objStr, bufferSpan, out _, out int written);
            return written;
        }

=======
>>>>>>> 56bbc7cf
        private CorInfoType asCorInfoType(CORINFO_CLASS_STRUCT_* cls)
        {
            var type = HandleToObject(cls);
            return asCorInfoType(type);
        }

        private byte* getClassName(CORINFO_CLASS_STRUCT_* cls)
        {
            var type = HandleToObject(cls);
            StringBuilder nameBuilder = new StringBuilder();
            TypeString.Instance.AppendName(nameBuilder, type);
            return (byte*)GetPin(StringToUTF8(nameBuilder.ToString()));
        }

        private byte* getClassNameFromMetadata(CORINFO_CLASS_STRUCT_* cls, byte** namespaceName)
        {
            var type = HandleToObject(cls) as MetadataType;
            if (type != null)
            {
                if (namespaceName != null)
                    *namespaceName = (byte*)GetPin(StringToUTF8(type.Namespace));
                return (byte*)GetPin(StringToUTF8(type.Name));
            }

            if (namespaceName != null)
                *namespaceName = null;
            return null;
        }

        private CORINFO_CLASS_STRUCT_* getTypeInstantiationArgument(CORINFO_CLASS_STRUCT_* cls, uint index)
        {
            TypeDesc type = HandleToObject(cls);
            Instantiation inst = type.Instantiation;

            return index < (uint)inst.Length ? ObjectToHandle(inst[(int)index]) : null;
        }


        private int appendClassName(char** ppBuf, ref int pnBufLen, CORINFO_CLASS_STRUCT_* cls, bool fNamespace, bool fFullInst, bool fAssembly)
        {
            // We support enough of this to make SIMD work, but not much else.

            Debug.Assert(fNamespace && !fFullInst && !fAssembly);

            var type = HandleToObject(cls);
            string name = TypeString.Instance.FormatName(type);

            int length = name.Length;
            if (pnBufLen > 0)
            {
                char* buffer = *ppBuf;
                int lengthToCopy = Math.Min(name.Length, pnBufLen);
                for (int i = 0; i < lengthToCopy; i++)
                    buffer[i] = name[i];
                if (name.Length < pnBufLen)
                {
                    buffer[name.Length] = (char)0;
                }
                else
                {
                    buffer[pnBufLen - 1] = (char)0;
                    lengthToCopy -= 1;
                }

                pnBufLen -= lengthToCopy;
                *ppBuf = buffer + lengthToCopy;
            }

            return length;
        }

        private bool isValueClass(CORINFO_CLASS_STRUCT_* cls)
        {
            return HandleToObject(cls).IsValueType;
        }

#pragma warning disable CA1822 // Mark members as static
        private CorInfoInlineTypeCheck canInlineTypeCheck(CORINFO_CLASS_STRUCT_* cls, CorInfoInlineTypeCheckSource source)
#pragma warning restore CA1822 // Mark members as static
        {
            // TODO: when we support multiple modules at runtime, this will need to do more work
            // NOTE: cls can be null
            return CorInfoInlineTypeCheck.CORINFO_INLINE_TYPECHECK_PASS;
        }

        private uint getClassAttribs(CORINFO_CLASS_STRUCT_* cls)
        {
            TypeDesc type = HandleToObject(cls);
            return getClassAttribsInternal(type);
        }

        private uint getClassAttribsInternal(TypeDesc type)
        {
            // TODO: Support for verification (CORINFO_FLG_GENERIC_TYPE_VARIABLE)

            CorInfoFlag result = (CorInfoFlag)0;

            var metadataType = type as MetadataType;

            // The array flag is used to identify the faked-up methods on
            // array types, i.e. .ctor, Get, Set and Address
            if (type.IsArray)
                result |= CorInfoFlag.CORINFO_FLG_ARRAY;

            if (type.IsInterface)
                result |= CorInfoFlag.CORINFO_FLG_INTERFACE;

            if (type.IsArray || type.IsString)
                result |= CorInfoFlag.CORINFO_FLG_VAROBJSIZE;

            if (type.IsValueType)
            {
                result |= CorInfoFlag.CORINFO_FLG_VALUECLASS;

                if (metadataType.IsByRefLike)
                    result |= CorInfoFlag.CORINFO_FLG_BYREF_LIKE;

                // The CLR has more complicated rules around CUSTOMLAYOUT, but this will do.
                if (metadataType.IsExplicitLayout || (metadataType.IsSequentialLayout && metadataType.GetClassLayout().Size != 0) || metadataType.IsWellKnownType(WellKnownType.TypedReference))
                    result |= CorInfoFlag.CORINFO_FLG_CUSTOMLAYOUT;

                if (metadataType.IsUnsafeValueType)
                    result |= CorInfoFlag.CORINFO_FLG_UNSAFE_VALUECLASS;
            }

            if (type.IsCanonicalSubtype(CanonicalFormKind.Any))
                result |= CorInfoFlag.CORINFO_FLG_SHAREDINST;

            if (type.HasVariance)
                result |= CorInfoFlag.CORINFO_FLG_VARIANCE;

            if (type.IsDelegate)
                result |= CorInfoFlag.CORINFO_FLG_DELEGATE;

            if (_compilation.IsEffectivelySealed(type))
                result |= CorInfoFlag.CORINFO_FLG_FINAL;

            if (type.IsIntrinsic)
                result |= CorInfoFlag.CORINFO_FLG_INTRINSIC_TYPE;

            if (metadataType != null)
            {
                if (metadataType.ContainsGCPointers)
                    result |= CorInfoFlag.CORINFO_FLG_CONTAINS_GC_PTR;

                if (metadataType.IsBeforeFieldInit)
                    result |= CorInfoFlag.CORINFO_FLG_BEFOREFIELDINIT;

                // Assume overlapping fields for explicit layout.
                if (metadataType.IsExplicitLayout)
                    result |= CorInfoFlag.CORINFO_FLG_OVERLAPPING_FIELDS;

                if (metadataType.IsAbstract)
                    result |= CorInfoFlag.CORINFO_FLG_ABSTRACT;
            }

#if READYTORUN
            if (!_compilation.CompilationModuleGroup.VersionsWithType(type))
            {
                // Prevent the JIT from drilling into types outside of the current versioning bubble
                result |= CorInfoFlag.CORINFO_FLG_DONT_DIG_FIELDS;
                result &= ~CorInfoFlag.CORINFO_FLG_BEFOREFIELDINIT;
            }
#endif

            return (uint)result;
        }

        private CORINFO_MODULE_STRUCT_* getClassModule(CORINFO_CLASS_STRUCT_* cls)
        { throw new NotImplementedException("getClassModule"); }
        private CORINFO_ASSEMBLY_STRUCT_* getModuleAssembly(CORINFO_MODULE_STRUCT_* mod)
        { throw new NotImplementedException("getModuleAssembly"); }
        private byte* getAssemblyName(CORINFO_ASSEMBLY_STRUCT_* assem)
        { throw new NotImplementedException("getAssemblyName"); }

#pragma warning disable CA1822 // Mark members as static
        private void* LongLifetimeMalloc(UIntPtr sz)
#pragma warning restore CA1822 // Mark members as static
        {
            return (void*)Marshal.AllocCoTaskMem((int)sz);
        }

#pragma warning disable CA1822 // Mark members as static
        private void LongLifetimeFree(void* obj)
#pragma warning restore CA1822 // Mark members as static
        {
            Marshal.FreeCoTaskMem((IntPtr)obj);
        }

        private UIntPtr getClassModuleIdForStatics(CORINFO_CLASS_STRUCT_* cls, CORINFO_MODULE_STRUCT_** pModule, void** ppIndirection)
        { throw new NotImplementedException("getClassModuleIdForStatics"); }

        private uint getClassSize(CORINFO_CLASS_STRUCT_* cls)
        {
            TypeDesc type = HandleToObject(cls);
            LayoutInt classSize = type.GetElementSize();
#if READYTORUN
            if (classSize.IsIndeterminate)
            {
                throw new RequiresRuntimeJitException(type);
            }

            if (NeedsTypeLayoutCheck(type))
            {
                ISymbolNode node = _compilation.SymbolNodeFactory.CheckTypeLayout(type);
                AddPrecodeFixup(node);
            }
#endif
            return (uint)classSize.AsInt;
        }

        private uint getHeapClassSize(CORINFO_CLASS_STRUCT_* cls)
        {
            TypeDesc type = HandleToObject(cls);

            Debug.Assert(!type.IsValueType);
            Debug.Assert(type.IsDefType);
            Debug.Assert(!type.IsString);
#if READYTORUN
            Debug.Assert(_compilation.IsInheritanceChainLayoutFixedInCurrentVersionBubble(type));
#endif

            return (uint)((DefType)type).InstanceByteCount.AsInt;
        }

        private bool canAllocateOnStack(CORINFO_CLASS_STRUCT_* cls)
        {
            TypeDesc type = HandleToObject(cls);

            Debug.Assert(!type.IsValueType);
            Debug.Assert(type.IsDefType);

            bool result = !type.HasFinalizer;

#if READYTORUN
            if (!_compilation.IsInheritanceChainLayoutFixedInCurrentVersionBubble(type))
                result = false;
#endif

            return result;
        }

        /// <summary>
        /// Managed implementation of CEEInfo::getClassAlignmentRequirementStatic
        /// </summary>
        public static int GetClassAlignmentRequirementStatic(DefType type)
        {
            int alignment = type.Context.Target.PointerSize;

            if (type is MetadataType metadataType && metadataType.HasLayout())
            {
                if (metadataType.IsSequentialLayout || MarshalUtils.IsBlittableType(metadataType))
                {
                    alignment = metadataType.InstanceFieldAlignment.AsInt;
                }
            }

            if (type.Context.Target.Architecture == TargetArchitecture.ARM &&
                alignment < 8 && type.RequiresAlign8())
            {
                // If the structure contains 64-bit primitive fields and the platform requires 8-byte alignment for
                // such fields then make sure we return at least 8-byte alignment. Note that it's technically possible
                // to create unmanaged APIs that take unaligned structures containing such fields and this
                // unconditional alignment bump would cause us to get the calling convention wrong on platforms such
                // as ARM. If we see such cases in the future we'd need to add another control (such as an alignment
                // property for the StructLayout attribute or a marshaling directive attribute for p/invoke arguments)
                // that allows more precise control. For now we'll go with the likely scenario.
                alignment = 8;
            }

            return alignment;
        }

        private Dictionary<DefType, bool> _doubleAlignHeuristicCache = new Dictionary<DefType, bool>();

        //*******************************************************************************
        //
        // Heuristic to determine if we should have instances of this class 8 byte aligned
        //
        private static bool ShouldAlign8(int dwR8Fields, int dwTotalFields)
        {
            return dwR8Fields*2>dwTotalFields && dwR8Fields>=2;
        }

        private static bool ShouldAlign8(DefType type)
        {
            int instanceFields = 0;
            int doubleFields = 0;
            var doubleType = type.Context.GetWellKnownType(WellKnownType.Double);
            foreach (var field in type.GetFields())
            {
                if (field.IsStatic)
                    continue;

                instanceFields++;

                if (field.FieldType == doubleType)
                    doubleFields++;
            }

            return ShouldAlign8(doubleFields, instanceFields);
        }

        private uint getClassAlignmentRequirement(CORINFO_CLASS_STRUCT_* cls, bool fDoubleAlignHint)
        {
            DefType type = (DefType)HandleToObject(cls);


            var target = type.Context.Target;
            if (fDoubleAlignHint)
            {
                if (target.Architecture == TargetArchitecture.X86)
                {
                    if ((type.IsValueType) && (type.InstanceFieldAlignment.AsInt > 4))
                    {
                        // On X86, double aligning the stack is expensive. if fDoubleAlignHint is true
                        // only align the local variable if it has a large enough fraction of double fields
                        // in comparison to the total field count.
                        if (!_doubleAlignHeuristicCache.TryGetValue(type, out bool doDoubleAlign))
                        {
                            doDoubleAlign = ShouldAlign8(type);
                            _doubleAlignHeuristicCache.Add(type, doDoubleAlign);
                        }

                        // Return the size of the double align hint. Ignore the actual alignment info account
                        // so that structs with 64-bit integer fields do not trigger double aligned frames on x86.
                        if (doDoubleAlign)
                            return 8;
                    }

                    return (uint)target.PointerSize;
                }
            }

            return (uint)GetClassAlignmentRequirementStatic(type);
        }

        private int MarkGcField(byte* gcPtrs, CorInfoGCType gcType)
        {
            // Ensure that if we have multiple fields with the same offset,
            // that we don't double count the data in the gc layout.
            if (*gcPtrs == (byte)CorInfoGCType.TYPE_GC_NONE)
            {
                *gcPtrs = (byte)gcType;
                return 1;
            }
            else
            {
                Debug.Assert(*gcPtrs == (byte)gcType);
                return 0;
            }
        }

        private int GatherClassGCLayout(TypeDesc type, byte* gcPtrs)
        {
            int result = 0;

            foreach (var field in type.GetFields())
            {
                if (field.IsStatic)
                    continue;

                CorInfoGCType gcType = CorInfoGCType.TYPE_GC_NONE;

                var fieldType = field.FieldType;
                if (fieldType.IsValueType)
                {
                    var fieldDefType = (DefType)fieldType;
                    if (!fieldDefType.ContainsGCPointers && !fieldDefType.IsByRefLike)
                        continue;

                    gcType = CorInfoGCType.TYPE_GC_OTHER;
                }
                else if (fieldType.IsGCPointer)
                {
                    gcType = CorInfoGCType.TYPE_GC_REF;
                }
                else if (fieldType.IsByRef)
                {
                    gcType = CorInfoGCType.TYPE_GC_BYREF;
                }
                else
                {
                    continue;
                }

                Debug.Assert(field.Offset.AsInt % PointerSize == 0);
                byte* fieldGcPtrs = gcPtrs + field.Offset.AsInt / PointerSize;

                if (gcType == CorInfoGCType.TYPE_GC_OTHER)
                {
                    result += GatherClassGCLayout(fieldType, fieldGcPtrs);
                }
                else
                {
                    result += MarkGcField(fieldGcPtrs, gcType);
                }
            }
            return result;
        }

        private uint getClassGClayout(CORINFO_CLASS_STRUCT_* cls, byte* gcPtrs)
        {
            uint result = 0;

            DefType type = (DefType)HandleToObject(cls);

            int pointerSize = PointerSize;

            int ptrsCount = AlignmentHelper.AlignUp(type.InstanceFieldSize.AsInt, pointerSize) / pointerSize;

            // Assume no GC pointers at first
            for (int i = 0; i < ptrsCount; i++)
                gcPtrs[i] = (byte)CorInfoGCType.TYPE_GC_NONE;

            if (type.ContainsGCPointers || type.IsByRefLike)
            {
                result = (uint)GatherClassGCLayout(type, gcPtrs);
            }
            return result;
        }

        private Dictionary<TypeDesc, uint> _classNumInstanceFields = new();

        private uint getClassNumInstanceFields(CORINFO_CLASS_STRUCT_* cls)
        {
            TypeDesc type = HandleToObject(cls);

            var lookupType = type.GetTypeDefinition(); // The number of fields on an instantiation is the same as on the generic definition

            if (_classNumInstanceFields.TryGetValue(lookupType, out uint numInstanceFields))
                return numInstanceFields;

            numInstanceFields = 0;
            foreach (var field in type.GetFields())
            {
                if (!field.IsStatic)
                    numInstanceFields++;
            }

            _classNumInstanceFields.Add(lookupType, numInstanceFields);
            return numInstanceFields;
        }

        private CORINFO_FIELD_STRUCT_* getFieldInClass(CORINFO_CLASS_STRUCT_* clsHnd, int num)
        {
            TypeDesc classWithFields = HandleToObject(clsHnd);

            int iCurrentFoundField = -1;
            foreach (var field in classWithFields.GetFields())
            {
                if (field.IsStatic)
                    continue;

                ++iCurrentFoundField;
                if (iCurrentFoundField == num)
                {
                    return ObjectToHandle(field);
                }
            }

            // We could not find the field that was searched for.
            throw new InvalidOperationException();
        }

        private bool checkMethodModifier(CORINFO_METHOD_STRUCT_* hMethod, byte* modifier, bool fOptional)
        { throw new NotImplementedException("checkMethodModifier"); }

        private CorInfoHelpFunc getSharedCCtorHelper(CORINFO_CLASS_STRUCT_* clsHnd)
        { throw new NotImplementedException("getSharedCCtorHelper"); }

        private CORINFO_CLASS_STRUCT_* getTypeForBox(CORINFO_CLASS_STRUCT_* cls)
        {
            var type = HandleToObject(cls);

            var typeForBox = type.IsNullable ? type.Instantiation[0] : type;

            return ObjectToHandle(typeForBox);
        }

        private CorInfoHelpFunc getBoxHelper(CORINFO_CLASS_STRUCT_* cls)
        {
            var type = HandleToObject(cls);

            if (type.IsByRefLike)
                ThrowHelper.ThrowInvalidProgramException(ExceptionStringID.InvalidProgramSpecific, MethodBeingCompiled);

            return type.IsNullable ? CorInfoHelpFunc.CORINFO_HELP_BOX_NULLABLE : CorInfoHelpFunc.CORINFO_HELP_BOX;
        }

        private CorInfoHelpFunc getUnBoxHelper(CORINFO_CLASS_STRUCT_* cls)
        {
            var type = HandleToObject(cls);

            return type.IsNullable ? CorInfoHelpFunc.CORINFO_HELP_UNBOX_NULLABLE : CorInfoHelpFunc.CORINFO_HELP_UNBOX;
        }

        private byte* getHelperName(CorInfoHelpFunc helpFunc)
        {
            return (byte*)GetPin(StringToUTF8(helpFunc.ToString()));
        }

        private CorInfoInitClassResult initClass(CORINFO_FIELD_STRUCT_* field, CORINFO_METHOD_STRUCT_* method, CORINFO_CONTEXT_STRUCT* context)
        {
            FieldDesc fd = field == null ? null : HandleToObject(field);
            Debug.Assert(fd == null || fd.IsStatic);

            MethodDesc md = method == null ? MethodBeingCompiled : HandleToObject(method);
            TypeDesc type = fd != null ? fd.OwningType : typeFromContext(context);

            if (
#if READYTORUN
                IsClassPreInited(type)
#else
                _isFallbackBodyCompilation ||
                !_compilation.HasLazyStaticConstructor(type)
#endif
                )
            {
                return CorInfoInitClassResult.CORINFO_INITCLASS_NOT_REQUIRED;
            }

            MetadataType typeToInit = (MetadataType)type;

            if (fd == null)
            {
                if (typeToInit.IsBeforeFieldInit)
                {
                    // We can wait for field accesses to run .cctor
                    return CorInfoInitClassResult.CORINFO_INITCLASS_NOT_REQUIRED;
                }

                // Run .cctor on statics & constructors
                if (md.Signature.IsStatic)
                {
                    // Except don't class construct on .cctor - it would be circular
                    if (md.IsStaticConstructor)
                    {
                        return CorInfoInitClassResult.CORINFO_INITCLASS_NOT_REQUIRED;
                    }
                }
                else if (!md.IsConstructor && !typeToInit.IsValueType && !typeToInit.IsInterface)
                {
                    // According to the spec, we should be able to do this optimization for both reference and valuetypes.
                    // To maintain backward compatibility, we are doing it for reference types only.
                    // We don't do this for interfaces though, as those don't have instance constructors.
                    // For instance methods of types with precise-initialization
                    // semantics, we can assume that the .ctor triggered the
                    // type initialization.
                    // This does not hold for NULL "this" object. However, the spec does
                    // not require that case to work.
                    return CorInfoInitClassResult.CORINFO_INITCLASS_NOT_REQUIRED;
                }
            }

            if (typeToInit.IsCanonicalSubtype(CanonicalFormKind.Any))
            {
                if (fd == null && method != null && context == contextFromMethodBeingCompiled())
                {
                    // If we're inling a call to a method in our own type, then we should already
                    // have triggered the .cctor when caller was itself called.
                    return CorInfoInitClassResult.CORINFO_INITCLASS_NOT_REQUIRED;
                }

                // Shared generic code has to use helper. Moreover, tell JIT not to inline since
                // inlining of generic dictionary lookups is not supported.
                return CorInfoInitClassResult.CORINFO_INITCLASS_USE_HELPER | CorInfoInitClassResult.CORINFO_INITCLASS_DONT_INLINE;
            }

            //
            // Try to prove that the initialization is not necessary because of nesting
            //

            if (fd == null)
            {
                // Handled above
                Debug.Assert(!typeToInit.IsBeforeFieldInit);

                if (method != null && typeToInit == MethodBeingCompiled.OwningType)
                {
                    // If we're inling a call to a method in our own type, then we should already
                    // have triggered the .cctor when caller was itself called.
                    return CorInfoInitClassResult.CORINFO_INITCLASS_NOT_REQUIRED;
                }
            }
            else
            {
                // This optimization may cause static fields in reference types to be accessed without cctor being triggered
                // for NULL "this" object. It does not conform with what the spec says. However, we have been historically
                // doing it for perf reasons.
                if (!typeToInit.IsValueType && !typeToInit.IsInterface && !typeToInit.IsBeforeFieldInit)
                {
                    if (typeToInit == typeFromContext(context) || typeToInit == MethodBeingCompiled.OwningType)
                    {
                        // The class will be initialized by the time we access the field.
                        return CorInfoInitClassResult.CORINFO_INITCLASS_NOT_REQUIRED;
                    }
                }

                // If we are currently compiling the class constructor for this static field access then we can skip the initClass
                if (MethodBeingCompiled.OwningType == typeToInit && MethodBeingCompiled.IsStaticConstructor)
                {
                    // The class will be initialized by the time we access the field.
                    return CorInfoInitClassResult.CORINFO_INITCLASS_NOT_REQUIRED;
                }
            }

            return CorInfoInitClassResult.CORINFO_INITCLASS_USE_HELPER;
        }

        private CORINFO_CLASS_STRUCT_* getBuiltinClass(CorInfoClassId classId)
        {
            switch (classId)
            {
                case CorInfoClassId.CLASSID_SYSTEM_OBJECT:
                    return ObjectToHandle(_compilation.TypeSystemContext.GetWellKnownType(WellKnownType.Object));

                case CorInfoClassId.CLASSID_TYPED_BYREF:
                    return ObjectToHandle(_compilation.TypeSystemContext.GetWellKnownType(WellKnownType.TypedReference));

                case CorInfoClassId.CLASSID_TYPE_HANDLE:
                    return ObjectToHandle(_compilation.TypeSystemContext.GetWellKnownType(WellKnownType.RuntimeTypeHandle));

                case CorInfoClassId.CLASSID_FIELD_HANDLE:
                    return ObjectToHandle(_compilation.TypeSystemContext.GetWellKnownType(WellKnownType.RuntimeFieldHandle));

                case CorInfoClassId.CLASSID_METHOD_HANDLE:
                    return ObjectToHandle(_compilation.TypeSystemContext.GetWellKnownType(WellKnownType.RuntimeMethodHandle));

                case CorInfoClassId.CLASSID_ARGUMENT_HANDLE:
                    ThrowHelper.ThrowTypeLoadException("System", "RuntimeArgumentHandle", _compilation.TypeSystemContext.SystemModule);
                    return null;

                case CorInfoClassId.CLASSID_STRING:
                    return ObjectToHandle(_compilation.TypeSystemContext.GetWellKnownType(WellKnownType.String));

                case CorInfoClassId.CLASSID_RUNTIME_TYPE:
                    return ObjectToHandle(_compilation.TypeSystemContext.SystemModule.GetKnownType("System", "RuntimeType"));

                default:
                    throw new NotImplementedException();
            }
        }

        private CorInfoType getTypeForPrimitiveValueClass(CORINFO_CLASS_STRUCT_* cls)
        {
            var type = HandleToObject(cls);

            if (!type.IsPrimitive && !type.IsEnum)
                return CorInfoType.CORINFO_TYPE_UNDEF;

            return asCorInfoType(type);
        }

        private CorInfoType getTypeForPrimitiveNumericClass(CORINFO_CLASS_STRUCT_* cls)
        {
            var type = HandleToObject(cls);

            if (type.IsPrimitiveNumeric)
                return asCorInfoType(type);

            return CorInfoType.CORINFO_TYPE_UNDEF;
        }

        private bool canCast(CORINFO_CLASS_STRUCT_* child, CORINFO_CLASS_STRUCT_* parent)
        { throw new NotImplementedException("canCast"); }
        private bool areTypesEquivalent(CORINFO_CLASS_STRUCT_* cls1, CORINFO_CLASS_STRUCT_* cls2)
        { throw new NotImplementedException("areTypesEquivalent"); }

        private TypeCompareState compareTypesForCast(CORINFO_CLASS_STRUCT_* fromClass, CORINFO_CLASS_STRUCT_* toClass)
        {
            TypeDesc fromType = HandleToObject(fromClass);
            TypeDesc toType = HandleToObject(toClass);

            TypeCompareState result = TypeCompareState.May;

            if (fromType.IsIDynamicInterfaceCastable)
            {
                result = TypeCompareState.May;
            }
            else if (toType.IsNullable)
            {
                // If casting to Nullable<T>, don't try to optimize
                result = TypeCompareState.May;
            }
            else if (!fromType.IsCanonicalSubtype(CanonicalFormKind.Any) && !toType.IsCanonicalSubtype(CanonicalFormKind.Any))
            {
                // If the types are not shared, we can check directly.
                if (fromType.CanCastTo(toType))
                    result = TypeCompareState.Must;
                else
                    result = TypeCompareState.MustNot;
            }
            else if (fromType.IsCanonicalSubtype(CanonicalFormKind.Any) && !toType.IsCanonicalSubtype(CanonicalFormKind.Any))
            {
                // Casting from a shared type to an unshared type.
                // Only handle casts to interface types for now
                if (toType.IsInterface)
                {
                    // Do a preliminary check.
                    bool canCast = fromType.CanCastTo(toType);

                    // Pass back positive results unfiltered. The unknown type
                    // parameters in fromClass did not come into play.
                    if (canCast)
                    {
                        result = TypeCompareState.Must;
                    }
                    // We have __Canon parameter(s) in fromClass, somewhere.
                    //
                    // In CanCastTo, these __Canon(s) won't match the interface or
                    // instantiated types on the interface, so CanCastTo may
                    // return false negatives.
                    //
                    // Only report MustNot if the fromClass is not __Canon
                    // and the interface is not instantiated; then there is
                    // no way for the fromClass __Canon(s) to confuse things.
                    //
                    //    __Canon       -> IBar             May
                    //    IFoo<__Canon> -> IFoo<string>     May
                    //    IFoo<__Canon> -> IBar             MustNot
                    //
                    else if (fromType.IsCanonicalDefinitionType(CanonicalFormKind.Any))
                    {
                        result = TypeCompareState.May;
                    }
                    else if (toType.HasInstantiation)
                    {
                        result = TypeCompareState.May;
                    }
                    else
                    {
                        result = TypeCompareState.MustNot;
                    }
                }
            }

#if READYTORUN
            // In R2R it is a breaking change for a previously positive
            // cast to become negative, but not for a previously negative
            // cast to become positive. So in R2R a negative result is
            // always reported back as May.
            if (result == TypeCompareState.MustNot)
            {
                result = TypeCompareState.May;
            }
#endif

            return result;
        }

        private TypeCompareState compareTypesForEquality(CORINFO_CLASS_STRUCT_* cls1, CORINFO_CLASS_STRUCT_* cls2)
        {
            TypeCompareState result = TypeCompareState.May;

            TypeDesc type1 = HandleToObject(cls1);
            TypeDesc type2 = HandleToObject(cls2);

            // If neither type is a canonical subtype, type handle comparison suffices
            if (!type1.IsCanonicalSubtype(CanonicalFormKind.Any) && !type2.IsCanonicalSubtype(CanonicalFormKind.Any))
            {
                result = (type1 == type2 ? TypeCompareState.Must : TypeCompareState.MustNot);
            }
            // If either or both types are canonical subtypes, we can sometimes prove inequality.
            else
            {
                // If either is a value type then the types cannot
                // be equal unless the type defs are the same.
                if (type1.IsValueType || type2.IsValueType)
                {
                    if (!type1.IsCanonicalDefinitionType(CanonicalFormKind.Universal) && !type2.IsCanonicalDefinitionType(CanonicalFormKind.Universal))
                    {
                        if (!type1.HasSameTypeDefinition(type2))
                        {
                            result = TypeCompareState.MustNot;
                        }
                    }
                }
                // If we have two ref types that are not __Canon, then the
                // types cannot be equal unless the type defs are the same.
                else
                {
                    if (!type1.IsCanonicalDefinitionType(CanonicalFormKind.Any) && !type2.IsCanonicalDefinitionType(CanonicalFormKind.Any))
                    {
                        if (!type1.HasSameTypeDefinition(type2))
                        {
                            result = TypeCompareState.MustNot;
                        }
                    }
                }
            }

            return result;
        }

        private CORINFO_CLASS_STRUCT_* mergeClasses(CORINFO_CLASS_STRUCT_* cls1, CORINFO_CLASS_STRUCT_* cls2)
        {
            TypeDesc type1 = HandleToObject(cls1);
            TypeDesc type2 = HandleToObject(cls2);

            TypeDesc merged = TypeExtensions.MergeTypesToCommonParent(type1, type2);

#if DEBUG
            // Make sure the merge is reflexive in the cases we "support".
            TypeDesc reflexive = TypeExtensions.MergeTypesToCommonParent(type2, type1);

            // If both sides are classes than either they have a common non-interface parent (in which case it is
            // reflexive)
            // OR they share a common interface, and it can be order dependent (if they share multiple interfaces
            // in common)
            if (!type1.IsInterface && !type2.IsInterface)
            {
                if (merged.IsInterface)
                {
                    Debug.Assert(reflexive.IsInterface);
                }
                else
                {
                    Debug.Assert(merged == reflexive);
                }
            }
            // Both results must either be interfaces or classes.  They cannot be mixed.
            Debug.Assert(merged.IsInterface == reflexive.IsInterface);

            // If the result of the merge was a class, then the result of the reflexive merge was the same class.
            if (!merged.IsInterface)
            {
                Debug.Assert(merged == reflexive);
            }

            // If both sides are arrays, then the result is either an array or g_pArrayClass.  The above is
            // actually true for reference types as well, but it is a little excessive to deal with.
            if (type1.IsArray && type2.IsArray)
            {
                TypeDesc arrayClass = _compilation.TypeSystemContext.GetWellKnownType(WellKnownType.Array);
                Debug.Assert((merged.IsArray && reflexive.IsArray)
                         || ((merged == arrayClass) && (reflexive == arrayClass)));
            }

            // The results must always be assignable
            Debug.Assert(type1.CanCastTo(merged) && type2.CanCastTo(merged) && type1.CanCastTo(reflexive)
                     && type2.CanCastTo(reflexive));
#endif

            return ObjectToHandle(merged);
        }

        private bool isMoreSpecificType(CORINFO_CLASS_STRUCT_* cls1, CORINFO_CLASS_STRUCT_* cls2)
        {
            TypeDesc type1 = HandleToObject(cls1);
            TypeDesc type2 = HandleToObject(cls2);

            // If we have a mixture of shared and unshared types,
            // consider the unshared type as more specific.
            bool isType1CanonSubtype = type1.IsCanonicalSubtype(CanonicalFormKind.Any);
            bool isType2CanonSubtype = type2.IsCanonicalSubtype(CanonicalFormKind.Any);
            if (isType1CanonSubtype != isType2CanonSubtype)
            {
                // Only one of type1 and type2 is shared.
                // type2 is more specific if type1 is the shared type.
                return isType1CanonSubtype;
            }

            // Otherwise both types are either shared or not shared.
            // Look for a common parent type.
            TypeDesc merged = TypeExtensions.MergeTypesToCommonParent(type1, type2);

            // If the common parent is type1, then type2 is more specific.
            return merged == type1;
        }

        private CORINFO_CLASS_STRUCT_* getParentType(CORINFO_CLASS_STRUCT_* cls)
        { throw new NotImplementedException("getParentType"); }

        private CorInfoType getChildType(CORINFO_CLASS_STRUCT_* clsHnd, CORINFO_CLASS_STRUCT_** clsRet)
        {
            CorInfoType result = CorInfoType.CORINFO_TYPE_UNDEF;

            var td = HandleToObject(clsHnd);
            if (td.IsArray || td.IsByRef || td.IsPointer)
            {
                TypeDesc returnType = ((ParameterizedType)td).ParameterType;
                result = asCorInfoType(returnType, clsRet);
            }
            else
#pragma warning disable IDE0059 // Unnecessary assignment of a value
                clsRet = null;
#pragma warning restore IDE0059 // Unnecessary assignment of a value

            return result;
        }

        private bool satisfiesClassConstraints(CORINFO_CLASS_STRUCT_* cls)
        { throw new NotImplementedException("satisfiesClassConstraints"); }

        private bool isSDArray(CORINFO_CLASS_STRUCT_* cls)
        {
            var td = HandleToObject(cls);
            return td.IsSzArray;
        }

        private uint getArrayRank(CORINFO_CLASS_STRUCT_* cls)
        {
            uint rank = 0;
            var td = HandleToObject(cls) as ArrayType;
            if (td != null)
            {
                rank = (uint)td.Rank;
            }
            return rank;
        }

        private CorInfoArrayIntrinsic getArrayIntrinsicID(CORINFO_METHOD_STRUCT_* ftn)
        {
            CorInfoArrayIntrinsic kind = CorInfoArrayIntrinsic.ILLEGAL;
            if (HandleToObject(ftn) is ArrayMethod am)
            {
                kind = am.Kind switch
                {
                    ArrayMethodKind.Get => CorInfoArrayIntrinsic.GET,
                    ArrayMethodKind.Set => CorInfoArrayIntrinsic.SET,
                    ArrayMethodKind.Address => CorInfoArrayIntrinsic.ADDRESS,
                    _ => CorInfoArrayIntrinsic.ILLEGAL
                };
            }
            return kind;
        }

        private void* getArrayInitializationData(CORINFO_FIELD_STRUCT_* field, uint size)
        {
            var fd = HandleToObject(field);

            // Check for invalid arguments passed to InitializeArray intrinsic
            if (!fd.HasRva ||
                size > fd.FieldType.GetElementSize().AsInt)
            {
                return null;
            }

            return (void*)ObjectToHandle(_compilation.GetFieldRvaData(fd));
        }

#pragma warning disable CA1822 // Mark members as static
        private CorInfoIsAccessAllowedResult canAccessClass(ref CORINFO_RESOLVED_TOKEN pResolvedToken, CORINFO_METHOD_STRUCT_* callerHandle, ref CORINFO_HELPER_DESC pAccessHelper)
#pragma warning restore CA1822 // Mark members as static
        {
            // TODO: Access check
            return CorInfoIsAccessAllowedResult.CORINFO_ACCESS_ALLOWED;
        }

        private byte* getFieldName(CORINFO_FIELD_STRUCT_* ftn, byte** moduleName)
        {
            var field = HandleToObject(ftn);
            if (moduleName != null)
            {
                MetadataType typeDef = field.OwningType.GetTypeDefinition() as MetadataType;
                if (typeDef != null)
                    *moduleName = (byte*)GetPin(StringToUTF8(typeDef.GetFullName()));
                else
                    *moduleName = (byte*)GetPin(StringToUTF8("unknown"));
            }

            return (byte*)GetPin(StringToUTF8(field.Name));
        }

        private CORINFO_CLASS_STRUCT_* getFieldClass(CORINFO_FIELD_STRUCT_* field)
        {
            var fieldDesc = HandleToObject(field);
            return ObjectToHandle(fieldDesc.OwningType);
        }

        private CorInfoType getFieldType(CORINFO_FIELD_STRUCT_* field, CORINFO_CLASS_STRUCT_** structType, CORINFO_CLASS_STRUCT_* memberParent)
        {
            FieldDesc fieldDesc = HandleToObject(field);
            TypeDesc fieldType = fieldDesc.FieldType;

            CorInfoType type;
            if (structType != null)
            {
                type = asCorInfoType(fieldType, structType);
            }
            else
            {
                type = asCorInfoType(fieldType);
            }

            return type;
        }

        private uint getFieldOffset(CORINFO_FIELD_STRUCT_* field)
        {
            var fieldDesc = HandleToObject(field);

            Debug.Assert(fieldDesc.Offset != FieldAndOffset.InvalidOffset);

            return (uint)fieldDesc.Offset.AsInt;
        }

        private static CORINFO_FIELD_ACCESSOR getFieldIntrinsic(FieldDesc field)
        {
            Debug.Assert(field.IsIntrinsic);

            var owningType = field.OwningType;
            if ((owningType.IsWellKnownType(WellKnownType.IntPtr) ||
                    owningType.IsWellKnownType(WellKnownType.UIntPtr)) &&
                        field.Name == "Zero")
            {
                return CORINFO_FIELD_ACCESSOR.CORINFO_FIELD_INTRINSIC_ZERO;
            }
            else if (owningType.IsString && field.Name == "Empty")
            {
                return CORINFO_FIELD_ACCESSOR.CORINFO_FIELD_INTRINSIC_EMPTY_STRING;
            }
            else if (owningType.Name == "BitConverter" && owningType.Namespace == "System" &&
                field.Name == "IsLittleEndian")
            {
                return CORINFO_FIELD_ACCESSOR.CORINFO_FIELD_INTRINSIC_ISLITTLEENDIAN;
            }

            return (CORINFO_FIELD_ACCESSOR)(-1);
        }

        private bool isFieldStatic(CORINFO_FIELD_STRUCT_* fldHnd)
        {
            return HandleToObject(fldHnd).IsStatic;
        }

        private void getBoundaries(CORINFO_METHOD_STRUCT_* ftn, ref uint cILOffsets, ref uint* pILOffsets, BoundaryTypes* implicitBoundaries)
        {
            // TODO: Debugging
            cILOffsets = 0;
            pILOffsets = null;
            *implicitBoundaries = BoundaryTypes.DEFAULT_BOUNDARIES;
        }

        private void getVars(CORINFO_METHOD_STRUCT_* ftn, ref uint cVars, ILVarInfo** vars, ref bool extendOthers)
        {
            // TODO: Debugging

            cVars = 0;
            *vars = null;

            // Just tell the JIT to extend everything.
            extendOthers = true;
        }

#pragma warning disable CA1822 // Mark members as static
        private void reportRichMappings(InlineTreeNode* inlineTree, uint numInlineTree, RichOffsetMapping* mappings, uint numMappings)
#pragma warning restore CA1822 // Mark members as static
        {
            Marshal.FreeHGlobal((IntPtr)inlineTree);
            Marshal.FreeHGlobal((IntPtr)mappings);
        }

#pragma warning disable CA1822 // Mark members as static
        private void* allocateArray(UIntPtr cBytes)
#pragma warning restore CA1822 // Mark members as static
        {
            return (void*)Marshal.AllocHGlobal((IntPtr)(void*)cBytes);
        }

#pragma warning disable CA1822 // Mark members as static
        private void freeArray(void* array)
#pragma warning restore CA1822 // Mark members as static
        {
            Marshal.FreeHGlobal((IntPtr)array);
        }

#pragma warning disable CA1822 // Mark members as static
        private CORINFO_ARG_LIST_STRUCT_* getArgNext(CORINFO_ARG_LIST_STRUCT_* args)
#pragma warning restore CA1822 // Mark members as static
        {
            return (CORINFO_ARG_LIST_STRUCT_*)((int)args + 1);
        }

        private CorInfoTypeWithMod getArgType(CORINFO_SIG_INFO* sig, CORINFO_ARG_LIST_STRUCT_* args, CORINFO_CLASS_STRUCT_** vcTypeRet)
        {
            int index = (int)args;
            object sigObj = HandleToObject((void*)sig->methodSignature);

            MethodSignature methodSig = sigObj as MethodSignature;

            if (methodSig != null)
            {
                TypeDesc type = methodSig[index];

                CorInfoType corInfoType = asCorInfoType(type, vcTypeRet);
                return (CorInfoTypeWithMod)corInfoType;
            }
            else
            {
                LocalVariableDefinition[] locals = (LocalVariableDefinition[])sigObj;
                TypeDesc type = locals[index].Type;

                CorInfoType corInfoType = asCorInfoType(type, vcTypeRet);

                return (CorInfoTypeWithMod)corInfoType | (locals[index].IsPinned ? CorInfoTypeWithMod.CORINFO_TYPE_MOD_PINNED : 0);
            }
        }

        private CORINFO_CLASS_STRUCT_* getArgClass(CORINFO_SIG_INFO* sig, CORINFO_ARG_LIST_STRUCT_* args)
        {
            int index = (int)args;
            object sigObj = HandleToObject((void*)sig->methodSignature);

            MethodSignature methodSig = sigObj as MethodSignature;
            if (methodSig != null)
            {
                TypeDesc type = methodSig[index];
                return ObjectToHandle(type);
            }
            else
            {
                LocalVariableDefinition[] locals = (LocalVariableDefinition[])sigObj;
                TypeDesc type = locals[index].Type;
                return ObjectToHandle(type);
            }
        }

        private CorInfoHFAElemType getHFAType(CORINFO_CLASS_STRUCT_* hClass)
        {
            var type = (DefType)HandleToObject(hClass);

            // See MethodTable::GetHFAType and Compiler::GetHfaType.
            return (type.ValueTypeShapeCharacteristics & ValueTypeShapeCharacteristics.AggregateMask) switch
            {
                ValueTypeShapeCharacteristics.Float32Aggregate => CorInfoHFAElemType.CORINFO_HFA_ELEM_FLOAT,
                ValueTypeShapeCharacteristics.Float64Aggregate => CorInfoHFAElemType.CORINFO_HFA_ELEM_DOUBLE,
                ValueTypeShapeCharacteristics.Vector64Aggregate => CorInfoHFAElemType.CORINFO_HFA_ELEM_VECTOR64,
                ValueTypeShapeCharacteristics.Vector128Aggregate => CorInfoHFAElemType.CORINFO_HFA_ELEM_VECTOR128,
                _ => CorInfoHFAElemType.CORINFO_HFA_ELEM_NONE
            };
        }

        private HRESULT GetErrorHRESULT(_EXCEPTION_POINTERS* pExceptionPointers)
        { throw new NotImplementedException("GetErrorHRESULT"); }
        private uint GetErrorMessage(char* buffer, uint bufferLength)
        { throw new NotImplementedException("GetErrorMessage"); }

#pragma warning disable CA1822 // Mark members as static
        private int FilterException(_EXCEPTION_POINTERS* pExceptionPointers)
#pragma warning restore CA1822 // Mark members as static
        {
            // This method is completely handled by the C++ wrapper to the JIT-EE interface,
            // and should never reach the managed implementation.
            Debug.Fail("CorInfoImpl.FilterException should not be called");
            throw new NotSupportedException("FilterException");
        }

#pragma warning disable CA1822 // Mark members as static
        private bool runWithErrorTrap(void* function, void* parameter)
#pragma warning restore CA1822 // Mark members as static
        {
            // This method is completely handled by the C++ wrapper to the JIT-EE interface,
            // and should never reach the managed implementation.
            Debug.Fail("CorInfoImpl.runWithErrorTrap should not be called");
            throw new NotSupportedException("runWithErrorTrap");
        }

#pragma warning disable CA1822 // Mark members as static
        private bool runWithSPMIErrorTrap(void* function, void* parameter)
#pragma warning restore CA1822 // Mark members as static
        {
            // This method is completely handled by the C++ wrapper to the JIT-EE interface,
            // and should never reach the managed implementation.
            Debug.Fail("CorInfoImpl.runWithSPMIErrorTrap should not be called");
            throw new NotSupportedException("runWithSPMIErrorTrap");
        }

        private void ThrowExceptionForJitResult(HRESULT result)
        { throw new NotImplementedException("ThrowExceptionForJitResult"); }
        private void ThrowExceptionForHelper(ref CORINFO_HELPER_DESC throwHelper)
        { throw new NotImplementedException("ThrowExceptionForHelper"); }

        public static CORINFO_OS TargetToOs(TargetDetails target)
        {
            return target.IsWindows ? CORINFO_OS.CORINFO_WINNT :
                   target.IsOSX ? CORINFO_OS.CORINFO_MACOS : CORINFO_OS.CORINFO_UNIX;
        }

        private void getEEInfo(ref CORINFO_EE_INFO pEEInfoOut)
        {
            pEEInfoOut = default(CORINFO_EE_INFO);

#if DEBUG
            // In debug, write some bogus data to the struct to ensure we have filled everything
            // properly.
            fixed (CORINFO_EE_INFO* tmp = &pEEInfoOut)
                MemoryHelper.FillMemory((byte*)tmp, 0xcc, Marshal.SizeOf<CORINFO_EE_INFO>());
#endif

            int pointerSize = this.PointerSize;

            pEEInfoOut.inlinedCallFrameInfo.size = (uint)SizeOfPInvokeTransitionFrame;

            pEEInfoOut.offsetOfDelegateInstance = (uint)pointerSize;            // Delegate::m_firstParameter
            pEEInfoOut.offsetOfDelegateFirstTarget = OffsetOfDelegateFirstTarget;

            pEEInfoOut.sizeOfReversePInvokeFrame = (uint)SizeOfReversePInvokeTransitionFrame;

            pEEInfoOut.osPageSize = new UIntPtr(0x1000);

            pEEInfoOut.maxUncheckedOffsetForNullObject = (_compilation.NodeFactory.Target.IsWindows) ?
                new UIntPtr(32 * 1024 - 1) : new UIntPtr((uint)pEEInfoOut.osPageSize / 2 - 1);

            pEEInfoOut.targetAbi = TargetABI;
            pEEInfoOut.osType = TargetToOs(_compilation.NodeFactory.Target);
        }

#pragma warning disable CA1822 // Mark members as static
        private char* getJitTimeLogFilename()
#pragma warning restore CA1822 // Mark members as static
        {
            return null;
        }

        private mdToken getMethodDefFromMethod(CORINFO_METHOD_STRUCT_* hMethod)
        {
            MethodDesc method = HandleToObject(hMethod);
#if READYTORUN
            if (method is UnboxingMethodDesc unboxingMethodDesc)
            {
                method = unboxingMethodDesc.Target;
            }
#endif
            MethodDesc methodDefinition = method.GetTypicalMethodDefinition();

            // Need to cast down to EcmaMethod. Do not use this as a precedent that casting to Ecma*
            // within the JitInterface is fine. We might want to consider moving this to Compilation.
            TypeSystem.Ecma.EcmaMethod ecmaMethodDefinition = methodDefinition as TypeSystem.Ecma.EcmaMethod;
            if (ecmaMethodDefinition != null)
            {
                return (mdToken)System.Reflection.Metadata.Ecma335.MetadataTokens.GetToken(ecmaMethodDefinition.Handle);
            }

            return 0;
        }

        private static byte[] StringToUTF8(string s)
        {
            int byteCount = Encoding.UTF8.GetByteCount(s);
            byte[] bytes = new byte[byteCount + 1];
            Encoding.UTF8.GetBytes(s, 0, s.Length, bytes, 0);
            return bytes;
        }

        private byte* getMethodName(CORINFO_METHOD_STRUCT_* ftn, byte** moduleName)
        {
            MethodDesc method = HandleToObject(ftn);

            if (moduleName != null)
            {
                MetadataType typeDef = method.OwningType.GetTypeDefinition() as MetadataType;
                if (typeDef != null)
                    *moduleName = (byte*)GetPin(StringToUTF8(typeDef.GetFullName()));
                else
                    *moduleName = (byte*)GetPin(StringToUTF8("unknown"));
            }

            return (byte*)GetPin(StringToUTF8(method.Name));
        }

        private static string getMethodNameFromMetadataImpl(MethodDesc method, out string className, out string namespaceName, out string enclosingClassName)
        {
            className = null;
            namespaceName = null;
            enclosingClassName = null;

            string result = method.Name;

            MetadataType owningType = method.OwningType as MetadataType;
            if (owningType != null)
            {
                className = owningType.Name;
                namespaceName = owningType.Namespace;

                // Query enclosingClassName when the method is in a nested class
                // and get the namespace of enclosing classes (nested class's namespace is empty)
                var containingType = owningType.ContainingType;
                if (containingType != null)
                {
                    enclosingClassName = containingType.Name;
                    namespaceName = containingType.Namespace;
                }
            }

            return result;
        }

        private byte* getMethodNameFromMetadata(CORINFO_METHOD_STRUCT_* ftn, byte** className, byte** namespaceName, byte** enclosingClassName)
        {
            MethodDesc method = HandleToObject(ftn);

            string result;
            string classResult;
            string namespaceResult;
            string enclosingResult;

            result = getMethodNameFromMetadataImpl(method, out classResult, out namespaceResult, out enclosingResult);

            if (className != null)
                *className = classResult != null ? (byte*)GetPin(StringToUTF8(classResult)) : null;
            if (namespaceName != null)
                *namespaceName = namespaceResult != null ? (byte*)GetPin(StringToUTF8(namespaceResult)) : null;
            if (enclosingClassName != null)
                *enclosingClassName = enclosingResult != null ? (byte*)GetPin(StringToUTF8(enclosingResult)) : null;

            return result != null ? (byte*)GetPin(StringToUTF8(result)) : null;
        }

        private uint getMethodHash(CORINFO_METHOD_STRUCT_* ftn)
        {
            return (uint)HandleToObject(ftn).GetHashCode();
        }

        private UIntPtr findNameOfToken(CORINFO_MODULE_STRUCT_* moduleHandle, mdToken token, byte* szFQName, UIntPtr FQNameCapacity)
        { throw new NotImplementedException("findNameOfToken"); }

        private bool getSystemVAmd64PassStructInRegisterDescriptor(CORINFO_CLASS_STRUCT_* structHnd, SYSTEMV_AMD64_CORINFO_STRUCT_REG_PASSING_DESCRIPTOR* structPassInRegDescPtr)
        {
            TypeDesc typeDesc = HandleToObject(structHnd);

            SystemVStructClassificator.GetSystemVAmd64PassStructInRegisterDescriptor(typeDesc, out *structPassInRegDescPtr);
            return true;
        }

        private uint getLoongArch64PassStructInRegisterFlags(CORINFO_CLASS_STRUCT_* cls)
        {
            TypeDesc typeDesc = HandleToObject(cls);
            return LoongArch64PassStructInRegister.GetLoongArch64PassStructInRegisterFlags(typeDesc);
        }

        private uint getThreadTLSIndex(ref void* ppIndirection)
        { throw new NotImplementedException("getThreadTLSIndex"); }
        private void* getInlinedCallFrameVptr(ref void* ppIndirection)
        { throw new NotImplementedException("getInlinedCallFrameVptr"); }

        private Dictionary<CorInfoHelpFunc, ISymbolNode> _helperCache = new Dictionary<CorInfoHelpFunc, ISymbolNode>();
        private void* getHelperFtn(CorInfoHelpFunc ftnNum, ref void* ppIndirection)
        {
            ISymbolNode entryPoint;
            if (!_helperCache.TryGetValue(ftnNum, out entryPoint))
            {
                entryPoint = GetHelperFtnUncached(ftnNum);
                _helperCache.Add(ftnNum, entryPoint);
            }
            if (entryPoint.RepresentsIndirectionCell)
            {
                ppIndirection = (void*)ObjectToHandle(entryPoint);
                return null;
            }
            else
            {
                ppIndirection = null;
                return (void*)ObjectToHandle(entryPoint);
            }
        }

        private void getFunctionFixedEntryPoint(CORINFO_METHOD_STRUCT_* ftn, bool isUnsafeFunctionPointer, ref CORINFO_CONST_LOOKUP pResult)
        { throw new NotImplementedException("getFunctionFixedEntryPoint"); }

#pragma warning disable CA1822 // Mark members as static
        private CorInfoHelpFunc getLazyStringLiteralHelper(CORINFO_MODULE_STRUCT_* handle)
#pragma warning restore CA1822 // Mark members as static
        {
            // TODO: Lazy string literal helper
            return CorInfoHelpFunc.CORINFO_HELP_UNDEF;
        }

        private CORINFO_MODULE_STRUCT_* embedModuleHandle(CORINFO_MODULE_STRUCT_* handle, ref void* ppIndirection)
        { throw new NotImplementedException("embedModuleHandle"); }

        private CORINFO_FIELD_STRUCT_* embedFieldHandle(CORINFO_FIELD_STRUCT_* handle, ref void* ppIndirection)
        { throw new NotImplementedException("embedFieldHandle"); }

        private static CORINFO_RUNTIME_LOOKUP_KIND GetGenericRuntimeLookupKind(MethodDesc method)
        {
            if (method.RequiresInstMethodDescArg())
                return CORINFO_RUNTIME_LOOKUP_KIND.CORINFO_LOOKUP_METHODPARAM;
            else if (method.RequiresInstMethodTableArg())
                return CORINFO_RUNTIME_LOOKUP_KIND.CORINFO_LOOKUP_CLASSPARAM;
            else
            {
                Debug.Assert(method.AcquiresInstMethodTableFromThis());
                return CORINFO_RUNTIME_LOOKUP_KIND.CORINFO_LOOKUP_THISOBJ;
            }
        }

        private void getLocationOfThisType(CORINFO_METHOD_STRUCT_* context, ref CORINFO_LOOKUP_KIND result)
        {
            MethodDesc method = HandleToObject(context);

            if (method.IsSharedByGenericInstantiations)
            {
                result.needsRuntimeLookup = true;
                result.runtimeLookupKind = GetGenericRuntimeLookupKind(method);
            }
            else
            {
                result.needsRuntimeLookup = false;
                result.runtimeLookupKind = CORINFO_RUNTIME_LOOKUP_KIND.CORINFO_LOOKUP_THISOBJ;
            }
        }

        private void* GetCookieForPInvokeCalliSig(CORINFO_SIG_INFO* szMetaSig, ref void* ppIndirection)
        { throw new NotImplementedException("GetCookieForPInvokeCalliSig"); }
#pragma warning disable CA1822 // Mark members as static
        private CORINFO_JUST_MY_CODE_HANDLE_* getJustMyCodeHandle(CORINFO_METHOD_STRUCT_* method, ref CORINFO_JUST_MY_CODE_HANDLE_* ppIndirection)
#pragma warning restore CA1822 // Mark members as static
        {
            ppIndirection = null;
            return null;
        }
        private void GetProfilingHandle(ref bool pbHookFunction, ref void* pProfilerHandle, ref bool pbIndirectedHandles)
        { throw new NotImplementedException("GetProfilingHandle"); }

        /// <summary>
        /// Create a CORINFO_CONST_LOOKUP to a symbol and put the address into the addr field
        /// </summary>
        private CORINFO_CONST_LOOKUP CreateConstLookupToSymbol(ISymbolNode symbol)
        {
            CORINFO_CONST_LOOKUP constLookup = default(CORINFO_CONST_LOOKUP);
            constLookup.addr = (void*)ObjectToHandle(symbol);
            constLookup.accessType = symbol.RepresentsIndirectionCell ? InfoAccessType.IAT_PVALUE : InfoAccessType.IAT_VALUE;
            return constLookup;
        }

        private bool canAccessFamily(CORINFO_METHOD_STRUCT_* hCaller, CORINFO_CLASS_STRUCT_* hInstanceType)
        { throw new NotImplementedException("canAccessFamily"); }
        private bool isRIDClassDomainID(CORINFO_CLASS_STRUCT_* cls)
        { throw new NotImplementedException("isRIDClassDomainID"); }
        private uint getClassDomainID(CORINFO_CLASS_STRUCT_* cls, ref void* ppIndirection)
        { throw new NotImplementedException("getClassDomainID"); }

        private void* getFieldAddress(CORINFO_FIELD_STRUCT_* field, void** ppIndirection)
        {
            FieldDesc fieldDesc = HandleToObject(field);
            Debug.Assert(fieldDesc.HasRva);
            ISymbolNode node = _compilation.GetFieldRvaData(fieldDesc);
            void *handle = (void *)ObjectToHandle(node);
            if (node.RepresentsIndirectionCell)
            {
                *ppIndirection = handle;
                return null;
            }
            else
            {
                if (ppIndirection != null)
                    *ppIndirection = null;
                return handle;
            }
        }

        private CORINFO_CLASS_STRUCT_* getStaticFieldCurrentClass(CORINFO_FIELD_STRUCT_* field, byte* pIsSpeculative)
        {
            if (pIsSpeculative != null)
                *pIsSpeculative = 1;

            return null;
        }

        private IntPtr getVarArgsHandle(CORINFO_SIG_INFO* pSig, ref void* ppIndirection)
        { throw new NotImplementedException("getVarArgsHandle"); }
        private bool canGetVarArgsHandle(CORINFO_SIG_INFO* pSig)
        { throw new NotImplementedException("canGetVarArgsHandle"); }

        private InfoAccessType emptyStringLiteral(ref void* ppValue)
        {
            return constructStringLiteral(_methodScope, (mdToken)CorTokenType.mdtString, ref ppValue);
        }

        private uint getFieldThreadLocalStoreID(CORINFO_FIELD_STRUCT_* field, ref void* ppIndirection)
        { throw new NotImplementedException("getFieldThreadLocalStoreID"); }
        private void addActiveDependency(CORINFO_MODULE_STRUCT_* moduleFrom, CORINFO_MODULE_STRUCT_* moduleTo)
        { throw new NotImplementedException("addActiveDependency"); }
        private CORINFO_METHOD_STRUCT_* GetDelegateCtor(CORINFO_METHOD_STRUCT_* methHnd, CORINFO_CLASS_STRUCT_* clsHnd, CORINFO_METHOD_STRUCT_* targetMethodHnd, ref DelegateCtorArgs pCtorData)
        { throw new NotImplementedException("GetDelegateCtor"); }
        private void MethodCompileComplete(CORINFO_METHOD_STRUCT_* methHnd)
        { throw new NotImplementedException("MethodCompileComplete"); }

#pragma warning disable CA1822 // Mark members as static
        private bool getTailCallHelpers(ref CORINFO_RESOLVED_TOKEN callToken, CORINFO_SIG_INFO* sig, CORINFO_GET_TAILCALL_HELPERS_FLAGS flags, ref CORINFO_TAILCALL_HELPERS pResult)
#pragma warning restore CA1822 // Mark members as static
        {
            // Slow tailcalls are not supported yet
            // https://github.com/dotnet/runtime/issues/35423
#if READYTORUN
            throw new RequiresRuntimeJitException(nameof(getTailCallHelpers));
#else
            return false;
#endif
        }

        private byte[] _code;
        private byte[] _coldCode;
        private int _codeAlignment;

        private byte[] _roData;

        private MethodReadOnlyDataNode _roDataBlob;
        private int _roDataAlignment;

        private int _numFrameInfos;
        private int _usedFrameInfos;
        private FrameInfo[] _frameInfos;

        private byte[] _gcInfo;
        private CORINFO_EH_CLAUSE[] _ehClauses;

        private void allocMem(ref AllocMemArgs args)
        {
            args.hotCodeBlock = (void*)GetPin(_code = new byte[args.hotCodeSize]);
            args.hotCodeBlockRW = args.hotCodeBlock;

            if (args.coldCodeSize != 0)
            {
                args.coldCodeBlock = (void*)GetPin(_coldCode = new byte[args.coldCodeSize]);
                args.coldCodeBlockRW = args.coldCodeBlock;
            }

            _codeAlignment = -1;
            if ((args.flag & CorJitAllocMemFlag.CORJIT_ALLOCMEM_FLG_32BYTE_ALIGN) != 0)
            {
                _codeAlignment = 32;
            }
            else if ((args.flag & CorJitAllocMemFlag.CORJIT_ALLOCMEM_FLG_16BYTE_ALIGN) != 0)
            {
                _codeAlignment = 16;
            }

            if (args.roDataSize != 0)
            {
                _roDataAlignment = 8;

                if ((args.flag & CorJitAllocMemFlag.CORJIT_ALLOCMEM_FLG_RODATA_32BYTE_ALIGN) != 0)
                {
                    _roDataAlignment = 32;
                }
                else if ((args.flag & CorJitAllocMemFlag.CORJIT_ALLOCMEM_FLG_RODATA_16BYTE_ALIGN) != 0)
                {
                    _roDataAlignment = 16;
                }
                else if (args.roDataSize < 8)
                {
                    _roDataAlignment = PointerSize;
                }

                _roData = new byte[args.roDataSize];

                _roDataBlob = new MethodReadOnlyDataNode(MethodBeingCompiled);

                args.roDataBlock = (void*)GetPin(_roData);
                args.roDataBlockRW = args.roDataBlock;
            }

            if (_numFrameInfos > 0)
            {
                _frameInfos = new FrameInfo[_numFrameInfos];
            }
        }

        private void reserveUnwindInfo(bool isFunclet, bool isColdCode, uint unwindSize)
        {
            _numFrameInfos++;
        }

        private void allocUnwindInfo(byte* pHotCode, byte* pColdCode, uint startOffset, uint endOffset, uint unwindSize, byte* pUnwindBlock, CorJitFuncKind funcKind)
        {
            Debug.Assert(FrameInfoFlags.Filter == (FrameInfoFlags)CorJitFuncKind.CORJIT_FUNC_FILTER);
            Debug.Assert(FrameInfoFlags.Handler == (FrameInfoFlags)CorJitFuncKind.CORJIT_FUNC_HANDLER);

            FrameInfoFlags flags = (FrameInfoFlags)funcKind;

            if (funcKind == CorJitFuncKind.CORJIT_FUNC_ROOT)
            {
                if (this.MethodBeingCompiled.IsUnmanagedCallersOnly)
                    flags |= FrameInfoFlags.ReversePInvoke;
            }

            byte[] blobData = new byte[unwindSize];

            for (uint i = 0; i < unwindSize; i++)
            {
                blobData[i] = pUnwindBlock[i];
            }

#if !READYTORUN
            var target = _compilation.TypeSystemContext.Target;

            if (target.Architecture == TargetArchitecture.ARM64 && target.OperatingSystem == TargetOS.Linux)
            {
                blobData = CompressARM64CFI(blobData);
            }
#endif

            _frameInfos[_usedFrameInfos++] = new FrameInfo(flags, (int)startOffset, (int)endOffset, blobData);
        }

        private void* allocGCInfo(UIntPtr size)
        {
            _gcInfo = new byte[(int)size];
            return (void*)GetPin(_gcInfo);
        }

#pragma warning disable CA1822 // Mark members as static
        private bool logMsg(uint level, byte* fmt, IntPtr args)
#pragma warning restore CA1822 // Mark members as static
        {
            // Console.WriteLine(Marshal.PtrToStringUTF8((IntPtr)fmt));
            return false;
        }

        private int doAssert(byte* szFile, int iLine, byte* szExpr)
        {
            Logger.LogMessage(Marshal.PtrToStringUTF8((IntPtr)szFile) + ":" + iLine);
            Logger.LogMessage(Marshal.PtrToStringUTF8((IntPtr)szExpr));

            return 1;
        }

#pragma warning disable CA1822 // Mark members as static
        private void reportFatalError(CorJitResult result)
#pragma warning restore CA1822 // Mark members as static
        {
            // We could add some logging here, but for now it's unnecessary.
            // CompileMethod is going to fail with this CorJitResult anyway.
        }

#pragma warning disable CA1822 // Mark members as static
        private void recordCallSite(uint instrOffset, CORINFO_SIG_INFO* callSig, CORINFO_METHOD_STRUCT_* methodHandle)
#pragma warning restore CA1822 // Mark members as static
        {
        }

        private ArrayBuilder<Relocation> _codeRelocs;
        private ArrayBuilder<Relocation> _roDataRelocs;


        /// <summary>
        /// Various type of block.
        /// </summary>
        public enum BlockType : sbyte
        {
            /// <summary>Not a generated block.</summary>
            Unknown = -1,
            /// <summary>Represent code.</summary>
            Code = 0,
            /// <summary>Represent cold code (i.e. code not called frequently).</summary>
            ColdCode = 1,
            /// <summary>Read-only data.</summary>
            ROData = 2,
            /// <summary>Instrumented Block Count Data</summary>
            BBCounts = 3
        }

        private BlockType findKnownBlock(void* location, out int offset)
        {
            fixed (byte* pCode = _code)
            {
                if (pCode <= (byte*)location && (byte*)location < pCode + _code.Length)
                {
                    offset = (int)((byte*)location - pCode);
                    return BlockType.Code;
                }
            }

            if (_coldCode != null)
            {
                fixed (byte* pColdCode = _coldCode)
                {
                    if (pColdCode <= (byte*)location && (byte*)location < pColdCode + _coldCode.Length)
                    {
                        offset = (int)((byte*)location - pColdCode);
                        return BlockType.ColdCode;
                    }
                }
            }

            if (_roData != null)
            {
                fixed (byte* pROData = _roData)
                {
                    if (pROData <= (byte*)location && (byte*)location < pROData + _roData.Length)
                    {
                        offset = (int)((byte*)location - pROData);
                        return BlockType.ROData;
                    }
                }
            }

            {
                BlockType retBlockType = BlockType.Unknown;
                offset = 0;
                findKnownBBCountBlock(ref retBlockType, location, ref offset);
                if (retBlockType == BlockType.BBCounts)
                    return retBlockType;
            }

            offset = 0;
            return BlockType.Unknown;
        }

        partial void findKnownBBCountBlock(ref BlockType blockType, void* location, ref int offset);

        private ref ArrayBuilder<Relocation> findRelocBlock(BlockType blockType, out int length)
        {
            switch (blockType)
            {
                case BlockType.Code:
                    length = _code.Length;
                    return ref _codeRelocs;
                case BlockType.ROData:
                    length = _roData.Length;
                    return ref _roDataRelocs;
                default:
                    throw new NotImplementedException("Arbitrary relocs");
            }
        }

        // Translates relocation type constants used by JIT (defined in winnt.h) to RelocType enumeration
        private static RelocType GetRelocType(TargetArchitecture targetArchitecture, ushort fRelocType)
        {
            switch (targetArchitecture)
            {
                case TargetArchitecture.ARM64:
                {
                    const ushort IMAGE_REL_ARM64_BRANCH26 = 3;
                    const ushort IMAGE_REL_ARM64_PAGEBASE_REL21 = 4;
                    const ushort IMAGE_REL_ARM64_PAGEOFFSET_12A = 6;

                    switch (fRelocType)
                    {
                        case IMAGE_REL_ARM64_BRANCH26:
                            return RelocType.IMAGE_REL_BASED_ARM64_BRANCH26;
                        case IMAGE_REL_ARM64_PAGEBASE_REL21:
                            return RelocType.IMAGE_REL_BASED_ARM64_PAGEBASE_REL21;
                        case IMAGE_REL_ARM64_PAGEOFFSET_12A:
                            return RelocType.IMAGE_REL_BASED_ARM64_PAGEOFFSET_12A;
                        default:
                            Debug.Fail("Invalid RelocType: " + fRelocType);
                            return 0;
                    }
                }
                case TargetArchitecture.LoongArch64:
                {
                    const ushort IMAGE_REL_LOONGARCH64_PC = 3;
                    const ushort IMAGE_REL_LOONGARCH64_JIR = 4;

                    switch (fRelocType)
                    {
                        case IMAGE_REL_LOONGARCH64_PC:
                            return RelocType.IMAGE_REL_BASED_LOONGARCH64_PC;
                        case IMAGE_REL_LOONGARCH64_JIR:
                            return RelocType.IMAGE_REL_BASED_LOONGARCH64_JIR;
                        default:
                            Debug.Fail("Invalid RelocType: " + fRelocType);
                            return 0;
                    }
                }
                default:
                    return (RelocType)fRelocType;
            }
        }

        private void recordRelocation(void* location, void* locationRW, void* target, ushort fRelocType, ushort slotNum, int addlDelta)
        {
            // slotNum is not used
            Debug.Assert(slotNum == 0);

            int relocOffset;
            BlockType locationBlock = findKnownBlock(location, out relocOffset);
            Debug.Assert(locationBlock != BlockType.Unknown, "BlockType.Unknown not expected");

            int length;
            ref ArrayBuilder<Relocation> sourceBlock = ref findRelocBlock(locationBlock, out length);

            int relocDelta;
            BlockType targetBlock = findKnownBlock(target, out relocDelta);

            ISymbolNode relocTarget;
            switch (targetBlock)
            {
                case BlockType.Code:
                    relocTarget = _methodCodeNode;
                    break;

                case BlockType.ColdCode:
                    // TODO: Arbitrary relocs
                    throw new NotImplementedException("ColdCode relocs");

                case BlockType.ROData:
                    relocTarget = _roDataBlob;
                    break;

#if READYTORUN
                case BlockType.BBCounts:
                    relocTarget = null;
                    break;
#endif

                default:
                    // Reloc points to something outside of the generated blocks
                    var targetObject = HandleToObject(target);

#if READYTORUN
                    if (targetObject is RequiresRuntimeJitIfUsedSymbol requiresRuntimeSymbol)
                    {
                        throw new RequiresRuntimeJitException(requiresRuntimeSymbol.Message);
                    }
#endif

                    relocTarget = (ISymbolNode)targetObject;
                    break;
            }

            relocDelta += addlDelta;

            TargetArchitecture targetArchitecture = _compilation.TypeSystemContext.Target.Architecture;
            RelocType relocType = GetRelocType(targetArchitecture, fRelocType);
            // relocDelta is stored as the value
            Relocation.WriteValue(relocType, location, relocDelta);

            if (sourceBlock.Count == 0)
                sourceBlock.EnsureCapacity(length / 32 + 1);
            sourceBlock.Add(new Relocation(relocType, relocOffset, relocTarget));
        }

        private ushort getRelocTypeHint(void* target)
        {
            switch (_compilation.TypeSystemContext.Target.Architecture)
            {
                case TargetArchitecture.X64:
                    return (ushort)RelocType.IMAGE_REL_BASED_REL32;

                case TargetArchitecture.ARM:
                    return (ushort)RelocType.IMAGE_REL_BASED_THUMB_BRANCH24;

                default:
                    return ushort.MaxValue;
            }
        }

        private uint getExpectedTargetArchitecture()
        {
            TargetArchitecture arch = _compilation.TypeSystemContext.Target.Architecture;

            switch (arch)
            {
                case TargetArchitecture.X86:
                    return (uint)ImageFileMachine.I386;
                case TargetArchitecture.X64:
                    return (uint)ImageFileMachine.AMD64;
                case TargetArchitecture.ARM:
                    return (uint)ImageFileMachine.ARM;
                case TargetArchitecture.ARM64:
                    return (uint)ImageFileMachine.ARM64;
                case TargetArchitecture.LoongArch64:
                    return (uint)ImageFileMachine.LoongArch64;
                default:
                    throw new NotImplementedException("Expected target architecture is not supported");
            }
        }

        private bool doesFieldBelongToClass(CORINFO_FIELD_STRUCT_* fld, CORINFO_CLASS_STRUCT_* cls)
        {
            var field = HandleToObject(fld);
            var queryType = HandleToObject(cls);

            Debug.Assert(!field.IsStatic);

            // doesFieldBelongToClass implements the predicate of...
            // if field is not associated with the class in any way, return false.
            // if field is the only FieldDesc that the JIT might see for a given class handle
            // and logical field pair then return true. This is needed as the field handle here
            // is used as a key into a hashtable mapping writes to fields to value numbers.
            //
            // In this implementation this is made more complex as the JIT is exposed to CORINFO_FIELD_STRUCT
            // pointers which represent exact instantions, so performing exact matching is the necessary approach

            // BaseType._field, BaseType -> true
            // BaseType._field, DerivedType -> true
            // BaseType<__Canon>._field, BaseType<__Canon> -> true
            // BaseType<__Canon>._field, BaseType<string> -> false
            // BaseType<__Canon>._field, BaseType<object> -> false
            // BaseType<sbyte>._field, BaseType<sbyte> -> true
            // BaseType<sbyte>._field, BaseType<byte> -> false

            var fieldOwnerType = field.OwningType;

            while (queryType != null)
            {
                if (fieldOwnerType == queryType)
                    return true;
                queryType = queryType.BaseType;
            }

            return false;
        }

        private bool isMethodDefinedInCoreLib()
        {
            TypeDesc owningType = MethodBeingCompiled.OwningType;
            MetadataType owningMetadataType = owningType as MetadataType;
            if (owningMetadataType == null)
            {
                return false;
            }
            return owningMetadataType.Module == _compilation.TypeSystemContext.SystemModule;
        }

        private uint getJitFlags(ref CORJIT_FLAGS flags, uint sizeInBytes)
        {
            // Read the user-defined configuration options.
            foreach (var flag in JitConfigProvider.Instance.Flags)
                flags.Set(flag);

            flags.InstructionSetFlags.Add(_compilation.InstructionSetSupport.OptimisticFlags);

            // Set the rest of the flags that don't make sense to expose publicly.
            flags.Set(CorJitFlag.CORJIT_FLAG_SKIP_VERIFICATION);
            flags.Set(CorJitFlag.CORJIT_FLAG_READYTORUN);
            flags.Set(CorJitFlag.CORJIT_FLAG_RELOC);
            flags.Set(CorJitFlag.CORJIT_FLAG_PREJIT);
            flags.Set(CorJitFlag.CORJIT_FLAG_USE_PINVOKE_HELPERS);

            TargetArchitecture targetArchitecture = _compilation.TypeSystemContext.Target.Architecture;

            switch (targetArchitecture)
            {
                case TargetArchitecture.X64:
                case TargetArchitecture.X86:
                    Debug.Assert(InstructionSet.X86_SSE2 == InstructionSet.X64_SSE2);
                    Debug.Assert(_compilation.InstructionSetSupport.IsInstructionSetSupported(InstructionSet.X86_SSE2));
                    break;

                case TargetArchitecture.ARM64:
                    Debug.Assert(_compilation.InstructionSetSupport.IsInstructionSetSupported(InstructionSet.ARM64_AdvSimd));
                    break;
            }

#if READYTORUN
            if (targetArchitecture == TargetArchitecture.ARM && !_compilation.TypeSystemContext.Target.IsWindows)
                flags.Set(CorJitFlag.CORJIT_FLAG_RELATIVE_CODE_RELOCS);
#endif

            if (this.MethodBeingCompiled.IsUnmanagedCallersOnly)
            {
                // Validate UnmanagedCallersOnlyAttribute usage
                if (!this.MethodBeingCompiled.Signature.IsStatic) // Must be a static method
                {
                    ThrowHelper.ThrowInvalidProgramException(ExceptionStringID.InvalidProgramNonStaticMethod, this.MethodBeingCompiled);
                }

                if (this.MethodBeingCompiled.HasInstantiation || this.MethodBeingCompiled.OwningType.HasInstantiation) // No generics involved
                {
                    ThrowHelper.ThrowInvalidProgramException(ExceptionStringID.InvalidProgramGenericMethod, this.MethodBeingCompiled);
                }

#if READYTORUN
                // TODO: enable this check in full AOT
                if (Marshaller.IsMarshallingRequired(this.MethodBeingCompiled.Signature, Array.Empty<ParameterMetadata>(), ((MetadataType)this.MethodBeingCompiled.OwningType).Module)) // Only blittable arguments
                {
                    ThrowHelper.ThrowInvalidProgramException(ExceptionStringID.InvalidProgramNonBlittableTypes, this.MethodBeingCompiled);
                }
#endif

                flags.Set(CorJitFlag.CORJIT_FLAG_REVERSE_PINVOKE);
            }

            if (this.MethodBeingCompiled.IsPInvoke)
            {
                flags.Set(CorJitFlag.CORJIT_FLAG_IL_STUB);
            }

            if (this.MethodBeingCompiled.IsNoOptimization)
            {
                flags.Set(CorJitFlag.CORJIT_FLAG_MIN_OPT);
            }

            if (this.MethodBeingCompiled.Context.Target.Abi == TargetAbi.NativeAotArmel)
            {
                flags.Set(CorJitFlag.CORJIT_FLAG_SOFTFP_ABI);
            }

            return (uint)sizeof(CORJIT_FLAGS);
        }

        private PgoSchemaElem[] getPgoInstrumentationResults(MethodDesc method)
        {
            return _compilation.ProfileData[method]?.SchemaData;
        }

        private MemoryStream _cachedMemoryStream = new MemoryStream();

        public static void ComputeJitPgoInstrumentationSchema(Func<object, IntPtr> objectToHandle, PgoSchemaElem[] pgoResultsSchemas, out PgoInstrumentationSchema[] nativeSchemas, MemoryStream instrumentationData, Func<TypeDesc, bool> typeFilter = null)
        {
            nativeSchemas = new PgoInstrumentationSchema[pgoResultsSchemas.Length];
            instrumentationData.SetLength(0);
            BinaryWriter bwInstrumentationData = new BinaryWriter(instrumentationData);
            for (int i = 0; i < nativeSchemas.Length; i++)
            {
                if ((bwInstrumentationData.BaseStream.Position % 8) == 4)
                {
                    bwInstrumentationData.Write(0);
                }

                Debug.Assert((bwInstrumentationData.BaseStream.Position % 8) == 0);
                nativeSchemas[i].Offset = new IntPtr(checked((int)bwInstrumentationData.BaseStream.Position));
                nativeSchemas[i].ILOffset = pgoResultsSchemas[i].ILOffset;
                nativeSchemas[i].Count = pgoResultsSchemas[i].Count;
                nativeSchemas[i].Other = pgoResultsSchemas[i].Other;
                nativeSchemas[i].InstrumentationKind = (PgoInstrumentationKind)pgoResultsSchemas[i].InstrumentationKind;

                if (pgoResultsSchemas[i].DataObject == null)
                {
                    bwInstrumentationData.Write(pgoResultsSchemas[i].DataLong);
                }
                else
                {
                    object dataObject = pgoResultsSchemas[i].DataObject;
                    if (dataObject is int[] intArray)
                    {
                        foreach (int intVal in intArray)
                            bwInstrumentationData.Write(intVal);
                    }
                    else if (dataObject is long[] longArray)
                    {
                        foreach (long longVal in longArray)
                            bwInstrumentationData.Write(longVal);
                    }
                    else if (dataObject is TypeSystemEntityOrUnknown[] typeArray)
                    {
                        foreach (TypeSystemEntityOrUnknown typeVal in typeArray)
                        {
                            nint ptrVal;

                            if (typeVal.AsType != null && (typeFilter == null || typeFilter(typeVal.AsType)))
                            {
                                ptrVal = (IntPtr)objectToHandle(typeVal.AsType);
                            }
                            else if (typeVal.AsMethod != null)
                            {
                                ptrVal = (IntPtr)objectToHandle(typeVal.AsMethod);
                            }
                            else
                            {
                                // The "Unknown types are the values from 1-33
                                ptrVal = new IntPtr((typeVal.AsUnknown % 32) + 1);
                            }

                            if (IntPtr.Size == 4)
                                bwInstrumentationData.Write((int)ptrVal);
                            else
                                bwInstrumentationData.Write((long)ptrVal);
                        }
                    }
                }
            }

            bwInstrumentationData.Flush();
        }

        private HRESULT getPgoInstrumentationResults(CORINFO_METHOD_STRUCT_* ftnHnd, ref PgoInstrumentationSchema* pSchema, ref uint countSchemaItems, byte** pInstrumentationData,
            ref PgoSource pPgoSource)
        {
            MethodDesc methodDesc = HandleToObject(ftnHnd);

            if (!_pgoResults.TryGetValue(methodDesc, out PgoInstrumentationResults pgoResults))
            {
                var pgoResultsSchemas = getPgoInstrumentationResults(methodDesc);
                if (pgoResultsSchemas == null)
                {
                    pgoResults.hr = HRESULT.E_NOTIMPL;
                }
                else
                {
#pragma warning disable SA1001, SA1113, SA1115 // Commas should be spaced correctly
                    ComputeJitPgoInstrumentationSchema(ObjectToHandle, pgoResultsSchemas, out var nativeSchemas, _cachedMemoryStream
#if !READYTORUN
                        , _compilation.CanConstructType
#endif
                        );
#pragma warning restore SA1001, SA1113, SA1115 // Commas should be spaced correctly

                    var instrumentationData = _cachedMemoryStream.ToArray();
                    pgoResults.pInstrumentationData = (byte*)GetPin(instrumentationData);
                    pgoResults.countSchemaItems = (uint)nativeSchemas.Length;
                    pgoResults.pSchema = (PgoInstrumentationSchema*)GetPin(nativeSchemas);
                    pgoResults.hr = HRESULT.S_OK;
                }

                _pgoResults.Add(methodDesc, pgoResults);
            }

            pSchema = pgoResults.pSchema;
            countSchemaItems = pgoResults.countSchemaItems;
            *pInstrumentationData = pgoResults.pInstrumentationData;
            pPgoSource = PgoSource.Static;
            return pgoResults.hr;
        }

#if READYTORUN
        InstructionSetFlags _actualInstructionSetSupported;
        InstructionSetFlags _actualInstructionSetUnsupported;

        private bool notifyInstructionSetUsage(InstructionSet instructionSet, bool supportEnabled)
        {
            instructionSet = InstructionSetFlags.ConvertToImpliedInstructionSetForVectorInstructionSets(_compilation.TypeSystemContext.Target.Architecture, instructionSet);

            Debug.Assert(!_compilation.InstructionSetSupport.NonSpecifiableFlags.HasInstructionSet(instructionSet));

            if (supportEnabled)
            {
                _actualInstructionSetSupported.AddInstructionSet(instructionSet);
            }
            else
            {
                // By policy we code review all changes into corelib, such that failing to use an instruction
                // set is not a reason to not support usage of it. Except for functions which check if a given
                // feature is supported or hardware accelerated.
                if (!isMethodDefinedInCoreLib() ||
                    MethodBeingCompiled.Name == "get_IsSupported" ||
                    MethodBeingCompiled.Name == "get_IsHardwareAccelerated")
                {
                    _actualInstructionSetUnsupported.AddInstructionSet(instructionSet);
                }
            }
            return supportEnabled;
        }
#else
        private bool notifyInstructionSetUsage(InstructionSet instructionSet, bool supportEnabled)
        {
            instructionSet = InstructionSetFlags.ConvertToImpliedInstructionSetForVectorInstructionSets(_compilation.TypeSystemContext.Target.Architecture, instructionSet);

            Debug.Assert(!_compilation.InstructionSetSupport.NonSpecifiableFlags.HasInstructionSet(instructionSet));

            return supportEnabled ? _compilation.InstructionSetSupport.IsInstructionSetSupported(instructionSet) : false;
        }
#endif
    }
}<|MERGE_RESOLUTION|>--- conflicted
+++ resolved
@@ -1830,24 +1830,6 @@
             return str.Length;
         }
 
-<<<<<<< HEAD
-#pragma warning disable CA1822 // Mark members as static
-        private int objectToString(void* handle, byte* buffer, int bufferSize)
-#pragma warning restore CA1822 // Mark members as static
-        {
-            Debug.Assert(bufferSize > 0 && handle != null && buffer != null);
-
-            // NOTE: this function is used for pinned/frozen handles
-            // it doesn't need to null-terminate the string
-
-            ReadOnlySpan<char> objStr = HandleToObject(handle).ToString();
-            var bufferSpan = new Span<byte>(buffer, bufferSize);
-            Utf8.FromUtf16(objStr, bufferSpan, out _, out int written);
-            return written;
-        }
-
-=======
->>>>>>> 56bbc7cf
         private CorInfoType asCorInfoType(CORINFO_CLASS_STRUCT_* cls)
         {
             var type = HandleToObject(cls);
