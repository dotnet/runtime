--- conflicted
+++ resolved
@@ -692,11 +692,7 @@
                     sig->sigInst.classInst = GetJitInstantiation(owningTypeInst);
                 }
 
-<<<<<<< HEAD
                 sig->sigInst.methInstCount = (uint)method.Instantiation.Length;
-=======
-                sig->sigInst.methodInstCount = (uint)method.Instantiation.Length;
->>>>>>> 0dac4b1b
                 if (method.Instantiation.Length != 0)
                 {
                     sig->sigInst.methInst = GetJitInstantiation(method.Instantiation);
