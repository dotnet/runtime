// Licensed to the .NET Foundation under one or more agreements.
// The .NET Foundation licenses this file to you under the MIT license.

using System;
using System.Buffers;
using System.Collections.Generic;
using System.Diagnostics;
using System.IO;
using System.Text;
using System.Runtime.CompilerServices;
using System.Runtime.ExceptionServices;
using System.Runtime.InteropServices;
using System.Text.Unicode;

#if SUPPORT_JIT
using Internal.Runtime.CompilerServices;
#endif

using Internal.IL;
using Internal.TypeSystem;
using Internal.TypeSystem.Ecma;
using Internal.TypeSystem.Interop;
using Internal.CorConstants;
using Internal.Pgo;

using ILCompiler;
using ILCompiler.DependencyAnalysis;

#if READYTORUN
using System.Reflection.Metadata.Ecma335;
using ILCompiler.DependencyAnalysis.ReadyToRun;
#endif

using DependencyList = ILCompiler.DependencyAnalysisFramework.DependencyNodeCore<ILCompiler.DependencyAnalysis.NodeFactory>.DependencyList;

#pragma warning disable IDE0060

namespace Internal.JitInterface
{
    internal enum CompilationResult
    {
        CompilationComplete,
        CompilationRetryRequested
    }

    internal sealed unsafe partial class CorInfoImpl
    {
        //
        // Global initialization and state
        //
        private enum ImageFileMachine
        {
            I386 = 0x014c,
            IA64 = 0x0200,
            AMD64 = 0x8664,
            ARM = 0x01c4,
            ARM64 = 0xaa64,
            LoongArch64 = 0x6264,
        }

        internal const string JitLibrary = "clrjitilc";

#if SUPPORT_JIT
        private const string JitSupportLibrary = "*";
#else
        internal const string JitSupportLibrary = "jitinterface";
#endif

        private IntPtr _jit;

        private IntPtr _unmanagedCallbacks; // array of pointers to JIT-EE interface callbacks

        private ExceptionDispatchInfo _lastException;

        private struct PgoInstrumentationResults
        {
            public PgoInstrumentationSchema* pSchema;
            public uint countSchemaItems;
            public byte* pInstrumentationData;
            public HRESULT hr;
        }

        private Dictionary<MethodDesc, PgoInstrumentationResults> _pgoResults = new Dictionary<MethodDesc, PgoInstrumentationResults>();

        [DllImport(JitLibrary)]
        private static extern IntPtr jitStartup(IntPtr host);

        private static class JitPointerAccessor
        {
            [DllImport(JitLibrary)]
            private static extern IntPtr getJit();

            [DllImport(JitSupportLibrary)]
            private static extern CorJitResult JitProcessShutdownWork(IntPtr jit);

            static JitPointerAccessor()
            {
                s_jit = getJit();

                if (s_jit != IntPtr.Zero)
                {
                    AppDomain.CurrentDomain.ProcessExit += (_, _) => JitProcessShutdownWork(s_jit);
                    AppDomain.CurrentDomain.UnhandledException += (_, _) => JitProcessShutdownWork(s_jit);
                }
            }

            public static IntPtr Get()
            {
                return s_jit;
            }

            private static readonly IntPtr s_jit;
        }

        private struct LikelyClassMethodRecord
        {
            public IntPtr handle;
            public uint likelihood;

            public LikelyClassMethodRecord(IntPtr handle, uint likelihood)
            {
                this.handle = handle;
                this.likelihood = likelihood;
            }
        }

        [DllImport(JitLibrary)]
        private static extern uint getLikelyClasses(LikelyClassMethodRecord* pLikelyClasses, uint maxLikelyClasses, PgoInstrumentationSchema* schema, uint countSchemaItems, byte*pInstrumentationData, int ilOffset);

        [DllImport(JitLibrary)]
        private static extern uint getLikelyMethods(LikelyClassMethodRecord* pLikelyMethods, uint maxLikelyMethods, PgoInstrumentationSchema* schema, uint countSchemaItems, byte*pInstrumentationData, int ilOffset);

        [DllImport(JitSupportLibrary)]
        private static extern IntPtr GetJitHost(IntPtr configProvider);

        //
        // Per-method initialization and state
        //
        private static CorInfoImpl GetThis(IntPtr thisHandle)
        {
            CorInfoImpl _this = Unsafe.Read<CorInfoImpl>((void*)thisHandle);
            Debug.Assert(_this is CorInfoImpl);
            return _this;
        }

        [DllImport(JitSupportLibrary)]
        private static extern CorJitResult JitCompileMethod(out IntPtr exception,
            IntPtr jit, IntPtr thisHandle, IntPtr callbacks,
            ref CORINFO_METHOD_INFO info, uint flags, out IntPtr nativeEntry, out uint codeSize);

        [DllImport(JitSupportLibrary)]
        private static extern IntPtr AllocException([MarshalAs(UnmanagedType.LPWStr)]string message, int messageLength);

        [DllImport(JitSupportLibrary)]
        private static extern void JitSetOs(IntPtr jit, CORINFO_OS os);

        private IntPtr AllocException(Exception ex)
        {
            _lastException = ExceptionDispatchInfo.Capture(ex);

            string exString = ex.ToString();
            IntPtr nativeException = AllocException(exString, exString.Length);
            _nativeExceptions ??= new List<IntPtr>();
            _nativeExceptions.Add(nativeException);
            return nativeException;
        }

        [DllImport(JitSupportLibrary)]
        private static extern void FreeException(IntPtr obj);

        [DllImport(JitSupportLibrary)]
        private static extern char* GetExceptionMessage(IntPtr obj);

        public static void Startup(CORINFO_OS os)
        {
            jitStartup(GetJitHost(JitConfigProvider.Instance.UnmanagedInstance));
            JitSetOs(JitPointerAccessor.Get(), os);
        }

        public CorInfoImpl()
        {
            _jit = JitPointerAccessor.Get();
            if (_jit == IntPtr.Zero)
            {
                throw new IOException("Failed to initialize JIT");
            }

            _unmanagedCallbacks = GetUnmanagedCallbacks();
        }

        private Logger Logger
        {
            get
            {
                return _compilation.Logger;
            }
        }

        private CORINFO_MODULE_STRUCT_* _methodScope; // Needed to resolve CORINFO_EH_CLAUSE tokens

        public static IEnumerable<PgoSchemaElem> ConvertTypeHandleHistogramsToCompactTypeHistogramFormat(PgoSchemaElem[] pgoData, CompilationModuleGroup compilationModuleGroup)
        {
            bool hasHistogram = false;
            foreach (var elem in pgoData)
            {
                if (elem.InstrumentationKind == PgoInstrumentationKind.HandleHistogramTypes ||
                    elem.InstrumentationKind == PgoInstrumentationKind.HandleHistogramMethods)
                {
                    // found histogram
                    hasHistogram = true;
                    break;
                }
            }
            if (!hasHistogram)
            {
                foreach (var elem in pgoData)
                {
                    yield return elem;
                }
            }
            else
            {
                int currentObjectIndex = 0x1000000; // This needs to be a somewhat large non-zero number, so that the jit does not confuse it with NULL, or any other special value.
                Dictionary<object, IntPtr> objectToHandle = new Dictionary<object, IntPtr>();
                Dictionary<IntPtr, object> handleToObject = new Dictionary<IntPtr, object>();

                MemoryStream memoryStreamInstrumentationData = new MemoryStream();
                ComputeJitPgoInstrumentationSchema(LocalObjectToHandle, pgoData, out var nativeSchema, memoryStreamInstrumentationData);
                var instrumentationData = memoryStreamInstrumentationData.ToArray();

                for (int i = 0; i < pgoData.Length; i++)
                {
                    if ((i + 1 < pgoData.Length) &&
                        (pgoData[i].InstrumentationKind == PgoInstrumentationKind.HandleHistogramIntCount ||
                         pgoData[i].InstrumentationKind == PgoInstrumentationKind.HandleHistogramLongCount) &&
                        (pgoData[i + 1].InstrumentationKind == PgoInstrumentationKind.HandleHistogramTypes ||
                         pgoData[i + 1].InstrumentationKind == PgoInstrumentationKind.HandleHistogramMethods))
                    {
                        PgoSchemaElem? newElem = ComputeLikelyClassMethod(i, handleToObject, nativeSchema, instrumentationData, compilationModuleGroup);
                        if (newElem.HasValue)
                        {
                            yield return newElem.Value;
                        }
                        i++; // The histogram is two entries long, so skip an extra entry
                        continue;
                    }
                    yield return pgoData[i];
                }

                IntPtr LocalObjectToHandle(object input)
                {
                    if (objectToHandle.TryGetValue(input, out var result))
                    {
                        return result;
                    }
                    result = new IntPtr(currentObjectIndex++);
                    objectToHandle.Add(input, result);
                    handleToObject.Add(result, input);
                    return result;
                }
            }
        }

        private static PgoSchemaElem? ComputeLikelyClassMethod(int index, Dictionary<IntPtr, object> handleToObject, PgoInstrumentationSchema[] nativeSchema, byte[] instrumentationData, CompilationModuleGroup compilationModuleGroup)
        {
            // getLikelyClasses will use two entries from the native schema table. There must be at least two present to avoid overruning the buffer
            if (index > (nativeSchema.Length - 2))
                return null;

            bool isType = nativeSchema[index + 1].InstrumentationKind == PgoInstrumentationKind.HandleHistogramTypes;

            fixed(PgoInstrumentationSchema* pSchema = &nativeSchema[index])
            {
                fixed(byte* pInstrumentationData = &instrumentationData[0])
                {
                    // We're going to store only the most popular type/method to reduce size of the profile
                    LikelyClassMethodRecord* likelyClassMethods = stackalloc LikelyClassMethodRecord[1];
                    uint numberOfRecords;
                    if (isType)
                    {
                        numberOfRecords = getLikelyClasses(likelyClassMethods, 1, pSchema, 2, pInstrumentationData, nativeSchema[index].ILOffset);
                    }
                    else
                    {
                        numberOfRecords = getLikelyMethods(likelyClassMethods, 1, pSchema, 2, pInstrumentationData, nativeSchema[index].ILOffset);
                    }

                    if (numberOfRecords > 0)
                    {
                        TypeSystemEntityOrUnknown[] newData = null;
                        if (isType)
                        {
                            TypeDesc type = (TypeDesc)handleToObject[likelyClassMethods->handle];
#if READYTORUN
                            if (compilationModuleGroup.VersionsWithType(type))
#endif
                            {
                                newData = new[] { new TypeSystemEntityOrUnknown(type) };
                            }
                        }
                        else
                        {
                            MethodDesc method = (MethodDesc)handleToObject[likelyClassMethods->handle];

#if READYTORUN
                            if (compilationModuleGroup.VersionsWithMethodBody(method))
#endif
                            {
                                newData = new[] { new TypeSystemEntityOrUnknown(method) };
                            }
                        }

                        if (newData != null)
                        {
                            PgoSchemaElem likelyClassElem = default(PgoSchemaElem);
                            likelyClassElem.InstrumentationKind = isType ? PgoInstrumentationKind.GetLikelyClass : PgoInstrumentationKind.GetLikelyMethod;
                            likelyClassElem.ILOffset = nativeSchema[index].ILOffset;
                            likelyClassElem.Count = 1;
                            likelyClassElem.Other = (int)(likelyClassMethods->likelihood | (numberOfRecords << 8));
                            likelyClassElem.DataObject = newData;
                            return likelyClassElem;
                        }
                    }
                }
            }

            return null;
        }

        private CompilationResult CompileMethodInternal(IMethodNode methodCodeNodeNeedingCode, MethodIL methodIL)
        {
            // methodIL must not be null
            if (methodIL == null)
            {
                ThrowHelper.ThrowInvalidProgramException(ExceptionStringID.InvalidProgramSpecific, MethodBeingCompiled);
            }

            CORINFO_METHOD_INFO methodInfo;
            Get_CORINFO_METHOD_INFO(MethodBeingCompiled, methodIL, &methodInfo);

            _methodScope = methodInfo.scope;

#if !READYTORUN
            SetDebugInformation(methodCodeNodeNeedingCode, methodIL);
#endif

            CorInfoImpl _this = this;

            IntPtr exception;
            IntPtr nativeEntry;
            uint codeSize;
            var result = JitCompileMethod(out exception,
                    _jit, (IntPtr)Unsafe.AsPointer(ref _this), _unmanagedCallbacks,
                    ref methodInfo, (uint)CorJitFlag.CORJIT_FLAG_CALL_GETJITFLAGS, out nativeEntry, out codeSize);
            if (exception != IntPtr.Zero)
            {
                if (_lastException != null)
                {
                    // If we captured a managed exception, rethrow that.
                    // TODO: might not actually be the real reason. It could be e.g. a JIT failure/bad IL that followed
                    // an inlining attempt with a type system problem in it...
#if SUPPORT_JIT
                    _lastException.Throw();
#else
                    if (_lastException.SourceException is TypeSystemException)
                    {
                        // Type system exceptions can be turned into code that throws the exception at runtime.
                        _lastException.Throw();
                    }
#if READYTORUN
                    else if (_lastException.SourceException is RequiresRuntimeJitException)
                    {
                        // Runtime JIT requirement is not a cause for failure, we just mustn't JIT a particular method
                        _lastException.Throw();
                    }
#endif
                    else
                    {
                        // This is just a bug somewhere.
                        throw new CodeGenerationFailedException(_methodCodeNode.Method, _lastException.SourceException);
                    }
#endif
                }

                // This is a failure we don't know much about.
                char* szMessage = GetExceptionMessage(exception);
                string message = szMessage != null ? new string(szMessage) : "JIT Exception";
                throw new Exception(message);
            }
            if (result == CorJitResult.CORJIT_BADCODE)
            {
                ThrowHelper.ThrowInvalidProgramException();
            }
            if (result == CorJitResult.CORJIT_IMPLLIMITATION)
            {
#if READYTORUN
                throw new RequiresRuntimeJitException("JIT implementation limitation");
#else
                ThrowHelper.ThrowInvalidProgramException();
#endif
            }
            if (result != CorJitResult.CORJIT_OK)
            {
#if SUPPORT_JIT
                // FailFast?
                throw new Exception("JIT failed");
#else
                throw new CodeGenerationFailedException(_methodCodeNode.Method);
#endif
            }

            if (codeSize < _code.Length)
            {
                if (_compilation.TypeSystemContext.Target.Architecture != TargetArchitecture.ARM64)
                {
                    // For xarch/arm32, the generated code is sometimes smaller than the memory allocated.
                    // In that case, trim the codeBlock to the actual value.
                    //
                    // For arm64, the allocation request of `hotCodeSize` also includes the roData size
                    // while the `codeSize` returned just contains the size of the native code. As such,
                    // there is guarantee that for armarch, (codeSize == _code.Length) is always true.
                    //
                    // Currently, hot/cold splitting is not done and hence `codeSize` just includes the size of
                    // hotCode. Once hot/cold splitting is done, need to trim respective `_code` or `_coldCode`
                    // accordingly.
                    Debug.Assert(codeSize != 0);
                    Array.Resize(ref _code, (int)codeSize);
                }
            }

            CompilationResult compilationCompleteBehavior = CompilationResult.CompilationComplete;
            DetermineIfCompilationShouldBeRetried(ref compilationCompleteBehavior);
            if (compilationCompleteBehavior == CompilationResult.CompilationRetryRequested)
                return compilationCompleteBehavior;

            PublishCode();
            PublishROData();

            return CompilationResult.CompilationComplete;
        }

        partial void DetermineIfCompilationShouldBeRetried(ref CompilationResult result);

        private void PublishCode()
        {
            var relocs = _codeRelocs.ToArray();
            Array.Sort(relocs, (x, y) => (x.Offset - y.Offset));

            int alignment = JitConfigProvider.Instance.HasFlag(CorJitFlag.CORJIT_FLAG_SIZE_OPT) ?
                _compilation.NodeFactory.Target.MinimumFunctionAlignment :
                _compilation.NodeFactory.Target.OptimumFunctionAlignment;

            alignment = Math.Max(alignment, _codeAlignment);

            var objectData = new ObjectNode.ObjectData(_code,
                                                       relocs,
                                                       alignment,
                                                       new ISymbolDefinitionNode[] { _methodCodeNode });
            ObjectNode.ObjectData ehInfo = _ehClauses != null ? EncodeEHInfo() : null;
            DebugEHClauseInfo[] debugEHClauseInfos = null;
            if (_ehClauses != null)
            {
                debugEHClauseInfos = new DebugEHClauseInfo[_ehClauses.Length];
                for (int i = 0; i < _ehClauses.Length; i++)
                {
                    var clause = _ehClauses[i];
                    debugEHClauseInfos[i] = new DebugEHClauseInfo(clause.TryOffset, clause.TryLength,
                                                        clause.HandlerOffset, clause.HandlerLength);
                }
            }

#pragma warning disable SA1001, SA1113, SA1115 // Comma should be on the same line as previous parameter
            _methodCodeNode.SetCode(objectData
#if !SUPPORT_JIT && !READYTORUN
                , isFoldable: (_compilation._compilationOptions & RyuJitCompilationOptions.MethodBodyFolding) != 0
#endif
                );
#pragma warning restore SA1001, SA1113, SA1115 // Comma should be on the same line as previous parameter
#if READYTORUN
            if (_methodColdCodeNode != null)
            {
                var relocs2 = _coldCodeRelocs.ToArray();
                Array.Sort(relocs2, (x, y) => (x.Offset - y.Offset));
                var coldObjectData = new ObjectNode.ObjectData(_coldCode,
                    relocs2,
                    alignment,
                    new ISymbolDefinitionNode[] { _methodColdCodeNode });
                _methodColdCodeNode.SetCode(coldObjectData);
                _methodCodeNode.ColdCodeNode = _methodColdCodeNode;
            }
#endif

            _methodCodeNode.InitializeFrameInfos(_frameInfos);
#if READYTORUN
            _methodCodeNode.InitializeColdFrameInfos(_coldFrameInfos);
#endif
            _methodCodeNode.InitializeDebugEHClauseInfos(debugEHClauseInfos);
            _methodCodeNode.InitializeGCInfo(_gcInfo);
            _methodCodeNode.InitializeEHInfo(ehInfo);

            _methodCodeNode.InitializeDebugLocInfos(_debugLocInfos);
            _methodCodeNode.InitializeDebugVarInfos(_debugVarInfos);
#if READYTORUN
            MethodDesc[] inlineeArray;
            if (_inlinedMethods != null)
            {
                inlineeArray = new MethodDesc[_inlinedMethods.Count];
                _inlinedMethods.CopyTo(inlineeArray);
                Array.Sort(inlineeArray, TypeSystemComparer.Instance.Compare);
            }
            else
            {
                inlineeArray = Array.Empty<MethodDesc>();
            }
            _methodCodeNode.InitializeInliningInfo(inlineeArray, _compilation.NodeFactory);

            // Detect cases where the instruction set support used is a superset of the baseline instruction set specification
            var baselineSupport = _compilation.InstructionSetSupport;
            bool needPerMethodInstructionSetFixup = false;
            foreach (var instructionSet in _actualInstructionSetSupported)
            {
                if (!baselineSupport.IsInstructionSetSupported(instructionSet))
                {
                    needPerMethodInstructionSetFixup = true;
                }
            }
            foreach (var instructionSet in _actualInstructionSetUnsupported)
            {
                if (!baselineSupport.IsInstructionSetExplicitlyUnsupported(instructionSet))
                {
                    needPerMethodInstructionSetFixup = true;
                }
            }

            if (needPerMethodInstructionSetFixup)
            {
                TargetArchitecture architecture = _compilation.TypeSystemContext.Target.Architecture;
                _actualInstructionSetSupported.ExpandInstructionSetByImplication(architecture);
                _actualInstructionSetUnsupported.ExpandInstructionSetByReverseImplication(architecture);
                _actualInstructionSetUnsupported.Set64BitInstructionSetVariants(architecture);

                InstructionSetSupport actualSupport = new InstructionSetSupport(_actualInstructionSetSupported, _actualInstructionSetUnsupported, architecture);
                var node = _compilation.SymbolNodeFactory.PerMethodInstructionSetSupportFixup(actualSupport);
                AddPrecodeFixup(node);
            }

            Debug.Assert(_stashedPrecodeFixups.Count == 0);
            if (_precodeFixups != null)
            {
                HashSet<ISymbolNode> computedNodes = new HashSet<ISymbolNode>();
                foreach (var fixup in _precodeFixups)
                {
                    if (computedNodes.Add(fixup))
                    {
                        if (fixup is IMethodNode methodNode)
                        {
                            try
                            {
                                _compilation.NodeFactory.DetectGenericCycles(_methodCodeNode.Method, methodNode.Method);
                            }
                            catch (TypeLoadException)
                            {
                                throw new RequiresRuntimeJitException("Requires runtime JIT - potential generic cycle detected");
                            }
                        }
                        _methodCodeNode.Fixups.Add(fixup);
                    }
                }
            }

            if (_synthesizedPgoDependencies != null)
            {
                Debug.Assert(_compilation.NodeFactory.InstrumentationDataTable != null, "Expected InstrumentationDataTable to be non-null with synthesized PGO data to embed");
                _compilation.NodeFactory.InstrumentationDataTable.EmbedSynthesizedPgoDataForMethods(ref _additionalDependencies, _synthesizedPgoDependencies);
            }
#else
            var methodIL = (MethodIL)HandleToObject((void*)_methodScope);
            CodeBasedDependencyAlgorithm.AddDependenciesDueToMethodCodePresence(ref _additionalDependencies, _compilation.NodeFactory, MethodBeingCompiled, methodIL);
            _methodCodeNode.InitializeDebugInfo(_debugInfo);

            LocalVariableDefinition[] locals = methodIL.GetLocals();
            TypeDesc[] localTypes = new TypeDesc[locals.Length];
            for (int i = 0; i < localTypes.Length; i++)
                localTypes[i] = locals[i].Type;

            _methodCodeNode.InitializeLocalTypes(localTypes);
#endif

            _methodCodeNode.InitializeNonRelocationDependencies(_additionalDependencies);
        }

        private void PublishROData()
        {
            if (_roDataBlob == null)
            {
                return;
            }

            var relocs = _roDataRelocs.ToArray();
            Array.Sort(relocs, (x, y) => (x.Offset - y.Offset));
            var objectData = new ObjectNode.ObjectData(_roData,
                                                       relocs,
                                                       _roDataAlignment,
                                                       new ISymbolDefinitionNode[] { _roDataBlob });

            _roDataBlob.InitializeData(objectData);
        }

        private MethodDesc MethodBeingCompiled
        {
            get
            {
                return _methodCodeNode.Method;
            }
        }

        private int PointerSize
        {
            get
            {
                return _compilation.TypeSystemContext.Target.PointerSize;
            }
        }

        private Dictionary<object, GCHandle> _pins = new Dictionary<object, GCHandle>();

        private IntPtr GetPin(object obj)
        {
            GCHandle handle;
            if (!_pins.TryGetValue(obj, out handle))
            {
                handle = GCHandle.Alloc(obj, GCHandleType.Pinned);
                _pins.Add(obj, handle);
            }
            return handle.AddrOfPinnedObject();
        }

        private List<IntPtr> _nativeExceptions;

        private void CompileMethodCleanup()
        {
            foreach (var pin in _pins)
                pin.Value.Free();
            _pins.Clear();

            if (_nativeExceptions != null)
            {
                foreach (IntPtr ex in _nativeExceptions)
                    FreeException(ex);
                _nativeExceptions = null;
            }

            _methodCodeNode = null;
#if READYTORUN
            _methodColdCodeNode = null;
#endif
            _code = null;
            _coldCode = null;

            _roData = null;
            _roDataBlob = null;

            _codeRelocs = default(ArrayBuilder<Relocation>);
            _roDataRelocs = default(ArrayBuilder<Relocation>);
#if READYTORUN
            _coldCodeRelocs = default(ArrayBuilder<Relocation>);
#endif
            _numFrameInfos = 0;
            _usedFrameInfos = 0;
            _frameInfos = null;

#if READYTORUN
            _numColdFrameInfos = 0;
            _usedColdFrameInfos = 0;
            _coldFrameInfos = null;
#endif

            _gcInfo = null;
            _ehClauses = null;
            _additionalDependencies = null;

#if !READYTORUN
            _debugInfo = null;
#endif

            _debugLocInfos = null;
            _debugVarInfos = null;
            _lastException = null;

#if READYTORUN
            _inlinedMethods = null;
            _actualInstructionSetSupported = default(InstructionSetFlags);
            _actualInstructionSetUnsupported = default(InstructionSetFlags);
            _precodeFixups = null;
            _stashedPrecodeFixups.Clear();
            _stashedInlinedMethods.Clear();
            _ilBodiesNeeded = null;
            _synthesizedPgoDependencies = null;
#endif

            _instantiationToJitVisibleInstantiation = null;

            _pgoResults.Clear();
        }

        private Dictionary<object, IntPtr> _objectToHandle = new Dictionary<object, IntPtr>(new JitObjectComparer());
        private List<object> _handleToObject = new List<object>();

        private const int handleMultiplier = 8;
        private const int handleBase = 0x420000;

#if DEBUG
        private static readonly IntPtr s_handleHighBitSet = (sizeof(IntPtr) == 4) ? new IntPtr(0x40000000) : new IntPtr(0x4000000000000000);
#endif

        private IntPtr ObjectToHandle(object obj)
        {
            // SuperPMI relies on the handle returned from this function being stable for the lifetime of the crossgen2 process
            // If handle deletion is implemented, please update SuperPMI
            IntPtr handle;
            if (!_objectToHandle.TryGetValue(obj, out handle))
            {
                handle = (IntPtr)(handleMultiplier * _handleToObject.Count + handleBase);
#if DEBUG
                handle = new IntPtr((long)s_handleHighBitSet | (long)handle);
#endif
                _handleToObject.Add(obj);
                _objectToHandle.Add(obj, handle);
            }
            return handle;
        }

        private object HandleToObject(void* handle)
        {
#if DEBUG
            handle = (void*)(~s_handleHighBitSet & (nint)handle);
#endif
            int index = ((int)handle - handleBase) / handleMultiplier;
            return _handleToObject[index];
        }

        private MethodDesc HandleToObject(CORINFO_METHOD_STRUCT_* method) => (MethodDesc)HandleToObject((void*)method);
        private CORINFO_METHOD_STRUCT_* ObjectToHandle(MethodDesc method) => (CORINFO_METHOD_STRUCT_*)ObjectToHandle((object)method);
        private TypeDesc HandleToObject(CORINFO_CLASS_STRUCT_* type) => (TypeDesc)HandleToObject((void*)type);
        private CORINFO_CLASS_STRUCT_* ObjectToHandle(TypeDesc type) => (CORINFO_CLASS_STRUCT_*)ObjectToHandle((object)type);
        private FieldDesc HandleToObject(CORINFO_FIELD_STRUCT_* field) => (FieldDesc)HandleToObject((void*)field);
        private CORINFO_FIELD_STRUCT_* ObjectToHandle(FieldDesc field) => (CORINFO_FIELD_STRUCT_*)ObjectToHandle((object)field);
        private MethodILScope HandleToObject(CORINFO_MODULE_STRUCT_* module) => (MethodIL)HandleToObject((void*)module);
        private CORINFO_MODULE_STRUCT_* ObjectToHandle(MethodILScope methodIL) => (CORINFO_MODULE_STRUCT_*)ObjectToHandle((object)methodIL);
        private MethodSignature HandleToObject(MethodSignatureInfo* method) => (MethodSignature)HandleToObject((void*)method);
        private MethodSignatureInfo* ObjectToHandle(MethodSignature method) => (MethodSignatureInfo*)ObjectToHandle((object)method);

        private bool Get_CORINFO_METHOD_INFO(MethodDesc method, MethodIL methodIL, CORINFO_METHOD_INFO* methodInfo)
        {
            if (methodIL == null)
            {
                *methodInfo = default(CORINFO_METHOD_INFO);
                return false;
            }

            methodInfo->ftn = ObjectToHandle(method);
            methodInfo->scope = ObjectToHandle(methodIL);
            var ilCode = methodIL.GetILBytes();
            methodInfo->ILCode = (byte*)GetPin(ilCode);
            methodInfo->ILCodeSize = (uint)ilCode.Length;
            methodInfo->maxStack = (uint)methodIL.MaxStack;
            var exceptionRegions = methodIL.GetExceptionRegions();
            methodInfo->EHcount = (uint)exceptionRegions.Length;
            methodInfo->options = methodIL.IsInitLocals ? CorInfoOptions.CORINFO_OPT_INIT_LOCALS : (CorInfoOptions)0;

            if (method.AcquiresInstMethodTableFromThis())
            {
                methodInfo->options |= CorInfoOptions.CORINFO_GENERICS_CTXT_FROM_THIS;
            }
            else if (method.RequiresInstMethodDescArg())
            {
                methodInfo->options |= CorInfoOptions.CORINFO_GENERICS_CTXT_FROM_METHODDESC;
            }
            else if (method.RequiresInstMethodTableArg())
            {
                methodInfo->options |= CorInfoOptions.CORINFO_GENERICS_CTXT_FROM_METHODTABLE;
            }
            methodInfo->regionKind = CorInfoRegionKind.CORINFO_REGION_NONE;
            Get_CORINFO_SIG_INFO(method, sig: &methodInfo->args, methodIL);
            Get_CORINFO_SIG_INFO(methodIL.GetLocals(), &methodInfo->locals);

            return true;
        }

        private Dictionary<Instantiation, IntPtr[]> _instantiationToJitVisibleInstantiation;
        private CORINFO_CLASS_STRUCT_** GetJitInstantiation(Instantiation inst)
        {
            IntPtr [] jitVisibleInstantiation;
            _instantiationToJitVisibleInstantiation ??= new Dictionary<Instantiation, IntPtr[]>();

            if (!_instantiationToJitVisibleInstantiation.TryGetValue(inst, out jitVisibleInstantiation))
            {
                jitVisibleInstantiation =  new IntPtr[inst.Length];
                for (int i = 0; i < inst.Length; i++)
                    jitVisibleInstantiation[i] = (IntPtr)ObjectToHandle(inst[i]);
                _instantiationToJitVisibleInstantiation.Add(inst, jitVisibleInstantiation);
            }
            return (CORINFO_CLASS_STRUCT_**)GetPin(jitVisibleInstantiation);
        }

        private void Get_CORINFO_SIG_INFO(MethodDesc method, CORINFO_SIG_INFO* sig, MethodILScope scope, bool suppressHiddenArgument = false)
        {
            Get_CORINFO_SIG_INFO(method.Signature, sig, scope);

            // Does the method have a hidden parameter?
            bool hasHiddenParameter = !suppressHiddenArgument && method.RequiresInstArg();

            if (method.IsIntrinsic)
            {
                // Some intrinsics will beg to differ about the hasHiddenParameter decision
#if !READYTORUN
                if (_compilation.TypeSystemContext.IsSpecialUnboxingThunkTargetMethod(method))
                    hasHiddenParameter = false;
#endif

                if (method.IsArrayAddressMethod())
                    hasHiddenParameter = true;
            }

            if (hasHiddenParameter)
            {
                sig->callConv |= CorInfoCallConv.CORINFO_CALLCONV_PARAMTYPE;
            }

            Instantiation owningTypeInst = method.OwningType.Instantiation;
            sig->sigInst.classInstCount = (uint)owningTypeInst.Length;
            if (owningTypeInst.Length != 0)
            {
                sig->sigInst.classInst = GetJitInstantiation(owningTypeInst);
            }

            sig->sigInst.methInstCount = (uint)method.Instantiation.Length;
            if (method.Instantiation.Length != 0)
            {
                sig->sigInst.methInst = GetJitInstantiation(method.Instantiation);
            }
        }

        private void Get_CORINFO_SIG_INFO(MethodSignature signature, CORINFO_SIG_INFO* sig, MethodILScope scope)
        {
            sig->callConv = (CorInfoCallConv)(signature.Flags & MethodSignatureFlags.UnmanagedCallingConventionMask);

            // Varargs are not supported in .NET Core
            if (sig->callConv == CorInfoCallConv.CORINFO_CALLCONV_VARARG)
                ThrowHelper.ThrowBadImageFormatException();

            if (!signature.IsStatic) sig->callConv |= CorInfoCallConv.CORINFO_CALLCONV_HASTHIS;

            TypeDesc returnType = signature.ReturnType;

            CorInfoType corInfoRetType = asCorInfoType(signature.ReturnType, &sig->retTypeClass);
            sig->_retType = (byte)corInfoRetType;
            sig->retTypeSigClass = ObjectToHandle(signature.ReturnType);

#if READYTORUN
            ValidateSafetyOfUsingTypeEquivalenceOfType(signature.ReturnType);
#endif

            sig->flags = 0;    // used by IL stubs code

            sig->numArgs = (ushort)signature.Length;

            sig->args = (CORINFO_ARG_LIST_STRUCT_*)0; // CORINFO_ARG_LIST_STRUCT_ is argument index

            sig->sigInst.classInst = null; // Not used by the JIT
            sig->sigInst.classInstCount = 0; // Not used by the JIT
            sig->sigInst.methInst = null;
            sig->sigInst.methInstCount = (uint)signature.GenericParameterCount;

            sig->pSig = null;
            sig->cbSig = 0; // Not used by the JIT
            sig->methodSignature = ObjectToHandle(signature);
            sig->scope = scope is not null ? ObjectToHandle(scope) : null; // scope can be null for internal calls and COM methods.
            sig->token = 0; // Not used by the JIT
        }

        private void Get_CORINFO_SIG_INFO(LocalVariableDefinition[] locals, CORINFO_SIG_INFO* sig)
        {
            sig->callConv = CorInfoCallConv.CORINFO_CALLCONV_DEFAULT;
            sig->_retType = (byte)CorInfoType.CORINFO_TYPE_VOID;
            sig->retTypeClass = null;
            sig->retTypeSigClass = null;
            sig->flags = CorInfoSigInfoFlags.CORINFO_SIGFLAG_IS_LOCAL_SIG;

            sig->numArgs = (ushort)locals.Length;

            sig->sigInst.classInst = null;
            sig->sigInst.classInstCount = 0;
            sig->sigInst.methInst = null;
            sig->sigInst.methInstCount = 0;

            sig->args = (CORINFO_ARG_LIST_STRUCT_*)0; // CORINFO_ARG_LIST_STRUCT_ is argument index


            sig->pSig = null;
            sig->cbSig = 0; // Not used by the JIT
            sig->methodSignature = (MethodSignatureInfo*)ObjectToHandle(locals);
            sig->scope = null; // Not used by the JIT
            sig->token = 0; // Not used by the JIT
        }

        private CorInfoType asCorInfoType(TypeDesc type)
        {
            return asCorInfoType(type, out _);
        }

        private CorInfoType asCorInfoType(TypeDesc type, out TypeDesc typeIfNotPrimitive)
        {
            if (type.IsEnum)
            {
                type = type.UnderlyingType;
            }

            if (type.IsPrimitive)
            {
                typeIfNotPrimitive = null;
                Debug.Assert((CorInfoType)TypeFlags.Void == CorInfoType.CORINFO_TYPE_VOID);
                Debug.Assert((CorInfoType)TypeFlags.Double == CorInfoType.CORINFO_TYPE_DOUBLE);

                return (CorInfoType)type.Category;
            }

            if (type.IsPointer || type.IsFunctionPointer)
            {
                typeIfNotPrimitive = null;
                return CorInfoType.CORINFO_TYPE_PTR;
            }

            typeIfNotPrimitive = type;

            if (type.IsByRef)
            {
                return CorInfoType.CORINFO_TYPE_BYREF;
            }

            if (type.IsValueType)
            {
                if (_compilation.TypeSystemContext.Target.Architecture == TargetArchitecture.X86)
                {
                    LayoutInt elementSize = type.GetElementSize();

#if READYTORUN
                    if (elementSize.IsIndeterminate)
                    {
                        throw new RequiresRuntimeJitException(type);
                    }
#endif
                }
                return CorInfoType.CORINFO_TYPE_VALUECLASS;
            }

            return CorInfoType.CORINFO_TYPE_CLASS;
        }

        private CorInfoType asCorInfoType(TypeDesc type, CORINFO_CLASS_STRUCT_** structType)
        {
            var corInfoType = asCorInfoType(type, out TypeDesc typeIfNotPrimitive);
            *structType = (typeIfNotPrimitive != null) ? ObjectToHandle(typeIfNotPrimitive) : null;
            return corInfoType;
        }

        private CORINFO_CONTEXT_STRUCT* contextFromMethod(MethodDesc method)
        {
            return (CORINFO_CONTEXT_STRUCT*)(((nuint)ObjectToHandle(method)) | (nuint)CorInfoContextFlags.CORINFO_CONTEXTFLAGS_METHOD);
        }

        private CORINFO_CONTEXT_STRUCT* contextFromType(TypeDesc type)
        {
            return (CORINFO_CONTEXT_STRUCT*)(((nuint)ObjectToHandle(type)) | (nuint)CorInfoContextFlags.CORINFO_CONTEXTFLAGS_CLASS);
        }

        private static CORINFO_CONTEXT_STRUCT* contextFromMethodBeingCompiled()
        {
            return (CORINFO_CONTEXT_STRUCT*)1;
        }

        private MethodDesc methodFromContext(CORINFO_CONTEXT_STRUCT* contextStruct)
        {
            if (contextStruct == contextFromMethodBeingCompiled())
            {
                return MethodBeingCompiled;
            }

            if (((nuint)contextStruct & (nuint)CorInfoContextFlags.CORINFO_CONTEXTFLAGS_MASK) == (nuint)CorInfoContextFlags.CORINFO_CONTEXTFLAGS_CLASS)
            {
                return null;
            }
            else
            {
                return HandleToObject((CORINFO_METHOD_STRUCT_*)((nuint)contextStruct & ~(nuint)CorInfoContextFlags.CORINFO_CONTEXTFLAGS_MASK));
            }
        }

        private TypeDesc typeFromContext(CORINFO_CONTEXT_STRUCT* contextStruct)
        {
            if (contextStruct == contextFromMethodBeingCompiled())
            {
                return MethodBeingCompiled.OwningType;
            }

            if (((nuint)contextStruct & (nuint)CorInfoContextFlags.CORINFO_CONTEXTFLAGS_MASK) == (nuint)CorInfoContextFlags.CORINFO_CONTEXTFLAGS_CLASS)
            {
                return HandleToObject((CORINFO_CLASS_STRUCT_*)((nuint)contextStruct & ~(nuint)CorInfoContextFlags.CORINFO_CONTEXTFLAGS_MASK));
            }
            else
            {
                return HandleToObject((CORINFO_METHOD_STRUCT_*)((nuint)contextStruct & ~(nuint)CorInfoContextFlags.CORINFO_CONTEXTFLAGS_MASK)).OwningType;
            }
        }

        private TypeSystemEntity entityFromContext(CORINFO_CONTEXT_STRUCT* contextStruct)
        {
            if (contextStruct == contextFromMethodBeingCompiled())
            {
                return MethodBeingCompiled.HasInstantiation ? (TypeSystemEntity)MethodBeingCompiled: (TypeSystemEntity)MethodBeingCompiled.OwningType;
            }

            return (TypeSystemEntity)HandleToObject((void*)((nuint)contextStruct & ~(nuint)CorInfoContextFlags.CORINFO_CONTEXTFLAGS_MASK));
        }

        private bool isIntrinsic(CORINFO_METHOD_STRUCT_* ftn)
        {
            MethodDesc method = HandleToObject(ftn);
            return method.IsIntrinsic || HardwareIntrinsicHelpers.IsHardwareIntrinsic(method);
        }

        private uint getMethodAttribsInternal(MethodDesc method)
        {
            CorInfoFlag result = 0;

            // CORINFO_FLG_PROTECTED - verification only

            if (method.Signature.IsStatic)
                result |= CorInfoFlag.CORINFO_FLG_STATIC;

            if (method.IsSynchronized)
                result |= CorInfoFlag.CORINFO_FLG_SYNCH;
            if (method.IsIntrinsic)
                result |= CorInfoFlag.CORINFO_FLG_INTRINSIC;
            if (method.IsVirtual)
            {
                result |= CorInfoFlag.CORINFO_FLG_VIRTUAL;

                // The JIT only cares about the sealed flag if the method is virtual, or if
                // it is a delegate.

                // method or class might have the final bit
                if (method.IsUnboxingThunk())
                {
                    if (_compilation.IsEffectivelySealed(method.GetUnboxedMethod()))
                        result |= CorInfoFlag.CORINFO_FLG_FINAL;
                }
                else
                {
                    if (_compilation.IsEffectivelySealed(method))
                        result |= CorInfoFlag.CORINFO_FLG_FINAL;
                }
            }
            if (method.IsAbstract)
                result |= CorInfoFlag.CORINFO_FLG_ABSTRACT;
            if (method.IsConstructor || method.IsStaticConstructor)
                result |= CorInfoFlag.CORINFO_FLG_CONSTRUCTOR;

            //
            // See if we need to embed a .cctor call at the head of the
            // method body.
            //

            if (method.IsSharedByGenericInstantiations)
                result |= CorInfoFlag.CORINFO_FLG_SHAREDINST;

            if (method.IsPInvoke)
                result |= CorInfoFlag.CORINFO_FLG_PINVOKE;

#if READYTORUN
            if (method.RequireSecObject)
            {
                result |= CorInfoFlag.CORINFO_FLG_DONT_INLINE_CALLER;
            }
#endif

            if (method.IsAggressiveOptimization)
            {
                result |= CorInfoFlag.CORINFO_FLG_AGGRESSIVE_OPT;
            }

            // TODO: Cache inlining hits
            // Check for an inlining directive.

            if (method.IsNoInlining)
            {
                /* Function marked as not inlineable */
                result |= CorInfoFlag.CORINFO_FLG_DONT_INLINE;
            }
            else if (method.IsAggressiveInlining)
            {
                result |= CorInfoFlag.CORINFO_FLG_FORCEINLINE;
            }

            if (method.OwningType.IsDelegate && method.Name == "Invoke")
            {
                // This is now used to emit efficient invoke code for any delegate invoke,
                // including multicast.
                result |= CorInfoFlag.CORINFO_FLG_DELEGATE_INVOKE;

                // RyuJIT special cases this method; it would assert if it's not final
                // and we might not have set the bit in the code above.
                result |= CorInfoFlag.CORINFO_FLG_FINAL;
            }

#if READYTORUN
            // Check for SIMD intrinsics
            if (method.Context.Target.MaximumSimdVectorLength == SimdVectorLength.None)
            {
                DefType owningDefType = method.OwningType as DefType;
                if (owningDefType != null && VectorOfTFieldLayoutAlgorithm.IsVectorOfTType(owningDefType))
                {
                    throw new RequiresRuntimeJitException("This function is using SIMD intrinsics, their size is machine specific");
                }
            }
#endif

            // Check for hardware intrinsics
            if (HardwareIntrinsicHelpers.IsHardwareIntrinsic(method))
            {
                result |= CorInfoFlag.CORINFO_FLG_INTRINSIC;
            }

            // Internal calls typically turn into fcalls that do not always
            // probe for GC. Be conservative here and always let JIT know that
            // this method may not do GC checks so the JIT might need to make
            // callers fully interruptible.
            if (method.IsInternalCall)
            {
                result |= CorInfoFlag.CORINFO_FLG_NOGCCHECK;
            }

            return (uint)result;
        }

#pragma warning disable CA1822 // Mark members as static
        private void setMethodAttribs(CORINFO_METHOD_STRUCT_* ftn, CorInfoMethodRuntimeFlags attribs)
#pragma warning restore CA1822 // Mark members as static
        {
            // TODO: Inlining
        }

        private void getMethodSig(CORINFO_METHOD_STRUCT_* ftn, CORINFO_SIG_INFO* sig, CORINFO_CLASS_STRUCT_* memberParent)
        {
            MethodDesc method = HandleToObject(ftn);

            // There might be a more concrete parent type specified - this can happen when inlining.
            if (memberParent != null)
            {
                TypeDesc type = HandleToObject(memberParent);

                // Typically, the owning type of the method is a canonical type and the member parent
                // supplied by RyuJIT is a concrete instantiation.
                if (type != method.OwningType)
                {
                    if (type.IsArray)
                    {
                        method = ((ArrayType)type).GetArrayMethod(((ArrayMethod)method).Kind);
                    }
                    else
                    {
                        Debug.Assert(type.HasSameTypeDefinition(method.OwningType));
                        Instantiation methodInst = method.Instantiation;
                        method = _compilation.TypeSystemContext.GetMethodForInstantiatedType(method.GetTypicalMethodDefinition(), (InstantiatedType)type);
                        if (methodInst.Length > 0)
                        {
                            method = method.MakeInstantiatedMethod(methodInst);
                        }
                    }
                }
            }

            Get_CORINFO_SIG_INFO(method, sig: sig, scope: null);
        }

        private bool getMethodInfo(CORINFO_METHOD_STRUCT_* ftn, CORINFO_METHOD_INFO* info)
        {
            MethodDesc method = HandleToObject(ftn);
#if READYTORUN
            // Add an early CanInline check to see if referring to the IL of the target methods is
            // permitted from within this MethodBeingCompiled, the full CanInline check will be performed
            // later.
            if (!_compilation.CanInline(MethodBeingCompiled, method))
                return false;
#endif
            MethodIL methodIL = method.IsUnboxingThunk() ? null : _compilation.GetMethodIL(method);
            return Get_CORINFO_METHOD_INFO(method, methodIL, info);
        }

        private CorInfoInline canInline(CORINFO_METHOD_STRUCT_* callerHnd, CORINFO_METHOD_STRUCT_* calleeHnd)
        {
            MethodDesc callerMethod = HandleToObject(callerHnd);
            MethodDesc calleeMethod = HandleToObject(calleeHnd);

            if (_compilation.CanInline(callerMethod, calleeMethod))
            {
                // No restrictions on inlining
                return CorInfoInline.INLINE_PASS;
            }
            else
            {
                // Call may not be inlined
                return CorInfoInline.INLINE_NEVER;
            }
        }

#pragma warning disable CA1822 // Mark members as static
        private void reportTailCallDecision(CORINFO_METHOD_STRUCT_* callerHnd, CORINFO_METHOD_STRUCT_* calleeHnd, bool fIsTailPrefix, CorInfoTailCall tailCallResult, byte* reason)
#pragma warning restore CA1822 // Mark members as static
        {
        }

        private void getEHinfo(CORINFO_METHOD_STRUCT_* ftn, uint EHnumber, ref CORINFO_EH_CLAUSE clause)
        {
            var methodIL = _compilation.GetMethodIL(HandleToObject(ftn));

            var ehRegion = methodIL.GetExceptionRegions()[EHnumber];

            clause.Flags = (CORINFO_EH_CLAUSE_FLAGS)ehRegion.Kind;
            clause.TryOffset = (uint)ehRegion.TryOffset;
            clause.TryLength = (uint)ehRegion.TryLength;
            clause.HandlerOffset = (uint)ehRegion.HandlerOffset;
            clause.HandlerLength = (uint)ehRegion.HandlerLength;
            clause.ClassTokenOrOffset = (uint)((ehRegion.Kind == ILExceptionRegionKind.Filter) ? ehRegion.FilterOffset : ehRegion.ClassToken);
        }

        private CORINFO_CLASS_STRUCT_* getMethodClass(CORINFO_METHOD_STRUCT_* method)
        {
            var m = HandleToObject(method);
            return ObjectToHandle(m.OwningType);
        }

        private bool resolveVirtualMethod(CORINFO_DEVIRTUALIZATION_INFO* info)
        {
            // Initialize OUT fields
            info->devirtualizedMethod = null;
            info->requiresInstMethodTableArg = false;
            info->exactContext = null;
            info->detail = CORINFO_DEVIRTUALIZATION_DETAIL.CORINFO_DEVIRTUALIZATION_UNKNOWN;

            TypeDesc objType = HandleToObject(info->objClass);

            // __Canon cannot be devirtualized
            if (objType.IsCanonicalDefinitionType(CanonicalFormKind.Any))
            {
                info->detail = CORINFO_DEVIRTUALIZATION_DETAIL.CORINFO_DEVIRTUALIZATION_FAILED_CANON;
                return false;
            }

            MethodDesc decl = HandleToObject(info->virtualMethod);
            Debug.Assert(!decl.HasInstantiation);

            if ((info->context != null) && decl.OwningType.IsInterface)
            {
                TypeDesc ownerTypeDesc = typeFromContext(info->context);
                if (decl.OwningType != ownerTypeDesc)
                {
                    Debug.Assert(ownerTypeDesc is InstantiatedType);
                    decl = _compilation.TypeSystemContext.GetMethodForInstantiatedType(decl.GetTypicalMethodDefinition(), (InstantiatedType)ownerTypeDesc);
                }
            }

            MethodDesc originalImpl = _compilation.ResolveVirtualMethod(decl, objType, out info->detail);

            if (originalImpl == null)
            {
                // If this assert fires, we failed to devirtualize, probably due to a failure to resolve the
                // virtual to an exact target. This should never happen in practice if the input IL is valid,
                // and the algorithm for virtual function resolution is correct; however, if it does, this is
                // a safe condition, and we could delete this assert. This assert exists in order to help identify
                // cases where the virtual function resolution algorithm either does not function, or is not used
                // correctly.
#if DEBUG
                if (info->detail == CORINFO_DEVIRTUALIZATION_DETAIL.CORINFO_DEVIRTUALIZATION_UNKNOWN)
                {
                    Console.Error.WriteLine($"Failed devirtualization with unexpected unknown failure while compiling {MethodBeingCompiled} with decl {decl} targeting type {objType}");
                    Debug.Assert(info->detail != CORINFO_DEVIRTUALIZATION_DETAIL.CORINFO_DEVIRTUALIZATION_UNKNOWN);
                }
#endif
                return false;
            }

            TypeDesc owningType = originalImpl.OwningType;

            // RyuJIT expects to get the canonical form back
            MethodDesc impl = originalImpl.GetCanonMethodTarget(CanonicalFormKind.Specific);

            bool unboxingStub = impl.OwningType.IsValueType;

            MethodDesc nonUnboxingImpl = impl;
            if (unboxingStub)
            {
                impl = getUnboxingThunk(impl);
            }

#if READYTORUN
            // As there are a variety of situations where the resolved virtual method may be different at compile and runtime (primarily due to subtle differences
            // in the virtual resolution algorithm between the runtime and the compiler, although details such as whether or not type equivalence is enabled
            // can also have an effect), record any decisions made, and if there are differences, simply skip use of the compiled method.
            var resolver = _compilation.NodeFactory.Resolver;

            MethodWithToken methodWithTokenDecl;

            if (info->pResolvedTokenVirtualMethod != null)
            {
                methodWithTokenDecl = ComputeMethodWithToken(decl, ref *info->pResolvedTokenVirtualMethod, null, false);
            }
            else
            {
                ModuleToken declToken = resolver.GetModuleTokenForMethod(decl.GetTypicalMethodDefinition(), allowDynamicallyCreatedReference: false, throwIfNotFound: false);
                if (declToken.IsNull)
                {
                    info->detail = CORINFO_DEVIRTUALIZATION_DETAIL.CORINFO_DEVIRTUALIZATION_FAILED_DECL_NOT_REPRESENTABLE;
                    return false;
                }
                if (!_compilation.CompilationModuleGroup.VersionsWithTypeReference(decl.OwningType))
                {
                    info->detail = CORINFO_DEVIRTUALIZATION_DETAIL.CORINFO_DEVIRTUALIZATION_FAILED_DECL_NOT_REPRESENTABLE;
                    return false;
                }
                methodWithTokenDecl = new MethodWithToken(decl, declToken, null, false, null, devirtualizedMethodOwner: decl.OwningType);
            }
            MethodWithToken methodWithTokenImpl;
#endif

            if (decl == originalImpl)
            {
#if READYTORUN
                methodWithTokenImpl = methodWithTokenDecl;
#endif
                if (info->pResolvedTokenVirtualMethod != null)
                {
                    info->resolvedTokenDevirtualizedMethod = *info->pResolvedTokenVirtualMethod;
                }
                else
                {
                    info->resolvedTokenDevirtualizedMethod = CreateResolvedTokenFromMethod(this, decl
#if READYTORUN
                        , methodWithTokenDecl
#endif
                        );
                }
                info->resolvedTokenDevirtualizedUnboxedMethod = default(CORINFO_RESOLVED_TOKEN);
            }
            else
            {
#if READYTORUN
                methodWithTokenImpl = new MethodWithToken(nonUnboxingImpl, resolver.GetModuleTokenForMethod(nonUnboxingImpl.GetTypicalMethodDefinition(), allowDynamicallyCreatedReference: false, throwIfNotFound: true), null, unboxingStub, null, devirtualizedMethodOwner: impl.OwningType);
#endif

                info->resolvedTokenDevirtualizedMethod = CreateResolvedTokenFromMethod(this, impl
#if READYTORUN
                    , methodWithTokenImpl
#endif
                    );

                if (unboxingStub)
                {
                    info->resolvedTokenDevirtualizedUnboxedMethod = info->resolvedTokenDevirtualizedMethod;
                    info->resolvedTokenDevirtualizedUnboxedMethod.tokenContext = contextFromMethod(nonUnboxingImpl);
                    info->resolvedTokenDevirtualizedUnboxedMethod.hMethod = ObjectToHandle(nonUnboxingImpl);
                }
                else
                {
                    info->resolvedTokenDevirtualizedUnboxedMethod = default(CORINFO_RESOLVED_TOKEN);
                }
            }

#if READYTORUN
            // Testing has not shown that concerns about virtual matching are significant
            // Only generate verification for builds with the stress mode enabled
            if (_compilation.SymbolNodeFactory.VerifyTypeAndFieldLayout)
            {
                ISymbolNode virtualResolutionNode = _compilation.SymbolNodeFactory.CheckVirtualFunctionOverride(methodWithTokenDecl, objType, methodWithTokenImpl);
                AddPrecodeFixup(virtualResolutionNode);
            }
#endif
            info->detail = CORINFO_DEVIRTUALIZATION_DETAIL.CORINFO_DEVIRTUALIZATION_SUCCESS;
            info->devirtualizedMethod = ObjectToHandle(impl);
            info->requiresInstMethodTableArg = false;
            info->exactContext = contextFromType(owningType);

            return true;

            static CORINFO_RESOLVED_TOKEN CreateResolvedTokenFromMethod(CorInfoImpl jitInterface, MethodDesc method
#if READYTORUN
                , MethodWithToken methodWithToken
#endif
                )
            {
#if !READYTORUN
                MethodDesc unboxedMethodDesc = method.IsUnboxingThunk() ? method.GetUnboxedMethod() : method;
                var methodWithToken = new
                {
                    Method = unboxedMethodDesc,
                    OwningType = unboxedMethodDesc.OwningType,
                };
#endif

                CORINFO_RESOLVED_TOKEN result = default(CORINFO_RESOLVED_TOKEN);
                MethodILScope scope = jitInterface._compilation.GetMethodIL(methodWithToken.Method);
                scope ??= EcmaMethodILScope.Create((EcmaMethod)methodWithToken.Method.GetTypicalMethodDefinition());
                result.tokenScope = jitInterface.ObjectToHandle(scope);
                result.tokenContext = jitInterface.contextFromMethod(method);
#if READYTORUN
                result.token = methodWithToken.Token.Token;
                if (methodWithToken.Token.TokenType != CorTokenType.mdtMethodDef)
                {
                    Debug.Assert(false); // This should never happen, but we protect against total failure with the throw below.
                    throw new RequiresRuntimeJitException("Attempt to devirtualize and unable to create token for devirtualized method");
                }
#else
                result.token = (mdToken)0x06BAAAAD;
#endif
                result.tokenType = CorInfoTokenKind.CORINFO_TOKENKIND_DevirtualizedMethod;
                result.hClass = jitInterface.ObjectToHandle(methodWithToken.OwningType);
                result.hMethod = jitInterface.ObjectToHandle(method);

                return result;
            }
        }

        private CORINFO_METHOD_STRUCT_* getUnboxedEntry(CORINFO_METHOD_STRUCT_* ftn, ref bool requiresInstMethodTableArg)
        {
            MethodDesc result = null;
            requiresInstMethodTableArg = false;

            MethodDesc method = HandleToObject(ftn);
            if (method.IsUnboxingThunk())
            {
                result = method.GetUnboxedMethod();
                requiresInstMethodTableArg = method.RequiresInstMethodTableArg();
            }

            return result != null ? ObjectToHandle(result) : null;
        }

        private CORINFO_CLASS_STRUCT_* getDefaultComparerClass(CORINFO_CLASS_STRUCT_* elemType)
        {
            TypeDesc comparand = HandleToObject(elemType);
            TypeDesc comparer = IL.Stubs.ComparerIntrinsics.GetComparerForType(comparand);
            return comparer != null ? ObjectToHandle(comparer) : null;
        }

        private CORINFO_CLASS_STRUCT_* getDefaultEqualityComparerClass(CORINFO_CLASS_STRUCT_* elemType)
        {
            TypeDesc comparand = HandleToObject(elemType);
            TypeDesc comparer = IL.Stubs.ComparerIntrinsics.GetEqualityComparerForType(comparand);
            return comparer != null ? ObjectToHandle(comparer) : null;
        }

        private bool isIntrinsicType(CORINFO_CLASS_STRUCT_* classHnd)
        {
            TypeDesc type = HandleToObject(classHnd);
            return type.IsIntrinsic;
        }

        private CorInfoCallConvExtension getUnmanagedCallConv(CORINFO_METHOD_STRUCT_* method, CORINFO_SIG_INFO* sig, ref bool pSuppressGCTransition)
        {
            pSuppressGCTransition = false;

            if (method != null)
            {
                MethodDesc methodDesc = HandleToObject(method);
                CorInfoCallConvExtension callConv = GetUnmanagedCallConv(HandleToObject(method), out pSuppressGCTransition);
                return callConv;
            }
            else
            {
                Debug.Assert(sig != null);

                CorInfoCallConvExtension callConv = GetUnmanagedCallConv(HandleToObject(sig->methodSignature), out pSuppressGCTransition);
                return callConv;
            }
        }
        private static CorInfoCallConvExtension GetUnmanagedCallConv(MethodDesc methodDesc, out bool suppressGCTransition)
        {
            UnmanagedCallingConventions callingConventions;

            if ((methodDesc.Signature.Flags & MethodSignatureFlags.UnmanagedCallingConventionMask) == 0)
            {
                if (methodDesc.IsPInvoke)
                {
                    callingConventions = methodDesc.GetPInvokeMethodCallingConventions();
                }
                else
                {
                    Debug.Assert(methodDesc.IsUnmanagedCallersOnly);
                    callingConventions = methodDesc.GetUnmanagedCallersOnlyMethodCallingConventions();
                }
            }
            else
            {
                callingConventions = methodDesc.Signature.GetStandaloneMethodSignatureCallingConventions();
            }

            return ToCorInfoCallConvExtension(callingConventions, out suppressGCTransition);
        }

        private static CorInfoCallConvExtension GetUnmanagedCallConv(MethodSignature signature, out bool suppressGCTransition)
        {
            return ToCorInfoCallConvExtension(signature.GetStandaloneMethodSignatureCallingConventions(), out suppressGCTransition);
        }

        private static CorInfoCallConvExtension ToCorInfoCallConvExtension(UnmanagedCallingConventions callConvs, out bool suppressGCTransition)
        {
            CorInfoCallConvExtension result;
            switch (callConvs & UnmanagedCallingConventions.CallingConventionMask)
            {
                case UnmanagedCallingConventions.Cdecl:
                    result = CorInfoCallConvExtension.C;
                    break;
                case UnmanagedCallingConventions.Stdcall:
                    result = CorInfoCallConvExtension.Stdcall;
                    break;
                case UnmanagedCallingConventions.Thiscall:
                    result = CorInfoCallConvExtension.Thiscall;
                    break;
                case UnmanagedCallingConventions.Fastcall:
                    result = CorInfoCallConvExtension.Fastcall;
                    break;
                default:
                    ThrowHelper.ThrowInvalidProgramException();
                    result = CorInfoCallConvExtension.Managed; // unreachable
                    break;
            }

            if ((callConvs & UnmanagedCallingConventions.IsMemberFunction) != 0)
            {
                result = result switch
                {
                    CorInfoCallConvExtension.C => CorInfoCallConvExtension.CMemberFunction,
                    CorInfoCallConvExtension.Stdcall => CorInfoCallConvExtension.StdcallMemberFunction,
                    CorInfoCallConvExtension.Fastcall => CorInfoCallConvExtension.FastcallMemberFunction,
                    _ => result,
                };
            }

            suppressGCTransition = (callConvs & UnmanagedCallingConventions.IsSuppressGcTransition) != 0;

            return result;
        }

        private bool satisfiesMethodConstraints(CORINFO_CLASS_STRUCT_* parent, CORINFO_METHOD_STRUCT_* method)
        { throw new NotImplementedException("satisfiesMethodConstraints"); }
        private void setPatchpointInfo(PatchpointInfo* patchpointInfo)
        { throw new NotImplementedException("setPatchpointInfo"); }
        private PatchpointInfo* getOSRInfo(ref uint ilOffset)
        { throw new NotImplementedException("getOSRInfo"); }

#pragma warning disable CA1822 // Mark members as static
        private void methodMustBeLoadedBeforeCodeIsRun(CORINFO_METHOD_STRUCT_* method)
#pragma warning restore CA1822 // Mark members as static
        {
        }

        private CORINFO_METHOD_STRUCT_* mapMethodDeclToMethodImpl(CORINFO_METHOD_STRUCT_* method)
        { throw new NotImplementedException("mapMethodDeclToMethodImpl"); }

        private static object ResolveTokenWithSubstitution(MethodILScope methodIL, mdToken token, Instantiation typeInst, Instantiation methodInst)
        {
            // Grab the generic definition of the method IL, resolve the token within the definition,
            // and instantiate it with the given context.
            object result = methodIL.GetMethodILScopeDefinition().GetObject((int)token);

            if (result is MethodDesc methodResult)
            {
                result = methodResult.InstantiateSignature(typeInst, methodInst);
            }
            else if (result is FieldDesc fieldResult)
            {
                result = fieldResult.InstantiateSignature(typeInst, methodInst);
            }
            else
            {
                result = ((TypeDesc)result).InstantiateSignature(typeInst, methodInst);
            }

            return result;
        }

        private static object ResolveTokenInScope(MethodILScope methodIL, object typeOrMethodContext, mdToken token)
        {
            MethodDesc owningMethod = methodIL.OwningMethod;

            // If token context differs from the scope, it means we're inlining.
            // If we're inlining a shared method body, we might be able to un-share
            // the referenced token and avoid runtime lookups.
            // Resolve the token in the inlining context.

            object result;
            if (owningMethod != typeOrMethodContext &&
                owningMethod.IsCanonicalMethod(CanonicalFormKind.Any))
            {
                Instantiation methodInst = default;

                Instantiation typeInst;
                if (typeOrMethodContext is TypeDesc typeContext)
                {
                    Debug.Assert(typeContext.HasSameTypeDefinition(owningMethod.OwningType) || typeContext.IsArray);
                    typeInst = typeContext.Instantiation;
                }
                else
                {
                    var methodContext = (MethodDesc)typeOrMethodContext;
                    // Allow cases where the method's do not have instantiations themselves, if
                    // 1. The method defining the context is generic, but the target method is not
                    // 2. Both methods are not generic
                    // 3. The methods are the same generic
                    // AND
                    // The methods are on the same type
                    Debug.Assert((methodContext.HasInstantiation && !owningMethod.HasInstantiation) ||
                        (!methodContext.HasInstantiation && !owningMethod.HasInstantiation) ||
                        methodContext.GetTypicalMethodDefinition() == owningMethod.GetTypicalMethodDefinition() ||
                        (owningMethod.Name == "CreateDefaultInstance" && methodContext.Name == "CreateInstance"));
                    Debug.Assert(methodContext.OwningType.HasSameTypeDefinition(owningMethod.OwningType));
                    typeInst = methodContext.OwningType.Instantiation;
                    methodInst = methodContext.Instantiation;
                }

                result = ResolveTokenWithSubstitution(methodIL, token, typeInst, methodInst);
            }
            else
            {
                // Not inlining - just resolve the token within the methodIL
                result = methodIL.GetObject((int)token);
            }

            return result;
        }

        private object GetRuntimeDeterminedObjectForToken(ref CORINFO_RESOLVED_TOKEN pResolvedToken)
        {
            // Since RyuJIT operates on canonical types (as opposed to runtime determined ones), but the
            // dependency analysis operates on runtime determined ones, we convert the resolved token
            // to the runtime determined form (e.g. Foo<__Canon> becomes Foo<T__Canon>).

            var methodIL = HandleToObject(pResolvedToken.tokenScope);

            var typeOrMethodContext = (pResolvedToken.tokenContext == contextFromMethodBeingCompiled()) ?
                MethodBeingCompiled : HandleToObject((void*)pResolvedToken.tokenContext);

            object result = GetRuntimeDeterminedObjectForToken(methodIL, typeOrMethodContext, pResolvedToken.token);
            if (pResolvedToken.tokenType == CorInfoTokenKind.CORINFO_TOKENKIND_Newarr)
                result = ((TypeDesc)result).MakeArrayType();

            return result;
        }

        private static object GetRuntimeDeterminedObjectForToken(MethodILScope methodIL, object typeOrMethodContext, mdToken token)
        {
            object result = ResolveTokenInScope(methodIL, typeOrMethodContext, token);

            if (result is MethodDesc method)
            {
                if (method.IsSharedByGenericInstantiations)
                {
                    MethodDesc sharedMethod = methodIL.OwningMethod.GetSharedRuntimeFormMethodTarget();
                    result = ResolveTokenWithSubstitution(methodIL, token, sharedMethod.OwningType.Instantiation, sharedMethod.Instantiation);
                    Debug.Assert(((MethodDesc)result).IsRuntimeDeterminedExactMethod);
                }
            }
            else if (result is FieldDesc field)
            {
                if (field.OwningType.IsCanonicalSubtype(CanonicalFormKind.Any))
                {
                    MethodDesc sharedMethod = methodIL.OwningMethod.GetSharedRuntimeFormMethodTarget();
                    result = ResolveTokenWithSubstitution(methodIL, token, sharedMethod.OwningType.Instantiation, sharedMethod.Instantiation);
                    Debug.Assert(((FieldDesc)result).OwningType.IsRuntimeDeterminedSubtype);
                }
            }
            else
            {
                TypeDesc type = (TypeDesc)result;
                if (type.IsCanonicalSubtype(CanonicalFormKind.Any))
                {
                    MethodDesc sharedMethod = methodIL.OwningMethod.GetSharedRuntimeFormMethodTarget();
                    result = ResolveTokenWithSubstitution(methodIL, token, sharedMethod.OwningType.Instantiation, sharedMethod.Instantiation);
                    Debug.Assert(((TypeDesc)result).IsRuntimeDeterminedSubtype ||
                        /* If the resolved type is not runtime determined there's a chance we went down this path
                           because there was a literal typeof(__Canon) in the compiled IL - check for that
                           by resolving the token in the definition. */
                        ((TypeDesc)methodIL.GetMethodILScopeDefinition().GetObject((int)token)).IsCanonicalDefinitionType(CanonicalFormKind.Any));
                }
            }

            return result;
        }

        private void resolveToken(ref CORINFO_RESOLVED_TOKEN pResolvedToken)
        {
            var methodIL = HandleToObject(pResolvedToken.tokenScope);

            var typeOrMethodContext = (pResolvedToken.tokenContext == contextFromMethodBeingCompiled()) ?
                MethodBeingCompiled : HandleToObject((void*)pResolvedToken.tokenContext);

            object result = ResolveTokenInScope(methodIL, typeOrMethodContext, pResolvedToken.token);

            pResolvedToken.hClass = null;
            pResolvedToken.hMethod = null;
            pResolvedToken.hField = null;

#if READYTORUN
            TypeDesc owningType = methodIL.OwningMethod.GetTypicalMethodDefinition().OwningType;
            bool recordToken;
            if (!_compilation.CompilationModuleGroup.VersionsWithMethodBody(methodIL.OwningMethod.GetTypicalMethodDefinition()))
            {
                recordToken = (methodIL.GetMethodILScopeDefinition() is IMethodTokensAreUseableInCompilation) && owningType is EcmaType;
            }
            else
            {
                recordToken = (_compilation.CompilationModuleGroup.VersionsWithType(owningType) || _compilation.CompilationModuleGroup.CrossModuleInlineableType(owningType)) && owningType is EcmaType;
            }
#endif

            if (result is MethodDesc method)
            {
                pResolvedToken.hMethod = ObjectToHandle(method);

                TypeDesc owningClass = method.OwningType;
                pResolvedToken.hClass = ObjectToHandle(owningClass);

#if !SUPPORT_JIT
                _compilation.TypeSystemContext.EnsureLoadableMethod(method);
#endif

#if READYTORUN
                if (recordToken)
                {
                    ModuleToken methodModuleToken = HandleToModuleToken(ref pResolvedToken);
                    var resolver = _compilation.NodeFactory.Resolver;
                    resolver.AddModuleTokenForMethod(method, methodModuleToken);
                    ValidateSafetyOfUsingTypeEquivalenceInSignature(method.Signature);
                }
#else
                _compilation.NodeFactory.MetadataManager.GetDependenciesDueToAccess(ref _additionalDependencies, _compilation.NodeFactory, (MethodIL)methodIL, method);
#endif
            }
            else
            if (result is FieldDesc)
            {
                FieldDesc field = result as FieldDesc;

                // References to literal fields from IL body should never resolve.
                // The CLR would throw a MissingFieldException while jitting and so should we.
                if (field.IsLiteral)
                    ThrowHelper.ThrowMissingFieldException(field.OwningType, field.Name);

                pResolvedToken.hField = ObjectToHandle(field);

                TypeDesc owningClass = field.OwningType;
                pResolvedToken.hClass = ObjectToHandle(owningClass);

#if !SUPPORT_JIT
                _compilation.TypeSystemContext.EnsureLoadableType(owningClass);
#endif

#if !READYTORUN
                _compilation.NodeFactory.MetadataManager.GetDependenciesDueToAccess(ref _additionalDependencies, _compilation.NodeFactory, (MethodIL)methodIL, field);
#else
                ValidateSafetyOfUsingTypeEquivalenceOfType(field.Type);
#endif
            }
            else
            {
                TypeDesc type = (TypeDesc)result;

#if READYTORUN
                if (recordToken)
                {
                    _compilation.NodeFactory.Resolver.AddModuleTokenForType(type, HandleToModuleToken(ref pResolvedToken));
                }
#endif

                if (pResolvedToken.tokenType == CorInfoTokenKind.CORINFO_TOKENKIND_Newarr)
                {
                    if (type.IsVoid)
                        ThrowHelper.ThrowInvalidProgramException(ExceptionStringID.InvalidProgramSpecific, methodIL.OwningMethod);

                    type = type.MakeArrayType();
                }
                pResolvedToken.hClass = ObjectToHandle(type);

#if !SUPPORT_JIT
                _compilation.TypeSystemContext.EnsureLoadableType(type);
#endif
            }

            pResolvedToken.pTypeSpec = null;
            pResolvedToken.cbTypeSpec = 0;
            pResolvedToken.pMethodSpec = null;
            pResolvedToken.cbMethodSpec = 0;
        }

<<<<<<< HEAD
        private void ValidateSafetyOfUsingTypeEquivalenceInSignature(MethodSignature signature)
        {
            // Type equivalent valuetypes not in the current version bubble are problematic, and cannot be referred to in our current token
            // scheme except through type references. So we need to detect them, and if they aren't referred to by type reference from a module
            // in the current build, then we need to fallback to runtime jit.
            ValidateSafetyOfUsingTypeEquivalenceOfType(signature.ReturnType);
            foreach (var type in signature)
            {
                ValidateSafetyOfUsingTypeEquivalenceOfType(type);
            }
        }

        void ValidateSafetyOfUsingTypeEquivalenceOfType(TypeDesc type)
        {
            if (type.IsValueType && type.IsTypeDefEquivalent && !_compilation.CompilationModuleGroup.VersionsWithTypeReference(type))
            {
                // Technically this is a bit pickier than needed, as cross module inlineable cases will be hit by this, but type equivalence is a
                // rarely used feature, and we can fix that if we need to.
                throw new RequiresRuntimeJitException($"Type equivalent valuetype '{type}' not directly referenced from member reference");
            }
        }

        private bool tryResolveToken(ref CORINFO_RESOLVED_TOKEN pResolvedToken)
        {
            resolveToken(ref pResolvedToken);
            return true;
        }

=======
>>>>>>> babe6d6b
        private void findSig(CORINFO_MODULE_STRUCT_* module, uint sigTOK, CORINFO_CONTEXT_STRUCT* context, CORINFO_SIG_INFO* sig)
        {
            var methodIL = HandleToObject(module);
            var methodSig = (MethodSignature)methodIL.GetObject((int)sigTOK);

            Get_CORINFO_SIG_INFO(methodSig, sig, methodIL);

#if !READYTORUN
            // Check whether we need to report this as a fat pointer call
            if (_compilation.IsFatPointerCandidate(methodIL.OwningMethod, methodSig))
            {
                sig->flags |= CorInfoSigInfoFlags.CORINFO_SIGFLAG_FAT_CALL;
            }
#else
            VerifyMethodSignatureIsStable(methodSig);
#endif
        }

        private void findCallSiteSig(CORINFO_MODULE_STRUCT_* module, uint methTOK, CORINFO_CONTEXT_STRUCT* context, CORINFO_SIG_INFO* sig)
        {
            var methodIL = HandleToObject(module);
            Get_CORINFO_SIG_INFO(((MethodDesc)methodIL.GetObject((int)methTOK)), sig: sig, methodIL);
        }

        private CORINFO_CLASS_STRUCT_* getTokenTypeAsHandle(ref CORINFO_RESOLVED_TOKEN pResolvedToken)
        {
            WellKnownType result = WellKnownType.RuntimeTypeHandle;

            if (pResolvedToken.hMethod != null)
            {
                result = WellKnownType.RuntimeMethodHandle;
            }
            else
            if (pResolvedToken.hField != null)
            {
                result = WellKnownType.RuntimeFieldHandle;
            }

            return ObjectToHandle(_compilation.TypeSystemContext.GetWellKnownType(result));
        }

        private static CorInfoCanSkipVerificationResult canSkipVerification(CORINFO_MODULE_STRUCT_* module)
        {
            return CorInfoCanSkipVerificationResult.CORINFO_VERIFICATION_CAN_SKIP;
        }

        private int getStringLiteral(CORINFO_MODULE_STRUCT_* module, uint metaTOK, char* buffer, int size, int startIndex)
        {
            Debug.Assert(size >= 0);
            Debug.Assert(startIndex >= 0);

            MethodILScope methodIL = HandleToObject(module);
            string str = (string)methodIL.GetObject((int)metaTOK);

            int result = (str.Length >= startIndex) ? (str.Length - startIndex) : 0;
            if (buffer != null && result != 0)
            {
                // Copy str's content to buffer
                str.AsSpan(startIndex, Math.Min(size, result)).CopyTo(new Span<char>(buffer, size));
            }
            return result;
        }

        private nuint printObjectDescription(CORINFO_OBJECT_STRUCT_* handle, byte* buffer, nuint bufferSize, nuint* pRequiredBufferSize)
        {
            Debug.Assert(handle != null);

            return PrintFromUtf16(HandleToObject(handle).ToString(), buffer, bufferSize, pRequiredBufferSize);
        }

        private nuint PrintFromUtf16(ReadOnlySpan<char> utf16, byte* buffer, nuint bufferSize, nuint* pRequiredBufferSize)
        {
            int written = 0;
            if (bufferSize > 0)
            {
                OperationStatus status = Utf8.FromUtf16(utf16, new Span<byte>(buffer, checked((int)(bufferSize - 1))), out _, out written);
                // Always null-terminate
                buffer[written] = 0;

                if (status == OperationStatus.Done)
                {
                    if (pRequiredBufferSize != null)
                    {
                        *pRequiredBufferSize = (nuint)written + 1;
                    }

                    return (nuint)written;
                }
            }

            if (pRequiredBufferSize != null)
            {
                *pRequiredBufferSize = (nuint)Encoding.UTF8.GetByteCount(utf16) + 1;
            }

            return (nuint)written;
        }

        private CorInfoType asCorInfoType(CORINFO_CLASS_STRUCT_* cls)
        {
            var type = HandleToObject(cls);
            return asCorInfoType(type);
        }

        private byte* getClassNameFromMetadata(CORINFO_CLASS_STRUCT_* cls, byte** namespaceName)
        {
            TypeDesc type = HandleToObject(cls);
            if (type.GetTypeDefinition() is EcmaType ecmaType)
            {
                var reader = ecmaType.MetadataReader;
                if (namespaceName != null)
                    *namespaceName = reader.GetTypeNamespacePointer(ecmaType.Handle);
                return reader.GetTypeNamePointer(ecmaType.Handle);
            }
            else if (type is MetadataType mdType)
            {
                if (namespaceName != null)
                    *namespaceName = (byte*)GetPin(StringToUTF8(mdType.Namespace));
                return (byte*)GetPin(StringToUTF8(mdType.Name));
            }

            if (namespaceName != null)
                *namespaceName = null;
            return null;
        }

        private CORINFO_CLASS_STRUCT_* getTypeInstantiationArgument(CORINFO_CLASS_STRUCT_* cls, uint index)
        {
            TypeDesc type = HandleToObject(cls);
            Instantiation inst = type.Instantiation;

            return index < (uint)inst.Length ? ObjectToHandle(inst[(int)index]) : null;
        }


        private nuint printClassName(CORINFO_CLASS_STRUCT_* cls, byte* buffer, nuint bufferSize, nuint* pRequiredBufferSize)
        {
            TypeDesc type = HandleToObject(cls);
            string name = JitTypeNameFormatter.Instance.FormatName(type);
            return PrintFromUtf16(name, buffer, bufferSize, pRequiredBufferSize);
        }

        private bool isValueClass(CORINFO_CLASS_STRUCT_* cls)
        {
            return HandleToObject(cls).IsValueType;
        }

#pragma warning disable CA1822 // Mark members as static
        private CorInfoInlineTypeCheck canInlineTypeCheck(CORINFO_CLASS_STRUCT_* cls, CorInfoInlineTypeCheckSource source)
#pragma warning restore CA1822 // Mark members as static
        {
            // TODO: when we support multiple modules at runtime, this will need to do more work
            // NOTE: cls can be null
            return CorInfoInlineTypeCheck.CORINFO_INLINE_TYPECHECK_PASS;
        }

        private uint getClassAttribs(CORINFO_CLASS_STRUCT_* cls)
        {
            TypeDesc type = HandleToObject(cls);
            return getClassAttribsInternal(type);
        }

        private uint getClassAttribsInternal(TypeDesc type)
        {
            // TODO: Support for verification (CORINFO_FLG_GENERIC_TYPE_VARIABLE)

            CorInfoFlag result = (CorInfoFlag)0;

            var metadataType = type as MetadataType;

            // The array flag is used to identify the faked-up methods on
            // array types, i.e. .ctor, Get, Set and Address
            if (type.IsArray)
                result |= CorInfoFlag.CORINFO_FLG_ARRAY;

            if (type.IsInterface)
                result |= CorInfoFlag.CORINFO_FLG_INTERFACE;

            if (type.IsArray || type.IsString)
                result |= CorInfoFlag.CORINFO_FLG_VAROBJSIZE;

            if (type.IsValueType)
            {
                result |= CorInfoFlag.CORINFO_FLG_VALUECLASS;

                if (metadataType.IsByRefLike)
                    result |= CorInfoFlag.CORINFO_FLG_BYREF_LIKE;

                // The CLR has more complicated rules around CUSTOMLAYOUT, but this will do.
                if (metadataType.IsExplicitLayout || (metadataType.IsSequentialLayout && metadataType.GetClassLayout().Size != 0) || metadataType.IsWellKnownType(WellKnownType.TypedReference))
                    result |= CorInfoFlag.CORINFO_FLG_CUSTOMLAYOUT;

                if (metadataType.IsUnsafeValueType)
                    result |= CorInfoFlag.CORINFO_FLG_UNSAFE_VALUECLASS;

                if (metadataType.IsInlineArray)
                    result |= CorInfoFlag.CORINFO_FLG_INDEXABLE_FIELDS;
            }

            if (type.IsCanonicalSubtype(CanonicalFormKind.Any))
                result |= CorInfoFlag.CORINFO_FLG_SHAREDINST;

            if (type.HasVariance)
                result |= CorInfoFlag.CORINFO_FLG_VARIANCE;

            if (type.IsDelegate)
                result |= CorInfoFlag.CORINFO_FLG_DELEGATE;

            if (_compilation.IsEffectivelySealed(type))
                result |= CorInfoFlag.CORINFO_FLG_FINAL;

            if (type.IsIntrinsic)
                result |= CorInfoFlag.CORINFO_FLG_INTRINSIC_TYPE;

            if (metadataType != null)
            {
                if (metadataType.ContainsGCPointers)
                    result |= CorInfoFlag.CORINFO_FLG_CONTAINS_GC_PTR;

                if (metadataType.IsBeforeFieldInit)
                    result |= CorInfoFlag.CORINFO_FLG_BEFOREFIELDINIT;

                // Assume overlapping fields for explicit layout.
                if (metadataType.IsExplicitLayout)
                    result |= CorInfoFlag.CORINFO_FLG_OVERLAPPING_FIELDS;

                if (metadataType.IsAbstract)
                    result |= CorInfoFlag.CORINFO_FLG_ABSTRACT;
            }

#if READYTORUN
            if (!_compilation.CompilationModuleGroup.VersionsWithType(type))
            {
                // Prevent the JIT from drilling into types outside of the current versioning bubble
                result |= CorInfoFlag.CORINFO_FLG_DONT_DIG_FIELDS;
                result &= ~CorInfoFlag.CORINFO_FLG_BEFOREFIELDINIT;
            }
#endif

            return (uint)result;
        }

        private CORINFO_MODULE_STRUCT_* getClassModule(CORINFO_CLASS_STRUCT_* cls)
        { throw new NotImplementedException("getClassModule"); }
        private CORINFO_ASSEMBLY_STRUCT_* getModuleAssembly(CORINFO_MODULE_STRUCT_* mod)
        { throw new NotImplementedException("getModuleAssembly"); }
        private byte* getAssemblyName(CORINFO_ASSEMBLY_STRUCT_* assem)
        { throw new NotImplementedException("getAssemblyName"); }

#pragma warning disable CA1822 // Mark members as static
        private void* LongLifetimeMalloc(UIntPtr sz)
#pragma warning restore CA1822 // Mark members as static
        {
            return (void*)Marshal.AllocCoTaskMem((int)sz);
        }

#pragma warning disable CA1822 // Mark members as static
        private void LongLifetimeFree(void* obj)
#pragma warning restore CA1822 // Mark members as static
        {
            Marshal.FreeCoTaskMem((IntPtr)obj);
        }

        private UIntPtr getClassModuleIdForStatics(CORINFO_CLASS_STRUCT_* cls, CORINFO_MODULE_STRUCT_** pModule, void** ppIndirection)
        { throw new NotImplementedException("getClassModuleIdForStatics"); }

        private uint getClassSize(CORINFO_CLASS_STRUCT_* cls)
        {
            TypeDesc type = HandleToObject(cls);
            LayoutInt classSize = type.GetElementSize();
#if READYTORUN
            if (classSize.IsIndeterminate)
            {
                throw new RequiresRuntimeJitException(type);
            }

            if (NeedsTypeLayoutCheck(type))
            {
                ISymbolNode node = _compilation.SymbolNodeFactory.CheckTypeLayout(type);
                AddPrecodeFixup(node);
            }
#endif
            return (uint)classSize.AsInt;
        }

        private uint getHeapClassSize(CORINFO_CLASS_STRUCT_* cls)
        {
            TypeDesc type = HandleToObject(cls);

            Debug.Assert(!type.IsValueType);
            Debug.Assert(type.IsDefType);
            Debug.Assert(!type.IsString);
#if READYTORUN
            Debug.Assert(_compilation.IsInheritanceChainLayoutFixedInCurrentVersionBubble(type));
#endif

            return (uint)((DefType)type).InstanceByteCount.AsInt;
        }

        private bool canAllocateOnStack(CORINFO_CLASS_STRUCT_* cls)
        {
            TypeDesc type = HandleToObject(cls);

            Debug.Assert(!type.IsValueType);
            Debug.Assert(type.IsDefType);

            bool result = !type.HasFinalizer;

#if READYTORUN
            if (!_compilation.IsInheritanceChainLayoutFixedInCurrentVersionBubble(type))
                result = false;
#endif

            return result;
        }

        /// <summary>
        /// Managed implementation of CEEInfo::getClassAlignmentRequirementStatic
        /// </summary>
        public static int GetClassAlignmentRequirementStatic(DefType type)
        {
            int alignment = type.Context.Target.PointerSize;

            if (type is MetadataType metadataType && metadataType.HasLayout())
            {
                if (metadataType.IsSequentialLayout || MarshalUtils.IsBlittableType(metadataType))
                {
                    alignment = metadataType.InstanceFieldAlignment.AsInt;
                }
            }

            if (type.Context.Target.Architecture == TargetArchitecture.ARM &&
                alignment < 8 && type.RequiresAlign8())
            {
                // If the structure contains 64-bit primitive fields and the platform requires 8-byte alignment for
                // such fields then make sure we return at least 8-byte alignment. Note that it's technically possible
                // to create unmanaged APIs that take unaligned structures containing such fields and this
                // unconditional alignment bump would cause us to get the calling convention wrong on platforms such
                // as ARM. If we see such cases in the future we'd need to add another control (such as an alignment
                // property for the StructLayout attribute or a marshaling directive attribute for p/invoke arguments)
                // that allows more precise control. For now we'll go with the likely scenario.
                alignment = 8;
            }

            return alignment;
        }

        private Dictionary<DefType, bool> _doubleAlignHeuristicCache = new Dictionary<DefType, bool>();

        //*******************************************************************************
        //
        // Heuristic to determine if we should have instances of this class 8 byte aligned
        //
        private static bool ShouldAlign8(int dwR8Fields, int dwTotalFields)
        {
            return dwR8Fields*2>dwTotalFields && dwR8Fields>=2;
        }

        private static bool ShouldAlign8(DefType type)
        {
            int instanceFields = 0;
            int doubleFields = 0;
            var doubleType = type.Context.GetWellKnownType(WellKnownType.Double);
            foreach (var field in type.GetFields())
            {
                if (field.IsStatic)
                    continue;

                instanceFields++;

                if (field.FieldType == doubleType)
                    doubleFields++;
            }

            return ShouldAlign8(doubleFields, instanceFields);
        }

        private uint getClassAlignmentRequirement(CORINFO_CLASS_STRUCT_* cls, bool fDoubleAlignHint)
        {
            DefType type = (DefType)HandleToObject(cls);


            var target = type.Context.Target;
            if (fDoubleAlignHint)
            {
                if (target.Architecture == TargetArchitecture.X86)
                {
                    if ((type.IsValueType) && (type.InstanceFieldAlignment.AsInt > 4))
                    {
                        // On X86, double aligning the stack is expensive. if fDoubleAlignHint is true
                        // only align the local variable if it has a large enough fraction of double fields
                        // in comparison to the total field count.
                        if (!_doubleAlignHeuristicCache.TryGetValue(type, out bool doDoubleAlign))
                        {
                            doDoubleAlign = ShouldAlign8(type);
                            _doubleAlignHeuristicCache.Add(type, doDoubleAlign);
                        }

                        // Return the size of the double align hint. Ignore the actual alignment info account
                        // so that structs with 64-bit integer fields do not trigger double aligned frames on x86.
                        if (doDoubleAlign)
                            return 8;
                    }

                    return (uint)target.PointerSize;
                }
            }

            return (uint)GetClassAlignmentRequirementStatic(type);
        }

        private int MarkGcField(byte* gcPtrs, CorInfoGCType gcType)
        {
            // Ensure that if we have multiple fields with the same offset,
            // that we don't double count the data in the gc layout.
            if (*gcPtrs == (byte)CorInfoGCType.TYPE_GC_NONE)
            {
                *gcPtrs = (byte)gcType;
                return 1;
            }
            else
            {
                Debug.Assert(*gcPtrs == (byte)gcType);
                return 0;
            }
        }

        private int GatherClassGCLayout(MetadataType type, byte* gcPtrs)
        {
            int result = 0;
            bool isInlineArray = type.IsInlineArray;

            foreach (var field in type.GetFields())
            {
                if (field.IsStatic)
                    continue;

                CorInfoGCType gcType = CorInfoGCType.TYPE_GC_NONE;

                var fieldType = field.FieldType;
                if (fieldType.IsValueType)
                {
                    var fieldDefType = (DefType)fieldType;
                    if (!fieldDefType.ContainsGCPointers && !fieldDefType.IsByRefLike)
                        continue;

                    gcType = CorInfoGCType.TYPE_GC_OTHER;
                }
                else if (fieldType.IsGCPointer)
                {
                    gcType = CorInfoGCType.TYPE_GC_REF;
                }
                else if (fieldType.IsByRef)
                {
                    gcType = CorInfoGCType.TYPE_GC_BYREF;
                }
                else
                {
                    continue;
                }

                Debug.Assert(field.Offset.AsInt % PointerSize == 0);
                byte* fieldGcPtrs = gcPtrs + field.Offset.AsInt / PointerSize;

                if (gcType == CorInfoGCType.TYPE_GC_OTHER)
                {
                    result += GatherClassGCLayout((MetadataType)fieldType, fieldGcPtrs);
                }
                else
                {
                    result += MarkGcField(fieldGcPtrs, gcType);
                }

                if (isInlineArray)
                {
                    if (result > 0)
                    {
                        Debug.Assert(field.Offset.AsInt == 0);
                        int totalLayoutSize = type.GetElementSize().AsInt / PointerSize;
                        int elementLayoutSize = fieldType.GetElementSize().AsInt / PointerSize;
                        int gcPointersInElement = result;
                        for (int offset = elementLayoutSize; offset < totalLayoutSize; offset += elementLayoutSize)
                        {
                            Buffer.MemoryCopy(gcPtrs, gcPtrs + offset, elementLayoutSize, elementLayoutSize);
                            result += gcPointersInElement;
                        }
                    }

                    // inline array has only one element field
                    break;
                }
            }
            return result;
        }

        private uint getClassGClayout(CORINFO_CLASS_STRUCT_* cls, byte* gcPtrs)
        {
            uint result = 0;

            MetadataType type = (MetadataType)HandleToObject(cls);

            int pointerSize = PointerSize;

            int ptrsCount = AlignmentHelper.AlignUp(type.InstanceFieldSize.AsInt, pointerSize) / pointerSize;

            // Assume no GC pointers at first
            for (int i = 0; i < ptrsCount; i++)
                gcPtrs[i] = (byte)CorInfoGCType.TYPE_GC_NONE;

            if (type.ContainsGCPointers || type.IsByRefLike)
            {
                result = (uint)GatherClassGCLayout(type, gcPtrs);
            }
            return result;
        }

        private Dictionary<TypeDesc, uint> _classNumInstanceFields = new();

        private uint getClassNumInstanceFields(CORINFO_CLASS_STRUCT_* cls)
        {
            TypeDesc type = HandleToObject(cls);

            var lookupType = type.GetTypeDefinition(); // The number of fields on an instantiation is the same as on the generic definition

            if (_classNumInstanceFields.TryGetValue(lookupType, out uint numInstanceFields))
                return numInstanceFields;

            numInstanceFields = 0;
            foreach (var field in type.GetFields())
            {
                if (!field.IsStatic)
                    numInstanceFields++;
            }

            _classNumInstanceFields.Add(lookupType, numInstanceFields);
            return numInstanceFields;
        }

        private CORINFO_FIELD_STRUCT_* getFieldInClass(CORINFO_CLASS_STRUCT_* clsHnd, int num)
        {
            TypeDesc classWithFields = HandleToObject(clsHnd);

            int iCurrentFoundField = -1;
            foreach (var field in classWithFields.GetFields())
            {
                if (field.IsStatic)
                    continue;

                ++iCurrentFoundField;
                if (iCurrentFoundField == num)
                {
                    return ObjectToHandle(field);
                }
            }

            // We could not find the field that was searched for.
            throw new InvalidOperationException();
        }

        private bool checkMethodModifier(CORINFO_METHOD_STRUCT_* hMethod, byte* modifier, bool fOptional)
        { throw new NotImplementedException("checkMethodModifier"); }

        private CorInfoHelpFunc getSharedCCtorHelper(CORINFO_CLASS_STRUCT_* clsHnd)
        { throw new NotImplementedException("getSharedCCtorHelper"); }

        private CORINFO_CLASS_STRUCT_* getTypeForBox(CORINFO_CLASS_STRUCT_* cls)
        {
            var type = HandleToObject(cls);

            var typeForBox = type.IsNullable ? type.Instantiation[0] : type;

            return ObjectToHandle(typeForBox);
        }

        private CorInfoHelpFunc getBoxHelper(CORINFO_CLASS_STRUCT_* cls)
        {
            var type = HandleToObject(cls);

            if (type.IsByRefLike)
                ThrowHelper.ThrowInvalidProgramException(ExceptionStringID.InvalidProgramSpecific, MethodBeingCompiled);

            return type.IsNullable ? CorInfoHelpFunc.CORINFO_HELP_BOX_NULLABLE : CorInfoHelpFunc.CORINFO_HELP_BOX;
        }

        private CorInfoHelpFunc getUnBoxHelper(CORINFO_CLASS_STRUCT_* cls)
        {
            var type = HandleToObject(cls);

            return type.IsNullable ? CorInfoHelpFunc.CORINFO_HELP_UNBOX_NULLABLE : CorInfoHelpFunc.CORINFO_HELP_UNBOX;
        }

        private CorInfoInitClassResult initClass(CORINFO_FIELD_STRUCT_* field, CORINFO_METHOD_STRUCT_* method, CORINFO_CONTEXT_STRUCT* context)
        {
            FieldDesc fd = field == null ? null : HandleToObject(field);
            Debug.Assert(fd == null || fd.IsStatic);

            MethodDesc md = method == null ? MethodBeingCompiled : HandleToObject(method);
            TypeDesc type = fd != null ? fd.OwningType : typeFromContext(context);

            if (
#if READYTORUN
                IsClassPreInited(type)
#else
                _isFallbackBodyCompilation ||
                !_compilation.HasLazyStaticConstructor(type)
#endif
                )
            {
                return CorInfoInitClassResult.CORINFO_INITCLASS_NOT_REQUIRED;
            }

            MetadataType typeToInit = (MetadataType)type;

            if (fd == null)
            {
                if (typeToInit.IsBeforeFieldInit)
                {
                    // We can wait for field accesses to run .cctor
                    return CorInfoInitClassResult.CORINFO_INITCLASS_NOT_REQUIRED;
                }

                // Run .cctor on statics & constructors
                if (md.Signature.IsStatic)
                {
                    // Except don't class construct on .cctor - it would be circular
                    if (md.IsStaticConstructor)
                    {
                        return CorInfoInitClassResult.CORINFO_INITCLASS_NOT_REQUIRED;
                    }
                }
                else if (!md.IsConstructor && !typeToInit.IsValueType && !typeToInit.IsInterface)
                {
                    // According to the spec, we should be able to do this optimization for both reference and valuetypes.
                    // To maintain backward compatibility, we are doing it for reference types only.
                    // We don't do this for interfaces though, as those don't have instance constructors.
                    // For instance methods of types with precise-initialization
                    // semantics, we can assume that the .ctor triggered the
                    // type initialization.
                    // This does not hold for NULL "this" object. However, the spec does
                    // not require that case to work.
                    return CorInfoInitClassResult.CORINFO_INITCLASS_NOT_REQUIRED;
                }
            }

            if (typeToInit.IsCanonicalSubtype(CanonicalFormKind.Any))
            {
                if (fd == null && method != null && context == contextFromMethodBeingCompiled())
                {
                    // If we're inling a call to a method in our own type, then we should already
                    // have triggered the .cctor when caller was itself called.
                    return CorInfoInitClassResult.CORINFO_INITCLASS_NOT_REQUIRED;
                }

                // Shared generic code has to use helper. Moreover, tell JIT not to inline since
                // inlining of generic dictionary lookups is not supported.
                return CorInfoInitClassResult.CORINFO_INITCLASS_USE_HELPER | CorInfoInitClassResult.CORINFO_INITCLASS_DONT_INLINE;
            }

            //
            // Try to prove that the initialization is not necessary because of nesting
            //

            if (fd == null)
            {
                // Handled above
                Debug.Assert(!typeToInit.IsBeforeFieldInit);

                if (method != null && typeToInit == MethodBeingCompiled.OwningType)
                {
                    // If we're inling a call to a method in our own type, then we should already
                    // have triggered the .cctor when caller was itself called.
                    return CorInfoInitClassResult.CORINFO_INITCLASS_NOT_REQUIRED;
                }
            }
            else
            {
                // This optimization may cause static fields in reference types to be accessed without cctor being triggered
                // for NULL "this" object. It does not conform with what the spec says. However, we have been historically
                // doing it for perf reasons.
                if (!typeToInit.IsValueType && !typeToInit.IsInterface && !typeToInit.IsBeforeFieldInit)
                {
                    if (typeToInit == typeFromContext(context) || typeToInit == MethodBeingCompiled.OwningType)
                    {
                        // The class will be initialized by the time we access the field.
                        return CorInfoInitClassResult.CORINFO_INITCLASS_NOT_REQUIRED;
                    }
                }

                // If we are currently compiling the class constructor for this static field access then we can skip the initClass
                if (MethodBeingCompiled.OwningType == typeToInit && MethodBeingCompiled.IsStaticConstructor)
                {
                    // The class will be initialized by the time we access the field.
                    return CorInfoInitClassResult.CORINFO_INITCLASS_NOT_REQUIRED;
                }
            }

            return CorInfoInitClassResult.CORINFO_INITCLASS_USE_HELPER;
        }

        private CORINFO_CLASS_STRUCT_* getBuiltinClass(CorInfoClassId classId)
        {
            switch (classId)
            {
                case CorInfoClassId.CLASSID_SYSTEM_OBJECT:
                    return ObjectToHandle(_compilation.TypeSystemContext.GetWellKnownType(WellKnownType.Object));

                case CorInfoClassId.CLASSID_TYPED_BYREF:
                    return ObjectToHandle(_compilation.TypeSystemContext.GetWellKnownType(WellKnownType.TypedReference));

                case CorInfoClassId.CLASSID_TYPE_HANDLE:
                    return ObjectToHandle(_compilation.TypeSystemContext.GetWellKnownType(WellKnownType.RuntimeTypeHandle));

                case CorInfoClassId.CLASSID_FIELD_HANDLE:
                    return ObjectToHandle(_compilation.TypeSystemContext.GetWellKnownType(WellKnownType.RuntimeFieldHandle));

                case CorInfoClassId.CLASSID_METHOD_HANDLE:
                    return ObjectToHandle(_compilation.TypeSystemContext.GetWellKnownType(WellKnownType.RuntimeMethodHandle));

                case CorInfoClassId.CLASSID_ARGUMENT_HANDLE:
                    ThrowHelper.ThrowTypeLoadException("System", "RuntimeArgumentHandle", _compilation.TypeSystemContext.SystemModule);
                    return null;

                case CorInfoClassId.CLASSID_STRING:
                    return ObjectToHandle(_compilation.TypeSystemContext.GetWellKnownType(WellKnownType.String));

                case CorInfoClassId.CLASSID_RUNTIME_TYPE:
                    return ObjectToHandle(_compilation.TypeSystemContext.SystemModule.GetKnownType("System", "RuntimeType"));

                default:
                    throw new NotImplementedException();
            }
        }

        private CorInfoType getTypeForPrimitiveValueClass(CORINFO_CLASS_STRUCT_* cls)
        {
            var type = HandleToObject(cls);

            if (!type.IsPrimitive && !type.IsEnum)
                return CorInfoType.CORINFO_TYPE_UNDEF;

            return asCorInfoType(type);
        }

        private CorInfoType getTypeForPrimitiveNumericClass(CORINFO_CLASS_STRUCT_* cls)
        {
            var type = HandleToObject(cls);

            if (type.IsPrimitiveNumeric)
                return asCorInfoType(type);

            return CorInfoType.CORINFO_TYPE_UNDEF;
        }

        private bool canCast(CORINFO_CLASS_STRUCT_* child, CORINFO_CLASS_STRUCT_* parent)
        { throw new NotImplementedException("canCast"); }

        private TypeCompareState compareTypesForCast(CORINFO_CLASS_STRUCT_* fromClass, CORINFO_CLASS_STRUCT_* toClass)
        {
            TypeDesc fromType = HandleToObject(fromClass);
            TypeDesc toType = HandleToObject(toClass);

            TypeCompareState result = TypeCompareState.May;

            if (fromType.IsIDynamicInterfaceCastable)
            {
                result = TypeCompareState.May;
            }
            else if (toType.IsNullable)
            {
                // If casting to Nullable<T>, don't try to optimize
                result = TypeCompareState.May;
            }
            else if (!fromType.IsCanonicalSubtype(CanonicalFormKind.Any) && !toType.IsCanonicalSubtype(CanonicalFormKind.Any))
            {
                // If the types are not shared, we can check directly.
                if (fromType.CanCastTo(toType))
                    result = TypeCompareState.Must;
                else
                    result = TypeCompareState.MustNot;
            }
            else if (fromType.IsCanonicalSubtype(CanonicalFormKind.Any) && !toType.IsCanonicalSubtype(CanonicalFormKind.Any))
            {
                // Casting from a shared type to an unshared type.
                // Only handle casts to interface types for now
                if (toType.IsInterface)
                {
                    // Do a preliminary check.
                    bool canCast = fromType.CanCastTo(toType);

                    // Pass back positive results unfiltered. The unknown type
                    // parameters in fromClass did not come into play.
                    if (canCast)
                    {
                        result = TypeCompareState.Must;
                    }
                    // We have __Canon parameter(s) in fromClass, somewhere.
                    //
                    // In CanCastTo, these __Canon(s) won't match the interface or
                    // instantiated types on the interface, so CanCastTo may
                    // return false negatives.
                    //
                    // Only report MustNot if the fromClass is not __Canon
                    // and the interface is not instantiated; then there is
                    // no way for the fromClass __Canon(s) to confuse things.
                    //
                    //    __Canon       -> IBar             May
                    //    IFoo<__Canon> -> IFoo<string>     May
                    //    IFoo<__Canon> -> IBar             MustNot
                    //
                    else if (fromType.IsCanonicalDefinitionType(CanonicalFormKind.Any))
                    {
                        result = TypeCompareState.May;
                    }
                    else if (toType.HasInstantiation)
                    {
                        result = TypeCompareState.May;
                    }
                    else
                    {
                        result = TypeCompareState.MustNot;
                    }
                }
            }

#if READYTORUN
            // In R2R it is a breaking change for a previously positive
            // cast to become negative, but not for a previously negative
            // cast to become positive. So in R2R a negative result is
            // always reported back as May.
            if (result == TypeCompareState.MustNot)
            {
                result = TypeCompareState.May;
            }
#endif

            return result;
        }

        private TypeCompareState compareTypesForEquality(CORINFO_CLASS_STRUCT_* cls1, CORINFO_CLASS_STRUCT_* cls2)
        {
            TypeDesc type1 = HandleToObject(cls1);
            TypeDesc type2 = HandleToObject(cls2);

            return TypeExtensions.CompareTypesForEquality(type1, type2) switch
            {
                true => TypeCompareState.Must,
                false => TypeCompareState.MustNot,
                _ => TypeCompareState.May,
            };
        }

        private bool isMoreSpecificType(CORINFO_CLASS_STRUCT_* cls1, CORINFO_CLASS_STRUCT_* cls2)
        {
            TypeDesc type1 = HandleToObject(cls1);
            TypeDesc type2 = HandleToObject(cls2);

            // If we have a mixture of shared and unshared types,
            // consider the unshared type as more specific.
            bool isType1CanonSubtype = type1.IsCanonicalSubtype(CanonicalFormKind.Any);
            bool isType2CanonSubtype = type2.IsCanonicalSubtype(CanonicalFormKind.Any);
            if (isType1CanonSubtype != isType2CanonSubtype)
            {
                // Only one of type1 and type2 is shared.
                // type2 is more specific if type1 is the shared type.
                return isType1CanonSubtype;
            }

            // Otherwise both types are either shared or not shared.
            // Look for a common parent type.
            TypeDesc merged = TypeExtensions.MergeTypesToCommonParent(type1, type2);

            // If the common parent is type1, then type2 is more specific.
            return merged == type1;
        }

        private TypeCompareState isEnum(CORINFO_CLASS_STRUCT_* cls, CORINFO_CLASS_STRUCT_** underlyingType)
        {
            Debug.Assert(cls != null);

            if (underlyingType != null)
            {
                *underlyingType = null;
            }

            TypeDesc type = HandleToObject(cls);

            if (type.IsGenericParameter)
            {
                return TypeCompareState.May;
            }

            if (type.IsEnum)
            {
                if (underlyingType != null)
                {
                    *underlyingType = ObjectToHandle(type.UnderlyingType);
                }
                return TypeCompareState.Must;
            }
            else
            {
                return TypeCompareState.MustNot;
            }
        }

        private CORINFO_CLASS_STRUCT_* getParentType(CORINFO_CLASS_STRUCT_* cls)
        { throw new NotImplementedException("getParentType"); }

        private CorInfoType getChildType(CORINFO_CLASS_STRUCT_* clsHnd, CORINFO_CLASS_STRUCT_** clsRet)
        {
            CorInfoType result = CorInfoType.CORINFO_TYPE_UNDEF;

            var td = HandleToObject(clsHnd);
            if (td.IsArray || td.IsByRef || td.IsPointer)
            {
                TypeDesc returnType = ((ParameterizedType)td).ParameterType;
                result = asCorInfoType(returnType, clsRet);
            }
            else
            {
                *clsRet = null;
            }

            return result;
        }

        private bool isSDArray(CORINFO_CLASS_STRUCT_* cls)
        {
            var td = HandleToObject(cls);
            return td.IsSzArray;
        }

        private uint getArrayRank(CORINFO_CLASS_STRUCT_* cls)
        {
            uint rank = 0;
            var td = HandleToObject(cls) as ArrayType;
            if (td != null)
            {
                rank = (uint)td.Rank;
            }
            return rank;
        }

        private CorInfoArrayIntrinsic getArrayIntrinsicID(CORINFO_METHOD_STRUCT_* ftn)
        {
            CorInfoArrayIntrinsic kind = CorInfoArrayIntrinsic.ILLEGAL;
            if (HandleToObject(ftn) is ArrayMethod am)
            {
                kind = am.Kind switch
                {
                    ArrayMethodKind.Get => CorInfoArrayIntrinsic.GET,
                    ArrayMethodKind.Set => CorInfoArrayIntrinsic.SET,
                    ArrayMethodKind.Address => CorInfoArrayIntrinsic.ADDRESS,
                    _ => CorInfoArrayIntrinsic.ILLEGAL
                };
            }
            return kind;
        }

        private void* getArrayInitializationData(CORINFO_FIELD_STRUCT_* field, uint size)
        {
            var fd = HandleToObject(field);

            // Check for invalid arguments passed to InitializeArray intrinsic
            if (!fd.HasRva ||
                size > fd.FieldType.GetElementSize().AsInt)
            {
                return null;
            }

            return (void*)ObjectToHandle(_compilation.GetFieldRvaData(fd));
        }

#pragma warning disable CA1822 // Mark members as static
        private CorInfoIsAccessAllowedResult canAccessClass(ref CORINFO_RESOLVED_TOKEN pResolvedToken, CORINFO_METHOD_STRUCT_* callerHandle, ref CORINFO_HELPER_DESC pAccessHelper)
#pragma warning restore CA1822 // Mark members as static
        {
            // TODO: Access check
            return CorInfoIsAccessAllowedResult.CORINFO_ACCESS_ALLOWED;
        }

        private nuint printFieldName(CORINFO_FIELD_STRUCT_* fld, byte* buffer, nuint bufferSize, nuint* requiredBufferSize)
        {
            FieldDesc field = HandleToObject(fld);
            return PrintFromUtf16(field.Name, buffer, bufferSize, requiredBufferSize);
        }

#pragma warning disable CA1822 // Mark members as static
        private uint getThreadLocalFieldInfo(CORINFO_FIELD_STRUCT_* fld, bool isGCType)
#pragma warning restore CA1822 // Mark members as static
        {
            // Implemented for JIT only for now.

            return 0;
        }

#pragma warning disable CA1822 // Mark members as static
        private void getThreadLocalStaticBlocksInfo(CORINFO_THREAD_STATIC_BLOCKS_INFO* pInfo, bool isGCType)
#pragma warning restore CA1822 // Mark members as static
        {
            // Implemented for JIT only for now.
        }

        private CORINFO_CLASS_STRUCT_* getFieldClass(CORINFO_FIELD_STRUCT_* field)
        {
            var fieldDesc = HandleToObject(field);
            return ObjectToHandle(fieldDesc.OwningType);
        }

        private CorInfoType getFieldType(CORINFO_FIELD_STRUCT_* field, CORINFO_CLASS_STRUCT_** structType, CORINFO_CLASS_STRUCT_* memberParent)
        {
            FieldDesc fieldDesc = HandleToObject(field);
            TypeDesc fieldType = fieldDesc.FieldType;

            CorInfoType type;
            if (structType != null)
            {
                type = asCorInfoType(fieldType, structType);
            }
            else
            {
                type = asCorInfoType(fieldType);
            }

            return type;
        }

        private uint getFieldOffset(CORINFO_FIELD_STRUCT_* field)
        {
            var fieldDesc = HandleToObject(field);

            Debug.Assert(fieldDesc.Offset != FieldAndOffset.InvalidOffset);

            return (uint)fieldDesc.Offset.AsInt;
        }

        private static CORINFO_FIELD_ACCESSOR getFieldIntrinsic(FieldDesc field)
        {
            Debug.Assert(field.IsIntrinsic);

            var owningType = field.OwningType;
            if ((owningType.IsWellKnownType(WellKnownType.IntPtr) ||
                    owningType.IsWellKnownType(WellKnownType.UIntPtr)) &&
                        field.Name == "Zero")
            {
                return CORINFO_FIELD_ACCESSOR.CORINFO_FIELD_INTRINSIC_ZERO;
            }
            else if (owningType.IsString && field.Name == "Empty")
            {
                return CORINFO_FIELD_ACCESSOR.CORINFO_FIELD_INTRINSIC_EMPTY_STRING;
            }
            else if (owningType.Name == "BitConverter" && owningType.Namespace == "System" &&
                field.Name == "IsLittleEndian")
            {
                return CORINFO_FIELD_ACCESSOR.CORINFO_FIELD_INTRINSIC_ISLITTLEENDIAN;
            }

            return (CORINFO_FIELD_ACCESSOR)(-1);
        }

        private bool isFieldStatic(CORINFO_FIELD_STRUCT_* fldHnd)
        {
            return HandleToObject(fldHnd).IsStatic;
        }

        private void getBoundaries(CORINFO_METHOD_STRUCT_* ftn, ref uint cILOffsets, ref uint* pILOffsets, BoundaryTypes* implicitBoundaries)
        {
            // TODO: Debugging
            cILOffsets = 0;
            pILOffsets = null;
            *implicitBoundaries = BoundaryTypes.DEFAULT_BOUNDARIES;
        }

        private void getVars(CORINFO_METHOD_STRUCT_* ftn, ref uint cVars, ILVarInfo** vars, ref bool extendOthers)
        {
            // TODO: Debugging

            cVars = 0;
            *vars = null;

            // Just tell the JIT to extend everything.
            extendOthers = true;
        }

#pragma warning disable CA1822 // Mark members as static
        private void reportRichMappings(InlineTreeNode* inlineTree, uint numInlineTree, RichOffsetMapping* mappings, uint numMappings)
#pragma warning restore CA1822 // Mark members as static
        {
            Marshal.FreeHGlobal((IntPtr)inlineTree);
            Marshal.FreeHGlobal((IntPtr)mappings);
        }

#pragma warning disable CA1822 // Mark members as static
        private void* allocateArray(UIntPtr cBytes)
#pragma warning restore CA1822 // Mark members as static
        {
            return (void*)Marshal.AllocHGlobal((IntPtr)(void*)cBytes);
        }

#pragma warning disable CA1822 // Mark members as static
        private void freeArray(void* array)
#pragma warning restore CA1822 // Mark members as static
        {
            Marshal.FreeHGlobal((IntPtr)array);
        }

#pragma warning disable CA1822 // Mark members as static
        private CORINFO_ARG_LIST_STRUCT_* getArgNext(CORINFO_ARG_LIST_STRUCT_* args)
#pragma warning restore CA1822 // Mark members as static
        {
            return (CORINFO_ARG_LIST_STRUCT_*)((int)args + 1);
        }

        private CorInfoTypeWithMod getArgType(CORINFO_SIG_INFO* sig, CORINFO_ARG_LIST_STRUCT_* args, CORINFO_CLASS_STRUCT_** vcTypeRet)
        {
            int index = (int)args;
            object sigObj = HandleToObject((void*)sig->methodSignature);

            MethodSignature methodSig = sigObj as MethodSignature;

            if (methodSig != null)
            {
                TypeDesc type = methodSig[index];

                CorInfoType corInfoType = asCorInfoType(type, vcTypeRet);
                return (CorInfoTypeWithMod)corInfoType;
            }
            else
            {
                LocalVariableDefinition[] locals = (LocalVariableDefinition[])sigObj;
                TypeDesc type = locals[index].Type;

                CorInfoType corInfoType = asCorInfoType(type, vcTypeRet);

                return (CorInfoTypeWithMod)corInfoType | (locals[index].IsPinned ? CorInfoTypeWithMod.CORINFO_TYPE_MOD_PINNED : 0);
            }
        }

        private CORINFO_CLASS_STRUCT_* getArgClass(CORINFO_SIG_INFO* sig, CORINFO_ARG_LIST_STRUCT_* args)
        {
            int index = (int)args;
            object sigObj = HandleToObject((void*)sig->methodSignature);

            MethodSignature methodSig = sigObj as MethodSignature;
            if (methodSig != null)
            {
                TypeDesc type = methodSig[index];
                return ObjectToHandle(type);
            }
            else
            {
                LocalVariableDefinition[] locals = (LocalVariableDefinition[])sigObj;
                TypeDesc type = locals[index].Type;
                return ObjectToHandle(type);
            }
        }

        private CorInfoHFAElemType getHFAType(CORINFO_CLASS_STRUCT_* hClass)
        {
            var type = (DefType)HandleToObject(hClass);

            // See MethodTable::GetHFAType and Compiler::GetHfaType.
            return (type.ValueTypeShapeCharacteristics & ValueTypeShapeCharacteristics.AggregateMask) switch
            {
                ValueTypeShapeCharacteristics.Float32Aggregate => CorInfoHFAElemType.CORINFO_HFA_ELEM_FLOAT,
                ValueTypeShapeCharacteristics.Float64Aggregate => CorInfoHFAElemType.CORINFO_HFA_ELEM_DOUBLE,
                ValueTypeShapeCharacteristics.Vector64Aggregate => CorInfoHFAElemType.CORINFO_HFA_ELEM_VECTOR64,
                ValueTypeShapeCharacteristics.Vector128Aggregate => CorInfoHFAElemType.CORINFO_HFA_ELEM_VECTOR128,
                _ => CorInfoHFAElemType.CORINFO_HFA_ELEM_NONE
            };
        }

#pragma warning disable CA1822 // Mark members as static
        private bool runWithErrorTrap(void* function, void* parameter)
#pragma warning restore CA1822 // Mark members as static
        {
            // This method is completely handled by the C++ wrapper to the JIT-EE interface,
            // and should never reach the managed implementation.
            Debug.Fail("CorInfoImpl.runWithErrorTrap should not be called");
            throw new NotSupportedException("runWithErrorTrap");
        }

#pragma warning disable CA1822 // Mark members as static
        private bool runWithSPMIErrorTrap(void* function, void* parameter)
#pragma warning restore CA1822 // Mark members as static
        {
            // This method is completely handled by the C++ wrapper to the JIT-EE interface,
            // and should never reach the managed implementation.
            Debug.Fail("CorInfoImpl.runWithSPMIErrorTrap should not be called");
            throw new NotSupportedException("runWithSPMIErrorTrap");
        }

        public static CORINFO_OS TargetToOs(TargetDetails target)
        {
            return target.IsWindows ? CORINFO_OS.CORINFO_WINNT :
                   target.IsOSXLike ? CORINFO_OS.CORINFO_MACOS : CORINFO_OS.CORINFO_UNIX;
        }

        private void getEEInfo(ref CORINFO_EE_INFO pEEInfoOut)
        {
            pEEInfoOut = default(CORINFO_EE_INFO);

#if DEBUG
            // In debug, write some bogus data to the struct to ensure we have filled everything
            // properly.
            fixed (CORINFO_EE_INFO* tmp = &pEEInfoOut)
                MemoryHelper.FillMemory((byte*)tmp, 0xcc, Marshal.SizeOf<CORINFO_EE_INFO>());
#endif

            int pointerSize = this.PointerSize;

            pEEInfoOut.inlinedCallFrameInfo.size = (uint)SizeOfPInvokeTransitionFrame;

            pEEInfoOut.offsetOfDelegateInstance = (uint)pointerSize;            // Delegate::m_firstParameter
            pEEInfoOut.offsetOfDelegateFirstTarget = OffsetOfDelegateFirstTarget;

            pEEInfoOut.sizeOfReversePInvokeFrame = (uint)SizeOfReversePInvokeTransitionFrame;

            pEEInfoOut.osPageSize = new UIntPtr(0x1000);

            pEEInfoOut.maxUncheckedOffsetForNullObject = (_compilation.NodeFactory.Target.IsWindows) ?
                new UIntPtr(32 * 1024 - 1) : new UIntPtr((uint)pEEInfoOut.osPageSize / 2 - 1);

            pEEInfoOut.targetAbi = TargetABI;
            pEEInfoOut.osType = TargetToOs(_compilation.NodeFactory.Target);
        }

#pragma warning disable CA1822 // Mark members as static
        private char* getJitTimeLogFilename()
#pragma warning restore CA1822 // Mark members as static
        {
            return null;
        }

        private mdToken getMethodDefFromMethod(CORINFO_METHOD_STRUCT_* hMethod)
        {
            MethodDesc method = HandleToObject(hMethod);
#if READYTORUN
            if (method is UnboxingMethodDesc unboxingMethodDesc)
            {
                method = unboxingMethodDesc.Target;
            }
#endif
            MethodDesc methodDefinition = method.GetTypicalMethodDefinition();

            // Need to cast down to EcmaMethod. Do not use this as a precedent that casting to Ecma*
            // within the JitInterface is fine. We might want to consider moving this to Compilation.
            TypeSystem.Ecma.EcmaMethod ecmaMethodDefinition = methodDefinition as TypeSystem.Ecma.EcmaMethod;
            if (ecmaMethodDefinition != null)
            {
                return (mdToken)System.Reflection.Metadata.Ecma335.MetadataTokens.GetToken(ecmaMethodDefinition.Handle);
            }

            return 0;
        }

        private static byte[] StringToUTF8(string s)
        {
            int byteCount = Encoding.UTF8.GetByteCount(s);
            byte[] bytes = new byte[byteCount + 1];
            Encoding.UTF8.GetBytes(s, 0, s.Length, bytes, 0);
            return bytes;
        }

        private nuint printMethodName(CORINFO_METHOD_STRUCT_* ftn, byte* buffer, nuint bufferSize, nuint* requiredBufferSize)
        {
            MethodDesc method = HandleToObject(ftn);
            return PrintFromUtf16(method.Name, buffer, bufferSize, requiredBufferSize);
        }

        private static string getMethodNameFromMetadataImpl(MethodDesc method, out string className, out string namespaceName, out string enclosingClassName)
        {
            className = null;
            namespaceName = null;
            enclosingClassName = null;

            string result = method.Name;

            MetadataType owningType = method.OwningType as MetadataType;
            if (owningType != null)
            {
                className = owningType.Name;
                namespaceName = owningType.Namespace;

                // Query enclosingClassName when the method is in a nested class
                // and get the namespace of enclosing classes (nested class's namespace is empty)
                var containingType = owningType.ContainingType;
                if (containingType != null)
                {
                    enclosingClassName = containingType.Name;
                    namespaceName = containingType.Namespace;
                }
            }

            return result;
        }

        private byte* getMethodNameFromMetadata(CORINFO_METHOD_STRUCT_* ftn, byte** className, byte** namespaceName, byte** enclosingClassName)
        {
            MethodDesc method = HandleToObject(ftn);

            if (method.GetTypicalMethodDefinition() is EcmaMethod ecmaMethod)
            {
                EcmaType owningType = (EcmaType)ecmaMethod.OwningType;
                var reader = owningType.MetadataReader;

                if (className != null)
                    *className = reader.GetTypeNamePointer(owningType.Handle);
                if (namespaceName != null)
                *namespaceName = reader.GetTypeNamespacePointer(owningType.Handle);

                // Query enclosingClassName when the method is in a nested class
                // and get the namespace of enclosing classes (nested class's namespace is empty)
                var containingType = owningType.ContainingType as EcmaType;
                if (containingType != null)
                {
                    if (enclosingClassName != null)
                        *enclosingClassName = reader.GetTypeNamePointer(containingType.Handle);
                    if (namespaceName != null)
                        *namespaceName = reader.GetTypeNamespacePointer(containingType.Handle);
                }

                return reader.GetMethodNamePointer(ecmaMethod.Handle);
            }
            else
            {
                string result;
                string classResult;
                string namespaceResult;
                string enclosingResult;

                result = getMethodNameFromMetadataImpl(method, out classResult, out namespaceResult, out enclosingResult);

                if (className != null)
                    *className = classResult != null ? (byte*)GetPin(StringToUTF8(classResult)) : null;
                if (namespaceName != null)
                    *namespaceName = namespaceResult != null ? (byte*)GetPin(StringToUTF8(namespaceResult)) : null;
                if (enclosingClassName != null)
                    *enclosingClassName = enclosingResult != null ? (byte*)GetPin(StringToUTF8(enclosingResult)) : null;

                return result != null ? (byte*)GetPin(StringToUTF8(result)) : null;
            }
        }

        private uint getMethodHash(CORINFO_METHOD_STRUCT_* ftn)
        {
            return (uint)HandleToObject(ftn).GetHashCode();
        }

        private bool getSystemVAmd64PassStructInRegisterDescriptor(CORINFO_CLASS_STRUCT_* structHnd, SYSTEMV_AMD64_CORINFO_STRUCT_REG_PASSING_DESCRIPTOR* structPassInRegDescPtr)
        {
            TypeDesc typeDesc = HandleToObject(structHnd);

            SystemVStructClassificator.GetSystemVAmd64PassStructInRegisterDescriptor(typeDesc, out *structPassInRegDescPtr);
            return true;
        }

        private uint getLoongArch64PassStructInRegisterFlags(CORINFO_CLASS_STRUCT_* cls)
        {
            TypeDesc typeDesc = HandleToObject(cls);
            return LoongArch64PassStructInRegister.GetLoongArch64PassStructInRegisterFlags(typeDesc);
        }

        private uint getRISCV64PassStructInRegisterFlags(CORINFO_CLASS_STRUCT_* cls)
        {
            TypeDesc typeDesc = HandleToObject(cls);
            return RISCV64PassStructInRegister.GetRISCV64PassStructInRegisterFlags(typeDesc);
        }

        private uint getThreadTLSIndex(ref void* ppIndirection)
        { throw new NotImplementedException("getThreadTLSIndex"); }

        private Dictionary<CorInfoHelpFunc, ISymbolNode> _helperCache = new Dictionary<CorInfoHelpFunc, ISymbolNode>();
        private void* getHelperFtn(CorInfoHelpFunc ftnNum, ref void* ppIndirection)
        {
            ISymbolNode entryPoint;
            if (!_helperCache.TryGetValue(ftnNum, out entryPoint))
            {
                entryPoint = GetHelperFtnUncached(ftnNum);
                _helperCache.Add(ftnNum, entryPoint);
            }
            if (entryPoint.RepresentsIndirectionCell)
            {
                ppIndirection = (void*)ObjectToHandle(entryPoint);
                return null;
            }
            else
            {
                ppIndirection = null;
                return (void*)ObjectToHandle(entryPoint);
            }
        }

        public static ReadyToRunHelperId GetReadyToRunHelperFromStaticBaseHelper(CorInfoHelpFunc helper)
        {
            ReadyToRunHelperId res;
            switch (helper)
            {
                case CorInfoHelpFunc.CORINFO_HELP_READYTORUN_GCSTATIC_BASE:
                    res = ReadyToRunHelperId.GetGCStaticBase;
                    break;
                case CorInfoHelpFunc.CORINFO_HELP_READYTORUN_NONGCSTATIC_BASE:
                    res = ReadyToRunHelperId.GetNonGCStaticBase;
                    break;
                case CorInfoHelpFunc.CORINFO_HELP_READYTORUN_THREADSTATIC_BASE:
                    res = ReadyToRunHelperId.GetThreadStaticBase;
                    break;
                case CorInfoHelpFunc.CORINFO_HELP_READYTORUN_NONGCTHREADSTATIC_BASE:
                    res = ReadyToRunHelperId.GetThreadNonGcStaticBase;
                    break;
                default:
                    throw new NotImplementedException("ReadyToRun: " + helper.ToString());
            }
            return res;
        }

        private void getFunctionFixedEntryPoint(CORINFO_METHOD_STRUCT_* ftn, bool isUnsafeFunctionPointer, ref CORINFO_CONST_LOOKUP pResult)
        { throw new NotImplementedException("getFunctionFixedEntryPoint"); }

#pragma warning disable CA1822 // Mark members as static
        private CorInfoHelpFunc getLazyStringLiteralHelper(CORINFO_MODULE_STRUCT_* handle)
#pragma warning restore CA1822 // Mark members as static
        {
            // TODO: Lazy string literal helper
            return CorInfoHelpFunc.CORINFO_HELP_UNDEF;
        }

        private CORINFO_MODULE_STRUCT_* embedModuleHandle(CORINFO_MODULE_STRUCT_* handle, ref void* ppIndirection)
        { throw new NotImplementedException("embedModuleHandle"); }

        private CORINFO_FIELD_STRUCT_* embedFieldHandle(CORINFO_FIELD_STRUCT_* handle, ref void* ppIndirection)
        { throw new NotImplementedException("embedFieldHandle"); }

        private static CORINFO_RUNTIME_LOOKUP_KIND GetGenericRuntimeLookupKind(MethodDesc method)
        {
            if (method.RequiresInstMethodDescArg())
                return CORINFO_RUNTIME_LOOKUP_KIND.CORINFO_LOOKUP_METHODPARAM;
            else if (method.RequiresInstMethodTableArg())
                return CORINFO_RUNTIME_LOOKUP_KIND.CORINFO_LOOKUP_CLASSPARAM;
            else
            {
                Debug.Assert(method.AcquiresInstMethodTableFromThis());
                return CORINFO_RUNTIME_LOOKUP_KIND.CORINFO_LOOKUP_THISOBJ;
            }
        }

        private void getLocationOfThisType(CORINFO_METHOD_STRUCT_* context, ref CORINFO_LOOKUP_KIND result)
        {
            MethodDesc method = HandleToObject(context);

            if (method.IsSharedByGenericInstantiations)
            {
                result.needsRuntimeLookup = true;
                result.runtimeLookupKind = GetGenericRuntimeLookupKind(method);
            }
            else
            {
                result.needsRuntimeLookup = false;
                result.runtimeLookupKind = CORINFO_RUNTIME_LOOKUP_KIND.CORINFO_LOOKUP_THISOBJ;
            }
        }

        private void* GetCookieForPInvokeCalliSig(CORINFO_SIG_INFO* szMetaSig, ref void* ppIndirection)
        { throw new NotImplementedException("GetCookieForPInvokeCalliSig"); }
#pragma warning disable CA1822 // Mark members as static
        private CORINFO_JUST_MY_CODE_HANDLE_* getJustMyCodeHandle(CORINFO_METHOD_STRUCT_* method, ref CORINFO_JUST_MY_CODE_HANDLE_* ppIndirection)
#pragma warning restore CA1822 // Mark members as static
        {
            ppIndirection = null;
            return null;
        }
        private void GetProfilingHandle(ref bool pbHookFunction, ref void* pProfilerHandle, ref bool pbIndirectedHandles)
        { throw new NotImplementedException("GetProfilingHandle"); }

        /// <summary>
        /// Create a CORINFO_CONST_LOOKUP to a symbol and put the address into the addr field
        /// </summary>
        private CORINFO_CONST_LOOKUP CreateConstLookupToSymbol(ISymbolNode symbol)
        {
            CORINFO_CONST_LOOKUP constLookup = default(CORINFO_CONST_LOOKUP);
            constLookup.addr = (void*)ObjectToHandle(symbol);
            constLookup.accessType = symbol.RepresentsIndirectionCell ? InfoAccessType.IAT_PVALUE : InfoAccessType.IAT_VALUE;
            return constLookup;
        }

        private uint getClassDomainID(CORINFO_CLASS_STRUCT_* cls, ref void* ppIndirection)
        { throw new NotImplementedException("getClassDomainID"); }

        private CORINFO_CLASS_STRUCT_* getStaticFieldCurrentClass(CORINFO_FIELD_STRUCT_* field, byte* pIsSpeculative)
        {
            if (pIsSpeculative != null)
                *pIsSpeculative = 1;

            return null;
        }

        private IntPtr getVarArgsHandle(CORINFO_SIG_INFO* pSig, ref void* ppIndirection)
        { throw new NotImplementedException("getVarArgsHandle"); }
        private bool canGetVarArgsHandle(CORINFO_SIG_INFO* pSig)
        { throw new NotImplementedException("canGetVarArgsHandle"); }

        private InfoAccessType emptyStringLiteral(ref void* ppValue)
        {
            return constructStringLiteral(_methodScope, (mdToken)CorTokenType.mdtString, ref ppValue);
        }

        private uint getFieldThreadLocalStoreID(CORINFO_FIELD_STRUCT_* field, ref void* ppIndirection)
        { throw new NotImplementedException("getFieldThreadLocalStoreID"); }
        private CORINFO_METHOD_STRUCT_* GetDelegateCtor(CORINFO_METHOD_STRUCT_* methHnd, CORINFO_CLASS_STRUCT_* clsHnd, CORINFO_METHOD_STRUCT_* targetMethodHnd, ref DelegateCtorArgs pCtorData)
        { throw new NotImplementedException("GetDelegateCtor"); }
        private void MethodCompileComplete(CORINFO_METHOD_STRUCT_* methHnd)
        { throw new NotImplementedException("MethodCompileComplete"); }

#pragma warning disable CA1822 // Mark members as static
        private bool getTailCallHelpers(ref CORINFO_RESOLVED_TOKEN callToken, CORINFO_SIG_INFO* sig, CORINFO_GET_TAILCALL_HELPERS_FLAGS flags, ref CORINFO_TAILCALL_HELPERS pResult)
#pragma warning restore CA1822 // Mark members as static
        {
            // Slow tailcalls are not supported yet
            // https://github.com/dotnet/runtime/issues/35423
#if READYTORUN
            throw new RequiresRuntimeJitException(nameof(getTailCallHelpers));
#else
            return false;
#endif
        }

        private byte[] _code;
        private byte[] _coldCode;
        private int _codeAlignment;

        private byte[] _roData;

        private MethodReadOnlyDataNode _roDataBlob;
        private int _roDataAlignment;

        private int _numFrameInfos;
        private int _usedFrameInfos;
        private FrameInfo[] _frameInfos;

#if READYTORUN
        private int _numColdFrameInfos;
        private int _usedColdFrameInfos;
        private FrameInfo[] _coldFrameInfos;
#endif

        private byte[] _gcInfo;
        private CORINFO_EH_CLAUSE[] _ehClauses;

        private DependencyList _additionalDependencies;

        private void allocMem(ref AllocMemArgs args)
        {
            args.hotCodeBlock = (void*)GetPin(_code = new byte[args.hotCodeSize]);
            args.hotCodeBlockRW = args.hotCodeBlock;

            if (args.coldCodeSize != 0)
            {

#if READYTORUN
                this._methodColdCodeNode = new MethodColdCodeNode(MethodBeingCompiled);
#endif
                args.coldCodeBlock = (void*)GetPin(_coldCode = new byte[args.coldCodeSize]);
                args.coldCodeBlockRW = args.coldCodeBlock;
            }

            _codeAlignment = -1;
            if ((args.flag & CorJitAllocMemFlag.CORJIT_ALLOCMEM_FLG_32BYTE_ALIGN) != 0)
            {
                _codeAlignment = 32;
            }
            else if ((args.flag & CorJitAllocMemFlag.CORJIT_ALLOCMEM_FLG_16BYTE_ALIGN) != 0)
            {
                _codeAlignment = 16;
            }

            if (args.roDataSize != 0)
            {
                _roDataAlignment = 8;

                if ((args.flag & CorJitAllocMemFlag.CORJIT_ALLOCMEM_FLG_RODATA_64BYTE_ALIGN) != 0)
                {
                    _roDataAlignment = 64;
                }
                else if ((args.flag & CorJitAllocMemFlag.CORJIT_ALLOCMEM_FLG_RODATA_32BYTE_ALIGN) != 0)
                {
                    _roDataAlignment = 32;
                }
                else if ((args.flag & CorJitAllocMemFlag.CORJIT_ALLOCMEM_FLG_RODATA_16BYTE_ALIGN) != 0)
                {
                    _roDataAlignment = 16;
                }
                else if (args.roDataSize < 8)
                {
                    _roDataAlignment = PointerSize;
                }

                _roData = new byte[args.roDataSize];

                _roDataBlob = new MethodReadOnlyDataNode(MethodBeingCompiled);

                args.roDataBlock = (void*)GetPin(_roData);
                args.roDataBlockRW = args.roDataBlock;
            }

            if (_numFrameInfos > 0)
            {
                _frameInfos = new FrameInfo[_numFrameInfos];
            }

#if READYTORUN
            if (_numColdFrameInfos > 0)
            {
                _coldFrameInfos = new FrameInfo[_numColdFrameInfos];
            }
#endif
        }

        private void reserveUnwindInfo(bool isFunclet, bool isColdCode, uint unwindSize)
        {
#if READYTORUN
            if (isColdCode)
            {
                _numColdFrameInfos++;
            }
            else
#endif
            {
                _numFrameInfos++;
            }
        }

        private void allocUnwindInfo(byte* pHotCode, byte* pColdCode, uint startOffset, uint endOffset, uint unwindSize, byte* pUnwindBlock, CorJitFuncKind funcKind)
        {
            Debug.Assert(FrameInfoFlags.Filter == (FrameInfoFlags)CorJitFuncKind.CORJIT_FUNC_FILTER);
            Debug.Assert(FrameInfoFlags.Handler == (FrameInfoFlags)CorJitFuncKind.CORJIT_FUNC_HANDLER);

            FrameInfoFlags flags = (FrameInfoFlags)funcKind;

            if (funcKind == CorJitFuncKind.CORJIT_FUNC_ROOT)
            {
                if (this.MethodBeingCompiled.IsUnmanagedCallersOnly)
                    flags |= FrameInfoFlags.ReversePInvoke;
            }

            byte[] blobData = null;

            if (pUnwindBlock != null || pColdCode == null)
            {
                blobData = new byte[unwindSize];
                for (uint i = 0; i < unwindSize; i++)
                {
                    blobData[i] = pUnwindBlock[i];
                }
            }

#if !READYTORUN
            var target = _compilation.TypeSystemContext.Target;

            if (target.Architecture == TargetArchitecture.ARM64 && target.OperatingSystem == TargetOS.Linux)
            {
                blobData = CompressARM64CFI(blobData);
            }
#endif
#if READYTORUN
            if (pColdCode == null)
#endif
            {
                _frameInfos[_usedFrameInfos++] = new FrameInfo(flags, (int)startOffset, (int)endOffset, blobData);
            }
#if READYTORUN
            else
            {
                _coldFrameInfos[_usedColdFrameInfos++] = new FrameInfo(flags, (int)startOffset, (int)endOffset, blobData);
            }
#endif
        }

        private void* allocGCInfo(UIntPtr size)
        {
            _gcInfo = new byte[(int)size];
            return (void*)GetPin(_gcInfo);
        }

#pragma warning disable CA1822 // Mark members as static
        private bool logMsg(uint level, byte* fmt, IntPtr args)
#pragma warning restore CA1822 // Mark members as static
        {
            // Console.WriteLine(Marshal.PtrToStringUTF8((IntPtr)fmt));
            return false;
        }

        private int doAssert(byte* szFile, int iLine, byte* szExpr)
        {
            Logger.LogMessage(Marshal.PtrToStringUTF8((IntPtr)szFile) + ":" + iLine);
            Logger.LogMessage(Marshal.PtrToStringUTF8((IntPtr)szExpr));

            return 1;
        }

#pragma warning disable CA1822 // Mark members as static
        private void reportFatalError(CorJitResult result)
#pragma warning restore CA1822 // Mark members as static
        {
            // We could add some logging here, but for now it's unnecessary.
            // CompileMethod is going to fail with this CorJitResult anyway.
        }

#pragma warning disable CA1822 // Mark members as static
        private void recordCallSite(uint instrOffset, CORINFO_SIG_INFO* callSig, CORINFO_METHOD_STRUCT_* methodHandle)
#pragma warning restore CA1822 // Mark members as static
        {
        }

        private ArrayBuilder<Relocation> _codeRelocs;
        private ArrayBuilder<Relocation> _roDataRelocs;
#if READYTORUN
        private ArrayBuilder<Relocation> _coldCodeRelocs;
#endif

        /// <summary>
        /// Various type of block.
        /// </summary>
        public enum BlockType : sbyte
        {
            /// <summary>Not a generated block.</summary>
            Unknown = -1,
            /// <summary>Represent code.</summary>
            Code = 0,
            /// <summary>Represent cold code (i.e. code not called frequently).</summary>
            ColdCode = 1,
            /// <summary>Read-only data.</summary>
            ROData = 2,
            /// <summary>Instrumented Block Count Data</summary>
            BBCounts = 3
        }

        private BlockType findKnownBlock(void* location, out int offset)
        {
            fixed (byte* pCode = _code)
            {
                if (pCode <= (byte*)location && (byte*)location < pCode + _code.Length)
                {
                    offset = (int)((byte*)location - pCode);
                    return BlockType.Code;
                }
            }

            if (_coldCode != null)
            {
                fixed (byte* pColdCode = _coldCode)
                {
                    if (pColdCode <= (byte*)location && (byte*)location < pColdCode + _coldCode.Length)
                    {
                        offset = (int)((byte*)location - pColdCode);
                        return BlockType.ColdCode;
                    }
                }
            }

            if (_roData != null)
            {
                fixed (byte* pROData = _roData)
                {
                    if (pROData <= (byte*)location && (byte*)location < pROData + _roData.Length)
                    {
                        offset = (int)((byte*)location - pROData);
                        return BlockType.ROData;
                    }
                }
            }

            {
                BlockType retBlockType = BlockType.Unknown;
                offset = 0;
                findKnownBBCountBlock(ref retBlockType, location, ref offset);
                if (retBlockType == BlockType.BBCounts)
                    return retBlockType;
            }

            offset = 0;
            return BlockType.Unknown;
        }

        partial void findKnownBBCountBlock(ref BlockType blockType, void* location, ref int offset);

        private ref ArrayBuilder<Relocation> findRelocBlock(BlockType blockType, out int length)
        {
            switch (blockType)
            {
                case BlockType.Code:
                    length = _code.Length;
                    return ref _codeRelocs;
                case BlockType.ROData:
                    length = _roData.Length;
                    return ref _roDataRelocs;
#if READYTORUN
                case BlockType.ColdCode:
                    length = _coldCode.Length;
                    return ref _coldCodeRelocs;
#endif
                default:
                    throw new NotImplementedException("Arbitrary relocs");
            }
        }

        // Translates relocation type constants used by JIT (defined in winnt.h) to RelocType enumeration
        private static RelocType GetRelocType(TargetArchitecture targetArchitecture, ushort fRelocType)
        {
            switch (targetArchitecture)
            {
                case TargetArchitecture.ARM64:
                {
                    const ushort IMAGE_REL_ARM64_BRANCH26 = 3;
                    const ushort IMAGE_REL_ARM64_PAGEBASE_REL21 = 4;
                    const ushort IMAGE_REL_ARM64_PAGEOFFSET_12A = 6;

                    switch (fRelocType)
                    {
                        case IMAGE_REL_ARM64_BRANCH26:
                            return RelocType.IMAGE_REL_BASED_ARM64_BRANCH26;
                        case IMAGE_REL_ARM64_PAGEBASE_REL21:
                            return RelocType.IMAGE_REL_BASED_ARM64_PAGEBASE_REL21;
                        case IMAGE_REL_ARM64_PAGEOFFSET_12A:
                            return RelocType.IMAGE_REL_BASED_ARM64_PAGEOFFSET_12A;
                        default:
                            Debug.Fail("Invalid RelocType: " + fRelocType);
                            return 0;
                    }
                }
                case TargetArchitecture.LoongArch64:
                {
                    const ushort IMAGE_REL_LOONGARCH64_PC = 3;
                    const ushort IMAGE_REL_LOONGARCH64_JIR = 4;

                    switch (fRelocType)
                    {
                        case IMAGE_REL_LOONGARCH64_PC:
                            return RelocType.IMAGE_REL_BASED_LOONGARCH64_PC;
                        case IMAGE_REL_LOONGARCH64_JIR:
                            return RelocType.IMAGE_REL_BASED_LOONGARCH64_JIR;
                        default:
                            Debug.Fail("Invalid RelocType: " + fRelocType);
                            return 0;
                    }
                }
                default:
                    return (RelocType)fRelocType;
            }
        }

        private void recordRelocation(void* location, void* locationRW, void* target, ushort fRelocType, int addlDelta)
        {
            int relocOffset;
            BlockType locationBlock = findKnownBlock(location, out relocOffset);
            Debug.Assert(locationBlock != BlockType.Unknown, "BlockType.Unknown not expected");

            int length;
            ref ArrayBuilder<Relocation> sourceBlock = ref findRelocBlock(locationBlock, out length);

            int relocDelta;
            BlockType targetBlock = findKnownBlock(target, out relocDelta);

            ISymbolNode relocTarget;
            switch (targetBlock)
            {
                case BlockType.Code:
                    relocTarget = _methodCodeNode;
                    break;

                case BlockType.ColdCode:
#if READYTORUN
                    Debug.Assert(_methodColdCodeNode != null);
                    relocTarget = _methodColdCodeNode;
                    break;
#else
                    throw new NotImplementedException("ColdCode relocs");
#endif

                case BlockType.ROData:
                    relocTarget = _roDataBlob;
                    break;

#if READYTORUN
                case BlockType.BBCounts:
                    relocTarget = null;
                    break;
#endif

                default:
                    // Reloc points to something outside of the generated blocks
                    var targetObject = HandleToObject(target);

#if READYTORUN
                    if (targetObject is RequiresRuntimeJitIfUsedSymbol requiresRuntimeSymbol)
                    {
                        throw new RequiresRuntimeJitException(requiresRuntimeSymbol.Message);
                    }
#endif

                    relocTarget = (ISymbolNode)targetObject;
                    break;
            }

            relocDelta += addlDelta;

            TargetArchitecture targetArchitecture = _compilation.TypeSystemContext.Target.Architecture;
            RelocType relocType = GetRelocType(targetArchitecture, fRelocType);
            // relocDelta is stored as the value
            Relocation.WriteValue(relocType, location, relocDelta);

            if (sourceBlock.Count == 0)
                sourceBlock.EnsureCapacity(length / 32 + 1);
            sourceBlock.Add(new Relocation(relocType, relocOffset, relocTarget));
        }

        private ushort getRelocTypeHint(void* target)
        {
            switch (_compilation.TypeSystemContext.Target.Architecture)
            {
                case TargetArchitecture.X64:
                    return (ushort)RelocType.IMAGE_REL_BASED_REL32;

                case TargetArchitecture.ARM:
                    return (ushort)RelocType.IMAGE_REL_BASED_THUMB_BRANCH24;

                default:
                    return ushort.MaxValue;
            }
        }

        private uint getExpectedTargetArchitecture()
        {
            TargetArchitecture arch = _compilation.TypeSystemContext.Target.Architecture;

            switch (arch)
            {
                case TargetArchitecture.X86:
                    return (uint)ImageFileMachine.I386;
                case TargetArchitecture.X64:
                    return (uint)ImageFileMachine.AMD64;
                case TargetArchitecture.ARM:
                    return (uint)ImageFileMachine.ARM;
                case TargetArchitecture.ARM64:
                    return (uint)ImageFileMachine.ARM64;
                case TargetArchitecture.LoongArch64:
                    return (uint)ImageFileMachine.LoongArch64;
                default:
                    throw new NotImplementedException("Expected target architecture is not supported");
            }
        }

        private bool doesFieldBelongToClass(CORINFO_FIELD_STRUCT_* fld, CORINFO_CLASS_STRUCT_* cls)
        {
            var field = HandleToObject(fld);
            var queryType = HandleToObject(cls);

            Debug.Assert(!field.IsStatic);

            // doesFieldBelongToClass implements the predicate of...
            // if field is not associated with the class in any way, return false.
            // if field is the only FieldDesc that the JIT might see for a given class handle
            // and logical field pair then return true. This is needed as the field handle here
            // is used as a key into a hashtable mapping writes to fields to value numbers.
            //
            // In this implementation this is made more complex as the JIT is exposed to CORINFO_FIELD_STRUCT
            // pointers which represent exact instantions, so performing exact matching is the necessary approach

            // BaseType._field, BaseType -> true
            // BaseType._field, DerivedType -> true
            // BaseType<__Canon>._field, BaseType<__Canon> -> true
            // BaseType<__Canon>._field, BaseType<string> -> false
            // BaseType<__Canon>._field, BaseType<object> -> false
            // BaseType<sbyte>._field, BaseType<sbyte> -> true
            // BaseType<sbyte>._field, BaseType<byte> -> false

            var fieldOwnerType = field.OwningType;

            while (queryType != null)
            {
                if (fieldOwnerType == queryType)
                    return true;
                queryType = queryType.BaseType;
            }

            return false;
        }

        private bool isMethodDefinedInCoreLib()
        {
            TypeDesc owningType = MethodBeingCompiled.OwningType;
            MetadataType owningMetadataType = owningType as MetadataType;
            if (owningMetadataType == null)
            {
                return false;
            }
            return owningMetadataType.Module == _compilation.TypeSystemContext.SystemModule;
        }

        private uint getJitFlags(ref CORJIT_FLAGS flags, uint sizeInBytes)
        {
            // Read the user-defined configuration options.
            foreach (var flag in JitConfigProvider.Instance.Flags)
                flags.Set(flag);

            flags.InstructionSetFlags.Add(_compilation.InstructionSetSupport.OptimisticFlags);

            // Set the rest of the flags that don't make sense to expose publicly.
            flags.Set(CorJitFlag.CORJIT_FLAG_READYTORUN);
            flags.Set(CorJitFlag.CORJIT_FLAG_RELOC);
            flags.Set(CorJitFlag.CORJIT_FLAG_PREJIT);
            flags.Set(CorJitFlag.CORJIT_FLAG_USE_PINVOKE_HELPERS);

            TargetArchitecture targetArchitecture = _compilation.TypeSystemContext.Target.Architecture;

            switch (targetArchitecture)
            {
                case TargetArchitecture.X64:
                case TargetArchitecture.X86:
                    Debug.Assert(InstructionSet.X86_SSE2 == InstructionSet.X64_SSE2);
                    Debug.Assert(_compilation.InstructionSetSupport.IsInstructionSetSupported(InstructionSet.X86_SSE2));
                    break;

                case TargetArchitecture.ARM64:
                    Debug.Assert(_compilation.InstructionSetSupport.IsInstructionSetSupported(InstructionSet.ARM64_AdvSimd));
                    break;
            }

#if READYTORUN
            if (targetArchitecture == TargetArchitecture.ARM && !_compilation.TypeSystemContext.Target.IsWindows)
                flags.Set(CorJitFlag.CORJIT_FLAG_RELATIVE_CODE_RELOCS);
#endif

            if (this.MethodBeingCompiled.IsUnmanagedCallersOnly)
            {
                // Validate UnmanagedCallersOnlyAttribute usage
                if (!this.MethodBeingCompiled.Signature.IsStatic) // Must be a static method
                {
                    ThrowHelper.ThrowInvalidProgramException(ExceptionStringID.InvalidProgramNonStaticMethod, this.MethodBeingCompiled);
                }

                if (this.MethodBeingCompiled.HasInstantiation || this.MethodBeingCompiled.OwningType.HasInstantiation) // No generics involved
                {
                    ThrowHelper.ThrowInvalidProgramException(ExceptionStringID.InvalidProgramGenericMethod, this.MethodBeingCompiled);
                }

#if READYTORUN
                // TODO: enable this check in full AOT
                if (Marshaller.IsMarshallingRequired(this.MethodBeingCompiled.Signature, Array.Empty<ParameterMetadata>(), ((MetadataType)this.MethodBeingCompiled.OwningType).Module)) // Only blittable arguments
                {
                    ThrowHelper.ThrowInvalidProgramException(ExceptionStringID.InvalidProgramNonBlittableTypes, this.MethodBeingCompiled);
                }
#endif

                flags.Set(CorJitFlag.CORJIT_FLAG_REVERSE_PINVOKE);
            }

            if (this.MethodBeingCompiled.IsPInvoke)
            {
                flags.Set(CorJitFlag.CORJIT_FLAG_IL_STUB);
            }

            if (this.MethodBeingCompiled.IsNoOptimization)
            {
                flags.Set(CorJitFlag.CORJIT_FLAG_MIN_OPT);
            }

            if (this.MethodBeingCompiled.Context.Target.Abi == TargetAbi.NativeAotArmel)
            {
                flags.Set(CorJitFlag.CORJIT_FLAG_SOFTFP_ABI);
            }

            return (uint)sizeof(CORJIT_FLAGS);
        }

        private MemoryStream _cachedMemoryStream = new MemoryStream();

        public static void ComputeJitPgoInstrumentationSchema(Func<object, IntPtr> objectToHandle, PgoSchemaElem[] pgoResultsSchemas, out PgoInstrumentationSchema[] nativeSchemas, MemoryStream instrumentationData, Func<TypeDesc, bool> typeFilter = null)
        {
            nativeSchemas = new PgoInstrumentationSchema[pgoResultsSchemas.Length];
            instrumentationData.SetLength(0);
            BinaryWriter bwInstrumentationData = new BinaryWriter(instrumentationData);
            for (int i = 0; i < nativeSchemas.Length; i++)
            {
                if ((bwInstrumentationData.BaseStream.Position % 8) == 4)
                {
                    bwInstrumentationData.Write(0);
                }

                Debug.Assert((bwInstrumentationData.BaseStream.Position % 8) == 0);
                nativeSchemas[i].Offset = new IntPtr(checked((int)bwInstrumentationData.BaseStream.Position));
                nativeSchemas[i].ILOffset = pgoResultsSchemas[i].ILOffset;
                nativeSchemas[i].Count = pgoResultsSchemas[i].Count;
                nativeSchemas[i].Other = pgoResultsSchemas[i].Other;
                nativeSchemas[i].InstrumentationKind = (PgoInstrumentationKind)pgoResultsSchemas[i].InstrumentationKind;

                if (pgoResultsSchemas[i].DataObject == null)
                {
                    bwInstrumentationData.Write(pgoResultsSchemas[i].DataLong);
                }
                else
                {
                    object dataObject = pgoResultsSchemas[i].DataObject;
                    if (dataObject is int[] intArray)
                    {
                        foreach (int intVal in intArray)
                            bwInstrumentationData.Write(intVal);
                    }
                    else if (dataObject is long[] longArray)
                    {
                        foreach (long longVal in longArray)
                            bwInstrumentationData.Write(longVal);
                    }
                    else if (dataObject is TypeSystemEntityOrUnknown[] typeArray)
                    {
                        foreach (TypeSystemEntityOrUnknown typeVal in typeArray)
                        {
                            nint ptrVal;

                            if (typeVal.AsType != null && (typeFilter == null || typeFilter(typeVal.AsType)))
                            {
                                ptrVal = (IntPtr)objectToHandle(typeVal.AsType);
                            }
                            else if (typeVal.AsMethod != null)
                            {
                                ptrVal = (IntPtr)objectToHandle(typeVal.AsMethod);
                            }
                            else
                            {
                                // The "Unknown types are the values from 1-33
                                ptrVal = new IntPtr((typeVal.AsUnknown % 32) + 1);
                            }

                            if (IntPtr.Size == 4)
                                bwInstrumentationData.Write((int)ptrVal);
                            else
                                bwInstrumentationData.Write((long)ptrVal);
                        }
                    }
                }
            }

            bwInstrumentationData.Flush();
        }

        private HRESULT getPgoInstrumentationResults(CORINFO_METHOD_STRUCT_* ftnHnd, ref PgoInstrumentationSchema* pSchema, ref uint countSchemaItems, byte** pInstrumentationData,
            ref PgoSource pPgoSource)
        {
            MethodDesc methodDesc = HandleToObject(ftnHnd);

            if (!_pgoResults.TryGetValue(methodDesc, out PgoInstrumentationResults pgoResults))
            {
#if READYTORUN
                PgoSchemaElem[] pgoResultsSchemas = _compilation.ProfileData.GetAllowSynthesis(_compilation, methodDesc, out bool isSynthesized)?.SchemaData;

                if (pgoResultsSchemas != null && isSynthesized && _compilation.ProfileData.EmbedPgoDataInR2RImage)
                {
                    if (_synthesizedPgoDependencies == null)
                        _synthesizedPgoDependencies = new HashSet<MethodDesc>();

                    _synthesizedPgoDependencies.Add(methodDesc);
                }
#else
                PgoSchemaElem[] pgoResultsSchemas = _compilation.ProfileData[methodDesc]?.SchemaData;
#endif
                if (pgoResultsSchemas == null)
                {
                    pgoResults.hr = HRESULT.E_NOTIMPL;
                }
                else
                {
#pragma warning disable SA1001, SA1113, SA1115 // Commas should be spaced correctly
                    ComputeJitPgoInstrumentationSchema(ObjectToHandle, pgoResultsSchemas, out var nativeSchemas, _cachedMemoryStream
#if !READYTORUN
                        , _compilation.CanConstructType
#endif
                        );
#pragma warning restore SA1001, SA1113, SA1115 // Commas should be spaced correctly

                    var instrumentationData = _cachedMemoryStream.ToArray();
                    pgoResults.pInstrumentationData = (byte*)GetPin(instrumentationData);
                    pgoResults.countSchemaItems = (uint)nativeSchemas.Length;
                    pgoResults.pSchema = (PgoInstrumentationSchema*)GetPin(nativeSchemas);
                    pgoResults.hr = HRESULT.S_OK;
                }

                _pgoResults.Add(methodDesc, pgoResults);
            }

            pSchema = pgoResults.pSchema;
            countSchemaItems = pgoResults.countSchemaItems;
            *pInstrumentationData = pgoResults.pInstrumentationData;
            pPgoSource = PgoSource.Static;
            return pgoResults.hr;
        }

#if READYTORUN
        InstructionSetFlags _actualInstructionSetSupported;
        InstructionSetFlags _actualInstructionSetUnsupported;

        private bool notifyInstructionSetUsage(InstructionSet instructionSet, bool supportEnabled)
        {
            instructionSet = InstructionSetFlags.ConvertToImpliedInstructionSetForVectorInstructionSets(_compilation.TypeSystemContext.Target.Architecture, instructionSet);

            Debug.Assert(!_compilation.InstructionSetSupport.NonSpecifiableFlags.HasInstructionSet(instructionSet));

            if (supportEnabled)
            {
                _actualInstructionSetSupported.AddInstructionSet(instructionSet);
            }
            else
            {
                // By policy we code review all changes into corelib, such that failing to use an instruction
                // set is not a reason to not support usage of it. Except for functions which check if a given
                // feature is supported or hardware accelerated.
                if (!isMethodDefinedInCoreLib() ||
                    MethodBeingCompiled.Name == "get_IsSupported" ||
                    MethodBeingCompiled.Name == "get_IsHardwareAccelerated")
                {
                    _actualInstructionSetUnsupported.AddInstructionSet(instructionSet);
                }
            }
            return supportEnabled;
        }
#else
        private bool notifyInstructionSetUsage(InstructionSet instructionSet, bool supportEnabled)
        {
            instructionSet = InstructionSetFlags.ConvertToImpliedInstructionSetForVectorInstructionSets(_compilation.TypeSystemContext.Target.Architecture, instructionSet);

            Debug.Assert(!_compilation.InstructionSetSupport.NonSpecifiableFlags.HasInstructionSet(instructionSet));

            return supportEnabled ? _compilation.InstructionSetSupport.IsInstructionSetSupported(instructionSet) : false;
        }
#endif

        private static bool TryReadRvaFieldData(FieldDesc field, byte* buffer, int bufferSize, int valueOffset)
        {
            Debug.Assert(buffer != null);
            Debug.Assert(bufferSize > 0);
            Debug.Assert(valueOffset >= 0);
            Debug.Assert(field.IsStatic);
            Debug.Assert(field.HasRva);

            if (!field.IsThreadStatic && field.IsInitOnly && field is EcmaField ecmaField)
            {
                ReadOnlySpan<byte> rvaData = ecmaField.GetFieldRvaData();
                if (rvaData.Length >= bufferSize && valueOffset <= rvaData.Length - bufferSize)
                {
                    rvaData.Slice(valueOffset, bufferSize).CopyTo(new Span<byte>(buffer, bufferSize));
                    return true;
                }
            }
            return false;
        }
    }
}<|MERGE_RESOLUTION|>--- conflicted
+++ resolved
@@ -1802,7 +1802,6 @@
             pResolvedToken.cbMethodSpec = 0;
         }
 
-<<<<<<< HEAD
         private void ValidateSafetyOfUsingTypeEquivalenceInSignature(MethodSignature signature)
         {
             // Type equivalent valuetypes not in the current version bubble are problematic, and cannot be referred to in our current token
@@ -1825,14 +1824,6 @@
             }
         }
 
-        private bool tryResolveToken(ref CORINFO_RESOLVED_TOKEN pResolvedToken)
-        {
-            resolveToken(ref pResolvedToken);
-            return true;
-        }
-
-=======
->>>>>>> babe6d6b
         private void findSig(CORINFO_MODULE_STRUCT_* module, uint sigTOK, CORINFO_CONTEXT_STRUCT* context, CORINFO_SIG_INFO* sig)
         {
             var methodIL = HandleToObject(module);
