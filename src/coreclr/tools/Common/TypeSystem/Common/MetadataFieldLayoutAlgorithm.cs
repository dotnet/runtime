--- conflicted
+++ resolved
@@ -1025,18 +1025,6 @@
 
             foreach (FieldDesc field in metadataType.GetFields())
             {
-<<<<<<< HEAD
-                if (field.IsStatic || field.IsLiteral)
-                    continue;
-
-                if (!(field.FieldType is DefType fieldType))
-                    continue;
-
-                if (fieldType.IsPrimitive)
-                    continue;
-
-                if (fieldType.IsUnsafeValueType)
-=======
                 if (field.IsStatic)
                     continue;
 
@@ -1045,7 +1033,6 @@
                     continue;
 
                 if (((DefType)fieldType).IsUnsafeValueType)
->>>>>>> cffaa782
                     return true;
             }
 
