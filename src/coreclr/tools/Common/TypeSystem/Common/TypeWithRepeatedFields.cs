// Licensed to the .NET Foundation under one or more agreements.
// The .NET Foundation licenses this file to you under the MIT license.

using System;
using System.Collections.Generic;
using System.Diagnostics;
using System.Threading;

namespace Internal.TypeSystem
{
    /// <summary>
    /// This type represents a type that has one field in metadata,
    /// but has that field repeated at runtime to represent an array of elements inline.
    /// </summary>
    public sealed partial class TypeWithRepeatedFields : MetadataType
    {
        private int? _numFields;
        private FieldDesc[] _fields;

        public TypeWithRepeatedFields(MetadataType underlyingType)
        {
            MetadataType = underlyingType;
        }

        internal MetadataType MetadataType { get; }

        internal int NumFields
        {
            get
            {
                if (_numFields.HasValue)
                {
                    return _numFields.Value;
                }
                int size = MetadataType.InstanceFieldSize.AsInt;
                FieldDesc firstField = GetFirstInstanceField();

                _numFields = size / firstField.FieldType.GetElementSize().AsInt;
                return _numFields.Value;
            }
        }

        private FieldDesc GetFirstInstanceField()
        {
            FieldDesc firstField = null;
            foreach (var field in MetadataType.GetFields())
            {
                if (field.IsStatic)
                {
                    continue;
                }

                firstField = field;
                break;
            }

            Debug.Assert(firstField is not null);
            return firstField;
        }

        private FieldDesc[] ComputeFields()
        {
            var fields = new FieldDesc[NumFields];

            FieldDesc firstField = GetFirstInstanceField();

            for (int i = 0; i < NumFields; i++)
            {
                fields[i] = new ImpliedRepeatedFieldDesc(this, firstField, i);
            }

            return fields;
        }

        public override IEnumerable<FieldDesc> GetFields()
        {
            if (_fields is null)
            {
                Interlocked.CompareExchange(ref _fields, ComputeFields(), null);
            }
            return _fields;
        }

        public override ClassLayoutMetadata GetClassLayout() => MetadataType.GetClassLayout();
        public override bool HasCustomAttribute(string attributeNamespace, string attributeName) => MetadataType.HasCustomAttribute(attributeNamespace, attributeName);
        public override IEnumerable<MetadataType> GetNestedTypes() => (IEnumerable<MetadataType>)EmptyTypes;
        public override MetadataType GetNestedType(string name) => null;
<<<<<<< HEAD
        public override int GetInlineArrayLength() => MetadataType.GetInlineArrayLength();
        public override MethodImplRecord[] FindMethodsImplWithMatchingDeclName(ReadOnlySpan<byte> name) => MetadataType.FindMethodsImplWithMatchingDeclName(name);
=======
        public override MethodImplRecord[] FindMethodsImplWithMatchingDeclName(string name) => MetadataType.FindMethodsImplWithMatchingDeclName(name);
>>>>>>> 0e3562e9
        public override int GetHashCode() => MetadataType.GetHashCode();
        protected override MethodImplRecord[] ComputeVirtualMethodImplsForType() => Array.Empty<MethodImplRecord>();

        protected override TypeFlags ComputeTypeFlags(TypeFlags mask) => MetadataType.GetTypeFlags(mask);

        public override ReadOnlySpan<byte> Namespace => MetadataType.Namespace;

        public override ReadOnlySpan<byte> Name => MetadataType.Name;

        public override DefType[] ExplicitlyImplementedInterfaces => Array.Empty<DefType>();

        public override bool IsExplicitLayout => MetadataType.IsExplicitLayout;

        public override bool IsSequentialLayout => MetadataType.IsSequentialLayout;

        public override bool IsExtendedLayout => MetadataType.IsExtendedLayout;

        public override bool IsAutoLayout => MetadataType.IsAutoLayout;

        public override bool IsBeforeFieldInit => MetadataType.IsBeforeFieldInit;

        public override ModuleDesc Module => MetadataType.Module;

        public override MetadataType MetadataBaseType => MetadataType.MetadataBaseType;

        public override DefType BaseType => MetadataType.BaseType;

        public override bool IsSealed => true;

        public override bool IsAbstract => false;

        public override DefType ContainingType => MetadataType.ContainingType;

        public override PInvokeStringFormat PInvokeStringFormat => MetadataType.PInvokeStringFormat;

        public override TypeSystemContext Context => MetadataType.Context;

        public override IEnumerable<MethodDesc> GetMethods() => MethodDesc.EmptyMethods;
    }
}<|MERGE_RESOLUTION|>--- conflicted
+++ resolved
@@ -85,12 +85,7 @@
         public override bool HasCustomAttribute(string attributeNamespace, string attributeName) => MetadataType.HasCustomAttribute(attributeNamespace, attributeName);
         public override IEnumerable<MetadataType> GetNestedTypes() => (IEnumerable<MetadataType>)EmptyTypes;
         public override MetadataType GetNestedType(string name) => null;
-<<<<<<< HEAD
-        public override int GetInlineArrayLength() => MetadataType.GetInlineArrayLength();
         public override MethodImplRecord[] FindMethodsImplWithMatchingDeclName(ReadOnlySpan<byte> name) => MetadataType.FindMethodsImplWithMatchingDeclName(name);
-=======
-        public override MethodImplRecord[] FindMethodsImplWithMatchingDeclName(string name) => MetadataType.FindMethodsImplWithMatchingDeclName(name);
->>>>>>> 0e3562e9
         public override int GetHashCode() => MetadataType.GetHashCode();
         protected override MethodImplRecord[] ComputeVirtualMethodImplsForType() => Array.Empty<MethodImplRecord>();
 
