--- conflicted
+++ resolved
@@ -19,14 +19,9 @@
 
         public AsyncResumptionStub(MethodDesc targetMethod, TypeDesc owningType)
         {
-<<<<<<< HEAD
-            Debug.Assert(owningMethod.IsAsyncCall());
-            _owningMethod = owningMethod;
-=======
             Debug.Assert(targetMethod.IsAsyncCall());
             _targetMethod = targetMethod;
             _owningType = owningType;
->>>>>>> 04c4fe60
         }
 
         public override ReadOnlySpan<byte> Name => _targetMethod.Name;
