--- conflicted
+++ resolved
@@ -210,12 +210,8 @@
                     optimisticInstructionSetSupportBuilder.AddSupportedInstructionSet("movbe");
                     optimisticInstructionSetSupportBuilder.AddSupportedInstructionSet("avxifma");
                     optimisticInstructionSetSupportBuilder.AddSupportedInstructionSet("avxvnni");
-<<<<<<< HEAD
                     optimisticInstructionSetSupportBuilder.AddSupportedInstructionSet("avxvnniint8");
                     optimisticInstructionSetSupportBuilder.AddSupportedInstructionSet("avxvnniint16");
-                    optimisticInstructionSetSupportBuilder.AddSupportedInstructionSet("vpclmul");
-=======
->>>>>>> 4cfcfa75
                     optimisticInstructionSetSupportBuilder.AddSupportedInstructionSet("gfni_v256");
                     optimisticInstructionSetSupportBuilder.AddSupportedInstructionSet("vaes");
                     optimisticInstructionSetSupportBuilder.AddSupportedInstructionSet("vpclmul");
@@ -236,13 +232,9 @@
                     optimisticInstructionSetSupportBuilder.AddSupportedInstructionSet("avx512v3");
                     optimisticInstructionSetSupportBuilder.AddSupportedInstructionSet("avx10v1");
                     optimisticInstructionSetSupportBuilder.AddSupportedInstructionSet("avx10v2");
-<<<<<<< HEAD
-                    optimisticInstructionSetSupportBuilder.AddSupportedInstructionSet("avx10v2_v512");
                     optimisticInstructionSetSupportBuilder.AddSupportedInstructionSet("avxvnniint8_v512");
                     optimisticInstructionSetSupportBuilder.AddSupportedInstructionSet("avxvnniint16_v512");
-=======
                     optimisticInstructionSetSupportBuilder.AddSupportedInstructionSet("avx512vp2intersect");
->>>>>>> 4cfcfa75
                     optimisticInstructionSetSupportBuilder.AddSupportedInstructionSet("gfni_v512");
                     optimisticInstructionSetSupportBuilder.AddSupportedInstructionSet("vaes_v512");
                     optimisticInstructionSetSupportBuilder.AddSupportedInstructionSet("vpclmul_v512");
