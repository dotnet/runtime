--- conflicted
+++ resolved
@@ -230,12 +230,9 @@
                     optimisticInstructionSetSupportBuilder.AddSupportedInstructionSet("avx10v1");
                     optimisticInstructionSetSupportBuilder.AddSupportedInstructionSet("avx10v1_v512");
                     optimisticInstructionSetSupportBuilder.AddSupportedInstructionSet("vpclmul_v512");
-<<<<<<< HEAD
-                    optimisticInstructionSetSupportBuilder.AddSupportedInstructionSet("gfni_v512");
-=======
                     optimisticInstructionSetSupportBuilder.AddSupportedInstructionSet("avx10v2");
                     optimisticInstructionSetSupportBuilder.AddSupportedInstructionSet("avx10v2_v512");
->>>>>>> 5345dc51
+                    optimisticInstructionSetSupportBuilder.AddSupportedInstructionSet("gfni_v512");
                 }
             }
             else if (targetArchitecture == TargetArchitecture.ARM64)
