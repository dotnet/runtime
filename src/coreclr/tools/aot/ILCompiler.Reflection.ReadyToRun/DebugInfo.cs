--- conflicted
+++ resolved
@@ -143,11 +143,6 @@
             // - IL offsets aren't sorted
             //   They may also include a sentinel value from MappingTypes.
             // - flags is 3 independent bits.
-<<<<<<< HEAD
-            NibbleReader reader = new NibbleReader(imageReader, offset);
-            uint boundsEntryCount = reader.ReadUInt();
-            Debug.Assert(boundsEntryCount > 0);
-=======
             if (_runtimeFunction.ReadyToRunReader.ReadyToRunHeader.MajorVersion >= 16)
             {
                 NibbleReader reader = new NibbleReader(imageReader, offset);
@@ -159,12 +154,11 @@
                 uint bitsPerEntry = bitsForNativeDelta + bitsForILOffsets + 2; // 2 bits for source type
                 ulong bitsMeaningfulMask = (1UL << ((int)bitsPerEntry)) - 1;
                 int offsetOfActualBoundsData = reader.GetNextByteOffset();
->>>>>>> 60b5538c
 
                 uint bitsCollected = 0;
                 ulong bitTemp = 0;
                 uint curBoundsProcessed = 0;
-                
+
                 uint previousNativeOffset = 0;
 
                 while (curBoundsProcessed < boundsEntryCount)
