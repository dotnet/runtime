// Licensed to the .NET Foundation under one or more agreements.
// The .NET Foundation licenses this file to you under the MIT license.

using System;
using System.Collections.Generic;
using System.Text;

using Internal.ReadyToRunConstants;
using Internal.Runtime;

namespace ILCompiler.Reflection.ReadyToRun
{
    /// <summary>
    /// Structure representing an element of the assembly table in composite R2R images.
    /// </summary>
    public class ComponentAssembly
    {
        public const int Size = 4 * sizeof(int);

        public readonly int CorHeaderRVA;
        public readonly int CorHeaderSize;
        public readonly int AssemblyHeaderRVA;
        public readonly int AssemblyHeaderSize;

        public ComponentAssembly(NativeReader imageReader, ref int curOffset)
        {
            CorHeaderRVA = imageReader.ReadInt32(ref curOffset);
            CorHeaderSize = imageReader.ReadInt32(ref curOffset);
            AssemblyHeaderRVA = imageReader.ReadInt32(ref curOffset);
            AssemblyHeaderSize = imageReader.ReadInt32(ref curOffset);
        }
    }

    /// <summary>
    /// Fields common to the global R2R header and per assembly headers in composite R2R images.
    /// </summary>
    public class ReadyToRunCoreHeader
    {
        /// <summary>
        /// Flags in the header
        /// eg. PLATFORM_NEUTRAL_SOURCE, SKIP_TYPE_VALIDATION
        /// </summary>
        public uint Flags { get; set; }

        /// <summary>
        /// The ReadyToRun section RVAs and sizes
        /// </summary>
        public IDictionary<ReadyToRunSectionType, ReadyToRunSection> Sections { get; private set; }

        public ReadyToRunCoreHeader()
        {
        }

        public ReadyToRunCoreHeader(NativeReader imageReader, ref int curOffset)
        {
            ParseCoreHeader(imageReader, ref curOffset);
        }

        /// <summary>
        /// Parse core header fields common to global R2R file header and per assembly headers in composite R2R images.
        /// </summary>
        /// <param name="imageReader">PE Image reader</param>
        /// <param name="curOffset">Index in the image byte array to the start of the ReadyToRun core header</param>
        public void ParseCoreHeader(NativeReader imageReader, ref int curOffset)
        {
            Flags = imageReader.ReadUInt32(ref curOffset);
            int nSections = imageReader.ReadInt32(ref curOffset);
            Sections = new Dictionary<ReadyToRunSectionType, ReadyToRunSection>();

            for (int i = 0; i < nSections; i++)
            {
                int type = imageReader.ReadInt32(ref curOffset);
                var sectionType = (ReadyToRunSectionType)type;
                if (!Enum.IsDefined(typeof(ReadyToRunSectionType), type))
                {
                    throw new BadImageFormatException("Warning: Invalid ReadyToRun section type");
                }
                int sectionStartRva = imageReader.ReadInt32(ref curOffset);
                int sectionLength = imageReader.ReadInt32(ref curOffset);
                Sections[sectionType] = new ReadyToRunSection(sectionType, sectionStartRva, sectionLength);
            }
        }
    }


    /// <summary>
    /// based on <a href="https://github.com/dotnet/runtime/blob/main/src/coreclr/inc/readytorun.h">src/inc/readytorun.h</a> READYTORUN_HEADER
    /// </summary>
    public class ReadyToRunHeader : ReadyToRunCoreHeader
    {
        /// <summary>
        /// The expected signature of a ReadyToRun header
        /// </summary>
        public const uint READYTORUN_SIGNATURE = 0x00525452; // 'RTR'

        /// <summary>
        /// RVA to the beginning of the ReadyToRun header
        /// </summary>
        public int RelativeVirtualAddress { get; set; }

        /// <summary>
        /// Size of the ReadyToRun header
        /// </summary>
        public int Size { get; set; }

        /// <summary>
        /// Signature of the header in string and hex formats
        /// </summary>
        public string SignatureString { get; set; }
        public uint Signature { get; set; }

        /// <summary>
        /// The ReadyToRun version
        /// </summary>
        public ushort MajorVersion { get; set; }
        public ushort MinorVersion { get; set; }

        public ReadyToRunHeader() { }

        /// <summary>
        /// Initializes the fields of the R2RHeader
        /// </summary>
        /// <param name="imageReader">PE Image reader</param>
        /// <param name="rva">Relative virtual address of the ReadyToRun header</param>
        /// <param name="curOffset">Index in the image byte array to the start of the ReadyToRun header</param>
        /// <exception cref="BadImageFormatException">The signature must be 0x00525452</exception>
        public ReadyToRunHeader(NativeReader imageReader, int rva, int curOffset)
        {
            RelativeVirtualAddress = rva;
            int startOffset = curOffset;

            byte[] signature = new byte[sizeof(uint) - 1]; // -1 removes the null character at the end of the cstring
            imageReader.ReadSpanAt(ref curOffset, signature);
            curOffset = startOffset;
<<<<<<< HEAD
            Array.Copy(Array.Empty<int>(), curOffset, signature, 0, sizeof(uint) - 1);
=======
>>>>>>> 60b5538c
            SignatureString = Encoding.UTF8.GetString(signature);
            Signature = imageReader.ReadUInt32(ref curOffset);
            if (Signature != READYTORUN_SIGNATURE)
            {
                throw new System.BadImageFormatException("Incorrect R2R header signature: " + SignatureString);
            }

            MajorVersion = imageReader.ReadUInt16(ref curOffset);
            MinorVersion = imageReader.ReadUInt16(ref curOffset);

            ParseCoreHeader(imageReader, ref curOffset);

            Size = curOffset - startOffset;
        }

        public override string ToString()
        {
            StringBuilder sb = new StringBuilder();
            sb.AppendLine($"Signature: 0x{Signature:X8} ({SignatureString})");
            sb.AppendLine($"RelativeVirtualAddress: 0x{RelativeVirtualAddress:X8}");
            if (Signature == READYTORUN_SIGNATURE)
            {
                sb.AppendLine($"Size: {Size} bytes");
                sb.AppendLine($"MajorVersion: 0x{MajorVersion:X4}");
                sb.AppendLine($"MinorVersion: 0x{MinorVersion:X4}");
                sb.AppendLine($"Flags: 0x{Flags:X8}");
                foreach (ReadyToRunFlags flag in Enum.GetValues(typeof(ReadyToRunFlags)))
                {
                    if ((Flags & (uint)flag) != 0)
                    {
                        sb.AppendLine($"  - {Enum.GetName(typeof(ReadyToRunFlags), flag)}");
                    }
                }
            }
            return sb.ToString();
        }
    }
}<|MERGE_RESOLUTION|>--- conflicted
+++ resolved
@@ -132,10 +132,6 @@
             byte[] signature = new byte[sizeof(uint) - 1]; // -1 removes the null character at the end of the cstring
             imageReader.ReadSpanAt(ref curOffset, signature);
             curOffset = startOffset;
-<<<<<<< HEAD
-            Array.Copy(Array.Empty<int>(), curOffset, signature, 0, sizeof(uint) - 1);
-=======
->>>>>>> 60b5538c
             SignatureString = Encoding.UTF8.GetString(signature);
             Signature = imageReader.ReadUInt32(ref curOffset);
             if (Signature != READYTORUN_SIGNATURE)
