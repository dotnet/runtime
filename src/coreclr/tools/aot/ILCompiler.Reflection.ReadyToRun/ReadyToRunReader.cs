// Licensed to the .NET Foundation under one or more agreements.
// The .NET Foundation licenses this file to you under the MIT license.

using System;
using System.Collections.Generic;
using System.Collections.Immutable;
using System.IO;
using System.Linq;
using System.Reflection.Metadata;
using System.Reflection.Metadata.Ecma335;
using System.Reflection.PortableExecutable;
using System.Runtime.CompilerServices;
using System.Runtime.InteropServices;
using System.Text;

using Internal.ReadyToRunConstants;
using Internal.Runtime;

using Debug = System.Diagnostics.Debug;

namespace ILCompiler.Reflection.ReadyToRun
{
    /// <summary>
    /// based on <a href="https://github.com/dotnet/runtime/blob/main/src/coreclr/inc/pedecoder.h">src/inc/pedecoder.h</a> IMAGE_FILE_MACHINE_NATIVE_OS_OVERRIDE
    /// </summary>
    public enum OperatingSystem
    {
        Apple = 0x4644,
        FreeBSD = 0xADC4,
        Linux = 0x7B79,
        NetBSD = 0x1993,
        SunOS = 0x1992,
        Windows = 0,
        Unknown = -1
    }

    public struct InstanceMethod
    {
        public byte Bucket;
        public ReadyToRunMethod Method;

        public InstanceMethod(byte bucket, ReadyToRunMethod method)
        {
            Bucket = bucket;
            Method = method;
        }
    }

    public class ReadyToRunAssembly
    {
        private ReadyToRunReader _reader;
        internal List<string> _availableTypes;
        internal List<ReadyToRunMethod> _methods;

        internal ReadyToRunAssembly(ReadyToRunReader reader)
        {
            _reader = reader;
        }

        public IReadOnlyList<string> AvailableTypes
        {
            get
            {
                _reader.EnsureAvailableTypes();
                return _availableTypes;
            }
        }

        public IReadOnlyList<ReadyToRunMethod> Methods
        {
            get
            {
                _reader.EnsureMethods();
                return _methods;
            }
        }
    }

    public sealed class ReadyToRunReader
    {
        public const int GuidByteSize = 16;

        private const string SystemModuleName = "System.Private.CoreLib";

        /// <summary>
        /// MetadataReader for the system module (normally System.Private.CoreLib)
        /// </summary>
        private IAssemblyMetadata _systemModuleReader;

        private readonly IAssemblyResolver _assemblyResolver;

        /// <summary>
        /// Reference assembly cache indexed by module indices as used in signatures
        /// </summary>
        private List<IAssemblyMetadata> _assemblyCache;

        // Header
        private OperatingSystem _operatingSystem;
        private Machine _machine;
        private int _pointerSize;
        private bool _composite;
        private ulong _imageBase;
        private int _readyToRunHeaderRVA;
        private string _ownerCompositeExecutable;
        private ReadyToRunHeader _readyToRunHeader;
        private List<ReadyToRunCoreHeader> _readyToRunAssemblyHeaders;
        private List<ReadyToRunAssembly> _readyToRunAssemblies;

        // DebugInfo
        private Dictionary<int, int> _runtimeFunctionIdToDebugOffset;

        // ManifestReferences
        private MetadataReader _manifestReader;
        private List<AssemblyReferenceHandle> _manifestReferences;
        private Dictionary<string, int> _manifestReferenceAssemblies;
        private IAssemblyMetadata _manifestAssemblyMetadata;

        // ExceptionInfo
        private Dictionary<int, EHInfo> _runtimeFunctionToEHInfo;

        // Methods
        private List<InstanceMethod> _instanceMethods;

        // PgoData
        private Dictionary<PgoInfoKey, PgoInfo> _pgoInfos;

        // ImportSections
        private List<ReadyToRunImportSection> _importSections;
        private Dictionary<int, ReadyToRunSignature> _importSignatures;

        // CompilerIdentifier
        private string _compilerIdentifier;

        /// <summary>
        /// Underlying PE image reader is used to access raw PE structures like header
        /// or section list.
        /// </summary>
        public PEReader CompositeReader { get; private set; }

        /// <summary>
        /// Byte array containing the ReadyToRun image
        /// </summary>
        public byte[] Image { get; private set; }
        private PinningReference ImagePin;

        /// <summary>
        /// Name of the image file
        /// </summary>
        public string Filename { get; private set; }

        /// <summary>
        /// Extra reference assemblies parsed from the manifest metadata.
        /// Only used by R2R assemblies with larger version bubble.
        /// The manifest contains extra assembly references created by resolved
        /// inlines and facades (non-existent in the source MSIL).
        /// In module overrides, these assembly references are represented
        /// by indices larger than the number of AssemblyRef rows in MetadataReader.
        /// The list originates in the top-level R2R image and is copied
        /// to all reference assemblies for the sake of simplicity.
        /// </summary>
        public Dictionary<string, int> ManifestReferenceAssemblies
        {
            get
            {
                EnsureManifestReferenceAssemblies();
                return _manifestReferenceAssemblies;
            }
        }

        /// <summary>
        /// The type of target machine
        /// </summary>
        public Machine Machine
        {
            get
            {
                EnsureHeader();
                return _machine;
            }
        }

        /// <summary>
        /// Targeting operating system for the R2R executable
        /// </summary>
        public OperatingSystem OperatingSystem
        {
            get
            {
                EnsureHeader();
                return _operatingSystem;
            }
        }

        /// <summary>
        /// Size of a pointer on the architecture
        /// </summary>
        public int TargetPointerSize
        {
            get
            {
                EnsureHeader();
                return _pointerSize;
            }
        }

        /// <summary>
        /// Return true when the executable is a composite R2R image.
        /// </summary>
        public bool Composite
        {
            get
            {
                EnsureHeader();
                return _composite;
            }
        }

        /// <summary>
        /// Starting with R2R version 6.3, component assemblies start at index 2 in manifest metadata
        /// (rowid = 1 represents the manifest metadata itself).
        /// </summary>
        public bool ComponentAssemblyIndicesStartAtTwo
        {
            get
            {
                EnsureHeader();
                return _readyToRunHeader.MajorVersion > 6 || (_readyToRunHeader.MajorVersion == 6 && _readyToRunHeader.MinorVersion >= 3);
            }
        }

        public int ComponentAssemblyIndexOffset => (ComponentAssemblyIndicesStartAtTwo ? 2 : 1);

        /// <summary>
        /// The preferred address of the first byte of image when loaded into memory;
        /// must be a multiple of 64K.
        /// </summary>
        public ulong ImageBase
        {
            get
            {
                EnsureHeader();
                return _imageBase;
            }
        }

        /// <summary>
        /// The ReadyToRun header
        /// </summary>
        public ReadyToRunHeader ReadyToRunHeader
        {
            get
            {
                EnsureHeader();
                return _readyToRunHeader;
            }
        }

        public IReadOnlyList<ReadyToRunCoreHeader> ReadyToRunAssemblyHeaders
        {
            get
            {
                EnsureHeader();
                return _readyToRunAssemblyHeaders;
            }
        }

        public IReadOnlyList<ReadyToRunAssembly> ReadyToRunAssemblies
        {
            get
            {
                EnsureHeader();
                return _readyToRunAssemblies;
            }
        }

        public string OwnerCompositeExecutable
        {
            get
            {
                EnsureHeader();
                return _ownerCompositeExecutable;
            }
        }

        /// <summary>
        /// Parsed instance entrypoint table entries.
        /// </summary>
        public IReadOnlyList<InstanceMethod> InstanceMethods
        {
            get
            {
                EnsureMethods();
                return _instanceMethods;
            }
        }

        /// <summary>
        /// The compiler identifier string from READYTORUN_SECTION_COMPILER_IDENTIFIER
        /// </summary>
        public string CompilerIdentifier
        {
            get
            {
                EnsureCompilerIdentifier();
                return _compilerIdentifier;
            }
        }

        /// <summary>
        /// List of import sections present in the R2R executable.
        /// </summary>
        public IReadOnlyList<ReadyToRunImportSection> ImportSections
        {
            get
            {
                EnsureImportSections();
                return _importSections;
            }
        }

        /// <summary>
        /// Map from import cell addresses to their symbolic names.
        /// </summary>
        public IReadOnlyDictionary<int, ReadyToRunSignature> ImportSignatures
        {
            get
            {
                EnsureImportSections();
                return _importSignatures;
            }

        }

        public bool ValidateDebugInfo;

        internal Dictionary<int, int> RuntimeFunctionToDebugInfo
        {
            get
            {
                EnsureDebugInfo();
                return _runtimeFunctionIdToDebugOffset;
            }
        }

        internal Dictionary<int, EHInfo> RuntimeFunctionToEHInfo
        {
            get
            {
                EnsureExceptionInfo();
                return _runtimeFunctionToEHInfo;
            }
        }

        internal List<AssemblyReferenceHandle> ManifestReferences
        {
            get
            {
                EnsureManifestReferences();
                return _manifestReferences;
            }
        }

        internal MetadataReader ManifestReader
        {
            get
            {
                EnsureManifestReferences();
                return _manifestReader;
            }
        }

        internal IAssemblyMetadata R2RManifestMetadata
        {
            get
            {
                EnsureManifestReferences();
                return _manifestAssemblyMetadata;
            }
        }

        /// <summary>
        /// Initializes the fields of the R2RHeader and R2RMethods
        /// </summary>
        /// <param name="filename">PE image</param>
        /// <exception cref="BadImageFormatException">The Cor header flag must be ILLibrary</exception>
        public ReadyToRunReader(IAssemblyResolver assemblyResolver, IAssemblyMetadata metadata, PEReader peReader, string filename)
        {
            _assemblyResolver = assemblyResolver;
            CompositeReader = peReader;
            Filename = filename;
            Initialize(metadata);
        }

        /// <summary>
        /// Initializes the fields of the R2RHeader and R2RMethods
        /// </summary>
        /// <param name="filename">PE image</param>
        /// <exception cref="BadImageFormatException">The Cor header flag must be ILLibrary</exception>
        public unsafe ReadyToRunReader(IAssemblyResolver assemblyResolver, string filename)
        {
            _assemblyResolver = assemblyResolver;
            Filename = filename;
            Initialize(metadata: null);
        }

        public static bool IsReadyToRunImage(PEReader peReader)
        {
            if (peReader.PEHeaders == null)
                return false;

            if (peReader.PEHeaders.CorHeader == null)
                return false;

            if ((peReader.PEHeaders.CorHeader.Flags & CorFlags.ILLibrary) == 0)
            {
                return peReader.TryGetReadyToRunHeader(out _);
            }
            else
            {
                return peReader.PEHeaders.CorHeader.ManagedNativeHeaderDirectory.Size != 0;
            }
        }

        class PinningReference
        {
            GCHandle _pinnedObject;
            public PinningReference(object o)
            {
                _pinnedObject = GCHandle.Alloc(o, GCHandleType.Pinned);
            }

            ~PinningReference()
            {
                if (_pinnedObject.IsAllocated)
                    _pinnedObject.Free();
            }
        }
        private unsafe void Initialize(IAssemblyMetadata metadata)
        {
            _assemblyCache = new List<IAssemblyMetadata>();

            if (CompositeReader == null)
            {
                byte[] image = File.ReadAllBytes(Filename);
                Image = image;
                ImagePin = new PinningReference(image);

                CompositeReader = new PEReader(Unsafe.As<byte[], ImmutableArray<byte>>(ref image));
            }
            else
            {
                ImmutableArray<byte> content = CompositeReader.GetEntireImage().GetContent();
                Image = Unsafe.As<ImmutableArray<byte>, byte[]>(ref content);
                ImagePin = new PinningReference(Image);
            }

            if (metadata == null && CompositeReader.HasMetadata)
            {
                metadata = new StandaloneAssemblyMetadata(CompositeReader);
            }

            if (metadata != null)
            {
                if ((CompositeReader.PEHeaders.CorHeader.Flags & CorFlags.ILLibrary) == 0)
                {
                    if (!TryLocateNativeReadyToRunHeader())
                        throw new BadImageFormatException("The file is not a ReadyToRun image");

                    Debug.Assert(Composite);
                }
                else
                {
                    _assemblyCache.Add(metadata);

                    DirectoryEntry r2rHeaderDirectory = CompositeReader.PEHeaders.CorHeader.ManagedNativeHeaderDirectory;
                    _readyToRunHeaderRVA = r2rHeaderDirectory.RelativeVirtualAddress;
                    Debug.Assert(!Composite);
                }

            }
            else if (!TryLocateNativeReadyToRunHeader())
            {
                throw new BadImageFormatException($"ECMA metadata / RTR_HEADER not found in file '{Filename}'");
            }
        }

        internal void EnsureMethods()
        {
            EnsureHeader();
            if (_instanceMethods != null)
            {
                return;
            }

            if (ReadyToRunHeader.Sections.TryGetValue(ReadyToRunSectionType.PgoInstrumentationData, out _))
            {
                ParsePgoMethods();
            }

            _instanceMethods = new List<InstanceMethod>();
            foreach (ReadyToRunAssembly assembly in _readyToRunAssemblies)
            {
                assembly._methods = new List<ReadyToRunMethod>();
            }

            if (ReadyToRunHeader.Sections.TryGetValue(ReadyToRunSectionType.RuntimeFunctions, out ReadyToRunSection runtimeFunctionSection))
            {
                int runtimeFunctionSize = CalculateRuntimeFunctionSize();
                int nRuntimeFunctions = runtimeFunctionSection.Size / runtimeFunctionSize;
                bool[] isEntryPoint = new bool[nRuntimeFunctions];
                IDictionary<int, int[]> dHotColdMap = new Dictionary<int, int[]>();
                int firstColdRuntimeFunction = nRuntimeFunctions;

                if (ReadyToRunHeader.Sections.TryGetValue(ReadyToRunSectionType.HotColdMap, out ReadyToRunSection hotColdMapSection))
                {
                    int count = hotColdMapSection.Size / 8;
                    int hotColdMapOffset = GetOffset(hotColdMapSection.RelativeVirtualAddress);
                    List<List<int>> mHotColdMap = new List<List<int>>();

                    for (int i = 0; i < count; i++)
                    {
                        mHotColdMap.Add(new List<int> { NativeReader.ReadInt32(Image, ref hotColdMapOffset), NativeReader.ReadInt32(Image, ref hotColdMapOffset) });
                    }

                    for (int i = 0; i < count - 1; i++)
                    {
                        dHotColdMap.Add(mHotColdMap[i][1], Enumerable.Range(mHotColdMap[i][0], (mHotColdMap[i + 1][0] - mHotColdMap[i][0])).ToArray());
                    }
                    dHotColdMap.Add(mHotColdMap[count - 1][1], Enumerable.Range(mHotColdMap[count - 1][0], (nRuntimeFunctions - mHotColdMap[count - 1][0])).ToArray());

                    firstColdRuntimeFunction = mHotColdMap[0][0];
                }
                //initialize R2RMethods
                ParseMethodDefEntrypoints((section, reader) => ParseMethodDefEntrypointsSection(section, reader, isEntryPoint));
                ParseInstanceMethodEntrypoints(isEntryPoint);
                CountRuntimeFunctions(isEntryPoint, dHotColdMap, firstColdRuntimeFunction);
            }
        }

        private Dictionary<int, ReadyToRunMethod> _runtimeFunctionToMethod = null;

        private void EnsureEntrypointRuntimeFunctionToReadyToRunMethodDict()
        {
            EnsureMethods();

            if (_runtimeFunctionToMethod == null)
            {
                _runtimeFunctionToMethod = new Dictionary<int, ReadyToRunMethod>();
                foreach (var method in Methods)
                {
                    if (!_runtimeFunctionToMethod.ContainsKey(method.EntryPointRuntimeFunctionId))
                        _runtimeFunctionToMethod.Add(method.EntryPointRuntimeFunctionId, method);
                }
            }
        }

        public IReadOnlyDictionary<TMethod, ReadyToRunMethod> GetCustomMethodToRuntimeFunctionMapping<TType, TMethod, TGenericContext>(IR2RSignatureTypeProvider<TType, TMethod, TGenericContext> provider)
        {
            EnsureEntrypointRuntimeFunctionToReadyToRunMethodDict();

            Dictionary<TMethod, ReadyToRunMethod> customMethods = new Dictionary<TMethod, ReadyToRunMethod>();
            if (ReadyToRunHeader.Sections.TryGetValue(ReadyToRunSectionType.RuntimeFunctions, out ReadyToRunSection runtimeFunctionSection))
            {
                ParseMethodDefEntrypoints((section, reader) => ParseMethodDefEntrypointsSectionCustom<TType, TMethod, TGenericContext>(provider, customMethods, section, reader));
                ParseInstanceMethodEntrypointsCustom<TType, TMethod, TGenericContext>(provider, customMethods);
            }

            return customMethods;
        }

        private bool TryLocateNativeReadyToRunHeader()
        {
            _composite = CompositeReader.TryGetReadyToRunHeader(out _readyToRunHeaderRVA);

            return _composite;
        }

        private IAssemblyMetadata GetSystemModuleMetadataReader()
        {
            if (_systemModuleReader == null)
            {
                if (_assemblyResolver != null)
                {
                    _systemModuleReader = _assemblyResolver.FindAssembly(SystemModuleName, Filename);
                }
            }
            return _systemModuleReader;
        }

        public IAssemblyMetadata GetGlobalMetadata()
        {
            EnsureHeader();
            return (_composite ? null : _assemblyCache[0]);
        }

        public string GetGlobalAssemblyName()
        {
            MetadataReader mdReader = GetGlobalMetadata().MetadataReader;
            return mdReader.GetString(mdReader.GetAssemblyDefinition().Name);
        }

        private unsafe void EnsureHeader()
        {
            if (_readyToRunHeader != null)
            {
                return;
            }
            uint machine = (uint)CompositeReader.PEHeaders.CoffHeader.Machine;
            _operatingSystem = OperatingSystem.Unknown;
            foreach (OperatingSystem os in Enum.GetValues(typeof(OperatingSystem)))
            {
                _machine = (Machine)(machine ^ (uint)os);
                if (Enum.IsDefined(typeof(Machine), _machine))
                {
                    _operatingSystem = os;
                    break;
                }
            }
            if (_operatingSystem == OperatingSystem.Unknown)
            {
                throw new BadImageFormatException($"Invalid Machine: {machine}");
            }

            switch (_machine)
            {
                case Machine.I386:
                case Machine.Arm:
                case Machine.Thumb:
                case Machine.ArmThumb2:
                    _pointerSize = 4;
                    break;

                case Machine.Amd64:
                case Machine.Arm64:
<<<<<<< HEAD
                    _architecture = Architecture.Arm64;
                    _pointerSize = 8;
                    break;

                case Machine.LoongArch64:
                    _architecture = Architecture.LoongArch64;
=======
                case Machine.LoongArch64:
>>>>>>> 8f2c6103
                    _pointerSize = 8;
                    break;

                default:
                    throw new NotImplementedException(Machine.ToString());
            }

            _imageBase = CompositeReader.PEHeaders.PEHeader.ImageBase;

            // Initialize R2RHeader
            Debug.Assert(_readyToRunHeaderRVA != 0);
            int r2rHeaderOffset = GetOffset(_readyToRunHeaderRVA);
            _readyToRunHeader = new ReadyToRunHeader(Image, _readyToRunHeaderRVA, r2rHeaderOffset);

            FindOwnerCompositeExecutable();

            _readyToRunAssemblies = new List<ReadyToRunAssembly>();
            if (_composite)
            {
                ParseComponentAssemblies();
            }
            else
            {
                _readyToRunAssemblies.Add(new ReadyToRunAssembly(this));
            }
        }

        private void EnsureDebugInfo()
        {
            if (_runtimeFunctionIdToDebugOffset != null)
            {
                return;
            }
            _runtimeFunctionIdToDebugOffset = new Dictionary<int, int>();
            if (!ReadyToRunHeader.Sections.TryGetValue(ReadyToRunSectionType.DebugInfo, out ReadyToRunSection debugInfoSection))
            {
                return;
            }

            int debugInfoSectionOffset = GetOffset(debugInfoSection.RelativeVirtualAddress);

            NativeArray debugInfoArray = new NativeArray(Image, (uint)debugInfoSectionOffset);
            for (uint i = 0; i < debugInfoArray.GetCount(); ++i)
            {
                int offset = 0;
                if (!debugInfoArray.TryGetAt(Image, i, ref offset))
                {
                    continue;
                }

                _runtimeFunctionIdToDebugOffset.Add((int)i, offset);
            }
        }

        private unsafe void EnsureManifestReferences()
        {
            if (_manifestReferences != null)
            {
                return;
            }
            _manifestReferences = new List<AssemblyReferenceHandle>();
            if (ReadyToRunHeader.Sections.TryGetValue(ReadyToRunSectionType.ManifestMetadata, out ReadyToRunSection manifestMetadata))
            {
                fixed (byte* image = Image)
                {
                    _manifestReader = new MetadataReader(image + GetOffset(manifestMetadata.RelativeVirtualAddress), manifestMetadata.Size);
                    _manifestAssemblyMetadata = new ManifestAssemblyMetadata(CompositeReader, _manifestReader);
                    int assemblyRefCount = _manifestReader.GetTableRowCount(TableIndex.AssemblyRef);
                    for (int assemblyRefIndex = 1; assemblyRefIndex <= assemblyRefCount; assemblyRefIndex++)
                    {
                        AssemblyReferenceHandle asmRefHandle = MetadataTokens.AssemblyReferenceHandle(assemblyRefIndex);
                        _manifestReferences.Add(asmRefHandle);
                    }
                }
            }
        }

        private void EnsureManifestReferenceAssemblies()
        {
            if (_manifestReferenceAssemblies != null)
            {
                return;
            }
            EnsureManifestReferences();
            _manifestReferenceAssemblies = new Dictionary<string, int>(_manifestReferences.Count);
            for (int assemblyIndex = 0; assemblyIndex < _manifestReferences.Count; assemblyIndex++)
            {
                string assemblyName = ManifestReader.GetString(ManifestReader.GetAssemblyReference(_manifestReferences[assemblyIndex]).Name);
                _manifestReferenceAssemblies.Add(assemblyName, assemblyIndex);
            }
        }

        private unsafe void EnsureExceptionInfo()
        {
            if (_runtimeFunctionToEHInfo != null)
            {
                return;
            }
            _runtimeFunctionToEHInfo = new Dictionary<int, EHInfo>();
            if (ReadyToRunHeader.Sections.TryGetValue(ReadyToRunSectionType.ExceptionInfo, out ReadyToRunSection exceptionInfoSection))
            {
                int offset = GetOffset(exceptionInfoSection.RelativeVirtualAddress);
                int length = exceptionInfoSection.Size;
                int methodRva = BitConverter.ToInt32(Image, offset);
                int ehInfoRva = BitConverter.ToInt32(Image, offset + sizeof(uint));
                while ((length -= 2 * sizeof(uint)) >= 8)
                {
                    offset += 2 * sizeof(uint);
                    int nextMethodRva = BitConverter.ToInt32(Image, offset);
                    int nextEhInfoRva = BitConverter.ToInt32(Image, offset + sizeof(uint));
                    _runtimeFunctionToEHInfo.Add(methodRva, new EHInfo(this, ehInfoRva, methodRva, GetOffset(ehInfoRva), (nextEhInfoRva - ehInfoRva) / EHClause.Length));
                    methodRva = nextMethodRva;
                    ehInfoRva = nextEhInfoRva;
                }
            }
        }

        /// <summary>
        /// Each runtime function entry has 3 fields for Amd64 machines (StartAddress, EndAddress, UnwindRVA), otherwise 2 fields (StartAddress, UnwindRVA)
        /// </summary>
        internal int CalculateRuntimeFunctionSize()
        {
            if (Machine == Machine.Amd64)
            {
                return 3 * sizeof(int);
            }
            return 2 * sizeof(int);
        }

        /// <summary>
        /// Initialize non-generic R2RMethods with method signatures from MethodDefHandle, and runtime function indices from MethodDefEntryPoints
        /// </summary>
        private void ParseMethodDefEntrypoints(Action<ReadyToRunSection, IAssemblyMetadata> methodDefSectionReader)
        {
            ReadyToRunSection methodEntryPointSection;
            if (ReadyToRunHeader.Sections.TryGetValue(ReadyToRunSectionType.MethodDefEntryPoints, out methodEntryPointSection))
            {
                methodDefSectionReader(methodEntryPointSection, GetGlobalMetadata());
            }
            else if (ReadyToRunAssemblyHeaders != null)
            {
                for (int assemblyIndex = 0; assemblyIndex < ReadyToRunAssemblyHeaders.Count; assemblyIndex++)
                {
                    if (ReadyToRunAssemblyHeaders[assemblyIndex].Sections.TryGetValue(ReadyToRunSectionType.MethodDefEntryPoints, out methodEntryPointSection))
                    {
                        methodDefSectionReader(methodEntryPointSection, OpenReferenceAssembly(assemblyIndex + ComponentAssemblyIndexOffset));
                    }
                }
            }
        }

        /// <summary>
        /// Parse a single method def entrypoint section. For composite R2R images, this method is called multiple times
        /// are method entrypoints are stored separately for each component assembly of the composite R2R executable.
        /// </summary>
        /// <param name="section">Method entrypoint section to parse</param>
        /// <param name="componentReader">Assembly metadata reader representing this method entrypoint section</param>
        /// <param name="isEntryPoint">Set to true for each runtime function index representing a method entrypoint</param>
        private void ParseMethodDefEntrypointsSection(ReadyToRunSection section, IAssemblyMetadata componentReader, bool[] isEntryPoint)
        {
            int assemblyIndex = GetAssemblyIndex(section);
            int methodDefEntryPointsOffset = GetOffset(section.RelativeVirtualAddress);
            NativeArray methodEntryPoints = new NativeArray(Image, (uint)methodDefEntryPointsOffset);
            uint nMethodEntryPoints = methodEntryPoints.GetCount();

            for (uint rid = 1; rid <= nMethodEntryPoints; rid++)
            {
                int offset = 0;
                if (methodEntryPoints.TryGetAt(Image, rid - 1, ref offset))
                {
                    EntityHandle methodHandle = MetadataTokens.MethodDefinitionHandle((int)rid);
                    int runtimeFunctionId;
                    int? fixupOffset;
                    GetRuntimeFunctionIndexFromOffset(offset, out runtimeFunctionId, out fixupOffset);
                    ReadyToRunMethod method = new ReadyToRunMethod(this, componentReader, methodHandle, runtimeFunctionId, owningType: null, constrainedType: null, instanceArgs: null, fixupOffset: fixupOffset);

                    if (method.EntryPointRuntimeFunctionId < 0 || method.EntryPointRuntimeFunctionId >= isEntryPoint.Length)
                    {
                        throw new BadImageFormatException("EntryPointRuntimeFunctionId out of bounds");
                    }
                    isEntryPoint[method.EntryPointRuntimeFunctionId] = true;
                    _readyToRunAssemblies[assemblyIndex]._methods.Add(method);
                }
            }
        }
        /// <summary>
        /// Parse a single method def entrypoint section. For composite R2R images, this method is called multiple times
        /// are method entrypoints are stored separately for each component assembly of the composite R2R executable.
        /// </summary>
        /// <param name="section">Method entrypoint section to parse</param>
        /// <param name="metadataReader">ECMA metadata reader representing this method entrypoint section</param>
        /// <param name="isEntryPoint">Set to true for each runtime function index representing a method entrypoint</param>
        private void ParseMethodDefEntrypointsSectionCustom<TType, TMethod, TGenericContext>(IR2RSignatureTypeProvider<TType, TMethod, TGenericContext> provider, Dictionary<TMethod, ReadyToRunMethod> foundMethods, ReadyToRunSection section, IAssemblyMetadata metadataReader)
        {
            int methodDefEntryPointsOffset = GetOffset(section.RelativeVirtualAddress);
            NativeArray methodEntryPoints = new NativeArray(Image, (uint)methodDefEntryPointsOffset);
            uint nMethodEntryPoints = methodEntryPoints.GetCount();

            for (uint rid = 1; rid <= nMethodEntryPoints; rid++)
            {
                int offset = 0;
                if (methodEntryPoints.TryGetAt(Image, rid - 1, ref offset))
                {
                    EntityHandle methodHandle = MetadataTokens.MethodDefinitionHandle((int)rid);
                    int runtimeFunctionId;
                    int? fixupOffset;
                    GetRuntimeFunctionIndexFromOffset(offset, out runtimeFunctionId, out fixupOffset);
                    ReadyToRunMethod r2rMethod = _runtimeFunctionToMethod[runtimeFunctionId];
                    var customMethod = provider.GetMethodFromMethodDef(metadataReader.MetadataReader, MetadataTokens.MethodDefinitionHandle((int)rid), default(TType));

                    if (!Object.ReferenceEquals(customMethod, null) && !foundMethods.ContainsKey(customMethod))
                        foundMethods.Add(customMethod, r2rMethod);
                }
            }
        }

        /// <summary>
        /// Initialize generic method instances with argument types and runtime function indices from InstanceMethodEntrypoints
        /// </summary>
        private void ParseInstanceMethodEntrypointsCustom<TType, TMethod, TGenericContext>(IR2RSignatureTypeProvider<TType, TMethod, TGenericContext> provider, Dictionary<TMethod, ReadyToRunMethod> foundMethods)
        {
            if (!ReadyToRunHeader.Sections.TryGetValue(ReadyToRunSectionType.InstanceMethodEntryPoints, out ReadyToRunSection instMethodEntryPointSection))
            {
                return;
            }
            int instMethodEntryPointsOffset = GetOffset(instMethodEntryPointSection.RelativeVirtualAddress);
            NativeParser parser = new NativeParser(Image, (uint)instMethodEntryPointsOffset);
            NativeHashtable instMethodEntryPoints = new NativeHashtable(Image, parser, (uint)(instMethodEntryPointsOffset + instMethodEntryPointSection.Size));
            NativeHashtable.AllEntriesEnumerator allEntriesEnum = instMethodEntryPoints.EnumerateAllEntries();
            NativeParser curParser = allEntriesEnum.GetNext();
            while (!curParser.IsNull())
            {
                IAssemblyMetadata mdReader = GetGlobalMetadata();
                var decoder = new R2RSignatureDecoder<TType, TMethod, TGenericContext>(provider, default(TGenericContext), mdReader?.MetadataReader, this, (int)curParser.Offset);

                TMethod customMethod = decoder.ParseMethod();

                int runtimeFunctionId;
                int? fixupOffset;
                GetRuntimeFunctionIndexFromOffset((int)decoder.Offset, out runtimeFunctionId, out fixupOffset);
                ReadyToRunMethod r2rMethod = _runtimeFunctionToMethod[runtimeFunctionId];
                if (!Object.ReferenceEquals(customMethod, null) && !foundMethods.ContainsKey(customMethod))
                    foundMethods.Add(customMethod, r2rMethod);
                curParser = allEntriesEnum.GetNext();
            }
        }

        /// <summary>
        /// Initialize generic method instances with argument types and runtime function indices from InstanceMethodEntrypoints
        /// </summary>
        private void ParseInstanceMethodEntrypoints(bool[] isEntryPoint)
        {
            if (!ReadyToRunHeader.Sections.TryGetValue(ReadyToRunSectionType.InstanceMethodEntryPoints, out ReadyToRunSection instMethodEntryPointSection))
            {
                return;
            }
            int instMethodEntryPointsOffset = GetOffset(instMethodEntryPointSection.RelativeVirtualAddress);
            NativeParser parser = new NativeParser(Image, (uint)instMethodEntryPointsOffset);
            NativeHashtable instMethodEntryPoints = new NativeHashtable(Image, parser, (uint)(instMethodEntryPointsOffset + instMethodEntryPointSection.Size));
            NativeHashtable.AllEntriesEnumerator allEntriesEnum = instMethodEntryPoints.EnumerateAllEntries();
            NativeParser curParser = allEntriesEnum.GetNext();
            while (!curParser.IsNull())
            {
                IAssemblyMetadata mdReader = GetGlobalMetadata();
                bool updateMDReaderFromOwnerType = true;
                SignatureFormattingOptions dummyOptions = new SignatureFormattingOptions();
                SignatureDecoder decoder = new SignatureDecoder(_assemblyResolver, dummyOptions, mdReader?.MetadataReader, this, (int)curParser.Offset);

                string owningType = null;

                uint methodFlags = decoder.ReadUInt();

                if ((methodFlags & (uint)ReadyToRunMethodSigFlags.READYTORUN_METHOD_SIG_UpdateContext) != 0)
                {
                    int moduleIndex = (int)decoder.ReadUInt();
                    mdReader = OpenReferenceAssembly(moduleIndex);

                    decoder = new SignatureDecoder(_assemblyResolver, dummyOptions, mdReader.MetadataReader, this, (int)curParser.Offset);

                    decoder.ReadUInt(); // Skip past methodFlags
                    decoder.ReadUInt(); // And moduleIndex
                    updateMDReaderFromOwnerType = false;
                }

                if ((methodFlags & (uint)ReadyToRunMethodSigFlags.READYTORUN_METHOD_SIG_OwnerType) != 0)
                {
                    if (updateMDReaderFromOwnerType)
                    {
                        mdReader = decoder.GetMetadataReaderFromModuleOverride() ?? mdReader;
                        if ((_composite) && mdReader == null)
                        {
                            // The only types that don't have module overrides on them in composite images are primitive types within the system module
                            mdReader = GetSystemModuleMetadataReader();
                        }
                    }
                    owningType = decoder.ReadTypeSignatureNoEmit();
                }
                if ((methodFlags & (uint)ReadyToRunMethodSigFlags.READYTORUN_METHOD_SIG_SlotInsteadOfToken) != 0)
                {
                    throw new NotImplementedException();
                }
                EntityHandle methodHandle;
                int rid = (int)decoder.ReadUInt();
                if ((methodFlags & (uint)ReadyToRunMethodSigFlags.READYTORUN_METHOD_SIG_MemberRefToken) != 0)
                {
                    methodHandle = MetadataTokens.MemberReferenceHandle(rid);
                }
                else
                {
                    methodHandle = MetadataTokens.MethodDefinitionHandle(rid);
                }
                string[] methodTypeArgs = null;
                if ((methodFlags & (uint)ReadyToRunMethodSigFlags.READYTORUN_METHOD_SIG_MethodInstantiation) != 0)
                {
                    uint typeArgCount = decoder.ReadUInt();
                    methodTypeArgs = new string[typeArgCount];
                    for (int typeArgIndex = 0; typeArgIndex < typeArgCount; typeArgIndex++)
                    {
                        methodTypeArgs[typeArgIndex] = decoder.ReadTypeSignatureNoEmit();
                    }
                }

                string constrainedType = null;
                if ((methodFlags & (uint)ReadyToRunMethodSigFlags.READYTORUN_METHOD_SIG_Constrained) != 0)
                {
                    constrainedType = decoder.ReadTypeSignatureNoEmit();
                }

                int runtimeFunctionId;
                int? fixupOffset;
                GetRuntimeFunctionIndexFromOffset((int)decoder.Offset, out runtimeFunctionId, out fixupOffset);
                ReadyToRunMethod method = new ReadyToRunMethod(
                    this,
                    mdReader,
                    methodHandle,
                    runtimeFunctionId,
                    owningType,
                    constrainedType,
                    methodTypeArgs,
                    fixupOffset);
                if (method.EntryPointRuntimeFunctionId >= 0 && method.EntryPointRuntimeFunctionId < isEntryPoint.Length)
                {
                    isEntryPoint[method.EntryPointRuntimeFunctionId] = true;
                }
                _instanceMethods.Add(new InstanceMethod(curParser.LowHashcode, method));
                curParser = allEntriesEnum.GetNext();
            }
        }

        public IEnumerable<ReadyToRunMethod> Methods
        {
            get
            {
                EnsureMethods();
                return _readyToRunAssemblies.SelectMany(assembly => assembly.Methods).Concat(_instanceMethods.Select(im => im.Method));
            }
        }

        public IEnumerable<PgoInfo> AllPgoInfos
        {
            get
            {
                EnsureMethods();

                if (_pgoInfos != null)
                    return _pgoInfos.Values;
                else
                    return Array.Empty<PgoInfo>();
            }
        }

        public PgoInfo GetPgoInfoByKey(PgoInfoKey key)
        {
            EnsureMethods();
            if (_pgoInfos != null)
            {
                _pgoInfos.TryGetValue(key, out var returnValue);
                return returnValue;
            }

            return null;
        }

        /// <summary>
        /// Initialize generic method instances with argument types and runtime function indices from InstanceMethodEntrypoints
        /// </summary>
        private void ParsePgoMethods()
        {
            _pgoInfos = new Dictionary<PgoInfoKey, PgoInfo>();
            if (!ReadyToRunHeader.Sections.TryGetValue(ReadyToRunSectionType.PgoInstrumentationData, out ReadyToRunSection pgoInstrumentationDataSection))
            {
                return;
            }
            int pgoInstrumentationDataOffset = GetOffset(pgoInstrumentationDataSection.RelativeVirtualAddress);
            NativeParser parser = new NativeParser(Image, (uint)pgoInstrumentationDataOffset);
            NativeHashtable pgoInstrumentationData = new NativeHashtable(Image, parser, (uint)(pgoInstrumentationDataOffset + pgoInstrumentationDataSection.Size));
            NativeHashtable.AllEntriesEnumerator allEntriesEnum = pgoInstrumentationData.EnumerateAllEntries();
            NativeParser curParser = allEntriesEnum.GetNext();
            while (!curParser.IsNull())
            {
                IAssemblyMetadata mdReader = GetGlobalMetadata();
                SignatureFormattingOptions dummyOptions = new SignatureFormattingOptions();
                SignatureDecoder decoder = new SignatureDecoder(_assemblyResolver, dummyOptions, mdReader?.MetadataReader, this, (int)curParser.Offset);

                string owningType = null;

                uint methodFlags = decoder.ReadUInt();
                if ((methodFlags & (uint)ReadyToRunMethodSigFlags.READYTORUN_METHOD_SIG_OwnerType) != 0)
                {
                    mdReader = decoder.GetMetadataReaderFromModuleOverride() ?? mdReader;
                    if ((_composite) && mdReader == null)
                    {
                        // The only types that don't have module overrides on them in composite images are primitive types within the system module
                        mdReader = GetSystemModuleMetadataReader();
                    }
                    owningType = decoder.ReadTypeSignatureNoEmit();
                }
                if ((methodFlags & (uint)ReadyToRunMethodSigFlags.READYTORUN_METHOD_SIG_SlotInsteadOfToken) != 0)
                {
                    throw new NotImplementedException();
                }
                EntityHandle methodHandle;
                int rid = (int)decoder.ReadUInt();
                if ((methodFlags & (uint)ReadyToRunMethodSigFlags.READYTORUN_METHOD_SIG_MemberRefToken) != 0)
                {
                    methodHandle = MetadataTokens.MemberReferenceHandle(rid);
                }
                else
                {
                    methodHandle = MetadataTokens.MethodDefinitionHandle(rid);
                }
                string[] methodTypeArgs = null;
                if ((methodFlags & (uint)ReadyToRunMethodSigFlags.READYTORUN_METHOD_SIG_MethodInstantiation) != 0)
                {
                    uint typeArgCount = decoder.ReadUInt();
                    methodTypeArgs = new string[typeArgCount];
                    for (int typeArgIndex = 0; typeArgIndex < typeArgCount; typeArgIndex++)
                    {
                        methodTypeArgs[typeArgIndex] = decoder.ReadTypeSignatureNoEmit();
                    }
                }

                string constrainedType = null;
                if ((methodFlags & (uint)ReadyToRunMethodSigFlags.READYTORUN_METHOD_SIG_Constrained) != 0)
                {
                    constrainedType = decoder.ReadTypeSignatureNoEmit();
                }

                GetPgoOffsetAndVersion(decoder.Offset, out int pgoFormatVersion, out int pgoOffset);

                PgoInfoKey key = new PgoInfoKey(mdReader, owningType, methodHandle, methodTypeArgs);
                PgoInfo info = new PgoInfo(key, this, pgoFormatVersion, Image, pgoOffset);

                // Since we do non-assembly qualified name based matching for generic instantiations, we can have conflicts.
                // This is rare, so the current strategy is to just ignore them. This will allow the tooling to work, although
                // the text output for PGO will be slightly wrong.
                if (!_pgoInfos.ContainsKey(key))
                    _pgoInfos.Add(key, info);
                curParser = allEntriesEnum.GetNext();
            }

            return;

            // Broken out into helper function in case we ever implement pgo data that isn't tied to a signature
            void GetPgoOffsetAndVersion(int offset, out int version, out int pgoDataOffset)
            {
                version = 0;
                // get the id of the entry point runtime function from the MethodEntryPoints NativeArray
                uint versionAndFlags = 0; // the RUNTIME_FUNCTIONS index
                offset = (int)NativeReader.DecodeUnsigned(Image, (uint)offset, ref versionAndFlags);

                switch (versionAndFlags & 3)
                {
                    case 3:
                        uint val = 0;
                        NativeReader.DecodeUnsigned(Image, (uint)offset, ref val);
                        offset -= (int)val;
                        break;
                    case 1:
                        // Offset already correct
                        break;
                    default:
                        throw new Exception("Invalid Pgo format");
                }

                version = (int)(versionAndFlags >> 2);
                pgoDataOffset = offset;
            }
        }

        private void CountRuntimeFunctions(bool[] isEntryPoint, IDictionary<int, int[]> dHotColdMap, int firstColdRuntimeFunction)
        {
            foreach (ReadyToRunMethod method in Methods)
            {
                int runtimeFunctionId = method.EntryPointRuntimeFunctionId;
                if (runtimeFunctionId == -1)
                {
                    continue;
                }
                int count = 0;
                int i = runtimeFunctionId;
                do
                {
                    count++;
                    i++;
                } while (i < isEntryPoint.Length && !isEntryPoint[i] && i < firstColdRuntimeFunction);
                
                if (dHotColdMap.ContainsKey(runtimeFunctionId))
                {
                    int coldSize = dHotColdMap[runtimeFunctionId].Length;
                    method.ColdRuntimeFunctionId = dHotColdMap[runtimeFunctionId][0];
                    method.RuntimeFunctionCount = count + coldSize;
                    method.ColdRuntimeFunctionCount = coldSize;
                }
                else
                {
                    Debug.Assert(runtimeFunctionId < firstColdRuntimeFunction);
                    method.RuntimeFunctionCount = count;
                }
            }
        }

        public void ValidateRuntimeFunctions(List<RuntimeFunction> runtimeFunctionList)
        {
            List<RuntimeFunction> runtimeFunctions = (List<RuntimeFunction>)runtimeFunctionList;
            RuntimeFunction firstRuntimeFunction = runtimeFunctions[0];
            BaseUnwindInfo firstUnwindInfo = firstRuntimeFunction.UnwindInfo;
            var x64UnwindInfo = firstUnwindInfo as Amd64.UnwindInfo;
            System.Collections.Generic.HashSet<uint> hashPersonalityRoutines = new System.Collections.Generic.HashSet<uint>();
            if (x64UnwindInfo != null)
            {
                hashPersonalityRoutines.Add(x64UnwindInfo.PersonalityRoutineRVA);
            }
            if (ValidateDebugInfo)
            {
                CheckNonEmptyDebugInfo(firstRuntimeFunction);
            }

            for (int i = 1; i < runtimeFunctions.Count; i++)
            {
                Debug.Assert(runtimeFunctions[i - 1].StartAddress.CompareTo(runtimeFunctions[i].StartAddress) < 0, "RuntimeFunctions are not sorted");
                Debug.Assert(runtimeFunctions[i - 1].EndAddress <= runtimeFunctions[i].StartAddress, "RuntimeFunctions intervals overlap");
                if (ValidateDebugInfo)
                {
                    CheckNonEmptyDebugInfo(runtimeFunctions[i - 1]);
                }
                if (x64UnwindInfo != null && ((x64UnwindInfo.Flags & (int)ILCompiler.Reflection.ReadyToRun.Amd64.UnwindFlags.UNW_FLAG_CHAININFO) == 0))
                {
                    Amd64.UnwindInfo x64UnwindInfoCurr = (Amd64.UnwindInfo)runtimeFunctions[i].UnwindInfo;

                    if ((x64UnwindInfoCurr.Flags & (int)ILCompiler.Reflection.ReadyToRun.Amd64.UnwindFlags.UNW_FLAG_CHAININFO) == 0)
                    {
                        uint currPersonalityRoutineRVA = x64UnwindInfoCurr.PersonalityRoutineRVA;
                        hashPersonalityRoutines.Add(currPersonalityRoutineRVA);
                        Debug.Assert(hashPersonalityRoutines.Count < 3, "There are more than two different runtimefunctions PersonalityRVAs");
                    }
                }
            }
        }

        public void CheckNonEmptyDebugInfo(RuntimeFunction function)
        {
            if (function.DebugInfo != null)
            {
                foreach (NativeVarInfo varInfo in function.DebugInfo.VariablesList)
                {
                    Debug.Assert(varInfo.StartOffset < varInfo.EndOffset, "Empty debug info for Variable " + varInfo.VariableNumber + " in " + function.Method.Signature);
                }
            }
        }

        public int GetAssemblyIndex(ReadyToRunSection section)
        {
            EnsureHeader();
            if (_composite)
            {
                for (int assemblyIndex = 0; assemblyIndex < _readyToRunAssemblyHeaders.Count; assemblyIndex++)
                {
                    ReadyToRunSection toMatch;
                    if (_readyToRunAssemblyHeaders[assemblyIndex].Sections.TryGetValue(section.Type, out toMatch) && section.RelativeVirtualAddress == toMatch.RelativeVirtualAddress)
                    {
                        return assemblyIndex;
                    }
                }
                return -1;
            }
            else
            {
                return 0;
            }
        }

        public Guid GetAssemblyMvid(int assemblyIndex)
        {
            EnsureHeader();
            if (_composite)
            {
                if (!ReadyToRunHeader.Sections.TryGetValue(ReadyToRunSectionType.ManifestAssemblyMvids, out ReadyToRunSection mvidSection))
                {
                    return Guid.Empty;
                }
                int mvidOffset = GetOffset(mvidSection.RelativeVirtualAddress) + GuidByteSize * assemblyIndex;
                byte[] mvidBytes = new byte[ReadyToRunReader.GuidByteSize];
                for (int i = 0; i < mvidBytes.Length; i++)
                {
                    mvidBytes[i] = Image[mvidOffset + i];
                }
                return new Guid(mvidBytes);
            }
            else
            {
                Debug.Assert(assemblyIndex == 0);
                MetadataReader mdReader = GetGlobalMetadata().MetadataReader;
                return mdReader.GetGuid(mdReader.GetModuleDefinition().Mvid);
            }
        }

        /// <summary>
        /// Iterates through a native hashtable to get all RIDs
        /// </summary>
        internal void EnsureAvailableTypes()
        {
            EnsureHeader();
            if (_readyToRunAssemblies[0]._availableTypes != null)
            {
                return;
            }
            ReadyToRunSection availableTypesSection;
            if (ReadyToRunHeader.Sections.TryGetValue(ReadyToRunSectionType.AvailableTypes, out availableTypesSection))
            {
                ParseAvailableTypesSection(0, availableTypesSection, GetGlobalMetadata());
            }
            else if (_readyToRunAssemblyHeaders != null)
            {
                for (int assemblyIndex = 0; assemblyIndex < _readyToRunAssemblyHeaders.Count; assemblyIndex++)
                {
                    if (_readyToRunAssemblyHeaders[assemblyIndex].Sections.TryGetValue(
                        ReadyToRunSectionType.AvailableTypes, out availableTypesSection))
                    {
                        ParseAvailableTypesSection(assemblyIndex, availableTypesSection, OpenReferenceAssembly(assemblyIndex + ComponentAssemblyIndexOffset));
                    }
                }
            }
        }

        /// <summary>
        /// Parse a single available types section. For composite R2R images this method is called multiple times
        /// as available types are stored separately for each component assembly of the composite R2R executable.
        /// </summary>
        /// <param name="availableTypesSection"></param>
        private void ParseAvailableTypesSection(int assemblyIndex, ReadyToRunSection availableTypesSection, IAssemblyMetadata metadataReader)
        {
            _readyToRunAssemblies[assemblyIndex]._availableTypes = new List<string>();
            int availableTypesOffset = GetOffset(availableTypesSection.RelativeVirtualAddress);
            NativeParser parser = new NativeParser(Image, (uint)availableTypesOffset);
            NativeHashtable availableTypes = new NativeHashtable(Image, parser, (uint)(availableTypesOffset + availableTypesSection.Size));
            NativeHashtable.AllEntriesEnumerator allEntriesEnum = availableTypes.EnumerateAllEntries();
            NativeParser curParser = allEntriesEnum.GetNext();
            while (!curParser.IsNull())
            {
                uint rid = curParser.GetUnsigned();

                bool isExportedType = (rid & 1) != 0;
                rid = rid >> 1;

                if (isExportedType)
                {
                    ExportedTypeHandle exportedTypeHandle = MetadataTokens.ExportedTypeHandle((int)rid);
                    string exportedTypeName = GetExportedTypeFullName(metadataReader.MetadataReader, exportedTypeHandle);

                    _readyToRunAssemblies[assemblyIndex]._availableTypes.Add("exported " + exportedTypeName);
                }
                else
                {
                    TypeDefinitionHandle typeDefHandle = MetadataTokens.TypeDefinitionHandle((int)rid);
                    string typeDefName = MetadataNameFormatter.FormatHandle(metadataReader.MetadataReader, typeDefHandle);
                    _readyToRunAssemblies[assemblyIndex]._availableTypes.Add(typeDefName);
                }

                curParser = allEntriesEnum.GetNext();
            }
        }

        /// <summary>
        /// Converts the bytes in the compiler identifier section to characters in a string
        /// </summary>
        private void EnsureCompilerIdentifier()
        {
            if (_compilerIdentifier != null)
            {
                return;
            }
            if (!ReadyToRunHeader.Sections.TryGetValue(ReadyToRunSectionType.CompilerIdentifier, out ReadyToRunSection compilerIdentifierSection))
            {
                return;
            }
            byte[] identifier = new byte[compilerIdentifierSection.Size - 1];
            int identifierOffset = GetOffset(compilerIdentifierSection.RelativeVirtualAddress);
            Array.Copy(Image, identifierOffset, identifier, 0, compilerIdentifierSection.Size - 1);
            _compilerIdentifier = Encoding.UTF8.GetString(identifier);
        }

        /// <summary>
        /// Decode the ReadyToRun section READYTORUN_SECTION_ASSEMBLIES containing a list of per assembly R2R core headers
        /// for each assembly comprising the composite R2R executable.
        /// </summary>
        private void ParseComponentAssemblies()
        {
            ReadyToRunSection componentAssembliesSection;
            if (!ReadyToRunHeader.Sections.TryGetValue(ReadyToRunSectionType.ComponentAssemblies, out componentAssembliesSection))
            {
                return;
            }

            _readyToRunAssemblyHeaders = new List<ReadyToRunCoreHeader>();

            int offset = GetOffset(componentAssembliesSection.RelativeVirtualAddress);
            int numberOfAssemblyHeaderRVAs = componentAssembliesSection.Size / ComponentAssembly.Size;

            for (int assemblyIndex = 0; assemblyIndex < numberOfAssemblyHeaderRVAs; assemblyIndex++)
            {
                ComponentAssembly assembly = new ComponentAssembly(Image, ref offset);
                int headerOffset = GetOffset(assembly.AssemblyHeaderRVA);

                ReadyToRunCoreHeader assemblyHeader = new ReadyToRunCoreHeader(Image, ref headerOffset);
                _readyToRunAssemblyHeaders.Add(assemblyHeader);
                _readyToRunAssemblies.Add(new ReadyToRunAssembly(this));
            }
        }

        private void FindOwnerCompositeExecutable()
        {
            _ownerCompositeExecutable = null;
            foreach (ReadyToRunSection section in ReadyToRunHeader.Sections.Values)
            {
                if (section.Type == ReadyToRunSectionType.OwnerCompositeExecutable)
                {
                    int oceOffset = GetOffset(section.RelativeVirtualAddress);
                    string ownerCompositeExecutable = Encoding.UTF8.GetString(Image, oceOffset, section.Size - 1); // exclude the zero terminator
                    _ownerCompositeExecutable = ownerCompositeExecutable.ToEscapedString(placeQuotes: false);
                    break;
                }
            }
        }

        /// <summary>
        /// based on <a href="https://github.com/dotnet/coreclr/blob/master/src/zap/zapimport.cpp">ZapImportSectionsTable::Save</a>
        /// </summary>
        private void EnsureImportSections()
        {
            if (_importSections != null)
            {
                return;
            }
            _importSections = new List<ReadyToRunImportSection>();
            _importSignatures = new Dictionary<int, ReadyToRunSignature>();
            if (!ReadyToRunHeader.Sections.TryGetValue(ReadyToRunSectionType.ImportSections, out ReadyToRunSection importSectionsSection))
            {
                return;
            }
            int offset = GetOffset(importSectionsSection.RelativeVirtualAddress);
            int endOffset = offset + importSectionsSection.Size;
            while (offset < endOffset)
            {
                int rva = NativeReader.ReadInt32(Image, ref offset);
                int sectionOffset = GetOffset(rva);
                int startOffset = sectionOffset;
                int size = NativeReader.ReadInt32(Image, ref offset);
                ReadyToRunImportSectionFlags flags = (ReadyToRunImportSectionFlags)NativeReader.ReadUInt16(Image, ref offset);
                ReadyToRunImportSectionType type = (ReadyToRunImportSectionType)NativeReader.ReadByte(Image, ref offset);
                byte entrySize = NativeReader.ReadByte(Image, ref offset);
                if (entrySize == 0)
                {
                    switch (Machine)
                    {
                        case Machine.I386:
                        case Machine.ArmThumb2:
                            entrySize = 4;
                            break;

                        case Machine.Amd64:
                        case Machine.Arm64:
                        case Machine.LoongArch64:
                            entrySize = 8;
                            break;

                        default:
                            throw new NotImplementedException(Machine.ToString());
                    }
                }
                int entryCount = 0;
                if (entrySize != 0)
                {
                    entryCount = size / entrySize;
                }
                int signatureRVA = NativeReader.ReadInt32(Image, ref offset);

                int signatureOffset = 0;
                if (signatureRVA != 0)
                {
                    signatureOffset = GetOffset(signatureRVA);
                }
                List<ReadyToRunImportSection.ImportSectionEntry> entries = new List<ReadyToRunImportSection.ImportSectionEntry>();
                for (int i = 0; i < entryCount; i++)
                {
                    int entryOffset = sectionOffset - startOffset;
                    long section = NativeReader.ReadInt64(Image, ref sectionOffset);
                    uint sigRva = NativeReader.ReadUInt32(Image, ref signatureOffset);
                    int sigOffset = GetOffset((int)sigRva);
                    ReadyToRunSignature signature = MetadataNameFormatter.FormatSignature(_assemblyResolver, this, sigOffset);
                    entries.Add(new ReadyToRunImportSection.ImportSectionEntry(entries.Count, entryOffset, entryOffset + rva, section, sigRva, signature));
                    _importSignatures.Add(rva + entrySize * i, signature);
                }

                int auxDataRVA = NativeReader.ReadInt32(Image, ref offset);
                int auxDataOffset = 0;
                if (auxDataRVA != 0)
                {
                    auxDataOffset = GetOffset(auxDataRVA);
                }
                _importSections.Add(new ReadyToRunImportSection(_importSections.Count, this, rva, size, flags, type, entrySize, signatureRVA, entries, auxDataRVA, auxDataOffset, Machine, ReadyToRunHeader.MajorVersion));
            }
        }

        /// <summary>
        /// Get the index in the image byte array corresponding to the RVA
        /// </summary>
        /// <param name="rva">The relative virtual address</param>
        public int GetOffset(int rva)
        {
            return CompositeReader.GetOffset(rva);
        }

        /// <summary>
        /// Get the full name of an ExportedType, including namespace
        /// </summary>
        private static string GetExportedTypeFullName(MetadataReader mdReader, ExportedTypeHandle handle)
        {
            string typeNamespace = "";
            string typeStr = "";
            try
            {
                ExportedType exportedType = mdReader.GetExportedType(handle);
                typeStr = "." + mdReader.GetString(exportedType.Name) + typeStr;
                typeNamespace = mdReader.GetString(exportedType.Namespace);
            }
            catch (BadImageFormatException)
            {
                return null;
            }
            return typeNamespace + typeStr;
        }

        /// <summary>
        /// Reads the method entrypoint from the offset. Used for non-generic methods
        /// based on <a href="https://github.com/dotnet/runtime/blob/main/src/coreclr/debug/daccess/nidump.cpp">NativeImageDumper::DumpReadyToRunMethods</a>
        /// </summary>
        private void GetRuntimeFunctionIndexFromOffset(int offset, out int runtimeFunctionIndex, out int? fixupOffset)
        {
            fixupOffset = null;

            // get the id of the entry point runtime function from the MethodEntryPoints NativeArray
            uint id = 0; // the RUNTIME_FUNCTIONS index
            offset = (int)NativeReader.DecodeUnsigned(Image, (uint)offset, ref id);
            if ((id & 1) != 0)
            {
                if ((id & 2) != 0)
                {
                    uint val = 0;
                    NativeReader.DecodeUnsigned(Image, (uint)offset, ref val);
                    offset -= (int)val;
                }

                fixupOffset = offset;

                id >>= 2;
            }
            else
            {
                id >>= 1;
            }

            runtimeFunctionIndex = (int)id;
        }

        private AssemblyReferenceHandle GetAssemblyAtIndex(int refAsmIndex, out MetadataReader metadataReader)
        {
            Debug.Assert(refAsmIndex != 0);

            int assemblyRefCount = (_composite ? 0 : _assemblyCache[0].MetadataReader.GetTableRowCount(TableIndex.AssemblyRef));
            AssemblyReferenceHandle assemblyReferenceHandle = default(AssemblyReferenceHandle);
            metadataReader = null;
            if (refAsmIndex <= (assemblyRefCount))
            {
                metadataReader = _assemblyCache[0].MetadataReader;
                assemblyReferenceHandle = MetadataTokens.AssemblyReferenceHandle(refAsmIndex);
            }
            else
            {
                int index = refAsmIndex - assemblyRefCount;
                if (ComponentAssemblyIndicesStartAtTwo)
                {
                    if (index == 1)
                    {
                        metadataReader = ManifestReader;
                        assemblyReferenceHandle = default(AssemblyReferenceHandle);
                    }
                    index--;
                }
                if (index > 0)
                {
                    metadataReader = ManifestReader;
                    assemblyReferenceHandle = ManifestReferences[index - 1];
                }
            }

            return assemblyReferenceHandle;
        }

        internal string GetReferenceAssemblyName(int refAsmIndex)
        {
            AssemblyReferenceHandle handle = GetAssemblyAtIndex(refAsmIndex, out MetadataReader reader);

            if (handle.IsNil)
                return reader.GetString(reader.GetAssemblyDefinition().Name);

            return reader.GetString(reader.GetAssemblyReference((AssemblyReferenceHandle)handle).Name);
        }

        /// <summary>
        /// Open a given reference assembly (relative to this ECMA metadata file).
        /// </summary>
        /// <param name="refAsmIndex">Reference assembly index</param>
        /// <returns>MetadataReader instance representing the reference assembly</returns>
        internal IAssemblyMetadata OpenReferenceAssembly(int refAsmIndex)
        {
            IAssemblyMetadata result = (refAsmIndex < _assemblyCache.Count ? _assemblyCache[refAsmIndex] : null);
            if (result == null)
            {
                AssemblyReferenceHandle assemblyReferenceHandle = GetAssemblyAtIndex(refAsmIndex, out MetadataReader metadataReader);

                if (assemblyReferenceHandle.IsNil)
                {
                    result = R2RManifestMetadata;
                }
                else
                {
                    result = _assemblyResolver.FindAssembly(metadataReader, assemblyReferenceHandle, Filename);
                    if (result == null)
                    {
                        string name = metadataReader.GetString(metadataReader.GetAssemblyReference(assemblyReferenceHandle).Name);
                        throw new Exception($"Missing reference assembly: {name}");
                    }
                }
                while (_assemblyCache.Count <= refAsmIndex)
                {
                    _assemblyCache.Add(null);
                }
                _assemblyCache[refAsmIndex] = result;
            }
            return result;
        }
    }
}<|MERGE_RESOLUTION|>--- conflicted
+++ resolved
@@ -632,16 +632,7 @@
 
                 case Machine.Amd64:
                 case Machine.Arm64:
-<<<<<<< HEAD
-                    _architecture = Architecture.Arm64;
-                    _pointerSize = 8;
-                    break;
-
                 case Machine.LoongArch64:
-                    _architecture = Architecture.LoongArch64;
-=======
-                case Machine.LoongArch64:
->>>>>>> 8f2c6103
                     _pointerSize = 8;
                     break;
 
