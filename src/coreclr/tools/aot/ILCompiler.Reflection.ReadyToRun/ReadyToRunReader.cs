// Licensed to the .NET Foundation under one or more agreements.
// The .NET Foundation licenses this file to you under the MIT license.

using System;
using System.Collections.Generic;
using System.Collections.Immutable;
using System.IO;
using System.Linq;
using System.Reflection.Metadata;
using System.Reflection.Metadata.Ecma335;
using System.Reflection.PortableExecutable;
using System.Runtime.CompilerServices;
using System.Runtime.InteropServices;
using System.Text;

using Internal.ReadyToRunConstants;
using Internal.Runtime;

using Debug = System.Diagnostics.Debug;

namespace ILCompiler.Reflection.ReadyToRun
{
    /// <summary>
    /// based on <a href="https://github.com/dotnet/runtime/blob/main/src/coreclr/inc/pedecoder.h">src/inc/pedecoder.h</a> IMAGE_FILE_MACHINE_NATIVE_OS_OVERRIDE
    /// </summary>
    public enum OperatingSystem
    {
        Apple = 0x4644,
        FreeBSD = 0xADC4,
        Linux = 0x7B79,
        NetBSD = 0x1993,
        SunOS = 0x1992,
        Windows = 0,
        Unknown = -1
    }

    public struct InstanceMethod
    {
        public byte Bucket;
        public ReadyToRunMethod Method;

        public InstanceMethod(byte bucket, ReadyToRunMethod method)
        {
            Bucket = bucket;
            Method = method;
        }
    }

    public class ReadyToRunAssembly
    {
        private ReadyToRunReader _reader;
        internal List<string> _availableTypes;
        internal List<ReadyToRunMethod> _methods;

        internal ReadyToRunAssembly(ReadyToRunReader reader)
        {
            _reader = reader;
        }

        public IReadOnlyList<string> AvailableTypes
        {
            get
            {
                _reader.EnsureAvailableTypes();
                return _availableTypes;
            }
        }

        public IReadOnlyList<ReadyToRunMethod> Methods
        {
            get
            {
                _reader.EnsureMethods();
                return _methods;
            }
        }
    }

    public sealed class ReadyToRunReader
    {
        public const int GuidByteSize = 16;

        private const string SystemModuleName = "System.Private.CoreLib";

        /// <summary>
        /// MetadataReader for the system module (normally System.Private.CoreLib)
        /// </summary>
        private IAssemblyMetadata _systemModuleReader;

        private readonly IAssemblyResolver _assemblyResolver;

        /// <summary>
        /// Reference assembly cache indexed by module indices as used in signatures
        /// </summary>
        private List<IAssemblyMetadata> _assemblyCache;

        // Header
        private OperatingSystem _operatingSystem;
        private Machine _machine;
        private int _pointerSize;
        private bool _composite;
        private ulong _imageBase;
        private int _readyToRunHeaderRVA;
        private string _ownerCompositeExecutable;
        private ReadyToRunHeader _readyToRunHeader;
        private List<ReadyToRunCoreHeader> _readyToRunAssemblyHeaders;
        private List<ReadyToRunAssembly> _readyToRunAssemblies;

        // DebugInfo
        private Dictionary<int, int> _runtimeFunctionIdToDebugOffset;

        // ManifestReferences
        private MetadataReader _manifestReader;
        private List<AssemblyReferenceHandle> _manifestReferences;
        private Dictionary<string, int> _manifestReferenceAssemblies;
        private IAssemblyMetadata _manifestAssemblyMetadata;

        // ExceptionInfo
        private Dictionary<int, EHInfo> _runtimeFunctionToEHInfo;

        // Methods
        private List<InstanceMethod> _instanceMethods;

        // PgoData
        private Dictionary<PgoInfoKey, PgoInfo> _pgoInfos;

        // ImportSections
        private List<ReadyToRunImportSection> _importSections;
        private Dictionary<int, ReadyToRunSignature> _importSignatures;

        // CompilerIdentifier
        private string _compilerIdentifier;

        /// <summary>
        /// Underlying PE image reader is used to access raw PE structures like header
        /// or section list.
        /// </summary>
        public PEReader CompositeReader { get; private set; }

        /// <summary>
        /// Byte array containing the ReadyToRun image
        /// </summary>
        public byte[] Image { get; private set; }

        private PinningReference ImagePin;

        /// <summary>
        /// NativeReader to read the image contents
        /// </summary>
        public NativeReader ImageReader { get; private set; }

        /// <summary>
        /// Name of the image file
        /// </summary>
        public string Filename { get; private set; }

        /// <summary>
        /// Extra reference assemblies parsed from the manifest metadata.
        /// Only used by R2R assemblies with larger version bubble.
        /// The manifest contains extra assembly references created by resolved
        /// inlines and facades (non-existent in the source MSIL).
        /// In module overrides, these assembly references are represented
        /// by indices larger than the number of AssemblyRef rows in MetadataReader.
        /// The list originates in the top-level R2R image and is copied
        /// to all reference assemblies for the sake of simplicity.
        /// </summary>
        public Dictionary<string, int> ManifestReferenceAssemblies
        {
            get
            {
                EnsureManifestReferenceAssemblies();
                return _manifestReferenceAssemblies;
            }
        }

        /// <summary>
        /// The type of target machine
        /// </summary>
        public Machine Machine
        {
            get
            {
                EnsureHeader();
                return _machine;
            }
        }

        /// <summary>
        /// Targeting operating system for the R2R executable
        /// </summary>
        public OperatingSystem OperatingSystem
        {
            get
            {
                EnsureHeader();
                return _operatingSystem;
            }
        }

        /// <summary>
        /// Size of a pointer on the architecture
        /// </summary>
        public int TargetPointerSize
        {
            get
            {
                EnsureHeader();
                return _pointerSize;
            }
        }

        /// <summary>
        /// Return true when the executable is a composite R2R image.
        /// </summary>
        public bool Composite
        {
            get
            {
                EnsureHeader();
                return _composite;
            }
        }

        /// <summary>
        /// Starting with R2R version 6.3, component assemblies start at index 2 in manifest metadata
        /// (rowid = 1 represents the manifest metadata itself).
        /// </summary>
        public bool ComponentAssemblyIndicesStartAtTwo
        {
            get
            {
                EnsureHeader();
                return _readyToRunHeader.MajorVersion > 6 || (_readyToRunHeader.MajorVersion == 6 && _readyToRunHeader.MinorVersion >= 3);
            }
        }

        public int ComponentAssemblyIndexOffset => (ComponentAssemblyIndicesStartAtTwo ? 2 : 1);

        /// <summary>
        /// The preferred address of the first byte of image when loaded into memory;
        /// must be a multiple of 64K.
        /// </summary>
        public ulong ImageBase
        {
            get
            {
                EnsureHeader();
                return _imageBase;
            }
        }

        /// <summary>
        /// The ReadyToRun header
        /// </summary>
        public ReadyToRunHeader ReadyToRunHeader
        {
            get
            {
                EnsureHeader();
                return _readyToRunHeader;
            }
        }

        public IReadOnlyList<ReadyToRunCoreHeader> ReadyToRunAssemblyHeaders
        {
            get
            {
                EnsureHeader();
                return _readyToRunAssemblyHeaders;
            }
        }

        public IReadOnlyList<ReadyToRunAssembly> ReadyToRunAssemblies
        {
            get
            {
                EnsureHeader();
                return _readyToRunAssemblies;
            }
        }

        public string OwnerCompositeExecutable
        {
            get
            {
                EnsureHeader();
                return _ownerCompositeExecutable;
            }
        }

        /// <summary>
        /// Parsed instance entrypoint table entries.
        /// </summary>
        public IReadOnlyList<InstanceMethod> InstanceMethods
        {
            get
            {
                EnsureMethods();
                return _instanceMethods;
            }
        }

        /// <summary>
        /// The compiler identifier string from READYTORUN_SECTION_COMPILER_IDENTIFIER
        /// </summary>
        public string CompilerIdentifier
        {
            get
            {
                EnsureCompilerIdentifier();
                return _compilerIdentifier;
            }
        }

        /// <summary>
        /// List of import sections present in the R2R executable.
        /// </summary>
        public IReadOnlyList<ReadyToRunImportSection> ImportSections
        {
            get
            {
                EnsureImportSections();
                return _importSections;
            }
        }

        /// <summary>
        /// Map from import cell addresses to their symbolic names.
        /// </summary>
        public IReadOnlyDictionary<int, ReadyToRunSignature> ImportSignatures
        {
            get
            {
                EnsureImportSections();
                return _importSignatures;
            }

        }

        public bool ValidateDebugInfo;

        internal Dictionary<int, int> RuntimeFunctionToDebugInfo
        {
            get
            {
                EnsureDebugInfo();
                return _runtimeFunctionIdToDebugOffset;
            }
        }

        internal Dictionary<int, EHInfo> RuntimeFunctionToEHInfo
        {
            get
            {
                EnsureExceptionInfo();
                return _runtimeFunctionToEHInfo;
            }
        }

        internal List<AssemblyReferenceHandle> ManifestReferences
        {
            get
            {
                EnsureManifestReferences();
                return _manifestReferences;
            }
        }

        internal MetadataReader ManifestReader
        {
            get
            {
                EnsureManifestReferences();
                return _manifestReader;
            }
        }

        internal IAssemblyMetadata R2RManifestMetadata
        {
            get
            {
                EnsureManifestReferences();
                return _manifestAssemblyMetadata;
            }
        }

        /// <summary>
        /// Minimally initializes the R2R reader.
        /// </summary>
        /// <param name="assemblyResolver">Assembly resolver</param>
        /// <param name="metadata">Assembly metadata</param>
        /// <param name="peReader">PE image</param>
        /// <param name="filename">PE file name</param>
        public ReadyToRunReader(IAssemblyResolver assemblyResolver, IAssemblyMetadata metadata, PEReader peReader, string filename)
        {
            _assemblyResolver = assemblyResolver;
            CompositeReader = peReader;
            Filename = filename;
            Initialize(metadata);
        }

        /// <summary>
        /// Minimally initializes the R2R reader.
        /// </summary>
        /// <param name="assemblyResolver">Assembly resolver</param>
        /// <param name="metadata">Assembly metadata</param>
        /// <param name="peReader">PE image</param>
        /// <param name="filename">PE file name</param>
        /// <param name="content">PE image content</param>
        public ReadyToRunReader(IAssemblyResolver assemblyResolver, IAssemblyMetadata metadata, PEReader peReader, string filename, ReadOnlyMemory<byte> content)
        {
            _assemblyResolver = assemblyResolver;
            CompositeReader = peReader;
            Filename = filename;
            Image = ConvertToArray(content);
            ImageReader = new NativeReader(new MemoryStream(Image));
            Initialize(metadata);
        }

        /// <summary>
        /// Minimally initializes the R2R reader.
        /// </summary>
        /// <param name="assemblyResolver">Assembly resolver</param>
        /// <param name="filename">PE file name</param>
        public unsafe ReadyToRunReader(IAssemblyResolver assemblyResolver, string filename)
        {
            _assemblyResolver = assemblyResolver;
            Filename = filename;
            Initialize(metadata: null);
        }

        /// <summary>
        /// Minimally initializes the R2R reader.
        /// </summary>
        /// <param name="assemblyResolver">Assembly resolver</param>
        /// <param name="filename">PE file name</param>
        /// <param name="content">PE image content</param>
        public unsafe ReadyToRunReader(IAssemblyResolver assemblyResolver, string filename, ReadOnlyMemory<byte> content)
        {
            _assemblyResolver = assemblyResolver;
            Filename = filename;
            Image = ConvertToArray(content);
            ImageReader = new NativeReader(new MemoryStream(Image));
            Initialize(metadata: null);
        }

        private unsafe byte[] ConvertToArray(ReadOnlyMemory<byte> content)
        {
            if (MemoryMarshal.TryGetArray(content, out ArraySegment<byte> segment) && (segment.Offset == 0) && (segment.Count == content.Length))
            {
                return segment.Array;
            }
            return content.ToArray();
        }

        public static bool IsReadyToRunImage(PEReader peReader)
        {
            if (peReader.PEHeaders == null)
                return false;

            if (peReader.PEHeaders.CorHeader == null)
                return false;

            if ((peReader.PEHeaders.CorHeader.Flags & CorFlags.ILLibrary) == 0)
            {
                return peReader.TryGetCompositeReadyToRunHeader(out _);
            }
            else
            {
                return peReader.PEHeaders.CorHeader.ManagedNativeHeaderDirectory.Size != 0;
            }
        }

        class PinningReference
        {
            GCHandle _pinnedObject;
            public PinningReference(object o)
            {
                _pinnedObject = GCHandle.Alloc(o, GCHandleType.Pinned);
            }

            ~PinningReference()
            {
                if (_pinnedObject.IsAllocated)
                    _pinnedObject.Free();
            }
        }
        private unsafe void Initialize(IAssemblyMetadata metadata)
        {
            try
            {
<<<<<<< HEAD
                Image ??= File.ReadAllBytes(Filename);
                ImageReader = new NativeReader(new MemoryStream(Image));
                byte[] image = Image;
                ImagePin = new PinningReference(image);
                CompositeReader = new PEReader(Unsafe.As<byte[], ImmutableArray<byte>>(ref image));
=======
                _assemblyCache = new List<IAssemblyMetadata>();

                if (CompositeReader == null)
                {
                    Image ??= File.ReadAllBytes(Filename);
                    ImageReader = new NativeReader(new MemoryStream(Image));
                    byte[] image = Image;
                    ImagePin = new PinningReference(image);
                    CompositeReader = new PEReader(Unsafe.As<byte[], ImmutableArray<byte>>(ref image));
                }
                else
                {
                    ImmutableArray<byte> content = CompositeReader.GetEntireImage().GetContent();
                    Image = Unsafe.As<ImmutableArray<byte>, byte[]>(ref content);
                    ImageReader = new NativeReader(new MemoryStream(Image));
                    ImagePin = new PinningReference(Image);
                }

                if (metadata == null && CompositeReader.HasMetadata)
                {
                    metadata = new StandaloneAssemblyMetadata(CompositeReader);
                }

                if (metadata != null)
                {
                    if ((CompositeReader.PEHeaders.CorHeader.Flags & CorFlags.ILLibrary) == 0)
                    {
                        if (!TryLocateNativeReadyToRunHeader())
                        {
                            DumpImageInformation();

                            throw new BadImageFormatException("The file is not a ReadyToRun image");
                        }

                        Debug.Assert(Composite);
                    }
                    else
                    {
                        _assemblyCache.Add(metadata);

                        DirectoryEntry r2rHeaderDirectory = CompositeReader.PEHeaders.CorHeader.ManagedNativeHeaderDirectory;
                        _readyToRunHeaderRVA = r2rHeaderDirectory.RelativeVirtualAddress;
                        Debug.Assert(!Composite);
                    }

                }
                else if (!TryLocateNativeReadyToRunHeader())
                {
                    throw new BadImageFormatException($"ECMA metadata / RTR_HEADER not found in file '{Filename}'");
                }
>>>>>>> 60b5538c
            }
            catch (BadImageFormatException)
            {
<<<<<<< HEAD
                ImmutableArray<byte> content = CompositeReader.GetEntireImage().GetContent();
                Image = Unsafe.As<ImmutableArray<byte>, byte[]>(ref content);
                ImageReader = new NativeReader(new MemoryStream(Image));
                ImagePin = new PinningReference(Image);
=======
                if (CompositeReader != null)
                    DumpImageInformation();
                throw;
>>>>>>> 60b5538c
            }
        }

        internal void DumpImageInformation()
        {
            try
            {
                Console.Error.WriteLine($"Image file '{Filename}' information:");
                Console.Error.WriteLine($"Size: {Image.Length} byte(s)");
                Console.Error.WriteLine($"MetadataSize: {CompositeReader.PEHeaders.MetadataSize} byte(s)");

                if (CompositeReader.PEHeaders.PEHeader is PEHeader header)
                {
                    Console.Error.WriteLine($"SizeOfImage: {header.SizeOfImage} byte(s)");
                    Console.Error.WriteLine($"ImageBase: 0x{header.ImageBase:X}");
                    Console.Error.WriteLine($"FileAlignment: 0x{header.FileAlignment:X}");
                    Console.Error.WriteLine($"SectionAlignment: 0x{header.SectionAlignment:X}");
                }
                else
                    Console.Error.WriteLine("No PEHeader");

                Console.Error.WriteLine($"CorHeader.Flags: {CompositeReader.PEHeaders.CorHeader?.Flags}");

                Console.Error.WriteLine("Sections:");
                foreach (var section in CompositeReader.PEHeaders.SectionHeaders)
                    Console.Error.WriteLine($"  {section.Name} {section.VirtualAddress} - {(section.VirtualAddress + section.VirtualSize)}");

                var exportTable = CompositeReader.GetExportTable();
                exportTable.DumpToConsoleError();
            }
            catch (Exception exc)
            {
                Console.Error.WriteLine($"Unhandled exception while dumping image information: {exc}");
            }
        }

        internal void EnsureMethods()
        {
            EnsureHeader();
            if (_instanceMethods != null)
            {
                return;
            }

            if (ReadyToRunHeader.Sections.TryGetValue(ReadyToRunSectionType.PgoInstrumentationData, out _))
            {
                ParsePgoMethods();
            }

            _instanceMethods = new List<InstanceMethod>();
            foreach (ReadyToRunAssembly assembly in _readyToRunAssemblies)
            {
                assembly._methods = new List<ReadyToRunMethod>();
            }

            if (ReadyToRunHeader.Sections.TryGetValue(ReadyToRunSectionType.RuntimeFunctions, out ReadyToRunSection runtimeFunctionSection))
            {
                int runtimeFunctionSize = CalculateRuntimeFunctionSize();
                int nRuntimeFunctions = runtimeFunctionSection.Size / runtimeFunctionSize;
                bool[] isEntryPoint = new bool[nRuntimeFunctions];
                IDictionary<int, int[]> dHotColdMap = new Dictionary<int, int[]>();
                int firstColdRuntimeFunction = nRuntimeFunctions;

                if (ReadyToRunHeader.Sections.TryGetValue(ReadyToRunSectionType.HotColdMap, out ReadyToRunSection hotColdMapSection))
                {
                    int count = hotColdMapSection.Size / 8;
                    int hotColdMapOffset = GetOffset(hotColdMapSection.RelativeVirtualAddress);
                    List<List<int>> mHotColdMap = new List<List<int>>();

                    for (int i = 0; i < count; i++)
                    {
                        mHotColdMap.Add(new List<int> { ImageReader.ReadInt32(ref hotColdMapOffset), ImageReader.ReadInt32(ref hotColdMapOffset) });
                    }

                    for (int i = 0; i < count - 1; i++)
                    {
                        dHotColdMap.Add(mHotColdMap[i][1], Enumerable.Range(mHotColdMap[i][0], (mHotColdMap[i + 1][0] - mHotColdMap[i][0])).ToArray());
                    }
                    dHotColdMap.Add(mHotColdMap[count - 1][1], Enumerable.Range(mHotColdMap[count - 1][0], (nRuntimeFunctions - mHotColdMap[count - 1][0])).ToArray());

                    firstColdRuntimeFunction = mHotColdMap[0][0];
                }
                //initialize R2RMethods
                ParseMethodDefEntrypoints((section, reader) => ParseMethodDefEntrypointsSection(section, reader, isEntryPoint));
                ParseInstanceMethodEntrypoints(isEntryPoint);
                CountRuntimeFunctions(isEntryPoint, dHotColdMap, firstColdRuntimeFunction);
            }
        }

        private Dictionary<int, ReadyToRunMethod> _runtimeFunctionToMethod = null;

        private void EnsureEntrypointRuntimeFunctionToReadyToRunMethodDict()
        {
            EnsureMethods();

            if (_runtimeFunctionToMethod == null)
            {
                _runtimeFunctionToMethod = new Dictionary<int, ReadyToRunMethod>();
                foreach (var method in Methods)
                {
                    if (!_runtimeFunctionToMethod.ContainsKey(method.EntryPointRuntimeFunctionId))
                        _runtimeFunctionToMethod.Add(method.EntryPointRuntimeFunctionId, method);
                }
            }
        }

        public IReadOnlyDictionary<TMethod, ReadyToRunMethod> GetCustomMethodToRuntimeFunctionMapping<TType, TMethod, TGenericContext>(IR2RSignatureTypeProvider<TType, TMethod, TGenericContext> provider)
        {
            EnsureEntrypointRuntimeFunctionToReadyToRunMethodDict();

            Dictionary<TMethod, ReadyToRunMethod> customMethods = new Dictionary<TMethod, ReadyToRunMethod>();
            if (ReadyToRunHeader.Sections.TryGetValue(ReadyToRunSectionType.RuntimeFunctions, out ReadyToRunSection runtimeFunctionSection))
            {
                ParseMethodDefEntrypoints((section, reader) => ParseMethodDefEntrypointsSectionCustom<TType, TMethod, TGenericContext>(provider, customMethods, section, reader));
                ParseInstanceMethodEntrypointsCustom<TType, TMethod, TGenericContext>(provider, customMethods);
            }

            return customMethods;
        }

        private bool TryLocateNativeReadyToRunHeader()
        {
            _composite = CompositeReader.TryGetCompositeReadyToRunHeader(out _readyToRunHeaderRVA);

            return _composite;
        }

        private IAssemblyMetadata GetSystemModuleMetadataReader()
        {
            if (_systemModuleReader == null)
            {
                if (_assemblyResolver != null)
                {
                    _systemModuleReader = _assemblyResolver.FindAssembly(SystemModuleName, Filename);
                }
            }
            return _systemModuleReader;
        }

        public IAssemblyMetadata GetGlobalMetadata()
        {
            EnsureHeader();
            return (_composite ? null : _assemblyCache[0]);
        }

        public string GetGlobalAssemblyName()
        {
            MetadataReader mdReader = GetGlobalMetadata().MetadataReader;
            return mdReader.GetString(mdReader.GetAssemblyDefinition().Name);
        }

        private unsafe void EnsureHeader()
        {
            if (_readyToRunHeader != null)
            {
                return;
            }
            uint machine = (uint)CompositeReader.PEHeaders.CoffHeader.Machine;
            _operatingSystem = OperatingSystem.Unknown;
            foreach (OperatingSystem os in Enum.GetValues(typeof(OperatingSystem)))
            {
                _machine = (Machine)(machine ^ (uint)os);
                if (Enum.IsDefined(typeof(Machine), _machine))
                {
                    _operatingSystem = os;
                    break;
                }
            }
            if (_operatingSystem == OperatingSystem.Unknown)
            {
                throw new BadImageFormatException($"Invalid Machine: {machine}");
            }

            switch (_machine)
            {
                case Machine.I386:
                case Machine.Arm:
                case Machine.Thumb:
                case Machine.ArmThumb2:
                    _pointerSize = 4;
                    break;

                case Machine.Amd64:
                case Machine.Arm64:
                case Machine.LoongArch64:
                case Machine.RiscV64:
                    _pointerSize = 8;
                    break;

                default:
                    throw new NotImplementedException(Machine.ToString());
            }

            _imageBase = CompositeReader.PEHeaders.PEHeader.ImageBase;

            // Initialize R2RHeader
            Debug.Assert(_readyToRunHeaderRVA != 0);
            int r2rHeaderOffset = GetOffset(_readyToRunHeaderRVA);
            _readyToRunHeader = new ReadyToRunHeader(ImageReader, _readyToRunHeaderRVA, r2rHeaderOffset);

            FindOwnerCompositeExecutable();

            _readyToRunAssemblies = new List<ReadyToRunAssembly>();
            if (_composite)
            {
                ParseComponentAssemblies();
            }
            else
            {
                _readyToRunAssemblies.Add(new ReadyToRunAssembly(this));
            }
        }

        private void EnsureDebugInfo()
        {
            if (_runtimeFunctionIdToDebugOffset != null)
            {
                return;
            }
            _runtimeFunctionIdToDebugOffset = new Dictionary<int, int>();
            if (!ReadyToRunHeader.Sections.TryGetValue(ReadyToRunSectionType.DebugInfo, out ReadyToRunSection debugInfoSection))
            {
                return;
            }

            int debugInfoSectionOffset = GetOffset(debugInfoSection.RelativeVirtualAddress);

            NativeArray debugInfoArray = new NativeArray(ImageReader, (uint)debugInfoSectionOffset);
            for (uint i = 0; i < debugInfoArray.GetCount(); ++i)
            {
                int offset = 0;
                if (!debugInfoArray.TryGetAt(i, ref offset))
                {
                    continue;
                }

                _runtimeFunctionIdToDebugOffset.Add((int)i, offset);
            }
        }

        private unsafe void EnsureManifestReferences()
        {
            if (_manifestReferences != null)
            {
                return;
            }
            _manifestReferences = new List<AssemblyReferenceHandle>();
            if (ReadyToRunHeader.Sections.TryGetValue(ReadyToRunSectionType.ManifestMetadata, out ReadyToRunSection manifestMetadata))
            {
                fixed (byte* image = Image)
                {
                    _manifestReader = new MetadataReader(image + GetOffset(manifestMetadata.RelativeVirtualAddress), manifestMetadata.Size);
                    _manifestAssemblyMetadata = new ManifestAssemblyMetadata(CompositeReader, _manifestReader);
                    int assemblyRefCount = _manifestReader.GetTableRowCount(TableIndex.AssemblyRef);
                    for (int assemblyRefIndex = 1; assemblyRefIndex <= assemblyRefCount; assemblyRefIndex++)
                    {
                        AssemblyReferenceHandle asmRefHandle = MetadataTokens.AssemblyReferenceHandle(assemblyRefIndex);
                        _manifestReferences.Add(asmRefHandle);
                    }
                }
            }
        }

        private void EnsureManifestReferenceAssemblies()
        {
            if (_manifestReferenceAssemblies != null)
            {
                return;
            }
            EnsureManifestReferences();
            _manifestReferenceAssemblies = new Dictionary<string, int>(_manifestReferences.Count);
            for (int assemblyIndex = 0; assemblyIndex < _manifestReferences.Count; assemblyIndex++)
            {
                string assemblyName = ManifestReader.GetString(ManifestReader.GetAssemblyReference(_manifestReferences[assemblyIndex]).Name);
                _manifestReferenceAssemblies.Add(assemblyName, assemblyIndex);
            }
        }

        private unsafe void EnsureExceptionInfo()
        {
            if (_runtimeFunctionToEHInfo != null)
            {
                return;
            }
            _runtimeFunctionToEHInfo = new Dictionary<int, EHInfo>();
            if (ReadyToRunHeader.Sections.TryGetValue(ReadyToRunSectionType.ExceptionInfo, out ReadyToRunSection exceptionInfoSection))
            {
                int offset = GetOffset(exceptionInfoSection.RelativeVirtualAddress);
                int length = exceptionInfoSection.Size;
                int methodRva = BitConverter.ToInt32(Image, offset);
                int ehInfoRva = BitConverter.ToInt32(Image, offset + sizeof(uint));
                while ((length -= 2 * sizeof(uint)) >= 8)
                {
                    offset += 2 * sizeof(uint);
                    int nextMethodRva = BitConverter.ToInt32(Image, offset);
                    int nextEhInfoRva = BitConverter.ToInt32(Image, offset + sizeof(uint));
                    _runtimeFunctionToEHInfo.Add(methodRva, new EHInfo(this, ehInfoRva, methodRva, GetOffset(ehInfoRva), (nextEhInfoRva - ehInfoRva) / EHClause.Length));
                    methodRva = nextMethodRva;
                    ehInfoRva = nextEhInfoRva;
                }
            }
        }

        /// <summary>
        /// Each runtime function entry has 3 fields for Amd64 machines (StartAddress, EndAddress, UnwindRVA), otherwise 2 fields (StartAddress, UnwindRVA)
        /// </summary>
        internal int CalculateRuntimeFunctionSize()
        {
            if (Machine == Machine.Amd64)
            {
                return 3 * sizeof(int);
            }
            return 2 * sizeof(int);
        }

        /// <summary>
        /// Initialize non-generic R2RMethods with method signatures from MethodDefHandle, and runtime function indices from MethodDefEntryPoints
        /// </summary>
        private void ParseMethodDefEntrypoints(Action<ReadyToRunSection, IAssemblyMetadata> methodDefSectionReader)
        {
            ReadyToRunSection methodEntryPointSection;
            if (ReadyToRunHeader.Sections.TryGetValue(ReadyToRunSectionType.MethodDefEntryPoints, out methodEntryPointSection))
            {
                methodDefSectionReader(methodEntryPointSection, GetGlobalMetadata());
            }
            else if (ReadyToRunAssemblyHeaders != null)
            {
                for (int assemblyIndex = 0; assemblyIndex < ReadyToRunAssemblyHeaders.Count; assemblyIndex++)
                {
                    if (ReadyToRunAssemblyHeaders[assemblyIndex].Sections.TryGetValue(ReadyToRunSectionType.MethodDefEntryPoints, out methodEntryPointSection))
                    {
                        methodDefSectionReader(methodEntryPointSection, OpenReferenceAssembly(assemblyIndex + ComponentAssemblyIndexOffset));
                    }
                }
            }
        }

        /// <summary>
        /// Parse a single method def entrypoint section. For composite R2R images, this method is called multiple times
        /// are method entrypoints are stored separately for each component assembly of the composite R2R executable.
        /// </summary>
        /// <param name="section">Method entrypoint section to parse</param>
        /// <param name="componentReader">Assembly metadata reader representing this method entrypoint section</param>
        /// <param name="isEntryPoint">Set to true for each runtime function index representing a method entrypoint</param>
        private void ParseMethodDefEntrypointsSection(ReadyToRunSection section, IAssemblyMetadata componentReader, bool[] isEntryPoint)
        {
            int assemblyIndex = GetAssemblyIndex(section);
            int methodDefEntryPointsOffset = GetOffset(section.RelativeVirtualAddress);
            NativeArray methodEntryPoints = new NativeArray(ImageReader, (uint)methodDefEntryPointsOffset);
            uint nMethodEntryPoints = methodEntryPoints.GetCount();

            for (uint rid = 1; rid <= nMethodEntryPoints; rid++)
            {
                int offset = 0;
                if (methodEntryPoints.TryGetAt(rid - 1, ref offset))
                {
                    EntityHandle methodHandle = MetadataTokens.MethodDefinitionHandle((int)rid);
                    int runtimeFunctionId;
                    int? fixupOffset;
                    GetRuntimeFunctionIndexFromOffset(offset, out runtimeFunctionId, out fixupOffset);
                    ReadyToRunMethod method = new ReadyToRunMethod(this, componentReader, methodHandle, runtimeFunctionId, owningType: null, constrainedType: null, instanceArgs: null, fixupOffset: fixupOffset);

                    if (method.EntryPointRuntimeFunctionId < 0 || method.EntryPointRuntimeFunctionId >= isEntryPoint.Length)
                    {
                        throw new BadImageFormatException("EntryPointRuntimeFunctionId out of bounds");
                    }
                    isEntryPoint[method.EntryPointRuntimeFunctionId] = true;
                    _readyToRunAssemblies[assemblyIndex]._methods.Add(method);
                }
            }
        }
        /// <summary>
        /// Parse a single method def entrypoint section. For composite R2R images, this method is called multiple times
        /// are method entrypoints are stored separately for each component assembly of the composite R2R executable.
        /// </summary>
        /// <param name="section">Method entrypoint section to parse</param>
        /// <param name="metadataReader">ECMA metadata reader representing this method entrypoint section</param>
        /// <param name="isEntryPoint">Set to true for each runtime function index representing a method entrypoint</param>
        private void ParseMethodDefEntrypointsSectionCustom<TType, TMethod, TGenericContext>(IR2RSignatureTypeProvider<TType, TMethod, TGenericContext> provider, Dictionary<TMethod, ReadyToRunMethod> foundMethods, ReadyToRunSection section, IAssemblyMetadata metadataReader)
        {
            int methodDefEntryPointsOffset = GetOffset(section.RelativeVirtualAddress);
            NativeArray methodEntryPoints = new NativeArray(ImageReader, (uint)methodDefEntryPointsOffset);
            uint nMethodEntryPoints = methodEntryPoints.GetCount();

            for (uint rid = 1; rid <= nMethodEntryPoints; rid++)
            {
                int offset = 0;
                if (methodEntryPoints.TryGetAt(rid - 1, ref offset))
                {
                    EntityHandle methodHandle = MetadataTokens.MethodDefinitionHandle((int)rid);
                    int runtimeFunctionId;
                    int? fixupOffset;
                    GetRuntimeFunctionIndexFromOffset(offset, out runtimeFunctionId, out fixupOffset);
                    ReadyToRunMethod r2rMethod = _runtimeFunctionToMethod[runtimeFunctionId];
                    var customMethod = provider.GetMethodFromMethodDef(metadataReader.MetadataReader, MetadataTokens.MethodDefinitionHandle((int)rid), default(TType));

                    if (!Object.ReferenceEquals(customMethod, null) && !foundMethods.ContainsKey(customMethod))
                        foundMethods.Add(customMethod, r2rMethod);
                }
            }
        }

        /// <summary>
        /// Initialize generic method instances with argument types and runtime function indices from InstanceMethodEntrypoints
        /// </summary>
        private void ParseInstanceMethodEntrypointsCustom<TType, TMethod, TGenericContext>(IR2RSignatureTypeProvider<TType, TMethod, TGenericContext> provider, Dictionary<TMethod, ReadyToRunMethod> foundMethods)
        {
            if (!ReadyToRunHeader.Sections.TryGetValue(ReadyToRunSectionType.InstanceMethodEntryPoints, out ReadyToRunSection instMethodEntryPointSection))
            {
                return;
            }
            int instMethodEntryPointsOffset = GetOffset(instMethodEntryPointSection.RelativeVirtualAddress);
            NativeParser parser = new NativeParser(ImageReader, (uint)instMethodEntryPointsOffset);
            NativeHashtable instMethodEntryPoints = new NativeHashtable(ImageReader, parser, (uint)(instMethodEntryPointsOffset + instMethodEntryPointSection.Size));
            NativeHashtable.AllEntriesEnumerator allEntriesEnum = instMethodEntryPoints.EnumerateAllEntries();
            NativeParser curParser = allEntriesEnum.GetNext();
            while (!curParser.IsNull())
            {
                IAssemblyMetadata mdReader = GetGlobalMetadata();
                var decoder = new R2RSignatureDecoder<TType, TMethod, TGenericContext>(provider, default(TGenericContext), mdReader?.MetadataReader, this, (int)curParser.Offset);

                TMethod customMethod = decoder.ParseMethod();

                int runtimeFunctionId;
                int? fixupOffset;
                GetRuntimeFunctionIndexFromOffset((int)decoder.Offset, out runtimeFunctionId, out fixupOffset);
                ReadyToRunMethod r2rMethod = _runtimeFunctionToMethod[runtimeFunctionId];
                if (!Object.ReferenceEquals(customMethod, null) && !foundMethods.ContainsKey(customMethod))
                    foundMethods.Add(customMethod, r2rMethod);
                curParser = allEntriesEnum.GetNext();
            }
        }

        /// <summary>
        /// Initialize generic method instances with argument types and runtime function indices from InstanceMethodEntrypoints
        /// </summary>
        private void ParseInstanceMethodEntrypoints(bool[] isEntryPoint)
        {
            if (!ReadyToRunHeader.Sections.TryGetValue(ReadyToRunSectionType.InstanceMethodEntryPoints, out ReadyToRunSection instMethodEntryPointSection))
            {
                return;
            }
            int instMethodEntryPointsOffset = GetOffset(instMethodEntryPointSection.RelativeVirtualAddress);
            NativeParser parser = new NativeParser(ImageReader, (uint)instMethodEntryPointsOffset);
            NativeHashtable instMethodEntryPoints = new NativeHashtable(ImageReader, parser, (uint)(instMethodEntryPointsOffset + instMethodEntryPointSection.Size));
            NativeHashtable.AllEntriesEnumerator allEntriesEnum = instMethodEntryPoints.EnumerateAllEntries();
            NativeParser curParser = allEntriesEnum.GetNext();
            while (!curParser.IsNull())
            {
                IAssemblyMetadata mdReader = GetGlobalMetadata();
                bool updateMDReaderFromOwnerType = true;
                SignatureFormattingOptions dummyOptions = new SignatureFormattingOptions();
                SignatureDecoder decoder = new SignatureDecoder(_assemblyResolver, dummyOptions, mdReader?.MetadataReader, this, (int)curParser.Offset);

                string owningType = null;

                uint methodFlags = decoder.ReadUInt();

                if ((methodFlags & (uint)ReadyToRunMethodSigFlags.READYTORUN_METHOD_SIG_UpdateContext) != 0)
                {
                    int moduleIndex = (int)decoder.ReadUInt();
                    mdReader = OpenReferenceAssembly(moduleIndex);

                    decoder = new SignatureDecoder(_assemblyResolver, dummyOptions, mdReader.MetadataReader, this, (int)curParser.Offset);

                    decoder.ReadUInt(); // Skip past methodFlags
                    decoder.ReadUInt(); // And moduleIndex
                    updateMDReaderFromOwnerType = false;
                }

                if ((methodFlags & (uint)ReadyToRunMethodSigFlags.READYTORUN_METHOD_SIG_OwnerType) != 0)
                {
                    if (updateMDReaderFromOwnerType)
                    {
                        mdReader = decoder.GetMetadataReaderFromModuleOverride() ?? mdReader;
                        if ((_composite) && mdReader == null)
                        {
                            // The only types that don't have module overrides on them in composite images are primitive types within the system module
                            mdReader = GetSystemModuleMetadataReader();
                        }
                    }
                    owningType = decoder.ReadTypeSignatureNoEmit();
                }
                if ((methodFlags & (uint)ReadyToRunMethodSigFlags.READYTORUN_METHOD_SIG_SlotInsteadOfToken) != 0)
                {
                    throw new NotImplementedException();
                }
                EntityHandle methodHandle;
                int rid = (int)decoder.ReadUInt();
                if ((methodFlags & (uint)ReadyToRunMethodSigFlags.READYTORUN_METHOD_SIG_MemberRefToken) != 0)
                {
                    methodHandle = MetadataTokens.MemberReferenceHandle(rid);
                }
                else
                {
                    methodHandle = MetadataTokens.MethodDefinitionHandle(rid);
                }
                string[] methodTypeArgs = null;
                if ((methodFlags & (uint)ReadyToRunMethodSigFlags.READYTORUN_METHOD_SIG_MethodInstantiation) != 0)
                {
                    uint typeArgCount = decoder.ReadUInt();
                    methodTypeArgs = new string[typeArgCount];
                    for (int typeArgIndex = 0; typeArgIndex < typeArgCount; typeArgIndex++)
                    {
                        methodTypeArgs[typeArgIndex] = decoder.ReadTypeSignatureNoEmit();
                    }
                }

                string constrainedType = null;
                if ((methodFlags & (uint)ReadyToRunMethodSigFlags.READYTORUN_METHOD_SIG_Constrained) != 0)
                {
                    constrainedType = decoder.ReadTypeSignatureNoEmit();
                }

                int runtimeFunctionId;
                int? fixupOffset;
                GetRuntimeFunctionIndexFromOffset((int)decoder.Offset, out runtimeFunctionId, out fixupOffset);
                ReadyToRunMethod method = new ReadyToRunMethod(
                    this,
                    mdReader,
                    methodHandle,
                    runtimeFunctionId,
                    owningType,
                    constrainedType,
                    methodTypeArgs,
                    fixupOffset);
                if (method.EntryPointRuntimeFunctionId >= 0 && method.EntryPointRuntimeFunctionId < isEntryPoint.Length)
                {
                    isEntryPoint[method.EntryPointRuntimeFunctionId] = true;
                }
                _instanceMethods.Add(new InstanceMethod(curParser.LowHashcode, method));
                curParser = allEntriesEnum.GetNext();
            }
        }

        public IEnumerable<ReadyToRunMethod> Methods
        {
            get
            {
                EnsureMethods();
                return _readyToRunAssemblies.SelectMany(assembly => assembly.Methods).Concat(_instanceMethods.Select(im => im.Method));
            }
        }

        public IEnumerable<PgoInfo> AllPgoInfos
        {
            get
            {
                EnsureMethods();

                if (_pgoInfos != null)
                    return _pgoInfos.Values;
                else
                    return Array.Empty<PgoInfo>();
            }
        }

        public PgoInfo GetPgoInfoByKey(PgoInfoKey key)
        {
            EnsureMethods();
            if (_pgoInfos != null)
            {
                _pgoInfos.TryGetValue(key, out var returnValue);
                return returnValue;
            }

            return null;
        }

        /// <summary>
        /// Initialize generic method instances with argument types and runtime function indices from InstanceMethodEntrypoints
        /// </summary>
        private void ParsePgoMethods()
        {
            _pgoInfos = new Dictionary<PgoInfoKey, PgoInfo>();
            if (!ReadyToRunHeader.Sections.TryGetValue(ReadyToRunSectionType.PgoInstrumentationData, out ReadyToRunSection pgoInstrumentationDataSection))
            {
                return;
            }
            int pgoInstrumentationDataOffset = GetOffset(pgoInstrumentationDataSection.RelativeVirtualAddress);
            NativeParser parser = new NativeParser(ImageReader, (uint)pgoInstrumentationDataOffset);
            NativeHashtable pgoInstrumentationData = new NativeHashtable(ImageReader, parser, (uint)(pgoInstrumentationDataOffset + pgoInstrumentationDataSection.Size));
            NativeHashtable.AllEntriesEnumerator allEntriesEnum = pgoInstrumentationData.EnumerateAllEntries();
            NativeParser curParser = allEntriesEnum.GetNext();
            while (!curParser.IsNull())
            {
                IAssemblyMetadata mdReader = GetGlobalMetadata();
                SignatureFormattingOptions dummyOptions = new SignatureFormattingOptions();
                SignatureDecoder decoder = new SignatureDecoder(_assemblyResolver, dummyOptions, mdReader?.MetadataReader, this, (int)curParser.Offset);

                string owningType = null;

                uint methodFlags = decoder.ReadUInt();
                if ((methodFlags & (uint)ReadyToRunMethodSigFlags.READYTORUN_METHOD_SIG_OwnerType) != 0)
                {
                    mdReader = decoder.GetMetadataReaderFromModuleOverride() ?? mdReader;
                    if ((_composite) && mdReader == null)
                    {
                        // The only types that don't have module overrides on them in composite images are primitive types within the system module
                        mdReader = GetSystemModuleMetadataReader();
                    }
                    owningType = decoder.ReadTypeSignatureNoEmit();
                }
                if ((methodFlags & (uint)ReadyToRunMethodSigFlags.READYTORUN_METHOD_SIG_SlotInsteadOfToken) != 0)
                {
                    throw new NotImplementedException();
                }
                EntityHandle methodHandle;
                int rid = (int)decoder.ReadUInt();
                if ((methodFlags & (uint)ReadyToRunMethodSigFlags.READYTORUN_METHOD_SIG_MemberRefToken) != 0)
                {
                    methodHandle = MetadataTokens.MemberReferenceHandle(rid);
                }
                else
                {
                    methodHandle = MetadataTokens.MethodDefinitionHandle(rid);
                }
                string[] methodTypeArgs = null;
                if ((methodFlags & (uint)ReadyToRunMethodSigFlags.READYTORUN_METHOD_SIG_MethodInstantiation) != 0)
                {
                    uint typeArgCount = decoder.ReadUInt();
                    methodTypeArgs = new string[typeArgCount];
                    for (int typeArgIndex = 0; typeArgIndex < typeArgCount; typeArgIndex++)
                    {
                        methodTypeArgs[typeArgIndex] = decoder.ReadTypeSignatureNoEmit();
                    }
                }

                string constrainedType = null;
                if ((methodFlags & (uint)ReadyToRunMethodSigFlags.READYTORUN_METHOD_SIG_Constrained) != 0)
                {
                    constrainedType = decoder.ReadTypeSignatureNoEmit();
                }

                GetPgoOffsetAndVersion(decoder.Offset, out int pgoFormatVersion, out int pgoOffset);

                PgoInfoKey key = new PgoInfoKey(mdReader, owningType, methodHandle, methodTypeArgs);
                PgoInfo info = new PgoInfo(key, this, pgoFormatVersion, Image, pgoOffset);

                // Since we do non-assembly qualified name based matching for generic instantiations, we can have conflicts.
                // This is rare, so the current strategy is to just ignore them. This will allow the tooling to work, although
                // the text output for PGO will be slightly wrong.
                if (!_pgoInfos.ContainsKey(key))
                    _pgoInfos.Add(key, info);
                curParser = allEntriesEnum.GetNext();
            }

            return;

            // Broken out into helper function in case we ever implement pgo data that isn't tied to a signature
            void GetPgoOffsetAndVersion(int offset, out int version, out int pgoDataOffset)
            {
                version = 0;
                // get the id of the entry point runtime function from the MethodEntryPoints NativeArray
                uint versionAndFlags = 0; // the RUNTIME_FUNCTIONS index
                offset = (int)ImageReader.DecodeUnsigned((uint)offset, ref versionAndFlags);

                switch (versionAndFlags & 3)
                {
                    case 3:
                        uint val = 0;
                        ImageReader.DecodeUnsigned((uint)offset, ref val);
                        offset -= (int)val;
                        break;
                    case 1:
                        // Offset already correct
                        break;
                    default:
                        throw new Exception("Invalid Pgo format");
                }

                version = (int)(versionAndFlags >> 2);
                pgoDataOffset = offset;
            }
        }

        private void CountRuntimeFunctions(bool[] isEntryPoint, IDictionary<int, int[]> dHotColdMap, int firstColdRuntimeFunction)
        {
            foreach (ReadyToRunMethod method in Methods)
            {
                int runtimeFunctionId = method.EntryPointRuntimeFunctionId;
                if (runtimeFunctionId == -1)
                {
                    continue;
                }
                int count = 0;
                int i = runtimeFunctionId;
                do
                {
                    count++;
                    i++;
                } while (i < isEntryPoint.Length && !isEntryPoint[i] && i < firstColdRuntimeFunction);

                if (dHotColdMap.ContainsKey(runtimeFunctionId))
                {
                    int coldSize = dHotColdMap[runtimeFunctionId].Length;
                    method.ColdRuntimeFunctionId = dHotColdMap[runtimeFunctionId][0];
                    method.RuntimeFunctionCount = count + coldSize;
                    method.ColdRuntimeFunctionCount = coldSize;
                }
                else
                {
                    Debug.Assert(runtimeFunctionId < firstColdRuntimeFunction);
                    method.RuntimeFunctionCount = count;
                }
            }
        }

        public void ValidateRuntimeFunctions(List<RuntimeFunction> runtimeFunctionList)
        {
            List<RuntimeFunction> runtimeFunctions = (List<RuntimeFunction>)runtimeFunctionList;
            RuntimeFunction firstRuntimeFunction = runtimeFunctions[0];
            BaseUnwindInfo firstUnwindInfo = firstRuntimeFunction.UnwindInfo;
            var x64UnwindInfo = firstUnwindInfo as Amd64.UnwindInfo;
            System.Collections.Generic.HashSet<uint> hashPersonalityRoutines = new System.Collections.Generic.HashSet<uint>();
            if (x64UnwindInfo != null)
            {
                hashPersonalityRoutines.Add(x64UnwindInfo.PersonalityRoutineRVA);
            }
            if (ValidateDebugInfo)
            {
                CheckNonEmptyDebugInfo(firstRuntimeFunction);
            }

            for (int i = 1; i < runtimeFunctions.Count; i++)
            {
                Debug.Assert(runtimeFunctions[i - 1].StartAddress.CompareTo(runtimeFunctions[i].StartAddress) < 0, "RuntimeFunctions are not sorted");
                Debug.Assert(runtimeFunctions[i - 1].EndAddress <= runtimeFunctions[i].StartAddress, "RuntimeFunctions intervals overlap");
                if (ValidateDebugInfo)
                {
                    CheckNonEmptyDebugInfo(runtimeFunctions[i - 1]);
                }
                if (x64UnwindInfo != null && ((x64UnwindInfo.Flags & (int)ILCompiler.Reflection.ReadyToRun.Amd64.UnwindFlags.UNW_FLAG_CHAININFO) == 0))
                {
                    Amd64.UnwindInfo x64UnwindInfoCurr = (Amd64.UnwindInfo)runtimeFunctions[i].UnwindInfo;

                    if ((x64UnwindInfoCurr.Flags & (int)ILCompiler.Reflection.ReadyToRun.Amd64.UnwindFlags.UNW_FLAG_CHAININFO) == 0)
                    {
                        uint currPersonalityRoutineRVA = x64UnwindInfoCurr.PersonalityRoutineRVA;
                        hashPersonalityRoutines.Add(currPersonalityRoutineRVA);
                        Debug.Assert(hashPersonalityRoutines.Count < 3, "There are more than two different runtimefunctions PersonalityRVAs");
                    }
                }
            }
        }

        public void CheckNonEmptyDebugInfo(RuntimeFunction function)
        {
            if (function.DebugInfo != null)
            {
                foreach (NativeVarInfo varInfo in function.DebugInfo.VariablesList)
                {
                    Debug.Assert(varInfo.StartOffset < varInfo.EndOffset, "Empty debug info for Variable " + varInfo.VariableNumber + " in " + function.Method.Signature);
                }
            }
        }

        public int GetAssemblyIndex(ReadyToRunSection section)
        {
            EnsureHeader();
            if (_composite)
            {
                for (int assemblyIndex = 0; assemblyIndex < _readyToRunAssemblyHeaders.Count; assemblyIndex++)
                {
                    ReadyToRunSection toMatch;
                    if (_readyToRunAssemblyHeaders[assemblyIndex].Sections.TryGetValue(section.Type, out toMatch) && section.RelativeVirtualAddress == toMatch.RelativeVirtualAddress)
                    {
                        return assemblyIndex;
                    }
                }
                return -1;
            }
            else
            {
                return 0;
            }
        }

        public Guid GetAssemblyMvid(int assemblyIndex)
        {
            EnsureHeader();
            if (_composite)
            {
                if (!ReadyToRunHeader.Sections.TryGetValue(ReadyToRunSectionType.ManifestAssemblyMvids, out ReadyToRunSection mvidSection))
                {
                    return Guid.Empty;
                }
                int mvidOffset = GetOffset(mvidSection.RelativeVirtualAddress) + GuidByteSize * assemblyIndex;
                byte[] mvidBytes = new byte[ReadyToRunReader.GuidByteSize];
                for (int i = 0; i < mvidBytes.Length; i++)
                {
                    mvidBytes[i] = Image[mvidOffset + i];
                }
                return new Guid(mvidBytes);
            }
            else
            {
                Debug.Assert(assemblyIndex == 0);
                MetadataReader mdReader = GetGlobalMetadata().MetadataReader;
                return mdReader.GetGuid(mdReader.GetModuleDefinition().Mvid);
            }
        }

        /// <summary>
        /// Iterates through a native hashtable to get all RIDs
        /// </summary>
        internal void EnsureAvailableTypes()
        {
            EnsureHeader();
            if (_readyToRunAssemblies[0]._availableTypes != null)
            {
                return;
            }
            ReadyToRunSection availableTypesSection;
            if (ReadyToRunHeader.Sections.TryGetValue(ReadyToRunSectionType.AvailableTypes, out availableTypesSection))
            {
                ParseAvailableTypesSection(0, availableTypesSection, GetGlobalMetadata());
            }
            else if (_readyToRunAssemblyHeaders != null)
            {
                for (int assemblyIndex = 0; assemblyIndex < _readyToRunAssemblyHeaders.Count; assemblyIndex++)
                {
                    if (_readyToRunAssemblyHeaders[assemblyIndex].Sections.TryGetValue(
                        ReadyToRunSectionType.AvailableTypes, out availableTypesSection))
                    {
                        ParseAvailableTypesSection(assemblyIndex, availableTypesSection, OpenReferenceAssembly(assemblyIndex + ComponentAssemblyIndexOffset));
                    }
                }
            }
        }

        /// <summary>
        /// Parse a single available types section. For composite R2R images this method is called multiple times
        /// as available types are stored separately for each component assembly of the composite R2R executable.
        /// </summary>
        /// <param name="availableTypesSection"></param>
        private void ParseAvailableTypesSection(int assemblyIndex, ReadyToRunSection availableTypesSection, IAssemblyMetadata metadataReader)
        {
            _readyToRunAssemblies[assemblyIndex]._availableTypes = new List<string>();
            int availableTypesOffset = GetOffset(availableTypesSection.RelativeVirtualAddress);
            NativeParser parser = new NativeParser(ImageReader, (uint)availableTypesOffset);
            NativeHashtable availableTypes = new NativeHashtable(ImageReader, parser, (uint)(availableTypesOffset + availableTypesSection.Size));
            NativeHashtable.AllEntriesEnumerator allEntriesEnum = availableTypes.EnumerateAllEntries();
            NativeParser curParser = allEntriesEnum.GetNext();
            while (!curParser.IsNull())
            {
                uint rid = curParser.GetUnsigned();

                bool isExportedType = (rid & 1) != 0;
                rid = rid >> 1;

                if (isExportedType)
                {
                    ExportedTypeHandle exportedTypeHandle = MetadataTokens.ExportedTypeHandle((int)rid);
                    string exportedTypeName = GetExportedTypeFullName(metadataReader.MetadataReader, exportedTypeHandle);

                    _readyToRunAssemblies[assemblyIndex]._availableTypes.Add("exported " + exportedTypeName);
                }
                else
                {
                    TypeDefinitionHandle typeDefHandle = MetadataTokens.TypeDefinitionHandle((int)rid);
                    string typeDefName = MetadataNameFormatter.FormatHandle(metadataReader.MetadataReader, typeDefHandle);
                    _readyToRunAssemblies[assemblyIndex]._availableTypes.Add(typeDefName);
                }

                curParser = allEntriesEnum.GetNext();
            }
        }

        /// <summary>
        /// Converts the bytes in the compiler identifier section to characters in a string
        /// </summary>
        private void EnsureCompilerIdentifier()
        {
            if (_compilerIdentifier != null)
            {
                return;
            }
            if (!ReadyToRunHeader.Sections.TryGetValue(ReadyToRunSectionType.CompilerIdentifier, out ReadyToRunSection compilerIdentifierSection))
            {
                return;
            }
            byte[] identifier = new byte[compilerIdentifierSection.Size - 1];
            int identifierOffset = GetOffset(compilerIdentifierSection.RelativeVirtualAddress);
            Array.Copy(Image, identifierOffset, identifier, 0, compilerIdentifierSection.Size - 1);
            _compilerIdentifier = Encoding.UTF8.GetString(identifier);
        }

        /// <summary>
        /// Decode the ReadyToRun section READYTORUN_SECTION_ASSEMBLIES containing a list of per assembly R2R core headers
        /// for each assembly comprising the composite R2R executable.
        /// </summary>
        private void ParseComponentAssemblies()
        {
            ReadyToRunSection componentAssembliesSection;
            if (!ReadyToRunHeader.Sections.TryGetValue(ReadyToRunSectionType.ComponentAssemblies, out componentAssembliesSection))
            {
                return;
            }

            _readyToRunAssemblyHeaders = new List<ReadyToRunCoreHeader>();

            int offset = GetOffset(componentAssembliesSection.RelativeVirtualAddress);
            int numberOfAssemblyHeaderRVAs = componentAssembliesSection.Size / ComponentAssembly.Size;

            for (int assemblyIndex = 0; assemblyIndex < numberOfAssemblyHeaderRVAs; assemblyIndex++)
            {
                ComponentAssembly assembly = new ComponentAssembly(ImageReader, ref offset);
                int headerOffset = GetOffset(assembly.AssemblyHeaderRVA);

                ReadyToRunCoreHeader assemblyHeader = new ReadyToRunCoreHeader(ImageReader, ref headerOffset);
                _readyToRunAssemblyHeaders.Add(assemblyHeader);
                _readyToRunAssemblies.Add(new ReadyToRunAssembly(this));
            }
        }

        private void FindOwnerCompositeExecutable()
        {
            _ownerCompositeExecutable = null;
            foreach (ReadyToRunSection section in ReadyToRunHeader.Sections.Values)
            {
                if (section.Type == ReadyToRunSectionType.OwnerCompositeExecutable)
                {
                    int oceOffset = GetOffset(section.RelativeVirtualAddress);
                    string ownerCompositeExecutable = Encoding.UTF8.GetString(Image, oceOffset, section.Size - 1); // exclude the zero terminator
                    _ownerCompositeExecutable = ownerCompositeExecutable.ToEscapedString(placeQuotes: false);
                    break;
                }
            }
        }

        private void EnsureImportSections()
        {
            try
            {
                EnsureImportSectionsImpl();
            }
            catch (BadImageFormatException)
            {
                DumpImageInformation();
                throw;
            }
        }

        /// <summary>
        /// based on <a href="https://github.com/dotnet/coreclr/blob/master/src/zap/zapimport.cpp">ZapImportSectionsTable::Save</a>
        /// </summary>
        private void EnsureImportSectionsImpl()
        {
            if (_importSections != null)
            {
                return;
            }
            _importSections = new List<ReadyToRunImportSection>();
            _importSignatures = new Dictionary<int, ReadyToRunSignature>();
            if (!ReadyToRunHeader.Sections.TryGetValue(ReadyToRunSectionType.ImportSections, out ReadyToRunSection importSectionsSection))
            {
                return;
            }
            int offset = GetOffset(importSectionsSection.RelativeVirtualAddress);
            int endOffset = offset + importSectionsSection.Size;
            while (offset < endOffset)
            {
                int rva = ImageReader.ReadInt32(ref offset);
                int sectionOffset = GetOffset(rva);
                int startOffset = sectionOffset;
                int size = ImageReader.ReadInt32(ref offset);
                ReadyToRunImportSectionFlags flags = (ReadyToRunImportSectionFlags)ImageReader.ReadUInt16(ref offset);
                ReadyToRunImportSectionType type = (ReadyToRunImportSectionType)ImageReader.ReadByte(ref offset);
                byte entrySize = ImageReader.ReadByte(ref offset);
                if (entrySize == 0)
                {
                    switch (Machine)
                    {
                        case Machine.I386:
                        case Machine.ArmThumb2:
                            entrySize = 4;
                            break;

                        case Machine.Amd64:
                        case Machine.Arm64:
                        case Machine.LoongArch64:
                        case Machine.RiscV64:
                            entrySize = 8;
                            break;

                        default:
                            throw new NotImplementedException(Machine.ToString());
                    }
                }
                int entryCount = 0;
                if (entrySize != 0)
                {
                    entryCount = size / entrySize;
                }
                int signatureRVA = ImageReader.ReadInt32(ref offset);

                int signatureOffset = 0;
                if (signatureRVA != 0)
                {
                    signatureOffset = GetOffset(signatureRVA);
                }
                List<ReadyToRunImportSection.ImportSectionEntry> entries = new List<ReadyToRunImportSection.ImportSectionEntry>();
                for (int i = 0; i < entryCount; i++)
                {
                    int entryOffset = sectionOffset - startOffset;
                    long section = ImageReader.ReadInt64(ref sectionOffset);
                    uint sigRva = ImageReader.ReadUInt32(ref signatureOffset);
                    int sigOffset = GetOffset((int)sigRva);
                    ReadyToRunSignature signature = MetadataNameFormatter.FormatSignature(_assemblyResolver, this, sigOffset);
                    entries.Add(new ReadyToRunImportSection.ImportSectionEntry(entries.Count, entryOffset, entryOffset + rva, section, sigRva, signature));
                    _importSignatures.Add(rva + entrySize * i, signature);
                }

                int auxDataRVA = ImageReader.ReadInt32(ref offset);
                int auxDataOffset = 0;
                if (auxDataRVA != 0)
                {
                    auxDataOffset = GetOffset(auxDataRVA);
                }
                _importSections.Add(new ReadyToRunImportSection(_importSections.Count, this, rva, size, flags, type, entrySize, signatureRVA, entries, auxDataRVA, auxDataOffset, Machine, ReadyToRunHeader.MajorVersion));
            }
        }

        /// <summary>
        /// Get the index in the image byte array corresponding to the RVA
        /// </summary>
        /// <param name="rva">The relative virtual address</param>
        public int GetOffset(int rva)
        {
            return CompositeReader.GetOffset(rva);
        }

        /// <summary>
        /// Get the full name of an ExportedType, including namespace
        /// </summary>
        private static string GetExportedTypeFullName(MetadataReader mdReader, ExportedTypeHandle handle)
        {
            string typeNamespace = "";
            string typeStr = "";
            try
            {
                ExportedType exportedType = mdReader.GetExportedType(handle);
                typeStr = "." + mdReader.GetString(exportedType.Name) + typeStr;
                typeNamespace = mdReader.GetString(exportedType.Namespace);
            }
            catch (BadImageFormatException)
            {
                return null;
            }
            return typeNamespace + typeStr;
        }

        /// <summary>
        /// Reads the method entrypoint from the offset. Used for non-generic methods
        /// based on <a href="https://github.com/dotnet/runtime/blob/main/src/coreclr/debug/daccess/nidump.cpp">NativeImageDumper::DumpReadyToRunMethods</a>
        /// </summary>
        private void GetRuntimeFunctionIndexFromOffset(int offset, out int runtimeFunctionIndex, out int? fixupOffset)
        {
            fixupOffset = null;

            // get the id of the entry point runtime function from the MethodEntryPoints NativeArray
            uint id = 0; // the RUNTIME_FUNCTIONS index
            offset = (int)ImageReader.DecodeUnsigned((uint)offset, ref id);
            if ((id & 1) != 0)
            {
                if ((id & 2) != 0)
                {
                    uint val = 0;
                    ImageReader.DecodeUnsigned((uint)offset, ref val);
                    offset -= (int)val;
                }

                fixupOffset = offset;

                id >>= 2;
            }
            else
            {
                id >>= 1;
            }

            runtimeFunctionIndex = (int)id;
        }

        private AssemblyReferenceHandle GetAssemblyAtIndex(int refAsmIndex, out MetadataReader metadataReader)
        {
            Debug.Assert(refAsmIndex != 0);

            int assemblyRefCount = (_composite ? 0 : _assemblyCache[0].MetadataReader.GetTableRowCount(TableIndex.AssemblyRef));
            AssemblyReferenceHandle assemblyReferenceHandle = default(AssemblyReferenceHandle);
            metadataReader = null;
            if (refAsmIndex <= (assemblyRefCount))
            {
                metadataReader = _assemblyCache[0].MetadataReader;
                assemblyReferenceHandle = MetadataTokens.AssemblyReferenceHandle(refAsmIndex);
            }
            else
            {
                int index = refAsmIndex - assemblyRefCount;
                if (ComponentAssemblyIndicesStartAtTwo)
                {
                    if (index == 1)
                    {
                        metadataReader = ManifestReader;
                        assemblyReferenceHandle = default(AssemblyReferenceHandle);
                    }
                    index--;
                }
                if (index > 0)
                {
                    metadataReader = ManifestReader;
                    assemblyReferenceHandle = ManifestReferences[index - 1];
                }
            }

            return assemblyReferenceHandle;
        }

        internal string GetReferenceAssemblyName(int refAsmIndex)
        {
            AssemblyReferenceHandle handle = GetAssemblyAtIndex(refAsmIndex, out MetadataReader reader);

            if (handle.IsNil)
                return reader.GetString(reader.GetAssemblyDefinition().Name);

            return reader.GetString(reader.GetAssemblyReference((AssemblyReferenceHandle)handle).Name);
        }

        /// <summary>
        /// Open a given reference assembly (relative to this ECMA metadata file).
        /// </summary>
        /// <param name="refAsmIndex">Reference assembly index</param>
        /// <returns>MetadataReader instance representing the reference assembly</returns>
        internal IAssemblyMetadata OpenReferenceAssembly(int refAsmIndex)
        {
            IAssemblyMetadata result = (refAsmIndex < _assemblyCache.Count ? _assemblyCache[refAsmIndex] : null);
            if (result == null)
            {
                AssemblyReferenceHandle assemblyReferenceHandle = GetAssemblyAtIndex(refAsmIndex, out MetadataReader metadataReader);

                if (assemblyReferenceHandle.IsNil)
                {
                    result = R2RManifestMetadata;
                }
                else
                {
                    result = _assemblyResolver.FindAssembly(metadataReader, assemblyReferenceHandle, Filename);
                    if (result == null)
                    {
                        string name = metadataReader.GetString(metadataReader.GetAssemblyReference(assemblyReferenceHandle).Name);
                        throw new Exception($"Missing reference assembly: {name}");
                    }
                }
                while (_assemblyCache.Count <= refAsmIndex)
                {
                    _assemblyCache.Add(null);
                }
                _assemblyCache[refAsmIndex] = result;
            }
            return result;
        }
    }
}<|MERGE_RESOLUTION|>--- conflicted
+++ resolved
@@ -489,13 +489,6 @@
         {
             try
             {
-<<<<<<< HEAD
-                Image ??= File.ReadAllBytes(Filename);
-                ImageReader = new NativeReader(new MemoryStream(Image));
-                byte[] image = Image;
-                ImagePin = new PinningReference(image);
-                CompositeReader = new PEReader(Unsafe.As<byte[], ImmutableArray<byte>>(ref image));
-=======
                 _assemblyCache = new List<IAssemblyMetadata>();
 
                 if (CompositeReader == null)
@@ -546,20 +539,12 @@
                 {
                     throw new BadImageFormatException($"ECMA metadata / RTR_HEADER not found in file '{Filename}'");
                 }
->>>>>>> 60b5538c
             }
             catch (BadImageFormatException)
             {
-<<<<<<< HEAD
-                ImmutableArray<byte> content = CompositeReader.GetEntireImage().GetContent();
-                Image = Unsafe.As<ImmutableArray<byte>, byte[]>(ref content);
-                ImageReader = new NativeReader(new MemoryStream(Image));
-                ImagePin = new PinningReference(Image);
-=======
                 if (CompositeReader != null)
                     DumpImageInformation();
                 throw;
->>>>>>> 60b5538c
             }
         }
 
