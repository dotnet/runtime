--- conflicted
+++ resolved
@@ -72,13 +72,8 @@
             UsageBasedMetadataManager metadataManager = new UsageBasedMetadataManager(compilationGroup, context,
                 new FullyBlockedMetadataBlockingPolicy(), new FullyBlockedManifestResourceBlockingPolicy(),
                 null, new NoStackTraceEmissionPolicy(), new NoDynamicInvokeThunkGenerationPolicy(),
-<<<<<<< HEAD
-                new ILLink.Shared.TrimAnalysis.FlowAnnotations(Logger.Null, ilProvider), UsageBasedMetadataGenerationOptions.None,
+                new ILLink.Shared.TrimAnalysis.FlowAnnotations(Logger.Null, ilProvider, compilerGeneratedState), UsageBasedMetadataGenerationOptions.None,
                 Logger.Null, Array.Empty<KeyValuePair<string, bool>>(), Array.Empty<string>(), Array.Empty<string>(), Array.Empty<string>());
-=======
-                new ILLink.Shared.TrimAnalysis.FlowAnnotations(Logger.Null, ilProvider, compilerGeneratedState), UsageBasedMetadataGenerationOptions.None,
-                Logger.Null, Array.Empty<KeyValuePair<string, bool>>(), Array.Empty<string>(), Array.Empty<string>());
->>>>>>> f0983871
 
             CompilationBuilder builder = new RyuJitCompilationBuilder(context, compilationGroup)
                 .UseILProvider(ilProvider);
