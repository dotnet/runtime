--- conflicted
+++ resolved
@@ -31,11 +31,7 @@
             new PdbWriter(pdbPath, PDBExtraData.None, _details).WritePDBData(dllFileName, _outputInfoBuilder.EnumerateMethods());
         }
 
-<<<<<<< HEAD
-        public void SavePerfMap(string perfMapPath, int perfMapFormatVersion, string dllFileName, TargetDetails details)
-=======
         public void SavePerfMap(string perfMapPath, int perfMapFormatVersion, string dllFileName)
->>>>>>> eb51b02b
         {
             string perfMapExtension;
             if (perfMapFormatVersion == PerfMapWriter.LegacyCrossgen1FormatVersion)
@@ -62,11 +58,7 @@
 
             string perfMapFileName = Path.Combine(perfMapPath, Path.GetFileNameWithoutExtension(dllFileName) + perfMapExtension);
             Console.WriteLine("Emitting PerfMap file: {0}", perfMapFileName);
-<<<<<<< HEAD
-            PerfMapWriter.Write(perfMapFileName, perfMapFormatVersion, _outputInfoBuilder.EnumerateMethods(), _outputInfoBuilder.EnumerateInputAssemblies(), details);
-=======
             PerfMapWriter.Write(perfMapFileName, perfMapFormatVersion, _outputInfoBuilder.EnumerateMethods(), _outputInfoBuilder.EnumerateInputAssemblies(), _details);
->>>>>>> eb51b02b
         }
     }
 }