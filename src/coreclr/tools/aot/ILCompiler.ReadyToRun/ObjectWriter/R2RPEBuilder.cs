--- conflicted
+++ resolved
@@ -489,7 +489,7 @@
                 DosHeaderSize +
                 PESignatureSize +
                 sizeof(short) +     // Machine
-                sizeof(short);      // NumberOfSections
+                sizeof(short);      //NumberOfSections
 
             outputStream.Seek(seekSize, SeekOrigin.Begin);
             outputStream.Write(patchedTimestamp, 0, patchedTimestamp.Length);
@@ -664,34 +664,53 @@
     }
     
     /// <summary>
-    /// Simple helper for filling in PE header information.
+    /// Simple helper for filling in PE header information by either copying over
+    /// data from a pre-existing input PE header (used for single-assembly R2R files)
+    /// or by explicitly specifying the image characteristics (for composite R2R).
     /// </summary>
     static class PEHeaderProvider
     {
         /// <summary>
+        /// Copy PE headers into a PEHeaderBuilder used by PEBuilder.
+        /// </summary>
+        /// <param name="peHeaders">Headers to copy</param>
+        /// <param name="target">Target architecture to set in the header</param>
+        public static PEHeaderBuilder Copy(PEHeaders peHeaders, TargetDetails target)
+        {
+            return Create(
+                peHeaders.CoffHeader.Characteristics,
+                peHeaders.PEHeader.DllCharacteristics,
+                peHeaders.PEHeader.Subsystem,
+                target);
+        }
+
+        /// <summary>
         /// Fill in PE header information into a PEHeaderBuilder used by PEBuilder.
         /// </summary>
+        /// <param name="relocsStripped">Relocs are not present in the PE executable</param>
+        /// <param name="dllCharacteristics">Extra DLL characteristics to apply</param>
         /// <param name="subsystem">Targeting subsystem</param>
         /// <param name="target">Target architecture to set in the header</param>
-        public static PEHeaderBuilder Create(Subsystem subsystem, TargetDetails target)
+        public static PEHeaderBuilder Create(Characteristics imageCharacteristics, DllCharacteristics dllCharacteristics, Subsystem subsystem, TargetDetails target)
         {
             bool is64BitTarget = target.PointerSize == sizeof(long);
 
-<<<<<<< HEAD
-            Characteristics imageCharacteristics = Characteristics.ExecutableImage | Characteristics.Dll;
-            imageCharacteristics |= is64BitTarget ? Characteristics.LargeAddressAware : Characteristics.Bit32Machine;
-=======
             imageCharacteristics &= ~(Characteristics.Bit32Machine | Characteristics.LargeAddressAware);
             imageCharacteristics |= (is64BitTarget ? Characteristics.LargeAddressAware : Characteristics.Bit32Machine);
             imageCharacteristics |= Characteristics.Dll;
->>>>>>> 589a29b1
-
-            ulong imageBase = is64BitTarget ? PE64HeaderConstants.DllImageBase : PE32HeaderConstants.ImageBase;
+
+            ulong imageBase = PE32HeaderConstants.ImageBase;
+            if (target.IsWindows && is64BitTarget && (imageBase <= uint.MaxValue))
+            {
+                // Base addresses below 4 GiB are reserved for WoW on x64 and disallowed on ARM64.
+                // If the input assembly was compiled for anycpu, its base address is 32-bit and we need to fix it.
+                imageBase = (imageCharacteristics & Characteristics.Dll) != 0 ? PE64HeaderConstants.DllImageBase : PE64HeaderConstants.ExeImageBase;
+            }
 
             int fileAlignment = 0x200;
             if (!target.IsWindows && !is64BitTarget)
             {
-                // To minimize wasted VA space on 32-bit systems, align file to page boundaries (presumed to be 4K)
+                // To minimize wasted VA space on 32 bit systems align file to page bounaries (presumed to be 4K).
                 fileAlignment = 0x1000;
             }
 
@@ -703,11 +722,13 @@
                 sectionAlignment = fileAlignment;
             }
 
+            dllCharacteristics &= DllCharacteristics.AppContainer;
+
+            // In Crossgen1, this is under a debug-specific condition 'if (0 == CLRConfig::GetConfigValue(CLRConfig::INTERNAL_NoASLRForNgen))'
+            dllCharacteristics |= DllCharacteristics.DynamicBase;
+
             // Without NxCompatible the PE executable cannot execute on Windows ARM64
-            DllCharacteristics dllCharacteristics =
-                DllCharacteristics.DynamicBase |
-                DllCharacteristics.NxCompatible |
-                DllCharacteristics.TerminalServerAware;
+            dllCharacteristics |= DllCharacteristics.NxCompatible | DllCharacteristics.TerminalServerAware;
 
             if (is64BitTarget)
             {
