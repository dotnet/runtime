// Licensed to the .NET Foundation under one or more agreements.
// The .NET Foundation licenses this file to you under the MIT license.

using Debug = System.Diagnostics.Debug;

namespace Internal.TypeSystem.Interop
{
    partial class Marshaller
    {
        protected static Marshaller CreateMarshaller(MarshallerKind kind)
        {
            switch (kind)
            {
                case MarshallerKind.Enum:
                case MarshallerKind.BlittableValue:
                case MarshallerKind.BlittableStruct:
                case MarshallerKind.UnicodeChar:
                    return new BlittableValueMarshaller();
                case MarshallerKind.BlittableStructPtr:
                    return new BlittableStructPtrMarshaller();
                case MarshallerKind.BlittableArray:
                    return new BlittableArrayMarshaller();
                case MarshallerKind.Bool:
                case MarshallerKind.CBool:
                    return new BooleanMarshaller();
                case MarshallerKind.AnsiString:
                    return new AnsiStringMarshaller();
                case MarshallerKind.SafeHandle:
                    return new SafeHandleMarshaller();
                case MarshallerKind.UnicodeString:
                    return new UnicodeStringMarshaller();
                case MarshallerKind.VoidReturn:
                    return new VoidReturnMarshaller();
                case MarshallerKind.FunctionPointer:
                    return new DelegateMarshaller();
                default:
                    // ensures we don't throw during create marshaller. We will throw NSE
                    // during EmitIL which will be handled.
                    return new NotSupportedMarshaller();
            }
        }

        private static Marshaller[] GetMarshallers(
            MethodSignature methodSig,
            PInvokeFlags flags,
<<<<<<< HEAD
            ParameterMetadata[] parameterMetadataArray)
=======
            ParameterMetadata[] parameterMetadataArray,
            bool runtimeMarshallingEnabled)
>>>>>>> eb51b02b
        {
            Marshaller[] marshallers = new Marshaller[methodSig.Length + 1];

            for (int i = 0, parameterIndex = 0; i < marshallers.Length; i++)
            {
                Debug.Assert(parameterIndex == parameterMetadataArray.Length || i <= parameterMetadataArray[parameterIndex].Index);

                ParameterMetadata parameterMetadata;
                if (parameterIndex == parameterMetadataArray.Length || i < parameterMetadataArray[parameterIndex].Index)
                {
                    // if we don't have metadata for the parameter, create a dummy one
                    parameterMetadata = new ParameterMetadata(i, ParameterMetadataAttributes.None, null);
                }
                else
                {
                    Debug.Assert(i == parameterMetadataArray[parameterIndex].Index);
                    parameterMetadata = parameterMetadataArray[parameterIndex++];
                }

                TypeDesc parameterType = (i == 0) ? methodSig.ReturnType : methodSig[i - 1];  //first item is the return type
<<<<<<< HEAD
                marshallers[i] = CreateMarshaller(parameterType,
                                                    parameterIndex,
                                                    methodSig.GetEmbeddedSignatureData(),
                                                    MarshallerType.Argument,
                                                    parameterMetadata.MarshalAsDescriptor,
                                                    MarshalDirection.Forward,
                                                    marshallers,
                                                    parameterMetadata.Index,
                                                    flags,
                                                    parameterMetadata.In,
                                                    parameterMetadata.Out,
                                                    parameterMetadata.Return);
=======
                if (runtimeMarshallingEnabled)
                {
                    marshallers[i] = CreateMarshaller(parameterType,
                                                        parameterIndex,
                                                        methodSig.GetEmbeddedSignatureData(),
                                                        MarshallerType.Argument,
                                                        parameterMetadata.MarshalAsDescriptor,
                                                        MarshalDirection.Forward,
                                                        marshallers,
                                                        parameterMetadata.Index,
                                                        flags,
                                                        parameterMetadata.In,
                                                        parameterMetadata.Out,
                                                        parameterMetadata.Return);
                }
                else
                {
                    marshallers[i] = CreateDisabledMarshaller(
                        parameterType,
                        parameterIndex,
                        MarshallerType.Argument,
                        MarshalDirection.Forward,
                        marshallers,
                        parameterMetadata.Index,
                        flags,
                        parameterMetadata.Return);
                }
>>>>>>> eb51b02b
            }

            return marshallers;
        }

<<<<<<< HEAD

=======
>>>>>>> eb51b02b
        public static Marshaller[] GetMarshallersForMethod(MethodDesc targetMethod)
        {
            Debug.Assert(targetMethod.IsPInvoke);
            return GetMarshallers(
                targetMethod.Signature,
                targetMethod.GetPInvokeMethodMetadata().Flags,
<<<<<<< HEAD
                targetMethod.GetParameterMetadata());
        }

        public static Marshaller[] GetMarshallersForSignature(MethodSignature methodSig, ParameterMetadata[] paramMetadata)
=======
                targetMethod.GetParameterMetadata(),
                MarshalHelpers.IsRuntimeMarshallingEnabled(((MetadataType)targetMethod.OwningType).Module));
        }

        public static Marshaller[] GetMarshallersForSignature(MethodSignature methodSig, ParameterMetadata[] paramMetadata, ModuleDesc moduleContext)
>>>>>>> eb51b02b
        {
            return GetMarshallers(
                methodSig,
                new PInvokeFlags(PInvokeAttributes.None),
<<<<<<< HEAD
                paramMetadata);
=======
                paramMetadata,
                MarshalHelpers.IsRuntimeMarshallingEnabled(moduleContext));
>>>>>>> eb51b02b
        }

        public static bool IsMarshallingRequired(MethodDesc targetMethod)
        {
            Debug.Assert(targetMethod.IsPInvoke);

            if (targetMethod.IsUnmanagedCallersOnly)
                return true;

            PInvokeMetadata metadata = targetMethod.GetPInvokeMethodMetadata();
            PInvokeFlags flags = metadata.Flags;

            if (flags.SetLastError)
                return true;

            if (!flags.PreserveSig)
                return true;

            if (MarshalHelpers.ShouldCheckForPendingException(targetMethod.Context.Target, metadata))
                return true;

            var marshallers = GetMarshallersForMethod(targetMethod);
            for (int i = 0; i < marshallers.Length; i++)
            {
                if (marshallers[i].IsMarshallingRequired())
                    return true;
            }

            return false;
        }

        public static bool IsMarshallingRequired(MethodSignature methodSig, ParameterMetadata[] paramMetadata, ModuleDesc moduleContext)
        {
<<<<<<< HEAD
            Marshaller[] marshallers = GetMarshallersForSignature(methodSig, paramMetadata);
=======
            Marshaller[] marshallers = GetMarshallersForSignature(methodSig, paramMetadata, moduleContext);
>>>>>>> eb51b02b
            for (int i = 0; i < marshallers.Length; i++)
            {
                if (marshallers[i].IsMarshallingRequired())
                    return true;
            }

            return false;
        }
    }
}<|MERGE_RESOLUTION|>--- conflicted
+++ resolved
@@ -43,12 +43,8 @@
         private static Marshaller[] GetMarshallers(
             MethodSignature methodSig,
             PInvokeFlags flags,
-<<<<<<< HEAD
-            ParameterMetadata[] parameterMetadataArray)
-=======
             ParameterMetadata[] parameterMetadataArray,
             bool runtimeMarshallingEnabled)
->>>>>>> eb51b02b
         {
             Marshaller[] marshallers = new Marshaller[methodSig.Length + 1];
 
@@ -69,20 +65,6 @@
                 }
 
                 TypeDesc parameterType = (i == 0) ? methodSig.ReturnType : methodSig[i - 1];  //first item is the return type
-<<<<<<< HEAD
-                marshallers[i] = CreateMarshaller(parameterType,
-                                                    parameterIndex,
-                                                    methodSig.GetEmbeddedSignatureData(),
-                                                    MarshallerType.Argument,
-                                                    parameterMetadata.MarshalAsDescriptor,
-                                                    MarshalDirection.Forward,
-                                                    marshallers,
-                                                    parameterMetadata.Index,
-                                                    flags,
-                                                    parameterMetadata.In,
-                                                    parameterMetadata.Out,
-                                                    parameterMetadata.Return);
-=======
                 if (runtimeMarshallingEnabled)
                 {
                     marshallers[i] = CreateMarshaller(parameterType,
@@ -110,44 +92,28 @@
                         flags,
                         parameterMetadata.Return);
                 }
->>>>>>> eb51b02b
             }
 
             return marshallers;
         }
 
-<<<<<<< HEAD
-
-=======
->>>>>>> eb51b02b
         public static Marshaller[] GetMarshallersForMethod(MethodDesc targetMethod)
         {
             Debug.Assert(targetMethod.IsPInvoke);
             return GetMarshallers(
                 targetMethod.Signature,
                 targetMethod.GetPInvokeMethodMetadata().Flags,
-<<<<<<< HEAD
-                targetMethod.GetParameterMetadata());
-        }
-
-        public static Marshaller[] GetMarshallersForSignature(MethodSignature methodSig, ParameterMetadata[] paramMetadata)
-=======
                 targetMethod.GetParameterMetadata(),
                 MarshalHelpers.IsRuntimeMarshallingEnabled(((MetadataType)targetMethod.OwningType).Module));
         }
 
         public static Marshaller[] GetMarshallersForSignature(MethodSignature methodSig, ParameterMetadata[] paramMetadata, ModuleDesc moduleContext)
->>>>>>> eb51b02b
         {
             return GetMarshallers(
                 methodSig,
                 new PInvokeFlags(PInvokeAttributes.None),
-<<<<<<< HEAD
-                paramMetadata);
-=======
                 paramMetadata,
                 MarshalHelpers.IsRuntimeMarshallingEnabled(moduleContext));
->>>>>>> eb51b02b
         }
 
         public static bool IsMarshallingRequired(MethodDesc targetMethod)
@@ -181,11 +147,7 @@
 
         public static bool IsMarshallingRequired(MethodSignature methodSig, ParameterMetadata[] paramMetadata, ModuleDesc moduleContext)
         {
-<<<<<<< HEAD
-            Marshaller[] marshallers = GetMarshallersForSignature(methodSig, paramMetadata);
-=======
             Marshaller[] marshallers = GetMarshallersForSignature(methodSig, paramMetadata, moduleContext);
->>>>>>> eb51b02b
             for (int i = 0; i < marshallers.Length; i++)
             {
                 if (marshallers[i].IsMarshallingRequired())
