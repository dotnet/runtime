﻿<Project Sdk="Microsoft.NET.Sdk">
  <PropertyGroup>
    <OutputType>Library</OutputType>
    <AssemblyName>ILCompiler.ReadyToRun</AssemblyName>
    <TargetFramework>$(NetCoreAppToolCurrent)</TargetFramework>
    <AllowUnsafeBlocks>true</AllowUnsafeBlocks>
    <DefineConstants>READYTORUN;$(DefineConstants)</DefineConstants>
    <EnableDefaultCompileItems>false</EnableDefaultCompileItems>
    <Platforms>x64;x86;arm;arm64</Platforms>
    <PlatformTarget>AnyCPU</PlatformTarget>
    <AppendTargetFrameworkToOutputPath>false</AppendTargetFrameworkToOutputPath>

    <!-- We're binplacing these into an existing publish layout so that F5 build in VS updates
         the same bits tests expect to see in artifacts/crossgen2. That way we never need to wonder which
         binaries are up to date and which are stale. -->
    <GenerateDependencyFile>false</GenerateDependencyFile>
    <Configurations>Debug;Release;Checked</Configurations>
    <RunAnalyzers>false</RunAnalyzers>
    <NoWarn Condition="'$(DotNetBuildSourceOnly)' == 'true'">$(NoWarn);CS8524</NoWarn>
  </PropertyGroup>

  <ItemGroup>
    <ProjectReference Include="..\ILCompiler.DependencyAnalysisFramework\ILCompiler.DependencyAnalysisFramework.csproj" />
    <ProjectReference Include="..\ILCompiler.Diagnostics\ILCompiler.Diagnostics.csproj" />
    <ProjectReference Include="..\ILCompiler.TypeSystem\ILCompiler.TypeSystem.csproj" />

    <PackageReference Condition="'$(DotNetBuildSourceOnly)' != 'true'" Include="StaticCs" Version="$(StaticCsVersion)">
      <PrivateAssets>all</PrivateAssets>
      <ExcludeAssets>contentfiles</ExcludeAssets> <!-- We include our own copy of the ClosedAttribute to work in source build -->
    </PackageReference>
  </ItemGroup>

  <Import Project="..\..\Common\Compiler\GenericCycleDetection\GenericCycleDetection.projitems" />

  <ItemGroup>
    <Compile Include="..\..\Common\Internal\Runtime\CorConstants.cs" Link="Common\CorConstants.cs" />
    <Compile Include="..\..\Common\Internal\Runtime\ReadyToRunConstants.cs" Link="Common\ReadyToRunConstants.cs" />
    <Compile Include="..\..\Common\Internal\Runtime\ReadyToRunInstructionSet.cs" Link="Common\ReadyToRunInstructionSet.cs" />
    <Compile Include="..\..\Common\Internal\Runtime\ReadyToRunInstructionSetHelper.cs" Link="Common\ReadyToRunInstructionSetHelper.cs" />
    <Compile Include="..\..\Common\Internal\NativeFormat\NativeFormat.cs" Link="Common\NativeFormat.cs" />
    <Compile Include="..\..\Common\Internal\NativeFormat\NativeFormatWriter.cs" Link="Common\NativeFormatWriter.cs" />
    <Compile Include="..\..\Common\Internal\NativeFormat\NativeFormatWriter.Primitives.cs" Link="Common\NativeFormatWriter.Primitives.cs" />
    <Compile Include="..\..\Common\Pgo\PgoFormat.cs" Link="Common\Pgo\PgoFormat.cs" />
    <Compile Include="..\..\Common\Pgo\TypeSystemEntityOrUnknown.cs" Link="Common\Pgo\TypeSystemEntityOrUnknown.cs" />
    <Compile Include="..\..\Common\System\FormattingHelpers.cs" Link="Common\FormattingHelpers.cs" />
    <Compile Include="..\..\Common\TypeSystem\IL\ILProvider.cs" Link="IL\ILProvider.cs" />
    <Compile Include="..\..\Common\TypeSystem\IL\ILReader.cs" Link="IL\ILReader.cs" />
    <Compile Include="..\..\Common\TypeSystem\IL\Stubs\ComparerIntrinsics.cs" Link="IL\Stubs\ComparerIntrinsics.cs" />
    <Compile Include="..\..\Common\TypeSystem\IL\Stubs\InterlockedIntrinsics.cs" Link="IL\Stubs\InterlockedIntrinsics.cs" />
    <Compile Include="..\..\Common\TypeSystem\IL\Stubs\RuntimeHelpersIntrinsics.cs" Link="IL\Stubs\RuntimeHelpersIntrinsics.cs" />
    <Compile Include="..\..\Common\TypeSystem\IL\Stubs\UnsafeIntrinsics.cs" Link="IL\Stubs\UnsafeIntrinsics.cs" />
    <Compile Include="..\..\Common\TypeSystem\IL\Stubs\PInvokeILCodeStreams.cs" Link="IL\Stubs\PInvokeILCodeStreams.cs" />
    <Compile Include="..\..\Common\TypeSystem\Interop\IL\Marshaller.cs" Link="Interop\IL\Marshaller.cs" />
    <Compile Include="..\..\Common\TypeSystem\Interop\IL\MarshallerKind.cs" Link="Interop\IL\MarshallerKind.cs" />
    <Compile Include="..\..\Common\TypeSystem\Interop\IL\MarshalHelpers.cs" Link="Interop\IL\MarshalHelpers.cs" />
    <Compile Include="..\..\Common\TypeSystem\Interop\IL\MarshalUtils.cs" Link="Interop\IL\MarshalUtils.cs" />
    <Compile Include="..\..\Common\TypeSystem\MetadataEmitter\TypeSystemMetadataEmitter.cs" Link="MetadataEmitter\TypeSystemMetadataEmitter.cs" />
    <Compile Include="..\..\Common\Compiler\CodeGenerationFailedException.cs" Link="Compiler\CodeGenerationFailedException.cs" />
    <Compile Include="..\..\Common\Compiler\CompilationBuilder.cs" Link="Compiler\CompilationBuilder.cs" />
    <Compile Include="..\..\Common\Compiler\CompilationModuleGroup.cs" Link="Compiler\CompilationModuleGroup.cs" />
    <Compile Include="..\..\Common\Compiler\CompilerTypeSystemContext.cs" Link="Compiler\CompilerTypeSystemContext.cs" />
    <Compile Include="..\..\Common\Compiler\CompilerTypeSystemContext.Validation.cs" Link="Compiler\CompilerTypeSystemContext.Validation.cs" />
    <Compile Include="..\..\Common\Compiler\NativeAotNameMangler.cs" Link="Compiler\NativeAotNameMangler.cs" />
    <Compile Include="..\..\Common\Compiler\Dataflow\DynamicallyAccessedMembersBinder.cs" Link="Compiler\Dataflow\DynamicallyAccessedMembersBinder.cs" />
    <Compile Include="..\..\Common\Compiler\Dataflow\EcmaExtensions.cs" Link="Compiler\Dataflow\EcmaExtensions.cs" />
    <Compile Include="..\..\Common\Compiler\Dataflow\GenericParameterProxy.cs" Link="Compiler\Dataflow\GenericParameterProxy.cs" />
    <Compile Include="..\..\Common\Compiler\Dataflow\MethodProxy.cs" Link="Compiler\Dataflow\MethodProxy.cs" />
    <Compile Include="..\..\Common\Compiler\Dataflow\ParameterProxy.cs" Link="Compiler\Dataflow\ParameterProxy.cs" />
    <Compile Include="..\..\Common\Compiler\Dataflow\TypeProxy.cs" Link="Compiler\Dataflow\TypeProxy.cs" />
    <Compile Include="..\..\Common\Compiler\Dataflow\TypeExtensions.cs" Link="Compiler\Dataflow\TypeExtensions.cs" />
    <Compile Include="..\..\Common\Compiler\DependencyAnalysis\AssemblyStubNode.cs" Link="Compiler\DependencyAnalysis\AssemblyStubNode.cs" />
    <Compile Include="..\..\Common\Compiler\DependencyAnalysis\CompilerComparer.cs" Link="Compiler\DependencyAnalysis\CompilerComparer.cs" />
    <Compile Include="..\..\Common\Compiler\DependencyAnalysis\EmbeddedDataContainerNode.cs" Link="Compiler\DependencyAnalysis\EmbeddedDataContainerNode.cs" />
    <Compile Include="..\..\Common\Compiler\DependencyAnalysis\IMethodBodyNode.cs" Link="Compiler\DependencyAnalysis\IMethodBodyNode.cs" />
    <Compile Include="..\..\Common\Compiler\DependencyAnalysis\IMethodNode.cs" Link="Compiler\DependencyAnalysis\IMethodNode.cs" />
    <Compile Include="..\..\Common\Compiler\DependencyAnalysis\INodeWithCodeInfo.cs" Link="Compiler\DependencyAnalysis\INodeWithCodeInfo.cs" />
    <Compile Include="..\..\Common\Compiler\DependencyAnalysis\INodeWithRuntimeDeterminedDependencies.cs" Link="Compiler\DependencyAnalysis\INodeWithRuntimeDeterminedDependencies.cs" />
    <Compile Include="..\..\Common\Compiler\DependencyAnalysis\IObjectDumper.cs" Link="Compiler\DependencyAnalysis\IObjectDumper.cs" />
    <Compile Include="..\..\Common\Compiler\DependencyAnalysis\ISortableNode.cs" Link="Compiler\DependencyAnalysis\ISortableNode.cs" />
    <Compile Include="..\..\Common\Compiler\DependencyAnalysis\ISymbolNode.cs" Link="Compiler\DependencyAnalysis\ISymbolNode.cs" />
    <Compile Include="..\..\Common\Compiler\DependencyAnalysis\ObjectDataBuilder.cs" Link="Compiler\DependencyAnalysis\ObjectDataBuilder.cs" />
    <Compile Include="..\..\Common\Compiler\DependencyAnalysis\ObjectNode.cs" Link="Compiler\DependencyAnalysis\ObjectNode.cs" />
    <Compile Include="..\..\Common\Compiler\DependencyAnalysis\ObjectNodeSection.cs" Link="Compiler\DependencyAnalysis\ObjectNodeSection.cs" />
    <Compile Include="..\..\Common\Compiler\DependencyAnalysis\Relocation.cs" Link="Compiler\DependencyAnalysis\Relocation.cs" />
    <Compile Include="..\..\Common\Compiler\DependencyAnalysis\MethodReadOnlyDataNode.cs" Link="Compiler\DependencyAnalysis\MethodReadOnlyDataNode.cs" />
    <Compile Include="..\..\Common\Compiler\DependencyAnalysis\ShadowConcreteMethodNode.cs" Link="Compiler\DependencyAnalysis\ShadowConcreteMethodNode.cs" />
    <Compile Include="..\..\Common\Compiler\DependencyAnalysis\SortableDependencyNode.cs" Link="Compiler\DependencyAnalysis\SortableDependencyNode.cs" />
    <Compile Include="..\..\Common\Compiler\DependencyAnalysis\Target_ARM64\AddrMode.cs" Link="Compiler\DependencyAnalysis\Target_ARM64\AddrMode.cs" />
    <Compile Include="..\..\Common\Compiler\DependencyAnalysis\Target_ARM64\ARM64Emitter.cs" Link="Compiler\DependencyAnalysis\Target_ARM64\ARM64Emitter.cs" />
    <Compile Include="..\..\Common\Compiler\DependencyAnalysis\Target_ARM64\Register.cs" Link="Compiler\DependencyAnalysis\Target_ARM64\Register.cs" />
    <Compile Include="..\..\Common\Compiler\DependencyAnalysis\Target_ARM64\TargetRegisterMap.cs" Link="Compiler\DependencyAnalysis\Target_ARM64\TargetRegisterMap.cs" />
    <Compile Include="..\..\Common\Compiler\DependencyAnalysis\Target_ARM\ARMEmitter.cs" Link="Compiler\DependencyAnalysis\Target_ARM\ARMEmitter.cs" />
    <Compile Include="..\..\Common\Compiler\DependencyAnalysis\Target_ARM\Register.cs" Link="Compiler\DependencyAnalysis\Target_ARM\Register.cs" />
    <Compile Include="..\..\Common\Compiler\DependencyAnalysis\Target_ARM\TargetRegisterMap.cs" Link="Compiler\DependencyAnalysis\Target_ARM\TargetRegisterMap.cs" />
    <Compile Include="..\..\Common\Compiler\DependencyAnalysis\Target_LoongArch64\AddrMode.cs" Link="Compiler\DependencyAnalysis\Target_LoongArch64\AddrMode.cs" />
    <Compile Include="..\..\Common\Compiler\DependencyAnalysis\Target_LoongArch64\LoongArch64Emitter.cs" Link="Compiler\DependencyAnalysis\Target_LoongArch64\LoongArch64Emitter.cs" />
    <Compile Include="..\..\Common\Compiler\DependencyAnalysis\Target_LoongArch64\Register.cs" Link="Compiler\DependencyAnalysis\Target_LoongArch64\Register.cs" />
    <Compile Include="..\..\Common\Compiler\DependencyAnalysis\Target_LoongArch64\TargetRegisterMap.cs" Link="Compiler\DependencyAnalysis\Target_LoongArch64\TargetRegisterMap.cs" />
    <Compile Include="..\..\Common\Compiler\DependencyAnalysis\Target_RiscV64\AddrMode.cs" Link="Compiler\DependencyAnalysis\Target_RiscV64\AddrMode.cs" />
    <Compile Include="..\..\Common\Compiler\DependencyAnalysis\Target_RiscV64\RiscV64Emitter.cs" Link="Compiler\DependencyAnalysis\Target_RiscV64\RiscV64Emitter.cs" />
    <Compile Include="..\..\Common\Compiler\DependencyAnalysis\Target_RiscV64\Register.cs" Link="Compiler\DependencyAnalysis\Target_RiscV64\Register.cs" />
    <Compile Include="..\..\Common\Compiler\DependencyAnalysis\Target_RiscV64\TargetRegisterMap.cs" Link="Compiler\DependencyAnalysis\Target_RiscV64\TargetRegisterMap.cs" />
    <Compile Include="..\..\Common\Compiler\DependencyAnalysis\Target_X64\AddrMode.cs" Link="Compiler\DependencyAnalysis\Target_X64\AddrMode.cs" />
    <Compile Include="..\..\Common\Compiler\DependencyAnalysis\Target_X64\Register.cs" Link="Compiler\DependencyAnalysis\Target_X64\Register.cs" />
    <Compile Include="..\..\Common\Compiler\DependencyAnalysis\Target_X64\TargetRegisterMap.cs" Link="Compiler\DependencyAnalysis\Target_X64\TargetRegisterMap.cs" />
    <Compile Include="..\..\Common\Compiler\DependencyAnalysis\Target_X64\X64Emitter.cs" Link="Compiler\DependencyAnalysis\Target_X64\X64Emitter.cs" />
    <Compile Include="..\..\Common\Compiler\DependencyAnalysis\Target_X86\AddrMode.cs" Link="Compiler\DependencyAnalysis\Target_X86\AddrMode.cs" />
    <Compile Include="..\..\Common\Compiler\DependencyAnalysis\Target_X86\Register.cs" Link="Compiler\DependencyAnalysis\Target_X86\Register.cs" />
    <Compile Include="..\..\Common\Compiler\DependencyAnalysis\Target_X86\TargetRegisterMap.cs" Link="Compiler\DependencyAnalysis\Target_X86\TargetRegisterMap.cs" />
    <Compile Include="..\..\Common\Compiler\DependencyAnalysis\Target_X86\X86Emitter.cs" Link="Compiler\DependencyAnalysis\Target_X86\X86Emitter.cs" />
    <Compile Include="..\..\Common\Compiler\DependencyTrackingLevel.cs" Link="Compiler\DependencyTrackingLevel.cs" />
    <Compile Include="..\..\Common\Compiler\DevirtualizationManager.cs" Link="Compiler\DevirtualizationManager.cs" />
    <Compile Include="..\..\Common\Compiler\DisplayNameHelpers.cs" Link="Compiler\DisplayNameHelpers.cs" />
    <Compile Include="..\..\Common\Compiler\FeatureSettings.cs" Link="Compiler\FeatureSettings.cs" />
    <Compile Include="..\..\Common\Compiler\HardwareIntrinsicHelpers.cs" Link="Compiler\HardwareIntrinsicHelpers.cs" />
    <Compile Include="..\..\Common\Compiler\ICompilationRootProvider.cs" Link="Compiler\ICompilationRootProvider.cs" />
    <Compile Include="..\..\Common\Compiler\InstructionSetSupport.cs" Link="Compiler\InstructionSetSupport.cs" />
    <Compile Include="..\..\Common\Compiler\Int128FieldLayoutAlgorithm.cs" Link="Compiler\Int128FieldLayoutAlgorithm.cs" />
    <Compile Include="..\..\Common\Compiler\InternalCompilerErrorException.cs" Link="Compiler\InternalCompilerErrorException.cs" />
    <Compile Include="..\..\Common\Compiler\MethodExtensions.cs" Link="Compiler\MethodExtensions.cs" />
    <Compile Include="..\..\Common\Compiler\NameMangler.cs" Link="Compiler\NameMangler.cs" />
    <Compile Include="..\..\Common\Compiler\ProcessLinkerXmlBase.cs" Link="Compiler\ProcessLinkerXmlBase.cs" />
    <Compile Include="..\..\Common\Compiler\PropertyPseudoDesc.cs" Link="Compiler\PropertyPseudoDesc.cs" />
    <Compile Include="..\..\Common\Compiler\EventPseudoDesc.cs" Link="Compiler\EventPseudoDesc.cs" />
    <Compile Include="..\..\Common\Compiler\PseudoDescExtensions.cs" Link="Compiler\PseudoDescExtensions.cs" />
    <Compile Include="..\..\Common\Compiler\SingleMethodRootProvider.cs" Link="Compiler\SingleMethodRootProvider.cs" />
    <Compile Include="..\..\Common\Compiler\TypeExtensions.cs" Link="Compiler\TypeExtensions.cs" />
    <Compile Include="..\..\Common\Compiler\TypePreserve.cs" Link="Compiler\TypePreserve.cs" />
    <Compile Include="..\..\Common\Compiler\VectorFieldLayoutAlgorithm.cs" Link="Compiler\VectorFieldLayoutAlgorithm.cs" />
    <Compile Include="..\..\Common\Compiler\Win32Resources\ResourceData.cs" Link="Compiler\Win32Resources\ResourceData.cs" />
    <Compile Include="..\..\Common\Compiler\Win32Resources\ResourceData.Reader.cs" Link="Compiler\Win32Resources\ResourceData.Reader.cs" />
    <Compile Include="..\..\Common\Compiler\Win32Resources\ResourceData.ResourcesDataModel.cs" Link="Compiler\Win32Resources\ResourceData.ResourcesDataModel.cs" />
    <Compile Include="..\..\Common\Compiler\Win32Resources\ResourceData.UpdateResourceDataModel.cs" Link="Compiler\Win32Resources\ResourceData.UpdateResourceDataModel.cs" />
    <Compile Include="..\..\Common\Compiler\Win32Resources\ResourceData.Win32Structs.cs" Link="Compiler\Win32Resources\ResourceData.Win32Structs.cs" />
    <Compile Include="..\..\Common\JitInterface\CorInfoTypes.VarInfo.cs" Link="JitInterface\CorInfoTypes.VarInfo.cs" />
    <Compile Include="..\..\Common\JitInterface\SystemVStructClassificator.cs" Link="JitInterface\SystemVStructClassificator.cs" />
    <Compile Include="..\..\Common\Internal\Runtime\RiscVLoongArch64FpStruct.cs" Link="Common\RiscVLoongArch64FpStruct.cs" />
    <Compile Include="..\..\Common\JitInterface\SwiftPhysicalLowering.cs" Link="JitInterface\SwiftPhysicalLowering.cs" />
    <Compile Include="..\..\Common\TypeSystem\Interop\InteropTypes.cs" Link="Interop\InteropTypes.cs" />
    <Compile Include="..\..\Common\TypeSystem\Interop\UnmanagedCallingConventions.cs" Link="Interop\UnmanagedCallingConventions.cs" />
    <Compile Include="..\..\Common\Compiler\ObjectWriter\Dwarf\DwarfHelper.cs" Link="Compiler\ObjectWriter\Dwarf\DwarfHelper.cs" />
    <Compile Include="..\..\Common\Compiler\ObjectWriter\Eabi\EabiAttributesBuilder.cs" Link="Compiler\ObjectWriter\Eabi\EabiAttributesBuilder.cs" />
    <Compile Include="..\..\Common\Compiler\ObjectWriter\Eabi\EabiNative.cs" Link="Compiler\ObjectWriter\Eabi\EabiNative.cs" />
    <Compile Include="..\..\Common\Compiler\ObjectWriter\ObjectWriter.cs" Link="Compiler\ObjectWriter\ObjectWriter.cs" />
    <Compile Include="..\..\Common\Compiler\ObjectWriter\ObjectWritingOptions.cs" Link="Compiler\ObjectWriter\ObjectWritingOptions.cs" />
    <Compile Include="..\..\Common\Compiler\ObjectWriter\OutputInfoBuilder.cs" Link="Compiler\ObjectWriter\OutputInfoBuilder.cs" />
    <Compile Include="..\..\Common\Compiler\ObjectWriter\MachNative.cs" Link="Compiler\ObjectWriter\MachNative.cs" />
    <Compile Include="..\..\Common\Compiler\ObjectWriter\MachObjectWriter.cs" Link="Compiler\ObjectWriter\MachObjectWriter.cs" />
    <Compile Include="..\..\Common\Compiler\ObjectWriter\ElfNative.cs" Link="Compiler\ObjectWriter\ElfNative.cs" />
    <Compile Include="..\..\Common\Compiler\ObjectWriter\ElfObjectWriter.cs" Link="Compiler\ObjectWriter\ElfObjectWriter.cs" />
    <Compile Include="..\..\Common\Compiler\ObjectWriter\UnixObjectWriter.cs" Link="Compiler\ObjectWriter\UnixObjectWriter.cs" />
    <Compile Include="..\..\Common\Compiler\ObjectWriter\CoffObjectWriter.cs" Link="Compiler\ObjectWriter\CoffObjectWriter.cs" />
    <Compile Include="..\..\Common\Compiler\ObjectWriter\PEObjectWriter.cs" Link="Compiler\ObjectWriter\PEObjectWriter.cs" />
    <Compile Include="..\..\Common\Compiler\ObjectWriter\PETargetExtensions.cs" Link="Compiler\ObjectWriter\PETargetExtensions.cs" />
    <Compile Include="..\..\Common\Compiler\ObjectWriter\SectionData.cs" Link="Compiler\ObjectWriter\SectionData.cs" />
    <Compile Include="..\..\Common\Compiler\ObjectWriter\SectionWriter.cs" Link="Compiler\ObjectWriter\SectionWriter.cs" />
    <Compile Include="..\..\Common\Compiler\ObjectWriter\StringTableBuilder.cs" Link="Compiler\ObjectWriter\StringTableBuilder.cs" />
    <Compile Include="..\..\Common\Compiler\ObjectWriter\TypeString.cs" Link="Compiler\ObjectWriter\TypeString.cs" />
    <Compile Include="..\ILCompiler.Reflection.ReadyToRun\PEReaderExtensions.cs" Link="Reflection\PEReaderExtensions.cs" />
    <Compile Include="$(ToolsProjectRoot)illink\src\ILLink.Shared\ClosedAttribute.cs" Link="ILLink.Shared\ClosedAttribute.cs" />
    <Compile Include="$(ToolsProjectRoot)illink\src\ILLink.Shared\DynamicallyAccessedMemberTypesEx.cs" Link="ILLink.Shared\DynamicallyAccessedMemberTypesEx.cs" />
    <Compile Include="$(ToolsProjectRoot)illink\src\ILLink.Shared\ParameterIndex.cs" Link="ILLink.Shared\ParameterIndex.cs" />
    <Compile Include="$(ToolsProjectRoot)illink\src\ILLink.Shared\TrimAnalysis\ReferenceKind.cs" Link="ILLink.Shared\TrimAnalysis\ReferenceKind.cs" />
    <Compile Include="$(ToolsProjectRoot)illink\src\ILLink.Shared\TypeSystemProxy\GenericParameterProxy.cs" Link="ILLink.Shared\TypeSystemProxy\GenericParameterProxy.cs" />
    <Compile Include="$(ToolsProjectRoot)illink\src\ILLink.Shared\TypeSystemProxy\IMemberProxy.cs" Link="ILLink.Shared\TypeSystemProxy\IMemberProxy.cs" />
    <Compile Include="$(ToolsProjectRoot)illink\src\ILLink.Shared\TypeSystemProxy\MethodProxy.cs" Link="ILLink.Shared\TypeSystemProxy\MethodProxy.cs" />
    <Compile Include="$(ToolsProjectRoot)illink\src\ILLink.Shared\TypeSystemProxy\ParameterCollection.cs" Link="ILLink.Shared\TypeSystemProxy\ParameterCollection.cs" />
    <Compile Include="$(ToolsProjectRoot)illink\src\ILLink.Shared\TypeSystemProxy\ParameterProxy.cs" Link="ILLink.Shared\TypeSystemProxy\ParameterProxy.cs" />
    <Compile Include="$(ToolsProjectRoot)illink\src\ILLink.Shared\TypeSystemProxy\TypeProxy.cs" Link="ILLink.Shared\TypeSystemProxy\TypeProxy.cs" />
    <Compile Include="$(ToolsProjectRoot)illink\src\ILLink.Shared\TypeSystemProxy\WellKnownType.cs" Link="ILLink.Shared\TypeSystemProxy\WellKnownType.cs" />
    <Compile Include="CodeGen\ReadyToRunContainerFormat.cs" />
    <Compile Include="Compiler\AssemblyExtensions.cs" />
    <Compile Include="Compiler\DependencyAnalysis\ReadyToRun\DeferredTillPhaseNode.cs" />
    <Compile Include="Compiler\DependencyAnalysis\ReadyToRun\EnclosingTypeMapNode.cs" />
    <Compile Include="Compiler\DependencyAnalysis\ReadyToRun\TypeGenericInfoMapNode.cs" />
    <Compile Include="Compiler\DependencyAnalysis\ReadyToRun\MethodIsGenericMapNode.cs" />
    <Compile Include="Compiler\DependencyAnalysis\ReadyToRun\ILBodyFixupSignature.cs" />
    <Compile Include="Compiler\DependencyAnalysis\ReadyToRun\ManifestAssemblyMvidHeaderNode.cs" />
    <Compile Include="Compiler\DependencyAnalysis\ReadyToRun\DelayLoadMethodCallThunkNodeRange.cs" />
    <Compile Include="Compiler\CallChainProfile.cs" />
    <Compile Include="Compiler\DependencyAnalysis\ReadyToRun\TypeValidationChecker.cs" />
    <Compile Include="Compiler\Logger.cs" />
    <Compile Include="Compiler\ReadyToRunVisibilityRootProvider.cs" />
    <Compile Include="Compiler\ReadyToRunProfilingRootProvider.cs" />
    <Compile Include="ObjectWriter\MapFileBuilder.cs" />
    <Compile Include="CodeGen\ReadyToRunObjectWriter.cs" />
    <Compile Include="Compiler\CompilationModuleGroup.ReadyToRun.cs" />
    <Compile Include="Compiler\CompositeImageSettings.cs" />
    <Compile Include="Compiler\CryptographicHashProvider.cs" />
    <Compile Include="Compiler\DependencyAnalysis\AllMethodsOnTypeNode.cs" />
    <Compile Include="Compiler\DependencyAnalysis\ArrayOfEmbeddedDataNode.cs" />
    <Compile Include="Compiler\DependencyAnalysis\ArrayOfEmbeddedPointersNode.cs" />
    <Compile Include="Compiler\DependencyAnalysis\EmbeddedObjectNode.cs" />
    <Compile Include="Compiler\DependencyAnalysis\EmbeddedPointerIndirectionNode.cs" />
    <Compile Include="Compiler\DependencyAnalysis\ReadyToRun\ArgIterator.cs" />
    <Compile Include="Compiler\DependencyAnalysis\ReadyToRun\AssemblyTableNode.cs" />
    <Compile Include="Compiler\DependencyAnalysis\ReadyToRun\AttributePresenceFilterNode.cs" />
    <Compile Include="Compiler\DependencyAnalysis\ReadyToRun\DebugDirectoryEntryNode.cs" />
    <Compile Include="Compiler\DependencyAnalysis\ReadyToRun\DebugDirectoryNode.cs" />
    <Compile Include="Compiler\DependencyAnalysis\ReadyToRun\CopiedFieldRvaNode.cs" />
    <Compile Include="Compiler\DependencyAnalysis\ReadyToRun\CopiedManagedResourcesNode.cs" />
    <Compile Include="Compiler\DependencyAnalysis\ReadyToRun\CopiedMetadataBlobNode.cs" />
    <Compile Include="Compiler\DependencyAnalysis\ReadyToRun\CopiedMethodILNode.cs" />
    <Compile Include="Compiler\DependencyAnalysis\ReadyToRun\CopiedCorHeaderNode.cs" />
    <Compile Include="Compiler\DependencyAnalysis\ReadyToRun\CopiedStrongNameSignatureNode.cs" />
    <Compile Include="Compiler\DependencyAnalysis\ReadyToRun\DelayLoadHelperMethodImport.cs" />
    <Compile Include="Compiler\DependencyAnalysis\ReadyToRun\ExceptionInfoLookupTableNode.cs" />
    <Compile Include="Compiler\DependencyAnalysis\ReadyToRunCodegenNodeFactory.cs" />
    <Compile Include="Compiler\DependencyAnalysis\ReadyToRun\ByteArrayComparer.cs" />
    <Compile Include="Compiler\DependencyAnalysis\ReadyToRun\CompilerIdentifierNode.cs" />
    <Compile Include="Compiler\DependencyAnalysis\ReadyToRun\DebugInfoTableNode.cs" />
    <Compile Include="Compiler\DependencyAnalysis\ReadyToRun\DelayLoadHelperImport.cs" />
    <Compile Include="Compiler\DependencyAnalysis\ReadyToRun\GCRefMapBuilder.cs" />
    <Compile Include="Compiler\DependencyAnalysis\ReadyToRun\GCRefMapNode.cs" />
    <Compile Include="Compiler\DependencyAnalysis\ReadyToRun\GenericLookupSignature.cs" />
    <Compile Include="Compiler\DependencyAnalysis\ReadyToRun\ImportThunk.cs" />
    <Compile Include="Compiler\DependencyAnalysis\ReadyToRun\DelegateCtorSignature.cs" />
    <Compile Include="Compiler\DependencyAnalysis\ReadyToRun\DevirtualizationManager.cs" />
    <Compile Include="Compiler\DependencyAnalysis\ReadyToRun\FieldFixupSignature.cs" />
    <Compile Include="Compiler\DependencyAnalysis\ReadyToRun\HeaderNode.cs" />
    <Compile Include="Compiler\DependencyAnalysis\ReadyToRun\ImportSectionNode.cs" />
    <Compile Include="Compiler\DependencyAnalysis\ReadyToRun\Import.cs" />
    <Compile Include="Compiler\DependencyAnalysis\ReadyToRun\ImportSectionsTableNode.cs" />
    <Compile Include="Compiler\DependencyAnalysis\ReadyToRun\InliningInfoNode.cs" />
    <Compile Include="Compiler\DependencyAnalysis\ReadyToRun\InstanceEntryPointTableNode.cs" />
    <Compile Include="Compiler\DependencyAnalysis\ReadyToRun\InstrumentationDataTableNode.cs" />
    <Compile Include="Compiler\DependencyAnalysis\ReadyToRun\OwnerCompositeExecutableNode.cs" />
    <Compile Include="Compiler\DependencyAnalysis\ReadyToRun\PrecodeMethodImport.cs" />
    <Compile Include="Compiler\DependencyAnalysis\ReadyToRun\DelayLoadMethodImport.cs" />
    <Compile Include="Compiler\DependencyAnalysis\ReadyToRun\ManifestMetadataTableNode.cs" />
    <Compile Include="Compiler\DependencyAnalysis\ReadyToRun\MethodColdCodeNode.cs" />
    <Compile Include="Compiler\DependencyAnalysis\ReadyToRun\MethodEntryPointTableNode.cs" />
    <Compile Include="Compiler\DependencyAnalysis\ReadyToRun\MethodFixupSignature.cs" />
    <Compile Include="Compiler\DependencyAnalysis\ReadyToRun\MethodGCInfoNode.cs" />
    <Compile Include="Compiler\DependencyAnalysis\ReadyToRun\MethodWithGCInfo.cs" />
    <Compile Include="Compiler\DependencyAnalysis\ReadyToRun\ModuleToken.cs" />
    <Compile Include="Compiler\DependencyAnalysis\ReadyToRun\ModuleTokenResolver.cs" />
    <Compile Include="Compiler\DependencyAnalysis\ReadyToRun\NewArrayFixupSignature.cs" />
    <Compile Include="Compiler\DependencyAnalysis\ReadyToRun\NewObjectFixupSignature.cs" />
    <Compile Include="Compiler\DependencyAnalysis\ReadyToRun\NibbleWriter.cs" />
    <Compile Include="Compiler\DependencyAnalysis\ReadyToRun\PrecodeHelperImport.cs" />
    <Compile Include="Compiler\DependencyAnalysis\ReadyToRun\ReadyToRunHelperSignature.cs" />
    <Compile Include="Compiler\DependencyAnalysis\ReadyToRun\ReadyToRunInstructionSetSupportSignature.cs" />
    <Compile Include="Compiler\DependencyAnalysis\ReadyToRun\RuntimeFunctionsGCInfoNode.cs" />
    <Compile Include="Compiler\DependencyAnalysis\ReadyToRun\RuntimeFunctionsTableNode.cs" />
    <Compile Include="Compiler\DependencyAnalysis\ReadyToRun\HotColdMapNode.cs" />
    <Compile Include="Compiler\DependencyAnalysis\ReadyToRun\Signature.cs" />
    <Compile Include="Compiler\DependencyAnalysis\ReadyToRun\SignatureBuilder.cs" />
    <Compile Include="Compiler\DependencyAnalysis\ReadyToRun\SignatureContext.cs" />
    <Compile Include="Compiler\DependencyAnalysis\ReadyToRun\SignatureEmbeddedPointerIndirectionNode.cs" />
    <Compile Include="Compiler\DependencyAnalysis\ReadyToRun\StringImport.cs" />
    <Compile Include="Compiler\DependencyAnalysis\ReadyToRun\StringImportSignature.cs" />
    <Compile Include="Compiler\DependencyAnalysis\ReadyToRun\Target_ARM64\ImportThunk.cs" />
    <Compile Include="Compiler\DependencyAnalysis\ReadyToRun\Target_ARM\ImportThunk.cs" />
    <Compile Include="Compiler\DependencyAnalysis\ReadyToRun\Target_LoongArch64\ImportThunk.cs" />
    <Compile Include="Compiler\DependencyAnalysis\ReadyToRun\Target_RiscV64\ImportThunk.cs" />
    <Compile Include="Compiler\DependencyAnalysis\ReadyToRun\Target_X64\ImportThunk.cs" />
    <Compile Include="Compiler\DependencyAnalysis\ReadyToRun\Target_X86\ImportThunk.cs" />
    <Compile Include="Compiler\DependencyAnalysis\ReadyToRun\TransitionBlock.cs" />
    <Compile Include="Compiler\DependencyAnalysis\ReadyToRun\TypeFixupSignature.cs" />
    <Compile Include="Compiler\DependencyAnalysis\ReadyToRun\TypesTableNode.cs" />
    <Compile Include="Compiler\DependencyAnalysis\ReadyToRun\VirtualResolutionFixupSignature.cs" />
    <Compile Include="Compiler\DependencyAnalysis\ReadyToRun\Win32ResourcesNode.cs" />
    <Compile Include="Compiler\DependencyAnalysis\ReadyToRunSymbolNodeFactory.cs" />
    <Compile Include="Compiler\DependencyAnalysis\TypeAndMethod.cs" />
    <Compile Include="Compiler\IRootingServiceProvider.cs" />
    <Compile Include="Compiler\ReadyToRunCompilationModuleGroupBase.cs" />
    <Compile Include="Compiler\PettisHansenSort\CallGraphNode.cs" />
    <Compile Include="Compiler\PettisHansenSort\DisjointSetForest.cs" />
    <Compile Include="Compiler\PettisHansenSort\PettisHansen.cs" />
    <Compile Include="Compiler\R2RTypeExtensions.cs" />
    <Compile Include="IBC\IBCDataModel.cs" />
    <Compile Include="IBC\IBCDataReader.cs" />
    <Compile Include="IBC\MIbcProfileParser.cs" />
    <Compile Include="IBC\ReaderExtensions.cs" />
    <Compile Include="Compiler\ProfileData.cs" />
    <Compile Include="Compiler\ProfileDataManager.cs" />
    <Compile Include="Compiler\VersionResilientHashCode.ReadyToRun.cs" />
    <Compile Include="$(LibrariesProjectRoot)\Common\src\Internal\VersionResilientHashCode.cs" />
    <Compile Include="..\..\Common\TypeSystem\Common\VersionResilientHashCode.TypeSystem.cs" />
    <Compile Include="Compiler\ReadyToRunLibraryRootProvider.cs" />
    <Compile Include="Compiler\ReadyToRunCompilerContext.cs" />
    <Compile Include="Compiler\ReadyToRunCodegenCompilation.cs" />
    <Compile Include="Compiler\ReadyToRunCodegenCompilationBuilder.cs" />
    <Compile Include="Compiler\FileLayoutOptimizer.cs" />
    <Compile Include="Compiler\ReadyToRunMetadataFieldLayoutAlgorithm.cs" />
    <Compile Include="Compiler\ReadyToRunSingleAssemblyCompilationModuleGroup.cs" />
    <Compile Include="Compiler\ReadyToRunStandaloneMethodMetadata.cs" />
    <Compile Include="Compiler\ReadyToRunTableManager.cs" />
    <Compile Include="Compiler\ReadyToRunXmlRootProvider.cs" />
    <Compile Include="IBC\IBCProfileData.cs" />
    <Compile Include="IBC\IBCProfileParser.cs" />
    <Compile Include="IL\Stubs\InstanceCalliHelperIntrinsics.cs" />
    <Compile Include="IL\Stubs\PInvokeILEmitter.cs" />
    <Compile Include="Interop\IL\Marshaller.ReadyToRun.cs" />
    <Compile Include="Compiler\PerfEventSource.cs" />
    <Compile Include="ObjectWriter\ProfileFileBuilder.cs" />
    <Compile Include="ObjectWriter\SymbolFileBuilder.cs" />
    <Compile Include="Compiler\RuntimeDeterminedTypeHelper.cs" />
    <Compile Include="Compiler\SingleMethodCompilationModuleGroup.cs" />
    <Compile Include="Compiler\NoMethodsCompilationModuleGroup.cs" />
    <Compile Include="Compiler\SystemObjectFieldLayoutAlgorithm.cs" />
    <Compile Include="IL\ReadyToRunILProvider.cs" />
    <Compile Include="JitInterface\CorInfoImpl.ReadyToRun.cs" />
<<<<<<< HEAD
    <Compile Include="JitInterface\UnboxingMethodDescFactory.cs" />
=======
    <Compile Include="ObjectWriter\SectionBuilder.cs" />
    <Compile Include="ObjectWriter\R2RPEBuilder.cs" />
    <Compile Include="ObjectWriter\RelocationHelper.cs" />
>>>>>>> 8c362f72
    <Compile Include="ObjectWriter\TargetExtensions.cs" />
    <Compile Include="TypeSystem\Mutable\MutableModule.cs" />
    <Compile Include="TypeSystem\Mutable\MutableModule.Sorting.cs" />
    <Compile Include="TypeSystem\Mutable\MutableModule.Symbols.cs" />
  </ItemGroup>

  <ItemGroup>
    <Compile Include="..\..\Common\Internal\Runtime\ModuleHeaders.cs">
      <Link>Common\ModuleHeaders.cs</Link>
    </Compile>
    <Compile Include="..\..\Common\Internal\Text\Utf8String.cs">
      <Link>Common\Utf8String.cs</Link>
    </Compile>
    <Compile Include="..\..\Common\Internal\Text\Utf8StringBuilder.cs">
      <Link>Common\Utf8StringBuilder.cs</Link>
    </Compile>
    <Compile Include="..\..\Common\System\Collections\Generic\ArrayBuilder.cs">
      <Link>Common\ArrayBuilder.cs</Link>
    </Compile>
    <Compile Include="..\..\Common\TypeSystem\IL\HelperExtensions.cs">
      <Link>IL\HelperExtensions.cs</Link>
    </Compile>
    <Compile Include="..\..\Common\JitInterface\JitTypeNameFormatter.cs">
      <Link>JitInterface\JitTypeNameFormatter.cs</Link>
    </Compile>
    <Compile Include="..\..\Common\JitInterface\CorInfoImpl_generated.cs">
      <Link>JitInterface\CorInfoImpl_generated.cs</Link>
    </Compile>
    <Compile Include="..\..\Common\JitInterface\CorInfoImpl.cs">
      <Link>JitInterface\CorInfoImpl.cs</Link>
    </Compile>
    <Compile Include="..\..\Common\JitInterface\CorInfoHelpFunc.cs">
      <Link>JitInterface\CorInfoHelpFunc.cs</Link>
    </Compile>
    <Compile Include="..\..\Common\JitInterface\CorInfoTypes.cs">
      <Link>JitInterface\CorInfoTypes.cs</Link>
    </Compile>
    <Compile Include="..\..\Common\JitInterface\CorInfoInstructionSet.cs">
      <Link>JitInterface\CorInfoInstructionSet.cs</Link>
    </Compile>
    <Compile Include="..\..\Common\JitInterface\IJitHashableOnly.cs">
      <Link>JitInterface\IJitHashableOnly.cs</Link>
    </Compile>
    <Compile Include="..\..\Common\JitInterface\JitConfigProvider.cs">
      <Link>JitInterface\JitConfigProvider.cs</Link>
    </Compile>
    <Compile Include="..\..\Common\JitInterface\UnboxingMethodDesc.cs">
      <Link>JitInterface\UnboxingMethodDesc.cs</Link>
    </Compile>
    <Compile Include="..\..\Common\JitInterface\UnboxingMethodDescFactory.cs">
      <Link>JitInterface\UnboxingMethodDescFactory.cs</Link>
    </Compile>
    <Compile Include="..\..\Common\JitInterface\AsyncMethodDesc.cs">
      <Link>JitInterface\AsyncMethodDesc.cs</Link>
    </Compile>
    <Compile Include="..\..\Common\JitInterface\AsyncMethodDescFactory.cs">
      <Link>JitInterface\AsyncMethodDesc.cs</Link>
    </Compile>
  </ItemGroup>

  <ItemGroup>
    <Folder Include="tools\aot\ilcompiler.readytorun\codegen\" />
  </ItemGroup>
</Project><|MERGE_RESOLUTION|>--- conflicted
+++ resolved
@@ -302,13 +302,6 @@
     <Compile Include="Compiler\SystemObjectFieldLayoutAlgorithm.cs" />
     <Compile Include="IL\ReadyToRunILProvider.cs" />
     <Compile Include="JitInterface\CorInfoImpl.ReadyToRun.cs" />
-<<<<<<< HEAD
-    <Compile Include="JitInterface\UnboxingMethodDescFactory.cs" />
-=======
-    <Compile Include="ObjectWriter\SectionBuilder.cs" />
-    <Compile Include="ObjectWriter\R2RPEBuilder.cs" />
-    <Compile Include="ObjectWriter\RelocationHelper.cs" />
->>>>>>> 8c362f72
     <Compile Include="ObjectWriter\TargetExtensions.cs" />
     <Compile Include="TypeSystem\Mutable\MutableModule.cs" />
     <Compile Include="TypeSystem\Mutable\MutableModule.Sorting.cs" />
