// Licensed to the .NET Foundation under one or more agreements.
// The .NET Foundation licenses this file to you under the MIT license.

using System;
using System.Collections.Concurrent;
using System.Collections.Generic;
using System.Diagnostics;
using System.Linq;

using ILCompiler.DependencyAnalysis.ReadyToRun;
using ILCompiler.DependencyAnalysisFramework;
using ILCompiler.Win32Resources;

using Internal.IL;
using Internal.JitInterface;
using Internal.TypeSystem;
using Internal.Text;
using Internal.TypeSystem.Ecma;
using Internal.CorConstants;
using Internal.ReadyToRunConstants;

namespace ILCompiler.DependencyAnalysis
{
    public struct NodeCache<TKey, TValue>
    {
        private Func<TKey, TValue> _creator;
        private ConcurrentDictionary<TKey, TValue> _cache;

        public NodeCache(Func<TKey, TValue> creator, IEqualityComparer<TKey> comparer)
        {
            _creator = creator;
            _cache = new ConcurrentDictionary<TKey, TValue>(comparer);
        }

        public NodeCache(Func<TKey, TValue> creator)
        {
            _creator = creator;
            _cache = new ConcurrentDictionary<TKey, TValue>();
        }

        public TValue GetOrAdd(TKey key)
        {
            return _cache.GetOrAdd(key, _creator);
        }
    }

    public enum TypeValidationRule
    {
        Automatic,
        AutomaticWithLogging,
        AlwaysValidate,
        SkipTypeValidation
    }

    public sealed class NodeFactoryOptimizationFlags
    {
        public bool OptimizeAsyncMethods;
        public TypeValidationRule TypeValidation;
        public int DeterminismStress;
        public bool PrintReproArgs;
    }

    // To make the code future compatible to the composite R2R story
    // do NOT attempt to pass and store _inputModule here
    public sealed class NodeFactory
    {
        private bool _markingComplete;

        public CompilerTypeSystemContext TypeSystemContext { get; }

        public TargetDetails Target { get; }

        public ReadyToRunCompilationModuleGroupBase CompilationModuleGroup { get; }

        public ProfileDataManager ProfileDataManager { get; }

        public NameMangler NameMangler { get; }

        public MetadataManager MetadataManager { get; }

        public CompositeImageSettings CompositeImageSettings { get; set; }

        public readonly NodeFactoryOptimizationFlags OptimizationFlags;

        public ulong ImageBase;

        List<ILBodyFixupSignature> _markedILBodyFixupSignatures = new List<ILBodyFixupSignature>();

        public bool MarkingComplete => _markingComplete;

        public void GenerateHotColdMap(DependencyAnalyzerBase<NodeFactory> dependencyGraph)
        {
            if (HotColdMap == null)
            {
                HotColdMap = new HotColdMapNode();
                Header.Add(Internal.Runtime.ReadyToRunSectionType.HotColdMap, HotColdMap, HotColdMap);
                dependencyGraph.AddRoot(HotColdMap, "HotColdMap is generated because there is cold code");
            }
        }

        public void SetMarkingComplete()
        {
            _markingComplete = true;
            ILCompiler.DependencyAnalysis.ReadyToRun.ILBodyFixupSignature.NotifyComplete(this, _markedILBodyFixupSignatures);
            _markedILBodyFixupSignatures = null;
        }

        public void AddMarkedILBodyFixupSignature(ILBodyFixupSignature sig)
        {
            _markedILBodyFixupSignatures.Add(sig);
        }

        private NodeCache<MethodDesc, MethodWithGCInfo> _localMethodCache;

        public MethodWithGCInfo CompiledMethodNode(MethodDesc method)
        {
            Debug.Assert(CompilationModuleGroup.ContainsMethodBody(method, false));
            Debug.Assert(method == method.GetCanonMethodTarget(CanonicalFormKind.Specific));
            return _localMethodCache.GetOrAdd(method);
        }

        private NodeCache<TypeDesc, AllMethodsOnTypeNode> _allMethodsOnType;

        public AllMethodsOnTypeNode AllMethodsOnType(TypeDesc type)
        {
            return _allMethodsOnType.GetOrAdd(type.ConvertToCanonForm(CanonicalFormKind.Specific));
        }

        private NodeCache<ReadyToRunGenericHelperKey, ISymbolNode> _genericReadyToRunHelpersFromDict;

        public ISymbolNode ReadyToRunHelperFromDictionaryLookup(ReadyToRunHelperId id, Object target, TypeSystemEntity dictionaryOwner)
        {
            return _genericReadyToRunHelpersFromDict.GetOrAdd(new ReadyToRunGenericHelperKey(id, target, dictionaryOwner));
        }

        private NodeCache<ReadyToRunGenericHelperKey, ISymbolNode> _genericReadyToRunHelpersFromType;

        public ISymbolNode ReadyToRunHelperFromTypeLookup(ReadyToRunHelperId id, Object target, TypeSystemEntity dictionaryOwner)
        {
            return _genericReadyToRunHelpersFromType.GetOrAdd(new ReadyToRunGenericHelperKey(id, target, dictionaryOwner));
        }

        private struct ReadyToRunGenericHelperKey : IEquatable<ReadyToRunGenericHelperKey>
        {
            public readonly object Target;
            public readonly TypeSystemEntity DictionaryOwner;
            public readonly ReadyToRunHelperId HelperId;

            public ReadyToRunGenericHelperKey(ReadyToRunHelperId helperId, object target, TypeSystemEntity dictionaryOwner)
            {
                HelperId = helperId;
                Target = target;
                DictionaryOwner = dictionaryOwner;
            }

            public bool Equals(ReadyToRunGenericHelperKey other)
                => HelperId == other.HelperId && DictionaryOwner == other.DictionaryOwner && Target.Equals(other.Target);
            public override bool Equals(object obj) => obj is ReadyToRunGenericHelperKey && Equals((ReadyToRunGenericHelperKey)obj);
            public override int GetHashCode()
            {
                int hashCode = (int)HelperId * 0x5498341 + 0x832424;
                hashCode = hashCode * 23 + Target.GetHashCode();
                hashCode = hashCode * 23 + DictionaryOwner.GetHashCode();
                return hashCode;
            }
        }

        private struct ModuleAndIntValueKey : IEquatable<ModuleAndIntValueKey>
        {
            public readonly int IntValue;
            public readonly EcmaModule Module;

            public ModuleAndIntValueKey(int integer, EcmaModule module)
            {
                IntValue = integer;
                Module = module;
            }

            public bool Equals(ModuleAndIntValueKey other) => IntValue == other.IntValue && ((Module == null && other.Module == null) || Module.Equals(other.Module));
            public override bool Equals(object obj) => obj is ModuleAndIntValueKey && Equals((ModuleAndIntValueKey)obj);
            public override int GetHashCode()
            {
                int hashCode = IntValue * 0x5498341 + 0x832424;
                if (Module == null)
                    return hashCode;
                return hashCode * 23 + Module.GetHashCode();
            }
        }

        public NodeFactory(
            CompilerTypeSystemContext context,
            ReadyToRunCompilationModuleGroupBase compilationModuleGroup,
            ProfileDataManager profileDataManager,
            NameMangler nameMangler,
            CopiedCorHeaderNode corHeaderNode,
            DebugDirectoryNode debugDirectoryNode,
            ResourceData win32Resources,
            ReadyToRunFlags flags,
            NodeFactoryOptimizationFlags nodeFactoryOptimizationFlags,
            ulong imageBase,
<<<<<<< HEAD
            EcmaModule associatedModule)
=======
            int genericCycleDepthCutoff,
            int genericCycleBreadthCutoff)
>>>>>>> 43905744
        {
            OptimizationFlags = nodeFactoryOptimizationFlags;
            TypeSystemContext = context;
            CompilationModuleGroup = compilationModuleGroup;
            ProfileDataManager = profileDataManager;
            Target = context.Target;
            NameMangler = nameMangler;
            MetadataManager = new ReadyToRunTableManager(context);
            CopiedCorHeaderNode = corHeaderNode;
            DebugDirectoryNode = debugDirectoryNode;
            Resolver = compilationModuleGroup.Resolver;

            Header = new GlobalHeaderNode(flags, associatedModule);
            ImageBase = imageBase;
            if (!win32Resources.IsEmpty)
                Win32ResourcesNode = new Win32ResourcesNode(win32Resources);

            if (CompilationModuleGroup.IsCompositeBuildMode)
            {
                // Create a null top-level signature context to force producing module overrides for all signaturess
                SignatureContext = new SignatureContext(null, Resolver);
            }
            else
            {
                SignatureContext = new SignatureContext(CompilationModuleGroup.CompilationModuleSet.Single(), Resolver);
            }

            CreateNodeCaches();

            if (genericCycleBreadthCutoff >= 0 || genericCycleDepthCutoff >= 0)
            {
                _genericCycleDetector = new LazyGenericsSupport.GenericCycleDetector(
                    depthCutoff: genericCycleDepthCutoff,
                    breadthCutoff: genericCycleBreadthCutoff);
            }
        }

        private void CreateNodeCaches()
        {
            _allMethodsOnType = new NodeCache<TypeDesc, AllMethodsOnTypeNode>(type =>
            {
                return new AllMethodsOnTypeNode(type);
            });

            _genericReadyToRunHelpersFromDict = new NodeCache<ReadyToRunGenericHelperKey, ISymbolNode>(helperKey =>
            {
                return new DelayLoadHelperImport(
                    this,
                    HelperImports,
                    GetGenericStaticHelper(helperKey.HelperId),
                    TypeSignature(
                        ReadyToRunFixupKind.Invalid,
                        (TypeDesc)helperKey.Target));
            });

            _genericReadyToRunHelpersFromType = new NodeCache<ReadyToRunGenericHelperKey, ISymbolNode>(helperKey =>
            {
                return new DelayLoadHelperImport(
                    this,
                    HelperImports,
                    GetGenericStaticHelper(helperKey.HelperId),
                    TypeSignature(
                        ReadyToRunFixupKind.Invalid,
                        (TypeDesc)helperKey.Target));
            });

            _constructedHelpers = new NodeCache<ReadyToRunHelper, Import>(helperId =>
            {
                return new Import(EagerImports, new ReadyToRunHelperSignature(helperId));
            });

            _importThunks = new NodeCache<ImportThunkKey, ImportThunk>(key =>
            {
                return new ImportThunk(this, key.Helper, key.ContainingImportSection, key.UseVirtualCall, key.UseJumpableStub);
            });

            _importMethods = new NodeCache<TypeAndMethod, IMethodNode>(CreateMethodEntrypoint);

            _localMethodCache = new NodeCache<MethodDesc, MethodWithGCInfo>(key =>
            {
                return new MethodWithGCInfo(key);
            });

            _methodSignatures = new NodeCache<MethodFixupKey, MethodFixupSignature>(key =>
            {
                return new MethodFixupSignature(
                    key.FixupKind,
                    key.TypeAndMethod.Method,
                    key.TypeAndMethod.IsInstantiatingStub
                );
            });

            _typeSignatures = new NodeCache<TypeFixupKey, TypeFixupSignature>(key =>
            {
                return new TypeFixupSignature(key.FixupKind, key.TypeDesc);
            });

            _virtualResolutionSignatures = new NodeCache<VirtualResolutionFixupSignatureFixupKey, VirtualResolutionFixupSignature>(key =>
            {
                return new ReadyToRun.VirtualResolutionFixupSignature(key.FixupKind, key.DeclMethod, key.ImplType, key.ImplMethod);
            });

            _dynamicHelperCellCache = new NodeCache<DynamicHelperCellKey, ISymbolNode>(key =>
            {
                return new DelayLoadHelperMethodImport(
                    this,
                    DispatchImports,
                    ReadyToRunHelper.DelayLoad_Helper_Obj,
                    key.Method,
                    useVirtualCall: false,
                    useInstantiatingStub: true,
                    MethodSignature(
                        ReadyToRunFixupKind.VirtualEntry,
                        key.Method,
                        isInstantiatingStub: key.IsInstantiatingStub));
            });

            _copiedCorHeaders = new NodeCache<EcmaModule, CopiedCorHeaderNode>(module =>
            {
                return new CopiedCorHeaderNode(module);
            });

            _debugDirectoryEntries = new NodeCache<ModuleAndIntValueKey, DebugDirectoryEntryNode>(key =>
            {
                    return new CopiedDebugDirectoryEntryNode(key.Module, key.IntValue);
            });

            _copiedMetadataBlobs = new NodeCache<EcmaModule, CopiedMetadataBlobNode>(module =>
            {
                return new CopiedMetadataBlobNode(module);
            });

            _copiedMethodIL = new NodeCache<MethodDesc, CopiedMethodILNode>(method =>
            {
                return new CopiedMethodILNode((EcmaMethod)method);
            });

            _copiedFieldRvas = new NodeCache<ModuleAndIntValueKey, CopiedFieldRvaNode>(key =>
            {
                return new CopiedFieldRvaNode(key.Module, key.IntValue);
            });

            _copiedStrongNameSignatures = new NodeCache<EcmaModule, CopiedStrongNameSignatureNode>(module =>
            {
                return new CopiedStrongNameSignatureNode(module);
            });

            _copiedManagedResources = new NodeCache<EcmaModule, CopiedManagedResourcesNode>(module =>
            {
                return new CopiedManagedResourcesNode(module);
            });
        }

        public int CompilationCurrentPhase { get; private set; }

        public SignatureContext SignatureContext;

        public ModuleTokenResolver Resolver;

        public CopiedCorHeaderNode CopiedCorHeaderNode;

        public DebugDirectoryNode DebugDirectoryNode;

        public Win32ResourcesNode Win32ResourcesNode;

        public GlobalHeaderNode Header;

        public RuntimeFunctionsTableNode RuntimeFunctionsTable;

        public HotColdMapNode HotColdMap;

        public RuntimeFunctionsGCInfoNode RuntimeFunctionsGCInfo;

        public DelayLoadMethodCallThunkNodeRange DelayLoadMethodCallThunks;

        public InstanceEntryPointTableNode InstanceEntryPointTable;

        public ManifestMetadataTableNode ManifestMetadataTable;

        public ImportSectionsTableNode ImportSectionsTable;

        public InstrumentationDataTableNode InstrumentationDataTable;
        public InliningInfoNode CrossModuleInlningInfo;

        public Import ModuleImport;

        public ISymbolNode PersonalityRoutine;

        public ISymbolNode FilterFuncletPersonalityRoutine;

        public DebugInfoTableNode DebugInfoTable;

        public ImportSectionNode EagerImports;

        public ImportSectionNode MethodImports;

        public ImportSectionNode DispatchImports;

        public ImportSectionNode StringImports;

        public ImportSectionNode HelperImports;

        public ImportSectionNode PrecodeImports;

        public ImportSectionNode ILBodyPrecodeImports;

        private NodeCache<ReadyToRunHelper, Import> _constructedHelpers;

        private LazyGenericsSupport.GenericCycleDetector _genericCycleDetector;

        public Import GetReadyToRunHelperCell(ReadyToRunHelper helperId)
        {
            return _constructedHelpers.GetOrAdd(helperId);
        }

        private NodeCache<TypeAndMethod, IMethodNode> _importMethods;

        private IMethodNode CreateMethodEntrypoint(TypeAndMethod key)
        {
            MethodWithToken method = key.Method;
            bool isInstantiatingStub = key.IsInstantiatingStub;
            bool isPrecodeImportRequired = key.IsPrecodeImportRequired;
            MethodDesc compilableMethod = method.Method.GetCanonMethodTarget(CanonicalFormKind.Specific);
            MethodWithGCInfo methodWithGCInfo = null;

            if (CompilationModuleGroup.ContainsMethodBody(compilableMethod, false))
            {
                methodWithGCInfo = CompiledMethodNode(compilableMethod);
            }

            if (isPrecodeImportRequired)
            {
                Debug.Assert(!key.IsJumpableImportRequired);
                return new PrecodeMethodImport(
                    this,
                    ReadyToRunFixupKind.MethodEntry,
                    method,
                    methodWithGCInfo,
                    isInstantiatingStub);
            }
            else
            {
                return new DelayLoadMethodImport(
                    this,
                    ReadyToRunFixupKind.MethodEntry,
                    method,
                    methodWithGCInfo,
                    isInstantiatingStub,
                    isJump: key.IsJumpableImportRequired);
            }
        }

        public IMethodNode MethodEntrypoint(MethodWithToken method, bool isInstantiatingStub, bool isPrecodeImportRequired, bool isJumpableImportRequired)
        {
            Debug.Assert(!isJumpableImportRequired || !isPrecodeImportRequired);
            TypeAndMethod key = new TypeAndMethod(method.ConstrainedType, method, isInstantiatingStub, isPrecodeImportRequired, isJumpableImportRequired);
            return _importMethods.GetOrAdd(key);
        }

        public IEnumerable<MethodWithGCInfo> EnumerateCompiledMethods()
        {
            return EnumerateCompiledMethods(null, CompiledMethodCategory.All);
        }

        public IEnumerable<MethodWithGCInfo> EnumerateCompiledMethods(EcmaModule moduleToEnumerate, CompiledMethodCategory methodCategory)
        {
            foreach (IMethodNode methodNode in MetadataManager.GetCompiledMethods(moduleToEnumerate, methodCategory))
            {
                MethodDesc method = methodNode.Method;
                MethodWithGCInfo methodCodeNode = methodNode as MethodWithGCInfo;
#if DEBUG
                if (!methodCodeNode.IsEmpty || CompilationModuleGroup.VersionsWithMethodBody(method))
                {
                    EcmaModule module = ((EcmaMethod)method.GetTypicalMethodDefinition()).Module;
                    ModuleToken moduleToken = Resolver.GetModuleTokenForMethod(method, allowDynamicallyCreatedReference: true, throwIfNotFound: true);

                    IMethodNode methodNodeDebug = MethodEntrypoint(new MethodWithToken(method, moduleToken, constrainedType: null, unboxing: false, context: null), false, false, false);
                    MethodWithGCInfo methodCodeNodeDebug = methodNodeDebug as MethodWithGCInfo;
                    if (methodCodeNodeDebug == null && methodNodeDebug is DelayLoadMethodImport DelayLoadMethodImport)
                    {
                        methodCodeNodeDebug = DelayLoadMethodImport.MethodCodeNode;
                    }
                    if (methodCodeNodeDebug == null && methodNodeDebug is PrecodeMethodImport precodeMethodImport)
                    {
                        methodCodeNodeDebug = precodeMethodImport.MethodCodeNode;
                    }
                    Debug.Assert(methodCodeNodeDebug == methodCodeNode);
                }
#endif

                if (methodCodeNode != null && !methodCodeNode.IsEmpty)
                {
                    yield return methodCodeNode;
                }
            }
        }

        private struct MethodFixupKey : IEquatable<MethodFixupKey>
        {
            public readonly ReadyToRunFixupKind FixupKind;
            public readonly TypeAndMethod TypeAndMethod;

            public MethodFixupKey(ReadyToRunFixupKind fixupKind, TypeAndMethod typeAndMethod)
            {
                FixupKind = fixupKind;
                TypeAndMethod = typeAndMethod;
            }

            public bool Equals(MethodFixupKey other)
            {
                return FixupKind == other.FixupKind && TypeAndMethod.Equals(other.TypeAndMethod);
            }

            public override bool Equals(object obj)
            {
                return obj is MethodFixupKey other && Equals(other);
            }

            public override int GetHashCode()
            {
                return FixupKind.GetHashCode() ^ TypeAndMethod.GetHashCode();
            }
        }

        private NodeCache<MethodFixupKey, MethodFixupSignature> _methodSignatures;

        public MethodFixupSignature MethodSignature(
            ReadyToRunFixupKind fixupKind,
            MethodWithToken method,
            bool isInstantiatingStub)
        {
            TypeAndMethod key = new TypeAndMethod(method.ConstrainedType, method, isInstantiatingStub, false, false);
            return _methodSignatures.GetOrAdd(new MethodFixupKey(fixupKind, key));
        }

        private struct TypeFixupKey : IEquatable<TypeFixupKey>
        {
            public readonly ReadyToRunFixupKind FixupKind;
            public readonly TypeDesc TypeDesc;

            public TypeFixupKey(ReadyToRunFixupKind fixupKind, TypeDesc typeDesc)
            {
                FixupKind = fixupKind;
                TypeDesc = typeDesc;
            }

            public bool Equals(TypeFixupKey other)
            {
                return FixupKind == other.FixupKind && TypeDesc == other.TypeDesc;
            }

            public override bool Equals(object obj)
            {
                return obj is TypeFixupKey other && Equals(other);
            }

            public override int GetHashCode()
            {
                return FixupKind.GetHashCode() ^ (31 * TypeDesc.GetHashCode());
            }
        }

        private NodeCache<TypeFixupKey, TypeFixupSignature> _typeSignatures;

        public TypeFixupSignature TypeSignature(ReadyToRunFixupKind fixupKind, TypeDesc typeDesc)
        {
            TypeFixupKey fixupKey = new TypeFixupKey(fixupKind, typeDesc);
            return _typeSignatures.GetOrAdd(fixupKey);
        }

        private struct VirtualResolutionFixupSignatureFixupKey : IEquatable<VirtualResolutionFixupSignatureFixupKey>
        {
            public readonly ReadyToRunFixupKind FixupKind;
            public readonly MethodWithToken DeclMethod;
            public readonly TypeDesc ImplType;
            public readonly MethodWithToken ImplMethod;

            public VirtualResolutionFixupSignatureFixupKey(ReadyToRunFixupKind fixupKind, MethodWithToken declMethod, TypeDesc implType, MethodWithToken implMethod)
            {
                FixupKind = fixupKind;
                DeclMethod = declMethod;
                ImplType = implType;
                ImplMethod = implMethod;
            }

            public bool Equals(VirtualResolutionFixupSignatureFixupKey other)
            {
                return FixupKind == other.FixupKind && DeclMethod.Equals(other.DeclMethod) && ImplType == other.ImplType &&
                    ((ImplMethod == null && other.ImplMethod == null) || (ImplMethod != null && ImplMethod.Equals(other.ImplMethod)));
            }

            public override bool Equals(object obj)
            {
                return obj is VirtualResolutionFixupSignatureFixupKey other && Equals(other);
            }

            public override int GetHashCode()
            {
                if (ImplMethod != null)
                    return HashCode.Combine(FixupKind, DeclMethod, ImplType, ImplMethod);
                else
                    return HashCode.Combine(FixupKind, DeclMethod, ImplType);
            }

            public override string ToString() => $"'{FixupKind}' '{DeclMethod}' on '{ImplType}' results in '{(ImplMethod != null ? ImplMethod.ToString() : "null")}'";
        }

        private NodeCache<VirtualResolutionFixupSignatureFixupKey, VirtualResolutionFixupSignature> _virtualResolutionSignatures;

        public VirtualResolutionFixupSignature VirtualResolutionFixupSignature(ReadyToRunFixupKind fixupKind, MethodWithToken declMethod, TypeDesc implType, MethodWithToken implMethod)
        {
            return _virtualResolutionSignatures.GetOrAdd(new VirtualResolutionFixupSignatureFixupKey(fixupKind, declMethod, implType, implMethod));
        }

        private struct ILBodyFixupSignatureFixupKey : IEquatable<ILBodyFixupSignatureFixupKey>
        {
            public readonly ReadyToRunFixupKind FixupKind;
            public readonly EcmaMethod Method;

            public ILBodyFixupSignatureFixupKey(ReadyToRunFixupKind fixupKind, EcmaMethod method)
            {
                FixupKind = fixupKind;
                Method = method;
            }
            public bool Equals(ILBodyFixupSignatureFixupKey other) => FixupKind == other.FixupKind && Method.Equals(other.Method);
            public override bool Equals(object obj) => obj is ILBodyFixupSignatureFixupKey other && Equals(other);
            public override int GetHashCode() => HashCode.Combine(FixupKind, Method);
            public override string ToString() => $"'{FixupKind}' '{Method}'";
        }

        private NodeCache<ILBodyFixupSignatureFixupKey, ILBodyFixupSignature> _ilBodySignatures =
            new NodeCache<ILBodyFixupSignatureFixupKey, ILBodyFixupSignature>((key) => new ILBodyFixupSignature(key.FixupKind, key.Method));

        public ILBodyFixupSignature ILBodyFixupSignature(ReadyToRunFixupKind fixupKind, EcmaMethod method)
        {
            return _ilBodySignatures.GetOrAdd(new ILBodyFixupSignatureFixupKey(fixupKind, method));
        }

        private struct ImportThunkKey : IEquatable<ImportThunkKey>
        {
            public readonly ReadyToRunHelper Helper;
            public readonly ImportSectionNode ContainingImportSection;
            public readonly bool UseVirtualCall;
            public readonly bool UseJumpableStub;

            public ImportThunkKey(ReadyToRunHelper helper, ImportSectionNode containingImportSection, bool useVirtualCall, bool useJumpableStub)
            {
                Helper = helper;
                ContainingImportSection = containingImportSection;
                UseVirtualCall = useVirtualCall;
                UseJumpableStub = useJumpableStub;
            }

            public bool Equals(ImportThunkKey other)
            {
                return Helper == other.Helper &&
                    ContainingImportSection == other.ContainingImportSection &&
                    UseVirtualCall == other.UseVirtualCall &&
                    UseJumpableStub == other.UseJumpableStub;
            }

            public override bool Equals(object obj)
            {
                return obj is ImportThunkKey other && Equals(other);
            }

            public override int GetHashCode()
            {
                return unchecked(31 * Helper.GetHashCode() +
                    31 * ContainingImportSection.GetHashCode() +
                    31 * UseVirtualCall.GetHashCode() +
                    31 * UseJumpableStub.GetHashCode());
            }
        }

        private NodeCache<ImportThunkKey, ImportThunk> _importThunks;

        public ImportThunk ImportThunk(ReadyToRunHelper helper, ImportSectionNode containingImportSection, bool useVirtualCall, bool useJumpableStub)
        {
            ImportThunkKey thunkKey = new ImportThunkKey(helper, containingImportSection, useVirtualCall, useJumpableStub);
            return _importThunks.GetOrAdd(thunkKey);
        }

        public void AttachToDependencyGraph(DependencyAnalyzerBase<NodeFactory> graph, ILProvider ilProvider)
        {
            graph.ComputingDependencyPhaseChange += Graph_ComputingDependencyPhaseChange;

            var compilerIdentifierNode = new CompilerIdentifierNode(Target);
            Header.Add(Internal.Runtime.ReadyToRunSectionType.CompilerIdentifier, compilerIdentifierNode, compilerIdentifierNode);

            RuntimeFunctionsTable = new RuntimeFunctionsTableNode(this);
            Header.Add(Internal.Runtime.ReadyToRunSectionType.RuntimeFunctions, RuntimeFunctionsTable, RuntimeFunctionsTable);

            RuntimeFunctionsGCInfo = new RuntimeFunctionsGCInfoNode();
            graph.AddRoot(RuntimeFunctionsGCInfo, "GC info is always generated");

            DelayLoadMethodCallThunks = new DelayLoadMethodCallThunkNodeRange();
            Header.Add(Internal.Runtime.ReadyToRunSectionType.DelayLoadMethodCallThunks, DelayLoadMethodCallThunks, DelayLoadMethodCallThunks);

            ExceptionInfoLookupTableNode exceptionInfoLookupTableNode = new ExceptionInfoLookupTableNode(this);
            Header.Add(Internal.Runtime.ReadyToRunSectionType.ExceptionInfo, exceptionInfoLookupTableNode, exceptionInfoLookupTableNode);
            graph.AddRoot(exceptionInfoLookupTableNode, "ExceptionInfoLookupTable is always generated");

            ManifestMetadataTable = new ManifestMetadataTableNode(this);
            Header.Add(Internal.Runtime.ReadyToRunSectionType.ManifestMetadata, ManifestMetadataTable, ManifestMetadataTable);
            Resolver.SetModuleIndexLookup(ManifestMetadataTable.ModuleToIndex);
            ((ReadyToRunILProvider)ilProvider).InitManifestMutableModule(ManifestMetadataTable._mutableModule);
            Resolver.InitManifestMutableModule(ManifestMetadataTable._mutableModule);

            ManifestAssemblyMvidHeaderNode mvidTableNode = new ManifestAssemblyMvidHeaderNode(ManifestMetadataTable);
            Header.Add(Internal.Runtime.ReadyToRunSectionType.ManifestAssemblyMvids, mvidTableNode, mvidTableNode);

            AssemblyTableNode assemblyTable = null;

            if (CompilationModuleGroup.IsCompositeBuildMode)
            {
                assemblyTable = new AssemblyTableNode();
                Header.Add(Internal.Runtime.ReadyToRunSectionType.ComponentAssemblies, assemblyTable, assemblyTable);
            }

            // Generate per assembly header tables
            int assemblyIndex = -1;
            foreach (EcmaModule inputModule in CompilationModuleGroup.CompilationModuleSet)
            {
                assemblyIndex++;
                HeaderNode tableHeader = Header;
                if (assemblyTable != null)
                {
                    AssemblyHeaderNode perAssemblyHeader = new AssemblyHeaderNode(ReadyToRunFlags.READYTORUN_FLAG_Component, assemblyIndex);
                    assemblyTable.Add(perAssemblyHeader);
                    tableHeader = perAssemblyHeader;
                }

                MethodEntryPointTableNode methodEntryPointTable = new MethodEntryPointTableNode(inputModule);
                tableHeader.Add(Internal.Runtime.ReadyToRunSectionType.MethodDefEntryPoints, methodEntryPointTable, methodEntryPointTable);

                TypesTableNode typesTable = new TypesTableNode(inputModule);
                tableHeader.Add(Internal.Runtime.ReadyToRunSectionType.AvailableTypes, typesTable, typesTable);

                if (CompilationModuleGroup.IsCompositeBuildMode)
                {
                    InliningInfoNode inliningInfoTable = new InliningInfoNode(inputModule, InliningInfoNode.InfoType.InliningInfo2);
                    tableHeader.Add(Internal.Runtime.ReadyToRunSectionType.InliningInfo2, inliningInfoTable, inliningInfoTable);
                }

                // Core library attributes are checked FAR more often than other dlls
                // attributes, so produce a highly efficient table for determining if they are
                // present. Other assemblies *MAY* benefit from this feature, but it doesn't show
                // as useful at this time.
                if (inputModule == TypeSystemContext.SystemModule)
                {
                    AttributePresenceFilterNode attributePresenceTable = new AttributePresenceFilterNode(inputModule);
                    tableHeader.Add(Internal.Runtime.ReadyToRunSectionType.AttributePresence, attributePresenceTable, attributePresenceTable);
                }

                if (EnclosingTypeMapNode.IsSupported(inputModule.MetadataReader))
                {
                    var node = new EnclosingTypeMapNode(inputModule);
                    tableHeader.Add(Internal.Runtime.ReadyToRunSectionType.EnclosingTypeMap, node, node);
                }

                if (TypeGenericInfoMapNode.IsSupported(inputModule.MetadataReader))
                {
                    var node = new TypeGenericInfoMapNode(inputModule);
                    tableHeader.Add(Internal.Runtime.ReadyToRunSectionType.TypeGenericInfoMap, node, node);
                }

                if (MethodIsGenericMapNode.IsSupported(inputModule.MetadataReader))
                {
                    var node = new MethodIsGenericMapNode(inputModule);
                    tableHeader.Add(Internal.Runtime.ReadyToRunSectionType.MethodIsGenericMap, node, node);
                }
            }

            InliningInfoNode crossModuleInliningInfoTable = new InliningInfoNode(null, 
                CompilationModuleGroup.IsCompositeBuildMode ? InliningInfoNode.InfoType.CrossModuleInliningForCrossModuleDataOnly : InliningInfoNode.InfoType.CrossModuleAllMethods);
            Header.Add(Internal.Runtime.ReadyToRunSectionType.CrossModuleInlineInfo, crossModuleInliningInfoTable, crossModuleInliningInfoTable);
            this.CrossModuleInlningInfo = crossModuleInliningInfoTable;

            InstanceEntryPointTable = new InstanceEntryPointTableNode(this);
            Header.Add(Internal.Runtime.ReadyToRunSectionType.InstanceMethodEntryPoints, InstanceEntryPointTable, InstanceEntryPointTable);

            ImportSectionsTable = new ImportSectionsTableNode(this);
            Header.Add(Internal.Runtime.ReadyToRunSectionType.ImportSections, ImportSectionsTable, ImportSectionsTable);

            DebugInfoTable = new DebugInfoTableNode();
            Header.Add(Internal.Runtime.ReadyToRunSectionType.DebugInfo, DebugInfoTable, DebugInfoTable);

            EagerImports = new ImportSectionNode(
                "EagerImports",
                ReadyToRunImportSectionType.Unknown,
                ReadyToRunImportSectionFlags.Eager,
                (byte)Target.PointerSize,
                emitPrecode: false,
                emitGCRefMap: false);
            ImportSectionsTable.AddEmbeddedObject(EagerImports);

            // All ready-to-run images have a module import helper which gets patched by the runtime on image load
            ModuleImport = new Import(EagerImports, new ReadyToRunHelperSignature(
                ReadyToRunHelper.Module));
            graph.AddRoot(ModuleImport, "Module import is required by the R2R format spec");

            if (Target.Architecture != TargetArchitecture.X86)
            {
                Import personalityRoutineImport = new Import(EagerImports, new ReadyToRunHelperSignature(
                    ReadyToRunHelper.PersonalityRoutine));
                PersonalityRoutine = new ImportThunk(this,
                    ReadyToRunHelper.PersonalityRoutine, EagerImports, useVirtualCall: false, useJumpableStub: false);
                graph.AddRoot(PersonalityRoutine, "Personality routine is faster to root early rather than referencing it from each unwind info");

                Import filterFuncletPersonalityRoutineImport = new Import(EagerImports, new ReadyToRunHelperSignature(
                    ReadyToRunHelper.PersonalityRoutineFilterFunclet));
                FilterFuncletPersonalityRoutine = new ImportThunk(this,
                    ReadyToRunHelper.PersonalityRoutineFilterFunclet, EagerImports, useVirtualCall: false, useJumpableStub: false);
                graph.AddRoot(FilterFuncletPersonalityRoutine, "Filter funclet personality routine is faster to root early rather than referencing it from each unwind info");
            }

            if ((ProfileDataManager != null) && (ProfileDataManager.EmbedPgoDataInR2RImage))
            {
                // Profile instrumentation data attaches here

                bool HasAnyProfileDataForInput()
                {
                    foreach (EcmaModule inputModule in CompilationModuleGroup.CompilationModuleSet)
                    {
                        foreach (MethodDesc method in ProfileDataManager.GetInputProfileDataMethodsForModule(inputModule))
                        {
                            if (ProfileDataManager[method].SchemaData != null)
                            {
                                return true;
                            }
                        }
                    }

                    return false;
                }

                if (ProfileDataManager.SynthesizeRandomPgoData || HasAnyProfileDataForInput())
                {
                    InstrumentationDataTable = new InstrumentationDataTableNode(this, ProfileDataManager);
                    Header.Add(Internal.Runtime.ReadyToRunSectionType.PgoInstrumentationData, InstrumentationDataTable, InstrumentationDataTable);
                }
            }

            ILBodyPrecodeImports = new ImportSectionNode(
                "A_ILBodyPrecodeImports",
                ReadyToRunImportSectionType.Unknown,
                ReadyToRunImportSectionFlags.None,
                (byte)Target.PointerSize,
                emitPrecode: true,
                emitGCRefMap: false);
            ImportSectionsTable.AddEmbeddedObject(ILBodyPrecodeImports);

            MethodImports = new ImportSectionNode(
                "MethodImports",
                ReadyToRunImportSectionType.StubDispatch,
                ReadyToRunImportSectionFlags.PCode,
                (byte)Target.PointerSize,
                emitPrecode: false,
                emitGCRefMap: true);
            ImportSectionsTable.AddEmbeddedObject(MethodImports);

            DispatchImports = new ImportSectionNode(
                "DispatchImports",
                ReadyToRunImportSectionType.StubDispatch,
                ReadyToRunImportSectionFlags.PCode,
                (byte)Target.PointerSize,
                emitPrecode: false,
                emitGCRefMap: true);
            ImportSectionsTable.AddEmbeddedObject(DispatchImports);

            HelperImports = new ImportSectionNode(
                "HelperImports",
                ReadyToRunImportSectionType.Unknown,
                ReadyToRunImportSectionFlags.PCode,
                (byte)Target.PointerSize,
                emitPrecode: false,
                emitGCRefMap: false);
            ImportSectionsTable.AddEmbeddedObject(HelperImports);

            PrecodeImports = new ImportSectionNode(
                "PrecodeImports",
                ReadyToRunImportSectionType.Unknown,
                ReadyToRunImportSectionFlags.PCode,
                (byte)Target.PointerSize,
                emitPrecode: true,
                emitGCRefMap: false);
            ImportSectionsTable.AddEmbeddedObject(PrecodeImports);

            StringImports = new ImportSectionNode(
                "StringImports",
                ReadyToRunImportSectionType.StringHandle,
                ReadyToRunImportSectionFlags.None,
                (byte)Target.PointerSize,
                emitPrecode: true,
                emitGCRefMap: false);
            ImportSectionsTable.AddEmbeddedObject(StringImports);

            graph.AddRoot(ImportSectionsTable, "Import sections table is always generated");
            graph.AddRoot(ModuleImport, "Module import is always generated");
            graph.AddRoot(EagerImports, "Eager imports are always generated");
            graph.AddRoot(MethodImports, "Method imports are always generated");
            graph.AddRoot(DispatchImports, "Dispatch imports are always generated");
            graph.AddRoot(HelperImports, "Helper imports are always generated");
            graph.AddRoot(PrecodeImports, "Precode helper imports are always generated");
            graph.AddRoot(ILBodyPrecodeImports, "IL body precode imports are always generated");
            graph.AddRoot(StringImports, "String imports are always generated");
            graph.AddRoot(Header, "ReadyToRunHeader is always generated");
            graph.AddRoot(CopiedCorHeaderNode, "MSIL COR header is always generated for R2R files");
            graph.AddRoot(DebugDirectoryNode, "Debug Directory will always contain at least one entry");

            if (Win32ResourcesNode != null)
                graph.AddRoot(Win32ResourcesNode, "Win32 Resources are placed if not empty");

            MetadataManager.AttachToDependencyGraph(graph, this);
        }

        private void Graph_ComputingDependencyPhaseChange(int newPhase)
        {
            CompilationCurrentPhase = newPhase;
        }

        private ReadyToRunHelper GetGenericStaticHelper(ReadyToRunHelperId helperId)
        {
            ReadyToRunHelper r2rHelper;

            switch (helperId)
            {
                case ReadyToRunHelperId.GetGCStaticBase:
                    r2rHelper = ReadyToRunHelper.GenericGcStaticBase;
                    break;

                case ReadyToRunHelperId.GetNonGCStaticBase:
                    r2rHelper = ReadyToRunHelper.GenericNonGcStaticBase;
                    break;

                case ReadyToRunHelperId.GetThreadStaticBase:
                    r2rHelper = ReadyToRunHelper.GenericGcTlsBase;
                    break;

                case ReadyToRunHelperId.GetThreadNonGcStaticBase:
                    r2rHelper = ReadyToRunHelper.GenericNonGcTlsBase;
                    break;

                default:
                    throw new NotImplementedException();
            }

            return r2rHelper;
        }

        struct DynamicHelperCellKey : IEquatable<DynamicHelperCellKey>
        {
            public readonly MethodWithToken Method;
            public readonly bool IsUnboxingStub;
            public readonly bool IsInstantiatingStub;

            public DynamicHelperCellKey(MethodWithToken method, bool isUnboxingStub, bool isInstantiatingStub)
            {
                Method = method;
                IsUnboxingStub = isUnboxingStub;
                IsInstantiatingStub = isInstantiatingStub;
            }

            public bool Equals(DynamicHelperCellKey other)
            {
                return Method.Equals(other.Method)
                    && IsUnboxingStub == other.IsUnboxingStub
                    && IsInstantiatingStub == other.IsInstantiatingStub;
            }

            public override bool Equals(object obj)
            {
                return obj is DynamicHelperCellKey other && Equals(other);
            }

            public override int GetHashCode()
            {
                return Method.GetHashCode()
                     ^ (IsUnboxingStub ? -0x80000000 : 0)
                     ^ (IsInstantiatingStub ? -0x40000000 : 0);
            }
        }

        private NodeCache<DynamicHelperCellKey, ISymbolNode> _dynamicHelperCellCache;

        public ISymbolNode DynamicHelperCell(MethodWithToken methodWithToken, bool isInstantiatingStub)
        {
            DynamicHelperCellKey key = new DynamicHelperCellKey(methodWithToken, isUnboxingStub: false, isInstantiatingStub);
            return _dynamicHelperCellCache.GetOrAdd(key);
        }

        private NodeCache<EcmaModule, CopiedCorHeaderNode> _copiedCorHeaders;

        public CopiedCorHeaderNode CopiedCorHeader(EcmaModule module)
        {
            return _copiedCorHeaders.GetOrAdd(module);
        }

        private NodeCache<ModuleAndIntValueKey, DebugDirectoryEntryNode> _debugDirectoryEntries;

        public DebugDirectoryEntryNode DebugDirectoryEntry(EcmaModule module, int debugDirEntryIndex)
        {
            return _debugDirectoryEntries.GetOrAdd(new ModuleAndIntValueKey(debugDirEntryIndex, module));
        }

        private NodeCache<EcmaModule, CopiedMetadataBlobNode> _copiedMetadataBlobs;

        public CopiedMetadataBlobNode CopiedMetadataBlob(EcmaModule module)
        {
            return _copiedMetadataBlobs.GetOrAdd(module);
        }

        private NodeCache<MethodDesc, CopiedMethodILNode> _copiedMethodIL;

        public CopiedMethodILNode CopiedMethodIL(EcmaMethod method)
        {
            return _copiedMethodIL.GetOrAdd(method);
        }

        private NodeCache<ModuleAndIntValueKey, CopiedFieldRvaNode> _copiedFieldRvas;

        public CopiedFieldRvaNode CopiedFieldRva(FieldDesc field)
        {
            Debug.Assert(field.HasRva);
            EcmaField ecmaField = (EcmaField)field.GetTypicalFieldDefinition();

            if (!CompilationModuleGroup.ContainsType(ecmaField.OwningType))
            {
                // TODO: cross-bubble RVA field
                throw new NotSupportedException($"{ecmaField} ... {ecmaField.Module.Assembly}");
            }

            return _copiedFieldRvas.GetOrAdd(new ModuleAndIntValueKey(ecmaField.GetFieldRvaValue(), ecmaField.Module));
        }

        private NodeCache<EcmaModule, CopiedStrongNameSignatureNode> _copiedStrongNameSignatures;

        public CopiedStrongNameSignatureNode CopiedStrongNameSignature(EcmaModule module)
        {
            return _copiedStrongNameSignatures.GetOrAdd(module);
        }

        private NodeCache<EcmaModule, CopiedManagedResourcesNode> _copiedManagedResources;

        public CopiedManagedResourcesNode CopiedManagedResources(EcmaModule module)
        {
            return _copiedManagedResources.GetOrAdd(module);
        }

        public void DetectGenericCycles(TypeSystemEntity caller, TypeSystemEntity callee)
        {
            _genericCycleDetector?.DetectCycle(caller, callee);
        }
    }
}<|MERGE_RESOLUTION|>--- conflicted
+++ resolved
@@ -198,12 +198,9 @@
             ReadyToRunFlags flags,
             NodeFactoryOptimizationFlags nodeFactoryOptimizationFlags,
             ulong imageBase,
-<<<<<<< HEAD
-            EcmaModule associatedModule)
-=======
+            EcmaModule associatedModule,
             int genericCycleDepthCutoff,
             int genericCycleBreadthCutoff)
->>>>>>> 43905744
         {
             OptimizationFlags = nodeFactoryOptimizationFlags;
             TypeSystemContext = context;
