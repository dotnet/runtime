// Licensed to the .NET Foundation under one or more agreements.
// The .NET Foundation licenses this file to you under the MIT license.

using System;
using System.Collections.Concurrent;
using System.Collections.Generic;
using System.Diagnostics;
using System.Linq;

using ILCompiler.DependencyAnalysis.ReadyToRun;
using ILCompiler.DependencyAnalysisFramework;
using ILCompiler.Win32Resources;

using Internal.IL;
using Internal.JitInterface;
using Internal.TypeSystem;
using Internal.Text;
using Internal.TypeSystem.Ecma;
using Internal.CorConstants;
using Internal.ReadyToRunConstants;

namespace ILCompiler.DependencyAnalysis
{
    public struct NodeCache<TKey, TValue>
    {
        private Func<TKey, TValue> _creator;
        private ConcurrentDictionary<TKey, TValue> _cache;

        public NodeCache(Func<TKey, TValue> creator, IEqualityComparer<TKey> comparer)
        {
            _creator = creator;
            _cache = new ConcurrentDictionary<TKey, TValue>(comparer);
        }

        public NodeCache(Func<TKey, TValue> creator)
        {
            _creator = creator;
            _cache = new ConcurrentDictionary<TKey, TValue>();
        }

        public TValue GetOrAdd(TKey key)
        {
            return _cache.GetOrAdd(key, _creator);
        }
    }

    public enum TypeValidationRule
    {
        Automatic,
        AutomaticWithLogging,
        AlwaysValidate,
        SkipTypeValidation
    }

    public sealed class NodeFactoryOptimizationFlags
    {
        public bool OptimizeAsyncMethods;
<<<<<<< HEAD
        public TypeValidationRule TypeValidation;
=======
        public int DeterminismStress;
        public bool PrintReproArgs;
>>>>>>> 79fda004
    }

    // To make the code future compatible to the composite R2R story
    // do NOT attempt to pass and store _inputModule here
    public sealed class NodeFactory
    {
        private bool _markingComplete;

        public CompilerTypeSystemContext TypeSystemContext { get; }

        public TargetDetails Target { get; }

        public ReadyToRunCompilationModuleGroupBase CompilationModuleGroup { get; }

        public ProfileDataManager ProfileDataManager { get; }

        public NameMangler NameMangler { get; }

        public MetadataManager MetadataManager { get; }

        public CompositeImageSettings CompositeImageSettings { get; set; }

        public readonly NodeFactoryOptimizationFlags OptimizationFlags;

        public ulong ImageBase;

        List<ILBodyFixupSignature> _markedILBodyFixupSignatures = new List<ILBodyFixupSignature>();

        public bool MarkingComplete => _markingComplete;

        public void GenerateHotColdMap(DependencyAnalyzerBase<NodeFactory> dependencyGraph)
        {
            if (HotColdMap == null)
            {
                HotColdMap = new HotColdMapNode();
                Header.Add(Internal.Runtime.ReadyToRunSectionType.HotColdMap, HotColdMap, HotColdMap);
                dependencyGraph.AddRoot(HotColdMap, "HotColdMap is generated because there is cold code");
            }
        }

        public void SetMarkingComplete()
        {
            _markingComplete = true;
            ILCompiler.DependencyAnalysis.ReadyToRun.ILBodyFixupSignature.NotifyComplete(this, _markedILBodyFixupSignatures);
            _markedILBodyFixupSignatures = null;
        }

        public void AddMarkedILBodyFixupSignature(ILBodyFixupSignature sig)
        {
            _markedILBodyFixupSignatures.Add(sig);
        }

        private NodeCache<MethodDesc, MethodWithGCInfo> _localMethodCache;

        public MethodWithGCInfo CompiledMethodNode(MethodDesc method)
        {
            Debug.Assert(CompilationModuleGroup.ContainsMethodBody(method, false));
            Debug.Assert(method == method.GetCanonMethodTarget(CanonicalFormKind.Specific));
            return _localMethodCache.GetOrAdd(method);
        }

        private NodeCache<TypeDesc, AllMethodsOnTypeNode> _allMethodsOnType;

        public AllMethodsOnTypeNode AllMethodsOnType(TypeDesc type)
        {
            return _allMethodsOnType.GetOrAdd(type.ConvertToCanonForm(CanonicalFormKind.Specific));
        }

        private NodeCache<ReadyToRunGenericHelperKey, ISymbolNode> _genericReadyToRunHelpersFromDict;

        public ISymbolNode ReadyToRunHelperFromDictionaryLookup(ReadyToRunHelperId id, Object target, TypeSystemEntity dictionaryOwner)
        {
            return _genericReadyToRunHelpersFromDict.GetOrAdd(new ReadyToRunGenericHelperKey(id, target, dictionaryOwner));
        }

        private NodeCache<ReadyToRunGenericHelperKey, ISymbolNode> _genericReadyToRunHelpersFromType;

        public ISymbolNode ReadyToRunHelperFromTypeLookup(ReadyToRunHelperId id, Object target, TypeSystemEntity dictionaryOwner)
        {
            return _genericReadyToRunHelpersFromType.GetOrAdd(new ReadyToRunGenericHelperKey(id, target, dictionaryOwner));
        }

        private struct ReadyToRunGenericHelperKey : IEquatable<ReadyToRunGenericHelperKey>
        {
            public readonly object Target;
            public readonly TypeSystemEntity DictionaryOwner;
            public readonly ReadyToRunHelperId HelperId;

            public ReadyToRunGenericHelperKey(ReadyToRunHelperId helperId, object target, TypeSystemEntity dictionaryOwner)
            {
                HelperId = helperId;
                Target = target;
                DictionaryOwner = dictionaryOwner;
            }

            public bool Equals(ReadyToRunGenericHelperKey other)
                => HelperId == other.HelperId && DictionaryOwner == other.DictionaryOwner && Target.Equals(other.Target);
            public override bool Equals(object obj) => obj is ReadyToRunGenericHelperKey && Equals((ReadyToRunGenericHelperKey)obj);
            public override int GetHashCode()
            {
                int hashCode = (int)HelperId * 0x5498341 + 0x832424;
                hashCode = hashCode * 23 + Target.GetHashCode();
                hashCode = hashCode * 23 + DictionaryOwner.GetHashCode();
                return hashCode;
            }
        }

        private struct ModuleAndIntValueKey : IEquatable<ModuleAndIntValueKey>
        {
            public readonly int IntValue;
            public readonly EcmaModule Module;

            public ModuleAndIntValueKey(int integer, EcmaModule module)
            {
                IntValue = integer;
                Module = module;
            }

            public bool Equals(ModuleAndIntValueKey other) => IntValue == other.IntValue && ((Module == null && other.Module == null) || Module.Equals(other.Module));
            public override bool Equals(object obj) => obj is ModuleAndIntValueKey && Equals((ModuleAndIntValueKey)obj);
            public override int GetHashCode()
            {
                int hashCode = IntValue * 0x5498341 + 0x832424;
                if (Module == null)
                    return hashCode;
                return hashCode * 23 + Module.GetHashCode();
            }
        }

        public NodeFactory(
            CompilerTypeSystemContext context,
            ReadyToRunCompilationModuleGroupBase compilationModuleGroup,
            ProfileDataManager profileDataManager,
            NameMangler nameMangler,
            CopiedCorHeaderNode corHeaderNode,
            DebugDirectoryNode debugDirectoryNode,
            ResourceData win32Resources,
            ReadyToRunFlags flags,
            NodeFactoryOptimizationFlags nodeFactoryOptimizationFlags,
            ulong imageBase,
            EcmaModule associatedModule)
        {
            OptimizationFlags = nodeFactoryOptimizationFlags;
            TypeSystemContext = context;
            CompilationModuleGroup = compilationModuleGroup;
            ProfileDataManager = profileDataManager;
            Target = context.Target;
            NameMangler = nameMangler;
            MetadataManager = new ReadyToRunTableManager(context);
            CopiedCorHeaderNode = corHeaderNode;
            DebugDirectoryNode = debugDirectoryNode;
            Resolver = compilationModuleGroup.Resolver;

            Header = new GlobalHeaderNode(flags, associatedModule);
            ImageBase = imageBase;
            if (!win32Resources.IsEmpty)
                Win32ResourcesNode = new Win32ResourcesNode(win32Resources);

            if (CompilationModuleGroup.IsCompositeBuildMode)
            {
                // Create a null top-level signature context to force producing module overrides for all signaturess
                SignatureContext = new SignatureContext(null, Resolver);
            }
            else
            {
                SignatureContext = new SignatureContext(CompilationModuleGroup.CompilationModuleSet.Single(), Resolver);
            }

            CreateNodeCaches();
        }

        private void CreateNodeCaches()
        {
            _allMethodsOnType = new NodeCache<TypeDesc, AllMethodsOnTypeNode>(type =>
            {
                return new AllMethodsOnTypeNode(type);
            });

            _genericReadyToRunHelpersFromDict = new NodeCache<ReadyToRunGenericHelperKey, ISymbolNode>(helperKey =>
            {
                return new DelayLoadHelperImport(
                    this,
                    HelperImports,
                    GetGenericStaticHelper(helperKey.HelperId),
                    TypeSignature(
                        ReadyToRunFixupKind.Invalid,
                        (TypeDesc)helperKey.Target));
            });

            _genericReadyToRunHelpersFromType = new NodeCache<ReadyToRunGenericHelperKey, ISymbolNode>(helperKey =>
            {
                return new DelayLoadHelperImport(
                    this,
                    HelperImports,
                    GetGenericStaticHelper(helperKey.HelperId),
                    TypeSignature(
                        ReadyToRunFixupKind.Invalid,
                        (TypeDesc)helperKey.Target));
            });

            _constructedHelpers = new NodeCache<ReadyToRunHelper, Import>(helperId =>
            {
                return new Import(EagerImports, new ReadyToRunHelperSignature(helperId));
            });

            _importThunks = new NodeCache<ImportThunkKey, ImportThunk>(key =>
            {
                return new ImportThunk(this, key.Helper, key.ContainingImportSection, key.UseVirtualCall, key.UseJumpableStub);
            });

            _importMethods = new NodeCache<TypeAndMethod, IMethodNode>(CreateMethodEntrypoint);

            _localMethodCache = new NodeCache<MethodDesc, MethodWithGCInfo>(key =>
            {
                return new MethodWithGCInfo(key);
            });

            _methodSignatures = new NodeCache<MethodFixupKey, MethodFixupSignature>(key =>
            {
                return new MethodFixupSignature(
                    key.FixupKind,
                    key.TypeAndMethod.Method,
                    key.TypeAndMethod.IsInstantiatingStub
                );
            });

            _typeSignatures = new NodeCache<TypeFixupKey, TypeFixupSignature>(key =>
            {
                return new TypeFixupSignature(key.FixupKind, key.TypeDesc);
            });

            _virtualResolutionSignatures = new NodeCache<VirtualResolutionFixupSignatureFixupKey, VirtualResolutionFixupSignature>(key =>
            {
                return new ReadyToRun.VirtualResolutionFixupSignature(key.FixupKind, key.DeclMethod, key.ImplType, key.ImplMethod);
            });

            _dynamicHelperCellCache = new NodeCache<DynamicHelperCellKey, ISymbolNode>(key =>
            {
                return new DelayLoadHelperMethodImport(
                    this,
                    DispatchImports,
                    ReadyToRunHelper.DelayLoad_Helper_Obj,
                    key.Method,
                    useVirtualCall: false,
                    useInstantiatingStub: true,
                    MethodSignature(
                        ReadyToRunFixupKind.VirtualEntry,
                        key.Method,
                        isInstantiatingStub: key.IsInstantiatingStub));
            });

            _copiedCorHeaders = new NodeCache<EcmaModule, CopiedCorHeaderNode>(module =>
            {
                return new CopiedCorHeaderNode(module);
            });

            _debugDirectoryEntries = new NodeCache<ModuleAndIntValueKey, DebugDirectoryEntryNode>(key =>
            {
                    return new CopiedDebugDirectoryEntryNode(key.Module, key.IntValue);
            });

            _copiedMetadataBlobs = new NodeCache<EcmaModule, CopiedMetadataBlobNode>(module =>
            {
                return new CopiedMetadataBlobNode(module);
            });

            _copiedMethodIL = new NodeCache<MethodDesc, CopiedMethodILNode>(method =>
            {
                return new CopiedMethodILNode((EcmaMethod)method);
            });

            _copiedFieldRvas = new NodeCache<ModuleAndIntValueKey, CopiedFieldRvaNode>(key =>
            {
                return new CopiedFieldRvaNode(key.Module, key.IntValue);
            });

            _copiedStrongNameSignatures = new NodeCache<EcmaModule, CopiedStrongNameSignatureNode>(module =>
            {
                return new CopiedStrongNameSignatureNode(module);
            });

            _copiedManagedResources = new NodeCache<EcmaModule, CopiedManagedResourcesNode>(module =>
            {
                return new CopiedManagedResourcesNode(module);
            });
        }

        public int CompilationCurrentPhase { get; private set; }

        public SignatureContext SignatureContext;

        public ModuleTokenResolver Resolver;

        public CopiedCorHeaderNode CopiedCorHeaderNode;

        public DebugDirectoryNode DebugDirectoryNode;

        public Win32ResourcesNode Win32ResourcesNode;

        public GlobalHeaderNode Header;

        public RuntimeFunctionsTableNode RuntimeFunctionsTable;

        public HotColdMapNode HotColdMap;

        public RuntimeFunctionsGCInfoNode RuntimeFunctionsGCInfo;

        public DelayLoadMethodCallThunkNodeRange DelayLoadMethodCallThunks;

        public InstanceEntryPointTableNode InstanceEntryPointTable;

        public ManifestMetadataTableNode ManifestMetadataTable;

        public ImportSectionsTableNode ImportSectionsTable;

        public InstrumentationDataTableNode InstrumentationDataTable;
        public InliningInfoNode CrossModuleInlningInfo;

        public Import ModuleImport;

        public ISymbolNode PersonalityRoutine;

        public ISymbolNode FilterFuncletPersonalityRoutine;

        public DebugInfoTableNode DebugInfoTable;

        public ImportSectionNode EagerImports;

        public ImportSectionNode MethodImports;

        public ImportSectionNode DispatchImports;

        public ImportSectionNode StringImports;

        public ImportSectionNode HelperImports;

        public ImportSectionNode PrecodeImports;

        public ImportSectionNode ILBodyPrecodeImports;

        private NodeCache<ReadyToRunHelper, Import> _constructedHelpers;

        public Import GetReadyToRunHelperCell(ReadyToRunHelper helperId)
        {
            return _constructedHelpers.GetOrAdd(helperId);
        }

        private NodeCache<TypeAndMethod, IMethodNode> _importMethods;

        private IMethodNode CreateMethodEntrypoint(TypeAndMethod key)
        {
            MethodWithToken method = key.Method;
            bool isInstantiatingStub = key.IsInstantiatingStub;
            bool isPrecodeImportRequired = key.IsPrecodeImportRequired;
            MethodDesc compilableMethod = method.Method.GetCanonMethodTarget(CanonicalFormKind.Specific);
            MethodWithGCInfo methodWithGCInfo = null;

            if (CompilationModuleGroup.ContainsMethodBody(compilableMethod, false))
            {
                methodWithGCInfo = CompiledMethodNode(compilableMethod);
            }

            if (isPrecodeImportRequired)
            {
                Debug.Assert(!key.IsJumpableImportRequired);
                return new PrecodeMethodImport(
                    this,
                    ReadyToRunFixupKind.MethodEntry,
                    method,
                    methodWithGCInfo,
                    isInstantiatingStub);
            }
            else
            {
                return new DelayLoadMethodImport(
                    this,
                    ReadyToRunFixupKind.MethodEntry,
                    method,
                    methodWithGCInfo,
                    isInstantiatingStub,
                    isJump: key.IsJumpableImportRequired);
            }
        }

        public IMethodNode MethodEntrypoint(MethodWithToken method, bool isInstantiatingStub, bool isPrecodeImportRequired, bool isJumpableImportRequired)
        {
            Debug.Assert(!isJumpableImportRequired || !isPrecodeImportRequired);
            TypeAndMethod key = new TypeAndMethod(method.ConstrainedType, method, isInstantiatingStub, isPrecodeImportRequired, isJumpableImportRequired);
            return _importMethods.GetOrAdd(key);
        }

        public IEnumerable<MethodWithGCInfo> EnumerateCompiledMethods()
        {
            return EnumerateCompiledMethods(null, CompiledMethodCategory.All);
        }

        public IEnumerable<MethodWithGCInfo> EnumerateCompiledMethods(EcmaModule moduleToEnumerate, CompiledMethodCategory methodCategory)
        {
            foreach (IMethodNode methodNode in MetadataManager.GetCompiledMethods(moduleToEnumerate, methodCategory))
            {
                MethodDesc method = methodNode.Method;
                MethodWithGCInfo methodCodeNode = methodNode as MethodWithGCInfo;
#if DEBUG
                if (!methodCodeNode.IsEmpty || CompilationModuleGroup.VersionsWithMethodBody(method))
                {
                    EcmaModule module = ((EcmaMethod)method.GetTypicalMethodDefinition()).Module;
                    ModuleToken moduleToken = Resolver.GetModuleTokenForMethod(method, allowDynamicallyCreatedReference: true, throwIfNotFound: true);

                    IMethodNode methodNodeDebug = MethodEntrypoint(new MethodWithToken(method, moduleToken, constrainedType: null, unboxing: false, context: null), false, false, false);
                    MethodWithGCInfo methodCodeNodeDebug = methodNodeDebug as MethodWithGCInfo;
                    if (methodCodeNodeDebug == null && methodNodeDebug is DelayLoadMethodImport DelayLoadMethodImport)
                    {
                        methodCodeNodeDebug = DelayLoadMethodImport.MethodCodeNode;
                    }
                    if (methodCodeNodeDebug == null && methodNodeDebug is PrecodeMethodImport precodeMethodImport)
                    {
                        methodCodeNodeDebug = precodeMethodImport.MethodCodeNode;
                    }
                    Debug.Assert(methodCodeNodeDebug == methodCodeNode);
                }
#endif

                if (methodCodeNode != null && !methodCodeNode.IsEmpty)
                {
                    yield return methodCodeNode;
                }
            }
        }

        private struct MethodFixupKey : IEquatable<MethodFixupKey>
        {
            public readonly ReadyToRunFixupKind FixupKind;
            public readonly TypeAndMethod TypeAndMethod;

            public MethodFixupKey(ReadyToRunFixupKind fixupKind, TypeAndMethod typeAndMethod)
            {
                FixupKind = fixupKind;
                TypeAndMethod = typeAndMethod;
            }

            public bool Equals(MethodFixupKey other)
            {
                return FixupKind == other.FixupKind && TypeAndMethod.Equals(other.TypeAndMethod);
            }

            public override bool Equals(object obj)
            {
                return obj is MethodFixupKey other && Equals(other);
            }

            public override int GetHashCode()
            {
                return FixupKind.GetHashCode() ^ TypeAndMethod.GetHashCode();
            }
        }

        private NodeCache<MethodFixupKey, MethodFixupSignature> _methodSignatures;

        public MethodFixupSignature MethodSignature(
            ReadyToRunFixupKind fixupKind,
            MethodWithToken method,
            bool isInstantiatingStub)
        {
            TypeAndMethod key = new TypeAndMethod(method.ConstrainedType, method, isInstantiatingStub, false, false);
            return _methodSignatures.GetOrAdd(new MethodFixupKey(fixupKind, key));
        }

        private struct TypeFixupKey : IEquatable<TypeFixupKey>
        {
            public readonly ReadyToRunFixupKind FixupKind;
            public readonly TypeDesc TypeDesc;

            public TypeFixupKey(ReadyToRunFixupKind fixupKind, TypeDesc typeDesc)
            {
                FixupKind = fixupKind;
                TypeDesc = typeDesc;
            }

            public bool Equals(TypeFixupKey other)
            {
                return FixupKind == other.FixupKind && TypeDesc == other.TypeDesc;
            }

            public override bool Equals(object obj)
            {
                return obj is TypeFixupKey other && Equals(other);
            }

            public override int GetHashCode()
            {
                return FixupKind.GetHashCode() ^ (31 * TypeDesc.GetHashCode());
            }
        }

        private NodeCache<TypeFixupKey, TypeFixupSignature> _typeSignatures;

        public TypeFixupSignature TypeSignature(ReadyToRunFixupKind fixupKind, TypeDesc typeDesc)
        {
            TypeFixupKey fixupKey = new TypeFixupKey(fixupKind, typeDesc);
            return _typeSignatures.GetOrAdd(fixupKey);
        }

        private struct VirtualResolutionFixupSignatureFixupKey : IEquatable<VirtualResolutionFixupSignatureFixupKey>
        {
            public readonly ReadyToRunFixupKind FixupKind;
            public readonly MethodWithToken DeclMethod;
            public readonly TypeDesc ImplType;
            public readonly MethodWithToken ImplMethod;

            public VirtualResolutionFixupSignatureFixupKey(ReadyToRunFixupKind fixupKind, MethodWithToken declMethod, TypeDesc implType, MethodWithToken implMethod)
            {
                FixupKind = fixupKind;
                DeclMethod = declMethod;
                ImplType = implType;
                ImplMethod = implMethod;
            }

            public bool Equals(VirtualResolutionFixupSignatureFixupKey other)
            {
                return FixupKind == other.FixupKind && DeclMethod.Equals(other.DeclMethod) && ImplType == other.ImplType &&
                    ((ImplMethod == null && other.ImplMethod == null) || (ImplMethod != null && ImplMethod.Equals(other.ImplMethod)));
            }

            public override bool Equals(object obj)
            {
                return obj is VirtualResolutionFixupSignatureFixupKey other && Equals(other);
            }

            public override int GetHashCode()
            {
                if (ImplMethod != null)
                    return HashCode.Combine(FixupKind, DeclMethod, ImplType, ImplMethod);
                else
                    return HashCode.Combine(FixupKind, DeclMethod, ImplType);
            }

            public override string ToString() => $"'{FixupKind}' '{DeclMethod}' on '{ImplType}' results in '{(ImplMethod != null ? ImplMethod.ToString() : "null")}'";
        }

        private NodeCache<VirtualResolutionFixupSignatureFixupKey, VirtualResolutionFixupSignature> _virtualResolutionSignatures;

        public VirtualResolutionFixupSignature VirtualResolutionFixupSignature(ReadyToRunFixupKind fixupKind, MethodWithToken declMethod, TypeDesc implType, MethodWithToken implMethod)
        {
            return _virtualResolutionSignatures.GetOrAdd(new VirtualResolutionFixupSignatureFixupKey(fixupKind, declMethod, implType, implMethod));
        }

        private struct ILBodyFixupSignatureFixupKey : IEquatable<ILBodyFixupSignatureFixupKey>
        {
            public readonly ReadyToRunFixupKind FixupKind;
            public readonly EcmaMethod Method;

            public ILBodyFixupSignatureFixupKey(ReadyToRunFixupKind fixupKind, EcmaMethod method)
            {
                FixupKind = fixupKind;
                Method = method;
            }
            public bool Equals(ILBodyFixupSignatureFixupKey other) => FixupKind == other.FixupKind && Method.Equals(other.Method);
            public override bool Equals(object obj) => obj is ILBodyFixupSignatureFixupKey other && Equals(other);
            public override int GetHashCode() => HashCode.Combine(FixupKind, Method);
            public override string ToString() => $"'{FixupKind}' '{Method}'";
        }

        private NodeCache<ILBodyFixupSignatureFixupKey, ILBodyFixupSignature> _ilBodySignatures =
            new NodeCache<ILBodyFixupSignatureFixupKey, ILBodyFixupSignature>((key) => new ILBodyFixupSignature(key.FixupKind, key.Method));

        public ILBodyFixupSignature ILBodyFixupSignature(ReadyToRunFixupKind fixupKind, EcmaMethod method)
        {
            return _ilBodySignatures.GetOrAdd(new ILBodyFixupSignatureFixupKey(fixupKind, method));
        }

        private struct ImportThunkKey : IEquatable<ImportThunkKey>
        {
            public readonly ReadyToRunHelper Helper;
            public readonly ImportSectionNode ContainingImportSection;
            public readonly bool UseVirtualCall;
            public readonly bool UseJumpableStub;

            public ImportThunkKey(ReadyToRunHelper helper, ImportSectionNode containingImportSection, bool useVirtualCall, bool useJumpableStub)
            {
                Helper = helper;
                ContainingImportSection = containingImportSection;
                UseVirtualCall = useVirtualCall;
                UseJumpableStub = useJumpableStub;
            }

            public bool Equals(ImportThunkKey other)
            {
                return Helper == other.Helper &&
                    ContainingImportSection == other.ContainingImportSection &&
                    UseVirtualCall == other.UseVirtualCall &&
                    UseJumpableStub == other.UseJumpableStub;
            }

            public override bool Equals(object obj)
            {
                return obj is ImportThunkKey other && Equals(other);
            }

            public override int GetHashCode()
            {
                return unchecked(31 * Helper.GetHashCode() +
                    31 * ContainingImportSection.GetHashCode() +
                    31 * UseVirtualCall.GetHashCode() +
                    31 * UseJumpableStub.GetHashCode());
            }
        }

        private NodeCache<ImportThunkKey, ImportThunk> _importThunks;

        public ImportThunk ImportThunk(ReadyToRunHelper helper, ImportSectionNode containingImportSection, bool useVirtualCall, bool useJumpableStub)
        {
            ImportThunkKey thunkKey = new ImportThunkKey(helper, containingImportSection, useVirtualCall, useJumpableStub);
            return _importThunks.GetOrAdd(thunkKey);
        }

        public void AttachToDependencyGraph(DependencyAnalyzerBase<NodeFactory> graph, ILProvider ilProvider)
        {
            graph.ComputingDependencyPhaseChange += Graph_ComputingDependencyPhaseChange;

            var compilerIdentifierNode = new CompilerIdentifierNode(Target);
            Header.Add(Internal.Runtime.ReadyToRunSectionType.CompilerIdentifier, compilerIdentifierNode, compilerIdentifierNode);

            RuntimeFunctionsTable = new RuntimeFunctionsTableNode(this);
            Header.Add(Internal.Runtime.ReadyToRunSectionType.RuntimeFunctions, RuntimeFunctionsTable, RuntimeFunctionsTable);

            RuntimeFunctionsGCInfo = new RuntimeFunctionsGCInfoNode();
            graph.AddRoot(RuntimeFunctionsGCInfo, "GC info is always generated");

            DelayLoadMethodCallThunks = new DelayLoadMethodCallThunkNodeRange();
            Header.Add(Internal.Runtime.ReadyToRunSectionType.DelayLoadMethodCallThunks, DelayLoadMethodCallThunks, DelayLoadMethodCallThunks);

            ExceptionInfoLookupTableNode exceptionInfoLookupTableNode = new ExceptionInfoLookupTableNode(this);
            Header.Add(Internal.Runtime.ReadyToRunSectionType.ExceptionInfo, exceptionInfoLookupTableNode, exceptionInfoLookupTableNode);
            graph.AddRoot(exceptionInfoLookupTableNode, "ExceptionInfoLookupTable is always generated");

            ManifestMetadataTable = new ManifestMetadataTableNode(this);
            Header.Add(Internal.Runtime.ReadyToRunSectionType.ManifestMetadata, ManifestMetadataTable, ManifestMetadataTable);
            Resolver.SetModuleIndexLookup(ManifestMetadataTable.ModuleToIndex);
            ((ReadyToRunILProvider)ilProvider).InitManifestMutableModule(ManifestMetadataTable._mutableModule);
            Resolver.InitManifestMutableModule(ManifestMetadataTable._mutableModule);

            ManifestAssemblyMvidHeaderNode mvidTableNode = new ManifestAssemblyMvidHeaderNode(ManifestMetadataTable);
            Header.Add(Internal.Runtime.ReadyToRunSectionType.ManifestAssemblyMvids, mvidTableNode, mvidTableNode);

            AssemblyTableNode assemblyTable = null;

            if (CompilationModuleGroup.IsCompositeBuildMode)
            {
                assemblyTable = new AssemblyTableNode();
                Header.Add(Internal.Runtime.ReadyToRunSectionType.ComponentAssemblies, assemblyTable, assemblyTable);
            }

            // Generate per assembly header tables
            int assemblyIndex = -1;
            foreach (EcmaModule inputModule in CompilationModuleGroup.CompilationModuleSet)
            {
                assemblyIndex++;
                HeaderNode tableHeader = Header;
                if (assemblyTable != null)
                {
                    AssemblyHeaderNode perAssemblyHeader = new AssemblyHeaderNode(ReadyToRunFlags.READYTORUN_FLAG_Component, assemblyIndex);
                    assemblyTable.Add(perAssemblyHeader);
                    tableHeader = perAssemblyHeader;
                }

                MethodEntryPointTableNode methodEntryPointTable = new MethodEntryPointTableNode(inputModule);
                tableHeader.Add(Internal.Runtime.ReadyToRunSectionType.MethodDefEntryPoints, methodEntryPointTable, methodEntryPointTable);

                TypesTableNode typesTable = new TypesTableNode(inputModule);
                tableHeader.Add(Internal.Runtime.ReadyToRunSectionType.AvailableTypes, typesTable, typesTable);

                if (CompilationModuleGroup.IsCompositeBuildMode)
                {
                    InliningInfoNode inliningInfoTable = new InliningInfoNode(inputModule, InliningInfoNode.InfoType.InliningInfo2);
                    tableHeader.Add(Internal.Runtime.ReadyToRunSectionType.InliningInfo2, inliningInfoTable, inliningInfoTable);
                }

                // Core library attributes are checked FAR more often than other dlls
                // attributes, so produce a highly efficient table for determining if they are
                // present. Other assemblies *MAY* benefit from this feature, but it doesn't show
                // as useful at this time.
                if (inputModule == TypeSystemContext.SystemModule)
                {
                    AttributePresenceFilterNode attributePresenceTable = new AttributePresenceFilterNode(inputModule);
                    tableHeader.Add(Internal.Runtime.ReadyToRunSectionType.AttributePresence, attributePresenceTable, attributePresenceTable);
                }

                if (EnclosingTypeMapNode.IsSupported(inputModule.MetadataReader))
                {
                    var node = new EnclosingTypeMapNode(inputModule);
                    tableHeader.Add(Internal.Runtime.ReadyToRunSectionType.EnclosingTypeMap, node, node);
                }

                if (TypeGenericInfoMapNode.IsSupported(inputModule.MetadataReader))
                {
                    var node = new TypeGenericInfoMapNode(inputModule);
                    tableHeader.Add(Internal.Runtime.ReadyToRunSectionType.TypeGenericInfoMap, node, node);
                }

                if (MethodIsGenericMapNode.IsSupported(inputModule.MetadataReader))
                {
                    var node = new MethodIsGenericMapNode(inputModule);
                    tableHeader.Add(Internal.Runtime.ReadyToRunSectionType.MethodIsGenericMap, node, node);
                }
            }

            InliningInfoNode crossModuleInliningInfoTable = new InliningInfoNode(null, 
                CompilationModuleGroup.IsCompositeBuildMode ? InliningInfoNode.InfoType.CrossModuleInliningForCrossModuleDataOnly : InliningInfoNode.InfoType.CrossModuleAllMethods);
            Header.Add(Internal.Runtime.ReadyToRunSectionType.CrossModuleInlineInfo, crossModuleInliningInfoTable, crossModuleInliningInfoTable);
            this.CrossModuleInlningInfo = crossModuleInliningInfoTable;

            InstanceEntryPointTable = new InstanceEntryPointTableNode(this);
            Header.Add(Internal.Runtime.ReadyToRunSectionType.InstanceMethodEntryPoints, InstanceEntryPointTable, InstanceEntryPointTable);

            ImportSectionsTable = new ImportSectionsTableNode(this);
            Header.Add(Internal.Runtime.ReadyToRunSectionType.ImportSections, ImportSectionsTable, ImportSectionsTable);

            DebugInfoTable = new DebugInfoTableNode();
            Header.Add(Internal.Runtime.ReadyToRunSectionType.DebugInfo, DebugInfoTable, DebugInfoTable);

            EagerImports = new ImportSectionNode(
                "EagerImports",
                ReadyToRunImportSectionType.Unknown,
                ReadyToRunImportSectionFlags.Eager,
                (byte)Target.PointerSize,
                emitPrecode: false,
                emitGCRefMap: false);
            ImportSectionsTable.AddEmbeddedObject(EagerImports);

            // All ready-to-run images have a module import helper which gets patched by the runtime on image load
            ModuleImport = new Import(EagerImports, new ReadyToRunHelperSignature(
                ReadyToRunHelper.Module));
            graph.AddRoot(ModuleImport, "Module import is required by the R2R format spec");

            if (Target.Architecture != TargetArchitecture.X86)
            {
                Import personalityRoutineImport = new Import(EagerImports, new ReadyToRunHelperSignature(
                    ReadyToRunHelper.PersonalityRoutine));
                PersonalityRoutine = new ImportThunk(this,
                    ReadyToRunHelper.PersonalityRoutine, EagerImports, useVirtualCall: false, useJumpableStub: false);
                graph.AddRoot(PersonalityRoutine, "Personality routine is faster to root early rather than referencing it from each unwind info");

                Import filterFuncletPersonalityRoutineImport = new Import(EagerImports, new ReadyToRunHelperSignature(
                    ReadyToRunHelper.PersonalityRoutineFilterFunclet));
                FilterFuncletPersonalityRoutine = new ImportThunk(this,
                    ReadyToRunHelper.PersonalityRoutineFilterFunclet, EagerImports, useVirtualCall: false, useJumpableStub: false);
                graph.AddRoot(FilterFuncletPersonalityRoutine, "Filter funclet personality routine is faster to root early rather than referencing it from each unwind info");
            }

            if ((ProfileDataManager != null) && (ProfileDataManager.EmbedPgoDataInR2RImage))
            {
                // Profile instrumentation data attaches here

                bool HasAnyProfileDataForInput()
                {
                    foreach (EcmaModule inputModule in CompilationModuleGroup.CompilationModuleSet)
                    {
                        foreach (MethodDesc method in ProfileDataManager.GetInputProfileDataMethodsForModule(inputModule))
                        {
                            if (ProfileDataManager[method].SchemaData != null)
                            {
                                return true;
                            }
                        }
                    }

                    return false;
                }

                if (ProfileDataManager.SynthesizeRandomPgoData || HasAnyProfileDataForInput())
                {
                    InstrumentationDataTable = new InstrumentationDataTableNode(this, ProfileDataManager);
                    Header.Add(Internal.Runtime.ReadyToRunSectionType.PgoInstrumentationData, InstrumentationDataTable, InstrumentationDataTable);
                }
            }

            ILBodyPrecodeImports = new ImportSectionNode(
                "A_ILBodyPrecodeImports",
                ReadyToRunImportSectionType.Unknown,
                ReadyToRunImportSectionFlags.None,
                (byte)Target.PointerSize,
                emitPrecode: true,
                emitGCRefMap: false);
            ImportSectionsTable.AddEmbeddedObject(ILBodyPrecodeImports);

            MethodImports = new ImportSectionNode(
                "MethodImports",
                ReadyToRunImportSectionType.StubDispatch,
                ReadyToRunImportSectionFlags.PCode,
                (byte)Target.PointerSize,
                emitPrecode: false,
                emitGCRefMap: true);
            ImportSectionsTable.AddEmbeddedObject(MethodImports);

            DispatchImports = new ImportSectionNode(
                "DispatchImports",
                ReadyToRunImportSectionType.StubDispatch,
                ReadyToRunImportSectionFlags.PCode,
                (byte)Target.PointerSize,
                emitPrecode: false,
                emitGCRefMap: true);
            ImportSectionsTable.AddEmbeddedObject(DispatchImports);

            HelperImports = new ImportSectionNode(
                "HelperImports",
                ReadyToRunImportSectionType.Unknown,
                ReadyToRunImportSectionFlags.PCode,
                (byte)Target.PointerSize,
                emitPrecode: false,
                emitGCRefMap: false);
            ImportSectionsTable.AddEmbeddedObject(HelperImports);

            PrecodeImports = new ImportSectionNode(
                "PrecodeImports",
                ReadyToRunImportSectionType.Unknown,
                ReadyToRunImportSectionFlags.PCode,
                (byte)Target.PointerSize,
                emitPrecode: true,
                emitGCRefMap: false);
            ImportSectionsTable.AddEmbeddedObject(PrecodeImports);

            StringImports = new ImportSectionNode(
                "StringImports",
                ReadyToRunImportSectionType.StringHandle,
                ReadyToRunImportSectionFlags.None,
                (byte)Target.PointerSize,
                emitPrecode: true,
                emitGCRefMap: false);
            ImportSectionsTable.AddEmbeddedObject(StringImports);

            graph.AddRoot(ImportSectionsTable, "Import sections table is always generated");
            graph.AddRoot(ModuleImport, "Module import is always generated");
            graph.AddRoot(EagerImports, "Eager imports are always generated");
            graph.AddRoot(MethodImports, "Method imports are always generated");
            graph.AddRoot(DispatchImports, "Dispatch imports are always generated");
            graph.AddRoot(HelperImports, "Helper imports are always generated");
            graph.AddRoot(PrecodeImports, "Precode helper imports are always generated");
            graph.AddRoot(ILBodyPrecodeImports, "IL body precode imports are always generated");
            graph.AddRoot(StringImports, "String imports are always generated");
            graph.AddRoot(Header, "ReadyToRunHeader is always generated");
            graph.AddRoot(CopiedCorHeaderNode, "MSIL COR header is always generated for R2R files");
            graph.AddRoot(DebugDirectoryNode, "Debug Directory will always contain at least one entry");

            if (Win32ResourcesNode != null)
                graph.AddRoot(Win32ResourcesNode, "Win32 Resources are placed if not empty");

            MetadataManager.AttachToDependencyGraph(graph, this);
        }

        private void Graph_ComputingDependencyPhaseChange(int newPhase)
        {
            CompilationCurrentPhase = newPhase;
        }

        private ReadyToRunHelper GetGenericStaticHelper(ReadyToRunHelperId helperId)
        {
            ReadyToRunHelper r2rHelper;

            switch (helperId)
            {
                case ReadyToRunHelperId.GetGCStaticBase:
                    r2rHelper = ReadyToRunHelper.GenericGcStaticBase;
                    break;

                case ReadyToRunHelperId.GetNonGCStaticBase:
                    r2rHelper = ReadyToRunHelper.GenericNonGcStaticBase;
                    break;

                case ReadyToRunHelperId.GetThreadStaticBase:
                    r2rHelper = ReadyToRunHelper.GenericGcTlsBase;
                    break;

                case ReadyToRunHelperId.GetThreadNonGcStaticBase:
                    r2rHelper = ReadyToRunHelper.GenericNonGcTlsBase;
                    break;

                default:
                    throw new NotImplementedException();
            }

            return r2rHelper;
        }

        struct DynamicHelperCellKey : IEquatable<DynamicHelperCellKey>
        {
            public readonly MethodWithToken Method;
            public readonly bool IsUnboxingStub;
            public readonly bool IsInstantiatingStub;

            public DynamicHelperCellKey(MethodWithToken method, bool isUnboxingStub, bool isInstantiatingStub)
            {
                Method = method;
                IsUnboxingStub = isUnboxingStub;
                IsInstantiatingStub = isInstantiatingStub;
            }

            public bool Equals(DynamicHelperCellKey other)
            {
                return Method.Equals(other.Method)
                    && IsUnboxingStub == other.IsUnboxingStub
                    && IsInstantiatingStub == other.IsInstantiatingStub;
            }

            public override bool Equals(object obj)
            {
                return obj is DynamicHelperCellKey other && Equals(other);
            }

            public override int GetHashCode()
            {
                return Method.GetHashCode()
                     ^ (IsUnboxingStub ? -0x80000000 : 0)
                     ^ (IsInstantiatingStub ? -0x40000000 : 0);
            }
        }

        private NodeCache<DynamicHelperCellKey, ISymbolNode> _dynamicHelperCellCache;

        public ISymbolNode DynamicHelperCell(MethodWithToken methodWithToken, bool isInstantiatingStub)
        {
            DynamicHelperCellKey key = new DynamicHelperCellKey(methodWithToken, isUnboxingStub: false, isInstantiatingStub);
            return _dynamicHelperCellCache.GetOrAdd(key);
        }

        private NodeCache<EcmaModule, CopiedCorHeaderNode> _copiedCorHeaders;

        public CopiedCorHeaderNode CopiedCorHeader(EcmaModule module)
        {
            return _copiedCorHeaders.GetOrAdd(module);
        }

        private NodeCache<ModuleAndIntValueKey, DebugDirectoryEntryNode> _debugDirectoryEntries;

        public DebugDirectoryEntryNode DebugDirectoryEntry(EcmaModule module, int debugDirEntryIndex)
        {
            return _debugDirectoryEntries.GetOrAdd(new ModuleAndIntValueKey(debugDirEntryIndex, module));
        }

        private NodeCache<EcmaModule, CopiedMetadataBlobNode> _copiedMetadataBlobs;

        public CopiedMetadataBlobNode CopiedMetadataBlob(EcmaModule module)
        {
            return _copiedMetadataBlobs.GetOrAdd(module);
        }

        private NodeCache<MethodDesc, CopiedMethodILNode> _copiedMethodIL;

        public CopiedMethodILNode CopiedMethodIL(EcmaMethod method)
        {
            return _copiedMethodIL.GetOrAdd(method);
        }

        private NodeCache<ModuleAndIntValueKey, CopiedFieldRvaNode> _copiedFieldRvas;

        public CopiedFieldRvaNode CopiedFieldRva(FieldDesc field)
        {
            Debug.Assert(field.HasRva);
            EcmaField ecmaField = (EcmaField)field.GetTypicalFieldDefinition();

            if (!CompilationModuleGroup.ContainsType(ecmaField.OwningType))
            {
                // TODO: cross-bubble RVA field
                throw new NotSupportedException($"{ecmaField} ... {ecmaField.Module.Assembly}");
            }

            return _copiedFieldRvas.GetOrAdd(new ModuleAndIntValueKey(ecmaField.GetFieldRvaValue(), ecmaField.Module));
        }

        private NodeCache<EcmaModule, CopiedStrongNameSignatureNode> _copiedStrongNameSignatures;

        public CopiedStrongNameSignatureNode CopiedStrongNameSignature(EcmaModule module)
        {
            return _copiedStrongNameSignatures.GetOrAdd(module);
        }

        private NodeCache<EcmaModule, CopiedManagedResourcesNode> _copiedManagedResources;

        public CopiedManagedResourcesNode CopiedManagedResources(EcmaModule module)
        {
            return _copiedManagedResources.GetOrAdd(module);
        }
    }
}<|MERGE_RESOLUTION|>--- conflicted
+++ resolved
@@ -55,12 +55,9 @@
     public sealed class NodeFactoryOptimizationFlags
     {
         public bool OptimizeAsyncMethods;
-<<<<<<< HEAD
         public TypeValidationRule TypeValidation;
-=======
         public int DeterminismStress;
         public bool PrintReproArgs;
->>>>>>> 79fda004
     }
 
     // To make the code future compatible to the composite R2R story
