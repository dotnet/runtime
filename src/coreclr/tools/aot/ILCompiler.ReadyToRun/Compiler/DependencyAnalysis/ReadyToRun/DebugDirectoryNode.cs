// Licensed to the .NET Foundation under one or more agreements.
// The .NET Foundation licenses this file to you under the MIT license.

using System;
using System.Collections.Immutable;
using System.Diagnostics;
using System.IO;
using System.Linq;
using System.Reflection.PortableExecutable;
using Internal.Text;
using Internal.TypeSystem;
using Internal.TypeSystem.Ecma;

namespace ILCompiler.DependencyAnalysis.ReadyToRun
{
    public class DebugDirectoryNode : ObjectNode, ISymbolDefinitionNode
    {
        const int ImageDebugDirectorySize =
            sizeof(int) +   // Characteristics
            sizeof(int) +   // TimeDateStamp
            sizeof(short) + // MajorVersion:
            sizeof(short) + // MinorVersion
            sizeof(int) +   // Type
            sizeof(int) +   // SizeOfData:
            sizeof(int) +   // AddressOfRawData:
            sizeof(int);    // PointerToRawData

        private EcmaModule _module;
        private NativeDebugDirectoryEntryNode _nativeEntry;
        private PerfMapDebugDirectoryEntryNode _perfMapEntry;

        private bool _insertDeterministicEntry;

        public DebugDirectoryNode(EcmaModule sourceModule, string outputFileName, bool shouldAddNiPdb, bool shouldGeneratePerfmap)
        {
            _module = sourceModule;
            _insertDeterministicEntry = sourceModule == null; // Mark module as deterministic if generating composite image
            string pdbNameRoot = Path.GetFileNameWithoutExtension(outputFileName);
            if (sourceModule != null)
            {
                pdbNameRoot = sourceModule.Assembly.GetName().Name;
            }

            if (shouldAddNiPdb)
            {
                _nativeEntry = new NativeDebugDirectoryEntryNode(pdbNameRoot + ".ni.pdb");
            }

            if (shouldGeneratePerfmap)
            {
                _perfMapEntry = new PerfMapDebugDirectoryEntryNode(pdbNameRoot + ".ni.r2rmap");
            }
        }

        public override ObjectNodeSection Section => ObjectNodeSection.TextSection;

        public override bool IsShareable => false;

        protected internal override int Phase => (int)ObjectNodePhase.Ordered;

        public override int ClassCode => 315358387;

        public override bool StaticDependenciesAreComputed => true;

        public int Offset => 0;

        public int Size => (GetNumDebugDirectoryEntriesInModule()
            + (_nativeEntry is not null ? 1 : 0)
            + (_perfMapEntry is not null ? 1 : 0)
            + (_insertDeterministicEntry ? 1 : 0)) * ImageDebugDirectorySize;

        public void AppendMangledName(NameMangler nameMangler, Utf8StringBuilder sb)
        {
            sb.Append(nameMangler.CompilationUnitPrefix);
            string directoryName;
            if (_module != null)
                directoryName = _module.Assembly.GetName().Name;
            else
                directoryName = "Composite";

            sb.Append($"__DebugDirectory_{directoryName}");
        }

        protected override string GetName(NodeFactory factory) => this.GetMangledName(factory.NameMangler);

        int GetNumDebugDirectoryEntriesInModule()
        {
            if (_module == null)
                return 0;

            ImmutableArray<DebugDirectoryEntry> entries = _module.PEReader.ReadDebugDirectory();
            return entries == null ? 0 : entries.Length;
        }

        public override ObjectData GetData(NodeFactory factory, bool relocsOnly = false)
        {
            ObjectDataBuilder builder = new ObjectDataBuilder(factory, relocsOnly);
            builder.RequireInitialPointerAlignment();
            builder.AddSymbol(this);

            ImmutableArray<DebugDirectoryEntry> entries = ImmutableArray<DebugDirectoryEntry>.Empty;
            if (_module != null)
                entries = _module.PEReader.ReadDebugDirectory();

            int numEntries = GetNumDebugDirectoryEntriesInModule();

            // Reuse the module's PDB entry
            DebugDirectoryEntry pdbEntry = entries.Where(s => s.Type == DebugDirectoryEntryType.CodeView).FirstOrDefault();
<<<<<<< HEAD

            // First, write the native debug directory entry
            if (_nativeEntry is not null)
            {
                var entry = _nativeEntry;

                builder.EmitUInt(0 /* Characteristics */);
                builder.EmitUInt(pdbEntry.Stamp);
                builder.EmitUShort(pdbEntry.MajorVersion);
                // Make sure the "is portable pdb" indicator (MinorVersion == 0x504d) is clear
                // for the NGen debug directory entry since this debug directory can be copied
                // from an existing entry which could be a portable pdb.
                builder.EmitUShort(0 /* MinorVersion */);
                builder.EmitInt((int)DebugDirectoryEntryType.CodeView);
                builder.EmitInt(entry.Size);
                builder.EmitReloc(entry, RelocType.IMAGE_REL_BASED_ADDR32NB);
                builder.EmitReloc(entry, RelocType.IMAGE_REL_FILE_ABSOLUTE);
            }
=======

            // NI PDB entry
            _nativeEntry?.EmitHeader(ref builder, pdbEntry.Stamp, pdbEntry.MajorVersion);

            _perfMapEntry?.EmitHeader(ref builder);
>>>>>>> eb51b02b

            // Second emit a record for the perfmap
            if (_perfMapEntry is not null)
            {
                var entry = _perfMapEntry;

                builder.EmitUInt(0);        /* Characteristics */
                builder.EmitUInt(0);        /* Stamp */
                builder.EmitUShort(1);      /* Major */
                builder.EmitUShort(0);      /* Minor */
                builder.EmitInt((int)PerfMapDebugDirectoryEntryNode.PerfMapEntryType);
                builder.EmitInt(entry.Size);
                builder.EmitReloc(entry, RelocType.IMAGE_REL_BASED_ADDR32NB);
                builder.EmitReloc(entry, RelocType.IMAGE_REL_FILE_ABSOLUTE);
            }

            // If generating a composite image, emit the deterministic marker
            if (_insertDeterministicEntry)
            {
                DeterministicDebugDirectoryEntry.EmitHeader(ref builder);
            }

            // Second, copy existing entries from input module
            for (int i = 0; i < numEntries; i++)
            {
                builder.EmitUInt(0 /* Characteristics */);
                builder.EmitUInt(entries[i].Stamp);
                builder.EmitUShort(entries[i].MajorVersion);
                builder.EmitUShort(entries[i].MinorVersion);
                builder.EmitInt((int)entries[i].Type);
                builder.EmitInt(entries[i].DataSize);
                if (entries[i].DataSize == 0)
                {
                    builder.EmitUInt(0);
                    builder.EmitUInt(0);
                }
                else
                {
                    builder.EmitReloc(factory.DebugDirectoryEntry(_module, i), RelocType.IMAGE_REL_BASED_ADDR32NB);
                    builder.EmitReloc(factory.DebugDirectoryEntry(_module, i), RelocType.IMAGE_REL_FILE_ABSOLUTE);
                }
            }

            Debug.Assert(builder.CountBytes == Size);

            return builder.ToObjectData();
        }

        public override int CompareToImpl(ISortableNode other, CompilerComparer comparer)
        {
            if (_module == null)
            {
                if (((DebugDirectoryNode)other)._module == null)
                    return 0;
                return -1;
            }
            else if (((DebugDirectoryNode)other)._module == null)
            {
                return 1;
            }

            return _module.CompareTo(((DebugDirectoryNode)other)._module);
        }
    }
}<|MERGE_RESOLUTION|>--- conflicted
+++ resolved
@@ -106,47 +106,11 @@
 
             // Reuse the module's PDB entry
             DebugDirectoryEntry pdbEntry = entries.Where(s => s.Type == DebugDirectoryEntryType.CodeView).FirstOrDefault();
-<<<<<<< HEAD
-
-            // First, write the native debug directory entry
-            if (_nativeEntry is not null)
-            {
-                var entry = _nativeEntry;
-
-                builder.EmitUInt(0 /* Characteristics */);
-                builder.EmitUInt(pdbEntry.Stamp);
-                builder.EmitUShort(pdbEntry.MajorVersion);
-                // Make sure the "is portable pdb" indicator (MinorVersion == 0x504d) is clear
-                // for the NGen debug directory entry since this debug directory can be copied
-                // from an existing entry which could be a portable pdb.
-                builder.EmitUShort(0 /* MinorVersion */);
-                builder.EmitInt((int)DebugDirectoryEntryType.CodeView);
-                builder.EmitInt(entry.Size);
-                builder.EmitReloc(entry, RelocType.IMAGE_REL_BASED_ADDR32NB);
-                builder.EmitReloc(entry, RelocType.IMAGE_REL_FILE_ABSOLUTE);
-            }
-=======
 
             // NI PDB entry
             _nativeEntry?.EmitHeader(ref builder, pdbEntry.Stamp, pdbEntry.MajorVersion);
 
             _perfMapEntry?.EmitHeader(ref builder);
->>>>>>> eb51b02b
-
-            // Second emit a record for the perfmap
-            if (_perfMapEntry is not null)
-            {
-                var entry = _perfMapEntry;
-
-                builder.EmitUInt(0);        /* Characteristics */
-                builder.EmitUInt(0);        /* Stamp */
-                builder.EmitUShort(1);      /* Major */
-                builder.EmitUShort(0);      /* Minor */
-                builder.EmitInt((int)PerfMapDebugDirectoryEntryNode.PerfMapEntryType);
-                builder.EmitInt(entry.Size);
-                builder.EmitReloc(entry, RelocType.IMAGE_REL_BASED_ADDR32NB);
-                builder.EmitReloc(entry, RelocType.IMAGE_REL_FILE_ABSOLUTE);
-            }
 
             // If generating a composite image, emit the deterministic marker
             if (_insertDeterministicEntry)
