--- conflicted
+++ resolved
@@ -26,12 +26,7 @@
         private readonly ProfileDataManager _profileDataManager;
         private readonly HashSet<MethodDesc> _methodsWithSynthesizedPgoData = new HashSet<MethodDesc>();
 
-<<<<<<< HEAD
         public InstrumentationDataTableNode(NodeFactory factory, ProfileDataManager profileDataManager)
-            : base(factory.Target)
-=======
-        public InstrumentationDataTableNode(NodeFactory factory, MethodDesc[] instrumentationDataMethods, ProfileDataManager profileDataManager)
->>>>>>> 52eed7dc
         {
             _factory = factory;
             _profileDataManager = profileDataManager;
