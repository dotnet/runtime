// Licensed to the .NET Foundation under one or more agreements.
// The .NET Foundation licenses this file to you under the MIT license.


using System;
using System.Text;
using System.Diagnostics;
using System.Reflection.PortableExecutable;

using Internal.Text;
using Internal.TypeSystem.Ecma;
using System.IO;
using System.Collections.Immutable;

namespace ILCompiler.DependencyAnalysis.ReadyToRun
{
    public abstract class DebugDirectoryEntryNode : ObjectNode, ISymbolDefinitionNode
    {
        protected readonly EcmaModule _module;

        public DebugDirectoryEntryNode(EcmaModule module)
        {
            _module = module;
        }

        public override ObjectNodeSection Section => ObjectNodeSection.TextSection;

        public override bool IsShareable => false;

        protected internal override int Phase => (int)ObjectNodePhase.Ordered;

        public override bool StaticDependenciesAreComputed => true;

        public int Offset => 0;

        public abstract void AppendMangledName(NameMangler nameMangler, Utf8StringBuilder sb);

        protected override string GetName(NodeFactory factory) => this.GetMangledName(factory.NameMangler);

        public override int CompareToImpl(ISortableNode other, CompilerComparer comparer)
        {
            return _module.CompareTo(((DebugDirectoryEntryNode)other)._module);
        }
    }

<<<<<<< HEAD
=======
    public static class DeterministicDebugDirectoryEntry
    {
        internal static void EmitHeader(ref ObjectDataBuilder builder)
        {
            builder.EmitUInt(0 /* Characteristics */);
            builder.EmitUInt(0);
            builder.EmitUShort(0);
            builder.EmitUShort(0);
            builder.EmitInt((int)DebugDirectoryEntryType.Reproducible);
            builder.EmitInt(0);
            builder.EmitUInt(0);
            builder.EmitUInt(0);
        }
    }

>>>>>>> eb51b02b
    public class PerfMapDebugDirectoryEntryNode : DebugDirectoryEntryNode
    {
        const int PerfMapEntrySize =
            sizeof(uint) +   // Magic
            SignatureSize + // Signature
            sizeof(uint) +   // Age
            260;            // FileName

        public const uint PerfMapMagic = 0x4D523252;// R2RM

        public const int PerfMapEntryType = 21; // DebugDirectoryEntryType for this entry.

        private const int SignatureSize = 16;

        public override int ClassCode => 813123850;

        public unsafe int Size => PerfMapEntrySize;

        public PerfMapDebugDirectoryEntryNode(string entryName)
            : base(null)
        {
            _entryName = entryName;
        }

        private string _entryName;

        public override void AppendMangledName(NameMangler nameMangler, Utf8StringBuilder sb)
        {
            sb.Append(nameMangler.CompilationUnitPrefix);
            sb.Append($"__PerfMapDebugDirectoryEntryNode_{_entryName.Replace('.','_')}");
        }

        public override ObjectData GetData(NodeFactory factory, bool relocsOnly = false)
        {
            ObjectDataBuilder builder = new ObjectDataBuilder(factory, relocsOnly);
            builder.RequireInitialPointerAlignment();
            builder.AddSymbol(this);

            // Emit empty entry. This will be filled with data after the output image is emitted
            builder.EmitZeros(PerfMapEntrySize);

            return builder.ToObjectData();
        }

        public byte[] GeneratePerfMapEntryData(byte[] signature, int version)
        {
            Debug.Assert(SignatureSize == signature.Length);
            MemoryStream perfmapEntry = new MemoryStream(PerfMapEntrySize);

            using (BinaryWriter writer = new BinaryWriter(perfmapEntry))
            {
                writer.Write(PerfMapMagic);
                writer.Write(signature);
                writer.Write(version);

                byte[] perfmapNameBytes = Encoding.UTF8.GetBytes(_entryName);
                writer.Write(perfmapNameBytes);
                writer.Write(0); // Null terminator

                Debug.Assert(perfmapEntry.Length <= PerfMapEntrySize);
                return perfmapEntry.ToArray();
            }
        }

<<<<<<< HEAD
=======
        internal void EmitHeader(ref ObjectDataBuilder builder)
        {
            builder.EmitUInt(0);        /* Characteristics */
            builder.EmitUInt(0);        /* Stamp */
            builder.EmitUShort(1);      /* Major */
            builder.EmitUShort(0);      /* Minor */
            builder.EmitInt((int)PerfMapEntryType);
            builder.EmitInt(Size);
            builder.EmitReloc(this, RelocType.IMAGE_REL_BASED_ADDR32NB);
            builder.EmitReloc(this, RelocType.IMAGE_REL_FILE_ABSOLUTE);
        }

>>>>>>> eb51b02b
        public override int CompareToImpl(ISortableNode other, CompilerComparer comparer)
        {
            return _entryName.CompareTo(((PerfMapDebugDirectoryEntryNode)other)._entryName);
        }
    }

    public class NativeDebugDirectoryEntryNode : DebugDirectoryEntryNode
    {
        const int RSDSSize =
            sizeof(int) +   // Magic
            16 +            // Signature (guid)
            sizeof(int) +   // Age
            260;            // FileName

        public override int ClassCode => 119958401;

        public unsafe int Size => RSDSSize;

        public const uint RsdsMagic = 0x53445352;// R2RM

        public NativeDebugDirectoryEntryNode(string pdbName)
            : base(null)
        {
            _pdbName = pdbName;
        }

        private string _pdbName;

        public override void AppendMangledName(NameMangler nameMangler, Utf8StringBuilder sb)
        {
            sb.Append(nameMangler.CompilationUnitPrefix);
            sb.Append($"__NativeDebugDirectory_{_pdbName.Replace('.','_')}");
        }

        public override ObjectData GetData(NodeFactory factory, bool relocsOnly = false)
        {
            ObjectDataBuilder builder = new ObjectDataBuilder(factory, relocsOnly);
            builder.RequireInitialPointerAlignment();
            builder.AddSymbol(this);

            // Emit empty entry. This will be filled with data after the output image is emitted
            builder.EmitZeros(RSDSSize);

            return builder.ToObjectData();
        }

        public byte[] GenerateRSDSEntryData(byte[] md5Hash)
        {
            MemoryStream rsdsEntry = new MemoryStream(RSDSSize);

            using (BinaryWriter writer = new BinaryWriter(rsdsEntry))
            {
                writer.Write(RsdsMagic);

                // The PDB signature will be the same as our NGEN signature.
                // However we want the printed version of the GUID to be the same as the
                // byte dump of the signature so we swap bytes to make this work.
                Debug.Assert(md5Hash.Length == 16);
                writer.Write((uint)((md5Hash[0] * 256 + md5Hash[1]) * 256 + md5Hash[2]) * 256 + md5Hash[3]);
                writer.Write((ushort)(md5Hash[4] * 256 + md5Hash[5]));
                writer.Write((ushort)(md5Hash[6] * 256 + md5Hash[7]));
                writer.Write(md5Hash, 8, 8);

                // Age
                writer.Write(1);

                string pdbFileName = _pdbName;
                byte[] pdbFileNameBytes = Encoding.UTF8.GetBytes(pdbFileName);
                writer.Write(pdbFileNameBytes);
                writer.Write(0); // Null terminator

                Debug.Assert(rsdsEntry.Length <= RSDSSize);
                return rsdsEntry.ToArray();
            }
        }

        public override int CompareToImpl(ISortableNode other, CompilerComparer comparer)
        {
            return _pdbName.CompareTo(((NativeDebugDirectoryEntryNode)other)._pdbName);
        }

        internal void EmitHeader(ref ObjectDataBuilder builder, uint stamp, ushort majorVersion)
        {
            builder.EmitUInt(0);        /* Characteristics */
            builder.EmitUInt(stamp);
            builder.EmitUShort(majorVersion);
            // Make sure the "is portable pdb" indicator (MinorVersion == 0x504d) is clear.
            // The NI PDB generated currently is a full PDB.
            builder.EmitUShort(0 /* MinorVersion */);
            builder.EmitInt((int)DebugDirectoryEntryType.CodeView);
            builder.EmitInt(Size);
            builder.EmitReloc(this, RelocType.IMAGE_REL_BASED_ADDR32NB);
            builder.EmitReloc(this, RelocType.IMAGE_REL_FILE_ABSOLUTE);
        }
    }

    public class CopiedDebugDirectoryEntryNode : DebugDirectoryEntryNode
    {
        private readonly int _debugEntryIndex;

        public override int ClassCode => 1558397;

        public CopiedDebugDirectoryEntryNode(EcmaModule sourceModule, int debugEntryIndex)
            : base(sourceModule)
        {
            Debug.Assert(debugEntryIndex >= 0);
            _debugEntryIndex = debugEntryIndex;
        }

        public override void AppendMangledName(NameMangler nameMangler, Utf8StringBuilder sb)
        {
            sb.Append(nameMangler.CompilationUnitPrefix);
            sb.Append($"__CopiedDebugEntryNode_{_debugEntryIndex}_{_module.Assembly.GetName().Name}");
        }

        public override ObjectData GetData(NodeFactory factory, bool relocsOnly = false)
        {
            if (relocsOnly)
            {
                return new ObjectData(Array.Empty<byte>(), Array.Empty<Relocation>(), 1, new ISymbolDefinitionNode[] { this });
            }

            ImmutableArray<DebugDirectoryEntry> entries = _module.PEReader.ReadDebugDirectory();
            Debug.Assert(entries != null && _debugEntryIndex < entries.Length);

            DebugDirectoryEntry sourceDebugEntry = entries[_debugEntryIndex];

            PEMemoryBlock block = _module.PEReader.GetSectionData(sourceDebugEntry.DataRelativeVirtualAddress);
            byte[] result = new byte[sourceDebugEntry.DataSize];
            block.GetContent(0, sourceDebugEntry.DataSize).CopyTo(result);

            return new ObjectData(result, Array.Empty<Relocation>(), _module.Context.Target.PointerSize, new ISymbolDefinitionNode[] { this });
        }

        public override int CompareToImpl(ISortableNode other, CompilerComparer comparer)
        {
            int moduleComp = base.CompareToImpl(other, comparer);
            if (moduleComp != 0)
                return moduleComp;

            return _debugEntryIndex - ((CopiedDebugDirectoryEntryNode)other)._debugEntryIndex;
        }
    }
}<|MERGE_RESOLUTION|>--- conflicted
+++ resolved
@@ -43,8 +43,6 @@
         }
     }
 
-<<<<<<< HEAD
-=======
     public static class DeterministicDebugDirectoryEntry
     {
         internal static void EmitHeader(ref ObjectDataBuilder builder)
@@ -60,7 +58,6 @@
         }
     }
 
->>>>>>> eb51b02b
     public class PerfMapDebugDirectoryEntryNode : DebugDirectoryEntryNode
     {
         const int PerfMapEntrySize =
@@ -125,8 +122,6 @@
             }
         }
 
-<<<<<<< HEAD
-=======
         internal void EmitHeader(ref ObjectDataBuilder builder)
         {
             builder.EmitUInt(0);        /* Characteristics */
@@ -139,7 +134,6 @@
             builder.EmitReloc(this, RelocType.IMAGE_REL_FILE_ABSOLUTE);
         }
 
->>>>>>> eb51b02b
         public override int CompareToImpl(ISortableNode other, CompilerComparer comparer)
         {
             return _entryName.CompareTo(((PerfMapDebugDirectoryEntryNode)other)._entryName);
