// Licensed to the .NET Foundation under one or more agreements.
// The .NET Foundation licenses this file to you under the MIT license.

using System;
using System.Collections.Concurrent;
using System.Collections.Generic;
using System.Diagnostics;
using System.IO;
using System.Runtime.CompilerServices;
using System.Threading;
using System.Threading.Tasks;

using Internal.IL;
using Internal.IL.Stubs;
using Internal.JitInterface;
using Internal.ReadyToRunConstants;
using Internal.TypeSystem;

using ILCompiler.DependencyAnalysis;
using ILCompiler.DependencyAnalysis.ReadyToRun;
using ILCompiler.DependencyAnalysisFramework;
using Internal.TypeSystem.Ecma;

namespace ILCompiler
{
    public abstract class Compilation : ICompilation, IDisposable
    {
        protected readonly DependencyAnalyzerBase<NodeFactory> _dependencyGraph;
        protected readonly NodeFactory _nodeFactory;
        protected readonly Logger _logger;
        private readonly DevirtualizationManager _devirtualizationManager;
        protected ILCache _methodILCache;
        private readonly HashSet<ModuleDesc> _modulesBeingInstrumented;


        public NameMangler NameMangler => _nodeFactory.NameMangler;
        public NodeFactory NodeFactory => _nodeFactory;
        public CompilerTypeSystemContext TypeSystemContext => NodeFactory.TypeSystemContext;
        public Logger Logger => _logger;

        public InstructionSetSupport InstructionSetSupport { get; }

        protected Compilation(
            DependencyAnalyzerBase<NodeFactory> dependencyGraph,
            NodeFactory nodeFactory,
            IEnumerable<ICompilationRootProvider> compilationRoots,
            ILProvider ilProvider,
            DevirtualizationManager devirtualizationManager,
            IEnumerable<ModuleDesc> modulesBeingInstrumented,
            Logger logger,
            InstructionSetSupport instructionSetSupport)
        {
            InstructionSetSupport = instructionSetSupport;
            _dependencyGraph = dependencyGraph;
            _nodeFactory = nodeFactory;
            _logger = logger;
            _devirtualizationManager = devirtualizationManager;
            _modulesBeingInstrumented = new HashSet<ModuleDesc>(modulesBeingInstrumented);

            _dependencyGraph.ComputeDependencyRoutine += ComputeDependencyNodeDependencies;
            NodeFactory.AttachToDependencyGraph(_dependencyGraph, ilProvider);


            var rootingService = new RootingServiceProvider(nodeFactory, _dependencyGraph.AddRoot);
            foreach (var rootProvider in compilationRoots)
                rootProvider.AddCompilationRoots(rootingService);

            _methodILCache = new ILCache((ReadyToRunILProvider)ilProvider, NodeFactory.CompilationModuleGroup);
        }

        public abstract void Dispose();
        public abstract void Compile(string outputFileName);
        public abstract void WriteDependencyLog(string outputFileName);

        protected abstract void ComputeDependencyNodeDependencies(List<DependencyNodeCore<NodeFactory>> obj);

        public bool CanInline(MethodDesc caller, MethodDesc callee)
        {
            if (JitConfigProvider.Instance.HasFlag(CorJitFlag.CORJIT_FLAG_DEBUG_CODE))
            {
                // If the callee wants debuggable code, don't allow it to be inlined
                return false;
            }

            if (callee.IsNoInlining)
            {
                return false;
            }

            // Check to see if the method requires a security object.  This means they call demand and
            // shouldn't be inlined.
            if (callee.RequireSecObject)
            {
                return false;
            }

            // If the method is MethodImpl'd by another method within the same type, then we have
            // an issue that the importer will import the wrong body. In this case, we'll just
            // disallow inlining because getFunctionEntryPoint will do the right thing.
            if (callee.IsVirtual)
            {
                MethodDesc calleeMethodImpl = callee.OwningType.FindVirtualFunctionTargetMethodOnObjectType(callee);
                if (calleeMethodImpl != callee)
                {
                    return false;
                }
            }

            _nodeFactory.DetectGenericCycles(caller, callee);

            return NodeFactory.CompilationModuleGroup.CanInline(caller, callee);
        }

        public virtual MethodIL GetMethodIL(MethodDesc method)
        {
            return _methodILCache.GetOrCreateValue(method).MethodIL;
        }

        public bool IsEffectivelySealed(TypeDesc type)
        {
            return _devirtualizationManager.IsEffectivelySealed(type);
        }

        public bool IsEffectivelySealed(MethodDesc method)
        {
            return _devirtualizationManager.IsEffectivelySealed(method);
        }

        public MethodDesc ResolveVirtualMethod(MethodDesc declMethod, TypeDesc implType, out CORINFO_DEVIRTUALIZATION_DETAIL devirtualizationDetail)
        {
            return _devirtualizationManager.ResolveVirtualMethod(declMethod, implType, out devirtualizationDetail);
        }

        public bool IsModuleInstrumented(ModuleDesc module)
        {
            return _modulesBeingInstrumented.Contains(module);
        }

        public sealed class ILCache : LockFreeReaderHashtable<MethodDesc, ILCache.MethodILData>
        {
            public ReadyToRunILProvider ILProvider { get; }
            public int ExpectedILProviderVersion { get; }
            private readonly CompilationModuleGroup _compilationModuleGroup;

            public ILCache(ReadyToRunILProvider provider, CompilationModuleGroup compilationModuleGroup)
            {
                ILProvider = provider;
                ExpectedILProviderVersion = provider.Version;
                _compilationModuleGroup = compilationModuleGroup;
            }

            protected override int GetKeyHashCode(MethodDesc key)
            {
                return key.GetHashCode();
            }
            protected override int GetValueHashCode(MethodILData value)
            {
                return value.Method.GetHashCode();
            }
            protected override bool CompareKeyToValue(MethodDesc key, MethodILData value)
            {
                return Object.ReferenceEquals(key, value.Method);
            }
            protected override bool CompareValueToValue(MethodILData value1, MethodILData value2)
            {
                return Object.ReferenceEquals(value1.Method, value2.Method);
            }
            protected override MethodILData CreateValueFromKey(MethodDesc key)
            {
                MethodIL methodIL = ILProvider.GetMethodIL(key);
                if (methodIL == null
                    && key.IsPInvoke
                    && _compilationModuleGroup.GeneratesPInvoke(key))
                {
                    methodIL = PInvokeILEmitter.EmitIL(key);
                }

                return new MethodILData() { Method = key, MethodIL = methodIL };
            }

            public class MethodILData
            {
                public MethodDesc Method;
                public MethodIL MethodIL;
            }
        }

        private delegate void RootAdder(object o, string reason);

        private class RootingServiceProvider : IRootingServiceProvider
        {
            private readonly NodeFactory _factory;
            private readonly RootAdder _rootAdder;
            private readonly DeferredTillPhaseNode _deferredPhaseNode = new DeferredTillPhaseNode(1);

            public RootingServiceProvider(NodeFactory factory, RootAdder rootAdder)
            {
                _factory = factory;
                _rootAdder = rootAdder;
                _rootAdder(_deferredPhaseNode, "Deferred nodes");
            }

            public void AddCompilationRoot(MethodDesc method, bool rootMinimalDependencies, string reason)
            {
                MethodDesc canonMethod = method.GetCanonMethodTarget(CanonicalFormKind.Specific);
                if (_factory.CompilationModuleGroup.ContainsMethodBody(canonMethod, false))
                {
                    IMethodNode methodEntryPoint = _factory.CompiledMethodNode(canonMethod);

                    if (rootMinimalDependencies)
                    {
                        _deferredPhaseNode.AddDependency((DependencyNodeCore<NodeFactory>)methodEntryPoint);
                    }
                    else
                    {
                        _rootAdder(methodEntryPoint, reason);
                    }
                }
            }
        }
    }

    public interface ICompilation
    {
        void Compile(string outputFileName);
        void WriteDependencyLog(string outputFileName);
        void Dispose();
    }

    public sealed class ReadyToRunCodegenCompilation : Compilation
    {
        /// <summary>
        /// Input MSIL file names.
        /// </summary>
        private readonly IEnumerable<string> _inputFiles;

        private readonly string _compositeRootPath;

        private readonly bool _resilient;

        private readonly int _parallelism;
        private readonly CorInfoImpl[] _corInfoImpls;

        private readonly bool _generateMapFile;
        private readonly bool _generateMapCsvFile;
        private readonly bool _generatePdbFile;
        private readonly string _pdbPath;
        private readonly bool _generatePerfMapFile;
        private readonly string _perfMapPath;
        private readonly int _perfMapFormatVersion;
        private readonly bool _generateProfileFile;
        private readonly Func<MethodDesc, string> _printReproInstructions;

        private readonly ProfileDataManager _profileData;
        private readonly ReadyToRunFileLayoutOptimizer _fileLayoutOptimizer;
        private readonly HashSet<EcmaMethod> _methodsWhichNeedMutableILBodies = new HashSet<EcmaMethod>();
        private readonly HashSet<MethodWithGCInfo> _methodsToRecompile = new HashSet<MethodWithGCInfo>();

        public ProfileDataManager ProfileData => _profileData;

        public bool DeterminismCheckFailed { get; set; }

        public ReadyToRunSymbolNodeFactory SymbolNodeFactory { get; }
        public ReadyToRunCompilationModuleGroupBase CompilationModuleGroup { get; }
        private readonly int _customPESectionAlignment;
        /// <summary>
        /// Determining whether a type's layout is fixed is a little expensive and the question can be asked many times
        /// for the same type during compilation so preserve the computed value.
        /// </summary>
        private ConcurrentDictionary<TypeDesc, bool> _computedFixedLayoutTypes = new ConcurrentDictionary<TypeDesc, bool>();
        private Func<TypeDesc, bool> _computedFixedLayoutTypesUncached;

        internal ReadyToRunCodegenCompilation(
            DependencyAnalyzerBase<NodeFactory> dependencyGraph,
            NodeFactory nodeFactory,
            IEnumerable<ICompilationRootProvider> roots,
            ILProvider ilProvider,
            Logger logger,
            DevirtualizationManager devirtualizationManager,
            IEnumerable<string> inputFiles,
            string compositeRootPath,
            InstructionSetSupport instructionSetSupport,
            bool resilient,
            bool generateMapFile,
            bool generateMapCsvFile,
            bool generatePdbFile,
            Func<MethodDesc, string> printReproInstructions,
            string pdbPath,
            bool generatePerfMapFile,
            string perfMapPath,
            int perfMapFormatVersion,
            bool generateProfileFile,
            int parallelism,
            ProfileDataManager profileData,
            ReadyToRunMethodLayoutAlgorithm methodLayoutAlgorithm,
            ReadyToRunFileLayoutAlgorithm fileLayoutAlgorithm,
            int customPESectionAlignment,
            bool verifyTypeAndFieldLayout)
            : base(
                  dependencyGraph,
                  nodeFactory,
                  roots,
                  ilProvider,
                  devirtualizationManager,
                  modulesBeingInstrumented: nodeFactory.CompilationModuleGroup.CompilationModuleSet,
                  logger,
                  instructionSetSupport)
        {
            _computedFixedLayoutTypesUncached = IsLayoutFixedInCurrentVersionBubbleInternal;
            _resilient = resilient;
            _parallelism = parallelism;
            _corInfoImpls = new CorInfoImpl[_parallelism];
            _generateMapFile = generateMapFile;
            _generateMapCsvFile = generateMapCsvFile;
            _generatePdbFile = generatePdbFile;
            _pdbPath = pdbPath;
            _generatePerfMapFile = generatePerfMapFile;
            _perfMapPath = perfMapPath;
            _perfMapFormatVersion = perfMapFormatVersion;
            _generateProfileFile = generateProfileFile;
            _customPESectionAlignment = customPESectionAlignment;
            SymbolNodeFactory = new ReadyToRunSymbolNodeFactory(nodeFactory, verifyTypeAndFieldLayout);
            if (nodeFactory.InstrumentationDataTable != null)
                nodeFactory.InstrumentationDataTable.Initialize(SymbolNodeFactory);
            if (nodeFactory.CrossModuleInlningInfo != null)
                nodeFactory.CrossModuleInlningInfo.Initialize(SymbolNodeFactory);
            _inputFiles = inputFiles;
            _compositeRootPath = compositeRootPath;
            _printReproInstructions = printReproInstructions;
            CompilationModuleGroup = (ReadyToRunCompilationModuleGroupBase)nodeFactory.CompilationModuleGroup;

            // Generate baseline support specification for InstructionSetSupport. This will prevent usage of the generated
            // code if the runtime environment doesn't support the specified instruction set
            string instructionSetSupportString = ReadyToRunInstructionSetSupportSignature.ToInstructionSetSupportString(instructionSetSupport);
            ReadyToRunInstructionSetSupportSignature instructionSetSupportSig = new ReadyToRunInstructionSetSupportSignature(instructionSetSupportString);
            _dependencyGraph.AddRoot(new Import(NodeFactory.EagerImports, instructionSetSupportSig), "Baseline instruction set support");

            _profileData = profileData;

            _fileLayoutOptimizer = new ReadyToRunFileLayoutOptimizer(logger, methodLayoutAlgorithm, fileLayoutAlgorithm, profileData, _nodeFactory);
        }

        private readonly static string s_folderUpPrefix = ".." + Path.DirectorySeparatorChar;

        public override void Compile(string outputFile)
        {
            _dependencyGraph.ComputeMarkedNodes();

            _doneAllCompiling = true;
            Array.Clear(_corInfoImpls);
            _compilationThreadSemaphore.Release(_parallelism);

            var nodes = _dependencyGraph.MarkedNodeList;

            nodes = _fileLayoutOptimizer.ApplyProfilerGuidedMethodSort(nodes);

            using (PerfEventSource.StartStopEvents.EmittingEvents())
            {
                NodeFactory.SetMarkingComplete();
                ReadyToRunObjectWriter.EmitObject(
                    outputFile,
                    componentModule: null,
                    inputFiles: _inputFiles,
                    nodes,
                    NodeFactory,
                    generateMapFile: _generateMapFile,
                    generateMapCsvFile: _generateMapCsvFile,
                    generatePdbFile: _generatePdbFile,
                    pdbPath: _pdbPath,
                    generatePerfMapFile: _generatePerfMapFile,
                    perfMapPath: _perfMapPath,
                    perfMapFormatVersion: _perfMapFormatVersion,
                    generateProfileFile: _generateProfileFile,
                    callChainProfile: _profileData.CallChainProfile,
                    _customPESectionAlignment);
                CompilationModuleGroup moduleGroup = _nodeFactory.CompilationModuleGroup;

                if (moduleGroup.IsCompositeBuildMode)
                {
                    // In composite mode with standalone MSIL we rewrite all input MSIL assemblies to the
                    // output folder, adding a formal R2R header to them with forwarding information to
                    // the composite executable.
                    string outputDirectory = Path.GetDirectoryName(outputFile);
                    string ownerExecutableName = Path.GetFileName(outputFile);
                    foreach (string inputFile in _inputFiles)
                    {
                        string relativeMsilPath = Path.GetRelativePath(_compositeRootPath, inputFile);
                        if (relativeMsilPath == inputFile || relativeMsilPath.StartsWith(s_folderUpPrefix, StringComparison.Ordinal))
                        {
                            // Input file not under the composite root, emit to root output folder
                            relativeMsilPath = Path.GetFileName(inputFile);
                        }
                        string standaloneMsilOutputFile = Path.Combine(outputDirectory, relativeMsilPath);
                        RewriteComponentFile(inputFile: inputFile, outputFile: standaloneMsilOutputFile, ownerExecutableName: ownerExecutableName);
                    }
                }
            }
        }

        private void RewriteComponentFile(string inputFile, string outputFile, string ownerExecutableName)
        {
            EcmaModule inputModule = NodeFactory.TypeSystemContext.GetModuleFromPath(inputFile);

            Directory.CreateDirectory(Path.GetDirectoryName(outputFile));

            ReadyToRunFlags flags =
                ReadyToRunFlags.READYTORUN_FLAG_Component |
                ReadyToRunFlags.READYTORUN_FLAG_NonSharedPInvokeStubs;

            if (inputModule.IsPlatformNeutral)
            {
                flags |= ReadyToRunFlags.READYTORUN_FLAG_PlatformNeutralSource;
            }
            bool automaticTypeValidation = _nodeFactory.OptimizationFlags.TypeValidation == TypeValidationRule.Automatic || _nodeFactory.OptimizationFlags.TypeValidation == TypeValidationRule.AutomaticWithLogging;
            if (_nodeFactory.OptimizationFlags.TypeValidation == TypeValidationRule.SkipTypeValidation)
            {
                flags |= ReadyToRunFlags.READYTORUN_FLAG_SkipTypeValidation;
            }

            flags |= _nodeFactory.CompilationModuleGroup.GetReadyToRunFlags() & ReadyToRunFlags.READYTORUN_FLAG_MultiModuleVersionBubble;

            CopiedCorHeaderNode copiedCorHeader = new CopiedCorHeaderNode(inputModule);
            // Re-written components shouldn't have any additional diagnostic information - only information about the forwards.
            // Even with all of this, we might be modifying the image in a silly manner - adding a directory when if didn't have one.
            DebugDirectoryNode debugDirectory = new DebugDirectoryNode(inputModule, outputFile, shouldAddNiPdb: false, shouldGeneratePerfmap: false);
            NodeFactory componentFactory = new NodeFactory(
                _nodeFactory.TypeSystemContext,
                _nodeFactory.CompilationModuleGroup,
                null,
                _nodeFactory.NameMangler,
                copiedCorHeader,
                debugDirectory,
                win32Resources: new Win32Resources.ResourceData(inputModule),
                flags,
                _nodeFactory.OptimizationFlags,
                _nodeFactory.ImageBase,
<<<<<<< HEAD
                automaticTypeValidation ? inputModule : null);
=======
                genericCycleDepthCutoff: -1, // We don't need generic cycle detection when rewriting component assemblies
                genericCycleBreadthCutoff: -1); // as we're not actually compiling anything
>>>>>>> 43905744

            IComparer<DependencyNodeCore<NodeFactory>> comparer = new SortableDependencyNode.ObjectNodeComparer(CompilerComparer.Instance);
            DependencyAnalyzerBase<NodeFactory> componentGraph = new DependencyAnalyzer<NoLogStrategy<NodeFactory>, NodeFactory>(componentFactory, comparer);

            componentGraph.AddRoot(componentFactory.Header, "Component module R2R header");
            OwnerCompositeExecutableNode ownerExecutableNode = new OwnerCompositeExecutableNode(ownerExecutableName);
            componentGraph.AddRoot(ownerExecutableNode, "Owner composite executable name");
            componentGraph.AddRoot(copiedCorHeader, "Copied COR header");
            componentGraph.AddRoot(debugDirectory, "Debug directory");
            if (componentFactory.Win32ResourcesNode != null)
            {
                componentGraph.AddRoot(componentFactory.Win32ResourcesNode, "Win32 resources");
            }
            componentGraph.ComputeMarkedNodes();
            componentFactory.Header.Add(Internal.Runtime.ReadyToRunSectionType.OwnerCompositeExecutable, ownerExecutableNode, ownerExecutableNode);
            ReadyToRunObjectWriter.EmitObject(
                outputFile,
                componentModule: inputModule,
                inputFiles: new string[] { inputFile },
                componentGraph.MarkedNodeList,
                componentFactory,
                generateMapFile: false,
                generateMapCsvFile: false,
                generatePdbFile: false,
                pdbPath: null,
                generatePerfMapFile: false,
                perfMapPath: null,
                perfMapFormatVersion: _perfMapFormatVersion,
                generateProfileFile: false,
                _profileData.CallChainProfile,
                customPESectionAlignment: 0);
        }

        public override void WriteDependencyLog(string outputFileName)
        {
            using (FileStream dgmlOutput = new FileStream(outputFileName, FileMode.Create))
            {
                DgmlWriter.WriteDependencyGraphToStream(dgmlOutput, _dependencyGraph, _nodeFactory);
                dgmlOutput.Flush();
            }
        }

        private bool IsLayoutFixedInCurrentVersionBubbleInternal(TypeDesc type)
        {
            // Primitive types and enums have fixed layout
            if (type.IsPrimitive || type.IsEnum)
            {
                return true;
            }

            if (type is not MetadataType defType)
            {
                // Non metadata backed types have layout defined in all version bubbles
                return true;
            }

            if (VectorOfTFieldLayoutAlgorithm.IsVectorOfTType(defType))
            {
                // Vector<T> always needs a layout check
                return false;
            }

            if (!NodeFactory.CompilationModuleGroup.VersionsWithModule(defType.Module))
            {
                // Valuetypes with non-versionable attribute are candidates for fixed layout. Reject the rest.
                return type is MetadataType metadataType && metadataType.IsNonVersionable();
            }

            // If the above condition passed, check that all instance fields have fixed layout as well. In particular,
            // it is important for generic types with non-versionable layout (e.g. Nullable<T>)
            foreach (var field in type.GetFields())
            {
                // Only instance fields matter here
                if (field.IsStatic)
                    continue;

                var fieldType = field.FieldType;
                if (!fieldType.IsValueType)
                    continue;

                if (!IsLayoutFixedInCurrentVersionBubble(fieldType))
                {
                    return false;
                }
            }

            return true;
        }

        public bool IsLayoutFixedInCurrentVersionBubble(TypeDesc type) =>
            _computedFixedLayoutTypes.GetOrAdd(type, _computedFixedLayoutTypesUncached);

        public bool IsInheritanceChainLayoutFixedInCurrentVersionBubble(TypeDesc type)
        {
            // This method is not expected to be called for value types
            Debug.Assert(!type.IsValueType);

            if (type.IsObject)
                return true;

            if (!IsLayoutFixedInCurrentVersionBubble(type))
            {
                return false;
            }

            type = type.BaseType;

            if (type != null)
            {
                // If there are multiple inexact compilation units in the layout of the type, then the exact offset
                // of a derived given field is unknown as there may or may not be alignment inserted between a type and its base
                if (CompilationModuleGroup.TypeLayoutCompilationUnits(type).HasMultipleInexactCompilationUnits)
                    return false;

                while (!type.IsObject && type != null)
                {
                    if (!IsLayoutFixedInCurrentVersionBubble(type))
                    {
                        return false;
                    }
                    type = type.BaseType;
                }
            }

            return true;
        }

        // Compilation is broken into phases which interact with dependency analysis
        // Phase 0: All compilations which are driven by our standard heuristics and dependency expansion model
        // Phase 1: A helper phase which works in tandem with the DeferredTillPhaseNode to gather work to be done in phase 2
        // Phase 2: A phase where all compilations are not allowed to add dependencies that can trigger further compilations.
        // The _finishedFirstCompilationRunInPhase2 variable works in concert some checking to ensure that we don't violate any of this model
        private bool _finishedFirstCompilationRunInPhase2 = false;

        public void PrepareForCompilationRetry(MethodWithGCInfo methodToBeRecompiled, IEnumerable<EcmaMethod> methodsThatNeedILBodies)
        {
            lock (_methodsToRecompile)
            {
                _methodsToRecompile.Add(methodToBeRecompiled);
                if (methodsThatNeedILBodies != null)
                    foreach (var method in methodsThatNeedILBodies)
                        _methodsWhichNeedMutableILBodies.Add(method);
            }
        }

        [ThreadStatic]
        private static int s_methodsCompiledPerThread = 0;

        private SemaphoreSlim _compilationThreadSemaphore = new(0);
        private volatile IEnumerator<DependencyNodeCore<NodeFactory>> _currentCompilationMethodList;
        private volatile bool _doneAllCompiling;
        private int _finishedThreadCount;
        private ManualResetEventSlim _compilationSessionComplete = new ManualResetEventSlim();
        private bool _hasCreatedCompilationThreads = false;

        protected override void ComputeDependencyNodeDependencies(List<DependencyNodeCore<NodeFactory>> obj)
        {
            bool generatedColdCode = false;

            using (PerfEventSource.StartStopEvents.JitEvents())
            {

                // Use only main thread to compile if parallelism is 1. This allows SuperPMI to rely on non-reuse of handles in ObjectToHandle
                if (Logger.IsVerbose)
                    Logger.Writer.WriteLine($"Processing {obj.Count} dependencies");

                // Ensure all methods being compiled have assigned tokens. This matters for code from modules from outside of the version bubble
                // as those tokens are dynamically assigned, and for instantiation which depend on tokens outside of the module
                var ilProvider = (ReadyToRunILProvider)_methodILCache.ILProvider;
                obj.MergeSortAllowDuplicates(new SortableDependencyNode.ObjectNodeComparer(CompilerComparer.Instance));
                foreach (var dependency in obj)
                {
                    if (dependency is MethodWithGCInfo methodCodeNodeNeedingCode)
                    {
                        var method = methodCodeNodeNeedingCode.Method;
                        if (method.GetTypicalMethodDefinition() is EcmaMethod ecmaMethod)
                        {
                            if (ilProvider.NeedsCrossModuleInlineableTokens(ecmaMethod) &&
                                !_methodsWhichNeedMutableILBodies.Contains(ecmaMethod) &&
                                CorInfoImpl.IsMethodCompilable(this, methodCodeNodeNeedingCode.Method))
                                _methodsWhichNeedMutableILBodies.Add(ecmaMethod);
                        }
                        if (!_nodeFactory.CompilationModuleGroup.VersionsWithMethodBody(method))
                        {
                            // Validate that the typedef tokens for all of the instantiation parameters of the method
                            // have tokens.
                            foreach (var type in method.Instantiation)
                                EnsureTypeDefTokensAreReady(type);
                            foreach (var type in method.OwningType.Instantiation)
                                EnsureTypeDefTokensAreReady(type);

                            void EnsureTypeDefTokensAreReady(TypeDesc type)
                            {
                                // Type represented by simple element type
                                if (type.IsPrimitive || type.IsVoid || type.IsObject || type.IsString || type.IsTypedReference)
                                    return;

                                if (type is EcmaType ecmaType)
                                {
                                    if (!_nodeFactory.Resolver.GetModuleTokenForType(ecmaType, allowDynamicallyCreatedReference: false, throwIfNotFound: false).IsNull)
                                        return;
                                    try
                                    {
                                        Debug.Assert(_nodeFactory.CompilationModuleGroup.CrossModuleInlineableModule(ecmaType.Module));
                                        _nodeFactory.ManifestMetadataTable._mutableModule.ModuleThatIsCurrentlyTheSourceOfNewReferences
                                            = ecmaType.Module;
                                        if (!_nodeFactory.ManifestMetadataTable._mutableModule.TryGetEntityHandle(ecmaType).HasValue)
                                            throw new InternalCompilerErrorException($"Unable to create token to {ecmaType}");
                                    }
                                    finally
                                    {
                                        _nodeFactory.ManifestMetadataTable._mutableModule.ModuleThatIsCurrentlyTheSourceOfNewReferences
                                            = null;
                                    }
                                    return;
                                }

                                if (type.HasInstantiation)
                                {
                                    EnsureTypeDefTokensAreReady(type.GetTypeDefinition());

                                    foreach (TypeDesc instParam in type.Instantiation)
                                    {
                                        EnsureTypeDefTokensAreReady(instParam);
                                    }
                                }
                                else if (type.IsParameterizedType)
                                {
                                    EnsureTypeDefTokensAreReady(type.GetParameterType());
                                }
                            }
                        }
                    }
                }

                ProcessMutableMethodBodiesList();
                ResetILCache();
                CompileMethodList(obj);

                while (_methodsToRecompile.Count > 0)
                {
                    ProcessMutableMethodBodiesList();
                    ResetILCache();
                    MethodWithGCInfo[] methodsToRecompile = new MethodWithGCInfo[_methodsToRecompile.Count];
                    _methodsToRecompile.CopyTo(methodsToRecompile);
                    _methodsToRecompile.Clear();
                    Array.Sort(methodsToRecompile, new SortableDependencyNode.ObjectNodeComparer(CompilerComparer.Instance));

                    if (Logger.IsVerbose)
                        Logger.Writer.WriteLine($"Processing {methodsToRecompile.Length} recompiles");

                    CompileMethodList(methodsToRecompile);
                }
            }

            ResetILCache();

            if (_nodeFactory.CompilationCurrentPhase == 2)
            {
                _finishedFirstCompilationRunInPhase2 = true;
            }

            if (generatedColdCode)
            {
                _nodeFactory.GenerateHotColdMap(_dependencyGraph);
            }

            void ProcessMutableMethodBodiesList()
            {
                EcmaMethod[] mutableMethodBodyNeedList = new EcmaMethod[_methodsWhichNeedMutableILBodies.Count];
                _methodsWhichNeedMutableILBodies.CopyTo(mutableMethodBodyNeedList);
                _methodsWhichNeedMutableILBodies.Clear();
                TypeSystemComparer comparer = TypeSystemComparer.Instance;
                Comparison<EcmaMethod> comparison = (EcmaMethod a, EcmaMethod b) => comparer.Compare(a, b);
                Array.Sort(mutableMethodBodyNeedList, comparison);
                var ilProvider = (ReadyToRunILProvider)_methodILCache.ILProvider;

                foreach (var method in mutableMethodBodyNeedList)
                    ilProvider.CreateCrossModuleInlineableTokensForILBody(method);
            }

            void ResetILCache()
            {
                if (_methodILCache.Count > 1000 || _methodILCache.ILProvider.Version != _methodILCache.ExpectedILProviderVersion)
                    _methodILCache = new ILCache(_methodILCache.ILProvider, NodeFactory.CompilationModuleGroup);
            }

            void CompileMethodList(IEnumerable<DependencyNodeCore<NodeFactory>> methodList)
            {
                // Disable generation of new tokens across the multi-threaded compile
                NodeFactory.ManifestMetadataTable._mutableModule.DisableNewTokens = true;

                if (_parallelism == 1)
                {
                    foreach (var dependency in methodList)
                        CompileOneMethod(dependency, 0);
                }
                else
                {
                    _currentCompilationMethodList = methodList.GetEnumerator();
                    _finishedThreadCount = 0;
                    _compilationSessionComplete.Reset();

                    if (!_hasCreatedCompilationThreads)
                    {
                        for (int compilationThreadId = 1; compilationThreadId < _parallelism; compilationThreadId++)
                        {
                            new Thread(CompilationThread).Start((object)compilationThreadId);
                        }
                        _hasCreatedCompilationThreads = true;
                    }

                    _compilationThreadSemaphore.Release(_parallelism - 1);
                    CompileOnThread(0);
                    _compilationSessionComplete.Wait();
                }

                // Re-enable generation of new tokens after the multi-threaded compile
                NodeFactory.ManifestMetadataTable._mutableModule.DisableNewTokens = false;
            }

            void CompilationThread(object objThreadId)
            {
                while(true)
                {
                    _compilationThreadSemaphore.Wait();
                    lock(this)
                    {
                        if (_doneAllCompiling)
                            return;
                    }
                    CompileOnThread((int)objThreadId);
                }
            }

            void CompileOnThread(int compilationThreadId)
            {
                var compilationMethodList = _currentCompilationMethodList;
                while (true)
                {
                    DependencyNodeCore<NodeFactory> dependency;
                    lock (compilationMethodList)
                    {
                        if (!compilationMethodList.MoveNext())
                        {
                            if (Interlocked.Increment(ref _finishedThreadCount) == _parallelism)
                                _compilationSessionComplete.Set();

                            return;
                        }
                        dependency = compilationMethodList.Current;
                    }

                    CompileOneMethod(dependency, compilationThreadId);
                }
            }

            void CompileOneMethod(DependencyNodeCore<NodeFactory> dependency, int compileThreadId)
            {
                MethodWithGCInfo methodCodeNodeNeedingCode = dependency as MethodWithGCInfo;
                if (methodCodeNodeNeedingCode == null)
                {
                    if (dependency is DeferredTillPhaseNode deferredPhaseNode)
                    {
                        if (Logger.IsVerbose)
                            _logger.Writer.WriteLine($"Moved to phase {_nodeFactory.CompilationCurrentPhase}");
                        deferredPhaseNode.NotifyCurrentPhase(_nodeFactory.CompilationCurrentPhase);
                        return;
                    }
                }

                Debug.Assert((_nodeFactory.CompilationCurrentPhase == 0) || ((_nodeFactory.CompilationCurrentPhase == 2) && !_finishedFirstCompilationRunInPhase2));

                MethodDesc method = methodCodeNodeNeedingCode.Method;

                if (Logger.IsVerbose)
                {
                    string methodName = method.ToString();
                    Logger.Writer.WriteLine("Compiling " + methodName);
                }

                if (_nodeFactory.OptimizationFlags.PrintReproArgs)
                {
                    Logger.Writer.WriteLine($"Single method repro args:{GetReproInstructions(method)}");
                }

                try
                {
                    using (PerfEventSource.StartStopEvents.JitMethodEvents())
                    {
                        s_methodsCompiledPerThread++;
                        bool createNewCorInfoImpl = false;

                        if (_corInfoImpls[compileThreadId] == null)
                            createNewCorInfoImpl = true;
                        else
                        {
                            if (_parallelism == 1)
                            {
                                // Create only 1 CorInfoImpl if not using parallelism
                                // This allows SuperPMI to rely on non-reuse of handles in ObjectToHandle
                            }
                            else
                            {
                                // Periodically create a new CorInfoImpl to clear out stale caches
                                // This is done as the CorInfoImpl holds a cache of data structures visible to the JIT
                                // Those data structures include both structures which will last for the lifetime of the compilation
                                // process, as well as various temporary structures that would really be better off with thread lifetime.
                                if ((s_methodsCompiledPerThread % 3000) == 0)
                                {
                                    createNewCorInfoImpl = true;
                                }
                            }
                        }

                        if (createNewCorInfoImpl)
                            _corInfoImpls[compileThreadId] = new CorInfoImpl(this);

                        CorInfoImpl corInfoImpl = _corInfoImpls[compileThreadId];
                        corInfoImpl.CompileMethod(methodCodeNodeNeedingCode, Logger);
                        if (corInfoImpl.HasColdCode)
                        {
                            generatedColdCode = true;
                        }
                    }
                }
                catch (TypeSystemException ex)
                {
                    // If compilation fails, don't emit code for this method. It will be Jitted at runtime
                    if (Logger.IsVerbose)
                        Logger.Writer.WriteLine($"Warning: Method `{method}` was not compiled because: {ex.Message}");
                }
                catch (RequiresRuntimeJitException ex)
                {
                    if (Logger.IsVerbose)
                        Logger.Writer.WriteLine($"Info: Method `{method}` was not compiled because `{ex.Message}` requires runtime JIT");
                }
                catch (CodeGenerationFailedException ex) when (_resilient)
                {
                    if (Logger.IsVerbose)
                        Logger.Writer.WriteLine($"Warning: Method `{method}` was not compiled because `{ex.Message}` requires runtime JIT");
                }
            }
        }

        public ISymbolNode GetFieldRvaData(FieldDesc field)
        {
            if (!CompilationModuleGroup.ContainsType(field.OwningType.GetTypeDefinition()))
            {
                // TODO: cross-bubble RVA field
                throw new RequiresRuntimeJitException($"GetFieldRvaData({field})");
            }

            return NodeFactory.CopiedFieldRva(field);
        }

        public override void Dispose()
        {
            Array.Clear(_corInfoImpls);
        }

        public string GetReproInstructions(MethodDesc method)
        {
            return _printReproInstructions(method);
        }
    }
}<|MERGE_RESOLUTION|>--- conflicted
+++ resolved
@@ -434,12 +434,9 @@
                 flags,
                 _nodeFactory.OptimizationFlags,
                 _nodeFactory.ImageBase,
-<<<<<<< HEAD
-                automaticTypeValidation ? inputModule : null);
-=======
+                automaticTypeValidation ? inputModule : null,
                 genericCycleDepthCutoff: -1, // We don't need generic cycle detection when rewriting component assemblies
                 genericCycleBreadthCutoff: -1); // as we're not actually compiling anything
->>>>>>> 43905744
 
             IComparer<DependencyNodeCore<NodeFactory>> comparer = new SortableDependencyNode.ObjectNodeComparer(CompilerComparer.Instance);
             DependencyAnalyzerBase<NodeFactory> componentGraph = new DependencyAnalyzer<NoLogStrategy<NodeFactory>, NodeFactory>(componentFactory, comparer);
