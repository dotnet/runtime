// Licensed to the .NET Foundation under one or more agreements.
// The .NET Foundation licenses this file to you under the MIT license.

using System;
using System.Collections.Generic;
using System.Collections.Immutable;
using System.Threading.Tasks;

using ILCompiler.DependencyAnalysis;
using ILCompiler.DependencyAnalysisFramework;

using Internal.IL;
using Internal.IL.Stubs;
using Internal.JitInterface;
using Internal.TypeSystem;
using Internal.ReadyToRunConstants;

using Debug = System.Diagnostics.Debug;

namespace ILCompiler
{
    /// <summary>
    /// IL scan analyzer of programs - this class analyzes what methods, types and other runtime artifact
    /// will need to be generated during a compilation. The result of analysis is a conservative superset of
    /// what methods will be compiled by the actual codegen backend.
    /// </summary>
    internal sealed class ILScanner : Compilation, IILScanner
    {
        private readonly int _parallelism;

        internal ILScanner(
            DependencyAnalyzerBase<NodeFactory> dependencyGraph,
            ILScanNodeFactory nodeFactory,
            IEnumerable<ICompilationRootProvider> roots,
            ILProvider ilProvider,
            DebugInformationProvider debugInformationProvider,
            Logger logger,
            int parallelism)
            : base(dependencyGraph, nodeFactory, roots, ilProvider, debugInformationProvider, null, nodeFactory.CompilationModuleGroup, logger)
        {
            _helperCache = new HelperCache(this);
            _parallelism = parallelism;
        }

        protected override void CompileInternal(string outputFile, ObjectDumper dumper)
        {
            // TODO: We should have a base class for compilation that doesn't implement ICompilation so that
            // we don't need this.
            throw new NotSupportedException();
        }

        protected override void ComputeDependencyNodeDependencies(List<DependencyNodeCore<NodeFactory>> obj)
        {
            // Determine the list of method we actually need to scan
            var methodsToCompile = new List<ScannedMethodNode>();
            var canonicalMethodsToCompile = new HashSet<MethodDesc>();

            foreach (DependencyNodeCore<NodeFactory> dependency in obj)
            {
                var methodCodeNodeNeedingCode = dependency as ScannedMethodNode;
                if (methodCodeNodeNeedingCode == null)
                {
                    // To compute dependencies of the shadow method that tracks dictionary
                    // dependencies we need to ensure there is code for the canonical method body.
                    var dependencyMethod = (ShadowConcreteMethodNode)dependency;
                    methodCodeNodeNeedingCode = (ScannedMethodNode)dependencyMethod.CanonicalMethodNode;
                }

                // We might have already queued this method for compilation
                MethodDesc method = methodCodeNodeNeedingCode.Method;
                if (method.IsCanonicalMethod(CanonicalFormKind.Any)
                    && !canonicalMethodsToCompile.Add(method))
                {
                    continue;
                }

                methodsToCompile.Add(methodCodeNodeNeedingCode);
            }

            if (_parallelism == 1)
            {
                CompileSingleThreaded(methodsToCompile);
            }
            else
            {
                CompileMultiThreaded(methodsToCompile);
            }
        }

        private void CompileMultiThreaded(List<ScannedMethodNode> methodsToCompile)
        {
            if (Logger.IsVerbose)
            {
                Logger.LogMessage($"Scanning {methodsToCompile.Count} methods...");
            }

            Parallel.ForEach(
                methodsToCompile,
                new ParallelOptions { MaxDegreeOfParallelism = _parallelism },
                CompileSingleMethod);
        }

        private void CompileSingleThreaded(List<ScannedMethodNode> methodsToCompile)
        {
            foreach (ScannedMethodNode methodCodeNodeNeedingCode in methodsToCompile)
            {
                if (Logger.IsVerbose)
                {
                    Logger.LogMessage($"Scanning {methodCodeNodeNeedingCode.Method}...");
                }

                CompileSingleMethod(methodCodeNodeNeedingCode);
            }
        }

        private void CompileSingleMethod(ScannedMethodNode methodCodeNodeNeedingCode)
        {
            MethodDesc method = methodCodeNodeNeedingCode.Method;

            try
            {
                var importer = new ILImporter(this, method);
                methodCodeNodeNeedingCode.InitializeDependencies(_nodeFactory, importer.Import());
            }
            catch (TypeSystemException ex)
            {
                // Try to compile the method again, but with a throwing method body this time.
                MethodIL throwingIL = TypeSystemThrowingILEmitter.EmitIL(method, ex);
                var importer = new ILImporter(this, method, throwingIL);
                methodCodeNodeNeedingCode.InitializeDependencies(_nodeFactory, importer.Import(), ex);
            }
            catch (Exception ex)
            {
                throw new CodeGenerationFailedException(method, ex);
            }
        }

        ILScanResults IILScanner.Scan()
        {
            _dependencyGraph.ComputeMarkedNodes();

            _nodeFactory.SetMarkingComplete();

            return new ILScanResults(_dependencyGraph, _nodeFactory);
        }

        public ISymbolNode GetHelperEntrypoint(ReadyToRunHelper helper)
        {
            return _helperCache.GetOrCreateValue(helper).Symbol;
        }

        class Helper
        {
            public ReadyToRunHelper HelperID { get; }
            public ISymbolNode Symbol { get; }

            public Helper(ReadyToRunHelper id, ISymbolNode symbol)
            {
                HelperID = id;
                Symbol = symbol;
            }
        }

        private HelperCache _helperCache;
        class HelperCache : LockFreeReaderHashtable<ReadyToRunHelper, Helper>
        {
            private Compilation _compilation;

            public HelperCache(Compilation compilation)
            {
                _compilation = compilation;
            }

            protected override bool CompareKeyToValue(ReadyToRunHelper key, Helper value) => key == value.HelperID;
            protected override bool CompareValueToValue(Helper value1, Helper value2) => value1.HelperID == value2.HelperID;
            protected override int GetKeyHashCode(ReadyToRunHelper key) => (int)key;
            protected override int GetValueHashCode(Helper value) => (int)value.HelperID;
            protected override Helper CreateValueFromKey(ReadyToRunHelper key)
            {
                string mangledName;
                MethodDesc methodDesc;
                JitHelper.GetEntryPoint(_compilation.TypeSystemContext, key, out mangledName, out methodDesc);
                Debug.Assert(mangledName != null || methodDesc != null);

                ISymbolNode entryPoint;
                if (mangledName != null)
                    entryPoint = _compilation.NodeFactory.ExternSymbol(mangledName);
                else
                    entryPoint = _compilation.NodeFactory.MethodEntrypoint(methodDesc);

                return new Helper(key, entryPoint);
            }

        }
    }

    public interface IILScanner
    {
        ILScanResults Scan();
    }

    internal class ScannerFailedException : InternalCompilerErrorException
    {
        public ScannerFailedException(string message)
            : base(message + " " + "You can work around by running the compilation with scanner disabled.")
        {
        }
    }

    public class ILScanResults : CompilationResults
    {
        internal ILScanResults(DependencyAnalyzerBase<NodeFactory> graph, NodeFactory factory)
            : base(graph, factory)
        {
        }

        public AnalysisBasedInteropStubManager GetInteropStubManager(InteropStateManager stateManager, PInvokeILEmitterConfiguration pinvokePolicy)
        {
            return new AnalysisBasedInteropStubManager(stateManager, pinvokePolicy,
                _factory.MetadataManager.GetTypesWithStructMarshalling(),
                _factory.MetadataManager.GetTypesWithDelegateMarshalling());
        }

        public VTableSliceProvider GetVTableLayoutInfo()
        {
            return new ScannedVTableProvider(MarkedNodes);
        }

        public DictionaryLayoutProvider GetDictionaryLayoutInfo()
        {
            return new ScannedDictionaryLayoutProvider(_factory, MarkedNodes);
        }

        public DevirtualizationManager GetDevirtualizationManager()
        {
            return new ScannedDevirtualizationManager(MarkedNodes);
        }

        public IInliningPolicy GetInliningPolicy()
        {
            return new ScannedInliningPolicy(_factory.CompilationModuleGroup, MarkedNodes);
        }

        public MethodImportationErrorProvider GetMethodImportationErrorProvider()
        {
            return new ScannedMethodImportationErrorProvider(MarkedNodes);
        }

        private class ScannedVTableProvider : VTableSliceProvider
        {
            private Dictionary<TypeDesc, IReadOnlyList<MethodDesc>> _vtableSlices = new Dictionary<TypeDesc, IReadOnlyList<MethodDesc>>();

            public ScannedVTableProvider(ImmutableArray<DependencyNodeCore<NodeFactory>> markedNodes)
            {
                foreach (var node in markedNodes)
                {
                    var vtableSliceNode = node as VTableSliceNode;
                    if (vtableSliceNode != null)
                    {
                        _vtableSlices.Add(vtableSliceNode.Type, vtableSliceNode.Slots);
                    }
                }
            }

            internal override VTableSliceNode GetSlice(TypeDesc type)
            {
                // TODO: move ownership of compiler-generated entities to CompilerTypeSystemContext.
                // https://github.com/dotnet/corert/issues/3873
                if (type.GetTypeDefinition() is Internal.TypeSystem.Ecma.EcmaType)
                {
                    if (!_vtableSlices.TryGetValue(type, out IReadOnlyList<MethodDesc> slots))
                    {
                        // If we couldn't find the vtable slice information for this type, it's because the scanner
                        // didn't correctly predict what will be needed.
                        // To troubleshoot, compare the dependency graph of the scanner and the compiler.
                        // Follow the path from the node that requested this node to the root.
                        // On the path, you'll find a node that exists in both graphs, but it's predecessor
                        // only exists in the compiler's graph. That's the place to focus the investigation on.
                        // Use the ILCompiler-DependencyGraph-Viewer tool to investigate.
                        Debug.Assert(false);
                        string typeName = ExceptionTypeNameFormatter.Instance.FormatName(type);
                        throw new ScannerFailedException($"VTable of type '{typeName}' not computed by the IL scanner.");
                    }
                    return new PrecomputedVTableSliceNode(type, slots);
                }
                else
                    return new LazilyBuiltVTableSliceNode(type);
            }
        }

        private class ScannedDictionaryLayoutProvider : DictionaryLayoutProvider
        {
            private Dictionary<TypeSystemEntity, IEnumerable<GenericLookupResult>> _layouts = new Dictionary<TypeSystemEntity, IEnumerable<GenericLookupResult>>();
            private HashSet<TypeSystemEntity> _entitiesWithForcedLazyLookups = new HashSet<TypeSystemEntity>();

            public ScannedDictionaryLayoutProvider(NodeFactory factory, ImmutableArray<DependencyNodeCore<NodeFactory>> markedNodes)
            {
                foreach (var node in markedNodes)
                {
                    if (node is DictionaryLayoutNode layoutNode)
                    {
                        TypeSystemEntity owningMethodOrType = layoutNode.OwningMethodOrType;
                        _layouts.Add(owningMethodOrType, layoutNode.Entries);
                    }
                    else if (node is ReadyToRunGenericHelperNode genericLookup
                        && genericLookup.HandlesInvalidEntries(factory))
                    {
                        // If a dictionary layout has an associated lookup helper that contains handling of broken slots
                        // (because one of our precomputed dictionaries contained an uncompilable entry)
                        // we won't hand out a precomputed dictionary and keep using the lookup helpers.
                        // The inlined lookups using the precomputed dictionary wouldn't handle the broken slots.
                        _entitiesWithForcedLazyLookups.Add(genericLookup.DictionaryOwner);
                    }
                }
            }

            private DictionaryLayoutNode GetPrecomputedLayout(TypeSystemEntity methodOrType)
            {
                if (!_layouts.TryGetValue(methodOrType, out IEnumerable<GenericLookupResult> layout))
                {
                    // If we couldn't find the dictionary layout information for this, it's because the scanner
                    // didn't correctly predict what will be needed.
                    // To troubleshoot, compare the dependency graph of the scanner and the compiler.
                    // Follow the path from the node that requested this node to the root.
                    // On the path, you'll find a node that exists in both graphs, but it's predecessor
                    // only exists in the compiler's graph. That's the place to focus the investigation on.
                    // Use the ILCompiler-DependencyGraph-Viewer tool to investigate.
                    Debug.Assert(false);
                    throw new ScannerFailedException($"A dictionary layout was not computed by the IL scanner.");
                }
                return new PrecomputedDictionaryLayoutNode(methodOrType, layout);
            }

            public override DictionaryLayoutNode GetLayout(TypeSystemEntity methodOrType)
            {
                if (_entitiesWithForcedLazyLookups.Contains(methodOrType))
                {
                    return new LazilyBuiltDictionaryLayoutNode(methodOrType);
                }

                if (methodOrType is TypeDesc type)
                {
                    // TODO: move ownership of compiler-generated entities to CompilerTypeSystemContext.
                    // https://github.com/dotnet/corert/issues/3873
                    if (type.GetTypeDefinition() is Internal.TypeSystem.Ecma.EcmaType)
                        return GetPrecomputedLayout(type);
                    else
                        return new LazilyBuiltDictionaryLayoutNode(type);
                }
                else
                {
                    Debug.Assert(methodOrType is MethodDesc);
                    MethodDesc method = (MethodDesc)methodOrType;

                    // TODO: move ownership of compiler-generated entities to CompilerTypeSystemContext.
                    // https://github.com/dotnet/corert/issues/3873
                    if (method.GetTypicalMethodDefinition() is Internal.TypeSystem.Ecma.EcmaMethod)
                        return GetPrecomputedLayout(method);
                    else
                        return new LazilyBuiltDictionaryLayoutNode(method);
                }
            }
        }

        private class ScannedDevirtualizationManager : DevirtualizationManager
        {
<<<<<<< HEAD
            private HashSet<TypeDesc> _constructedTypes = new();
            private HashSet<TypeDesc> _unsealedTypes = new();
            private HashSet<TypeDesc> _abstractButNonabstractlyOverridenTypes = new();
            private Dictionary<TypeDesc, HashSet<TypeDesc>> _interfaceImplementators = new();
=======
            private HashSet<TypeDesc> _constructedTypes = new HashSet<TypeDesc>();
            private HashSet<TypeDesc> _unsealedTypes = new HashSet<TypeDesc>();
            private HashSet<TypeDesc> _abstractButNonabstractlyOverriddenTypes = new HashSet<TypeDesc>();
>>>>>>> f275edb3

            public ScannedDevirtualizationManager(ImmutableArray<DependencyNodeCore<NodeFactory>> markedNodes)
            {
                foreach (var node in markedNodes)
                {
                    if (node is ConstructedEETypeNode eetypeNode)
                    {
                        TypeDesc type = eetypeNode.Type;

                        if (!type.IsInterface)
                        {
                            //
                            // We collect this information:
                            //
                            // 1. What types got allocated
                            // 2. What types are the base types of other types
                            //    This is needed for optimizations. We use this information to effectively
                            //    seal types that are not base types for any other type.
                            // 3. What abstract types got derived by non-abstract types.
                            //    This is needed for correctness. Abstract types that were never derived
                            //    by non-abstract types should never be devirtualized into - we probably
                            //    didn't scan the virtual methods on them.
                            //

                            _constructedTypes.Add(type);

                            TypeDesc canonType = type.ConvertToCanonForm(CanonicalFormKind.Specific);

                            // Record all interfaces this class implements to _interfaceImplementators
                            foreach (DefType baseInterface in canonType.RuntimeInterfaces)
                            {
                                RecordImplementation(baseInterface, canonType);
                            }

                            bool hasNonAbstractTypeInHierarchy = canonType is not MetadataType mdType || !mdType.IsAbstract;
                            TypeDesc baseType = canonType.BaseType;
                            bool added = true;
                            while (baseType != null && added)
                            {
                                baseType = baseType.ConvertToCanonForm(CanonicalFormKind.Specific);

                                Debug.Assert(!baseType.IsInterface);

                                // Record all base types this class subclasses to _interfaceImplementators
                                RecordImplementation(baseType, canonType);

                                added = _unsealedTypes.Add(baseType);

                                bool currentTypeIsAbstract = ((MetadataType)baseType).IsAbstract;
                                if (currentTypeIsAbstract && hasNonAbstractTypeInHierarchy)
                                    added |= _abstractButNonabstractlyOverriddenTypes.Add(baseType);
                                hasNonAbstractTypeInHierarchy |= !currentTypeIsAbstract;

                                baseType = baseType.BaseType;
                            }
                        }
                    }
                }
            }

            private void RecordImplementation(TypeDesc type, TypeDesc implType)
            {
                Debug.Assert(!implType.IsInterface);

                HashSet<TypeDesc> implList;
                if (!_interfaceImplementators.TryGetValue(type, out implList))
                {
                    implList = new();
                    _interfaceImplementators[type] = implList;
                }
                implList.Add(implType);
            }

            public override bool IsEffectivelySealed(TypeDesc type)
            {
                // If we know we scanned a type that derives from this one, this for sure can't be reported as sealed.
                TypeDesc canonType = type.ConvertToCanonForm(CanonicalFormKind.Specific);
                if (_unsealedTypes.Contains(canonType))
                    return false;

                // Don't report __Canon as sealed or it can cause trouble
                // (E.g. RyuJIT might think it's okay to omit array element type checks for __Canon[].)
                if (type.IsCanonicalDefinitionType(CanonicalFormKind.Any))
                    return false;

                if (type is MetadataType metadataType)
                {
                    // Due to how the compiler is structured, we might see "constructed" EETypes for things
                    // that never got allocated (doing a typeof() on a class that is otherwise never used is
                    // a good example of when that happens). This can put us into a position where we could
                    // report `sealed` on an `abstract` class, but that doesn't lead to anything good.
                    return !metadataType.IsAbstract;
                }

                // Everything else can be considered sealed.
                return true;
            }

            protected override MethodDesc ResolveVirtualMethod(MethodDesc declMethod, DefType implType, out CORINFO_DEVIRTUALIZATION_DETAIL devirtualizationDetail)
            {
                MethodDesc result = base.ResolveVirtualMethod(declMethod, implType, out devirtualizationDetail);
                if (result != null && result.IsFinal && result.OwningType is MetadataType mdType && mdType.IsAbstract)
                {
                    // If this type is abstract check that we saw a non-abstract type deriving from it.
                    // We don't look at virtual methods introduced by abstract classes unless there's a non-abstract
                    // class that needs them (i.e. the non-abstract class doesn't immediately override them).
                    // This lets us optimize out some unused virtual method implementations.
                    // Allowing this to devirtualize would cause trouble because we didn't scan the method
                    // and expected it would be optimized out.
                    if (!_abstractButNonabstractlyOverriddenTypes.Contains(mdType.ConvertToCanonForm(CanonicalFormKind.Specific)))
                    {
                        // FAILED_BUBBLE_IMPL_NOT_REFERENCEABLE is close enough...
                        devirtualizationDetail = CORINFO_DEVIRTUALIZATION_DETAIL.CORINFO_DEVIRTUALIZATION_FAILED_BUBBLE_IMPL_NOT_REFERENCEABLE;
                        return null;
                    }
                }

                return result;
            }

            public override bool CanConstructType(TypeDesc type) => _constructedTypes.Contains(type);

            public override TypeDesc[] GetImplementingClasses(TypeDesc type)
            {
                if (type.IsInterface && _interfaceImplementators.TryGetValue(type, out HashSet<TypeDesc> implementations))
                {
                    var types = new TypeDesc[implementations.Count];
                    int index = 0;
                    foreach (TypeDesc implementation in implementations)
                    {
                        types[index++] = implementation;
                    }
                    return types;
                }
                return null;
            }
        }

        private class ScannedInliningPolicy : IInliningPolicy
        {
            private readonly HashSet<TypeDesc> _constructedTypes = new HashSet<TypeDesc>();
            private readonly CompilationModuleGroup _baseGroup;

            public ScannedInliningPolicy(CompilationModuleGroup baseGroup, ImmutableArray<DependencyNodeCore<NodeFactory>> markedNodes)
            {
                _baseGroup = baseGroup;

                foreach (var node in markedNodes)
                {
                    if (node is ConstructedEETypeNode eetypeNode)
                    {
                        TypeDesc type = eetypeNode.Type;
                        _constructedTypes.Add(type);
                    }
                }
            }

            public bool CanInline(MethodDesc caller, MethodDesc callee)
            {
                if (_baseGroup.CanInline(caller, callee))
                {
                    // Since the scanner doesn't look at instance methods whose owning type
                    // wasn't allocated (done through TentativeInstanceMethodNode),
                    // we need to disallow inlining these methods. They could
                    // bring in dependencies that we didn't look at.
                    if (callee.NotCallableWithoutOwningEEType())
                    {
                        return _constructedTypes.Contains(callee.OwningType);
                    }
                    return true;
                }

                return false;
            }
        }

        private sealed class ScannedMethodImportationErrorProvider : MethodImportationErrorProvider
        {
            private readonly Dictionary<MethodDesc, TypeSystemException> _importationErrors = new Dictionary<MethodDesc, TypeSystemException>();

            public ScannedMethodImportationErrorProvider(ImmutableArray<DependencyNodeCore<NodeFactory>> markedNodes)
            {
                foreach (var markedNode in markedNodes)
                {
                    if (markedNode is ScannedMethodNode scannedMethod
                        && scannedMethod.Exception != null)
                    {
                        _importationErrors.Add(scannedMethod.Method, scannedMethod.Exception);
                    }
                }
            }

            public override TypeSystemException GetCompilationError(MethodDesc method)
                => _importationErrors.TryGetValue(method, out var exception) ? exception : null;
        }
    }
}<|MERGE_RESOLUTION|>--- conflicted
+++ resolved
@@ -364,16 +364,10 @@
 
         private class ScannedDevirtualizationManager : DevirtualizationManager
         {
-<<<<<<< HEAD
-            private HashSet<TypeDesc> _constructedTypes = new();
-            private HashSet<TypeDesc> _unsealedTypes = new();
-            private HashSet<TypeDesc> _abstractButNonabstractlyOverridenTypes = new();
-            private Dictionary<TypeDesc, HashSet<TypeDesc>> _interfaceImplementators = new();
-=======
             private HashSet<TypeDesc> _constructedTypes = new HashSet<TypeDesc>();
             private HashSet<TypeDesc> _unsealedTypes = new HashSet<TypeDesc>();
             private HashSet<TypeDesc> _abstractButNonabstractlyOverriddenTypes = new HashSet<TypeDesc>();
->>>>>>> f275edb3
+            private Dictionary<TypeDesc, HashSet<TypeDesc>> _interfaceImplementators = new();
 
             public ScannedDevirtualizationManager(ImmutableArray<DependencyNodeCore<NodeFactory>> markedNodes)
             {
