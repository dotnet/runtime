// Licensed to the .NET Foundation under one or more agreements.
// The .NET Foundation licenses this file to you under the MIT license.

using System;
using System.Collections.Generic;
using System.Collections.Immutable;
using System.Threading.Tasks;

using ILCompiler.DependencyAnalysis;
using ILCompiler.DependencyAnalysisFramework;

using Internal.IL;
using Internal.IL.Stubs;
using Internal.JitInterface;
using Internal.TypeSystem;
using Internal.ReadyToRunConstants;

using Debug = System.Diagnostics.Debug;

namespace ILCompiler
{
    /// <summary>
    /// IL scan analyzer of programs - this class analyzes what methods, types and other runtime artifact
    /// will need to be generated during a compilation. The result of analysis is a conservative superset of
    /// what methods will be compiled by the actual codegen backend.
    /// </summary>
    internal sealed class ILScanner : Compilation, IILScanner
    {
        private readonly int _parallelism;

        internal ILScanner(
            DependencyAnalyzerBase<NodeFactory> dependencyGraph,
            ILScanNodeFactory nodeFactory,
            IEnumerable<ICompilationRootProvider> roots,
            ILProvider ilProvider,
            DebugInformationProvider debugInformationProvider,
            Logger logger,
            int parallelism)
            : base(dependencyGraph, nodeFactory, roots, ilProvider, debugInformationProvider, nodeFactory.CompilationModuleGroup, logger)
        {
            _helperCache = new HelperCache(this);
            _parallelism = parallelism;
        }

        protected override void CompileInternal(string outputFile, ObjectDumper dumper)
        {
            // TODO: We should have a base class for compilation that doesn't implement ICompilation so that
            // we don't need this.
            throw new NotSupportedException();
        }

        protected override void ComputeDependencyNodeDependencies(List<DependencyNodeCore<NodeFactory>> obj)
        {
            // Determine the list of method we actually need to scan
            var methodsToCompile = new List<ScannedMethodNode>();
            var canonicalMethodsToCompile = new HashSet<MethodDesc>();

            foreach (DependencyNodeCore<NodeFactory> dependency in obj)
            {
                var methodCodeNodeNeedingCode = dependency as ScannedMethodNode;
                if (methodCodeNodeNeedingCode == null)
                {
                    // To compute dependencies of the shadow method that tracks dictionary
                    // dependencies we need to ensure there is code for the canonical method body.
                    var dependencyMethod = (ShadowConcreteMethodNode)dependency;
                    methodCodeNodeNeedingCode = (ScannedMethodNode)dependencyMethod.CanonicalMethodNode;
                }

                // We might have already queued this method for compilation
                MethodDesc method = methodCodeNodeNeedingCode.Method;
                if (method.IsCanonicalMethod(CanonicalFormKind.Any)
                    && !canonicalMethodsToCompile.Add(method))
                {
                    continue;
                }

                methodsToCompile.Add(methodCodeNodeNeedingCode);
            }

            if (_parallelism == 1)
            {
                CompileSingleThreaded(methodsToCompile);
            }
            else
            {
                CompileMultiThreaded(methodsToCompile);
            }
        }

        private void CompileMultiThreaded(List<ScannedMethodNode> methodsToCompile)
        {
            if (Logger.IsVerbose)
            {
                Logger.LogMessage($"Scanning {methodsToCompile.Count} methods...");
            }

            Parallel.ForEach(
                methodsToCompile,
                new ParallelOptions { MaxDegreeOfParallelism = _parallelism },
                CompileSingleMethod);
        }

        private void CompileSingleThreaded(List<ScannedMethodNode> methodsToCompile)
        {
            foreach (ScannedMethodNode methodCodeNodeNeedingCode in methodsToCompile)
            {
                if (Logger.IsVerbose)
                {
                    Logger.LogMessage($"Scanning {methodCodeNodeNeedingCode.Method}...");
                }

                CompileSingleMethod(methodCodeNodeNeedingCode);
            }
        }

        private void CompileSingleMethod(ScannedMethodNode methodCodeNodeNeedingCode)
        {
            MethodDesc method = methodCodeNodeNeedingCode.Method;

            try
            {
                var importer = new ILImporter(this, method);
                methodCodeNodeNeedingCode.InitializeDependencies(_nodeFactory, importer.Import());
            }
            catch (TypeSystemException ex)
            {
                // Try to compile the method again, but with a throwing method body this time.
                MethodIL throwingIL = TypeSystemThrowingILEmitter.EmitIL(method, ex);
                var importer = new ILImporter(this, method, throwingIL);
                methodCodeNodeNeedingCode.InitializeDependencies(_nodeFactory, importer.Import(), ex);
            }
            catch (Exception ex)
            {
                throw new CodeGenerationFailedException(method, ex);
            }
        }

        ILScanResults IILScanner.Scan()
        {
            _dependencyGraph.ComputeMarkedNodes();

            _nodeFactory.SetMarkingComplete();

            return new ILScanResults(_dependencyGraph, _nodeFactory);
        }

        public ISymbolNode GetHelperEntrypoint(ReadyToRunHelper helper)
        {
            return _helperCache.GetOrCreateValue(helper).Symbol;
        }

        private sealed class Helper
        {
            public ReadyToRunHelper HelperID { get; }
            public ISymbolNode Symbol { get; }

            public Helper(ReadyToRunHelper id, ISymbolNode symbol)
            {
                HelperID = id;
                Symbol = symbol;
            }
        }

        private HelperCache _helperCache;

        private sealed class HelperCache : LockFreeReaderHashtable<ReadyToRunHelper, Helper>
        {
            private Compilation _compilation;

            public HelperCache(Compilation compilation)
            {
                _compilation = compilation;
            }

            protected override bool CompareKeyToValue(ReadyToRunHelper key, Helper value) => key == value.HelperID;
            protected override bool CompareValueToValue(Helper value1, Helper value2) => value1.HelperID == value2.HelperID;
            protected override int GetKeyHashCode(ReadyToRunHelper key) => (int)key;
            protected override int GetValueHashCode(Helper value) => (int)value.HelperID;
            protected override Helper CreateValueFromKey(ReadyToRunHelper key)
            {
                string mangledName;
                MethodDesc methodDesc;
                JitHelper.GetEntryPoint(_compilation.TypeSystemContext, key, out mangledName, out methodDesc);
                Debug.Assert(mangledName != null || methodDesc != null);

                ISymbolNode entryPoint;
                if (mangledName != null)
                    entryPoint = _compilation.NodeFactory.ExternSymbol(mangledName);
                else
                    entryPoint = _compilation.NodeFactory.MethodEntrypoint(methodDesc);

                return new Helper(key, entryPoint);
            }

        }
    }

    public interface IILScanner
    {
        ILScanResults Scan();
    }

    internal sealed class ScannerFailedException : InternalCompilerErrorException
    {
        public ScannerFailedException(string message)
            : base(message + " " + "You can work around by running the compilation with scanner disabled.")
        {
        }
    }

    public class ILScanResults : CompilationResults
    {
        internal ILScanResults(DependencyAnalyzerBase<NodeFactory> graph, NodeFactory factory)
            : base(graph, factory)
        {
        }

        public AnalysisBasedInteropStubManager GetInteropStubManager(InteropStateManager stateManager, PInvokeILEmitterConfiguration pinvokePolicy)
        {
            return new AnalysisBasedInteropStubManager(stateManager, pinvokePolicy,
                _factory.MetadataManager.GetTypesWithStructMarshalling(),
                _factory.MetadataManager.GetTypesWithDelegateMarshalling());
        }

        public VTableSliceProvider GetVTableLayoutInfo()
        {
            return new ScannedVTableProvider(MarkedNodes);
        }

        public DictionaryLayoutProvider GetDictionaryLayoutInfo()
        {
            return new ScannedDictionaryLayoutProvider(_factory, MarkedNodes);
        }

        public DevirtualizationManager GetDevirtualizationManager()
        {
            return new ScannedDevirtualizationManager(_factory, MarkedNodes);
        }

        public IInliningPolicy GetInliningPolicy()
        {
            return new ScannedInliningPolicy(_factory.CompilationModuleGroup, MarkedNodes);
        }

        public MethodImportationErrorProvider GetMethodImportationErrorProvider()
        {
            return new ScannedMethodImportationErrorProvider(MarkedNodes);
        }

        public TypePreinit.TypePreinitializationPolicy GetPreinitializationPolicy()
        {
            return new ScannedPreinitializationPolicy(_factory.PreinitializationManager, MarkedNodes);
        }

        public InlinedThreadStatics GetInlinedThreadStatics()
        {
            return new ScannedInlinedThreadStatics(_factory, MarkedNodes);
        }

        public ReadOnlyFieldPolicy GetReadOnlyFieldPolicy()
        {
            return new ScannedReadOnlyPolicy(MarkedNodes);
        }

        private sealed class ScannedVTableProvider : VTableSliceProvider
        {
            private readonly Dictionary<TypeDesc, MethodDesc[]> _vtableSlices = new Dictionary<TypeDesc, MethodDesc[]>();

            public ScannedVTableProvider(ImmutableArray<DependencyNodeCore<NodeFactory>> markedNodes)
            {
                foreach (var node in markedNodes)
                {
                    var vtableSliceNode = node as VTableSliceNode;
                    if (vtableSliceNode != null)
                    {
                        ArrayBuilder<MethodDesc> usedSlots = default;

                        for (int i = 0; i < vtableSliceNode.Slots.Count; i++)
                        {
                            MethodDesc slot = vtableSliceNode.Slots[i];
                            if (vtableSliceNode.IsSlotUsed(slot))
                                usedSlots.Add(slot);
                        }

                        _vtableSlices.Add(vtableSliceNode.Type, usedSlots.ToArray());
                    }
                }
            }

            internal override VTableSliceNode GetSlice(TypeDesc type)
            {
                // TODO: move ownership of compiler-generated entities to CompilerTypeSystemContext.
                // https://github.com/dotnet/corert/issues/3873
                if (type.GetTypeDefinition() is not Internal.TypeSystem.Ecma.EcmaType)
                {
                    return new LazilyBuiltVTableSliceNode(type);
                }

                if (_vtableSlices.TryGetValue(type, out IReadOnlyList<MethodDesc> slots))
                {
<<<<<<< HEAD
                    return new PrecomputedVTableSliceNode(type, slots);
=======
                    if (!_vtableSlices.TryGetValue(type, out MethodDesc[] slots))
                    {
                        // If we couldn't find the vtable slice information for this type, it's because the scanner
                        // didn't correctly predict what will be needed.
                        // To troubleshoot, compare the dependency graph of the scanner and the compiler.
                        // Follow the path from the node that requested this node to the root.
                        // On the path, you'll find a node that exists in both graphs, but it's predecessor
                        // only exists in the compiler's graph. That's the place to focus the investigation on.
                        // Use the ILCompiler-DependencyGraph-Viewer tool to investigate.
                        Debug.Assert(false);
                        string typeName = ExceptionTypeNameFormatter.Instance.FormatName(type);
                        throw new ScannerFailedException($"VTable of type '{typeName}' not computed by the IL scanner.");
                    }
                    return new LazilyBuiltVTableSliceNode(type, slots);
>>>>>>> f8f45095
                }

                // If we couldn't find the vtable slice information for this type, it's because the scanner
                // didn't correctly predict what will be needed.
                // To troubleshoot, compare the dependency graph of the scanner and the compiler.
                // Follow the path from the node that requested this node to the root.
                // On the path, you'll find a node that exists in both graphs, but it's predecessor
                // only exists in the compiler's graph. That's the place to focus the investigation on.
                // Use the ILCompiler-DependencyGraph-Viewer tool to investigate.
                string typeName = ExceptionTypeNameFormatter.Instance.FormatName(type);
                string message = $"VTable of type '{typeName}' not computed by the IL scanner.";
                Debug.Fail(message);
                throw new ScannerFailedException(message);
            }
        }

        private sealed class ScannedDictionaryLayoutProvider : DictionaryLayoutProvider
        {
            private Dictionary<TypeSystemEntity, (GenericLookupResult[] Slots, GenericLookupResult[] DiscardedSlots)> _layouts = new();
            private HashSet<TypeSystemEntity> _entitiesWithForcedLazyLookups = new HashSet<TypeSystemEntity>();

            public ScannedDictionaryLayoutProvider(NodeFactory factory, ImmutableArray<DependencyNodeCore<NodeFactory>> markedNodes)
            {
                foreach (var node in markedNodes)
                {
                    if (node is DictionaryLayoutNode layoutNode)
                    {
                        TypeSystemEntity owningMethodOrType = layoutNode.OwningMethodOrType;
                        GenericLookupResult[] layout = OptimizeSlots(factory, layoutNode.Entries, out GenericLookupResult[] discarded);
                        _layouts.Add(owningMethodOrType, (layout, discarded));
                    }
                    else if (node is ReadyToRunGenericHelperNode genericLookup
                        && genericLookup.HandlesInvalidEntries(factory))
                    {
                        // If a dictionary layout has an associated lookup helper that contains handling of broken slots
                        // (because one of our precomputed dictionaries contained an uncompilable entry)
                        // we won't hand out a precomputed dictionary and keep using the lookup helpers.
                        // The inlined lookups using the precomputed dictionary wouldn't handle the broken slots.
                        _entitiesWithForcedLazyLookups.Add(genericLookup.DictionaryOwner);
                    }
                }
            }

            private static GenericLookupResult[] OptimizeSlots(NodeFactory factory, IEnumerable<GenericLookupResult> slots, out GenericLookupResult[] discarded)
            {
                ArrayBuilder<GenericLookupResult> slotBuilder = default;
                ArrayBuilder<GenericLookupResult> discardedBuilder = default;

                // We go over all slots in the layout, looking for references to method dictionaries
                // that are going to be empty.
                // Set those slots aside so that we can avoid generating the references to such dictionaries.
                // We do this for methods only because method dictionaries have a high overhead (they
                // get prefixed with a pointer-padded 32-bit hashcode and might end up in various
                // summary tables as well).

                foreach (GenericLookupResult lookupResult in slots)
                {
                    if (lookupResult is MethodDictionaryGenericLookupResult methodDictLookup)
                    {
                        MethodDesc targetMethod = methodDictLookup.Method.GetCanonMethodTarget(CanonicalFormKind.Specific);
                        DictionaryLayoutNode targetLayout = factory.GenericDictionaryLayout(targetMethod);
                        if (targetLayout.IsEmpty)
                        {
                            discardedBuilder.Add(lookupResult);
                            continue;
                        }
                    }

                    slotBuilder.Add(lookupResult);
                }

                discarded = discardedBuilder.ToArray();
                return slotBuilder.ToArray();
            }

            private PrecomputedDictionaryLayoutNode GetPrecomputedLayout(TypeSystemEntity methodOrType)
            {
                if (!_layouts.TryGetValue(methodOrType, out var layout))
                {
                    // If we couldn't find the dictionary layout information for this, it's because the scanner
                    // didn't correctly predict what will be needed.
                    // To troubleshoot, compare the dependency graph of the scanner and the compiler.
                    // Follow the path from the node that requested this node to the root.
                    // On the path, you'll find a node that exists in both graphs, but it's predecessor
                    // only exists in the compiler's graph. That's the place to focus the investigation on.
                    // Use the ILCompiler-DependencyGraph-Viewer tool to investigate.
                    Debug.Assert(false);
                    throw new ScannerFailedException($"A dictionary layout was not computed by the IL scanner.");
                }
                return new PrecomputedDictionaryLayoutNode(methodOrType, layout.Slots, layout.DiscardedSlots);
            }

            public override DictionaryLayoutNode GetLayout(TypeSystemEntity methodOrType)
            {
                if (_entitiesWithForcedLazyLookups.Contains(methodOrType))
                {
                    return new LazilyBuiltDictionaryLayoutNode(methodOrType);
                }

                if (methodOrType is TypeDesc type)
                {
                    // TODO: move ownership of compiler-generated entities to CompilerTypeSystemContext.
                    // https://github.com/dotnet/corert/issues/3873
                    if (type.GetTypeDefinition() is Internal.TypeSystem.Ecma.EcmaType)
                        return GetPrecomputedLayout(type);
                    else
                        return new LazilyBuiltDictionaryLayoutNode(type);
                }
                else
                {
                    Debug.Assert(methodOrType is MethodDesc);
                    MethodDesc method = (MethodDesc)methodOrType;

                    // TODO: move ownership of compiler-generated entities to CompilerTypeSystemContext.
                    // https://github.com/dotnet/corert/issues/3873
                    if (method.GetTypicalMethodDefinition() is Internal.TypeSystem.Ecma.EcmaMethod)
                        return GetPrecomputedLayout(method);
                    else
                        return new LazilyBuiltDictionaryLayoutNode(method);
                }
            }
        }

        private sealed class ScannedDevirtualizationManager : DevirtualizationManager
        {
            private HashSet<TypeDesc> _constructedMethodTables = new HashSet<TypeDesc>();
            private HashSet<TypeDesc> _canonConstructedMethodTables = new HashSet<TypeDesc>();
            private HashSet<TypeDesc> _canonConstructedTypes = new HashSet<TypeDesc>();
            private HashSet<TypeDesc> _unsealedTypes = new HashSet<TypeDesc>();
            private Dictionary<TypeDesc, HashSet<TypeDesc>> _implementators = new();
            private HashSet<TypeDesc> _disqualifiedTypes = new();
            private HashSet<MethodDesc> _overridenMethods = new();
            private HashSet<MethodDesc> _generatedVirtualMethods = new();

            public ScannedDevirtualizationManager(NodeFactory factory, ImmutableArray<DependencyNodeCore<NodeFactory>> markedNodes)
            {
                var vtables = new Dictionary<TypeDesc, List<MethodDesc>>();

                foreach (var node in markedNodes)
                {
                    // Collect all non-generic virtual method bodies we compiled
                    if (node is IMethodBodyNode { Method.IsVirtual: true, Method.HasInstantiation: false } virtualMethodBody)
                    {
                        _generatedVirtualMethods.Add(virtualMethodBody.Method);
                    }

                    TypeDesc type = node switch
                    {
                        ConstructedEETypeNode eetypeNode => eetypeNode.Type,
                        CanonicalEETypeNode canoneetypeNode => canoneetypeNode.Type,
                        _ => null,
                    };

                    if (type != null)
                    {
                        _constructedMethodTables.Add(type);
                        TypeDesc canonForm = type.ConvertToCanonForm(CanonicalFormKind.Specific);
                        if (canonForm != type)
                        {
                            _canonConstructedMethodTables.Add(canonForm);
                        }

                        if (type.IsInterface)
                        {
                            if (((MetadataType)type).IsDynamicInterfaceCastableImplementation())
                            {
                                foreach (DefType baseInterface in type.RuntimeInterfaces)
                                {
                                    // If the interface is implemented through IDynamicInterfaceCastable, there might be
                                    // no real upper bound on the number of actual classes implementing it.
                                    if (CanAssumeWholeProgramViewOnTypeUse(factory, type, baseInterface))
                                        _disqualifiedTypes.Add(baseInterface);
                                }
                            }
                        }
                        else
                        {
                            //
                            // We collect this information:
                            //
                            // 1. What types got allocated
                            // 2. What types are the base types of other types
                            //    This is needed for optimizations. We use this information to effectively
                            //    seal types that are not base types for any other type.
                            // 3. What types implement interfaces for which use we can assume whole
                            //    program view.
                            //

                            if (type is not MetadataType { IsAbstract: true })
                            {
                                // Record all interfaces this class implements to _implementators
                                foreach (DefType baseInterface in type.RuntimeInterfaces)
                                {
                                    if (CanAssumeWholeProgramViewOnTypeUse(factory, type, baseInterface))
                                    {
                                        RecordImplementation(baseInterface, type);
                                    }
                                }

                                // Record all base types of this class
                                for (DefType @base = type.BaseType; @base != null; @base = @base.BaseType)
                                {
                                    if (CanAssumeWholeProgramViewOnTypeUse(factory, type, @base))
                                    {
                                        RecordImplementation(@base, type);
                                    }
                                }
                            }

                            if (type.IsCanonicalSubtype(CanonicalFormKind.Any))
                            {
                                // If the interface is implemented on a template type, there might be
                                // no real upper bound on the number of actual classes implementing it
                                // due to MakeGenericType.
                                foreach (DefType baseInterface in type.RuntimeInterfaces)
                                {
                                    _disqualifiedTypes.Add(baseInterface);
                                }

                                // Same for base classes
                                for (DefType @base = type.BaseType; @base != null; @base = @base.BaseType)
                                {
                                    _disqualifiedTypes.Add(@base);
                                }
                            }
                            else if (type.IsArray || type.GetTypeDefinition() == factory.ArrayOfTEnumeratorType)
                            {
                                // Interfaces implemented by arrays and array enumerators have weird casting rules
                                // due to array covariance (string[] castable to object[], or int[] castable to uint[]).
                                // Disqualify such interfaces.
                                TypeDesc elementType = type.IsArray ? ((ArrayType)type).ElementType : type.Instantiation[0];
                                if (CastingHelper.IsArrayElementTypeCastableBySize(elementType) ||
                                    (elementType.IsDefType && !elementType.IsValueType))
                                {
                                    foreach (DefType baseInterface in type.RuntimeInterfaces)
                                    {
                                        // Limit to the generic ones - ICollection<T>, etc.
                                        if (baseInterface.HasInstantiation)
                                            _disqualifiedTypes.Add(baseInterface);
                                    }
                                }
                            }

                            TypeDesc canonType = type.ConvertToCanonForm(CanonicalFormKind.Specific);

                            if (!canonType.IsDefType || !((MetadataType)canonType).IsAbstract)
                                _canonConstructedTypes.Add(canonType.GetClosestDefType());

                            TypeDesc baseType = canonType.BaseType;
                            bool added = true;
                            while (baseType != null && added)
                            {
                                baseType = baseType.ConvertToCanonForm(CanonicalFormKind.Specific);
                                added = _unsealedTypes.Add(baseType);
                                baseType = baseType.BaseType;
                            }

                            static List<MethodDesc> BuildVTable(NodeFactory factory, TypeDesc currentType, TypeDesc implType, List<MethodDesc> vtable)
                            {
                                if (currentType == null)
                                    return vtable;

                                BuildVTable(factory, currentType.BaseType?.ConvertToCanonForm(CanonicalFormKind.Specific), implType, vtable);

                                IReadOnlyList<MethodDesc> slice = factory.VTable(currentType).Slots;
                                foreach (MethodDesc decl in slice)
                                {
                                    vtable.Add(implType.GetClosestDefType()
                                        .FindVirtualFunctionTargetMethodOnObjectType(decl));
                                }

                                return vtable;
                            }

                            baseType = canonType.BaseType?.ConvertToCanonForm(CanonicalFormKind.Specific);
                            if (!canonType.IsArray && baseType != null)
                            {
                                if (!vtables.TryGetValue(baseType, out List<MethodDesc> baseVtable))
                                    vtables.Add(baseType, baseVtable = BuildVTable(factory, baseType, baseType, new List<MethodDesc>()));

                                if (!vtables.TryGetValue(canonType, out List<MethodDesc> vtable))
                                    vtables.Add(canonType, vtable = BuildVTable(factory, canonType, canonType, new List<MethodDesc>()));

                                for (int i = 0; i < baseVtable.Count; i++)
                                {
                                    if (baseVtable[i] != vtable[i])
                                        _overridenMethods.Add(baseVtable[i]);
                                }
                            }
                        }
                    }
                }
            }

            private static bool CanAssumeWholeProgramViewOnTypeUse(NodeFactory factory, TypeDesc implementingType, DefType baseType)
            {
                if (!baseType.HasInstantiation)
                {
                    return true;
                }

                // If there are variance considerations, bail
                if (baseType.IsInterface
                    && VariantInterfaceMethodUseNode.IsVariantInterfaceImplementation(factory, implementingType, baseType))
                {
                    return false;
                }

                if (baseType.IsCanonicalSubtype(CanonicalFormKind.Any)
                    || baseType.ConvertToCanonForm(CanonicalFormKind.Specific) != baseType
                    || baseType.Context.SupportsUniversalCanon)
                {
                    // If the interface has a canonical form, we might not have a full view of all implementers.
                    // E.g. if we have:
                    // class Fooer<T> : IFooable<T> { }
                    // class Doer<T> : IFooable<T> { }
                    // And we instantiated Fooer<string>, but not Doer<string>. But we do have code for Doer<__Canon>.
                    // We might think we can devirtualize IFooable<string> to Fooer<string>, but someone could
                    // typeof(Doer<>).MakeGenericType(typeof(string)) and break our whole program view.
                    // This is only a problem if canonical form of the interface exists.
                    return false;
                }

                return true;
            }

            private void RecordImplementation(TypeDesc type, TypeDesc implType)
            {
                Debug.Assert(!implType.IsInterface);

                HashSet<TypeDesc> implList;
                if (!_implementators.TryGetValue(type, out implList))
                {
                    implList = new();
                    _implementators[type] = implList;
                }
                implList.Add(implType);
            }

            public override bool IsEffectivelySealed(TypeDesc type)
            {
                // If we know we scanned a type that derives from this one, this for sure can't be reported as sealed.
                TypeDesc canonType = type.ConvertToCanonForm(CanonicalFormKind.Specific);
                if (_unsealedTypes.Contains(canonType))
                    return false;

                // Don't report __Canon as sealed or it can cause trouble
                // (E.g. RyuJIT might think it's okay to omit array element type checks for __Canon[].)
                if (type.IsCanonicalDefinitionType(CanonicalFormKind.Any))
                    return false;

                if (type is MetadataType metadataType)
                {
                    // Due to how the compiler is structured, we might see "constructed" EETypes for things
                    // that never got allocated (doing a typeof() on a class that is otherwise never used is
                    // a good example of when that happens). This can put us into a position where we could
                    // report `sealed` on an `abstract` class, but that doesn't lead to anything good.
                    return !metadataType.IsAbstract;
                }

                // Everything else can be considered sealed.
                return true;
            }

            public override bool IsEffectivelySealed(MethodDesc method)
            {
                // First try to answer using metadata
                if (method.IsFinal || method.OwningType.IsSealed())
                    return true;

                // Now let's see if we can seal through whole program view

                // Sealing abstract methods or methods on interface can't lead to anything good
                if (method.IsAbstract || method.OwningType.IsInterface)
                    return false;

                // If we want to make something final, we better have a method body for it.
                // Sometimes we might have optimized it away so don't let codegen make direct calls.
                // NOTE: this check naturally also rejects generic virtual methods since we don't track them.
                MethodDesc canonMethod = method.GetCanonMethodTarget(CanonicalFormKind.Specific);
                if (!_generatedVirtualMethods.Contains(canonMethod))
                    return false;

                // If we haven't seen any other method override this, this method is sealed
                return !_overridenMethods.Contains(canonMethod);
            }

            protected override MethodDesc ResolveVirtualMethod(MethodDesc declMethod, DefType implType, out CORINFO_DEVIRTUALIZATION_DETAIL devirtualizationDetail)
            {
                MethodDesc result = base.ResolveVirtualMethod(declMethod, implType, out devirtualizationDetail);
                if (result != null)
                {
                    // If we would resolve into a type that wasn't seen as allocated, don't allow devirtualization.
                    // It would go past what we scanned in the scanner and that doesn't lead to good things.
                    if (!_canonConstructedTypes.Contains(result.OwningType.ConvertToCanonForm(CanonicalFormKind.Specific)))
                    {
                        // FAILED_BUBBLE_IMPL_NOT_REFERENCEABLE is close enough...
                        devirtualizationDetail = CORINFO_DEVIRTUALIZATION_DETAIL.CORINFO_DEVIRTUALIZATION_FAILED_BUBBLE_IMPL_NOT_REFERENCEABLE;
                        return null;
                    }
                }

                return result;
            }

            public override bool CanReferenceConstructedMethodTable(TypeDesc type)
                => _constructedMethodTables.Contains(type);

            public override bool CanReferenceConstructedTypeOrCanonicalFormOfType(TypeDesc type)
                => _constructedMethodTables.Contains(type) || _canonConstructedMethodTables.Contains(type);

            public override TypeDesc[] GetImplementingClasses(TypeDesc type)
            {
                if (_disqualifiedTypes.Contains(type))
                    return null;

                if (_implementators.TryGetValue(type, out HashSet<TypeDesc> implementations))
                {
                    TypeDesc[] types;
                    int index = 0;
                    if (!type.IsInterface && type is not MetadataType { IsAbstract: true })
                    {
                        types = new TypeDesc[implementations.Count + 1];
                        types[index++] = type;
                    }
                    else
                    {
                        types = new TypeDesc[implementations.Count];
                    }

                    foreach (TypeDesc implementation in implementations)
                    {
                        types[index++] = implementation;
                    }
                    return types;
                }
                return null;
            }
        }

        private sealed class ScannedInliningPolicy : IInliningPolicy
        {
            private readonly HashSet<TypeDesc> _constructedTypes = new HashSet<TypeDesc>();
            private readonly CompilationModuleGroup _baseGroup;

            public ScannedInliningPolicy(CompilationModuleGroup baseGroup, ImmutableArray<DependencyNodeCore<NodeFactory>> markedNodes)
            {
                _baseGroup = baseGroup;

                foreach (var node in markedNodes)
                {
                    if (node is ConstructedEETypeNode eetypeNode)
                    {
                        TypeDesc type = eetypeNode.Type;
                        _constructedTypes.Add(type);

                        // It's convenient to also see Array<T> as constructed for each T[]
                        DefType closestDefType = type.GetClosestDefType();
                        if (closestDefType != type)
                            _constructedTypes.Add(closestDefType);
                    }
                }
            }

            public bool CanInline(MethodDesc caller, MethodDesc callee)
            {
                if (_baseGroup.CanInline(caller, callee))
                {
                    // Since the scanner doesn't look at instance methods whose owning type
                    // wasn't allocated (done through TentativeInstanceMethodNode),
                    // we need to disallow inlining these methods. They could
                    // bring in dependencies that we didn't look at.
                    if (callee.NotCallableWithoutOwningEEType())
                    {
                        return _constructedTypes.Contains(callee.OwningType);
                    }
                    return true;
                }

                return false;
            }
        }

        private sealed class ScannedMethodImportationErrorProvider : MethodImportationErrorProvider
        {
            private readonly Dictionary<MethodDesc, TypeSystemException> _importationErrors = new Dictionary<MethodDesc, TypeSystemException>();

            public ScannedMethodImportationErrorProvider(ImmutableArray<DependencyNodeCore<NodeFactory>> markedNodes)
            {
                foreach (var markedNode in markedNodes)
                {
                    if (markedNode is ScannedMethodNode scannedMethod
                        && scannedMethod.Exception != null)
                    {
                        _importationErrors.Add(scannedMethod.Method, scannedMethod.Exception);
                    }
                }
            }

            public override TypeSystemException GetCompilationError(MethodDesc method)
                => _importationErrors.TryGetValue(method, out var exception) ? exception : null;
        }

        private sealed class ScannedInlinedThreadStatics : InlinedThreadStatics
        {
            private readonly List<MetadataType> _types;
            private readonly Dictionary<MetadataType, int> _offsets;
            private readonly int _size;

            internal override bool IsComputed() => true;
            internal override List<MetadataType> GetTypes() => _types;
            internal override Dictionary<MetadataType, int> GetOffsets() => _offsets;
            internal override int GetSize() => _size;

            public ScannedInlinedThreadStatics(NodeFactory factory, ImmutableArray<DependencyNodeCore<NodeFactory>> markedNodes)
            {
                List<ThreadStaticsNode> threadStaticNodes = new List<ThreadStaticsNode>();
                foreach (var markedNode in markedNodes)
                {
                    if (markedNode is ThreadStaticsNode threadStaticNode)
                    {
                        threadStaticNodes.Add(threadStaticNode);
                    }
                }

                // skip MT pointer
                int nextDataOffset = factory.Target.PointerSize;

                List<MetadataType> types = new List<MetadataType>();
                Dictionary<MetadataType, int> offsets = new Dictionary<MetadataType, int>();

                if (threadStaticNodes.Count > 0)
                {
                    threadStaticNodes.Sort(CompilerComparer.Instance);
                    for (int i = 0; i < threadStaticNodes.Count; i++)
                    {
                        ThreadStaticsNode threadStaticNode = threadStaticNodes[i];
                        MetadataType t = threadStaticNode.Type;

                        // do not inline storage for shared generics
                        if (t.ConvertToCanonForm(CanonicalFormKind.Specific) != t)
                            continue;

                        types.Add(t);

                        // N.B. for ARM32, we would need to deal with > PointerSize alignments.
                        //      GCStaticEEType does not currently set RequiresAlign8Flag
                        Debug.Assert(t.ThreadGcStaticFieldAlignment.AsInt <= factory.Target.PointerSize);
                        nextDataOffset = nextDataOffset.AlignUp(t.ThreadGcStaticFieldAlignment.AsInt);

                        // reported offset is from the MT pointer, adjust for that
                        offsets.Add(t, nextDataOffset - factory.Target.PointerSize);

                        // ThreadGcStaticFieldSize includes MT pointer, we will not need space for it
                        int dataSize = t.ThreadGcStaticFieldSize.AsInt - factory.Target.PointerSize;
                        nextDataOffset += dataSize;
                    }
                }

                _types = types;
                _offsets = offsets;
                // the size is at least MIN_OBJECT_SIZE
                _size = Math.Max(nextDataOffset, factory.Target.PointerSize * 3);
            }
        }

        private sealed class ScannedPreinitializationPolicy : TypePreinit.TypePreinitializationPolicy
        {
            private readonly HashSet<TypeDesc> _canonFormsWithCctorChecks = new HashSet<TypeDesc>();

            public ScannedPreinitializationPolicy(PreinitializationManager preinitManager, ImmutableArray<DependencyNodeCore<NodeFactory>> markedNodes)
            {
                foreach (var markedNode in markedNodes)
                {
                    // If there's a type loader template for a type, we can create new instances
                    // at runtime that will not be preinitialized.
                    // This makes sure accessing static bases of template-constructed types
                    // goes through a cctor check.
                    if (markedNode is NativeLayoutTemplateTypeLayoutVertexNode typeTemplate)
                    {
                        _canonFormsWithCctorChecks.Add(typeTemplate.CanonType);
                    }

                    // If there's a type for which we have a canonical form that requires
                    // a cctor check, make sure accessing the static base from a shared generic context
                    // will trigger the cctor.
                    // This makes sure that "static object Read<T>() => SomeType<T>.StaticField" will do
                    // a cctor check if any of the canonically-equivalent SomeType instantiations required
                    // a cctor check.
                    if (markedNode is NonGCStaticsNode nonGCStatics
                        && nonGCStatics.Type.ConvertToCanonForm(CanonicalFormKind.Specific) != nonGCStatics.Type
                        && nonGCStatics.HasLazyStaticConstructor)
                    {
                        _canonFormsWithCctorChecks.Add(nonGCStatics.Type.ConvertToCanonForm(CanonicalFormKind.Specific));
                    }

                    // Also look at EETypes to cover the cases when the non-GC static base wasn't generated.
                    // This makes assert around CanPreinitializeAllConcreteFormsForCanonForm happy.
                    if (markedNode is EETypeNode eeType
                        && eeType.Type.ConvertToCanonForm(CanonicalFormKind.Specific) != eeType.Type
                        && preinitManager.HasLazyStaticConstructor(eeType.Type))
                    {
                        _canonFormsWithCctorChecks.Add(eeType.Type.ConvertToCanonForm(CanonicalFormKind.Specific));
                    }
                }
            }

            public override bool CanPreinitialize(DefType type) => true;

            public override bool CanPreinitializeAllConcreteFormsForCanonForm(DefType type)
            {
                // The form we're asking about should be canonical, but may not be normalized
                Debug.Assert(type.IsCanonicalSubtype(CanonicalFormKind.Any));
                return !_canonFormsWithCctorChecks.Contains(type.NormalizeInstantiation());
            }
        }

        private sealed class ScannedReadOnlyPolicy : ReadOnlyFieldPolicy
        {
            private HashSet<FieldDesc> _writtenFields = new();

            public ScannedReadOnlyPolicy(ImmutableArray<DependencyNodeCore<NodeFactory>> markedNodes)
            {
                foreach (var node in markedNodes)
                {
                    if (node is NotReadOnlyFieldNode writtenField)
                    {
                        _writtenFields.Add(writtenField.Field);
                    }
                }
            }

            public override bool IsReadOnly(FieldDesc field)
            {
                FieldDesc typicalField = field.GetTypicalFieldDefinition();
                if (field != typicalField)
                {
                    DefType owningType = field.OwningType;
                    var canonOwningType = (InstantiatedType)owningType.ConvertToCanonForm(CanonicalFormKind.Specific);
                    if (owningType != canonOwningType)
                        field = field.Context.GetFieldForInstantiatedType(typicalField, canonOwningType);
                }

                return !_writtenFields.Contains(field);
            }
        }
    }
}<|MERGE_RESOLUTION|>--- conflicted
+++ resolved
@@ -291,16 +291,8 @@
             {
                 // TODO: move ownership of compiler-generated entities to CompilerTypeSystemContext.
                 // https://github.com/dotnet/corert/issues/3873
-                if (type.GetTypeDefinition() is not Internal.TypeSystem.Ecma.EcmaType)
-                {
-                    return new LazilyBuiltVTableSliceNode(type);
-                }
-
-                if (_vtableSlices.TryGetValue(type, out IReadOnlyList<MethodDesc> slots))
-                {
-<<<<<<< HEAD
-                    return new PrecomputedVTableSliceNode(type, slots);
-=======
+                if (type.GetTypeDefinition() is Internal.TypeSystem.Ecma.EcmaType)
+                {
                     if (!_vtableSlices.TryGetValue(type, out MethodDesc[] slots))
                     {
                         // If we couldn't find the vtable slice information for this type, it's because the scanner
@@ -315,20 +307,9 @@
                         throw new ScannerFailedException($"VTable of type '{typeName}' not computed by the IL scanner.");
                     }
                     return new LazilyBuiltVTableSliceNode(type, slots);
->>>>>>> f8f45095
-                }
-
-                // If we couldn't find the vtable slice information for this type, it's because the scanner
-                // didn't correctly predict what will be needed.
-                // To troubleshoot, compare the dependency graph of the scanner and the compiler.
-                // Follow the path from the node that requested this node to the root.
-                // On the path, you'll find a node that exists in both graphs, but it's predecessor
-                // only exists in the compiler's graph. That's the place to focus the investigation on.
-                // Use the ILCompiler-DependencyGraph-Viewer tool to investigate.
-                string typeName = ExceptionTypeNameFormatter.Instance.FormatName(type);
-                string message = $"VTable of type '{typeName}' not computed by the IL scanner.";
-                Debug.Fail(message);
-                throw new ScannerFailedException(message);
+                }
+                else
+                    return new LazilyBuiltVTableSliceNode(type);
             }
         }
 
