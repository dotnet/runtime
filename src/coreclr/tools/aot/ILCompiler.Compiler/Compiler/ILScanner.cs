// Licensed to the .NET Foundation under one or more agreements.
// The .NET Foundation licenses this file to you under the MIT license.

using System;
using System.Collections.Generic;
using System.Collections.Immutable;
using System.Threading.Tasks;

using ILCompiler.DependencyAnalysis;
using ILCompiler.DependencyAnalysisFramework;

using Internal.IL;
using Internal.IL.Stubs;
using Internal.JitInterface;
using Internal.TypeSystem;
using Internal.ReadyToRunConstants;

using Debug = System.Diagnostics.Debug;

namespace ILCompiler
{
    /// <summary>
    /// IL scan analyzer of programs - this class analyzes what methods, types and other runtime artifact
    /// will need to be generated during a compilation. The result of analysis is a conservative superset of
    /// what methods will be compiled by the actual codegen backend.
    /// </summary>
    internal sealed class ILScanner : Compilation, IILScanner
    {
        private readonly int _parallelism;

        internal ILScanner(
            DependencyAnalyzerBase<NodeFactory> dependencyGraph,
            ILScanNodeFactory nodeFactory,
            IEnumerable<ICompilationRootProvider> roots,
            ILProvider ilProvider,
            DebugInformationProvider debugInformationProvider,
            Logger logger,
            int parallelism)
            : base(dependencyGraph, nodeFactory, roots, ilProvider, debugInformationProvider, null, nodeFactory.CompilationModuleGroup, logger)
        {
            _helperCache = new HelperCache(this);
            _parallelism = parallelism;
        }

        protected override void CompileInternal(string outputFile, ObjectDumper dumper)
        {
            // TODO: We should have a base class for compilation that doesn't implement ICompilation so that
            // we don't need this.
            throw new NotSupportedException();
        }

        protected override void ComputeDependencyNodeDependencies(List<DependencyNodeCore<NodeFactory>> obj)
        {
            // Determine the list of method we actually need to scan
            var methodsToCompile = new List<ScannedMethodNode>();
            var canonicalMethodsToCompile = new HashSet<MethodDesc>();

            foreach (DependencyNodeCore<NodeFactory> dependency in obj)
            {
                var methodCodeNodeNeedingCode = dependency as ScannedMethodNode;
                if (methodCodeNodeNeedingCode == null)
                {
                    // To compute dependencies of the shadow method that tracks dictionary
                    // dependencies we need to ensure there is code for the canonical method body.
                    var dependencyMethod = (ShadowConcreteMethodNode)dependency;
                    methodCodeNodeNeedingCode = (ScannedMethodNode)dependencyMethod.CanonicalMethodNode;
                }

                // We might have already queued this method for compilation
                MethodDesc method = methodCodeNodeNeedingCode.Method;
                if (method.IsCanonicalMethod(CanonicalFormKind.Any)
                    && !canonicalMethodsToCompile.Add(method))
                {
                    continue;
                }

                methodsToCompile.Add(methodCodeNodeNeedingCode);
            }

            if (_parallelism == 1)
            {
                CompileSingleThreaded(methodsToCompile);
            }
            else
            {
                CompileMultiThreaded(methodsToCompile);
            }
        }

        private void CompileMultiThreaded(List<ScannedMethodNode> methodsToCompile)
        {
            if (Logger.IsVerbose)
            {
                Logger.LogMessage($"Scanning {methodsToCompile.Count} methods...");
            }

            Parallel.ForEach(
                methodsToCompile,
                new ParallelOptions { MaxDegreeOfParallelism = _parallelism },
                CompileSingleMethod);
        }

        private void CompileSingleThreaded(List<ScannedMethodNode> methodsToCompile)
        {
            foreach (ScannedMethodNode methodCodeNodeNeedingCode in methodsToCompile)
            {
                if (Logger.IsVerbose)
                {
                    Logger.LogMessage($"Scanning {methodCodeNodeNeedingCode.Method}...");
                }

                CompileSingleMethod(methodCodeNodeNeedingCode);
            }
        }

        private void CompileSingleMethod(ScannedMethodNode methodCodeNodeNeedingCode)
        {
            MethodDesc method = methodCodeNodeNeedingCode.Method;

            try
            {
                var importer = new ILImporter(this, method);
                methodCodeNodeNeedingCode.InitializeDependencies(_nodeFactory, importer.Import());
            }
            catch (TypeSystemException ex)
            {
                // Try to compile the method again, but with a throwing method body this time.
                MethodIL throwingIL = TypeSystemThrowingILEmitter.EmitIL(method, ex);
                var importer = new ILImporter(this, method, throwingIL);
                methodCodeNodeNeedingCode.InitializeDependencies(_nodeFactory, importer.Import(), ex);
            }
            catch (Exception ex)
            {
                throw new CodeGenerationFailedException(method, ex);
            }
        }

        ILScanResults IILScanner.Scan()
        {
            _dependencyGraph.ComputeMarkedNodes();

            _nodeFactory.SetMarkingComplete();

            return new ILScanResults(_dependencyGraph, _nodeFactory);
        }

        public ISymbolNode GetHelperEntrypoint(ReadyToRunHelper helper)
        {
            return _helperCache.GetOrCreateValue(helper).Symbol;
        }

        class Helper
        {
            public ReadyToRunHelper HelperID { get; }
            public ISymbolNode Symbol { get; }

            public Helper(ReadyToRunHelper id, ISymbolNode symbol)
            {
                HelperID = id;
                Symbol = symbol;
            }
        }

        private HelperCache _helperCache;
        class HelperCache : LockFreeReaderHashtable<ReadyToRunHelper, Helper>
        {
            private Compilation _compilation;

            public HelperCache(Compilation compilation)
            {
                _compilation = compilation;
            }

            protected override bool CompareKeyToValue(ReadyToRunHelper key, Helper value) => key == value.HelperID;
            protected override bool CompareValueToValue(Helper value1, Helper value2) => value1.HelperID == value2.HelperID;
            protected override int GetKeyHashCode(ReadyToRunHelper key) => (int)key;
            protected override int GetValueHashCode(Helper value) => (int)value.HelperID;
            protected override Helper CreateValueFromKey(ReadyToRunHelper key)
            {
                string mangledName;
                MethodDesc methodDesc;
                JitHelper.GetEntryPoint(_compilation.TypeSystemContext, key, out mangledName, out methodDesc);
                Debug.Assert(mangledName != null || methodDesc != null);

                ISymbolNode entryPoint;
                if (mangledName != null)
                    entryPoint = _compilation.NodeFactory.ExternSymbol(mangledName);
                else
                    entryPoint = _compilation.NodeFactory.MethodEntrypoint(methodDesc);

                return new Helper(key, entryPoint);
            }

        }
    }

    public interface IILScanner
    {
        ILScanResults Scan();
    }

    internal class ScannerFailedException : InternalCompilerErrorException
    {
        public ScannerFailedException(string message)
            : base(message + " " + "You can work around by running the compilation with scanner disabled.")
        {
        }
    }

    public class ILScanResults : CompilationResults
    {
        internal ILScanResults(DependencyAnalyzerBase<NodeFactory> graph, NodeFactory factory)
            : base(graph, factory)
        {
        }

        public AnalysisBasedInteropStubManager GetInteropStubManager(InteropStateManager stateManager, PInvokeILEmitterConfiguration pinvokePolicy)
        {
            return new AnalysisBasedInteropStubManager(stateManager, pinvokePolicy,
                _factory.MetadataManager.GetTypesWithStructMarshalling(),
                _factory.MetadataManager.GetTypesWithDelegateMarshalling());
        }

        public VTableSliceProvider GetVTableLayoutInfo()
        {
            return new ScannedVTableProvider(MarkedNodes);
        }

        public DictionaryLayoutProvider GetDictionaryLayoutInfo()
        {
            return new ScannedDictionaryLayoutProvider(_factory, MarkedNodes);
        }

        public DevirtualizationManager GetDevirtualizationManager()
        {
            return new ScannedDevirtualizationManager(MarkedNodes);
        }

        public IInliningPolicy GetInliningPolicy()
        {
            return new ScannedInliningPolicy(_factory.CompilationModuleGroup, MarkedNodes);
        }

        public MethodImportationErrorProvider GetMethodImportationErrorProvider()
        {
            return new ScannedMethodImportationErrorProvider(MarkedNodes);
        }

        private class ScannedVTableProvider : VTableSliceProvider
        {
            private Dictionary<TypeDesc, IReadOnlyList<MethodDesc>> _vtableSlices = new Dictionary<TypeDesc, IReadOnlyList<MethodDesc>>();

            public ScannedVTableProvider(ImmutableArray<DependencyNodeCore<NodeFactory>> markedNodes)
            {
                foreach (var node in markedNodes)
                {
                    var vtableSliceNode = node as VTableSliceNode;
                    if (vtableSliceNode != null)
                    {
                        _vtableSlices.Add(vtableSliceNode.Type, vtableSliceNode.Slots);
                    }
                }
            }

            internal override VTableSliceNode GetSlice(TypeDesc type)
            {
                // TODO: move ownership of compiler-generated entities to CompilerTypeSystemContext.
                // https://github.com/dotnet/corert/issues/3873
                if (type.GetTypeDefinition() is Internal.TypeSystem.Ecma.EcmaType)
                {
                    if (!_vtableSlices.TryGetValue(type, out IReadOnlyList<MethodDesc> slots))
                    {
                        // If we couldn't find the vtable slice information for this type, it's because the scanner
                        // didn't correctly predict what will be needed.
                        // To troubleshoot, compare the dependency graph of the scanner and the compiler.
                        // Follow the path from the node that requested this node to the root.
                        // On the path, you'll find a node that exists in both graphs, but it's predecessor
                        // only exists in the compiler's graph. That's the place to focus the investigation on.
                        // Use the ILCompiler-DependencyGraph-Viewer tool to investigate.
                        Debug.Assert(false);
                        string typeName = ExceptionTypeNameFormatter.Instance.FormatName(type);
                        throw new ScannerFailedException($"VTable of type '{typeName}' not computed by the IL scanner.");
                    }
                    return new PrecomputedVTableSliceNode(type, slots);
                }
                else
                    return new LazilyBuiltVTableSliceNode(type);
            }
        }

        private class ScannedDictionaryLayoutProvider : DictionaryLayoutProvider
        {
            private Dictionary<TypeSystemEntity, IEnumerable<GenericLookupResult>> _layouts = new Dictionary<TypeSystemEntity, IEnumerable<GenericLookupResult>>();
            private HashSet<TypeSystemEntity> _entitiesWithForcedLazyLookups = new HashSet<TypeSystemEntity>();

            public ScannedDictionaryLayoutProvider(NodeFactory factory, ImmutableArray<DependencyNodeCore<NodeFactory>> markedNodes)
            {
                foreach (var node in markedNodes)
                {
                    if (node is DictionaryLayoutNode layoutNode)
                    {
                        TypeSystemEntity owningMethodOrType = layoutNode.OwningMethodOrType;
                        _layouts.Add(owningMethodOrType, layoutNode.Entries);
                    }
                    else if (node is ReadyToRunGenericHelperNode genericLookup
                        && genericLookup.HandlesInvalidEntries(factory))
                    {
                        // If a dictionary layout has an associated lookup helper that contains handling of broken slots
                        // (because one of our precomputed dictionaries contained an uncompilable entry)
                        // we won't hand out a precomputed dictionary and keep using the lookup helpers.
                        // The inlined lookups using the precomputed dictionary wouldn't handle the broken slots.
                        _entitiesWithForcedLazyLookups.Add(genericLookup.DictionaryOwner);
                    }
                }
            }

            private DictionaryLayoutNode GetPrecomputedLayout(TypeSystemEntity methodOrType)
            {
                if (!_layouts.TryGetValue(methodOrType, out IEnumerable<GenericLookupResult> layout))
                {
                    // If we couldn't find the dictionary layout information for this, it's because the scanner
                    // didn't correctly predict what will be needed.
                    // To troubleshoot, compare the dependency graph of the scanner and the compiler.
                    // Follow the path from the node that requested this node to the root.
                    // On the path, you'll find a node that exists in both graphs, but it's predecessor
                    // only exists in the compiler's graph. That's the place to focus the investigation on.
                    // Use the ILCompiler-DependencyGraph-Viewer tool to investigate.
                    Debug.Assert(false);
                    throw new ScannerFailedException($"A dictionary layout was not computed by the IL scanner.");
                }
                return new PrecomputedDictionaryLayoutNode(methodOrType, layout);
            }

            public override DictionaryLayoutNode GetLayout(TypeSystemEntity methodOrType)
            {
                if (_entitiesWithForcedLazyLookups.Contains(methodOrType))
                {
                    return new LazilyBuiltDictionaryLayoutNode(methodOrType);
                }

                if (methodOrType is TypeDesc type)
                {
                    // TODO: move ownership of compiler-generated entities to CompilerTypeSystemContext.
                    // https://github.com/dotnet/corert/issues/3873
                    if (type.GetTypeDefinition() is Internal.TypeSystem.Ecma.EcmaType)
                        return GetPrecomputedLayout(type);
                    else
                        return new LazilyBuiltDictionaryLayoutNode(type);
                }
                else
                {
                    Debug.Assert(methodOrType is MethodDesc);
                    MethodDesc method = (MethodDesc)methodOrType;

                    // TODO: move ownership of compiler-generated entities to CompilerTypeSystemContext.
                    // https://github.com/dotnet/corert/issues/3873
                    if (method.GetTypicalMethodDefinition() is Internal.TypeSystem.Ecma.EcmaMethod)
                        return GetPrecomputedLayout(method);
                    else
                        return new LazilyBuiltDictionaryLayoutNode(method);
                }
            }
        }

        private class ScannedDevirtualizationManager : DevirtualizationManager
        {
            private HashSet<TypeDesc> _constructedTypes = new HashSet<TypeDesc>();
            private HashSet<TypeDesc> _canonConstructedTypes = new HashSet<TypeDesc>();
            private HashSet<TypeDesc> _unsealedTypes = new HashSet<TypeDesc>();
<<<<<<< HEAD
            private HashSet<TypeDesc> _abstractButNonabstractlyOverriddenTypes = new HashSet<TypeDesc>();
            private Dictionary<TypeDesc, HashSet<TypeDesc>> _interfaceImplementators = new();
            private HashSet<TypeDesc> _disqualifiedInterfaces = new();
=======
>>>>>>> 2e4824a9

            public ScannedDevirtualizationManager(ImmutableArray<DependencyNodeCore<NodeFactory>> markedNodes)
            {
                foreach (var node in markedNodes)
                {
                    TypeDesc type;

                    if (node is CanonicalEETypeNode canonEETypeNode)
                    {
                        type = canonEETypeNode.Type;

                        foreach (DefType baseInterface in type.RuntimeInterfaces)
                        {
                            // If the interface is implemented on a template type, there might be
                            // no real upper bound on the number of actual classes implementing it
                            // due to MakeGenericType.
                            if (CanAssumeWholeProgramViewOnInterfaceUse(baseInterface))
                                _disqualifiedInterfaces.Add(baseInterface);
                        }
                    }

                    if (node is not ConstructedEETypeNode eetypeNode)
                        continue;

                    type = eetypeNode.Type;

                    if (type.IsInterface)
                    {
                        if (((MetadataType)type).IsDynamicInterfaceCastableImplementation())
                        {
<<<<<<< HEAD
                            foreach (DefType baseInterface in type.RuntimeInterfaces)
                            {
                                // If the interface is implemented through IDynamicInterfaceCastable, there might be
                                // no real upper bound on the number of actual classes implementing it.
                                if (CanAssumeWholeProgramViewOnInterfaceUse(baseInterface))
                                    _disqualifiedInterfaces.Add(baseInterface);
                            }
                        }
                    }
                    else
                    {
                        //
                        // We collect this information:
                        //
                        // 1. What types got allocated
                        // 2. What types are the base types of other types
                        //    This is needed for optimizations. We use this information to effectively
                        //    seal types that are not base types for any other type.
                        // 3. What abstract types got derived by non-abstract types.
                        //    This is needed for correctness. Abstract types that were never derived
                        //    by non-abstract types should never be devirtualized into - we probably
                        //    didn't scan the virtual methods on them.
                        // 4. What types implement interfaces for which use we can assume whole
                        //    program view.
                        //

                        _constructedTypes.Add(type);

                        if (type is not MetadataType { IsAbstract: true })
                        {
                            // Record all interfaces this class implements to _interfaceImplementators
                            foreach (DefType baseInterface in type.RuntimeInterfaces)
                            {
                                if (CanAssumeWholeProgramViewOnInterfaceUse(baseInterface))
                                {
                                    RecordImplementation(baseInterface, type);
                                }
=======
                            //
                            // We collect this information:
                            //
                            // 1. What types got allocated
                            // 2. What types are the base types of other types
                            //    This is needed for optimizations. We use this information to effectively
                            //    seal types that are not base types for any other type.
                            //

                            if (!type.IsCanonicalSubtype(CanonicalFormKind.Any))
                                _constructedTypes.Add(type);

                            TypeDesc canonType = type.ConvertToCanonForm(CanonicalFormKind.Specific);
                            _canonConstructedTypes.Add(canonType.GetClosestDefType());

                            bool hasNonAbstractTypeInHierarchy = canonType is not MetadataType mdType || !mdType.IsAbstract;
                            TypeDesc baseType = canonType.BaseType;
                            bool added = true;
                            while (baseType != null && added)
                            {
                                baseType = baseType.ConvertToCanonForm(CanonicalFormKind.Specific);
                                added = _unsealedTypes.Add(baseType);
                                baseType = baseType.BaseType;
>>>>>>> 2e4824a9
                            }
                        }

                        TypeDesc canonType = type.ConvertToCanonForm(CanonicalFormKind.Specific);

                        bool hasNonAbstractTypeInHierarchy = canonType is not MetadataType mdType || !mdType.IsAbstract;
                        TypeDesc baseType = canonType.BaseType;
                        bool added = true;
                        while (baseType != null && added)
                        {
                            baseType = baseType.ConvertToCanonForm(CanonicalFormKind.Specific);
                            added = _unsealedTypes.Add(baseType);

                            bool currentTypeIsAbstract = ((MetadataType)baseType).IsAbstract;
                            if (currentTypeIsAbstract && hasNonAbstractTypeInHierarchy)
                                added |= _abstractButNonabstractlyOverriddenTypes.Add(baseType);
                            hasNonAbstractTypeInHierarchy |= !currentTypeIsAbstract;

                            baseType = baseType.BaseType;
                        }
                    }
                }
            }

            private static bool CanAssumeWholeProgramViewOnInterfaceUse(DefType interfaceType)
            {
                if (!interfaceType.HasInstantiation)
                {
                    return true;
                }

                foreach (GenericParameterDesc genericParam in interfaceType.GetTypeDefinition().Instantiation)
                {
                    if (genericParam.Variance != GenericVariance.None)
                    {
                        // If the interface has any variance, this gets complicated.
                        // Skip for now.
                        return false;
                    }
                }

                if (((CompilerTypeSystemContext)interfaceType.Context).IsGenericArrayInterfaceType(interfaceType))
                {
                    // Interfaces implemented by arrays also behave covariantly on arrays even though
                    // they're not actually variant. Skip for now.
                    return false;
                }

                if (interfaceType.IsCanonicalSubtype(CanonicalFormKind.Any)
                    || interfaceType.ConvertToCanonForm(CanonicalFormKind.Specific) != interfaceType
                    || interfaceType.Context.SupportsUniversalCanon)
                {
                    // If the interface has a canonical form, we might not have a full view of all implementers.
                    // E.g. if we have:
                    // class Fooer<T> : IFooable<T> { }
                    // class Doer<T> : IFooable<T> { }
                    // And we instantiated Fooer<string>, but not Doer<string>. But we do have code for Doer<__Canon>.
                    // We might think we can devirtualize IFooable<string> to Fooer<string>, but someone could
                    // typeof(Doer<>).MakeGenericType(typeof(string)) and break our whole program view.
                    // This is only a problem if canonical form of the interface exists.
                    return false;
                }

                return true;
            }

            private void RecordImplementation(TypeDesc type, TypeDesc implType)
            {
                Debug.Assert(!implType.IsInterface);

                HashSet<TypeDesc> implList;
                if (!_interfaceImplementators.TryGetValue(type, out implList))
                {
                    implList = new();
                    _interfaceImplementators[type] = implList;
                }
                implList.Add(implType);
            }

            public override bool IsEffectivelySealed(TypeDesc type)
            {
                // If we know we scanned a type that derives from this one, this for sure can't be reported as sealed.
                TypeDesc canonType = type.ConvertToCanonForm(CanonicalFormKind.Specific);
                if (_unsealedTypes.Contains(canonType))
                    return false;

                // Don't report __Canon as sealed or it can cause trouble
                // (E.g. RyuJIT might think it's okay to omit array element type checks for __Canon[].)
                if (type.IsCanonicalDefinitionType(CanonicalFormKind.Any))
                    return false;

                if (type is MetadataType metadataType)
                {
                    // Due to how the compiler is structured, we might see "constructed" EETypes for things
                    // that never got allocated (doing a typeof() on a class that is otherwise never used is
                    // a good example of when that happens). This can put us into a position where we could
                    // report `sealed` on an `abstract` class, but that doesn't lead to anything good.
                    return !metadataType.IsAbstract;
                }

                // Everything else can be considered sealed.
                return true;
            }

            protected override MethodDesc ResolveVirtualMethod(MethodDesc declMethod, DefType implType, out CORINFO_DEVIRTUALIZATION_DETAIL devirtualizationDetail)
            {
                MethodDesc result = base.ResolveVirtualMethod(declMethod, implType, out devirtualizationDetail);
                if (result != null)
                {
                    // If we would resolve into a type that wasn't seen as allocated, don't allow devirtualization.
                    // It would go past what we scanned in the scanner and that doesn't lead to good things.
                    if (!_canonConstructedTypes.Contains(result.OwningType.ConvertToCanonForm(CanonicalFormKind.Specific)))
                    {
                        // FAILED_BUBBLE_IMPL_NOT_REFERENCEABLE is close enough...
                        devirtualizationDetail = CORINFO_DEVIRTUALIZATION_DETAIL.CORINFO_DEVIRTUALIZATION_FAILED_BUBBLE_IMPL_NOT_REFERENCEABLE;
                        return null;
                    }
                }

                return result;
            }

            public override bool CanConstructType(TypeDesc type) => _constructedTypes.Contains(type);

            public override TypeDesc[] GetImplementingClasses(TypeDesc type)
            {
                if (_disqualifiedInterfaces.Contains(type))
                    return null;

                if (type.IsInterface && _interfaceImplementators.TryGetValue(type, out HashSet<TypeDesc> implementations))
                {
                    var types = new TypeDesc[implementations.Count];
                    int index = 0;
                    foreach (TypeDesc implementation in implementations)
                    {
                        types[index++] = implementation;
                    }
                    return types;
                }
                return null;
            }
        }

        private class ScannedInliningPolicy : IInliningPolicy
        {
            private readonly HashSet<TypeDesc> _constructedTypes = new HashSet<TypeDesc>();
            private readonly CompilationModuleGroup _baseGroup;

            public ScannedInliningPolicy(CompilationModuleGroup baseGroup, ImmutableArray<DependencyNodeCore<NodeFactory>> markedNodes)
            {
                _baseGroup = baseGroup;

                foreach (var node in markedNodes)
                {
                    if (node is ConstructedEETypeNode eetypeNode)
                    {
                        TypeDesc type = eetypeNode.Type;
                        _constructedTypes.Add(type);
                    }
                }
            }

            public bool CanInline(MethodDesc caller, MethodDesc callee)
            {
                if (_baseGroup.CanInline(caller, callee))
                {
                    // Since the scanner doesn't look at instance methods whose owning type
                    // wasn't allocated (done through TentativeInstanceMethodNode),
                    // we need to disallow inlining these methods. They could
                    // bring in dependencies that we didn't look at.
                    if (callee.NotCallableWithoutOwningEEType())
                    {
                        return _constructedTypes.Contains(callee.OwningType);
                    }
                    return true;
                }

                return false;
            }
        }

        private sealed class ScannedMethodImportationErrorProvider : MethodImportationErrorProvider
        {
            private readonly Dictionary<MethodDesc, TypeSystemException> _importationErrors = new Dictionary<MethodDesc, TypeSystemException>();

            public ScannedMethodImportationErrorProvider(ImmutableArray<DependencyNodeCore<NodeFactory>> markedNodes)
            {
                foreach (var markedNode in markedNodes)
                {
                    if (markedNode is ScannedMethodNode scannedMethod
                        && scannedMethod.Exception != null)
                    {
                        _importationErrors.Add(scannedMethod.Method, scannedMethod.Exception);
                    }
                }
            }

            public override TypeSystemException GetCompilationError(MethodDesc method)
                => _importationErrors.TryGetValue(method, out var exception) ? exception : null;
        }
    }
}<|MERGE_RESOLUTION|>--- conflicted
+++ resolved
@@ -367,12 +367,8 @@
             private HashSet<TypeDesc> _constructedTypes = new HashSet<TypeDesc>();
             private HashSet<TypeDesc> _canonConstructedTypes = new HashSet<TypeDesc>();
             private HashSet<TypeDesc> _unsealedTypes = new HashSet<TypeDesc>();
-<<<<<<< HEAD
-            private HashSet<TypeDesc> _abstractButNonabstractlyOverriddenTypes = new HashSet<TypeDesc>();
             private Dictionary<TypeDesc, HashSet<TypeDesc>> _interfaceImplementators = new();
             private HashSet<TypeDesc> _disqualifiedInterfaces = new();
-=======
->>>>>>> 2e4824a9
 
             public ScannedDevirtualizationManager(ImmutableArray<DependencyNodeCore<NodeFactory>> markedNodes)
             {
@@ -403,7 +399,6 @@
                     {
                         if (((MetadataType)type).IsDynamicInterfaceCastableImplementation())
                         {
-<<<<<<< HEAD
                             foreach (DefType baseInterface in type.RuntimeInterfaces)
                             {
                                 // If the interface is implemented through IDynamicInterfaceCastable, there might be
@@ -422,11 +417,7 @@
                         // 2. What types are the base types of other types
                         //    This is needed for optimizations. We use this information to effectively
                         //    seal types that are not base types for any other type.
-                        // 3. What abstract types got derived by non-abstract types.
-                        //    This is needed for correctness. Abstract types that were never derived
-                        //    by non-abstract types should never be devirtualized into - we probably
-                        //    didn't scan the virtual methods on them.
-                        // 4. What types implement interfaces for which use we can assume whole
+                        // 3. What types implement interfaces for which use we can assume whole
                         //    program view.
                         //
 
@@ -441,49 +432,17 @@
                                 {
                                     RecordImplementation(baseInterface, type);
                                 }
-=======
-                            //
-                            // We collect this information:
-                            //
-                            // 1. What types got allocated
-                            // 2. What types are the base types of other types
-                            //    This is needed for optimizations. We use this information to effectively
-                            //    seal types that are not base types for any other type.
-                            //
-
-                            if (!type.IsCanonicalSubtype(CanonicalFormKind.Any))
-                                _constructedTypes.Add(type);
-
-                            TypeDesc canonType = type.ConvertToCanonForm(CanonicalFormKind.Specific);
-                            _canonConstructedTypes.Add(canonType.GetClosestDefType());
-
-                            bool hasNonAbstractTypeInHierarchy = canonType is not MetadataType mdType || !mdType.IsAbstract;
-                            TypeDesc baseType = canonType.BaseType;
-                            bool added = true;
-                            while (baseType != null && added)
-                            {
-                                baseType = baseType.ConvertToCanonForm(CanonicalFormKind.Specific);
-                                added = _unsealedTypes.Add(baseType);
-                                baseType = baseType.BaseType;
->>>>>>> 2e4824a9
                             }
                         }
 
                         TypeDesc canonType = type.ConvertToCanonForm(CanonicalFormKind.Specific);
 
-                        bool hasNonAbstractTypeInHierarchy = canonType is not MetadataType mdType || !mdType.IsAbstract;
                         TypeDesc baseType = canonType.BaseType;
                         bool added = true;
                         while (baseType != null && added)
                         {
                             baseType = baseType.ConvertToCanonForm(CanonicalFormKind.Specific);
                             added = _unsealedTypes.Add(baseType);
-
-                            bool currentTypeIsAbstract = ((MetadataType)baseType).IsAbstract;
-                            if (currentTypeIsAbstract && hasNonAbstractTypeInHierarchy)
-                                added |= _abstractButNonabstractlyOverriddenTypes.Add(baseType);
-                            hasNonAbstractTypeInHierarchy |= !currentTypeIsAbstract;
-
                             baseType = baseType.BaseType;
                         }
                     }
