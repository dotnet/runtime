// Licensed to the .NET Foundation under one or more agreements.
// The .NET Foundation licenses this file to you under the MIT license.

using System;
using System.Collections.Generic;
using System.Collections.Immutable;
using System.Threading.Tasks;

using ILCompiler.DependencyAnalysis;
using ILCompiler.DependencyAnalysisFramework;

using Internal.IL;
using Internal.IL.Stubs;
using Internal.JitInterface;
using Internal.TypeSystem;
using Internal.ReadyToRunConstants;

using Debug = System.Diagnostics.Debug;
using Internal.NativeFormat;

namespace ILCompiler
{
    /// <summary>
    /// IL scan analyzer of programs - this class analyzes what methods, types and other runtime artifact
    /// will need to be generated during a compilation. The result of analysis is a conservative superset of
    /// what methods will be compiled by the actual codegen backend.
    /// </summary>
    internal sealed class ILScanner : Compilation, IILScanner
    {
        private readonly int _parallelism;

        internal ILScanner(
            DependencyAnalyzerBase<NodeFactory> dependencyGraph,
            ILScanNodeFactory nodeFactory,
            IEnumerable<ICompilationRootProvider> roots,
            ILProvider ilProvider,
            DebugInformationProvider debugInformationProvider,
            Logger logger,
            int parallelism)
            : base(dependencyGraph, nodeFactory, roots, ilProvider, debugInformationProvider, nodeFactory.CompilationModuleGroup, logger)
        {
            _helperCache = new HelperCache(this);
            _parallelism = parallelism;
        }

        protected override void CompileInternal(string outputFile, ObjectDumper dumper)
        {
            // TODO: We should have a base class for compilation that doesn't implement ICompilation so that
            // we don't need this.
            throw new NotSupportedException();
        }

        protected override void ComputeDependencyNodeDependencies(List<DependencyNodeCore<NodeFactory>> obj)
        {
            // Determine the list of method we actually need to scan
            var methodsToCompile = new List<ScannedMethodNode>();
            var canonicalMethodsToCompile = new HashSet<MethodDesc>();

            foreach (DependencyNodeCore<NodeFactory> dependency in obj)
            {
                var methodCodeNodeNeedingCode = dependency as ScannedMethodNode;
                if (methodCodeNodeNeedingCode == null)
                {
                    // To compute dependencies of the shadow method that tracks dictionary
                    // dependencies we need to ensure there is code for the canonical method body.
                    var dependencyMethod = (ShadowConcreteMethodNode)dependency;
                    methodCodeNodeNeedingCode = (ScannedMethodNode)dependencyMethod.CanonicalMethodNode;
                }

                // We might have already queued this method for compilation
                MethodDesc method = methodCodeNodeNeedingCode.Method;
                if (method.IsCanonicalMethod(CanonicalFormKind.Any)
                    && !canonicalMethodsToCompile.Add(method))
                {
                    continue;
                }

                methodsToCompile.Add(methodCodeNodeNeedingCode);
            }

            if (_parallelism == 1)
            {
                CompileSingleThreaded(methodsToCompile);
            }
            else
            {
                CompileMultiThreaded(methodsToCompile);
            }
        }

        private void CompileMultiThreaded(List<ScannedMethodNode> methodsToCompile)
        {
            if (Logger.IsVerbose)
            {
                Logger.LogMessage($"Scanning {methodsToCompile.Count} methods...");
            }

            Parallel.ForEach(
                methodsToCompile,
                new ParallelOptions { MaxDegreeOfParallelism = _parallelism },
                CompileSingleMethod);
        }

        private void CompileSingleThreaded(List<ScannedMethodNode> methodsToCompile)
        {
            foreach (ScannedMethodNode methodCodeNodeNeedingCode in methodsToCompile)
            {
                if (Logger.IsVerbose)
                {
                    Logger.LogMessage($"Scanning {methodCodeNodeNeedingCode.Method}...");
                }

                CompileSingleMethod(methodCodeNodeNeedingCode);
            }
        }

        private void CompileSingleMethod(ScannedMethodNode methodCodeNodeNeedingCode)
        {
            MethodDesc method = methodCodeNodeNeedingCode.Method;

            try
            {
                var importer = new ILImporter(this, method);
                methodCodeNodeNeedingCode.InitializeDependencies(_nodeFactory, importer.Import());
            }
            catch (TypeSystemException ex)
            {
                // Try to compile the method again, but with a throwing method body this time.
                MethodIL throwingIL = TypeSystemThrowingILEmitter.EmitIL(method, ex);
                var importer = new ILImporter(this, method, throwingIL);
                methodCodeNodeNeedingCode.InitializeDependencies(_nodeFactory, importer.Import(), ex);
            }
            catch (Exception ex)
            {
                throw new CodeGenerationFailedException(method, ex);
            }
        }

        ILScanResults IILScanner.Scan()
        {
            _dependencyGraph.AddRoot(GetHelperEntrypoint(ReadyToRunHelper.BulkWriteBarrier), "Not tracked by scanner");
            _dependencyGraph.AddRoot(GetHelperEntrypoint(ReadyToRunHelper.MemCpy), "Not tracked by scanner");
            _dependencyGraph.AddRoot(GetHelperEntrypoint(ReadyToRunHelper.MemSet), "Not tracked by scanner");
            _dependencyGraph.AddRoot(GetHelperEntrypoint(ReadyToRunHelper.MemZero), "Not tracked by scanner");
            _dependencyGraph.AddRoot(GetHelperEntrypoint(ReadyToRunHelper.CheckCastAny), "Not tracked by scanner");
            _dependencyGraph.AddRoot(GetHelperEntrypoint(ReadyToRunHelper.CheckCastInterface), "Not tracked by scanner");
            _dependencyGraph.AddRoot(GetHelperEntrypoint(ReadyToRunHelper.CheckCastClass), "Not tracked by scanner");
            _dependencyGraph.AddRoot(GetHelperEntrypoint(ReadyToRunHelper.CheckCastClassSpecial), "Not tracked by scanner");
            _dependencyGraph.AddRoot(GetHelperEntrypoint(ReadyToRunHelper.CheckInstanceAny), "Not tracked by scanner");
            _dependencyGraph.AddRoot(GetHelperEntrypoint(ReadyToRunHelper.CheckInstanceInterface), "Not tracked by scanner");
            _dependencyGraph.AddRoot(GetHelperEntrypoint(ReadyToRunHelper.CheckInstanceClass), "Not tracked by scanner");
            _dependencyGraph.AddRoot(GetHelperEntrypoint(ReadyToRunHelper.IsInstanceOfException), "Not tracked by scanner");
            _dependencyGraph.AddRoot(_nodeFactory.MethodEntrypoint(_nodeFactory.TypeSystemContext.GetHelperEntryPoint("ThrowHelpers", "ThrowFeatureBodyRemoved")), "Substitution for methods removed based on scanning");

            _dependencyGraph.ComputeMarkedNodes();

            _nodeFactory.SetMarkingComplete();

            return new ILScanResults(_dependencyGraph, _nodeFactory);
        }

        public ISymbolNode GetHelperEntrypoint(ReadyToRunHelper helper)
        {
            return _helperCache.GetOrCreateValue(helper).Symbol;
        }

        private sealed class Helper
        {
            public ReadyToRunHelper HelperID { get; }
            public ISymbolNode Symbol { get; }

            public Helper(ReadyToRunHelper id, ISymbolNode symbol)
            {
                HelperID = id;
                Symbol = symbol;
            }
        }

        private HelperCache _helperCache;

        private sealed class HelperCache : LockFreeReaderHashtable<ReadyToRunHelper, Helper>
        {
            private Compilation _compilation;

            public HelperCache(Compilation compilation)
            {
                _compilation = compilation;
            }

            protected override bool CompareKeyToValue(ReadyToRunHelper key, Helper value) => key == value.HelperID;
            protected override bool CompareValueToValue(Helper value1, Helper value2) => value1.HelperID == value2.HelperID;
            protected override int GetKeyHashCode(ReadyToRunHelper key) => (int)key;
            protected override int GetValueHashCode(Helper value) => (int)value.HelperID;
            protected override Helper CreateValueFromKey(ReadyToRunHelper key)
            {
                string mangledName;
                MethodDesc methodDesc;
                JitHelper.GetEntryPoint(_compilation.TypeSystemContext, key, out mangledName, out methodDesc);
                Debug.Assert(mangledName != null || methodDesc != null);

                ISymbolNode entryPoint;
                if (mangledName != null)
                    entryPoint = _compilation.NodeFactory.ExternSymbol(mangledName);
                else
                    entryPoint = _compilation.NodeFactory.MethodEntrypoint(methodDesc);

                return new Helper(key, entryPoint);
            }

        }
    }

    public interface IILScanner
    {
        ILScanResults Scan();
    }

    internal sealed class ScannerFailedException : InternalCompilerErrorException
    {
        public ScannerFailedException(string message)
            : base(message + " " + "You can work around by running the compilation with scanner disabled.")
        {
        }
    }

    public class ILScanResults : CompilationResults
    {
        internal ILScanResults(DependencyAnalyzerBase<NodeFactory> graph, NodeFactory factory)
            : base(graph, factory)
        {
        }

        public AnalysisBasedInteropStubManager GetInteropStubManager(InteropStateManager stateManager, PInvokeILEmitterConfiguration pinvokePolicy)
        {
            return new AnalysisBasedInteropStubManager(stateManager, pinvokePolicy,
                _factory.MetadataManager.GetTypesWithStructMarshalling(),
                _factory.MetadataManager.GetTypesWithDelegateMarshalling());
        }

        public VTableSliceProvider GetVTableLayoutInfo()
        {
            return new ScannedVTableProvider(MarkedNodes);
        }

        public DictionaryLayoutProvider GetDictionaryLayoutInfo()
        {
            return new ScannedDictionaryLayoutProvider(_factory, MarkedNodes);
        }

        public DevirtualizationManager GetDevirtualizationManager()
        {
            return new ScannedDevirtualizationManager(_factory, MarkedNodes);
        }

        public IInliningPolicy GetInliningPolicy()
        {
            return new ScannedInliningPolicy(_factory.CompilationModuleGroup, MarkedNodes);
        }

        public MethodImportationErrorProvider GetMethodImportationErrorProvider()
        {
            return new ScannedMethodImportationErrorProvider(MarkedNodes);
        }

        public TypePreinit.TypePreinitializationPolicy GetPreinitializationPolicy()
        {
            return new ScannedPreinitializationPolicy(_factory.PreinitializationManager, MarkedNodes);
        }

        public InlinedThreadStatics GetInlinedThreadStatics()
        {
            return new ScannedInlinedThreadStatics(_factory, MarkedNodes);
        }

        public ReadOnlyFieldPolicy GetReadOnlyFieldPolicy()
        {
            return new ScannedReadOnlyPolicy(MarkedNodes);
        }

<<<<<<< HEAD
        public BodyAndFieldSubstitutions GetBodyAndFieldSubstitutions()
        {
            Dictionary<MethodDesc, BodySubstitution> bodySubstitutions = [];

            bool hasIDynamicInterfaceCastableType = false;

            foreach (var type in ConstructedEETypes)
            {
                if (type.IsIDynamicInterfaceCastable)
                {
                    hasIDynamicInterfaceCastableType = true;
                    break;
                }
            }

            if (!hasIDynamicInterfaceCastableType)
            {
                // We can't easily trim out some of the IDynamicInterfaceCastable infrastructure because
                // the callers do type checks based on flags on the MethodTable instead of an actual type cast.
                // Trim out the logic that we can't do easily here.
                TypeDesc iDynamicInterfaceCastableType = _factory.TypeSystemContext.SystemModule.GetType("System.Runtime.InteropServices", "IDynamicInterfaceCastable");
                MethodDesc getDynamicInterfaceImplementationMethod = iDynamicInterfaceCastableType.GetMethod("GetDynamicInterfaceImplementation", null);
                bodySubstitutions.Add(getDynamicInterfaceImplementationMethod, BodySubstitution.ThrowingBody);
            }

            return new BodyAndFieldSubstitutions(bodySubstitutions, []);
=======
        public TypeMapManager GetTypeMapManager()
        {
            return new ScannedTypeMapManager(_factory);
>>>>>>> 03644f03
        }

        private sealed class ScannedVTableProvider : VTableSliceProvider
        {
            private readonly Dictionary<TypeDesc, MethodDesc[]> _vtableSlices = new Dictionary<TypeDesc, MethodDesc[]>();

            public ScannedVTableProvider(ImmutableArray<DependencyNodeCore<NodeFactory>> markedNodes)
            {
                foreach (var node in markedNodes)
                {
                    var vtableSliceNode = node as VTableSliceNode;
                    if (vtableSliceNode != null)
                    {
                        ArrayBuilder<MethodDesc> usedSlots = default;

                        for (int i = 0; i < vtableSliceNode.Slots.Count; i++)
                        {
                            MethodDesc slot = vtableSliceNode.Slots[i];
                            if (vtableSliceNode.IsSlotUsed(slot))
                                usedSlots.Add(slot);
                        }

                        _vtableSlices.Add(vtableSliceNode.Type, usedSlots.ToArray());
                    }
                }
            }

            internal override VTableSliceNode GetSlice(TypeDesc type)
            {
                // TODO: move ownership of compiler-generated entities to CompilerTypeSystemContext.
                // https://github.com/dotnet/corert/issues/3873
                if (type.GetTypeDefinition() is Internal.TypeSystem.Ecma.EcmaType)
                {
                    if (!_vtableSlices.TryGetValue(type, out MethodDesc[] slots))
                    {
                        // If we couldn't find the vtable slice information for this type, it's because the scanner
                        // didn't correctly predict what will be needed.
                        // To troubleshoot, compare the dependency graph of the scanner and the compiler.
                        // Follow the path from the node that requested this node to the root.
                        // On the path, you'll find a node that exists in both graphs, but it's predecessor
                        // only exists in the compiler's graph. That's the place to focus the investigation on.
                        // Use the ILCompiler-DependencyGraph-Viewer tool to investigate.
                        Debug.Assert(false);
                        string typeName = ExceptionTypeNameFormatter.Instance.FormatName(type);
                        throw new ScannerFailedException($"VTable of type '{typeName}' not computed by the IL scanner.");
                    }
                    return new LazilyBuiltVTableSliceNode(type, slots);
                }
                else
                    return new LazilyBuiltVTableSliceNode(type);
            }
        }

        private sealed class ScannedDictionaryLayoutProvider : DictionaryLayoutProvider
        {
            private Dictionary<TypeSystemEntity, (GenericLookupResult[] Slots, GenericLookupResult[] DiscardedSlots)> _layouts = new();
            private HashSet<TypeSystemEntity> _entitiesWithForcedLazyLookups = new HashSet<TypeSystemEntity>();

            public ScannedDictionaryLayoutProvider(NodeFactory factory, ImmutableArray<DependencyNodeCore<NodeFactory>> markedNodes)
            {
                foreach (var node in markedNodes)
                {
                    if (node is DictionaryLayoutNode layoutNode)
                    {
                        TypeSystemEntity owningMethodOrType = layoutNode.OwningMethodOrType;
                        GenericLookupResult[] layout = OptimizeSlots(factory, layoutNode.Entries, out GenericLookupResult[] discarded);
                        _layouts.Add(owningMethodOrType, (layout, discarded));
                    }
                    else if (node is ReadyToRunGenericHelperNode genericLookup
                        && genericLookup.HandlesInvalidEntries(factory))
                    {
                        // If a dictionary layout has an associated lookup helper that contains handling of broken slots
                        // (because one of our precomputed dictionaries contained an uncompilable entry)
                        // we won't hand out a precomputed dictionary and keep using the lookup helpers.
                        // The inlined lookups using the precomputed dictionary wouldn't handle the broken slots.
                        _entitiesWithForcedLazyLookups.Add(genericLookup.DictionaryOwner);
                    }
                }
            }

            private static GenericLookupResult[] OptimizeSlots(NodeFactory factory, IEnumerable<GenericLookupResult> slots, out GenericLookupResult[] discarded)
            {
                ArrayBuilder<GenericLookupResult> slotBuilder = default;
                ArrayBuilder<GenericLookupResult> discardedBuilder = default;

                // We go over all slots in the layout, looking for references to method dictionaries
                // that are going to be empty.
                // Set those slots aside so that we can avoid generating the references to such dictionaries.
                // We do this for methods only because method dictionaries have a high overhead (they
                // get prefixed with a pointer-padded 32-bit hashcode and might end up in various
                // summary tables as well).

                foreach (GenericLookupResult lookupResult in slots)
                {
                    if (lookupResult is MethodDictionaryGenericLookupResult methodDictLookup)
                    {
                        MethodDesc targetMethod = methodDictLookup.Method.GetCanonMethodTarget(CanonicalFormKind.Specific);
                        DictionaryLayoutNode targetLayout = factory.GenericDictionaryLayout(targetMethod);
                        if (targetLayout.IsEmpty)
                        {
                            discardedBuilder.Add(lookupResult);
                            continue;
                        }
                    }

                    slotBuilder.Add(lookupResult);
                }

                discarded = discardedBuilder.ToArray();
                return slotBuilder.ToArray();
            }

            private PrecomputedDictionaryLayoutNode GetPrecomputedLayout(TypeSystemEntity methodOrType)
            {
                if (!_layouts.TryGetValue(methodOrType, out var layout))
                {
                    // If we couldn't find the dictionary layout information for this, it's because the scanner
                    // didn't correctly predict what will be needed.
                    // To troubleshoot, compare the dependency graph of the scanner and the compiler.
                    // Follow the path from the node that requested this node to the root.
                    // On the path, you'll find a node that exists in both graphs, but it's predecessor
                    // only exists in the compiler's graph. That's the place to focus the investigation on.
                    // Use the ILCompiler-DependencyGraph-Viewer tool to investigate.
                    Debug.Assert(false);
                    throw new ScannerFailedException($"Dictionary layout of '{methodOrType}' was not computed by the IL scanner.");
                }
                return new PrecomputedDictionaryLayoutNode(methodOrType, layout.Slots, layout.DiscardedSlots);
            }

            public override DictionaryLayoutNode GetLayout(TypeSystemEntity methodOrType)
            {
                if (_entitiesWithForcedLazyLookups.Contains(methodOrType))
                {
                    return new LazilyBuiltDictionaryLayoutNode(methodOrType);
                }

                if (methodOrType is TypeDesc type)
                {
                    // TODO: move ownership of compiler-generated entities to CompilerTypeSystemContext.
                    // https://github.com/dotnet/corert/issues/3873
                    if (type.GetTypeDefinition() is Internal.TypeSystem.Ecma.EcmaType)
                        return GetPrecomputedLayout(type);
                    else
                        return new LazilyBuiltDictionaryLayoutNode(type);
                }
                else
                {
                    Debug.Assert(methodOrType is MethodDesc);
                    MethodDesc method = (MethodDesc)methodOrType;

                    // TODO: move ownership of compiler-generated entities to CompilerTypeSystemContext.
                    // https://github.com/dotnet/corert/issues/3873
                    if (method.GetTypicalMethodDefinition() is Internal.TypeSystem.Ecma.EcmaMethod)
                        return GetPrecomputedLayout(method);
                    else
                        return new LazilyBuiltDictionaryLayoutNode(method);
                }
            }
        }

        private sealed class ScannedDevirtualizationManager : DevirtualizationManager
        {
            private HashSet<TypeDesc> _constructedMethodTables = new HashSet<TypeDesc>();
            private HashSet<TypeDesc> _reflectionVisibleGenericDefinitionMethodTables = new HashSet<TypeDesc>();
            private HashSet<TypeDesc> _canonConstructedMethodTables = new HashSet<TypeDesc>();
            private HashSet<TypeDesc> _canonConstructedTypes = new HashSet<TypeDesc>();
            private HashSet<TypeDesc> _unsealedTypes = new HashSet<TypeDesc>();
            private Dictionary<TypeDesc, HashSet<TypeDesc>> _implementators = new();
            private HashSet<TypeDesc> _disqualifiedTypes = new();
            private HashSet<MethodDesc> _overriddenMethods = new();
            private HashSet<MethodDesc> _generatedVirtualMethods = new();
            private readonly bool _canHaveDynamicInterfaceImplementations;

            public ScannedDevirtualizationManager(NodeFactory factory, ImmutableArray<DependencyNodeCore<NodeFactory>> markedNodes)
            {
                var vtables = new Dictionary<TypeDesc, List<MethodDesc>>();
                var dynamicInterfaceCastableImplementationTargets = new HashSet<TypeDesc>();

                foreach (var node in markedNodes)
                {
                    // Collect all non-generic virtual method bodies we compiled
                    if (node is IMethodBodyNode { Method.IsVirtual: true, Method.HasInstantiation: false } virtualMethodBody)
                    {
                        _generatedVirtualMethods.Add(virtualMethodBody.Method);
                    }

                    if (node is ReflectionVisibleGenericDefinitionEETypeNode reflectionVisibleMT)
                    {
                        _reflectionVisibleGenericDefinitionMethodTables.Add(reflectionVisibleMT.Type);
                    }

                    TypeDesc type = node switch
                    {
                        ConstructedEETypeNode eetypeNode => eetypeNode.Type,
                        CanonicalEETypeNode canoneetypeNode => canoneetypeNode.Type,
                        _ => null,
                    };

                    if (type != null)
                    {
                        _constructedMethodTables.Add(type);
                        TypeDesc canonForm = type.ConvertToCanonForm(CanonicalFormKind.Specific);
                        if (canonForm != type)
                        {
                            _canonConstructedMethodTables.Add(canonForm);
                        }

                        if (type.IsInterface)
                        {
                            if (((MetadataType)type).IsDynamicInterfaceCastableImplementation())
                            {
                                foreach (DefType baseInterface in type.RuntimeInterfaces)
                                {
                                    // If the interface is implemented through IDynamicInterfaceCastable, there might be
                                    // no real upper bound on the number of actual classes implementing it.
                                    if (CanAssumeWholeProgramViewOnTypeUse(factory, type, baseInterface))
                                        dynamicInterfaceCastableImplementationTargets.Add(baseInterface);
                                }
                            }
                        }
                        else
                        {
                            //
                            // We collect this information:
                            //
                            // 1. What types got allocated
                            // 2. What types are the base types of other types
                            //    This is needed for optimizations. We use this information to effectively
                            //    seal types that are not base types for any other type.
                            // 3. What types implement interfaces for which use we can assume whole
                            //    program view.
                            //

                            if (type is not MetadataType { IsAbstract: true })
                            {
                                // Record all interfaces this class implements to _implementators
                                foreach (DefType baseInterface in type.RuntimeInterfaces)
                                {
                                    if (CanAssumeWholeProgramViewOnTypeUse(factory, type, baseInterface))
                                    {
                                        RecordImplementation(baseInterface, type);
                                    }
                                }

                                // Record all base types of this class
                                for (DefType @base = type.BaseType; @base != null; @base = @base.BaseType)
                                {
                                    if (CanAssumeWholeProgramViewOnTypeUse(factory, type, @base))
                                    {
                                        RecordImplementation(@base, type);
                                    }
                                }
                            }

                            if (type.IsCanonicalSubtype(CanonicalFormKind.Any))
                            {
                                // If the interface is implemented on a template type, there might be
                                // no real upper bound on the number of actual classes implementing it
                                // due to MakeGenericType.
                                foreach (DefType baseInterface in type.RuntimeInterfaces)
                                {
                                    _disqualifiedTypes.Add(baseInterface);
                                }

                                // Same for base classes
                                for (DefType @base = type.BaseType; @base != null; @base = @base.BaseType)
                                {
                                    _disqualifiedTypes.Add(@base);
                                }
                            }
                            else if (type.IsArray || type.GetTypeDefinition() == factory.ArrayOfTEnumeratorType)
                            {
                                // Interfaces implemented by arrays and array enumerators have weird casting rules
                                // due to array covariance (string[] castable to object[], or int[] castable to uint[]).
                                // Disqualify such interfaces.
                                TypeDesc elementType = type.IsArray ? ((ArrayType)type).ElementType : type.Instantiation[0];
                                if (CastingHelper.IsArrayElementTypeCastableBySize(elementType) ||
                                    (elementType.IsDefType && !elementType.IsValueType))
                                {
                                    foreach (DefType baseInterface in type.RuntimeInterfaces)
                                    {
                                        // Limit to the generic ones - ICollection<T>, etc.
                                        if (baseInterface.HasInstantiation)
                                            _disqualifiedTypes.Add(baseInterface);
                                    }
                                }
                            }

                            TypeDesc canonType = type.ConvertToCanonForm(CanonicalFormKind.Specific);
                            TypeDesc baseType;

                            if (canonType is not MetadataType { IsAbstract: true })
                            {
                                _canonConstructedTypes.Add(canonType.GetClosestDefType());
                                baseType = canonType.BaseType;
                                while (baseType != null)
                                {
                                    baseType = baseType.ConvertToCanonForm(CanonicalFormKind.Specific);
                                    if (!_canonConstructedTypes.Add(baseType))
                                        break;
                                    baseType = baseType.BaseType;
                                }
                            }

                            baseType = canonType.BaseType;
                            while (baseType != null)
                            {
                                baseType = baseType.ConvertToCanonForm(CanonicalFormKind.Specific);
                                if (!_unsealedTypes.Add(baseType))
                                    break;
                                baseType = baseType.BaseType;
                            }

                            static List<MethodDesc> BuildVTable(NodeFactory factory, TypeDesc currentType, TypeDesc implType, List<MethodDesc> vtable)
                            {
                                if (currentType == null)
                                    return vtable;

                                BuildVTable(factory, currentType.BaseType, implType, vtable);

                                IReadOnlyList<MethodDesc> slice = factory.VTable(currentType).Slots;
                                foreach (MethodDesc decl in slice)
                                {
                                    vtable.Add(implType.GetClosestDefType()
                                        .FindVirtualFunctionTargetMethodOnObjectType(decl));
                                }

                                return vtable;
                            }

                            baseType = type.BaseType;
                            if (!type.IsArray && baseType != null)
                            {
                                if (!vtables.TryGetValue(baseType, out List<MethodDesc> baseVtable))
                                    vtables.Add(baseType, baseVtable = BuildVTable(factory, baseType, baseType, new List<MethodDesc>()));

                                if (!vtables.TryGetValue(type, out List<MethodDesc> vtable))
                                    vtables.Add(type, vtable = BuildVTable(factory, type, type, new List<MethodDesc>()));

                                for (int i = 0; i < baseVtable.Count; i++)
                                {
                                    if (baseVtable[i] != vtable[i])
                                        _overriddenMethods.Add(baseVtable[i].GetCanonMethodTarget(CanonicalFormKind.Specific));
                                }
                            }

                            _canHaveDynamicInterfaceImplementations |= type.IsIDynamicInterfaceCastable;
                        }
                    }
                }

                if (_canHaveDynamicInterfaceImplementations)
                {
                    _disqualifiedTypes.UnionWith(dynamicInterfaceCastableImplementationTargets);
                }
            }

            private static bool CanAssumeWholeProgramViewOnTypeUse(NodeFactory factory, TypeDesc implementingType, DefType baseType)
            {
                if (!baseType.HasInstantiation)
                {
                    return true;
                }

                // If there are variance considerations, bail
                if (baseType.IsInterface
                    && VariantInterfaceMethodUseNode.IsVariantInterfaceImplementation(factory, implementingType, baseType))
                {
                    return false;
                }

                if (baseType.IsCanonicalSubtype(CanonicalFormKind.Any)
                    || baseType.ConvertToCanonForm(CanonicalFormKind.Specific) != baseType)
                {
                    // If the interface has a canonical form, we might not have a full view of all implementers.
                    // E.g. if we have:
                    // class Fooer<T> : IFooable<T> { }
                    // class Doer<T> : IFooable<T> { }
                    // And we instantiated Fooer<string>, but not Doer<string>. But we do have code for Doer<__Canon>.
                    // We might think we can devirtualize IFooable<string> to Fooer<string>, but someone could
                    // typeof(Doer<>).MakeGenericType(typeof(string)) and break our whole program view.
                    // This is only a problem if canonical form of the interface exists.
                    return false;
                }

                return true;
            }

            private void RecordImplementation(TypeDesc type, TypeDesc implType)
            {
                Debug.Assert(!implType.IsInterface);

                HashSet<TypeDesc> implList;
                if (!_implementators.TryGetValue(type, out implList))
                {
                    implList = new();
                    _implementators[type] = implList;
                }
                implList.Add(implType);
            }

            public override bool IsEffectivelySealed(TypeDesc type)
            {
                // If we know we scanned a type that derives from this one, this for sure can't be reported as sealed.
                TypeDesc canonType = type.ConvertToCanonForm(CanonicalFormKind.Specific);
                if (_unsealedTypes.Contains(canonType))
                    return false;

                // Don't report __Canon as sealed or it can cause trouble
                // (E.g. RyuJIT might think it's okay to omit array element type checks for __Canon[].)
                if (type.IsCanonicalDefinitionType(CanonicalFormKind.Any))
                    return false;

                if (type is MetadataType metadataType)
                {
                    // Due to how the compiler is structured, we might see "constructed" EETypes for things
                    // that never got allocated (doing a typeof() on a class that is otherwise never used is
                    // a good example of when that happens). This can put us into a position where we could
                    // report `sealed` on an `abstract` class, but that doesn't lead to anything good.
                    return !metadataType.IsAbstract;
                }

                // Everything else can be considered sealed.
                return true;
            }

            public override bool IsEffectivelySealed(MethodDesc method)
            {
                // First try to answer using metadata
                if (method.IsFinal || method.OwningType.IsSealed())
                    return true;

                // Now let's see if we can seal through whole program view

                // Sealing abstract methods or methods on interface can't lead to anything good
                if (method.IsAbstract || method.OwningType.IsInterface)
                    return false;

                // If we want to make something final, we better have a method body for it.
                // Sometimes we might have optimized it away so don't let codegen make direct calls.
                // NOTE: this check naturally also rejects generic virtual methods since we don't track them.
                MethodDesc canonMethod = method.GetCanonMethodTarget(CanonicalFormKind.Specific);
                if (!_generatedVirtualMethods.Contains(canonMethod))
                    return false;

                // If we haven't seen any other method override this, this method is sealed
                return !_overriddenMethods.Contains(canonMethod);
            }

            protected override MethodDesc ResolveVirtualMethod(MethodDesc declMethod, DefType implType, out CORINFO_DEVIRTUALIZATION_DETAIL devirtualizationDetail)
            {
                // If we would resolve into a type that wasn't seen as allocated, don't allow devirtualization.
                // It would go past what we scanned in the scanner and that doesn't lead to good things.
                if (!_canonConstructedTypes.Contains(implType.ConvertToCanonForm(CanonicalFormKind.Specific)))
                {
                    // FAILED_BUBBLE_IMPL_NOT_REFERENCEABLE is close enough...
                    devirtualizationDetail = CORINFO_DEVIRTUALIZATION_DETAIL.CORINFO_DEVIRTUALIZATION_FAILED_BUBBLE_IMPL_NOT_REFERENCEABLE;
                    return null;
                }

                return base.ResolveVirtualMethod(declMethod, implType, out devirtualizationDetail);
            }

            public override bool CanReferenceConstructedMethodTable(TypeDesc type)
            {
                Debug.Assert(type.NormalizeInstantiation() == type);
                Debug.Assert(ConstructedEETypeNode.CreationAllowed(type));
                return _constructedMethodTables.Contains(type);
            }

            public override bool CanReferenceConstructedTypeOrCanonicalFormOfType(TypeDesc type)
            {
                Debug.Assert(type.NormalizeInstantiation() == type);
                Debug.Assert(ConstructedEETypeNode.CreationAllowed(type));
                return _constructedMethodTables.Contains(type) || _canonConstructedMethodTables.Contains(type);
            }

            public override bool IsGenericDefinitionMethodTableReflectionVisible(TypeDesc type)
            {
                Debug.Assert(type.IsGenericDefinition);
                return _reflectionVisibleGenericDefinitionMethodTables.Contains(type);
            }

            public override TypeDesc[] GetImplementingClasses(TypeDesc type)
            {
                if (_disqualifiedTypes.Contains(type))
                    return null;

                if (_implementators.TryGetValue(type, out HashSet<TypeDesc> implementations))
                {
                    TypeDesc[] types;
                    int index = 0;
                    if (!type.IsInterface && type is not MetadataType { IsAbstract: true })
                    {
                        types = new TypeDesc[implementations.Count + 1];
                        types[index++] = type;
                    }
                    else
                    {
                        types = new TypeDesc[implementations.Count];
                    }

                    foreach (TypeDesc implementation in implementations)
                    {
                        types[index++] = implementation;
                    }
                    return types;
                }
                return null;
            }

            public override bool CanHaveDynamicInterfaceImplementations(TypeDesc type) => base.CanHaveDynamicInterfaceImplementations(type) && _canHaveDynamicInterfaceImplementations;
        }

        private sealed class ScannedInliningPolicy : IInliningPolicy
        {
            private readonly HashSet<TypeDesc> _constructedTypes = new HashSet<TypeDesc>();
            private readonly CompilationModuleGroup _baseGroup;

            public ScannedInliningPolicy(CompilationModuleGroup baseGroup, ImmutableArray<DependencyNodeCore<NodeFactory>> markedNodes)
            {
                _baseGroup = baseGroup;

                foreach (var node in markedNodes)
                {
                    if (node is ConstructedEETypeNode eetypeNode)
                    {
                        TypeDesc type = eetypeNode.Type;
                        _constructedTypes.Add(type);

                        // It's convenient to also see Array<T> as constructed for each T[]
                        DefType closestDefType = type.GetClosestDefType();
                        if (closestDefType != type)
                            _constructedTypes.Add(closestDefType);
                    }
                }
            }

            public bool CanInline(MethodDesc caller, MethodDesc callee)
            {
                if (_baseGroup.CanInline(caller, callee))
                {
                    // Since the scanner doesn't look at instance methods whose owning type
                    // wasn't allocated (done through TentativeInstanceMethodNode),
                    // we need to disallow inlining these methods. They could
                    // bring in dependencies that we didn't look at.
                    if (callee.NotCallableWithoutOwningEEType())
                    {
                        return _constructedTypes.Contains(callee.OwningType);
                    }
                    return true;
                }

                return false;
            }
        }

        private sealed class ScannedMethodImportationErrorProvider : MethodImportationErrorProvider
        {
            private readonly Dictionary<MethodDesc, TypeSystemException> _importationErrors = new Dictionary<MethodDesc, TypeSystemException>();

            public ScannedMethodImportationErrorProvider(ImmutableArray<DependencyNodeCore<NodeFactory>> markedNodes)
            {
                foreach (var markedNode in markedNodes)
                {
                    if (markedNode is ScannedMethodNode scannedMethod
                        && scannedMethod.Exception != null)
                    {
                        _importationErrors.Add(scannedMethod.Method, scannedMethod.Exception);
                    }
                }
            }

            public override TypeSystemException GetCompilationError(MethodDesc method)
                => _importationErrors.TryGetValue(method, out var exception) ? exception : null;
        }

        private sealed class ScannedInlinedThreadStatics : InlinedThreadStatics
        {
            private readonly List<MetadataType> _types;
            private readonly Dictionary<MetadataType, int> _offsets;
            private readonly int _size;

            internal override bool IsComputed() => true;
            internal override List<MetadataType> GetTypes() => _types;
            internal override Dictionary<MetadataType, int> GetOffsets() => _offsets;
            internal override int GetSize() => _size;

            public ScannedInlinedThreadStatics(NodeFactory factory, ImmutableArray<DependencyNodeCore<NodeFactory>> markedNodes)
            {
                List<ThreadStaticsNode> threadStaticNodes = new List<ThreadStaticsNode>();
                foreach (var markedNode in markedNodes)
                {
                    if (markedNode is ThreadStaticsNode threadStaticNode)
                    {
                        threadStaticNodes.Add(threadStaticNode);
                    }
                }

                // skip MT pointer
                int nextDataOffset = factory.Target.PointerSize;

                List<MetadataType> types = new List<MetadataType>();
                Dictionary<MetadataType, int> offsets = new Dictionary<MetadataType, int>();

                if (threadStaticNodes.Count > 0)
                {
                    threadStaticNodes.Sort(CompilerComparer.Instance);
                    for (int i = 0; i < threadStaticNodes.Count; i++)
                    {
                        ThreadStaticsNode threadStaticNode = threadStaticNodes[i];
                        MetadataType t = threadStaticNode.Type;

                        // do not inline storage for shared generics
                        if (t.ConvertToCanonForm(CanonicalFormKind.Specific) != t)
                            continue;

                        types.Add(t);

                        // N.B. for ARM32, we would need to deal with > PointerSize alignments. We
                        // currently don't support inlined thread statics on ARM32, regular GCStaticEEType
                        // handles this with RequiresAlign8Flag
                        Debug.Assert(t.ThreadGcStaticFieldAlignment.AsInt <= factory.Target.PointerSize);
                        nextDataOffset = nextDataOffset.AlignUp(t.ThreadGcStaticFieldAlignment.AsInt);

                        // reported offset is from the MT pointer, adjust for that
                        offsets.Add(t, nextDataOffset - factory.Target.PointerSize);

                        // ThreadGcStaticFieldSize includes MT pointer, we will not need space for it
                        int dataSize = t.ThreadGcStaticFieldSize.AsInt - factory.Target.PointerSize;
                        nextDataOffset += dataSize;
                    }
                }

                _types = types;
                _offsets = offsets;
                // the size is at least MIN_OBJECT_SIZE
                _size = Math.Max(nextDataOffset, factory.Target.PointerSize * 3);
            }
        }

        private sealed class ScannedPreinitializationPolicy : TypePreinit.TypePreinitializationPolicy
        {
            private readonly HashSet<TypeDesc> _canonFormsWithCctorChecks = new HashSet<TypeDesc>();

            public ScannedPreinitializationPolicy(PreinitializationManager preinitManager, ImmutableArray<DependencyNodeCore<NodeFactory>> markedNodes)
            {
                foreach (var markedNode in markedNodes)
                {
                    // If there's a type loader template for a type, we can create new instances
                    // at runtime that will not be preinitialized.
                    // This makes sure accessing static bases of template-constructed types
                    // goes through a cctor check.
                    if (markedNode is NativeLayoutTemplateTypeLayoutVertexNode typeTemplate)
                    {
                        _canonFormsWithCctorChecks.Add(typeTemplate.CanonType);
                    }

                    // If there's a type for which we have a canonical form that requires
                    // a cctor check, make sure accessing the static base from a shared generic context
                    // will trigger the cctor.
                    // This makes sure that "static object Read<T>() => SomeType<T>.StaticField" will do
                    // a cctor check if any of the canonically-equivalent SomeType instantiations required
                    // a cctor check.
                    if (markedNode is NonGCStaticsNode nonGCStatics
                        && nonGCStatics.Type.ConvertToCanonForm(CanonicalFormKind.Specific) != nonGCStatics.Type
                        && nonGCStatics.HasLazyStaticConstructor)
                    {
                        _canonFormsWithCctorChecks.Add(nonGCStatics.Type.ConvertToCanonForm(CanonicalFormKind.Specific));
                    }

                    // Also look at EETypes to cover the cases when the non-GC static base wasn't generated.
                    // This makes assert around CanPreinitializeAllConcreteFormsForCanonForm happy.
                    if (markedNode is EETypeNode eeType
                        && eeType.Type.ConvertToCanonForm(CanonicalFormKind.Specific) != eeType.Type
                        && preinitManager.HasLazyStaticConstructor(eeType.Type))
                    {
                        _canonFormsWithCctorChecks.Add(eeType.Type.ConvertToCanonForm(CanonicalFormKind.Specific));
                    }
                }
            }

            public override bool CanPreinitialize(DefType type) => true;

            public override bool CanPreinitializeAllConcreteFormsForCanonForm(DefType type)
            {
                // The form we're asking about should be canonical, but may not be normalized
                Debug.Assert(type.IsCanonicalSubtype(CanonicalFormKind.Any));
                return !_canonFormsWithCctorChecks.Contains(type.NormalizeInstantiation());
            }
        }

        private sealed class ScannedReadOnlyPolicy : ReadOnlyFieldPolicy
        {
            private HashSet<FieldDesc> _writtenFields = new();

            public ScannedReadOnlyPolicy(ImmutableArray<DependencyNodeCore<NodeFactory>> markedNodes)
            {
                foreach (var node in markedNodes)
                {
                    if (node is NotReadOnlyFieldNode writtenField)
                    {
                        _writtenFields.Add(writtenField.Field);
                    }
                }
            }

            public override bool IsReadOnly(FieldDesc field)
            {
                FieldDesc typicalField = field.GetTypicalFieldDefinition();
                if (field != typicalField)
                {
                    DefType owningType = field.OwningType;
                    var canonOwningType = (InstantiatedType)owningType.ConvertToCanonForm(CanonicalFormKind.Specific);
                    if (owningType != canonOwningType)
                        field = field.Context.GetFieldForInstantiatedType(typicalField, canonOwningType);
                }

                return !_writtenFields.Contains(field);
            }
        }

        private sealed class ScannedTypeMapManager : TypeMapManager
        {
            private ImmutableArray<IExternalTypeMapNode> _externalTypeMapNodes;
            private ImmutableArray<IProxyTypeMapNode> _proxyTypeMapNodes;

            public ScannedTypeMapManager(NodeFactory factory)
            {
                ImmutableArray<IExternalTypeMapNode>.Builder externalTypeMapNodes = ImmutableArray.CreateBuilder<IExternalTypeMapNode>();
                ImmutableArray<IProxyTypeMapNode>.Builder proxyTypeMapNodes = ImmutableArray.CreateBuilder<IProxyTypeMapNode>();
                foreach (var externalTypeMapNode in factory.TypeMapManager.GetExternalTypeMaps())
                {
                    externalTypeMapNodes.Add(externalTypeMapNode.ToAnalysisBasedNode(factory));
                }

                foreach (var proxyTypeMapNode in factory.TypeMapManager.GetProxyTypeMaps())
                {
                    proxyTypeMapNodes.Add(proxyTypeMapNode.ToAnalysisBasedNode(factory));
                }

                _externalTypeMapNodes = externalTypeMapNodes.ToImmutable();
                _proxyTypeMapNodes = proxyTypeMapNodes.ToImmutable();
            }

            protected override bool IsEmpty => _externalTypeMapNodes.Length == 0 && _proxyTypeMapNodes.Length == 0;

            public override void AddCompilationRoots(IRootingServiceProvider rootProvider)
            {
                const string reason = "Used Type Map Group";

                foreach (IExternalTypeMapNode externalTypeMap in _externalTypeMapNodes)
                {
                    rootProvider.AddCompilationRoot(externalTypeMap, reason);
                }

                foreach (IProxyTypeMapNode proxyTypeMap in _proxyTypeMapNodes)
                {
                    rootProvider.AddCompilationRoot(proxyTypeMap, reason);
                }
            }

            internal override IEnumerable<IExternalTypeMapNode> GetExternalTypeMaps() => _externalTypeMapNodes;
            internal override IEnumerable<IProxyTypeMapNode> GetProxyTypeMaps() => _proxyTypeMapNodes;
        }
    }
}<|MERGE_RESOLUTION|>--- conflicted
+++ resolved
@@ -277,7 +277,6 @@
             return new ScannedReadOnlyPolicy(MarkedNodes);
         }
 
-<<<<<<< HEAD
         public BodyAndFieldSubstitutions GetBodyAndFieldSubstitutions()
         {
             Dictionary<MethodDesc, BodySubstitution> bodySubstitutions = [];
@@ -304,11 +303,11 @@
             }
 
             return new BodyAndFieldSubstitutions(bodySubstitutions, []);
-=======
+        }
+
         public TypeMapManager GetTypeMapManager()
         {
             return new ScannedTypeMapManager(_factory);
->>>>>>> 03644f03
         }
 
         private sealed class ScannedVTableProvider : VTableSliceProvider
