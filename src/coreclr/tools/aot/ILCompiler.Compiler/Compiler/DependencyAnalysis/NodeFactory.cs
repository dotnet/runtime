// Licensed to the .NET Foundation under one or more agreements.
// The .NET Foundation licenses this file to you under the MIT license.

using System;
using System.Collections.Concurrent;
using System.Collections.Generic;
using System.Diagnostics;
using System.Text;

using ILCompiler.DependencyAnalysisFramework;

using Internal.IL;
using Internal.Runtime;
using Internal.Text;
using Internal.TypeSystem;
using Internal.TypeSystem.Ecma;

namespace ILCompiler.DependencyAnalysis
{
    public abstract partial class NodeFactory
    {
        private TargetDetails _target;
        private CompilerTypeSystemContext _context;
        private CompilationModuleGroup _compilationModuleGroup;
        private VTableSliceProvider _vtableSliceProvider;
        private DictionaryLayoutProvider _dictionaryLayoutProvider;
        private InlinedThreadStatics _inlinedThreadStatics;
        protected readonly ImportedNodeProvider _importedNodeProvider;
        private bool _markingComplete;

        public NodeFactory(
            CompilerTypeSystemContext context,
            CompilationModuleGroup compilationModuleGroup,
            MetadataManager metadataManager,
            InteropStubManager interoptStubManager,
            NameMangler nameMangler,
            LazyGenericsPolicy lazyGenericsPolicy,
            VTableSliceProvider vtableSliceProvider,
            DictionaryLayoutProvider dictionaryLayoutProvider,
            InlinedThreadStatics inlinedThreadStatics,
            ImportedNodeProvider importedNodeProvider,
            PreinitializationManager preinitializationManager,
            DevirtualizationManager devirtualizationManager,
            ObjectDataInterner dataInterner,
            TypeMapManager typeMapManager)
        {
            _target = context.Target;

            InitialInterfaceDispatchStub = new AddressTakenExternFunctionSymbolNode("RhpInitialDynamicInterfaceDispatch");

            _context = context;
            _compilationModuleGroup = compilationModuleGroup;
            _vtableSliceProvider = vtableSliceProvider;
            _dictionaryLayoutProvider = dictionaryLayoutProvider;
            _inlinedThreadStatics = inlinedThreadStatics;
            NameMangler = nameMangler;
            InteropStubManager = interoptStubManager;
            CreateNodeCaches();
            MetadataManager = metadataManager;
            LazyGenericsPolicy = lazyGenericsPolicy;
            _importedNodeProvider = importedNodeProvider;
            PreinitializationManager = preinitializationManager;
            DevirtualizationManager = devirtualizationManager;
            ObjectInterner = dataInterner;
            TypeMapManager = typeMapManager;
        }

        public void SetMarkingComplete()
        {
            _markingComplete = true;
        }

        public bool MarkingComplete => _markingComplete;

        public TargetDetails Target
        {
            get
            {
                return _target;
            }
        }

        public LazyGenericsPolicy LazyGenericsPolicy { get; }
        public CompilationModuleGroup CompilationModuleGroup
        {
            get
            {
                return _compilationModuleGroup;
            }
        }

        public CompilerTypeSystemContext TypeSystemContext
        {
            get
            {
                return _context;
            }
        }

        public MetadataManager MetadataManager
        {
            get;
        }

        public NameMangler NameMangler
        {
            get;
        }

        public ISymbolNode InitialInterfaceDispatchStub
        {
            get;
        }

        public PreinitializationManager PreinitializationManager
        {
            get;
        }

        public DevirtualizationManager DevirtualizationManager
        {
            get;
        }

        public InteropStubManager InteropStubManager
        {
            get;
        }

        internal ObjectDataInterner ObjectInterner
        {
            get;
        }

        public TypeMapManager TypeMapManager
        {
            get;
        }

        /// <summary>
        /// Return true if the type is not permitted by the rules of the runtime to have an MethodTable.
        /// The implementation here is not intended to be complete, but represents many conditions
        /// which make a type ineligible to be an MethodTable. (This function is intended for use in assertions only)
        /// </summary>
        private static bool TypeCannotHaveEEType(TypeDesc type)
        {
            if (type.GetTypeDefinition() is INonEmittableType)
                return true;

            if (type.IsRuntimeDeterminedSubtype)
                return true;

            if (type.IsSignatureVariable)
                return true;

            if (type.IsGenericParameter)
                return true;

            return false;
        }

        protected struct NodeCache<TKey, TValue>
        {
            private Func<TKey, TValue> _creator;
            private ConcurrentDictionary<TKey, TValue> _cache;

            public NodeCache(Func<TKey, TValue> creator, IEqualityComparer<TKey> comparer)
            {
                _creator = creator;
                _cache = new ConcurrentDictionary<TKey, TValue>(comparer);
            }

            public NodeCache(Func<TKey, TValue> creator)
            {
                _creator = creator;
                _cache = new ConcurrentDictionary<TKey, TValue>();
            }

            public TValue GetOrAdd(TKey key)
            {
                return _cache.GetOrAdd(key, _creator);
            }

            public TValue GetOrAdd(TKey key, Func<TKey, TValue> creator)
            {
                return _cache.GetOrAdd(key, creator);
            }
        }

        private void CreateNodeCaches()
        {
            _typeSymbols = new NecessaryTypeSymbolHashtable(this);

            _metadataTypeSymbols = new MetadataTypeSymbolHashtable(this);

            _constructedTypeSymbols = new ConstructedTypeSymbolHashtable(this);

            _importedTypeSymbols = new NodeCache<TypeDesc, IEETypeNode>((TypeDesc type) =>
            {
                Debug.Assert(_compilationModuleGroup.ShouldReferenceThroughImportTable(type));
                return _importedNodeProvider.ImportedEETypeNode(this, type);
            });

            _nonGCStatics = new NodeCache<MetadataType, ISortableSymbolNode>((MetadataType type) =>
            {
                if (_compilationModuleGroup.ContainsType(type) && !_compilationModuleGroup.ShouldReferenceThroughImportTable(type))
                {
                    return new NonGCStaticsNode(type, PreinitializationManager);
                }
                else
                {
                    return _importedNodeProvider.ImportedNonGCStaticNode(this, type);
                }
            });

            _GCStatics = new NodeCache<MetadataType, ISortableSymbolNode>((MetadataType type) =>
            {
                if (_compilationModuleGroup.ContainsType(type) && !_compilationModuleGroup.ShouldReferenceThroughImportTable(type))
                {
                    return new GCStaticsNode(type, PreinitializationManager);
                }
                else
                {
                    return _importedNodeProvider.ImportedGCStaticNode(this, type);
                }
            });

            _GCStaticIndirectionNodes = new NodeCache<MetadataType, EmbeddedObjectNode>((MetadataType type) =>
            {
                ISymbolNode gcStaticsNode = TypeGCStaticsSymbol(type);
                Debug.Assert(gcStaticsNode is GCStaticsNode);
                return GCStaticsRegion.NewNode((GCStaticsNode)gcStaticsNode);
            });

            _threadStatics = new NodeCache<MetadataType, ISymbolDefinitionNode>(CreateThreadStaticsNode);

            if (_inlinedThreadStatics.IsComputed())
            {
                _inlinedThreadStatiscNode = new ThreadStaticsNode(_inlinedThreadStatics, this);
            }

            _typeThreadStaticIndices = new NodeCache<MetadataType, TypeThreadStaticIndexNode>(type =>
            {
                if (_inlinedThreadStatics.IsComputed() &&
                    _inlinedThreadStatics.GetOffsets().ContainsKey(type))
                {
                    return new TypeThreadStaticIndexNode(type, _inlinedThreadStatiscNode);
                }

                return new TypeThreadStaticIndexNode(type, null);
            });

            _GCStaticEETypes = new NodeCache<(GCPointerMap, bool), DataOnlyEETypeNode>(((GCPointerMap gcMap, bool requiresAlign8) key) =>
            {
                // Base type: System.Object. This allows storing an instance of this type in an array of objects,
                // or finding associated module from BulkType event source events.
                DefType baseType = _context.GetWellKnownType(WellKnownType.Object);
                return new DataOnlyEETypeNode("GCStaticEEType", key.gcMap, baseType, key.requiresAlign8);
            });

            _asyncContinuationEETypes = new NodeCache<AsyncContinuationType, AsyncContinuationEETypeNode>((AsyncContinuationType key) =>
            {
                return new AsyncContinuationEETypeNode(key);
            });

            _readOnlyDataBlobs = new NodeCache<ReadOnlyDataBlobKey, BlobNode>(key =>
            {
                return new BlobNode(key.Name, ObjectNodeSection.ReadOnlyDataSection, key.Data, key.Alignment);
            });

            _fieldRvaDataBlobs = new NodeCache<Internal.TypeSystem.Ecma.EcmaField, FieldRvaDataNode>(key =>
            {
                return new FieldRvaDataNode(key);
            });

            _externFunctionSymbols = new NodeCache<Utf8String, ExternFunctionSymbolNode>((Utf8String name) =>
            {
                return new ExternFunctionSymbolNode(name);
            });
            _externIndirectFunctionSymbols = new NodeCache<Utf8String, ExternFunctionSymbolNode>((Utf8String name) =>
            {
                return new ExternFunctionSymbolNode(name, isIndirection: true);
            });
            _externDataSymbols = new NodeCache<Utf8String, ExternDataSymbolNode>((Utf8String name) =>
            {
                return new ExternDataSymbolNode(name);
            });

            _pInvokeModuleFixups = new NodeCache<PInvokeModuleData, PInvokeModuleFixupNode>((PInvokeModuleData moduleData) =>
            {
                return new PInvokeModuleFixupNode(moduleData);
            });

            _pInvokeMethodFixups = new NodeCache<PInvokeMethodData, PInvokeMethodFixupNode>((PInvokeMethodData methodData) =>
            {
                return new PInvokeMethodFixupNode(methodData);
            });

            _methodEntrypoints = new MethodEntrypointHashtable(this);

            _tentativeMethodEntrypoints = new NodeCache<MethodDesc, IMethodNode>((MethodDesc method) =>
            {
                IMethodNode entrypoint = MethodEntrypoint(method, unboxingStub: false);
                return new TentativeMethodNode(entrypoint is TentativeMethodNode tentative ?
                    tentative.RealBody : (IMethodBodyNode)entrypoint);
            });

            _tentativeMethods = new NodeCache<IMethodBodyNode, TentativeInstanceMethodNode>(method =>
            {
                return new TentativeInstanceMethodNode(method);
            });

            _unboxingStubs = new NodeCache<MethodDesc, IMethodNode>(CreateUnboxingStubNode);

            _methodAssociatedData = new NodeCache<IMethodNode, MethodAssociatedDataNode>(methodNode =>
            {
                return new MethodAssociatedDataNode(methodNode);
            });

            _fatFunctionPointers = new NodeCache<MethodKey, FatFunctionPointerNode>(method =>
            {
                return new FatFunctionPointerNode(method.Method, method.IsUnboxingStub, addressTaken: false);
            });

            _fatAddressTakenFunctionPointers = new NodeCache<MethodKey, FatFunctionPointerNode>(method =>
            {
                return new FatFunctionPointerNode(method.Method, method.IsUnboxingStub, addressTaken: true);
            });

            _gvmDependenciesNode = new NodeCache<MethodDesc, GVMDependenciesNode>(method =>
            {
                return new GVMDependenciesNode(method);
            });

            _gvmImpls = new NodeCache<MethodDesc, GenericVirtualMethodImplNode>(method =>
            {
                return new GenericVirtualMethodImplNode(method);
            });

            _genericMethodEntries = new NodeCache<MethodDesc, GenericMethodsHashtableEntryNode>(method =>
            {
                return new GenericMethodsHashtableEntryNode(method);
            });

            _exactMethodEntries = new NodeCache<MethodDesc, ExactMethodInstantiationsEntryNode>(method =>
            {
                return new ExactMethodInstantiationsEntryNode(method);
            });

            _gvmTableEntries = new NodeCache<TypeDesc, TypeGVMEntriesNode>(type =>
            {
                return new TypeGVMEntriesNode(type);
            });

            _addressTakenMethods = new NodeCache<MethodDesc, AddressTakenMethodNode>(method =>
            {
                return new AddressTakenMethodNode(MethodEntrypoint(method, unboxingStub: false));
            });

            _reflectedDelegateTargetMethods = new NodeCache<MethodDesc, DelegateTargetVirtualMethodNode>(method =>
            {
                return new DelegateTargetVirtualMethodNode(method, reflected: true);
            });

            _delegateTargetMethods = new NodeCache<MethodDesc, DelegateTargetVirtualMethodNode>(method =>
            {
                return new DelegateTargetVirtualMethodNode(method, reflected: false);
            });

            _reflectedDelegates = new NodeCache<TypeDesc, ReflectedDelegateNode>(type =>
            {
                return new ReflectedDelegateNode(type);
            });

            _reflectedMethods = new NodeCache<MethodDesc, ReflectedMethodNode>(method =>
            {
                return new ReflectedMethodNode(method);
            });

            _reflectedFields = new NodeCache<FieldDesc, ReflectedFieldNode>(field =>
            {
                return new ReflectedFieldNode(field);
            });

            _reflectedTypes = new NodeCache<TypeDesc, ReflectedTypeNode>(type =>
            {
                TypeSystemContext.EnsureLoadableType(type);
                return new ReflectedTypeNode(type);
            });

            _notReadOnlyFields = new NodeCache<FieldDesc, NotReadOnlyFieldNode>(field =>
            {
                return new NotReadOnlyFieldNode(field);
            });

            _genericStaticBaseInfos = new NodeCache<MetadataType, GenericStaticBaseInfoNode>(type =>
            {
                return new GenericStaticBaseInfoNode(type);
            });

            _objectGetTypeCalled = new NodeCache<MetadataType, ObjectGetTypeCalledNode>(type =>
            {
                return new ObjectGetTypeCalledNode(type);
            });

            _objectGetTypeFlowDependencies = new NodeCache<MetadataType, ObjectGetTypeFlowDependenciesNode>(type =>
            {
                return new ObjectGetTypeFlowDependenciesNode(type);
            });

            _shadowGenericMethods = new ShadowGenericMethodHashtable(this);

            _virtMethods = new VirtualMethodUseHashtable(this);

            _variantMethods = new NodeCache<MethodDesc, VariantInterfaceMethodUseNode>((MethodDesc method) =>
            {
                // We don't need to track virtual method uses for types that have a vtable with a known layout.
                // It's a waste of CPU time and memory.
                Debug.Assert(method.OwningType.IsGenericDefinition || !VTable(method.OwningType).HasKnownVirtualMethodUse);

                return new VariantInterfaceMethodUseNode(method);
            });

            _interfaceUses = new NodeCache<TypeDesc, InterfaceUseNode>((TypeDesc type) =>
            {
                return new InterfaceUseNode(type);
            });

            _readyToRunHelpers = new NodeCache<ReadyToRunHelperKey, ISymbolNode>(CreateReadyToRunHelperNode);

            _genericReadyToRunHelpersFromDict = new NodeCache<ReadyToRunGenericHelperKey, ISymbolNode>(CreateGenericLookupFromDictionaryNode);
            _genericReadyToRunHelpersFromType = new NodeCache<ReadyToRunGenericHelperKey, ISymbolNode>(CreateGenericLookupFromTypeNode);

            _frozenStringNodes = new NodeCache<string, FrozenStringNode>((string data) =>
            {
                return new FrozenStringNode(data, TypeSystemContext);
            });

            _frozenObjectNodes = new NodeCache<SerializedFrozenObjectKey, SerializedFrozenObjectNode>(key =>
            {
                return new SerializedFrozenObjectNode(key.OwnerType, key.AllocationSiteId, key.SerializableObject);
            });

            _frozenMetadataRuntimeTypeNodes = new NodeCache<TypeDesc, FrozenRuntimeTypeNode>(key =>
            {
                return new FrozenRuntimeTypeNode(key, withMetadata: true);
            });

            _frozenNecessaryRuntimeTypeNodes = new NodeCache<TypeDesc, FrozenRuntimeTypeNode>(key =>
            {
                return new FrozenRuntimeTypeNode(key, withMetadata: false);
            });

            _interfaceDispatchCells = new NodeCache<DispatchCellKey, InterfaceDispatchCellNode>(callSiteCell =>
            {
                return new InterfaceDispatchCellNode(callSiteCell.Target, callSiteCell.CallsiteId);
            });

            _interfaceDispatchMaps = new NodeCache<TypeDesc, InterfaceDispatchMapNode>((TypeDesc type) =>
            {
                return new InterfaceDispatchMapNode(this, type);
            });

            _sealedVtableNodes = new NodeCache<TypeDesc, SealedVTableNode>((TypeDesc type) =>
            {
                return new SealedVTableNode(type);
            });

            _runtimeMethodHandles = new NodeCache<MethodDesc, RuntimeMethodHandleNode>((MethodDesc method) =>
            {
                return new RuntimeMethodHandleNode(method);
            });

            _runtimeFieldHandles = new NodeCache<FieldDesc, RuntimeFieldHandleNode>((FieldDesc field) =>
            {
                return new RuntimeFieldHandleNode(field);
            });

            _dataflowAnalyzedMethods = new NodeCache<MethodILKey, DataflowAnalyzedMethodNode>((MethodILKey il) =>
            {
                return new DataflowAnalyzedMethodNode(il.MethodIL);
            });

            _dataflowAnalyzedTypeDefinitions = new NodeCache<TypeDesc, DataflowAnalyzedTypeDefinitionNode>((TypeDesc type) =>
            {
                return new DataflowAnalyzedTypeDefinitionNode(type);
            });

            _dynamicDependencyAttributesOnEntities = new NodeCache<TypeSystemEntity, DynamicDependencyAttributesOnEntityNode>((TypeSystemEntity entity) =>
            {
                return new DynamicDependencyAttributesOnEntityNode(entity);
            });

            _embeddedTrimmingDescriptors = new NodeCache<EcmaModule, EmbeddedTrimmingDescriptorNode>((module) =>
            {
                return new EmbeddedTrimmingDescriptorNode(module);
            });

            _genericCompositions = new NodeCache<Instantiation, GenericCompositionNode>((Instantiation details) =>
            {
                return new GenericCompositionNode(details, constructed: false);
            });

            _constructedGenericCompositions = new NodeCache<Instantiation, GenericCompositionNode>((Instantiation details) =>
            {
                return new GenericCompositionNode(details, constructed: true);
            });

            _genericVariances = new NodeCache<GenericVarianceDetails, GenericVarianceNode>((GenericVarianceDetails details) =>
            {
                return new GenericVarianceNode(details);
            });

            _eagerCctorIndirectionNodes = new NodeCache<MethodDesc, EmbeddedObjectNode>((MethodDesc method) =>
            {
                Debug.Assert(method.IsStaticConstructor);
                Debug.Assert(PreinitializationManager.HasEagerStaticConstructor((MetadataType)method.OwningType));
                return EagerCctorTable.NewNode(MethodEntrypoint(method));
            });

            _delegateMarshalingDataNodes = new NodeCache<DefType, DelegateMarshallingDataNode>(type =>
            {
                return new DelegateMarshallingDataNode(type);
            });

            _structMarshalingDataNodes = new NodeCache<DefType, StructMarshallingDataNode>(type =>
            {
                return new StructMarshallingDataNode(type);
            });

            _vTableNodes = new VTableSliceHashtable(this);

            _methodGenericDictionaries = new NodeCache<MethodDesc, ISortableSymbolNode>(method =>
            {
                if (CompilationModuleGroup.ContainsMethodDictionary(method))
                {
                    return new MethodGenericDictionaryNode(method, this);
                }
                else
                {
                    return _importedNodeProvider.ImportedMethodDictionaryNode(this, method);
                }
            });

            _typeGenericDictionaries = new NodeCache<TypeDesc, TypeGenericDictionaryNode>(type =>
            {
                Debug.Assert(CompilationModuleGroup.ContainsTypeDictionary(type));
                Debug.Assert(!this.LazyGenericsPolicy.UsesLazyGenerics(type));
                return new TypeGenericDictionaryNode(type, this);
            });

            _typesWithMetadata = new NodeCache<MetadataType, TypeMetadataNode>(type =>
            {
                return new TypeMetadataNode(type);
            });

            _methodsWithMetadata = new NodeCache<MethodDesc, MethodMetadataNode>(method =>
            {
                return new MethodMetadataNode(method, isMinimal: false);
            });

            _methodsWithLimitedMetadata = new NodeCache<MethodDesc, MethodMetadataNode>(method =>
            {
                return new MethodMetadataNode(method, isMinimal: true);
            });

            _fieldsWithMetadata = new NodeCache<FieldDesc, FieldMetadataNode>(field =>
            {
                return new FieldMetadataNode(field);
            });

            _modulesWithMetadata = new NodeCache<ModuleDesc, ModuleMetadataNode>(module =>
            {
                return new ModuleMetadataNode(module);
            });

            _inlineableStringResources = new NodeCache<EcmaModule, InlineableStringsResourceNode>(module =>
            {
                return new InlineableStringsResourceNode(module);
            });

            _customAttributesWithMetadata = new NodeCache<ReflectableCustomAttribute, CustomAttributeMetadataNode>(ca =>
            {
                return new CustomAttributeMetadataNode(ca);
            });

            _parametersWithMetadata = new NodeCache<ReflectableParameter, MethodParameterMetadataNode>(p =>
            {
                return new MethodParameterMetadataNode(p);
            });

            _genericDictionaryLayouts = new NodeCache<TypeSystemEntity, DictionaryLayoutNode>(_dictionaryLayoutProvider.GetLayout);

            _stringAllocators = new NodeCache<MethodDesc, IMethodNode>(constructor =>
            {
                return new StringAllocatorMethodNode(constructor);
            });

            _externalTypeMapRequests = new NodeCache<TypeDesc, ExternalTypeMapRequestNode>(type =>
            {
                return new ExternalTypeMapRequestNode(type);
            });

            _proxyTypeMapRequests = new NodeCache<TypeDesc, ProxyTypeMapRequestNode>(type =>
            {
                return new ProxyTypeMapRequestNode(type);
            });

            _analysisCharacteristics = new NodeCache<string, AnalysisCharacteristicNode>(c =>
            {
                return new AnalysisCharacteristicNode(c);
            });

            NativeLayout = new NativeLayoutHelper(this);
        }

        protected virtual ISymbolNode CreateGenericLookupFromDictionaryNode(ReadyToRunGenericHelperKey helperKey)
        {
            return new ReadyToRunGenericLookupFromDictionaryNode(this, helperKey.HelperId, helperKey.Target, helperKey.DictionaryOwner);
        }

        protected virtual ISymbolNode CreateGenericLookupFromTypeNode(ReadyToRunGenericHelperKey helperKey)
        {
            return new ReadyToRunGenericLookupFromTypeNode(this, helperKey.HelperId, helperKey.Target, helperKey.DictionaryOwner);
        }

        private IEETypeNode CreateNecessaryTypeNode(TypeDesc type)
        {
            Debug.Assert(!_compilationModuleGroup.ShouldReferenceThroughImportTable(type));
            if (_compilationModuleGroup.ContainsType(type))
            {
                if (type.IsGenericDefinition)
                {
                    return new ReflectionInvisibleGenericDefinitionEETypeNode(this, type);
                }
                else if (type.IsCanonicalDefinitionType(CanonicalFormKind.Any))
                {
                    return new CanonicalDefinitionEETypeNode(this, type);
                }
                else
                {
                    return new EETypeNode(this, type);
                }
            }
            else
            {
                return new ExternEETypeSymbolNode(this, type);
            }
        }

        private IEETypeNode CreateMetadataTypeNode(TypeDesc type)
        {
            // Canonical definition types are *not* metadata types (call NecessaryTypeSymbol to get them)
            Debug.Assert(!type.IsCanonicalDefinitionType(CanonicalFormKind.Any));
            Debug.Assert(!_compilationModuleGroup.ShouldReferenceThroughImportTable(type));

            if (_compilationModuleGroup.ContainsType(type))
            {
                if (type.IsGenericDefinition)
                {
                    return new ReflectionVisibleGenericDefinitionEETypeNode(this, type);
                }
                else
                {
                    return new MetadataEETypeNode(this, type);
                }
            }
            else
            {
                return new ExternEETypeSymbolNode(this, type);
            }
        }

        private IEETypeNode CreateConstructedTypeNode(TypeDesc type)
        {
            // Canonical definition types are *not* constructed types (call NecessaryTypeSymbol to get them)
            Debug.Assert(!type.IsCanonicalDefinitionType(CanonicalFormKind.Any));
            Debug.Assert(!_compilationModuleGroup.ShouldReferenceThroughImportTable(type));
            Debug.Assert(!type.IsGenericDefinition);

            if (_compilationModuleGroup.ContainsType(type))
            {
                return new ConstructedEETypeNode(this, type);
            }
            else
            {
                return new ExternEETypeSymbolNode(this, type);
            }
        }

        protected abstract IMethodNode CreateMethodEntrypointNode(MethodDesc method);

        protected abstract IMethodNode CreateUnboxingStubNode(MethodDesc method);

        protected abstract ISymbolNode CreateReadyToRunHelperNode(ReadyToRunHelperKey helperCall);

        protected virtual ISymbolDefinitionNode CreateThreadStaticsNode(MetadataType type)
        {
            return new ThreadStaticsNode(type, this);
        }

        private abstract class TypeSymbolHashtable : LockFreeReaderHashtable<TypeDesc, IEETypeNode>
        {
            protected readonly NodeFactory _factory;
            public TypeSymbolHashtable(NodeFactory factory) => _factory = factory;
            protected override bool CompareKeyToValue(TypeDesc key, IEETypeNode value) => key == value.Type;
            protected override bool CompareValueToValue(IEETypeNode value1, IEETypeNode value2) => value1.Type == value2.Type;
            protected override int GetKeyHashCode(TypeDesc key) => key.GetHashCode();
            protected override int GetValueHashCode(IEETypeNode value) => value.Type.GetHashCode();
        }

        private sealed class NecessaryTypeSymbolHashtable : TypeSymbolHashtable
        {
            public NecessaryTypeSymbolHashtable(NodeFactory factory) : base(factory) { }
            protected override IEETypeNode CreateValueFromKey(TypeDesc key) => _factory.CreateNecessaryTypeNode(key);
        }

        private NodeCache<AsyncContinuationType, AsyncContinuationEETypeNode> _asyncContinuationEETypes;
        private NecessaryTypeSymbolHashtable _typeSymbols;

        public IEETypeNode NecessaryTypeSymbol(TypeDesc type)
        {
            if (_compilationModuleGroup.ShouldReferenceThroughImportTable(type))
            {
                return ImportedEETypeSymbol(type);
            }

            if (_compilationModuleGroup.ShouldPromoteToFullType(type))
            {
                return ConstructedTypeSymbol(type);
            }

            if (type is AsyncContinuationType continuation)
            {
                return _asyncContinuationEETypes.GetOrAdd(continuation);
            }

            Debug.Assert(!TypeCannotHaveEEType(type));

            return _typeSymbols.GetOrCreateValue(type);
        }

        private sealed class MetadataTypeSymbolHashtable : TypeSymbolHashtable
        {
            public MetadataTypeSymbolHashtable(NodeFactory factory) : base(factory) { }
            protected override IEETypeNode CreateValueFromKey(TypeDesc key) => _factory.CreateMetadataTypeNode(key);
        }

        private MetadataTypeSymbolHashtable _metadataTypeSymbols;

        public IEETypeNode MetadataTypeSymbol(TypeDesc type)
        {
            if (_compilationModuleGroup.ShouldReferenceThroughImportTable(type))
            {
                return ImportedEETypeSymbol(type);
            }

            if (_compilationModuleGroup.ShouldPromoteToFullType(type))
            {
                return ConstructedTypeSymbol(type);
            }

            // Generating typeof of a continuation type is not supported; we'd need a full MethodTable.
            Debug.Assert(type is not AsyncContinuationType);

            Debug.Assert(!TypeCannotHaveEEType(type));

            return _metadataTypeSymbols.GetOrCreateValue(type);
        }

        private sealed class ConstructedTypeSymbolHashtable : TypeSymbolHashtable
        {
            public ConstructedTypeSymbolHashtable(NodeFactory factory) : base(factory) { }
            protected override IEETypeNode CreateValueFromKey(TypeDesc key) => _factory.CreateConstructedTypeNode(key);
        }

        private ConstructedTypeSymbolHashtable _constructedTypeSymbols;

        public IEETypeNode ConstructedTypeSymbol(TypeDesc type)
        {
            if (_compilationModuleGroup.ShouldReferenceThroughImportTable(type))
            {
                return ImportedEETypeSymbol(type);
            }

            if (type is AsyncContinuationType continuation)
            {
                return _asyncContinuationEETypes.GetOrAdd(continuation);
            }

            Debug.Assert(!TypeCannotHaveEEType(type));

            return _constructedTypeSymbols.GetOrCreateValue(type);
        }

        public IEETypeNode MaximallyConstructableType(TypeDesc type)
        {
            if (ConstructedEETypeNode.CreationAllowed(type))
                return ConstructedTypeSymbol(type);
            else if (type.IsGenericDefinition)
                return MetadataTypeSymbol(type);
            else
                return NecessaryTypeSymbol(type);
        }

        private NodeCache<TypeDesc, IEETypeNode> _importedTypeSymbols;

        private IEETypeNode ImportedEETypeSymbol(TypeDesc type)
        {
            Debug.Assert(_compilationModuleGroup.ShouldReferenceThroughImportTable(type));
            return _importedTypeSymbols.GetOrAdd(type);
        }

        private NodeCache<MetadataType, ISortableSymbolNode> _nonGCStatics;

        public ISortableSymbolNode TypeNonGCStaticsSymbol(MetadataType type)
        {
            Debug.Assert(!TypeCannotHaveEEType(type));
            return _nonGCStatics.GetOrAdd(type);
        }

        private NodeCache<MetadataType, ISortableSymbolNode> _GCStatics;

        public ISortableSymbolNode TypeGCStaticsSymbol(MetadataType type)
        {
            Debug.Assert(!TypeCannotHaveEEType(type));
            return _GCStatics.GetOrAdd(type);
        }

        private NodeCache<MetadataType, EmbeddedObjectNode> _GCStaticIndirectionNodes;

        public EmbeddedObjectNode GCStaticIndirection(MetadataType type)
        {
            return _GCStaticIndirectionNodes.GetOrAdd(type);
        }

        private NodeCache<MetadataType, ISymbolDefinitionNode> _threadStatics;
        private ThreadStaticsNode _inlinedThreadStatiscNode;

        public ISymbolDefinitionNode TypeThreadStaticsSymbol(MetadataType type)
        {
            // This node is always used in the context of its index within the region.
            // We should never ask for this if the current compilation doesn't contain the
            // associated type.
            Debug.Assert(_compilationModuleGroup.ContainsType(type));
            return _threadStatics.GetOrAdd(type);
        }

        private NodeCache<MetadataType, TypeThreadStaticIndexNode> _typeThreadStaticIndices;

        public ISortableSymbolNode TypeThreadStaticIndex(MetadataType type)
        {
            if (_compilationModuleGroup.ContainsType(type))
            {
                return _typeThreadStaticIndices.GetOrAdd(type);
            }
            else
            {
                return ExternDataSymbol(NameMangler.NodeMangler.ThreadStaticsIndex(type));
            }
        }

        private NodeCache<DispatchCellKey, InterfaceDispatchCellNode> _interfaceDispatchCells;

        public InterfaceDispatchCellNode InterfaceDispatchCell(MethodDesc method, ISortableSymbolNode callSite = null)
        {
            return _interfaceDispatchCells.GetOrAdd(new DispatchCellKey(method, callSite));
        }

        private NodeCache<MethodDesc, RuntimeMethodHandleNode> _runtimeMethodHandles;

        public RuntimeMethodHandleNode RuntimeMethodHandle(MethodDesc method)
        {
            return _runtimeMethodHandles.GetOrAdd(method);
        }

        private NodeCache<FieldDesc, RuntimeFieldHandleNode> _runtimeFieldHandles;

        public RuntimeFieldHandleNode RuntimeFieldHandle(FieldDesc field)
        {
            return _runtimeFieldHandles.GetOrAdd(field);
        }

        private NodeCache<MethodILKey, DataflowAnalyzedMethodNode> _dataflowAnalyzedMethods;

        public DataflowAnalyzedMethodNode DataflowAnalyzedMethod(MethodIL methodIL)
        {
            return _dataflowAnalyzedMethods.GetOrAdd(new MethodILKey(methodIL));
        }

        private NodeCache<TypeDesc, DataflowAnalyzedTypeDefinitionNode> _dataflowAnalyzedTypeDefinitions;

        public DataflowAnalyzedTypeDefinitionNode DataflowAnalyzedTypeDefinition(TypeDesc type)
        {
            return _dataflowAnalyzedTypeDefinitions.GetOrAdd(type);
        }

        private NodeCache<TypeSystemEntity, DynamicDependencyAttributesOnEntityNode> _dynamicDependencyAttributesOnEntities;

        public DynamicDependencyAttributesOnEntityNode DynamicDependencyAttributesOnEntity(TypeSystemEntity entity)
        {
            return _dynamicDependencyAttributesOnEntities.GetOrAdd(entity);
        }

        private NodeCache<EcmaModule, EmbeddedTrimmingDescriptorNode> _embeddedTrimmingDescriptors;

        public EmbeddedTrimmingDescriptorNode EmbeddedTrimmingDescriptor(EcmaModule module)
        {
            return _embeddedTrimmingDescriptors.GetOrAdd(module);
        }

        private NodeCache<(GCPointerMap, bool), DataOnlyEETypeNode> _GCStaticEETypes;

        public ISymbolNode GCStaticEEType(GCPointerMap gcMap, bool requiredAlign8)
        {
            requiredAlign8 &= Target.SupportsAlign8;
            return _GCStaticEETypes.GetOrAdd((gcMap, requiredAlign8));
        }

        private NodeCache<ReadOnlyDataBlobKey, BlobNode> _readOnlyDataBlobs;

        public BlobNode ReadOnlyDataBlob(Utf8String name, byte[] blobData, int alignment)
        {
            return _readOnlyDataBlobs.GetOrAdd(new ReadOnlyDataBlobKey(name, blobData, alignment));
        }

        private NodeCache<Internal.TypeSystem.Ecma.EcmaField, FieldRvaDataNode> _fieldRvaDataBlobs;

        public ISymbolNode FieldRvaData(Internal.TypeSystem.Ecma.EcmaField field)
        {
            return _fieldRvaDataBlobs.GetOrAdd(field);
        }

        private NodeCache<TypeDesc, SealedVTableNode> _sealedVtableNodes;

        internal SealedVTableNode SealedVTable(TypeDesc type)
        {
            return _sealedVtableNodes.GetOrAdd(type);
        }

        private NodeCache<TypeDesc, InterfaceDispatchMapNode> _interfaceDispatchMaps;

        internal InterfaceDispatchMapNode InterfaceDispatchMap(TypeDesc type)
        {
            return _interfaceDispatchMaps.GetOrAdd(type);
        }

        private NodeCache<Instantiation, GenericCompositionNode> _genericCompositions;

        internal ISymbolNode GenericComposition(Instantiation details)
        {
            return _genericCompositions.GetOrAdd(details);
        }

        private NodeCache<Instantiation, GenericCompositionNode> _constructedGenericCompositions;

        internal ISymbolNode ConstructedGenericComposition(Instantiation details)
        {
            return _constructedGenericCompositions.GetOrAdd(details);
        }

        private NodeCache<GenericVarianceDetails, GenericVarianceNode> _genericVariances;

        internal ISymbolNode GenericVariance(GenericVarianceDetails details)
        {
            return _genericVariances.GetOrAdd(details);
        }

        private NodeCache<Utf8String, ExternFunctionSymbolNode> _externFunctionSymbols;

        public ISortableSymbolNode ExternFunctionSymbol(Utf8String name)
        {
            return _externFunctionSymbols.GetOrAdd(name);
        }

        private NodeCache<Utf8String, ExternFunctionSymbolNode> _externIndirectFunctionSymbols;

        public ISortableSymbolNode ExternIndirectFunctionSymbol(Utf8String name)
        {
            return _externIndirectFunctionSymbols.GetOrAdd(name);
        }

        private NodeCache<Utf8String, ExternDataSymbolNode> _externDataSymbols;

        public ISortableSymbolNode ExternDataSymbol(Utf8String name)
        {
            return _externDataSymbols.GetOrAdd(name);
        }

        public ISortableSymbolNode ExternVariable(Utf8String name)
        {
            Utf8String mangledName = NameMangler.NodeMangler.ExternVariable(name);
            return _externDataSymbols.GetOrAdd(mangledName);
        }

        private NodeCache<PInvokeModuleData, PInvokeModuleFixupNode> _pInvokeModuleFixups;

        public ISymbolNode PInvokeModuleFixup(PInvokeModuleData moduleData)
        {
            return _pInvokeModuleFixups.GetOrAdd(moduleData);
        }

        private NodeCache<PInvokeMethodData, PInvokeMethodFixupNode> _pInvokeMethodFixups;

        public PInvokeMethodFixupNode PInvokeMethodFixup(PInvokeMethodData methodData)
        {
            return _pInvokeMethodFixups.GetOrAdd(methodData);
        }

        private sealed class VTableSliceHashtable : LockFreeReaderHashtable<TypeDesc, VTableSliceNode>
        {
            private readonly NodeFactory _factory;
            public VTableSliceHashtable(NodeFactory factory) => _factory = factory;
            protected override bool CompareKeyToValue(TypeDesc key, VTableSliceNode value) => key == value.Type;
            protected override bool CompareValueToValue(VTableSliceNode value1, VTableSliceNode value2) => value1.Type == value2.Type;
            protected override VTableSliceNode CreateValueFromKey(TypeDesc key)
            {
                if (_factory.CompilationModuleGroup.ShouldProduceFullVTable(key))
                    return new EagerlyBuiltVTableSliceNode(key);
                else
                    return _factory._vtableSliceProvider.GetSlice(key);
            }
            protected override int GetKeyHashCode(TypeDesc key) => key.GetHashCode();
            protected override int GetValueHashCode(VTableSliceNode value) => value.Type.GetHashCode();
        }

        private VTableSliceHashtable _vTableNodes;

        public VTableSliceNode VTable(TypeDesc type)
        {
            return _vTableNodes.GetOrCreateValue(type);
        }

        private NodeCache<MethodDesc, ISortableSymbolNode> _methodGenericDictionaries;
        public ISortableSymbolNode MethodGenericDictionary(MethodDesc method)
        {
            return _methodGenericDictionaries.GetOrAdd(method);
        }

        private NodeCache<TypeDesc, TypeGenericDictionaryNode> _typeGenericDictionaries;
        public TypeGenericDictionaryNode TypeGenericDictionary(TypeDesc type)
        {
            return _typeGenericDictionaries.GetOrAdd(type);
        }

        private NodeCache<TypeSystemEntity, DictionaryLayoutNode> _genericDictionaryLayouts;
        public DictionaryLayoutNode GenericDictionaryLayout(TypeSystemEntity methodOrType)
        {
            return _genericDictionaryLayouts.GetOrAdd(methodOrType);
        }

        private NodeCache<MethodDesc, IMethodNode> _stringAllocators;
        public IMethodNode StringAllocator(MethodDesc stringConstructor)
        {
            return _stringAllocators.GetOrAdd(stringConstructor);
        }

        public uint ThreadStaticBaseOffset(MetadataType type)
        {
            if (_inlinedThreadStatics.IsComputed() &&
                _inlinedThreadStatics.GetOffsets().TryGetValue(type, out var offset))
            {
                return (uint)offset;
            }

            return 0;
        }

        private sealed class MethodEntrypointHashtable : LockFreeReaderHashtable<MethodDesc, IMethodNode>
        {
            private readonly NodeFactory _factory;
            public MethodEntrypointHashtable(NodeFactory factory) => _factory = factory;
            protected override bool CompareKeyToValue(MethodDesc key, IMethodNode value) => key == value.Method;
            protected override bool CompareValueToValue(IMethodNode value1, IMethodNode value2) => value1.Method == value2.Method;
            protected override IMethodNode CreateValueFromKey(MethodDesc key) => _factory.CreateMethodEntrypointNode(key);
            protected override int GetKeyHashCode(MethodDesc key) => key.GetHashCode();
            protected override int GetValueHashCode(IMethodNode value) => value.Method.GetHashCode();
        }

        private MethodEntrypointHashtable _methodEntrypoints;
        private NodeCache<MethodDesc, IMethodNode> _unboxingStubs;
        private NodeCache<IMethodNode, MethodAssociatedDataNode> _methodAssociatedData;

        public IMethodNode MethodEntrypoint(MethodDesc method, bool unboxingStub = false)
        {
            if (unboxingStub)
            {
                return _unboxingStubs.GetOrAdd(method);
            }

            return _methodEntrypoints.GetOrCreateValue(method);
        }

        protected NodeCache<MethodDesc, IMethodNode> _tentativeMethodEntrypoints;

        public IMethodNode TentativeMethodEntrypoint(MethodDesc method, bool unboxingStub = false)
        {
            // Didn't implement unboxing stubs for now. Would need to pass down the flag.
            Debug.Assert(!unboxingStub);
            return _tentativeMethodEntrypoints.GetOrAdd(method);
        }

        private NodeCache<IMethodBodyNode, TentativeInstanceMethodNode> _tentativeMethods;
        public IMethodNode MethodEntrypointOrTentativeMethod(MethodDesc method, bool unboxingStub = false)
        {
            // We might be able to optimize the method body away if the owning type was never seen as allocated.
            if (method.NotCallableWithoutOwningEEType() && CompilationModuleGroup.AllowInstanceMethodOptimization(method))
            {
                Debug.Assert(!unboxingStub);
                return _tentativeMethods.GetOrAdd((IMethodBodyNode)MethodEntrypoint(method, unboxingStub));
            }

            return MethodEntrypoint(method, unboxingStub);
        }

        public MethodAssociatedDataNode MethodAssociatedData(IMethodNode methodNode)
        {
            return _methodAssociatedData.GetOrAdd(methodNode);
        }

        private NodeCache<MethodKey, FatFunctionPointerNode> _fatFunctionPointers;

        public IMethodNode FatFunctionPointer(MethodDesc method, bool isUnboxingStub = false)
        {
            return _fatFunctionPointers.GetOrAdd(new MethodKey(method, isUnboxingStub));
        }

        private NodeCache<MethodKey, FatFunctionPointerNode> _fatAddressTakenFunctionPointers;

        public IMethodNode FatAddressTakenFunctionPointer(MethodDesc method, bool isUnboxingStub = false)
        {
            if (!ObjectInterner.CanFold(method))
                return FatFunctionPointer(method, isUnboxingStub);

            return _fatAddressTakenFunctionPointers.GetOrAdd(new MethodKey(method, isUnboxingStub));
        }

        public IMethodNode ExactCallableAddress(MethodDesc method, bool isUnboxingStub = false)
        {
            MethodDesc canonMethod = method.GetCanonMethodTarget(CanonicalFormKind.Specific);
            if (method != canonMethod)
                return FatFunctionPointer(method, isUnboxingStub);
            else
                return MethodEntrypoint(method, isUnboxingStub);
        }

        public IMethodNode ExactCallableAddressTakenAddress(MethodDesc method, bool isUnboxingStub = false)
        {
            MethodDesc canonMethod = method.GetCanonMethodTarget(CanonicalFormKind.Specific);
            if (method != canonMethod)
                return FatAddressTakenFunctionPointer(method, isUnboxingStub);
            else
                return AddressTakenMethodEntrypoint(method, isUnboxingStub);
        }

        public IMethodNode CanonicalEntrypoint(MethodDesc method)
        {
            MethodDesc canonMethod = method.GetCanonMethodTarget(CanonicalFormKind.Specific);
<<<<<<< HEAD
            if (method != canonMethod)
                return ShadowGenericMethod(method);
=======
            if (method != canonMethod) {
                return ShadowConcreteMethod(method);
            }
>>>>>>> 9c03d9cb
            else
                return MethodEntrypoint(method);
        }

        private NodeCache<MethodDesc, GVMDependenciesNode> _gvmDependenciesNode;
        public GVMDependenciesNode GVMDependencies(MethodDesc method)
        {
            return _gvmDependenciesNode.GetOrAdd(method);
        }

        private NodeCache<MethodDesc, GenericVirtualMethodImplNode> _gvmImpls;
        public GenericVirtualMethodImplNode GenericVirtualMethodImpl(MethodDesc method)
        {
            return _gvmImpls.GetOrAdd(method);
        }

        private NodeCache<MethodDesc, GenericMethodsHashtableEntryNode> _genericMethodEntries;
        public GenericMethodsHashtableEntryNode GenericMethodsHashtableEntry(MethodDesc method)
        {
            return _genericMethodEntries.GetOrAdd(method);
        }

        private NodeCache<MethodDesc, ExactMethodInstantiationsEntryNode> _exactMethodEntries;
        public ExactMethodInstantiationsEntryNode ExactMethodInstantiationsHashtableEntry(MethodDesc method)
        {
            return _exactMethodEntries.GetOrAdd(method);
        }

        private NodeCache<TypeDesc, TypeGVMEntriesNode> _gvmTableEntries;
        internal TypeGVMEntriesNode TypeGVMEntries(TypeDesc type)
        {
            return _gvmTableEntries.GetOrAdd(type);
        }

        private NodeCache<MethodDesc, AddressTakenMethodNode> _addressTakenMethods;
        public IMethodNode AddressTakenMethodEntrypoint(MethodDesc method, bool unboxingStub = false)
        {
            if (unboxingStub || !ObjectInterner.CanFold(method))
                return MethodEntrypoint(method, unboxingStub);

            return _addressTakenMethods.GetOrAdd(method);
        }

        private NodeCache<MethodDesc, DelegateTargetVirtualMethodNode> _reflectedDelegateTargetMethods;
        public DelegateTargetVirtualMethodNode ReflectedDelegateTargetVirtualMethod(MethodDesc method)
        {
            return _reflectedDelegateTargetMethods.GetOrAdd(method);
        }

        private NodeCache<MethodDesc, DelegateTargetVirtualMethodNode> _delegateTargetMethods;
        public DelegateTargetVirtualMethodNode DelegateTargetVirtualMethod(MethodDesc method)
        {
            return _delegateTargetMethods.GetOrAdd(method);
        }

        private ReflectedDelegateNode _unknownReflectedDelegate = new ReflectedDelegateNode(null);
        private NodeCache<TypeDesc, ReflectedDelegateNode> _reflectedDelegates;
        public ReflectedDelegateNode ReflectedDelegate(TypeDesc type)
        {
            if (type == null)
                return _unknownReflectedDelegate;

            return _reflectedDelegates.GetOrAdd(type);
        }

        private NodeCache<MethodDesc, ReflectedMethodNode> _reflectedMethods;
        public ReflectedMethodNode ReflectedMethod(MethodDesc method)
        {
            return _reflectedMethods.GetOrAdd(method);
        }

        private NodeCache<FieldDesc, ReflectedFieldNode> _reflectedFields;
        public ReflectedFieldNode ReflectedField(FieldDesc field)
        {
            return _reflectedFields.GetOrAdd(field);
        }

        private NodeCache<TypeDesc, ReflectedTypeNode> _reflectedTypes;
        public ReflectedTypeNode ReflectedType(TypeDesc type)
        {
            return _reflectedTypes.GetOrAdd(type);
        }

        private NodeCache<FieldDesc, NotReadOnlyFieldNode> _notReadOnlyFields;
        public NotReadOnlyFieldNode NotReadOnlyField(FieldDesc field)
        {
            return _notReadOnlyFields.GetOrAdd(field);
        }

        private NodeCache<MetadataType, GenericStaticBaseInfoNode> _genericStaticBaseInfos;
        internal GenericStaticBaseInfoNode GenericStaticBaseInfo(MetadataType type)
        {
            return _genericStaticBaseInfos.GetOrAdd(type);
        }

        private NodeCache<MetadataType, ObjectGetTypeCalledNode> _objectGetTypeCalled;
        internal ObjectGetTypeCalledNode ObjectGetTypeCalled(MetadataType type)
        {
            return _objectGetTypeCalled.GetOrAdd(type);
        }

        private NodeCache<MetadataType, ObjectGetTypeFlowDependenciesNode> _objectGetTypeFlowDependencies;
        internal ObjectGetTypeFlowDependenciesNode ObjectGetTypeFlowDependencies(MetadataType type)
        {
            return _objectGetTypeFlowDependencies.GetOrAdd(type);
        }

        private sealed class ShadowGenericMethodHashtable : LockFreeReaderHashtable<MethodDesc, ShadowGenericMethodNode>
        {
            private readonly NodeFactory _factory;
            public ShadowGenericMethodHashtable(NodeFactory factory) => _factory = factory;
            protected override bool CompareKeyToValue(MethodDesc key, ShadowGenericMethodNode value) => key == value.Method;
            protected override bool CompareValueToValue(ShadowGenericMethodNode value1, ShadowGenericMethodNode value2) => value1.Method == value2.Method;
            protected override ShadowGenericMethodNode CreateValueFromKey(MethodDesc key)
            {
                // Duplicate the normalization logic from CreateMethodEntrypointNode
                if (key.IsInternalCall)
                {
                    if (_factory.TypeSystemContext.IsSpecialUnboxingThunkTargetMethod(key))
                    {
                        return _factory.ShadowGenericMethod(_factory.TypeSystemContext.GetRealSpecialUnboxingThunkTargetMethod(key));
                    }
                    else if (_factory.TypeSystemContext.IsDefaultInterfaceMethodImplementationThunkTargetMethod(key))
                    {
                        return _factory.ShadowGenericMethod(_factory.TypeSystemContext.GetRealDefaultInterfaceMethodImplementationThunkTargetMethod(key));
                    }
                    else if (key.IsArrayAddressMethod())
                    {
                        return _factory.ShadowGenericMethod(((ArrayType)key.OwningType).GetArrayMethod(ArrayMethodKind.AddressWithHiddenArg));
                    }
                }

                MethodDesc canonMethod = key.GetCanonMethodTarget(CanonicalFormKind.Specific);
                var entry = _factory.MethodEntrypoint(canonMethod);
                return new ShadowGenericMethodNode(key, entry);
            }
            protected override int GetKeyHashCode(MethodDesc key) => key.GetHashCode();
            protected override int GetValueHashCode(ShadowGenericMethodNode value) => value.Method.GetHashCode();
        }

<<<<<<< HEAD
        private ShadowGenericMethodHashtable _shadowGenericMethods;
        private NodeCache<MethodDesc, ShadowConcreteUnboxingThunkNode> _shadowConcreteUnboxingMethods;
        public ShadowGenericMethodNode ShadowGenericMethod(MethodDesc method)
        {
            return _shadowGenericMethods.GetOrCreateValue(method);
=======
        private ShadowConcreteMethodHashtable _shadowConcreteMethods;
        public IMethodNode ShadowConcreteMethod(MethodDesc method)
        {
            return _shadowConcreteMethods.GetOrCreateValue(method);
>>>>>>> 9c03d9cb
        }

        private static readonly string[][] s_helperEntrypointNames = new string[][] {
            new string[] { "System.Runtime.CompilerServices", "ClassConstructorRunner", "CheckStaticClassConstructionReturnGCStaticBase" },
            new string[] { "System.Runtime.CompilerServices", "ClassConstructorRunner", "CheckStaticClassConstructionReturnNonGCStaticBase" },
            new string[] { "System.Runtime.CompilerServices", "ClassConstructorRunner", "CheckStaticClassConstructionReturnThreadStaticBase" },
            new string[] { "Internal.Runtime", "ThreadStatics", "GetThreadStaticBaseForType" },
            new string[] { "Internal.Runtime", "ThreadStatics", "GetInlinedThreadStaticBaseSlow" },
        };

        private ISymbolNode[] _helperEntrypointSymbols;

        public ISymbolNode HelperEntrypoint(HelperEntrypoint entrypoint)
        {
            _helperEntrypointSymbols ??= new ISymbolNode[s_helperEntrypointNames.Length];

            int index = (int)entrypoint;

            ISymbolNode symbol = _helperEntrypointSymbols[index];
            if (symbol == null)
            {
                var entry = s_helperEntrypointNames[index];

                var type = _context.SystemModule.GetKnownType(Encoding.UTF8.GetBytes(entry[0]), Encoding.UTF8.GetBytes(entry[1]));
                var method = type.GetKnownMethod(Encoding.UTF8.GetBytes(entry[2]), null);

                symbol = MethodEntrypoint(method);

                _helperEntrypointSymbols[index] = symbol;
            }
            return symbol;
        }

        private MetadataType _systemArrayOfTClass;
        public MetadataType ArrayOfTClass
        {
            get
            {
                return _systemArrayOfTClass ??= _context.SystemModule.GetKnownType("System"u8, "Array`1"u8);
            }
        }

        private MethodDesc _instanceMethodRemovedHelper;
        public MethodDesc InstanceMethodRemovedHelper
        {
            get
            {
                // This helper is optional, but it's fine for this cache to be ineffective if that happens.
                // Those scenarios are rare and typically deal with small compilations.
                return _instanceMethodRemovedHelper ??= TypeSystemContext.GetOptionalHelperEntryPoint("ThrowHelpers"u8, "ThrowInstanceBodyRemoved"u8);
            }
        }

        private sealed class VirtualMethodUseHashtable : LockFreeReaderHashtable<MethodDesc, VirtualMethodUseNode>
        {
            private readonly NodeFactory _factory;
            public VirtualMethodUseHashtable(NodeFactory factory) => _factory = factory;
            protected override bool CompareKeyToValue(MethodDesc key, VirtualMethodUseNode value) => key == value.Method;
            protected override bool CompareValueToValue(VirtualMethodUseNode value1, VirtualMethodUseNode value2) => value1.Method == value2.Method;
            protected override VirtualMethodUseNode CreateValueFromKey(MethodDesc key)
            {
                // We don't need to track virtual method uses for types that have a vtable with a known layout.
                // It's a waste of CPU time and memory.
                Debug.Assert(!_factory.VTable(key.OwningType).HasKnownVirtualMethodUse);
                return new VirtualMethodUseNode(key);
            }
            protected override int GetKeyHashCode(MethodDesc key) => key.GetHashCode();
            protected override int GetValueHashCode(VirtualMethodUseNode value) => value.Method.GetHashCode();
        }

        private VirtualMethodUseHashtable _virtMethods;

        public DependencyNodeCore<NodeFactory> VirtualMethodUse(MethodDesc decl)
        {
            return _virtMethods.GetOrCreateValue(decl);
        }

        private NodeCache<MethodDesc, VariantInterfaceMethodUseNode> _variantMethods;

        public DependencyNodeCore<NodeFactory> VariantInterfaceMethodUse(MethodDesc decl)
        {
            return _variantMethods.GetOrAdd(decl);
        }

        private NodeCache<TypeDesc, InterfaceUseNode> _interfaceUses;

        public DependencyNodeCore<NodeFactory> InterfaceUse(TypeDesc type)
        {
            return _interfaceUses.GetOrAdd(type);
        }

        private NodeCache<ReadyToRunHelperKey, ISymbolNode> _readyToRunHelpers;

        public ISymbolNode ReadyToRunHelper(ReadyToRunHelperId id, object target)
        {
            return _readyToRunHelpers.GetOrAdd(new ReadyToRunHelperKey(id, target));
        }

        private NodeCache<ReadyToRunGenericHelperKey, ISymbolNode> _genericReadyToRunHelpersFromDict;

        public ISymbolNode ReadyToRunHelperFromDictionaryLookup(ReadyToRunHelperId id, object target, TypeSystemEntity dictionaryOwner)
        {
            return _genericReadyToRunHelpersFromDict.GetOrAdd(new ReadyToRunGenericHelperKey(id, target, dictionaryOwner));
        }

        private NodeCache<ReadyToRunGenericHelperKey, ISymbolNode> _genericReadyToRunHelpersFromType;

        public ISymbolNode ReadyToRunHelperFromTypeLookup(ReadyToRunHelperId id, object target, TypeSystemEntity dictionaryOwner)
        {
            return _genericReadyToRunHelpersFromType.GetOrAdd(new ReadyToRunGenericHelperKey(id, target, dictionaryOwner));
        }

        private NodeCache<MetadataType, TypeMetadataNode> _typesWithMetadata;

        internal TypeMetadataNode TypeMetadata(MetadataType type)
        {
            // These are only meaningful for UsageBasedMetadataManager. We should not have them
            // in the dependency graph otherwise.
            Debug.Assert(MetadataManager is UsageBasedMetadataManager);
            return _typesWithMetadata.GetOrAdd(type);
        }

        private NodeCache<MethodDesc, MethodMetadataNode> _methodsWithMetadata;

        internal MethodMetadataNode MethodMetadata(MethodDesc method)
        {
            // These are only meaningful for UsageBasedMetadataManager. We should not have them
            // in the dependency graph otherwise.
            Debug.Assert(MetadataManager is UsageBasedMetadataManager);
            return _methodsWithMetadata.GetOrAdd(method);
        }

        private NodeCache<MethodDesc, MethodMetadataNode> _methodsWithLimitedMetadata;

        internal MethodMetadataNode LimitedMethodMetadata(MethodDesc method)
        {
            // These are only meaningful for UsageBasedMetadataManager. We should not have them
            // in the dependency graph otherwise.
            Debug.Assert(MetadataManager is UsageBasedMetadataManager);
            return _methodsWithLimitedMetadata.GetOrAdd(method);
        }

        private NodeCache<FieldDesc, FieldMetadataNode> _fieldsWithMetadata;

        internal FieldMetadataNode FieldMetadata(FieldDesc field)
        {
            // These are only meaningful for UsageBasedMetadataManager. We should not have them
            // in the dependency graph otherwise.
            Debug.Assert(MetadataManager is UsageBasedMetadataManager);
            return _fieldsWithMetadata.GetOrAdd(field);
        }

        private NodeCache<ModuleDesc, ModuleMetadataNode> _modulesWithMetadata;

        internal ModuleMetadataNode ModuleMetadata(ModuleDesc module)
        {
            // These are only meaningful for UsageBasedMetadataManager. We should not have them
            // in the dependency graph otherwise.
            Debug.Assert(MetadataManager is UsageBasedMetadataManager);
            return _modulesWithMetadata.GetOrAdd(module);
        }

        private NodeCache<EcmaModule, InlineableStringsResourceNode> _inlineableStringResources;
        internal InlineableStringsResourceNode InlineableStringResource(EcmaModule module)
        {
            return _inlineableStringResources.GetOrAdd(module);
        }

        private NodeCache<ReflectableCustomAttribute, CustomAttributeMetadataNode> _customAttributesWithMetadata;

        internal CustomAttributeMetadataNode CustomAttributeMetadata(ReflectableCustomAttribute ca)
        {
            // These are only meaningful for UsageBasedMetadataManager. We should not have them
            // in the dependency graph otherwise.
            Debug.Assert(MetadataManager is UsageBasedMetadataManager);
            return _customAttributesWithMetadata.GetOrAdd(ca);
        }

        private NodeCache<ReflectableParameter, MethodParameterMetadataNode> _parametersWithMetadata;

        internal MethodParameterMetadataNode MethodParameterMetadata(ReflectableParameter ca)
        {
            // These are only meaningful for UsageBasedMetadataManager. We should not have them
            // in the dependency graph otherwise.
            Debug.Assert(MetadataManager is UsageBasedMetadataManager);
            return _parametersWithMetadata.GetOrAdd(ca);
        }

        private NodeCache<string, FrozenStringNode> _frozenStringNodes;

        public FrozenStringNode SerializedStringObject(string data)
        {
            return _frozenStringNodes.GetOrAdd(data);
        }

        private NodeCache<SerializedFrozenObjectKey, SerializedFrozenObjectNode> _frozenObjectNodes;

        public SerializedFrozenObjectNode SerializedFrozenObject(MetadataType owningType, int allocationSiteId, TypePreinit.ISerializableReference data)
        {
            return _frozenObjectNodes.GetOrAdd(new SerializedFrozenObjectKey(owningType, allocationSiteId, data));
        }

        private NodeCache<TypeDesc, FrozenRuntimeTypeNode> _frozenMetadataRuntimeTypeNodes;

        public FrozenRuntimeTypeNode SerializedMetadataRuntimeTypeObject(TypeDesc type)
        {
            return _frozenMetadataRuntimeTypeNodes.GetOrAdd(type);
        }

        private NodeCache<TypeDesc, FrozenRuntimeTypeNode> _frozenNecessaryRuntimeTypeNodes;

        public FrozenRuntimeTypeNode SerializedNecessaryRuntimeTypeObject(TypeDesc type)
        {
            return _frozenNecessaryRuntimeTypeNodes.GetOrAdd(type);
        }

        private NodeCache<MethodDesc, EmbeddedObjectNode> _eagerCctorIndirectionNodes;

        public EmbeddedObjectNode EagerCctorIndirection(MethodDesc cctorMethod)
        {
            return _eagerCctorIndirectionNodes.GetOrAdd(cctorMethod);
        }

        public ISymbolNode ConstantUtf8String(string str)
        {
            int stringBytesCount = Encoding.UTF8.GetByteCount(str);
            byte[] stringBytes = new byte[stringBytesCount + 1];
            Encoding.UTF8.GetBytes(str, 0, str.Length, stringBytes, 0);

            string symbolName = "__utf8str_" + NameMangler.GetMangledStringName(str);

            return ReadOnlyDataBlob(symbolName, stringBytes, 1);
        }

        private NodeCache<DefType, DelegateMarshallingDataNode> _delegateMarshalingDataNodes;

        public DelegateMarshallingDataNode DelegateMarshallingData(DefType type)
        {
            return _delegateMarshalingDataNodes.GetOrAdd(type);
        }

        private NodeCache<DefType, StructMarshallingDataNode> _structMarshalingDataNodes;

        public StructMarshallingDataNode StructMarshallingData(DefType type)
        {
            return _structMarshalingDataNodes.GetOrAdd(type);
        }

        private NodeCache<TypeDesc, ExternalTypeMapRequestNode> _externalTypeMapRequests;

        public ExternalTypeMapRequestNode ExternalTypeMapRequest(TypeDesc type)
        {
            return _externalTypeMapRequests.GetOrAdd(type);
        }

        private NodeCache<TypeDesc, ProxyTypeMapRequestNode> _proxyTypeMapRequests;

        public ProxyTypeMapRequestNode ProxyTypeMapRequest(TypeDesc type)
        {
            return _proxyTypeMapRequests.GetOrAdd(type);
        }

        private NodeCache<string, AnalysisCharacteristicNode> _analysisCharacteristics;
        public AnalysisCharacteristicNode AnalysisCharacteristic(string ch)
        {
            return _analysisCharacteristics.GetOrAdd(ch);
        }

        /// <summary>
        /// Returns alternative symbol name that object writer should produce for given symbols
        /// in addition to the regular one.
        /// </summary>
        public Utf8String GetSymbolAlternateName(ISymbolNode node, out bool isHidden)
        {
            if (!NodeAliases.TryGetValue(node, out var value))
            {
                isHidden = false;
                return default;
            }

            isHidden = value.Hidden;
            return value.Name;
        }

        public ArrayOfEmbeddedPointersNode<GCStaticsNode> GCStaticsRegion = new ArrayOfEmbeddedPointersNode<GCStaticsNode>(
            "__GCStaticRegion",
            new SortableDependencyNode.ObjectNodeComparer(CompilerComparer.Instance));

        public ArrayOfEmbeddedDataNode<ThreadStaticsNode> ThreadStaticsRegion = new ArrayOfEmbeddedDataNode<ThreadStaticsNode>(
            "__ThreadStaticRegion",
            new SortableDependencyNode.EmbeddedObjectNodeComparer(CompilerComparer.Instance));

        public ArrayOfEmbeddedPointersNode<IMethodNode> EagerCctorTable = new ArrayOfEmbeddedPointersNode<IMethodNode>(
            "__EagerCctor",
            null);

        public ArrayOfFrozenObjectsNode FrozenSegmentRegion = new ArrayOfFrozenObjectsNode();

        internal ModuleInitializerListNode ModuleInitializerList = new ModuleInitializerListNode();

        public InterfaceDispatchCellSectionNode InterfaceDispatchCellSection = new InterfaceDispatchCellSectionNode();

        public ReadyToRunHeaderNode ReadyToRunHeader;

        public Dictionary<ISymbolNode, (Utf8String Name, bool Hidden)> NodeAliases = new Dictionary<ISymbolNode, (Utf8String, bool)>();

        protected internal TypeManagerIndirectionNode TypeManagerIndirection = new TypeManagerIndirectionNode();

        public TlsRootNode TlsRoot = new TlsRootNode();

        public virtual void AttachToDependencyGraph(DependencyAnalyzerBase<NodeFactory> graph)
        {
            ReadyToRunHeader = new ReadyToRunHeaderNode();

            graph.AddRoot(ReadyToRunHeader, "ReadyToRunHeader is always generated");
            graph.AddRoot(new ModulesSectionNode(), "ModulesSection is always generated");

            graph.AddRoot(GCStaticsRegion, "GC StaticsRegion is always generated");
            graph.AddRoot(ThreadStaticsRegion, "ThreadStaticsRegion is always generated");
            graph.AddRoot(EagerCctorTable, "EagerCctorTable is always generated");
            graph.AddRoot(TypeManagerIndirection, "TypeManagerIndirection is always generated");
            graph.AddRoot(FrozenSegmentRegion, "FrozenSegmentRegion is always generated");
            graph.AddRoot(InterfaceDispatchCellSection, "Interface dispatch cell section is always generated");
            graph.AddRoot(ModuleInitializerList, "Module initializer list is always generated");

            if (_inlinedThreadStatics.IsComputed())
            {
                graph.AddRoot(_inlinedThreadStatiscNode, "Inlined threadstatics are used if present");
                graph.AddRoot(TlsRoot, "Inlined threadstatics are used if present");
            }

            ReadyToRunHeader.Add(ReadyToRunSectionType.GCStaticRegion, GCStaticsRegion);
            ReadyToRunHeader.Add(ReadyToRunSectionType.ThreadStaticRegion, ThreadStaticsRegion);
            ReadyToRunHeader.Add(ReadyToRunSectionType.EagerCctor, EagerCctorTable);
            ReadyToRunHeader.Add(ReadyToRunSectionType.TypeManagerIndirection, TypeManagerIndirection);
            ReadyToRunHeader.Add(ReadyToRunSectionType.FrozenObjectRegion, FrozenSegmentRegion);
            ReadyToRunHeader.Add(ReadyToRunSectionType.ModuleInitializerList, ModuleInitializerList);

            var commonFixupsTableNode = new ExternalReferencesTableNode("CommonFixupsTable", this);
            InteropStubManager.AddToReadyToRunHeader(ReadyToRunHeader, this, commonFixupsTableNode);
            TypeMapManager.AddToReadyToRunHeader(ReadyToRunHeader, this, commonFixupsTableNode);
            MetadataManager.AddToReadyToRunHeader(ReadyToRunHeader, this, commonFixupsTableNode);
            MetadataManager.AttachToDependencyGraph(graph);
            TypeMapManager.AttachToDependencyGraph(graph);
            ReadyToRunHeader.Add(MetadataManager.BlobIdToReadyToRunSection(ReflectionMapBlob.CommonFixupsTable), commonFixupsTableNode);
        }

        protected struct MethodKey : IEquatable<MethodKey>
        {
            public readonly MethodDesc Method;
            public readonly bool IsUnboxingStub;

            public MethodKey(MethodDesc method, bool isUnboxingStub)
            {
                Method = method;
                IsUnboxingStub = isUnboxingStub;
            }

            public bool Equals(MethodKey other) => Method == other.Method && IsUnboxingStub == other.IsUnboxingStub;
            public override bool Equals(object obj) => obj is MethodKey && Equals((MethodKey)obj);
            public override int GetHashCode() => Method.GetHashCode();
        }

        protected struct ReadyToRunHelperKey : IEquatable<ReadyToRunHelperKey>
        {
            public readonly object Target;
            public readonly ReadyToRunHelperId HelperId;

            public ReadyToRunHelperKey(ReadyToRunHelperId helperId, object target)
            {
                HelperId = helperId;
                Target = target;
            }

            public bool Equals(ReadyToRunHelperKey other) => HelperId == other.HelperId && Target.Equals(other.Target);
            public override bool Equals(object obj) => obj is ReadyToRunHelperKey && Equals((ReadyToRunHelperKey)obj);
            public override int GetHashCode()
            {
                int hashCode = (int)HelperId * 0x5498341 + 0x832424;
                hashCode = hashCode * 23 + Target.GetHashCode();
                return hashCode;
            }
        }

        protected struct ReadyToRunGenericHelperKey : IEquatable<ReadyToRunGenericHelperKey>
        {
            public readonly object Target;
            public readonly TypeSystemEntity DictionaryOwner;
            public readonly ReadyToRunHelperId HelperId;

            public ReadyToRunGenericHelperKey(ReadyToRunHelperId helperId, object target, TypeSystemEntity dictionaryOwner)
            {
                HelperId = helperId;
                Target = target;
                DictionaryOwner = dictionaryOwner;
            }

            public bool Equals(ReadyToRunGenericHelperKey other)
                => HelperId == other.HelperId && DictionaryOwner == other.DictionaryOwner && Target.Equals(other.Target);
            public override bool Equals(object obj) => obj is ReadyToRunGenericHelperKey && Equals((ReadyToRunGenericHelperKey)obj);
            public override int GetHashCode()
            {
                int hashCode = (int)HelperId * 0x5498341 + 0x832424;
                hashCode = hashCode * 23 + Target.GetHashCode();
                hashCode = hashCode * 23 + DictionaryOwner.GetHashCode();
                return hashCode;
            }
        }

        protected struct DispatchCellKey : IEquatable<DispatchCellKey>
        {
            public readonly MethodDesc Target;
            public readonly ISortableSymbolNode CallsiteId;

            public DispatchCellKey(MethodDesc target, ISortableSymbolNode callsiteId)
            {
                Target = target;
                CallsiteId = callsiteId;
            }

            public bool Equals(DispatchCellKey other) => Target == other.Target && CallsiteId == other.CallsiteId;
            public override bool Equals(object obj) => obj is DispatchCellKey && Equals((DispatchCellKey)obj);
            public override int GetHashCode()
            {
                int hashCode = Target.GetHashCode();
                if (CallsiteId != null)
                    hashCode = hashCode * 23 + CallsiteId.GetHashCode();
                return hashCode;
            }
        }

        protected struct ReadOnlyDataBlobKey : IEquatable<ReadOnlyDataBlobKey>
        {
            public readonly Utf8String Name;
            public readonly byte[] Data;
            public readonly int Alignment;

            public ReadOnlyDataBlobKey(Utf8String name, byte[] data, int alignment)
            {
                Name = name;
                Data = data;
                Alignment = alignment;
            }

            // The assumption here is that the name of the blob is unique.
            // We can't emit two blobs with the same name and different contents.
            // The name is part of the symbolic name and we don't do any mangling on it.
            public bool Equals(ReadOnlyDataBlobKey other) => Name.Equals(other.Name);
            public override bool Equals(object obj) => obj is ReadOnlyDataBlobKey && Equals((ReadOnlyDataBlobKey)obj);
            public override int GetHashCode() => Name.GetHashCode();
        }

        protected struct SerializedFrozenObjectKey : IEquatable<SerializedFrozenObjectKey>
        {
            public readonly MetadataType OwnerType;
            public readonly int AllocationSiteId;
            public readonly TypePreinit.ISerializableReference SerializableObject;

            public SerializedFrozenObjectKey(MetadataType ownerType, int allocationSiteId, TypePreinit.ISerializableReference obj)
            {
                Debug.Assert(ownerType.HasStaticConstructor);
                OwnerType = ownerType;
                AllocationSiteId = allocationSiteId;
                SerializableObject = obj;
            }

            public override bool Equals(object obj) => obj is SerializedFrozenObjectKey && Equals((SerializedFrozenObjectKey)obj);
            public bool Equals(SerializedFrozenObjectKey other) => OwnerType == other.OwnerType && AllocationSiteId == other.AllocationSiteId;
            public override int GetHashCode() => HashCode.Combine(OwnerType.GetHashCode(), AllocationSiteId);
        }

        private struct MethodILKey : IEquatable<MethodILKey>
        {
            public readonly MethodIL MethodIL;

            public MethodILKey(MethodIL methodIL) => MethodIL = methodIL;
            public override bool Equals(object obj) => obj is MethodILKey other && Equals(other);
            public bool Equals(MethodILKey other) => other.MethodIL.OwningMethod == this.MethodIL.OwningMethod;
            public override int GetHashCode() => MethodIL.OwningMethod.GetHashCode();

        }
    }
}<|MERGE_RESOLUTION|>--- conflicted
+++ resolved
@@ -1156,14 +1156,8 @@
         public IMethodNode CanonicalEntrypoint(MethodDesc method)
         {
             MethodDesc canonMethod = method.GetCanonMethodTarget(CanonicalFormKind.Specific);
-<<<<<<< HEAD
             if (method != canonMethod)
                 return ShadowGenericMethod(method);
-=======
-            if (method != canonMethod) {
-                return ShadowConcreteMethod(method);
-            }
->>>>>>> 9c03d9cb
             else
                 return MethodEntrypoint(method);
         }
@@ -1282,15 +1276,7 @@
                 // Duplicate the normalization logic from CreateMethodEntrypointNode
                 if (key.IsInternalCall)
                 {
-                    if (_factory.TypeSystemContext.IsSpecialUnboxingThunkTargetMethod(key))
-                    {
-                        return _factory.ShadowGenericMethod(_factory.TypeSystemContext.GetRealSpecialUnboxingThunkTargetMethod(key));
-                    }
-                    else if (_factory.TypeSystemContext.IsDefaultInterfaceMethodImplementationThunkTargetMethod(key))
-                    {
-                        return _factory.ShadowGenericMethod(_factory.TypeSystemContext.GetRealDefaultInterfaceMethodImplementationThunkTargetMethod(key));
-                    }
-                    else if (key.IsArrayAddressMethod())
+                    if (key.IsArrayAddressMethod())
                     {
                         return _factory.ShadowGenericMethod(((ArrayType)key.OwningType).GetArrayMethod(ArrayMethodKind.AddressWithHiddenArg));
                     }
@@ -1304,18 +1290,10 @@
             protected override int GetValueHashCode(ShadowGenericMethodNode value) => value.Method.GetHashCode();
         }
 
-<<<<<<< HEAD
         private ShadowGenericMethodHashtable _shadowGenericMethods;
-        private NodeCache<MethodDesc, ShadowConcreteUnboxingThunkNode> _shadowConcreteUnboxingMethods;
         public ShadowGenericMethodNode ShadowGenericMethod(MethodDesc method)
         {
             return _shadowGenericMethods.GetOrCreateValue(method);
-=======
-        private ShadowConcreteMethodHashtable _shadowConcreteMethods;
-        public IMethodNode ShadowConcreteMethod(MethodDesc method)
-        {
-            return _shadowConcreteMethods.GetOrCreateValue(method);
->>>>>>> 9c03d9cb
         }
 
         private static readonly string[][] s_helperEntrypointNames = new string[][] {
