--- conflicted
+++ resolved
@@ -102,20 +102,6 @@
             public const int AvxVnni = 0x2000;
             public const int Movbe = 0x4000;
             public const int Avx512f = 0x8000;
-<<<<<<< HEAD
-            public const int Avx512f_vl = 0x0001_0000;
-            public const int Avx512bw = 0x0002_0000;
-            public const int Avx512bw_vl = 0x0004_0000;
-            public const int Avx512cd = 0x0008_0000;
-            public const int Avx512cd_vl = 0x0010_0000;
-            public const int Avx512dq = 0x0020_0000;
-            public const int Avx512dq_vl = 0x0040_0000;
-            public const int Avx512Vbmi = 0x0080_0000;
-            public const int Avx512Vbmi_vl = 0x0100_0000;
-            public const int VectorT128 = 0x0200_0000;
-            public const int VectorT256 = 0x0400_0000;
-            public const int VectorT512 = 0x0800_0000;
-=======
             public const int Avx512f_vl = 0x10000;
             public const int Avx512bw = 0x20000;
             public const int Avx512bw_vl = 0x40000;
@@ -126,7 +112,9 @@
             public const int Avx512Vbmi = 0x800000;
             public const int Avx512Vbmi_vl = 0x1000000;
             public const int Serialize = 0x2000000;
->>>>>>> 2855dd2d
+            public const int VectorT128 = 0x4000000;
+            public const int VectorT256 = 0x8000000;
+            public const int VectorT512 = 0x10000000;
 
             public static int FromInstructionSet(InstructionSet instructionSet)
             {
@@ -136,93 +124,68 @@
 
                 return instructionSet switch
                 {
-                    // Baseline ISAs - they're always available
-                    InstructionSet.X64_SSE => 0,
-                    InstructionSet.X64_SSE_X64 => 0,
-
-                    InstructionSet.X64_SSE2 => 0,
-                    InstructionSet.X64_SSE2_X64 => 0,
-
-                    InstructionSet.X64_X86Base => 0,
-                    InstructionSet.X64_X86Base_X64 => 0,
-
                     // Optional ISAs - only available via opt-in or opportunistic light-up
                     InstructionSet.X64_AES => Aes,
                     InstructionSet.X64_AES_X64 => Aes,
-
                     InstructionSet.X64_PCLMULQDQ => Pclmulqdq,
                     InstructionSet.X64_PCLMULQDQ_X64 => Pclmulqdq,
-
                     InstructionSet.X64_SSE3 => Sse3,
                     InstructionSet.X64_SSE3_X64 => Sse3,
-
                     InstructionSet.X64_SSSE3 => Ssse3,
                     InstructionSet.X64_SSSE3_X64 => Ssse3,
-
                     InstructionSet.X64_SSE41 => Sse41,
                     InstructionSet.X64_SSE41_X64 => Sse41,
-
                     InstructionSet.X64_SSE42 => Sse42,
                     InstructionSet.X64_SSE42_X64 => Sse42,
-
                     InstructionSet.X64_POPCNT => Popcnt,
                     InstructionSet.X64_POPCNT_X64 => Popcnt,
-
                     InstructionSet.X64_AVX => Avx,
                     InstructionSet.X64_AVX_X64 => Avx,
-
                     InstructionSet.X64_FMA => Fma,
                     InstructionSet.X64_FMA_X64 => Fma,
-
                     InstructionSet.X64_AVX2 => Avx2,
                     InstructionSet.X64_AVX2_X64 => Avx2,
-
                     InstructionSet.X64_BMI1 => Bmi1,
                     InstructionSet.X64_BMI1_X64 => Bmi1,
-
                     InstructionSet.X64_BMI2 => Bmi2,
                     InstructionSet.X64_BMI2_X64 => Bmi2,
-
                     InstructionSet.X64_LZCNT => Lzcnt,
                     InstructionSet.X64_LZCNT_X64 => Lzcnt,
-
                     InstructionSet.X64_AVXVNNI => AvxVnni,
                     InstructionSet.X64_AVXVNNI_X64 => AvxVnni,
-
                     InstructionSet.X64_MOVBE => Movbe,
                     InstructionSet.X64_MOVBE_X64 => Movbe,
-
                     InstructionSet.X64_AVX512F => Avx512f,
                     InstructionSet.X64_AVX512F_X64 => Avx512f,
-
                     InstructionSet.X64_AVX512F_VL => Avx512f_vl,
                     InstructionSet.X64_AVX512F_VL_X64 => Avx512f_vl,
-
                     InstructionSet.X64_AVX512BW => Avx512bw,
                     InstructionSet.X64_AVX512BW_X64 => Avx512bw,
-
                     InstructionSet.X64_AVX512BW_VL => Avx512bw_vl,
                     InstructionSet.X64_AVX512BW_VL_X64 => Avx512bw_vl,
-
                     InstructionSet.X64_AVX512CD => Avx512cd,
                     InstructionSet.X64_AVX512CD_X64 => Avx512cd,
-
                     InstructionSet.X64_AVX512CD_VL => Avx512cd_vl,
                     InstructionSet.X64_AVX512CD_VL_X64 => Avx512cd_vl,
-
                     InstructionSet.X64_AVX512DQ => Avx512dq,
                     InstructionSet.X64_AVX512DQ_X64 => Avx512dq,
-
                     InstructionSet.X64_AVX512DQ_VL => Avx512dq_vl,
                     InstructionSet.X64_AVX512DQ_VL_X64 => Avx512dq_vl,
-
                     InstructionSet.X64_AVX512VBMI => Avx512Vbmi,
                     InstructionSet.X64_AVX512VBMI_X64 => Avx512Vbmi,
-
                     InstructionSet.X64_AVX512VBMI_VL => Avx512Vbmi_vl,
                     InstructionSet.X64_AVX512VBMI_VL_X64 => Avx512Vbmi_vl,
                     InstructionSet.X64_X86Serialize => Serialize,
                     InstructionSet.X64_X86Serialize_X64 => Serialize,
+
+                    // Baseline ISAs - they're always available
+                    InstructionSet.X64_SSE => 0,
+                    InstructionSet.X64_SSE_X64 => 0,
+                    InstructionSet.X64_SSE2 => 0,
+                    InstructionSet.X64_SSE2_X64 => 0,
+
+                    InstructionSet.X64_X86Base => 0,
+                    InstructionSet.X64_X86Base_X64 => 0,
 
                     // Vector<T> Sizes
                     InstructionSet.X64_VectorT128 => VectorT128,
@@ -255,31 +218,23 @@
                     // Baseline ISAs - they're always available
                     InstructionSet.ARM64_ArmBase => 0,
                     InstructionSet.ARM64_ArmBase_Arm64 => 0,
-
                     InstructionSet.ARM64_AdvSimd => AdvSimd,
                     InstructionSet.ARM64_AdvSimd_Arm64 => AdvSimd,
 
                     // Optional ISAs - only available via opt-in or opportunistic light-up
                     InstructionSet.ARM64_Aes => Aes,
                     InstructionSet.ARM64_Aes_Arm64 => Aes,
-
                     InstructionSet.ARM64_Crc32 => Crc32,
                     InstructionSet.ARM64_Crc32_Arm64 => Crc32,
-
                     InstructionSet.ARM64_Dp => Dp,
                     InstructionSet.ARM64_Dp_Arm64 => Dp,
-
                     InstructionSet.ARM64_Rdm => Rdm,
                     InstructionSet.ARM64_Rdm_Arm64 => Rdm,
-
                     InstructionSet.ARM64_Sha1 => Sha1,
                     InstructionSet.ARM64_Sha1_Arm64 => Sha1,
-
                     InstructionSet.ARM64_Sha256 => Sha256,
                     InstructionSet.ARM64_Sha256_Arm64 => Sha256,
-
                     InstructionSet.ARM64_Atomics => Atomics,
-
                     InstructionSet.ARM64_Rcpc => Rcpc,
 
                     // Vector<T> Sizes
