--- conflicted
+++ resolved
@@ -139,17 +139,10 @@
                     break;
 
                 case ReadyToRunHelper.MemCpy:
-<<<<<<< HEAD
                     mangledName = "RhRuntimeHelpers_MemCopy";
                     break;
                 case ReadyToRunHelper.MemSet:
                     mangledName = "RhRuntimeHelpers_MemSet";
-=======
-                    mangledName = "memcpy"; // TODO: Null reference handling
-                    break;
-                case ReadyToRunHelper.MemSet:
-                    mangledName = "memset"; // TODO: Null reference handling
->>>>>>> d62ae356
                     break;
 
                 case ReadyToRunHelper.GetRuntimeTypeHandle:
