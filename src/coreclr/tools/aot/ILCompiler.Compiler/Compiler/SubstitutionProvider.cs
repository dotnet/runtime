﻿// Licensed to the .NET Foundation under one or more agreements.
// The .NET Foundation licenses this file to you under the MIT license.

using System;
using System.Collections.Generic;
using System.IO;
using System.Reflection;
using System.Reflection.Metadata;
using System.Reflection.PortableExecutable;
using System.Resources;

using ILCompiler.DependencyAnalysis;

using Internal.TypeSystem;
using Internal.TypeSystem.Ecma;

using Debug = System.Diagnostics.Debug;

namespace ILCompiler
{
    public class SubstitutionProvider
    {
        private readonly FeatureSwitchHashtable _hashtable;

        public SubstitutionProvider(Logger logger, IReadOnlyDictionary<string, bool> switchValues, BodyAndFieldSubstitutions globalSubstitutions)
        {
            _hashtable = new FeatureSwitchHashtable(logger, switchValues, globalSubstitutions);
        }

        public BodySubstitution GetSubstitution(MethodDesc method)
        {
            if (method.GetTypicalMethodDefinition() is EcmaMethod ecmaMethod)
            {
                AssemblyFeatureInfo info = _hashtable.GetOrCreateValue(ecmaMethod.Module);
                if (info.BodySubstitutions != null && info.BodySubstitutions.TryGetValue(ecmaMethod, out BodySubstitution result))
                    return result;

<<<<<<< HEAD
                // If there are no substitutions for the method, look for FeatureCheckAttribute on the property,
                // and substitute 'false' for guards for features that are known to be disabled.
                if (IsGuardForDisabledFeature (ecmaMethod))
                    return BodySubstitution.Create (0);
=======
                if (TryGetFeatureCheckValue(ecmaMethod, out bool value))
                    return BodySubstitution.Create(value ? 1 : 0);
>>>>>>> 3dbdbef6
            }

            return null;
        }

<<<<<<< HEAD
        private bool IsGuardForDisabledFeature (EcmaMethod ecmaMethod)
        {
            if (!ecmaMethod.Signature.IsStatic)
                return false;

            if ((ecmaMethod.Attributes & MethodAttributes.SpecialName) == 0)
                return false;

            if (ecmaMethod.OwningType is not EcmaType declaringType)
                return false;

            MetadataReader reader = declaringType.MetadataReader;

            // Look for a property with a getter that matches the method.
            foreach (PropertyDefinitionHandle propertyHandle in reader.GetTypeDefinition(declaringType.Handle).GetProperties())
            {
                PropertyDefinition property = reader.GetPropertyDefinition(propertyHandle);
                var accessors = property.GetAccessors();
                var getter = accessors.Getter;
                if (getter.IsNil)
                    continue;

                if (getter != ecmaMethod.Handle)
                    continue;

                // Found the matching property. Look for FeatureCheckAttribute on the property.
                PropertyPseudoDesc propertyDesc = new PropertyPseudoDesc(declaringType, propertyHandle);
                foreach (var attr in propertyDesc.GetDecodedCustomAttributes ("System.Diagnostics.CodeAnalysis", "FeatureCheckAttribute")) {
                    if (attr.FixedArguments.Length != 1)
                        continue; 

                    if (attr.FixedArguments[0].Value is not MetadataType featureType)
                        continue;


                    if (featureType.Namespace is not "System.Diagnostics.CodeAnalysis")
                        continue;

                    switch (featureType.Name) {
=======
        private bool TryGetFeatureCheckValue(EcmaMethod method, out bool value)
        {
            value = false;

            if (!method.Signature.IsStatic)
                return false;

            if (!method.Signature.ReturnType.IsWellKnownType(WellKnownType.Boolean))
                return false;

            if (FindProperty(method) is not PropertyPseudoDesc property)
                return false;

            if (property.SetMethod != null)
                return false;

            foreach (var featureSwitchDefinitionAttribute in property.GetDecodedCustomAttributes("System.Diagnostics.CodeAnalysis", "FeatureSwitchDefinitionAttribute"))
            {
                if (featureSwitchDefinitionAttribute.FixedArguments is not [CustomAttributeTypedArgument<TypeDesc> { Value: string switchName }])
                    continue;

                // If there's a FeatureSwitchDefinition, don't continue looking for FeatureGuard.
                // We don't want to infer feature switch settings from FeatureGuard.
                return _hashtable._switchValues.TryGetValue(switchName, out value);
            }

            foreach (var featureGuardAttribute in property.GetDecodedCustomAttributes("System.Diagnostics.CodeAnalysis", "FeatureGuardAttribute"))
            {
                if (featureGuardAttribute.FixedArguments is not [CustomAttributeTypedArgument<TypeDesc> { Value: EcmaType featureType }])
                    continue;

                if (featureType.Namespace == "System.Diagnostics.CodeAnalysis") {
                    switch (featureType.Name) {
                    case "RequiresAssemblyFilesAttribute":
>>>>>>> 3dbdbef6
                    case "RequiresUnreferencedCodeAttribute":
                        return true;
                    case "RequiresDynamicCodeAttribute":
                        if (_hashtable._switchValues.TryGetValue(
                                "System.Runtime.CompilerServices.RuntimeFeature.IsDynamicCodeSupported",
                                out bool isDynamicCodeSupported)
                            && !isDynamicCodeSupported)
                            return true;
                        break;
<<<<<<< HEAD
                    case "RequiresAssemblyFilesAttribute":
                        return true;
                    }
                }
                return false;
            }

            return false;
=======
                    }
                }
            }

            return false;

            static PropertyPseudoDesc FindProperty(EcmaMethod method)
            {
                if ((method.Attributes & MethodAttributes.SpecialName) == 0)
                    return null;

                if (method.OwningType is not EcmaType declaringType)
                    return null;

                var reader = declaringType.MetadataReader;
                foreach (PropertyDefinitionHandle propertyHandle in reader.GetTypeDefinition(declaringType.Handle).GetProperties())
                {
                    PropertyDefinition propertyDef = reader.GetPropertyDefinition(propertyHandle);
                    var property = new PropertyPseudoDesc(declaringType, propertyHandle);
                    if (property.GetMethod == method)
                        return property;
                }

                return null;
            }
>>>>>>> 3dbdbef6
        }

        public object GetSubstitution(FieldDesc field)
        {
            if (field.GetTypicalFieldDefinition() is EcmaField ecmaField)
            {
                AssemblyFeatureInfo info = _hashtable.GetOrCreateValue(ecmaField.Module);
                if (info.BodySubstitutions != null && info.FieldSubstitutions.TryGetValue(ecmaField, out object result))
                    return result;
            }

            return null;
        }

        public bool HasSubstitutedBody(MethodDesc method)
        {
            return GetSubstitution(method) != null;
        }

        public bool HasSubstitutedValue(FieldDesc field)
        {
            return GetSubstitution(field) != null;
        }

        internal bool ShouldInlineResourceStrings => !_hashtable._switchValues.TryGetValue("System.Resources.UseSystemResourceKeys", out bool useResourceKeys) || !useResourceKeys;

        internal string GetResourceStringForAccessor(EcmaMethod method)
        {
            Debug.Assert(method.Name.StartsWith("get_", StringComparison.Ordinal));
            string resourceStringName = method.Name.Substring(4);

            Dictionary<string, string> dict = _hashtable.GetOrCreateValue(method.Module).InlineableResourceStrings;
            if (dict != null
                && dict.TryGetValue(resourceStringName, out string result))
            {
                return result;
            }

            return null;
        }

        private sealed class FeatureSwitchHashtable : LockFreeReaderHashtable<EcmaModule, AssemblyFeatureInfo>
        {
            internal readonly IReadOnlyDictionary<string, bool> _switchValues;
            private readonly Logger _logger;
            private readonly BodyAndFieldSubstitutions _globalSubstitutions;

            public FeatureSwitchHashtable(Logger logger, IReadOnlyDictionary<string, bool> switchValues, BodyAndFieldSubstitutions globalSubstitutions)
            {
                _logger = logger;
                _switchValues = switchValues;
                _globalSubstitutions = globalSubstitutions;
            }

            protected override bool CompareKeyToValue(EcmaModule key, AssemblyFeatureInfo value) => key == value.Module;
            protected override bool CompareValueToValue(AssemblyFeatureInfo value1, AssemblyFeatureInfo value2) => value1.Module == value2.Module;
            protected override int GetKeyHashCode(EcmaModule key) => key.GetHashCode();
            protected override int GetValueHashCode(AssemblyFeatureInfo value) => value.Module.GetHashCode();

            protected override AssemblyFeatureInfo CreateValueFromKey(EcmaModule key)
            {
                return new AssemblyFeatureInfo(key, _logger, _switchValues, _globalSubstitutions);
            }
        }

        private sealed class AssemblyFeatureInfo
        {
            public EcmaModule Module { get; }

            public IReadOnlyDictionary<MethodDesc, BodySubstitution> BodySubstitutions { get; }
            public IReadOnlyDictionary<FieldDesc, object> FieldSubstitutions { get; }
            public Dictionary<string, string> InlineableResourceStrings { get; }

            public AssemblyFeatureInfo(EcmaModule module, Logger logger, IReadOnlyDictionary<string, bool> featureSwitchValues, BodyAndFieldSubstitutions globalSubstitutions)
            {
                Module = module;

                PEMemoryBlock resourceDirectory = module.PEReader.GetSectionData(module.PEReader.PEHeaders.CorHeader.ResourcesDirectory.RelativeVirtualAddress);

                BodyAndFieldSubstitutions substitutions = default;

                foreach (var resourceHandle in module.MetadataReader.ManifestResources)
                {
                    ManifestResource resource = module.MetadataReader.GetManifestResource(resourceHandle);

                    // Don't try to process linked resources or resources in other assemblies
                    if (!resource.Implementation.IsNil)
                    {
                        continue;
                    }

                    string resourceName = module.MetadataReader.GetString(resource.Name);
                    if (resourceName == "ILLink.Substitutions.xml")
                    {
                        BlobReader reader = resourceDirectory.GetReader((int)resource.Offset, resourceDirectory.Length - (int)resource.Offset);
                        int length = (int)reader.ReadUInt32();

                        UnmanagedMemoryStream ms;
                        unsafe
                        {
                            ms = new UnmanagedMemoryStream(reader.CurrentPointer, length);
                        }

                        substitutions = BodySubstitutionsParser.GetSubstitutions(logger, module.Context, ms, resource, module, "name", featureSwitchValues);
                    }
                    else if (InlineableStringsResourceNode.IsInlineableStringsResource(module, resourceName))
                    {
                        BlobReader reader = resourceDirectory.GetReader((int)resource.Offset, resourceDirectory.Length - (int)resource.Offset);
                        int length = (int)reader.ReadUInt32();

                        UnmanagedMemoryStream ms;
                        unsafe
                        {
                            ms = new UnmanagedMemoryStream(reader.CurrentPointer, length);
                        }

                        InlineableResourceStrings = new Dictionary<string, string>();

                        using var resReader = new ResourceReader(ms);
                        var enumerator = resReader.GetEnumerator();
                        while (enumerator.MoveNext())
                        {
                            if (enumerator.Key is string key && enumerator.Value is string value)
                                InlineableResourceStrings[key] = value;
                        }
                    }
                }

                // Also apply any global substitutions
                // Note we allow these to overwrite substitutions in the assembly
                substitutions.AppendFrom(globalSubstitutions);

                (BodySubstitutions, FieldSubstitutions) = (substitutions.BodySubstitutions, substitutions.FieldSubstitutions);
            }
        }
    }
}<|MERGE_RESOLUTION|>--- conflicted
+++ resolved
@@ -35,61 +35,13 @@
                 if (info.BodySubstitutions != null && info.BodySubstitutions.TryGetValue(ecmaMethod, out BodySubstitution result))
                     return result;
 
-<<<<<<< HEAD
-                // If there are no substitutions for the method, look for FeatureCheckAttribute on the property,
-                // and substitute 'false' for guards for features that are known to be disabled.
-                if (IsGuardForDisabledFeature (ecmaMethod))
-                    return BodySubstitution.Create (0);
-=======
                 if (TryGetFeatureCheckValue(ecmaMethod, out bool value))
                     return BodySubstitution.Create(value ? 1 : 0);
->>>>>>> 3dbdbef6
             }
 
             return null;
         }
 
-<<<<<<< HEAD
-        private bool IsGuardForDisabledFeature (EcmaMethod ecmaMethod)
-        {
-            if (!ecmaMethod.Signature.IsStatic)
-                return false;
-
-            if ((ecmaMethod.Attributes & MethodAttributes.SpecialName) == 0)
-                return false;
-
-            if (ecmaMethod.OwningType is not EcmaType declaringType)
-                return false;
-
-            MetadataReader reader = declaringType.MetadataReader;
-
-            // Look for a property with a getter that matches the method.
-            foreach (PropertyDefinitionHandle propertyHandle in reader.GetTypeDefinition(declaringType.Handle).GetProperties())
-            {
-                PropertyDefinition property = reader.GetPropertyDefinition(propertyHandle);
-                var accessors = property.GetAccessors();
-                var getter = accessors.Getter;
-                if (getter.IsNil)
-                    continue;
-
-                if (getter != ecmaMethod.Handle)
-                    continue;
-
-                // Found the matching property. Look for FeatureCheckAttribute on the property.
-                PropertyPseudoDesc propertyDesc = new PropertyPseudoDesc(declaringType, propertyHandle);
-                foreach (var attr in propertyDesc.GetDecodedCustomAttributes ("System.Diagnostics.CodeAnalysis", "FeatureCheckAttribute")) {
-                    if (attr.FixedArguments.Length != 1)
-                        continue; 
-
-                    if (attr.FixedArguments[0].Value is not MetadataType featureType)
-                        continue;
-
-
-                    if (featureType.Namespace is not "System.Diagnostics.CodeAnalysis")
-                        continue;
-
-                    switch (featureType.Name) {
-=======
         private bool TryGetFeatureCheckValue(EcmaMethod method, out bool value)
         {
             value = false;
@@ -124,7 +76,6 @@
                 if (featureType.Namespace == "System.Diagnostics.CodeAnalysis") {
                     switch (featureType.Name) {
                     case "RequiresAssemblyFilesAttribute":
->>>>>>> 3dbdbef6
                     case "RequiresUnreferencedCodeAttribute":
                         return true;
                     case "RequiresDynamicCodeAttribute":
@@ -134,16 +85,6 @@
                             && !isDynamicCodeSupported)
                             return true;
                         break;
-<<<<<<< HEAD
-                    case "RequiresAssemblyFilesAttribute":
-                        return true;
-                    }
-                }
-                return false;
-            }
-
-            return false;
-=======
                     }
                 }
             }
@@ -169,7 +110,6 @@
 
                 return null;
             }
->>>>>>> 3dbdbef6
         }
 
         public object GetSubstitution(FieldDesc field)
