﻿// Licensed to the .NET Foundation under one or more agreements.
// The .NET Foundation licenses this file to you under the MIT license.

using System;
using System.Collections.Generic;
using System.Collections.Immutable;
using System.Diagnostics;
using System.Diagnostics.CodeAnalysis;
using System.Linq;
using System.Reflection.Metadata;
using ILCompiler.DependencyAnalysis;
using ILCompiler.DependencyAnalysisFramework;
using ILCompiler.Logging;
using ILLink.Shared;
using ILLink.Shared.TrimAnalysis;
using ILLink.Shared.TypeSystemProxy;
using Internal.IL;
using Internal.TypeSystem;
using DependencyList = ILCompiler.DependencyAnalysisFramework.DependencyNodeCore<ILCompiler.DependencyAnalysis.NodeFactory>.DependencyList;
using InteropTypes = Internal.TypeSystem.Interop.InteropTypes;
using MultiValue = ILLink.Shared.DataFlow.ValueSet<ILLink.Shared.DataFlow.SingleValue>;
using NodeFactory = ILCompiler.DependencyAnalysis.NodeFactory;

#nullable enable

namespace ILCompiler.Dataflow
{
    internal sealed class ReflectionMethodBodyScanner : MethodBodyScanner
    {
        private readonly Logger _logger;
        private readonly NodeFactory _factory;
        private ReflectionMarker _reflectionMarker;
        private readonly TrimAnalysisPatternStore TrimAnalysisPatterns;

        private MessageOrigin _origin;

        public static bool RequiresReflectionMethodBodyScannerForCallSite(FlowAnnotations flowAnnotations, MethodDesc method)
        {
            return Intrinsics.GetIntrinsicIdForMethod(method) > IntrinsicId.RequiresReflectionBodyScanner_Sentinel ||
                flowAnnotations.RequiresDataflowAnalysisDueToSignature(method) ||
                GenericArgumentDataFlow.RequiresGenericArgumentDataFlow(flowAnnotations, method) ||
                method.DoesMethodRequire(DiagnosticUtilities.RequiresUnreferencedCodeAttribute, out _) ||
                method.DoesMethodRequire(DiagnosticUtilities.RequiresAssemblyFilesAttribute, out _) ||
                method.DoesMethodRequire(DiagnosticUtilities.RequiresDynamicCodeAttribute, out _) ||
                IsPInvokeDangerous(method, out _, out _);
        }

        public static bool RequiresReflectionMethodBodyScannerForMethodBody(FlowAnnotations flowAnnotations, MethodDesc methodDefinition)
        {
            return Intrinsics.GetIntrinsicIdForMethod(methodDefinition) > IntrinsicId.RequiresReflectionBodyScanner_Sentinel ||
                flowAnnotations.RequiresDataflowAnalysisDueToSignature(methodDefinition);
        }

        public static bool RequiresReflectionMethodBodyScannerForAccess(FlowAnnotations flowAnnotations, FieldDesc field)
        {
            return flowAnnotations.RequiresDataflowAnalysisDueToSignature(field) ||
                GenericArgumentDataFlow.RequiresGenericArgumentDataFlow(flowAnnotations, field) ||
                field.DoesFieldRequire(DiagnosticUtilities.RequiresUnreferencedCodeAttribute, out _) ||
                field.DoesFieldRequire(DiagnosticUtilities.RequiresAssemblyFilesAttribute, out _) ||
                field.DoesFieldRequire(DiagnosticUtilities.RequiresDynamicCodeAttribute, out _);
        }

        internal static void CheckAndReportAllRequires(in DiagnosticContext diagnosticContext, TypeSystemEntity calledMember)
        {
            CheckAndReportRequires(diagnosticContext, calledMember, DiagnosticUtilities.RequiresUnreferencedCodeAttribute);
            CheckAndReportRequires(diagnosticContext, calledMember, DiagnosticUtilities.RequiresDynamicCodeAttribute);
            CheckAndReportRequires(diagnosticContext, calledMember, DiagnosticUtilities.RequiresAssemblyFilesAttribute);
        }

        internal static void CheckAndReportRequires(in DiagnosticContext diagnosticContext, TypeSystemEntity calledMember, string requiresAttributeName)
        {
            if (!calledMember.DoesMemberRequire(requiresAttributeName, out var requiresAttribute))
                return;

            ReportRequires(diagnosticContext, calledMember, requiresAttributeName, requiresAttribute.Value);
        }

        internal static void ReportRequires(in DiagnosticContext diagnosticContext, TypeSystemEntity calledMember, string requiresAttributeName, in CustomAttributeValue<TypeDesc> requiresAttribute)
        {
            DiagnosticId diagnosticId = requiresAttributeName switch
            {
                DiagnosticUtilities.RequiresUnreferencedCodeAttribute => DiagnosticId.RequiresUnreferencedCode,
                DiagnosticUtilities.RequiresDynamicCodeAttribute => DiagnosticId.RequiresDynamicCode,
                DiagnosticUtilities.RequiresAssemblyFilesAttribute => DiagnosticId.RequiresAssemblyFiles,
                _ => throw new NotImplementedException($"{requiresAttributeName} is not a valid supported Requires attribute"),
            };

            string arg1 = MessageFormat.FormatRequiresAttributeMessageArg(DiagnosticUtilities.GetRequiresAttributeMessage(requiresAttribute));
            string arg2 = MessageFormat.FormatRequiresAttributeUrlArg(DiagnosticUtilities.GetRequiresAttributeUrl(requiresAttribute));

            diagnosticContext.AddDiagnostic(diagnosticId, calledMember.GetDisplayName(), arg1, arg2);
        }

        private ReflectionMethodBodyScanner(NodeFactory factory, FlowAnnotations annotations, Logger logger, MessageOrigin origin)
            : base(annotations)
        {
            _logger = logger;
            _factory = factory;
            _origin = origin;
            _reflectionMarker = new ReflectionMarker(logger, factory, annotations, typeHierarchyDataFlowOrigin: null, enabled: false);
            TrimAnalysisPatterns = new TrimAnalysisPatternStore(MultiValueLattice, logger);
        }

        public override void InterproceduralScan(MethodIL methodBody)
        {
            base.InterproceduralScan(methodBody);

            // Replace the reflection marker with one which actually marks
            _reflectionMarker = new ReflectionMarker(_logger, _factory, _annotations, typeHierarchyDataFlowOrigin: null, enabled: true);
            TrimAnalysisPatterns.MarkAndProduceDiagnostics(_reflectionMarker);
        }

        protected override void Scan(MethodIL methodBody, ref InterproceduralState interproceduralState)
        {
            _origin = new MessageOrigin(methodBody.OwningMethod);
            base.Scan(methodBody, ref interproceduralState);

            if (!methodBody.OwningMethod.Signature.ReturnType.IsVoid)
            {
                var method = methodBody.OwningMethod;
                var methodReturnValue = _annotations.GetMethodReturnValue(method);
                if (methodReturnValue.DynamicallyAccessedMemberTypes != 0)
                    HandleAssignmentPattern(_origin, ReturnValue, methodReturnValue, method.GetDisplayName());
            }
        }

        public static DependencyList ScanAndProcessReturnValue(NodeFactory factory, FlowAnnotations annotations, Logger logger, MethodIL methodBody, out List<INodeWithRuntimeDeterminedDependencies> runtimeDependencies)
        {
            var scanner = new ReflectionMethodBodyScanner(factory, annotations, logger, new MessageOrigin(methodBody.OwningMethod));

            scanner.InterproceduralScan(methodBody);

            runtimeDependencies = scanner._reflectionMarker.RuntimeDeterminedDependencies;
            return scanner._reflectionMarker.Dependencies;
        }

        public static DependencyList ProcessTypeGetTypeDataflow(NodeFactory factory, FlowAnnotations flowAnnotations, Logger logger, MetadataType type)
        {
            DynamicallyAccessedMemberTypes annotation = flowAnnotations.GetTypeAnnotation(type);
            Debug.Assert(annotation != DynamicallyAccessedMemberTypes.None);
            var reflectionMarker = new ReflectionMarker(logger, factory, flowAnnotations, typeHierarchyDataFlowOrigin: type, enabled: true);

            // We need to apply annotations to this type, and its base/interface types (recursively)
            // But the annotations on base/interfaces may already be applied so we don't need to apply those
            // again (and should avoid doing so as it would produce extra warnings).
            MessageOrigin origin = new MessageOrigin(type);
            if (type.HasBaseType)
            {
                var baseAnnotation = flowAnnotations.GetTypeAnnotation(type.BaseType);
                var annotationToApplyToBase = Annotations.GetMissingMemberTypes(annotation, baseAnnotation);

                // Apply any annotations that didn't exist on the base type to the base type.
                // This may produce redundant warnings when the annotation is DAMT.All or DAMT.PublicConstructors and the base already has a
                // subset of those annotations.
                reflectionMarker.MarkTypeForDynamicallyAccessedMembers(origin, type.BaseType, annotationToApplyToBase, type.GetDisplayName(), declaredOnly: false);
            }

            // Most of the DynamicallyAccessedMemberTypes don't select members on interfaces. We only need to apply
            // annotations to interfaces separately if dealing with DAMT.All or DAMT.Interfaces.
            if (annotation.HasFlag(DynamicallyAccessedMemberTypes.Interfaces))
            {
                var annotationToApplyToInterfaces = annotation == DynamicallyAccessedMemberTypes.All ? annotation : DynamicallyAccessedMemberTypes.Interfaces;
                foreach (var iface in type.RuntimeInterfaces)
                {
                    if (flowAnnotations.GetTypeAnnotation(iface).HasFlag(annotationToApplyToInterfaces))
                        continue;

                    // Apply All or Interfaces to the interface type.
                    // DAMT.All may produce redundant warnings from implementing types, when the interface type already had some annotations.
                    reflectionMarker.MarkTypeForDynamicallyAccessedMembers(origin, iface, annotationToApplyToInterfaces, type.GetDisplayName(), declaredOnly: false);
                }
            }

            // The annotations this type inherited from its base types or interfaces should not produce
            // warnings on the respective base/interface members, since those are already covered by applying
            // the annotations to those types. So we only need to handle the members directly declared on this type.
            reflectionMarker.MarkTypeForDynamicallyAccessedMembers(new MessageOrigin(type), type, annotation, type.GetDisplayName(), declaredOnly: true);
            return reflectionMarker.Dependencies;
        }

        protected override void WarnAboutInvalidILInMethod(MethodIL method, int ilOffset)
        {
            // Serves as a debug helper to make sure valid IL is not considered invalid.
            //
            // The .NET Native compiler used to warn if it detected invalid IL during treeshaking,
            // but the warnings were often triggered in autogenerated dead code of a major game engine
            // and resulted in support calls. No point in warning. If the code gets exercised at runtime,
            // an InvalidProgramException will likely be raised.
            Debug.Fail("Invalid IL or a bug in the scanner");
        }

        protected override ValueWithDynamicallyAccessedMembers GetMethodParameterValue(ParameterProxy parameter)
            => GetMethodParameterValue(parameter, _annotations.GetParameterAnnotation(parameter));

        private MethodParameterValue GetMethodParameterValue(ParameterProxy parameter, DynamicallyAccessedMemberTypes dynamicallyAccessedMemberTypes)
            => _annotations.GetMethodParameterValue(parameter, dynamicallyAccessedMemberTypes);

        /// <summary>
        /// HandleGetField is called every time the scanner needs to represent a value of the field
        /// either as a source or target. It is not called when just a reference to field is created,
        /// But if such reference is dereferenced then it will get called.
        /// </summary>
        protected override MultiValue HandleGetField(MethodIL methodBody, int offset, FieldDesc field)
        {
            _origin = _origin.WithInstructionOffset(methodBody, offset);

            if (field.DoesFieldRequire(DiagnosticUtilities.RequiresUnreferencedCodeAttribute, out _) ||
                field.DoesFieldRequire(DiagnosticUtilities.RequiresDynamicCodeAttribute, out _) ||
                field.DoesFieldRequire(DiagnosticUtilities.RequiresAssemblyFilesAttribute, out _))
                TrimAnalysisPatterns.Add(new TrimAnalysisFieldAccessPattern(field, _origin));

            ProcessGenericArgumentDataFlow(field);

            return _annotations.GetFieldValue(field);
        }

        private void HandleStoreValueWithDynamicallyAccessedMembers(MethodIL methodBody, int offset, ValueWithDynamicallyAccessedMembers targetValue, MultiValue sourceValue, string reason)
        {
            if (targetValue.DynamicallyAccessedMemberTypes != 0)
            {
                _origin = _origin.WithInstructionOffset(methodBody, offset);
                HandleAssignmentPattern(_origin, sourceValue, targetValue, reason);
            }
        }

        protected override void HandleStoreField(MethodIL methodBody, int offset, FieldValue field, MultiValue valueToStore)
            => HandleStoreValueWithDynamicallyAccessedMembers(methodBody, offset, field, valueToStore, field.Field.GetDisplayName());

        protected override void HandleStoreParameter(MethodIL methodBody, int offset, MethodParameterValue parameter, MultiValue valueToStore)
            => HandleStoreValueWithDynamicallyAccessedMembers(methodBody, offset, parameter, valueToStore, parameter.Parameter.Method.GetDisplayName());

        protected override void HandleStoreMethodReturnValue(MethodIL methodBody, int offset, MethodReturnValue returnValue, MultiValue valueToStore)
            => HandleStoreValueWithDynamicallyAccessedMembers(methodBody, offset, returnValue, valueToStore, returnValue.Method.GetDisplayName());

        protected override void HandleTypeTokenAccess(MethodIL methodBody, int offset, TypeDesc accessedType)
        {
            // Note that ldtoken alone is technically a reflection access to the type
            // it doesn't lead to full reflection marking of the type
            // since we implement full dataflow for type values and accesses to them.
            _origin = _origin.WithInstructionOffset(methodBody, offset);

            // Only check for generic instantiations.
            ProcessGenericArgumentDataFlow(accessedType);
        }

        protected override void HandleMethodTokenAccess(MethodIL methodBody, int offset, MethodDesc accessedMethod)
        {
            _origin = _origin.WithInstructionOffset(methodBody, offset);

            TrimAnalysisPatterns.Add(new TrimAnalysisTokenAccessPattern(accessedMethod, _origin));

            ProcessGenericArgumentDataFlow(accessedMethod);
        }

        protected override void HandleFieldTokenAccess(MethodIL methodBody, int offset, FieldDesc accessedField)
        {
            _origin = _origin.WithInstructionOffset(methodBody, offset);

            TrimAnalysisPatterns.Add(new TrimAnalysisTokenAccessPattern(accessedField, _origin));

            ProcessGenericArgumentDataFlow(accessedField);
        }

        public override MultiValue HandleCall(MethodIL callingMethodBody, MethodDesc calledMethod, ILOpcode operation, int offset, ValueNodeList methodParams)
        {
            Debug.Assert(callingMethodBody.OwningMethod == _origin.MemberDefinition);

            _origin = _origin.WithInstructionOffset(callingMethodBody, offset);

            MultiValue instanceValue;
            ImmutableArray<MultiValue> arguments;
            if (!calledMethod.Signature.IsStatic)
            {
                instanceValue = methodParams[0];
                arguments = methodParams.Skip(1).ToImmutableArray();
            }
            else
            {
                instanceValue = MultiValueLattice.Top;
                arguments = methodParams.ToImmutableArray();
            }

            TrimAnalysisPatterns.Add(new TrimAnalysisMethodCallPattern(
                callingMethodBody,
                operation,
                offset,
                calledMethod,
                instanceValue,
                arguments,
                _origin
            ));

            ProcessGenericArgumentDataFlow(calledMethod);

            var diagnosticContext = new DiagnosticContext(_origin, diagnosticsEnabled: false, _logger);
            return HandleCall(
                callingMethodBody,
                calledMethod,
                operation,
                instanceValue,
                arguments,
                diagnosticContext,
                _reflectionMarker);
        }

        public static MultiValue HandleCall(
            MethodIL callingMethodBody,
            MethodDesc calledMethod,
            ILOpcode operation,
            MultiValue instanceValue,
            ImmutableArray<MultiValue> argumentValues,
            DiagnosticContext diagnosticContext,
            ReflectionMarker reflectionMarker)
        {
            var callingMethodDefinition = callingMethodBody.OwningMethod;
            Debug.Assert(callingMethodDefinition == diagnosticContext.Origin.MemberDefinition);

            var annotatedMethodReturnValue = reflectionMarker.Annotations.GetMethodReturnValue(calledMethod);
            Debug.Assert(
                RequiresReflectionMethodBodyScannerForCallSite(reflectionMarker.Annotations, calledMethod) ||
                annotatedMethodReturnValue.DynamicallyAccessedMemberTypes == DynamicallyAccessedMemberTypes.None);

            var handleCallAction = new HandleCallAction(reflectionMarker.Annotations, operation, reflectionMarker, diagnosticContext, callingMethodDefinition, calledMethod.GetDisplayName());
            var intrinsicId = Intrinsics.GetIntrinsicIdForMethod(calledMethod);
<<<<<<< HEAD
            switch (intrinsicId)
            {
                case IntrinsicId.IntrospectionExtensions_GetTypeInfo:
                case IntrinsicId.TypeInfo_AsType:
                case IntrinsicId.Type_get_UnderlyingSystemType:
                case IntrinsicId.Type_GetTypeFromHandle:
                case IntrinsicId.Type_get_TypeHandle:
                case IntrinsicId.Type_GetInterface:
                case IntrinsicId.Type_get_AssemblyQualifiedName:
                case IntrinsicId.RuntimeHelpers_RunClassConstructor:
                case IntrinsicId.Type_GetConstructors__BindingFlags:
                case IntrinsicId.Type_GetMethods__BindingFlags:
                case IntrinsicId.Type_GetFields__BindingFlags:
                case IntrinsicId.Type_GetProperties__BindingFlags:
                case IntrinsicId.Type_GetEvents__BindingFlags:
                case IntrinsicId.Type_GetNestedTypes__BindingFlags:
                case IntrinsicId.Type_GetMembers__BindingFlags:
                case IntrinsicId.Type_GetField:
                case IntrinsicId.Type_GetProperty:
                case IntrinsicId.Type_GetEvent:
                case IntrinsicId.RuntimeReflectionExtensions_GetRuntimeEvent:
                case IntrinsicId.RuntimeReflectionExtensions_GetRuntimeField:
                case IntrinsicId.RuntimeReflectionExtensions_GetRuntimeMethod:
                case IntrinsicId.RuntimeReflectionExtensions_GetRuntimeProperty:
                case IntrinsicId.Type_GetMember:
                case IntrinsicId.Type_GetMethod:
                case IntrinsicId.Type_GetNestedType:
                case IntrinsicId.Nullable_GetUnderlyingType:
                case IntrinsicId.Expression_Property:
                case IntrinsicId.Expression_Field:
                case IntrinsicId.Type_get_BaseType:
                case IntrinsicId.Type_GetConstructor:
                case IntrinsicId.MethodBase_GetMethodFromHandle:
                case IntrinsicId.MethodBase_get_MethodHandle:
                case IntrinsicId.Expression_Call:
                case IntrinsicId.Expression_New:
                case IntrinsicId.Type_GetType:
                case IntrinsicId.Activator_CreateInstance__Type:
                case IntrinsicId.Activator_CreateInstance__AssemblyName_TypeName:
                case IntrinsicId.Activator_CreateInstanceFrom:
                case IntrinsicId.AppDomain_CreateInstance:
                case IntrinsicId.AppDomain_CreateInstanceAndUnwrap:
                case IntrinsicId.AppDomain_CreateInstanceFrom:
                case IntrinsicId.AppDomain_CreateInstanceFromAndUnwrap:
                case IntrinsicId.Assembly_CreateInstance:
                    {
                        return handleCallAction.Invoke(calledMethod, instanceValue, argumentValues, intrinsicId, out methodReturnValue);
                    }

            case IntrinsicId.Type_MakeGenericType:
                    {
                        bool triggersWarning = false;

                        if (!instanceValue.IsEmpty() && !argumentValues[0].IsEmpty())
                        {
                            foreach (var value in instanceValue.AsEnumerable())
                            {
                                if (value is SystemTypeValue typeValue)
                                {
                                    TypeDesc typeInstantiated = typeValue.RepresentedType.Type;
                                    if (!typeInstantiated.IsGenericDefinition)
                                    {
                                        // Nothing to do, will fail at runtime
                                    }
                                    else if (TryGetMakeGenericInstantiation(callingMethodDefinition, argumentValues[0], out Instantiation inst, out bool isExact))
                                    {
                                        if (inst.Length == typeInstantiated.Instantiation.Length)
                                        {
                                            typeInstantiated = ((MetadataType)typeInstantiated).MakeInstantiatedType(inst);

                                            if (isExact)
                                            {
                                                reflectionMarker.MarkType(diagnosticContext.Origin, typeInstantiated, "MakeGenericType");
                                            }
                                            else
                                            {
                                                reflectionMarker.RuntimeDeterminedDependencies.Add(new MakeGenericTypeSite(typeInstantiated));
                                            }
                                        }
                                    }
                                    else
                                    {
                                        triggersWarning = true;
                                    }

                                }
                                else if (value == NullValue.Instance)
                                {
                                    // Nothing to do
                                }
                                else
                                {
                                    // We don't know what type the `MakeGenericType` was called on
                                    triggersWarning = true;
                                }
                            }
                        }

                        if (triggersWarning)
                        {
                            CheckAndReportRequires(diagnosticContext, calledMethod, DiagnosticUtilities.RequiresDynamicCodeAttribute);
                        }

                        // This intrinsic is relevant to both trimming and AOT - call into trimming logic as well.
                        return handleCallAction.Invoke(calledMethod, instanceValue, argumentValues, intrinsicId, out methodReturnValue);
                    }

                case IntrinsicId.MethodInfo_MakeGenericMethod:
                    {
                        bool triggersWarning = false;

                        if (!instanceValue.IsEmpty())
                        {
                            foreach (var methodValue in instanceValue.AsEnumerable())
                            {
                                if (methodValue is SystemReflectionMethodBaseValue methodBaseValue)
                                {
                                    MethodDesc methodInstantiated = methodBaseValue.RepresentedMethod.Method;
                                    if (!methodInstantiated.IsGenericMethodDefinition)
                                    {
                                        // Nothing to do, will fail at runtime
                                    }
                                    else if (!methodInstantiated.OwningType.IsGenericDefinition
                                        && TryGetMakeGenericInstantiation(callingMethodDefinition, argumentValues[0], out Instantiation inst, out bool isExact))
                                    {
                                        if (inst.Length == methodInstantiated.Instantiation.Length)
                                        {
                                            methodInstantiated = methodInstantiated.MakeInstantiatedMethod(inst);

                                            if (isExact)
                                            {
                                                reflectionMarker.MarkMethod(diagnosticContext.Origin, methodInstantiated, "MakeGenericMethod");
                                            }
                                            else
                                            {
                                                reflectionMarker.RuntimeDeterminedDependencies.Add(new MakeGenericMethodSite(methodInstantiated));
                                            }
                                        }
                                    }
                                    else
                                    {
                                        // If the owning type is a generic definition, we can't help much.
                                        triggersWarning = true;
                                    }
                                }
                                else if (methodValue == NullValue.Instance)
                                {
                                    // Nothing to do
                                }
                                else
                                {
                                    // We don't know what method the `MakeGenericMethod` was called on
                                    triggersWarning = true;
                                }
                            }
                        }

                        if (triggersWarning)
                        {
                            CheckAndReportRequires(diagnosticContext, calledMethod, DiagnosticUtilities.RequiresDynamicCodeAttribute);
                        }

                        // This intrinsic is relevant to both trimming and AOT - call into trimming logic as well.
                        return handleCallAction.Invoke(calledMethod, instanceValue, argumentValues, intrinsicId, out methodReturnValue);
                    }

                case IntrinsicId.None:
                    {
                        if (IsPInvokeDangerous(calledMethod, out bool comDangerousMethod, out bool aotUnsafeDelegate))
                        {
                            if (aotUnsafeDelegate)
                            {
                                diagnosticContext.AddDiagnostic(DiagnosticId.CorrectnessOfAbstractDelegatesCannotBeGuaranteed, calledMethod.GetDisplayName());
                            }

                            if (comDangerousMethod)
                            {
                                diagnosticContext.AddDiagnostic(DiagnosticId.CorrectnessOfCOMCannotBeGuaranteed, calledMethod.GetDisplayName());
                            }
                        }

                        CheckAndReportAllRequires(diagnosticContext, calledMethod);

                        return handleCallAction.Invoke(calledMethod, instanceValue, argumentValues, intrinsicId, out methodReturnValue);
                    }

                case IntrinsicId.TypeDelegator_Ctor:
                    {
                        // This is an identity function for analysis purposes
                        if (operation == ILOpcode.newobj)
                            AddReturnValue(argumentValues[0]);
                    }
                    break;

                case IntrinsicId.Array_Empty:
                    {
                        AddReturnValue(ArrayValue.Create(0, calledMethod.Instantiation[0]));
                    }
                    break;

                //
                // System.Array
                //
                // CreateInstance (Type, Int32)
                //
                case IntrinsicId.Array_CreateInstance:
                    {
                        // We could try to analyze if the type is known, but for now making sure this works for canonical arrays is enough.
                        TypeDesc canonArrayType = reflectionMarker.Factory.TypeSystemContext.CanonType.MakeArrayType();
                        reflectionMarker.MarkType(diagnosticContext.Origin, canonArrayType, "Array.CreateInstance was called");
                        goto case IntrinsicId.None;
                    }

                //
                // System.Enum
                //
                // static GetValues (Type)
                //
                case IntrinsicId.Enum_GetValues:
                    {
                        // Enum.GetValues returns System.Array, but it's the array of the enum type under the hood
                        // and people depend on this undocumented detail (could have returned enum of the underlying
                        // type instead).
                        //
                        // At least until we have shared enum code, this needs extra handling to get it right.
                        foreach (var value in argumentValues[0].AsEnumerable ())
                        {
                            if (value is SystemTypeValue systemTypeValue
                                && !systemTypeValue.RepresentedType.Type.IsGenericDefinition
                                && !systemTypeValue.RepresentedType.Type.ContainsSignatureVariables(treatGenericParameterLikeSignatureVariable: true))
                            {
                                if (systemTypeValue.RepresentedType.Type.IsEnum)
                                {
                                    reflectionMarker.Dependencies.Add(reflectionMarker.Factory.ReflectedType(systemTypeValue.RepresentedType.Type.MakeArrayType()), "Enum.GetValues");
                                }
                            }
                            else
                                CheckAndReportRequires(diagnosticContext, calledMethod, DiagnosticUtilities.RequiresDynamicCodeAttribute);
                        }
                    }
                    break;

                //
                // System.Runtime.InteropServices.Marshal
                //
                // static SizeOf (Type)
                // static PtrToStructure (IntPtr, Type)
                // static DestroyStructure (IntPtr, Type)
                // static OffsetOf (Type, string)
                //
                case IntrinsicId.Marshal_SizeOf:
                case IntrinsicId.Marshal_PtrToStructure:
                case IntrinsicId.Marshal_DestroyStructure:
                case IntrinsicId.Marshal_OffsetOf:
                    {
                        int paramIndex = intrinsicId == IntrinsicId.Marshal_SizeOf
                            || intrinsicId == IntrinsicId.Marshal_OffsetOf
                            ? 0 : 1;

                        // We need the data to do struct marshalling.
                        foreach (var value in argumentValues[paramIndex].AsEnumerable ())
                        {
                            if (value is SystemTypeValue systemTypeValue
                                && !systemTypeValue.RepresentedType.Type.IsGenericDefinition
                                && !systemTypeValue.RepresentedType.Type.ContainsSignatureVariables(treatGenericParameterLikeSignatureVariable: true))
                            {
                                if (systemTypeValue.RepresentedType.Type.IsDefType)
                                {
                                    reflectionMarker.Dependencies.Add(reflectionMarker.Factory.StructMarshallingData((DefType)systemTypeValue.RepresentedType.Type), "Marshal API");
                                    if (intrinsicId == IntrinsicId.Marshal_PtrToStructure
                                        && systemTypeValue.RepresentedType.Type.GetParameterlessConstructor() is MethodDesc ctorMethod
                                        && !reflectionMarker.Factory.MetadataManager.IsReflectionBlocked(ctorMethod))
                                    {
                                        reflectionMarker.Dependencies.Add(reflectionMarker.Factory.ReflectedMethod(ctorMethod.GetCanonMethodTarget(CanonicalFormKind.Specific)), "Marshal API");
                                    }
                                }
                            }
                            else
                                CheckAndReportRequires(diagnosticContext, calledMethod, DiagnosticUtilities.RequiresDynamicCodeAttribute);
                        }
                    }
                    break;

                //
                // System.Runtime.InteropServices.Marshal
                //
                // static GetDelegateForFunctionPointer (IntPtr, Type)
                //
                case IntrinsicId.Marshal_GetDelegateForFunctionPointer:
                    {
                        // We need the data to do delegate marshalling.
                        foreach (var value in argumentValues[1].AsEnumerable ())
                        {
                            if (value is SystemTypeValue systemTypeValue
                                && !systemTypeValue.RepresentedType.Type.IsGenericDefinition
                                && !systemTypeValue.RepresentedType.Type.ContainsSignatureVariables(treatGenericParameterLikeSignatureVariable: true))
                            {
                                if (systemTypeValue.RepresentedType.Type.IsDelegate)
                                {
                                    reflectionMarker.Dependencies.Add(reflectionMarker.Factory.DelegateMarshallingData((DefType)systemTypeValue.RepresentedType.Type), "Marshal API");
                                }
                            }
                            else
                                CheckAndReportRequires(diagnosticContext, calledMethod, DiagnosticUtilities.RequiresDynamicCodeAttribute);
                        }
                    }
                    break;

                //
                // System.Delegate
                //
                // get_Method ()
                //
                // System.Reflection.RuntimeReflectionExtensions
                //
                // GetMethodInfo (System.Delegate)
                //
                case IntrinsicId.RuntimeReflectionExtensions_GetMethodInfo:
                case IntrinsicId.Delegate_get_Method:
                    {
                        // Find the parameter: first is an instance method, second is an extension method.
                        MultiValue param = intrinsicId == IntrinsicId.RuntimeReflectionExtensions_GetMethodInfo
                            ? argumentValues[0] : instanceValue;

                        // If this is Delegate.Method accessed from RuntimeReflectionExtensions.GetMethodInfo, ignore
                        // because we handle the callsites to that one here as well.
                        if (Intrinsics.GetIntrinsicIdForMethod(callingMethodDefinition) == IntrinsicId.RuntimeReflectionExtensions_GetMethodInfo)
                            break;

                        foreach (var valueNode in param.AsEnumerable())
                        {
                            TypeDesc? staticType = (valueNode as IValueWithStaticType)?.StaticType?.Type;
                            if (staticType is null || !staticType.IsDelegate)
                            {
                                // The static type is unknown or something useless like Delegate or MulticastDelegate.
                                reflectionMarker.Dependencies.Add(reflectionMarker.Factory.ReflectedDelegate(null), "Delegate.Method access on unknown delegate type");
                            }
                            else
                            {
                                if (staticType.ContainsSignatureVariables(treatGenericParameterLikeSignatureVariable: true))
                                    reflectionMarker.Dependencies.Add(reflectionMarker.Factory.ReflectedDelegate(staticType.GetTypeDefinition()), "Delegate.Method access (on inexact type)");
                                else
                                    reflectionMarker.Dependencies.Add(reflectionMarker.Factory.ReflectedDelegate(staticType.ConvertToCanonForm(CanonicalFormKind.Specific)), "Delegate.Method access");
                            }
                        }
                    }
                    break;

                //
                // System.Object
                //
                // GetType()
                //
                case IntrinsicId.Object_GetType:
                    {
                        foreach (var valueNode in instanceValue.AsEnumerable ())
                        {
                            // Note that valueNode can be statically typed in IL as some generic argument type.
                            // For example:
                            //   void Method<T>(T instance) { instance.GetType().... }
                            // Currently this case will end up with null StaticType - since there's no typedef for the generic argument type.
                            // But it could be that T is annotated with for example PublicMethods:
                            //   void Method<[DAM(PublicMethods)] T>(T instance) { instance.GetType().GetMethod("Test"); }
                            // In this case it's in theory possible to handle it, by treating the T basically as a base class
                            // for the actual type of "instance". But the analysis for this would be pretty complicated (as the marking
                            // has to happen on the callsite, which doesn't know that GetType() will be used...).
                            // For now we're intentionally ignoring this case - it will produce a warning.
                            // The counter example is:
                            //   Method<Base>(new Derived);
                            // In this case to get correct results, trimmer would have to mark all public methods on Derived. Which
                            // currently it won't do.

                            TypeDesc? staticType = (valueNode as IValueWithStaticType)?.StaticType?.Type;
                            if (staticType is null || (!staticType.IsDefType && !staticType.IsArray))
                            {
                                // We don't know anything about the type GetType was called on. Track this as a usual "result of a method call without any annotations"
                                AddReturnValue(reflectionMarker.Annotations.GetMethodReturnValue(calledMethod));
                            }
                            else if (staticType.IsSealed() || staticType.IsTypeOf("System", "Delegate"))
                            {
                                // We can treat this one the same as if it was a typeof() expression

                                // We can allow Object.GetType to be modeled as System.Delegate because we keep all methods
                                // on delegates anyway so reflection on something this approximation would miss is actually safe.

                                // We ignore the fact that the type can be annotated (see below for handling of annotated types)
                                // This means the annotations (if any) won't be applied - instead we rely on the exact knowledge
                                // of the type. So for example even if the type is annotated with PublicMethods
                                // but the code calls GetProperties on it - it will work - mark properties, don't mark methods
                                // since we ignored the fact that it's annotated.
                                // This can be seen a little bit as a violation of the annotation, but we already have similar cases
                                // where a parameter is annotated and if something in the method sets a specific known type to it
                                // we will also make it just work, even if the annotation doesn't match the usage.
                                AddReturnValue(new SystemTypeValue(staticType));
                            }
                            else
                            {
                                Debug.Assert(staticType is MetadataType || staticType.IsArray);
                                MetadataType closestMetadataType = staticType is MetadataType mdType ?
                                    mdType : (MetadataType)reflectionMarker.Factory.TypeSystemContext.GetWellKnownType(Internal.TypeSystem.WellKnownType.Array);

                                var annotation = reflectionMarker.Annotations.GetTypeAnnotation(staticType);

                                if (annotation != default)
                                {
                                    reflectionMarker.Dependencies.Add(reflectionMarker.Factory.ObjectGetTypeFlowDependencies(closestMetadataType), "GetType called on this type");
                                }

                                // Return a value which is "unknown type" with annotation. For now we'll use the return value node
                                // for the method, which means we're loosing the information about which staticType this
                                // started with. For now we don't need it, but we can add it later on.
                                AddReturnValue(reflectionMarker.Annotations.GetMethodReturnValue(calledMethod, annotation));
                            }
                        }
                    }
                    break;

                //
                // string System.Reflection.Assembly.Location getter
                // string System.Reflection.AssemblyName.CodeBase getter
                // string System.Reflection.AssemblyName.EscapedCodeBase getter
                //
                case IntrinsicId.Assembly_get_Location:
                case IntrinsicId.AssemblyName_get_CodeBase:
                case IntrinsicId.AssemblyName_get_EscapedCodeBase:
                    diagnosticContext.AddDiagnostic(DiagnosticId.AvoidAssemblyLocationInSingleFile, calledMethod.GetDisplayName());
                    break;

                //
                // string System.Reflection.Assembly.GetFile(string)
                // string System.Reflection.Assembly.GetFiles()
                // string System.Reflection.Assembly.GetFiles(bool)
                //
                case IntrinsicId.Assembly_GetFile:
                case IntrinsicId.Assembly_GetFiles:
                    diagnosticContext.AddDiagnostic(DiagnosticId.AvoidAssemblyGetFilesInSingleFile, calledMethod.GetDisplayName());
                    break;

                default:
                    throw new NotImplementedException("Unhandled intrinsic");
            }

            // If we get here, we handled this as an intrinsic.  As a convenience, if the code above
            // didn't set the return value (and the method has a return value), we will set it to be an
            // unknown value with the return type of the method.
            bool returnsVoid = calledMethod.Signature.ReturnType.IsVoid;
            methodReturnValue = maybeMethodReturnValue ?? (returnsVoid ?
                MultiValueLattice.Top :
                annotatedMethodReturnValue);

            // Validate that the return value has the correct annotations as per the method return value annotations
            if (annotatedMethodReturnValue.DynamicallyAccessedMemberTypes != 0)
            {
                foreach (var uniqueValue in methodReturnValue.AsEnumerable ())
                {
                    if (uniqueValue is ValueWithDynamicallyAccessedMembers methodReturnValueWithMemberTypes)
                    {
                        if (!methodReturnValueWithMemberTypes.DynamicallyAccessedMemberTypes.HasFlag(annotatedMethodReturnValue.DynamicallyAccessedMemberTypes))
                            throw new InvalidOperationException($"Internal trimming error: processing of call from {callingMethodDefinition.GetDisplayName()} to {calledMethod.GetDisplayName()} returned value which is not correctly annotated with the expected dynamic member access kinds.");
                    }
                    else if (uniqueValue is SystemTypeValue)
                    {
                        // SystemTypeValue can fulfill any requirement, so it's always valid
                        // The requirements will be applied at the point where it's consumed (passed as a method parameter, set as field value, returned from the method)
                    }
                    else
                    {
                        throw new InvalidOperationException($"Internal trimming error: processing of call from {callingMethodDefinition.GetDisplayName()} to {calledMethod.GetDisplayName()} returned value which is not correctly annotated with the expected dynamic member access kinds.");
                    }
                }
            }

            return true;

            void AddReturnValue(MultiValue value)
            {
                maybeMethodReturnValue = (maybeMethodReturnValue is null) ? value : MultiValueLattice.Meet((MultiValue)maybeMethodReturnValue, value);
            }
        }

        private static bool TryGetMakeGenericInstantiation(
            MethodDesc contextMethod,
            in MultiValue genericParametersArray,
            out Instantiation inst,
            out bool isExact)
        {
            // We support calling MakeGeneric APIs with a very concrete instantiation array.
            // Only the form of `new Type[] { typeof(Foo), typeof(T), typeof(Foo<T>) }` is supported.

            inst = default;
            isExact = true;
            Debug.Assert(contextMethod.GetTypicalMethodDefinition() == contextMethod);

            var typesValue = genericParametersArray.AsSingleValue();
            if (typesValue is NullValue)
            {
                // This will fail at runtime but no warning needed
                inst = Instantiation.Empty;
                return true;
            }

            // Is this an array we model?
            if (typesValue is not ArrayValue array)
            {
                return false;
            }

            int? size = array.Size.AsConstInt();
            if (size == null)
            {
                return false;
            }

            TypeDesc[]? sigInst = null;
            TypeDesc[]? defInst = null;

            ArrayBuilder<TypeDesc> result = default;
            for (int i = 0; i < size.Value; i++)
            {
                // Go over each element of the array. If the value is unknown, bail.
                if (!array.TryGetValueByIndex(i, out MultiValue value))
                {
                    return false;
                }

                var singleValue = value.AsSingleValue();

                TypeDesc? type = singleValue switch
                {
                    SystemTypeValue systemType => systemType.RepresentedType.Type,
                    GenericParameterValue genericParamType => genericParamType.GenericParameter.GenericParameter,
                    NullableSystemTypeValue nullableSystemType => nullableSystemType.NullableType.Type,
                    _ => null
                };

                if (type is null)
                {
                    return false;
                }

                // type is now some type.
                // Because dataflow analysis oddly operates on method bodies instantiated over
                // generic parameters (as opposed to instantiated over signature variables)
                // We need to swap generic parameters (T, U,...) for signature variables (!0, !!1,...).
                // We need to do this for both generic parameters of the owning type, and generic
                // parameters of the owning method.
                if (type.ContainsSignatureVariables(treatGenericParameterLikeSignatureVariable: true))
                {
                    if (sigInst == null)
                    {
                        TypeDesc contextType = contextMethod.OwningType;
                        sigInst = new TypeDesc[contextType.Instantiation.Length + contextMethod.Instantiation.Length];
                        defInst = new TypeDesc[contextType.Instantiation.Length + contextMethod.Instantiation.Length];
                        TypeSystemContext context = type.Context;
                        for (int j = 0; j < contextType.Instantiation.Length; j++)
                        {
                            sigInst[j] = context.GetSignatureVariable(j, method: false);
                            defInst[j] = contextType.Instantiation[j];
                        }
                        for (int j = 0; j < contextMethod.Instantiation.Length; j++)
                        {
                            sigInst[j + contextType.Instantiation.Length] = context.GetSignatureVariable(j, method: true);
                            defInst[j + contextType.Instantiation.Length] = contextMethod.Instantiation[j];
                        }
                    }

                    isExact = false;

                    // defInst is [T, U, V], sigInst is `[!0, !!0, !!1]`.
                    type = type.ReplaceTypesInConstructionOfType(defInst, sigInst);
                }

                result.Add(type);
            }

            inst = new Instantiation(result.ToArray());
            return true;
=======
            if (!handleCallAction.Invoke(calledMethod, instanceValue, argumentValues, intrinsicId, out MultiValue methodReturnValue))
                throw new NotImplementedException($"Unhandled intrinsic {intrinsicId}");
            return methodReturnValue;
>>>>>>> 4fc6d4c5
        }

        private static bool IsAotUnsafeDelegate(TypeDesc parameterType)
        {
            TypeSystemContext context = parameterType.Context;
            return parameterType.IsWellKnownType(Internal.TypeSystem.WellKnownType.MulticastDelegate)
                    || parameterType == context.GetWellKnownType(Internal.TypeSystem.WellKnownType.MulticastDelegate).BaseType;
        }

        private static bool IsComInterop(MarshalAsDescriptor? marshalInfoProvider, TypeDesc parameterType)
        {
            // This is best effort. One can likely find ways how to get COM without triggering these alarms.
            // AsAny marshalling of a struct with an object-typed field would be one, for example.

            // This logic roughly corresponds to MarshalInfo::MarshalInfo in CoreCLR,
            // not trying to handle invalid cases and distinctions that are not interesting wrt
            // "is this COM?" question.

            NativeTypeKind nativeType = NativeTypeKind.Default;
            if (marshalInfoProvider != null)
            {
                nativeType = marshalInfoProvider.Type;
            }

            if (nativeType == NativeTypeKind.IUnknown || nativeType == NativeTypeKind.IDispatch || nativeType == NativeTypeKind.Intf)
            {
                // This is COM by definition
                return true;
            }

            if (nativeType == NativeTypeKind.Default)
            {
                TypeSystemContext context = parameterType.Context;

                if (parameterType.IsPointer)
                    return false;

                while (parameterType.IsParameterizedType)
                    parameterType = ((ParameterizedType)parameterType).ParameterType;

                if (parameterType.IsWellKnownType(Internal.TypeSystem.WellKnownType.Array))
                {
                    // System.Array marshals as IUnknown by default
                    return true;
                }
                else if (parameterType.IsWellKnownType(Internal.TypeSystem.WellKnownType.String) ||
                    InteropTypes.IsStringBuilder(context, parameterType))
                {
                    // String and StringBuilder are special cased by interop
                    return false;
                }

                if (parameterType.IsValueType)
                {
                    // Value types don't marshal as COM
                    return false;
                }
                else if (parameterType.IsInterface)
                {
                    // Interface types marshal as COM by default
                    return true;
                }
                else if (parameterType.IsDelegate || parameterType.IsWellKnownType(Internal.TypeSystem.WellKnownType.MulticastDelegate)
                    || parameterType == context.GetWellKnownType(Internal.TypeSystem.WellKnownType.MulticastDelegate).BaseType)
                {
                    // Delegates are special cased by interop
                    return false;
                }
                else if (InteropTypes.IsCriticalHandle(context, parameterType))
                {
                    // Subclasses of CriticalHandle are special cased by interop
                    return false;
                }
                else if (InteropTypes.IsSafeHandle(context, parameterType))
                {
                    // Subclasses of SafeHandle are special cased by interop
                    return false;
                }
                else if (parameterType is MetadataType mdType && !mdType.IsSequentialLayout && !mdType.IsExplicitLayout)
                {
                    // Rest of classes that don't have layout marshal as COM
                    return true;
                }
            }

            return false;
        }

        private void HandleAssignmentPattern(
            in MessageOrigin origin,
            in MultiValue value,
            ValueWithDynamicallyAccessedMembers targetValue,
            string reason)
        {
            TrimAnalysisPatterns.Add(new TrimAnalysisAssignmentPattern(value, targetValue, origin, reason));
        }

        private void ProcessGenericArgumentDataFlow(MethodDesc method)
        {
            // We only need to validate static methods and then all generic methods
            // Instance non-generic methods don't need validation because the creation of the instance
            // is the place where the validation will happen.
            if (!method.Signature.IsStatic && !method.HasInstantiation && !method.IsConstructor)
                return;

            if (GenericArgumentDataFlow.RequiresGenericArgumentDataFlow(_annotations, method))
            {
                TrimAnalysisPatterns.Add(new TrimAnalysisGenericInstantiationAccessPattern(method, _origin));
            }
        }

        private void ProcessGenericArgumentDataFlow(FieldDesc field)
        {
            // We only need to validate static field accesses, instance field accesses don't need generic parameter validation
            // because the create of the instance would do that instead.
            if (!field.IsStatic)
                return;

            if (GenericArgumentDataFlow.RequiresGenericArgumentDataFlow(_annotations, field))
            {
                TrimAnalysisPatterns.Add(new TrimAnalysisGenericInstantiationAccessPattern(field, _origin));
            }
        }

        private void ProcessGenericArgumentDataFlow(TypeDesc type)
        {
            if (type.HasInstantiation && _annotations.HasGenericParameterAnnotation(type))
            {
                TrimAnalysisPatterns.Add(new TrimAnalysisGenericInstantiationAccessPattern(type, _origin));
            }
        }

        internal static bool IsPInvokeDangerous(MethodDesc calledMethod, out bool comDangerousMethod, out bool aotUnsafeDelegate)
        {
            if (!calledMethod.IsPInvoke)
            {
                comDangerousMethod = false;
                aotUnsafeDelegate = false;
                return false;
            }

            ParameterMetadata[] paramMetadata = calledMethod.GetParameterMetadata();

            ParameterMetadata returnParamMetadata = Array.Find(paramMetadata, m => m.Index == 0);

            aotUnsafeDelegate = IsAotUnsafeDelegate(calledMethod.Signature.ReturnType);
            comDangerousMethod = IsComInterop(returnParamMetadata.MarshalAsDescriptor, calledMethod.Signature.ReturnType);
            for (int paramIndex = 0; paramIndex < calledMethod.Signature.Length; paramIndex++)
            {
                MarshalAsDescriptor? marshalAsDescriptor = null;
                for (int metadataIndex = 0; metadataIndex < paramMetadata.Length; metadataIndex++)
                {
                    if (paramMetadata[metadataIndex].Index == paramIndex + 1)
                        marshalAsDescriptor = paramMetadata[metadataIndex].MarshalAsDescriptor;
                }

                aotUnsafeDelegate |= IsAotUnsafeDelegate(calledMethod.Signature[paramIndex]);
                comDangerousMethod |= IsComInterop(marshalAsDescriptor, calledMethod.Signature[paramIndex]);
            }

            return aotUnsafeDelegate || comDangerousMethod;
        }
    }
}<|MERGE_RESOLUTION|>--- conflicted
+++ resolved
@@ -322,589 +322,9 @@
 
             var handleCallAction = new HandleCallAction(reflectionMarker.Annotations, operation, reflectionMarker, diagnosticContext, callingMethodDefinition, calledMethod.GetDisplayName());
             var intrinsicId = Intrinsics.GetIntrinsicIdForMethod(calledMethod);
-<<<<<<< HEAD
-            switch (intrinsicId)
-            {
-                case IntrinsicId.IntrospectionExtensions_GetTypeInfo:
-                case IntrinsicId.TypeInfo_AsType:
-                case IntrinsicId.Type_get_UnderlyingSystemType:
-                case IntrinsicId.Type_GetTypeFromHandle:
-                case IntrinsicId.Type_get_TypeHandle:
-                case IntrinsicId.Type_GetInterface:
-                case IntrinsicId.Type_get_AssemblyQualifiedName:
-                case IntrinsicId.RuntimeHelpers_RunClassConstructor:
-                case IntrinsicId.Type_GetConstructors__BindingFlags:
-                case IntrinsicId.Type_GetMethods__BindingFlags:
-                case IntrinsicId.Type_GetFields__BindingFlags:
-                case IntrinsicId.Type_GetProperties__BindingFlags:
-                case IntrinsicId.Type_GetEvents__BindingFlags:
-                case IntrinsicId.Type_GetNestedTypes__BindingFlags:
-                case IntrinsicId.Type_GetMembers__BindingFlags:
-                case IntrinsicId.Type_GetField:
-                case IntrinsicId.Type_GetProperty:
-                case IntrinsicId.Type_GetEvent:
-                case IntrinsicId.RuntimeReflectionExtensions_GetRuntimeEvent:
-                case IntrinsicId.RuntimeReflectionExtensions_GetRuntimeField:
-                case IntrinsicId.RuntimeReflectionExtensions_GetRuntimeMethod:
-                case IntrinsicId.RuntimeReflectionExtensions_GetRuntimeProperty:
-                case IntrinsicId.Type_GetMember:
-                case IntrinsicId.Type_GetMethod:
-                case IntrinsicId.Type_GetNestedType:
-                case IntrinsicId.Nullable_GetUnderlyingType:
-                case IntrinsicId.Expression_Property:
-                case IntrinsicId.Expression_Field:
-                case IntrinsicId.Type_get_BaseType:
-                case IntrinsicId.Type_GetConstructor:
-                case IntrinsicId.MethodBase_GetMethodFromHandle:
-                case IntrinsicId.MethodBase_get_MethodHandle:
-                case IntrinsicId.Expression_Call:
-                case IntrinsicId.Expression_New:
-                case IntrinsicId.Type_GetType:
-                case IntrinsicId.Activator_CreateInstance__Type:
-                case IntrinsicId.Activator_CreateInstance__AssemblyName_TypeName:
-                case IntrinsicId.Activator_CreateInstanceFrom:
-                case IntrinsicId.AppDomain_CreateInstance:
-                case IntrinsicId.AppDomain_CreateInstanceAndUnwrap:
-                case IntrinsicId.AppDomain_CreateInstanceFrom:
-                case IntrinsicId.AppDomain_CreateInstanceFromAndUnwrap:
-                case IntrinsicId.Assembly_CreateInstance:
-                    {
-                        return handleCallAction.Invoke(calledMethod, instanceValue, argumentValues, intrinsicId, out methodReturnValue);
-                    }
-
-            case IntrinsicId.Type_MakeGenericType:
-                    {
-                        bool triggersWarning = false;
-
-                        if (!instanceValue.IsEmpty() && !argumentValues[0].IsEmpty())
-                        {
-                            foreach (var value in instanceValue.AsEnumerable())
-                            {
-                                if (value is SystemTypeValue typeValue)
-                                {
-                                    TypeDesc typeInstantiated = typeValue.RepresentedType.Type;
-                                    if (!typeInstantiated.IsGenericDefinition)
-                                    {
-                                        // Nothing to do, will fail at runtime
-                                    }
-                                    else if (TryGetMakeGenericInstantiation(callingMethodDefinition, argumentValues[0], out Instantiation inst, out bool isExact))
-                                    {
-                                        if (inst.Length == typeInstantiated.Instantiation.Length)
-                                        {
-                                            typeInstantiated = ((MetadataType)typeInstantiated).MakeInstantiatedType(inst);
-
-                                            if (isExact)
-                                            {
-                                                reflectionMarker.MarkType(diagnosticContext.Origin, typeInstantiated, "MakeGenericType");
-                                            }
-                                            else
-                                            {
-                                                reflectionMarker.RuntimeDeterminedDependencies.Add(new MakeGenericTypeSite(typeInstantiated));
-                                            }
-                                        }
-                                    }
-                                    else
-                                    {
-                                        triggersWarning = true;
-                                    }
-
-                                }
-                                else if (value == NullValue.Instance)
-                                {
-                                    // Nothing to do
-                                }
-                                else
-                                {
-                                    // We don't know what type the `MakeGenericType` was called on
-                                    triggersWarning = true;
-                                }
-                            }
-                        }
-
-                        if (triggersWarning)
-                        {
-                            CheckAndReportRequires(diagnosticContext, calledMethod, DiagnosticUtilities.RequiresDynamicCodeAttribute);
-                        }
-
-                        // This intrinsic is relevant to both trimming and AOT - call into trimming logic as well.
-                        return handleCallAction.Invoke(calledMethod, instanceValue, argumentValues, intrinsicId, out methodReturnValue);
-                    }
-
-                case IntrinsicId.MethodInfo_MakeGenericMethod:
-                    {
-                        bool triggersWarning = false;
-
-                        if (!instanceValue.IsEmpty())
-                        {
-                            foreach (var methodValue in instanceValue.AsEnumerable())
-                            {
-                                if (methodValue is SystemReflectionMethodBaseValue methodBaseValue)
-                                {
-                                    MethodDesc methodInstantiated = methodBaseValue.RepresentedMethod.Method;
-                                    if (!methodInstantiated.IsGenericMethodDefinition)
-                                    {
-                                        // Nothing to do, will fail at runtime
-                                    }
-                                    else if (!methodInstantiated.OwningType.IsGenericDefinition
-                                        && TryGetMakeGenericInstantiation(callingMethodDefinition, argumentValues[0], out Instantiation inst, out bool isExact))
-                                    {
-                                        if (inst.Length == methodInstantiated.Instantiation.Length)
-                                        {
-                                            methodInstantiated = methodInstantiated.MakeInstantiatedMethod(inst);
-
-                                            if (isExact)
-                                            {
-                                                reflectionMarker.MarkMethod(diagnosticContext.Origin, methodInstantiated, "MakeGenericMethod");
-                                            }
-                                            else
-                                            {
-                                                reflectionMarker.RuntimeDeterminedDependencies.Add(new MakeGenericMethodSite(methodInstantiated));
-                                            }
-                                        }
-                                    }
-                                    else
-                                    {
-                                        // If the owning type is a generic definition, we can't help much.
-                                        triggersWarning = true;
-                                    }
-                                }
-                                else if (methodValue == NullValue.Instance)
-                                {
-                                    // Nothing to do
-                                }
-                                else
-                                {
-                                    // We don't know what method the `MakeGenericMethod` was called on
-                                    triggersWarning = true;
-                                }
-                            }
-                        }
-
-                        if (triggersWarning)
-                        {
-                            CheckAndReportRequires(diagnosticContext, calledMethod, DiagnosticUtilities.RequiresDynamicCodeAttribute);
-                        }
-
-                        // This intrinsic is relevant to both trimming and AOT - call into trimming logic as well.
-                        return handleCallAction.Invoke(calledMethod, instanceValue, argumentValues, intrinsicId, out methodReturnValue);
-                    }
-
-                case IntrinsicId.None:
-                    {
-                        if (IsPInvokeDangerous(calledMethod, out bool comDangerousMethod, out bool aotUnsafeDelegate))
-                        {
-                            if (aotUnsafeDelegate)
-                            {
-                                diagnosticContext.AddDiagnostic(DiagnosticId.CorrectnessOfAbstractDelegatesCannotBeGuaranteed, calledMethod.GetDisplayName());
-                            }
-
-                            if (comDangerousMethod)
-                            {
-                                diagnosticContext.AddDiagnostic(DiagnosticId.CorrectnessOfCOMCannotBeGuaranteed, calledMethod.GetDisplayName());
-                            }
-                        }
-
-                        CheckAndReportAllRequires(diagnosticContext, calledMethod);
-
-                        return handleCallAction.Invoke(calledMethod, instanceValue, argumentValues, intrinsicId, out methodReturnValue);
-                    }
-
-                case IntrinsicId.TypeDelegator_Ctor:
-                    {
-                        // This is an identity function for analysis purposes
-                        if (operation == ILOpcode.newobj)
-                            AddReturnValue(argumentValues[0]);
-                    }
-                    break;
-
-                case IntrinsicId.Array_Empty:
-                    {
-                        AddReturnValue(ArrayValue.Create(0, calledMethod.Instantiation[0]));
-                    }
-                    break;
-
-                //
-                // System.Array
-                //
-                // CreateInstance (Type, Int32)
-                //
-                case IntrinsicId.Array_CreateInstance:
-                    {
-                        // We could try to analyze if the type is known, but for now making sure this works for canonical arrays is enough.
-                        TypeDesc canonArrayType = reflectionMarker.Factory.TypeSystemContext.CanonType.MakeArrayType();
-                        reflectionMarker.MarkType(diagnosticContext.Origin, canonArrayType, "Array.CreateInstance was called");
-                        goto case IntrinsicId.None;
-                    }
-
-                //
-                // System.Enum
-                //
-                // static GetValues (Type)
-                //
-                case IntrinsicId.Enum_GetValues:
-                    {
-                        // Enum.GetValues returns System.Array, but it's the array of the enum type under the hood
-                        // and people depend on this undocumented detail (could have returned enum of the underlying
-                        // type instead).
-                        //
-                        // At least until we have shared enum code, this needs extra handling to get it right.
-                        foreach (var value in argumentValues[0].AsEnumerable ())
-                        {
-                            if (value is SystemTypeValue systemTypeValue
-                                && !systemTypeValue.RepresentedType.Type.IsGenericDefinition
-                                && !systemTypeValue.RepresentedType.Type.ContainsSignatureVariables(treatGenericParameterLikeSignatureVariable: true))
-                            {
-                                if (systemTypeValue.RepresentedType.Type.IsEnum)
-                                {
-                                    reflectionMarker.Dependencies.Add(reflectionMarker.Factory.ReflectedType(systemTypeValue.RepresentedType.Type.MakeArrayType()), "Enum.GetValues");
-                                }
-                            }
-                            else
-                                CheckAndReportRequires(diagnosticContext, calledMethod, DiagnosticUtilities.RequiresDynamicCodeAttribute);
-                        }
-                    }
-                    break;
-
-                //
-                // System.Runtime.InteropServices.Marshal
-                //
-                // static SizeOf (Type)
-                // static PtrToStructure (IntPtr, Type)
-                // static DestroyStructure (IntPtr, Type)
-                // static OffsetOf (Type, string)
-                //
-                case IntrinsicId.Marshal_SizeOf:
-                case IntrinsicId.Marshal_PtrToStructure:
-                case IntrinsicId.Marshal_DestroyStructure:
-                case IntrinsicId.Marshal_OffsetOf:
-                    {
-                        int paramIndex = intrinsicId == IntrinsicId.Marshal_SizeOf
-                            || intrinsicId == IntrinsicId.Marshal_OffsetOf
-                            ? 0 : 1;
-
-                        // We need the data to do struct marshalling.
-                        foreach (var value in argumentValues[paramIndex].AsEnumerable ())
-                        {
-                            if (value is SystemTypeValue systemTypeValue
-                                && !systemTypeValue.RepresentedType.Type.IsGenericDefinition
-                                && !systemTypeValue.RepresentedType.Type.ContainsSignatureVariables(treatGenericParameterLikeSignatureVariable: true))
-                            {
-                                if (systemTypeValue.RepresentedType.Type.IsDefType)
-                                {
-                                    reflectionMarker.Dependencies.Add(reflectionMarker.Factory.StructMarshallingData((DefType)systemTypeValue.RepresentedType.Type), "Marshal API");
-                                    if (intrinsicId == IntrinsicId.Marshal_PtrToStructure
-                                        && systemTypeValue.RepresentedType.Type.GetParameterlessConstructor() is MethodDesc ctorMethod
-                                        && !reflectionMarker.Factory.MetadataManager.IsReflectionBlocked(ctorMethod))
-                                    {
-                                        reflectionMarker.Dependencies.Add(reflectionMarker.Factory.ReflectedMethod(ctorMethod.GetCanonMethodTarget(CanonicalFormKind.Specific)), "Marshal API");
-                                    }
-                                }
-                            }
-                            else
-                                CheckAndReportRequires(diagnosticContext, calledMethod, DiagnosticUtilities.RequiresDynamicCodeAttribute);
-                        }
-                    }
-                    break;
-
-                //
-                // System.Runtime.InteropServices.Marshal
-                //
-                // static GetDelegateForFunctionPointer (IntPtr, Type)
-                //
-                case IntrinsicId.Marshal_GetDelegateForFunctionPointer:
-                    {
-                        // We need the data to do delegate marshalling.
-                        foreach (var value in argumentValues[1].AsEnumerable ())
-                        {
-                            if (value is SystemTypeValue systemTypeValue
-                                && !systemTypeValue.RepresentedType.Type.IsGenericDefinition
-                                && !systemTypeValue.RepresentedType.Type.ContainsSignatureVariables(treatGenericParameterLikeSignatureVariable: true))
-                            {
-                                if (systemTypeValue.RepresentedType.Type.IsDelegate)
-                                {
-                                    reflectionMarker.Dependencies.Add(reflectionMarker.Factory.DelegateMarshallingData((DefType)systemTypeValue.RepresentedType.Type), "Marshal API");
-                                }
-                            }
-                            else
-                                CheckAndReportRequires(diagnosticContext, calledMethod, DiagnosticUtilities.RequiresDynamicCodeAttribute);
-                        }
-                    }
-                    break;
-
-                //
-                // System.Delegate
-                //
-                // get_Method ()
-                //
-                // System.Reflection.RuntimeReflectionExtensions
-                //
-                // GetMethodInfo (System.Delegate)
-                //
-                case IntrinsicId.RuntimeReflectionExtensions_GetMethodInfo:
-                case IntrinsicId.Delegate_get_Method:
-                    {
-                        // Find the parameter: first is an instance method, second is an extension method.
-                        MultiValue param = intrinsicId == IntrinsicId.RuntimeReflectionExtensions_GetMethodInfo
-                            ? argumentValues[0] : instanceValue;
-
-                        // If this is Delegate.Method accessed from RuntimeReflectionExtensions.GetMethodInfo, ignore
-                        // because we handle the callsites to that one here as well.
-                        if (Intrinsics.GetIntrinsicIdForMethod(callingMethodDefinition) == IntrinsicId.RuntimeReflectionExtensions_GetMethodInfo)
-                            break;
-
-                        foreach (var valueNode in param.AsEnumerable())
-                        {
-                            TypeDesc? staticType = (valueNode as IValueWithStaticType)?.StaticType?.Type;
-                            if (staticType is null || !staticType.IsDelegate)
-                            {
-                                // The static type is unknown or something useless like Delegate or MulticastDelegate.
-                                reflectionMarker.Dependencies.Add(reflectionMarker.Factory.ReflectedDelegate(null), "Delegate.Method access on unknown delegate type");
-                            }
-                            else
-                            {
-                                if (staticType.ContainsSignatureVariables(treatGenericParameterLikeSignatureVariable: true))
-                                    reflectionMarker.Dependencies.Add(reflectionMarker.Factory.ReflectedDelegate(staticType.GetTypeDefinition()), "Delegate.Method access (on inexact type)");
-                                else
-                                    reflectionMarker.Dependencies.Add(reflectionMarker.Factory.ReflectedDelegate(staticType.ConvertToCanonForm(CanonicalFormKind.Specific)), "Delegate.Method access");
-                            }
-                        }
-                    }
-                    break;
-
-                //
-                // System.Object
-                //
-                // GetType()
-                //
-                case IntrinsicId.Object_GetType:
-                    {
-                        foreach (var valueNode in instanceValue.AsEnumerable ())
-                        {
-                            // Note that valueNode can be statically typed in IL as some generic argument type.
-                            // For example:
-                            //   void Method<T>(T instance) { instance.GetType().... }
-                            // Currently this case will end up with null StaticType - since there's no typedef for the generic argument type.
-                            // But it could be that T is annotated with for example PublicMethods:
-                            //   void Method<[DAM(PublicMethods)] T>(T instance) { instance.GetType().GetMethod("Test"); }
-                            // In this case it's in theory possible to handle it, by treating the T basically as a base class
-                            // for the actual type of "instance". But the analysis for this would be pretty complicated (as the marking
-                            // has to happen on the callsite, which doesn't know that GetType() will be used...).
-                            // For now we're intentionally ignoring this case - it will produce a warning.
-                            // The counter example is:
-                            //   Method<Base>(new Derived);
-                            // In this case to get correct results, trimmer would have to mark all public methods on Derived. Which
-                            // currently it won't do.
-
-                            TypeDesc? staticType = (valueNode as IValueWithStaticType)?.StaticType?.Type;
-                            if (staticType is null || (!staticType.IsDefType && !staticType.IsArray))
-                            {
-                                // We don't know anything about the type GetType was called on. Track this as a usual "result of a method call without any annotations"
-                                AddReturnValue(reflectionMarker.Annotations.GetMethodReturnValue(calledMethod));
-                            }
-                            else if (staticType.IsSealed() || staticType.IsTypeOf("System", "Delegate"))
-                            {
-                                // We can treat this one the same as if it was a typeof() expression
-
-                                // We can allow Object.GetType to be modeled as System.Delegate because we keep all methods
-                                // on delegates anyway so reflection on something this approximation would miss is actually safe.
-
-                                // We ignore the fact that the type can be annotated (see below for handling of annotated types)
-                                // This means the annotations (if any) won't be applied - instead we rely on the exact knowledge
-                                // of the type. So for example even if the type is annotated with PublicMethods
-                                // but the code calls GetProperties on it - it will work - mark properties, don't mark methods
-                                // since we ignored the fact that it's annotated.
-                                // This can be seen a little bit as a violation of the annotation, but we already have similar cases
-                                // where a parameter is annotated and if something in the method sets a specific known type to it
-                                // we will also make it just work, even if the annotation doesn't match the usage.
-                                AddReturnValue(new SystemTypeValue(staticType));
-                            }
-                            else
-                            {
-                                Debug.Assert(staticType is MetadataType || staticType.IsArray);
-                                MetadataType closestMetadataType = staticType is MetadataType mdType ?
-                                    mdType : (MetadataType)reflectionMarker.Factory.TypeSystemContext.GetWellKnownType(Internal.TypeSystem.WellKnownType.Array);
-
-                                var annotation = reflectionMarker.Annotations.GetTypeAnnotation(staticType);
-
-                                if (annotation != default)
-                                {
-                                    reflectionMarker.Dependencies.Add(reflectionMarker.Factory.ObjectGetTypeFlowDependencies(closestMetadataType), "GetType called on this type");
-                                }
-
-                                // Return a value which is "unknown type" with annotation. For now we'll use the return value node
-                                // for the method, which means we're loosing the information about which staticType this
-                                // started with. For now we don't need it, but we can add it later on.
-                                AddReturnValue(reflectionMarker.Annotations.GetMethodReturnValue(calledMethod, annotation));
-                            }
-                        }
-                    }
-                    break;
-
-                //
-                // string System.Reflection.Assembly.Location getter
-                // string System.Reflection.AssemblyName.CodeBase getter
-                // string System.Reflection.AssemblyName.EscapedCodeBase getter
-                //
-                case IntrinsicId.Assembly_get_Location:
-                case IntrinsicId.AssemblyName_get_CodeBase:
-                case IntrinsicId.AssemblyName_get_EscapedCodeBase:
-                    diagnosticContext.AddDiagnostic(DiagnosticId.AvoidAssemblyLocationInSingleFile, calledMethod.GetDisplayName());
-                    break;
-
-                //
-                // string System.Reflection.Assembly.GetFile(string)
-                // string System.Reflection.Assembly.GetFiles()
-                // string System.Reflection.Assembly.GetFiles(bool)
-                //
-                case IntrinsicId.Assembly_GetFile:
-                case IntrinsicId.Assembly_GetFiles:
-                    diagnosticContext.AddDiagnostic(DiagnosticId.AvoidAssemblyGetFilesInSingleFile, calledMethod.GetDisplayName());
-                    break;
-
-                default:
-                    throw new NotImplementedException("Unhandled intrinsic");
-            }
-
-            // If we get here, we handled this as an intrinsic.  As a convenience, if the code above
-            // didn't set the return value (and the method has a return value), we will set it to be an
-            // unknown value with the return type of the method.
-            bool returnsVoid = calledMethod.Signature.ReturnType.IsVoid;
-            methodReturnValue = maybeMethodReturnValue ?? (returnsVoid ?
-                MultiValueLattice.Top :
-                annotatedMethodReturnValue);
-
-            // Validate that the return value has the correct annotations as per the method return value annotations
-            if (annotatedMethodReturnValue.DynamicallyAccessedMemberTypes != 0)
-            {
-                foreach (var uniqueValue in methodReturnValue.AsEnumerable ())
-                {
-                    if (uniqueValue is ValueWithDynamicallyAccessedMembers methodReturnValueWithMemberTypes)
-                    {
-                        if (!methodReturnValueWithMemberTypes.DynamicallyAccessedMemberTypes.HasFlag(annotatedMethodReturnValue.DynamicallyAccessedMemberTypes))
-                            throw new InvalidOperationException($"Internal trimming error: processing of call from {callingMethodDefinition.GetDisplayName()} to {calledMethod.GetDisplayName()} returned value which is not correctly annotated with the expected dynamic member access kinds.");
-                    }
-                    else if (uniqueValue is SystemTypeValue)
-                    {
-                        // SystemTypeValue can fulfill any requirement, so it's always valid
-                        // The requirements will be applied at the point where it's consumed (passed as a method parameter, set as field value, returned from the method)
-                    }
-                    else
-                    {
-                        throw new InvalidOperationException($"Internal trimming error: processing of call from {callingMethodDefinition.GetDisplayName()} to {calledMethod.GetDisplayName()} returned value which is not correctly annotated with the expected dynamic member access kinds.");
-                    }
-                }
-            }
-
-            return true;
-
-            void AddReturnValue(MultiValue value)
-            {
-                maybeMethodReturnValue = (maybeMethodReturnValue is null) ? value : MultiValueLattice.Meet((MultiValue)maybeMethodReturnValue, value);
-            }
-        }
-
-        private static bool TryGetMakeGenericInstantiation(
-            MethodDesc contextMethod,
-            in MultiValue genericParametersArray,
-            out Instantiation inst,
-            out bool isExact)
-        {
-            // We support calling MakeGeneric APIs with a very concrete instantiation array.
-            // Only the form of `new Type[] { typeof(Foo), typeof(T), typeof(Foo<T>) }` is supported.
-
-            inst = default;
-            isExact = true;
-            Debug.Assert(contextMethod.GetTypicalMethodDefinition() == contextMethod);
-
-            var typesValue = genericParametersArray.AsSingleValue();
-            if (typesValue is NullValue)
-            {
-                // This will fail at runtime but no warning needed
-                inst = Instantiation.Empty;
-                return true;
-            }
-
-            // Is this an array we model?
-            if (typesValue is not ArrayValue array)
-            {
-                return false;
-            }
-
-            int? size = array.Size.AsConstInt();
-            if (size == null)
-            {
-                return false;
-            }
-
-            TypeDesc[]? sigInst = null;
-            TypeDesc[]? defInst = null;
-
-            ArrayBuilder<TypeDesc> result = default;
-            for (int i = 0; i < size.Value; i++)
-            {
-                // Go over each element of the array. If the value is unknown, bail.
-                if (!array.TryGetValueByIndex(i, out MultiValue value))
-                {
-                    return false;
-                }
-
-                var singleValue = value.AsSingleValue();
-
-                TypeDesc? type = singleValue switch
-                {
-                    SystemTypeValue systemType => systemType.RepresentedType.Type,
-                    GenericParameterValue genericParamType => genericParamType.GenericParameter.GenericParameter,
-                    NullableSystemTypeValue nullableSystemType => nullableSystemType.NullableType.Type,
-                    _ => null
-                };
-
-                if (type is null)
-                {
-                    return false;
-                }
-
-                // type is now some type.
-                // Because dataflow analysis oddly operates on method bodies instantiated over
-                // generic parameters (as opposed to instantiated over signature variables)
-                // We need to swap generic parameters (T, U,...) for signature variables (!0, !!1,...).
-                // We need to do this for both generic parameters of the owning type, and generic
-                // parameters of the owning method.
-                if (type.ContainsSignatureVariables(treatGenericParameterLikeSignatureVariable: true))
-                {
-                    if (sigInst == null)
-                    {
-                        TypeDesc contextType = contextMethod.OwningType;
-                        sigInst = new TypeDesc[contextType.Instantiation.Length + contextMethod.Instantiation.Length];
-                        defInst = new TypeDesc[contextType.Instantiation.Length + contextMethod.Instantiation.Length];
-                        TypeSystemContext context = type.Context;
-                        for (int j = 0; j < contextType.Instantiation.Length; j++)
-                        {
-                            sigInst[j] = context.GetSignatureVariable(j, method: false);
-                            defInst[j] = contextType.Instantiation[j];
-                        }
-                        for (int j = 0; j < contextMethod.Instantiation.Length; j++)
-                        {
-                            sigInst[j + contextType.Instantiation.Length] = context.GetSignatureVariable(j, method: true);
-                            defInst[j + contextType.Instantiation.Length] = contextMethod.Instantiation[j];
-                        }
-                    }
-
-                    isExact = false;
-
-                    // defInst is [T, U, V], sigInst is `[!0, !!0, !!1]`.
-                    type = type.ReplaceTypesInConstructionOfType(defInst, sigInst);
-                }
-
-                result.Add(type);
-            }
-
-            inst = new Instantiation(result.ToArray());
-            return true;
-=======
             if (!handleCallAction.Invoke(calledMethod, instanceValue, argumentValues, intrinsicId, out MultiValue methodReturnValue))
                 throw new NotImplementedException($"Unhandled intrinsic {intrinsicId}");
             return methodReturnValue;
->>>>>>> 4fc6d4c5
         }
 
         private static bool IsAotUnsafeDelegate(TypeDesc parameterType)
