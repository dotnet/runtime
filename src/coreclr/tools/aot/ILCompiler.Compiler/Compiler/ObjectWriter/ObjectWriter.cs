--- conflicted
+++ resolved
@@ -433,10 +433,8 @@
                             alternateCName,
                             n.Offset + thumbBit,
                             n.Offset == 0 && isMethod ? nodeContents.Data.Length : 0,
-<<<<<<< HEAD
                             global: true,
                             altEntry: n.Offset != 0);
-=======
                             global: true);
 
                         if (n is IMethodNode)
@@ -444,7 +442,6 @@
                             // https://github.com/dotnet/runtime/issues/105330: consider exports CFG targets
                             EmitReferencedMethod(alternateCName);
                         }
->>>>>>> b5008205
                     }
                 }
 
