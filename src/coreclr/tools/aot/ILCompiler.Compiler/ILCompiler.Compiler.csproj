--- conflicted
+++ resolved
@@ -16,11 +16,7 @@
     <Configurations>Debug;Release;Checked</Configurations>
 
     <NoWarn Condition="'$(DotNetBuildFromSource)' == 'true'">$(NoWarn);CS8524</NoWarn>
-<<<<<<< HEAD
-    <NoWarn>$(NoWarn);CA1859</NoWarn>
-=======
-    <NoWarn>$(NoWarn);SA1027;SA1028</NoWarn>
->>>>>>> 58a0948c
+    <NoWarn>$(NoWarn);CA1859;SA1027;SA1028</NoWarn>
   </PropertyGroup>
 
   <ItemGroup>
