--- conflicted
+++ resolved
@@ -2405,20 +2405,19 @@
             return true;
         }
 
-<<<<<<< HEAD
         private void getThreadLocalStaticInfo_NativeAOT(CORINFO_THREAD_STATIC_INFO_NATIVEAOT* pInfo)
         {
             pInfo->offsetOfThreadLocalStoragePointer = (uint)(11 * PointerSize); // 0x58 = 0n88
             pInfo->tlsIndexObject = CreateConstLookupToSymbol(_compilation.NodeFactory.ExternSymbol("_tls_index"));
             pInfo->tlsRootObject = CreateConstLookupToSymbol(_compilation.NodeFactory.TlsRoot);
             pInfo->threadStaticBaseSlow = CreateConstLookupToSymbol(_compilation.NodeFactory.HelperEntrypoint(HelperEntrypoint.GetInlinedThreadStaticBaseSlow));
-=======
+        }
+
 #pragma warning disable CA1822 // Mark members as static
         private bool notifyMethodInfoUsage(CORINFO_METHOD_STRUCT_* ftn)
 #pragma warning restore CA1822 // Mark members as static
         {
             return true;
->>>>>>> f2a9ef8d
         }
     }
 }