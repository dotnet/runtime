<Project Sdk="Microsoft.NET.Sdk">
  <PropertyGroup>
    <OutputPath>$(RuntimeBinDir)ilc/</OutputPath>
<<<<<<< HEAD
    <RuntimeIdentifier>$(PackageRID)</RuntimeIdentifier>
=======
    <RuntimeIdentifier>$(OutputRid)</RuntimeIdentifier>
    <RunAnalyzers>true</RunAnalyzers>
>>>>>>> 5e7cfbf0
  </PropertyGroup>

  <Import Project="ILCompiler.props" />


  <!-- BEGIN: Workaround for https://github.com/dotnet/runtime/issues/67742 -->
  <PropertyGroup Condition="'$(BuildingInsideVisualStudio)' != 'true'">
    <PublishDir>$(RuntimeBinDir)ilc-published/</PublishDir>
    <PublishTrimmed>true</PublishTrimmed>
    <!-- Don't R2R on ARM64 machines because ARM64 crossgen2 that comes with .NET SDK <= 7.0 Preview 7 crashes.-->
    <PublishReadyToRun Condition="'$(BuildArchitecture)' != 'arm64'">true</PublishReadyToRun>
    <PublishSingleFile>true</PublishSingleFile>
  </PropertyGroup>

  <Target Name="PublishCompiler"
          Condition="'$(BuildingInsideVisualStudio)' != 'true'"
          AfterTargets="Build"
          DependsOnTargets="Publish;StompSingleFileHostPath" />

  <!--  HACK: liveBuilds stomps over SingleFileHostSourcePath, setting it to the host that we just built.
        That's unfortunate because it's not the host we're supposed to use here. -->
  <Target Name="StompSingleFileHostPath"
          BeforeTargets="ResolveFrameworkReferences">
    <PropertyGroup>
      <SingleFileHostSourcePath></SingleFileHostSourcePath>
    </PropertyGroup>
  </Target>
  <!-- END: Workaround for https://github.com/dotnet/runtime/issues/67742 -->
</Project><|MERGE_RESOLUTION|>--- conflicted
+++ resolved
@@ -1,12 +1,8 @@
 <Project Sdk="Microsoft.NET.Sdk">
   <PropertyGroup>
     <OutputPath>$(RuntimeBinDir)ilc/</OutputPath>
-<<<<<<< HEAD
     <RuntimeIdentifier>$(PackageRID)</RuntimeIdentifier>
-=======
-    <RuntimeIdentifier>$(OutputRid)</RuntimeIdentifier>
     <RunAnalyzers>true</RunAnalyzers>
->>>>>>> 5e7cfbf0
   </PropertyGroup>
 
   <Import Project="ILCompiler.props" />
