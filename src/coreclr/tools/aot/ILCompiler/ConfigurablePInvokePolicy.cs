--- conflicted
+++ resolved
@@ -93,25 +93,15 @@
             {
                 string suffix = _target.IsApplePlatform ? ".dylib" : ".so";
                 bool hasSharedLibraryExtension = name.EndsWith(suffix, StringComparison.Ordinal);
-<<<<<<< HEAD
-                bool hasLibPrefix = name.StartsWith("lib", StringComparison.Ordinal);
-=======
                 const string LibPrefix = "lib";
                 bool hasLibPrefix = name.StartsWith(LibPrefix, StringComparison.Ordinal);
->>>>>>> 6afa19d6
 
                 if (hasSharedLibraryExtension)
                     yield return name.Substring(0, name.Length - suffix.Length);
                 if (hasLibPrefix)
-<<<<<<< HEAD
-                    yield return name.Substring(3);
-                if (hasLibPrefix && hasSharedLibraryExtension)
-                    yield return name.Substring(3, name.Length - suffix.Length - 3);
-=======
                     yield return name.Substring(LibPrefix.Length);
                 if (hasLibPrefix && hasSharedLibraryExtension)
                     yield return name.Substring(LibPrefix.Length, name.Length - suffix.Length - LibPrefix.Length);
->>>>>>> 6afa19d6
             }
         }
 
