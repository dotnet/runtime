// Licensed to the .NET Foundation under one or more agreements.
// The .NET Foundation licenses this file to you under the MIT license.

#pragma warning disable IDE0005

using System;
using System.Collections.Generic;
using System.CommandLine;
using System.CommandLine.Help;
using System.CommandLine.Parsing;
using System.IO;
using System.Reflection;
using System.Runtime.CompilerServices;
using System.Runtime.InteropServices;
using System.Text;
using System.Xml;

using Internal.IL;
using Internal.TypeSystem;
using Internal.TypeSystem.Ecma;

using ILCompiler.Dataflow;
using ILLink.Shared;

using Debug = System.Diagnostics.Debug;
using InstructionSet = Internal.JitInterface.InstructionSet;

namespace ILCompiler
{
    internal sealed class Program
    {
        private readonly ILCompilerRootCommand _command;
        private static readonly char[] s_separator = new char[] { ',', ';', ' ' };

        public Program(ILCompilerRootCommand command)
        {
            _command = command;

            if (Get(command.WaitForDebugger))
            {
                Console.WriteLine("Waiting for debugger to attach. Press ENTER to continue");
                Console.ReadLine();
            }
        }

        private IReadOnlyCollection<MethodDesc> CreateInitializerList(CompilerTypeSystemContext context)
        {
            List<ModuleDesc> assembliesWithInitializers = new List<ModuleDesc>();

            // Build a list of assemblies that have an initializer that needs to run before
            // any user code runs.
            foreach (string initAssemblyName in Get(_command.InitAssemblies))
            {
                ModuleDesc assembly = context.ResolveAssembly(new AssemblyName(initAssemblyName), throwIfNotFound: true);
                assembliesWithInitializers.Add(assembly);
            }

            var libraryInitializers = new LibraryInitializers(context, assembliesWithInitializers);

            return libraryInitializers.LibraryInitializerMethods;
        }

        public int Run()
        {
            string outputFilePath = Get(_command.OutputFilePath);
            if (outputFilePath == null)
                throw new CommandLineException("Output filename must be specified (/out <file>)");

            var suppressedWarningCategories = new List<string>();
            if (Get(_command.NoTrimWarn))
                suppressedWarningCategories.Add(MessageSubCategory.TrimAnalysis);
            if (Get(_command.NoAotWarn))
                suppressedWarningCategories.Add(MessageSubCategory.AotAnalysis);

            ILProvider ilProvider = new NativeAotILProvider();

            var logger = new Logger(Console.Out, ilProvider, Get(_command.IsVerbose), ProcessWarningCodes(Get(_command.SuppressedWarnings)),
                Get(_command.SingleWarn), Get(_command.SingleWarnEnabledAssemblies), Get(_command.SingleWarnDisabledAssemblies), suppressedWarningCategories);

            // NativeAOT is full AOT and its pre-compiled methods can not be
            // thrown away at runtime if they mismatch in required ISAs or
            // computed layouts of structs. The worst case scenario is simply
            // that the image targets a higher machine than the user has and
            // it fails to launch. Thus we want to have usage of Vector<T>
            // directly encoded as part of the required ISAs.
            bool isVectorTOptimistic = false;

            TargetArchitecture targetArchitecture = Get(_command.TargetArchitecture);
            TargetOS targetOS = Get(_command.TargetOS);
            InstructionSetSupport instructionSetSupport = Helpers.ConfigureInstructionSetSupport(Get(_command.InstructionSet), Get(_command.MaxVectorTBitWidth), isVectorTOptimistic, targetArchitecture, targetOS,
                "Unrecognized instruction set {0}", "Unsupported combination of instruction sets: {0}/{1}", logger);

            string systemModuleName = Get(_command.SystemModuleName);
            string reflectionData = Get(_command.ReflectionData);
            bool supportsReflection = reflectionData != "none" && systemModuleName == Helpers.DefaultSystemModule;

            //
            // Initialize type system context
            //

            SharedGenericsMode genericsMode = SharedGenericsMode.CanonicalReferenceTypes;

            var simdVectorLength = instructionSetSupport.GetVectorTSimdVector();
            var targetAbi = TargetAbi.NativeAot;
            var targetDetails = new TargetDetails(targetArchitecture, targetOS, targetAbi, simdVectorLength);
            CompilerTypeSystemContext typeSystemContext =
                new CompilerTypeSystemContext(targetDetails, genericsMode, supportsReflection ? DelegateFeature.All : 0,
                    genericCycleDepthCutoff: Get(_command.MaxGenericCycleDepth),
                    genericCycleBreadthCutoff: Get(_command.MaxGenericCycleBreadth));

            //
            // TODO: To support our pre-compiled test tree, allow input files that aren't managed assemblies since
            // some tests contain a mixture of both managed and native binaries.
            //
            // See: https://github.com/dotnet/corert/issues/2785
            //
            // When we undo this hack, replace the foreach with
            //  typeSystemContext.InputFilePaths = _command.Result.GetValueForArgument(inputFilePaths);
            //
            Dictionary<string, string> inputFilePaths = new Dictionary<string, string>();
            foreach (var inputFile in _command.Result.GetValue(_command.InputFilePaths))
            {
                try
                {
                    var module = typeSystemContext.GetModuleFromPath(inputFile.Value);
                    inputFilePaths.Add(inputFile.Key, inputFile.Value);
                }
                catch (TypeSystemException.BadImageFormatException)
                {
                    // Keep calm and carry on.
                }
            }

            typeSystemContext.InputFilePaths = inputFilePaths;
            typeSystemContext.ReferenceFilePaths = Get(_command.ReferenceFiles);
            if (!typeSystemContext.InputFilePaths.ContainsKey(systemModuleName)
                && !typeSystemContext.ReferenceFilePaths.ContainsKey(systemModuleName))
                throw new CommandLineException($"System module {systemModuleName} does not exists. Make sure that you specify --systemmodule");

            typeSystemContext.SetSystemModule(typeSystemContext.GetModuleForSimpleName(systemModuleName));

            if (typeSystemContext.InputFilePaths.Count == 0)
                throw new CommandLineException("No input files specified");

            SecurityMitigationOptions securityMitigationOptions = 0;
            string guard = Get(_command.Guard);
            if (StringComparer.OrdinalIgnoreCase.Equals(guard, "cf"))
            {
                if (targetOS != TargetOS.Windows)
                {
                    throw new CommandLineException($"Control flow guard only available on Windows");
                }

                securityMitigationOptions = SecurityMitigationOptions.ControlFlowGuardAnnotations;
            }
            else if (!string.IsNullOrEmpty(guard))
            {
                throw new CommandLineException($"Unrecognized mitigation option '{guard}'");
            }

            //
            // Initialize compilation group and compilation roots
            //

            // Single method mode?
            MethodDesc singleMethod = CheckAndParseSingleMethodModeArguments(typeSystemContext);

            CompilationModuleGroup compilationGroup;
            List<ICompilationRootProvider> compilationRoots = new List<ICompilationRootProvider>();
            bool multiFile = Get(_command.MultiFile);
            if (singleMethod != null)
            {
                // Compiling just a single method
                compilationGroup = new SingleMethodCompilationModuleGroup(singleMethod);
                compilationRoots.Add(new SingleMethodRootProvider(singleMethod));
            }
            else
            {
                // Either single file, or multifile library, or multifile consumption.
                EcmaModule entrypointModule = null;
                foreach (var inputFile in typeSystemContext.InputFilePaths)
                {
                    EcmaModule module = typeSystemContext.GetModuleFromPath(inputFile.Value);

                    if (module.PEReader.PEHeaders.IsExe)
                    {
                        if (entrypointModule != null)
                            throw new Exception("Multiple EXE modules");
                        entrypointModule = module;
                    }

                    compilationRoots.Add(new UnmanagedEntryPointsRootProvider(module));
                }

                bool nativeLib = Get(_command.NativeLib);
                bool SplitExeInitialization = Get(_command.SplitExeInitialization);
                if (multiFile)
                {
                    List<EcmaModule> inputModules = new List<EcmaModule>();

                    foreach (var inputFile in typeSystemContext.InputFilePaths)
                    {
                        EcmaModule module = typeSystemContext.GetModuleFromPath(inputFile.Value);

                        if (entrypointModule == null)
                        {
                            // This is a multifile production build - we need to root all methods
                            compilationRoots.Add(new LibraryRootProvider(module));
                        }
                        inputModules.Add(module);
                    }

                    compilationGroup = new MultiFileSharedCompilationModuleGroup(typeSystemContext, inputModules);
                }
                else
                {
                    if (entrypointModule == null && (!nativeLib || SplitExeInitialization))
                        throw new Exception("No entrypoint module");

                    compilationGroup = new SingleFileCompilationModuleGroup();
                }

                const string settingsBlobName = "g_compilerEmbeddedSettingsBlob";
                const string knobsBlobName = "g_compilerEmbeddedKnobsBlob";
                string[] runtimeOptions = Get(_command.RuntimeOptions);
                string[] runtimeKnobs = Get(_command.RuntimeKnobs);
                if (nativeLib)
                {
                    // Set owning module of generated native library startup method to compiler generated module,
                    // to ensure the startup method is included in the object file during multimodule mode build
                    compilationRoots.Add(new NativeLibraryInitializerRootProvider(typeSystemContext.GeneratedAssembly, CreateInitializerList(typeSystemContext)));
                    compilationRoots.Add(new RuntimeConfigurationRootProvider(settingsBlobName, runtimeOptions));
                    compilationRoots.Add(new RuntimeConfigurationRootProvider(knobsBlobName, runtimeKnobs));
                    compilationRoots.Add(new ExpectedIsaFeaturesRootProvider(instructionSetSupport));
                    if (SplitExeInitialization)
                    {
                        compilationRoots.Add(new MainMethodRootProvider(entrypointModule, CreateInitializerList(typeSystemContext), generateLibraryAndModuleInitializers: false));
                    }
                }
                else if (entrypointModule != null)
                {
                    compilationRoots.Add(new MainMethodRootProvider(entrypointModule, CreateInitializerList(typeSystemContext), generateLibraryAndModuleInitializers: !SplitExeInitialization));
                    compilationRoots.Add(new RuntimeConfigurationRootProvider(settingsBlobName, runtimeOptions));
                    compilationRoots.Add(new RuntimeConfigurationRootProvider(knobsBlobName, runtimeKnobs));
                    compilationRoots.Add(new ExpectedIsaFeaturesRootProvider(instructionSetSupport));
                    if (SplitExeInitialization)
                    {
                        compilationRoots.Add(new NativeLibraryInitializerRootProvider(typeSystemContext.GeneratedAssembly, CreateInitializerList(typeSystemContext)));
                    }
                }

                foreach (var unmanagedEntryPointsAssembly in Get(_command.UnmanagedEntryPointsAssemblies))
                {
                    if (typeSystemContext.InputFilePaths.ContainsKey(unmanagedEntryPointsAssembly))
                    {
                        // Skip adding UnmanagedEntryPointsRootProvider for modules that have been already registered as an input module
                        continue;
                    }
                    EcmaModule module = typeSystemContext.GetModuleForSimpleName(unmanagedEntryPointsAssembly);
                    compilationRoots.Add(new UnmanagedEntryPointsRootProvider(module));
                }

                foreach (var rdXmlFilePath in Get(_command.RdXmlFilePaths))
                {
                    compilationRoots.Add(new RdXmlRootProvider(typeSystemContext, rdXmlFilePath));
                }

                foreach (var linkTrimFilePath in Get(_command.LinkTrimFilePaths))
                {
                    if (!File.Exists(linkTrimFilePath))
                        throw new CommandLineException($"'{linkTrimFilePath}' doesn't exist");
                    compilationRoots.Add(new ILCompiler.DependencyAnalysis.TrimmingDescriptorNode(linkTrimFilePath));
                }
            }

            // Root whatever assemblies were specified on the command line
            string[] rootedAssemblies = Get(_command.RootedAssemblies);
            foreach (var rootedAssembly in rootedAssemblies)
            {
                EcmaModule module = typeSystemContext.GetModuleForSimpleName(rootedAssembly);

                // We only root the module type. The rest will fall out because we treat rootedAssemblies
                // same as conditionally rooted ones and here we're fulfilling the condition ("something is used").
                compilationRoots.Add(
                    new GenericRootProvider<ModuleDesc>(module,
                    (ModuleDesc module, IRootingServiceProvider rooter) => rooter.AddReflectionRoot(module.GetGlobalModuleType(), "Command line root")));
            }

            // Unless explicitly opted in at the command line, we enable scanner for retail builds by default.
            // We also don't do this for multifile because scanner doesn't simulate inlining (this would be
            // fixable by using a CompilationGroup for the scanner that has a bigger worldview, but
            // let's cross that bridge when we get there).
            bool useScanner = Get(_command.UseScanner) ||
                (_command.OptimizationMode != OptimizationMode.None && !multiFile);

            useScanner &= !Get(_command.NoScanner);

            bool resilient = Get(_command.Resilient);
            if (resilient && useScanner)
            {
                // If we're in resilient mode (invalid IL doesn't crash the compiler) and using scanner,
                // assume invalid code is present. Scanner may not detect all invalid code that RyuJIT detect.
                // If they disagree, we won't know how the vtable of InvalidProgramException should look like
                // and that would be a compiler crash.
                MethodDesc throwInvalidProgramMethod = typeSystemContext.GetHelperEntryPoint("ThrowHelpers", "ThrowInvalidProgramException");
                compilationRoots.Add(
                    new GenericRootProvider<MethodDesc>(throwInvalidProgramMethod,
                    (MethodDesc method, IRootingServiceProvider rooter) => rooter.AddCompilationRoot(method, "Invalid IL insurance")));
            }

            //
            // Compile
            //

            var builder = new RyuJitCompilationBuilder(typeSystemContext, compilationGroup);

            string compilationUnitPrefix = multiFile ? Path.GetFileNameWithoutExtension(outputFilePath) : "";
            builder.UseCompilationUnitPrefix(compilationUnitPrefix);

            string[] mibcFilePaths = Get(_command.MibcFilePaths);
            if (mibcFilePaths.Length > 0)
                ((RyuJitCompilationBuilder)builder).UseProfileData(mibcFilePaths);

            string jitPath = Get(_command.JitPath);
            if (!string.IsNullOrEmpty(jitPath))
                ((RyuJitCompilationBuilder)builder).UseJitPath(jitPath);

            PInvokeILEmitterConfiguration pinvokePolicy = new ConfigurablePInvokePolicy(typeSystemContext.Target,
                Get(_command.DirectPInvokes), Get(_command.DirectPInvokeLists));

<<<<<<< HEAD
            List<KeyValuePair<string, bool>> featureSwitches = new List<KeyValuePair<string, bool>>();
=======
            ILProvider ilProvider = new NativeAotILProvider();

            var suppressedWarningCategories = new List<string>();
            if (Get(_command.NoTrimWarn))
                suppressedWarningCategories.Add(MessageSubCategory.TrimAnalysis);
            if (Get(_command.NoAotWarn))
                suppressedWarningCategories.Add(MessageSubCategory.AotAnalysis);

            var logger = new Logger(Console.Out, ilProvider, Get(_command.IsVerbose), ProcessWarningCodes(Get(_command.SuppressedWarnings)),
                Get(_command.SingleWarn), Get(_command.SingleWarnEnabledAssemblies), Get(_command.SingleWarnDisabledAssemblies), suppressedWarningCategories);

            var featureSwitches = new Dictionary<string, bool>();
>>>>>>> 076f8c58
            foreach (var switchPair in Get(_command.FeatureSwitches))
            {
                string[] switchAndValue = switchPair.Split('=');
                if (switchAndValue.Length != 2
                    || !bool.TryParse(switchAndValue[1], out bool switchValue))
                    throw new CommandLineException($"Unexpected feature switch pair '{switchPair}'");
                featureSwitches[switchAndValue[0]] = switchValue;
            }

            BodyAndFieldSubstitutions substitutions = default;
            IReadOnlyDictionary<ModuleDesc, IReadOnlySet<string>> resourceBlocks = default;
            foreach (string substitutionFilePath in Get(_command.SubstitutionFilePaths))
            {
                using FileStream fs = File.OpenRead(substitutionFilePath);
                substitutions.AppendFrom(BodySubstitutionsParser.GetSubstitutions(
                    logger, typeSystemContext, XmlReader.Create(fs), substitutionFilePath, featureSwitches));

                fs.Seek(0, SeekOrigin.Begin);

                resourceBlocks = ManifestResourceBlockingPolicy.UnionBlockings(resourceBlocks,
                    ManifestResourceBlockingPolicy.SubstitutionsReader.GetSubstitutions(
                        logger, typeSystemContext, XmlReader.Create(fs), substitutionFilePath, featureSwitches));
            }

            ilProvider = new FeatureSwitchManager(ilProvider, logger, featureSwitches, substitutions);

            CompilerGeneratedState compilerGeneratedState = new CompilerGeneratedState(ilProvider, logger);

            var stackTracePolicy = Get(_command.EmitStackTraceData) ?
                (StackTraceEmissionPolicy)new EcmaMethodStackTraceEmissionPolicy() : new NoStackTraceEmissionPolicy();

            MetadataBlockingPolicy mdBlockingPolicy;
            ManifestResourceBlockingPolicy resBlockingPolicy;
            UsageBasedMetadataGenerationOptions metadataGenerationOptions = default;
            if (supportsReflection)
            {
                mdBlockingPolicy = new NoMetadataBlockingPolicy();

                resBlockingPolicy = new ManifestResourceBlockingPolicy(logger, featureSwitches, resourceBlocks);

                metadataGenerationOptions |= UsageBasedMetadataGenerationOptions.AnonymousTypeHeuristic;
                if (Get(_command.CompleteTypesMetadata))
                    metadataGenerationOptions |= UsageBasedMetadataGenerationOptions.CompleteTypesOnly;
                if (Get(_command.ScanReflection))
                    metadataGenerationOptions |= UsageBasedMetadataGenerationOptions.ReflectionILScanning;
                if (reflectionData == "all")
                    metadataGenerationOptions |= UsageBasedMetadataGenerationOptions.CreateReflectableArtifacts;
                if (Get(_command.RootDefaultAssemblies))
                    metadataGenerationOptions |= UsageBasedMetadataGenerationOptions.RootDefaultAssemblies;
            }
            else
            {
                mdBlockingPolicy = new FullyBlockedMetadataBlockingPolicy();
                resBlockingPolicy = new FullyBlockedManifestResourceBlockingPolicy();
            }

            DynamicInvokeThunkGenerationPolicy invokeThunkGenerationPolicy = new DefaultDynamicInvokeThunkGenerationPolicy();

            var flowAnnotations = new ILLink.Shared.TrimAnalysis.FlowAnnotations(logger, ilProvider, compilerGeneratedState);

            MetadataManagerOptions metadataOptions = default;
            if (Get(_command.Dehydrate))
                metadataOptions |= MetadataManagerOptions.DehydrateData;

            MetadataManager metadataManager = new UsageBasedMetadataManager(
                    compilationGroup,
                    typeSystemContext,
                    mdBlockingPolicy,
                    resBlockingPolicy,
                    Get(_command.MetadataLogFileName),
                    stackTracePolicy,
                    invokeThunkGenerationPolicy,
                    flowAnnotations,
                    metadataGenerationOptions,
                    metadataOptions,
                    logger,
                    featureSwitches,
                    Get(_command.ConditionallyRootedAssemblies),
                    rootedAssemblies,
                    Get(_command.TrimmedAssemblies),
                    Get(_command.SatelliteFilePaths));

            InteropStateManager interopStateManager = new InteropStateManager(typeSystemContext.GeneratedAssembly);
            InteropStubManager interopStubManager = new UsageBasedInteropStubManager(interopStateManager, pinvokePolicy, logger);

            // Enable static data preinitialization in optimized builds.
            bool preinitStatics = Get(_command.PreinitStatics) ||
                (_command.OptimizationMode != OptimizationMode.None && !multiFile);
            preinitStatics &= !Get(_command.NoPreinitStatics);

            TypePreinit.TypePreinitializationPolicy preinitPolicy = preinitStatics ?
                new TypePreinit.TypeLoaderAwarePreinitializationPolicy() : new TypePreinit.DisabledPreinitializationPolicy();

            var preinitManager = new PreinitializationManager(typeSystemContext, compilationGroup, ilProvider, preinitPolicy);
            builder
                .UseILProvider(ilProvider)
                .UsePreinitializationManager(preinitManager);

#if DEBUG
            List<TypeDesc> scannerConstructedTypes = null;
            List<MethodDesc> scannerCompiledMethods = null;
#endif

            int parallelism = Get(_command.Parallelism);
            if (useScanner)
            {
                // Run the scanner in a separate stack frame so that there's no dangling references to
                // it once we're done with it and it can be garbage collected.
                RunScanner();
            }

            [MethodImpl(MethodImplOptions.NoInlining)]
            void RunScanner()
            {
                ILScannerBuilder scannerBuilder = builder.GetILScannerBuilder()
                    .UseCompilationRoots(compilationRoots)
                    .UseMetadataManager(metadataManager)
                    .UseParallelism(parallelism)
                    .UseInteropStubManager(interopStubManager)
                    .UseLogger(logger);

                string scanDgmlLogFileName = Get(_command.ScanDgmlLogFileName);
                if (scanDgmlLogFileName != null)
                    scannerBuilder.UseDependencyTracking(Get(_command.GenerateFullScanDgmlLog) ?
                            DependencyTrackingLevel.All : DependencyTrackingLevel.First);

                IILScanner scanner = scannerBuilder.ToILScanner();

                ILScanResults scanResults = scanner.Scan();

#if DEBUG
                scannerCompiledMethods = new List<MethodDesc>(scanResults.CompiledMethodBodies);
                scannerConstructedTypes = new List<TypeDesc>(scanResults.ConstructedEETypes);
#endif

                if (scanDgmlLogFileName != null)
                    scanResults.WriteDependencyLog(scanDgmlLogFileName);

                metadataManager = ((UsageBasedMetadataManager)metadataManager).ToAnalysisBasedMetadataManager();

                interopStubManager = scanResults.GetInteropStubManager(interopStateManager, pinvokePolicy);

                // If we have a scanner, feed the vtable analysis results to the compilation.
                // This could be a command line switch if we really wanted to.
                builder.UseVTableSliceProvider(scanResults.GetVTableLayoutInfo());

                // If we have a scanner, feed the generic dictionary results to the compilation.
                // This could be a command line switch if we really wanted to.
                builder.UseGenericDictionaryLayoutProvider(scanResults.GetDictionaryLayoutInfo());

                // If we have a scanner, we can drive devirtualization using the information
                // we collected at scanning time (effectively sealing unsealed types if possible).
                // This could be a command line switch if we really wanted to.
                builder.UseDevirtualizationManager(scanResults.GetDevirtualizationManager());

                // If we use the scanner's result, we need to consult it to drive inlining.
                // This prevents e.g. devirtualizing and inlining methods on types that were
                // never actually allocated.
                builder.UseInliningPolicy(scanResults.GetInliningPolicy());

                // Use an error provider that prevents us from re-importing methods that failed
                // to import with an exception during scanning phase. We would see the same failure during
                // compilation, but before RyuJIT gets there, it might ask questions that we don't
                // have answers for because we didn't scan the entire method.
                builder.UseMethodImportationErrorProvider(scanResults.GetMethodImportationErrorProvider());

                // If we're doing preinitialization, use a new preinitialization manager that
                // has the whole program view.
                if (preinitStatics)
                {
                    preinitManager = new PreinitializationManager(typeSystemContext, compilationGroup, ilProvider, scanResults.GetPreinitializationPolicy());
                    builder.UsePreinitializationManager(preinitManager);
                }

                // If we have a scanner, we can inline threadstatics storage using the information we collected at scanning time.
                if (!Get(_command.NoInlineTls) &&
                    (targetOS == TargetOS.Linux || (targetArchitecture == TargetArchitecture.X64 && targetOS == TargetOS.Windows)))
                {
                    builder.UseInlinedThreadStatics(scanResults.GetInlinedThreadStatics());
                }
            }

            string ilDump = Get(_command.IlDump);
            DebugInformationProvider debugInfoProvider = Get(_command.EnableDebugInfo) ?
                (ilDump == null ? new DebugInformationProvider() : new ILAssemblyGeneratingMethodDebugInfoProvider(ilDump, new EcmaOnlyDebugInformationProvider())) :
                new NullDebugInformationProvider();

            string dgmlLogFileName = Get(_command.DgmlLogFileName);
            DependencyTrackingLevel trackingLevel = dgmlLogFileName == null ?
                DependencyTrackingLevel.None : (Get(_command.GenerateFullDgmlLog) ?
                    DependencyTrackingLevel.All : DependencyTrackingLevel.First);

            compilationRoots.Add(metadataManager);
            compilationRoots.Add(interopStubManager);

            builder
                .UseInstructionSetSupport(instructionSetSupport)
                .UseBackendOptions(Get(_command.CodegenOptions))
                .UseMethodBodyFolding(enable: Get(_command.MethodBodyFolding))
                .UseParallelism(parallelism)
                .UseMetadataManager(metadataManager)
                .UseInteropStubManager(interopStubManager)
                .UseLogger(logger)
                .UseDependencyTracking(trackingLevel)
                .UseCompilationRoots(compilationRoots)
                .UseOptimizationMode(_command.OptimizationMode)
                .UseSecurityMitigationOptions(securityMitigationOptions)
                .UseDebugInfoProvider(debugInfoProvider)
                .UseDwarf5(Get(_command.UseDwarf5))
                .UseResilience(resilient);

            ICompilation compilation = builder.ToCompilation();

            string mapFileName = Get(_command.MapFileName);
            string mstatFileName = Get(_command.MstatFileName);

            List<ObjectDumper> dumpers = new List<ObjectDumper>();

            if (mapFileName != null)
                dumpers.Add(new XmlObjectDumper(mapFileName));

            if (mstatFileName != null)
                dumpers.Add(new MstatObjectDumper(mstatFileName, typeSystemContext));

            CompilationResults compilationResults = compilation.Compile(outputFilePath, ObjectDumper.Compose(dumpers));
            string exportsFile = Get(_command.ExportsFile);
            if (exportsFile != null)
            {
                ExportsFileWriter defFileWriter = new ExportsFileWriter(typeSystemContext, exportsFile);
                foreach (var compilationRoot in compilationRoots)
                {
                    if (compilationRoot is UnmanagedEntryPointsRootProvider provider)
                        defFileWriter.AddExportedMethods(provider.ExportedMethods);
                }

                defFileWriter.EmitExportedMethods();
            }

            typeSystemContext.LogWarnings(logger);

            if (dgmlLogFileName != null)
                compilationResults.WriteDependencyLog(dgmlLogFileName);

#if DEBUG
            if (scannerConstructedTypes != null)
            {
                // If the scanner and compiler don't agree on what to compile, the outputs of the scanner might not actually be usable.
                // We are going to check this two ways:
                // 1. The methods and types generated during compilation are a subset of method and types scanned
                // 2. The methods and types scanned are a subset of methods and types compiled (this has a chance to hold for unoptimized builds only).

                // Check that methods and types generated during compilation are a subset of method and types scanned
                bool scanningFail = false;
                DiffCompilationResults(ref scanningFail, compilationResults.CompiledMethodBodies, scannerCompiledMethods,
                    "Methods", "compiled", "scanned", method => !(method.GetTypicalMethodDefinition() is EcmaMethod) || IsRelatedToInvalidInput(method));
                DiffCompilationResults(ref scanningFail, compilationResults.ConstructedEETypes, scannerConstructedTypes,
                    "EETypes", "compiled", "scanned", type => !(type.GetTypeDefinition() is EcmaType));

                static bool IsRelatedToInvalidInput(MethodDesc method)
                {
                    // RyuJIT is more sensitive to invalid input and might detect cases that the scanner didn't have trouble with.
                    // If we find logic related to compiling fallback method bodies (methods that just throw) that got compiled
                    // but not scanned, it's usually fine. If it wasn't fine, we would probably crash before getting here.
                    return method.OwningType is MetadataType mdType
                        && mdType.Module == method.Context.SystemModule
                        && (mdType.Name.EndsWith("Exception") || mdType.Namespace.StartsWith("Internal.Runtime"));
                }

                // If optimizations are enabled, the results will for sure not match in the other direction due to inlining, etc.
                // But there's at least some value in checking the scanner doesn't expand the universe too much in debug.
                if (_command.OptimizationMode == OptimizationMode.None)
                {
                    // Check that methods and types scanned are a subset of methods and types compiled

                    // If we find diffs here, they're not critical, but still might be causing a Size on Disk regression.
                    bool dummy = false;

                    // We additionally skip methods in SIMD module because there's just too many intrisics to handle and IL scanner
                    // doesn't expand them. They would show up as noisy diffs.
                    DiffCompilationResults(ref dummy, scannerCompiledMethods, compilationResults.CompiledMethodBodies,
                    "Methods", "scanned", "compiled", method => !(method.GetTypicalMethodDefinition() is EcmaMethod) || method.OwningType.IsIntrinsic);
                    DiffCompilationResults(ref dummy, scannerConstructedTypes, compilationResults.ConstructedEETypes,
                        "EETypes", "scanned", "compiled", type => !(type.GetTypeDefinition() is EcmaType));
                }

                if (scanningFail)
                    throw new Exception("Scanning failure");
            }
#endif

            if (debugInfoProvider is IDisposable)
                ((IDisposable)debugInfoProvider).Dispose();

            preinitManager.LogStatistics(logger);

            return 0;
        }

        private static void DiffCompilationResults<T>(ref bool result, IEnumerable<T> set1, IEnumerable<T> set2, string prefix,
            string set1name, string set2name, Predicate<T> filter)
        {
            HashSet<T> diff = new HashSet<T>(set1);
            diff.ExceptWith(set2);

            // TODO: move ownership of compiler-generated entities to CompilerTypeSystemContext.
            // https://github.com/dotnet/corert/issues/3873
            diff.RemoveWhere(filter);

            if (diff.Count > 0)
            {
                result = true;

                Console.WriteLine($"*** {prefix} {set1name} but not {set2name}:");

                foreach (var d in diff)
                {
                    Console.WriteLine(d.ToString());
                }
            }
        }

        private static TypeDesc FindType(CompilerTypeSystemContext context, string typeName)
        {
            ModuleDesc systemModule = context.SystemModule;

            TypeDesc foundType = systemModule.GetTypeByCustomAttributeTypeName(typeName, false,
                (module, typeDefName) => (MetadataType)module.Context.GetCanonType(typeDefName));

            if (foundType == null)
                throw new CommandLineException($"Type '{typeName}' not found");

            return foundType;
        }

        private MethodDesc CheckAndParseSingleMethodModeArguments(CompilerTypeSystemContext context)
        {
            string singleMethodName = Get(_command.SingleMethodName);
            string singleMethodTypeName = Get(_command.SingleMethodTypeName);
            string[] singleMethodGenericArgs = Get(_command.SingleMethodGenericArgs);

            if (singleMethodName == null && singleMethodTypeName == null && singleMethodGenericArgs.Length == 0)
                return null;

            if (singleMethodName == null || singleMethodTypeName == null)
                throw new CommandLineException("Both method name and type name are required parameters for single method mode");

            TypeDesc owningType = FindType(context, singleMethodTypeName);

            // TODO: allow specifying signature to distinguish overloads
            MethodDesc method = owningType.GetMethod(singleMethodName, null);
            if (method == null)
                throw new CommandLineException($"Method '{singleMethodName}' not found in '{singleMethodTypeName}'");

            if (method.Instantiation.Length != singleMethodGenericArgs.Length)
            {
                throw new CommandLineException(
                    $"Expected {method.Instantiation.Length} generic arguments for method '{singleMethodName}' on type '{singleMethodTypeName}'");
            }

            if (method.HasInstantiation)
            {
                List<TypeDesc> genericArguments = new List<TypeDesc>();
                foreach (var argString in singleMethodGenericArgs)
                    genericArguments.Add(FindType(context, argString));
                method = method.MakeInstantiatedMethod(genericArguments.ToArray());
            }

            return method;
        }

        private static IEnumerable<int> ProcessWarningCodes(IEnumerable<string> warningCodes)
        {
            foreach (string value in warningCodes)
            {
                string[] values = value.Split(s_separator, StringSplitOptions.RemoveEmptyEntries);
                foreach (string id in values)
                {
                    if (!id.StartsWith("IL", StringComparison.Ordinal) || !ushort.TryParse(id.AsSpan(2), out ushort code))
                        continue;

                    yield return code;
                }
            }
        }

        private T Get<T>(CliOption<T> option) => _command.Result.GetValue(option);

        private static int Main(string[] args) =>
            new CliConfiguration(new ILCompilerRootCommand(args)
                .UseVersion()
                .UseExtendedHelp(ILCompilerRootCommand.GetExtendedHelp))
            {
                ResponseFileTokenReplacer = Helpers.TryReadResponseFile,
                EnableParseErrorReporting = true
            }.Invoke(args);
    }
}<|MERGE_RESOLUTION|>--- conflicted
+++ resolved
@@ -328,22 +328,7 @@
             PInvokeILEmitterConfiguration pinvokePolicy = new ConfigurablePInvokePolicy(typeSystemContext.Target,
                 Get(_command.DirectPInvokes), Get(_command.DirectPInvokeLists));
 
-<<<<<<< HEAD
-            List<KeyValuePair<string, bool>> featureSwitches = new List<KeyValuePair<string, bool>>();
-=======
-            ILProvider ilProvider = new NativeAotILProvider();
-
-            var suppressedWarningCategories = new List<string>();
-            if (Get(_command.NoTrimWarn))
-                suppressedWarningCategories.Add(MessageSubCategory.TrimAnalysis);
-            if (Get(_command.NoAotWarn))
-                suppressedWarningCategories.Add(MessageSubCategory.AotAnalysis);
-
-            var logger = new Logger(Console.Out, ilProvider, Get(_command.IsVerbose), ProcessWarningCodes(Get(_command.SuppressedWarnings)),
-                Get(_command.SingleWarn), Get(_command.SingleWarnEnabledAssemblies), Get(_command.SingleWarnDisabledAssemblies), suppressedWarningCategories);
-
             var featureSwitches = new Dictionary<string, bool>();
->>>>>>> 076f8c58
             foreach (var switchPair in Get(_command.FeatureSwitches))
             {
                 string[] switchAndValue = switchPair.Split('=');
