// Licensed to the .NET Foundation under one or more agreements.
// The .NET Foundation licenses this file to you under the MIT license.

using System;
using System.Collections.Generic;
using System.CommandLine;
using System.CommandLine.Help;
using System.CommandLine.Parsing;
using System.IO;
using System.Reflection;
using System.Runtime.CompilerServices;
using System.Runtime.InteropServices;
using System.Text;

using Internal.IL;
using Internal.TypeSystem;
using Internal.TypeSystem.Ecma;

<<<<<<< HEAD
=======
using Internal.CommandLine;

using ILCompiler.Dataflow;
using ILLink.Shared;

>>>>>>> 9b9b0c95
using Debug = System.Diagnostics.Debug;
using InstructionSet = Internal.JitInterface.InstructionSet;

namespace ILCompiler
{
    internal sealed class Program
    {
<<<<<<< HEAD
        private readonly ILCompilerRootCommand _command;
=======
        private const string DefaultSystemModule = "System.Private.CoreLib";

        private Dictionary<string, string> _inputFilePaths = new Dictionary<string, string>(StringComparer.OrdinalIgnoreCase);
        private Dictionary<string, string> _referenceFilePaths = new Dictionary<string, string>(StringComparer.OrdinalIgnoreCase);

        private string _outputFilePath;
        private bool _isVerbose;

        private string _dgmlLogFileName;
        private bool _generateFullDgmlLog;
        private string _scanDgmlLogFileName;
        private bool _generateFullScanDgmlLog;

        private TargetArchitecture _targetArchitecture;
        private string _targetArchitectureStr;
        private TargetOS _targetOS;
        private string _targetOSStr;
        private OptimizationMode _optimizationMode;
        private bool _enableDebugInfo;
        private string _ilDump;
        private string _systemModuleName = DefaultSystemModule;
        private bool _multiFile;
        private bool _nativeLib;
        private string _exportsFile;
        private bool _useScanner;
        private bool _noScanner;
        private bool _preinitStatics;
        private bool _noPreinitStatics;
        private bool _emitStackTraceData;
        private string _mapFileName;
        private string _mstatFileName;
        private string _metadataLogFileName;
        private bool _noMetadataBlocking;
        private string _reflectionData;
        private bool _completeTypesMetadata;
        private bool _scanReflection;
        private bool _methodBodyFolding;
        private int _parallelism = Environment.ProcessorCount;
        private string _instructionSet;
        private string _guard;
        private int _maxGenericCycle = CompilerTypeSystemContext.DefaultGenericCycleCutoffPoint;
        private bool _useDwarf5;
        private string _jitPath;

        private string _singleMethodTypeName;
        private string _singleMethodName;
        private IReadOnlyList<string> _singleMethodGenericArgs;

        private IReadOnlyList<string> _codegenOptions = Array.Empty<string>();

        private IReadOnlyList<string> _rdXmlFilePaths = Array.Empty<string>();

        private IReadOnlyList<string> _linkTrimFilePaths = Array.Empty<string>();

        private IReadOnlyList<string> _initAssemblies = Array.Empty<string>();

        private IReadOnlyList<string> _appContextSwitches = Array.Empty<string>();

        private IReadOnlyList<string> _runtimeOptions = Array.Empty<string>();

        private IReadOnlyList<string> _featureSwitches = Array.Empty<string>();

        private IReadOnlyList<string> _suppressedWarnings = Array.Empty<string>();

        private IReadOnlyList<string> _directPInvokes = Array.Empty<string>();

        private IReadOnlyList<string> _directPInvokeLists = Array.Empty<string>();

        private bool _resilient;

        private IReadOnlyList<string> _rootedAssemblies = Array.Empty<string>();
        private IReadOnlyList<string> _conditionallyRootedAssemblies = Array.Empty<string>();
        private IReadOnlyList<string> _trimmedAssemblies = Array.Empty<string>();
        private bool _rootDefaultAssemblies;

        public IReadOnlyList<string> _mibcFilePaths = Array.Empty<string>();

        private IReadOnlyList<string> _singleWarnEnabledAssemblies = Array.Empty<string>();
        private IReadOnlyList<string> _singleWarnDisabledAssemblies = Array.Empty<string>();
        private bool _singleWarn;
        private bool _noTrimWarn;
        private bool _noAotWarn;

        private string _makeReproPath;

        private bool _help;

        private Program()
        {
        }

        private static void Help(string helpText)
        {
            Console.WriteLine();
            Console.Write(".NET Native IL Compiler");
            Console.Write(" ");
            Console.Write(typeof(Program).GetTypeInfo().Assembly.GetName().Version);
            Console.WriteLine();
            Console.WriteLine();
            Console.WriteLine(helpText);
        }

        public static void ComputeDefaultOptions(out TargetOS os, out TargetArchitecture arch)
        {
            if (RuntimeInformation.IsOSPlatform(OSPlatform.Windows))
                os = TargetOS.Windows;
            else if (RuntimeInformation.IsOSPlatform(OSPlatform.Linux))
                os = TargetOS.Linux;
            else if (RuntimeInformation.IsOSPlatform(OSPlatform.OSX))
                os = TargetOS.OSX;
            else if (RuntimeInformation.IsOSPlatform(OSPlatform.FreeBSD))
                os = TargetOS.FreeBSD;
            else
                throw new NotImplementedException();

            switch (RuntimeInformation.ProcessArchitecture)
            {
                case Architecture.X86:
                    arch = TargetArchitecture.X86;
                    break;
                case Architecture.X64:
                    arch = TargetArchitecture.X64;
                    break;
                case Architecture.Arm:
                    arch = TargetArchitecture.ARM;
                    break;
                case Architecture.Arm64:
                    arch = TargetArchitecture.ARM64;
                    break;
                default:
                    throw new NotImplementedException();
            }
>>>>>>> 9b9b0c95

        public Program(ILCompilerRootCommand command)
        {
            _command = command;

<<<<<<< HEAD
            if (command.Result.GetValueForOption(command.WaitForDebugger))
=======
            IReadOnlyList<string> inputFiles = Array.Empty<string>();
            IReadOnlyList<string> referenceFiles = Array.Empty<string>();

            bool optimize = false;
            bool optimizeSpace = false;
            bool optimizeTime = false;

            bool waitForDebugger = false;
            AssemblyName name = typeof(Program).GetTypeInfo().Assembly.GetName();
            ArgumentSyntax argSyntax = ArgumentSyntax.Parse(args, syntax =>
            {
                syntax.ApplicationName = name.Name.ToString();

                // HandleHelp writes to error, fails fast with crash dialog and lacks custom formatting.
                syntax.HandleHelp = false;
                syntax.HandleErrors = true;

                syntax.DefineOption("h|help", ref _help, "Help message for ILC");
                syntax.DefineOptionList("r|reference", ref referenceFiles, "Reference file(s) for compilation");
                syntax.DefineOption("o|out", ref _outputFilePath, "Output file path");
                syntax.DefineOption("O", ref optimize, "Enable optimizations");
                syntax.DefineOption("Os", ref optimizeSpace, "Enable optimizations, favor code space");
                syntax.DefineOption("Ot", ref optimizeTime, "Enable optimizations, favor code speed");
                syntax.DefineOptionList("m|mibc", ref _mibcFilePaths, "Mibc file(s) for profile guided optimization"); ;
                syntax.DefineOption("g", ref _enableDebugInfo, "Emit debugging information");
                syntax.DefineOption("gdwarf-5", ref _useDwarf5, "Generate source-level debug information with dwarf version 5");
                syntax.DefineOption("nativelib", ref _nativeLib, "Compile as static or shared library");
                syntax.DefineOption("exportsfile", ref _exportsFile, "File to write exported method definitions");
                syntax.DefineOption("dgmllog", ref _dgmlLogFileName, "Save result of dependency analysis as DGML");
                syntax.DefineOption("fulllog", ref _generateFullDgmlLog, "Save detailed log of dependency analysis");
                syntax.DefineOption("scandgmllog", ref _scanDgmlLogFileName, "Save result of scanner dependency analysis as DGML");
                syntax.DefineOption("scanfulllog", ref _generateFullScanDgmlLog, "Save detailed log of scanner dependency analysis");
                syntax.DefineOption("verbose", ref _isVerbose, "Enable verbose logging");
                syntax.DefineOption("systemmodule", ref _systemModuleName, "System module name (default: System.Private.CoreLib)");
                syntax.DefineOption("multifile", ref _multiFile, "Compile only input files (do not compile referenced assemblies)");
                syntax.DefineOption("waitfordebugger", ref waitForDebugger, "Pause to give opportunity to attach debugger");
                syntax.DefineOption("resilient", ref _resilient, "Ignore unresolved types, methods, and assemblies. Defaults to false");
                syntax.DefineOptionList("codegenopt", ref _codegenOptions, "Define a codegen option");
                syntax.DefineOptionList("rdxml", ref _rdXmlFilePaths, "RD.XML file(s) for compilation");
                syntax.DefineOptionList("descriptor", ref _linkTrimFilePaths, "ILLinkTrim.Descriptor file(s) for compilation");
                syntax.DefineOption("map", ref _mapFileName, "Generate a map file");
                syntax.DefineOption("mstat", ref _mstatFileName, "Generate an mstat file");
                syntax.DefineOption("metadatalog", ref _metadataLogFileName, "Generate a metadata log file");
                syntax.DefineOption("nometadatablocking", ref _noMetadataBlocking, "Ignore metadata blocking for internal implementation details");
                syntax.DefineOption("completetypemetadata", ref _completeTypesMetadata, "Generate complete metadata for types");
                syntax.DefineOption("reflectiondata", ref _reflectionData, $"Reflection data to generate (one of: {string.Join(", ", validReflectionDataOptions)})");
                syntax.DefineOption("scanreflection", ref _scanReflection, "Scan IL for reflection patterns");
                syntax.DefineOption("scan", ref _useScanner, "Use IL scanner to generate optimized code (implied by -O)");
                syntax.DefineOption("noscan", ref _noScanner, "Do not use IL scanner to generate optimized code");
                syntax.DefineOption("ildump", ref _ilDump, "Dump IL assembly listing for compiler-generated IL");
                syntax.DefineOption("stacktracedata", ref _emitStackTraceData, "Emit data to support generating stack trace strings at runtime");
                syntax.DefineOption("methodbodyfolding", ref _methodBodyFolding, "Fold identical method bodies");
                syntax.DefineOptionList("initassembly", ref _initAssemblies, "Assembly(ies) with a library initializer");
                syntax.DefineOptionList("appcontextswitch", ref _appContextSwitches, "System.AppContext switches to set (format: 'Key=Value')");
                syntax.DefineOptionList("feature", ref _featureSwitches, "Feature switches to apply (format: 'Namespace.Name=[true|false]'");
                syntax.DefineOptionList("runtimeopt", ref _runtimeOptions, "Runtime options to set");
                syntax.DefineOption("parallelism", ref _parallelism, "Maximum number of threads to use during compilation");
                syntax.DefineOption("instruction-set", ref _instructionSet, "Instruction set to allow or disallow");
                syntax.DefineOption("guard", ref _guard, "Enable mitigations. Options: 'cf': CFG (Control Flow Guard, Windows only)");
                syntax.DefineOption("preinitstatics", ref _preinitStatics, "Interpret static constructors at compile time if possible (implied by -O)");
                syntax.DefineOption("nopreinitstatics", ref _noPreinitStatics, "Do not interpret static constructors at compile time");
                syntax.DefineOptionList("nowarn", ref _suppressedWarnings, "Disable specific warning messages");
                syntax.DefineOption("singlewarn", ref _singleWarn, "Generate single AOT/trimming warning per assembly");
                syntax.DefineOption("notrimwarn", ref _noTrimWarn, "Disable warnings related to trimming");
                syntax.DefineOption("noaotwarn", ref _noAotWarn, "Disable warnings related to AOT");
                syntax.DefineOptionList("singlewarnassembly", ref _singleWarnEnabledAssemblies, "Generate single AOT/trimming warning for given assembly");
                syntax.DefineOptionList("nosinglewarnassembly", ref _singleWarnDisabledAssemblies, "Expand AOT/trimming warnings for given assembly");
                syntax.DefineOptionList("directpinvoke", ref _directPInvokes, "PInvoke to call directly");
                syntax.DefineOptionList("directpinvokelist", ref _directPInvokeLists, "File with list of PInvokes to call directly");
                syntax.DefineOption("maxgenericcycle", ref _maxGenericCycle, "Max depth of generic cycle");
                syntax.DefineOptionList("root", ref _rootedAssemblies, "Fully generate given assembly");
                syntax.DefineOptionList("conditionalroot", ref _conditionallyRootedAssemblies, "Fully generate given assembly if it's used");
                syntax.DefineOptionList("trim", ref _trimmedAssemblies, "Trim the specified assembly");
                syntax.DefineOption("defaultrooting", ref _rootDefaultAssemblies, "Root assemblies that are not marked [IsTrimmable]");

                syntax.DefineOption("targetarch", ref _targetArchitectureStr, "Target architecture for cross compilation");
                syntax.DefineOption("targetos", ref _targetOSStr, "Target OS for cross compilation");
                syntax.DefineOption("jitpath", ref _jitPath, "Path to JIT compiler library");

                syntax.DefineOption("singlemethodtypename", ref _singleMethodTypeName, "Single method compilation: assembly-qualified name of the owning type");
                syntax.DefineOption("singlemethodname", ref _singleMethodName, "Single method compilation: name of the method");
                syntax.DefineOptionList("singlemethodgenericarg", ref _singleMethodGenericArgs, "Single method compilation: generic arguments to the method");

                syntax.DefineOption("make-repro-path", ref _makeReproPath, "Path where to place a repro package");

                syntax.DefineParameterList("in", ref inputFiles, "Input file(s) to compile");
            });

            if (_help)
            {
                List<string> extraHelp = new List<string>();

                extraHelp.Add("Options may be passed on the command line, or via response file. On the command line switch values may be specified by passing " +
                    "the option followed by a space followed by the value of the option, or by specifying a : between option and switch value. A response file " +
                    "is specified by passing the @ symbol before the response file name. In a response file all options must be specified on their own lines, and " +
                    "only the : syntax for switches is supported.");

                extraHelp.Add("");

                extraHelp.Add("Use the '--' option to disambiguate between input files that have begin with -- and options. After a '--' option, all arguments are " +
                    "considered to be input files. If no input files begin with '--' then this option is not necessary.");

                extraHelp.Add("");

                string[] ValidArchitectures = new string[] { "arm", "arm64", "x86", "x64" };
                string[] ValidOS = new string[] { "windows", "linux", "osx" };

                ComputeDefaultOptions(out TargetOS defaultOs, out TargetArchitecture defaultArch);

                extraHelp.Add(string.Format("Valid switches for {0} are: '{1}'. The default value is '{2}'", "--targetos", string.Join("', '", ValidOS), defaultOs.ToString().ToLowerInvariant()));

                extraHelp.Add("");

                extraHelp.Add(string.Format("Valid switches for {0} are: '{1}'. The default value is '{2}'", "--targetarch", string.Join("', '", ValidArchitectures), defaultArch.ToString().ToLowerInvariant()));

                extraHelp.Add("");

                extraHelp.Add("The allowable values for the --instruction-set option are described in the table below. Each architecture has a different set of valid " +
                    "instruction sets, and multiple instruction sets may be specified by separating the instructions sets by a ','. For example 'avx2,bmi,lzcnt'");

                foreach (string arch in ValidArchitectures)
                {
                    StringBuilder archString = new StringBuilder();

                    archString.Append(arch);
                    archString.Append(": ");

                    TargetArchitecture targetArch = GetTargetArchitectureFromArg(arch);
                    bool first = true;
                    foreach (var instructionSet in Internal.JitInterface.InstructionSetFlags.ArchitectureToValidInstructionSets(targetArch))
                    {
                        // Only instruction sets with are specifiable should be printed to the help text
                        if (instructionSet.Specifiable)
                        {
                            if (first)
                            {
                                first = false;
                            }
                            else
                            {
                                archString.Append(", ");
                            }
                            archString.Append(instructionSet.Name);
                        }
                    }

                    extraHelp.Add(archString.ToString());
                }

                extraHelp.Add("");
                extraHelp.Add("The following CPU names are predefined groups of instruction sets and can be used in --instruction-set too:");
                extraHelp.Add(string.Join(", ", Internal.JitInterface.InstructionSetFlags.AllCpuNames));

                argSyntax.ExtraHelpParagraphs = extraHelp;
            }

            if (waitForDebugger)
>>>>>>> 9b9b0c95
            {
                Console.WriteLine("Waiting for debugger to attach. Press ENTER to continue");
                Console.ReadLine();
            }
<<<<<<< HEAD
=======

            _optimizationMode = OptimizationMode.None;
            if (optimizeSpace)
            {
                if (optimizeTime)
                    Console.WriteLine("Warning: overriding -Ot with -Os");
                _optimizationMode = OptimizationMode.PreferSize;
            }
            else if (optimizeTime)
                _optimizationMode = OptimizationMode.PreferSpeed;
            else if (optimize)
                _optimizationMode = OptimizationMode.Blended;

            foreach (var input in inputFiles)
                Helpers.AppendExpandedPaths(_inputFilePaths, input, true);

            foreach (var reference in referenceFiles)
                Helpers.AppendExpandedPaths(_referenceFilePaths, reference, false);

            if (_makeReproPath != null)
            {
                // Create a repro package in the specified path
                // This package will have the set of input files needed for compilation
                // + the original command line arguments
                // + a rsp file that should work to directly run out of the zip file

                Helpers.MakeReproPackage(_makeReproPath, _outputFilePath, args, argSyntax, new[] { "-r", "-m", "--rdxml", "--directpinvokelist", "--descriptor" });
            }

            if (_reflectionData != null && Array.IndexOf(validReflectionDataOptions, _reflectionData) < 0)
            {
                Console.WriteLine($"Warning: option '{_reflectionData}' not recognized");
            }

            return argSyntax;
>>>>>>> 9b9b0c95
        }

        private IReadOnlyCollection<MethodDesc> CreateInitializerList(CompilerTypeSystemContext context)
        {
            List<ModuleDesc> assembliesWithInitializers = new List<ModuleDesc>();

            // Build a list of assemblies that have an initializer that needs to run before
            // any user code runs.
            foreach (string initAssemblyName in Get(_command.InitAssemblies))
            {
                ModuleDesc assembly = context.ResolveAssembly(new AssemblyName(initAssemblyName), throwIfNotFound: true);
                assembliesWithInitializers.Add(assembly);
            }

            var libraryInitializers = new LibraryInitializers(context, assembliesWithInitializers);

            List<MethodDesc> initializerList = new List<MethodDesc>(libraryInitializers.LibraryInitializerMethods);

            // If there are any AppContext switches the user wishes to enable, generate code that sets them.
            string[] appContextSwitches = Get(_command.AppContextSwitches);
            if (appContextSwitches.Length > 0)
            {
                MethodDesc appContextInitMethod = new Internal.IL.Stubs.StartupCode.AppContextInitializerMethod(
                    context.GeneratedAssembly.GetGlobalModuleType(), appContextSwitches);
                initializerList.Add(appContextInitMethod);
            }

            return initializerList;
        }

        public int Run()
        {
            string outputFilePath = Get(_command.OutputFilePath);
            if (outputFilePath == null)
                throw new CommandLineException("Output filename must be specified (/out <file>)");

            TargetArchitecture targetArchitecture = Get(_command.TargetArchitecture);
            InstructionSetSupportBuilder instructionSetSupportBuilder = new InstructionSetSupportBuilder(targetArchitecture);
            TargetOS targetOS = Get(_command.TargetOS);

            // The runtime expects certain baselines that the codegen can assume as well.
            if ((targetArchitecture == TargetArchitecture.X86) || (targetArchitecture == TargetArchitecture.X64))
            {
                instructionSetSupportBuilder.AddSupportedInstructionSet("sse2"); // Lower baselines included by implication
            }
            else if (targetArchitecture == TargetArchitecture.ARM64)
            {
                if (targetOS == TargetOS.OSX)
                {
                    // For osx-arm64 we know that apple-m1 is a baseline
                    instructionSetSupportBuilder.AddSupportedInstructionSet("apple-m1");
                }
                else
                {
                    instructionSetSupportBuilder.AddSupportedInstructionSet("neon"); // Lower baselines included by implication
                }
            }

            string instructionSetArg = Get(_command.InstructionSet);
            if (instructionSetArg != null)
            {
                var instructionSetParams = new List<string>();

                // Normalize instruction set format to include implied +.
                string[] instructionSetParamsInput = instructionSetArg.Split(',');
                for (int i = 0; i < instructionSetParamsInput.Length; i++)
                {
                    string instructionSet = instructionSetParamsInput[i];

                    if (string.IsNullOrEmpty(instructionSet))
                        throw new CommandLineException("Instruction set must not be empty");

                    char firstChar = instructionSet[0];
                    if ((firstChar != '+') && (firstChar != '-'))
                    {
                        instructionSet = "+" + instructionSet;
                    }
                    instructionSetParams.Add(instructionSet);
                }

                Dictionary<string, bool> instructionSetSpecification = new Dictionary<string, bool>();
                foreach (string instructionSetSpecifier in instructionSetParams)
                {
                    string instructionSet = instructionSetSpecifier.Substring(1);

                    bool enabled = instructionSetSpecifier[0] == '+' ? true : false;
                    if (enabled)
                    {
                        if (!instructionSetSupportBuilder.AddSupportedInstructionSet(instructionSet))
                            throw new CommandLineException($"Unrecognized instruction set '{instructionSet}'");
                    }
                    else
                    {
                        if (!instructionSetSupportBuilder.RemoveInstructionSetSupport(instructionSet))
                            throw new CommandLineException($"Unrecognized instruction set '{instructionSet}'");
                    }
                }
            }

            instructionSetSupportBuilder.ComputeInstructionSetFlags(out var supportedInstructionSet, out var unsupportedInstructionSet,
                (string specifiedInstructionSet, string impliedInstructionSet) =>
                    throw new CommandLineException(string.Format("Unsupported combination of instruction sets: {0}/{1}", specifiedInstructionSet, impliedInstructionSet)));

            InstructionSetSupportBuilder optimisticInstructionSetSupportBuilder = new InstructionSetSupportBuilder(targetArchitecture);

            // Optimistically assume some instruction sets are present.
            if (targetArchitecture == TargetArchitecture.X86 || targetArchitecture == TargetArchitecture.X64)
            {
                // We set these hardware features as opportunistically enabled as most of hardware in the wild supports them.
                // Note that we do not indicate support for AVX, or any other instruction set which uses the VEX encodings as
                // the presence of those makes otherwise acceptable code be unusable on hardware which does not support VEX encodings.
                //
                optimisticInstructionSetSupportBuilder.AddSupportedInstructionSet("sse4.2"); // Lower SSE versions included by implication
                optimisticInstructionSetSupportBuilder.AddSupportedInstructionSet("aes");
                optimisticInstructionSetSupportBuilder.AddSupportedInstructionSet("pclmul");
                optimisticInstructionSetSupportBuilder.AddSupportedInstructionSet("movbe");
                optimisticInstructionSetSupportBuilder.AddSupportedInstructionSet("popcnt");
                optimisticInstructionSetSupportBuilder.AddSupportedInstructionSet("lzcnt");

                // If AVX was enabled, we can opportunistically enable instruction sets which use the VEX encodings
                Debug.Assert(InstructionSet.X64_AVX == InstructionSet.X86_AVX);
                if (supportedInstructionSet.HasInstructionSet(InstructionSet.X64_AVX))
                {
                    optimisticInstructionSetSupportBuilder.AddSupportedInstructionSet("fma");
                    optimisticInstructionSetSupportBuilder.AddSupportedInstructionSet("bmi");
                    optimisticInstructionSetSupportBuilder.AddSupportedInstructionSet("bmi2");
                    optimisticInstructionSetSupportBuilder.AddSupportedInstructionSet("avxvnni");
                }
            }
            else if (targetArchitecture == TargetArchitecture.ARM64)
            {
                optimisticInstructionSetSupportBuilder.AddSupportedInstructionSet("aes");
                optimisticInstructionSetSupportBuilder.AddSupportedInstructionSet("crc");
                optimisticInstructionSetSupportBuilder.AddSupportedInstructionSet("sha1");
                optimisticInstructionSetSupportBuilder.AddSupportedInstructionSet("sha2");
                optimisticInstructionSetSupportBuilder.AddSupportedInstructionSet("lse");
                optimisticInstructionSetSupportBuilder.AddSupportedInstructionSet("rcpc");
            }

            optimisticInstructionSetSupportBuilder.ComputeInstructionSetFlags(out var optimisticInstructionSet, out _,
                (string specifiedInstructionSet, string impliedInstructionSet) => throw new NotSupportedException());
            optimisticInstructionSet.Remove(unsupportedInstructionSet);
            optimisticInstructionSet.Add(supportedInstructionSet);

            var instructionSetSupport = new InstructionSetSupport(supportedInstructionSet,
                                                                    unsupportedInstructionSet,
                                                                    optimisticInstructionSet,
                                                                    InstructionSetSupportBuilder.GetNonSpecifiableInstructionSetsForArch(targetArchitecture),
                                                                    targetArchitecture);

            string systemModuleName = Get(_command.SystemModuleName);
            string reflectionData = Get(_command.ReflectionData);
            bool supportsReflection = reflectionData != "none" && systemModuleName == Helpers.DefaultSystemModule;

            //
            // Initialize type system context
            //

            SharedGenericsMode genericsMode = SharedGenericsMode.CanonicalReferenceTypes;

            var simdVectorLength = instructionSetSupport.GetVectorTSimdVector();
            var targetAbi = TargetAbi.NativeAot;
            var targetDetails = new TargetDetails(targetArchitecture, targetOS, targetAbi, simdVectorLength);
            CompilerTypeSystemContext typeSystemContext =
                new CompilerTypeSystemContext(targetDetails, genericsMode, supportsReflection ? DelegateFeature.All : 0, Get(_command.MaxGenericCycle));

            //
            // TODO: To support our pre-compiled test tree, allow input files that aren't managed assemblies since
            // some tests contain a mixture of both managed and native binaries.
            //
            // See: https://github.com/dotnet/corert/issues/2785
            //
            // When we undo this hack, replace the foreach with
            //  typeSystemContext.InputFilePaths = _command.Result.GetValueForArgument(inputFilePaths);
            //
            Dictionary<string, string> inputFilePaths = new Dictionary<string, string>();
            foreach (var inputFile in _command.Result.GetValueForArgument(_command.InputFilePaths))
            {
                try
                {
                    var module = typeSystemContext.GetModuleFromPath(inputFile.Value);
                    inputFilePaths.Add(inputFile.Key, inputFile.Value);
                }
                catch (TypeSystemException.BadImageFormatException)
                {
                    // Keep calm and carry on.
                }
            }

            typeSystemContext.InputFilePaths = inputFilePaths;
            typeSystemContext.ReferenceFilePaths = Get(_command.ReferenceFiles);
            if (!typeSystemContext.InputFilePaths.ContainsKey(systemModuleName)
                && !typeSystemContext.ReferenceFilePaths.ContainsKey(systemModuleName))
                throw new CommandLineException($"System module {systemModuleName} does not exists. Make sure that you specify --systemmodule");

            typeSystemContext.SetSystemModule(typeSystemContext.GetModuleForSimpleName(systemModuleName));

            if (typeSystemContext.InputFilePaths.Count == 0)
                throw new CommandLineException("No input files specified");

            SecurityMitigationOptions securityMitigationOptions = 0;
            string guard = Get(_command.Guard);
            if (StringComparer.OrdinalIgnoreCase.Equals(guard, "cf"))
            {
                if (targetOS != TargetOS.Windows)
                {
                    throw new CommandLineException($"Control flow guard only available on Windows");
                }

                securityMitigationOptions = SecurityMitigationOptions.ControlFlowGuardAnnotations;
            }
<<<<<<< HEAD
            else if (!String.IsNullOrEmpty(guard))
=======
            else if (!string.IsNullOrEmpty(_guard))
>>>>>>> 9b9b0c95
            {
                throw new CommandLineException($"Unrecognized mitigation option '{guard}'");
            }

            //
            // Initialize compilation group and compilation roots
            //

            // Single method mode?
            MethodDesc singleMethod = CheckAndParseSingleMethodModeArguments(typeSystemContext);

            CompilationModuleGroup compilationGroup;
            List<ICompilationRootProvider> compilationRoots = new List<ICompilationRootProvider>();
            bool multiFile = Get(_command.MultiFile);
            if (singleMethod != null)
            {
                // Compiling just a single method
                compilationGroup = new SingleMethodCompilationModuleGroup(singleMethod);
                compilationRoots.Add(new SingleMethodRootProvider(singleMethod));
            }
            else
            {
                // Either single file, or multifile library, or multifile consumption.
                EcmaModule entrypointModule = null;
                bool systemModuleIsInputModule = false;
                foreach (var inputFile in typeSystemContext.InputFilePaths)
                {
                    EcmaModule module = typeSystemContext.GetModuleFromPath(inputFile.Value);

                    if (module.PEReader.PEHeaders.IsExe)
                    {
                        if (entrypointModule != null)
                            throw new Exception("Multiple EXE modules");
                        entrypointModule = module;
                    }

                    if (module == typeSystemContext.SystemModule)
                        systemModuleIsInputModule = true;

                    compilationRoots.Add(new ExportedMethodsRootProvider(module));
                }

                string[] runtimeOptions = Get(_command.RuntimeOptions);
                if (entrypointModule != null)
                {
                    compilationRoots.Add(new MainMethodRootProvider(entrypointModule, CreateInitializerList(typeSystemContext)));
                    compilationRoots.Add(new RuntimeConfigurationRootProvider(runtimeOptions));
                    compilationRoots.Add(new ExpectedIsaFeaturesRootProvider(instructionSetSupport));
                }

                bool nativeLib = Get(_command.NativeLib);
                if (multiFile)
                {
                    List<EcmaModule> inputModules = new List<EcmaModule>();

                    foreach (var inputFile in typeSystemContext.InputFilePaths)
                    {
                        EcmaModule module = typeSystemContext.GetModuleFromPath(inputFile.Value);

                        if (entrypointModule == null)
                        {
                            // This is a multifile production build - we need to root all methods
                            compilationRoots.Add(new LibraryRootProvider(module));
                        }
                        inputModules.Add(module);
                    }

                    compilationGroup = new MultiFileSharedCompilationModuleGroup(typeSystemContext, inputModules);
                }
                else
                {
                    if (entrypointModule == null && !nativeLib)
                        throw new Exception("No entrypoint module");

                    if (!systemModuleIsInputModule)
                        compilationRoots.Add(new ExportedMethodsRootProvider((EcmaModule)typeSystemContext.SystemModule));
                    compilationGroup = new SingleFileCompilationModuleGroup();
                }

                if (nativeLib)
                {
                    // Set owning module of generated native library startup method to compiler generated module,
                    // to ensure the startup method is included in the object file during multimodule mode build
                    compilationRoots.Add(new NativeLibraryInitializerRootProvider(typeSystemContext.GeneratedAssembly, CreateInitializerList(typeSystemContext)));
                    compilationRoots.Add(new RuntimeConfigurationRootProvider(runtimeOptions));
                    compilationRoots.Add(new ExpectedIsaFeaturesRootProvider(instructionSetSupport));
                }

                foreach (var rdXmlFilePath in Get(_command.RdXmlFilePaths))
                {
                    compilationRoots.Add(new RdXmlRootProvider(typeSystemContext, rdXmlFilePath));
                }

                foreach (var linkTrimFilePath in _linkTrimFilePaths)
                {
                    if (!File.Exists(linkTrimFilePath))
                        throw new CommandLineException($"'{linkTrimFilePath}' doesn't exist");
                    compilationRoots.Add(new ILCompiler.DependencyAnalysis.TrimmingDescriptorNode(linkTrimFilePath));
                }
            }

<<<<<<< HEAD
=======
            _conditionallyRootedAssemblies = new List<string>(_conditionallyRootedAssemblies.Select(ILLinkify));
            _trimmedAssemblies = new List<string>(_trimmedAssemblies.Select(ILLinkify));

            static string ILLinkify(string rootedAssembly)
            {
                // For compatibility with IL Linker, the parameter could be a file name or an assembly name.
                // This is the logic IL Linker uses to decide how to interpret the string. Really.
                string simpleName;
                if (File.Exists(rootedAssembly))
                    simpleName = Path.GetFileNameWithoutExtension(rootedAssembly);
                else
                    simpleName = rootedAssembly;
                return simpleName;
            }

>>>>>>> 9b9b0c95
            // Root whatever assemblies were specified on the command line
            string[] rootedAssemblies = Get(_command.RootedAssemblies);
            foreach (var rootedAssembly in rootedAssemblies)
            {
                // For compatibility with IL Linker, the parameter could be a file name or an assembly name.
                // This is the logic IL Linker uses to decide how to interpret the string. Really.
                EcmaModule module = File.Exists(rootedAssembly)
                    ? typeSystemContext.GetModuleFromPath(rootedAssembly)
                    : typeSystemContext.GetModuleForSimpleName(rootedAssembly);

                // We only root the module type. The rest will fall out because we treat rootedAssemblies
                // same as conditionally rooted ones and here we're fulfilling the condition ("something is used").
                compilationRoots.Add(
                    new GenericRootProvider<ModuleDesc>(module,
                    (ModuleDesc module, IRootingServiceProvider rooter) => rooter.AddCompilationRoot(module.GetGlobalModuleType(), "Command line root")));
            }

            //
            // Compile
            //

            CompilationBuilder builder = new RyuJitCompilationBuilder(typeSystemContext, compilationGroup);

<<<<<<< HEAD
            string compilationUnitPrefix = multiFile ? Path.GetFileNameWithoutExtension(outputFilePath) : "";
            builder.UseCompilationUnitPrefix(compilationUnitPrefix);

            string[] mibcFilePaths = Get(_command.MibcFilePaths);
            if (mibcFilePaths.Length > 0)
                ((RyuJitCompilationBuilder)builder).UseProfileData(mibcFilePaths);

            string jitPath = Get(_command.JitPath);
            if (!String.IsNullOrEmpty(jitPath))
                ((RyuJitCompilationBuilder)builder).UseJitPath(jitPath);
=======
            string compilationUnitPrefix = _multiFile ? Path.GetFileNameWithoutExtension(_outputFilePath) : "";
            builder.UseCompilationUnitPrefix(compilationUnitPrefix);

            if (_mibcFilePaths.Count > 0)
                ((RyuJitCompilationBuilder)builder).UseProfileData(_mibcFilePaths);
            if (!string.IsNullOrEmpty(_jitPath))
                ((RyuJitCompilationBuilder)builder).UseJitPath(_jitPath);
>>>>>>> 9b9b0c95

            PInvokeILEmitterConfiguration pinvokePolicy = new ConfigurablePInvokePolicy(typeSystemContext.Target,
                Get(_command.DirectPInvokes), Get(_command.DirectPInvokeLists));

            ILProvider ilProvider = new NativeAotILProvider();

            List<KeyValuePair<string, bool>> featureSwitches = new List<KeyValuePair<string, bool>>();
            foreach (var switchPair in Get(_command.FeatureSwitches))
            {
                string[] switchAndValue = switchPair.Split('=');
                if (switchAndValue.Length != 2
                    || !bool.TryParse(switchAndValue[1], out bool switchValue))
                    throw new CommandLineException($"Unexpected feature switch pair '{switchPair}'");
                featureSwitches.Add(new KeyValuePair<string, bool>(switchAndValue[0], switchValue));
            }
            ilProvider = new FeatureSwitchManager(ilProvider, featureSwitches);

<<<<<<< HEAD
            var logger = new Logger(Console.Out, ilProvider, Get(_command.IsVerbose), ProcessWarningCodes(Get(_command.SuppressedWarnings)),
                Get(_command.SingleWarn), Get(_command.SingleWarnEnabledAssemblies), Get(_command.SingleWarnDisabledAssemblies));
=======
            var suppressedWarningCategories = new List<string>();
            if (_noTrimWarn)
                suppressedWarningCategories.Add(MessageSubCategory.TrimAnalysis);
            if (_noAotWarn)
                suppressedWarningCategories.Add(MessageSubCategory.AotAnalysis);

            var logger = new Logger(Console.Out, ilProvider, _isVerbose, ProcessWarningCodes(_suppressedWarnings), _singleWarn, _singleWarnEnabledAssemblies, _singleWarnDisabledAssemblies, suppressedWarningCategories);
>>>>>>> 9b9b0c95
            CompilerGeneratedState compilerGeneratedState = new CompilerGeneratedState(ilProvider, logger);

            var stackTracePolicy = Get(_command.EmitStackTraceData) ?
                (StackTraceEmissionPolicy)new EcmaMethodStackTraceEmissionPolicy() : new NoStackTraceEmissionPolicy();

            MetadataBlockingPolicy mdBlockingPolicy;
            ManifestResourceBlockingPolicy resBlockingPolicy;
            UsageBasedMetadataGenerationOptions metadataGenerationOptions = default;
            if (supportsReflection)
            {
                mdBlockingPolicy = Get(_command.NoMetadataBlocking) ?
                    new NoMetadataBlockingPolicy() : new BlockedInternalsBlockingPolicy(typeSystemContext);

                resBlockingPolicy = new ManifestResourceBlockingPolicy(featureSwitches);

                metadataGenerationOptions |= UsageBasedMetadataGenerationOptions.AnonymousTypeHeuristic;
                if (Get(_command.CompleteTypesMetadata))
                    metadataGenerationOptions |= UsageBasedMetadataGenerationOptions.CompleteTypesOnly;
                if (Get(_command.ScanReflection))
                    metadataGenerationOptions |= UsageBasedMetadataGenerationOptions.ReflectionILScanning;
                if (reflectionData == "all")
                    metadataGenerationOptions |= UsageBasedMetadataGenerationOptions.CreateReflectableArtifacts;
                if (Get(_command.RootDefaultAssemblies))
                    metadataGenerationOptions |= UsageBasedMetadataGenerationOptions.RootDefaultAssemblies;
            }
            else
            {
                mdBlockingPolicy = new FullyBlockedMetadataBlockingPolicy();
                resBlockingPolicy = new FullyBlockedManifestResourceBlockingPolicy();
            }

            DynamicInvokeThunkGenerationPolicy invokeThunkGenerationPolicy = new DefaultDynamicInvokeThunkGenerationPolicy();

            var flowAnnotations = new ILLink.Shared.TrimAnalysis.FlowAnnotations(logger, ilProvider, compilerGeneratedState);

            MetadataManager metadataManager = new UsageBasedMetadataManager(
                    compilationGroup,
                    typeSystemContext,
                    mdBlockingPolicy,
                    resBlockingPolicy,
                    Get(_command.MetadataLogFileName),
                    stackTracePolicy,
                    invokeThunkGenerationPolicy,
                    flowAnnotations,
                    metadataGenerationOptions,
                    logger,
                    featureSwitches,
                    Get(_command.ConditionallyRootedAssemblies),
                    rootedAssemblies,
                    Get(_command.TrimmedAssemblies));

            InteropStateManager interopStateManager = new InteropStateManager(typeSystemContext.GeneratedAssembly);
            InteropStubManager interopStubManager = new UsageBasedInteropStubManager(interopStateManager, pinvokePolicy, logger);

            // Unless explicitly opted in at the command line, we enable scanner for retail builds by default.
            // We also don't do this for multifile because scanner doesn't simulate inlining (this would be
            // fixable by using a CompilationGroup for the scanner that has a bigger worldview, but
            // let's cross that bridge when we get there).
            bool useScanner = Get(_command.UseScanner) ||
                (_command.OptimizationMode != OptimizationMode.None && !multiFile);

            useScanner &= !Get(_command.NoScanner);

            // Enable static data preinitialization in optimized builds.
            bool preinitStatics = Get(_command.PreinitStatics) ||
                (_command.OptimizationMode != OptimizationMode.None && !multiFile);
            preinitStatics &= !Get(_command.NoPreinitStatics);

            var preinitManager = new PreinitializationManager(typeSystemContext, compilationGroup, ilProvider, preinitStatics);
            builder
                .UseILProvider(ilProvider)
                .UsePreinitializationManager(preinitManager);

#if DEBUG
            List<TypeDesc> scannerConstructedTypes = null;
            List<MethodDesc> scannerCompiledMethods = null;
#endif

            int parallelism = Get(_command.Parallelism);
            if (useScanner)
            {
                // Run the scanner in a separate stack frame so that there's no dangling references to
                // it once we're done with it and it can be garbage collected.
                RunScanner();
            }

            [MethodImpl(MethodImplOptions.NoInlining)]
            void RunScanner()
            {
                ILScannerBuilder scannerBuilder = builder.GetILScannerBuilder()
                    .UseCompilationRoots(compilationRoots)
                    .UseMetadataManager(metadataManager)
                    .UseParallelism(parallelism)
                    .UseInteropStubManager(interopStubManager)
                    .UseLogger(logger);

                string scanDgmlLogFileName = Get(_command.ScanDgmlLogFileName);
                if (scanDgmlLogFileName != null)
                    scannerBuilder.UseDependencyTracking(Get(_command.GenerateFullScanDgmlLog) ?
                            DependencyTrackingLevel.All : DependencyTrackingLevel.First);

                IILScanner scanner = scannerBuilder.ToILScanner();

                ILScanResults scanResults = scanner.Scan();

#if DEBUG
                scannerCompiledMethods = new List<MethodDesc>(scanResults.CompiledMethodBodies);
                scannerConstructedTypes = new List<TypeDesc>(scanResults.ConstructedEETypes);
#endif

                if (scanDgmlLogFileName != null)
                    scanResults.WriteDependencyLog(scanDgmlLogFileName);

                metadataManager = ((UsageBasedMetadataManager)metadataManager).ToAnalysisBasedMetadataManager();

                interopStubManager = scanResults.GetInteropStubManager(interopStateManager, pinvokePolicy);

                // If we have a scanner, feed the vtable analysis results to the compilation.
                // This could be a command line switch if we really wanted to.
                builder.UseVTableSliceProvider(scanResults.GetVTableLayoutInfo());

                // If we have a scanner, feed the generic dictionary results to the compilation.
                // This could be a command line switch if we really wanted to.
                builder.UseGenericDictionaryLayoutProvider(scanResults.GetDictionaryLayoutInfo());

                // If we have a scanner, we can drive devirtualization using the information
                // we collected at scanning time (effectively sealing unsealed types if possible).
                // This could be a command line switch if we really wanted to.
                builder.UseDevirtualizationManager(scanResults.GetDevirtualizationManager());

                // If we use the scanner's result, we need to consult it to drive inlining.
                // This prevents e.g. devirtualizing and inlining methods on types that were
                // never actually allocated.
                builder.UseInliningPolicy(scanResults.GetInliningPolicy());

                // Use an error provider that prevents us from re-importing methods that failed
                // to import with an exception during scanning phase. We would see the same failure during
                // compilation, but before RyuJIT gets there, it might ask questions that we don't
                // have answers for because we didn't scan the entire method.
                builder.UseMethodImportationErrorProvider(scanResults.GetMethodImportationErrorProvider());
            }

            string ilDump = Get(_command.IlDump);
            DebugInformationProvider debugInfoProvider = Get(_command.EnableDebugInfo) ?
                (ilDump == null ? new DebugInformationProvider() : new ILAssemblyGeneratingMethodDebugInfoProvider(ilDump, new EcmaOnlyDebugInformationProvider())) :
                new NullDebugInformationProvider();

            string dgmlLogFileName = Get(_command.DgmlLogFileName);
            DependencyTrackingLevel trackingLevel = dgmlLogFileName == null ?
                DependencyTrackingLevel.None : (Get(_command.GenerateFullDgmlLog) ?
                    DependencyTrackingLevel.All : DependencyTrackingLevel.First);

            compilationRoots.Add(metadataManager);
            compilationRoots.Add(interopStubManager);

            builder
                .UseInstructionSetSupport(instructionSetSupport)
                .UseBackendOptions(Get(_command.CodegenOptions))
                .UseMethodBodyFolding(enable: Get(_command.MethodBodyFolding))
                .UseParallelism(parallelism)
                .UseMetadataManager(metadataManager)
                .UseInteropStubManager(interopStubManager)
                .UseLogger(logger)
                .UseDependencyTracking(trackingLevel)
                .UseCompilationRoots(compilationRoots)
                .UseOptimizationMode(_command.OptimizationMode)
                .UseSecurityMitigationOptions(securityMitigationOptions)
                .UseDebugInfoProvider(debugInfoProvider)
                .UseDwarf5(Get(_command.UseDwarf5));

            builder.UseResilience(Get(_command.Resilient));

            ICompilation compilation = builder.ToCompilation();

<<<<<<< HEAD
            string mapFileName = Get(_command.MapFileName);
            ObjectDumper dumper = mapFileName != null ? new ObjectDumper(mapFileName) : null;

            CompilationResults compilationResults = compilation.Compile(outputFilePath, dumper);
            string exportsFile = Get(_command.ExportsFile);
            if (exportsFile != null)
=======
            List<ObjectDumper> dumpers = new List<ObjectDumper>();

            if (_mapFileName != null)
                dumpers.Add(new XmlObjectDumper(_mapFileName));

            if (_mstatFileName != null)
                dumpers.Add(new MstatObjectDumper(_mstatFileName, typeSystemContext));

            CompilationResults compilationResults = compilation.Compile(_outputFilePath, ObjectDumper.Compose(dumpers));
            if (_exportsFile != null)
>>>>>>> 9b9b0c95
            {
                ExportsFileWriter defFileWriter = new ExportsFileWriter(typeSystemContext, exportsFile);
                foreach (var compilationRoot in compilationRoots)
                {
                    if (compilationRoot is ExportedMethodsRootProvider provider)
                        defFileWriter.AddExportedMethods(provider.ExportedMethods);
                }

                defFileWriter.EmitExportedMethods();
            }

            typeSystemContext.LogWarnings(logger);

            if (dgmlLogFileName != null)
                compilationResults.WriteDependencyLog(dgmlLogFileName);

#if DEBUG
            if (scannerConstructedTypes != null)
            {
                // If the scanner and compiler don't agree on what to compile, the outputs of the scanner might not actually be usable.
                // We are going to check this two ways:
                // 1. The methods and types generated during compilation are a subset of method and types scanned
                // 2. The methods and types scanned are a subset of methods and types compiled (this has a chance to hold for unoptimized builds only).

                // Check that methods and types generated during compilation are a subset of method and types scanned
                bool scanningFail = false;
                DiffCompilationResults(ref scanningFail, compilationResults.CompiledMethodBodies, scannerCompiledMethods,
                    "Methods", "compiled", "scanned", method => !(method.GetTypicalMethodDefinition() is EcmaMethod) || IsRelatedToInvalidInput(method));
                DiffCompilationResults(ref scanningFail, compilationResults.ConstructedEETypes, scannerConstructedTypes,
                    "EETypes", "compiled", "scanned", type => !(type.GetTypeDefinition() is EcmaType));

                static bool IsRelatedToInvalidInput(MethodDesc method)
                {
                    // RyuJIT is more sensitive to invalid input and might detect cases that the scanner didn't have trouble with.
                    // If we find logic related to compiling fallback method bodies (methods that just throw) that got compiled
                    // but not scanned, it's usually fine. If it wasn't fine, we would probably crash before getting here.
                    return method.OwningType is MetadataType mdType
                        && mdType.Module == method.Context.SystemModule
                        && (mdType.Name.EndsWith("Exception") || mdType.Namespace.StartsWith("Internal.Runtime"));
                }

                // If optimizations are enabled, the results will for sure not match in the other direction due to inlining, etc.
                // But there's at least some value in checking the scanner doesn't expand the universe too much in debug.
                if (_command.OptimizationMode == OptimizationMode.None)
                {
                    // Check that methods and types scanned are a subset of methods and types compiled

                    // If we find diffs here, they're not critical, but still might be causing a Size on Disk regression.
                    bool dummy = false;

                    // We additionally skip methods in SIMD module because there's just too many intrisics to handle and IL scanner
                    // doesn't expand them. They would show up as noisy diffs.
                    DiffCompilationResults(ref dummy, scannerCompiledMethods, compilationResults.CompiledMethodBodies,
                    "Methods", "scanned", "compiled", method => !(method.GetTypicalMethodDefinition() is EcmaMethod) || method.OwningType.IsIntrinsic);
                    DiffCompilationResults(ref dummy, scannerConstructedTypes, compilationResults.ConstructedEETypes,
                        "EETypes", "scanned", "compiled", type => !(type.GetTypeDefinition() is EcmaType));
                }

                if (scanningFail)
                    throw new Exception("Scanning failure");
            }
#endif

            if (debugInfoProvider is IDisposable)
                ((IDisposable)debugInfoProvider).Dispose();

            preinitManager.LogStatistics(logger);

            return 0;
        }

        private static void DiffCompilationResults<T>(ref bool result, IEnumerable<T> set1, IEnumerable<T> set2, string prefix,
            string set1name, string set2name, Predicate<T> filter)
        {
            HashSet<T> diff = new HashSet<T>(set1);
            diff.ExceptWith(set2);

            // TODO: move ownership of compiler-generated entities to CompilerTypeSystemContext.
            // https://github.com/dotnet/corert/issues/3873
            diff.RemoveWhere(filter);

            if (diff.Count > 0)
            {
                result = true;

                Console.WriteLine($"*** {prefix} {set1name} but not {set2name}:");

                foreach (var d in diff)
                {
                    Console.WriteLine(d.ToString());
                }
            }
        }

        private static TypeDesc FindType(CompilerTypeSystemContext context, string typeName)
        {
            ModuleDesc systemModule = context.SystemModule;

            TypeDesc foundType = systemModule.GetTypeByCustomAttributeTypeName(typeName, false, (typeDefName, module, throwIfNotFound) =>
            {
                return (MetadataType)context.GetCanonType(typeDefName)
                    ?? CustomAttributeTypeNameParser.ResolveCustomAttributeTypeDefinitionName(typeDefName, module, throwIfNotFound);
            });
            if (foundType == null)
                throw new CommandLineException($"Type '{typeName}' not found");

            return foundType;
        }

        private MethodDesc CheckAndParseSingleMethodModeArguments(CompilerTypeSystemContext context)
        {
            string singleMethodName = Get(_command.SingleMethodName);
            string singleMethodTypeName = Get(_command.SingleMethodTypeName);
            string[] singleMethodGenericArgs = Get(_command.SingleMethodGenericArgs);

            if (singleMethodName == null && singleMethodTypeName == null && singleMethodGenericArgs.Length == 0)
                return null;

            if (singleMethodName == null || singleMethodTypeName == null)
                throw new CommandLineException("Both method name and type name are required parameters for single method mode");

            TypeDesc owningType = FindType(context, singleMethodTypeName);

            // TODO: allow specifying signature to distinguish overloads
            MethodDesc method = owningType.GetMethod(singleMethodName, null);
            if (method == null)
                throw new CommandLineException($"Method '{singleMethodName}' not found in '{singleMethodTypeName}'");

            if (method.HasInstantiation != (singleMethodGenericArgs != null) ||
                (method.HasInstantiation && (method.Instantiation.Length != singleMethodGenericArgs.Length)))
            {
                throw new CommandLineException(
                    $"Expected {method.Instantiation.Length} generic arguments for method '{singleMethodName}' on type '{singleMethodTypeName}'");
            }

            if (method.HasInstantiation)
            {
                List<TypeDesc> genericArguments = new List<TypeDesc>();
                foreach (var argString in singleMethodGenericArgs)
                    genericArguments.Add(FindType(context, argString));
                method = method.MakeInstantiatedMethod(genericArguments.ToArray());
            }

            return method;
        }

        private static IEnumerable<int> ProcessWarningCodes(IEnumerable<string> warningCodes)
        {
            foreach (string value in warningCodes)
            {
                string[] values = value.Split(new char[] { ',', ';', ' ' }, StringSplitOptions.RemoveEmptyEntries);
                foreach (string id in values)
                {
                    if (!id.StartsWith("IL", StringComparison.Ordinal) || !ushort.TryParse(id.AsSpan(2), out ushort code))
                        continue;

                    yield return code;
                }
            }
        }

        private T Get<T>(Option<T> option) => _command.Result.GetValueForOption(option);

        private static int Main(string[] args) =>
            new CommandLineBuilder(new ILCompilerRootCommand(args))
                .UseVersionOption("-v")
                .UseHelp(context => context.HelpBuilder.CustomizeLayout(ILCompilerRootCommand.GetExtendedHelp))
                .UseParseErrorReporting()
                .Build()
                .Invoke(args);
    }
}<|MERGE_RESOLUTION|>--- conflicted
+++ resolved
@@ -16,14 +16,9 @@
 using Internal.TypeSystem;
 using Internal.TypeSystem.Ecma;
 
-<<<<<<< HEAD
-=======
-using Internal.CommandLine;
-
 using ILCompiler.Dataflow;
 using ILLink.Shared;
 
->>>>>>> 9b9b0c95
 using Debug = System.Diagnostics.Debug;
 using InstructionSet = Internal.JitInterface.InstructionSet;
 
@@ -31,350 +26,17 @@
 {
     internal sealed class Program
     {
-<<<<<<< HEAD
         private readonly ILCompilerRootCommand _command;
-=======
-        private const string DefaultSystemModule = "System.Private.CoreLib";
-
-        private Dictionary<string, string> _inputFilePaths = new Dictionary<string, string>(StringComparer.OrdinalIgnoreCase);
-        private Dictionary<string, string> _referenceFilePaths = new Dictionary<string, string>(StringComparer.OrdinalIgnoreCase);
-
-        private string _outputFilePath;
-        private bool _isVerbose;
-
-        private string _dgmlLogFileName;
-        private bool _generateFullDgmlLog;
-        private string _scanDgmlLogFileName;
-        private bool _generateFullScanDgmlLog;
-
-        private TargetArchitecture _targetArchitecture;
-        private string _targetArchitectureStr;
-        private TargetOS _targetOS;
-        private string _targetOSStr;
-        private OptimizationMode _optimizationMode;
-        private bool _enableDebugInfo;
-        private string _ilDump;
-        private string _systemModuleName = DefaultSystemModule;
-        private bool _multiFile;
-        private bool _nativeLib;
-        private string _exportsFile;
-        private bool _useScanner;
-        private bool _noScanner;
-        private bool _preinitStatics;
-        private bool _noPreinitStatics;
-        private bool _emitStackTraceData;
-        private string _mapFileName;
-        private string _mstatFileName;
-        private string _metadataLogFileName;
-        private bool _noMetadataBlocking;
-        private string _reflectionData;
-        private bool _completeTypesMetadata;
-        private bool _scanReflection;
-        private bool _methodBodyFolding;
-        private int _parallelism = Environment.ProcessorCount;
-        private string _instructionSet;
-        private string _guard;
-        private int _maxGenericCycle = CompilerTypeSystemContext.DefaultGenericCycleCutoffPoint;
-        private bool _useDwarf5;
-        private string _jitPath;
-
-        private string _singleMethodTypeName;
-        private string _singleMethodName;
-        private IReadOnlyList<string> _singleMethodGenericArgs;
-
-        private IReadOnlyList<string> _codegenOptions = Array.Empty<string>();
-
-        private IReadOnlyList<string> _rdXmlFilePaths = Array.Empty<string>();
-
-        private IReadOnlyList<string> _linkTrimFilePaths = Array.Empty<string>();
-
-        private IReadOnlyList<string> _initAssemblies = Array.Empty<string>();
-
-        private IReadOnlyList<string> _appContextSwitches = Array.Empty<string>();
-
-        private IReadOnlyList<string> _runtimeOptions = Array.Empty<string>();
-
-        private IReadOnlyList<string> _featureSwitches = Array.Empty<string>();
-
-        private IReadOnlyList<string> _suppressedWarnings = Array.Empty<string>();
-
-        private IReadOnlyList<string> _directPInvokes = Array.Empty<string>();
-
-        private IReadOnlyList<string> _directPInvokeLists = Array.Empty<string>();
-
-        private bool _resilient;
-
-        private IReadOnlyList<string> _rootedAssemblies = Array.Empty<string>();
-        private IReadOnlyList<string> _conditionallyRootedAssemblies = Array.Empty<string>();
-        private IReadOnlyList<string> _trimmedAssemblies = Array.Empty<string>();
-        private bool _rootDefaultAssemblies;
-
-        public IReadOnlyList<string> _mibcFilePaths = Array.Empty<string>();
-
-        private IReadOnlyList<string> _singleWarnEnabledAssemblies = Array.Empty<string>();
-        private IReadOnlyList<string> _singleWarnDisabledAssemblies = Array.Empty<string>();
-        private bool _singleWarn;
-        private bool _noTrimWarn;
-        private bool _noAotWarn;
-
-        private string _makeReproPath;
-
-        private bool _help;
-
-        private Program()
-        {
-        }
-
-        private static void Help(string helpText)
-        {
-            Console.WriteLine();
-            Console.Write(".NET Native IL Compiler");
-            Console.Write(" ");
-            Console.Write(typeof(Program).GetTypeInfo().Assembly.GetName().Version);
-            Console.WriteLine();
-            Console.WriteLine();
-            Console.WriteLine(helpText);
-        }
-
-        public static void ComputeDefaultOptions(out TargetOS os, out TargetArchitecture arch)
-        {
-            if (RuntimeInformation.IsOSPlatform(OSPlatform.Windows))
-                os = TargetOS.Windows;
-            else if (RuntimeInformation.IsOSPlatform(OSPlatform.Linux))
-                os = TargetOS.Linux;
-            else if (RuntimeInformation.IsOSPlatform(OSPlatform.OSX))
-                os = TargetOS.OSX;
-            else if (RuntimeInformation.IsOSPlatform(OSPlatform.FreeBSD))
-                os = TargetOS.FreeBSD;
-            else
-                throw new NotImplementedException();
-
-            switch (RuntimeInformation.ProcessArchitecture)
-            {
-                case Architecture.X86:
-                    arch = TargetArchitecture.X86;
-                    break;
-                case Architecture.X64:
-                    arch = TargetArchitecture.X64;
-                    break;
-                case Architecture.Arm:
-                    arch = TargetArchitecture.ARM;
-                    break;
-                case Architecture.Arm64:
-                    arch = TargetArchitecture.ARM64;
-                    break;
-                default:
-                    throw new NotImplementedException();
-            }
->>>>>>> 9b9b0c95
 
         public Program(ILCompilerRootCommand command)
         {
             _command = command;
 
-<<<<<<< HEAD
             if (command.Result.GetValueForOption(command.WaitForDebugger))
-=======
-            IReadOnlyList<string> inputFiles = Array.Empty<string>();
-            IReadOnlyList<string> referenceFiles = Array.Empty<string>();
-
-            bool optimize = false;
-            bool optimizeSpace = false;
-            bool optimizeTime = false;
-
-            bool waitForDebugger = false;
-            AssemblyName name = typeof(Program).GetTypeInfo().Assembly.GetName();
-            ArgumentSyntax argSyntax = ArgumentSyntax.Parse(args, syntax =>
-            {
-                syntax.ApplicationName = name.Name.ToString();
-
-                // HandleHelp writes to error, fails fast with crash dialog and lacks custom formatting.
-                syntax.HandleHelp = false;
-                syntax.HandleErrors = true;
-
-                syntax.DefineOption("h|help", ref _help, "Help message for ILC");
-                syntax.DefineOptionList("r|reference", ref referenceFiles, "Reference file(s) for compilation");
-                syntax.DefineOption("o|out", ref _outputFilePath, "Output file path");
-                syntax.DefineOption("O", ref optimize, "Enable optimizations");
-                syntax.DefineOption("Os", ref optimizeSpace, "Enable optimizations, favor code space");
-                syntax.DefineOption("Ot", ref optimizeTime, "Enable optimizations, favor code speed");
-                syntax.DefineOptionList("m|mibc", ref _mibcFilePaths, "Mibc file(s) for profile guided optimization"); ;
-                syntax.DefineOption("g", ref _enableDebugInfo, "Emit debugging information");
-                syntax.DefineOption("gdwarf-5", ref _useDwarf5, "Generate source-level debug information with dwarf version 5");
-                syntax.DefineOption("nativelib", ref _nativeLib, "Compile as static or shared library");
-                syntax.DefineOption("exportsfile", ref _exportsFile, "File to write exported method definitions");
-                syntax.DefineOption("dgmllog", ref _dgmlLogFileName, "Save result of dependency analysis as DGML");
-                syntax.DefineOption("fulllog", ref _generateFullDgmlLog, "Save detailed log of dependency analysis");
-                syntax.DefineOption("scandgmllog", ref _scanDgmlLogFileName, "Save result of scanner dependency analysis as DGML");
-                syntax.DefineOption("scanfulllog", ref _generateFullScanDgmlLog, "Save detailed log of scanner dependency analysis");
-                syntax.DefineOption("verbose", ref _isVerbose, "Enable verbose logging");
-                syntax.DefineOption("systemmodule", ref _systemModuleName, "System module name (default: System.Private.CoreLib)");
-                syntax.DefineOption("multifile", ref _multiFile, "Compile only input files (do not compile referenced assemblies)");
-                syntax.DefineOption("waitfordebugger", ref waitForDebugger, "Pause to give opportunity to attach debugger");
-                syntax.DefineOption("resilient", ref _resilient, "Ignore unresolved types, methods, and assemblies. Defaults to false");
-                syntax.DefineOptionList("codegenopt", ref _codegenOptions, "Define a codegen option");
-                syntax.DefineOptionList("rdxml", ref _rdXmlFilePaths, "RD.XML file(s) for compilation");
-                syntax.DefineOptionList("descriptor", ref _linkTrimFilePaths, "ILLinkTrim.Descriptor file(s) for compilation");
-                syntax.DefineOption("map", ref _mapFileName, "Generate a map file");
-                syntax.DefineOption("mstat", ref _mstatFileName, "Generate an mstat file");
-                syntax.DefineOption("metadatalog", ref _metadataLogFileName, "Generate a metadata log file");
-                syntax.DefineOption("nometadatablocking", ref _noMetadataBlocking, "Ignore metadata blocking for internal implementation details");
-                syntax.DefineOption("completetypemetadata", ref _completeTypesMetadata, "Generate complete metadata for types");
-                syntax.DefineOption("reflectiondata", ref _reflectionData, $"Reflection data to generate (one of: {string.Join(", ", validReflectionDataOptions)})");
-                syntax.DefineOption("scanreflection", ref _scanReflection, "Scan IL for reflection patterns");
-                syntax.DefineOption("scan", ref _useScanner, "Use IL scanner to generate optimized code (implied by -O)");
-                syntax.DefineOption("noscan", ref _noScanner, "Do not use IL scanner to generate optimized code");
-                syntax.DefineOption("ildump", ref _ilDump, "Dump IL assembly listing for compiler-generated IL");
-                syntax.DefineOption("stacktracedata", ref _emitStackTraceData, "Emit data to support generating stack trace strings at runtime");
-                syntax.DefineOption("methodbodyfolding", ref _methodBodyFolding, "Fold identical method bodies");
-                syntax.DefineOptionList("initassembly", ref _initAssemblies, "Assembly(ies) with a library initializer");
-                syntax.DefineOptionList("appcontextswitch", ref _appContextSwitches, "System.AppContext switches to set (format: 'Key=Value')");
-                syntax.DefineOptionList("feature", ref _featureSwitches, "Feature switches to apply (format: 'Namespace.Name=[true|false]'");
-                syntax.DefineOptionList("runtimeopt", ref _runtimeOptions, "Runtime options to set");
-                syntax.DefineOption("parallelism", ref _parallelism, "Maximum number of threads to use during compilation");
-                syntax.DefineOption("instruction-set", ref _instructionSet, "Instruction set to allow or disallow");
-                syntax.DefineOption("guard", ref _guard, "Enable mitigations. Options: 'cf': CFG (Control Flow Guard, Windows only)");
-                syntax.DefineOption("preinitstatics", ref _preinitStatics, "Interpret static constructors at compile time if possible (implied by -O)");
-                syntax.DefineOption("nopreinitstatics", ref _noPreinitStatics, "Do not interpret static constructors at compile time");
-                syntax.DefineOptionList("nowarn", ref _suppressedWarnings, "Disable specific warning messages");
-                syntax.DefineOption("singlewarn", ref _singleWarn, "Generate single AOT/trimming warning per assembly");
-                syntax.DefineOption("notrimwarn", ref _noTrimWarn, "Disable warnings related to trimming");
-                syntax.DefineOption("noaotwarn", ref _noAotWarn, "Disable warnings related to AOT");
-                syntax.DefineOptionList("singlewarnassembly", ref _singleWarnEnabledAssemblies, "Generate single AOT/trimming warning for given assembly");
-                syntax.DefineOptionList("nosinglewarnassembly", ref _singleWarnDisabledAssemblies, "Expand AOT/trimming warnings for given assembly");
-                syntax.DefineOptionList("directpinvoke", ref _directPInvokes, "PInvoke to call directly");
-                syntax.DefineOptionList("directpinvokelist", ref _directPInvokeLists, "File with list of PInvokes to call directly");
-                syntax.DefineOption("maxgenericcycle", ref _maxGenericCycle, "Max depth of generic cycle");
-                syntax.DefineOptionList("root", ref _rootedAssemblies, "Fully generate given assembly");
-                syntax.DefineOptionList("conditionalroot", ref _conditionallyRootedAssemblies, "Fully generate given assembly if it's used");
-                syntax.DefineOptionList("trim", ref _trimmedAssemblies, "Trim the specified assembly");
-                syntax.DefineOption("defaultrooting", ref _rootDefaultAssemblies, "Root assemblies that are not marked [IsTrimmable]");
-
-                syntax.DefineOption("targetarch", ref _targetArchitectureStr, "Target architecture for cross compilation");
-                syntax.DefineOption("targetos", ref _targetOSStr, "Target OS for cross compilation");
-                syntax.DefineOption("jitpath", ref _jitPath, "Path to JIT compiler library");
-
-                syntax.DefineOption("singlemethodtypename", ref _singleMethodTypeName, "Single method compilation: assembly-qualified name of the owning type");
-                syntax.DefineOption("singlemethodname", ref _singleMethodName, "Single method compilation: name of the method");
-                syntax.DefineOptionList("singlemethodgenericarg", ref _singleMethodGenericArgs, "Single method compilation: generic arguments to the method");
-
-                syntax.DefineOption("make-repro-path", ref _makeReproPath, "Path where to place a repro package");
-
-                syntax.DefineParameterList("in", ref inputFiles, "Input file(s) to compile");
-            });
-
-            if (_help)
-            {
-                List<string> extraHelp = new List<string>();
-
-                extraHelp.Add("Options may be passed on the command line, or via response file. On the command line switch values may be specified by passing " +
-                    "the option followed by a space followed by the value of the option, or by specifying a : between option and switch value. A response file " +
-                    "is specified by passing the @ symbol before the response file name. In a response file all options must be specified on their own lines, and " +
-                    "only the : syntax for switches is supported.");
-
-                extraHelp.Add("");
-
-                extraHelp.Add("Use the '--' option to disambiguate between input files that have begin with -- and options. After a '--' option, all arguments are " +
-                    "considered to be input files. If no input files begin with '--' then this option is not necessary.");
-
-                extraHelp.Add("");
-
-                string[] ValidArchitectures = new string[] { "arm", "arm64", "x86", "x64" };
-                string[] ValidOS = new string[] { "windows", "linux", "osx" };
-
-                ComputeDefaultOptions(out TargetOS defaultOs, out TargetArchitecture defaultArch);
-
-                extraHelp.Add(string.Format("Valid switches for {0} are: '{1}'. The default value is '{2}'", "--targetos", string.Join("', '", ValidOS), defaultOs.ToString().ToLowerInvariant()));
-
-                extraHelp.Add("");
-
-                extraHelp.Add(string.Format("Valid switches for {0} are: '{1}'. The default value is '{2}'", "--targetarch", string.Join("', '", ValidArchitectures), defaultArch.ToString().ToLowerInvariant()));
-
-                extraHelp.Add("");
-
-                extraHelp.Add("The allowable values for the --instruction-set option are described in the table below. Each architecture has a different set of valid " +
-                    "instruction sets, and multiple instruction sets may be specified by separating the instructions sets by a ','. For example 'avx2,bmi,lzcnt'");
-
-                foreach (string arch in ValidArchitectures)
-                {
-                    StringBuilder archString = new StringBuilder();
-
-                    archString.Append(arch);
-                    archString.Append(": ");
-
-                    TargetArchitecture targetArch = GetTargetArchitectureFromArg(arch);
-                    bool first = true;
-                    foreach (var instructionSet in Internal.JitInterface.InstructionSetFlags.ArchitectureToValidInstructionSets(targetArch))
-                    {
-                        // Only instruction sets with are specifiable should be printed to the help text
-                        if (instructionSet.Specifiable)
-                        {
-                            if (first)
-                            {
-                                first = false;
-                            }
-                            else
-                            {
-                                archString.Append(", ");
-                            }
-                            archString.Append(instructionSet.Name);
-                        }
-                    }
-
-                    extraHelp.Add(archString.ToString());
-                }
-
-                extraHelp.Add("");
-                extraHelp.Add("The following CPU names are predefined groups of instruction sets and can be used in --instruction-set too:");
-                extraHelp.Add(string.Join(", ", Internal.JitInterface.InstructionSetFlags.AllCpuNames));
-
-                argSyntax.ExtraHelpParagraphs = extraHelp;
-            }
-
-            if (waitForDebugger)
->>>>>>> 9b9b0c95
             {
                 Console.WriteLine("Waiting for debugger to attach. Press ENTER to continue");
                 Console.ReadLine();
             }
-<<<<<<< HEAD
-=======
-
-            _optimizationMode = OptimizationMode.None;
-            if (optimizeSpace)
-            {
-                if (optimizeTime)
-                    Console.WriteLine("Warning: overriding -Ot with -Os");
-                _optimizationMode = OptimizationMode.PreferSize;
-            }
-            else if (optimizeTime)
-                _optimizationMode = OptimizationMode.PreferSpeed;
-            else if (optimize)
-                _optimizationMode = OptimizationMode.Blended;
-
-            foreach (var input in inputFiles)
-                Helpers.AppendExpandedPaths(_inputFilePaths, input, true);
-
-            foreach (var reference in referenceFiles)
-                Helpers.AppendExpandedPaths(_referenceFilePaths, reference, false);
-
-            if (_makeReproPath != null)
-            {
-                // Create a repro package in the specified path
-                // This package will have the set of input files needed for compilation
-                // + the original command line arguments
-                // + a rsp file that should work to directly run out of the zip file
-
-                Helpers.MakeReproPackage(_makeReproPath, _outputFilePath, args, argSyntax, new[] { "-r", "-m", "--rdxml", "--directpinvokelist", "--descriptor" });
-            }
-
-            if (_reflectionData != null && Array.IndexOf(validReflectionDataOptions, _reflectionData) < 0)
-            {
-                Console.WriteLine($"Warning: option '{_reflectionData}' not recognized");
-            }
-
-            return argSyntax;
->>>>>>> 9b9b0c95
         }
 
         private IReadOnlyCollection<MethodDesc> CreateInitializerList(CompilerTypeSystemContext context)
@@ -586,11 +248,7 @@
 
                 securityMitigationOptions = SecurityMitigationOptions.ControlFlowGuardAnnotations;
             }
-<<<<<<< HEAD
-            else if (!String.IsNullOrEmpty(guard))
-=======
-            else if (!string.IsNullOrEmpty(_guard))
->>>>>>> 9b9b0c95
+            else if (!string.IsNullOrEmpty(guard))
             {
                 throw new CommandLineException($"Unrecognized mitigation option '{guard}'");
             }
@@ -684,7 +342,7 @@
                     compilationRoots.Add(new RdXmlRootProvider(typeSystemContext, rdXmlFilePath));
                 }
 
-                foreach (var linkTrimFilePath in _linkTrimFilePaths)
+                foreach (var linkTrimFilePath in Get(_command.LinkTrimFilePaths))
                 {
                     if (!File.Exists(linkTrimFilePath))
                         throw new CommandLineException($"'{linkTrimFilePath}' doesn't exist");
@@ -692,24 +350,6 @@
                 }
             }
 
-<<<<<<< HEAD
-=======
-            _conditionallyRootedAssemblies = new List<string>(_conditionallyRootedAssemblies.Select(ILLinkify));
-            _trimmedAssemblies = new List<string>(_trimmedAssemblies.Select(ILLinkify));
-
-            static string ILLinkify(string rootedAssembly)
-            {
-                // For compatibility with IL Linker, the parameter could be a file name or an assembly name.
-                // This is the logic IL Linker uses to decide how to interpret the string. Really.
-                string simpleName;
-                if (File.Exists(rootedAssembly))
-                    simpleName = Path.GetFileNameWithoutExtension(rootedAssembly);
-                else
-                    simpleName = rootedAssembly;
-                return simpleName;
-            }
-
->>>>>>> 9b9b0c95
             // Root whatever assemblies were specified on the command line
             string[] rootedAssemblies = Get(_command.RootedAssemblies);
             foreach (var rootedAssembly in rootedAssemblies)
@@ -733,7 +373,6 @@
 
             CompilationBuilder builder = new RyuJitCompilationBuilder(typeSystemContext, compilationGroup);
 
-<<<<<<< HEAD
             string compilationUnitPrefix = multiFile ? Path.GetFileNameWithoutExtension(outputFilePath) : "";
             builder.UseCompilationUnitPrefix(compilationUnitPrefix);
 
@@ -742,17 +381,8 @@
                 ((RyuJitCompilationBuilder)builder).UseProfileData(mibcFilePaths);
 
             string jitPath = Get(_command.JitPath);
-            if (!String.IsNullOrEmpty(jitPath))
+            if (!string.IsNullOrEmpty(jitPath))
                 ((RyuJitCompilationBuilder)builder).UseJitPath(jitPath);
-=======
-            string compilationUnitPrefix = _multiFile ? Path.GetFileNameWithoutExtension(_outputFilePath) : "";
-            builder.UseCompilationUnitPrefix(compilationUnitPrefix);
-
-            if (_mibcFilePaths.Count > 0)
-                ((RyuJitCompilationBuilder)builder).UseProfileData(_mibcFilePaths);
-            if (!string.IsNullOrEmpty(_jitPath))
-                ((RyuJitCompilationBuilder)builder).UseJitPath(_jitPath);
->>>>>>> 9b9b0c95
 
             PInvokeILEmitterConfiguration pinvokePolicy = new ConfigurablePInvokePolicy(typeSystemContext.Target,
                 Get(_command.DirectPInvokes), Get(_command.DirectPInvokeLists));
@@ -770,18 +400,14 @@
             }
             ilProvider = new FeatureSwitchManager(ilProvider, featureSwitches);
 
-<<<<<<< HEAD
+            var suppressedWarningCategories = new List<string>();
+            if (Get(_command.NoTrimWarn))
+                suppressedWarningCategories.Add(MessageSubCategory.TrimAnalysis);
+            if (Get(_command.NoAotWarn))
+                suppressedWarningCategories.Add(MessageSubCategory.AotAnalysis);
+
             var logger = new Logger(Console.Out, ilProvider, Get(_command.IsVerbose), ProcessWarningCodes(Get(_command.SuppressedWarnings)),
-                Get(_command.SingleWarn), Get(_command.SingleWarnEnabledAssemblies), Get(_command.SingleWarnDisabledAssemblies));
-=======
-            var suppressedWarningCategories = new List<string>();
-            if (_noTrimWarn)
-                suppressedWarningCategories.Add(MessageSubCategory.TrimAnalysis);
-            if (_noAotWarn)
-                suppressedWarningCategories.Add(MessageSubCategory.AotAnalysis);
-
-            var logger = new Logger(Console.Out, ilProvider, _isVerbose, ProcessWarningCodes(_suppressedWarnings), _singleWarn, _singleWarnEnabledAssemblies, _singleWarnDisabledAssemblies, suppressedWarningCategories);
->>>>>>> 9b9b0c95
+                Get(_command.SingleWarn), Get(_command.SingleWarnEnabledAssemblies), Get(_command.SingleWarnDisabledAssemblies), suppressedWarningCategories);
             CompilerGeneratedState compilerGeneratedState = new CompilerGeneratedState(ilProvider, logger);
 
             var stackTracePolicy = Get(_command.EmitStackTraceData) ?
@@ -956,25 +582,20 @@
 
             ICompilation compilation = builder.ToCompilation();
 
-<<<<<<< HEAD
             string mapFileName = Get(_command.MapFileName);
-            ObjectDumper dumper = mapFileName != null ? new ObjectDumper(mapFileName) : null;
-
-            CompilationResults compilationResults = compilation.Compile(outputFilePath, dumper);
+            string mstatFileName = Get(_command.MstatFileName);
+
+            List<ObjectDumper> dumpers = new List<ObjectDumper>();
+
+            if (mapFileName != null)
+                dumpers.Add(new XmlObjectDumper(mapFileName));
+
+            if (mstatFileName != null)
+                dumpers.Add(new MstatObjectDumper(mstatFileName, typeSystemContext));
+
+            CompilationResults compilationResults = compilation.Compile(outputFilePath, ObjectDumper.Compose(dumpers));
             string exportsFile = Get(_command.ExportsFile);
             if (exportsFile != null)
-=======
-            List<ObjectDumper> dumpers = new List<ObjectDumper>();
-
-            if (_mapFileName != null)
-                dumpers.Add(new XmlObjectDumper(_mapFileName));
-
-            if (_mstatFileName != null)
-                dumpers.Add(new MstatObjectDumper(_mstatFileName, typeSystemContext));
-
-            CompilationResults compilationResults = compilation.Compile(_outputFilePath, ObjectDumper.Compose(dumpers));
-            if (_exportsFile != null)
->>>>>>> 9b9b0c95
             {
                 ExportsFileWriter defFileWriter = new ExportsFileWriter(typeSystemContext, exportsFile);
                 foreach (var compilationRoot in compilationRoots)
