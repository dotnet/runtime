--- conflicted
+++ resolved
@@ -257,103 +257,6 @@
         }
 
 #if NET
-<<<<<<< HEAD
-		protected virtual NPath CompileCSharpAssemblyWithRoslyn (CompilerOptions options)
-		{
-			var languageVersion = LanguageVersion.Preview;
-			var compilationOptions = new CSharpCompilationOptions (
-				outputKind: options.OutputPath.FileName.EndsWith (".exe") ? OutputKind.ConsoleApplication : OutputKind.DynamicallyLinkedLibrary,
-				assemblyIdentityComparer: DesktopAssemblyIdentityComparer.Default
-			);
-			// Default debug info format for the current platform.
-			DebugInformationFormat debugType = RuntimeInformation.IsOSPlatform (OSPlatform.Windows) ? DebugInformationFormat.Pdb : DebugInformationFormat.PortablePdb;
-			bool emitPdb = false;
-			if (options.AdditionalArguments != null) {
-				foreach (var option in options.AdditionalArguments) {
-					switch (option) {
-					case "/unsafe":
-						compilationOptions = compilationOptions.WithAllowUnsafe (true);
-						break;
-					case "/optimize+":
-						compilationOptions = compilationOptions.WithOptimizationLevel (OptimizationLevel.Release);
-						break;
-					case "/optimize-":
-						compilationOptions = compilationOptions.WithOptimizationLevel (OptimizationLevel.Debug);
-						break;
-					case "/debug:full":
-					case "/debug:pdbonly":
-						// Use platform's default debug info. This behavior is the same as csc.
-						emitPdb = true;
-						break;
-					case "/debug:portable":
-						emitPdb = true;
-						debugType = DebugInformationFormat.PortablePdb;
-						break;
-					case "/debug:embedded":
-						emitPdb = true;
-						debugType = DebugInformationFormat.Embedded;
-						break;
-					case "/langversion:7.3":
-						languageVersion = LanguageVersion.CSharp7_3;
-						break;
-					default:
-						var splitIndex = option.IndexOf (":");
-						if (splitIndex != -1 && option[..splitIndex] == "/main") {
-							var mainTypeName = option[(splitIndex + 1)..];
-							compilationOptions = compilationOptions.WithMainTypeName (mainTypeName);
-							break;
-						}
-						throw new NotImplementedException (option);
-					}
-				}
-			}
-			var parseOptions = new CSharpParseOptions (preprocessorSymbols: options.Defines, languageVersion: languageVersion);
-			var emitOptions = new EmitOptions (debugInformationFormat: debugType);
-			var pdbPath = (!emitPdb || debugType == DebugInformationFormat.Embedded) ? null : options.OutputPath.ChangeExtension (".pdb").ToString ();
-
-			var syntaxTrees = options.SourceFiles.Select (p =>
-				CSharpSyntaxTree.ParseText (
-					text: p.ReadAllText (),
-					options: parseOptions
-				)
-			);
-
-			var compilation = CSharpCompilation.Create (
-				assemblyName: options.OutputPath.FileNameWithoutExtension,
-				syntaxTrees: syntaxTrees,
-				references: options.References.Select (r => MetadataReference.CreateFromFile (r)),
-				options: compilationOptions
-			);
-
-			var manifestResources = options.Resources.Select (r => {
-				var fullPath = r.ToString ();
-				return new ResourceDescription (
-					resourceName: Path.GetFileName (fullPath),
-					dataProvider: () => new FileStream (fullPath, FileMode.Open, FileAccess.Read, FileShare.ReadWrite),
-					isPublic: true
-				);
-			});
-
-			EmitResult result;
-			using (var outputStream = File.Create (options.OutputPath.ToString ()))
-			using (var pdbStream = pdbPath == null ? null : File.Create (pdbPath)) {
-				result = compilation.Emit (
-					peStream: outputStream,
-					pdbStream: pdbStream,
-					manifestResources: manifestResources,
-					options: emitOptions
-				);
-			}
-
-			var errors = new StringBuilder ();
-			if (result.Success)
-				return options.OutputPath;
-
-			foreach (var diagnostic in result.Diagnostics)
-				errors.AppendLine (diagnostic.ToString ());
-			throw new Exception ("Roslyn compilation errors: " + errors);
-		}
-=======
         protected virtual NPath CompileCSharpAssemblyWithRoslyn(CompilerOptions options)
         {
             var languageVersion = LanguageVersion.Default;
@@ -467,7 +370,6 @@
                 errors.AppendLine(diagnostic.ToString());
             throw new Exception("Roslyn compilation errors: " + errors);
         }
->>>>>>> dde503ef
 #endif
 
         protected virtual NPath CompileCSharpAssemblyWithCsc(CompilerOptions options)
