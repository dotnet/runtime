--- conflicted
+++ resolved
@@ -18,199 +18,6 @@
 
 namespace Mono.Linker.Tests.TestCasesRunner
 {
-<<<<<<< HEAD
-	public class TrimmingDriver
-	{
-		internal const string DefaultSystemModule = "System.Private.CoreLib";
-
-		public ILScanResults Trim (ILCompilerOptions options, TrimmingCustomizations? customizations, ILogWriter logWriter)
-		{
-			ComputeDefaultOptions (out var targetOS, out var targetArchitecture);
-			var targetDetails = new TargetDetails (targetArchitecture, targetOS, TargetAbi.NativeAot);
-			CompilerTypeSystemContext typeSystemContext =
-				new CompilerTypeSystemContext (targetDetails, SharedGenericsMode.CanonicalReferenceTypes, DelegateFeature.All, genericCycleDepthCutoff: -1);
-
-			typeSystemContext.InputFilePaths = options.InputFilePaths;
-			typeSystemContext.ReferenceFilePaths = options.ReferenceFilePaths;
-			typeSystemContext.SetSystemModule (typeSystemContext.GetModuleForSimpleName (DefaultSystemModule));
-
-			List<EcmaModule> inputModules = new List<EcmaModule> ();
-			foreach (var inputFile in typeSystemContext.InputFilePaths) {
-				EcmaModule module = typeSystemContext.GetModuleFromPath (inputFile.Value);
-				inputModules.Add (module);
-			}
-
-			foreach (var trimAssembly in options.TrimAssemblies) {
-				EcmaModule module = typeSystemContext.GetModuleForSimpleName (trimAssembly);
-				inputModules.Add (module);
-			}
-
-			CompilationModuleGroup compilationGroup;
-			if (options.FrameworkCompilation)
-				compilationGroup = new SingleFileCompilationModuleGroup ();
-			else
-				compilationGroup = new TestInfraMultiFileSharedCompilationModuleGroup (typeSystemContext, inputModules);
-
-			List<ICompilationRootProvider> compilationRoots = new List<ICompilationRootProvider> ();
-			EcmaModule? entrypointModule = null;
-			foreach (var inputFile in typeSystemContext.InputFilePaths) {
-				EcmaModule module = typeSystemContext.GetModuleFromPath (inputFile.Value);
-
-				if (module.PEReader.PEHeaders.IsExe) {
-					if (entrypointModule != null)
-						throw new Exception ("Multiple EXE modules");
-					entrypointModule = module;
-				}
-
-				compilationRoots.Add (new UnmanagedEntryPointsRootProvider (module));
-			}
-
-			compilationRoots.Add (new MainMethodRootProvider (entrypointModule, CreateInitializerList (typeSystemContext, options), generateLibraryAndModuleInitializers: true));
-
-			foreach (var rootedAssembly in options.AdditionalRootAssemblies) {
-				EcmaModule module = typeSystemContext.GetModuleForSimpleName (rootedAssembly);
-
-				// We only root the module type. The rest will fall out because we treat rootedAssemblies
-				// same as conditionally rooted ones and here we're fulfilling the condition ("something is used").
-				compilationRoots.Add (
-					new GenericRootProvider<ModuleDesc> (module,
-					(ModuleDesc module, IRootingServiceProvider rooter) => rooter.AddReflectionRoot (module.GetGlobalModuleType (), "Command line root")));
-			}
-
-			ILProvider ilProvider = new NativeAotILProvider ();
-
-			Logger logger = new Logger (
-				logWriter,
-				ilProvider,
-				isVerbose: true,
-				suppressedWarnings: Enumerable.Empty<int> (),
-				options.SingleWarn,
-				singleWarnEnabledModules: Enumerable.Empty<string> (),
-				singleWarnDisabledModules: Enumerable.Empty<string> (),
-				suppressedCategories: options.SuppressedWarningCategories,
-				treatWarningsAsErrors: options.TreatWarningsAsErrors,
-				warningsAsErrors: options.WarningsAsErrors,
-				disableGeneratedCodeHeuristics: options.DisableGeneratedCodeHeuristics);
-
-			foreach (var descriptor in options.Descriptors) {
-				if (!File.Exists (descriptor))
-					throw new FileNotFoundException ($"'{descriptor}' doesn't exist");
-				compilationRoots.Add (new ILCompiler.DependencyAnalysis.TrimmingDescriptorNode (descriptor));
-			}
-
-			var featureSwitches = options.FeatureSwitches;
-			BodyAndFieldSubstitutions substitutions = default;
-			IReadOnlyDictionary<ModuleDesc, IReadOnlySet<string>>? resourceBlocks = default;
-			foreach (string substitutionFilePath in options.SubstitutionFiles)
-			{
-				using FileStream fs = File.OpenRead(substitutionFilePath);
-				substitutions.AppendFrom(BodySubstitutionsParser.GetSubstitutions(
-					logger, typeSystemContext, XmlReader.Create(fs), substitutionFilePath, featureSwitches));
-
-				fs.Seek(0, SeekOrigin.Begin);
-
-				resourceBlocks = ManifestResourceBlockingPolicy.UnionBlockings(resourceBlocks,
-					ManifestResourceBlockingPolicy.SubstitutionsReader.GetSubstitutions(
-						logger, typeSystemContext, XmlReader.Create(fs), substitutionFilePath, featureSwitches));
-			}
-
-			SubstitutionProvider substitutionProvider = new SubstitutionProvider(logger, featureSwitches, substitutions);
-			ilProvider = new SubstitutedILProvider(ilProvider, substitutionProvider, new DevirtualizationManager());
-
-			CompilerGeneratedState compilerGeneratedState = new CompilerGeneratedState (ilProvider, logger, options.DisableGeneratedCodeHeuristics);
-
-			UsageBasedMetadataManager metadataManager = new UsageBasedMetadataManager(
-				compilationGroup,
-				typeSystemContext,
-				new NoMetadataBlockingPolicy(),
-				new ManifestResourceBlockingPolicy(logger, options.FeatureSwitches, new Dictionary<ModuleDesc, IReadOnlySet<string>>()),
-				logFile: null,
-				stackTracePolicy: new NoStackTraceEmissionPolicy(),
-				invokeThunkGenerationPolicy: new DefaultDynamicInvokeThunkGenerationPolicy(),
-				flowAnnotations: new FlowAnnotations(logger, ilProvider, compilerGeneratedState),
-				generationOptions: UsageBasedMetadataGenerationOptions.ReflectionILScanning,
-				options: default,
-				logger: logger,
-				featureSwitchValues: options.FeatureSwitches,
-				rootEntireAssembliesModules: Array.Empty<string>(),
-				additionalRootedAssemblies: options.AdditionalRootAssemblies.ToArray(),
-				trimmedAssemblies: options.TrimAssemblies.ToArray(),
-				satelliteAssemblyFilePaths: Array.Empty<string>());
-
-			PInvokeILEmitterConfiguration pinvokePolicy = new ILCompilerTestPInvokePolicy ();
-			InteropStateManager interopStateManager = new InteropStateManager (typeSystemContext.GeneratedAssembly);
-			InteropStubManager interopStubManager = new UsageBasedInteropStubManager (interopStateManager, pinvokePolicy, logger);
-
-			TypeMapManager typeMapManager = new UsageBasedTypeMapManager (TypeMapMetadata.Empty);
-			if (entrypointModule is { Assembly: EcmaAssembly entryAssembly })
-			{
-				typeMapManager = new UsageBasedTypeMapManager (TypeMapMetadata.CreateFromAssembly(entryAssembly, typeSystemContext));
-			}
-
-			CompilationBuilder builder = new RyuJitCompilationBuilder (typeSystemContext, compilationGroup)
-				.UseILProvider (ilProvider)
-				.UseCompilationUnitPrefix("");
-
-			IILScanner scanner = builder.GetILScannerBuilder ()
-				.UseCompilationRoots (compilationRoots)
-				.UseMetadataManager (metadataManager)
-				.UseParallelism (System.Diagnostics.Debugger.IsAttached ? 1 : -1)
-				.UseInteropStubManager (interopStubManager)
-				.UseTypeMapManager (typeMapManager)
-				.ToILScanner ();
-
-			return scanner.Scan ();
-		}
-
-		public static void ComputeDefaultOptions (out TargetOS os, out TargetArchitecture arch)
-		{
-			if (RuntimeInformation.IsOSPlatform (OSPlatform.Windows))
-				os = TargetOS.Windows;
-			else if (RuntimeInformation.IsOSPlatform (OSPlatform.Linux))
-				os = TargetOS.Linux;
-			else if (RuntimeInformation.IsOSPlatform (OSPlatform.OSX))
-				os = TargetOS.OSX;
-			else if (RuntimeInformation.IsOSPlatform (OSPlatform.FreeBSD))
-				os = TargetOS.FreeBSD;
-			else
-				throw new NotImplementedException ();
-
-			switch (RuntimeInformation.ProcessArchitecture) {
-			case Architecture.X86:
-				arch = TargetArchitecture.X86;
-				break;
-			case Architecture.X64:
-				arch = TargetArchitecture.X64;
-				break;
-			case Architecture.Arm:
-				arch = TargetArchitecture.ARM;
-				break;
-			case Architecture.Arm64:
-				arch = TargetArchitecture.ARM64;
-				break;
-			default:
-				throw new NotImplementedException ();
-			}
-		}
-
-		private static IReadOnlyCollection<MethodDesc> CreateInitializerList (CompilerTypeSystemContext context, ILCompilerOptions options)
-		{
-			List<ModuleDesc> assembliesWithInitalizers = new List<ModuleDesc> ();
-
-			// Build a list of assemblies that have an initializer that needs to run before
-			// any user code runs.
-			foreach (string initAssemblyName in options.InitAssemblies) {
-				ModuleDesc assembly = context.ResolveAssembly (new AssemblyNameInfo (initAssemblyName), throwIfNotFound: true);
-				assembliesWithInitalizers.Add (assembly);
-			}
-
-			var libraryInitializers = new LibraryInitializers (context, assembliesWithInitalizers);
-
-			List<MethodDesc> initializerList = new List<MethodDesc> (libraryInitializers.LibraryInitializerMethods);
-			return initializerList;
-		}
-	}
-=======
     public class TrimmingDriver
     {
         internal const string DefaultSystemModule = "System.Private.CoreLib";
@@ -286,7 +93,8 @@
                 singleWarnDisabledModules: Enumerable.Empty<string>(),
                 suppressedCategories: options.SuppressedWarningCategories,
                 treatWarningsAsErrors: options.TreatWarningsAsErrors,
-                warningsAsErrors: options.WarningsAsErrors);
+                warningsAsErrors: options.WarningsAsErrors,
+                disableGeneratedCodeHeuristics: options.DisableGeneratedCodeHeuristics);
 
             foreach (var descriptor in options.Descriptors)
             {
@@ -314,7 +122,7 @@
             SubstitutionProvider substitutionProvider = new SubstitutionProvider(logger, featureSwitches, substitutions);
             ilProvider = new SubstitutedILProvider(ilProvider, substitutionProvider, new DevirtualizationManager());
 
-            CompilerGeneratedState compilerGeneratedState = new CompilerGeneratedState(ilProvider, logger);
+            CompilerGeneratedState compilerGeneratedState = new CompilerGeneratedState(ilProvider, logger, options.DisableGeneratedCodeHeuristics);
 
             UsageBasedMetadataManager metadataManager = new UsageBasedMetadataManager(
                 compilationGroup,
@@ -409,5 +217,4 @@
             return initializerList;
         }
     }
->>>>>>> f1f11679
 }