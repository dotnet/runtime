--- conflicted
+++ resolved
@@ -18,101 +18,6 @@
 
 namespace Mono.Linker.Tests.TestCasesRunner
 {
-<<<<<<< HEAD
-	public class ResultChecker
-	{
-		private readonly BaseAssemblyResolver _originalsResolver;
-		private readonly ReaderParameters _originalReaderParameters;
-		private readonly ReaderParameters _linkedReaderParameters;
-
-		public ResultChecker ()
-			: this (new TestCaseAssemblyResolver (),
-				new ReaderParameters {
-					SymbolReaderProvider = new DefaultSymbolReaderProvider (false)
-				},
-				new ReaderParameters {
-					SymbolReaderProvider = new DefaultSymbolReaderProvider (false)
-				})
-		{
-		}
-
-		public ResultChecker (BaseAssemblyResolver originalsResolver,
-			ReaderParameters originalReaderParameters, ReaderParameters linkedReaderParameters)
-		{
-			_originalsResolver = originalsResolver;
-			_originalReaderParameters = originalReaderParameters;
-			_linkedReaderParameters = linkedReaderParameters;
-		}
-
-		public virtual void Check (TrimmedTestCaseResult testResult)
-		{
-			InitializeResolvers (testResult);
-
-			try {
-				var original = ResolveOriginalsAssembly (testResult.ExpectationsAssemblyPath.FileNameWithoutExtension);
-
-				if (!HasAttribute (original, nameof (NoLinkedOutputAttribute))) {
-					// TODO Validate presence of the main assembly - if it makes sense (reflection only somehow)
-
-					// IL verification is impossible for NativeAOT since there's no IL output
-					// if (ShouldValidateIL (original))
-					//   VerifyIL ();
-
-					InitialChecking (testResult, original);
-
-					PerformOutputAssemblyChecks (original, testResult);
-					PerformOutputSymbolChecks (original, testResult);
-
-					if (!HasActiveSkipKeptItemsValidationAttribute (testResult.TestCase.FindTypeDefinition (original))) {
-						CreateAssemblyChecker (original, testResult).Verify ();
-					}
-				}
-
-				AdditionalChecking (testResult, original);
-			} finally {
-				_originalsResolver.Dispose ();
-			}
-		}
-
-		internal static bool HasActiveSkipKeptItemsValidationAttribute(ICustomAttributeProvider provider)
-		{
-			if (TryGetCustomAttribute(provider, nameof(SkipKeptItemsValidationAttribute), out var attribute))
-			{
-				object? by = attribute.GetPropertyValue(nameof(SkipKeptItemsValidationAttribute.By));
-				return by is null ? true : ((Tool)by).HasFlag(Tool.NativeAot);
-			}
-
-			return false;
-		}
-
-		protected virtual AssemblyChecker CreateAssemblyChecker (AssemblyDefinition original, TrimmedTestCaseResult testResult)
-		{
-			return new AssemblyChecker (_originalsResolver, _originalReaderParameters, original, testResult);
-		}
-
-		private void InitializeResolvers (TrimmedTestCaseResult linkedResult)
-		{
-			_originalsResolver.AddSearchDirectory (linkedResult.ExpectationsAssemblyPath.Parent.ToString ());
-		}
-
-		protected AssemblyDefinition ResolveOriginalsAssembly (string assemblyName)
-		{
-			var cleanAssemblyName = assemblyName;
-			if (assemblyName.EndsWith (".exe") || assemblyName.EndsWith (".dll"))
-				cleanAssemblyName = Path.GetFileNameWithoutExtension (assemblyName);
-			return _originalsResolver.Resolve (new AssemblyNameReference (cleanAssemblyName, null), _originalReaderParameters);
-		}
-
-		private static void PerformOutputAssemblyChecks (AssemblyDefinition original, TrimmedTestCaseResult testResult)
-		{
-			var assembliesToCheck = original.MainModule.Types.SelectMany (t => t.CustomAttributes).Where (ExpectationsProvider.IsAssemblyAssertion);
-			var actionAssemblies = new HashSet<string> ();
-			//bool trimModeIsCopy = false;
-
-			foreach (var assemblyAttr in assembliesToCheck) {
-				var name = (string) assemblyAttr.ConstructorArguments.First ().Value;
-				name = Path.GetFileNameWithoutExtension (name);
-=======
     public class ResultChecker
     {
         private readonly BaseAssemblyResolver _originalsResolver;
@@ -173,17 +78,17 @@
             {
                 _originalsResolver.Dispose();
             }
-
-            bool HasActiveSkipKeptItemsValidationAttribute(ICustomAttributeProvider provider)
-            {
-                if (TryGetCustomAttribute(provider, nameof(SkipKeptItemsValidationAttribute), out var attribute))
-                {
-                    object? by = attribute.GetPropertyValue(nameof(SkipKeptItemsValidationAttribute.By));
-                    return by is null ? true : ((Tool)by).HasFlag(Tool.NativeAot);
-                }
-
-                return false;
-            }
+        }
+
+        internal static bool HasActiveSkipKeptItemsValidationAttribute(ICustomAttributeProvider provider)
+        {
+            if (TryGetCustomAttribute(provider, nameof(SkipKeptItemsValidationAttribute), out var attribute))
+            {
+                object? by = attribute.GetPropertyValue(nameof(SkipKeptItemsValidationAttribute.By));
+                return by is null ? true : ((Tool)by).HasFlag(Tool.NativeAot);
+            }
+
+            return false;
         }
 
         protected virtual AssemblyChecker CreateAssemblyChecker(AssemblyDefinition original, TrimmedTestCaseResult testResult)
@@ -214,7 +119,6 @@
             {
                 var name = (string)assemblyAttr.ConstructorArguments.First().Value;
                 name = Path.GetFileNameWithoutExtension(name);
->>>>>>> f1f11679
 
 #if false
                 if (assemblyAttr.AttributeType.Name == nameof(RemovedAssemblyAttribute))
