﻿// Copyright (c) .NET Foundation and contributors. All rights reserved.
// Licensed under the MIT license. See LICENSE file in the project root for full license information.

using System.Collections.Generic;

namespace Mono.Linker.Tests.TestCasesRunner
{
<<<<<<< HEAD
	public class ILCompilerOptions
	{
		public Dictionary<string, string> InputFilePaths = new Dictionary<string, string> ();
		public Dictionary<string, string> ReferenceFilePaths = new Dictionary<string, string> ();
		public List<string> InitAssemblies = new List<string> ();
		public List<string> TrimAssemblies = new List<string> ();
		public List<string> AdditionalRootAssemblies = new List<string> ();
		public Dictionary<string, bool> FeatureSwitches = new Dictionary<string, bool> ();
		public List<string> Descriptors = new List<string> ();
		public bool FrameworkCompilation;
		public bool SingleWarn;
		public List<string> SubstitutionFiles = new List<string> ();
		public bool TreatWarningsAsErrors;
		public Dictionary<int, bool> WarningsAsErrors = new Dictionary<int, bool> ();
		public List<string> SuppressedWarningCategories = new List<string> ();
		public bool DisableGeneratedCodeHeuristics;
	}
=======
    public class ILCompilerOptions
    {
        public Dictionary<string, string> InputFilePaths = new Dictionary<string, string>();
        public Dictionary<string, string> ReferenceFilePaths = new Dictionary<string, string>();
        public List<string> InitAssemblies = new List<string>();
        public List<string> TrimAssemblies = new List<string>();
        public List<string> AdditionalRootAssemblies = new List<string>();
        public Dictionary<string, bool> FeatureSwitches = new Dictionary<string, bool>();
        public List<string> Descriptors = new List<string>();
        public bool FrameworkCompilation;
        public bool SingleWarn;
        public List<string> SubstitutionFiles = new List<string>();
        public bool TreatWarningsAsErrors;
        public Dictionary<int, bool> WarningsAsErrors = new Dictionary<int, bool>();
        public List<string> SuppressedWarningCategories = new List<string>();
    }
>>>>>>> f1f11679
}<|MERGE_RESOLUTION|>--- conflicted
+++ resolved
@@ -5,25 +5,6 @@
 
 namespace Mono.Linker.Tests.TestCasesRunner
 {
-<<<<<<< HEAD
-	public class ILCompilerOptions
-	{
-		public Dictionary<string, string> InputFilePaths = new Dictionary<string, string> ();
-		public Dictionary<string, string> ReferenceFilePaths = new Dictionary<string, string> ();
-		public List<string> InitAssemblies = new List<string> ();
-		public List<string> TrimAssemblies = new List<string> ();
-		public List<string> AdditionalRootAssemblies = new List<string> ();
-		public Dictionary<string, bool> FeatureSwitches = new Dictionary<string, bool> ();
-		public List<string> Descriptors = new List<string> ();
-		public bool FrameworkCompilation;
-		public bool SingleWarn;
-		public List<string> SubstitutionFiles = new List<string> ();
-		public bool TreatWarningsAsErrors;
-		public Dictionary<int, bool> WarningsAsErrors = new Dictionary<int, bool> ();
-		public List<string> SuppressedWarningCategories = new List<string> ();
-		public bool DisableGeneratedCodeHeuristics;
-	}
-=======
     public class ILCompilerOptions
     {
         public Dictionary<string, string> InputFilePaths = new Dictionary<string, string>();
@@ -39,6 +20,6 @@
         public bool TreatWarningsAsErrors;
         public Dictionary<int, bool> WarningsAsErrors = new Dictionary<int, bool>();
         public List<string> SuppressedWarningCategories = new List<string>();
+        public bool DisableGeneratedCodeHeuristics;
     }
->>>>>>> f1f11679
 }