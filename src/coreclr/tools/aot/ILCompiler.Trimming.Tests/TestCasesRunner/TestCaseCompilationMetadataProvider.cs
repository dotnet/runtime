--- conflicted
+++ resolved
@@ -14,255 +14,6 @@
 
 namespace Mono.Linker.Tests.TestCasesRunner
 {
-<<<<<<< HEAD
-	public class TestCaseCompilationMetadataProvider : BaseMetadataProvider
-	{
-
-		public TestCaseCompilationMetadataProvider (TestCase testCase, AssemblyDefinition fullTestCaseAssemblyDefinition)
-			: base (testCase, fullTestCaseAssemblyDefinition)
-		{
-
-		}
-
-		public virtual TestRunCharacteristics Characteristics =>
-			TestRunCharacteristics.TargetingNetCore | TestRunCharacteristics.SupportsDefaultInterfaceMethods | TestRunCharacteristics.SupportsStaticInterfaceMethods;
-
-		private static bool IsIgnoredByNativeAOT (CustomAttribute attr)
-		{
-			var ignoredBy = attr.GetPropertyValue ("IgnoredBy");
-			return ignoredBy is null ? true : ((Tool) ignoredBy).HasFlag (Tool.NativeAot);
-		}
-
-		public virtual bool IsIgnored ([NotNullWhen (true)] out string? reason)
-		{
-			var ignoreAttribute = _testCaseTypeDefinition.CustomAttributes.FirstOrDefault (attr => attr.AttributeType.Name == nameof (IgnoreTestCaseAttribute));
-			if (ignoreAttribute != null && IsIgnoredByNativeAOT (ignoreAttribute)) {
-				if (ignoreAttribute.ConstructorArguments.Count == 1) {
-					reason = (string) ignoreAttribute.ConstructorArguments.First ().Value;
-					return true;
-				} else {
-					throw new ArgumentException ($"Unhandled {nameof (IgnoreTestCaseAttribute)} constructor with {ignoreAttribute.ConstructorArguments} arguments");
-				}
-			}
-
-			var requirementsAttribute = _testCaseTypeDefinition.CustomAttributes.FirstOrDefault (attr => attr.AttributeType.Name == nameof (TestCaseRequirementsAttribute));
-			if (requirementsAttribute != null) {
-				if (requirementsAttribute.ConstructorArguments.Count == 2) {
-					var testCaseRequirements = (TestRunCharacteristics) requirementsAttribute.ConstructorArguments[0].Value;
-
-					foreach (var value in Enum.GetValues (typeof (TestRunCharacteristics))) {
-						if (IsRequirementMissing ((TestRunCharacteristics) value, testCaseRequirements)) {
-							reason = (string) requirementsAttribute.ConstructorArguments[1].Value;
-							return true;
-						}
-					}
-				} else {
-					throw new ArgumentException ($"Unhandled {nameof (TestCaseRequirementsAttribute)} constructor with {requirementsAttribute.ConstructorArguments} arguments");
-				}
-			}
-
-			reason = null;
-			return false;
-		}
-
-		private bool IsRequirementMissing (TestRunCharacteristics requirement, TestRunCharacteristics testCaseRequirements)
-		{
-			return testCaseRequirements.HasFlag (requirement) && !Characteristics.HasFlag (requirement);
-		}
-
-		public virtual IEnumerable<string> GetDefines ()
-		{
-			// There are a few tests related to native pdbs where the assertions are different between windows and non-windows
-			// To enable test cases to define different expected behavior we set this special define
-			if (Environment.OSVersion.Platform == PlatformID.Win32NT)
-				yield return "WIN32";
-
-			if (Characteristics.HasFlag (TestRunCharacteristics.TargetingNetCore))
-				yield return "NET";
-
-			if (Characteristics.HasFlag (TestRunCharacteristics.SupportsDefaultInterfaceMethods))
-				yield return "SUPPORTS_DEFAULT_INTERFACE_METHODS";
-
-			foreach (var attr in _testCaseTypeDefinition.CustomAttributes.Where (attr => attr.AttributeType.Name == nameof (DefineAttribute)))
-				yield return (string) attr.ConstructorArguments.First ().Value;
-		}
-
-		public virtual string GetAssemblyName ()
-		{
-			var asLibraryAttribute = _testCaseTypeDefinition.CustomAttributes
-				.FirstOrDefault (attr => attr.AttributeType.Name == nameof (SetupCompileAsLibraryAttribute));
-			var defaultName = asLibraryAttribute == null ? "test.exe" : "test.dll";
-			return GetOptionAttributeValue (nameof (SetupCompileAssemblyNameAttribute), defaultName)!;
-		}
-
-		public virtual string GetCSharpCompilerToUse ()
-		{
-			return GetOptionAttributeValue (nameof (SetupCSharpCompilerToUseAttribute), string.Empty)!.ToLowerInvariant ();
-		}
-
-		public virtual IEnumerable<string> GetSetupCompilerArguments ()
-		{
-			return _testCaseTypeDefinition.CustomAttributes
-				.Where (attr => attr.AttributeType.Name == nameof (SetupCompileArgumentAttribute))
-				.Select (attr => (string) attr.ConstructorArguments.First ().Value);
-		}
-
-		public virtual IEnumerable<SourceAndDestinationPair> AdditionalFilesToSandbox ()
-		{
-			return _testCaseTypeDefinition.CustomAttributes
-				.Where (attr => attr.AttributeType.Name == nameof (SandboxDependencyAttribute))
-				.Select (GetSourceAndRelativeDestinationValue);
-		}
-
-		private static string GetReferenceDir ()
-		{
-			string runtimeDir = Path.GetDirectoryName (typeof (object).Assembly.Location)!;
-			string ncaVersion = Path.GetFileName (runtimeDir);
-			string dotnetDir = Path.GetDirectoryName (Path.GetDirectoryName (Path.GetDirectoryName (runtimeDir)))!;
-			return Path.Combine (dotnetDir, "packs", "Microsoft.NETCore.App.Ref", ncaVersion, "ref", PathUtilities.TargetFramework);
-		}
-
-		public IEnumerable<NPath> GetCommonSourceFiles()
-		{
-			var dam = _testCase.RootCasesDirectory.Parent
-				.Combine("Mono.Linker.Tests.Cases.Expectations")
-				.Combine("Support")
-				.Combine("DynamicallyAccessedMembersAttribute.cs");
-			yield return dam;
-		}
-
-		public virtual IEnumerable<string> GetCommonReferencedAssemblies (NPath workingDirectory)
-		{
-			yield return workingDirectory.Combine ("Mono.Linker.Tests.Cases.Expectations.dll").ToString ();
-			if (Characteristics.HasFlag (TestRunCharacteristics.TargetingNetCore)) {
-				string referenceDir = GetReferenceDir ();
-
-				yield return Path.Combine (referenceDir, "mscorlib.dll");
-				yield return Path.Combine (referenceDir, "System.Collections.dll");
-				yield return Path.Combine (referenceDir, "System.Collections.Immutable.dll");
-				yield return Path.Combine (referenceDir, "System.ComponentModel.TypeConverter.dll");
-				yield return Path.Combine (referenceDir, "System.Console.dll");
-				yield return Path.Combine (referenceDir, "System.Linq.Expressions.dll");
-				yield return Path.Combine (referenceDir, "System.Memory.dll");
-				yield return Path.Combine (referenceDir, "System.ObjectModel.dll");
-				yield return Path.Combine (referenceDir, "System.Runtime.dll");
-				yield return Path.Combine (referenceDir, "System.Runtime.Extensions.dll");
-				yield return Path.Combine (referenceDir, "System.Runtime.InteropServices.dll");
-			} else {
-				yield return "mscorlib.dll";
-			}
-		}
-
-		public virtual IEnumerable<string> GetReferencedAssemblies (NPath workingDirectory)
-		{
-			foreach (var fileName in GetReferenceValues ()) {
-
-				if (fileName.StartsWith ("System.", StringComparison.Ordinal) || fileName.StartsWith ("Mono.", StringComparison.Ordinal) || fileName.StartsWith ("Microsoft.", StringComparison.Ordinal)) {
-					if (Characteristics.HasFlag (TestRunCharacteristics.TargetingNetCore)) {
-						var referenceDir = GetReferenceDir ();
-						var filePath = Path.Combine (referenceDir, fileName);
-
-						if (File.Exists (filePath)) {
-							yield return filePath;
-						} else {
-							yield return fileName;
-						}
-					} else {
-						yield return fileName;
-					}
-				} else {
-					// Drop any relative path information.  Sandboxing will have taken care of copying the reference to the directory
-					yield return workingDirectory.Combine (Path.GetFileName (fileName));
-				}
-			}
-		}
-
-		public virtual IEnumerable<string> GetReferenceDependencies ()
-		{
-			return _testCaseTypeDefinition.CustomAttributes
-				.Where (attr => attr.AttributeType.Name == nameof (ReferenceDependencyAttribute))
-				.Select (attr => (string) attr.ConstructorArguments[0].Value);
-		}
-
-		public virtual IEnumerable<string> GetReferenceValues ()
-		{
-			foreach (var referenceAttr in _testCaseTypeDefinition.CustomAttributes.Where (attr => attr.AttributeType.Name == nameof (ReferenceAttribute)))
-				yield return (string) referenceAttr.ConstructorArguments.First ().Value;
-		}
-
-		public virtual IEnumerable<SourceAndDestinationPair> GetResources ()
-		{
-			return _testCaseTypeDefinition.CustomAttributes
-				.Where (attr => attr.AttributeType.Name == nameof (SetupCompileResourceAttribute))
-				.Select (GetSourceAndRelativeDestinationValue);
-		}
-
-		public virtual IEnumerable<SetupCompileInfo> GetSetupCompileAssembliesBefore ()
-		{
-			return _testCaseTypeDefinition.CustomAttributes
-				.Where (attr => attr.AttributeType.Name == nameof (SetupCompileBeforeAttribute))
-				.Select (CreateSetupCompileAssemblyInfo);
-		}
-
-		public virtual IEnumerable<SetupCompileInfo> GetSetupCompileAssembliesAfter ()
-		{
-			return _testCaseTypeDefinition.CustomAttributes
-				.Where (attr => attr.AttributeType.Name == nameof (SetupCompileAfterAttribute))
-				.Select (CreateSetupCompileAssemblyInfo);
-		}
-
-		public bool GetGenerateTargetFrameworkAttribute()
-		{
-			return GetOptionAttributeValue(nameof(GetGenerateTargetFrameworkAttribute), true);
-		}
-
-		private SetupCompileInfo CreateSetupCompileAssemblyInfo(CustomAttribute attribute)
-		{
-			var ctorArguments = attribute.ConstructorArguments;
-			return new SetupCompileInfo {
-				OutputName = (string) ctorArguments[0].Value,
-				SourceFiles = SourceFilesForAttributeArgument (ctorArguments[1]),
-				References = ((CustomAttributeArgument[]) ctorArguments[2].Value)?.Select (arg => arg.Value.ToString ()).ToArray (),
-				Defines = ((CustomAttributeArgument[]) ctorArguments[3].Value)?.Select (arg => arg.Value.ToString ()).ToArray (),
-				Resources = ResourcesForAttributeArgument (ctorArguments[4]),
-				AdditionalArguments = ((CustomAttributeArgument[]) ctorArguments[5].Value)?.Select (arg => arg.Value.ToString ()).ToArray (),
-				CompilerToUse = (string) ctorArguments[6].Value,
-				AddAsReference = ctorArguments.Count >= 8 ? (bool) ctorArguments[7].Value : true,
-				RemoveFromLinkerInput = ctorArguments.Count >= 9 ? (bool) ctorArguments[8].Value : false,
-				OutputSubFolder = ctorArguments.Count >= 10 ? (string) ctorArguments[9].Value : null
-			};
-		}
-
-		protected NPath[] SourceFilesForAttributeArgument (CustomAttributeArgument attributeArgument)
-		{
-			return ((CustomAttributeArgument[]) attributeArgument.Value)
-				.Select (attributeArg => SourceFileForAttributeArgumentValue (attributeArg.Value))
-				.Distinct ()
-				.ToArray ();
-		}
-
-		protected SourceAndDestinationPair[]? ResourcesForAttributeArgument (CustomAttributeArgument attributeArgument)
-		{
-			return ((CustomAttributeArgument[]) attributeArgument.Value)
-				?.Select (arg => {
-					var referenceArg = (CustomAttributeArgument) arg.Value;
-					if (referenceArg.Value is string source) {
-						var fullSource = MakeSourceTreeFilePathAbsolute (source);
-						return new SourceAndDestinationPair {
-							Source = fullSource,
-							DestinationFileName = fullSource.FileName
-						};
-					}
-					var sourceAndDestination = (CustomAttributeArgument[]) referenceArg.Value;
-					return new SourceAndDestinationPair {
-						Source = MakeSourceTreeFilePathAbsolute (sourceAndDestination[0].Value!.ToString ()!),
-						DestinationFileName = sourceAndDestination[1].Value!.ToString ()!
-					};
-				})
-				?.ToArray ();
-		}
-	}
-=======
     public class TestCaseCompilationMetadataProvider : BaseMetadataProvider
     {
 
@@ -377,7 +128,16 @@
             string runtimeDir = Path.GetDirectoryName(typeof(object).Assembly.Location)!;
             string ncaVersion = Path.GetFileName(runtimeDir);
             string dotnetDir = Path.GetDirectoryName(Path.GetDirectoryName(Path.GetDirectoryName(runtimeDir)))!;
-            return Path.Combine(dotnetDir, "packs", "Microsoft.NETCore.App.Ref", ncaVersion, "ref", PathUtilities.TFMDirectoryName);
+            return Path.Combine(dotnetDir, "packs", "Microsoft.NETCore.App.Ref", ncaVersion, "ref", PathUtilities.TargetFramework);
+        }
+
+        public IEnumerable<NPath> GetCommonSourceFiles()
+        {
+            var dam = _testCase.RootCasesDirectory.Parent
+                .Combine("Mono.Linker.Tests.Cases.Expectations")
+                .Combine("Support")
+                .Combine("DynamicallyAccessedMembersAttribute.cs");
+            yield return dam;
         }
 
         public virtual IEnumerable<string> GetCommonReferencedAssemblies(NPath workingDirectory)
@@ -473,6 +233,11 @@
                 .Select(CreateSetupCompileAssemblyInfo);
         }
 
+        public bool GetGenerateTargetFrameworkAttribute()
+        {
+            return GetOptionAttributeValue(nameof(GetGenerateTargetFrameworkAttribute), true);
+        }
+
         private SetupCompileInfo CreateSetupCompileAssemblyInfo(CustomAttribute attribute)
         {
             var ctorArguments = attribute.ConstructorArguments;
@@ -524,5 +289,4 @@
                 ?.ToArray();
         }
     }
->>>>>>> f1f11679
 }