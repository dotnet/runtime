--- conflicted
+++ resolved
@@ -19,365 +19,6 @@
 
 namespace Mono.Linker.Tests.TestCasesRunner
 {
-<<<<<<< HEAD
-	partial class AssemblyChecker
-	{
-		class LinkedEntity
-		{
-			public TypeSystemEntity Entity { get; init; }
-
-			public LinkedEntity(TypeSystemEntity entity) => Entity = entity;
-		}
-
-		class LinkedMethodEntity : LinkedEntity
-		{
-			public bool IsReflected { get; init; }
-
-			public MethodDesc Method { get => (MethodDesc) Entity; }
-
-			public LinkedMethodEntity (MethodDesc method, bool isReflected) : base (method) => IsReflected = isReflected;
-		}
-
-		private readonly BaseAssemblyResolver originalsResolver;
-		private readonly TypeNameResolver originalsTypeNameResolver;
-		private readonly ReaderParameters originalReaderParameters;
-		private readonly AssemblyDefinition originalAssembly;
-		private readonly TrimmedTestCaseResult testResult;
-
-		private readonly Dictionary<AssemblyQualifiedToken, LinkedEntity> linkedMembers;
-		private readonly HashSet<string> verifiedGeneratedFields = new HashSet<string> ();
-		private readonly HashSet<string> verifiedEventMethods = new HashSet<string> ();
-		private readonly HashSet<string> verifiedGeneratedTypes = new HashSet<string> ();
-		private bool checkNames;
-
-		// Note: It's enough to exclude the type name, all of its members will also be excluded then
-		private static readonly HashSet<string> ExcludeDisplayNames = new () {
-				// Ignore compiler injected attributes to describe language version
-				"Microsoft.CodeAnalysis.EmbeddedAttribute",
-				"System.Runtime.CompilerServices.RefSafetyRulesAttribute",
-
-				// Ignore NativeAOT injected members
-				"<Module>.StartupCodeMain(Int32,IntPtr)",
-				"<Module>.MainMethodWrapper()",
-				"<Module>.MainMethodWrapper(String[])",
-				"System.Diagnostics.CodeAnalysis.DynamicallyAccessedMembersAttribute.__GetFieldHelper(Int32,MethodTable*&)",
-				"System.Runtime.InteropServices.TypeMapping",
-				"System.Runtime.InteropServices.TypeMapping.GetOrCreateExternalTypeMapping<TTypeMapGroup>()",
-				"System.Runtime.InteropServices.TypeMapping.GetOrCreateProxyTypeMapping<TTypeMapGroup>()",
-
-				// Ignore compiler generated code which can't be reasonably matched to the source method
-				"<PrivateImplementationDetails>",
-			};
-
-		public AssemblyChecker (
-			BaseAssemblyResolver originalsResolver,
-			ReaderParameters originalReaderParameters,
-			AssemblyDefinition original,
-			TrimmedTestCaseResult testResult)
-		{
-			this.originalsResolver = originalsResolver;
-			this.originalsTypeNameResolver = new TypeNameResolver (new TestResolver (), new TestAssemblyNameResolver (originalsResolver));
-			this.originalReaderParameters = originalReaderParameters;
-			this.originalAssembly = original;
-			this.testResult = testResult;
-			this.linkedMembers = new ();
-
-			checkNames = original.MainModule.GetTypeReferences ().Any (attr =>
-				attr.Name == nameof (RemovedNameValueAttribute));
-		}
-
-		public void Verify ()
-		{
-			var errors = VerifyImpl().ToList();
-			if (errors.Any())
-			{
-				Assert.Fail(string.Join(Environment.NewLine, errors));
-			}
-
-		}
-
-		IEnumerable<string> VerifyImpl()
-		{
-			// There are no type forwarders left after compilation in Native AOT
-			// VerifyExportedTypes (originalAssembly, linkedAssembly);
-
-			// TODO
-			// VerifyCustomAttributes (originalAssembly, linkedAssembly);
-			// VerifySecurityAttributes (originalAssembly, linkedAssembly);
-
-			// TODO - this is mostly attribute verification
-			// foreach (var originalModule in originalAssembly.Modules)
-			//   VerifyModule (originalModule, linkedAssembly.Modules.FirstOrDefault (m => m.Name == originalModule.Name));
-
-			// TODO
-			// VerifyResources (originalAssembly, linkedAssembly);
-
-			// There are no assembly reference in Native AOT
-			// VerifyReferences (originalAssembly, linkedAssembly);
-
-			PopulateLinkedMembers ();
-
-			var membersToAssert = originalAssembly.MainModule.Types;
-			foreach (var originalMember in membersToAssert) {
-				if (originalMember is TypeDefinition td) {
-					AssemblyQualifiedToken token = new (td);
-
-					if (td.Name == "<Module>") {
-						linkedMembers.Remove (token);
-						continue;
-					}
-
-					linkedMembers.TryGetValue (
-						token,
-						out LinkedEntity? linkedMember);
-
-					foreach(var err in VerifyTypeDefinition (td, linkedMember))
-						yield return err;
-					linkedMembers.Remove (token);
-
-					continue;
-				}
-
-				throw new NotImplementedException ($"Don't know how to check member of type {originalMember.GetType ()}");
-			}
-
-			// Verify anything not in the main assembly
-			foreach(var err in VerifyLinkingOfOtherAssemblies(this.originalAssembly))
-				yield return err;
-
-			// Filter out all members which are not from the main assembly
-			// The Kept attributes are "optional" for non-main assemblies
-			string mainModuleName = originalAssembly.Name.Name;
-			List<AssemblyQualifiedToken> externalMembers = linkedMembers.Where (m => GetModuleName (m.Value.Entity) != mainModuleName).Select (m => m.Key).ToList ();
-			foreach (var externalMember in externalMembers) {
-				linkedMembers.Remove (externalMember);
-			}
-
-			if (linkedMembers.Count != 0)
-				yield return "Linked output includes unexpected member:\n  " +
-					string.Join ("\n  ", linkedMembers.Values.Select (e => e.Entity.GetDisplayName ()));
-		}
-
-		private void PopulateLinkedMembers ()
-		{
-			foreach (TypeDesc type in testResult.TrimmingResults.AllEETypes) {
-				AddType (type);
-			}
-
-			foreach (MethodDesc method in testResult.TrimmingResults.CompiledMethodBodies) {
-				AddMethod (method);
-			}
-
-			foreach (MethodDesc method in testResult.TrimmingResults.ReflectedMethods) {
-				AddMethod (method, isReflected: true);
-			}
-
-			void AddMethod (MethodDesc method, bool isReflected = false)
-			{
-				MethodDesc methodDef = method.GetTypicalMethodDefinition ();
-
-				if (!ShouldIncludeMethod (methodDef))
-					return;
-
-				TypeDesc owningType = methodDef.OwningType;
-
-				// Skip any methods on a delegate - we handle those in the AddType
-				// (AOT generates different methods for delegates compared to IL/metadata shapes)
-				if (owningType?.IsDelegate == true)
-					return;
-
-				if (!AddTrimmedMethod (methodDef, isReflected))
-					return;
-
-				if (owningType is not null) {
-					AddType (owningType);
-				}
-
-				if (methodDef.GetPropertyForAccessor () is { } property)
-					AddProperty (property);
-
-				if (methodDef.GetEventForAccessor () is { } @event)
-					AddEvent (@event);
-			}
-
-			void AddType (TypeDesc type)
-			{
-				TypeDesc typeDef = type.GetTypeDefinition ();
-
-				if (!ShouldIncludeType (typeDef))
-					return;
-
-				if (!AddMember (typeDef))
-					return;
-
-				if (typeDef is MetadataType { ContainingType: { } containingType }) {
-					AddType (containingType);
-				}
-
-				if (typeDef.IsDelegate) {
-					// AOT's handling of delegates is very different from the IL/metadata picture
-					// So to simplify this, we're going to automatically "mark" all of the delegate's methods
-					foreach (MethodDesc m in typeDef.GetMethods ()) {
-						if (ShouldIncludeEntityByDisplayName (m)) {
-							AddTrimmedMethod (m, isReflected: false);
-						}
-					}
-				}
-			}
-
-			void AddProperty (PropertyPseudoDesc property)
-			{
-				// Note that this is currently called from AddMethod which will exit if the owning type is excluded
-				// and also add the owning type if necessary
-				if (!ShouldIncludeEntityByDisplayName (property))
-					return;
-
-				AddMember (property);
-			}
-
-			void AddEvent (EventPseudoDesc @event)
-			{
-				// Note that this is currently called from AddMethod which will exit if the owning type is excluded
-				// and also add the owning type if necessary
-				if (!ShouldIncludeEntityByDisplayName (@event))
-					return;
-
-				AddMember (@event);
-			}
-
-			bool AddMember (TypeSystemEntity entity)
-			{
-				Assert.False (entity is MethodDesc, "Use AddTrimmedMethod for all methods instead");
-				return linkedMembers.TryAdd (new AssemblyQualifiedToken (entity), new LinkedEntity(entity));
-			}
-
-			bool AddTrimmedMethod (MethodDesc method, bool isReflected = false)
-			{
-				var token = new AssemblyQualifiedToken (method);
-				bool addedNew = true;
-				if (linkedMembers.TryGetValue(token, out var existingValue)) {
-					addedNew = false;
-					LinkedMethodEntity existingMethod = (LinkedMethodEntity) existingValue;
-					if (existingMethod.IsReflected || !isReflected)
-						return addedNew;
-
-					linkedMembers.Remove (token);
-				}
-
-				linkedMembers.Add (token, new LinkedMethodEntity (method, isReflected));
-				return addedNew;
-			}
-
-			static bool ShouldIncludeEntityByDisplayName (TypeSystemEntity entity) => !ExcludeDisplayNames.Contains (entity.GetDisplayName ());
-
-			static bool ShouldIncludeType (TypeDesc type)
-			{
-				if (type is MetadataType metadataType) {
-					if (metadataType.ContainingType is { } containingType) {
-						if (!ShouldIncludeType (containingType))
-							return false;
-					}
-
-					if (metadataType.Namespace.StartsWith ("Internal"))
-						return false;
-
-					if (metadataType.Module.Assembly is EcmaAssembly asm && asm.Assembly.GetName().Name == "System.Private.CoreLib")
-						return false;
-
-					return ShouldIncludeEntityByDisplayName (type);
-				}
-
-				return false;
-			}
-
-			static bool ShouldIncludeMethod (MethodDesc method) => ShouldIncludeType (method.OwningType) && ShouldIncludeEntityByDisplayName (method);
-		}
-
-		private static MetadataType? GetOwningType (TypeSystemEntity? entity)
-		{
-			return entity switch
-			{
-				MetadataType type => type.ContainingType as MetadataType,
-				MethodDesc method => method.OwningType as MetadataType,
-				PropertyPseudoDesc prop => prop.OwningType,
-				EventPseudoDesc e => e.OwningType,
-				_ => null
-			};
-		}
-
-		private static string? GetModuleName (TypeSystemEntity entity)
-		{
-			return entity switch {
-				MetadataType type => type.Module.ToString (),
-				_ => GetOwningType(entity)?.Module.ToString()
-			};
-		}
-
-		protected virtual IEnumerable<string> VerifyModule (ModuleDefinition original, ModuleDefinition? linked)
-		{
-			// We never link away a module today so let's make sure the linked one isn't null
-			if (linked == null) {
-				yield return $"Linked assembly `{original.Assembly.Name.Name}` is missing module `{original.Name}`";
-				yield break;
-			}
-
-			var expected = original.Assembly.MainModule.AllDefinedTypes ()
-				.SelectMany (t => GetCustomAttributeCtorValues<string> (t, nameof (KeptModuleReferenceAttribute)))
-				.ToArray ();
-
-			var actual = linked.ModuleReferences
-				.Select (name => name.Name)
-				.ToArray ();
-
-			if (!expected.Equals(actual))
-				yield return "Module references do not match";
-
-			foreach(var err in VerifyCustomAttributes (original, linked))
-				yield return err;
-		}
-
-		IEnumerable<string> VerifyTypeDefinition (TypeDefinition original, LinkedEntity? linkedEntity)
-		{
-			TypeDesc? linked = linkedEntity?.Entity as TypeDesc;
-			if (linked != null && NameUtils.GetActualOriginDisplayName (linked) is string linkedDisplayName && verifiedGeneratedTypes.Contains (linkedDisplayName))
-				yield break;
-
-			EcmaModule? linkedModule = (linked as MetadataType)?.Module as EcmaModule;
-
-			//
-			// Little bit complex check to allow easier test writing to match
-			// - It has [Kept] attribute or any variation of it
-			// - It contains Main method
-			// - It contains at least one member which has [Kept] attribute (not recursive)
-			//
-			bool expectedKept =
-				HasActiveKeptDerivedAttribute (original) ||
-				(linked != null && linkedModule?.EntryPoint?.OwningType == linked) ||
-				original.AllMembers ().Any (HasActiveKeptDerivedAttribute);
-
-			if (!expectedKept) {
-				if (linked == null)
-					yield break;
-
-				// Note that we still want to go "inside" each skipped type, as it might have additional attributes
-				// we do want to validate. There's no specific use case right now, but I can easily imagine one
-				// for more detailed testing of for example custom attributes on local functions, or similar.
-				if (!SkipKeptItemsValidation (original))
-					yield return $"Type `{original}' should have been removed";
-			}
-
-			bool prev = checkNames;
-			checkNames |= original.HasAttribute (nameof (VerifyMetadataNamesAttribute));
-
-			foreach(var err in VerifyTypeDefinitionKept (original, linked))
-				yield return err;
-
-			checkNames = prev;
-
-			if (original.HasAttribute (nameof (CreatedMemberAttribute))) {
-				// For now always fail on this attribute since we don't know how to validate it
-				throw new NotSupportedException ("CreatedMemberAttribute is not yet supported by the test infra");
-=======
     partial class AssemblyChecker
     {
         class LinkedEntity
@@ -410,18 +51,22 @@
 
         // Note: It's enough to exclude the type name, all of its members will also be excluded then
         private static readonly HashSet<string> ExcludeDisplayNames = new() {
-            // Ignore compiler injected attributes to describe language version
-            "Microsoft.CodeAnalysis.EmbeddedAttribute",
-            "System.Runtime.CompilerServices.RefSafetyRulesAttribute",
-
-            // Ignore NativeAOT injected members
-            "<Module>.StartupCodeMain(Int32,IntPtr)",
-            "<Module>.MainMethodWrapper()",
-            "<Module>.MainMethodWrapper(String[])",
-
-            // Ignore compiler generated code which can't be reasonably matched to the source method
-            "<PrivateImplementationDetails>",
-        };
+				// Ignore compiler injected attributes to describe language version
+				"Microsoft.CodeAnalysis.EmbeddedAttribute",
+                "System.Runtime.CompilerServices.RefSafetyRulesAttribute",
+
+				// Ignore NativeAOT injected members
+				"<Module>.StartupCodeMain(Int32,IntPtr)",
+                "<Module>.MainMethodWrapper()",
+                "<Module>.MainMethodWrapper(String[])",
+                "System.Diagnostics.CodeAnalysis.DynamicallyAccessedMembersAttribute.__GetFieldHelper(Int32,MethodTable*&)",
+                "System.Runtime.InteropServices.TypeMapping",
+                "System.Runtime.InteropServices.TypeMapping.GetOrCreateExternalTypeMapping<TTypeMapGroup>()",
+                "System.Runtime.InteropServices.TypeMapping.GetOrCreateProxyTypeMapping<TTypeMapGroup>()",
+
+				// Ignore compiler generated code which can't be reasonably matched to the source method
+				"<PrivateImplementationDetails>",
+            };
 
         public AssemblyChecker(
             BaseAssemblyResolver originalsResolver,
@@ -461,7 +106,7 @@
 
             // TODO - this is mostly attribute verification
             // foreach (var originalModule in originalAssembly.Modules)
-            //   VerifyModule(originalModule, linkedAssembly.Modules.FirstOrDefault(m => m.Name == originalModule.Name));
+            //   VerifyModule(originalModule, linkedAssembly.Modules.FirstOrDefault (m => m.Name == originalModule.Name));
 
             // TODO
             // VerifyResources(originalAssembly, linkedAssembly);
@@ -650,11 +295,8 @@
                     if (metadataType.Namespace.StartsWith("Internal"))
                         return false;
 
-                    // Simple way to filter out system assemblies - the best way would be to get a list
-                    // of input/reference assemblies and filter on that, but it's tricky and this should work for basically everything
-                    if (metadataType.Namespace.StartsWith("System"))
+                    if (metadataType.Module.Assembly is EcmaAssembly asm && asm.Assembly.GetName().Name == "System.Private.CoreLib")
                         return false;
-
 
                     return ShouldIncludeEntityByDisplayName(type);
                 }
@@ -753,7 +395,6 @@
             {
                 // For now always fail on this attribute since we don't know how to validate it
                 throw new NotSupportedException("CreatedMemberAttribute is not yet supported by the test infra");
->>>>>>> f1f11679
 #if false
                 foreach (var attr in original.CustomAttributes.Where(l => l.AttributeType.Name == nameof(CreatedMemberAttribute)))
                 {
@@ -2400,141 +2041,6 @@
 
             Assert.DoesNotContain(resourceName, assembly.MainModule.Resources.Select(r => r.Name));
 #endif
-<<<<<<< HEAD
-			yield break;
-		}
-
-		private IEnumerable<string> VerifyKeptAllTypesAndMembersInAssembly (string assemblyName, Dictionary<AssemblyQualifiedToken, LinkedEntity> linkedMembers)
-		{
-			var original = ResolveOriginalsAssembly (assemblyName);
-
-			if (original == null)
-			{
-				yield return $"Failed to resolve original assembly {assemblyName}";
-				yield break;
-			}
-
-			var originalTypes = original.AllDefinedTypes ().ToDictionary (t => new AssemblyQualifiedToken(t));
-			var linkedTypes = linkedMembers.Where(t => t.Value.Entity is TypeDesc).ToDictionary();
-
-			var missingInLinked = originalTypes.Keys.Except (linkedTypes.Keys);
-
-			if (missingInLinked.Any ())
-			{
-				yield return $"Expected all types to exist in the linked assembly {assemblyName}, but one or more were missing";
-				yield break;
-			}
-
-			foreach (var originalKvp in originalTypes) {
-				var linkedType = linkedTypes[originalKvp.Key];
-				TypeDesc linkedTypeDesc = (TypeDesc)linkedType.Entity;
-
-				// NativeAOT field trimming is very different (it basically doesn't trim fields, not in the same way trimmer does)
-				var originalMembers = originalKvp.Value.AllMembers ().Where(m => m is not FieldDefinition).Select (m => new AssemblyQualifiedToken(m));
-				var linkedMembersOnType = linkedMembers.Where(t => GetOwningType(t.Value.Entity) == linkedTypeDesc).Select(t => t.Key);
-
-				var missingMembersInLinked = originalMembers.Except (linkedMembersOnType);
-
-				if (missingMembersInLinked.Any ())
-					yield return $"Expected all members of `{linkedTypeDesc.GetDisplayName()}`to exist in the linked assembly, but one or more were missing";
-			}
-		}
-
-		private TypeDefinition GetOriginalTypeFromInAssemblyAttribute (CustomAttribute inAssemblyAttribute)
-		{
-			string assemblyName;
-			if (inAssemblyAttribute.HasProperties && inAssemblyAttribute.Properties[0].Name == "ExpectationAssemblyName")
-				assemblyName = inAssemblyAttribute.Properties[0].Argument.Value.ToString ()!;
-			else
-				assemblyName = inAssemblyAttribute.ConstructorArguments[0].Value.ToString ()!;
-
-			return GetOriginalTypeFromInAssemblyAttribute (assemblyName, inAssemblyAttribute.ConstructorArguments[1].Value);
-		}
-
-		private TypeDefinition GetOriginalTypeFromInAssemblyAttribute (string assemblyName, object typeOrTypeName)
-		{
-			if (typeOrTypeName is TypeReference attributeValueAsTypeReference)
-				return attributeValueAsTypeReference.Resolve ();
-
-			var assembly = ResolveOriginalsAssembly (assemblyName);
-
-			var expectedTypeName = typeOrTypeName.ToString ();
-			var originalType = assembly.MainModule.GetType (expectedTypeName);
-			if (originalType == null)
-				Assert.Fail ($"Invalid test assertion.  Unable to locate the original type `{expectedTypeName}.`");
-			return originalType;
-		}
-
-		private static Dictionary<string, List<CustomAttribute>> BuildOtherAssemblyCheckTable (AssemblyDefinition original)
-		{
-			var checks = new Dictionary<string, List<CustomAttribute>> ();
-
-			foreach (var typeWithRemoveInAssembly in original.AllDefinedTypes ()) {
-				foreach (var attr in typeWithRemoveInAssembly.CustomAttributes.Where (IsTypeInOtherAssemblyAssertion)) {
-					var assemblyName = (string) attr.ConstructorArguments[0].Value;
-
-					Tool? toolTarget = (Tool?)(int?)attr.GetPropertyValue("Tool");
-					if (toolTarget is not null && !toolTarget.Value.HasFlag(Tool.NativeAot))
-						continue;
-
-					if (!checks.TryGetValue (assemblyName, out List<CustomAttribute>? checksForAssembly))
-						checks[assemblyName] = checksForAssembly = new List<CustomAttribute> ();
-
-					checksForAssembly.Add (attr);
-				}
-			}
-
-			return checks;
-		}
-
-		private Dictionary<AssemblyQualifiedToken, LinkedEntity> ResolveLinkedMembersForAssembly (string assemblyName)
-		{
-			var cleanAssemblyName = assemblyName;
-			if (assemblyName.EndsWith(".exe") || assemblyName.EndsWith(".dll"))
-				cleanAssemblyName = System.IO.Path.GetFileNameWithoutExtension(assemblyName);
-
-			return this.linkedMembers.Where(e => GetModuleName(e.Value.Entity) == cleanAssemblyName).ToDictionary();
-		}
-
-		protected AssemblyDefinition ResolveOriginalsAssembly (string assemblyName)
-		{
-			var cleanAssemblyName = assemblyName;
-			if (assemblyName.EndsWith (".exe") || assemblyName.EndsWith (".dll"))
-				cleanAssemblyName = Path.GetFileNameWithoutExtension (assemblyName);
-			return originalsResolver.Resolve (new AssemblyNameReference (cleanAssemblyName, null), originalReaderParameters);
-		}
-
-		private static bool IsTypeInOtherAssemblyAssertion (CustomAttribute attr)
-		{
-			return attr.AttributeType.Resolve ()?.DerivesFrom (nameof (BaseInAssemblyAttribute)) ?? false;
-		}
-
-		private IEnumerable<string> VerifyExpectedInstructionSequenceOnMemberInAssembly (CustomAttribute inAssemblyAttribute, TypeDefinition linkedType)
-		{
-			var originalType = GetOriginalTypeFromInAssemblyAttribute (inAssemblyAttribute);
-			var memberName = (string) inAssemblyAttribute.ConstructorArguments[2].Value;
-
-			if (TryVerifyKeptMemberInAssemblyAsMethod (memberName, originalType, linkedType, out MethodDefinition? originalMethod, out MethodDefinition? linkedMethod)) {
-				static string[] valueCollector (MethodDefinition m) => AssemblyChecker.FormatMethodBody (m.Body);
-				var linkedValues = valueCollector (linkedMethod!);
-				var srcValues = valueCollector (originalMethod!);
-
-				var expected = ((CustomAttributeArgument[]) inAssemblyAttribute.ConstructorArguments[3].Value)?.Select (arg => arg.Value.ToString ()).ToArray ();
-				if (!linkedValues.Equals(expected))
-					yield return "Expected instruction sequence does not match";
-
-				yield break;
-			}
-
-			yield return $"Invalid test assertion.  No method named `{memberName}` exists on the original type `{originalType}`";
-		}
-
-		protected virtual void UnhandledOtherAssemblyAssertion (string expectedTypeName, CustomAttribute checkAttrInAssembly, TypeDefinition? linkedType)
-		{
-			throw new NotImplementedException ($"Type {expectedTypeName}, has an unknown other assembly attribute of type {checkAttrInAssembly.AttributeType}");
-		}
-	}
-=======
             yield break;
         }
 
@@ -2554,7 +2060,10 @@
             var missingInLinked = originalTypes.Keys.Except(linkedTypes.Keys);
 
             if (missingInLinked.Any())
+            {
                 yield return $"Expected all types to exist in the linked assembly {assemblyName}, but one or more were missing";
+                yield break;
+            }
 
             foreach (var originalKvp in originalTypes)
             {
@@ -2669,5 +2178,4 @@
             throw new NotImplementedException($"Type {expectedTypeName}, has an unknown other assembly attribute of type {checkAttrInAssembly.AttributeType}");
         }
     }
->>>>>>> f1f11679
 }