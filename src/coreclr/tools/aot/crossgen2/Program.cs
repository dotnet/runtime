// Licensed to the .NET Foundation under one or more agreements.
// The .NET Foundation licenses this file to you under the MIT license.

using System;
using System.Buffers.Binary;
using System.CommandLine;
using System.CommandLine.Parsing;
using System.Collections.Generic;
using System.Collections.Immutable;
using System.IO;
using System.Reflection;
using System.Reflection.Metadata;
using System.Reflection.PortableExecutable;
using System.Runtime.InteropServices;
using System.Text;

using Internal.IL;
using Internal.TypeSystem;
using Internal.TypeSystem.Ecma;

using ILCompiler.Reflection.ReadyToRun;
using ILCompiler.DependencyAnalysis;
using ILCompiler.IBC;

namespace ILCompiler
{
    internal sealed class Program
    {
        private readonly Crossgen2RootCommand _command;

        // Modules and their names after loading
        private Dictionary<string, string> _allInputFilePaths = new();
        private List<ModuleDesc> _referenceableModules = new();

        private ReadyToRunCompilerContext _typeSystemContext;
        private ulong _imageBase;

        private readonly bool _inputBubble;
        private readonly bool _singleFileCompilation;
        private readonly bool _outNearInput;
        private readonly string _outputFilePath;

        public Program(Crossgen2RootCommand command)
        {
            _command = command;
            _inputBubble = Get(command.InputBubble);
            _singleFileCompilation = Get(command.SingleFileCompilation);
            _outNearInput = Get(command.OutNearInput);
            _outputFilePath = Get(command.OutputFilePath);

            if (Get(command.WaitForDebugger))
            {
                Console.WriteLine("Waiting for debugger to attach. Press ENTER to continue");
                Console.ReadLine();
            }
        }

        private void ConfigureImageBase(TargetDetails targetDetails)
        {
            bool is64BitTarget = targetDetails.PointerSize == sizeof(long);

            string imageBaseArg = Get(_command.ImageBase);
            if (imageBaseArg != null)
                _imageBase = is64BitTarget ? Convert.ToUInt64(imageBaseArg, 16) : Convert.ToUInt32(imageBaseArg, 16);
            else
                _imageBase = is64BitTarget ? PEWriter.PE64HeaderConstants.DllImageBase : PEWriter.PE32HeaderConstants.ImageBase;
        }

        public int Run()
        {
            if (_outputFilePath == null && !_outNearInput)
                throw new CommandLineException(SR.MissingOutputFile);

            if (_singleFileCompilation && !_outNearInput)
                throw new CommandLineException(SR.MissingOutNearInput);

            // Crossgen2 is partial AOT and its pre-compiled methods can be
            // thrown away at runtime if they mismatch in required ISAs or
            // computed layouts of structs. Thus we want to ensure that usage
            // of Vector<T> is only optimistic and doesn't hard code a dependency
            // that would cause the entire image to be invalidated.
            bool isVectorTOptimistic = true;

            TargetArchitecture targetArchitecture = Get(_command.TargetArchitecture);
            TargetOS targetOS = Get(_command.TargetOS);
            InstructionSetSupport instructionSetSupport = Helpers.ConfigureInstructionSetSupport(Get(_command.InstructionSet), Get(_command.MaxVectorTBitWidth), isVectorTOptimistic, targetArchitecture, targetOS,
                SR.InstructionSetMustNotBe, SR.InstructionSetInvalidImplication);
            SharedGenericsMode genericsMode = SharedGenericsMode.CanonicalReferenceTypes;
            var targetDetails = new TargetDetails(targetArchitecture, targetOS, Crossgen2RootCommand.IsArmel ? TargetAbi.NativeAotArmel : TargetAbi.NativeAot, instructionSetSupport.GetVectorTSimdVector());

            ConfigureImageBase(targetDetails);

            bool versionBubbleIncludesCoreLib = false;
            Dictionary<string, string> inputFilePathsArg = _command.Result.GetValue(_command.InputFilePaths);
            Dictionary<string, string> unrootedInputFilePathsArg = Get(_command.UnrootedInputFilePaths);

            if (_inputBubble)
            {
                versionBubbleIncludesCoreLib = true;
            }
            else
            {
                if (!_singleFileCompilation)
                {
                    foreach (var inputFile in inputFilePathsArg)
                    {
                        if (String.Compare(inputFile.Key, "System.Private.CoreLib", StringComparison.OrdinalIgnoreCase) == 0)
                        {
                            versionBubbleIncludesCoreLib = true;
                            break;
                        }
                    }
                }
                if (!versionBubbleIncludesCoreLib)
                {
                    foreach (var inputFile in unrootedInputFilePathsArg)
                    {
                        if (String.Compare(inputFile.Key, "System.Private.CoreLib", StringComparison.OrdinalIgnoreCase) == 0)
                        {
                            versionBubbleIncludesCoreLib = true;
                            break;
                        }
                    }
                }
            }

            //
            // Initialize type system context
            //
            _typeSystemContext = new ReadyToRunCompilerContext(targetDetails, genericsMode, versionBubbleIncludesCoreLib, instructionSetSupport);

            string compositeRootPath = Get(_command.CompositeRootPath);

            // Collections for already loaded modules
            Dictionary<string, string> inputFilePaths = new Dictionary<string, string>();
            Dictionary<string, string> unrootedInputFilePaths = new Dictionary<string, string>();
            HashSet<ModuleDesc> versionBubbleModulesHash = new HashSet<ModuleDesc>();
            Dictionary<string, string> referenceFilePaths = Get(_command.ReferenceFilePaths);

            using (PerfEventSource.StartStopEvents.LoadingEvents())
            {
                //
                // TODO: To support our pre-compiled test tree, allow input files that aren't managed assemblies since
                // some tests contain a mixture of both managed and native binaries.
                //
                // See: https://github.com/dotnet/corert/issues/2785
                //
                // When we undo this hack, replace the foreach with
                //  typeSystemContext.InputFilePaths = inFilePaths;
                //

                foreach (var inputFile in inputFilePathsArg)
                {
                    try
                    {
                        var module = _typeSystemContext.GetModuleFromPath(inputFile.Value);
                        if ((module.PEReader.PEHeaders.CorHeader.Flags & (CorFlags.ILLibrary | CorFlags.ILOnly)) == (CorFlags)0
                            && module.PEReader.TryGetReadyToRunHeader(out int _))
                        {
                            Console.WriteLine(SR.IgnoringCompositeImage, inputFile.Value);
                            continue;
                        }
                        _allInputFilePaths.Add(inputFile.Key, inputFile.Value);
                        inputFilePaths.Add(inputFile.Key, inputFile.Value);
                        _referenceableModules.Add(module);
                        if (compositeRootPath == null)
                        {
                            compositeRootPath = Path.GetDirectoryName(inputFile.Value);
                        }
                    }
                    catch (TypeSystemException.BadImageFormatException)
                    {
                        // Keep calm and carry on.
                    }
                }

                foreach (var unrootedInputFile in unrootedInputFilePathsArg)
                {
                    try
                    {
                        var module = _typeSystemContext.GetModuleFromPath(unrootedInputFile.Value);
                        if (!_allInputFilePaths.ContainsKey(unrootedInputFile.Key))
                        {
                            _allInputFilePaths.Add(unrootedInputFile.Key, unrootedInputFile.Value);
                            unrootedInputFilePaths.Add(unrootedInputFile.Key, unrootedInputFile.Value);
                            _referenceableModules.Add(module);
                            if (compositeRootPath == null)
                            {
                                compositeRootPath = Path.GetDirectoryName(unrootedInputFile.Value);
                            }
                        }
                    }
                    catch (TypeSystemException.BadImageFormatException)
                    {
                        // Keep calm and carry on.
                    }
                }

                CheckManagedCppInputFiles(_allInputFilePaths.Values);

                _typeSystemContext.InputFilePaths = _allInputFilePaths;
                _typeSystemContext.ReferenceFilePaths = referenceFilePaths;

                if (_typeSystemContext.InputFilePaths.Count == 0)
                {
                    if (inputFilePathsArg.Count > 0)
                    {
                        Console.WriteLine(SR.InputWasNotLoadable);
                        return 2;
                    }
                    throw new CommandLineException(SR.NoInputFiles);
                }

                Dictionary<string, string> inputBubbleReferenceFilePaths = Get(_command.InputBubbleReferenceFilePaths);
                foreach (var referenceFile in referenceFilePaths.Values)
                {
                    try
                    {
                        EcmaModule module = _typeSystemContext.GetModuleFromPath(referenceFile, throwOnFailureToLoad: false);
                        if (module == null)
                            continue;

                        _referenceableModules.Add(module);
                        if (_inputBubble && inputBubbleReferenceFilePaths.Count == 0)
                        {
                            // In large version bubble mode add reference paths to the compilation group
                            // Consider bubble as large if no explicit bubble references were passed
                            versionBubbleModulesHash.Add(module);
                        }
                    }
                    catch { } // Ignore non-managed pe files
                }

                if (_inputBubble)
                {
                    foreach (var referenceFile in inputBubbleReferenceFilePaths.Values)
                    {
                        try
                        {
                            EcmaModule module = _typeSystemContext.GetModuleFromPath(referenceFile, throwOnFailureToLoad: false);

                            if (module == null)
                                continue;

                            versionBubbleModulesHash.Add(module);
                        }
                        catch { } // Ignore non-managed pe files
                    }
                }
            }

            string systemModuleName = Get(_command.SystemModuleName) ?? Helpers.DefaultSystemModule;
            _typeSystemContext.SetSystemModule((EcmaModule)_typeSystemContext.GetModuleForSimpleName(systemModuleName));
            ReadyToRunCompilerContext typeSystemContext = _typeSystemContext;

            if (_singleFileCompilation)
            {
                var singleCompilationInputFilePaths = new Dictionary<string, string>(StringComparer.OrdinalIgnoreCase);

                foreach (var inputFile in inputFilePaths)
                {
                    var singleCompilationVersionBubbleModulesHash = new HashSet<ModuleDesc>(versionBubbleModulesHash);

                    singleCompilationInputFilePaths.Clear();
                    singleCompilationInputFilePaths.Add(inputFile.Key, inputFile.Value);
                    typeSystemContext.InputFilePaths = singleCompilationInputFilePaths;

                    if (!_inputBubble)
                    {
                        bool singleCompilationVersionBubbleIncludesCoreLib = versionBubbleIncludesCoreLib || (String.Compare(inputFile.Key, "System.Private.CoreLib", StringComparison.OrdinalIgnoreCase) == 0);

                        typeSystemContext = new ReadyToRunCompilerContext(targetDetails, genericsMode, singleCompilationVersionBubbleIncludesCoreLib, _typeSystemContext.InstructionSetSupport, _typeSystemContext);
                        typeSystemContext.InputFilePaths = singleCompilationInputFilePaths;
                        typeSystemContext.ReferenceFilePaths = referenceFilePaths;
                        typeSystemContext.SetSystemModule((EcmaModule)typeSystemContext.GetModuleForSimpleName(systemModuleName));
                    }

                    RunSingleCompilation(singleCompilationInputFilePaths, instructionSetSupport, compositeRootPath, unrootedInputFilePaths, singleCompilationVersionBubbleModulesHash, typeSystemContext);
                }

                // In case of inputbubble ni.dll are created as ni.dll.tmp in order to not interfere with crossgen2, move them all to ni.dll
                // See https://github.com/dotnet/runtime/issues/55663#issuecomment-898161751 for more details
                if (_inputBubble)
                {
                    foreach (var inputFile in inputFilePaths)
                    {
                        var tmpOutFile = inputFile.Value.Replace(".dll", ".ni.dll.tmp");
                        var outFile = inputFile.Value.Replace(".dll", ".ni.dll");
                        Console.WriteLine($@"Moving R2R PE file: {tmpOutFile} to {outFile}");
                        System.IO.File.Move(tmpOutFile, outFile);
                    }
                }
            }
            else
            {
                RunSingleCompilation(inputFilePaths, instructionSetSupport, compositeRootPath, unrootedInputFilePaths, versionBubbleModulesHash, typeSystemContext);
            }

            return 0;
        }

        private void RunSingleCompilation(Dictionary<string, string> inFilePaths, InstructionSetSupport instructionSetSupport, string compositeRootPath, Dictionary<string, string> unrootedInputFilePaths, HashSet<ModuleDesc> versionBubbleModulesHash, ReadyToRunCompilerContext typeSystemContext)
        {
            //
            // Initialize output filename
            //
            var e = inFilePaths.GetEnumerator();
            e.MoveNext();
            string inFilePath = e.Current.Value;
            string inputFileExtension = Path.GetExtension(inFilePath);
            string nearOutFilePath = inputFileExtension switch
            {
                ".dll" => Path.ChangeExtension(inFilePath,
                    _singleFileCompilation&& _inputBubble
                        ? ".ni.dll.tmp"
                        : ".ni.dll"),
                ".exe" => Path.ChangeExtension(inFilePath,
                    _singleFileCompilation && _inputBubble
                        ? ".ni.exe.tmp"
                        : ".ni.exe"),
                _ => throw new CommandLineException(string.Format(SR.UnsupportedInputFileExtension, inputFileExtension))
            };

            string outFile = _outNearInput ? nearOutFilePath : _outputFilePath;
            string dgmlLogFileName = Get(_command.DgmlLogFileName);

            using (PerfEventSource.StartStopEvents.CompilationEvents())
            {
                ICompilation compilation;
                using (PerfEventSource.StartStopEvents.LoadingEvents())
                {
                    List<EcmaModule> inputModules = new List<EcmaModule>();
                    List<EcmaModule> rootingModules = new List<EcmaModule>();
                    HashSet<EcmaModule> crossModuleInlineableCode = new HashSet<EcmaModule>();

                    foreach (var inputFile in inFilePaths)
                    {
                        EcmaModule module = typeSystemContext.GetModuleFromPath(inputFile.Value);
                        inputModules.Add(module);
                        rootingModules.Add(module);
                        versionBubbleModulesHash.Add(module);


                        if (!_command.CompositeOrInputBubble)
                        {
                            break;
                        }
                    }

                    foreach (var unrootedInputFile in unrootedInputFilePaths)
                    {
                        EcmaModule module = typeSystemContext.GetModuleFromPath(unrootedInputFile.Value);
                        inputModules.Add(module);
                        versionBubbleModulesHash.Add(module);
                    }

                    string[] crossModuleInlining = Get(_command.CrossModuleInlining);
                    if (crossModuleInlining.Length > 0)
                    {
                        foreach (var crossModulePgoAssemblyName in crossModuleInlining)
                        {
                            foreach (var module in _referenceableModules)
                            {
                                if (!versionBubbleModulesHash.Contains(module))
                                {
                                    if (crossModulePgoAssemblyName == "*" ||
                                            (String.Compare(crossModulePgoAssemblyName, module.Assembly.GetName().Name, StringComparison.OrdinalIgnoreCase) == 0))
                                    {
                                        crossModuleInlineableCode.Add((EcmaModule)module);
                                    }
                                }
                            }
                        }
                    }

                    //
                    // Initialize compilation group and compilation roots
                    //

                    // Single method mode?
                    MethodDesc singleMethod = CheckAndParseSingleMethodModeArguments(typeSystemContext);

                    var logger = new Logger(Console.Out, Get(_command.IsVerbose));

                    List<string> mibcFiles = new List<string>();
                    foreach (var file in Get(_command.MibcFilePaths))
                    {
                        mibcFiles.Add(file);
                    }

                    List<ModuleDesc> versionBubbleModules = new List<ModuleDesc>(versionBubbleModulesHash);
                    bool composite = Get(_command.Composite);
                    if (!composite && inputModules.Count != 1)
                    {
                        throw new Exception(string.Format(SR.ErrorMultipleInputFilesCompositeModeOnly, string.Join("; ", inputModules)));
                    }

                    bool compileBubbleGenerics = Get(_command.CompileBubbleGenerics);
                    ReadyToRunCompilationModuleGroupBase compilationGroup;
                    List<ICompilationRootProvider> compilationRoots = new List<ICompilationRootProvider>();
                    ReadyToRunCompilationModuleGroupConfig groupConfig = new ReadyToRunCompilationModuleGroupConfig();
                    groupConfig.Context = typeSystemContext;
                    groupConfig.IsCompositeBuildMode = composite;
                    groupConfig.IsInputBubble = _inputBubble;
                    groupConfig.CompilationModuleSet = inputModules;
                    groupConfig.VersionBubbleModuleSet = versionBubbleModules;
                    groupConfig.CompileGenericDependenciesFromVersionBubbleModuleSet = compileBubbleGenerics;
                    groupConfig.CrossModuleGenericCompilation = crossModuleInlineableCode.Count > 0;
                    groupConfig.CrossModuleInlining = groupConfig.CrossModuleGenericCompilation; // Currently we set these flags to the same values
                    groupConfig.CrossModuleInlineable = crossModuleInlineableCode;
                    groupConfig.CompileAllPossibleCrossModuleCode = false;
                    groupConfig.InstructionSetSupport = instructionSetSupport;

                    // Handle non-local generics command line option
                    ModuleDesc nonLocalGenericsHome = compileBubbleGenerics ? inputModules[0] : null;
                    string nonLocalGenericsModule = Get(_command.NonLocalGenericsModule);
                    if (nonLocalGenericsModule == "*")
                    {
                        groupConfig.CompileAllPossibleCrossModuleCode = true;
                        nonLocalGenericsHome = inputModules[0];
                    }
                    else if (nonLocalGenericsModule == "")
                    {
                        // Nothing was specified
                    }
                    else
                    {
                        bool matchFound = false;

                        // Allow module to be specified by assembly name or by filename
                        if (nonLocalGenericsModule.EndsWith(".dll", StringComparison.OrdinalIgnoreCase))
                            nonLocalGenericsModule = Path.GetFileNameWithoutExtension(nonLocalGenericsModule);
                        foreach (var module in inputModules)
                        {
                            if (String.Compare(module.Assembly.GetName().Name, nonLocalGenericsModule, StringComparison.OrdinalIgnoreCase) == 0)
                            {
                                matchFound = true;
                                nonLocalGenericsHome = module;
                                groupConfig.CompileAllPossibleCrossModuleCode = true;
                                break;
                            }
                        }

                        if (!matchFound)
                        {
                            foreach (var module in _referenceableModules)
                            {
                                if (String.Compare(module.Assembly.GetName().Name, nonLocalGenericsModule, StringComparison.OrdinalIgnoreCase) == 0)
                                {
                                    matchFound = true;
                                    break;
                                }
                            }

                            if (!matchFound)
                            {
                                throw new CommandLineException(string.Format(SR.ErrorNonLocalGenericsModule, nonLocalGenericsModule));
                            }
                        }
                    }

                    bool compileNoMethods = Get(_command.CompileNoMethods);
                    if (singleMethod != null)
                    {
                        // Compiling just a single method
                        compilationGroup = new SingleMethodCompilationModuleGroup(
                            groupConfig,
                            singleMethod);
                        compilationRoots.Add(new SingleMethodRootProvider(singleMethod));
                    }
                    else if (compileNoMethods)
                    {
                        compilationGroup = new NoMethodsCompilationModuleGroup(groupConfig);
                    }
                    else
                    {
                        // Single assembly compilation.
                        compilationGroup = new ReadyToRunSingleAssemblyCompilationModuleGroup(groupConfig);
                    }

                    // R2R field layout needs compilation group information
                    typeSystemContext.SetCompilationGroup(compilationGroup);

                    // Load any profiles generated by method call chain analyis
                    CallChainProfile jsonProfile = null;
                    string callChainProfileFile = Get(_command.CallChainProfileFile);
                    if (!string.IsNullOrEmpty(callChainProfileFile))
                    {
                        jsonProfile = new CallChainProfile(callChainProfileFile, typeSystemContext, _referenceableModules);
                    }

                    // Examine profile guided information as appropriate
                    MIbcProfileParser.MibcGroupParseRules parseRule;
                    if (nonLocalGenericsHome != null)
                    {
                        parseRule = MIbcProfileParser.MibcGroupParseRules.VersionBubbleWithCrossModule2;
                    }
                    else
                    {
                        parseRule = MIbcProfileParser.MibcGroupParseRules.VersionBubbleWithCrossModule1;
                    }

                    ProfileDataManager profileDataManager =
                        new ProfileDataManager(logger,
                        _referenceableModules,
                        inputModules,
                        versionBubbleModules,
                        crossModuleInlineableCode,
                        nonLocalGenericsHome,
                        mibcFiles,
                        parseRule,
                        jsonProfile,
                        typeSystemContext,
                        compilationGroup,
                        Get(_command.EmbedPgoData),
                        Get(_command.SupportIbc),
                        crossModuleInlineableCode.Count == 0 ? compilationGroup.VersionsWithMethodBody : compilationGroup.CrossModuleInlineable,
                        Get(_command.SynthesizeRandomMibc));

                    bool partial = Get(_command.Partial);
                    compilationGroup.ApplyProfileGuidedOptimizationData(profileDataManager, partial);

                    if ((singleMethod == null) && !compileNoMethods)
                    {
                        // For normal compilations add compilation roots.
                        foreach (var module in rootingModules)
                        {
                            compilationRoots.Add(new ReadyToRunProfilingRootProvider(module, profileDataManager));
                            // If we're doing partial precompilation, only use profile data.
                            if (!partial)
                            {
                                if (ReadyToRunVisibilityRootProvider.UseVisibilityBasedRootProvider(module))
                                {
                                    compilationRoots.Add(new ReadyToRunVisibilityRootProvider(module));

                                    if (ReadyToRunXmlRootProvider.TryCreateRootProviderFromEmbeddedDescriptorFile(module, out ReadyToRunXmlRootProvider xmlProvider))
                                    {
                                        compilationRoots.Add(xmlProvider);
                                    }
                                }
                                else
                                {
                                    compilationRoots.Add(new ReadyToRunLibraryRootProvider(module));
                                }
                            }

                            if (!_command.CompositeOrInputBubble)
                            {
                                break;
                            }
                        }
                    }
                    // In single-file compilation mode, use the assembly's DebuggableAttribute to determine whether to optimize
                    // or produce debuggable code if an explicit optimization level was not specified on the command line
                    OptimizationMode optimizationMode = _command.OptimizationMode;
                    if (optimizationMode == OptimizationMode.None && !Get(_command.OptimizeDisabled) && !composite)
                    {
                        System.Diagnostics.Debug.Assert(inputModules.Count == 1);
                        optimizationMode = ((EcmaAssembly)inputModules[0].Assembly).HasOptimizationsDisabled() ? OptimizationMode.None : OptimizationMode.Blended;
                    }

                    CompositeImageSettings compositeImageSettings = new CompositeImageSettings();
                    string compositeKeyFile = Get(_command.CompositeKeyFile);
                    if (compositeKeyFile != null)
                    {
                        byte[] compositeStrongNameKey = File.ReadAllBytes(compositeKeyFile);
                        if (!IsValidPublicKey(compositeStrongNameKey))
                        {
                            throw new Exception(string.Format(SR.ErrorCompositeKeyFileNotPublicKey));
                        }

                        compositeImageSettings.PublicKey = compositeStrongNameKey.ToImmutableArray();
                    }

                    //
                    // Compile
                    //

                    ReadyToRunCodegenCompilationBuilder builder = new ReadyToRunCodegenCompilationBuilder(
                        typeSystemContext, compilationGroup, _allInputFilePaths.Values, compositeRootPath);
                    string compilationUnitPrefix = "";
                    builder.UseCompilationUnitPrefix(compilationUnitPrefix);

                    ILProvider ilProvider = new ReadyToRunILProvider(compilationGroup);

                    DependencyTrackingLevel trackingLevel = dgmlLogFileName == null ?
                        DependencyTrackingLevel.None : (Get(_command.GenerateFullDgmlLog) ? DependencyTrackingLevel.All : DependencyTrackingLevel.First);

                    NodeFactoryOptimizationFlags nodeFactoryFlags = new NodeFactoryOptimizationFlags();
                    nodeFactoryFlags.OptimizeAsyncMethods = Get(_command.AsyncMethodOptimization);
<<<<<<< HEAD
                    nodeFactoryFlags.TypeValidation = Get(_command.TypeValidation);
=======
                    nodeFactoryFlags.DeterminismStress = Get(_command.DeterminismStress);
                    nodeFactoryFlags.PrintReproArgs = Get(_command.PrintReproInstructions);
>>>>>>> 79fda004

                    builder
                        .UseMapFile(Get(_command.Map))
                        .UseMapCsvFile(Get(_command.MapCsv))
                        .UsePdbFile(Get(_command.Pdb), Get(_command.PdbPath))
                        .UsePerfMapFile(Get(_command.PerfMap), Get(_command.PerfMapPath), Get(_command.PerfMapFormatVersion))
                        .UseProfileFile(jsonProfile != null)
                        .UseProfileData(profileDataManager)
                        .UseNodeFactoryOptimizationFlags(nodeFactoryFlags)
                        .FileLayoutAlgorithms(Get(_command.MethodLayout), Get(_command.FileLayout))
                        .UseCompositeImageSettings(compositeImageSettings)
                        .UseJitPath(Get(_command.JitPath))
                        .UseInstructionSetSupport(instructionSetSupport)
                        .UseCustomPESectionAlignment(Get(_command.CustomPESectionAlignment))
                        .UseVerifyTypeAndFieldLayout(Get(_command.VerifyTypeAndFieldLayout))
                        .UseHotColdSplitting(Get(_command.HotColdSplitting))
                        .GenerateOutputFile(outFile)
                        .UseImageBase(_imageBase)
                        .UseILProvider(ilProvider)
                        .UseBackendOptions(Get(_command.CodegenOptions))
                        .UseLogger(logger)
                        .UseParallelism(Get(_command.Parallelism))
                        .UseResilience(Get(_command.Resilient))
                        .UseDependencyTracking(trackingLevel)
                        .UseCompilationRoots(compilationRoots)
                        .UseOptimizationMode(optimizationMode);

                    builder.UsePrintReproInstructions(CreateReproArgumentString);

                    compilation = builder.ToCompilation();

                }
                compilation.Compile(outFile);

                if (dgmlLogFileName != null)
                    compilation.WriteDependencyLog(dgmlLogFileName);

                compilation.Dispose();

                if (((ReadyToRunCodegenCompilation)compilation).DeterminismCheckFailed)
                    throw new Exception("Determinism Check Failed");
            }
        }

        private void CheckManagedCppInputFiles(IEnumerable<string> inputPaths)
        {
            foreach (string inputFilePath in inputPaths)
            {
                EcmaModule module = _typeSystemContext.GetModuleFromPath(inputFilePath);
                if ((module.PEReader.PEHeaders.CorHeader.Flags & (CorFlags.ILLibrary | CorFlags.ILOnly)) == (CorFlags)0)
                {
                    throw new CommandLineException(string.Format(SR.ManagedCppNotSupported, inputFilePath));
                }
            }
        }

        private TypeDesc FindType(CompilerTypeSystemContext context, string typeName)
        {
            ModuleDesc systemModule = context.SystemModule;

            TypeDesc foundType = systemModule.GetTypeByCustomAttributeTypeName(typeName, false,
                (module, typeDefName) => (MetadataType)module.Context.GetCanonType(typeDefName));

            if (foundType == null)
                throw new CommandLineException(string.Format(SR.TypeNotFound, typeName));

            return foundType;
        }

        private MethodDesc CheckAndParseSingleMethodModeArguments(CompilerTypeSystemContext context)
        {
            string[] singleMethodGenericArgs = Get(_command.SingleMethodGenericArgs);
            string singleMethodName = Get(_command.SingleMethodName);
            string singleMethodTypeName = Get(_command.SingleMethodTypeName);
            if (singleMethodName == null && singleMethodTypeName == null && singleMethodGenericArgs.Length == 0)
                return null;

            if (singleMethodName == null || singleMethodTypeName == null)
                throw new CommandLineException(SR.TypeAndMethodNameNeeded);

            TypeDesc owningType = FindType(context, singleMethodTypeName);

            // TODO: allow specifying signature to distinguish overloads
            MethodDesc method = null;
            bool printMethodList = false;
            int curIndex = 0;
            foreach (var searchMethod in owningType.GetMethods())
            {
                if (searchMethod.Name != singleMethodName)
                    continue;

                curIndex++;
                if (Get(_command.SingleMethodIndex) != 0)
                {
                    if (curIndex == Get(_command.SingleMethodIndex))
                    {
                        method = searchMethod;
                        break;
                    }
                }
                else
                {
                    if (method == null)
                    {
                        method = searchMethod;
                    }
                    else
                    {
                        printMethodList = true;
                    }
                }
            }

            if (printMethodList)
            {
                curIndex = 0;
                foreach (var searchMethod in owningType.GetMethods())
                {
                    if (searchMethod.Name != singleMethodName)
                        continue;

                    curIndex++;
                    Console.WriteLine($"{curIndex} - {searchMethod}");
                }
                throw new CommandLineException(SR.SingleMethodIndexNeeded);
            }

            if (method == null)
                throw new CommandLineException(string.Format(SR.MethodNotFoundOnType, singleMethodName, singleMethodTypeName));

            if (method.Instantiation.Length != singleMethodGenericArgs.Length)
            {
                throw new CommandLineException(
                    string.Format(SR.GenericArgCountMismatch, method.Instantiation.Length, singleMethodName, singleMethodTypeName));
            }

            if (method.HasInstantiation)
            {
                List<TypeDesc> genericArguments = new List<TypeDesc>();
                foreach (var argString in singleMethodGenericArgs)
                    genericArguments.Add(FindType(context, argString));
                method = method.MakeInstantiatedMethod(genericArguments.ToArray());
            }

            return method;
        }

        internal static string CreateReproArgumentString(MethodDesc method)
        {
            StringBuilder sb = new StringBuilder();

            var formatter = new CustomAttributeTypeNameFormatter((IAssemblyDesc)method.Context.SystemModule);

            sb.Append($"--singlemethodtypename \"{formatter.FormatName(method.OwningType, true)}\"");
            sb.Append($" --singlemethodname \"{method.Name}\"");
            {
                int curIndex = 0;
                foreach (var searchMethod in method.OwningType.GetMethods())
                {
                    if (searchMethod.Name != method.Name)
                        continue;

                    curIndex++;
                    if (searchMethod == method.GetMethodDefinition())
                    {
                        sb.Append($" --singlemethodindex {curIndex}");
                    }
                }
            }

            for (int i = 0; i < method.Instantiation.Length; i++)
                sb.Append($" --singlemethodgenericarg \"{formatter.FormatName(method.Instantiation[i], true)}\"");

            return sb.ToString();
        }

        private static bool DumpReproArguments(CodeGenerationFailedException ex)
        {
            Console.WriteLine(SR.DumpReproInstructions);

            MethodDesc failingMethod = ex.Method;
            Console.WriteLine(CreateReproArgumentString(failingMethod));
            return false;
        }

        private enum AlgorithmClass
        {
            Signature = 1,
            Hash = 4,
        }

        private enum AlgorithmSubId
        {
            Sha1Hash = 4,
            MacHash = 5,
            RipeMdHash = 6,
            RipeMd160Hash = 7,
            Ssl3ShaMD5Hash = 8,
            HmacHash = 9,
            Tls1PrfHash = 10,
            HashReplacOwfHash = 11,
            Sha256Hash = 12,
            Sha384Hash = 13,
            Sha512Hash = 14,
        }

        private struct AlgorithmId
        {
            // From wincrypt.h
            private const int AlgorithmClassOffset = 13;
            private const int AlgorithmClassMask = 0x7;
            private const int AlgorithmSubIdOffset = 0;
            private const int AlgorithmSubIdMask = 0x1ff;

            private readonly uint _flags;

            public const int RsaSign = 0x00002400;
            public const int Sha = 0x00008004;

            public bool IsSet
            {
                get { return _flags != 0; }
            }

            public AlgorithmClass Class
            {
                get { return (AlgorithmClass)((_flags >> AlgorithmClassOffset) & AlgorithmClassMask); }
            }

            public AlgorithmSubId SubId
            {
                get { return (AlgorithmSubId)((_flags >> AlgorithmSubIdOffset) & AlgorithmSubIdMask); }
            }

            public AlgorithmId(uint flags)
            {
                _flags = flags;
            }
        }

        private static ReadOnlySpan<byte> s_ecmaKey => new byte[] { 0, 0, 0, 0, 0, 0, 0, 0, 4, 0, 0, 0, 0, 0, 0, 0 };

        private const int SnPublicKeyBlobSize = 13;

        // From wincrypt.h
        private const byte PublicKeyBlobId = 0x06;
        private const byte PrivateKeyBlobId = 0x07;

        // internal for testing
        internal const int s_publicKeyHeaderSize = SnPublicKeyBlobSize - 1;

        // From StrongNameInternal.cpp
        // Checks to see if a public key is a valid instance of a PublicKeyBlob as
        // defined in StongName.h
        internal static bool IsValidPublicKey(byte[] blob)
        {
            // The number of public key bytes must be at least large enough for the header and one byte of data.
            if (blob.Length < s_publicKeyHeaderSize + 1)
            {
                return false;
            }

            // Check for the ECMA key, which does not obey the invariants checked below.
            if (blob.AsSpan().SequenceEqual(s_ecmaKey))
            {
                return true;
            }

            var blobReader = new BinaryReader(new MemoryStream(blob, writable: false));

            // Signature algorithm ID
            var sigAlgId = blobReader.ReadUInt32();
            // Hash algorithm ID
            var hashAlgId = blobReader.ReadUInt32();
            // Size of public key data in bytes, not including the header
            var publicKeySize = blobReader.ReadUInt32();
            // publicKeySize bytes of public key data
            var publicKey = blobReader.ReadByte();

            // The number of public key bytes must be the same as the size of the header plus the size of the public key data.
            if (blob.Length != s_publicKeyHeaderSize + publicKeySize)
            {
                return false;
            }

            // The public key must be in the wincrypto PUBLICKEYBLOB format
            if (publicKey != PublicKeyBlobId)
            {
                return false;
            }

            var signatureAlgorithmId = new AlgorithmId(sigAlgId);
            if (signatureAlgorithmId.IsSet && signatureAlgorithmId.Class != AlgorithmClass.Signature)
            {
                return false;
            }

            var hashAlgorithmId = new AlgorithmId(hashAlgId);
            if (hashAlgorithmId.IsSet && (hashAlgorithmId.Class != AlgorithmClass.Hash || hashAlgorithmId.SubId < AlgorithmSubId.Sha1Hash))
            {
                return false;
            }

            return true;
        }

        private T Get<T>(Option<T> option) => _command.Result.GetValue(option);

        private static int Main(string[] args) =>
            new CommandLineBuilder(new Crossgen2RootCommand(args))
                .UseTokenReplacer(Helpers.TryReadResponseFile)
                .UseVersionOption("--version", "-v")
                .UseHelp(context => context.HelpBuilder.CustomizeLayout(Crossgen2RootCommand.GetExtendedHelp))
                .UseParseErrorReporting()
                .Build()
                .Invoke(args);
    }
}<|MERGE_RESOLUTION|>--- conflicted
+++ resolved
@@ -588,12 +588,9 @@
 
                     NodeFactoryOptimizationFlags nodeFactoryFlags = new NodeFactoryOptimizationFlags();
                     nodeFactoryFlags.OptimizeAsyncMethods = Get(_command.AsyncMethodOptimization);
-<<<<<<< HEAD
                     nodeFactoryFlags.TypeValidation = Get(_command.TypeValidation);
-=======
                     nodeFactoryFlags.DeterminismStress = Get(_command.DeterminismStress);
                     nodeFactoryFlags.PrintReproArgs = Get(_command.PrintReproInstructions);
->>>>>>> 79fda004
 
                     builder
                         .UseMapFile(Get(_command.Map))
