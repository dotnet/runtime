// Licensed to the .NET Foundation under one or more agreements.
// The .NET Foundation licenses this file to you under the MIT license.

using System;
using System.Collections.Generic;
using System.CommandLine;
using System.CommandLine.Help;
using System.CommandLine.Parsing;
using System.IO;
using System.Runtime.InteropServices;
using ILCompiler.DependencyAnalysis;
using Internal.TypeSystem;

namespace ILCompiler
{
    internal class Crossgen2RootCommand : RootCommand
    {
        public Argument<Dictionary<string, string>> InputFilePaths { get; } =
            new("input-file-path") { CustomParser = result => Helpers.BuildPathDictionary(result.Tokens, true), Description = "Input file(s)", Arity = ArgumentArity.OneOrMore };
        public Option<Dictionary<string, string>> UnrootedInputFilePaths { get; } =
            new("--unrooted-input-file-paths", "-u") { CustomParser = result => Helpers.BuildPathDictionary(result.Tokens, true), DefaultValueFactory = result => Helpers.BuildPathDictionary(result.Tokens, true), Description = SR.UnrootedInputFilesToCompile };
        public Option<Dictionary<string, string>> ReferenceFilePaths { get; } =
            new("--reference", "-r") { CustomParser = result => Helpers.BuildPathDictionary(result.Tokens, false), DefaultValueFactory = result => Helpers.BuildPathDictionary(result.Tokens, false), Description = SR.ReferenceFiles };
        public Option<string> InstructionSet { get; } =
            new("--instruction-set") { Description = SR.InstructionSets };
        public Option<int> MaxVectorTBitWidth { get; } =
            new("--max-vectort-bitwidth") { Description = SR.MaxVectorTBitWidths };
        public Option<string[]> MibcFilePaths { get; } =
            new("--mibc", "-m") { DefaultValueFactory = _ => Array.Empty<string>(), Description = SR.MibcFiles };
        public Option<string> OutputFilePath { get; } =
            new("--out", "-o") { Description = SR.OutputFilePath };
        public Option<string> CompositeRootPath { get; } =
            new("--compositerootpath", "--crp") { Description = SR.CompositeRootPath };
        public Option<bool> Optimize { get; } =
            new("--optimize", "-O") { Description = SR.EnableOptimizationsOption };
        public Option<bool> OptimizeDisabled { get; } =
            new("--optimize-disabled", "--Od") { Description = SR.DisableOptimizationsOption };
        public Option<bool> OptimizeSpace { get; } =
            new("--optimize-space", "--Os") { Description = SR.OptimizeSpaceOption };
        public Option<bool> OptimizeTime { get; } =
            new("--optimize-time", "--Ot") { Description = SR.OptimizeSpeedOption };
<<<<<<< HEAD
        public Option<TypeValidationRule> TypeValidation { get; } =
=======
        public CliOption<bool> EnableCachedInterfaceDispatchSupport { get; } =
            new("--enable-cached-interface-dispatch-support", "--CID") { Description = SR.EnableCachedInterfaceDispatchSupport };
        public CliOption<TypeValidationRule> TypeValidation { get; } =
>>>>>>> 265727cc
            new("--type-validation") { DefaultValueFactory = _ => TypeValidationRule.Automatic, Description = SR.TypeValidation, HelpName = "arg" };
        public Option<bool> InputBubble { get; } =
            new("--inputbubble") { Description = SR.InputBubbleOption };
        public Option<Dictionary<string, string>> InputBubbleReferenceFilePaths { get; } =
            new("--inputbubbleref") { CustomParser = result => Helpers.BuildPathDictionary(result.Tokens, false), DefaultValueFactory = result => Helpers.BuildPathDictionary(result.Tokens, false), Description = SR.InputBubbleReferenceFiles };
        public Option<bool> Composite { get; } =
            new("--composite") { Description = SR.CompositeBuildMode };
        public Option<string> CompositeKeyFile { get; } =
            new("--compositekeyfile") { Description = SR.CompositeKeyFile };
        public Option<bool> CompileNoMethods { get; } =
            new("--compile-no-methods") { Description = SR.CompileNoMethodsOption };
        public Option<bool> OutNearInput { get; } =
            new("--out-near-input") { Description = SR.OutNearInputOption };
        public Option<bool> SingleFileCompilation { get; } =
            new("--single-file-compilation") { Description = SR.SingleFileCompilationOption };
        public Option<bool> Partial { get; } =
            new("--partial") { Description = SR.PartialImageOption };
        public Option<bool> CompileBubbleGenerics { get; } =
            new("--compilebubblegenerics") { Description = SR.BubbleGenericsOption };
        public Option<bool> EmbedPgoData { get; } =
            new("--embed-pgo-data") { Description = SR.EmbedPgoDataOption };
        public Option<string> DgmlLogFileName { get; } =
            new("--dgmllog") { Description = SR.SaveDependencyLogOption };
        public Option<bool> GenerateFullDgmlLog { get; } =
            new("--fulllog") { Description = SR.SaveDetailedLogOption };
        public Option<bool> IsVerbose { get; } =
            new("--verbose") { Description = SR.VerboseLoggingOption };
        public Option<string> SystemModuleName { get; } =
            new("--systemmodule") { DefaultValueFactory = _ => Helpers.DefaultSystemModule, Description = SR.SystemModuleOverrideOption };
        public Option<bool> WaitForDebugger { get; } =
            new("--waitfordebugger") { Description = SR.WaitForDebuggerOption };
        public Option<string[]> CodegenOptions { get; } =
            new("--codegenopt") { DefaultValueFactory = _ => Array.Empty<string>(), Description = SR.CodeGenOptions };
        public Option<bool> SupportIbc { get; } =
            new("--support-ibc") { Description = SR.SupportIbc };
        public Option<bool> Resilient { get; } =
            new("--resilient") { Description = SR.ResilientOption };
        public Option<string> ImageBase { get; } =
            new("--imagebase") { Description = SR.ImageBase };
        public Option<TargetArchitecture> TargetArchitecture { get; } =
            new("--targetarch") { CustomParser = MakeTargetArchitecture, DefaultValueFactory = MakeTargetArchitecture, Description = SR.TargetArchOption, Arity = ArgumentArity.OneOrMore, HelpName = "arg" };
        public Option<bool> EnableGenericCycleDetection { get; } =
            new("--enable-generic-cycle-detection") { Description = SR.EnableGenericCycleDetection };
        public Option<int> GenericCycleDepthCutoff { get; } =
            new("--maxgenericcycle") { DefaultValueFactory = _ => ReadyToRunCompilerContext.DefaultGenericCycleDepthCutoff, Description = SR.GenericCycleDepthCutoff };
        public Option<int> GenericCycleBreadthCutoff { get; } =
            new("--maxgenericcyclebreadth") { DefaultValueFactory = _ => ReadyToRunCompilerContext.DefaultGenericCycleBreadthCutoff, Description = SR.GenericCycleBreadthCutoff };
        public Option<TargetOS> TargetOS { get; } =
            new("--targetos") { CustomParser = result => Helpers.GetTargetOS(result.Tokens.Count > 0 ? result.Tokens[0].Value : null), DefaultValueFactory = result => Helpers.GetTargetOS(result.Tokens.Count > 0 ? result.Tokens[0].Value : null), Description = SR.TargetOSOption, HelpName = "arg" };
        public Option<string> JitPath { get; } =
            new("--jitpath") { Description = SR.JitPathOption };
        public Option<bool> PrintReproInstructions { get; } =
            new("--print-repro-instructions") { Description = SR.PrintReproInstructionsOption };
        public Option<string> SingleMethodTypeName { get; } =
            new("--singlemethodtypename") { Description = SR.SingleMethodTypeName };
        public Option<string> SingleMethodName { get; } =
            new("--singlemethodname") { Description = SR.SingleMethodMethodName };
        public Option<int> SingleMethodIndex { get; } =
            new("--singlemethodindex") { Description = SR.SingleMethodIndex };
        public Option<string[]> SingleMethodGenericArgs { get; } =
            new("--singlemethodgenericarg") { Description = SR.SingleMethodGenericArgs };
        public Option<int> Parallelism { get; } =
            new("--parallelism") { CustomParser = MakeParallelism, DefaultValueFactory = MakeParallelism, Description = SR.ParalellismOption };
        public Option<int> CustomPESectionAlignment { get; } =
            new("--custom-pe-section-alignment") { Description = SR.CustomPESectionAlignmentOption };
        public Option<bool> Map { get; } =
            new("--map") { Description = SR.MapFileOption };
        public Option<bool> MapCsv { get; } =
            new("--mapcsv") { Description = SR.MapCsvFileOption };
        public Option<bool> Pdb { get; } =
            new("--pdb") { Description = SR.PdbFileOption };
        public Option<string> PdbPath { get; } =
            new("--pdb-path") { Description = SR.PdbFilePathOption };
        public Option<bool> PerfMap { get; } =
            new("--perfmap") { Description = SR.PerfMapFileOption };
        public Option<string> PerfMapPath { get; } =
            new("--perfmap-path") { Description = SR.PerfMapFilePathOption };
        public Option<int> PerfMapFormatVersion { get; } =
            new("--perfmap-format-version") { DefaultValueFactory = _ => 0, Description = SR.PerfMapFormatVersionOption };
        public Option<string[]> CrossModuleInlining { get; } =
            new("--opt-cross-module") { Description = SR.CrossModuleInlining };
        public Option<bool> AsyncMethodOptimization { get; } =
            new("--opt-async-methods") { Description = SR.AsyncModuleOptimization };
        public Option<string> NonLocalGenericsModule { get; } =
            new("--non-local-generics-module") { DefaultValueFactory = _ => string.Empty, Description = SR.NonLocalGenericsModule };
        public Option<ReadyToRunMethodLayoutAlgorithm> MethodLayout { get; } =
            new("--method-layout") { CustomParser = MakeReadyToRunMethodLayoutAlgorithm, DefaultValueFactory = MakeReadyToRunMethodLayoutAlgorithm, Description = SR.MethodLayoutOption, HelpName = "arg" };
        public Option<ReadyToRunFileLayoutAlgorithm> FileLayout { get; } =
            new("--file-layout") { CustomParser = MakeReadyToRunFileLayoutAlgorithm, DefaultValueFactory = MakeReadyToRunFileLayoutAlgorithm, Description = SR.FileLayoutOption, HelpName = "arg" };
        public Option<bool> VerifyTypeAndFieldLayout { get; } =
            new("--verify-type-and-field-layout") { Description = SR.VerifyTypeAndFieldLayoutOption };
        public Option<string> CallChainProfileFile { get; } =
            new("--callchain-profile") { Description = SR.CallChainProfileFile };
        public Option<string> MakeReproPath { get; } =
            new("--make-repro-path") { Description = "Path where to place a repro package" };
        public Option<bool> HotColdSplitting { get; } =
            new("--hot-cold-splitting") { Description = SR.HotColdSplittingOption };
        public Option<bool> SynthesizeRandomMibc { get; } =
            new("--synthesize-random-mibc");

        public Option<int> DeterminismStress { get; } =
            new("--determinism-stress");

        public bool CompositeOrInputBubble { get; private set; }
        public OptimizationMode OptimizationMode { get; private set; }
        public ParseResult Result { get; private set; }

        public static bool IsArmel { get; private set; }

        public Crossgen2RootCommand(string[] args) : base(SR.Crossgen2BannerText)
        {
            Arguments.Add(InputFilePaths);
            Options.Add(UnrootedInputFilePaths);
            Options.Add(ReferenceFilePaths);
            Options.Add(InstructionSet);
            Options.Add(MaxVectorTBitWidth);
            Options.Add(MibcFilePaths);
            Options.Add(OutputFilePath);
            Options.Add(CompositeRootPath);
            Options.Add(Optimize);
            Options.Add(OptimizeDisabled);
            Options.Add(OptimizeSpace);
            Options.Add(OptimizeTime);
            Options.Add(EnableCachedInterfaceDispatchSupport);
            Options.Add(TypeValidation);
            Options.Add(InputBubble);
            Options.Add(InputBubbleReferenceFilePaths);
            Options.Add(Composite);
            Options.Add(CompositeKeyFile);
            Options.Add(CompileNoMethods);
            Options.Add(OutNearInput);
            Options.Add(SingleFileCompilation);
            Options.Add(Partial);
            Options.Add(CompileBubbleGenerics);
            Options.Add(EmbedPgoData);
            Options.Add(DgmlLogFileName);
            Options.Add(GenerateFullDgmlLog);
            Options.Add(IsVerbose);
            Options.Add(SystemModuleName);
            Options.Add(WaitForDebugger);
            Options.Add(CodegenOptions);
            Options.Add(SupportIbc);
            Options.Add(Resilient);
            Options.Add(ImageBase);
            Options.Add(EnableGenericCycleDetection);
            Options.Add(GenericCycleDepthCutoff);
            Options.Add(GenericCycleBreadthCutoff);
            Options.Add(TargetArchitecture);
            Options.Add(TargetOS);
            Options.Add(JitPath);
            Options.Add(PrintReproInstructions);
            Options.Add(SingleMethodTypeName);
            Options.Add(SingleMethodName);
            Options.Add(SingleMethodIndex);
            Options.Add(SingleMethodGenericArgs);
            Options.Add(Parallelism);
            Options.Add(CustomPESectionAlignment);
            Options.Add(Map);
            Options.Add(MapCsv);
            Options.Add(Pdb);
            Options.Add(PdbPath);
            Options.Add(PerfMap);
            Options.Add(PerfMapPath);
            Options.Add(PerfMapFormatVersion);
            Options.Add(CrossModuleInlining);
            Options.Add(AsyncMethodOptimization);
            Options.Add(NonLocalGenericsModule);
            Options.Add(MethodLayout);
            Options.Add(FileLayout);
            Options.Add(VerifyTypeAndFieldLayout);
            Options.Add(CallChainProfileFile);
            Options.Add(MakeReproPath);
            Options.Add(HotColdSplitting);
            Options.Add(SynthesizeRandomMibc);
            Options.Add(DeterminismStress);

            this.SetAction(result =>
            {
                Result = result;
                CompositeOrInputBubble = result.GetValue(Composite) | result.GetValue(InputBubble);
                if (result.GetValue(OptimizeSpace))
                {
                    OptimizationMode = OptimizationMode.PreferSize;
                }
                else if (result.GetValue(OptimizeTime))
                {
                    OptimizationMode = OptimizationMode.PreferSpeed;
                }
                else if (result.GetValue(Optimize))
                {
                    OptimizationMode = OptimizationMode.Blended;
                }
                else
                {
                    OptimizationMode = OptimizationMode.None;
                }

                try
                {
                    int alignment = result.GetValue(CustomPESectionAlignment);
                    if (alignment != 0)
                    {
                        // Must be a power of two and >= 4096
                        if (alignment < 4096 || (alignment & (alignment - 1)) != 0)
                            throw new CommandLineException(SR.InvalidCustomPESectionAlignment);
                    }

                    string makeReproPath = result.GetValue(MakeReproPath);
                    if (makeReproPath != null)
                    {
                        // Create a repro package in the specified path
                        // This package will have the set of input files needed for compilation
                        // + the original command line arguments
                        // + a rsp file that should work to directly run out of the zip file

                        Helpers.MakeReproPackage(makeReproPath, result.GetValue(OutputFilePath), args,
                            result, new[] { "-r", "--reference", "-u", "--unrooted-input-file-paths", "-m", "--mibc", "--inputbubbleref" });
                    }

                    return new Program(this).Run();
                }
#if DEBUG
                catch (CodeGenerationFailedException ex) when (DumpReproArguments(ex))
                {
                    throw new NotSupportedException(); // Unreachable
                }
#else
                catch (Exception e)
                {
                    Console.ResetColor();
                    Console.ForegroundColor = ConsoleColor.Red;

                    Console.Error.WriteLine("Error: " + e.Message);
                    Console.Error.WriteLine(e.ToString());

                    Console.ResetColor();
                }

                return 1;
#endif
            });
        }

        public static IEnumerable<Func<HelpContext, bool>> GetExtendedHelp(HelpContext _)
        {
            foreach (Func<HelpContext, bool> sectionDelegate in HelpBuilder.Default.GetLayout())
                yield return sectionDelegate;

            yield return _ =>
            {
                Console.WriteLine(SR.OptionPassingHelp);
                Console.WriteLine();
                Console.WriteLine(SR.DashDashHelp);
                Console.WriteLine();

                string[] ValidArchitectures = new string[] {"arm", "armel", "arm64", "x86", "x64", "riscv64", "loongarch64"};
                string[] ValidOS = new string[] {"windows", "linux", "osx", "ios", "iossimulator", "maccatalyst"};

                Console.WriteLine(String.Format(SR.SwitchWithDefaultHelp, "--targetos", String.Join("', '", ValidOS), Helpers.GetTargetOS(null).ToString().ToLowerInvariant()));
                Console.WriteLine();
                Console.WriteLine(String.Format(SR.SwitchWithDefaultHelp, "--targetarch", String.Join("', '", ValidArchitectures), Helpers.GetTargetArchitecture(null).ToString().ToLowerInvariant()));
                Console.WriteLine();
                Console.WriteLine(String.Format(SR.SwitchWithDefaultHelp, "--type-validation", String.Join("', '", Enum.GetNames<TypeValidationRule>()), nameof(TypeValidationRule.Automatic)));
                Console.WriteLine();

                Console.WriteLine(SR.CrossModuleInliningExtraHelp);
                Console.WriteLine();
                Console.WriteLine(String.Format(SR.LayoutOptionExtraHelp, "--method-layout", String.Join("', '", Enum.GetNames<ReadyToRunMethodLayoutAlgorithm>())));
                Console.WriteLine();
                Console.WriteLine(String.Format(SR.LayoutOptionExtraHelp, "--file-layout", String.Join("', '", Enum.GetNames<ReadyToRunFileLayoutAlgorithm>())));
                Console.WriteLine();

                Console.WriteLine(SR.InstructionSetHelp);
                foreach (string arch in ValidArchitectures)
                {
                    TargetArchitecture targetArch = Helpers.GetTargetArchitecture(arch);
                    bool first = true;
                    foreach (var instructionSet in Internal.JitInterface.InstructionSetFlags.ArchitectureToValidInstructionSets(targetArch))
                    {
                        // Only instruction sets with are specifiable should be printed to the help text
                        if (instructionSet.Specifiable)
                        {
                            if (first)
                            {
                                Console.Write(arch);
                                Console.Write(": ");
                                first = false;
                            }
                            else
                            {
                                Console.Write(", ");
                            }
                            Console.Write(instructionSet.Name);
                        }
                    }

                    if (first) continue; // no instruction-set found for this architecture

                    Console.WriteLine();
                }

                Console.WriteLine();
                Console.WriteLine(SR.CpuFamilies);
                Console.WriteLine(string.Join(", ", Internal.JitInterface.InstructionSetFlags.AllCpuNames));
                return true;
            };
        }

        private static TargetArchitecture MakeTargetArchitecture(ArgumentResult result)
        {
            string firstToken = result.Tokens.Count > 0 ? result.Tokens[0].Value : null;
            if (firstToken != null && firstToken.Equals("armel", StringComparison.OrdinalIgnoreCase))
            {
                IsArmel = true;
                return Internal.TypeSystem.TargetArchitecture.ARM;
            }

            return Helpers.GetTargetArchitecture(firstToken);
        }

        private static int MakeParallelism(ArgumentResult result)
        {
            if (result.Tokens.Count > 0)
                return int.Parse(result.Tokens[0].Value);

            // Limit parallelism to 24 wide at most by default, more parallelism is unlikely to improve compilation speed
            // as many portions of the process are single threaded, and is known to use excessive memory.
            var parallelism = Math.Min(24, Environment.ProcessorCount);

            // On 32bit platforms restrict it more, as virtual address space is quite limited
            if (!Environment.Is64BitProcess)
                parallelism = Math.Min(4, parallelism);

            return parallelism;
        }

        private static ReadyToRunMethodLayoutAlgorithm MakeReadyToRunMethodLayoutAlgorithm(ArgumentResult result)
        {
            if (result.Tokens.Count == 0 )
                return ReadyToRunMethodLayoutAlgorithm.DefaultSort;

            return result.Tokens[0].Value.ToLowerInvariant() switch
            {
                "defaultsort" => ReadyToRunMethodLayoutAlgorithm.DefaultSort,
                "exclusiveweight" => ReadyToRunMethodLayoutAlgorithm.ExclusiveWeight,
                "hotcold" => ReadyToRunMethodLayoutAlgorithm.HotCold,
                "hotwarmcold" => ReadyToRunMethodLayoutAlgorithm.HotWarmCold,
                "callfrequency" => ReadyToRunMethodLayoutAlgorithm.CallFrequency,
                "pettishansen" => ReadyToRunMethodLayoutAlgorithm.PettisHansen,
                "random" => ReadyToRunMethodLayoutAlgorithm.Random,
                _ => throw new CommandLineException(SR.InvalidMethodLayout)
            };
        }

        private static ReadyToRunFileLayoutAlgorithm MakeReadyToRunFileLayoutAlgorithm(ArgumentResult result)
        {
            if (result.Tokens.Count == 0 )
                return ReadyToRunFileLayoutAlgorithm.DefaultSort;

            return result.Tokens[0].Value.ToLowerInvariant() switch
            {
                "defaultsort" => ReadyToRunFileLayoutAlgorithm.DefaultSort,
                "methodorder" => ReadyToRunFileLayoutAlgorithm.MethodOrder,
                _ => throw new CommandLineException(SR.InvalidFileLayout)
            };
        }

#if DEBUG
        private static bool DumpReproArguments(CodeGenerationFailedException ex)
        {
            Console.WriteLine(SR.DumpReproInstructions);

            MethodDesc failingMethod = ex.Method;
            Console.WriteLine(Program.CreateReproArgumentString(failingMethod));
            return false;
        }
#endif
    }
}<|MERGE_RESOLUTION|>--- conflicted
+++ resolved
@@ -39,13 +39,9 @@
             new("--optimize-space", "--Os") { Description = SR.OptimizeSpaceOption };
         public Option<bool> OptimizeTime { get; } =
             new("--optimize-time", "--Ot") { Description = SR.OptimizeSpeedOption };
-<<<<<<< HEAD
+        public Option<bool> EnableCachedInterfaceDispatchSupport { get; } =
+            new("--enable-cached-interface-dispatch-support", "--CID") { Description = SR.EnableCachedInterfaceDispatchSupport };
         public Option<TypeValidationRule> TypeValidation { get; } =
-=======
-        public CliOption<bool> EnableCachedInterfaceDispatchSupport { get; } =
-            new("--enable-cached-interface-dispatch-support", "--CID") { Description = SR.EnableCachedInterfaceDispatchSupport };
-        public CliOption<TypeValidationRule> TypeValidation { get; } =
->>>>>>> 265727cc
             new("--type-validation") { DefaultValueFactory = _ => TypeValidationRule.Automatic, Description = SR.TypeValidation, HelpName = "arg" };
         public Option<bool> InputBubble { get; } =
             new("--inputbubble") { Description = SR.InputBubbleOption };
