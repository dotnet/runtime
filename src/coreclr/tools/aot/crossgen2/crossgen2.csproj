--- conflicted
+++ resolved
@@ -11,7 +11,6 @@
     <TargetFramework>$(NetCoreAppToolCurrent)</TargetFramework>
   </PropertyGroup>
   <Import Project="crossgen2.props" />
-<<<<<<< HEAD
 
   <PropertyGroup Condition="'$(NativeAotSupported)' != 'true'">
     <PublishSingleFile>true</PublishSingleFile>
@@ -106,6 +105,4 @@
     </PropertyGroup>
   </Target>
 
-=======
->>>>>>> 2dc8c956
 </Project>