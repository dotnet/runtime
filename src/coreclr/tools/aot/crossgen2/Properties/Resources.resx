﻿<?xml version="1.0" encoding="utf-8"?>
<root>
  <!--
    Microsoft ResX Schema

    Version 2.0

    The primary goals of this format is to allow a simple XML format
    that is mostly human readable. The generation and parsing of the
    various data types are done through the TypeConverter classes
    associated with the data types.

    Example:

    ... ado.net/XML headers & schema ...
    <resheader name="resmimetype">text/microsoft-resx</resheader>
    <resheader name="version">2.0</resheader>
    <resheader name="reader">System.Resources.ResXResourceReader, System.Windows.Forms, ...</resheader>
    <resheader name="writer">System.Resources.ResXResourceWriter, System.Windows.Forms, ...</resheader>
    <data name="Name1"><value>this is my long string</value><comment>this is a comment</comment></data>
    <data name="Color1" type="System.Drawing.Color, System.Drawing">Blue</data>
    <data name="Bitmap1" mimetype="application/x-microsoft.net.object.binary.base64">
        <value>[base64 mime encoded serialized .NET Framework object]</value>
    </data>
    <data name="Icon1" type="System.Drawing.Icon, System.Drawing" mimetype="application/x-microsoft.net.object.bytearray.base64">
        <value>[base64 mime encoded string representing a byte array form of the .NET Framework object]</value>
        <comment>This is a comment</comment>
    </data>

    There are any number of "resheader" rows that contain simple
    name/value pairs.

    Each data row contains a name, and value. The row also contains a
    type or mimetype. Type corresponds to a .NET class that support
    text/value conversion through the TypeConverter architecture.
    Classes that don't support this are serialized and stored with the
    mimetype set.

    The mimetype is used for serialized objects, and tells the
    ResXResourceReader how to depersist the object. This is currently not
    extensible. For a given mimetype the value must be set accordingly:

    Note - application/x-microsoft.net.object.binary.base64 is the format
    that the ResXResourceWriter will generate, however the reader can
    read any of the formats listed below.

    mimetype: application/x-microsoft.net.object.binary.base64
    value   : The object must be serialized with
            : System.Runtime.Serialization.Formatters.Binary.BinaryFormatter
            : and then encoded with base64 encoding.

    mimetype: application/x-microsoft.net.object.soap.base64
    value   : The object must be serialized with
            : System.Runtime.Serialization.Formatters.Soap.SoapFormatter
            : and then encoded with base64 encoding.

    mimetype: application/x-microsoft.net.object.bytearray.base64
    value   : The object must be serialized into a byte array
            : using a System.ComponentModel.TypeConverter
            : and then encoded with base64 encoding.
    -->
  <xsd:schema id="root" xmlns="" xmlns:xsd="http://www.w3.org/2001/XMLSchema" xmlns:msdata="urn:schemas-microsoft-com:xml-msdata">
    <xsd:import namespace="http://www.w3.org/XML/1998/namespace" />
    <xsd:element name="root" msdata:IsDataSet="true">
      <xsd:complexType>
        <xsd:choice maxOccurs="unbounded">
          <xsd:element name="metadata">
            <xsd:complexType>
              <xsd:sequence>
                <xsd:element name="value" type="xsd:string" minOccurs="0" />
              </xsd:sequence>
              <xsd:attribute name="name" use="required" type="xsd:string" />
              <xsd:attribute name="type" type="xsd:string" />
              <xsd:attribute name="mimetype" type="xsd:string" />
              <xsd:attribute ref="xml:space" />
            </xsd:complexType>
          </xsd:element>
          <xsd:element name="assembly">
            <xsd:complexType>
              <xsd:attribute name="alias" type="xsd:string" />
              <xsd:attribute name="name" type="xsd:string" />
            </xsd:complexType>
          </xsd:element>
          <xsd:element name="data">
            <xsd:complexType>
              <xsd:sequence>
                <xsd:element name="value" type="xsd:string" minOccurs="0" msdata:Ordinal="1" />
                <xsd:element name="comment" type="xsd:string" minOccurs="0" msdata:Ordinal="2" />
              </xsd:sequence>
              <xsd:attribute name="name" type="xsd:string" use="required" msdata:Ordinal="1" />
              <xsd:attribute name="type" type="xsd:string" msdata:Ordinal="3" />
              <xsd:attribute name="mimetype" type="xsd:string" msdata:Ordinal="4" />
              <xsd:attribute ref="xml:space" />
            </xsd:complexType>
          </xsd:element>
          <xsd:element name="resheader">
            <xsd:complexType>
              <xsd:sequence>
                <xsd:element name="value" type="xsd:string" minOccurs="0" msdata:Ordinal="1" />
              </xsd:sequence>
              <xsd:attribute name="name" type="xsd:string" use="required" />
            </xsd:complexType>
          </xsd:element>
        </xsd:choice>
      </xsd:complexType>
    </xsd:element>
  </xsd:schema>
  <resheader name="resmimetype">
    <value>text/microsoft-resx</value>
  </resheader>
  <resheader name="version">
    <value>2.0</value>
  </resheader>
  <resheader name="reader">
    <value>System.Resources.ResXResourceReader, System.Windows.Forms, Version=4.0.0.0, Culture=neutral, PublicKeyToken=b77a5c561934e089</value>
  </resheader>
  <resheader name="writer">
    <value>System.Resources.ResXResourceWriter, System.Windows.Forms, Version=4.0.0.0, Culture=neutral, PublicKeyToken=b77a5c561934e089</value>
  </resheader>
  <data name="BubbleGenericsOption" xml:space="preserve">
    <value>Compile instantiations from reference modules used in the current module</value>
  </data>
  <data name="EmbedPgoDataOption" xml:space="preserve">
    <value>Embed instrumentation data in generated file</value>
  </data>
  <data name="CodeGenOptions" xml:space="preserve">
    <value>Define a codegen option</value>
  </data>
  <data name="DumpReproInstructions" xml:space="preserve">
    <value>To repro, add following arguments to the command line:</value>
  </data>
  <data name="EmittingPEFile" xml:space="preserve">
    <value>Emitting R2R PE file: {0}</value>
  </data>
  <data name="MovingPEFile" xml:space="preserve">
    <value>Moving R2R PE file: {0} to {1}</value>
  </data>
  <data name="EnableOptimizationsOption" xml:space="preserve">
    <value>Enable optimizations</value>
  </data>
  <data name="GenericArgCountMismatch" xml:space="preserve">
    <value>Expected {0} generic arguments for method '{1}' on type '{2}'</value>
  </data>
  <data name="HelpOption" xml:space="preserve">
    <value>Display this usage message</value>
  </data>
  <data name="VersionOption" xml:space="preserve">
    <value>Display the Crossgen2 compiler version used</value>
  </data>
  <data name="InputBubbleOption" xml:space="preserve">
    <value>True when the entire input forms a version bubble (default = per-assembly bubble)</value>
  </data>
  <data name="InvalidFileLayout" xml:space="preserve">
    <value>Method layout must be either DefaultSort or MethodOrder.</value>
  </data>
  <data name="InvalidMethodLayout" xml:space="preserve">
    <value>Method layout must be either DefaultSort, ExclusiveWeight, HotCold, HotWarmCold, CallFrequency, PettisHansen, or Random.</value>
  </data>
  <data name="CompileNoMethodsOption" xml:space="preserve">
    <value>True to skip compiling methods into the R2R image (default = false)</value>
  </data>
  <data name="CompositeBuildMode" xml:space="preserve">
    <value>Emit a composite R2R image comprising a number of input assemblies</value>
  </data>
  <data name="CompositeKeyFile" xml:space="preserve">
    <value>KeyFile(.snk) for specifying a Public Key for the composite image created</value>
  </data>
  <data name="ErrorCompositeKeyFileNotPublicKey" xml:space="preserve">
    <value>--CompositeKeyFile does not specify a valid public key</value>
  </data>
  <data name="InputFilesToCompile" xml:space="preserve">
    <value>Input file(s) to compile</value>
  </data>
  <data name="InstructionSets" xml:space="preserve">
    <value>Instruction set(s) to use for compilation</value>
  </data>
  <data name="InstructionSetMustNotBe" xml:space="preserve">
    <value>Instruction set '{0}' is not valid for this architecture and operating system</value>
  </data>
  <data name="InstructionSetInvalidImplication" xml:space="preserve">
    <value>Instruction set '{0}' implies support for instruction set '{1}'</value>
  </data>
  <data name="UnrootedInputFilesToCompile" xml:space="preserve">
    <value>Input files without automatic rooting of all methods</value>
  </data>
  <data name="JitPathOption" xml:space="preserve">
    <value>Path to JIT compiler library</value>
  </data>
  <data name="MapFileOption" xml:space="preserve">
    <value>Generate the map file</value>
  </data>
  <data name="MethodNotFoundOnType" xml:space="preserve">
    <value>Method '{0}' not found in '{1}'</value>
  </data>
  <data name="MibcFiles" xml:space="preserve">
    <value>Mibc file(s) for profile guided optimization</value>
  </data>
  <data name="MissingOutputFile" xml:space="preserve">
    <value>Output filename must be specified (--out &lt;file&gt;)</value>
  </data>
  <data name="MissingOutNearInput" xml:space="preserve">
    <value>Single file compilation mode requires --out-near-input option</value>
  </data>
  <data name="InputWasNotLoadable" xml:space="preserve">
    <value>No input files are loadable</value>
  </data>
  <data name="NoInputFiles" xml:space="preserve">
    <value>No input files specified</value>
  </data>
  <data name="OptimizeSpaceOption" xml:space="preserve">
    <value>Enable optimizations, favor code space</value>
  </data>
  <data name="OptimizeSpeedOption" xml:space="preserve">
    <value>Enable optimizations, favor code speed</value>
  </data>
  <data name="OutNearInputOption" xml:space="preserve">
    <value>Create output files near input files with ni.dll suffix</value>
  </data>
  <data name="OutputFilePath" xml:space="preserve">
    <value>Output file path</value>
  </data>
  <data name="ParalellismOption" xml:space="preserve">
    <value>Maximum number of threads to use during compilation</value>
  </data>
  <data name="PartialImageOption" xml:space="preserve">
    <value>Generate partial image driven by profile</value>
  </data>
  <data name="ProgramError" xml:space="preserve">
    <value>Error: {0}</value>
  </data>
  <data name="ReferenceFiles" xml:space="preserve">
    <value>Reference file(s) for compilation</value>
  </data>
  <data name="InputBubbleReferenceFiles" xml:space="preserve">
    <value>Input bubble reference file(s) to be added to bubble (any use of this option is unsupported!) </value>
  </data>
  <data name="ResilientOption" xml:space="preserve">
    <value>Disable behavior where unexpected compilation failures cause overall compilation failure</value>
  </data>
  <data name="SaveDependencyLogOption" xml:space="preserve">
    <value>Save result of dependency analysis as DGML</value>
  </data>
  <data name="SaveDetailedLogOption" xml:space="preserve">
    <value>Save detailed log of dependency analysis</value>
  </data>
  <data name="PrintReproInstructionsOption" xml:space="preserve">
    <value>When compiling each method, print out the set of arguments needed to compile that method only</value>
  </data>
  <data name="SingleFileCompilationOption" xml:space="preserve">
    <value>Compile each of the input files separately</value>
  </data>
  <data name="SingleMethodGenericArgs" xml:space="preserve">
    <value>Single method compilation: generic arguments to the method</value>
  </data>
  <data name="SingleMethodMethodName" xml:space="preserve">
    <value>Single method compilation: method name</value>
  </data>
  <data name="SingleMethodIndex" xml:space="preserve">
    <value>Single method compilation: Index of method if there are multiple with the same name</value>
  </data>
  <data name="SingleMethodTypeName" xml:space="preserve">
    <value>Single method compilation: name of the owning type</value>
  </data>
  <data name="SystemModuleOverrideOption" xml:space="preserve">
    <value>System module name (default: System.Private.CoreLib)</value>
  </data>
  <data name="TargetArchitectureUnsupported" xml:space="preserve">
    <value>Target architecture is not supported</value>
  </data>
  <data name="TargetArchOption" xml:space="preserve">
    <value>Target architecture for cross compilation</value>
  </data>
  <data name="TargetOSOption" xml:space="preserve">
    <value>Target OS for cross compilation</value>
  </data>
  <data name="TargetOSUnsupported" xml:space="preserve">
    <value>Target OS is not supported</value>
  </data>
  <data name="TypeAndMethodNameNeeded" xml:space="preserve">
    <value>Both method name and type name are required parameters for single method mode</value>
  </data>
  <data name="SingleMethodIndexNeeded" xml:space="preserve">
    <value>There are multiple methods with the same name. Specify --singlemethodindex [index] with the correct index.</value>
  </data>
  <data name="TypeNotFound" xml:space="preserve">
    <value>Type '{0}' not found</value>
  </data>
  <data name="VerboseLoggingOption" xml:space="preserve">
    <value>Enable verbose logging</value>
  </data>
  <data name="WaitForDebuggerOption" xml:space="preserve">
    <value>Pause to give opportunity to attach debugger</value>
  </data>
  <data name="WaitingForDebuggerAttach" xml:space="preserve">
    <value>Waiting for debugger to attach. Press ENTER to continue</value>
  </data>
  <data name="WarningIgnoringBubbleGenerics" xml:space="preserve">
    <value>Warning: ignoring --compilebubblegenerics because --inputbubble was not specified</value>
  </data>
  <data name="WarningOverridingOptimizeSpace" xml:space="preserve">
    <value>Warning: overriding -Ot with -Os</value>
  </data>
  <data name="CustomPESectionAlignmentOption" xml:space="preserve">
    <value>Use custom alignment for PE sections in generated PE file</value>
  </data>
  <data name="InvalidCustomPESectionAlignment" xml:space="preserve">
    <value>Custom PE Section Alignment must be a power of two greater or equal to 4096.</value>
  </data>
  <data name="ErrorMultipleInputFilesCompositeModeOnly" xml:space="preserve">
    <value>Error: multiple input files are only supported in composite build mode: {0}</value>
  </data>
  <data name="MethodLayoutOption" xml:space="preserve">
    <value>Layout algorithm used by profile-driven optimization for arranging methods in a file: DefaultSort, ExclusiveWeight, HotCold, or HotWarmCold). The default value is DefaultSort, which indicates that complex layout is disabled.</value>
  </data>
  <data name="FileLayoutOption" xml:space="preserve">
    <value>Layout algorithm used by profile-driven optimization for arranging non-method contents in a file: DefaultSort or MethodOrder. The default value is DefaultSort, which indicates that complex layout is disabled.</value>
  </data>
  <data name="CompositeRootPath" xml:space="preserve">
    <value>Logical root folder for composite builds; defaults to directory of 1st input file.</value>
  </data>
  <data name="ManagedCppNotSupported" xml:space="preserve">
    <value>Error: managed C++ is not supported: '{0}'</value>
  </data>
  <data name="IgnoringCompositeImage" xml:space="preserve">
    <value>Ignoring composite native image: '{0}'</value>
  </data>
  <data name="VerifyTypeAndFieldLayoutOption" xml:space="preserve">
    <value>Verify that struct type layout and field offsets match between compile time and runtime. Use only for diagnostic purposes.</value>
  </data>
  <data name="MapCsvFileOption" xml:space="preserve">
    <value>Generate a CSV formatted map file</value>
  </data>
  <data name="DisableOptimizationsOption" xml:space="preserve">
    <value>Disable optimizations to simplify debugging</value>
  </data>
  <data name="WarningOverridingOptimize" xml:space="preserve">
    <value>Warning: -Od overrides other optimization options</value>
  </data>
  <data name="CallChainProfileFile" xml:space="preserve">
    <value>Json file(s) for predictive profile guided optimization</value>
  </data>
  <data name="PdbFileOption" xml:space="preserve">
    <value>Generate PDB symbol information file (supported on Windows only)</value>
  </data>
  <data name="PerfMapFileOption" xml:space="preserve">
    <value>Generate PerfMap symbol information file for use by PerfInfo</value>
  </data>
  <data name="PdbFilePathOption" xml:space="preserve">
    <value>Explicit specification of the output PDB file path</value>
  </data>
  <data name="PerfMapFilePathOption" xml:space="preserve">
    <value>Explicit specification of the PerfMap file path</value>
  </data>
  <data name="PerfMapFormatVersionOption" xml:space="preserve">
    <value>Explicitly request a particular PerfMap format version</value>
  </data>
  <data name="OptionPassingHelp" xml:space="preserve">
    <value>Options may be passed on the command line, or via response file. On the command line switch values may be specified by passing the option followed by a space followed by the value of the option, or by specifying a : between option and switch value. A response file is specified by passing the @ symbol before the response file name. In a response file all options must be specified on their own lines, and only the : syntax for switches is supported.</value>
  </data>
  <data name="DashDashHelp" xml:space="preserve">
    <value>Use the '--' option to disambiguate between input files that have begin with -- and options. After a '--' option, all arguments are considered to be input files. If no input files begin with '--' then this option is not necessary.</value>
  </data>
  <data name="SwitchWithDefaultHelp" xml:space="preserve">
    <value>Valid switches for {0} are: '{1}'. The default value is '{2}'.</value>
  </data>
  <data name="InstructionSetHelp" xml:space="preserve">
    <value>The allowable values for the --instruction-set option are described in the table below. Each architecture has a different set of valid instruction sets, and multiple instruction sets may be specified by separating the instructions sets by a ','. For example 'avx2,bmi,lzcnt'</value>
  </data>
  <data name="MakeReproPathHelp" xml:space="preserve">
    <value>Make a repro zip file in the specified path. This is used for sending error reports to the .NET team.</value>
  </data>
  <data name="UnsupportedInputFileExtension" xml:space="preserve">
    <value>Input file with '{0}' extension not supported</value>
  </data>
  <data name="ImageBase" xml:space="preserve">
    <value>Hexadecimal value to set target PE-file ImageBase field</value>
  </data>
  <data name="CrossModuleInlining" xml:space="preserve">
    <value>Allow inclusion of code from the specified module into the module being compiled. In addition to specifying an assembly by name, the special value of "*" is recognized as indicating that code from all modules may be included. Any module specified in this way MUST be loadable from the first moment the R2R module is loaded, as loads of these modules may be triggered unpredictably.</value>
  </data>
  <data name="AsyncModuleOptimization" xml:space="preserve">
    <value>Attempt to compile as much async infrastructure as possible for async methods. Defaults to enabled. To disable, specify false to this flag explicitly.</value>
  </data>
  <data name="NonLocalGenericsModule" xml:space="preserve">
    <value>Specify the module which is permitted to contain generics defined or instantiated in any other module. Specify "*" to indicate that any module may hold arbitrary generics.</value>
  </data>
  <data name="ErrorNonLocalGenericsModule" xml:space="preserve">
    <value>"{0}" was specified to the --non-local-generics-module switch, but was not in the set of modules associated with the compile</value>
  </data>
  <data name="CpuFamilies" xml:space="preserve">
    <value>The following CPU names are predefined groups of instruction sets and can be used in --instruction-set too:</value>
  </data>
<<<<<<< HEAD
  <data name="Crossgen2BannerText" xml:space="preserve">
    <value>.NET Crossgen2 Compiler</value>
=======
  <data name="SupportIbc" xml:space="preserve">
    <value>Enable processing of Ibc data embedded in the input assembly.</value>
>>>>>>> 9b9b0c95
  </data>
</root><|MERGE_RESOLUTION|>--- conflicted
+++ resolved
@@ -390,12 +390,10 @@
   <data name="CpuFamilies" xml:space="preserve">
     <value>The following CPU names are predefined groups of instruction sets and can be used in --instruction-set too:</value>
   </data>
-<<<<<<< HEAD
+  <data name="SupportIbc" xml:space="preserve">
+    <value>Enable processing of Ibc data embedded in the input assembly.</value>
+  </data>
   <data name="Crossgen2BannerText" xml:space="preserve">
     <value>.NET Crossgen2 Compiler</value>
-=======
-  <data name="SupportIbc" xml:space="preserve">
-    <value>Enable processing of Ibc data embedded in the input assembly.</value>
->>>>>>> 9b9b0c95
   </data>
 </root>