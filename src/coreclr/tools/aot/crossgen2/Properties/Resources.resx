--- conflicted
+++ resolved
@@ -402,10 +402,9 @@
   <data name="Crossgen2BannerText" xml:space="preserve">
     <value>.NET Crossgen2 Compiler</value>
   </data>
-<<<<<<< HEAD
   <data name="TypeValidation" xml:space="preserve">
     <value>Configure the runtime's behavior around validating the correctness of types defined in assemblies compiled via crossgen2</value>
-=======
+  </data>
   <data name="EnableGenericCycleDetection" xml:space="preserve">
     <value>Perform generic cycle detection during compilation (incurs longer compilation time)</value>
   </data>
@@ -414,6 +413,5 @@
   </data>
   <data name="GenericCycleDepthCutoff" xml:space="preserve">
     <value>Number of nested occurrences of a potentially cyclic generic type to cut off</value>
->>>>>>> 43905744
   </data>
 </root>