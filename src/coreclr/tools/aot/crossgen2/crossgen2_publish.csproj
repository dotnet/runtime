--- conflicted
+++ resolved
@@ -8,11 +8,7 @@
 
   <PropertyGroup>
     <NativeAotSupported Condition="$(OutputRID.StartsWith('tizen')) == 'true'">false</NativeAotSupported>
-<<<<<<< HEAD
-=======
-    <NativeAotSupported Condition="$(OutputRID.EndsWith('-arm')) == 'true'">false</NativeAotSupported>
     <NativeAotSupported Condition="$(OutputRID.EndsWith('-x86')) == 'true'">false</NativeAotSupported>
->>>>>>> 2fe9b3bf
     <!-- Publish crossgen2 as a single-file app on native-OS builds. Cross-OS NativeAOT compilation is not supported yet -->
     <NativeAotSupported Condition="'$(CrossBuild)' == 'true' and '$(TargetOS)' != '$(HostOS)'">false</NativeAotSupported>
     <PublishTrimmed>true</PublishTrimmed>
