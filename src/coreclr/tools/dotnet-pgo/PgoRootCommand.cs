--- conflicted
+++ resolved
@@ -15,7 +15,6 @@
 {
     internal sealed class PgoRootCommand : CliRootCommand
     {
-<<<<<<< HEAD
         public CliOption<List<string>> InputFilesToMerge { get; } =
             new("--input", "-i") { CustomParser = result => Helpers.BuildPathList(result.Tokens), Description = "Input .mibc files to be merged. Multiple input arguments are specified as --input file1.mibc --input file2.mibc", Required = true, Arity = ArgumentArity.OneOrMore };
         public CliOption<string[]> InputFilesToCompare { get; } =
@@ -52,8 +51,6 @@
             new("--dump-worst-overlap-graphs") { DefaultValueFactory = _ => -1, Description = "Number of graphs to dump to .dot format in dump-worst-overlap-graphs-to directory" };
         public CliOption<string> DumpWorstOverlapGraphsTo { get; } =
             new("--dump-worst-overlap-graphs-to") { Description = "Number of graphs to dump to .dot format in dump-worst-overlap-graphs-to directory" };
-        public CliOption<bool> InheritTimestamp { get; } =
-            new("--inherit-timestamp") { Description = "If specified, set the output's timestamp to the max timestamp of the input files" };
         public CliOption<bool> AutomaticReferences { get; } =
             new("--automatic-references") { DefaultValueFactory = _ => true, Description = "Attempt to find references by using paths embedded in the trace file. Defaults to true" };
         public CliOption<AssemblyName[]> IncludedAssemblies { get; } =
@@ -67,76 +64,6 @@
             new("--sorted") { Description = "Generate sorted output." };
         private CliOption<bool> _showTimestamp { get; } =
             new("--showtimestamp") { Description = "Show timestamps in output" };
-=======
-        public Option<List<string>> InputFilesToMerge { get; } =
-            new(new[] { "--input", "-i" }, result => Helpers.BuildPathList(result.Tokens), false, "Input .mibc files to be merged. Multiple input arguments are specified as --input file1.mibc --input file2.mibc") { IsRequired = true, Arity = ArgumentArity.OneOrMore };
-        public Option<string[]> InputFilesToCompare { get; } =
-            new(new[] { "--input", "-i" }, "The input .mibc files to be compared. Specify as --input file1.mibc --input file2.mibc") { IsRequired = true, Arity = new ArgumentArity(2, 2) /* exactly two */ };
-        public Option<string> InputFileToDump { get; } =
-            new(new[] { "--input", "-i" }, "Name of the input mibc file to dump") { IsRequired = true, Arity = ArgumentArity.ExactlyOne };
-        public Option<string> TraceFilePath { get; } =
-            new(new[] { "--trace", "-t" }, "Specify the trace file to be parsed");
-        public Option<string> OutputFilePath { get; } =
-            new(new[] { "--output", "-o" }, "Specify the output filename to be created");
-        public Option<string> PreciseDebugInfoFile { get; } =
-            new(new[] { "--precise-debug-info-file" }, "Name of file of newline separated JSON objects containing precise debug info");
-        public Option<int> Pid { get; } =
-            new(new[] { "--pid" }, "The pid within the trace of the process to examine. If this is a multi-process trace, at least one of --pid or --process-name must be specified");
-        public Option<string> ProcessName { get; } =
-            new(new[] { "--process-name" }, "The process name within the trace of the process to examine. If this is a multi-process trace, at least one of --pid or --process-name must be specified");
-        public Option<List<string>> Reference =
-            new(new[] { "--reference", "-r" }, result => Helpers.BuildPathList(result.Tokens), true, "If a reference is not located on disk at the same location as used in the process, it may be specified with a --reference parameter. Multiple --reference parameters may be specified. The wild cards * and ? are supported by this option");
-        public Option<int> ClrInstanceId { get; } =
-            new("--clr-instance-id", "If the process contains multiple .NET runtimes, the instance ID must be specified");
-        public Option<bool> Spgo { get; } =
-            new("--spgo", "Base profile on samples in the input. Uses last branch records if available and otherwise raw IP samples");
-        public Option<int> SpgoMinSamples { get; } =
-            new("--spgo-min-samples", () => 50, "The minimum number of total samples a function must have before generating profile data for it with SPGO. Default: 50");
-        public Option<bool> IncludeFullGraphs { get; } =
-            new("--include-full-graphs", "Include all blocks and edges in the written .mibc file, regardless of profile counts");
-        public Option<double> ExcludeEventsBefore { get; } =
-            new("--exclude-events-before", () => Double.MinValue, "Exclude data from events before specified time. Time is specified as milliseconds from the start of the trace");
-        public Option<double> ExcludeEventsAfter { get; } =
-            new("--exclude-events-after", () => Double.MaxValue, "Exclude data from events after specified time. Time is specified as milliseconds from the start of the trace");
-        public Option<bool> Compressed { get; } =
-            new("--compressed", () => true, "Generate compressed mibc");
-        public Option<int> DumpWorstOverlapGraphs { get; } =
-            new("--dump-worst-overlap-graphs", () => -1, "Number of graphs to dump to .dot format in dump-worst-overlap-graphs-to directory");
-        public Option<string> DumpWorstOverlapGraphsTo { get; } =
-            new("--dump-worst-overlap-graphs-to", "Number of graphs to dump to .dot format in dump-worst-overlap-graphs-to directory");
-        public Option<bool> AutomaticReferences { get; } =
-            new("--automatic-references", () => true, "Attempt to find references by using paths embedded in the trace file. Defaults to true");
-        public Option<AssemblyName[]> IncludedAssemblies { get; } =
-            new("--include-reference", result =>
-            {
-                if (result.Tokens.Count > 0)
-                {
-                    var includedAssemblies = new List<AssemblyName>();
-                    foreach (Token token in result.Tokens)
-                    {
-                        try
-                        {
-                            includedAssemblies.Add(new AssemblyName(token.Value));
-                        }
-                        catch
-                        {
-                            throw new FormatException($"Unable to parse '{token.Value}' as an Assembly Name.");
-                        }
-                    }
-                }
-
-                return Array.Empty<AssemblyName>();
-            }, true, "If specified, include in Mibc file only references to the specified assemblies. Assemblies are specified as assembly names, not filenames. For instance, `System.Private.CoreLib` not `System.Private.CoreLib.dll`. Multiple --include-reference options may be specified.");
-
-        private Option<bool> _includeReadyToRun { get; } =
-            new("--includeReadyToRun", "Include ReadyToRun methods in the trace file");
-        private Option<Verbosity> _verbosity { get; } =
-            new(new[] { "--verbose" }, () => Verbosity.normal, "Adjust verbosity level. Supported levels are minimal, normal, detailed, and diagnostic");
-        private Option<bool> _isSorted { get; } =
-            new("--sorted", "Generate sorted output.");
-        private Option<bool> _showTimestamp { get; } =
-            new("--showtimestamp", "Show timestamps in output");
->>>>>>> 22492751
 
         public PgoFileType? FileType;
         public bool ProcessJitEvents;
