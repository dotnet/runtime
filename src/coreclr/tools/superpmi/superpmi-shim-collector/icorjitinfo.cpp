--- conflicted
+++ resolved
@@ -1703,19 +1703,6 @@
     mc->cr->AddCall("getVarArgsHandle");
     CORINFO_VARARGS_HANDLE temp = original_ICorJitInfo->getVarArgsHandle(pSig, methHnd, ppIndirection);
     mc->recGetVarArgsHandle(pSig, methHnd, ppIndirection, temp);
-<<<<<<< HEAD
-    return temp;
-}
-
-// returns true if a VM cookie can be generated for it (might be false due to cross-module
-// inlining, in which case the inlining should be aborted)
-bool interceptor_ICJI::canGetVarArgsHandle(CORINFO_SIG_INFO* pSig)
-{
-    mc->cr->AddCall("canGetVarArgsHandle");
-    bool temp = original_ICorJitInfo->canGetVarArgsHandle(pSig);
-    mc->recCanGetVarArgsHandle(pSig, temp);
-=======
->>>>>>> de93e0a4
     return temp;
 }
 
