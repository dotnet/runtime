// Licensed to the .NET Foundation under one or more agreements.
// The .NET Foundation licenses this file to you under the MIT license.

#include "standardpch.h"
#include "icorjitinfo.h"
#include "superpmi-shim-collector.h"
#include "icorjitcompiler.h"
#include "methodcontext.h"
#include "errorhandling.h"
#include "logging.h"

#define fatMC // this is nice to have on so ildump works...

// Stuff on ICorStaticInfo
/**********************************************************************************/
//
// ICorMethodInfo
//
/**********************************************************************************/

// Quick check whether the method is a jit intrinsic. Returns the same value as getMethodAttribs(ftn) &
// CORINFO_FLG_INTRINSIC, except faster.
bool interceptor_ICJI::isIntrinsic(CORINFO_METHOD_HANDLE ftn)
{
    mc->cr->AddCall("isIntrinsic");
    bool temp = original_ICorJitInfo->isIntrinsic(ftn);
    mc->recIsIntrinsic(ftn, temp);
    return temp;
}

bool interceptor_ICJI::notifyMethodInfoUsage(CORINFO_METHOD_HANDLE ftn)
{
    mc->cr->AddCall("notifyMethodInfoUsage");
    bool temp = original_ICorJitInfo->notifyMethodInfoUsage(ftn);
    mc->recNotifyMethodInfoUsage(ftn, temp);
    return temp;
}

// return flags (defined above, CORINFO_FLG_PUBLIC ...)
uint32_t interceptor_ICJI::getMethodAttribs(CORINFO_METHOD_HANDLE ftn /* IN */)
{
    mc->cr->AddCall("getMethodAttribs");
    DWORD temp = original_ICorJitInfo->getMethodAttribs(ftn);
    mc->recGetMethodAttribs(ftn, temp);
    return temp;
}

// sets private JIT flags, which can be, retrieved using getAttrib.
void interceptor_ICJI::setMethodAttribs(CORINFO_METHOD_HANDLE     ftn, /* IN */
                                        CorInfoMethodRuntimeFlags attribs /* IN */)
{
    mc->cr->AddCall("setMethodAttribs");
    original_ICorJitInfo->setMethodAttribs(ftn, attribs);
    mc->cr->recSetMethodAttribs(ftn, attribs);
}

// Given a method descriptor ftnHnd, extract signature information into sigInfo
//
// 'memberParent' is typically only set when verifying.  It should be the
// result of calling getMemberParent.
void interceptor_ICJI::getMethodSig(CORINFO_METHOD_HANDLE ftn,         /* IN  */
                                    CORINFO_SIG_INFO*     sig,         /* OUT */
                                    CORINFO_CLASS_HANDLE  memberParent /* IN */
                                    )
{
    mc->cr->AddCall("getMethodSig");
    original_ICorJitInfo->getMethodSig(ftn, sig, memberParent);
    mc->recGetMethodSig(ftn, sig, memberParent);
}

/*********************************************************************
* Note the following methods can only be used on functions known
* to be IL.  This includes the method being compiled and any method
* that 'getMethodInfo' returns true for
*********************************************************************/
// return information about a method private to the implementation
//      returns false if method is not IL, or is otherwise unavailable.
//      This method is used to fetch data needed to inline functions
bool interceptor_ICJI::getMethodInfo(CORINFO_METHOD_HANDLE  ftn,    /* IN  */
                                     CORINFO_METHOD_INFO*   info,   /* OUT */
                                     CORINFO_CONTEXT_HANDLE context /* IN  */
                                     )
{
    bool temp  = false;

    RunWithErrorExceptionCodeCaptureAndContinue(
    [&]()
    {
        mc->cr->AddCall("getMethodInfo");
        temp = original_ICorJitInfo->getMethodInfo(ftn, info, context);
    },
    [&](DWORD exceptionCode)
    {
        this->mc->recGetMethodInfo(ftn, info, context, temp, exceptionCode);
    });

    return temp;
}

bool interceptor_ICJI::haveSameMethodDefinition(
    CORINFO_METHOD_HANDLE methHnd1,
    CORINFO_METHOD_HANDLE methHnd2)
{
    bool result = original_ICorJitInfo->haveSameMethodDefinition(methHnd1, methHnd2);
    mc->recHaveSameMethodDefinition(methHnd1, methHnd2, result);

    return result;
}

// Decides if you have any limitations for inlining. If everything's OK, it will return
// INLINE_PASS.
//
// The callerHnd must be the immediate caller (i.e. when we have a chain of inlined calls)
//
// The inlined method need not be verified

CorInfoInline interceptor_ICJI::canInline(CORINFO_METHOD_HANDLE callerHnd,    /* IN  */
                                          CORINFO_METHOD_HANDLE calleeHnd     /* IN  */
                                          )
{
    CorInfoInline temp          = INLINE_NEVER;

    RunWithErrorExceptionCodeCaptureAndContinue(
    [&]()
    {
        mc->cr->AddCall("canInline");
        temp = original_ICorJitInfo->canInline(callerHnd, calleeHnd);
    },
    [&](DWORD exceptionCode)
    {
        this->mc->recCanInline(callerHnd, calleeHnd, temp, exceptionCode);
    });

    return temp;
}

void interceptor_ICJI::beginInlining(CORINFO_METHOD_HANDLE inlinerHnd,
                                     CORINFO_METHOD_HANDLE inlineeHnd)
{
    mc->cr->AddCall("beginInlining");
    original_ICorJitInfo->beginInlining(inlinerHnd, inlineeHnd);
}

// Reports whether or not a method can be inlined, and why.  canInline is responsible for reporting all
// inlining results when it returns INLINE_FAIL and INLINE_NEVER.  All other results are reported by the
// JIT.
void interceptor_ICJI::reportInliningDecision(CORINFO_METHOD_HANDLE inlinerHnd,
                                              CORINFO_METHOD_HANDLE inlineeHnd,
                                              CorInfoInline         inlineResult,
                                              const char*           reason)
{
    mc->cr->AddCall("reportInliningDecision");
    original_ICorJitInfo->reportInliningDecision(inlinerHnd, inlineeHnd, inlineResult, reason);
    mc->cr->recReportInliningDecision(inlinerHnd, inlineeHnd, inlineResult, reason);
}

// Returns false if the call is across security boundaries thus we cannot tailcall
//
// The callerHnd must be the immediate caller (i.e. when we have a chain of inlined calls)
bool interceptor_ICJI::canTailCall(CORINFO_METHOD_HANDLE callerHnd,         /* IN */
                                   CORINFO_METHOD_HANDLE declaredCalleeHnd, /* IN */
                                   CORINFO_METHOD_HANDLE exactCalleeHnd,    /* IN */
                                   bool                  fIsTailPrefix      /* IN */
                                   )
{
    mc->cr->AddCall("canTailCall");
    bool temp = original_ICorJitInfo->canTailCall(callerHnd, declaredCalleeHnd, exactCalleeHnd, fIsTailPrefix);
    mc->recCanTailCall(callerHnd, declaredCalleeHnd, exactCalleeHnd, fIsTailPrefix, temp);
    return temp;
}

// Reports whether or not a method can be tail called, and why.
// canTailCall is responsible for reporting all results when it returns
// false.  All other results are reported by the JIT.
void interceptor_ICJI::reportTailCallDecision(CORINFO_METHOD_HANDLE callerHnd,
                                              CORINFO_METHOD_HANDLE calleeHnd,
                                              bool                  fIsTailPrefix,
                                              CorInfoTailCall       tailCallResult,
                                              const char*           reason)
{
    mc->cr->AddCall("reportTailCallDecision");
    original_ICorJitInfo->reportTailCallDecision(callerHnd, calleeHnd, fIsTailPrefix, tailCallResult, reason);
    mc->cr->recReportTailCallDecision(callerHnd, calleeHnd, fIsTailPrefix, tailCallResult, reason);
}

// get individual exception handler
void interceptor_ICJI::getEHinfo(CORINFO_METHOD_HANDLE ftn,      /* IN  */
                                 unsigned              EHnumber, /* IN */
                                 CORINFO_EH_CLAUSE*    clause    /* OUT */
                                 )
{
    mc->cr->AddCall("getEHinfo");
    original_ICorJitInfo->getEHinfo(ftn, EHnumber, clause);
    mc->recGetEHinfo(ftn, EHnumber, clause);
}

// return class it belongs to
CORINFO_CLASS_HANDLE interceptor_ICJI::getMethodClass(CORINFO_METHOD_HANDLE method)
{
    mc->cr->AddCall("getMethodClass");
    CORINFO_CLASS_HANDLE temp = original_ICorJitInfo->getMethodClass(method);
    mc->recGetMethodClass(method, temp);
    return temp;
}

// This function returns the offset of the specified method in the
// vtable of it's owning class or interface.
void interceptor_ICJI::getMethodVTableOffset(CORINFO_METHOD_HANDLE method,                 /* IN */
                                             unsigned*             offsetOfIndirection,    /* OUT */
                                             unsigned*             offsetAfterIndirection, /* OUT */
                                             bool*                 isRelative              /* OUT */
                                             )
{
    mc->cr->AddCall("getMethodVTableOffset");
    original_ICorJitInfo->getMethodVTableOffset(method, offsetOfIndirection, offsetAfterIndirection, isRelative);
    mc->recGetMethodVTableOffset(method, offsetOfIndirection, offsetAfterIndirection, isRelative);
}

bool interceptor_ICJI::resolveVirtualMethod(CORINFO_DEVIRTUALIZATION_INFO * info)
{
    mc->cr->AddCall("resolveVirtualMethod");
    bool result = original_ICorJitInfo->resolveVirtualMethod(info);
    mc->recResolveVirtualMethod(info, result);
    return result;
}

// Get the unboxed entry point for a method, if possible.
CORINFO_METHOD_HANDLE interceptor_ICJI::getUnboxedEntry(CORINFO_METHOD_HANDLE ftn, bool* requiresInstMethodTableArg)
{
    mc->cr->AddCall("getUnboxedEntry");
    bool                  localRequiresInstMethodTableArg = false;
    CORINFO_METHOD_HANDLE result = original_ICorJitInfo->getUnboxedEntry(ftn, &localRequiresInstMethodTableArg);
    mc->recGetUnboxedEntry(ftn, &localRequiresInstMethodTableArg, result);
    if (requiresInstMethodTableArg != nullptr)
    {
        *requiresInstMethodTableArg = localRequiresInstMethodTableArg;
    }
    return result;
}

// Given T, return the type of the default Comparer<T>.
// Returns null if the type can't be determined exactly.
CORINFO_CLASS_HANDLE interceptor_ICJI::getDefaultComparerClass(CORINFO_CLASS_HANDLE cls)
{
    mc->cr->AddCall("getDefaultComparerClass");
    CORINFO_CLASS_HANDLE result = original_ICorJitInfo->getDefaultComparerClass(cls);
    mc->recGetDefaultComparerClass(cls, result);
    return result;
}

// Given T, return the type of the default EqualityComparer<T>.
// Returns null if the type can't be determined exactly.
CORINFO_CLASS_HANDLE interceptor_ICJI::getDefaultEqualityComparerClass(CORINFO_CLASS_HANDLE cls)
{
    mc->cr->AddCall("getDefaultEqualityComparerClass");
    CORINFO_CLASS_HANDLE result = original_ICorJitInfo->getDefaultEqualityComparerClass(cls);
    mc->recGetDefaultEqualityComparerClass(cls, result);
    return result;
}

void interceptor_ICJI::expandRawHandleIntrinsic(CORINFO_RESOLVED_TOKEN*       pResolvedToken,
                                                CORINFO_GENERICHANDLE_RESULT* pResult)
{
    mc->cr->AddCall("expandRawHandleIntrinsic");
    original_ICorJitInfo->expandRawHandleIntrinsic(pResolvedToken, pResult);
    mc->recExpandRawHandleIntrinsic(pResolvedToken, pResult);
}

// Is the given type in System.Private.Corelib and marked with IntrinsicAttribute?
bool interceptor_ICJI::isIntrinsicType(CORINFO_CLASS_HANDLE classHnd)
{
    mc->cr->AddCall("isIntrinsicType");
    bool temp = original_ICorJitInfo->isIntrinsicType(classHnd);
    mc->recIsIntrinsicType(classHnd, temp);
    return temp;
}

// return the entry point calling convention for any of the following
// - a P/Invoke
// - a method marked with UnmanagedCallersOnly
// - a function pointer with the CORINFO_CALLCONV_UNMANAGED calling convention.
CorInfoCallConvExtension interceptor_ICJI::getUnmanagedCallConv(CORINFO_METHOD_HANDLE method, CORINFO_SIG_INFO* callSiteSig, bool* pSuppressGCTransition)
{
    mc->cr->AddCall("getUnmanagedCallConv");
    CorInfoCallConvExtension temp = original_ICorJitInfo->getUnmanagedCallConv(method, callSiteSig, pSuppressGCTransition);
    mc->recGetUnmanagedCallConv(method, callSiteSig, temp, *pSuppressGCTransition);
    return temp;
}

// return if any marshaling is required for PInvoke methods.  Note that
// method == 0 => calli.  The call site sig is only needed for the varargs or calli case
bool interceptor_ICJI::pInvokeMarshalingRequired(CORINFO_METHOD_HANDLE method, CORINFO_SIG_INFO* callSiteSig)
{
    mc->cr->AddCall("pInvokeMarshalingRequired");
    bool temp = original_ICorJitInfo->pInvokeMarshalingRequired(method, callSiteSig);
    mc->recPInvokeMarshalingRequired(method, callSiteSig, temp);
    return temp;
}

// Check constraints on method type arguments (only).
bool interceptor_ICJI::satisfiesMethodConstraints(CORINFO_CLASS_HANDLE  parent, // the exact parent of the method
                                                  CORINFO_METHOD_HANDLE method)
{
    mc->cr->AddCall("satisfiesMethodConstraints");
    bool temp = original_ICorJitInfo->satisfiesMethodConstraints(parent, method);
    mc->recSatisfiesMethodConstraints(parent, method, temp);
    return temp;
}

// load and restore the method
void interceptor_ICJI::methodMustBeLoadedBeforeCodeIsRun(CORINFO_METHOD_HANDLE method)
{
    mc->cr->AddCall("methodMustBeLoadedBeforeCodeIsRun");
    original_ICorJitInfo->methodMustBeLoadedBeforeCodeIsRun(method);
    mc->cr->recMethodMustBeLoadedBeforeCodeIsRun(method);
}

CORINFO_METHOD_HANDLE interceptor_ICJI::mapMethodDeclToMethodImpl(CORINFO_METHOD_HANDLE method)
{
    mc->cr->AddCall("mapMethodDeclToMethodImpl");
    return original_ICorJitInfo->mapMethodDeclToMethodImpl(method);
}

// Returns the global cookie for the /GS unsafe buffer checks
// The cookie might be a constant value (JIT), or a handle to memory location (Ngen)
void interceptor_ICJI::getGSCookie(GSCookie*  pCookieVal, // OUT
                                   GSCookie** ppCookieVal // OUT
                                   )
{
    mc->cr->AddCall("getGSCookie");
    original_ICorJitInfo->getGSCookie(pCookieVal, ppCookieVal);
    mc->recGetGSCookie(pCookieVal, ppCookieVal);
}

// Provide patchpoint info for the method currently being jitted.
void interceptor_ICJI::setPatchpointInfo(PatchpointInfo* patchpointInfo)
{
    mc->cr->AddCall("setPatchpointInfo");
    mc->cr->recSetPatchpointInfo(patchpointInfo); // Since the EE frees, we've gotta record before its sent to the EE.
    original_ICorJitInfo->setPatchpointInfo(patchpointInfo);
}

// Get OSR info for the method currently being jitted
PatchpointInfo* interceptor_ICJI::getOSRInfo(unsigned* ilOffset)
{
    mc->cr->AddCall("getOSRInfo");
    PatchpointInfo* patchpointInfo = original_ICorJitInfo->getOSRInfo(ilOffset);
    mc->recGetOSRInfo(patchpointInfo, ilOffset);
    return patchpointInfo;
}

/**********************************************************************************/
//
// ICorModuleInfo
//
/**********************************************************************************/
// Resolve metadata token into runtime method handles.
void interceptor_ICJI::resolveToken(/* IN, OUT */ CORINFO_RESOLVED_TOKEN* pResolvedToken)
{
    RunWithErrorExceptionCodeCaptureAndContinue(
    [&]()
    {
        mc->cr->AddCall("resolveToken");
        original_ICorJitInfo->resolveToken(pResolvedToken);
    },
    [&](DWORD exceptionCode)
    {
        this->mc->recResolveToken(pResolvedToken, exceptionCode);
    });
}

// Signature information about the call sig
void interceptor_ICJI::findSig(CORINFO_MODULE_HANDLE  module,  /* IN */
                               unsigned               sigTOK,  /* IN */
                               CORINFO_CONTEXT_HANDLE context, /* IN */
                               CORINFO_SIG_INFO*      sig      /* OUT */
                               )
{
    mc->cr->AddCall("findSig");
    original_ICorJitInfo->findSig(module, sigTOK, context, sig);
    mc->recFindSig(module, sigTOK, context, sig);
}

// for Varargs, the signature at the call site may differ from
// the signature at the definition.  Thus we need a way of
// fetching the call site information
void interceptor_ICJI::findCallSiteSig(CORINFO_MODULE_HANDLE  module,  /* IN */
                                       unsigned               methTOK, /* IN */
                                       CORINFO_CONTEXT_HANDLE context, /* IN */
                                       CORINFO_SIG_INFO*      sig      /* OUT */
                                       )
{
    mc->cr->AddCall("findCallSiteSig");
    original_ICorJitInfo->findCallSiteSig(module, methTOK, context, sig);
    mc->recFindCallSiteSig(module, methTOK, context, sig);
}

CORINFO_CLASS_HANDLE interceptor_ICJI::getTokenTypeAsHandle(CORINFO_RESOLVED_TOKEN* pResolvedToken /* IN  */)
{
    mc->cr->AddCall("getTokenTypeAsHandle");
    CORINFO_CLASS_HANDLE temp = original_ICorJitInfo->getTokenTypeAsHandle(pResolvedToken);
    mc->recGetTokenTypeAsHandle(pResolvedToken, temp);
    return temp;
}

int interceptor_ICJI::getStringLiteral(CORINFO_MODULE_HANDLE module,    /* IN  */
                                       unsigned              metaTOK,   /* IN  */
                                       char16_t*             buffer,    /* OUT */
                                       int                   bufferSize,/* IN  */
                                       int                   startIndex /* IN  */
                                       )
{
    mc->cr->AddCall("getStringLiteral");
    int temp = original_ICorJitInfo->getStringLiteral(module, metaTOK, buffer, bufferSize, startIndex);
    mc->recGetStringLiteral(module, metaTOK, buffer, bufferSize, startIndex, temp);
    return temp;
}

size_t interceptor_ICJI::printObjectDescription(CORINFO_OBJECT_HANDLE handle,             /* IN  */
                                                char*                 buffer,             /* OUT */
                                                size_t                bufferSize,         /* IN  */
                                                size_t*               pRequiredBufferSize /* OUT */
                                                )
{
    mc->cr->AddCall("printObjectDescription");
    size_t temp = original_ICorJitInfo->printObjectDescription(handle, buffer, bufferSize, pRequiredBufferSize);
    mc->recPrintObjectDescription(handle, buffer, bufferSize, pRequiredBufferSize, temp);
    return temp;
}

/**********************************************************************************/
//
// ICorClassInfo
//
/**********************************************************************************/

// If the value class 'cls' is isomorphic to a primitive type it will
// return that type, otherwise it will return CORINFO_TYPE_VALUECLASS
CorInfoType interceptor_ICJI::asCorInfoType(CORINFO_CLASS_HANDLE cls)
{
    mc->cr->AddCall("asCorInfoType");
    CorInfoType temp = original_ICorJitInfo->asCorInfoType(cls);
    mc->recAsCorInfoType(cls, temp);
    return temp;
}

const char* interceptor_ICJI::getClassNameFromMetadata(CORINFO_CLASS_HANDLE cls, const char** namespaceName)
{
    mc->cr->AddCall("getClassNameFromMetadata");
    const char* temp = original_ICorJitInfo->getClassNameFromMetadata(cls, namespaceName);
    mc->recGetClassNameFromMetadata(cls, (char*)temp, namespaceName);
    return temp;
}

CORINFO_CLASS_HANDLE interceptor_ICJI::getTypeInstantiationArgument(CORINFO_CLASS_HANDLE cls, unsigned index)
{
    mc->cr->AddCall("getTypeInstantiationArgument");
    CORINFO_CLASS_HANDLE result = original_ICorJitInfo->getTypeInstantiationArgument(cls, index);
    mc->recGetTypeInstantiationArgument(cls, index, result);
    return result;
}

size_t interceptor_ICJI::printClassName(CORINFO_CLASS_HANDLE cls, char* buffer, size_t bufferSize, size_t* pRequiredBufferSize)
{
    mc->cr->AddCall("printClassName");
    size_t bytesWritten = original_ICorJitInfo->printClassName(cls, buffer, bufferSize, pRequiredBufferSize);
    mc->recPrintClassName(cls, buffer, bufferSize, pRequiredBufferSize, bytesWritten);
    return bytesWritten;
}

// Quick check whether the type is a value class. Returns the same value as getClassAttribs(cls) &
// CORINFO_FLG_VALUECLASS, except faster.
bool interceptor_ICJI::isValueClass(CORINFO_CLASS_HANDLE cls)
{
    mc->cr->AddCall("isValueClass");
    bool temp = original_ICorJitInfo->isValueClass(cls);
    mc->recIsValueClass(cls, temp);
    return temp;
}

// return flags (defined above, CORINFO_FLG_PUBLIC ...)
uint32_t interceptor_ICJI::getClassAttribs(CORINFO_CLASS_HANDLE cls)
{
    mc->cr->AddCall("getClassAttribs");
    DWORD temp = original_ICorJitInfo->getClassAttribs(cls);
    mc->recGetClassAttribs(cls, temp);
    return temp;
}

CORINFO_MODULE_HANDLE interceptor_ICJI::getClassModule(CORINFO_CLASS_HANDLE cls)
{
    mc->cr->AddCall("getClassModule");
    CORINFO_MODULE_HANDLE temp = original_ICorJitInfo->getClassModule(cls);
    mc->recGetClassModule(cls, temp);
    return temp;
}

// Returns the assembly that contains the module "mod".
CORINFO_ASSEMBLY_HANDLE interceptor_ICJI::getModuleAssembly(CORINFO_MODULE_HANDLE mod)
{
    mc->cr->AddCall("getModuleAssembly");
    CORINFO_ASSEMBLY_HANDLE temp = original_ICorJitInfo->getModuleAssembly(mod);
    mc->recGetModuleAssembly(mod, temp);
    return temp;
}

// Returns the name of the assembly "assem".
const char* interceptor_ICJI::getAssemblyName(CORINFO_ASSEMBLY_HANDLE assem)
{
    mc->cr->AddCall("getAssemblyName");
    const char* temp = original_ICorJitInfo->getAssemblyName(assem);
    mc->recGetAssemblyName(assem, temp);
    return temp;
}

// Allocate and delete process-lifetime objects.  Should only be
// referred to from static fields, lest a leak occur.
// Note that "LongLifetimeFree" does not execute destructors, if "obj"
// is an array of a struct type with a destructor.
void* interceptor_ICJI::LongLifetimeMalloc(size_t sz)
{
    mc->cr->AddCall("LongLifetimeMalloc");
    return original_ICorJitInfo->LongLifetimeMalloc(sz);
}

void interceptor_ICJI::LongLifetimeFree(void* obj)
{
    mc->cr->AddCall("LongLifetimeFree");
    original_ICorJitInfo->LongLifetimeFree(obj);
}

size_t interceptor_ICJI::getClassModuleIdForStatics(CORINFO_CLASS_HANDLE   cls,
                                                    CORINFO_MODULE_HANDLE* pModule,
                                                    void**                 ppIndirection)
{
    mc->cr->AddCall("getClassModuleIdForStatics");
    size_t temp = original_ICorJitInfo->getClassModuleIdForStatics(cls, pModule, ppIndirection);
    mc->recGetClassModuleIdForStatics(cls, pModule, ppIndirection, temp);
    return temp;
}

bool interceptor_ICJI::getIsClassInitedFlagAddress(CORINFO_CLASS_HANDLE  cls,
                                                   CORINFO_CONST_LOOKUP* addr,
                                                   int*                  offset)
{
    mc->cr->AddCall("getIsClassInitedFlagAddress");
    bool temp = original_ICorJitInfo->getIsClassInitedFlagAddress(cls, addr, offset);
    mc->recGetIsClassInitedFlagAddress(cls, addr, offset, temp);
    return temp;
}

bool interceptor_ICJI::getStaticBaseAddress(CORINFO_CLASS_HANDLE  cls,
                                            bool                  isGc,
                                            CORINFO_CONST_LOOKUP* addr)
{
    mc->cr->AddCall("getStaticBaseAddress");
    bool temp = original_ICorJitInfo->getStaticBaseAddress(cls, isGc, addr);
    mc->recGetStaticBaseAddress(cls, isGc, addr, temp);
    return temp;
}

// return the number of bytes needed by an instance of the class
unsigned interceptor_ICJI::getClassSize(CORINFO_CLASS_HANDLE cls)
{
    mc->cr->AddCall("getClassSize");
    unsigned temp = original_ICorJitInfo->getClassSize(cls);
    mc->recGetClassSize(cls, temp);
    return temp;
}

// return the number of bytes needed by an instance of the class allocated on the heap
unsigned interceptor_ICJI::getHeapClassSize(CORINFO_CLASS_HANDLE cls)
{
    mc->cr->AddCall("getHeapClassSize");
    unsigned temp = original_ICorJitInfo->getHeapClassSize(cls);
    mc->recGetHeapClassSize(cls, temp);
    return temp;
}

bool interceptor_ICJI::canAllocateOnStack(CORINFO_CLASS_HANDLE cls)
{
    mc->cr->AddCall("canAllocateOnStack");
    bool temp = original_ICorJitInfo->canAllocateOnStack(cls);
    mc->recCanAllocateOnStack(cls, temp);
    return temp;
}

unsigned interceptor_ICJI::getClassAlignmentRequirement(CORINFO_CLASS_HANDLE cls, bool fDoubleAlignHint)
{
    mc->cr->AddCall("getClassAlignmentRequirement");
    unsigned temp = original_ICorJitInfo->getClassAlignmentRequirement(cls, fDoubleAlignHint);
    mc->recGetClassAlignmentRequirement(cls, fDoubleAlignHint, temp);
    return temp;
}

// This is only called for Value classes.  It returns a boolean array
// in representing of 'cls' from a GC perspective.  The class is
// assumed to be an array of machine words
// (of length // getClassSize(cls) / sizeof(void*)),
// 'gcPtrs' is a pointer to an array of BYTEs of this length.
// getClassGClayout fills in this array so that gcPtrs[i] is set
// to one of the CorInfoGCType values which is the GC type of
// the i-th machine word of an object of type 'cls'
// returns the number of GC pointers in the array
unsigned interceptor_ICJI::getClassGClayout(CORINFO_CLASS_HANDLE cls,   /* IN */
                                            BYTE*                gcPtrs /* OUT */
                                            )
{
    mc->cr->AddCall("getClassGClayout");
    unsigned temp = original_ICorJitInfo->getClassGClayout(cls, gcPtrs);
    unsigned len  = (getClassSize(cls) + sizeof(void*) - 1) / sizeof(void*);
    mc->recGetClassGClayout(cls, gcPtrs, len, temp);
    return temp;
}

// returns the number of instance fields in a class
unsigned interceptor_ICJI::getClassNumInstanceFields(CORINFO_CLASS_HANDLE cls /* IN */
                                                     )
{
    mc->cr->AddCall("getClassNumInstanceFields");
    unsigned temp = original_ICorJitInfo->getClassNumInstanceFields(cls);
    mc->recGetClassNumInstanceFields(cls, temp);
    return temp;
}

CORINFO_FIELD_HANDLE interceptor_ICJI::getFieldInClass(CORINFO_CLASS_HANDLE clsHnd, INT num)
{
    mc->cr->AddCall("getFieldInClass");
    CORINFO_FIELD_HANDLE temp = original_ICorJitInfo->getFieldInClass(clsHnd, num);
    mc->recGetFieldInClass(clsHnd, num, temp);
    return temp;
}

GetTypeLayoutResult interceptor_ICJI::getTypeLayout(
    CORINFO_CLASS_HANDLE typeHnd,
    CORINFO_TYPE_LAYOUT_NODE* nodes,
    size_t* numNodes)
{
    mc->cr->AddCall("getTypeLayout");
    GetTypeLayoutResult result = original_ICorJitInfo->getTypeLayout(typeHnd, nodes, numNodes);
    mc->recGetTypeLayout(result, typeHnd, nodes, *numNodes);
    return result;
}

bool interceptor_ICJI::checkMethodModifier(CORINFO_METHOD_HANDLE hMethod, LPCSTR modifier, bool fOptional)
{
    mc->cr->AddCall("checkMethodModifier");
    bool result = original_ICorJitInfo->checkMethodModifier(hMethod, modifier, fOptional);
    mc->recCheckMethodModifier(hMethod, modifier, fOptional, result);
    return result;
}

// returns the "NEW" helper optimized for "newCls."
CorInfoHelpFunc interceptor_ICJI::getNewHelper(CORINFO_CLASS_HANDLE  classHandle,
                                               bool* pHasSideEffects)
{
    CorInfoHelpFunc result = CORINFO_HELP_UNDEF;
    bool hasSideEffects = false;

    RunWithErrorExceptionCodeCaptureAndContinue(
        [&]()
        {
            mc->cr->AddCall("getNewHelper");
            result = original_ICorJitInfo->getNewHelper(classHandle, &hasSideEffects);
        },
        [&](DWORD exceptionCode)
        {
            mc->recGetNewHelper(classHandle, hasSideEffects, result, exceptionCode);
        });

    if (pHasSideEffects != nullptr)
    {
        *pHasSideEffects = hasSideEffects;
    }

    return result;
}

// returns the newArr (1-Dim array) helper optimized for "arrayCls."
CorInfoHelpFunc interceptor_ICJI::getNewArrHelper(CORINFO_CLASS_HANDLE arrayCls)
{
    mc->cr->AddCall("getNewArrHelper");
    CorInfoHelpFunc temp = original_ICorJitInfo->getNewArrHelper(arrayCls);
    mc->recGetNewArrHelper(arrayCls, temp);
    return temp;
}

// returns the optimized "IsInstanceOf" or "ChkCast" helper
CorInfoHelpFunc interceptor_ICJI::getCastingHelper(CORINFO_RESOLVED_TOKEN* pResolvedToken, bool fThrowing)
{
    mc->cr->AddCall("getCastingHelper");
    CorInfoHelpFunc temp = original_ICorJitInfo->getCastingHelper(pResolvedToken, fThrowing);
    mc->recGetCastingHelper(pResolvedToken, fThrowing, temp);
    return temp;
}

// returns helper to trigger static constructor
CorInfoHelpFunc interceptor_ICJI::getSharedCCtorHelper(CORINFO_CLASS_HANDLE clsHnd)
{
    mc->cr->AddCall("getSharedCCtorHelper");
    CorInfoHelpFunc temp = original_ICorJitInfo->getSharedCCtorHelper(clsHnd);
    mc->recGetSharedCCtorHelper(clsHnd, temp);
    return temp;
}

// This is not pretty.  Boxing nullable<T> actually returns
// a boxed<T> not a boxed Nullable<T>.  This call allows the verifier
// to call back to the EE on the 'box' instruction and get the transformed
// type to use for verification.
CORINFO_CLASS_HANDLE interceptor_ICJI::getTypeForBox(CORINFO_CLASS_HANDLE cls)
{
    mc->cr->AddCall("getTypeForBox");
    CORINFO_CLASS_HANDLE temp = original_ICorJitInfo->getTypeForBox(cls);
    mc->recGetTypeForBox(cls, temp);
    return temp;
}

// returns the correct box helper for a particular class.  Note
// that if this returns CORINFO_HELP_BOX, the JIT can assume
// 'standard' boxing (allocate object and copy), and optimize
CorInfoHelpFunc interceptor_ICJI::getBoxHelper(CORINFO_CLASS_HANDLE cls)
{
    mc->cr->AddCall("getBoxHelper");
    CorInfoHelpFunc temp = original_ICorJitInfo->getBoxHelper(cls);
    mc->recGetBoxHelper(cls, temp);
    return temp;
}

// returns the unbox helper.  If 'helperCopies' points to a true
// value it means the JIT is requesting a helper that unboxes the
// value into a particular location and thus has the signature
//     void unboxHelper(void* dest, CORINFO_CLASS_HANDLE cls, Object* obj)
// Otherwise (it is null or points at a FALSE value) it is requesting
// a helper that returns a pointer to the unboxed data
//     void* unboxHelper(CORINFO_CLASS_HANDLE cls, Object* obj)
// The EE has the option of NOT returning the copy style helper
// (But must be able to always honor the non-copy style helper)
// The EE set 'helperCopies' on return to indicate what kind of
// helper has been created.
CorInfoHelpFunc interceptor_ICJI::getUnBoxHelper(CORINFO_CLASS_HANDLE cls)
{
    mc->cr->AddCall("getUnBoxHelper");
    CorInfoHelpFunc temp = original_ICorJitInfo->getUnBoxHelper(cls);
    mc->recGetUnBoxHelper(cls, temp);
    return temp;
}

CORINFO_OBJECT_HANDLE interceptor_ICJI::getRuntimeTypePointer(CORINFO_CLASS_HANDLE cls)
{
    mc->cr->AddCall("getRuntimeTypePointer");
    CORINFO_OBJECT_HANDLE temp = original_ICorJitInfo->getRuntimeTypePointer(cls);
    mc->recGetRuntimeTypePointer(cls, temp);
    return temp;
}

bool interceptor_ICJI::isObjectImmutable(CORINFO_OBJECT_HANDLE typeObj)
{
    mc->cr->AddCall("isObjectImmutable");
    bool temp = original_ICorJitInfo->isObjectImmutable(typeObj);
    mc->recIsObjectImmutable(typeObj, temp);
    return temp;
}

bool interceptor_ICJI::getStringChar(CORINFO_OBJECT_HANDLE strObj, int index, uint16_t* value)
{
    mc->cr->AddCall("getStringChar");
    bool temp = original_ICorJitInfo->getStringChar(strObj, index, value);
    mc->recGetStringChar(strObj, index, value, temp);
    return temp;
}

CORINFO_CLASS_HANDLE interceptor_ICJI::getObjectType(CORINFO_OBJECT_HANDLE typeObj)
{
    mc->cr->AddCall("getObjectType");
    CORINFO_CLASS_HANDLE temp = original_ICorJitInfo->getObjectType(typeObj);
    mc->recGetObjectType(typeObj, temp);
    return temp;
}

bool interceptor_ICJI::getReadyToRunHelper(CORINFO_RESOLVED_TOKEN* pResolvedToken,
                                           CORINFO_LOOKUP_KIND*    pGenericLookupKind,
                                           CorInfoHelpFunc         id,
                                           CORINFO_CONST_LOOKUP*   pLookup)
{
    mc->cr->AddCall("getReadyToRunHelper");
    bool result = original_ICorJitInfo->getReadyToRunHelper(pResolvedToken, pGenericLookupKind, id, pLookup);
    mc->recGetReadyToRunHelper(pResolvedToken, pGenericLookupKind, id, pLookup, result);
    return result;
}

void interceptor_ICJI::getReadyToRunDelegateCtorHelper(CORINFO_RESOLVED_TOKEN* pTargetMethod,
                                                       mdToken                 targetConstraint,
                                                       CORINFO_CLASS_HANDLE    delegateType,
                                                       CORINFO_LOOKUP*         pLookup)
{
    mc->cr->AddCall("getReadyToRunDelegateCtorHelper");
    original_ICorJitInfo->getReadyToRunDelegateCtorHelper(pTargetMethod, targetConstraint, delegateType, pLookup);
    mc->recGetReadyToRunDelegateCtorHelper(pTargetMethod, targetConstraint, delegateType, pLookup);
}

// This function tries to initialize the class (run the class constructor).
// this function returns whether the JIT must insert helper calls before
// accessing static field or method.
//
// See code:ICorClassInfo#ClassConstruction.
CorInfoInitClassResult interceptor_ICJI::initClass(
    CORINFO_FIELD_HANDLE field,        // Non-nullptr - inquire about cctor trigger before static field access
                                       // nullptr - inquire about cctor trigger in method prolog
    CORINFO_METHOD_HANDLE  method,     // Method referencing the field or prolog
    CORINFO_CONTEXT_HANDLE context     // Exact context of method
    )
{
    mc->cr->AddCall("initClass");
    CorInfoInitClassResult temp = original_ICorJitInfo->initClass(field, method, context);
    mc->recInitClass(field, method, context, temp);
    return temp;
}

// This used to be called "loadClass".  This records the fact
// that the class must be loaded (including restored if necessary) before we execute the
// code that we are currently generating.  When jitting code
// the function loads the class immediately.  When zapping code
// the zapper will if necessary use the call to record the fact that we have
// to do a fixup/restore before running the method currently being generated.
//
// This is typically used to ensure value types are loaded before zapped
// code that manipulates them is executed, so that the GC can access information
// about those value types.
void interceptor_ICJI::classMustBeLoadedBeforeCodeIsRun(CORINFO_CLASS_HANDLE cls)
{
    mc->cr->AddCall("classMustBeLoadedBeforeCodeIsRun");
    original_ICorJitInfo->classMustBeLoadedBeforeCodeIsRun(cls);
    mc->cr->recClassMustBeLoadedBeforeCodeIsRun(cls);
}

// returns the class handle for the special builtin classes
CORINFO_CLASS_HANDLE interceptor_ICJI::getBuiltinClass(CorInfoClassId classId)
{
    mc->cr->AddCall("getBuiltinClass");
    CORINFO_CLASS_HANDLE temp = original_ICorJitInfo->getBuiltinClass(classId);
    mc->recGetBuiltinClass(classId, temp);
    return temp;
}

// "System.Int32" ==> CORINFO_TYPE_INT..
CorInfoType interceptor_ICJI::getTypeForPrimitiveValueClass(CORINFO_CLASS_HANDLE cls)
{
    mc->cr->AddCall("getTypeForPrimitiveValueClass");
    CorInfoType temp = original_ICorJitInfo->getTypeForPrimitiveValueClass(cls);
    mc->recGetTypeForPrimitiveValueClass(cls, temp);
    return temp;
}

// "System.Int32" ==> CORINFO_TYPE_INT..
// "System.UInt32" ==> CORINFO_TYPE_UINT..
CorInfoType interceptor_ICJI::getTypeForPrimitiveNumericClass(CORINFO_CLASS_HANDLE cls)
{
    mc->cr->AddCall("getTypeForPrimitiveNumericClass");
    CorInfoType temp = original_ICorJitInfo->getTypeForPrimitiveNumericClass(cls);
    mc->recGetTypeForPrimitiveNumericClass(cls, temp);
    return temp;
}

// TRUE if child is a subtype of parent
// if parent is an interface, then does child implement / extend parent
bool interceptor_ICJI::canCast(CORINFO_CLASS_HANDLE child, // subtype (extends parent)
                               CORINFO_CLASS_HANDLE parent // base type
                               )
{
    mc->cr->AddCall("canCast");
    bool temp = original_ICorJitInfo->canCast(child, parent);
    mc->recCanCast(child, parent, temp);
    return temp;
}

// See if a cast from fromClass to toClass will succeed, fail, or needs
// to be resolved at runtime.
TypeCompareState interceptor_ICJI::compareTypesForCast(CORINFO_CLASS_HANDLE fromClass, CORINFO_CLASS_HANDLE toClass)
{
    mc->cr->AddCall("compareTypesForCast");
    TypeCompareState temp = original_ICorJitInfo->compareTypesForCast(fromClass, toClass);
    mc->recCompareTypesForCast(fromClass, toClass, temp);
    return temp;
}

// See if types represented by cls1 and cls2 compare equal, not
// equal, or the comparison needs to be resolved at runtime.
TypeCompareState interceptor_ICJI::compareTypesForEquality(CORINFO_CLASS_HANDLE cls1, CORINFO_CLASS_HANDLE cls2)
{
    mc->cr->AddCall("compareTypesForEquality");
    TypeCompareState temp = original_ICorJitInfo->compareTypesForEquality(cls1, cls2);
    mc->recCompareTypesForEquality(cls1, cls2, temp);
    return temp;
}

// Returns true if cls2 is known to be a more specific type than cls1.
bool interceptor_ICJI::isMoreSpecificType(CORINFO_CLASS_HANDLE cls1, CORINFO_CLASS_HANDLE cls2)
{
    mc->cr->AddCall("isMoreSpecificType");
    bool temp = original_ICorJitInfo->isMoreSpecificType(cls1, cls2);
    mc->recIsMoreSpecificType(cls1, cls2, temp);
    return temp;
}

// Returns true if a class handle can only describe values of exactly one type.
bool interceptor_ICJI::isExactType(CORINFO_CLASS_HANDLE cls)
{
    mc->cr->AddCall("isExactType");
    bool temp = original_ICorJitInfo->isExactType(cls);
    mc->recIsExactType(cls, temp);
    return temp;
}

// Returns TypeCompareState::Must if cls is known to be an enum.
// For enums with known exact type returns the underlying
// type in underlyingType when the provided pointer is
// non-NULL.
// Returns TypeCompareState::May when a runtime check is required.
TypeCompareState interceptor_ICJI::isEnum(CORINFO_CLASS_HANDLE cls, CORINFO_CLASS_HANDLE* underlyingType)
{
    mc->cr->AddCall("isEnum");
    CORINFO_CLASS_HANDLE tempUnderlyingType = nullptr;
    TypeCompareState temp = original_ICorJitInfo->isEnum(cls, &tempUnderlyingType);
    mc->recIsEnum(cls, tempUnderlyingType, temp);
    if (underlyingType != nullptr)
    {
        *underlyingType = tempUnderlyingType;
    }
    return temp;
}

// Given a class handle, returns the Parent type.
// For COMObjectType, it returns Class Handle of System.Object.
// Returns 0 if System.Object is passed in.
CORINFO_CLASS_HANDLE interceptor_ICJI::getParentType(CORINFO_CLASS_HANDLE cls)
{
    mc->cr->AddCall("getParentType");
    CORINFO_CLASS_HANDLE temp = original_ICorJitInfo->getParentType(cls);
    mc->recGetParentType(cls, temp);
    return temp;
}

// Returns the CorInfoType of the "child type". If the child type is
// not a primitive type, *clsRet will be set.
// Given an Array of Type Foo, returns Foo.
// Given BYREF Foo, returns Foo
CorInfoType interceptor_ICJI::getChildType(CORINFO_CLASS_HANDLE clsHnd, CORINFO_CLASS_HANDLE* clsRet)
{
    mc->cr->AddCall("getChildType");
    CorInfoType temp = original_ICorJitInfo->getChildType(clsHnd, clsRet);
    mc->recGetChildType(clsHnd, clsRet, temp);
    return temp;
}

// Check if this is a single dimensional array type
bool interceptor_ICJI::isSDArray(CORINFO_CLASS_HANDLE cls)
{
    mc->cr->AddCall("isSDArray");
    bool temp = original_ICorJitInfo->isSDArray(cls);
    mc->recIsSDArray(cls, temp);
    return temp;
}

// Get the numbmer of dimensions in an array
unsigned interceptor_ICJI::getArrayRank(CORINFO_CLASS_HANDLE cls)
{
    mc->cr->AddCall("getArrayRank");
    unsigned result = original_ICorJitInfo->getArrayRank(cls);
    mc->recGetArrayRank(cls, result);
    return result;
}

// Get the index of runtime provided array method
CorInfoArrayIntrinsic interceptor_ICJI::getArrayIntrinsicID(CORINFO_METHOD_HANDLE ftn)
{
    mc->cr->AddCall("getArrayIntrinsicID");
    CorInfoArrayIntrinsic result = original_ICorJitInfo->getArrayIntrinsicID(ftn);
    mc->recGetArrayIntrinsicID(ftn, result);
    return result;
}

// Get static field data for an array
void* interceptor_ICJI::getArrayInitializationData(CORINFO_FIELD_HANDLE field, uint32_t size)
{
    mc->cr->AddCall("getArrayInitializationData");
    void* temp = original_ICorJitInfo->getArrayInitializationData(field, size);
    mc->recGetArrayInitializationData(field, size, temp);
    return temp;
}

// Check Visibility rules.
CorInfoIsAccessAllowedResult interceptor_ICJI::canAccessClass(
    CORINFO_RESOLVED_TOKEN* pResolvedToken,
    CORINFO_METHOD_HANDLE   callerHandle,
    CORINFO_HELPER_DESC*    pAccessHelper /* If canAccessMethod returns something other
                                                than ALLOWED, then this is filled in. */
    )
{
    mc->cr->AddCall("canAccessClass");
    CorInfoIsAccessAllowedResult temp =
        original_ICorJitInfo->canAccessClass(pResolvedToken, callerHandle, pAccessHelper);
    mc->recCanAccessClass(pResolvedToken, callerHandle, pAccessHelper, temp);
    return temp;
}

/**********************************************************************************/
//
// ICorFieldInfo
//
/**********************************************************************************/

size_t interceptor_ICJI::printFieldName(CORINFO_FIELD_HANDLE ftn, char* buffer, size_t bufferSize, size_t* pRequiredBufferSize)
{
    mc->cr->AddCall("printFieldName");
    size_t temp = original_ICorJitInfo->printFieldName(ftn, buffer, bufferSize, pRequiredBufferSize);
    mc->recPrintFieldName(ftn, buffer, bufferSize, pRequiredBufferSize, temp);
    return temp;
}

// return class it belongs to
CORINFO_CLASS_HANDLE interceptor_ICJI::getFieldClass(CORINFO_FIELD_HANDLE field)
{
    mc->cr->AddCall("getFieldClass");
    CORINFO_CLASS_HANDLE temp = original_ICorJitInfo->getFieldClass(field);
    mc->recGetFieldClass(field, temp);
    return temp;
}

// Return the field's type, if it is CORINFO_TYPE_VALUECLASS 'structType' is set
// the field's value class (if 'structType' == 0, then don't bother
// the structure info).
//
// 'memberParent' is typically only set when verifying.  It should be the
// result of calling getMemberParent.
CorInfoType interceptor_ICJI::getFieldType(CORINFO_FIELD_HANDLE  field,
                                           CORINFO_CLASS_HANDLE* structType,
                                           CORINFO_CLASS_HANDLE  memberParent /* IN */
                                           )
{
    mc->cr->AddCall("getFieldType");
    CorInfoType temp = original_ICorJitInfo->getFieldType(field, structType, memberParent);
    mc->recGetFieldType(field, structType, memberParent, temp);
    return temp;
}

// return the data member's instance offset
unsigned interceptor_ICJI::getFieldOffset(CORINFO_FIELD_HANDLE field)
{
    mc->cr->AddCall("getFieldOffset");
    unsigned temp = original_ICorJitInfo->getFieldOffset(field);
    mc->recGetFieldOffset(field, temp);
    return temp;
}

void interceptor_ICJI::getFieldInfo(CORINFO_RESOLVED_TOKEN* pResolvedToken,
                                    CORINFO_METHOD_HANDLE   callerHandle,
                                    CORINFO_ACCESS_FLAGS    flags,
                                    CORINFO_FIELD_INFO*     pResult)
{
    mc->cr->AddCall("getFieldInfo");
    original_ICorJitInfo->getFieldInfo(pResolvedToken, callerHandle, flags, pResult);
    mc->recGetFieldInfo(pResolvedToken, callerHandle, flags, pResult);
}

uint32_t interceptor_ICJI::getThreadLocalFieldInfo(CORINFO_FIELD_HANDLE field, bool isGCType)
{
    mc->cr->AddCall("getThreadLocalFieldInfo");
    uint32_t result = original_ICorJitInfo->getThreadLocalFieldInfo(field, isGCType);
    mc->recGetThreadLocalFieldInfo(field, isGCType, result);
    return result;
}

void interceptor_ICJI::getThreadLocalStaticBlocksInfo(CORINFO_THREAD_STATIC_BLOCKS_INFO* pInfo, bool isGCType)
{
    mc->cr->AddCall("getThreadLocalStaticBlocksInfo");
    original_ICorJitInfo->getThreadLocalStaticBlocksInfo(pInfo, isGCType);
    mc->recGetThreadLocalStaticBlocksInfo(pInfo, isGCType);
}

void interceptor_ICJI::getThreadLocalStaticInfo_NativeAOT(CORINFO_THREAD_STATIC_INFO_NATIVEAOT* pInfo)
{
    mc->cr->AddCall("getThreadLocalStaticInfo_NativeAOT");
    original_ICorJitInfo->getThreadLocalStaticInfo_NativeAOT(pInfo);
    mc->recGetThreadLocalStaticInfo_NativeAOT(pInfo);
}

// Returns true iff "fldHnd" represents a static field.
bool interceptor_ICJI::isFieldStatic(CORINFO_FIELD_HANDLE fldHnd)
{
    mc->cr->AddCall("isFieldStatic");
    bool result = original_ICorJitInfo->isFieldStatic(fldHnd);
    mc->recIsFieldStatic(fldHnd, result);
    return result;
}

int interceptor_ICJI::getArrayOrStringLength(CORINFO_OBJECT_HANDLE objHnd)
{
    mc->cr->AddCall("getArrayOrStringLength");
    int result = original_ICorJitInfo->getArrayOrStringLength(objHnd);
    mc->recGetArrayOrStringLength(objHnd, result);
    return result;
}

/*********************************************************************************/
//
// ICorDebugInfo
//
/*********************************************************************************/
// Query the EE to find out where interesting break points
// in the code are.  The native compiler will ensure that these places
// have a corresponding break point in native code.
//
// Note that unless CORJIT_FLAG_DEBUG_CODE is specified, this function will
// be used only as a hint and the native compiler should not change its
// code generation.
void interceptor_ICJI::getBoundaries(CORINFO_METHOD_HANDLE ftn,        // [IN] method of interest
                                     unsigned int*         cILOffsets, // [OUT] size of pILOffsets
                                     uint32_t**            pILOffsets, // [OUT] IL offsets of interest
                                                                       //       jit MUST free with freeArray!
                                     ICorDebugInfo::BoundaryTypes* implicitBoundaries // [OUT] tell jit, all boundaries of
                                                                                     // this type
                                     )
{
    mc->cr->AddCall("getBoundaries");
    original_ICorJitInfo->getBoundaries(ftn, cILOffsets, pILOffsets, implicitBoundaries);
    mc->recGetBoundaries(ftn, cILOffsets, pILOffsets, implicitBoundaries);
}

// Report back the mapping from IL to native code,
// this map should include all boundaries that 'getBoundaries'
// reported as interesting to the debugger.

// Note that debugger (and profiler) is assuming that all of the
// offsets form a contiguous block of memory, and that the
// OffsetMapping is sorted in order of increasing native offset.
// Note - Ownership of pMap is transferred with this call.  We need to record it before its passed on to the EE.
void interceptor_ICJI::setBoundaries(CORINFO_METHOD_HANDLE         ftn,  // [IN] method of interest
                                     ULONG32                       cMap, // [IN] size of pMap
                                     ICorDebugInfo::OffsetMapping* pMap  // [IN] map including all points of interest.
                                                                         //      jit allocated with allocateArray, EE
                                                                         //      frees
                                     )
{
    mc->cr->AddCall("setBoundaries");
    mc->cr->recSetBoundaries(ftn, cMap, pMap); // Since the EE frees, we've gotta record before its sent to the EE.
    original_ICorJitInfo->setBoundaries(ftn, cMap, pMap);
}

// Query the EE to find out the scope of local variables.
// normally the JIT would trash variables after last use, but
// under debugging, the JIT needs to keep them live over their
// entire scope so that they can be inspected.
//
// Note that unless CORJIT_FLAG_DEBUG_CODE is specified, this function will
// be used only as a hint and the native compiler should not change its
// code generation.
void interceptor_ICJI::getVars(CORINFO_METHOD_HANDLE      ftn,   // [IN]  method of interest
                               ULONG32*                   cVars, // [OUT] size of 'vars'
                               ICorDebugInfo::ILVarInfo** vars,  // [OUT] scopes of variables of interest
                                                                 //       jit MUST free with freeArray!
                               bool* extendOthers                // [OUT] it TRUE, then assume the scope
                                                                 //       of unmentioned vars is entire method
                               )
{
    mc->cr->AddCall("getVars");
    original_ICorJitInfo->getVars(ftn, cVars, vars, extendOthers);
    mc->recGetVars(ftn, cVars, vars, extendOthers);
}

// Report back to the EE the location of every variable.
// note that the JIT might split lifetimes into different
// locations etc.
// Note - Ownership of vars is transferred with this call.  We need to record it before its passed on to the EE.
void interceptor_ICJI::setVars(CORINFO_METHOD_HANDLE         ftn,   // [IN] method of interest
                               ULONG32                       cVars, // [IN] size of 'vars'
                               ICorDebugInfo::NativeVarInfo* vars   // [IN] map telling where local vars are stored at
                                                                    // what points
                                                                    //      jit allocated with allocateArray, EE frees
                               )
{
    mc->cr->AddCall("setVars");
    mc->cr->recSetVars(ftn, cVars, vars); // Since the EE frees, we've gotta record before its sent to the EE.
    original_ICorJitInfo->setVars(ftn, cVars, vars);
}

void interceptor_ICJI::reportRichMappings(ICorDebugInfo::InlineTreeNode*    inlineTreeNodes,
                                          uint32_t                          numInlineTreeNodes,
                                          ICorDebugInfo::RichOffsetMapping* mappings,
                                          uint32_t                          numMappings)
{
    mc->cr->AddCall("reportRichMappings");
    // TODO: record these mappings
    original_ICorJitInfo->reportRichMappings(inlineTreeNodes, numInlineTreeNodes, mappings, numMappings);
}

<<<<<<< HEAD
void interceptor_ICJI::reportMetadata(const char* key, const void* value)
{
    mc->cr->AddCall("reportMetadata");
    original_ICorJitInfo->reportMetadata(key, value);
=======
void interceptor_ICJI::reportMetadata(const char* key, const void* value, size_t length)
{
    mc->cr->AddCall("reportMetadata");
    original_ICorJitInfo->reportMetadata(key, value, length);
>>>>>>> 80084aa5
}

/*-------------------------- Misc ---------------------------------------*/
// Used to allocate memory that needs to handed to the EE.
// For eg, use this to allocated memory for reporting debug info,
// which will be handed to the EE by setVars() and setBoundaries()
void* interceptor_ICJI::allocateArray(size_t cBytes)
{
    mc->cr->AddCall("allocateArray");
    return original_ICorJitInfo->allocateArray(cBytes);
}

// JitCompiler will free arrays passed by the EE using this
// For eg, The EE returns memory in getVars() and getBoundaries()
// to the JitCompiler, which the JitCompiler should release using
// freeArray()
void interceptor_ICJI::freeArray(void* array)
{
    mc->cr->AddCall("freeArray");
    original_ICorJitInfo->freeArray(array);
}

/*********************************************************************************/
//
// ICorArgInfo
//
/*********************************************************************************/
// advance the pointer to the argument list.
// a ptr of 0, is special and always means the first argument
CORINFO_ARG_LIST_HANDLE interceptor_ICJI::getArgNext(CORINFO_ARG_LIST_HANDLE args /* IN */
                                                     )
{
    mc->cr->AddCall("getArgNext");
    CORINFO_ARG_LIST_HANDLE temp = original_ICorJitInfo->getArgNext(args);
    mc->recGetArgNext(args, temp);
    return temp;
}

// Get the type of a particular argument
// CORINFO_TYPE_UNDEF is returned when there are no more arguments
// If the type returned is a primitive type (or an enum) *vcTypeRet set to nullptr
// otherwise it is set to the TypeHandle associted with the type
// Enumerations will always look their underlying type (probably should fix this)
// Otherwise vcTypeRet is the type as would be seen by the IL,
// The return value is the type that is used for calling convention purposes
// (Thus if the EE wants a value class to be passed like an int, then it will
// return CORINFO_TYPE_INT
CorInfoTypeWithMod interceptor_ICJI::getArgType(CORINFO_SIG_INFO*       sig,      /* IN */
                                                CORINFO_ARG_LIST_HANDLE args,     /* IN */
                                                CORINFO_CLASS_HANDLE*   vcTypeRet /* OUT */
                                                )
{
    CorInfoTypeWithMod      temp      = (CorInfoTypeWithMod)CORINFO_TYPE_UNDEF;

    RunWithErrorExceptionCodeCaptureAndContinue(
    [&]()
    {
        mc->cr->AddCall("getArgType");
        temp =
            original_ICorJitInfo->getArgType(sig, args, vcTypeRet);

#ifdef fatMC
        CORINFO_CLASS_HANDLE temp3 = getArgClass(sig, args);
#endif
    },
    [&](DWORD exceptionCode)
    {
        this->mc->recGetArgType(sig, args, vcTypeRet, temp, exceptionCode);
    });

    return temp;
}

int interceptor_ICJI::getExactClasses(CORINFO_CLASS_HANDLE  baseType,        /* IN */
                                      int                   maxExactClasses, /* IN */
                                      CORINFO_CLASS_HANDLE* exactClsRet)     /* OUT */
{
    mc->cr->AddCall("getExactClasses");
    int result = original_ICorJitInfo->getExactClasses(baseType, maxExactClasses, exactClsRet);
    this->mc->recGetExactClasses(baseType, maxExactClasses, exactClsRet, result);
    return result;
}

// If the Arg is a CORINFO_TYPE_CLASS fetch the class handle associated with it
CORINFO_CLASS_HANDLE interceptor_ICJI::getArgClass(CORINFO_SIG_INFO*       sig, /* IN */
                                                   CORINFO_ARG_LIST_HANDLE args /* IN */
                                                   )
{
    CORINFO_CLASS_HANDLE    temp = 0;

    RunWithErrorExceptionCodeCaptureAndContinue(
    [&]()
    {
        mc->cr->AddCall("getArgClass");
        temp = original_ICorJitInfo->getArgClass(sig, args);
    },
    [&](DWORD exceptionCode)
    {
        this->mc->recGetArgClass(sig, args, temp, exceptionCode);
    });

    return temp;
}

// Returns type of HFA for valuetype
CorInfoHFAElemType interceptor_ICJI::getHFAType(CORINFO_CLASS_HANDLE hClass)
{
    mc->cr->AddCall("getHFAType");
    CorInfoHFAElemType temp = original_ICorJitInfo->getHFAType(hClass);
    this->mc->recGetHFAType(hClass, temp);
    return temp;
}

/*****************************************************************************
 * ICorStaticInfo contains EE interface methods which return values that are
 * constant from invocation to invocation.  Thus they may be embedded in
 * persisted information like statically generated code. (This is of course
 * assuming that all code versions are identical each time.)
 *****************************************************************************/
// Return details about EE internal data structures
void interceptor_ICJI::getEEInfo(CORINFO_EE_INFO* pEEInfoOut)
{
    mc->cr->AddCall("getEEInfo");
    original_ICorJitInfo->getEEInfo(pEEInfoOut);
    mc->recGetEEInfo(pEEInfoOut);
}

// Returns name of the JIT timer log
const char16_t* interceptor_ICJI::getJitTimeLogFilename()
{
    mc->cr->AddCall("getJitTimeLogFilename");
    const char16_t* temp = original_ICorJitInfo->getJitTimeLogFilename();
    mc->recGetJitTimeLogFilename((LPCWSTR)temp);
    return temp;
}

/*********************************************************************************/
//
// Diagnostic methods
//
/*********************************************************************************/
// this function is for debugging only. Returns method token.
// Returns mdMethodDefNil for dynamic methods.
mdMethodDef interceptor_ICJI::getMethodDefFromMethod(CORINFO_METHOD_HANDLE hMethod)
{
    mc->cr->AddCall("getMethodDefFromMethod");
    mdMethodDef result = original_ICorJitInfo->getMethodDefFromMethod(hMethod);
    mc->recGetMethodDefFromMethod(hMethod, result);
    return result;
}

size_t interceptor_ICJI::printMethodName(CORINFO_METHOD_HANDLE ftn, char* buffer, size_t bufferSize, size_t* pRequiredBufferSize)
{
    mc->cr->AddCall("printMethodName");
    size_t temp = original_ICorJitInfo->printMethodName(ftn, buffer, bufferSize, pRequiredBufferSize);
    mc->recPrintMethodName(ftn, buffer, bufferSize, pRequiredBufferSize, temp);
    return temp;
}

const char* interceptor_ICJI::getMethodNameFromMetadata(CORINFO_METHOD_HANDLE ftn,                  /* IN */
                                                        const char**          className,            /* OUT */
                                                        const char**          namespaceName,        /* OUT */
                                                        const char**          enclosingClassName   /* OUT */
                                                        )
{
    mc->cr->AddCall("getMethodNameFromMetadata");
    const char* temp = original_ICorJitInfo->getMethodNameFromMetadata(ftn, className, namespaceName, enclosingClassName);
    mc->recGetMethodNameFromMetadata(ftn, (char*)temp, className, namespaceName, enclosingClassName);
    return temp;
}

// this function is for debugging only.  It returns a value that
// is will always be the same for a given method.  It is used
// to implement the 'jitRange' functionality
unsigned interceptor_ICJI::getMethodHash(CORINFO_METHOD_HANDLE ftn /* IN */
                                         )
{
    mc->cr->AddCall("getMethodHash");
    unsigned temp = original_ICorJitInfo->getMethodHash(ftn);
    mc->recGetMethodHash(ftn, temp);
    return temp;
}

bool interceptor_ICJI::getSystemVAmd64PassStructInRegisterDescriptor(
    /* IN */ CORINFO_CLASS_HANDLE                                  structHnd,
    /* OUT */ SYSTEMV_AMD64_CORINFO_STRUCT_REG_PASSING_DESCRIPTOR* structPassInRegDescPtr)
{
    mc->cr->AddCall("getSystemVAmd64PassStructInRegisterDescriptor");
    bool result =
        original_ICorJitInfo->getSystemVAmd64PassStructInRegisterDescriptor(structHnd, structPassInRegDescPtr);
    mc->recGetSystemVAmd64PassStructInRegisterDescriptor(structHnd, structPassInRegDescPtr, result);
    return result;
}

uint32_t interceptor_ICJI::getLoongArch64PassStructInRegisterFlags(CORINFO_CLASS_HANDLE structHnd)
{
    mc->cr->AddCall("getLoongArch64PassStructInRegisterFlags");
    uint32_t temp = original_ICorJitInfo->getLoongArch64PassStructInRegisterFlags(structHnd);
    mc->recGetLoongArch64PassStructInRegisterFlags(structHnd, temp);
    return temp;
}

uint32_t interceptor_ICJI::getRISCV64PassStructInRegisterFlags(CORINFO_CLASS_HANDLE structHnd)
{
    mc->cr->AddCall("getRISCV64PassStructInRegisterFlags");
    uint32_t temp = original_ICorJitInfo->getRISCV64PassStructInRegisterFlags(structHnd);
    mc->recGetRISCV64PassStructInRegisterFlags(structHnd, temp);
    return temp;
}

// Stuff on ICorDynamicInfo
uint32_t interceptor_ICJI::getThreadTLSIndex(void** ppIndirection)
{
    mc->cr->AddCall("getThreadTLSIndex");
    uint32_t temp = original_ICorJitInfo->getThreadTLSIndex(ppIndirection);
    mc->recGetThreadTLSIndex(ppIndirection, temp);
    return temp;
}

int32_t* interceptor_ICJI::getAddrOfCaptureThreadGlobal(void** ppIndirection)
{
    mc->cr->AddCall("getAddrOfCaptureThreadGlobal");
    int32_t* temp = original_ICorJitInfo->getAddrOfCaptureThreadGlobal(ppIndirection);
    mc->recGetAddrOfCaptureThreadGlobal(ppIndirection, temp);
    return temp;
}

// return the native entry point to an EE helper (see CorInfoHelpFunc)
void* interceptor_ICJI::getHelperFtn(CorInfoHelpFunc ftnNum, void** ppIndirection)
{
    mc->cr->AddCall("getHelperFtn");
    void* temp = original_ICorJitInfo->getHelperFtn(ftnNum, ppIndirection);
    mc->recGetHelperFtn(ftnNum, ppIndirection, temp);
    return temp;
}

// return a callable address of the function (native code). This function
// may return a different value (depending on whether the method has
// been JITed or not.
void interceptor_ICJI::getFunctionEntryPoint(CORINFO_METHOD_HANDLE ftn,     /* IN  */
                                             CORINFO_CONST_LOOKUP* pResult, /* OUT */
                                             CORINFO_ACCESS_FLAGS  accessFlags)
{
    mc->cr->AddCall("getFunctionEntryPoint");
    original_ICorJitInfo->getFunctionEntryPoint(ftn, pResult, accessFlags);
    mc->recGetFunctionEntryPoint(ftn, pResult, accessFlags);
}

// return a directly callable address. This can be used similarly to the
// value returned by getFunctionEntryPoint() except that it is
// guaranteed to be multi callable entrypoint.
void interceptor_ICJI::getFunctionFixedEntryPoint(
            CORINFO_METHOD_HANDLE ftn,
            bool isUnsafeFunctionPointer,
            CORINFO_CONST_LOOKUP* pResult)
{
    mc->cr->AddCall("getFunctionFixedEntryPoint");
    original_ICorJitInfo->getFunctionFixedEntryPoint(ftn, isUnsafeFunctionPointer, pResult);
    mc->recGetFunctionFixedEntryPoint(ftn, pResult);
}

// get the synchronization handle that is passed to monXstatic function
void* interceptor_ICJI::getMethodSync(CORINFO_METHOD_HANDLE ftn, void** ppIndirection)
{
    mc->cr->AddCall("getMethodSync");
    void* temp = original_ICorJitInfo->getMethodSync(ftn, ppIndirection);
    mc->recGetMethodSync(ftn, ppIndirection, temp);
    return temp;
}

// These entry points must be called if a handle is being embedded in
// the code to be passed to a JIT helper function. (as opposed to just
// being passed back into the ICorInfo interface.)

// get slow lazy string literal helper to use (CORINFO_HELP_STRCNS*).
// Returns CORINFO_HELP_UNDEF if lazy string literal helper cannot be used.
CorInfoHelpFunc interceptor_ICJI::getLazyStringLiteralHelper(CORINFO_MODULE_HANDLE handle)
{
    mc->cr->AddCall("getLazyStringLiteralHelper");
    CorInfoHelpFunc temp = original_ICorJitInfo->getLazyStringLiteralHelper(handle);
    mc->recGetLazyStringLiteralHelper(handle, temp);
    return temp;
}

CORINFO_MODULE_HANDLE interceptor_ICJI::embedModuleHandle(CORINFO_MODULE_HANDLE handle, void** ppIndirection)
{
    mc->cr->AddCall("embedModuleHandle");
    CORINFO_MODULE_HANDLE temp = original_ICorJitInfo->embedModuleHandle(handle, ppIndirection);
    mc->recEmbedModuleHandle(handle, ppIndirection, temp);
    return temp;
}

CORINFO_CLASS_HANDLE interceptor_ICJI::embedClassHandle(CORINFO_CLASS_HANDLE handle, void** ppIndirection)
{
    mc->cr->AddCall("embedClassHandle");
    CORINFO_CLASS_HANDLE temp = original_ICorJitInfo->embedClassHandle(handle, ppIndirection);
    mc->recEmbedClassHandle(handle, ppIndirection, temp);
    return temp;
}

CORINFO_METHOD_HANDLE interceptor_ICJI::embedMethodHandle(CORINFO_METHOD_HANDLE handle, void** ppIndirection)
{
    mc->cr->AddCall("embedMethodHandle");
    CORINFO_METHOD_HANDLE temp = original_ICorJitInfo->embedMethodHandle(handle, ppIndirection);
    mc->recEmbedMethodHandle(handle, ppIndirection, temp);
    return temp;
}

CORINFO_FIELD_HANDLE interceptor_ICJI::embedFieldHandle(CORINFO_FIELD_HANDLE handle, void** ppIndirection)
{
    mc->cr->AddCall("embedFieldHandle");
    CORINFO_FIELD_HANDLE temp = original_ICorJitInfo->embedFieldHandle(handle, ppIndirection);
    mc->recEmbedFieldHandle(handle, ppIndirection, temp);
    return temp;
}

// Given a module scope (module), a method handle (context) and
// a metadata token (metaTOK), fetch the handle
// (type, field or method) associated with the token.
// If this is not possible at compile-time (because the current method's
// code is shared and the token contains generic parameters)
// then indicate how the handle should be looked up at run-time.
//
void interceptor_ICJI::embedGenericHandle(CORINFO_RESOLVED_TOKEN* pResolvedToken,
                                          bool fEmbedParent, // TRUE - embeds parent type handle of the field/method
                                                             // handle
                                          CORINFO_GENERICHANDLE_RESULT* pResult)
{
    mc->cr->AddCall("embedGenericHandle");
    original_ICorJitInfo->embedGenericHandle(pResolvedToken, fEmbedParent, pResult);
    mc->recEmbedGenericHandle(pResolvedToken, fEmbedParent, pResult);
}

// Return information used to locate the exact enclosing type of the current method.
// Used only to invoke .cctor method from code shared across generic instantiations
//   !needsRuntimeLookup       statically known (enclosing type of method itself)
//   needsRuntimeLookup:
//      CORINFO_LOOKUP_THISOBJ     use vtable pointer of 'this' param
//      CORINFO_LOOKUP_CLASSPARAM  use vtable hidden param
//      CORINFO_LOOKUP_METHODPARAM use enclosing type of method-desc hidden param
void interceptor_ICJI::getLocationOfThisType(CORINFO_METHOD_HANDLE context, CORINFO_LOOKUP_KIND* pLookupKind)
{
    mc->cr->AddCall("getLocationOfThisType");
    original_ICorJitInfo->getLocationOfThisType(context, pLookupKind);
    mc->recGetLocationOfThisType(context, pLookupKind);
}

// return address of fixup area for late-bound PInvoke calls.
void interceptor_ICJI::getAddressOfPInvokeTarget(CORINFO_METHOD_HANDLE method, CORINFO_CONST_LOOKUP* pLookup)
{
    mc->cr->AddCall("getAddressOfPInvokeTarget");
    original_ICorJitInfo->getAddressOfPInvokeTarget(method, pLookup);
    mc->recGetAddressOfPInvokeTarget(method, pLookup);
}

// Generate a cookie based on the signature that would needs to be passed
// to CORINFO_HELP_PINVOKE_CALLI
LPVOID interceptor_ICJI::GetCookieForPInvokeCalliSig(CORINFO_SIG_INFO* szMetaSig, void** ppIndirection)
{
    mc->cr->AddCall("GetCookieForPInvokeCalliSig");
    LPVOID temp = original_ICorJitInfo->GetCookieForPInvokeCalliSig(szMetaSig, ppIndirection);
    mc->recGetCookieForPInvokeCalliSig(szMetaSig, ppIndirection, temp);
    return temp;
}

// returns true if a VM cookie can be generated for it (might be false due to cross-module
// inlining, in which case the inlining should be aborted)
bool interceptor_ICJI::canGetCookieForPInvokeCalliSig(CORINFO_SIG_INFO* szMetaSig)
{
    mc->cr->AddCall("canGetCookieForPInvokeCalliSig");
    bool temp = original_ICorJitInfo->canGetCookieForPInvokeCalliSig(szMetaSig);
    mc->recCanGetCookieForPInvokeCalliSig(szMetaSig, temp);
    return temp;
}

// Gets a handle that is checked to see if the current method is
// included in "JustMyCode"
CORINFO_JUST_MY_CODE_HANDLE interceptor_ICJI::getJustMyCodeHandle(CORINFO_METHOD_HANDLE         method,
                                                                  CORINFO_JUST_MY_CODE_HANDLE** ppIndirection)
{
    mc->cr->AddCall("getJustMyCodeHandle");
    CORINFO_JUST_MY_CODE_HANDLE temp = original_ICorJitInfo->getJustMyCodeHandle(method, ppIndirection);
    mc->recGetJustMyCodeHandle(method, ppIndirection, temp);
    return temp;
}

// Gets a method handle that can be used to correlate profiling data.
// This is the IP of a native method, or the address of the descriptor struct
// for IL.  Always guaranteed to be unique per process, and not to move. */
void interceptor_ICJI::GetProfilingHandle(bool* pbHookFunction, void** pProfilerHandle, bool* pbIndirectedHandles)
{
    mc->cr->AddCall("GetProfilingHandle");
    original_ICorJitInfo->GetProfilingHandle(pbHookFunction, pProfilerHandle, pbIndirectedHandles);
    mc->recGetProfilingHandle(pbHookFunction, pProfilerHandle, pbIndirectedHandles);
}

// Returns instructions on how to make the call. See code:CORINFO_CALL_INFO for possible return values.
void interceptor_ICJI::getCallInfo(
    // Token info
    CORINFO_RESOLVED_TOKEN* pResolvedToken,
    // Generics info
    CORINFO_RESOLVED_TOKEN* pConstrainedResolvedToken,
    // Security info
    CORINFO_METHOD_HANDLE callerHandle,
    // Jit info
    CORINFO_CALLINFO_FLAGS flags,
    // out params
    CORINFO_CALL_INFO* pResult)
{
    RunWithErrorExceptionCodeCaptureAndContinue(
    [&]()
    {
        mc->cr->AddCall("getCallInfo");
        original_ICorJitInfo->getCallInfo(pResolvedToken, pConstrainedResolvedToken,
                                                         callerHandle, flags, pResult);
    },
    [&](DWORD exceptionCode)
    {
        mc->recGetCallInfo(pResolvedToken, pConstrainedResolvedToken, callerHandle, flags, pResult,
                           exceptionCode);
    });
}

// returns the class's domain ID for accessing shared statics
unsigned interceptor_ICJI::getClassDomainID(CORINFO_CLASS_HANDLE cls, void** ppIndirection)
{
    mc->cr->AddCall("getClassDomainID");
    unsigned temp = original_ICorJitInfo->getClassDomainID(cls, ppIndirection);
    mc->recGetClassDomainID(cls, ppIndirection, temp);
    return temp;
}

bool interceptor_ICJI::getStaticFieldContent(CORINFO_FIELD_HANDLE field, uint8_t* buffer, int bufferSize, int valueOffset, bool ignoreMovableObjects)
{
    mc->cr->AddCall("getStaticFieldContent");
    bool result = original_ICorJitInfo->getStaticFieldContent(field, buffer, bufferSize, valueOffset, ignoreMovableObjects);
    mc->recGetStaticFieldContent(field, buffer, bufferSize, valueOffset, ignoreMovableObjects, result);
    return result;
}

bool interceptor_ICJI::getObjectContent(CORINFO_OBJECT_HANDLE obj, uint8_t* buffer, int bufferSize, int valueOffset)
{
    mc->cr->AddCall("getObjectContent");
    bool result = original_ICorJitInfo->getObjectContent(obj, buffer, bufferSize, valueOffset);
    mc->recGetObjectContent(obj, buffer, bufferSize, valueOffset, result);
    return result;
}

// return the class handle for the current value of a static field
CORINFO_CLASS_HANDLE interceptor_ICJI::getStaticFieldCurrentClass(CORINFO_FIELD_HANDLE field, bool* pIsSpeculative)
{
    mc->cr->AddCall("getStaticFieldCurrentClass");
    CORINFO_CLASS_HANDLE result = original_ICorJitInfo->getStaticFieldCurrentClass(field, pIsSpeculative);
    mc->recGetStaticFieldCurrentClass(field, pIsSpeculative, result);
    return result;
}

// registers a vararg sig & returns a VM cookie for it (which can contain other stuff)
CORINFO_VARARGS_HANDLE interceptor_ICJI::getVarArgsHandle(CORINFO_SIG_INFO* pSig, void** ppIndirection)
{
    mc->cr->AddCall("getVarArgsHandle");
    CORINFO_VARARGS_HANDLE temp = original_ICorJitInfo->getVarArgsHandle(pSig, ppIndirection);
    mc->recGetVarArgsHandle(pSig, ppIndirection, temp);
    return temp;
}

// returns true if a VM cookie can be generated for it (might be false due to cross-module
// inlining, in which case the inlining should be aborted)
bool interceptor_ICJI::canGetVarArgsHandle(CORINFO_SIG_INFO* pSig)
{
    mc->cr->AddCall("canGetVarArgsHandle");
    bool temp = original_ICorJitInfo->canGetVarArgsHandle(pSig);
    mc->recCanGetVarArgsHandle(pSig, temp);
    return temp;
}

// Allocate a string literal on the heap and return a handle to it
InfoAccessType interceptor_ICJI::constructStringLiteral(CORINFO_MODULE_HANDLE module, mdToken metaTok, void** ppValue)
{
    mc->cr->AddCall("constructStringLiteral");
    InfoAccessType temp = original_ICorJitInfo->constructStringLiteral(module, metaTok, ppValue);
    mc->recConstructStringLiteral(module, metaTok, *ppValue, temp);
    return temp;
}

bool interceptor_ICJI::convertPInvokeCalliToCall(CORINFO_RESOLVED_TOKEN* pResolvedToken, bool fMustConvert)
{
    mc->cr->AddCall("convertPInvokeCalliToCall");
    bool result = original_ICorJitInfo->convertPInvokeCalliToCall(pResolvedToken, fMustConvert);
    mc->recConvertPInvokeCalliToCall(pResolvedToken, fMustConvert, result);
    return result;
}

InfoAccessType interceptor_ICJI::emptyStringLiteral(void** ppValue)
{
    mc->cr->AddCall("emptyStringLiteral");
    InfoAccessType temp = original_ICorJitInfo->emptyStringLiteral(ppValue);
    mc->recEmptyStringLiteral(ppValue, temp);
    return temp;
}

// (static fields only) given that 'field' refers to thread local store,
// return the ID (TLS index), which is used to find the beginning of the
// TLS data area for the particular DLL 'field' is associated with.
uint32_t interceptor_ICJI::getFieldThreadLocalStoreID(CORINFO_FIELD_HANDLE field, void** ppIndirection)
{
    mc->cr->AddCall("getFieldThreadLocalStoreID");
    uint32_t temp = original_ICorJitInfo->getFieldThreadLocalStoreID(field, ppIndirection);
    mc->recGetFieldThreadLocalStoreID(field, ppIndirection, temp);
    return temp;
}

CORINFO_METHOD_HANDLE interceptor_ICJI::GetDelegateCtor(CORINFO_METHOD_HANDLE methHnd,
                                                        CORINFO_CLASS_HANDLE  clsHnd,
                                                        CORINFO_METHOD_HANDLE targetMethodHnd,
                                                        DelegateCtorArgs*     pCtorData)
{
    mc->cr->AddCall("GetDelegateCtor");
    CORINFO_METHOD_HANDLE temp = original_ICorJitInfo->GetDelegateCtor(methHnd, clsHnd, targetMethodHnd, pCtorData);
    mc->recGetDelegateCtor(methHnd, clsHnd, targetMethodHnd, pCtorData, temp);
    return temp;
}

void interceptor_ICJI::MethodCompileComplete(CORINFO_METHOD_HANDLE methHnd)
{
    mc->cr->AddCall("MethodCompileComplete");
    original_ICorJitInfo->MethodCompileComplete(methHnd);
}

bool interceptor_ICJI::getTailCallHelpers(
        CORINFO_RESOLVED_TOKEN* callToken,
        CORINFO_SIG_INFO* sig,
        CORINFO_GET_TAILCALL_HELPERS_FLAGS flags,
        CORINFO_TAILCALL_HELPERS* pResult)
{
    mc->cr->AddCall("getTailCallHelpers");
    bool result = original_ICorJitInfo->getTailCallHelpers(callToken, sig, flags, pResult);
    if (result)
        mc->recGetTailCallHelpers(callToken, sig, flags, pResult);
    else
        mc->recGetTailCallHelpers(callToken, sig, flags, nullptr);
    return result;
}

void interceptor_ICJI::updateEntryPointForTailCall(CORINFO_CONST_LOOKUP* entryPoint)
{
    mc->cr->AddCall("updateEntryPointForTailCall");
    CORINFO_CONST_LOOKUP origEntryPoint = *entryPoint;
    original_ICorJitInfo->updateEntryPointForTailCall(entryPoint);
    mc->recUpdateEntryPointForTailCall(origEntryPoint, *entryPoint);
}

// Stuff directly on ICorJitInfo

// Returns extended flags for a particular compilation instance.
uint32_t interceptor_ICJI::getJitFlags(CORJIT_FLAGS* jitFlags, uint32_t sizeInBytes)
{
    mc->cr->AddCall("getJitFlags");
    uint32_t result = original_ICorJitInfo->getJitFlags(jitFlags, sizeInBytes);
    mc->recGetJitFlags(jitFlags, sizeInBytes, result);
    return result;
}

// Runs the given function with the given parameter under an error trap
// and returns true if the function completes successfully. We don't
// record the results of the call: when this call gets played back,
// its result will depend on whether or not `function` calls something
// that throws at playback time rather than at capture time.
bool interceptor_ICJI::runWithErrorTrap(void (*function)(void*), void* param)
{
    mc->cr->AddCall("runWithErrorTrap");
    return original_ICorJitInfo->runWithErrorTrap(function, param);
}

// Runs the given function with the given parameter under an error trap
// and returns true if the function completes successfully. We don't
// record the results of the call: when this call gets played back,
// its result will depend on whether or not `function` calls something
// that throws at playback time rather than at capture time.
bool interceptor_ICJI::runWithSPMIErrorTrap(void (*function)(void*), void* param)
{
    return RunWithSPMIErrorTrap(function, param);
}

// get a block of memory for the code, readonly data, and read-write data
void interceptor_ICJI::allocMem(AllocMemArgs *pArgs)
{
    mc->cr->AddCall("allocMem");
    original_ICorJitInfo->allocMem(pArgs);
    mc->cr->recAllocMem(pArgs->hotCodeSize, pArgs->coldCodeSize, pArgs->roDataSize, pArgs->xcptnsCount, pArgs->flag, &pArgs->hotCodeBlock, &pArgs->coldCodeBlock,
                        &pArgs->roDataBlock);
}

// Reserve memory for the method/funclet's unwind information.
// Note that this must be called before allocMem. It should be
// called once for the main method, once for every funclet, and
// once for every block of cold code for which allocUnwindInfo
// will be called.
//
// This is necessary because jitted code must allocate all the
// memory needed for the unwindInfo at the allocMem call.
// For prejitted code we split up the unwinding information into
// separate sections .rdata and .pdata.
//
void interceptor_ICJI::reserveUnwindInfo(bool     isFunclet,  /* IN */
                                         bool     isColdCode, /* IN */
                                         uint32_t unwindSize  /* IN */
                                         )
{
    mc->cr->AddCall("reserveUnwindInfo");
    original_ICorJitInfo->reserveUnwindInfo(isFunclet, isColdCode, unwindSize);
    mc->cr->recReserveUnwindInfo(isFunclet, isColdCode, unwindSize);
}

// Allocate and initialize the .rdata and .pdata for this method or
// funclet, and get the block of memory needed for the machine-specific
// unwind information (the info for crawling the stack frame).
// Note that allocMem must be called first.
//
// Parameters:
//
//    pHotCode        main method code buffer, always filled in
//    pColdCode       cold code buffer, only filled in if this is cold code,
//                      null otherwise
//    startOffset     start of code block, relative to appropriate code buffer
//                      (e.g. pColdCode if cold, pHotCode if hot).
//    endOffset       end of code block, relative to appropriate code buffer
//    unwindSize      size of unwind info pointed to by pUnwindBlock
//    pUnwindBlock    pointer to unwind info
//    funcKind        type of funclet (main method code, handler, filter)
//
void interceptor_ICJI::allocUnwindInfo(uint8_t*       pHotCode,     /* IN */
                                       uint8_t*       pColdCode,    /* IN */
                                       uint32_t       startOffset,  /* IN */
                                       uint32_t       endOffset,    /* IN */
                                       uint32_t       unwindSize,   /* IN */
                                       uint8_t*       pUnwindBlock, /* IN */
                                       CorJitFuncKind funcKind      /* IN */
                                       )
{
    mc->cr->AddCall("allocUnwindInfo");
    original_ICorJitInfo->allocUnwindInfo(pHotCode, pColdCode, startOffset, endOffset, unwindSize, pUnwindBlock,
                                          funcKind);
    mc->cr->recAllocUnwindInfo(pHotCode, pColdCode, startOffset, endOffset, unwindSize, pUnwindBlock, funcKind);
}

// Get a block of memory needed for the code manager information,
// (the info for enumerating the GC pointers while crawling the
// stack frame).
// Note that allocMem must be called first
void* interceptor_ICJI::allocGCInfo(size_t size /* IN */)
{
    mc->cr->AddCall("allocGCInfo");
    void* temp = original_ICorJitInfo->allocGCInfo(size);
    mc->cr->recAllocGCInfo(size, temp);
    return temp;
}

// Indicate how many exception handler blocks are to be returned.
// This is guaranteed to be called before any 'setEHinfo' call.
// Note that allocMem must be called before this method can be called.
void interceptor_ICJI::setEHcount(unsigned cEH /* IN */)
{
    mc->cr->AddCall("setEHcount");
    original_ICorJitInfo->setEHcount(cEH);
    mc->cr->recSetEHcount(cEH);
}

// Set the values for one particular exception handler block.
// Handler regions should be lexically contiguous.
// This is because FinallyIsUnwinding() uses lexicality to
// determine if a "finally" clause is executing.
void interceptor_ICJI::setEHinfo(unsigned                 EHnumber, /* IN  */
                                 const CORINFO_EH_CLAUSE* clause    /* IN */
                                 )
{
    mc->cr->AddCall("setEHinfo");
    original_ICorJitInfo->setEHinfo(EHnumber, clause);
    mc->cr->recSetEHinfo(EHnumber, clause);
}

// Level 1 -> fatalError, Level 2 -> Error, Level 3 -> Warning
// Level 4 means happens 10 times in a run, level 5 means 100, level 6 means 1000 ...
// returns non-zero if the logging succeeded
bool interceptor_ICJI::logMsg(unsigned level, const char* fmt, va_list args)
{
    mc->cr->AddCall("logMsg");
    return original_ICorJitInfo->logMsg(level, fmt, args);
}

// do an assert.  will return true if the code should retry (DebugBreak)
// returns false, if the assert should be ignored.
int interceptor_ICJI::doAssert(const char* szFile, int iLine, const char* szExpr)
{
    mc->cr->AddCall("doAssert");

    m_compiler->finalizeAndCommitCollection(mc, CORJIT_INTERNALERROR, nullptr, 0);
    // The following assert may not always fail fast, so make sure we do not
    // save the collection twice if it throws an unwindable exception.
    m_savedCollectionEarly = true;

    return original_ICorJitInfo->doAssert(szFile, iLine, szExpr);
}

void interceptor_ICJI::reportFatalError(CorJitResult result)
{
    mc->cr->AddCall("reportFatalError");
    original_ICorJitInfo->reportFatalError(result);
    mc->cr->recReportFatalError(result);
}

// allocate a basic block profile buffer where execution counts will be stored
// for jitted basic blocks.
HRESULT interceptor_ICJI::allocPgoInstrumentationBySchema(CORINFO_METHOD_HANDLE ftnHnd,
                                                          PgoInstrumentationSchema* pSchema,
                                                          uint32_t countSchemaItems,
                                                          uint8_t** pInstrumentationData)
{
    mc->cr->AddCall("allocPgoInstrumentationBySchema");
    HRESULT result = original_ICorJitInfo->allocPgoInstrumentationBySchema(ftnHnd, pSchema, countSchemaItems, pInstrumentationData);
    mc->recAllocPgoInstrumentationBySchema(ftnHnd, pSchema, countSchemaItems, pInstrumentationData, result);
    return result;
}

// get profile information to be used for optimizing the current method.  The format
// of the buffer is the same as the format the JIT passes to allocMethodBlockCounts.
HRESULT interceptor_ICJI::getPgoInstrumentationResults(CORINFO_METHOD_HANDLE      ftnHnd,
                                                       PgoInstrumentationSchema **pSchema,                    // pointer to the schema table which describes the instrumentation results (pointer will not remain valid after jit completes)
                                                       uint32_t *                 pCountSchemaItems,          // pointer to the count schema items
                                                       uint8_t **                 pInstrumentationData,       // pointer to the actual instrumentation data (pointer will not remain valid after jit completes)
                                                       PgoSource*                 pPgoSource)
{
    mc->cr->AddCall("getPgoInstrumentationResults");
    HRESULT temp = original_ICorJitInfo->getPgoInstrumentationResults(ftnHnd, pSchema, pCountSchemaItems, pInstrumentationData, pPgoSource);
    mc->recGetPgoInstrumentationResults(ftnHnd, pSchema, pCountSchemaItems, pInstrumentationData, pPgoSource, temp);
    return temp;
}

// Associates a native call site, identified by its offset in the native code stream, with
// the signature information and method handle the JIT used to lay out the call site. If
// the call site has no signature information (e.g. a helper call) or has no method handle
// (e.g. a CALLI P/Invoke), then null should be passed instead.
void interceptor_ICJI::recordCallSite(uint32_t              instrOffset, /* IN */
                                      CORINFO_SIG_INFO*     callSig,     /* IN */
                                      CORINFO_METHOD_HANDLE methodHandle /* IN */
                                      )
{
    mc->cr->AddCall("recordCallSite");
    original_ICorJitInfo->recordCallSite(instrOffset, callSig, methodHandle);
    mc->cr->recRecordCallSite(instrOffset, callSig, methodHandle);
}

// A relocation is recorded if we are pre-jitting.
// A jump thunk may be inserted if we are jitting
void interceptor_ICJI::recordRelocation(void*    location,   /* IN  */
                                        void*    locationRW, /* IN  */
                                        void*    target,     /* IN  */
                                        uint16_t fRelocType, /* IN  */
                                        int32_t  addlDelta   /* IN  */
                                        )
{
    mc->cr->AddCall("recordRelocation");
    original_ICorJitInfo->recordRelocation(location, locationRW, target, fRelocType, addlDelta);
    mc->cr->recRecordRelocation(location, target, fRelocType, addlDelta);
}

uint16_t interceptor_ICJI::getRelocTypeHint(void* target)
{
    mc->cr->AddCall("getRelocTypeHint");
    WORD result = original_ICorJitInfo->getRelocTypeHint(target);
    mc->recGetRelocTypeHint(target, result);
    return result;
}

// For what machine does the VM expect the JIT to generate code? The VM
// returns one of the IMAGE_FILE_MACHINE_* values. Note that if the VM
// is cross-compiling (such as the case for crossgen2), it will return a
// different value than if it was compiling for the host architecture.
//
uint32_t interceptor_ICJI::getExpectedTargetArchitecture()
{
    mc->cr->AddCall("getExpectedTargetArchitecture");
    DWORD result = original_ICorJitInfo->getExpectedTargetArchitecture();
    mc->recGetExpectedTargetArchitecture(result);
    return result;
}

bool interceptor_ICJI::notifyInstructionSetUsage(CORINFO_InstructionSet instructionSet, bool supported)
{
    return original_ICorJitInfo->notifyInstructionSetUsage(instructionSet, supported);
}<|MERGE_RESOLUTION|>--- conflicted
+++ resolved
@@ -1193,17 +1193,10 @@
     original_ICorJitInfo->reportRichMappings(inlineTreeNodes, numInlineTreeNodes, mappings, numMappings);
 }
 
-<<<<<<< HEAD
-void interceptor_ICJI::reportMetadata(const char* key, const void* value)
-{
-    mc->cr->AddCall("reportMetadata");
-    original_ICorJitInfo->reportMetadata(key, value);
-=======
 void interceptor_ICJI::reportMetadata(const char* key, const void* value, size_t length)
 {
     mc->cr->AddCall("reportMetadata");
     original_ICorJitInfo->reportMetadata(key, value, length);
->>>>>>> 80084aa5
 }
 
 /*-------------------------- Misc ---------------------------------------*/
