// Licensed to the .NET Foundation under one or more agreements.
// The .NET Foundation licenses this file to you under the MIT license.

#include "standardpch.h"
#include "icorjitinfo.h"
#include "jitdebugger.h"
#include "spmiutil.h"

ICorJitInfo* pICJI = nullptr;

ICorJitInfo* InitICorJitInfo(JitInstance* jitInstance)
{
    MyICJI* icji      = new MyICJI();
    icji->jitInstance = jitInstance;
    pICJI             = icji;
    return icji;
}

// Stuff on ICorStaticInfo
/**********************************************************************************/
//
// ICorMethodInfo
//
/**********************************************************************************/

// Quick check whether the method is a jit intrinsic. Returns the same value as getMethodAttribs(ftn) &
// CORINFO_FLG_INTRINSIC, except faster.
bool MyICJI::isIntrinsic(CORINFO_METHOD_HANDLE ftn)
{
    jitInstance->mc->cr->AddCall("isIntrinsic");
    return jitInstance->mc->repIsIntrinsic(ftn);
}

bool MyICJI::notifyMethodInfoUsage(CORINFO_METHOD_HANDLE ftn)
{
    jitInstance->mc->cr->AddCall("notifyMethodInfoUsage");
    return jitInstance->mc->repNotifyMethodInfoUsage(ftn);
}

// return flags (defined above, CORINFO_FLG_PUBLIC ...)
uint32_t MyICJI::getMethodAttribs(CORINFO_METHOD_HANDLE ftn /* IN */)
{
    jitInstance->mc->cr->AddCall("getMethodAttribs");
    return jitInstance->mc->repGetMethodAttribs(ftn);
}

// sets private JIT flags, which can be, retrieved using getAttrib.
void MyICJI::setMethodAttribs(CORINFO_METHOD_HANDLE     ftn, /* IN */
                              CorInfoMethodRuntimeFlags attribs /* IN */)
{
    jitInstance->mc->cr->AddCall("setMethodAttribs");
    jitInstance->mc->cr->recSetMethodAttribs(ftn, attribs);
}

// Given a method descriptor ftnHnd, extract signature information into sigInfo
//
// 'memberParent' is typically only set when verifying.  It should be the
// result of calling getMemberParent.
void MyICJI::getMethodSig(CORINFO_METHOD_HANDLE ftn,         /* IN  */
                          CORINFO_SIG_INFO*     sig,         /* OUT */
                          CORINFO_CLASS_HANDLE  memberParent /* IN */
                          )
{
    jitInstance->mc->cr->AddCall("getMethodSig");
    jitInstance->mc->repGetMethodSig(ftn, sig, memberParent);
}

/*********************************************************************
* Note the following methods can only be used on functions known
* to be IL.  This includes the method being compiled and any method
* that 'getMethodInfo' returns true for
*********************************************************************/

// return information about a method private to the implementation
//      returns false if method is not IL, or is otherwise unavailable.
//      This method is used to fetch data needed to inline functions
bool MyICJI::getMethodInfo(CORINFO_METHOD_HANDLE  ftn,    /* IN  */
                           CORINFO_METHOD_INFO*   info,   /* OUT */
                           CORINFO_CONTEXT_HANDLE context /* IN  */
                           )
{
    jitInstance->mc->cr->AddCall("getMethodInfo");
    DWORD exceptionCode = 0;
    bool  value         = jitInstance->mc->repGetMethodInfo(ftn, info, context, &exceptionCode);
    if (exceptionCode != 0)
        ThrowRecordedException(exceptionCode);
    return value;
}

bool MyICJI::haveSameMethodDefinition(
    CORINFO_METHOD_HANDLE methHnd1,
    CORINFO_METHOD_HANDLE methHnd2)
{
    jitInstance->mc->cr->AddCall("haveSameMethodDefinition");
    bool value = jitInstance->mc->repHaveSameMethodDefinition(methHnd1, methHnd2);
    return value;
}

CORINFO_CLASS_HANDLE MyICJI::getTypeDefinition(
    CORINFO_CLASS_HANDLE type)
{
    jitInstance->mc->cr->AddCall("getTypeDefinition");
    CORINFO_CLASS_HANDLE value = jitInstance->mc->repGetTypeDefinition(type);
    return value;
}

// Decides if you have any limitations for inlining. If everything's OK, it will return
// INLINE_PASS.
//
// The callerHnd must be the immediate caller (i.e. when we have a chain of inlined calls)
//
// The inlined method need not be verified

CorInfoInline MyICJI::canInline(CORINFO_METHOD_HANDLE callerHnd,    /* IN  */
                                CORINFO_METHOD_HANDLE calleeHnd     /* IN  */
                                )
{
    jitInstance->mc->cr->AddCall("canInline");

    DWORD         exceptionCode = 0;
    CorInfoInline result        = jitInstance->mc->repCanInline(callerHnd, calleeHnd, &exceptionCode);
    if (exceptionCode != 0)
        ThrowRecordedException(exceptionCode);
    return result;
}

void MyICJI::beginInlining(CORINFO_METHOD_HANDLE inlinerHnd,
                           CORINFO_METHOD_HANDLE inlineeHnd)
{
    // do nothing
}
// Reports whether or not a method can be inlined, and why.  canInline is responsible for reporting all
// inlining results when it returns INLINE_FAIL and INLINE_NEVER.  All other results are reported by the
// JIT.
void MyICJI::reportInliningDecision(CORINFO_METHOD_HANDLE inlinerHnd,
                                    CORINFO_METHOD_HANDLE inlineeHnd,
                                    CorInfoInline         inlineResult,
                                    const char*           reason)
{
    jitInstance->mc->cr->AddCall("reportInliningDecision");
    jitInstance->mc->cr->recReportInliningDecision(inlinerHnd, inlineeHnd, inlineResult, reason);
}

// Returns false if the call is across security boundaries thus we cannot tailcall
//
// The callerHnd must be the immediate caller (i.e. when we have a chain of inlined calls)
bool MyICJI::canTailCall(CORINFO_METHOD_HANDLE callerHnd,         /* IN */
                         CORINFO_METHOD_HANDLE declaredCalleeHnd, /* IN */
                         CORINFO_METHOD_HANDLE exactCalleeHnd,    /* IN */
                         bool                  fIsTailPrefix      /* IN */
                         )
{
    jitInstance->mc->cr->AddCall("canTailCall");
    return jitInstance->mc->repCanTailCall(callerHnd, declaredCalleeHnd, exactCalleeHnd, fIsTailPrefix);
}

// Reports whether or not a method can be tail called, and why.
// canTailCall is responsible for reporting all results when it returns
// false.  All other results are reported by the JIT.
void MyICJI::reportTailCallDecision(CORINFO_METHOD_HANDLE callerHnd,
                                    CORINFO_METHOD_HANDLE calleeHnd,
                                    bool                  fIsTailPrefix,
                                    CorInfoTailCall       tailCallResult,
                                    const char*           reason)
{
    jitInstance->mc->cr->AddCall("reportTailCallDecision");
    jitInstance->mc->cr->recReportTailCallDecision(callerHnd, calleeHnd, fIsTailPrefix, tailCallResult, reason);
}

// get individual exception handler
void MyICJI::getEHinfo(CORINFO_METHOD_HANDLE ftn,      /* IN  */
                       unsigned              EHnumber, /* IN */
                       CORINFO_EH_CLAUSE*    clause    /* OUT */
                       )
{
    jitInstance->mc->cr->AddCall("getEHinfo");
    jitInstance->mc->repGetEHinfo(ftn, EHnumber, clause);
}

// return class it belongs to
CORINFO_CLASS_HANDLE MyICJI::getMethodClass(CORINFO_METHOD_HANDLE method)
{
    jitInstance->mc->cr->AddCall("getMethodClass");
    return jitInstance->mc->repGetMethodClass(method);
}

// This function returns the offset of the specified method in the
// vtable of it's owning class or interface.
void MyICJI::getMethodVTableOffset(CORINFO_METHOD_HANDLE method,                 /* IN */
                                   unsigned*             offsetOfIndirection,    /* OUT */
                                   unsigned*             offsetAfterIndirection, /* OUT */
                                   bool*                 isRelative              /* OUT */
                                   )
{
    jitInstance->mc->cr->AddCall("getMethodVTableOffset");
    jitInstance->mc->repGetMethodVTableOffset(method, offsetOfIndirection, offsetAfterIndirection, isRelative);
}

bool MyICJI::resolveVirtualMethod(CORINFO_DEVIRTUALIZATION_INFO * info)
{
    jitInstance->mc->cr->AddCall("resolveVirtualMethod");
    bool result = jitInstance->mc->repResolveVirtualMethod(info);
    return result;
}

// Get the unboxed entry point for a method, if possible.
CORINFO_METHOD_HANDLE MyICJI::getUnboxedEntry(CORINFO_METHOD_HANDLE ftn, bool* requiresInstMethodTableArg)
{
    jitInstance->mc->cr->AddCall("getUnboxedEntry");
    CORINFO_METHOD_HANDLE result = jitInstance->mc->repGetUnboxedEntry(ftn, requiresInstMethodTableArg);
    return result;
}

CORINFO_METHOD_HANDLE MyICJI::getInstantiatedEntry(CORINFO_METHOD_HANDLE ftn, CORINFO_METHOD_HANDLE* methodHandle, CORINFO_CLASS_HANDLE* classHandle)
{
    jitInstance->mc->cr->AddCall("getInstantiatedEntry");
    CORINFO_METHOD_HANDLE result = jitInstance->mc->repGetInstantiatedEntry(ftn, methodHandle, classHandle);
    return result;
}

// Given T, return the type of the default Comparer<T>.
// Returns null if the type can't be determined exactly.
CORINFO_CLASS_HANDLE MyICJI::getDefaultComparerClass(CORINFO_CLASS_HANDLE cls)
{
    jitInstance->mc->cr->AddCall("getDefaultComparerClass");
    CORINFO_CLASS_HANDLE result = jitInstance->mc->repGetDefaultComparerClass(cls);
    return result;
}

// Given T, return the type of the default EqualityComparer<T>.
// Returns null if the type can't be determined exactly.
CORINFO_CLASS_HANDLE MyICJI::getDefaultEqualityComparerClass(CORINFO_CLASS_HANDLE cls)
{
    jitInstance->mc->cr->AddCall("getDefaultEqualityComparerClass");
    CORINFO_CLASS_HANDLE result = jitInstance->mc->repGetDefaultEqualityComparerClass(cls);
    return result;
}

// Given T, return the type of the SZGenericArrayEnumerator<T>.
// Returns null if the type can't be determined exactly.
CORINFO_CLASS_HANDLE MyICJI::getSZArrayHelperEnumeratorClass(CORINFO_CLASS_HANDLE cls)
{
    jitInstance->mc->cr->AddCall("getSZArrayHelperEnumeratorClass");
    CORINFO_CLASS_HANDLE result = jitInstance->mc->repGetSZArrayHelperEnumeratorClass(cls);
    return result;
}

void MyICJI::expandRawHandleIntrinsic(CORINFO_RESOLVED_TOKEN* pResolvedToken, CORINFO_METHOD_HANDLE callerHandle, CORINFO_GENERICHANDLE_RESULT* pResult)
{
    jitInstance->mc->cr->AddCall("expandRawHandleIntrinsic");
    jitInstance->mc->repExpandRawHandleIntrinsic(pResolvedToken, callerHandle, pResult);
}

// Is the given type in System.Private.Corelib and marked with IntrinsicAttribute?
bool MyICJI::isIntrinsicType(CORINFO_CLASS_HANDLE classHnd)
{
    jitInstance->mc->cr->AddCall("isIntrinsicType");
    return jitInstance->mc->repIsIntrinsicType(classHnd) ? true : false;
}

// return the entry point calling convention for any of the following
// - a P/Invoke
// - a method marked with UnmanagedCallersOnly
// - a function pointer with the CORINFO_CALLCONV_UNMANAGED calling convention.
CorInfoCallConvExtension MyICJI::getUnmanagedCallConv(CORINFO_METHOD_HANDLE method, CORINFO_SIG_INFO* callSiteSig, bool* pSuppressGCTransition)
{
    jitInstance->mc->cr->AddCall("getUnmanagedCallConv");
    return jitInstance->mc->repGetUnmanagedCallConv(method, callSiteSig, pSuppressGCTransition);
}

// return if any marshaling is required for PInvoke methods.  Note that
// method == 0 => calli.  The call site sig is only needed for the varargs or calli case
bool MyICJI::pInvokeMarshalingRequired(CORINFO_METHOD_HANDLE method, CORINFO_SIG_INFO* callSiteSig)
{
    jitInstance->mc->cr->AddCall("pInvokeMarshalingRequired");
    return jitInstance->mc->repPInvokeMarshalingRequired(method, callSiteSig);
}

// Check constraints on method type arguments (only).
bool MyICJI::satisfiesMethodConstraints(CORINFO_CLASS_HANDLE  parent, // the exact parent of the method
                                        CORINFO_METHOD_HANDLE method)
{
    jitInstance->mc->cr->AddCall("satisfiesMethodConstraints");
    return jitInstance->mc->repSatisfiesMethodConstraints(parent, method);
}

// load and restore the method
void MyICJI::methodMustBeLoadedBeforeCodeIsRun(CORINFO_METHOD_HANDLE method)
{
    jitInstance->mc->cr->AddCall("methodMustBeLoadedBeforeCodeIsRun");
    jitInstance->mc->cr->recMethodMustBeLoadedBeforeCodeIsRun(method);
}

// Returns the global cookie for the /GS unsafe buffer checks
// The cookie might be a constant value (JIT), or a handle to memory location (Ngen)
void MyICJI::getGSCookie(GSCookie*  pCookieVal, // OUT
                         GSCookie** ppCookieVal // OUT
                         )
{
    jitInstance->mc->cr->AddCall("getGSCookie");
    jitInstance->mc->repGetGSCookie(pCookieVal, ppCookieVal);
}

// Provide patchpoint info for the method currently being jitted.
void MyICJI::setPatchpointInfo(PatchpointInfo* patchpointInfo)
{
    jitInstance->mc->cr->AddCall("setPatchpointInfo");
    jitInstance->mc->cr->recSetPatchpointInfo(patchpointInfo);
    freeArray(patchpointInfo); // See note in recSetPatchpointInfo... we own destroying this array
}

// Get OSR info for the method currently being jitted
PatchpointInfo* MyICJI::getOSRInfo(unsigned* ilOffset)
{
    jitInstance->mc->cr->AddCall("getOSRInfo");
    return jitInstance->mc->repGetOSRInfo(ilOffset);
}

/**********************************************************************************/
//
// ICorModuleInfo
//
/**********************************************************************************/

// Resolve metadata token into runtime method handles.
void MyICJI::resolveToken(/* IN, OUT */ CORINFO_RESOLVED_TOKEN* pResolvedToken)
{
    DWORD exceptionCode = 0;
    jitInstance->mc->cr->AddCall("resolveToken");
    jitInstance->mc->repResolveToken(pResolvedToken, &exceptionCode);
    if (exceptionCode != 0)
        ThrowRecordedException(exceptionCode);
}

// Signature information about the call sig
void MyICJI::findSig(CORINFO_MODULE_HANDLE  module,  /* IN */
                     unsigned               sigTOK,  /* IN */
                     CORINFO_CONTEXT_HANDLE context, /* IN */
                     CORINFO_SIG_INFO*      sig      /* OUT */
                     )
{
    jitInstance->mc->cr->AddCall("findSig");
    jitInstance->mc->repFindSig(module, sigTOK, context, sig);
}

// for Varargs, the signature at the call site may differ from
// the signature at the definition.  Thus we need a way of
// fetching the call site information
void MyICJI::findCallSiteSig(CORINFO_MODULE_HANDLE  module,  /* IN */
                             unsigned               methTOK, /* IN */
                             CORINFO_CONTEXT_HANDLE context, /* IN */
                             CORINFO_SIG_INFO*      sig      /* OUT */
                             )
{
    jitInstance->mc->cr->AddCall("findCallSiteSig");
    jitInstance->mc->repFindCallSiteSig(module, methTOK, context, sig);
}

CORINFO_CLASS_HANDLE MyICJI::getTokenTypeAsHandle(CORINFO_RESOLVED_TOKEN* pResolvedToken /* IN  */)
{
    jitInstance->mc->cr->AddCall("getTokenTypeAsHandle");
    return jitInstance->mc->repGetTokenTypeAsHandle(pResolvedToken);
}

int MyICJI::getStringLiteral(CORINFO_MODULE_HANDLE module,    /* IN  */
                             unsigned              metaTOK,   /* IN  */
                             char16_t*             buffer,    /* OUT */
                             int                   bufferSize,/* IN  */
                             int                   startIndex
                             )
{
    jitInstance->mc->cr->AddCall("getStringLiteral");
    return jitInstance->mc->repGetStringLiteral(module, metaTOK, buffer, bufferSize, startIndex);
}

size_t MyICJI::printObjectDescription(CORINFO_OBJECT_HANDLE handle,             /* IN  */
                                      char*                 buffer,             /* OUT */
                                      size_t                bufferSize,         /* IN  */
                                      size_t*               pRequiredBufferSize /* OUT */
                                     )
{
    jitInstance->mc->cr->AddCall("printObjectDescription");
    return jitInstance->mc->repPrintObjectDescription(handle, buffer, bufferSize, pRequiredBufferSize);
}

/**********************************************************************************/
//
// ICorClassInfo
//
/**********************************************************************************/

// If the value class 'cls' is isomorphic to a primitive type it will
// return that type, otherwise it will return CORINFO_TYPE_VALUECLASS
CorInfoType MyICJI::asCorInfoType(CORINFO_CLASS_HANDLE cls)
{
    jitInstance->mc->cr->AddCall("asCorInfoType");
    return jitInstance->mc->repAsCorInfoType(cls);
}

const char* MyICJI::getClassNameFromMetadata(CORINFO_CLASS_HANDLE cls, const char** namespaceName)
{
    jitInstance->mc->cr->AddCall("getClassNameFromMetadata");
    const char* result = jitInstance->mc->repGetClassNameFromMetadata(cls, namespaceName);
    return result;
}

CORINFO_CLASS_HANDLE MyICJI::getTypeInstantiationArgument(CORINFO_CLASS_HANDLE cls, unsigned index)
{
    jitInstance->mc->cr->AddCall("getTypeInstantiationArgument");
    CORINFO_CLASS_HANDLE result = jitInstance->mc->repGetTypeInstantiationArgument(cls, index);
    return result;
}

CORINFO_CLASS_HANDLE MyICJI::getMethodInstantiationArgument(CORINFO_METHOD_HANDLE ftn, unsigned index)
{
    jitInstance->mc->cr->AddCall("getMethodInstantiationArgument");
    CORINFO_CLASS_HANDLE result = jitInstance->mc->repGetMethodInstantiationArgument(ftn, index);
    return result;
}

size_t MyICJI::printClassName(CORINFO_CLASS_HANDLE cls, char* buffer, size_t bufferSize, size_t* pRequiredBufferSize)
{
    jitInstance->mc->cr->AddCall("printClassName");
    return jitInstance->mc->repPrintClassName(cls, buffer, bufferSize, pRequiredBufferSize);
}

// Quick check whether the type is a value class. Returns the same value as getClassAttribs(cls) &
// CORINFO_FLG_VALUECLASS, except faster.
bool MyICJI::isValueClass(CORINFO_CLASS_HANDLE cls)
{
    jitInstance->mc->cr->AddCall("isValueClass");
    return jitInstance->mc->repIsValueClass(cls);
}

// return flags (defined above, CORINFO_FLG_PUBLIC ...)
uint32_t MyICJI::getClassAttribs(CORINFO_CLASS_HANDLE cls)
{
    jitInstance->mc->cr->AddCall("getClassAttribs");
    return jitInstance->mc->repGetClassAttribs(cls);
}

// Returns the assembly name of the class "cls".
const char* MyICJI::getClassAssemblyName(CORINFO_CLASS_HANDLE cls)
{
    jitInstance->mc->cr->AddCall("getClassAssemblyName");
    return jitInstance->mc->repGetClassAssemblyName(cls);
}

// Allocate and delete process-lifetime objects.  Should only be
// referred to from static fields, lest a leak occur.
// Note that "LongLifetimeFree" does not execute destructors, if "obj"
// is an array of a struct type with a destructor.
void* MyICJI::LongLifetimeMalloc(size_t sz)
{
    jitInstance->mc->cr->AddCall("LongLifetimeMalloc");
    LogError("Hit unimplemented LongLifetimeMalloc");
    DebugBreakorAV(32);
    return 0;
}

void MyICJI::LongLifetimeFree(void* obj)
{
    jitInstance->mc->cr->AddCall("LongLifetimeFree");
    LogError("Hit unimplemented LongLifetimeFree");
    DebugBreakorAV(33);
}

size_t MyICJI::getClassThreadStaticDynamicInfo(CORINFO_CLASS_HANDLE cls)
{
    jitInstance->mc->cr->AddCall("getClassThreadStaticDynamicInfo");
    return jitInstance->mc->repGetClassThreadStaticDynamicInfo(cls);
}

size_t MyICJI::getClassStaticDynamicInfo(CORINFO_CLASS_HANDLE cls)
{
    jitInstance->mc->cr->AddCall("getClassStaticDynamicInfo");
    return jitInstance->mc->repGetClassStaticDynamicInfo(cls);
}

bool MyICJI::getIsClassInitedFlagAddress(CORINFO_CLASS_HANDLE  cls,
                                         CORINFO_CONST_LOOKUP* addr,
                                         int*                  offset)
{
    jitInstance->mc->cr->AddCall("getIsClassInitedFlagAddress");
    return jitInstance->mc->repGetIsClassInitedFlagAddress(cls, addr, offset);
}

bool MyICJI::getStaticBaseAddress(CORINFO_CLASS_HANDLE  cls,
                                  bool                  isGc,
                                  CORINFO_CONST_LOOKUP* addr)
{
    jitInstance->mc->cr->AddCall("getStaticBaseAddress");
    return jitInstance->mc->repGetStaticBaseAddress(cls, isGc, addr);
}

// return the number of bytes needed by an instance of the class
unsigned MyICJI::getClassSize(CORINFO_CLASS_HANDLE cls)
{
    jitInstance->mc->cr->AddCall("getClassSize");
    return jitInstance->mc->repGetClassSize(cls);
}

// return the number of bytes needed by an instance of the class allocated on the heap
unsigned MyICJI::getHeapClassSize(CORINFO_CLASS_HANDLE cls)
{
    jitInstance->mc->cr->AddCall("getHeapClassSize");
    return jitInstance->mc->repGetHeapClassSize(cls);
}

bool MyICJI::canAllocateOnStack(CORINFO_CLASS_HANDLE cls)
{
    jitInstance->mc->cr->AddCall("canAllocateOnStack");
    return jitInstance->mc->repCanAllocateOnStack(cls);
}

unsigned MyICJI::getClassAlignmentRequirement(CORINFO_CLASS_HANDLE cls, bool fDoubleAlignHint)
{
    jitInstance->mc->cr->AddCall("getClassAlignmentRequirement");
    return jitInstance->mc->repGetClassAlignmentRequirement(cls, fDoubleAlignHint);
}

// This called for ref and value classes.  It returns a boolean array
// in representing of 'cls' from a GC perspective.  The class is
// assumed to be an array of machine words
// (of length // getClassSize(cls) / sizeof(void*)),
// 'gcPtrs' is a pointer to an array of BYTEs of this length.
// getClassGClayout fills in this array so that gcPtrs[i] is set
// to one of the CorInfoGCType values which is the GC type of
// the i-th machine word of an object of type 'cls'
// returns the number of GC pointers in the array
unsigned MyICJI::getClassGClayout(CORINFO_CLASS_HANDLE cls,   /* IN */
                                  BYTE*                gcPtrs /* OUT */
                                  )
{
    jitInstance->mc->cr->AddCall("getClassGClayout");
    return jitInstance->mc->repGetClassGClayout(cls, gcPtrs);
}

// returns the number of instance fields in a class
unsigned MyICJI::getClassNumInstanceFields(CORINFO_CLASS_HANDLE cls /* IN */
                                           )
{
    jitInstance->mc->cr->AddCall("getClassNumInstanceFields");
    return jitInstance->mc->repGetClassNumInstanceFields(cls);
}

CORINFO_FIELD_HANDLE MyICJI::getFieldInClass(CORINFO_CLASS_HANDLE clsHnd, INT num)
{
    jitInstance->mc->cr->AddCall("getFieldInClass");
    return jitInstance->mc->repGetFieldInClass(clsHnd, num);
}

GetTypeLayoutResult MyICJI::getTypeLayout(
    CORINFO_CLASS_HANDLE typeHnd,
    CORINFO_TYPE_LAYOUT_NODE* nodes,
    size_t* numNodes)
{
    jitInstance->mc->cr->AddCall("getTypeLayout");
    return jitInstance->mc->repGetTypeLayout(typeHnd, nodes, numNodes);
}

bool MyICJI::checkMethodModifier(CORINFO_METHOD_HANDLE hMethod, LPCSTR modifier, bool fOptional)
{
    jitInstance->mc->cr->AddCall("checkMethodModifier");
    bool result = jitInstance->mc->repCheckMethodModifier(hMethod, modifier, fOptional);
    return result;
}

// returns the "NEW" helper optimized for "newCls."
CorInfoHelpFunc MyICJI::getNewHelper(CORINFO_CLASS_HANDLE classHandle, bool* pHasSideEffects)
{
    jitInstance->mc->cr->AddCall("getNewHelper");
    DWORD exceptionCode = 0;
    CorInfoHelpFunc result = jitInstance->mc->repGetNewHelper(classHandle, pHasSideEffects, &exceptionCode);
    if (exceptionCode != 0)
        ThrowRecordedException(exceptionCode);
    return result;
}

// returns the newArr (1-Dim array) helper optimized for "arrayCls."
CorInfoHelpFunc MyICJI::getNewArrHelper(CORINFO_CLASS_HANDLE arrayCls)
{
    jitInstance->mc->cr->AddCall("getNewArrHelper");
    return jitInstance->mc->repGetNewArrHelper(arrayCls);
}

// returns the optimized "IsInstanceOf" or "ChkCast" helper
CorInfoHelpFunc MyICJI::getCastingHelper(CORINFO_RESOLVED_TOKEN* pResolvedToken, bool fThrowing)
{
    jitInstance->mc->cr->AddCall("getCastingHelper");
    return jitInstance->mc->repGetCastingHelper(pResolvedToken, fThrowing);
}

// returns helper to trigger static constructor
CorInfoHelpFunc MyICJI::getSharedCCtorHelper(CORINFO_CLASS_HANDLE clsHnd)
{
    jitInstance->mc->cr->AddCall("getSharedCCtorHelper");
    return jitInstance->mc->repGetSharedCCtorHelper(clsHnd);
}

// This is not pretty.  Boxing nullable<T> actually returns
// a boxed<T> not a boxed Nullable<T>.  This call allows the verifier
// to call back to the EE on the 'box' instruction and get the transformed
// type to use for verification.
CORINFO_CLASS_HANDLE MyICJI::getTypeForBox(CORINFO_CLASS_HANDLE cls)
{
    jitInstance->mc->cr->AddCall("getTypeForBox");
    return jitInstance->mc->repGetTypeForBox(cls);
}

// returns the correct box helper for a particular class.  Note
// that if this returns CORINFO_HELP_BOX, the JIT can assume
// 'standard' boxing (allocate object and copy), and optimize
CorInfoHelpFunc MyICJI::getBoxHelper(CORINFO_CLASS_HANDLE cls)
{
    jitInstance->mc->cr->AddCall("getBoxHelper");
    return jitInstance->mc->repGetBoxHelper(cls);
}

// returns the unbox helper.  If 'helperCopies' points to a true
// value it means the JIT is requesting a helper that unboxes the
// value into a particular location and thus has the signature
//     void unboxHelper(void* dest, CORINFO_CLASS_HANDLE cls, Object* obj)
// Otherwise (it is null or points at a FALSE value) it is requesting
// a helper that returns a pointer to the unboxed data
//     void* unboxHelper(CORINFO_CLASS_HANDLE cls, Object* obj)
// The EE has the option of NOT returning the copy style helper
// (But must be able to always honor the non-copy style helper)
// The EE set 'helperCopies' on return to indicate what kind of
// helper has been created.

CorInfoHelpFunc MyICJI::getUnBoxHelper(CORINFO_CLASS_HANDLE cls)
{
    jitInstance->mc->cr->AddCall("getUnBoxHelper");
    CorInfoHelpFunc result = jitInstance->mc->repGetUnBoxHelper(cls);
    return result;
}

CORINFO_OBJECT_HANDLE MyICJI::getRuntimeTypePointer(CORINFO_CLASS_HANDLE cls)
{
    jitInstance->mc->cr->AddCall("getRuntimeTypePointer");
    CORINFO_OBJECT_HANDLE result = jitInstance->mc->repGetRuntimeTypePointer(cls);
    return result;
}

bool MyICJI::isObjectImmutable(CORINFO_OBJECT_HANDLE objPtr)
{
    jitInstance->mc->cr->AddCall("isObjectImmutable");
    bool result = jitInstance->mc->repIsObjectImmutable(objPtr);
    return result;
}

bool MyICJI::getStringChar(CORINFO_OBJECT_HANDLE strObj, int index, uint16_t* value)
{
    jitInstance->mc->cr->AddCall("getStringChar");
    bool result = jitInstance->mc->repGetStringChar(strObj, index, value);
    return result;
}

CORINFO_CLASS_HANDLE MyICJI::getObjectType(CORINFO_OBJECT_HANDLE objPtr)
{
    jitInstance->mc->cr->AddCall("getObjectType");
    CORINFO_CLASS_HANDLE result = jitInstance->mc->repGetObjectType(objPtr);
    return result;
}

bool MyICJI::getReadyToRunHelper(CORINFO_RESOLVED_TOKEN* pResolvedToken,
                                 CORINFO_LOOKUP_KIND*    pGenericLookupKind,
                                 CorInfoHelpFunc         id,
                                 CORINFO_METHOD_HANDLE   callerHandle,
                                 CORINFO_CONST_LOOKUP*   pLookup)
{
    jitInstance->mc->cr->AddCall("getReadyToRunHelper");
    return jitInstance->mc->repGetReadyToRunHelper(pResolvedToken, pGenericLookupKind, id, callerHandle, pLookup);
}

void MyICJI::getReadyToRunDelegateCtorHelper(CORINFO_RESOLVED_TOKEN* pTargetMethod,
                                             mdToken                 targetConstraint,
                                             CORINFO_CLASS_HANDLE    delegateType,
                                             CORINFO_METHOD_HANDLE   callerHandle,
                                             CORINFO_LOOKUP*         pLookup)
{
    jitInstance->mc->cr->AddCall("getReadyToRunDelegateCtorHelper");
    jitInstance->mc->repGetReadyToRunDelegateCtorHelper(pTargetMethod, targetConstraint, delegateType, callerHandle, pLookup);
}

// This function tries to initialize the class (run the class constructor).
// this function returns whether the JIT must insert helper calls before
// accessing static field or method.
//
// See code:ICorClassInfo#ClassConstruction.
CorInfoInitClassResult MyICJI::initClass(CORINFO_FIELD_HANDLE field, // Non-nullptr - inquire about cctor trigger before
                                                                     // static field access nullptr - inquire about
                                                                     // cctor trigger in method prolog
                                         CORINFO_METHOD_HANDLE  method,     // Method referencing the field or prolog
                                         CORINFO_CONTEXT_HANDLE context     // Exact context of method
                                         )
{
    jitInstance->mc->cr->AddCall("initClass");
    return jitInstance->mc->repInitClass(field, method, context);
}

// This used to be called "loadClass".  This records the fact
// that the class must be loaded (including restored if necessary) before we execute the
// code that we are currently generating.  When jitting code
// the function loads the class immediately.  When zapping code
// the zapper will if necessary use the call to record the fact that we have
// to do a fixup/restore before running the method currently being generated.
//
// This is typically used to ensure value types are loaded before zapped
// code that manipulates them is executed, so that the GC can access information
// about those value types.
void MyICJI::classMustBeLoadedBeforeCodeIsRun(CORINFO_CLASS_HANDLE cls)
{
    jitInstance->mc->cr->AddCall("classMustBeLoadedBeforeCodeIsRun");
    jitInstance->mc->cr->recClassMustBeLoadedBeforeCodeIsRun(cls);
}

// returns the class handle for the special builtin classes
CORINFO_CLASS_HANDLE MyICJI::getBuiltinClass(CorInfoClassId classId)
{
    jitInstance->mc->cr->AddCall("getBuiltinClass");
    return jitInstance->mc->repGetBuiltinClass(classId);
}

// "System.Int32" ==> CORINFO_TYPE_INT..
CorInfoType MyICJI::getTypeForPrimitiveValueClass(CORINFO_CLASS_HANDLE cls)
{
    jitInstance->mc->cr->AddCall("getTypeForPrimitiveValueClass");
    return jitInstance->mc->repGetTypeForPrimitiveValueClass(cls);
}

// "System.Int32" ==> CORINFO_TYPE_INT..
// "System.UInt32" ==> CORINFO_TYPE_UINT..
CorInfoType MyICJI::getTypeForPrimitiveNumericClass(CORINFO_CLASS_HANDLE cls)
{
    jitInstance->mc->cr->AddCall("getTypeForPrimitiveNumericClass");
    return jitInstance->mc->repGetTypeForPrimitiveNumericClass(cls);
}

// TRUE if child is a subtype of parent
// if parent is an interface, then does child implement / extend parent
bool MyICJI::canCast(CORINFO_CLASS_HANDLE child, // subtype (extends parent)
                     CORINFO_CLASS_HANDLE parent // base type
                     )
{
    jitInstance->mc->cr->AddCall("canCast");
    return jitInstance->mc->repCanCast(child, parent);
}

// See if a cast from fromClass to toClass will succeed, fail, or needs
// to be resolved at runtime.
TypeCompareState MyICJI::compareTypesForCast(CORINFO_CLASS_HANDLE fromClass, CORINFO_CLASS_HANDLE toClass)
{
    jitInstance->mc->cr->AddCall("compareTypesForCast");
    return jitInstance->mc->repCompareTypesForCast(fromClass, toClass);
}

// See if types represented by cls1 and cls2 compare equal, not
// equal, or the comparison needs to be resolved at runtime.
TypeCompareState MyICJI::compareTypesForEquality(CORINFO_CLASS_HANDLE cls1, CORINFO_CLASS_HANDLE cls2)
{
    jitInstance->mc->cr->AddCall("compareTypesForEquality");
    return jitInstance->mc->repCompareTypesForEquality(cls1, cls2);
}

// Returns true if cls2 is known to be a more specific type than cls1
bool MyICJI::isMoreSpecificType(CORINFO_CLASS_HANDLE cls1, CORINFO_CLASS_HANDLE cls2)
{
    jitInstance->mc->cr->AddCall("isMoreSpecificType");
    return jitInstance->mc->repIsMoreSpecificType(cls1, cls2);
}

// Returns true if a class handle can only describe values of exactly one type.
bool MyICJI::isExactType(CORINFO_CLASS_HANDLE cls)
{
    jitInstance->mc->cr->AddCall("isExactType");
    return jitInstance->mc->repIsExactType(cls);
}

// Returns true if a class handle represents a generic type.
TypeCompareState MyICJI::isGenericType(CORINFO_CLASS_HANDLE cls)
{
    jitInstance->mc->cr->AddCall("isGenericType");
    return jitInstance->mc->repIsGenericType(cls);
}

// Returns true if a class handle represents a Nullable type.
TypeCompareState MyICJI::isNullableType(CORINFO_CLASS_HANDLE cls)
{
    jitInstance->mc->cr->AddCall("isNullableType");
    return jitInstance->mc->repIsNullableType(cls);
}

// Returns TypeCompareState::Must if cls is known to be an enum.
// For enums with known exact type returns the underlying
// type in underlyingType when the provided pointer is
// non-NULL.
// Returns TypeCompareState::May when a runtime check is required.
TypeCompareState MyICJI::isEnum(CORINFO_CLASS_HANDLE cls, CORINFO_CLASS_HANDLE* underlyingType)
{
    jitInstance->mc->cr->AddCall("isEnum");
    return jitInstance->mc->repIsEnum(cls, underlyingType);
}

// Given a class handle, returns the Parent type.
// For COMObjectType, it returns Class Handle of System.Object.
// Returns 0 if System.Object is passed in.
CORINFO_CLASS_HANDLE MyICJI::getParentType(CORINFO_CLASS_HANDLE cls)
{
    jitInstance->mc->cr->AddCall("getParentType");
    return jitInstance->mc->repGetParentType(cls);
}

// Returns the CorInfoType of the "child type". If the child type is
// not a primitive type, *clsRet will be set.
// Given an Array of Type Foo, returns Foo.
// Given BYREF Foo, returns Foo
CorInfoType MyICJI::getChildType(CORINFO_CLASS_HANDLE clsHnd, CORINFO_CLASS_HANDLE* clsRet)
{
    jitInstance->mc->cr->AddCall("getChildType");
    return jitInstance->mc->repGetChildType(clsHnd, clsRet);
}

// Check if this is a single dimensional array type
bool MyICJI::isSDArray(CORINFO_CLASS_HANDLE cls)
{
    jitInstance->mc->cr->AddCall("isSDArray");
    return jitInstance->mc->repIsSDArray(cls);
}

// Get the numbmer of dimensions in an array
unsigned MyICJI::getArrayRank(CORINFO_CLASS_HANDLE cls)
{
    jitInstance->mc->cr->AddCall("getArrayRank");
    return jitInstance->mc->repGetArrayRank(cls);
}

// Get the index of runtime provided array method
CorInfoArrayIntrinsic MyICJI::getArrayIntrinsicID(CORINFO_METHOD_HANDLE hMethod)
{
    jitInstance->mc->cr->AddCall("getArrayIntrinsicID");
    return jitInstance->mc->repGetArrayIntrinsicID(hMethod);
}

// Get static field data for an array
void* MyICJI::getArrayInitializationData(CORINFO_FIELD_HANDLE field, uint32_t size)
{
    jitInstance->mc->cr->AddCall("getArrayInitializationData");
    return jitInstance->mc->repGetArrayInitializationData(field, size);
}

// Check Visibility rules.
CorInfoIsAccessAllowedResult MyICJI::canAccessClass(CORINFO_RESOLVED_TOKEN* pResolvedToken,
                                                    CORINFO_METHOD_HANDLE   callerHandle,
                                                    CORINFO_HELPER_DESC*    pAccessHelper /* If canAccessMethod returns
                                                                                             something other    than
                                                                                             ALLOWED,
                                                                                             then this is filled in. */
                                                    )
{
    jitInstance->mc->cr->AddCall("canAccessClass");
    return jitInstance->mc->repCanAccessClass(pResolvedToken, callerHandle, pAccessHelper);
}

/**********************************************************************************/
//
// ICorFieldInfo
//
/**********************************************************************************/

size_t MyICJI::printFieldName(CORINFO_FIELD_HANDLE field, char* buffer, size_t bufferSize, size_t* pRequiredBufferSize)
{
    jitInstance->mc->cr->AddCall("printFieldName");
    return jitInstance->mc->repPrintFieldName(field, buffer, bufferSize, pRequiredBufferSize);
}

// return class it belongs to
CORINFO_CLASS_HANDLE MyICJI::getFieldClass(CORINFO_FIELD_HANDLE field)
{
    jitInstance->mc->cr->AddCall("getFieldClass");
    return jitInstance->mc->repGetFieldClass(field);
}

// Return the field's type, if it is CORINFO_TYPE_VALUECLASS 'structType' is set
// the field's value class (if 'structType' == 0, then don't bother
// the structure info).
//
// 'fieldOwnerHint' is, potentially, a more exact owner of the field.
// it's fine for it to be non-precise, it's just a hint.
CorInfoType MyICJI::getFieldType(CORINFO_FIELD_HANDLE  field,
                                 CORINFO_CLASS_HANDLE* structType,
                                 CORINFO_CLASS_HANDLE  fieldOwnerHint /* IN */
                                 )
{
    jitInstance->mc->cr->AddCall("getFieldType");
    return jitInstance->mc->repGetFieldType(field, structType, fieldOwnerHint);
}

// return the data member's instance offset
unsigned MyICJI::getFieldOffset(CORINFO_FIELD_HANDLE field)
{
    jitInstance->mc->cr->AddCall("getFieldOffset");
    return jitInstance->mc->repGetFieldOffset(field);
}

void MyICJI::getFieldInfo(CORINFO_RESOLVED_TOKEN* pResolvedToken,
                          CORINFO_METHOD_HANDLE   callerHandle,
                          CORINFO_ACCESS_FLAGS    flags,
                          CORINFO_FIELD_INFO*     pResult)
{
    jitInstance->mc->cr->AddCall("getFieldInfo");
    jitInstance->mc->repGetFieldInfo(pResolvedToken, callerHandle, flags, pResult);
}

uint32_t MyICJI::getThreadLocalFieldInfo(CORINFO_FIELD_HANDLE field, bool isGCType)
{
    jitInstance->mc->cr->AddCall("getThreadLocalFieldInfo");
    return jitInstance->mc->repGetThreadLocalFieldInfo(field, isGCType);
}

void MyICJI::getThreadLocalStaticBlocksInfo(CORINFO_THREAD_STATIC_BLOCKS_INFO* pInfo)
{
    jitInstance->mc->cr->AddCall("getThreadLocalStaticBlocksInfo");
    jitInstance->mc->repGetThreadLocalStaticBlocksInfo(pInfo);
}

void MyICJI::getThreadLocalStaticInfo_NativeAOT(CORINFO_THREAD_STATIC_INFO_NATIVEAOT* pInfo)
{
    jitInstance->mc->cr->AddCall("getThreadLocalStaticInfo_NativeAOT");
    jitInstance->mc->repGetThreadLocalStaticInfo_NativeAOT(pInfo);
}

// Returns true iff "fldHnd" represents a static field.
bool MyICJI::isFieldStatic(CORINFO_FIELD_HANDLE fldHnd)
{
    jitInstance->mc->cr->AddCall("isFieldStatic");
    return jitInstance->mc->repIsFieldStatic(fldHnd);
}

int MyICJI::getArrayOrStringLength(CORINFO_OBJECT_HANDLE objHnd)
{
    jitInstance->mc->cr->AddCall("getArrayOrStringLength");
    return jitInstance->mc->repGetArrayOrStringLength(objHnd);
}

/*********************************************************************************/
//
// ICorDebugInfo
//
/*********************************************************************************/

// Query the EE to find out where interesting break points
// in the code are.  The native compiler will ensure that these places
// have a corresponding break point in native code.
//
// Note that unless CORJIT_FLAG_DEBUG_CODE is specified, this function will
// be used only as a hint and the native compiler should not change its
// code generation.
void MyICJI::getBoundaries(CORINFO_METHOD_HANDLE ftn,                      // [IN] method of interest
                           unsigned int*         cILOffsets,               // [OUT] size of pILOffsets
                           uint32_t**            pILOffsets,               // [OUT] IL offsets of interest
                                                                           //       jit MUST free with freeArray!
                           ICorDebugInfo::BoundaryTypes* implicitBoundaries // [OUT] tell jit, all boundaries of this type
                           )
{
    jitInstance->mc->cr->AddCall("getBoundaries");
    jitInstance->mc->repGetBoundaries(ftn, cILOffsets, pILOffsets, implicitBoundaries);

    // The JIT will want to call freearray on the array we pass back, so move the data into a form that complies with
    // this
    if (*cILOffsets > 0)
    {
        uint32_t* realOffsets = (uint32_t*)allocateArray(*cILOffsets * sizeof(ICorDebugInfo::BoundaryTypes));
        memcpy(realOffsets, *pILOffsets, *cILOffsets * sizeof(ICorDebugInfo::BoundaryTypes));
        *pILOffsets = realOffsets;
    }
    else
        *pILOffsets = 0;
}

// Report back the mapping from IL to native code,
// this map should include all boundaries that 'getBoundaries'
// reported as interesting to the debugger.

// Note that debugger (and profiler) is assuming that all of the
// offsets form a contiguous block of memory, and that the
// OffsetMapping is sorted in order of increasing native offset.
void MyICJI::setBoundaries(CORINFO_METHOD_HANDLE         ftn,  // [IN] method of interest
                           ULONG32                       cMap, // [IN] size of pMap
                           ICorDebugInfo::OffsetMapping* pMap  // [IN] map including all points of interest.
                                                               //      jit allocated with allocateArray, EE frees
                           )
{
    jitInstance->mc->cr->AddCall("setBoundaries");
    jitInstance->mc->cr->recSetBoundaries(ftn, cMap, pMap);

    freeArray(pMap); // see note in recSetBoundaries... we own this array and own destroying it.
}

// Query the EE to find out the scope of local variables.
// normally the JIT would trash variables after last use, but
// under debugging, the JIT needs to keep them live over their
// entire scope so that they can be inspected.
//
// Note that unless CORJIT_FLAG_DEBUG_CODE is specified, this function will
// be used only as a hint and the native compiler should not change its
// code generation.
void MyICJI::getVars(CORINFO_METHOD_HANDLE      ftn,   // [IN]  method of interest
                     ULONG32*                   cVars, // [OUT] size of 'vars'
                     ICorDebugInfo::ILVarInfo** vars,  // [OUT] scopes of variables of interest
                                                       //       jit MUST free with freeArray!
                     bool* extendOthers                // [OUT] it TRUE, then assume the scope
                                                       //       of unmentioned vars is entire method
                     )
{
    jitInstance->mc->cr->AddCall("getVars");
    jitInstance->mc->repGetVars(ftn, cVars, vars, extendOthers);

    // The JIT will want to call freearray on the array we pass back, so move the data into a form that complies with
    // this
    if (*cVars > 0)
    {
        ICorDebugInfo::ILVarInfo* realOffsets =
            (ICorDebugInfo::ILVarInfo*)allocateArray(*cVars * sizeof(ICorDebugInfo::ILVarInfo));
        memcpy(realOffsets, *vars, *cVars * sizeof(ICorDebugInfo::ILVarInfo));
        *vars = realOffsets;
    }
    else
        *vars = nullptr;
}

// Report back to the EE the location of every variable.
// note that the JIT might split lifetimes into different
// locations etc.

void MyICJI::setVars(CORINFO_METHOD_HANDLE         ftn,   // [IN] method of interest
                     ULONG32                       cVars, // [IN] size of 'vars'
                     ICorDebugInfo::NativeVarInfo* vars   // [IN] map telling where local vars are stored at what points
                                                          //      jit allocated with allocateArray, EE frees
                     )
{
    jitInstance->mc->cr->AddCall("setVars");
    jitInstance->mc->cr->recSetVars(ftn, cVars, vars);
    freeArray(vars); // See note in recSetVars... we own destroying this array
}

void MyICJI::reportRichMappings(
    ICorDebugInfo::InlineTreeNode*    inlineTreeNodes,
    uint32_t                          numInlineTreeNodes,
    ICorDebugInfo::RichOffsetMapping* mappings,
    uint32_t                          numMappings)
{
    jitInstance->mc->cr->AddCall("reportRichMappings");
    // TODO: record these mappings
    freeArray(inlineTreeNodes);
    freeArray(mappings);
}

void MyICJI::reportMetadata(const char* key, const void* value, size_t length)
{
    jitInstance->mc->cr->AddCall("reportMetadata");

    if (strcmp(key, "MethodFullName") == 0)
    {
        char* buf = static_cast<char*>(jitInstance->mc->cr->allocateMemory(length + 1));
        memcpy(buf, value, length + 1);
        jitInstance->mc->cr->MethodFullName = buf;
        return;
    }

    if (strcmp(key, "TieringName") == 0)
    {
        char* buf = static_cast<char*>(jitInstance->mc->cr->allocateMemory(length + 1));
        memcpy(buf, value, length + 1);
        jitInstance->mc->cr->TieringName = buf;
        return;
    }

#define JITMETADATAINFO(name, type, flags)
#define JITMETADATAMETRIC(name, type, flags) \
    if ((strcmp(key, #name) == 0) && (length == sizeof(type)))   \
    {                                                            \
        memcpy(&jitInstance->mc->cr->name, value, sizeof(type)); \
        return;                                                  \
    }

#include "jitmetadatalist.h"
}

/*-------------------------- Misc ---------------------------------------*/

// Used to allocate memory that needs to handed to the EE.
// For eg, use this to allocated memory for reporting debug info,
// which will be handed to the EE by setVars() and setBoundaries()
void* MyICJI::allocateArray(size_t cBytes)
{
    return jitInstance->allocateArray(cBytes);
}

// JitCompiler will free arrays passed by the EE using this
// For eg, The EE returns memory in getVars() and getBoundaries()
// to the JitCompiler, which the JitCompiler should release using
// freeArray()
void MyICJI::freeArray(void* array)
{
    jitInstance->freeArray(array);
}

/*********************************************************************************/
//
// ICorArgInfo
//
/*********************************************************************************/

// advance the pointer to the argument list.
// a ptr of 0, is special and always means the first argument
CORINFO_ARG_LIST_HANDLE MyICJI::getArgNext(CORINFO_ARG_LIST_HANDLE args /* IN */
                                           )
{
    jitInstance->mc->cr->AddCall("getArgNext");
    return jitInstance->mc->repGetArgNext(args);
}

// Get the type of a particular argument
// CORINFO_TYPE_UNDEF is returned when there are no more arguments
// If the type returned is a primitive type (or an enum) *vcTypeRet set to nullptr
// otherwise it is set to the TypeHandle associted with the type
// Enumerations will always look their underlying type (probably should fix this)
// Otherwise vcTypeRet is the type as would be seen by the IL,
// The return value is the type that is used for calling convention purposes
// (Thus if the EE wants a value class to be passed like an int, then it will
// return CORINFO_TYPE_INT
CorInfoTypeWithMod MyICJI::getArgType(CORINFO_SIG_INFO*       sig,      /* IN */
                                      CORINFO_ARG_LIST_HANDLE args,     /* IN */
                                      CORINFO_CLASS_HANDLE*   vcTypeRet /* OUT */
                                      )
{
    DWORD exceptionCode = 0;
    jitInstance->mc->cr->AddCall("getArgType");
    CorInfoTypeWithMod value = jitInstance->mc->repGetArgType(sig, args, vcTypeRet, &exceptionCode);
    if (exceptionCode != 0)
        ThrowRecordedException(exceptionCode);
    return value;
}

int MyICJI::getExactClasses(CORINFO_CLASS_HANDLE    baseType,        /* IN */
                            int                     maxExactClasses, /* IN */
                            CORINFO_CLASS_HANDLE*   exactClsRet      /* OUT */
                            )
{
    jitInstance->mc->cr->AddCall("getExactClasses");
    return jitInstance->mc->repGetExactClasses(baseType, maxExactClasses, exactClsRet);
}

// If the Arg is a CORINFO_TYPE_CLASS fetch the class handle associated with it
CORINFO_CLASS_HANDLE MyICJI::getArgClass(CORINFO_SIG_INFO*       sig, /* IN */
                                         CORINFO_ARG_LIST_HANDLE args /* IN */
                                         )
{
    DWORD exceptionCode = 0;
    jitInstance->mc->cr->AddCall("getArgClass");
    CORINFO_CLASS_HANDLE value = jitInstance->mc->repGetArgClass(sig, args, &exceptionCode);
    if (exceptionCode != 0)
        ThrowRecordedException(exceptionCode);
    return value;
}

// Returns type of HFA for valuetype
CorInfoHFAElemType MyICJI::getHFAType(CORINFO_CLASS_HANDLE hClass)
{
    jitInstance->mc->cr->AddCall("getHFAType");
    CorInfoHFAElemType value = jitInstance->mc->repGetHFAType(hClass);
    return value;
}

/*****************************************************************************
 * ICorStaticInfo contains EE interface methods which return values that are
 * constant from invocation to invocation.  Thus they may be embedded in
 * persisted information like statically generated code. (This is of course
 * assuming that all code versions are identical each time.)
 *****************************************************************************/

// Return details about EE internal data structures
void MyICJI::getEEInfo(CORINFO_EE_INFO* pEEInfoOut)
{
    jitInstance->mc->cr->AddCall("getEEInfo");
    jitInstance->mc->repGetEEInfo(pEEInfoOut);
}

void MyICJI::getAsyncInfo(CORINFO_ASYNC_INFO* pAsyncInfo)
{
    jitInstance->mc->cr->AddCall("getAsyncInfo");
    jitInstance->mc->repGetAsyncInfo(pAsyncInfo);
}

/*********************************************************************************/
//
// Diagnostic methods
//
/*********************************************************************************/

// this function is for debugging only. Returns method token.
// Returns mdMethodDefNil for dynamic methods.
mdMethodDef MyICJI::getMethodDefFromMethod(CORINFO_METHOD_HANDLE hMethod)
{
    jitInstance->mc->cr->AddCall("getMethodDefFromMethod");
    mdMethodDef result = jitInstance->mc->repGetMethodDefFromMethod(hMethod);
    return result;
}

size_t MyICJI::printMethodName(CORINFO_METHOD_HANDLE ftn, char* buffer, size_t bufferSize, size_t* pRequiredBufferSize)
{
    jitInstance->mc->cr->AddCall("printMethodName");
    return jitInstance->mc->repPrintMethodName(ftn, buffer, bufferSize, pRequiredBufferSize);
}

const char* MyICJI::getMethodNameFromMetadata(CORINFO_METHOD_HANDLE ftn,                 /* IN */
                                              const char**          className,           /* OUT */
                                              const char**          namespaceName,       /* OUT */
                                              const char**          enclosingClassNames, /* OUT */
                                              size_t                maxEnclosingClassNames
                                              )
{
    jitInstance->mc->cr->AddCall("getMethodNameFromMetadata");
    return jitInstance->mc->repGetMethodNameFromMetadata(ftn, className, namespaceName, enclosingClassNames, maxEnclosingClassNames);
}

// this function is for debugging only.  It returns a value that
// is will always be the same for a given method.  It is used
// to implement the 'jitRange' functionality
unsigned MyICJI::getMethodHash(CORINFO_METHOD_HANDLE ftn /* IN */
                               )
{
    jitInstance->mc->cr->AddCall("getMethodHash");
    return jitInstance->mc->repGetMethodHash(ftn);
}

bool MyICJI::getSystemVAmd64PassStructInRegisterDescriptor(
    /* IN */ CORINFO_CLASS_HANDLE                                  structHnd,
    /* OUT */ SYSTEMV_AMD64_CORINFO_STRUCT_REG_PASSING_DESCRIPTOR* structPassInRegDescPtr)
{
    jitInstance->mc->cr->AddCall("getSystemVAmd64PassStructInRegisterDescriptor");
    return jitInstance->mc->repGetSystemVAmd64PassStructInRegisterDescriptor(structHnd, structPassInRegDescPtr);
}

void MyICJI::getSwiftLowering(CORINFO_CLASS_HANDLE structHnd, CORINFO_SWIFT_LOWERING* pLowering)
{
    jitInstance->mc->cr->AddCall("getSwiftLowering");
    jitInstance->mc->repGetSwiftLowering(structHnd, pLowering);
}

void MyICJI::getFpStructLowering(CORINFO_CLASS_HANDLE structHnd, CORINFO_FPSTRUCT_LOWERING* pLowering)
{
    jitInstance->mc->cr->AddCall("getFpStructLowering");
    jitInstance->mc->repGetFpStructLowering(structHnd, pLowering);
}

// Stuff on ICorDynamicInfo
uint32_t MyICJI::getThreadTLSIndex(void** ppIndirection)
{
    jitInstance->mc->cr->AddCall("getThreadTLSIndex");
    return jitInstance->mc->repGetThreadTLSIndex(ppIndirection);
}

int32_t* MyICJI::getAddrOfCaptureThreadGlobal(void** ppIndirection)
{
    jitInstance->mc->cr->AddCall("getAddrOfCaptureThreadGlobal");
    return jitInstance->mc->repGetAddrOfCaptureThreadGlobal(ppIndirection);
}

// return the native entry point to an EE helper (see CorInfoHelpFunc)
void MyICJI::getHelperFtn(CorInfoHelpFunc ftnNum, CORINFO_CONST_LOOKUP *pNativeEntrypoint, CORINFO_METHOD_HANDLE *methodHandle)
{
    jitInstance->mc->cr->AddCall("getHelperFtn");
    jitInstance->mc->repGetHelperFtn(ftnNum, pNativeEntrypoint, methodHandle);
}

// return a callable address of the function (native code). This function
// may return a different value (depending on whether the method has
// been JITed or not.
void MyICJI::getFunctionEntryPoint(CORINFO_METHOD_HANDLE ftn,     /* IN  */
                                   CORINFO_CONST_LOOKUP* pResult, /* OUT */
                                   CORINFO_ACCESS_FLAGS  accessFlags)
{
    jitInstance->mc->cr->AddCall("getFunctionEntryPoint");
    jitInstance->mc->repGetFunctionEntryPoint(ftn, pResult, accessFlags);
}

// return a directly callable address. This can be used similarly to the
// value returned by getFunctionEntryPoint() except that it is
// guaranteed to be multi callable entrypoint.
void MyICJI::getFunctionFixedEntryPoint(
                    CORINFO_METHOD_HANDLE ftn,
                    bool isUnsafeFunctionPointer,
                    CORINFO_CONST_LOOKUP* pResult)
{
    jitInstance->mc->cr->AddCall("getFunctionFixedEntryPoint");
    jitInstance->mc->repGetFunctionFixedEntryPoint(ftn, isUnsafeFunctionPointer, pResult);
}

// These entry points must be called if a handle is being embedded in
// the code to be passed to a JIT helper function. (as opposed to just
// being passed back into the ICorInfo interface.)

// get slow lazy string literal helper to use (CORINFO_HELP_STRCNS*).
// Returns CORINFO_HELP_UNDEF if lazy string literal helper cannot be used.
CorInfoHelpFunc MyICJI::getLazyStringLiteralHelper(CORINFO_MODULE_HANDLE handle)
{
    jitInstance->mc->cr->AddCall("getLazyStringLiteralHelper");
    return jitInstance->mc->repGetLazyStringLiteralHelper(handle);
}

CORINFO_MODULE_HANDLE MyICJI::embedModuleHandle(CORINFO_MODULE_HANDLE handle, void** ppIndirection)
{
    jitInstance->mc->cr->AddCall("embedModuleHandle");
    return jitInstance->mc->repEmbedModuleHandle(handle, ppIndirection);
}

CORINFO_CLASS_HANDLE MyICJI::embedClassHandle(CORINFO_CLASS_HANDLE handle, void** ppIndirection)
{
    jitInstance->mc->cr->AddCall("embedClassHandle");
    return jitInstance->mc->repEmbedClassHandle(handle, ppIndirection);
}

CORINFO_METHOD_HANDLE MyICJI::embedMethodHandle(CORINFO_METHOD_HANDLE handle, void** ppIndirection)
{
    jitInstance->mc->cr->AddCall("embedMethodHandle");
    return jitInstance->mc->repEmbedMethodHandle(handle, ppIndirection);
}

CORINFO_FIELD_HANDLE MyICJI::embedFieldHandle(CORINFO_FIELD_HANDLE handle, void** ppIndirection)
{
    jitInstance->mc->cr->AddCall("embedFieldHandle");
    return jitInstance->mc->repEmbedFieldHandle(handle, ppIndirection);
}

// Given a module scope (module), a method handle (context) and
// a metadata token (metaTOK), fetch the handle
// (type, field or method) associated with the token.
// If this is not possible at compile-time (because the current method's
// code is shared and the token contains generic parameters)
// then indicate how the handle should be looked up at run-time.
//
void MyICJI::embedGenericHandle(CORINFO_RESOLVED_TOKEN* pResolvedToken,
                                bool fEmbedParent, // TRUE - embeds parent type handle of the field/method handle
                                CORINFO_METHOD_HANDLE callerHandle,
                                CORINFO_GENERICHANDLE_RESULT* pResult)
{
    jitInstance->mc->cr->AddCall("embedGenericHandle");
    jitInstance->mc->repEmbedGenericHandle(pResolvedToken, fEmbedParent, callerHandle, pResult);
}

// Return information used to locate the exact enclosing type of the current method.
// Used only to invoke .cctor method from code shared across generic instantiations
//   !needsRuntimeLookup       statically known (enclosing type of method itself)
//   needsRuntimeLookup:
//      CORINFO_LOOKUP_THISOBJ     use vtable pointer of 'this' param
//      CORINFO_LOOKUP_CLASSPARAM  use vtable hidden param
//      CORINFO_LOOKUP_METHODPARAM use enclosing type of method-desc hidden param
void MyICJI::getLocationOfThisType(CORINFO_METHOD_HANDLE context, CORINFO_LOOKUP_KIND* pLookupKind)
{
    jitInstance->mc->cr->AddCall("getLocationOfThisType");
    jitInstance->mc->repGetLocationOfThisType(context, pLookupKind);
}

// return address of fixup area for late-bound PInvoke calls.
void MyICJI::getAddressOfPInvokeTarget(CORINFO_METHOD_HANDLE method, CORINFO_CONST_LOOKUP* pLookup)
{
    jitInstance->mc->cr->AddCall("getAddressOfPInvokeTarget");
    jitInstance->mc->repGetAddressOfPInvokeTarget(method, pLookup);
}

// Generate a cookie based on the signature to pass to CORINFO_HELP_PINVOKE_CALLI
LPVOID MyICJI::GetCookieForPInvokeCalliSig(CORINFO_SIG_INFO* szMetaSig, void** ppIndirection)
{
    jitInstance->mc->cr->AddCall("GetCookieForPInvokeCalliSig");
    return jitInstance->mc->repGetCookieForPInvokeCalliSig(szMetaSig, ppIndirection);
}

// Generate a cookie based on the signature to pass to INTOP_CALLI
LPVOID MyICJI::GetCookieForInterpreterCalliSig(CORINFO_SIG_INFO* szMetaSig)
{
    jitInstance->mc->cr->AddCall("GetCookieForInterpreterCalliSig");
    return jitInstance->mc->repGetCookieForInterpreterCalliSig(szMetaSig);
}

// Gets a handle that is checked to see if the current method is
// included in "JustMyCode"
CORINFO_JUST_MY_CODE_HANDLE MyICJI::getJustMyCodeHandle(CORINFO_METHOD_HANDLE         method,
                                                        CORINFO_JUST_MY_CODE_HANDLE** ppIndirection)
{
    jitInstance->mc->cr->AddCall("getJustMyCodeHandle");
    return jitInstance->mc->repGetJustMyCodeHandle(method, ppIndirection);
}

// Gets a method handle that can be used to correlate profiling data.
// This is the IP of a native method, or the address of the descriptor struct
// for IL.  Always guaranteed to be unique per process, and not to move. */
void MyICJI::GetProfilingHandle(bool* pbHookFunction, void** pProfilerHandle, bool* pbIndirectedHandles)
{
    jitInstance->mc->cr->AddCall("GetProfilingHandle");
    jitInstance->mc->repGetProfilingHandle(pbHookFunction, pProfilerHandle, pbIndirectedHandles);
}

// Returns instructions on how to make the call. See code:CORINFO_CALL_INFO for possible return values.
void MyICJI::getCallInfo(
    // Token info
    CORINFO_RESOLVED_TOKEN* pResolvedToken,

    // Generics info
    CORINFO_RESOLVED_TOKEN* pConstrainedResolvedToken,

    // Security info
    CORINFO_METHOD_HANDLE callerHandle,

    // Jit info
    CORINFO_CALLINFO_FLAGS flags,

    // out params
    CORINFO_CALL_INFO* pResult)
{
    jitInstance->mc->cr->AddCall("getCallInfo");
    DWORD exceptionCode = 0;
    jitInstance->mc->repGetCallInfo(pResolvedToken, pConstrainedResolvedToken, callerHandle, flags, pResult,
                                    &exceptionCode);
    if (exceptionCode != 0)
        ThrowRecordedException(exceptionCode);
}

bool MyICJI::getStaticFieldContent(CORINFO_FIELD_HANDLE field, uint8_t* buffer, int bufferSize, int valueOffset, bool ignoreMovableObjects)
{
    jitInstance->mc->cr->AddCall("getStaticFieldContent");
    return jitInstance->mc->repGetStaticFieldContent(field, buffer, bufferSize, valueOffset, ignoreMovableObjects);
}

bool MyICJI::getObjectContent(CORINFO_OBJECT_HANDLE obj, uint8_t* buffer, int bufferSize, int valueOffset)
{
    jitInstance->mc->cr->AddCall("getObjectContent");
    return jitInstance->mc->repGetObjectContent(obj, buffer, bufferSize, valueOffset);
}

// return the class handle for the current value of a static field
CORINFO_CLASS_HANDLE MyICJI::getStaticFieldCurrentClass(CORINFO_FIELD_HANDLE field, bool* pIsSpeculative)
{
    jitInstance->mc->cr->AddCall("getStaticFieldCurrentClass");
    return jitInstance->mc->repGetStaticFieldCurrentClass(field, pIsSpeculative);
}

// registers a vararg sig & returns a VM cookie for it (which can contain other stuff)
CORINFO_VARARGS_HANDLE MyICJI::getVarArgsHandle(CORINFO_SIG_INFO* pSig, CORINFO_METHOD_HANDLE methHnd, void** ppIndirection)
{
    jitInstance->mc->cr->AddCall("getVarArgsHandle");
    return jitInstance->mc->repGetVarArgsHandle(pSig, methHnd, ppIndirection);
<<<<<<< HEAD
}

// returns true if a VM cookie can be generated for it (might be false due to cross-module
// inlining, in which case the inlining should be aborted)
bool MyICJI::canGetVarArgsHandle(CORINFO_SIG_INFO* pSig)
{
    jitInstance->mc->cr->AddCall("canGetVarArgsHandle");
    return jitInstance->mc->repCanGetVarArgsHandle(pSig);
=======
>>>>>>> de93e0a4
}

// Allocate a string literal on the heap and return a handle to it
InfoAccessType MyICJI::constructStringLiteral(CORINFO_MODULE_HANDLE module, mdToken metaTok, void** ppValue)
{
    jitInstance->mc->cr->AddCall("constructStringLiteral");
    return jitInstance->mc->repConstructStringLiteral(module, metaTok, ppValue);
}

InfoAccessType MyICJI::emptyStringLiteral(void** ppValue)
{
    jitInstance->mc->cr->AddCall("emptyStringLiteral");
    return jitInstance->mc->repEmptyStringLiteral(ppValue);
}

// (static fields only) given that 'field' refers to thread local store,
// return the ID (TLS index), which is used to find the beginning of the
// TLS data area for the particular DLL 'field' is associated with.
uint32_t MyICJI::getFieldThreadLocalStoreID(CORINFO_FIELD_HANDLE field, void** ppIndirection)
{
    jitInstance->mc->cr->AddCall("getFieldThreadLocalStoreID");
    return jitInstance->mc->repGetFieldThreadLocalStoreID(field, ppIndirection);
}

CORINFO_METHOD_HANDLE MyICJI::GetDelegateCtor(CORINFO_METHOD_HANDLE methHnd,
                                              CORINFO_CLASS_HANDLE  clsHnd,
                                              CORINFO_METHOD_HANDLE targetMethodHnd,
                                              DelegateCtorArgs*     pCtorData)
{
    jitInstance->mc->cr->AddCall("GetDelegateCtor");
    return jitInstance->mc->repGetDelegateCtor(methHnd, clsHnd, targetMethodHnd, pCtorData);
}

void MyICJI::MethodCompileComplete(CORINFO_METHOD_HANDLE methHnd)
{
    jitInstance->mc->cr->AddCall("MethodCompileComplete");
    LogError("Hit unimplemented MethodCompileComplete");
    DebugBreakorAV(118);
}

bool MyICJI::getTailCallHelpers(
        CORINFO_RESOLVED_TOKEN* callToken,
        CORINFO_SIG_INFO* sig,
        CORINFO_GET_TAILCALL_HELPERS_FLAGS flags,
        CORINFO_TAILCALL_HELPERS* pResult)
{
    jitInstance->mc->cr->AddCall("getTailCallHelpers");
    return jitInstance->mc->repGetTailCallHelpers(callToken, sig, flags, pResult);
}

CORINFO_METHOD_HANDLE MyICJI::getAsyncResumptionStub()
{
    jitInstance->mc->cr->AddCall("getAsyncResumptionStub");
    return jitInstance->mc->repGetAsyncResumptionStub();;
}

bool MyICJI::convertPInvokeCalliToCall(CORINFO_RESOLVED_TOKEN* pResolvedToken, bool fMustConvert)
{
    jitInstance->mc->cr->AddCall("convertPInvokeCalliToCall");
    return jitInstance->mc->repConvertPInvokeCalliToCall(pResolvedToken, fMustConvert);
}

bool MyICJI::notifyInstructionSetUsage(CORINFO_InstructionSet instructionSet, bool supported)
{
    jitInstance->mc->cr->AddCall("notifyInstructionSetUsage");
    return jitInstance->mc->repNotifyInstructionSetUsage(instructionSet, supported);
}

void MyICJI::updateEntryPointForTailCall(CORINFO_CONST_LOOKUP* entryPoint)
{
    jitInstance->mc->cr->AddCall("updateEntryPointForTailCall");
    jitInstance->mc->repUpdateEntryPointForTailCall(entryPoint);
}

// Stuff directly on ICorJitInfo

// Returns extended flags for a particular compilation instance.
uint32_t MyICJI::getJitFlags(CORJIT_FLAGS* jitFlags, uint32_t sizeInBytes)
{
    jitInstance->mc->cr->AddCall("getJitFlags");
    return jitInstance->getJitFlags(jitFlags, sizeInBytes);
}

// Runs the given function with the given parameter under an error trap
// and returns true if the function completes successfully. We fake this
// up a bit for SuperPMI and simply catch all exceptions.
bool MyICJI::runWithErrorTrap(void (*function)(void*), void* param)
{
    return RunWithErrorTrap(function, param);
}

// Runs the given function with the given parameter under an error trap
// and returns true if the function completes successfully. This catches
// all SPMI exceptions and lets others through.
bool MyICJI::runWithSPMIErrorTrap(void (*function)(void*), void* param)
{
    return RunWithSPMIErrorTrap(function, param);
}

// Ideally we'd just use the copies of this in standardmacros.h
// however, superpmi is missing various other dependencies as well
static size_t ALIGN_UP_SPMI(size_t val, size_t alignment)
{
    return (val + (alignment - 1)) & ~(alignment - 1);
}

static void* ALIGN_UP_SPMI(void* val, size_t alignment)
{
    return (void*)ALIGN_UP_SPMI((size_t)val, alignment);
}

// get a block of memory for the code, readonly data, and read-write data
void MyICJI::allocMem(AllocMemArgs* pArgs)
{
    jitInstance->mc->cr->AddCall("allocMem");

    // TODO-Cleanup: Could hot block size be ever 0?
    size_t codeAlignment      = sizeof(void*);
    size_t hotCodeAlignedSize = static_cast<size_t>(pArgs->hotCodeSize);

    if ((pArgs->flag & CORJIT_ALLOCMEM_FLG_32BYTE_ALIGN) != 0)
    {
         codeAlignment = 32;
    }
    else if ((pArgs->flag & CORJIT_ALLOCMEM_FLG_16BYTE_ALIGN) != 0)
    {
         codeAlignment = 16;
    }
    hotCodeAlignedSize = ALIGN_UP_SPMI(hotCodeAlignedSize, codeAlignment);
    hotCodeAlignedSize = hotCodeAlignedSize + (codeAlignment - sizeof(void*));
    pArgs->hotCodeBlock      = jitInstance->mc->cr->allocateMemory(hotCodeAlignedSize);
    pArgs->hotCodeBlock      = ALIGN_UP_SPMI(pArgs->hotCodeBlock, codeAlignment);

    if (pArgs->coldCodeSize > 0)
        pArgs->coldCodeBlock = jitInstance->mc->cr->allocateMemory(pArgs->coldCodeSize);
    else
        pArgs->coldCodeBlock = nullptr;

    if (pArgs->roDataSize > 0)
    {
        size_t roDataAlignment   = sizeof(void*);
        size_t roDataAlignedSize = static_cast<size_t>(pArgs->roDataSize);

        if ((pArgs->flag & CORJIT_ALLOCMEM_FLG_RODATA_64BYTE_ALIGN) != 0)
        {
            roDataAlignment = 64;
        }
        else if ((pArgs->flag & CORJIT_ALLOCMEM_FLG_RODATA_32BYTE_ALIGN) != 0)
        {
            roDataAlignment = 32;
        }
        else if ((pArgs->flag & CORJIT_ALLOCMEM_FLG_RODATA_16BYTE_ALIGN) != 0)
        {
            roDataAlignment = 16;
        }
        else if (pArgs->roDataSize >= 8)
        {
            roDataAlignment = 8;
        }

        // We need to round the roDataSize up to the alignment size and then
        // overallocate by at most alignment - sizeof(void*) to ensure that
        // we can offset roDataBlock to be an aligned address and that the
        // allocation contains at least the originally requested size after

        roDataAlignedSize = ALIGN_UP_SPMI(roDataAlignedSize, roDataAlignment);
        roDataAlignedSize = roDataAlignedSize + (roDataAlignment - sizeof(void*));
        pArgs->roDataBlock = jitInstance->mc->cr->allocateMemory(roDataAlignedSize);
        pArgs->roDataBlock = ALIGN_UP_SPMI(pArgs->roDataBlock, roDataAlignment);
    }
    else
        pArgs->roDataBlock = nullptr;

    pArgs->hotCodeBlockRW = pArgs->hotCodeBlock;
    pArgs->coldCodeBlockRW = pArgs->coldCodeBlock;
    pArgs->roDataBlockRW = pArgs->roDataBlock;

    jitInstance->mc->cr->recAllocMem(pArgs->hotCodeSize, pArgs->coldCodeSize, pArgs->roDataSize, pArgs->xcptnsCount, pArgs->flag, &pArgs->hotCodeBlock,
                                     &pArgs->coldCodeBlock, &pArgs->roDataBlock);
}

// Reserve memory for the method/funclet's unwind information.
// Note that this must be called before allocMem. It should be
// called once for the main method, once for every funclet, and
// once for every block of cold code for which allocUnwindInfo
// will be called.
//
// This is necessary because jitted code must allocate all the
// memory needed for the unwindInfo at the allocMem call.
// For prejitted code we split up the unwinding information into
// separate sections .rdata and .pdata.
//
void MyICJI::reserveUnwindInfo(bool     isFunclet,  /* IN */
                               bool     isColdCode, /* IN */
                               uint32_t unwindSize  /* IN */
                               )
{
    jitInstance->mc->cr->AddCall("reserveUnwindInfo");
    jitInstance->mc->cr->recReserveUnwindInfo(isFunclet, isColdCode, unwindSize);
}

// Allocate and initialize the .rdata and .pdata for this method or
// funclet, and get the block of memory needed for the machine-specific
// unwind information (the info for crawling the stack frame).
// Note that allocMem must be called first.
//
// Parameters:
//
//    pHotCode        main method code buffer, always filled in
//    pColdCode       cold code buffer, only filled in if this is cold code,
//                      null otherwise
//    startOffset     start of code block, relative to appropriate code buffer
//                      (e.g. pColdCode if cold, pHotCode if hot).
//    endOffset       end of code block, relative to appropriate code buffer
//    unwindSize      size of unwind info pointed to by pUnwindBlock
//    pUnwindBlock    pointer to unwind info
//    funcKind        type of funclet (main method code, handler, filter)
//
void MyICJI::allocUnwindInfo(uint8_t*       pHotCode,     /* IN */
                             uint8_t*       pColdCode,    /* IN */
                             uint32_t       startOffset,  /* IN */
                             uint32_t       endOffset,    /* IN */
                             uint32_t       unwindSize,   /* IN */
                             uint8_t*       pUnwindBlock, /* IN */
                             CorJitFuncKind funcKind      /* IN */
                             )
{
    jitInstance->mc->cr->AddCall("allocUnwindInfo");
    jitInstance->mc->cr->recAllocUnwindInfo(pHotCode, pColdCode, startOffset, endOffset, unwindSize, pUnwindBlock,
                                            funcKind);
}

// Get a block of memory needed for the code manager information,
// (the info for enumerating the GC pointers while crawling the
// stack frame).
// Note that allocMem must be called first
void* MyICJI::allocGCInfo(size_t size /* IN */
                          )
{
    jitInstance->mc->cr->AddCall("allocGCInfo");
    void* temp = jitInstance->mc->cr->allocateMemory(size);
    jitInstance->mc->cr->recAllocGCInfo(size, temp);

    return temp;
}

// Indicate how many exception handler blocks are to be returned.
// This is guaranteed to be called before any 'setEHinfo' call.
// Note that allocMem must be called before this method can be called.
void MyICJI::setEHcount(unsigned cEH /* IN */
                        )
{
    jitInstance->mc->cr->AddCall("setEHcount");
    jitInstance->mc->cr->recSetEHcount(cEH);
}

// Set the values for one particular exception handler block.
//
// Handler regions should be lexically contiguous.
// This is because FinallyIsUnwinding() uses lexicality to
// determine if a "finally" clause is executing.
void MyICJI::setEHinfo(unsigned                 EHnumber, /* IN  */
                       const CORINFO_EH_CLAUSE* clause    /* IN */
                       )
{
    jitInstance->mc->cr->AddCall("setEHinfo");
    jitInstance->mc->cr->recSetEHinfo(EHnumber, clause);
}

// Level 1 -> fatalError, Level 2 -> Error, Level 3 -> Warning
// Level 4 means happens 10 times in a run, level 5 means 100, level 6 means 1000 ...
// returns non-zero if the logging succeeded
bool MyICJI::logMsg(unsigned level, const char* fmt, va_list args)
{
    jitInstance->mc->cr->AddCall("logMsg");

    //  if(level<=2)
    //  {
    // jitInstance->mc->cr->recMessageLog(fmt, args);
    // DebugBreakorAV(0x99);
    //}
    jitInstance->mc->cr->recMessageLog(fmt, args);
    return 0;
}

// do an assert.  will return true if the code should retry (DebugBreak)
// returns false, if the assert should be ignored.
int MyICJI::doAssert(const char* szFile, int iLine, const char* szExpr)
{
    jitInstance->mc->cr->AddCall("doAssert");
    char buff[16 * 1024];
    sprintf_s(buff, sizeof(buff), "%s (%d) - %s", szFile, iLine, szExpr);

    LogIssue(ISSUE_ASSERT, "#%d %s", jitInstance->mc->index, buff);
    jitInstance->mc->cr->recMessageLog("%s", buff);

    // Under "/boa", ask the user if they want to attach a debugger. If they do, the debugger will be attached,
    // then we'll call DebugBreakorAV(), which will issue a __debugbreak() and actually cause
    // us to stop in the debugger.
    if (BreakOnDebugBreakorAV())
    {
        DbgBreakCheck(szFile, iLine, szExpr);
    }

    DebugBreakorAV(0x7b);
    return 0;
}

void MyICJI::reportFatalError(CorJitResult result)
{
    jitInstance->mc->cr->AddCall("reportFatalError");
    jitInstance->mc->cr->recReportFatalError(result);
}

// allocate a basic block profile buffer where execution counts will be stored
// for jitted basic blocks.
HRESULT MyICJI::allocPgoInstrumentationBySchema(CORINFO_METHOD_HANDLE ftnHnd,
                                                PgoInstrumentationSchema* pSchema,
                                                uint32_t countSchemaItems,
                                                uint8_t** pInstrumentationData)
{
    jitInstance->mc->cr->AddCall("allocPgoInstrumentationBySchema");
    return jitInstance->mc->repAllocPgoInstrumentationBySchema(ftnHnd, pSchema, countSchemaItems, pInstrumentationData);
}

// get profile information to be used for optimizing the current method.  The format
// of the buffer is the same as the format the JIT passes to allocMethodBlockCounts.
HRESULT MyICJI::getPgoInstrumentationResults(CORINFO_METHOD_HANDLE      ftnHnd,
                                             PgoInstrumentationSchema **pSchema,                    // pointer to the schema table which describes the instrumentation results (pointer will not remain valid after jit completes)
                                             uint32_t *                 pCountSchemaItems,          // pointer to the count schema items
                                             uint8_t **                 pInstrumentationData,       // pointer to the actual instrumentation data (pointer will not remain valid after jit completes)
                                             PgoSource*                 pPgoSource,
                                             bool*                      pDynamicPgo)

{
    jitInstance->mc->cr->AddCall("getPgoInstrumentationResults");
    return jitInstance->mc->repGetPgoInstrumentationResults(ftnHnd, pSchema, pCountSchemaItems, pInstrumentationData, pPgoSource, pDynamicPgo);
}

// Associates a native call site, identified by its offset in the native code stream, with
// the signature information and method handle the JIT used to lay out the call site. If
// the call site has no signature information (e.g. a helper call) or has no method handle
// (e.g. a CALLI P/Invoke), then null should be passed instead.
void MyICJI::recordCallSite(uint32_t              instrOffset, /* IN */
                            CORINFO_SIG_INFO*     callSig,     /* IN */
                            CORINFO_METHOD_HANDLE methodHandle /* IN */
                            )
{
    jitInstance->mc->cr->AddCall("recordCallSite");
    jitInstance->mc->cr->repRecordCallSite(instrOffset, callSig, methodHandle);
}

// A relocation is recorded if we are pre-jitting.
// A jump thunk may be inserted if we are jitting
void MyICJI::recordRelocation(void*    location,   /* IN  */
                              void*    locationRW, /* IN  */
                              void*    target,     /* IN  */
                              uint16_t fRelocType, /* IN  */
                              int32_t  addlDelta   /* IN  */
                              )
{
    jitInstance->mc->cr->AddCall("recordRelocation");
    jitInstance->mc->cr->repRecordRelocation(location, target, fRelocType, addlDelta);
}

uint16_t MyICJI::getRelocTypeHint(void* target)
{
    jitInstance->mc->cr->AddCall("getRelocTypeHint");
    uint16_t result = jitInstance->mc->repGetRelocTypeHint(target);
    return result;
}

// For what machine does the VM expect the JIT to generate code? The VM
// returns one of the IMAGE_FILE_MACHINE_* values. Note that if the VM
// is cross-compiling (such as the case for crossgen2), it will return a
// different value than if it was compiling for the host architecture.
//
uint32_t MyICJI::getExpectedTargetArchitecture()
{
    jitInstance->mc->cr->AddCall("getExpectedTargetArchitecture");
    DWORD result = jitInstance->mc->repGetExpectedTargetArchitecture();
    return result;
}

CORINFO_METHOD_HANDLE MyICJI::getSpecialCopyHelper(CORINFO_CLASS_HANDLE type)
{
    jitInstance->mc->cr->AddCall("getSpecialCopyHelper");
    CORINFO_METHOD_HANDLE result = jitInstance->mc->repGetSpecialCopyHelper(type);
    return result;
}<|MERGE_RESOLUTION|>--- conflicted
+++ resolved
@@ -1452,17 +1452,6 @@
 {
     jitInstance->mc->cr->AddCall("getVarArgsHandle");
     return jitInstance->mc->repGetVarArgsHandle(pSig, methHnd, ppIndirection);
-<<<<<<< HEAD
-}
-
-// returns true if a VM cookie can be generated for it (might be false due to cross-module
-// inlining, in which case the inlining should be aborted)
-bool MyICJI::canGetVarArgsHandle(CORINFO_SIG_INFO* pSig)
-{
-    jitInstance->mc->cr->AddCall("canGetVarArgsHandle");
-    return jitInstance->mc->repCanGetVarArgsHandle(pSig);
-=======
->>>>>>> de93e0a4
 }
 
 // Allocate a string literal on the heap and return a handle to it
