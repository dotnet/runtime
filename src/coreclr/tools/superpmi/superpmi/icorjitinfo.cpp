// Licensed to the .NET Foundation under one or more agreements.
// The .NET Foundation licenses this file to you under the MIT license.

#include "standardpch.h"
#include "icorjitinfo.h"
#include "jitdebugger.h"
#include "spmiutil.h"

ICorJitInfo* pICJI = nullptr;

ICorJitInfo* InitICorJitInfo(JitInstance* jitInstance)
{
    MyICJI* icji      = new MyICJI();
    icji->jitInstance = jitInstance;
    pICJI             = icji;
    return icji;
}

// Stuff on ICorStaticInfo
/**********************************************************************************/
//
// ICorMethodInfo
//
/**********************************************************************************/

// Quick check whether the method is a jit intrinsic. Returns the same value as getMethodAttribs(ftn) &
// CORINFO_FLG_INTRINSIC, except faster.
bool MyICJI::isIntrinsic(CORINFO_METHOD_HANDLE ftn)
{
    jitInstance->mc->cr->AddCall("isIntrinsic");
    return jitInstance->mc->repIsIntrinsic(ftn);
}

bool MyICJI::notifyMethodInfoUsage(CORINFO_METHOD_HANDLE ftn)
{
    jitInstance->mc->cr->AddCall("notifyMethodInfoUsage");
    return jitInstance->mc->repNotifyMethodInfoUsage(ftn);
}

// return flags (defined above, CORINFO_FLG_PUBLIC ...)
uint32_t MyICJI::getMethodAttribs(CORINFO_METHOD_HANDLE ftn /* IN */)
{
    jitInstance->mc->cr->AddCall("getMethodAttribs");
    return jitInstance->mc->repGetMethodAttribs(ftn);
}

// sets private JIT flags, which can be, retrieved using getAttrib.
void MyICJI::setMethodAttribs(CORINFO_METHOD_HANDLE     ftn, /* IN */
                              CorInfoMethodRuntimeFlags attribs /* IN */)
{
    jitInstance->mc->cr->AddCall("setMethodAttribs");
    jitInstance->mc->cr->recSetMethodAttribs(ftn, attribs);
}

// Given a method descriptor ftnHnd, extract signature information into sigInfo
//
// 'memberParent' is typically only set when verifying.  It should be the
// result of calling getMemberParent.
void MyICJI::getMethodSig(CORINFO_METHOD_HANDLE ftn,         /* IN  */
                          CORINFO_SIG_INFO*     sig,         /* OUT */
                          CORINFO_CLASS_HANDLE  memberParent /* IN */
                          )
{
    jitInstance->mc->cr->AddCall("getMethodSig");
    jitInstance->mc->repGetMethodSig(ftn, sig, memberParent);
}

/*********************************************************************
* Note the following methods can only be used on functions known
* to be IL.  This includes the method being compiled and any method
* that 'getMethodInfo' returns true for
*********************************************************************/

// return information about a method private to the implementation
//      returns false if method is not IL, or is otherwise unavailable.
//      This method is used to fetch data needed to inline functions
bool MyICJI::getMethodInfo(CORINFO_METHOD_HANDLE  ftn,    /* IN  */
                           CORINFO_METHOD_INFO*   info,   /* OUT */
                           CORINFO_CONTEXT_HANDLE context /* IN  */
                           )
{
    jitInstance->mc->cr->AddCall("getMethodInfo");
    DWORD exceptionCode = 0;
    bool  value         = jitInstance->mc->repGetMethodInfo(ftn, info, context, &exceptionCode);
    if (exceptionCode != 0)
        ThrowRecordedException(exceptionCode);
    return value;
}

bool MyICJI::haveSameMethodDefinition(
    CORINFO_METHOD_HANDLE methHnd1,
    CORINFO_METHOD_HANDLE methHnd2)
{
    jitInstance->mc->cr->AddCall("haveSameMethodDefinition");
    bool value = jitInstance->mc->repHaveSameMethodDefinition(methHnd1, methHnd2);
    return value;
}

CORINFO_CLASS_HANDLE MyICJI::getTypeDefinition(
    CORINFO_CLASS_HANDLE type)
{
    jitInstance->mc->cr->AddCall("getTypeDefinition");
    CORINFO_CLASS_HANDLE value = jitInstance->mc->repGetTypeDefinition(type);
    return value;
}

// Decides if you have any limitations for inlining. If everything's OK, it will return
// INLINE_PASS.
//
// The callerHnd must be the immediate caller (i.e. when we have a chain of inlined calls)
//
// The inlined method need not be verified

CorInfoInline MyICJI::canInline(CORINFO_METHOD_HANDLE callerHnd,    /* IN  */
                                CORINFO_METHOD_HANDLE calleeHnd     /* IN  */
                                )
{
    jitInstance->mc->cr->AddCall("canInline");

    DWORD         exceptionCode = 0;
    CorInfoInline result        = jitInstance->mc->repCanInline(callerHnd, calleeHnd, &exceptionCode);
    if (exceptionCode != 0)
        ThrowRecordedException(exceptionCode);
    return result;
}

void MyICJI::beginInlining(CORINFO_METHOD_HANDLE inlinerHnd,
                           CORINFO_METHOD_HANDLE inlineeHnd)
{
    // do nothing
}
// Reports whether or not a method can be inlined, and why.  canInline is responsible for reporting all
// inlining results when it returns INLINE_FAIL and INLINE_NEVER.  All other results are reported by the
// JIT.
void MyICJI::reportInliningDecision(CORINFO_METHOD_HANDLE inlinerHnd,
                                    CORINFO_METHOD_HANDLE inlineeHnd,
                                    CorInfoInline         inlineResult,
                                    const char*           reason)
{
    jitInstance->mc->cr->AddCall("reportInliningDecision");
    jitInstance->mc->cr->recReportInliningDecision(inlinerHnd, inlineeHnd, inlineResult, reason);
}

// Returns false if the call is across security boundaries thus we cannot tailcall
//
// The callerHnd must be the immediate caller (i.e. when we have a chain of inlined calls)
bool MyICJI::canTailCall(CORINFO_METHOD_HANDLE callerHnd,         /* IN */
                         CORINFO_METHOD_HANDLE declaredCalleeHnd, /* IN */
                         CORINFO_METHOD_HANDLE exactCalleeHnd,    /* IN */
                         bool                  fIsTailPrefix      /* IN */
                         )
{
    jitInstance->mc->cr->AddCall("canTailCall");
    return jitInstance->mc->repCanTailCall(callerHnd, declaredCalleeHnd, exactCalleeHnd, fIsTailPrefix);
}

// Reports whether or not a method can be tail called, and why.
// canTailCall is responsible for reporting all results when it returns
// false.  All other results are reported by the JIT.
void MyICJI::reportTailCallDecision(CORINFO_METHOD_HANDLE callerHnd,
                                    CORINFO_METHOD_HANDLE calleeHnd,
                                    bool                  fIsTailPrefix,
                                    CorInfoTailCall       tailCallResult,
                                    const char*           reason)
{
    jitInstance->mc->cr->AddCall("reportTailCallDecision");
    jitInstance->mc->cr->recReportTailCallDecision(callerHnd, calleeHnd, fIsTailPrefix, tailCallResult, reason);
}

// get individual exception handler
void MyICJI::getEHinfo(CORINFO_METHOD_HANDLE ftn,      /* IN  */
                       unsigned              EHnumber, /* IN */
                       CORINFO_EH_CLAUSE*    clause    /* OUT */
                       )
{
    jitInstance->mc->cr->AddCall("getEHinfo");
    jitInstance->mc->repGetEHinfo(ftn, EHnumber, clause);
}

// return class it belongs to
CORINFO_CLASS_HANDLE MyICJI::getMethodClass(CORINFO_METHOD_HANDLE method)
{
    jitInstance->mc->cr->AddCall("getMethodClass");
    return jitInstance->mc->repGetMethodClass(method);
}

// This function returns the offset of the specified method in the
// vtable of it's owning class or interface.
void MyICJI::getMethodVTableOffset(CORINFO_METHOD_HANDLE method,                 /* IN */
                                   unsigned*             offsetOfIndirection,    /* OUT */
                                   unsigned*             offsetAfterIndirection, /* OUT */
                                   bool*                 isRelative              /* OUT */
                                   )
{
    jitInstance->mc->cr->AddCall("getMethodVTableOffset");
    jitInstance->mc->repGetMethodVTableOffset(method, offsetOfIndirection, offsetAfterIndirection, isRelative);
}

bool MyICJI::resolveVirtualMethod(CORINFO_DEVIRTUALIZATION_INFO * info)
{
    jitInstance->mc->cr->AddCall("resolveVirtualMethod");
    bool result = jitInstance->mc->repResolveVirtualMethod(info);
    return result;
}

// Get the unboxed entry point for a method, if possible.
CORINFO_METHOD_HANDLE MyICJI::getUnboxedEntry(CORINFO_METHOD_HANDLE ftn, bool* requiresInstMethodTableArg)
{
    jitInstance->mc->cr->AddCall("getUnboxedEntry");
    CORINFO_METHOD_HANDLE result = jitInstance->mc->repGetUnboxedEntry(ftn, requiresInstMethodTableArg);
    return result;
}

CORINFO_METHOD_HANDLE MyICJI::getInstantiatedEntry(CORINFO_METHOD_HANDLE ftn, CORINFO_METHOD_HANDLE* methodHandle, CORINFO_CLASS_HANDLE* classHandle)
{
    jitInstance->mc->cr->AddCall("getInstantiatedEntry");
    CORINFO_METHOD_HANDLE result = jitInstance->mc->repGetInstantiatedEntry(ftn, methodHandle, classHandle);
    return result;
}

// Given T, return the type of the default Comparer<T>.
// Returns null if the type can't be determined exactly.
CORINFO_CLASS_HANDLE MyICJI::getDefaultComparerClass(CORINFO_CLASS_HANDLE cls)
{
    jitInstance->mc->cr->AddCall("getDefaultComparerClass");
    CORINFO_CLASS_HANDLE result = jitInstance->mc->repGetDefaultComparerClass(cls);
    return result;
}

// Given T, return the type of the default EqualityComparer<T>.
// Returns null if the type can't be determined exactly.
CORINFO_CLASS_HANDLE MyICJI::getDefaultEqualityComparerClass(CORINFO_CLASS_HANDLE cls)
{
    jitInstance->mc->cr->AddCall("getDefaultEqualityComparerClass");
    CORINFO_CLASS_HANDLE result = jitInstance->mc->repGetDefaultEqualityComparerClass(cls);
    return result;
}

// Given T, return the type of the SZGenericArrayEnumerator<T>.
// Returns null if the type can't be determined exactly.
CORINFO_CLASS_HANDLE MyICJI::getSZArrayHelperEnumeratorClass(CORINFO_CLASS_HANDLE cls)
{
    jitInstance->mc->cr->AddCall("getSZArrayHelperEnumeratorClass");
    CORINFO_CLASS_HANDLE result = jitInstance->mc->repGetSZArrayHelperEnumeratorClass(cls);
    return result;
}

void MyICJI::expandRawHandleIntrinsic(CORINFO_RESOLVED_TOKEN* pResolvedToken, CORINFO_METHOD_HANDLE callerHandle, CORINFO_GENERICHANDLE_RESULT* pResult)
{
    jitInstance->mc->cr->AddCall("expandRawHandleIntrinsic");
    jitInstance->mc->repExpandRawHandleIntrinsic(pResolvedToken, callerHandle, pResult);
}

// Is the given type in System.Private.Corelib and marked with IntrinsicAttribute?
bool MyICJI::isIntrinsicType(CORINFO_CLASS_HANDLE classHnd)
{
    jitInstance->mc->cr->AddCall("isIntrinsicType");
    return jitInstance->mc->repIsIntrinsicType(classHnd) ? true : false;
}

// return the entry point calling convention for any of the following
// - a P/Invoke
// - a method marked with UnmanagedCallersOnly
// - a function pointer with the CORINFO_CALLCONV_UNMANAGED calling convention.
CorInfoCallConvExtension MyICJI::getUnmanagedCallConv(CORINFO_METHOD_HANDLE method, CORINFO_SIG_INFO* callSiteSig, bool* pSuppressGCTransition)
{
    jitInstance->mc->cr->AddCall("getUnmanagedCallConv");
    return jitInstance->mc->repGetUnmanagedCallConv(method, callSiteSig, pSuppressGCTransition);
}

// return if any marshaling is required for PInvoke methods.  Note that
// method == 0 => calli.  The call site sig is only needed for the varargs or calli case
bool MyICJI::pInvokeMarshalingRequired(CORINFO_METHOD_HANDLE method, CORINFO_SIG_INFO* callSiteSig)
{
    jitInstance->mc->cr->AddCall("pInvokeMarshalingRequired");
    return jitInstance->mc->repPInvokeMarshalingRequired(method, callSiteSig);
}

// Check constraints on method type arguments (only).
bool MyICJI::satisfiesMethodConstraints(CORINFO_CLASS_HANDLE  parent, // the exact parent of the method
                                        CORINFO_METHOD_HANDLE method)
{
    jitInstance->mc->cr->AddCall("satisfiesMethodConstraints");
    return jitInstance->mc->repSatisfiesMethodConstraints(parent, method);
}

// load and restore the method
void MyICJI::methodMustBeLoadedBeforeCodeIsRun(CORINFO_METHOD_HANDLE method)
{
    jitInstance->mc->cr->AddCall("methodMustBeLoadedBeforeCodeIsRun");
    jitInstance->mc->cr->recMethodMustBeLoadedBeforeCodeIsRun(method);
}

// Returns the global cookie for the /GS unsafe buffer checks
// The cookie might be a constant value (JIT), or a handle to memory location (Ngen)
void MyICJI::getGSCookie(GSCookie*  pCookieVal, // OUT
                         GSCookie** ppCookieVal // OUT
                         )
{
    jitInstance->mc->cr->AddCall("getGSCookie");
    jitInstance->mc->repGetGSCookie(pCookieVal, ppCookieVal);
}

// Provide patchpoint info for the method currently being jitted.
void MyICJI::setPatchpointInfo(PatchpointInfo* patchpointInfo)
{
    jitInstance->mc->cr->AddCall("setPatchpointInfo");
    jitInstance->mc->cr->recSetPatchpointInfo(patchpointInfo);
    freeArray(patchpointInfo); // See note in recSetPatchpointInfo... we own destroying this array
}

// Get OSR info for the method currently being jitted
PatchpointInfo* MyICJI::getOSRInfo(unsigned* ilOffset)
{
    jitInstance->mc->cr->AddCall("getOSRInfo");
    return jitInstance->mc->repGetOSRInfo(ilOffset);
}

/**********************************************************************************/
//
// ICorModuleInfo
//
/**********************************************************************************/

// Resolve metadata token into runtime method handles.
void MyICJI::resolveToken(/* IN, OUT */ CORINFO_RESOLVED_TOKEN* pResolvedToken)
{
    DWORD exceptionCode = 0;
    jitInstance->mc->cr->AddCall("resolveToken");
    jitInstance->mc->repResolveToken(pResolvedToken, &exceptionCode);
    if (exceptionCode != 0)
        ThrowRecordedException(exceptionCode);
}

// Signature information about the call sig
void MyICJI::findSig(CORINFO_MODULE_HANDLE  module,  /* IN */
                     unsigned               sigTOK,  /* IN */
                     CORINFO_CONTEXT_HANDLE context, /* IN */
                     CORINFO_SIG_INFO*      sig      /* OUT */
                     )
{
    jitInstance->mc->cr->AddCall("findSig");
    jitInstance->mc->repFindSig(module, sigTOK, context, sig);
}

// for Varargs, the signature at the call site may differ from
// the signature at the definition.  Thus we need a way of
// fetching the call site information
void MyICJI::findCallSiteSig(CORINFO_MODULE_HANDLE  module,  /* IN */
                             unsigned               methTOK, /* IN */
                             CORINFO_CONTEXT_HANDLE context, /* IN */
                             CORINFO_SIG_INFO*      sig      /* OUT */
                             )
{
    jitInstance->mc->cr->AddCall("findCallSiteSig");
    jitInstance->mc->repFindCallSiteSig(module, methTOK, context, sig);
}

CORINFO_CLASS_HANDLE MyICJI::getTokenTypeAsHandle(CORINFO_RESOLVED_TOKEN* pResolvedToken /* IN  */)
{
    jitInstance->mc->cr->AddCall("getTokenTypeAsHandle");
    return jitInstance->mc->repGetTokenTypeAsHandle(pResolvedToken);
}

int MyICJI::getStringLiteral(CORINFO_MODULE_HANDLE module,    /* IN  */
                             unsigned              metaTOK,   /* IN  */
                             char16_t*             buffer,    /* OUT */
                             int                   bufferSize,/* IN  */
                             int                   startIndex
                             )
{
    jitInstance->mc->cr->AddCall("getStringLiteral");
    return jitInstance->mc->repGetStringLiteral(module, metaTOK, buffer, bufferSize, startIndex);
}

size_t MyICJI::printObjectDescription(CORINFO_OBJECT_HANDLE handle,             /* IN  */
                                      char*                 buffer,             /* OUT */
                                      size_t                bufferSize,         /* IN  */
                                      size_t*               pRequiredBufferSize /* OUT */
                                     )
{
    jitInstance->mc->cr->AddCall("printObjectDescription");
    return jitInstance->mc->repPrintObjectDescription(handle, buffer, bufferSize, pRequiredBufferSize);
}

/**********************************************************************************/
//
// ICorClassInfo
//
/**********************************************************************************/

// If the value class 'cls' is isomorphic to a primitive type it will
// return that type, otherwise it will return CORINFO_TYPE_VALUECLASS
CorInfoType MyICJI::asCorInfoType(CORINFO_CLASS_HANDLE cls)
{
    jitInstance->mc->cr->AddCall("asCorInfoType");
    return jitInstance->mc->repAsCorInfoType(cls);
}

const char* MyICJI::getClassNameFromMetadata(CORINFO_CLASS_HANDLE cls, const char** namespaceName)
{
    jitInstance->mc->cr->AddCall("getClassNameFromMetadata");
    const char* result = jitInstance->mc->repGetClassNameFromMetadata(cls, namespaceName);
    return result;
}

CORINFO_CLASS_HANDLE MyICJI::getTypeInstantiationArgument(CORINFO_CLASS_HANDLE cls, unsigned index)
{
    jitInstance->mc->cr->AddCall("getTypeInstantiationArgument");
    CORINFO_CLASS_HANDLE result = jitInstance->mc->repGetTypeInstantiationArgument(cls, index);
    return result;
}

CORINFO_CLASS_HANDLE MyICJI::getMethodInstantiationArgument(CORINFO_METHOD_HANDLE ftn, unsigned index)
{
    jitInstance->mc->cr->AddCall("getMethodInstantiationArgument");
    CORINFO_CLASS_HANDLE result = jitInstance->mc->repGetMethodInstantiationArgument(ftn, index);
    return result;
}

size_t MyICJI::printClassName(CORINFO_CLASS_HANDLE cls, char* buffer, size_t bufferSize, size_t* pRequiredBufferSize)
{
    jitInstance->mc->cr->AddCall("printClassName");
    return jitInstance->mc->repPrintClassName(cls, buffer, bufferSize, pRequiredBufferSize);
}

// Quick check whether the type is a value class. Returns the same value as getClassAttribs(cls) &
// CORINFO_FLG_VALUECLASS, except faster.
bool MyICJI::isValueClass(CORINFO_CLASS_HANDLE cls)
{
    jitInstance->mc->cr->AddCall("isValueClass");
    return jitInstance->mc->repIsValueClass(cls);
}

// return flags (defined above, CORINFO_FLG_PUBLIC ...)
uint32_t MyICJI::getClassAttribs(CORINFO_CLASS_HANDLE cls)
{
    jitInstance->mc->cr->AddCall("getClassAttribs");
    return jitInstance->mc->repGetClassAttribs(cls);
}

// Returns the assembly name of the class "cls".
const char* MyICJI::getClassAssemblyName(CORINFO_CLASS_HANDLE cls)
{
    jitInstance->mc->cr->AddCall("getClassAssemblyName");
    return jitInstance->mc->repGetClassAssemblyName(cls);
}

// Allocate and delete process-lifetime objects.  Should only be
// referred to from static fields, lest a leak occur.
// Note that "LongLifetimeFree" does not execute destructors, if "obj"
// is an array of a struct type with a destructor.
void* MyICJI::LongLifetimeMalloc(size_t sz)
{
    jitInstance->mc->cr->AddCall("LongLifetimeMalloc");
    LogError("Hit unimplemented LongLifetimeMalloc");
    DebugBreakorAV(32);
    return 0;
}

void MyICJI::LongLifetimeFree(void* obj)
{
    jitInstance->mc->cr->AddCall("LongLifetimeFree");
    LogError("Hit unimplemented LongLifetimeFree");
    DebugBreakorAV(33);
}

size_t MyICJI::getClassThreadStaticDynamicInfo(CORINFO_CLASS_HANDLE cls)
{
    jitInstance->mc->cr->AddCall("getClassThreadStaticDynamicInfo");
    return jitInstance->mc->repGetClassThreadStaticDynamicInfo(cls);
}

size_t MyICJI::getClassStaticDynamicInfo(CORINFO_CLASS_HANDLE cls)
{
    jitInstance->mc->cr->AddCall("getClassStaticDynamicInfo");
    return jitInstance->mc->repGetClassStaticDynamicInfo(cls);
}

bool MyICJI::getIsClassInitedFlagAddress(CORINFO_CLASS_HANDLE  cls,
                                         CORINFO_CONST_LOOKUP* addr,
                                         int*                  offset)
{
    jitInstance->mc->cr->AddCall("getIsClassInitedFlagAddress");
    return jitInstance->mc->repGetIsClassInitedFlagAddress(cls, addr, offset);
}

bool MyICJI::getStaticBaseAddress(CORINFO_CLASS_HANDLE  cls,
                                  bool                  isGc,
                                  CORINFO_CONST_LOOKUP* addr)
{
    jitInstance->mc->cr->AddCall("getStaticBaseAddress");
    return jitInstance->mc->repGetStaticBaseAddress(cls, isGc, addr);
}

// return the number of bytes needed by an instance of the class
unsigned MyICJI::getClassSize(CORINFO_CLASS_HANDLE cls)
{
    jitInstance->mc->cr->AddCall("getClassSize");
    return jitInstance->mc->repGetClassSize(cls);
}

// return the number of bytes needed by an instance of the class allocated on the heap
unsigned MyICJI::getHeapClassSize(CORINFO_CLASS_HANDLE cls)
{
    jitInstance->mc->cr->AddCall("getHeapClassSize");
    return jitInstance->mc->repGetHeapClassSize(cls);
}

bool MyICJI::canAllocateOnStack(CORINFO_CLASS_HANDLE cls)
{
    jitInstance->mc->cr->AddCall("canAllocateOnStack");
    return jitInstance->mc->repCanAllocateOnStack(cls);
}

unsigned MyICJI::getClassAlignmentRequirement(CORINFO_CLASS_HANDLE cls, bool fDoubleAlignHint)
{
    jitInstance->mc->cr->AddCall("getClassAlignmentRequirement");
    return jitInstance->mc->repGetClassAlignmentRequirement(cls, fDoubleAlignHint);
}

// This called for ref and value classes.  It returns a boolean array
// in representing of 'cls' from a GC perspective.  The class is
// assumed to be an array of machine words
// (of length // getClassSize(cls) / sizeof(void*)),
// 'gcPtrs' is a pointer to an array of BYTEs of this length.
// getClassGClayout fills in this array so that gcPtrs[i] is set
// to one of the CorInfoGCType values which is the GC type of
// the i-th machine word of an object of type 'cls'
// returns the number of GC pointers in the array
unsigned MyICJI::getClassGClayout(CORINFO_CLASS_HANDLE cls,   /* IN */
                                  BYTE*                gcPtrs /* OUT */
                                  )
{
    jitInstance->mc->cr->AddCall("getClassGClayout");
    return jitInstance->mc->repGetClassGClayout(cls, gcPtrs);
}

// returns the number of instance fields in a class
unsigned MyICJI::getClassNumInstanceFields(CORINFO_CLASS_HANDLE cls /* IN */
                                           )
{
    jitInstance->mc->cr->AddCall("getClassNumInstanceFields");
    return jitInstance->mc->repGetClassNumInstanceFields(cls);
}

CORINFO_FIELD_HANDLE MyICJI::getFieldInClass(CORINFO_CLASS_HANDLE clsHnd, INT num)
{
    jitInstance->mc->cr->AddCall("getFieldInClass");
    return jitInstance->mc->repGetFieldInClass(clsHnd, num);
}

GetTypeLayoutResult MyICJI::getTypeLayout(
    CORINFO_CLASS_HANDLE typeHnd,
    CORINFO_TYPE_LAYOUT_NODE* nodes,
    size_t* numNodes)
{
    jitInstance->mc->cr->AddCall("getTypeLayout");
    return jitInstance->mc->repGetTypeLayout(typeHnd, nodes, numNodes);
}

bool MyICJI::checkMethodModifier(CORINFO_METHOD_HANDLE hMethod, LPCSTR modifier, bool fOptional)
{
    jitInstance->mc->cr->AddCall("checkMethodModifier");
    bool result = jitInstance->mc->repCheckMethodModifier(hMethod, modifier, fOptional);
    return result;
}

// returns the "NEW" helper optimized for "newCls."
CorInfoHelpFunc MyICJI::getNewHelper(CORINFO_CLASS_HANDLE classHandle, bool* pHasSideEffects)
{
    jitInstance->mc->cr->AddCall("getNewHelper");
    DWORD exceptionCode = 0;
    CorInfoHelpFunc result = jitInstance->mc->repGetNewHelper(classHandle, pHasSideEffects, &exceptionCode);
    if (exceptionCode != 0)
        ThrowRecordedException(exceptionCode);
    return result;
}

// returns the newArr (1-Dim array) helper optimized for "arrayCls."
CorInfoHelpFunc MyICJI::getNewArrHelper(CORINFO_CLASS_HANDLE arrayCls)
{
    jitInstance->mc->cr->AddCall("getNewArrHelper");
    return jitInstance->mc->repGetNewArrHelper(arrayCls);
}

// returns the optimized "IsInstanceOf" or "ChkCast" helper
CorInfoHelpFunc MyICJI::getCastingHelper(CORINFO_RESOLVED_TOKEN* pResolvedToken, bool fThrowing)
{
    jitInstance->mc->cr->AddCall("getCastingHelper");
    return jitInstance->mc->repGetCastingHelper(pResolvedToken, fThrowing);
}

// returns helper to trigger static constructor
CorInfoHelpFunc MyICJI::getSharedCCtorHelper(CORINFO_CLASS_HANDLE clsHnd)
{
    jitInstance->mc->cr->AddCall("getSharedCCtorHelper");
    return jitInstance->mc->repGetSharedCCtorHelper(clsHnd);
}

// This is not pretty.  Boxing nullable<T> actually returns
// a boxed<T> not a boxed Nullable<T>.  This call allows the verifier
// to call back to the EE on the 'box' instruction and get the transformed
// type to use for verification.
CORINFO_CLASS_HANDLE MyICJI::getTypeForBox(CORINFO_CLASS_HANDLE cls)
{
    jitInstance->mc->cr->AddCall("getTypeForBox");
    return jitInstance->mc->repGetTypeForBox(cls);
}

// Class handle for a boxed value type, on the stack.
CORINFO_CLASS_HANDLE MyICJI::getTypeForBoxOnStack(CORINFO_CLASS_HANDLE cls)
{
    jitInstance->mc->cr->AddCall("getTypeForBoxOnStack");
    return jitInstance->mc->repGetTypeForBoxOnStack(cls);
}

// returns the correct box helper for a particular class.  Note
// that if this returns CORINFO_HELP_BOX, the JIT can assume
// 'standard' boxing (allocate object and copy), and optimize
CorInfoHelpFunc MyICJI::getBoxHelper(CORINFO_CLASS_HANDLE cls)
{
    jitInstance->mc->cr->AddCall("getBoxHelper");
    return jitInstance->mc->repGetBoxHelper(cls);
}

// returns the unbox helper.  If 'helperCopies' points to a true
// value it means the JIT is requesting a helper that unboxes the
// value into a particular location and thus has the signature
//     void unboxHelper(void* dest, CORINFO_CLASS_HANDLE cls, Object* obj)
// Otherwise (it is null or points at a FALSE value) it is requesting
// a helper that returns a pointer to the unboxed data
//     void* unboxHelper(CORINFO_CLASS_HANDLE cls, Object* obj)
// The EE has the option of NOT returning the copy style helper
// (But must be able to always honor the non-copy style helper)
// The EE set 'helperCopies' on return to indicate what kind of
// helper has been created.

CorInfoHelpFunc MyICJI::getUnBoxHelper(CORINFO_CLASS_HANDLE cls)
{
    jitInstance->mc->cr->AddCall("getUnBoxHelper");
    CorInfoHelpFunc result = jitInstance->mc->repGetUnBoxHelper(cls);
    return result;
}

CORINFO_OBJECT_HANDLE MyICJI::getRuntimeTypePointer(CORINFO_CLASS_HANDLE cls)
{
    jitInstance->mc->cr->AddCall("getRuntimeTypePointer");
    CORINFO_OBJECT_HANDLE result = jitInstance->mc->repGetRuntimeTypePointer(cls);
    return result;
}

bool MyICJI::isObjectImmutable(CORINFO_OBJECT_HANDLE objPtr)
{
    jitInstance->mc->cr->AddCall("isObjectImmutable");
    bool result = jitInstance->mc->repIsObjectImmutable(objPtr);
    return result;
}

bool MyICJI::getStringChar(CORINFO_OBJECT_HANDLE strObj, int index, uint16_t* value)
{
    jitInstance->mc->cr->AddCall("getStringChar");
    bool result = jitInstance->mc->repGetStringChar(strObj, index, value);
    return result;
}

CORINFO_CLASS_HANDLE MyICJI::getObjectType(CORINFO_OBJECT_HANDLE objPtr)
{
    jitInstance->mc->cr->AddCall("getObjectType");
    CORINFO_CLASS_HANDLE result = jitInstance->mc->repGetObjectType(objPtr);
    return result;
}

bool MyICJI::getReadyToRunHelper(CORINFO_RESOLVED_TOKEN* pResolvedToken,
                                 CORINFO_LOOKUP_KIND*    pGenericLookupKind,
                                 CorInfoHelpFunc         id,
                                 CORINFO_METHOD_HANDLE   callerHandle,
                                 CORINFO_CONST_LOOKUP*   pLookup)
{
    jitInstance->mc->cr->AddCall("getReadyToRunHelper");
    return jitInstance->mc->repGetReadyToRunHelper(pResolvedToken, pGenericLookupKind, id, callerHandle, pLookup);
}

void MyICJI::getReadyToRunDelegateCtorHelper(CORINFO_RESOLVED_TOKEN* pTargetMethod,
                                             mdToken                 targetConstraint,
                                             CORINFO_CLASS_HANDLE    delegateType,
                                             CORINFO_METHOD_HANDLE   callerHandle,
                                             CORINFO_LOOKUP*         pLookup)
{
    jitInstance->mc->cr->AddCall("getReadyToRunDelegateCtorHelper");
    jitInstance->mc->repGetReadyToRunDelegateCtorHelper(pTargetMethod, targetConstraint, delegateType, callerHandle, pLookup);
}

// This function tries to initialize the class (run the class constructor).
// this function returns whether the JIT must insert helper calls before
// accessing static field or method.
//
// See code:ICorClassInfo#ClassConstruction.
CorInfoInitClassResult MyICJI::initClass(CORINFO_FIELD_HANDLE field, // Non-nullptr - inquire about cctor trigger before
                                                                     // static field access nullptr - inquire about
                                                                     // cctor trigger in method prolog
                                         CORINFO_METHOD_HANDLE  method,     // Method referencing the field or prolog
                                         CORINFO_CONTEXT_HANDLE context     // Exact context of method
                                         )
{
    jitInstance->mc->cr->AddCall("initClass");
    return jitInstance->mc->repInitClass(field, method, context);
}

// This used to be called "loadClass".  This records the fact
// that the class must be loaded (including restored if necessary) before we execute the
// code that we are currently generating.  When jitting code
// the function loads the class immediately.  When zapping code
// the zapper will if necessary use the call to record the fact that we have
// to do a fixup/restore before running the method currently being generated.
//
// This is typically used to ensure value types are loaded before zapped
// code that manipulates them is executed, so that the GC can access information
// about those value types.
void MyICJI::classMustBeLoadedBeforeCodeIsRun(CORINFO_CLASS_HANDLE cls)
{
    jitInstance->mc->cr->AddCall("classMustBeLoadedBeforeCodeIsRun");
    jitInstance->mc->cr->recClassMustBeLoadedBeforeCodeIsRun(cls);
}

// returns the class handle for the special builtin classes
CORINFO_CLASS_HANDLE MyICJI::getBuiltinClass(CorInfoClassId classId)
{
    jitInstance->mc->cr->AddCall("getBuiltinClass");
    return jitInstance->mc->repGetBuiltinClass(classId);
}

// "System.Int32" ==> CORINFO_TYPE_INT..
CorInfoType MyICJI::getTypeForPrimitiveValueClass(CORINFO_CLASS_HANDLE cls)
{
    jitInstance->mc->cr->AddCall("getTypeForPrimitiveValueClass");
    return jitInstance->mc->repGetTypeForPrimitiveValueClass(cls);
}

// "System.Int32" ==> CORINFO_TYPE_INT..
// "System.UInt32" ==> CORINFO_TYPE_UINT..
CorInfoType MyICJI::getTypeForPrimitiveNumericClass(CORINFO_CLASS_HANDLE cls)
{
    jitInstance->mc->cr->AddCall("getTypeForPrimitiveNumericClass");
    return jitInstance->mc->repGetTypeForPrimitiveNumericClass(cls);
}

// TRUE if child is a subtype of parent
// if parent is an interface, then does child implement / extend parent
bool MyICJI::canCast(CORINFO_CLASS_HANDLE child, // subtype (extends parent)
                     CORINFO_CLASS_HANDLE parent // base type
                     )
{
    jitInstance->mc->cr->AddCall("canCast");
    return jitInstance->mc->repCanCast(child, parent);
}

// See if a cast from fromClass to toClass will succeed, fail, or needs
// to be resolved at runtime.
TypeCompareState MyICJI::compareTypesForCast(CORINFO_CLASS_HANDLE fromClass, CORINFO_CLASS_HANDLE toClass)
{
    jitInstance->mc->cr->AddCall("compareTypesForCast");
    return jitInstance->mc->repCompareTypesForCast(fromClass, toClass);
}

// See if types represented by cls1 and cls2 compare equal, not
// equal, or the comparison needs to be resolved at runtime.
TypeCompareState MyICJI::compareTypesForEquality(CORINFO_CLASS_HANDLE cls1, CORINFO_CLASS_HANDLE cls2)
{
    jitInstance->mc->cr->AddCall("compareTypesForEquality");
    return jitInstance->mc->repCompareTypesForEquality(cls1, cls2);
}

// Returns true if cls2 is known to be a more specific type than cls1
bool MyICJI::isMoreSpecificType(CORINFO_CLASS_HANDLE cls1, CORINFO_CLASS_HANDLE cls2)
{
    jitInstance->mc->cr->AddCall("isMoreSpecificType");
    return jitInstance->mc->repIsMoreSpecificType(cls1, cls2);
}

// Returns true if a class handle can only describe values of exactly one type.
bool MyICJI::isExactType(CORINFO_CLASS_HANDLE cls)
{
    jitInstance->mc->cr->AddCall("isExactType");
    return jitInstance->mc->repIsExactType(cls);
}

// Returns true if a class handle represents a generic type.
TypeCompareState MyICJI::isGenericType(CORINFO_CLASS_HANDLE cls)
{
    jitInstance->mc->cr->AddCall("isGenericType");
    return jitInstance->mc->repIsGenericType(cls);
}

// Returns true if a class handle represents a Nullable type.
TypeCompareState MyICJI::isNullableType(CORINFO_CLASS_HANDLE cls)
{
    jitInstance->mc->cr->AddCall("isNullableType");
    return jitInstance->mc->repIsNullableType(cls);
}

// Returns TypeCompareState::Must if cls is known to be an enum.
// For enums with known exact type returns the underlying
// type in underlyingType when the provided pointer is
// non-NULL.
// Returns TypeCompareState::May when a runtime check is required.
TypeCompareState MyICJI::isEnum(CORINFO_CLASS_HANDLE cls, CORINFO_CLASS_HANDLE* underlyingType)
{
    jitInstance->mc->cr->AddCall("isEnum");
    return jitInstance->mc->repIsEnum(cls, underlyingType);
}

// Given a class handle, returns the Parent type.
// For COMObjectType, it returns Class Handle of System.Object.
// Returns 0 if System.Object is passed in.
CORINFO_CLASS_HANDLE MyICJI::getParentType(CORINFO_CLASS_HANDLE cls)
{
    jitInstance->mc->cr->AddCall("getParentType");
    return jitInstance->mc->repGetParentType(cls);
}

// Returns the CorInfoType of the "child type". If the child type is
// not a primitive type, *clsRet will be set.
// Given an Array of Type Foo, returns Foo.
// Given BYREF Foo, returns Foo
CorInfoType MyICJI::getChildType(CORINFO_CLASS_HANDLE clsHnd, CORINFO_CLASS_HANDLE* clsRet)
{
    jitInstance->mc->cr->AddCall("getChildType");
    return jitInstance->mc->repGetChildType(clsHnd, clsRet);
}

// Check if this is a single dimensional array type
bool MyICJI::isSDArray(CORINFO_CLASS_HANDLE cls)
{
    jitInstance->mc->cr->AddCall("isSDArray");
    return jitInstance->mc->repIsSDArray(cls);
}

// Get the numbmer of dimensions in an array
unsigned MyICJI::getArrayRank(CORINFO_CLASS_HANDLE cls)
{
    jitInstance->mc->cr->AddCall("getArrayRank");
    return jitInstance->mc->repGetArrayRank(cls);
}

// Get the index of runtime provided array method
CorInfoArrayIntrinsic MyICJI::getArrayIntrinsicID(CORINFO_METHOD_HANDLE hMethod)
{
    jitInstance->mc->cr->AddCall("getArrayIntrinsicID");
    return jitInstance->mc->repGetArrayIntrinsicID(hMethod);
}

// Get static field data for an array
void* MyICJI::getArrayInitializationData(CORINFO_FIELD_HANDLE field, uint32_t size)
{
    jitInstance->mc->cr->AddCall("getArrayInitializationData");
    return jitInstance->mc->repGetArrayInitializationData(field, size);
}

// Check Visibility rules.
CorInfoIsAccessAllowedResult MyICJI::canAccessClass(CORINFO_RESOLVED_TOKEN* pResolvedToken,
                                                    CORINFO_METHOD_HANDLE   callerHandle,
                                                    CORINFO_HELPER_DESC*    pAccessHelper /* If canAccessMethod returns
                                                                                             something other    than
                                                                                             ALLOWED,
                                                                                             then this is filled in. */
                                                    )
{
    jitInstance->mc->cr->AddCall("canAccessClass");
    return jitInstance->mc->repCanAccessClass(pResolvedToken, callerHandle, pAccessHelper);
}

/**********************************************************************************/
//
// ICorFieldInfo
//
/**********************************************************************************/

size_t MyICJI::printFieldName(CORINFO_FIELD_HANDLE field, char* buffer, size_t bufferSize, size_t* pRequiredBufferSize)
{
    jitInstance->mc->cr->AddCall("printFieldName");
    return jitInstance->mc->repPrintFieldName(field, buffer, bufferSize, pRequiredBufferSize);
}

// return class it belongs to
CORINFO_CLASS_HANDLE MyICJI::getFieldClass(CORINFO_FIELD_HANDLE field)
{
    jitInstance->mc->cr->AddCall("getFieldClass");
    return jitInstance->mc->repGetFieldClass(field);
}

// Return the field's type, if it is CORINFO_TYPE_VALUECLASS 'structType' is set
// the field's value class (if 'structType' == 0, then don't bother
// the structure info).
//
// 'fieldOwnerHint' is, potentially, a more exact owner of the field.
// it's fine for it to be non-precise, it's just a hint.
CorInfoType MyICJI::getFieldType(CORINFO_FIELD_HANDLE  field,
                                 CORINFO_CLASS_HANDLE* structType,
                                 CORINFO_CLASS_HANDLE  fieldOwnerHint /* IN */
                                 )
{
    jitInstance->mc->cr->AddCall("getFieldType");
    return jitInstance->mc->repGetFieldType(field, structType, fieldOwnerHint);
}

// return the data member's instance offset
unsigned MyICJI::getFieldOffset(CORINFO_FIELD_HANDLE field)
{
    jitInstance->mc->cr->AddCall("getFieldOffset");
    return jitInstance->mc->repGetFieldOffset(field);
}

void MyICJI::getFieldInfo(CORINFO_RESOLVED_TOKEN* pResolvedToken,
                          CORINFO_METHOD_HANDLE   callerHandle,
                          CORINFO_ACCESS_FLAGS    flags,
                          CORINFO_FIELD_INFO*     pResult)
{
    jitInstance->mc->cr->AddCall("getFieldInfo");
    jitInstance->mc->repGetFieldInfo(pResolvedToken, callerHandle, flags, pResult);
}

uint32_t MyICJI::getThreadLocalFieldInfo(CORINFO_FIELD_HANDLE field, bool isGCType)
{
    jitInstance->mc->cr->AddCall("getThreadLocalFieldInfo");
    return jitInstance->mc->repGetThreadLocalFieldInfo(field, isGCType);
}

void MyICJI::getThreadLocalStaticBlocksInfo(CORINFO_THREAD_STATIC_BLOCKS_INFO* pInfo)
{
    jitInstance->mc->cr->AddCall("getThreadLocalStaticBlocksInfo");
    jitInstance->mc->repGetThreadLocalStaticBlocksInfo(pInfo);
}

void MyICJI::getThreadLocalStaticInfo_NativeAOT(CORINFO_THREAD_STATIC_INFO_NATIVEAOT* pInfo)
{
    jitInstance->mc->cr->AddCall("getThreadLocalStaticInfo_NativeAOT");
    jitInstance->mc->repGetThreadLocalStaticInfo_NativeAOT(pInfo);
}

// Returns true iff "fldHnd" represents a static field.
bool MyICJI::isFieldStatic(CORINFO_FIELD_HANDLE fldHnd)
{
    jitInstance->mc->cr->AddCall("isFieldStatic");
    return jitInstance->mc->repIsFieldStatic(fldHnd);
}

int MyICJI::getArrayOrStringLength(CORINFO_OBJECT_HANDLE objHnd)
{
    jitInstance->mc->cr->AddCall("getArrayOrStringLength");
    return jitInstance->mc->repGetArrayOrStringLength(objHnd);
}

/*********************************************************************************/
//
// ICorDebugInfo
//
/*********************************************************************************/

// Query the EE to find out where interesting break points
// in the code are.  The native compiler will ensure that these places
// have a corresponding break point in native code.
//
// Note that unless CORJIT_FLAG_DEBUG_CODE is specified, this function will
// be used only as a hint and the native compiler should not change its
// code generation.
void MyICJI::getBoundaries(CORINFO_METHOD_HANDLE ftn,                      // [IN] method of interest
                           unsigned int*         cILOffsets,               // [OUT] size of pILOffsets
                           uint32_t**            pILOffsets,               // [OUT] IL offsets of interest
                                                                           //       jit MUST free with freeArray!
                           ICorDebugInfo::BoundaryTypes* implicitBoundaries // [OUT] tell jit, all boundaries of this type
                           )
{
    jitInstance->mc->cr->AddCall("getBoundaries");
    jitInstance->mc->repGetBoundaries(ftn, cILOffsets, pILOffsets, implicitBoundaries);

    // The JIT will want to call freearray on the array we pass back, so move the data into a form that complies with
    // this
    if (*cILOffsets > 0)
    {
        uint32_t* realOffsets = (uint32_t*)allocateArray(*cILOffsets * sizeof(ICorDebugInfo::BoundaryTypes));
        memcpy(realOffsets, *pILOffsets, *cILOffsets * sizeof(ICorDebugInfo::BoundaryTypes));
        *pILOffsets = realOffsets;
    }
    else
        *pILOffsets = 0;
}

// Report back the mapping from IL to native code,
// this map should include all boundaries that 'getBoundaries'
// reported as interesting to the debugger.

// Note that debugger (and profiler) is assuming that all of the
// offsets form a contiguous block of memory, and that the
// OffsetMapping is sorted in order of increasing native offset.
void MyICJI::setBoundaries(CORINFO_METHOD_HANDLE         ftn,  // [IN] method of interest
                           ULONG32                       cMap, // [IN] size of pMap
                           ICorDebugInfo::OffsetMapping* pMap  // [IN] map including all points of interest.
                                                               //      jit allocated with allocateArray, EE frees
                           )
{
    jitInstance->mc->cr->AddCall("setBoundaries");
    jitInstance->mc->cr->recSetBoundaries(ftn, cMap, pMap);

    freeArray(pMap); // see note in recSetBoundaries... we own this array and own destroying it.
}

// Query the EE to find out the scope of local variables.
// normally the JIT would trash variables after last use, but
// under debugging, the JIT needs to keep them live over their
// entire scope so that they can be inspected.
//
// Note that unless CORJIT_FLAG_DEBUG_CODE is specified, this function will
// be used only as a hint and the native compiler should not change its
// code generation.
void MyICJI::getVars(CORINFO_METHOD_HANDLE      ftn,   // [IN]  method of interest
                     ULONG32*                   cVars, // [OUT] size of 'vars'
                     ICorDebugInfo::ILVarInfo** vars,  // [OUT] scopes of variables of interest
                                                       //       jit MUST free with freeArray!
                     bool* extendOthers                // [OUT] it TRUE, then assume the scope
                                                       //       of unmentioned vars is entire method
                     )
{
    jitInstance->mc->cr->AddCall("getVars");
    jitInstance->mc->repGetVars(ftn, cVars, vars, extendOthers);

    // The JIT will want to call freearray on the array we pass back, so move the data into a form that complies with
    // this
    if (*cVars > 0)
    {
        ICorDebugInfo::ILVarInfo* realOffsets =
            (ICorDebugInfo::ILVarInfo*)allocateArray(*cVars * sizeof(ICorDebugInfo::ILVarInfo));
        memcpy(realOffsets, *vars, *cVars * sizeof(ICorDebugInfo::ILVarInfo));
        *vars = realOffsets;
    }
    else
        *vars = nullptr;
}

// Report back to the EE the location of every variable.
// note that the JIT might split lifetimes into different
// locations etc.

void MyICJI::setVars(CORINFO_METHOD_HANDLE         ftn,   // [IN] method of interest
                     ULONG32                       cVars, // [IN] size of 'vars'
                     ICorDebugInfo::NativeVarInfo* vars   // [IN] map telling where local vars are stored at what points
                                                          //      jit allocated with allocateArray, EE frees
                     )
{
    jitInstance->mc->cr->AddCall("setVars");
    jitInstance->mc->cr->recSetVars(ftn, cVars, vars);
    freeArray(vars); // See note in recSetVars... we own destroying this array
}

void MyICJI::reportRichMappings(
    ICorDebugInfo::InlineTreeNode*    inlineTreeNodes,
    uint32_t                          numInlineTreeNodes,
    ICorDebugInfo::RichOffsetMapping* mappings,
    uint32_t                          numMappings)
{
    jitInstance->mc->cr->AddCall("reportRichMappings");
    // TODO: record these mappings
    freeArray(inlineTreeNodes);
    freeArray(mappings);
}

void MyICJI::reportMetadata(const char* key, const void* value, size_t length)
{
    jitInstance->mc->cr->AddCall("reportMetadata");

    if (strcmp(key, "MethodFullName") == 0)
    {
        char* buf = static_cast<char*>(jitInstance->mc->cr->allocateMemory(length + 1));
        memcpy(buf, value, length + 1);
        jitInstance->mc->cr->MethodFullName = buf;
        return;
    }

    if (strcmp(key, "TieringName") == 0)
    {
        char* buf = static_cast<char*>(jitInstance->mc->cr->allocateMemory(length + 1));
        memcpy(buf, value, length + 1);
        jitInstance->mc->cr->TieringName = buf;
        return;
    }

#define JITMETADATAINFO(name, type, flags)
#define JITMETADATAMETRIC(name, type, flags) \
    if ((strcmp(key, #name) == 0) && (length == sizeof(type)))   \
    {                                                            \
        memcpy(&jitInstance->mc->cr->name, value, sizeof(type)); \
        return;                                                  \
    }

#include "jitmetadatalist.h"
}

/*-------------------------- Misc ---------------------------------------*/

// Used to allocate memory that needs to handed to the EE.
// For eg, use this to allocated memory for reporting debug info,
// which will be handed to the EE by setVars() and setBoundaries()
void* MyICJI::allocateArray(size_t cBytes)
{
    return jitInstance->allocateArray(cBytes);
}

// JitCompiler will free arrays passed by the EE using this
// For eg, The EE returns memory in getVars() and getBoundaries()
// to the JitCompiler, which the JitCompiler should release using
// freeArray()
void MyICJI::freeArray(void* array)
{
    jitInstance->freeArray(array);
}

/*********************************************************************************/
//
// ICorArgInfo
//
/*********************************************************************************/

// advance the pointer to the argument list.
// a ptr of 0, is special and always means the first argument
CORINFO_ARG_LIST_HANDLE MyICJI::getArgNext(CORINFO_ARG_LIST_HANDLE args /* IN */
                                           )
{
    jitInstance->mc->cr->AddCall("getArgNext");
    return jitInstance->mc->repGetArgNext(args);
}

// Get the type of a particular argument
// CORINFO_TYPE_UNDEF is returned when there are no more arguments
// If the type returned is a primitive type (or an enum) *vcTypeRet set to nullptr
// otherwise it is set to the TypeHandle associted with the type
// Enumerations will always look their underlying type (probably should fix this)
// Otherwise vcTypeRet is the type as would be seen by the IL,
// The return value is the type that is used for calling convention purposes
// (Thus if the EE wants a value class to be passed like an int, then it will
// return CORINFO_TYPE_INT
CorInfoTypeWithMod MyICJI::getArgType(CORINFO_SIG_INFO*       sig,      /* IN */
                                      CORINFO_ARG_LIST_HANDLE args,     /* IN */
                                      CORINFO_CLASS_HANDLE*   vcTypeRet /* OUT */
                                      )
{
    DWORD exceptionCode = 0;
    jitInstance->mc->cr->AddCall("getArgType");
    CorInfoTypeWithMod value = jitInstance->mc->repGetArgType(sig, args, vcTypeRet, &exceptionCode);
    if (exceptionCode != 0)
        ThrowRecordedException(exceptionCode);
    return value;
}

int MyICJI::getExactClasses(CORINFO_CLASS_HANDLE    baseType,        /* IN */
                            int                     maxExactClasses, /* IN */
                            CORINFO_CLASS_HANDLE*   exactClsRet      /* OUT */
                            )
{
    jitInstance->mc->cr->AddCall("getExactClasses");
    return jitInstance->mc->repGetExactClasses(baseType, maxExactClasses, exactClsRet);
}

// If the Arg is a CORINFO_TYPE_CLASS fetch the class handle associated with it
CORINFO_CLASS_HANDLE MyICJI::getArgClass(CORINFO_SIG_INFO*       sig, /* IN */
                                         CORINFO_ARG_LIST_HANDLE args /* IN */
                                         )
{
    DWORD exceptionCode = 0;
    jitInstance->mc->cr->AddCall("getArgClass");
    CORINFO_CLASS_HANDLE value = jitInstance->mc->repGetArgClass(sig, args, &exceptionCode);
    if (exceptionCode != 0)
        ThrowRecordedException(exceptionCode);
    return value;
}

// Returns type of HFA for valuetype
CorInfoHFAElemType MyICJI::getHFAType(CORINFO_CLASS_HANDLE hClass)
{
    jitInstance->mc->cr->AddCall("getHFAType");
    CorInfoHFAElemType value = jitInstance->mc->repGetHFAType(hClass);
    return value;
}

/*****************************************************************************
 * ICorStaticInfo contains EE interface methods which return values that are
 * constant from invocation to invocation.  Thus they may be embedded in
 * persisted information like statically generated code. (This is of course
 * assuming that all code versions are identical each time.)
 *****************************************************************************/

// Return details about EE internal data structures
void MyICJI::getEEInfo(CORINFO_EE_INFO* pEEInfoOut)
{
    jitInstance->mc->cr->AddCall("getEEInfo");
    jitInstance->mc->repGetEEInfo(pEEInfoOut);
}

<<<<<<< HEAD
void MyICJI::getAsync2Info(CORINFO_ASYNC2_INFO* pAsync2Info)
{
    jitInstance->mc->cr->AddCall("getAsync2Info");
    jitInstance->mc->repGetAsync2Info(pAsync2Info);
}

// Returns name of the JIT timer log
const char16_t* MyICJI::getJitTimeLogFilename()
{
    jitInstance->mc->cr->AddCall("getJitTimeLogFilename");
    // we have the ability to replay this, but we treat it in this case as EE context
    //  return jitInstance->eec->jitTimeLogFilename;

    // We want to be able to set DOTNET_JitTimeLogFile or COMPlus_JitTimeLogFile when replaying, to collect JIT
    // statistics. So, just do a getenv() call. This isn't quite as thorough as
    // the normal CLR config value functions (which also check the registry), and we've
    // also hard-coded the variable name here instead of using:
    //      CLRConfig::GetConfigValue(CLRConfig::INTERNAL_JitTimeLogFile);
    // like in the VM, but it works for our purposes.
    const char16_t* dotnetVar = (const char16_t*)GetEnvironmentVariableWithDefaultW(W("DOTNET_JitTimeLogFile"));
    return dotnetVar != nullptr ? dotnetVar :
        (const char16_t*)GetEnvironmentVariableWithDefaultW(W("COMPlus_JitTimeLogFile"));
}

=======
>>>>>>> 040cbe27
/*********************************************************************************/
//
// Diagnostic methods
//
/*********************************************************************************/

// this function is for debugging only. Returns method token.
// Returns mdMethodDefNil for dynamic methods.
mdMethodDef MyICJI::getMethodDefFromMethod(CORINFO_METHOD_HANDLE hMethod)
{
    jitInstance->mc->cr->AddCall("getMethodDefFromMethod");
    mdMethodDef result = jitInstance->mc->repGetMethodDefFromMethod(hMethod);
    return result;
}

size_t MyICJI::printMethodName(CORINFO_METHOD_HANDLE ftn, char* buffer, size_t bufferSize, size_t* pRequiredBufferSize)
{
    jitInstance->mc->cr->AddCall("printMethodName");
    return jitInstance->mc->repPrintMethodName(ftn, buffer, bufferSize, pRequiredBufferSize);
}

const char* MyICJI::getMethodNameFromMetadata(CORINFO_METHOD_HANDLE ftn,                 /* IN */
                                              const char**          className,           /* OUT */
                                              const char**          namespaceName,       /* OUT */
                                              const char**          enclosingClassNames, /* OUT */
                                              size_t                maxEnclosingClassNames
                                              )
{
    jitInstance->mc->cr->AddCall("getMethodNameFromMetadata");
    return jitInstance->mc->repGetMethodNameFromMetadata(ftn, className, namespaceName, enclosingClassNames, maxEnclosingClassNames);
}

// this function is for debugging only.  It returns a value that
// is will always be the same for a given method.  It is used
// to implement the 'jitRange' functionality
unsigned MyICJI::getMethodHash(CORINFO_METHOD_HANDLE ftn /* IN */
                               )
{
    jitInstance->mc->cr->AddCall("getMethodHash");
    return jitInstance->mc->repGetMethodHash(ftn);
}

bool MyICJI::getSystemVAmd64PassStructInRegisterDescriptor(
    /* IN */ CORINFO_CLASS_HANDLE                                  structHnd,
    /* OUT */ SYSTEMV_AMD64_CORINFO_STRUCT_REG_PASSING_DESCRIPTOR* structPassInRegDescPtr)
{
    jitInstance->mc->cr->AddCall("getSystemVAmd64PassStructInRegisterDescriptor");
    return jitInstance->mc->repGetSystemVAmd64PassStructInRegisterDescriptor(structHnd, structPassInRegDescPtr);
}

void MyICJI::getSwiftLowering(CORINFO_CLASS_HANDLE structHnd, CORINFO_SWIFT_LOWERING* pLowering)
{
    jitInstance->mc->cr->AddCall("getSwiftLowering");
    jitInstance->mc->repGetSwiftLowering(structHnd, pLowering);
}

void MyICJI::getFpStructLowering(CORINFO_CLASS_HANDLE structHnd, CORINFO_FPSTRUCT_LOWERING* pLowering)
{
    jitInstance->mc->cr->AddCall("getFpStructLowering");
    jitInstance->mc->repGetFpStructLowering(structHnd, pLowering);
}

// Stuff on ICorDynamicInfo
uint32_t MyICJI::getThreadTLSIndex(void** ppIndirection)
{
    jitInstance->mc->cr->AddCall("getThreadTLSIndex");
    return jitInstance->mc->repGetThreadTLSIndex(ppIndirection);
}

int32_t* MyICJI::getAddrOfCaptureThreadGlobal(void** ppIndirection)
{
    jitInstance->mc->cr->AddCall("getAddrOfCaptureThreadGlobal");
    return jitInstance->mc->repGetAddrOfCaptureThreadGlobal(ppIndirection);
}

// return the native entry point to an EE helper (see CorInfoHelpFunc)
void* MyICJI::getHelperFtn(CorInfoHelpFunc ftnNum, void** ppIndirection)
{
    jitInstance->mc->cr->AddCall("getHelperFtn");
    return jitInstance->mc->repGetHelperFtn(ftnNum, ppIndirection);
}

// return a callable address of the function (native code). This function
// may return a different value (depending on whether the method has
// been JITed or not.
void MyICJI::getFunctionEntryPoint(CORINFO_METHOD_HANDLE ftn,     /* IN  */
                                   CORINFO_CONST_LOOKUP* pResult, /* OUT */
                                   CORINFO_ACCESS_FLAGS  accessFlags)
{
    jitInstance->mc->cr->AddCall("getFunctionEntryPoint");
    jitInstance->mc->repGetFunctionEntryPoint(ftn, pResult, accessFlags);
}

// return a directly callable address. This can be used similarly to the
// value returned by getFunctionEntryPoint() except that it is
// guaranteed to be multi callable entrypoint.
void MyICJI::getFunctionFixedEntryPoint(
                    CORINFO_METHOD_HANDLE ftn,
                    bool isUnsafeFunctionPointer,
                    CORINFO_CONST_LOOKUP* pResult)
{
    jitInstance->mc->cr->AddCall("getFunctionFixedEntryPoint");
    jitInstance->mc->repGetFunctionFixedEntryPoint(ftn, isUnsafeFunctionPointer, pResult);
}

// get the synchronization handle that is passed to monXstatic function
void* MyICJI::getMethodSync(CORINFO_METHOD_HANDLE ftn, void** ppIndirection)
{
    jitInstance->mc->cr->AddCall("getMethodSync");
    return jitInstance->mc->repGetMethodSync(ftn, ppIndirection);
}

// These entry points must be called if a handle is being embedded in
// the code to be passed to a JIT helper function. (as opposed to just
// being passed back into the ICorInfo interface.)

// get slow lazy string literal helper to use (CORINFO_HELP_STRCNS*).
// Returns CORINFO_HELP_UNDEF if lazy string literal helper cannot be used.
CorInfoHelpFunc MyICJI::getLazyStringLiteralHelper(CORINFO_MODULE_HANDLE handle)
{
    jitInstance->mc->cr->AddCall("getLazyStringLiteralHelper");
    return jitInstance->mc->repGetLazyStringLiteralHelper(handle);
}

CORINFO_MODULE_HANDLE MyICJI::embedModuleHandle(CORINFO_MODULE_HANDLE handle, void** ppIndirection)
{
    jitInstance->mc->cr->AddCall("embedModuleHandle");
    return jitInstance->mc->repEmbedModuleHandle(handle, ppIndirection);
}

CORINFO_CLASS_HANDLE MyICJI::embedClassHandle(CORINFO_CLASS_HANDLE handle, void** ppIndirection)
{
    jitInstance->mc->cr->AddCall("embedClassHandle");
    return jitInstance->mc->repEmbedClassHandle(handle, ppIndirection);
}

CORINFO_METHOD_HANDLE MyICJI::embedMethodHandle(CORINFO_METHOD_HANDLE handle, void** ppIndirection)
{
    jitInstance->mc->cr->AddCall("embedMethodHandle");
    return jitInstance->mc->repEmbedMethodHandle(handle, ppIndirection);
}

CORINFO_FIELD_HANDLE MyICJI::embedFieldHandle(CORINFO_FIELD_HANDLE handle, void** ppIndirection)
{
    jitInstance->mc->cr->AddCall("embedFieldHandle");
    return jitInstance->mc->repEmbedFieldHandle(handle, ppIndirection);
}

// Given a module scope (module), a method handle (context) and
// a metadata token (metaTOK), fetch the handle
// (type, field or method) associated with the token.
// If this is not possible at compile-time (because the current method's
// code is shared and the token contains generic parameters)
// then indicate how the handle should be looked up at run-time.
//
void MyICJI::embedGenericHandle(CORINFO_RESOLVED_TOKEN* pResolvedToken,
                                bool fEmbedParent, // TRUE - embeds parent type handle of the field/method handle
                                CORINFO_METHOD_HANDLE callerHandle,
                                CORINFO_GENERICHANDLE_RESULT* pResult)
{
    jitInstance->mc->cr->AddCall("embedGenericHandle");
    jitInstance->mc->repEmbedGenericHandle(pResolvedToken, fEmbedParent, callerHandle, pResult);
}

// Return information used to locate the exact enclosing type of the current method.
// Used only to invoke .cctor method from code shared across generic instantiations
//   !needsRuntimeLookup       statically known (enclosing type of method itself)
//   needsRuntimeLookup:
//      CORINFO_LOOKUP_THISOBJ     use vtable pointer of 'this' param
//      CORINFO_LOOKUP_CLASSPARAM  use vtable hidden param
//      CORINFO_LOOKUP_METHODPARAM use enclosing type of method-desc hidden param
void MyICJI::getLocationOfThisType(CORINFO_METHOD_HANDLE context, CORINFO_LOOKUP_KIND* pLookupKind)
{
    jitInstance->mc->cr->AddCall("getLocationOfThisType");
    jitInstance->mc->repGetLocationOfThisType(context, pLookupKind);
}

// return address of fixup area for late-bound PInvoke calls.
void MyICJI::getAddressOfPInvokeTarget(CORINFO_METHOD_HANDLE method, CORINFO_CONST_LOOKUP* pLookup)
{
    jitInstance->mc->cr->AddCall("getAddressOfPInvokeTarget");
    jitInstance->mc->repGetAddressOfPInvokeTarget(method, pLookup);
}

// Generate a cookie based on the signature that would needs to be passed
// to CORINFO_HELP_PINVOKE_CALLI
LPVOID MyICJI::GetCookieForPInvokeCalliSig(CORINFO_SIG_INFO* szMetaSig, void** ppIndirection)
{
    jitInstance->mc->cr->AddCall("GetCookieForPInvokeCalliSig");
    return jitInstance->mc->repGetCookieForPInvokeCalliSig(szMetaSig, ppIndirection);
}

// returns true if a VM cookie can be generated for it (might be false due to cross-module
// inlining, in which case the inlining should be aborted)
bool MyICJI::canGetCookieForPInvokeCalliSig(CORINFO_SIG_INFO* szMetaSig)
{
    jitInstance->mc->cr->AddCall("canGetCookieForPInvokeCalliSig");
    return jitInstance->mc->repCanGetCookieForPInvokeCalliSig(szMetaSig);
}

// Gets a handle that is checked to see if the current method is
// included in "JustMyCode"
CORINFO_JUST_MY_CODE_HANDLE MyICJI::getJustMyCodeHandle(CORINFO_METHOD_HANDLE         method,
                                                        CORINFO_JUST_MY_CODE_HANDLE** ppIndirection)
{
    jitInstance->mc->cr->AddCall("getJustMyCodeHandle");
    return jitInstance->mc->repGetJustMyCodeHandle(method, ppIndirection);
}

// Gets a method handle that can be used to correlate profiling data.
// This is the IP of a native method, or the address of the descriptor struct
// for IL.  Always guaranteed to be unique per process, and not to move. */
void MyICJI::GetProfilingHandle(bool* pbHookFunction, void** pProfilerHandle, bool* pbIndirectedHandles)
{
    jitInstance->mc->cr->AddCall("GetProfilingHandle");
    jitInstance->mc->repGetProfilingHandle(pbHookFunction, pProfilerHandle, pbIndirectedHandles);
}

// Returns instructions on how to make the call. See code:CORINFO_CALL_INFO for possible return values.
void MyICJI::getCallInfo(
    // Token info
    CORINFO_RESOLVED_TOKEN* pResolvedToken,

    // Generics info
    CORINFO_RESOLVED_TOKEN* pConstrainedResolvedToken,

    // Security info
    CORINFO_METHOD_HANDLE callerHandle,

    // Jit info
    CORINFO_CALLINFO_FLAGS flags,

    // out params
    CORINFO_CALL_INFO* pResult)
{
    jitInstance->mc->cr->AddCall("getCallInfo");
    DWORD exceptionCode = 0;
    jitInstance->mc->repGetCallInfo(pResolvedToken, pConstrainedResolvedToken, callerHandle, flags, pResult,
                                    &exceptionCode);
    if (exceptionCode != 0)
        ThrowRecordedException(exceptionCode);
}

bool MyICJI::getStaticFieldContent(CORINFO_FIELD_HANDLE field, uint8_t* buffer, int bufferSize, int valueOffset, bool ignoreMovableObjects)
{
    jitInstance->mc->cr->AddCall("getStaticFieldContent");
    return jitInstance->mc->repGetStaticFieldContent(field, buffer, bufferSize, valueOffset, ignoreMovableObjects);
}

bool MyICJI::getObjectContent(CORINFO_OBJECT_HANDLE obj, uint8_t* buffer, int bufferSize, int valueOffset)
{
    jitInstance->mc->cr->AddCall("getObjectContent");
    return jitInstance->mc->repGetObjectContent(obj, buffer, bufferSize, valueOffset);
}

// return the class handle for the current value of a static field
CORINFO_CLASS_HANDLE MyICJI::getStaticFieldCurrentClass(CORINFO_FIELD_HANDLE field, bool* pIsSpeculative)
{
    jitInstance->mc->cr->AddCall("getStaticFieldCurrentClass");
    return jitInstance->mc->repGetStaticFieldCurrentClass(field, pIsSpeculative);
}

// registers a vararg sig & returns a VM cookie for it (which can contain other stuff)
CORINFO_VARARGS_HANDLE MyICJI::getVarArgsHandle(CORINFO_SIG_INFO* pSig, void** ppIndirection)
{
    jitInstance->mc->cr->AddCall("getVarArgsHandle");
    return jitInstance->mc->repGetVarArgsHandle(pSig, ppIndirection);
}

// returns true if a VM cookie can be generated for it (might be false due to cross-module
// inlining, in which case the inlining should be aborted)
bool MyICJI::canGetVarArgsHandle(CORINFO_SIG_INFO* pSig)
{
    jitInstance->mc->cr->AddCall("canGetVarArgsHandle");
    return jitInstance->mc->repCanGetVarArgsHandle(pSig);
}

// Allocate a string literal on the heap and return a handle to it
InfoAccessType MyICJI::constructStringLiteral(CORINFO_MODULE_HANDLE module, mdToken metaTok, void** ppValue)
{
    jitInstance->mc->cr->AddCall("constructStringLiteral");
    return jitInstance->mc->repConstructStringLiteral(module, metaTok, ppValue);
}

InfoAccessType MyICJI::emptyStringLiteral(void** ppValue)
{
    jitInstance->mc->cr->AddCall("emptyStringLiteral");
    return jitInstance->mc->repEmptyStringLiteral(ppValue);
}

// (static fields only) given that 'field' refers to thread local store,
// return the ID (TLS index), which is used to find the beginning of the
// TLS data area for the particular DLL 'field' is associated with.
uint32_t MyICJI::getFieldThreadLocalStoreID(CORINFO_FIELD_HANDLE field, void** ppIndirection)
{
    jitInstance->mc->cr->AddCall("getFieldThreadLocalStoreID");
    return jitInstance->mc->repGetFieldThreadLocalStoreID(field, ppIndirection);
}

CORINFO_METHOD_HANDLE MyICJI::GetDelegateCtor(CORINFO_METHOD_HANDLE methHnd,
                                              CORINFO_CLASS_HANDLE  clsHnd,
                                              CORINFO_METHOD_HANDLE targetMethodHnd,
                                              DelegateCtorArgs*     pCtorData)
{
    jitInstance->mc->cr->AddCall("GetDelegateCtor");
    return jitInstance->mc->repGetDelegateCtor(methHnd, clsHnd, targetMethodHnd, pCtorData);
}

void MyICJI::MethodCompileComplete(CORINFO_METHOD_HANDLE methHnd)
{
    jitInstance->mc->cr->AddCall("MethodCompileComplete");
    LogError("Hit unimplemented MethodCompileComplete");
    DebugBreakorAV(118);
}

bool MyICJI::getTailCallHelpers(
        CORINFO_RESOLVED_TOKEN* callToken,
        CORINFO_SIG_INFO* sig,
        CORINFO_GET_TAILCALL_HELPERS_FLAGS flags,
        CORINFO_TAILCALL_HELPERS* pResult)
{
    jitInstance->mc->cr->AddCall("getTailCallHelpers");
    return jitInstance->mc->repGetTailCallHelpers(callToken, sig, flags, pResult);
}

CORINFO_METHOD_HANDLE MyICJI::getAsyncResumptionStub()
{
    jitInstance->mc->cr->AddCall("getAsyncResumptionStub");
    return jitInstance->mc->repGetAsyncResumptionStub();;
}

bool MyICJI::convertPInvokeCalliToCall(CORINFO_RESOLVED_TOKEN* pResolvedToken, bool fMustConvert)
{
    jitInstance->mc->cr->AddCall("convertPInvokeCalliToCall");
    return jitInstance->mc->repConvertPInvokeCalliToCall(pResolvedToken, fMustConvert);
}

bool MyICJI::notifyInstructionSetUsage(CORINFO_InstructionSet instructionSet, bool supported)
{
    jitInstance->mc->cr->AddCall("notifyInstructionSetUsage");
    return supported;
}

void MyICJI::updateEntryPointForTailCall(CORINFO_CONST_LOOKUP* entryPoint)
{
    jitInstance->mc->cr->AddCall("updateEntryPointForTailCall");
    jitInstance->mc->repUpdateEntryPointForTailCall(entryPoint);
}

// Stuff directly on ICorJitInfo

// Returns extended flags for a particular compilation instance.
uint32_t MyICJI::getJitFlags(CORJIT_FLAGS* jitFlags, uint32_t sizeInBytes)
{
    jitInstance->mc->cr->AddCall("getJitFlags");
    uint32_t ret = jitInstance->mc->repGetJitFlags(jitFlags, sizeInBytes);
    if (jitInstance->forceClearAltJitFlag)
    {
        jitFlags->Clear(CORJIT_FLAGS::CORJIT_FLAG_ALT_JIT);
    }
    else if (jitInstance->forceSetAltJitFlag)
    {
        jitFlags->Set(CORJIT_FLAGS::CORJIT_FLAG_ALT_JIT);
    }
    return ret;
}

// Runs the given function with the given parameter under an error trap
// and returns true if the function completes successfully. We fake this
// up a bit for SuperPMI and simply catch all exceptions.
bool MyICJI::runWithErrorTrap(void (*function)(void*), void* param)
{
    return RunWithErrorTrap(function, param);
}

// Runs the given function with the given parameter under an error trap
// and returns true if the function completes successfully. This catches
// all SPMI exceptions and lets others through.
bool MyICJI::runWithSPMIErrorTrap(void (*function)(void*), void* param)
{
    return RunWithSPMIErrorTrap(function, param);
}

// Ideally we'd just use the copies of this in standardmacros.h
// however, superpmi is missing various other dependencies as well
static size_t ALIGN_UP_SPMI(size_t val, size_t alignment)
{
    return (val + (alignment - 1)) & ~(alignment - 1);
}

static void* ALIGN_UP_SPMI(void* val, size_t alignment)
{
    return (void*)ALIGN_UP_SPMI((size_t)val, alignment);
}

// get a block of memory for the code, readonly data, and read-write data
void MyICJI::allocMem(AllocMemArgs* pArgs)
{
    jitInstance->mc->cr->AddCall("allocMem");

    // TODO-Cleanup: Could hot block size be ever 0?
    size_t codeAlignment      = sizeof(void*);
    size_t hotCodeAlignedSize = static_cast<size_t>(pArgs->hotCodeSize);

    if ((pArgs->flag & CORJIT_ALLOCMEM_FLG_32BYTE_ALIGN) != 0)
    {
         codeAlignment = 32;
    }
    else if ((pArgs->flag & CORJIT_ALLOCMEM_FLG_16BYTE_ALIGN) != 0)
    {
         codeAlignment = 16;
    }
    hotCodeAlignedSize = ALIGN_UP_SPMI(hotCodeAlignedSize, codeAlignment);
    hotCodeAlignedSize = hotCodeAlignedSize + (codeAlignment - sizeof(void*));
    pArgs->hotCodeBlock      = jitInstance->mc->cr->allocateMemory(hotCodeAlignedSize);
    pArgs->hotCodeBlock      = ALIGN_UP_SPMI(pArgs->hotCodeBlock, codeAlignment);

    if (pArgs->coldCodeSize > 0)
        pArgs->coldCodeBlock = jitInstance->mc->cr->allocateMemory(pArgs->coldCodeSize);
    else
        pArgs->coldCodeBlock = nullptr;

    if (pArgs->roDataSize > 0)
    {
        size_t roDataAlignment   = sizeof(void*);
        size_t roDataAlignedSize = static_cast<size_t>(pArgs->roDataSize);

        if ((pArgs->flag & CORJIT_ALLOCMEM_FLG_RODATA_64BYTE_ALIGN) != 0)
        {
            roDataAlignment = 64;
        }
        else if ((pArgs->flag & CORJIT_ALLOCMEM_FLG_RODATA_32BYTE_ALIGN) != 0)
        {
            roDataAlignment = 32;
        }
        else if ((pArgs->flag & CORJIT_ALLOCMEM_FLG_RODATA_16BYTE_ALIGN) != 0)
        {
            roDataAlignment = 16;
        }
        else if (pArgs->roDataSize >= 8)
        {
            roDataAlignment = 8;
        }

        // We need to round the roDataSize up to the alignment size and then
        // overallocate by at most alignment - sizeof(void*) to ensure that
        // we can offset roDataBlock to be an aligned address and that the
        // allocation contains at least the originally requested size after

        roDataAlignedSize = ALIGN_UP_SPMI(roDataAlignedSize, roDataAlignment);
        roDataAlignedSize = roDataAlignedSize + (roDataAlignment - sizeof(void*));
        pArgs->roDataBlock = jitInstance->mc->cr->allocateMemory(roDataAlignedSize);
        pArgs->roDataBlock = ALIGN_UP_SPMI(pArgs->roDataBlock, roDataAlignment);
    }
    else
        pArgs->roDataBlock = nullptr;

    pArgs->hotCodeBlockRW = pArgs->hotCodeBlock;
    pArgs->coldCodeBlockRW = pArgs->coldCodeBlock;
    pArgs->roDataBlockRW = pArgs->roDataBlock;

    jitInstance->mc->cr->recAllocMem(pArgs->hotCodeSize, pArgs->coldCodeSize, pArgs->roDataSize, pArgs->xcptnsCount, pArgs->flag, &pArgs->hotCodeBlock,
                                     &pArgs->coldCodeBlock, &pArgs->roDataBlock);
}

// Reserve memory for the method/funclet's unwind information.
// Note that this must be called before allocMem. It should be
// called once for the main method, once for every funclet, and
// once for every block of cold code for which allocUnwindInfo
// will be called.
//
// This is necessary because jitted code must allocate all the
// memory needed for the unwindInfo at the allocMem call.
// For prejitted code we split up the unwinding information into
// separate sections .rdata and .pdata.
//
void MyICJI::reserveUnwindInfo(bool     isFunclet,  /* IN */
                               bool     isColdCode, /* IN */
                               uint32_t unwindSize  /* IN */
                               )
{
    jitInstance->mc->cr->AddCall("reserveUnwindInfo");
    jitInstance->mc->cr->recReserveUnwindInfo(isFunclet, isColdCode, unwindSize);
}

// Allocate and initialize the .rdata and .pdata for this method or
// funclet, and get the block of memory needed for the machine-specific
// unwind information (the info for crawling the stack frame).
// Note that allocMem must be called first.
//
// Parameters:
//
//    pHotCode        main method code buffer, always filled in
//    pColdCode       cold code buffer, only filled in if this is cold code,
//                      null otherwise
//    startOffset     start of code block, relative to appropriate code buffer
//                      (e.g. pColdCode if cold, pHotCode if hot).
//    endOffset       end of code block, relative to appropriate code buffer
//    unwindSize      size of unwind info pointed to by pUnwindBlock
//    pUnwindBlock    pointer to unwind info
//    funcKind        type of funclet (main method code, handler, filter)
//
void MyICJI::allocUnwindInfo(uint8_t*       pHotCode,     /* IN */
                             uint8_t*       pColdCode,    /* IN */
                             uint32_t       startOffset,  /* IN */
                             uint32_t       endOffset,    /* IN */
                             uint32_t       unwindSize,   /* IN */
                             uint8_t*       pUnwindBlock, /* IN */
                             CorJitFuncKind funcKind      /* IN */
                             )
{
    jitInstance->mc->cr->AddCall("allocUnwindInfo");
    jitInstance->mc->cr->recAllocUnwindInfo(pHotCode, pColdCode, startOffset, endOffset, unwindSize, pUnwindBlock,
                                            funcKind);
}

// Get a block of memory needed for the code manager information,
// (the info for enumerating the GC pointers while crawling the
// stack frame).
// Note that allocMem must be called first
void* MyICJI::allocGCInfo(size_t size /* IN */
                          )
{
    jitInstance->mc->cr->AddCall("allocGCInfo");
    void* temp = jitInstance->mc->cr->allocateMemory(size);
    jitInstance->mc->cr->recAllocGCInfo(size, temp);

    return temp;
}

// Indicate how many exception handler blocks are to be returned.
// This is guaranteed to be called before any 'setEHinfo' call.
// Note that allocMem must be called before this method can be called.
void MyICJI::setEHcount(unsigned cEH /* IN */
                        )
{
    jitInstance->mc->cr->AddCall("setEHcount");
    jitInstance->mc->cr->recSetEHcount(cEH);
}

// Set the values for one particular exception handler block.
//
// Handler regions should be lexically contiguous.
// This is because FinallyIsUnwinding() uses lexicality to
// determine if a "finally" clause is executing.
void MyICJI::setEHinfo(unsigned                 EHnumber, /* IN  */
                       const CORINFO_EH_CLAUSE* clause    /* IN */
                       )
{
    jitInstance->mc->cr->AddCall("setEHinfo");
    jitInstance->mc->cr->recSetEHinfo(EHnumber, clause);
}

// Level 1 -> fatalError, Level 2 -> Error, Level 3 -> Warning
// Level 4 means happens 10 times in a run, level 5 means 100, level 6 means 1000 ...
// returns non-zero if the logging succeeded
bool MyICJI::logMsg(unsigned level, const char* fmt, va_list args)
{
    jitInstance->mc->cr->AddCall("logMsg");

    //  if(level<=2)
    //  {
    // jitInstance->mc->cr->recMessageLog(fmt, args);
    // DebugBreakorAV(0x99);
    //}
    jitInstance->mc->cr->recMessageLog(fmt, args);
    return 0;
}

// do an assert.  will return true if the code should retry (DebugBreak)
// returns false, if the assert should be ignored.
int MyICJI::doAssert(const char* szFile, int iLine, const char* szExpr)
{
    jitInstance->mc->cr->AddCall("doAssert");
    char buff[16 * 1024];
    sprintf_s(buff, sizeof(buff), "%s (%d) - %s", szFile, iLine, szExpr);

    LogIssue(ISSUE_ASSERT, "#%d %s", jitInstance->mc->index, buff);
    jitInstance->mc->cr->recMessageLog("%s", buff);

    // Under "/boa", ask the user if they want to attach a debugger. If they do, the debugger will be attached,
    // then we'll call DebugBreakorAV(), which will issue a __debugbreak() and actually cause
    // us to stop in the debugger.
    if (BreakOnDebugBreakorAV())
    {
        DbgBreakCheck(szFile, iLine, szExpr);
    }

    DebugBreakorAV(0x7b);
    return 0;
}

void MyICJI::reportFatalError(CorJitResult result)
{
    jitInstance->mc->cr->AddCall("reportFatalError");
    jitInstance->mc->cr->recReportFatalError(result);
}

// allocate a basic block profile buffer where execution counts will be stored
// for jitted basic blocks.
HRESULT MyICJI::allocPgoInstrumentationBySchema(CORINFO_METHOD_HANDLE ftnHnd,
                                                PgoInstrumentationSchema* pSchema,
                                                uint32_t countSchemaItems,
                                                uint8_t** pInstrumentationData)
{
    jitInstance->mc->cr->AddCall("allocPgoInstrumentationBySchema");
    return jitInstance->mc->repAllocPgoInstrumentationBySchema(ftnHnd, pSchema, countSchemaItems, pInstrumentationData);
}

// get profile information to be used for optimizing the current method.  The format
// of the buffer is the same as the format the JIT passes to allocMethodBlockCounts.
HRESULT MyICJI::getPgoInstrumentationResults(CORINFO_METHOD_HANDLE      ftnHnd,
                                             PgoInstrumentationSchema **pSchema,                    // pointer to the schema table which describes the instrumentation results (pointer will not remain valid after jit completes)
                                             uint32_t *                 pCountSchemaItems,          // pointer to the count schema items
                                             uint8_t **                 pInstrumentationData,       // pointer to the actual instrumentation data (pointer will not remain valid after jit completes)
                                             PgoSource*                 pPgoSource,
                                             bool*                      pDynamicPgo)

{
    jitInstance->mc->cr->AddCall("getPgoInstrumentationResults");
    return jitInstance->mc->repGetPgoInstrumentationResults(ftnHnd, pSchema, pCountSchemaItems, pInstrumentationData, pPgoSource, pDynamicPgo);
}

// Associates a native call site, identified by its offset in the native code stream, with
// the signature information and method handle the JIT used to lay out the call site. If
// the call site has no signature information (e.g. a helper call) or has no method handle
// (e.g. a CALLI P/Invoke), then null should be passed instead.
void MyICJI::recordCallSite(uint32_t              instrOffset, /* IN */
                            CORINFO_SIG_INFO*     callSig,     /* IN */
                            CORINFO_METHOD_HANDLE methodHandle /* IN */
                            )
{
    jitInstance->mc->cr->AddCall("recordCallSite");
    jitInstance->mc->cr->repRecordCallSite(instrOffset, callSig, methodHandle);
}

// A relocation is recorded if we are pre-jitting.
// A jump thunk may be inserted if we are jitting
void MyICJI::recordRelocation(void*    location,   /* IN  */
                              void*    locationRW, /* IN  */
                              void*    target,     /* IN  */
                              uint16_t fRelocType, /* IN  */
                              int32_t  addlDelta   /* IN  */
                              )
{
    jitInstance->mc->cr->AddCall("recordRelocation");
    jitInstance->mc->cr->repRecordRelocation(location, target, fRelocType, addlDelta);
}

uint16_t MyICJI::getRelocTypeHint(void* target)
{
    jitInstance->mc->cr->AddCall("getRelocTypeHint");
    uint16_t result = jitInstance->mc->repGetRelocTypeHint(target);
    return result;
}

// For what machine does the VM expect the JIT to generate code? The VM
// returns one of the IMAGE_FILE_MACHINE_* values. Note that if the VM
// is cross-compiling (such as the case for crossgen2), it will return a
// different value than if it was compiling for the host architecture.
//
uint32_t MyICJI::getExpectedTargetArchitecture()
{
    jitInstance->mc->cr->AddCall("getExpectedTargetArchitecture");
    DWORD result = jitInstance->mc->repGetExpectedTargetArchitecture();
    return result;
}

CORINFO_METHOD_HANDLE MyICJI::getSpecialCopyHelper(CORINFO_CLASS_HANDLE type)
{
    jitInstance->mc->cr->AddCall("getSpecialCopyHelper");
    CORINFO_METHOD_HANDLE result = jitInstance->mc->repGetSpecialCopyHelper(type);
    return result;
}<|MERGE_RESOLUTION|>--- conflicted
+++ resolved
@@ -1195,33 +1195,12 @@
     jitInstance->mc->repGetEEInfo(pEEInfoOut);
 }
 
-<<<<<<< HEAD
 void MyICJI::getAsync2Info(CORINFO_ASYNC2_INFO* pAsync2Info)
 {
     jitInstance->mc->cr->AddCall("getAsync2Info");
     jitInstance->mc->repGetAsync2Info(pAsync2Info);
 }
 
-// Returns name of the JIT timer log
-const char16_t* MyICJI::getJitTimeLogFilename()
-{
-    jitInstance->mc->cr->AddCall("getJitTimeLogFilename");
-    // we have the ability to replay this, but we treat it in this case as EE context
-    //  return jitInstance->eec->jitTimeLogFilename;
-
-    // We want to be able to set DOTNET_JitTimeLogFile or COMPlus_JitTimeLogFile when replaying, to collect JIT
-    // statistics. So, just do a getenv() call. This isn't quite as thorough as
-    // the normal CLR config value functions (which also check the registry), and we've
-    // also hard-coded the variable name here instead of using:
-    //      CLRConfig::GetConfigValue(CLRConfig::INTERNAL_JitTimeLogFile);
-    // like in the VM, but it works for our purposes.
-    const char16_t* dotnetVar = (const char16_t*)GetEnvironmentVariableWithDefaultW(W("DOTNET_JitTimeLogFile"));
-    return dotnetVar != nullptr ? dotnetVar :
-        (const char16_t*)GetEnvironmentVariableWithDefaultW(W("COMPlus_JitTimeLogFile"));
-}
-
-=======
->>>>>>> 040cbe27
 /*********************************************************************************/
 //
 // Diagnostic methods
