// Licensed to the .NET Foundation under one or more agreements.
// The .NET Foundation licenses this file to you under the MIT license.

//----------------------------------------------------------
// nearDiffer.cpp - differ that handles code that is very similar
//----------------------------------------------------------

#include "standardpch.h"

#ifdef USE_COREDISTOOLS
#include "coredistools.h"
#endif // USE_COREDISTOOLS

#include "logging.h"
#include "neardiffer.h"
#include "spmiutil.h"

#ifdef USE_COREDISTOOLS

//
// Helper functions to print messages from CoreDisTools Library
// The file/linenumber information is from this helper itself,
// since we are only linking with the CoreDisTools library.
//
static void LogFromCoreDisToolsHelper(LogLevel level, const char* msg, va_list argList)
{
    Logger::LogVprintf(__func__, __FILE__, __LINE__, level, argList, msg);
}

#define LOGGER(L)                                                                                                      \
    \
static void __cdecl CorDisToolsLog##L(const char* msg, ...)                                                            \
    \
{                                                                                                               \
        va_list argList;                                                                                               \
        va_start(argList, msg);                                                                                        \
        LogFromCoreDisToolsHelper(LOGLEVEL_##L, msg, argList);                                                         \
        va_end(argList);                                                                                               \
    \
}

LOGGER(VERBOSE)
LOGGER(ERROR)
LOGGER(WARNING)

const PrintControl CorPrinter = {CorDisToolsLogERROR, CorDisToolsLogWARNING, CorDisToolsLogVERBOSE,
                                 CorDisToolsLogVERBOSE};

#endif // USE_COREDISTOOLS

#ifdef USE_COREDISTOOLS
NewDiffer_t*          g_PtrNewDiffer          = nullptr;
FinishDiff_t*         g_PtrFinishDiff         = nullptr;
NearDiffCodeBlocks_t* g_PtrNearDiffCodeBlocks = nullptr;
DumpDiffBlocks_t*     g_PtrDumpDiffBlocks     = nullptr;
#endif // USE_COREDISTOOLS

//
// The NearDiff Disassembler initialization.
//
// Returns true on success, false on failure.
//
bool NearDiffer::InitAsmDiff()
{
#ifdef USE_COREDISTOOLS

    if (UseCoreDisTools)
    {
        const WCHAR* coreDisToolsLibrary = MAKEDLLNAME_W("coredistools");
#ifdef TARGET_UNIX
        // Unix will require the full path to coredistools. Assume that the
        // location is next to the full path to the superpmi.so.

        WCHAR coreCLRLoadedPath[MAX_LONGPATH];
        HMODULE result = 0;
        int returnVal = ::GetModuleFileNameW(result, coreCLRLoadedPath, MAX_LONGPATH);

        if (returnVal == 0)
        {
            LogError("GetModuleFileNameW failed (0x%08x)", ::GetLastError());
            return false;
        }

        WCHAR* ptr = (WCHAR*)u16_strrchr(coreCLRLoadedPath, '/');

        // Move past the / character.
        ptr = ptr + 1;

        const WCHAR* coreDisToolsLibraryName = MAKEDLLNAME_W("coredistools");
        ::wcscpy_s(ptr, &coreCLRLoadedPath[MAX_LONGPATH] - ptr, coreDisToolsLibraryName);
        coreDisToolsLibrary = coreCLRLoadedPath;
#endif // TARGET_UNIX

        HMODULE hCoreDisToolsLib = ::LoadLibraryExW(coreDisToolsLibrary, NULL, 0);
        if (hCoreDisToolsLib == 0)
        {
            LogError("LoadLibrary(%s) failed (0x%08x)", MAKEDLLNAME_A("coredistools"), ::GetLastError());
            return false;
        }

        g_PtrNewDiffer = (NewDiffer_t*)::GetProcAddress(hCoreDisToolsLib, "NewDiffer");
        if (g_PtrNewDiffer == nullptr)
        {
            LogError("GetProcAddress 'NewDiffer' failed (0x%08x)", ::GetLastError());
            return false;
        }
        g_PtrFinishDiff = (FinishDiff_t*)::GetProcAddress(hCoreDisToolsLib, "FinishDiff");
        if (g_PtrFinishDiff == nullptr)
        {
            LogError("GetProcAddress 'FinishDiff' failed (0x%08x)", ::GetLastError());
            return false;
        }
        g_PtrNearDiffCodeBlocks = (NearDiffCodeBlocks_t*)::GetProcAddress(hCoreDisToolsLib, "NearDiffCodeBlocks");
        if (g_PtrNearDiffCodeBlocks == nullptr)
        {
            LogError("GetProcAddress 'NearDiffCodeBlocks' failed (0x%08x)", ::GetLastError());
            return false;
        }
        g_PtrDumpDiffBlocks = (DumpDiffBlocks_t*)::GetProcAddress(hCoreDisToolsLib, "DumpDiffBlocks");
        if (g_PtrDumpDiffBlocks == nullptr)
        {
            LogError("GetProcAddress 'DumpDiffBlocks' failed (0x%08x)", ::GetLastError());
            return false;
        }

        TargetArch coreDisTargetArchitecture = Target_Host;

        if (TargetArchitecture != nullptr)
        {
            if ((0 == _stricmp(TargetArchitecture, "x64")) || (0 == _stricmp(TargetArchitecture, "amd64")))
            {
                coreDisTargetArchitecture = Target_X64;
            }
            else if (0 == _stricmp(TargetArchitecture, "x86"))
            {
                coreDisTargetArchitecture = Target_X86;
            }
            else if ((0 == _stricmp(TargetArchitecture, "arm")) || (0 == _stricmp(TargetArchitecture, "arm32")))
            {
                coreDisTargetArchitecture = Target_Thumb;
            }
            else if (0 == _stricmp(TargetArchitecture, "arm64"))
            {
                coreDisTargetArchitecture = Target_Arm64;
            }
            else
            {
                LogError("Illegal target architecture '%s'", TargetArchitecture);
            }
        }
        corAsmDiff = (*g_PtrNewDiffer)(coreDisTargetArchitecture, &CorPrinter, NearDiffer::CoreDisCompareOffsetsCallback);
    }
#endif // USE_COREDISTOOLS

    return true;
}

#ifdef USE_COREDISTOOLS
// static
bool __cdecl NearDiffer::CoreDisCompareOffsetsCallback(
    const void* payload, size_t blockOffset, size_t instrLen, uint64_t offset1, uint64_t offset2)
{
    return compareOffsets(payload, blockOffset, instrLen, offset1, offset2);
}
#endif // USE_COREDISTOOLS

//
// The NearDiff destructor
//
NearDiffer::~NearDiffer()
{
#ifdef USE_COREDISTOOLS
    if (corAsmDiff != nullptr)
    {
        (*g_PtrFinishDiff)(corAsmDiff);
    }
#endif // USE_COREDISTOOLS
}

// At a high level, the near differ takes in a method context and two compile results, performs
// some simple fixups, and then compares the main artifacts of the compile result (i.e. generated
// code, GC info, EH info, debug info, etc.) for equality. In order to be fast, the fixups and
// definitions of "equality" are minimal; for example, the GC info check just does a simple memcmp.
//
// The entrypoint into the near differ is nearDiffer::compare; its doc comments will have more
// details on what it does. That function in turn fans out to various other components. For asm
// diffing, the main function of interest will be nearDiffer::compareCodeSection.
//
// Most of the diffing logic is architecture-independent, with the following exceptions:
//
//   - The MSDIS instance must be created with knowledge of the architecture it is working with.
//   - The heuristics to compare different literal operand values has some architecture-specific
//     assumptions.
//   - The code stream is fixed up using relocations recorded during compilation time. The logic
//     for applying these should, in theory, be architecture independent, but depending on how
//     the runtime implements this from platform to platform, there might be subtle differences here.
//

#ifdef USE_MSVCDIS

DIS* NearDiffer::GetMsVcDis()
{
    DIS* disasm;

#ifdef TARGET_AMD64
    if ((TargetArchitecture != nullptr) && (0 == _stricmp(TargetArchitecture, "arm64")))
    {
        disasm = DIS::PdisNew(DIS::distArm64);
    }
    else
    {
        disasm = DIS::PdisNew(DIS::distX8664);
    }
#elif defined(TARGET_X86)
    disasm = DIS::PdisNew(DIS::distX86);
#endif

    return disasm;
}

#endif // USE_MSVCDIS

//
// Simple, quick-and-dirty disassembler. If NearDiffer::compareCodeSection finds that two code
// streams differ, it will call this to dump the two differing code blocks to the log. The dump
// is logged under the verbose logging level.
//
// The output format is in MSDIS's disassembly format.
//
// Arguments:
//    block        - A pointer to the code block to disassemble.
//    blocksize    - The size of the code block to disassemble.
//    originalAddr - The original base address of the code block.
//
void NearDiffer::DumpCodeBlock(unsigned char* block, ULONG blocksize, void* originalAddr)
{
#ifdef USE_MSVCDIS
    DIS*        disasm = GetMsVcDis();
    size_t      offset = 0;
    std::string codeBlock;

    while (offset < blocksize)
    {
        DIS::INSTRUCTION instr;
        DIS::OPERAND     ops[3];

        size_t instrSize = disasm->CbDisassemble((DIS::ADDR)originalAddr + offset, (void*)(block + offset), 15);
        if (instrSize == 0)
        {
            LogWarning("Zero sized instruction");
            break;
        }
        disasm->FDecode(&instr, ops, 3);

        WCHAR instrMnemonicWide[64]; // I never know how much to allocate...
        disasm->CchFormatInstr(instrMnemonicWide, 64);
        char   instrMnemonic[128];
        size_t count;
        wcstombs_s(&count, instrMnemonic, 128, instrMnemonicWide, 64);

        const size_t minInstrBytes = 7;
        size_t       instrBytes    = max(instrSize, minInstrBytes);
        size_t       buffSize      = sizeof("%p %s\n") + 10 + count + 3 * instrBytes + 1;
        char*        buff          = new char[buffSize];
        int          written       = 0;
        written += sprintf_s(buff, buffSize, "%p ", (void*)((size_t)originalAddr + offset));
        for (size_t i = 0; i < instrBytes; i++)
        {
            if (i < instrSize)
            {
                written +=
                    sprintf_s(buff + written, buffSize - written, "%02X ", *(const uint8_t*)(block + offset + i));
            }
            else
            {
                written += sprintf_s(buff + written, buffSize - written, "   ");
            }
        }
        written += sprintf_s(buff + written, buffSize - written, "%s\n", instrMnemonic);
        codeBlock += buff;
        delete[] buff;
        offset += instrSize;
    }
    LogVerbose("Code dump:\n%s", codeBlock.c_str());
    delete disasm;
#else  // !USE_MSVCDIS
    LogVerbose("No disassembler");
#endif // !USE_MSVCDIS
}

//
// Struct to capture the information required by offset comparator.
//
struct DiffData
{
    // Common Data
    CompileResult* cr1;
    CompileResult* cr2;

    // Details of the first block
    unsigned char* block1;
    size_t         blocksize1;
    unsigned char* datablock1;
    size_t         datablockSize1;
    size_t         originalBlock1;
    size_t         originalDataBlock1;
    size_t         otherCodeBlock1;
    size_t         otherCodeBlockSize1;

    // Details of the second block
    unsigned char* block2;
    size_t         blocksize2;
    unsigned char* datablock2;
    size_t         datablockSize2;
    size_t         originalBlock2;
    size_t         originalDataBlock2;
    size_t         otherCodeBlock2;
    size_t         otherCodeBlockSize2;
};

//
// NearDiff Offset Comparator.
// Determine whether two syntactically different constants are
// semantically equivalent, using certain heuristics.
//
bool NearDiffer::compareOffsets(
    const void* payload, size_t blockOffset, size_t instrLen, uint64_t offset1, uint64_t offset2)
{
    // The trivial case
    if (offset1 == offset2)
    {
        return true;
    }

    const SPMI_TARGET_ARCHITECTURE targetArch = GetSpmiTargetArchitecture();
    const DiffData* data         = (const DiffData*)payload;
    size_t          ip1          = data->originalBlock1 + blockOffset;
    size_t          ip2          = data->originalBlock2 + blockOffset;
    size_t          ipRelOffset1 = ip1 + instrLen + (size_t)offset1;
    size_t          ipRelOffset2 = ip2 + instrLen + (size_t)offset2;

    // Case where we have a call into flat address -- the most common case.
    size_t gOffset1 = ipRelOffset1;
    size_t gOffset2 = ipRelOffset2;
    if ((DWORD)gOffset1 ==
        (DWORD)gOffset2) // make sure the lower 32bits match (best we can do in the current replay form)
        return true;

    // Case where we have an offset into the read only section (e.g. loading a float value)
    size_t roOffset1a = (size_t)offset1 - data->originalDataBlock1;
    size_t roOffset2a = (size_t)offset2 - data->originalDataBlock2;
    if ((roOffset1a == roOffset2a) &&
        (roOffset1a < data->datablockSize1)) // Confirm its an offset that fits inside our RoRegion
        return true;

    // This case is written to catch IP-relative offsets to the RO data-section
    // For example:
    //
    size_t roOffset1b = ipRelOffset1 - data->originalDataBlock1;
    size_t roOffset2b = ipRelOffset2 - data->originalDataBlock2;
    if ((roOffset1b == roOffset2b) &&
        (roOffset1b < data->datablockSize1)) // Confirm its an offset that fits inside our RoRegion
        return true;

    // Case where we push an address to our own code section.
    size_t gOffset1a = (size_t)offset1 - data->originalBlock1;
    size_t gOffset2a = (size_t)offset2 - data->originalBlock2;
    if ((gOffset1a == gOffset2a) && (gOffset1a < data->blocksize1)) // Confirm its in our code region
        return true;

    // Case where we push an address in the other codeblock.
    size_t gOffset1b = (size_t)offset1 - data->otherCodeBlock1;
    size_t gOffset2b = (size_t)offset2 - data->otherCodeBlock2;
    if ((gOffset1b == gOffset2b) && (gOffset1b < data->otherCodeBlockSize1)) // Confirm it's in the other code region
        return true;

    // Case where we have an offset into the hot codeblock from the cold code block (why?)
    size_t ocOffset1 = ipRelOffset1 - data->otherCodeBlock1;
    size_t ocOffset2 = ipRelOffset2 - data->otherCodeBlock2;
    if (ocOffset1 == ocOffset2) // Would be nice to check to see if it fits in the other code block
        return true;

    // In the below, it seems rather odd to pass artifacts from cr1 into queries for cr2.
    //
    // One would generally expect to ask if cr1->map(artifact1) == cr2->map(artifact2).
    // Leaving things this way for now as it seems to work.

    // VSD calling case.
    size_t Offset1 = (ipRelOffset1 - 8);
    if (data->cr2->CallTargetTypes->GetIndex((DWORDLONG)Offset1) != -1)
    {
        // This logging is too noisy, so disable it.
        // LogVerbose("Found VSD callsite, did softer compare than ideal");
        return true;
    }

    // x86 VSD calling cases.
    size_t Offset1b = (size_t)offset1 - 4;
    size_t Offset2b = (size_t)offset2;
    if (data->cr2->CallTargetTypes->GetIndex((DWORDLONG)Offset1b) != -1)
    {
        // This logging is too noisy, so disable it.
        // LogVerbose("Found VSD callsite, did softer compare than ideal");
        return true;
    }
    if (data->cr2->CallTargetTypes->GetIndex((DWORDLONG)Offset2b) != -1)
    {
        // This logging is too noisy, so disable it.
        // LogVerbose("Found VSD callsite, did softer compare than ideal");
        return true;
    }

    // Case might be a field address that we handed out to handle inlined values being loaded into
    // a register as an immediate value (and where the address is encoded as an indirect immediate load)
    size_t realTargetAddr = (size_t)data->cr2->searchAddressMap((void*)gOffset2);
    if (realTargetAddr == gOffset1)
        return true;

    // Case might be a field address that we handed out to handle inlined values being loaded into
    // a register as an immediate value (and where the address is encoded and loaded by immediate into a register)
    realTargetAddr = (size_t)data->cr2->searchAddressMap((void*)offset2);
    if (realTargetAddr == offset1)
        return true;
    if (realTargetAddr == 0x424242) // this offset matches what we got back from a getTailCallCopyArgsThunk
        return true;

    realTargetAddr = (size_t)data->cr2->searchAddressMap((void*)(gOffset2));
    if (realTargetAddr != (size_t)-1) // we know this was passed out as a bbloc
        return true;

    // A new clause that tries to handle the case where neither cr1 or cr2 is the
    // recorded CR (diff case with two jits, neither of which is the one used for
    // collection)
    //
    size_t mapped1 = (size_t)data->cr1->searchAddressMap((void*)offset1);
    size_t mapped2 = (size_t)data->cr2->searchAddressMap((void*)offset2);

    if ((mapped1 == mapped2) && (mapped1 != (size_t)-1))
        return true;

    // There are some cases on arm64 where we generate multiple instruction register construction of addresses
    // but we don't have a relocation for them (so they aren't handled by `applyRelocs`). One case is
    // allocPgoInstrumentationBySchema(), which returns an address the JIT writes into the code stream
    // (used to store dynamic PGO probe data).
    //
    // The instruction sequence is something like this:
    //     mov     x0, #63408
    //     movk    x0, #23602, lsl #16
    //     movk    x0, #606, lsl #32
    //
    // Here, we try to match this sequence and look it up in the address map.
    //
    // Since the mov/movk sequence is specific to the replay address constant, we don't assume the baseline
    // and diff have the same number of instructions (e.g., it's possible to skip a `movk` if it is zero).
    //
    // Some version of this logic might apply to ARM as well.
    //
    if (targetArch == SPMI_TARGET_ARCHITECTURE_ARM64)
    {
        bool movk2_1 = false, movk3_1 = false;
        bool movk2_2 = false, movk3_2 = false;

        unsigned reg1_1 = 0, reg2_1, reg3_1, reg4_1;
        unsigned reg1_2 = 0, reg2_2, reg3_2, reg4_2;
        unsigned con1_1, con2_1, con3_1, con4_1;
        unsigned con1_2, con2_2, con3_2, con4_2;
        unsigned shift2_1, shift3_1, shift4_1;
        unsigned shift2_2, shift3_2, shift4_2;

        UINT32* iaddr1    = (UINT32*)(data->block1 + blockOffset);
        UINT32* iaddr2    = (UINT32*)(data->block2 + blockOffset);
        UINT32* iaddr1end = (UINT32*)(data->block1 + data->blocksize1);
        UINT32* iaddr2end = (UINT32*)(data->block2 + data->blocksize2);

        DWORDLONG addr1 = 0;
        DWORDLONG addr2 = 0;

        // Look for a mov/movk address pattern in code stream 1.

        if ((iaddr1 < iaddr1end) &&
            GetArm64MovConstant(iaddr1, &reg1_1, &con1_1))
        {
            // We assume the address requires at least 1 'movk' instruction.
            if ((iaddr1 + 1 < iaddr1end) &&
                GetArm64MovkConstant(iaddr1 + 1, &reg2_1, &con2_1, &shift2_1) &&
                (reg1_1 == reg2_1))
            {
                addr1 = (DWORDLONG)con1_1 + ((DWORDLONG)con2_1 << shift2_1);

                if ((iaddr1 + 2 < iaddr1end) &&
                    GetArm64MovkConstant(iaddr1 + 2, &reg3_1, &con3_1, &shift3_1) &&
                    (reg1_1 == reg3_1))
                {
                    movk2_1 = true;
                    addr1 += (DWORDLONG)con3_1 << shift3_1;

                    if ((iaddr1 + 3 < iaddr1end) &&
                        GetArm64MovkConstant(iaddr1 + 3, &reg4_1, &con4_1, &shift4_1) &&
                        (reg1_1 == reg4_1))
                    {
                        movk3_1 = true;
                        addr1 += (DWORDLONG)con4_1 << shift4_1;
                    }
                }
            }
        }

        // Look for a mov/movk address pattern in code stream 2.

        if ((iaddr2 < iaddr2end) &&
            GetArm64MovConstant(iaddr2, &reg1_2, &con1_2))
        {
            // We assume the address requires at least 1 'movk' instruction.
            if ((iaddr2 + 1 < iaddr2end) &&
                GetArm64MovkConstant(iaddr2 + 1, &reg2_2, &con2_2, &shift2_2) &&
                (reg1_2 == reg2_2))
            {
                addr2 = (DWORDLONG)con1_2 + ((DWORDLONG)con2_2 << shift2_2);

                if ((iaddr2 + 2 < iaddr2end) &&
                    GetArm64MovkConstant(iaddr2 + 2, &reg3_2, &con3_2, &shift3_2) &&
                    (reg1_2 == reg3_2))
                {
                    movk2_2 = true;
                    addr2 += (DWORDLONG)con3_2 << shift3_2;

                    if ((iaddr2 + 3 < iaddr2end) &&
                        GetArm64MovkConstant(iaddr2 + 3, &reg4_2, &con4_2, &shift4_2) &&
                        (reg1_2 == reg4_2))
                    {
                        movk3_2 = true;
                        addr2 += (DWORDLONG)con4_2 << shift4_2;
                    }
                }
            }
        }

        // Check the constants. We don't need to check 'addr1 == addr2' because if that were
        // true we wouldn't have gotten here.
        //
        // Note: when replaying on a 32-bit platform, we must have
        // movk2_1 == movk2_2 == movk3_1 == movk3_2 == false

        if ((addr1 != 0) && (addr2 != 0) && (reg1_1 == reg1_2))
        {
            DWORDLONG mapped1 = (DWORDLONG)data->cr1->searchAddressMap((void*)addr1);
            DWORDLONG mapped2 = (DWORDLONG)data->cr2->searchAddressMap((void*)addr2);
            if ((mapped1 == mapped2) && (mapped1 != (DWORDLONG)-1))
            {
                // Now, zero out the constants in the `movk` instructions so when the disassembler
                // gets to them, they compare equal.
                PutArm64MovkConstant(iaddr1 + 1, 0);
                PutArm64MovkConstant(iaddr2 + 1, 0);
                if (movk2_1)
                {
                    PutArm64MovkConstant(iaddr1 + 2, 0);
                }
                if (movk2_2)
                {
                    PutArm64MovkConstant(iaddr2 + 2, 0);
                }
                if (movk3_1)
                {
                    PutArm64MovkConstant(iaddr1 + 3, 0);
                }
                if (movk3_2)
                {
                    PutArm64MovkConstant(iaddr2 + 3, 0);
                }
                return true;
            }
        }
    }

    return false;
}

//
// Compares two code sections for syntactic equality. This is the core of the asm diffing logic.
//
// This mostly relies on MSDIS's decoded representation of an instruction to compare for equality.
// That is, using MSDIS's internal IR, this goes through the code stream and compares, instruction
// by instruction, op code and operand values for equality.
//
// Obviously, just blindly comparing operand values will raise a lot of false alarms. In order to
// compensate for phenomena like literal pointer addresses in the code stream changing, this applies
// some heuristics on mismatching operand values to try to normalize them a little bit. Essentially,
// if operand values don't match, they are re-interpreted as various relative deltas from known base
// addresses. For example, a common case is a pointer into the read-only data section. One of the
// heuristics subtracts both operand values from the base address of the read-only data section and
// checks to see if they are the same distance away from their respective read-only base addresses.
//
// Notes:
//    - The core syntactic comparison is platform agnostic; we compare op codes and operand values
//      using MSDIS's architecture-independent IR (i.e. the data structures defined in msvcdis.h).
//      Only the disassembler instance itself is initialized differently based on the target arch-
//      itecture.
//    - That being said, the heuristics themselves are not guaranteed to be platform agnostic. For
//      instance, there is a case that applies only to x86 VSD calls. When porting the near differ
//      to new platforms, these special cases should be examined and ported with care.
//
// Arguments:
//    mc                 - The method context of the method to diff. Unused.
//    cr1                - The first compile result to compare. Unused.
//    cr2                - The second compile result to compare. Unused.
//    block1             - A pointer to the first code block to disassemble.
//    blocksize1         - The size of the first code block to compare.
//    datablock1         - A pointer to the first read-only data block to compare. Unused.
//    datablockSize1     - The size of the first read-only data block to compare.
//    originalBlock1     - The original base address of the first code block.
//    originalDataBlock1 - The original base address of the first read-only data block.
//    otherCodeBlock1    - The original base address of the first cold code block. Note that this is
//                         just an address; we don't need the cold code buffer.
//    otherCodeBlockSize1- The size of the first cold code block.
//    block2             - A pointer to the second code block to disassemble.
//    blocksize2         - The size of the second code block to compare.
//    datablock2         - A pointer to the second read-only data block to compare.
//    datablockSize2     - The size of the second read-only data block to compare.
//    originalBlock2     - The original base address of the second code block.
//    originalDataBlock2 - The original base address of the second read-only data block.
//    otherCodeBlock2    - The original base address of the second cold code block. Note that this is
//                         just an address; we don't need the cold code buffer.
//    otherCodeBlockSize2- The size of the second cold code block.
//
// Return Value:
//    True if the code sections are syntactically identical; false otherwise.
//

bool NearDiffer::compareCodeSection(MethodContext* mc,
                                    CompileResult* cr1,
                                    CompileResult* cr2,
                                    unsigned char* block1,
                                    ULONG          blocksize1,
                                    unsigned char* datablock1,
                                    ULONG          datablockSize1,
                                    void*          originalBlock1,
                                    void*          originalDataBlock1,
                                    void*          otherCodeBlock1,
                                    ULONG          otherCodeBlockSize1,
                                    unsigned char* block2,
                                    ULONG          blocksize2,
                                    unsigned char* datablock2,
                                    ULONG          datablockSize2,
                                    void*          originalBlock2,
                                    void*          originalDataBlock2,
                                    void*          otherCodeBlock2,
                                    ULONG          otherCodeBlockSize2)
{
    DiffData data = {cr1,
                     cr2,

                     // Details of the first block
                     block1, (size_t)blocksize1, datablock1, (size_t)datablockSize1, (size_t)originalBlock1,
                     (size_t)originalDataBlock1, (size_t)otherCodeBlock1, (size_t)otherCodeBlockSize1,

                     // Details of the second block
                     block2, (size_t)blocksize2, datablock2, (size_t)datablockSize2, (size_t)originalBlock2,
                     (size_t)originalDataBlock2, (size_t)otherCodeBlock2, (size_t)otherCodeBlockSize2};

#ifdef USE_COREDISTOOLS
    if (UseCoreDisTools)
    {
        bool areSame = (*g_PtrNearDiffCodeBlocks)(corAsmDiff, &data, (const uint8_t*)originalBlock1, block1, blocksize1,
                                                  (const uint8_t*)originalBlock2, block2, blocksize2);

        if (!areSame)
        {
            (*g_PtrDumpDiffBlocks)(corAsmDiff, (const uint8_t*)originalBlock1, block1, blocksize1,
                                   (const uint8_t*)originalBlock2, block2, blocksize2);
        }

        return areSame;
    }
#endif // USE_COREDISTOOLS

#ifdef USE_MSVCDIS
    bool haveSeenRet = false;
    DIS* disasm_1    = GetMsVcDis();
    DIS* disasm_2    = GetMsVcDis();

    size_t offset = 0;

    if (blocksize1 != blocksize2)
    {
        LogVerbose("Code sizes don't match %u != %u", blocksize1, blocksize2);
        goto DumpDetails;
    }

    while (offset < blocksize1)
    {
        DIS::INSTRUCTION instr_1;
        DIS::INSTRUCTION instr_2;
        const int        MaxOperandCount = 5;
        DIS::OPERAND     ops_1[MaxOperandCount];
        DIS::OPERAND     ops_2[MaxOperandCount];

        // Zero out the locals, just in case.
        memset(&instr_1, 0, sizeof(instr_1));
        memset(&instr_2, 0, sizeof(instr_2));
        memset(&ops_1, 0, sizeof(ops_1));
        memset(&ops_2, 0, sizeof(ops_2));

        size_t instrSize_1 = disasm_1->CbDisassemble((DIS::ADDR)originalBlock1 + offset, (void*)(block1 + offset), 15);
        size_t instrSize_2 = disasm_2->CbDisassemble((DIS::ADDR)originalBlock2 + offset, (void*)(block2 + offset), 15);

        if (instrSize_1 != instrSize_2)
        {
            LogVerbose("Different instruction sizes %llu %llu", instrSize_1, instrSize_2);
            goto DumpDetails;
        }
        if (instrSize_1 == 0)
        {
            if (haveSeenRet)
            {
                // This logging is pretty noisy, so disable it.
                // LogVerbose("instruction size of zero after seeing a ret (soft issue?).");
                break;
            }
            LogWarning("instruction size of zero.");
            goto DumpDetails;
        }

        bool FDecodeError = false;
        if (!disasm_1->FDecode(&instr_1, ops_1, MaxOperandCount))
        {
            LogWarning("FDecode of instr_1 returned false.");
            FDecodeError = true;
        }
        if (!disasm_2->FDecode(&instr_2, ops_2, MaxOperandCount))
        {
            LogWarning("FDecode of instr_2 returned false.");
            FDecodeError = true;
        }

        WCHAR instrMnemonic_1[64]; // I never know how much to allocate...
        disasm_1->CchFormatInstr(instrMnemonic_1, 64);
        WCHAR instrMnemonic_2[64]; // I never know how much to allocate...
        disasm_2->CchFormatInstr(instrMnemonic_2, 64);
        if (u16_strcmp(instrMnemonic_1, L"ret") == 0)
            haveSeenRet = true;
        if (u16_strcmp(instrMnemonic_1, L"rep ret") == 0)
            haveSeenRet = true;

        // First, check to see if these instructions are actually identical.
        // This is done 1) to avoid the detailed comparison of the fields of instr_1
        // and instr_2 if they are identical, and 2) because in the event that
        // there are bugs or unimplemented instructions in FDecode, we don't want
        // to count them as diffs if they are bitwise identical.

        if (memcmp((block1 + offset), (block2 + offset), instrSize_1) != 0)
        {
            if (FDecodeError)
            {
                LogWarning("FDecode returned false.");
                goto DumpDetails;
            }

            if (instr_1.opa != instr_2.opa)
            {
                LogVerbose("different opa %d %d", instr_1.opa, instr_2.opa);
                goto DumpDetails;
            }
            if (instr_1.coperand != instr_2.coperand)
            {
                LogVerbose("different coperand %u %u", (unsigned int)instr_1.coperand, (unsigned int)instr_2.coperand);
                goto DumpDetails;
            }
            if (instr_1.dwModifiers != instr_2.dwModifiers)
            {
                LogVerbose("different dwModifiers %u %u", instr_1.dwModifiers, instr_2.dwModifiers);
                goto DumpDetails;
            }

            for (size_t i = 0; i < instr_1.coperand; i++)
            {
                if (ops_1[i].cb != ops_2[i].cb)
                {
                    LogVerbose("different cb  %llu %llu", ops_1[i].cb, ops_2[i].cb);
                    goto DumpDetails;
                }
                if (ops_1[i].imcls != ops_2[i].imcls)
                {
                    LogVerbose("different imcls %d %d", ops_1[i].imcls, ops_2[i].imcls);
                    goto DumpDetails;
                }
                if (ops_1[i].opcls != ops_2[i].opcls)
                {
                    LogVerbose("different opcls %d %d", ops_1[i].opcls, ops_2[i].opcls);
                    goto DumpDetails;
                }
                if (ops_1[i].rega1 != ops_2[i].rega1)
                {
                    LogVerbose("different rega1 %d %d", ops_1[i].rega1, ops_2[i].rega1);
                    goto DumpDetails;
                }
                if (ops_1[i].rega2 != ops_2[i].rega2)
                {
                    LogVerbose("different rega2 %d %d", ops_1[i].rega2, ops_2[i].rega2);
                    goto DumpDetails;
                }
                if (ops_1[i].rega3 != ops_2[i].rega3)
                {
                    LogVerbose("different rega3 %d %d", ops_1[i].rega3, ops_2[i].rega3);
                    goto DumpDetails;
                }
                if (ops_1[i].wScale != ops_2[i].wScale)
                {
                    LogVerbose("different wScale %u %u", ops_1[i].wScale, ops_2[i].wScale);
                    goto DumpDetails;
                }

                //
                // These are special.. we can often reason out exactly why these values
                // are different using heuristics.
                //
                // Why is Instruction size passed as zero?
                // Ans: Because the implementation of areOffsetsEquivalent() uses
                // the instruction size to compute absolute offsets in the case of
                // PC-relative addressing, and MSVCDis already reports the
                // absolute offsets! For example:
                // 0F 2E 05 67 00 9A FD ucomiss xmm0, dword ptr[FFFFFFFFFD9A006Eh]
                //

                if (compareOffsets(&data, offset, 0, ops_1[i].dwl, ops_2[i].dwl))
                {
                    continue;
                }
                else
                {
                    size_t gOffset1 = (size_t)originalBlock1 + offset + (size_t)ops_1[i].dwl;
                    size_t gOffset2 = (size_t)originalBlock2 + offset + (size_t)ops_2[i].dwl;

                    LogVerbose("operand %d dwl is different", i);
#ifdef TARGET_AMD64
                    LogVerbose("gOffset1 %016llX", gOffset1);
                    LogVerbose("gOffset2 %016llX", gOffset2);
                    LogVerbose("gOffset1 - gOffset2 %016llX", gOffset1 - gOffset2);
#elif defined(TARGET_X86)
                    LogVerbose("gOffset1 %08X", gOffset1);
                    LogVerbose("gOffset2 %08X", gOffset2);
                    LogVerbose("gOffset1 - gOffset2 %08X", gOffset1 - gOffset2);
#endif
                    LogVerbose("dwl1 %016llX", ops_1[i].dwl);
                    LogVerbose("dwl2 %016llX", ops_2[i].dwl);
                    goto DumpDetails;
                }
            }
        }
        offset += instrSize_1;
    }
    delete disasm_1;
    delete disasm_2;
    return true;

DumpDetails:
    LogVerbose("block1 %p", block1);
    LogVerbose("block2 %p", block2);
    LogVerbose("originalBlock1 [%p,%p)", originalBlock1, (const uint8_t*)originalBlock1 + blocksize1);
    LogVerbose("originalBlock2 [%p,%p)", originalBlock2, (const uint8_t*)originalBlock2 + blocksize2);
    LogVerbose("blocksize1 %08X", blocksize1);
    LogVerbose("blocksize2 %08X", blocksize2);
    LogVerbose("dataBlock1 [%p,%p)", originalDataBlock1, (const uint8_t*)originalDataBlock1 + datablockSize1);
    LogVerbose("dataBlock2 [%p,%p)", originalDataBlock2, (const uint8_t*)originalDataBlock2 + datablockSize2);
    LogVerbose("datablockSize1 %08X", datablockSize1);
    LogVerbose("datablockSize2 %08X", datablockSize2);
    LogVerbose("otherCodeBlock1 [%p,%p)", otherCodeBlock1, (const uint8_t*)otherCodeBlock1 + otherCodeBlockSize1);
    LogVerbose("otherCodeBlock2 [%p,%p)", otherCodeBlock2, (const uint8_t*)otherCodeBlock2 + otherCodeBlockSize2);
    LogVerbose("otherCodeBlockSize1 %08X", otherCodeBlockSize1);
    LogVerbose("otherCodeBlockSize2 %08X", otherCodeBlockSize2);

#ifdef TARGET_AMD64
    LogVerbose("offset %016llX", offset);
    LogVerbose("addr1 %016llX", (size_t)originalBlock1 + offset);
    LogVerbose("addr2 %016llX", (size_t)originalBlock2 + offset);
#elif defined(TARGET_X86)
    LogVerbose("offset %08X", offset);
    LogVerbose("addr1 %08X", (size_t)originalBlock1 + offset);
    LogVerbose("addr2 %08X", (size_t)originalBlock2 + offset);
#endif

    LogVerbose("Block1:");
    DumpCodeBlock(block1, blocksize1, originalBlock1);
    LogVerbose("Block2:");
    DumpCodeBlock(block2, blocksize2, originalBlock2);

    if (disasm_1 != nullptr)
        delete disasm_1;
    if (disasm_2 != nullptr)
        delete disasm_2;
    return false;
#else  // !USE_MSVCDIS
    return false; // No disassembler; assume there are differences
#endif // !USE_MSVCDIS
}

//
// Compares two read-only data sections for equality.
//
// Arguments:
//    mc                 - The method context of the method to diff.
//    cr1                - The first compile result to compare.
//    cr2                - The second compile result to compare.
//    block1             - A pointer to the first code block to disassemble.
//    blocksize1         - The size of the first code block to compare.
//    originalDataBlock1 - The original base address of the first read-only data block.
//    block2             - A pointer to the second code block to disassemble.
//    blocksize2         - The size of the second code block to compare.
//    originalDataBlock2 - The original base address of the second read-only data block.
//
// Return Value:
//    True if the read-only data sections are identical; false otherwise.
//
bool NearDiffer::compareReadOnlyDataBlock(MethodContext* mc,
                                          CompileResult* cr1,
                                          CompileResult* cr2,
                                          unsigned char* block1,
                                          ULONG          blocksize1,
                                          void*          originalDataBlock1,
                                          unsigned char* block2,
                                          ULONG          blocksize2,
                                          void*          originalDataBlock2)
{
    // no rodata
    if (blocksize1 == 0 && blocksize2 == 0)
        return true;

    if (blocksize1 != blocksize2)
    {
        LogVerbose("compareReadOnlyDataBlock found non-matching sizes %u %u", blocksize1, blocksize2);
        return false;
    }

    // TODO-Cleanup: The values on the datablock seem to wobble. Need further investigation to evaluate a good near
    // comparison for these
    return true;
}

//
// Compares two EH info blocks for equality.
//
// Arguments:
//    mc  - The method context of the method to diff.
//    cr1 - The first compile result to compare.
//    cr2 - The second compile result to compare.
//
// Return Value:
//    True if the EH info blocks are identical; false otherwise.
//
bool NearDiffer::compareEHInfo(MethodContext* mc, CompileResult* cr1, CompileResult* cr2)
{
    ULONG cEHSize_1;
    ULONG ehFlags_1;
    ULONG tryOffset_1;
    ULONG tryLength_1;
    ULONG handlerOffset_1;
    ULONG handlerLength_1;
    ULONG classToken_1;

    ULONG cEHSize_2;
    ULONG ehFlags_2;
    ULONG tryOffset_2;
    ULONG tryLength_2;
    ULONG handlerOffset_2;
    ULONG handlerLength_2;
    ULONG classToken_2;

    cEHSize_1 = cr1->repSetEHcount();
    cEHSize_2 = cr2->repSetEHcount();

    // no exception
    if (cEHSize_1 == 0 && cEHSize_2 == 0)
        return true;

    if (cEHSize_1 != cEHSize_2)
    {
        LogVerbose("compareEHInfo found non-matching sizes %u %u", cEHSize_1, cEHSize_2);
        return false;
    }

    for (unsigned int i = 0; i < cEHSize_1; i++)
    {
        cr1->repSetEHinfo(i, &ehFlags_1, &tryOffset_1, &tryLength_1, &handlerOffset_1, &handlerLength_1, &classToken_1);
        cr2->repSetEHinfo(i, &ehFlags_2, &tryOffset_2, &tryLength_2, &handlerOffset_2, &handlerLength_2, &classToken_2);
        if (ehFlags_1 != ehFlags_2)
        {
            LogVerbose("EH flags don't match %u != %u", ehFlags_1, ehFlags_2);
            return false;
        }
        if ((tryOffset_1 != tryOffset_2) || (tryLength_1 != tryLength_2))
        {
            LogVerbose("EH try information don't match, offset: %u %u, length: %u %u", tryOffset_1, tryOffset_2,
                       tryLength_1, tryLength_2);
            return false;
        }
        if ((handlerOffset_1 != handlerOffset_2) || (handlerLength_1 != handlerLength_2))
        {
            LogVerbose("EH handler information don't match, offset: %u %u, length: %u %u", handlerOffset_1,
                       handlerOffset_2, handlerLength_1, handlerLength_2);
            return false;
        }
        if (classToken_1 != classToken_2)
        {
            LogVerbose("EH class tokens don't match %u!=%u", classToken_1, classToken_2);
            return false;
        }
    }

    return true;
}

//
// Compares two GC info blocks for equality.
//
// Arguments:
//    mc  - The method context of the method to diff.
//    cr1 - The first compile result to compare.
//    cr2 - The second compile result to compare.
//
// Return Value:
//    True if the GC info blocks are identical; false otherwise.
//
bool NearDiffer::compareGCInfo(MethodContext* mc, CompileResult* cr1, CompileResult* cr2)
{
    void*  gcInfo1;
    size_t gcInfo1Size;
    void*  gcInfo2;
    size_t gcInfo2Size;

    cr1->repAllocGCInfo(&gcInfo1Size, &gcInfo1);
    cr2->repAllocGCInfo(&gcInfo2Size, &gcInfo2);

    if (gcInfo1Size != gcInfo2Size)
    {
        LogVerbose("Reported GCInfo sizes don't match: %u != %u", (unsigned int)gcInfo1Size, (unsigned int)gcInfo2Size);
        return false;
    }

    if (memcmp(gcInfo1, gcInfo2, gcInfo1Size) != 0)
    {
        LogVerbose("GCInfo doesn't match.");
        return false;
    }

    return true;
}

//
// Compares two sets of native var info for equality.
//
// Arguments:
//    mc  - The method context of the method to diff.
//    cr1 - The first compile result to compare.
//    cr2 - The second compile result to compare.
//
// Return Value:
//    True if the native var info is identical; false otherwise.
//
bool NearDiffer::compareVars(MethodContext* mc, CompileResult* cr1, CompileResult* cr2)
{
    CORINFO_METHOD_HANDLE         ftn_1;
    ULONG32                       cVars_1;
    ICorDebugInfo::NativeVarInfo* vars_1;

    CORINFO_METHOD_HANDLE         ftn_2;
    ULONG32                       cVars_2;
    ICorDebugInfo::NativeVarInfo* vars_2;

    CORINFO_METHOD_INFO info;
    unsigned            flags = 0;
    CORINFO_OS          os    = CORINFO_WINNT;
    mc->repCompileMethod(&info, &flags, &os);

    bool set1 = cr1->repSetVars(&ftn_1, &cVars_1, &vars_1);
    bool set2 = cr2->repSetVars(&ftn_2, &cVars_2, &vars_2);
    if ((set1 == false) && (set2 == false))
        return true; // we don't have boundaries for either of these.
    if (((set1 == true) && (set2 == false)) || ((set1 == false) && (set2 == true)))
    {
        LogVerbose("missing matching vars sets");
        return false;
    }

    // no vars
    if (cVars_1 == 0 && cVars_2 == 0)
    {
        return true;
    }

    if (ftn_1 != ftn_2)
    {
        // We would like to find out this situation
        __debugbreak();
        LogVerbose("compareVars found non-matching CORINFO_METHOD_HANDLE %p %p", ftn_1, ftn_2);
        return false;
    }
    if (ftn_1 != info.ftn)
    {
        LogVerbose("compareVars found issues with the CORINFO_METHOD_HANDLE %p %p", ftn_1, info.ftn);
        return false;
    }

    if (cVars_1 != cVars_2)
    {
        LogVerbose("compareVars found non-matching var count %u %u", cVars_1, cVars_2);
        return false;
    }

    // TODO-Cleanup: The values on the NativeVarInfo array seem to wobble. Need further investigation to evaluate a good
    // near comparison for these for(unsigned int i=0;i<cVars_1;i++)
    //{
    //    if(vars_1[i].startOffset!=vars_2[i].startOffset)
    //    {
    //        LogVerbose("compareVars found non-matching startOffsets %u %u for var: %u", vars_1[i].startOffset,
    //        vars_2[i].startOffset, i); return false;
    //    }
    //}

    return true;
}

//
// Compares two sets of native offset mappings for equality.
//
// Arguments:
//    mc  - The method context of the method to diff.
//    cr1 - The first compile result to compare.
//    cr2 - The second compile result to compare.
//
// Return Value:
//    True if the native offset mappings are identical; false otherwise.
//
bool NearDiffer::compareBoundaries(MethodContext* mc, CompileResult* cr1, CompileResult* cr2)
{
    CORINFO_METHOD_HANDLE         ftn_1;
    ULONG32                       cMap_1;
    ICorDebugInfo::OffsetMapping* map_1;

    CORINFO_METHOD_HANDLE         ftn_2;
    ULONG32                       cMap_2;
    ICorDebugInfo::OffsetMapping* map_2;

    CORINFO_METHOD_INFO info;
    unsigned            flags = 0;
    CORINFO_OS          os    = CORINFO_WINNT;
    mc->repCompileMethod(&info, &flags, &os);

    bool set1 = cr1->repSetBoundaries(&ftn_1, &cMap_1, &map_1);
    bool set2 = cr2->repSetBoundaries(&ftn_2, &cMap_2, &map_2);
    if ((set1 == false) && (set2 == false))
        return true; // we don't have boundaries for either of these.
    if (((set1 == true) && (set2 == false)) || ((set1 == false) && (set2 == true)))
    {
        LogVerbose("missing matching boundary sets");
        return false;
    }

    if (ftn_1 != ftn_2)
    {
        LogVerbose("compareBoundaries found non-matching CORINFO_METHOD_HANDLE %p %p", ftn_1, ftn_2);
        return false;
    }

    // no maps
    if (cMap_1 == 0 && cMap_2 == 0)
        return true;

    if (cMap_1 != cMap_2)
    {
        LogVerbose("compareBoundaries found non-matching var count %u %u", cMap_1, cMap_2);
        return false;
    }

    for (unsigned int i = 0; i < cMap_1; i++)
    {
        if (map_1[i].ilOffset != map_2[i].ilOffset)
        {
            LogVerbose("compareBoundaries found non-matching ilOffset %u %u for map: %u", map_1[i].ilOffset,
                       map_2[i].ilOffset, i);
            return false;
        }
        if (map_1[i].nativeOffset != map_2[i].nativeOffset)
        {
            LogVerbose("compareBoundaries found non-matching nativeOffset %u %u for map: %u", map_1[i].nativeOffset,
                       map_2[i].nativeOffset, i);
            return false;
        }
        if (map_1[i].source != map_2[i].source)
        {
            LogVerbose("compareBoundaries found non-matching source %u %u for map: %u", (unsigned int)map_1[i].source,
                       (unsigned int)map_2[i].source, i);
            return false;
        }
    }

    return true;
}

//
// Compares two compiled versions of a method for equality. This is the main driver for the various
// components of near diffing.
//
// Before starting the diffing process, this applies some fixups to the code stream based on relocations
// recorded during compilation, using the original base address that was used when compiling the method.
//
// Arguments:
//    mc  - The method context of the method to diff.
//    cr1 - The first compile result to compare.
//    cr2 - The second compile result to compare.
//
// Return Value:
//    True if the compile results are identical; false otherwise.
//
bool NearDiffer::compare(MethodContext* mc, CompileResult* cr1, CompileResult* cr2)
{
    ULONG              hotCodeSize_1;
    ULONG              coldCodeSize_1;
    ULONG              roDataSize_1;
    ULONG              xcptnsCount_1;
    CorJitAllocMemFlag flag_1;
    unsigned char*     hotCodeBlock_1;
    unsigned char*     coldCodeBlock_1;
    unsigned char*     roDataBlock_1;
    void*              orig_hotCodeBlock_1;
    void*              orig_coldCodeBlock_1;
    void*              orig_roDataBlock_1;

    ULONG              hotCodeSize_2;
    ULONG              coldCodeSize_2;
    ULONG              roDataSize_2;
    ULONG              xcptnsCount_2;
    CorJitAllocMemFlag flag_2;
    unsigned char*     hotCodeBlock_2;
    unsigned char*     coldCodeBlock_2;
    unsigned char*     roDataBlock_2;
    void*              orig_hotCodeBlock_2;
    void*              orig_coldCodeBlock_2;
    void*              orig_roDataBlock_2;

    cr1->repAllocMem(&hotCodeSize_1, &coldCodeSize_1, &roDataSize_1, &xcptnsCount_1, &flag_1, &hotCodeBlock_1,
                     &coldCodeBlock_1, &roDataBlock_1, &orig_hotCodeBlock_1, &orig_coldCodeBlock_1,
                     &orig_roDataBlock_1);
    cr2->repAllocMem(&hotCodeSize_2, &coldCodeSize_2, &roDataSize_2, &xcptnsCount_2, &flag_2, &hotCodeBlock_2,
                     &coldCodeBlock_2, &roDataBlock_2, &orig_hotCodeBlock_2, &orig_coldCodeBlock_2,
                     &orig_roDataBlock_2);

    // On Arm64 the constant pool is appended at the end of the method code section, hence hotCodeSize_{1,2}
    // is a sum of their sizes. The following is to adjust their sizes and the roDataBlock_{1,2} pointers.
    if (GetSpmiTargetArchitecture() == SPMI_TARGET_ARCHITECTURE_ARM64)
    {
        if (hotCodeSize_1 > 0)
        {
            BYTE* nativeEntry_1;
            ULONG        nativeSizeOfCode_1;
            CorJitResult jitResult_1;
            cr1->repCompileMethod(&nativeEntry_1, &nativeSizeOfCode_1, &jitResult_1);
            roDataSize_1 = hotCodeSize_1 - nativeSizeOfCode_1;
            roDataBlock_1 = hotCodeBlock_1 + nativeSizeOfCode_1;
            orig_roDataBlock_1 = (void*)((size_t)orig_hotCodeBlock_1 + nativeSizeOfCode_1);
            hotCodeSize_1 = nativeSizeOfCode_1;
        }

<<<<<<< HEAD
        hotCodeSize_1 = nativeSizeOfCode_1;
        hotCodeSize_2 = nativeSizeOfCode_2;

        auto rewriteUnsupportedInstrs = [](unsigned char* bytes, size_t numBytes) {
            for (size_t i = 0; i < numBytes; i += 4)
            {
                uint32_t inst;
                memcpy(&inst, &bytes[i], 4);

                const uint32_t ldapurMask = 0b00111111111000000000110000000000;
                const uint32_t ldapurBits = 0b00011001010000000000000000000000;
                const uint32_t ldurBits   = 0b00111000010000000000000000000000;

                const uint32_t stlurMask  = 0b00111111111000000000110000000000;
                const uint32_t stlurBits  = 0b00011001000000000000000000000000;
                const uint32_t sturBits   = 0b00111000000000000000000000000000;
                if ((inst & ldapurMask) == ldapurBits)
                {
                    inst ^= (ldapurBits ^ ldurBits);
                    memcpy(&bytes[i], &inst, 4);
                }
                else if ((inst & stlurMask) == stlurBits)
                {
                    inst ^= (stlurBits ^ sturBits);
                    memcpy(&bytes[i], &inst, 4);
                }
            }
            };

        rewriteUnsupportedInstrs(hotCodeBlock_1, hotCodeSize_1);
        rewriteUnsupportedInstrs(coldCodeBlock_1, coldCodeSize_1);
        rewriteUnsupportedInstrs(hotCodeBlock_2, hotCodeSize_2);
        rewriteUnsupportedInstrs(coldCodeBlock_2, coldCodeSize_2);
=======
        if (hotCodeSize_2 > 0)
        {
            BYTE* nativeEntry_2;
            ULONG        nativeSizeOfCode_2;
            CorJitResult jitResult_2;
            cr2->repCompileMethod(&nativeEntry_2, &nativeSizeOfCode_2, &jitResult_2);
            roDataSize_2 = hotCodeSize_2 - nativeSizeOfCode_2;
            roDataBlock_2 = hotCodeBlock_2 + nativeSizeOfCode_2;
            orig_roDataBlock_2 = (void*)((size_t)orig_hotCodeBlock_2 + nativeSizeOfCode_2);
            hotCodeSize_2 = nativeSizeOfCode_2;
        }
>>>>>>> 9c985a94
    }

    LogDebug("HCS1 %d CCS1 %d RDS1 %d xcpnt1 %d flag1 %08X, HCB %p CCB %p RDB %p ohcb %p occb %p odb %p", hotCodeSize_1,
             coldCodeSize_1, roDataSize_1, xcptnsCount_1, flag_1, hotCodeBlock_1, coldCodeBlock_1, roDataBlock_1,
             orig_hotCodeBlock_1, orig_coldCodeBlock_1, orig_roDataBlock_1);
    LogDebug("HCS2 %d CCS2 %d RDS2 %d xcpnt2 %d flag2 %08X, HCB %p CCB %p RDB %p ohcb %p occb %p odb %p", hotCodeSize_2,
             coldCodeSize_2, roDataSize_2, xcptnsCount_2, flag_2, hotCodeBlock_2, coldCodeBlock_2, roDataBlock_2,
             orig_hotCodeBlock_2, orig_coldCodeBlock_2, orig_roDataBlock_2);

    RelocContext rc;
    rc.mc                      = mc;

    rc.hotCodeAddress          = (size_t)hotCodeBlock_1;
    rc.hotCodeSize             = hotCodeSize_1;
    rc.coldCodeAddress         = (size_t)coldCodeBlock_1;
    rc.coldCodeSize            = coldCodeSize_1;
    rc.roDataAddress           = (size_t)roDataBlock_1;
    rc.roDataSize              = roDataSize_1;
    rc.originalHotCodeAddress  = (size_t)orig_hotCodeBlock_1;
    rc.originalColdCodeAddress = (size_t)orig_coldCodeBlock_1;
    rc.originalRoDataAddress   = (size_t)orig_roDataBlock_1;

    cr1->applyRelocs(&rc, hotCodeBlock_1, hotCodeSize_1, orig_hotCodeBlock_1);
    cr1->applyRelocs(&rc, coldCodeBlock_1, coldCodeSize_1, orig_coldCodeBlock_1);
    cr1->applyRelocs(&rc, roDataBlock_1, roDataSize_1, orig_roDataBlock_1);

    rc.hotCodeAddress          = (size_t)hotCodeBlock_2;
    rc.hotCodeSize             = hotCodeSize_2;
    rc.coldCodeAddress         = (size_t)coldCodeBlock_2;
    rc.coldCodeSize            = coldCodeSize_2;
    rc.roDataAddress           = (size_t)roDataBlock_2;
    rc.roDataSize              = roDataSize_2;
    rc.originalHotCodeAddress  = (size_t)orig_hotCodeBlock_2;
    rc.originalColdCodeAddress = (size_t)orig_coldCodeBlock_2;
    rc.originalRoDataAddress   = (size_t)orig_roDataBlock_2;

    cr2->applyRelocs(&rc, hotCodeBlock_2, hotCodeSize_2, orig_hotCodeBlock_2);
    cr2->applyRelocs(&rc, coldCodeBlock_2, coldCodeSize_2, orig_coldCodeBlock_2);
    cr2->applyRelocs(&rc, roDataBlock_2, roDataSize_2, orig_roDataBlock_2);

    if (!compareCodeSection(mc, cr1, cr2, hotCodeBlock_1, hotCodeSize_1, roDataBlock_1, roDataSize_1,
                            orig_hotCodeBlock_1, orig_roDataBlock_1, orig_coldCodeBlock_1, coldCodeSize_1,
                            hotCodeBlock_2, hotCodeSize_2, roDataBlock_2, roDataSize_2, orig_hotCodeBlock_2,
                            orig_roDataBlock_2, orig_coldCodeBlock_2, coldCodeSize_2))
        return false;

    if (!compareCodeSection(mc, cr1, cr2, coldCodeBlock_1, coldCodeSize_1, roDataBlock_1, roDataSize_1,
                            orig_coldCodeBlock_1, orig_roDataBlock_1, orig_hotCodeBlock_1, hotCodeSize_1,
                            coldCodeBlock_2, coldCodeSize_2, roDataBlock_2, roDataSize_2, orig_coldCodeBlock_2,
                            orig_roDataBlock_2, orig_hotCodeBlock_2, hotCodeSize_2))
        return false;

    if (!compareReadOnlyDataBlock(mc, cr1, cr2, roDataBlock_1, roDataSize_1, orig_roDataBlock_1, roDataBlock_2,
                                  roDataSize_2, orig_roDataBlock_2))
        return false;

    if (!compareEHInfo(mc, cr1, cr2))
        return false;

    if (!compareGCInfo(mc, cr1, cr2))
        return false;

    if (!compareVars(mc, cr1, cr2))
        return false;

    if (!compareBoundaries(mc, cr1, cr2))
        return false;

    return true;
}<|MERGE_RESOLUTION|>--- conflicted
+++ resolved
@@ -1259,41 +1259,6 @@
             hotCodeSize_1 = nativeSizeOfCode_1;
         }
 
-<<<<<<< HEAD
-        hotCodeSize_1 = nativeSizeOfCode_1;
-        hotCodeSize_2 = nativeSizeOfCode_2;
-
-        auto rewriteUnsupportedInstrs = [](unsigned char* bytes, size_t numBytes) {
-            for (size_t i = 0; i < numBytes; i += 4)
-            {
-                uint32_t inst;
-                memcpy(&inst, &bytes[i], 4);
-
-                const uint32_t ldapurMask = 0b00111111111000000000110000000000;
-                const uint32_t ldapurBits = 0b00011001010000000000000000000000;
-                const uint32_t ldurBits   = 0b00111000010000000000000000000000;
-
-                const uint32_t stlurMask  = 0b00111111111000000000110000000000;
-                const uint32_t stlurBits  = 0b00011001000000000000000000000000;
-                const uint32_t sturBits   = 0b00111000000000000000000000000000;
-                if ((inst & ldapurMask) == ldapurBits)
-                {
-                    inst ^= (ldapurBits ^ ldurBits);
-                    memcpy(&bytes[i], &inst, 4);
-                }
-                else if ((inst & stlurMask) == stlurBits)
-                {
-                    inst ^= (stlurBits ^ sturBits);
-                    memcpy(&bytes[i], &inst, 4);
-                }
-            }
-            };
-
-        rewriteUnsupportedInstrs(hotCodeBlock_1, hotCodeSize_1);
-        rewriteUnsupportedInstrs(coldCodeBlock_1, coldCodeSize_1);
-        rewriteUnsupportedInstrs(hotCodeBlock_2, hotCodeSize_2);
-        rewriteUnsupportedInstrs(coldCodeBlock_2, coldCodeSize_2);
-=======
         if (hotCodeSize_2 > 0)
         {
             BYTE* nativeEntry_2;
@@ -1305,7 +1270,45 @@
             orig_roDataBlock_2 = (void*)((size_t)orig_hotCodeBlock_2 + nativeSizeOfCode_2);
             hotCodeSize_2 = nativeSizeOfCode_2;
         }
->>>>>>> 9c985a94
+
+        auto rewriteUnsupportedInstrs = [](unsigned char* bytes, size_t numBytes) {
+            for (size_t i = 0; i < numBytes; i += 4)
+            {
+                uint32_t inst;
+                memcpy(&inst, &bytes[i], 4);
+
+                const uint32_t ldapurMask = 0b00111111111000000000110000000000;
+                const uint32_t ldapurBits = 0b00011001010000000000000000000000;
+                const uint32_t ldurBits   = 0b00111000010000000000000000000000;
+
+                const uint32_t stlurMask  = 0b00111111111000000000110000000000;
+                const uint32_t stlurBits  = 0b00011001000000000000000000000000;
+                const uint32_t sturBits   = 0b00111000000000000000000000000000;
+                if ((inst & ldapurMask) == ldapurBits)
+                {
+                    inst ^= (ldapurBits ^ ldurBits);
+                    memcpy(&bytes[i], &inst, 4);
+                }
+                else if ((inst & stlurMask) == stlurBits)
+                {
+                    inst ^= (stlurBits ^ sturBits);
+                    memcpy(&bytes[i], &inst, 4);
+                }
+            }
+            };
+
+        // As of 2023-09-13, our coredistools does not support stlur/ldapur
+        // instructions, so we rewrite them into supported stur/ldur
+        // instructions before passing them to the near differ. This means we
+        // will miss diffs when changing stlur<->stur and ldapur<->ldur,
+        // but this is better than the decode failure that otherwise results
+        // (which shows up as a zero-sized diff unconditionally).
+        // This code should be removed once a new coredistools is compiled that
+        // supports new instructions.
+        rewriteUnsupportedInstrs(hotCodeBlock_1, hotCodeSize_1);
+        rewriteUnsupportedInstrs(coldCodeBlock_1, coldCodeSize_1);
+        rewriteUnsupportedInstrs(hotCodeBlock_2, hotCodeSize_2);
+        rewriteUnsupportedInstrs(coldCodeBlock_2, coldCodeSize_2);
     }
 
     LogDebug("HCS1 %d CCS1 %d RDS1 %d xcpnt1 %d flag1 %08X, HCB %p CCB %p RDB %p ohcb %p occb %p odb %p", hotCodeSize_1,
