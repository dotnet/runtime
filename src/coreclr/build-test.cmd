--- conflicted
+++ resolved
@@ -536,25 +536,6 @@
 
 rd /s /q "%CORE_ROOT_STAGE%"
 
-<<<<<<< HEAD
-=======
-
-REM =========================================================================================
-REM ===
-REM === Copy CoreFX assemblies if needed.
-REM ===
-REM =========================================================================================
-
-if NOT "%__LocalCoreFXPath%"=="" (
-    echo Patch CoreFX from %__LocalCoreFXPath% ^(%__LocalCoreFXConfig%^)
-    set NEXTCMD=python "%__ProjectDir%\tests\scripts\patch-corefx.py" -clr_core_root "%CORE_ROOT%"^
-    -fx_root "%__LocalCoreFXPath%" -arch %__BuildArch% -build_type %__LocalCoreFXConfig%
-    echo !NEXTCMD!
-    !NEXTCMD!
-)
-
-
->>>>>>> f96d4bf1
 REM =========================================================================================
 REM ===
 REM === All builds complete!
