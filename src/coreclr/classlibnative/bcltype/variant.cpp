--- conflicted
+++ resolved
@@ -17,308 +17,6 @@
 #include "object.h"
 #include "vars.hpp"
 #include "variant.h"
-<<<<<<< HEAD
-#include "string.h"
-
-#include "field.h"
-
-// The following values are used to represent underlying
-//  type of the Enum..
-#define EnumI1          0x100000
-#define EnumU1          0x200000
-#define EnumI2          0x300000
-#define EnumU2          0x400000
-#define EnumI4          0x500000
-#define EnumU4          0x600000
-#define EnumI8          0x700000
-#define EnumU8          0x800000
-#define EnumMask        0xF00000
-
-
-/*===============================SetFieldsObject================================
-**
-==============================================================================*/
-FCIMPL2(void, COMVariant::SetFieldsObject, VariantData* var, Object* vVal)
-{
-    CONTRACTL
-    {
-        FCALL_CHECK;
-        PRECONDITION(CheckPointer(var));
-        PRECONDITION(CheckPointer(vVal));
-    }
-    CONTRACTL_END;
-
-    OBJECTREF val = ObjectToOBJECTREF(vVal);
-
-    HELPER_METHOD_FRAME_BEGIN_1(val);
-    GCPROTECT_BEGININTERIOR(var)
-
-    CVTypes cvt = CV_EMPTY;
-    TypeHandle typeHandle;
-
-    MethodTable *valMT = val->GetMethodTable();
-
-    //If this isn't a value class, we should just skip out because we're not going
-    //to do anything special with it.
-    if (!valMT->IsValueType())
-    {
-        var->SetObjRef(val);
-        typeHandle = TypeHandle(valMT);
-
-        if (typeHandle==GetTypeHandleForCVType(CV_MISSING))
-        {
-            var->SetType(CV_MISSING);
-        }
-        else if (typeHandle==GetTypeHandleForCVType(CV_NULL))
-        {
-            var->SetType(CV_NULL);
-        }
-        else if (typeHandle==GetTypeHandleForCVType(CV_EMPTY))
-        {
-            var->SetType(CV_EMPTY);
-            var->SetObjRef(NULL);
-        }
-        else
-        {
-            var->SetType(CV_OBJECT);
-        }
-    }
-    else if (IsTypeRefOrDef(g_ColorClassName, valMT->GetModule(), valMT->GetCl()))
-    {
-        // System.Drawing.Color is converted to UInt32
-        var->SetDataAsUInt32(ConvertSystemColorToOleColor(&val));
-        var->SetType(CV_U4);
-    }
-    else
-    {
-        //If this is a primitive type, we need to unbox it, get the value and create a variant
-        //with just those values.
-        void *UnboxData = val->UnBox();
-
-        ClearObjectReference(var->GetObjRefPtr());
-        typeHandle = TypeHandle(valMT);
-        CorElementType cet = typeHandle.GetSignatureCorElementType();
-
-        if (cet>=ELEMENT_TYPE_BOOLEAN && cet<=ELEMENT_TYPE_STRING)
-        {
-            cvt = (CVTypes)cet;
-        }
-        else
-        {
-            cvt = GetCVTypeFromClass(valMT);
-        }
-        var->SetType(cvt);
-
-
-        //copy all of the data.
-        // Copies must be done based on the exact number of bytes to copy.
-        // We don't want to read garbage from other blocks of memory.
-        //CV_I8 --> CV_R8, CV_DATETIME, CV_TIMESPAN, & CV_CURRENCY are all of the 8 byte quantities
-        //If we don't find one of those ranges, we've found a value class
-        //of which we don't have inherent knowledge, so just slam that into an
-        //ObjectRef.
-        if (cvt>=CV_BOOLEAN && cvt<=CV_U1 && cvt != CV_CHAR)
-        {
-            var->SetDataAsInt64(*((UINT8 *)UnboxData));
-        }
-        else if (cvt==CV_CHAR || cvt>=CV_I2 && cvt<=CV_U2)
-        {
-            var->SetDataAsInt64(*((UINT16 *)UnboxData));
-        }
-        else if (cvt>=CV_I4 && cvt<=CV_U4 || cvt==CV_R4)
-        {
-            var->SetDataAsInt64(*((UINT32 *)UnboxData));
-        }
-        else if ((cvt>=CV_I8 && cvt<=CV_R8) || (cvt==CV_DATETIME) || (cvt==CV_TIMESPAN) || (cvt==CV_CURRENCY))
-        {
-            var->SetDataAsInt64(*((INT64 *)UnboxData));
-        }
-        else if (cvt==CV_EMPTY || cvt==CV_NULL || cvt==CV_MISSING)
-        {
-            var->SetType(cvt);
-        }
-        else if (cvt==CV_ENUM)
-        {
-            var->SetDataAsInt64(*((INT32 *)UnboxData));
-            var->SetObjRef(typeHandle.GetManagedClassObject());
-            var->SetType(GetEnumFlags(typeHandle));
-        }
-        else
-        {
-            // Decimals and other boxed value classes get handled here.
-            var->SetObjRef(val);
-        }
-    }
-
-    GCPROTECT_END();
-    HELPER_METHOD_FRAME_END();
-}
-FCIMPLEND
-
-
-FCIMPL1(Object*, COMVariant::BoxEnum, VariantData* var)
-{
-    CONTRACTL
-    {
-        FCALL_CHECK;
-        PRECONDITION(CheckPointer(var));
-        PRECONDITION(var->GetObjRef() != NULL);
-    }
-    CONTRACTL_END;
-
-    OBJECTREF retO = NULL;
-
-    HELPER_METHOD_FRAME_BEGIN_RET_1(retO);
-
-#ifdef _DEBUG
-    CVTypes vType = (CVTypes) var->GetType();
-#endif
-
-    _ASSERTE(vType == CV_ENUM);
-
-    MethodTable* mt = ((REFLECTCLASSBASEREF) var->GetObjRef())->GetType().GetMethodTable();
-    _ASSERTE(mt);
-
-    retO = mt->Box(var->GetData());
-
-    HELPER_METHOD_FRAME_END();
-    return OBJECTREFToObject(retO);
-}
-FCIMPLEND
-
-
-/*===============================GetTypeFromClass===============================
-**Action: Takes an MethodTable * and returns the associated CVType.
-**Arguments: MethodTable * -- a pointer to the class for which we want the CVType.
-**Returns:  The CVType associated with the MethodTable or CV_OBJECT if this can't be
-**          determined.
-**Exceptions: None
-==============================================================================*/
-
-CVTypes COMVariant::GetCVTypeFromClass(TypeHandle th)
-{
-    CONTRACTL
-    {
-        THROWS;
-        GC_TRIGGERS;
-        MODE_ANY;
-    }
-    CONTRACTL_END;
-
-    if (th.IsNull())
-        return CV_EMPTY;
-
-    //We'll start looking from Variant.  Empty and Void are handled below.
-    for (int i=CV_EMPTY; i<CV_LAST; i++)
-    {
-        if (th == GetTypeHandleForCVType((CVTypes)i))
-            return (CVTypes)i;
-    }
-
-    if (th.IsEnum())
-        return CV_ENUM;
-
-    return CV_OBJECT;
-}
-
-
-int COMVariant::GetEnumFlags(TypeHandle th)
-{
-    CONTRACTL
-    {
-        NOTHROW;
-        GC_NOTRIGGER;
-        MODE_ANY;
-        PRECONDITION(!th.IsNull());
-        PRECONDITION(th.IsEnum());
-    }
-    CONTRACTL_END;
-
-    // <TODO> check this approximation - we may be losing exact type information </TODO>
-    ApproxFieldDescIterator fdIterator(th.GetMethodTable(), ApproxFieldDescIterator::INSTANCE_FIELDS);
-    FieldDesc* p = fdIterator.Next();
-    if (NULL == p)
-    {
-        _ASSERTE(!"NULL FieldDesc returned");
-        return 0;
-    }
-
-#ifdef _DEBUG
-    WORD fldCnt = th.GetMethodTable()->GetNumInstanceFields();
-#endif
-
-    _ASSERTE(fldCnt == 1);
-
-    CorElementType cet = p[0].GetFieldType();
-    switch (cet)
-    {
-        case ELEMENT_TYPE_I1:
-            return (CV_ENUM | EnumI1);
-
-        case ELEMENT_TYPE_U1:
-            return (CV_ENUM | EnumU1);
-
-        case ELEMENT_TYPE_I2:
-            return (CV_ENUM | EnumI2);
-
-        case ELEMENT_TYPE_U2:
-            return (CV_ENUM | EnumU2);
-
-        IN_TARGET_32BIT(case ELEMENT_TYPE_I:)
-        case ELEMENT_TYPE_I4:
-            return (CV_ENUM | EnumI4);
-
-        IN_TARGET_32BIT(case ELEMENT_TYPE_U:)
-        case ELEMENT_TYPE_U4:
-            return (CV_ENUM | EnumU4);
-
-        IN_TARGET_64BIT(case ELEMENT_TYPE_I:)
-        case ELEMENT_TYPE_I8:
-            return (CV_ENUM | EnumI8);
-
-        IN_TARGET_64BIT(case ELEMENT_TYPE_U:)
-        case ELEMENT_TYPE_U8:
-            return (CV_ENUM | EnumU8);
-
-        default:
-            _ASSERTE(!"UNknown Type");
-            return 0;
-    }
-=======
-
-extern "C" uint32_t QCALLTYPE Variant_ConvertSystemColorToOleColor(QCall::ObjectHandleOnStack obj)
-{
-    QCALL_CONTRACT;
-
-    uint32_t ret = 0;
-
-    BEGIN_QCALL;
-
-    GCX_COOP();
-    OBJECTREF srcObj = obj.Get();
-
-    GCPROTECT_BEGIN(srcObj);
-    ret = ConvertSystemColorToOleColor(&srcObj);
-    GCPROTECT_END();
-
-    END_QCALL;
-
-    return ret;
-}
-
-extern "C" void QCALLTYPE Variant_ConvertOleColorToSystemColor(QCall::ObjectHandleOnStack objRet, uint32_t oleColor, MethodTable* pMT)
-{
-    QCALL_CONTRACT;
-
-    BEGIN_QCALL;
-
-    GCX_COOP();
-    SYSTEMCOLOR systemColor{};
-    ConvertOleColorToSystemColor(oleColor, &systemColor);
-    objRet.Set(pMT->Box(&systemColor));
-
-    END_QCALL;
-}
 
 extern "C" void QCALLTYPE Variant_ConvertValueTypeToRecord(QCall::ObjectHandleOnStack obj, VARIANT * pOle)
 {
@@ -334,6 +32,5 @@
     GCPROTECT_END();
 
     END_QCALL;
->>>>>>> 7716d81f
 }
 #endif // FEATURE_COMINTEROP