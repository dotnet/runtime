// Licensed to the .NET Foundation under one or more agreements.
// The .NET Foundation licenses this file to you under the MIT license.
//
// File: ArrayNative.h
//

//
// ArrayNative
//  This file defines the native methods for the Array
//


#ifndef _ARRAYNATIVE_H_
#define _ARRAYNATIVE_H_

#include "fcall.h"
#include "runtimehandles.h"

struct FCALLRuntimeFieldHandle
{
    ReflectFieldObject *pFieldDONOTUSEDIRECTLY;
};
#define FCALL_RFH_TO_REFLECTFIELD(x) (x).pFieldDONOTUSEDIRECTLY

class ArrayNative
{
public:
    static FCDECL1(INT32, GetCorElementTypeOfElementType, ArrayBase* arrayUNSAFE);

    static FCDECL1(void, Initialize, ArrayBase* pArray);

    static FCDECL2(FC_BOOL_RET, IsSimpleCopy, ArrayBase* pSrc, ArrayBase* pDst);
    static FCDECL5(void, CopySlow, ArrayBase* pSrc, INT32 iSrcIndex, ArrayBase* pDst, INT32 iDstIndex, INT32 iLength);

    // This method will create a new array of type type, with zero lower
    // bounds and rank.
    static FCDECL4(Object*, CreateInstance, void* elementTypeHandle, INT32 rank, INT32* pLengths, INT32* pBounds);

    // This method will return a TypedReference to the array element
    static FCDECL2(Object*, GetValue, ArrayBase* refThisUNSAFE, INT_PTR flattenedIndex);

    // This set of methods will set a value in an array
    static FCDECL3(void, SetValue, ArrayBase* refThisUNSAFE, Object* objUNSAFE, INT_PTR flattenedIndex);

    // This method will initialize an array from a TypeHandle
    // to a field.
    static FCDECL2_IV(void, InitializeArray, ArrayBase* vArrayRef, FCALLRuntimeFieldHandle structField);

    // This method will acquire data to create a span from a TypeHandle
    // to a field.
<<<<<<< HEAD
    static FCDECL3(void, GetSpanDataFrom, FCALLRuntimeFieldHandle structField, void** data, INT32* sizeInBytes);
=======
    static FCDECL4(void, GetSpanDataFrom, FCALLRuntimeFieldHandle structField, FCALLRuntimeTypeHandle targetType, void** data, INT32* count);
>>>>>>> 278474a5

private:
    // Helper for CreateInstance
    static void CheckElementType(TypeHandle elementType);

    // Return values for CanAssignArrayType
    enum AssignArrayEnum
    {
        AssignWrongType,
        AssignMustCast,
        AssignBoxValueClassOrPrimitive,
        AssignUnboxValueClass,
        AssignPrimitiveWiden,
    };

    // The following functions are all helpers for ArrayCopy
    static AssignArrayEnum CanAssignArrayType(const BASEARRAYREF pSrc, const BASEARRAYREF pDest);
    static void CastCheckEachElement(BASEARRAYREF pSrc, unsigned int srcIndex, BASEARRAYREF pDest, unsigned int destIndex, unsigned int length);
    static void BoxEachElement(BASEARRAYREF pSrc, unsigned int srcIndex, BASEARRAYREF pDest, unsigned int destIndex, unsigned int length);
    static void UnBoxEachElement(BASEARRAYREF pSrc, unsigned int srcIndex, BASEARRAYREF pDest, unsigned int destIndex, unsigned int length);
    static void PrimitiveWiden(BASEARRAYREF pSrc, unsigned int srcIndex, BASEARRAYREF pDest, unsigned int destIndex, unsigned int length);

};

#endif // _ARRAYNATIVE_H_<|MERGE_RESOLUTION|>--- conflicted
+++ resolved
@@ -48,11 +48,7 @@
 
     // This method will acquire data to create a span from a TypeHandle
     // to a field.
-<<<<<<< HEAD
-    static FCDECL3(void, GetSpanDataFrom, FCALLRuntimeFieldHandle structField, void** data, INT32* sizeInBytes);
-=======
     static FCDECL4(void, GetSpanDataFrom, FCALLRuntimeFieldHandle structField, FCALLRuntimeTypeHandle targetType, void** data, INT32* count);
->>>>>>> 278474a5
 
 private:
     // Helper for CreateInstance
