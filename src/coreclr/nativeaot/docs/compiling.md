# Compiling with Native AOT

Please consult [documentation](https://docs.microsoft.com/dotnet/core/deploying/native-aot) for instructions how to compile and publish application.

The rest of this document covers advanced topics only. Adding an explicit package reference to `Microsoft.DotNet.ILCompiler` will generate warning when publishing and it can run into version errors. When possible, use the PublishAot property to publish a native AOT application.

## Using daily builds

For using daily builds, you need to make sure the `nuget.config` file for your project contains the following package sources under the `<packageSources>` element:
```xml
<add key="dotnet8" value="https://pkgs.dev.azure.com/dnceng/public/_packaging/dotnet8/nuget/v3/index.json" />
<add key="nuget" value="https://api.nuget.org/v3/index.json" />
```

If your project has no `nuget.config` file, it may be created by running
```bash
> dotnet new nugetconfig
```

from the project's root directory. New package sources must be added after the `<clear />` element if you decide to keep it.

Once you have added the package sources, add a reference to the ILCompiler package either by running
```bash
> dotnet add package Microsoft.DotNet.ILCompiler -v 8.0.0-*
```

or by adding the following element to the project file:
```xml
<ItemGroup>
  <PackageReference Include="Microsoft.DotNet.ILCompiler" Version="8.0.0-*" />
</ItemGroup>
```

## Cross-architecture compilation

Native AOT toolchain allows targeting ARM64 on an x64 host and vice versa for both Windows and Linux and is now supported in the SDK. Cross-OS compilation, such as targeting Linux on a Windows host, is not supported. For SDK support, add the following to your project file,

```xml
<PropertyGroup>
  <PublishAot>true</PublishAot>
</PropertyGroup>
```

Targeting win-arm64 on a Windows x64 host machine,

```bash
> dotnet publish -r win-arm64 -c Release
```

For using daily builds according to the instructions above, in addition to the `Microsoft.DotNet.ILCompiler` package reference, also add the `runtime.win-x64.Microsoft.DotNet.ILCompiler` package reference to get the x64-hosted compiler:
```xml
<PackageReference Include="Microsoft.DotNet.ILCompiler; runtime.win-x64.Microsoft.DotNet.ILCompiler" Version="8.0.0-alpha.1.23456.7" />
```

Replace `8.0.0-alpha.1.23456.7` with the latest version from the [dotnet8](https://dev.azure.com/dnceng/public/_artifacts/feed/dotnet8/NuGet/Microsoft.DotNet.ILCompiler/) feed.
Note that it is important to use _the same version_ for both packages to avoid potential hard-to-debug issues. After adding the package reference, you may publish for win-arm64 as usual:
```bash
> dotnet publish -r win-arm64 -c Release
```

Similarly, to target linux-arm64 on a Linux x64 host, in addition to the `Microsoft.DotNet.ILCompiler` package reference, also add the `runtime.linux-x64.Microsoft.DotNet.ILCompiler` package reference to get the x64-hosted compiler:
```xml
<PackageReference Include="Microsoft.DotNet.ILCompiler; runtime.linux-x64.Microsoft.DotNet.ILCompiler" Version="8.0.0-alpha.1.23456.7" />
```

You also need to specify the sysroot directory for Clang using the `SysRoot` property. For example, assuming you are using one of ARM64-targeting [Docker images](../../../../docs/workflow/building/coreclr/linux-instructions.md#Docker-Images) employed for cross-compilation by this repo, you may publish for linux-arm64 with the following command:
```bash
> dotnet publish -r linux-arm64 -c Release -p:CppCompilerAndLinker=clang-9 -p:SysRoot=/crossrootfs/arm64
```

You may also follow [cross-building instructions](../../../../docs/workflow/building/coreclr/cross-building.md) to create your own sysroot directory.

## Using statically linked ICU
This feature can statically link libicu libraries (such as libicui18n.a) into your applications at build time.
NativeAOT binaries built with this feature can run even when libicu libraries are not installed.

You can use this feature by adding the `StaticICULinking` property to your project file as follows:

```xml
<PropertyGroup>
  <StaticICULinking>true</StaticICULinking>
</PropertyGroup>
```

This feature is only supported on Linux. This feature is not supported when crosscompiling.

License (Unicode): https://github.com/unicode-org/icu/blob/main/icu4c/LICENSE

### Prerequisites

Ubuntu
```sh
apt install libicu-dev cmake
```

Alpine
```sh
apk add cmake icu-static icu-dev
```

## Using statically linked OpenSSL
This feature can statically link OpenSSL libraries (such as libssl.a and libcrypto.a) into your applications at build time.
NativeAOT binaries built with this feature can run even when OpenSSL libraries are not installed.
**WARNING:** *This is scenario for advanced users, please use with extreme caution. Incorrect usage of this feature, can cause security vulnerabilities in your product*

You can use this feature by adding the `StaticOpenSslLinking` property to your project file as follows:

```xml
<PropertyGroup>
  <StaticOpenSslLinking>true</StaticOpenSslLinking>
</PropertyGroup>
```

This feature is only supported on Linux. This feature is not supported when crosscompiling.

License for OpenSSL v3+ (Apache v2.0): https://github.com/openssl/openssl/blob/master/LICENSE.txt
License for OpenSSL releases prior to v3 (dual OpenSSL and SSLeay license): https://www.openssl.org/source/license-openssl-ssleay.txt

### Prerequisites

Ubuntu
```sh
apt install libssl-dev cmake
```

Alpine
```sh
apk add cmake openssl-dev openssl-libs-static
<<<<<<< HEAD
```

## Using statically linked NUMA
This feature can statically link NUMA library (libnuma.a) into your applications at build time.
NativeAOT binaries built with this feature can run even when NUMA libraries are not installed.

You can use this feature by adding the `StaticNumaLinking` property to your project file as follows:

```xml
<PropertyGroup>
  <StaticNumaLinking>true</StaticNumaLinking>
</PropertyGroup>
```

License (LGPL v2.1): https://github.com/numactl/numactl/blob/master/LICENSE.LGPL2.1. Note that this license imposes specific requirements on distribution of statically linked binaries.

### Prerequisites

Ubuntu
```sh
apt install libnuma-dev
```

Alpine
```sh
apk add numactl-dev
```

## NativeAOT on NixOS

NativeAOT uses native executable `ilc` pulled from nuget, which won't run on NixOS on its own (as it depends on the linker `/lib64/ld-linux-x86-64.so.2`, which does not exist on NixOS). [**Here**](https://nixos.wiki/wiki/DotNET#NativeAOT) is an instruction for NixOS.
=======
```
>>>>>>> b8aeaad9
<|MERGE_RESOLUTION|>--- conflicted
+++ resolved
@@ -126,7 +126,6 @@
 Alpine
 ```sh
 apk add cmake openssl-dev openssl-libs-static
-<<<<<<< HEAD
 ```
 
 ## Using statically linked NUMA
@@ -155,9 +154,5 @@
 apk add numactl-dev
 ```
 
-## NativeAOT on NixOS
-
-NativeAOT uses native executable `ilc` pulled from nuget, which won't run on NixOS on its own (as it depends on the linker `/lib64/ld-linux-x86-64.so.2`, which does not exist on NixOS). [**Here**](https://nixos.wiki/wiki/DotNET#NativeAOT) is an instruction for NixOS.
-=======
-```
->>>>>>> b8aeaad9
+NixOS
+NativeAOT uses native executable `ilc` pulled from nuget, which has special requirements. Docs can be found at https://nixos.wiki/wiki/DotNET#NativeAOT
