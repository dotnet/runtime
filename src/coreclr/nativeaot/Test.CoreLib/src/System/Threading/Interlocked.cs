// Licensed to the .NET Foundation under one or more agreements.
// The .NET Foundation licenses this file to you under the MIT license.

using System.Runtime;
using System.Runtime.CompilerServices;

namespace System.Threading
{
    public static class Interlocked
    {
        [Intrinsic]
        public static IntPtr CompareExchange(ref IntPtr location1, IntPtr value, IntPtr comparand)
        {
#if TARGET_64BIT
            return (IntPtr)CompareExchange(ref Unsafe.As<IntPtr, long>(ref location1), (long)value, (long)comparand);
#else
            return (IntPtr)CompareExchange(ref Unsafe.As<IntPtr, int>(ref location1), (int)value, (int)comparand);
#endif
        }

        [Intrinsic]
<<<<<<< HEAD
        public static byte CompareExchange(ref byte location1, byte value, byte comparand)
        {
#if TARGET_X86 || TARGET_AMD64 || TARGET_ARM64 || TARGET_ARM
            return CompareExchange(ref location1, value, comparand);
#else
            return RuntimeImports.InterlockedCompareExchange(ref location1, value, comparand);
#endif
        }

        [Intrinsic]
        public static short CompareExchange(ref short location1, short value, short comparand)
        {
#if TARGET_X86 || TARGET_AMD64 || TARGET_ARM64 || TARGET_ARM
            return CompareExchange(ref location1, value, comparand);
#else
            return RuntimeImports.InterlockedCompareExchange(ref location1, value, comparand);
#endif
        }

        [Intrinsic]
=======
>>>>>>> ffea258d
        public static int CompareExchange(ref int location1, int value, int comparand)
        {
#if TARGET_X86 || TARGET_AMD64 || TARGET_ARM64 || TARGET_ARM || TARGET_RISCV64
            return CompareExchange(ref location1, value, comparand);
#else
            return RuntimeImports.InterlockedCompareExchange(ref location1, value, comparand);
#endif
        }

        [Intrinsic]
        public static long CompareExchange(ref long location1, long value, long comparand)
        {
#if TARGET_AMD64 || TARGET_ARM64 || TARGET_RISCV64
            return CompareExchange(ref location1, value, comparand);
#else
            return RuntimeImports.InterlockedCompareExchange(ref location1, value, comparand);
#endif
        }

        [Intrinsic]
        public static void MemoryBarrier() => MemoryBarrier();
    }
}<|MERGE_RESOLUTION|>--- conflicted
+++ resolved
@@ -19,29 +19,6 @@
         }
 
         [Intrinsic]
-<<<<<<< HEAD
-        public static byte CompareExchange(ref byte location1, byte value, byte comparand)
-        {
-#if TARGET_X86 || TARGET_AMD64 || TARGET_ARM64 || TARGET_ARM
-            return CompareExchange(ref location1, value, comparand);
-#else
-            return RuntimeImports.InterlockedCompareExchange(ref location1, value, comparand);
-#endif
-        }
-
-        [Intrinsic]
-        public static short CompareExchange(ref short location1, short value, short comparand)
-        {
-#if TARGET_X86 || TARGET_AMD64 || TARGET_ARM64 || TARGET_ARM
-            return CompareExchange(ref location1, value, comparand);
-#else
-            return RuntimeImports.InterlockedCompareExchange(ref location1, value, comparand);
-#endif
-        }
-
-        [Intrinsic]
-=======
->>>>>>> ffea258d
         public static int CompareExchange(ref int location1, int value, int comparand)
         {
 #if TARGET_X86 || TARGET_AMD64 || TARGET_ARM64 || TARGET_ARM || TARGET_RISCV64
