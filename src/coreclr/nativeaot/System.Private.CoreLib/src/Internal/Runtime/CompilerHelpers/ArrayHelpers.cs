// Licensed to the .NET Foundation under one or more agreements.
// The .NET Foundation licenses this file to you under the MIT license.

using System;
using System.Runtime;
using System.Diagnostics.CodeAnalysis;

using Debug = System.Diagnostics.Debug;

namespace Internal.Runtime.CompilerHelpers
{
    /// <summary>
    /// Array helpers for generated code.
    /// </summary>
    internal static class ArrayHelpers
    {
        /// <summary>
        /// Helper for array allocations via `newobj` IL instruction. Dimensions are passed in as block of integers.
        /// The content of the dimensions block may be modified by the helper.
        /// </summary>
        [UnconditionalSuppressMessage("AotAnalysis", "IL3050:RequiresDynamicCode",
            Justification = "The compiler ensures that if we have a TypeHandle of a Rank-1 MdArray, we also generated the SzArray.")]
        public static unsafe Array NewObjArray(IntPtr pEEType, int nDimensions, int* pDimensions)
        {
            EETypePtr eeType = new EETypePtr(pEEType);
            Debug.Assert(eeType.IsArray);
            Debug.Assert(nDimensions > 0);

            if (eeType.IsSzArray)
            {
                Array ret = (Array)RuntimeImports.RhNewArray(eeType, pDimensions[0]);

                if (nDimensions > 1)
                {
                    // Jagged arrays have constructor for each possible depth
                    EETypePtr elementType = eeType.ArrayElementType;
                    Debug.Assert(elementType.IsSzArray);

                    Array[] arrayOfArrays = (Array[])ret;
                    for (int i = 0; i < arrayOfArrays.Length; i++)
                        arrayOfArrays[i] = NewObjArray(elementType.RawValue, nDimensions - 1, pDimensions + 1);
                }

                return ret;
            }
            else
            {
                // Multidimensional arrays have two ctors, one with and one without lower bounds
                int rank = eeType.ArrayRank;
                Debug.Assert(rank == nDimensions || 2 * rank == nDimensions);

                if (rank < nDimensions)
                {
                    for (int i = 0; i < rank; i++)
                    {
                        if (pDimensions[2 * i] != 0)
                            throw new PlatformNotSupportedException(SR.PlatformNotSupported_NonZeroLowerBound);

                        pDimensions[i] = pDimensions[2 * i + 1];
                    }
                }

                if (rank == 1)
                {
                    // Multidimensional array of rank 1 with 0 lower bounds gets actually allocated
                    // as an SzArray. SzArray is castable to MdArray rank 1.
<<<<<<< HEAD
                    int length = pDimensions![0];
                    if (length < 0)
                    {
                        // Compat: we need to throw OverflowException. Array.CreateInstance would throw ArgumentOutOfRange
                        throw new OverflowException();
                    }

                    RuntimeTypeHandle elementTypeHandle = new RuntimeTypeHandle(eeType.ArrayElementType);
                    return Array.CreateInstance(Type.GetTypeFromHandle(elementTypeHandle), length);
=======
                    Type elementType = Type.GetTypeFromHandle(new RuntimeTypeHandle(eeType.ArrayElementType));
                    return RuntimeImports.RhNewArray(elementType.MakeArrayType().TypeHandle.ToEETypePtr(), pDimensions[0]);
>>>>>>> a39ddca8
                }

                return Array.NewMultiDimArray(eeType, pDimensions, rank);
            }
        }
    }
}<|MERGE_RESOLUTION|>--- conflicted
+++ resolved
@@ -64,20 +64,8 @@
                 {
                     // Multidimensional array of rank 1 with 0 lower bounds gets actually allocated
                     // as an SzArray. SzArray is castable to MdArray rank 1.
-<<<<<<< HEAD
-                    int length = pDimensions![0];
-                    if (length < 0)
-                    {
-                        // Compat: we need to throw OverflowException. Array.CreateInstance would throw ArgumentOutOfRange
-                        throw new OverflowException();
-                    }
-
-                    RuntimeTypeHandle elementTypeHandle = new RuntimeTypeHandle(eeType.ArrayElementType);
-                    return Array.CreateInstance(Type.GetTypeFromHandle(elementTypeHandle), length);
-=======
                     Type elementType = Type.GetTypeFromHandle(new RuntimeTypeHandle(eeType.ArrayElementType));
-                    return RuntimeImports.RhNewArray(elementType.MakeArrayType().TypeHandle.ToEETypePtr(), pDimensions[0]);
->>>>>>> a39ddca8
+                    return RuntimeImports.RhNewArray(elementType.MakeArrayType().TypeHandle.ToEETypePtr(), pDimensions![0]);
                 }
 
                 return Array.NewMultiDimArray(eeType, pDimensions, rank);
