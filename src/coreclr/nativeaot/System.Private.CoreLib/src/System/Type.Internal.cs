// Licensed to the .NET Foundation under one or more agreements.
// The .NET Foundation licenses this file to you under the MIT license.

using System.Reflection;

using Internal.Runtime.Augments;

namespace System
{
    //
    // This file contains methods on Type that are internal to the framework.
    //
    // Before adding new entries to this, ask yourself: is it ever referenced by System.Private.CoreLib?
    // If not, don't put it here. Put it on RuntimeTypeInfo instead.
    //
    public abstract partial class Type
    {
        internal bool TryGetEEType(out EETypePtr eeType)
        {
            RuntimeTypeHandle typeHandle = RuntimeAugments.Callbacks.GetTypeHandleIfAvailable(this);
            if (typeHandle.IsNull)
            {
                eeType = default(EETypePtr);
                return false;
            }
            eeType = typeHandle.ToEETypePtr();
            return true;
        }

        /// <summary>
        /// Return Type.Name if sufficient metadata is available to do so - otherwise return null.
        /// </summary>
        public string? InternalNameIfAvailable
        {
            get
            {
                Type? ignore = null;
                return InternalGetNameIfAvailable(ref ignore);
            }
        }

        /// <summary>
        /// Return Type.Name if sufficient metadata is available to do so - otherwise return null and set "rootCauseForFailure" to an object to pass to MissingMetadataException.
        /// </summary>
        internal virtual string? InternalGetNameIfAvailable(ref Type? rootCauseForFailure) => Name;

        /// <summary>
        /// Return Type.Name if sufficient metadata is available to do so - otherwise return a default (non-null) string.
        /// </summary>
        internal string NameOrDefault
        {
            get
            {
<<<<<<< HEAD
                string? name = InternalNameIfAvailable;
                return name != null ? name : DefaultTypeNameWhenMissingMetadata;
=======
                return InternalNameIfAvailable ?? DefaultTypeNameWhenMissingMetadata;
>>>>>>> 5786435b
            }
        }

        /// <summary>
        /// Return Type.FullName if sufficient metadata is available to do so - otherwise return a default (non-null) string.
        /// </summary>
        internal string FullNameOrDefault
        {
            get
            {
                // First, see if Type.Name is available. If Type.Name is available, then we can be reasonably confident that it is safe to call Type.FullName.
                // We'll still wrap the call in a try-catch as a failsafe.
                if (InternalNameIfAvailable == null)
                    return DefaultTypeNameWhenMissingMetadata;

                try
                {
                    return FullName;
                }
                catch (MissingMetadataException)
                {
                    return DefaultTypeNameWhenMissingMetadata;
                }
            }
        }

        //
        // This is a port of the desktop CLR's RuntimeType.FormatTypeName() routine. This routine is used by various Reflection ToString() methods
        // to display the name of a type. Do not use for any other purpose as it inherits some pretty quirky desktop behavior.
        //
        // The Project N version takes a raw metadata handle rather than a completed type so that it remains robust in the face of missing metadata.
        //
        internal string FormatTypeNameForReflection()
        {
            try
            {
                // Though we wrap this in a try-catch as a failsafe, this code must still strive to avoid triggering MissingMetadata exceptions
                // (non-error exceptions are very annoying when debugging.)

                // Legacy: this doesn't make sense, why use only Name for nested types but otherwise
                // ToString() which contains namespace.
                Type rootElementType = this;
                while (rootElementType.HasElementType)
                    rootElementType = rootElementType.GetElementType()!;
                if (rootElementType.IsNested)
                {
<<<<<<< HEAD
                    string? name = InternalNameIfAvailable;
                    return name == null ? DefaultTypeNameWhenMissingMetadata : name;
=======
                    return InternalNameIfAvailable ?? DefaultTypeNameWhenMissingMetadata;
>>>>>>> 5786435b
                }

                // Legacy: why removing "System"? Is it just because C# has keywords for these types?
                // If so why don't we change it to lower case to match the C# keyword casing?
                string typeName = ToString();
                if (typeName.StartsWith("System."))
                {
                    if (rootElementType.IsPrimitive || rootElementType == typeof(void))
                    {
                        typeName = typeName.Substring("System.".Length);
                    }
                }
                return typeName;
            }
            catch (Exception)
            {
                return DefaultTypeNameWhenMissingMetadata;
            }
        }

        internal const string DefaultTypeNameWhenMissingMetadata = "UnknownType";
    }
}<|MERGE_RESOLUTION|>--- conflicted
+++ resolved
@@ -51,12 +51,7 @@
         {
             get
             {
-<<<<<<< HEAD
-                string? name = InternalNameIfAvailable;
-                return name != null ? name : DefaultTypeNameWhenMissingMetadata;
-=======
                 return InternalNameIfAvailable ?? DefaultTypeNameWhenMissingMetadata;
->>>>>>> 5786435b
             }
         }
 
@@ -103,12 +98,7 @@
                     rootElementType = rootElementType.GetElementType()!;
                 if (rootElementType.IsNested)
                 {
-<<<<<<< HEAD
-                    string? name = InternalNameIfAvailable;
-                    return name == null ? DefaultTypeNameWhenMissingMetadata : name;
-=======
                     return InternalNameIfAvailable ?? DefaultTypeNameWhenMissingMetadata;
->>>>>>> 5786435b
                 }
 
                 // Legacy: why removing "System"? Is it just because C# has keywords for these types?
