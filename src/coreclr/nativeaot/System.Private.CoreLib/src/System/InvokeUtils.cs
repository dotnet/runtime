--- conflicted
+++ resolved
@@ -263,384 +263,5 @@
         {
             return new InvalidCastException(SR.InvalidCast_StoreArrayElement);
         }
-<<<<<<< HEAD
-
-        // -----------------------------------------------
-        // Infrastructure and logic for Dynamic Invocation
-        // -----------------------------------------------
-        public enum DynamicInvokeParamType
-        {
-            In = 0,
-            Ref = 1
-        }
-
-        public enum DynamicInvokeParamLookupType
-        {
-            ValuetypeObjectReturned = 0,
-            IndexIntoObjectArrayReturned = 1,
-        }
-
-        public struct ArgSetupState
-        {
-            public bool fComplete;
-            public object?[]? parameters;
-            public object[] nullableCopyBackObjects;
-            public int curIndex;
-            public MethodBase targetMethod;
-            public BinderBundle? binderBundle;
-            public object?[] customBinderProvidedParameters;
-        }
-
-        private static object GetDefaultValue(MethodBase targetMethod, int argIndex)
-        {
-            ParameterInfo parameterInfo = targetMethod.GetParametersNoCopy()[argIndex];
-            if (!parameterInfo.HasDefaultValue)
-            {
-                // If the parameter is optional, with no default value and we're asked for its default value,
-                // it means the caller specified Missing.Value as the value for the parameter. In this case the behavior
-                // is defined as passing in the Missing.Value, regardless of the parameter type.
-                // If Missing.Value is convertible to the parameter type, it will just work, otherwise we will fail
-                // due to type mismatch.
-                if (!parameterInfo.IsOptional)
-                    throw new ArgumentException(SR.Arg_VarMissNull, "parameters");
-
-                return Missing.Value;
-            }
-
-            return parameterInfo.DefaultValue;
-        }
-
-        // This is only called if we have to invoke a custom binder to coerce a parameter type. It leverages s_targetMethodOrDelegate to retrieve
-        // the unaltered parameter type to pass to the binder.
-        private static Type GetExactTypeForCustomBinder(in ArgSetupState argSetupState)
-        {
-            // DynamicInvokeParamHelperCore() increments s_curIndex before calling us - that's why we have to subtract 1.
-            return argSetupState.targetMethod.GetParametersNoCopy()[argSetupState.curIndex - 1].ParameterType;
-        }
-
-        [DebuggerGuidedStepThroughAttribute]
-        internal static unsafe object CallDynamicInvokeMethod(
-            object? thisPtr,
-            IntPtr methodToCall,
-            IntPtr dynamicInvokeHelperMethod,
-            IntPtr dynamicInvokeHelperGenericDictionary,
-            MethodBase targetMethod,
-            object?[]? parameters,
-            BinderBundle? binderBundle,
-            bool wrapInTargetInvocationException,
-            bool methodToCallIsThisCall = true)
-        {
-            ArgSetupState argSetupState = new ArgSetupState
-            {
-                binderBundle = binderBundle,
-                targetMethod = targetMethod
-            };
-
-            {
-                // If the passed in array is not an actual object[] instance, we need to copy it over to an actual object[]
-                // instance so that the rest of the code can safely create managed object references to individual elements.
-                if (parameters != null && EETypePtr.EETypePtrOf<object[]>() != parameters.GetEETypePtr())
-                {
-                    argSetupState.parameters = new object[parameters.Length];
-                    Array.Copy(parameters, argSetupState.parameters, parameters.Length);
-                }
-                else
-                {
-                    argSetupState.parameters = parameters;
-                }
-
-                object result;
-                try
-                {
-                    {
-                        if (dynamicInvokeHelperGenericDictionary != IntPtr.Zero)
-                        {
-                            result = ((delegate*<IntPtr, object, IntPtr, ref ArgSetupState, bool, object>)dynamicInvokeHelperMethod)
-                                (dynamicInvokeHelperGenericDictionary, thisPtr, methodToCall, ref argSetupState, methodToCallIsThisCall);
-                            DebugAnnotations.PreviousCallContainsDebuggerStepInCode();
-                        }
-                        else
-                        {
-                            result = ((delegate*<object, IntPtr, ref ArgSetupState, bool, object>)dynamicInvokeHelperMethod)
-                                (thisPtr, methodToCall, ref argSetupState, methodToCallIsThisCall);
-                            DebugAnnotations.PreviousCallContainsDebuggerStepInCode();
-                        }
-                    }
-                }
-                catch (Exception e) when (wrapInTargetInvocationException && argSetupState.fComplete)
-                {
-                    throw new TargetInvocationException(e);
-                }
-                finally
-                {
-                    if (argSetupState.parameters != parameters)
-                    {
-                        Array.Copy(argSetupState.parameters, parameters, parameters.Length);
-                    }
-
-                    if (argSetupState.fComplete)
-                    {
-                        // Nullable objects can't take advantage of the ability to update the boxed value on the heap directly, so perform
-                        // an update of the parameters array now.
-                        if (argSetupState.nullableCopyBackObjects != null)
-                        {
-                            for (int i = 0; i < argSetupState.nullableCopyBackObjects.Length; i++)
-                            {
-                                if (argSetupState.nullableCopyBackObjects[i] != null)
-                                {
-                                    parameters[i] = DynamicInvokeBoxIntoNonNullable(argSetupState.nullableCopyBackObjects[i]);
-                                }
-                            }
-                        }
-                    }
-                }
-
-                return result;
-            }
-        }
-
-        [System.Runtime.CompilerServices.MethodImpl(System.Runtime.CompilerServices.MethodImplOptions.NoInlining)]
-        internal static void DynamicInvokeArgSetupComplete(ref ArgSetupState argSetupState)
-        {
-            int parametersLength = argSetupState.parameters != null ? argSetupState.parameters.Length : 0;
-
-            if (argSetupState.curIndex != parametersLength)
-            {
-                throw new System.Reflection.TargetParameterCountException();
-            }
-            argSetupState.fComplete = true;
-        }
-
-        [System.Runtime.CompilerServices.MethodImpl(System.Runtime.CompilerServices.MethodImplOptions.NoInlining)]
-        public static unsafe void DynamicInvokeArgSetupPtrComplete(IntPtr argSetupStatePtr)
-        {
-            // argSetupStatePtr is a pointer to a *pinned* ArgSetupState object
-            DynamicInvokeArgSetupComplete(ref Unsafe.As<byte, ArgSetupState>(ref *(byte*)argSetupStatePtr));
-        }
-
-        private static void DynamicInvokeUnboxIntoActualNullable(object actualBoxedNullable, object boxedFillObject, EETypePtr nullableType)
-        {
-            // get a byref to the data within the actual boxed nullable, and then call RhUnBox with the boxedFillObject as the boxed object, and nullableType as the unbox type, and unbox into the actualBoxedNullable
-            RuntimeImports.RhUnbox(boxedFillObject, ref actualBoxedNullable.GetRawData(), nullableType);
-        }
-
-        private static object DynamicInvokeBoxIntoNonNullable(object actualBoxedNullable)
-        {
-            // grab the pointer to data, box using the MethodTable of the actualBoxedNullable, and then return the boxed object
-            return RuntimeImports.RhBox(actualBoxedNullable.GetEETypePtr(), ref actualBoxedNullable.GetRawData());
-        }
-
-        [DebuggerStepThrough]
-        [System.Runtime.CompilerServices.MethodImpl(System.Runtime.CompilerServices.MethodImplOptions.NoInlining)]
-        internal static ref IntPtr DynamicInvokeParamHelperIn(ref ArgSetupState argSetupState, RuntimeTypeHandle rth)
-        {
-            //
-            // Call DynamicInvokeParamHelperCore as an in parameter, and return a managed byref to the interesting bit.
-            //
-            // This function exactly matches DynamicInvokeParamHelperRef except for the value of the enum passed to DynamicInvokeParamHelperCore
-            //
-
-            object obj = DynamicInvokeParamHelperCore(ref argSetupState, rth, out DynamicInvokeParamLookupType paramLookupType, out int index, DynamicInvokeParamType.In);
-
-            if (paramLookupType == DynamicInvokeParamLookupType.ValuetypeObjectReturned)
-            {
-                return ref Unsafe.As<byte, IntPtr>(ref obj.GetRawData());
-            }
-            else
-            {
-                return ref Unsafe.As<object, IntPtr>(ref Unsafe.As<object[]>(obj)[index]);
-            }
-        }
-
-        [DebuggerStepThrough]
-        [System.Runtime.CompilerServices.MethodImpl(System.Runtime.CompilerServices.MethodImplOptions.NoInlining)]
-        internal static ref IntPtr DynamicInvokeParamHelperRef(ref ArgSetupState argSetupState, RuntimeTypeHandle rth)
-        {
-            //
-            // Call DynamicInvokeParamHelperCore as a ref parameter, and return a managed byref to the interesting bit. As this can't actually be defined in C# there is an IL transform that fills this in.
-            //
-            // This function exactly matches DynamicInvokeParamHelperIn except for the value of the enum passed to DynamicInvokeParamHelperCore
-            //
-
-            object obj = DynamicInvokeParamHelperCore(ref argSetupState, rth, out DynamicInvokeParamLookupType paramLookupType, out int index, DynamicInvokeParamType.Ref);
-
-            if (paramLookupType == DynamicInvokeParamLookupType.ValuetypeObjectReturned)
-            {
-                return ref Unsafe.As<byte, IntPtr>(ref obj.GetRawData());
-            }
-            else
-            {
-                return ref Unsafe.As<object, IntPtr>(ref Unsafe.As<object[]>(obj)[index]);
-            }
-        }
-
-        internal static object DynamicInvokeBoxedValuetypeReturn(out DynamicInvokeParamLookupType paramLookupType, object? boxedValuetype, object?[] parameters, int index, RuntimeTypeHandle type, DynamicInvokeParamType paramType, ref object[] nullableCopyBackObjects)
-        {
-            object? finalObjectToReturn = boxedValuetype;
-            EETypePtr eeType = type.ToEETypePtr();
-            bool nullable = eeType.IsNullable;
-
-            if (finalObjectToReturn == null || nullable || paramType == DynamicInvokeParamType.Ref)
-            {
-                finalObjectToReturn = RuntimeImports.RhNewObject(eeType);
-                if (boxedValuetype != null)
-                {
-                    DynamicInvokeUnboxIntoActualNullable(finalObjectToReturn, boxedValuetype, eeType);
-                }
-            }
-
-            if (nullable)
-            {
-                if (paramType == DynamicInvokeParamType.Ref)
-                {
-                    nullableCopyBackObjects ??= new object[parameters.Length];
-
-                    nullableCopyBackObjects[index] = finalObjectToReturn;
-                    parameters[index] = null;
-                }
-            }
-            else
-            {
-                System.Diagnostics.Debug.Assert(finalObjectToReturn != null);
-                if (paramType == DynamicInvokeParamType.Ref)
-                    parameters[index] = finalObjectToReturn;
-            }
-
-            paramLookupType = DynamicInvokeParamLookupType.ValuetypeObjectReturned;
-            return finalObjectToReturn;
-        }
-
-        internal static object DynamicInvokeUnmanagedPointerReturn(out DynamicInvokeParamLookupType paramLookupType, object boxedPointerType)
-        {
-            object finalObjectToReturn = boxedPointerType;
-
-            Debug.Assert(finalObjectToReturn is IntPtr);
-            paramLookupType = DynamicInvokeParamLookupType.ValuetypeObjectReturned;
-            return finalObjectToReturn;
-        }
-
-        public static unsafe object DynamicInvokeParamHelperCore(IntPtr argSetupState, RuntimeTypeHandle type, out DynamicInvokeParamLookupType paramLookupType, out int index, DynamicInvokeParamType paramType)
-        {
-            return DynamicInvokeParamHelperCore(ref Unsafe.AsRef<ArgSetupState>((void*)argSetupState), type, out paramLookupType, out index, paramType);
-        }
-
-        public static object DynamicInvokeParamHelperCore(ref ArgSetupState argSetupState, RuntimeTypeHandle type, out DynamicInvokeParamLookupType paramLookupType, out int index, DynamicInvokeParamType paramType)
-        {
-            index = argSetupState.curIndex++;
-            int parametersLength = argSetupState.parameters != null ? argSetupState.parameters.Length : 0;
-
-            if (index >= parametersLength)
-                throw new System.Reflection.TargetParameterCountException();
-
-            Debug.Assert(argSetupState.parameters != null);
-            object? incomingParam = argSetupState.parameters[index];
-            bool nullable = type.ToEETypePtr().IsNullable;
-
-            // Handle default parameters
-            if ((incomingParam == System.Reflection.Missing.Value) && paramType == DynamicInvokeParamType.In)
-            {
-                incomingParam = GetDefaultValue(argSetupState.targetMethod, index);
-                if (incomingParam != null && nullable)
-                {
-                    // In case if the parameter is nullable Enum type the ParameterInfo.DefaultValue returns a raw value which
-                    // needs to be parsed to the Enum type, for more info: https://github.com/dotnet/runtime/issues/12924
-                    EETypePtr nullableType = type.ToEETypePtr().NullableType;
-                    if (nullableType.IsEnum)
-                    {
-                        incomingParam = Enum.ToObject(Type.GetTypeFromEETypePtr(nullableType), incomingParam);
-                    }
-                }
-
-                // The default value is captured into the parameters array
-                argSetupState.parameters[index] = incomingParam;
-            }
-
-            RuntimeTypeHandle widenAndCompareType = type;
-            if (nullable)
-            {
-                widenAndCompareType = new RuntimeTypeHandle(type.ToEETypePtr().NullableType);
-            }
-
-            if (widenAndCompareType.ToEETypePtr().IsPrimitive || type.ToEETypePtr().IsEnum)
-            {
-                // Nullable requires exact matching
-                if (incomingParam != null)
-                {
-                    if (nullable || paramType == DynamicInvokeParamType.Ref)
-                    {
-                        if (widenAndCompareType.ToEETypePtr() != incomingParam.GetEETypePtr())
-                        {
-                            if (argSetupState.binderBundle == null)
-                                throw CreateChangeTypeArgumentException(incomingParam.GetEETypePtr(), type.ToEETypePtr());
-                            Type exactDstType = GetExactTypeForCustomBinder(argSetupState);
-                            incomingParam = argSetupState.binderBundle.ChangeType(incomingParam, exactDstType);
-                            if (incomingParam != null && widenAndCompareType.ToEETypePtr() != incomingParam.GetEETypePtr())
-                                throw CreateChangeTypeArgumentException(incomingParam.GetEETypePtr(), type.ToEETypePtr());
-                        }
-                    }
-                    else
-                    {
-                        if (widenAndCompareType.ToEETypePtr().ElementType != incomingParam.GetEETypePtr().ElementType)
-                        {
-                            System.Diagnostics.Debug.Assert(paramType == DynamicInvokeParamType.In);
-                            incomingParam = InvokeUtils.CheckArgument(incomingParam, widenAndCompareType.ToEETypePtr(), InvokeUtils.CheckArgumentSemantics.DynamicInvoke, argSetupState.binderBundle, ref argSetupState);
-                        }
-                    }
-                }
-
-                return DynamicInvokeBoxedValuetypeReturn(out paramLookupType, incomingParam, argSetupState.parameters, index, type, paramType, ref argSetupState.nullableCopyBackObjects);
-            }
-            else if (type.ToEETypePtr().IsValueType)
-            {
-                incomingParam = InvokeUtils.CheckArgument(incomingParam, type.ToEETypePtr(), InvokeUtils.CheckArgumentSemantics.DynamicInvoke, argSetupState.binderBundle, ref argSetupState);
-                if (argSetupState.binderBundle == null)
-                {
-                    System.Diagnostics.Debug.Assert(argSetupState.parameters[index] == null || object.ReferenceEquals(incomingParam, argSetupState.parameters[index]));
-                }
-                return DynamicInvokeBoxedValuetypeReturn(out paramLookupType, incomingParam, argSetupState.parameters, index, type, paramType, ref argSetupState.nullableCopyBackObjects);
-            }
-            else if (type.ToEETypePtr().IsPointer)
-            {
-                incomingParam = InvokeUtils.CheckArgument(incomingParam, type.ToEETypePtr(), InvokeUtils.CheckArgumentSemantics.DynamicInvoke, argSetupState.binderBundle, ref argSetupState);
-                return DynamicInvokeUnmanagedPointerReturn(out paramLookupType, incomingParam);
-            }
-            else
-            {
-                incomingParam = InvokeUtils.CheckArgument(incomingParam, widenAndCompareType.ToEETypePtr(), InvokeUtils.CheckArgumentSemantics.DynamicInvoke, argSetupState.binderBundle, ref argSetupState);
-                paramLookupType = DynamicInvokeParamLookupType.IndexIntoObjectArrayReturned;
-                if (argSetupState.binderBundle == null)
-                {
-                    System.Diagnostics.Debug.Assert(object.ReferenceEquals(incomingParam, argSetupState.parameters[index]));
-                    return argSetupState.parameters;
-                }
-                else
-                {
-                    if (object.ReferenceEquals(incomingParam, argSetupState.parameters[index]))
-                    {
-                        return argSetupState.parameters;
-                    }
-                    else
-                    {
-                        // If we got here, the original argument object was superseded by invoking the custom binder.
-
-                        if (paramType == DynamicInvokeParamType.Ref)
-                        {
-                            argSetupState.parameters[index] = incomingParam;
-                            return argSetupState.parameters;
-                        }
-                        else
-                        {
-                            // Since this not a by-ref parameter, we don't want to bash the original user-owned argument array but the rules of DynamicInvokeParamHelperCore() require
-                            // that we return non-value types as the "index"th element in an array. Thus, create an on-demand throwaway array just for this purpose.
-                            argSetupState.customBinderProvidedParameters ??= new object[argSetupState.parameters.Length];
-                            argSetupState.customBinderProvidedParameters[index] = incomingParam;
-                            return argSetupState.customBinderProvidedParameters;
-                        }
-                    }
-                }
-            }
-        }
-=======
->>>>>>> 703dc8df
     }
 }