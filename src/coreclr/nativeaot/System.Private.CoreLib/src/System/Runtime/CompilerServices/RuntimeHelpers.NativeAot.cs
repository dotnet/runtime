// Licensed to the .NET Foundation under one or more agreements.
// The .NET Foundation licenses this file to you under the MIT license.

using System.Diagnostics.CodeAnalysis;
using System.Runtime.InteropServices;
using System.Runtime.Serialization;
using System.Threading;

using Internal.Reflection.Augments;
using Internal.Reflection.Core.Execution;
using Internal.Runtime;
using Internal.Runtime.Augments;

using Debug = System.Diagnostics.Debug;

namespace System.Runtime.CompilerServices
{
    public static partial class RuntimeHelpers
    {
        [Intrinsic]
        public static void InitializeArray(Array array, RuntimeFieldHandle fldHandle)
        {
            // We only support this intrinsic when it occurs within a well-defined IL sequence.
            // If a call to this method occurs within the recognized sequence, codegen must expand the IL sequence completely.
            // For any other purpose, the API is currently unsupported.
            // https://github.com/dotnet/corert/issues/364
            throw new PlatformNotSupportedException();
        }

#pragma warning disable IDE0060
        private static unsafe void* GetSpanDataFrom(
            RuntimeFieldHandle fldHandle,
            RuntimeTypeHandle targetTypeHandle,
            out int count)
        {
            // We only support this intrinsic when it occurs within a well-defined IL sequence.
            // If a call to this method occurs within the recognized sequence, codegen must expand the IL sequence completely.
            // For any other purpose, the API is currently unsupported.
            // https://github.com/dotnet/corert/issues/364
            throw new PlatformNotSupportedException();
        }
#pragma warning disable IDE0060

        [RequiresUnreferencedCode("Trimmer can't guarantee existence of class constructor")]
        public static void RunClassConstructor(RuntimeTypeHandle type)
        {
            if (type.IsNull)
                throw new ArgumentException(SR.InvalidOperation_HandleIsNotInitialized);

            ReflectionAugments.ReflectionCoreCallbacks.RunClassConstructor(type);
        }

        public static void RunModuleConstructor(ModuleHandle module)
        {
            if (module.AssociatedModule == null)
                throw new ArgumentException(SR.InvalidOperation_HandleIsNotInitialized);

            // Nothing to do for the native AOT. All module cctors execute eagerly.
        }

        [return: NotNullIfNotNull(nameof(obj))]
        public static unsafe object? GetObjectValue(object? obj)
        {
            if (obj == null)
                return null;

            MethodTable* eeType = obj.GetMethodTable();
            if ((!eeType->IsValueType) || eeType->IsPrimitive)
                return obj;

            return obj.MemberwiseClone();
        }

        public static new unsafe bool Equals(object? o1, object? o2)
        {
            if (o1 == o2)
                return true;

            if ((o1 == null) || (o2 == null))
                return false;

            // If it's not a value class, don't compare by value
            if (!o1.GetMethodTable()->IsValueType)
                return false;

            // Make sure they are the same type.
            if (o1.GetMethodTable() != o2.GetMethodTable())
                return false;

            return RuntimeImports.RhCompareObjectContentsAndPadding(o1, o2);
        }

        internal static int GetNewHashCode()
        {
            return Random.Shared.Next();
        }

        public static unsafe int GetHashCode(object o)
        {
            return ObjectHeader.GetHashCode(o);
        }

        /// <summary>
        /// If a hash code has been assigned to the object, it is returned. Otherwise zero is
        /// returned.
        /// </summary>
        /// <remarks>
        /// The advantage of this over <see cref="GetHashCode" /> is that it avoids assigning a hash
        /// code to the object if it does not already have one.
        /// </remarks>
        internal static int TryGetHashCode(object o)
        {
            return ObjectHeader.TryGetHashCode(o);
        }

        [Obsolete("OffsetToStringData has been deprecated. Use string.GetPinnableReference() instead.")]
        public static int OffsetToStringData
        {
            // This offset is baked in by string indexer intrinsic, so there is no harm
            // in getting it baked in here as well.
            [System.Runtime.Versioning.NonVersionable]
            get =>
                // Number of bytes from the address pointed to by a reference to
                // a String to the first 16-bit character in the String.  Skip
                // over the MethodTable pointer, & String
                // length.  Of course, the String reference points to the memory
                // after the sync block, so don't count that.
                // This property allows C#'s fixed statement to work on Strings.
                // On 64 bit platforms, this should be 12 (8+4) and on 32 bit 8 (4+4).
#if TARGET_64BIT
                12;
#else // 32
                8;
#endif // TARGET_64BIT

        }

        [ThreadStatic]
        private static unsafe byte* t_sufficientStackLimit;

        public static unsafe void EnsureSufficientExecutionStack()
        {
            byte* limit = t_sufficientStackLimit;
            if (limit == null)
                limit = GetSufficientStackLimit();

            byte* currentStackPtr = (byte*)(&limit);
            if (currentStackPtr < limit)
                throw new InsufficientExecutionStackException();
        }

        public static unsafe bool TryEnsureSufficientExecutionStack()
        {
            byte* limit = t_sufficientStackLimit;
            if (limit == null)
                limit = GetSufficientStackLimit();

            byte* currentStackPtr = (byte*)(&limit);
            return (currentStackPtr >= limit);
        }

        [MethodImpl(MethodImplOptions.NoInlining)] // Only called once per thread, no point in inlining.
        private static unsafe byte* GetSufficientStackLimit()
        {
            IntPtr lower, upper;
            RuntimeImports.RhGetCurrentThreadStackBounds(out lower, out upper);

            // Compute the limit used by EnsureSufficientExecutionStack and cache it on the thread. This minimum
            // stack size should be sufficient to allow a typical non-recursive call chain to execute, including
            // potential exception handling and garbage collection.

#if TARGET_64BIT
            const int MinExecutionStackSize = 128 * 1024;
#else
            const int MinExecutionStackSize = 64 * 1024;
#endif

            byte* limit = (((byte*)upper - (byte*)lower > MinExecutionStackSize)) ?
                ((byte*)lower + MinExecutionStackSize) : ((byte*)upper);

            return (t_sufficientStackLimit = limit);
        }

        [Intrinsic]
        public static unsafe bool IsReferenceOrContainsReferences<T>()
        {
            MethodTable* pEEType = MethodTable.Of<T>();
            return !pEEType->IsValueType || pEEType->ContainsGCPointers;
        }

        [Intrinsic]
        internal static unsafe bool IsReference<T>()
        {
            return !MethodTable.Of<T>()->IsValueType;
        }

        [Intrinsic]
        [MethodImpl(MethodImplOptions.AggressiveInlining)]
        internal static bool IsBitwiseEquatable<T>()
        {
            // Only reachable for universal shared code - the compiler replaces this otherwise.
            // Returning false is conservative.
            return false;
        }

        internal static ref byte GetRawData(this object obj) =>
            ref Unsafe.As<RawData>(obj).Data;

        internal static unsafe nuint GetRawObjectDataSize(this object obj)
        {
            MethodTable* pMT = GetMethodTable(obj);

            // See comment on RawArrayData for details
            nuint rawSize = pMT->BaseSize - (nuint)(2 * sizeof(IntPtr));
            if (pMT->HasComponentSize)
                rawSize += (uint)Unsafe.As<RawArrayData>(obj).Length * (nuint)pMT->ComponentSize;

            GC.KeepAlive(obj); // Keep MethodTable alive

            return rawSize;
        }

        internal static unsafe ushort GetElementSize(this Array array)
        {
            return array.GetMethodTable()->ComponentSize;
        }

        internal static unsafe MethodTable* GetMethodTable(this object obj)
            => obj.m_pEEType;

        internal static unsafe ref MethodTable* GetMethodTableRef(this object obj)
            => ref obj.m_pEEType;

        // Returns true iff the object has a component size;
        // i.e., is variable length like System.String or Array.
        [MethodImpl(MethodImplOptions.AggressiveInlining)]
        internal static unsafe bool ObjectHasComponentSize(object obj)
        {
            return GetMethodTable(obj)->HasComponentSize;
        }

        public static void PrepareMethod(RuntimeMethodHandle method)
        {
            if (method.Value == IntPtr.Zero)
                throw new ArgumentException(SR.InvalidOperation_HandleIsNotInitialized, nameof(method));
        }

        public static void PrepareMethod(RuntimeMethodHandle method, RuntimeTypeHandle[] instantiation)
        {
            if (method.Value == IntPtr.Zero)
                throw new ArgumentException(SR.InvalidOperation_HandleIsNotInitialized, nameof(method));
        }

        /// <summary>
        /// Allocate memory that is associated with the <paramref name="type"/> and
        /// will be freed if and when the <see cref="System.Type"/> is unloaded.
        /// </summary>
        /// <param name="type">Type associated with the allocated memory.</param>
        /// <param name="size">Amount of memory in bytes to allocate.</param>
        /// <returns>The allocated memory</returns>
        public static unsafe IntPtr AllocateTypeAssociatedMemory(Type type, int size)
        {
            if (type is not RuntimeType)
                throw new ArgumentException(SR.Arg_MustBeType, nameof(type));

            ArgumentOutOfRangeException.ThrowIfNegative(size);

            // We don't support unloading; the memory will never be freed.
            return (IntPtr)NativeMemory.AllocZeroed((uint)size);
        }

        public static void PrepareDelegate(Delegate d)
        {
        }

        [UnconditionalSuppressMessage("ReflectionAnalysis", "IL2059:UnrecognizedReflectionPattern",
            Justification = "We keep class constructors of all types with an MethodTable")]
        [UnconditionalSuppressMessage("ReflectionAnalysis", "IL2072:UnrecognizedReflectionPattern",
            Justification = "Constructed MethodTable of a Nullable forces a constructed MethodTable of the element type")]
        public static unsafe object GetUninitializedObject(
            // This API doesn't call any constructors, but the type needs to be seen as constructed.
            // A type is seen as constructed if a constructor is kept.
            // This obviously won't cover a type with no constructor. Reference types with no
            // constructor are an academic problem. Valuetypes with no constructors are a problem,
            // but IL Linker currently treats them as always implicitly boxed.
            [DynamicallyAccessedMembers(DynamicallyAccessedMemberTypes.PublicConstructors | DynamicallyAccessedMemberTypes.NonPublicConstructors)]
            Type type)
        {
            if (type is null)
            {
                throw new ArgumentNullException(nameof(type), SR.ArgumentNull_Type);
            }

            if (type is not RuntimeType)
            {
                throw new SerializationException(SR.Format(SR.Serialization_InvalidType, type));
            }

            if (type.HasElementType || type.IsGenericParameter || type.IsFunctionPointer)
            {
                throw new ArgumentException(SR.Argument_InvalidValue);
            }

            if (type.ContainsGenericParameters)
            {
                throw new MemberAccessException(SR.Acc_CreateGeneric);
            }

            if (type.IsCOMObject)
            {
                throw new NotSupportedException(SR.NotSupported_ManagedActivation);
            }

            if (type.IsAbstract)
            {
                throw new MemberAccessException(SR.Acc_CreateAbst);
            }

            MethodTable* mt = type.TypeHandle.ToMethodTable();

            if (mt->ElementType == Internal.Runtime.EETypeElementType.Void)
            {
                throw new ArgumentException(SR.Argument_InvalidValue);
            }

            // Don't allow strings (we already checked for arrays above)
            if (mt->HasComponentSize)
            {
                throw new ArgumentException(SR.Argument_NoUninitializedStrings);
            }

            if (RuntimeImports.AreTypesAssignable(mt, MethodTable.Of<Delegate>()))
            {
                throw new MemberAccessException();
            }

            if (mt->IsByRefLike)
            {
                throw new NotSupportedException(SR.NotSupported_ByRefLike);
            }

            Debug.Assert(MethodTable.Of<object>()->NumVtableSlots > 0);
            if (mt->NumVtableSlots == 0)
            {
                // This is a type without a vtable or GCDesc. We must not allow creating an instance of it
                throw ReflectionCoreExecution.ExecutionEnvironment.CreateMissingMetadataException(type);
            }
            // Paranoid check: not-meant-for-GC-heap types should be reliably identifiable by empty vtable.
            Debug.Assert(!mt->ContainsGCPointers || RuntimeImports.RhGetGCDescSize(mt) != 0);

            if (mt->IsNullable)
            {
                mt = mt->NullableType;
                return GetUninitializedObject(Type.GetTypeFromMethodTable(mt));
            }

            // Triggering the .cctor here is slightly different than desktop/CoreCLR, which
            // decide based on BeforeFieldInit, but we don't want to include BeforeFieldInit
            // in MethodTable just for this API to behave slightly differently.
            RunClassConstructor(type.TypeHandle);

            return RuntimeImports.RhNewObject(mt);
        }

        /// <summary>
<<<<<<< HEAD
        /// Get the size of an object of the given type.
        /// </summary>
        /// <param name="type">The type to get the size of.</param>
        /// <returns>The size of instances of the type.</returns>
        /// <exception cref="ArgumentException">The passed-in type is not a valid type to get the size of.</exception>
        /// <remarks>
        /// This API returns the same value as <see cref="Unsafe.SizeOf{T}"/> for the type that <paramref name="type"/> represents.
        /// </remarks>
        public static unsafe int SizeOf(RuntimeTypeHandle type)
=======
        /// Create a boxed object of the specified type from the data located at the target reference.
        /// </summary>
        /// <param name="target">The target data</param>
        /// <param name="type">The type of box to create.</param>
        /// <returns>A boxed object containing the specified data.</returns>
        /// <exception cref="ArgumentNullException">The specified type handle is <c>null</c>.</exception>
        /// <exception cref="ArgumentException">The specified type cannot have a boxed instance of itself created.</exception>
        /// <exception cref="NotSupportedException">The passed in type is a by-ref-like type.</exception>
        public static unsafe object? Box(ref byte target, RuntimeTypeHandle type)
>>>>>>> c1a4c9c4
        {
            if (type.IsNull)
                ThrowHelper.ThrowArgumentNullException(ExceptionArgument.type);

            MethodTable* mt = type.ToMethodTable();

<<<<<<< HEAD
            if (mt->ElementType == EETypeElementType.Void
                || mt->IsGenericTypeDefinition)
            {
                throw new ArgumentException(SR.Arg_TypeNotSupported);
            }

            if (mt->IsValueType)
            {
                return (int)mt->ValueTypeSize;
            }

            return nint.Size;
=======
            if (mt->ElementType == EETypeElementType.Void || mt->IsGenericTypeDefinition || mt->IsByRef || mt->IsPointer || mt->IsFunctionPointer)
                throw new ArgumentException(SR.Arg_TypeNotSupported);

            if (mt->NumVtableSlots == 0)
            {
                // This is a type without a vtable or GCDesc. We must not allow creating an instance of it
                throw ReflectionCoreExecution.ExecutionEnvironment.CreateMissingMetadataException(Type.GetTypeFromHandle(type));
            }
            // Paranoid check: not-meant-for-GC-heap types should be reliably identifiable by empty vtable.
            Debug.Assert(!mt->ContainsGCPointers || RuntimeImports.RhGetGCDescSize(mt) != 0);

            if (!mt->IsValueType)
            {
                return Unsafe.As<byte, object>(ref target);
            }

            if (mt->IsByRefLike)
                throw new NotSupportedException(SR.NotSupported_ByRefLike);

            return RuntimeImports.RhBox(mt, ref target);
>>>>>>> c1a4c9c4
        }
    }

    // CLR arrays are laid out in memory as follows (multidimensional array bounds are optional):
    // [ sync block || pMethodTable || num components || MD array bounds || array data .. ]
    //                 ^               ^                 ^                  ^ returned reference
    //                 |               |                 \-- ref Unsafe.As<RawArrayData>(array).Data
    //                 \-- array       \-- ref Unsafe.As<RawData>(array).Data
    // The BaseSize of an array includes all the fields before the array data,
    // including the sync block and method table. The reference to RawData.Data
    // points at the number of components, skipping over these two pointer-sized fields.
    [StructLayout(LayoutKind.Sequential)]
    internal class RawArrayData
    {
        public uint Length; // Array._numComponents padded to IntPtr
#if TARGET_64BIT
        public uint Padding;
#endif
        public byte Data;
    }

    [StructLayout(LayoutKind.Sequential)]
    internal class RawData
    {
        public byte Data;
    }
}<|MERGE_RESOLUTION|>--- conflicted
+++ resolved
@@ -363,7 +363,44 @@
         }
 
         /// <summary>
-<<<<<<< HEAD
+        /// Create a boxed object of the specified type from the data located at the target reference.
+        /// </summary>
+        /// <param name="target">The target data</param>
+        /// <param name="type">The type of box to create.</param>
+        /// <returns>A boxed object containing the specified data.</returns>
+        /// <exception cref="ArgumentNullException">The specified type handle is <c>null</c>.</exception>
+        /// <exception cref="ArgumentException">The specified type cannot have a boxed instance of itself created.</exception>
+        /// <exception cref="NotSupportedException">The passed in type is a by-ref-like type.</exception>
+        public static unsafe object? Box(ref byte target, RuntimeTypeHandle type)
+        {
+            if (type.IsNull)
+                ThrowHelper.ThrowArgumentNullException(ExceptionArgument.type);
+
+            MethodTable* mt = type.ToMethodTable();
+
+            if (mt->ElementType == EETypeElementType.Void || mt->IsGenericTypeDefinition || mt->IsByRef || mt->IsPointer || mt->IsFunctionPointer)
+                throw new ArgumentException(SR.Arg_TypeNotSupported);
+
+            if (mt->NumVtableSlots == 0)
+            {
+                // This is a type without a vtable or GCDesc. We must not allow creating an instance of it
+                throw ReflectionCoreExecution.ExecutionEnvironment.CreateMissingMetadataException(Type.GetTypeFromHandle(type));
+            }
+            // Paranoid check: not-meant-for-GC-heap types should be reliably identifiable by empty vtable.
+            Debug.Assert(!mt->ContainsGCPointers || RuntimeImports.RhGetGCDescSize(mt) != 0);
+
+            if (!mt->IsValueType)
+            {
+                return Unsafe.As<byte, object>(ref target);
+            }
+
+            if (mt->IsByRefLike)
+                throw new NotSupportedException(SR.NotSupported_ByRefLike);
+
+            return RuntimeImports.RhBox(mt, ref target);
+        }
+
+        /// <summary>
         /// Get the size of an object of the given type.
         /// </summary>
         /// <param name="type">The type to get the size of.</param>
@@ -373,24 +410,12 @@
         /// This API returns the same value as <see cref="Unsafe.SizeOf{T}"/> for the type that <paramref name="type"/> represents.
         /// </remarks>
         public static unsafe int SizeOf(RuntimeTypeHandle type)
-=======
-        /// Create a boxed object of the specified type from the data located at the target reference.
-        /// </summary>
-        /// <param name="target">The target data</param>
-        /// <param name="type">The type of box to create.</param>
-        /// <returns>A boxed object containing the specified data.</returns>
-        /// <exception cref="ArgumentNullException">The specified type handle is <c>null</c>.</exception>
-        /// <exception cref="ArgumentException">The specified type cannot have a boxed instance of itself created.</exception>
-        /// <exception cref="NotSupportedException">The passed in type is a by-ref-like type.</exception>
-        public static unsafe object? Box(ref byte target, RuntimeTypeHandle type)
->>>>>>> c1a4c9c4
         {
             if (type.IsNull)
                 ThrowHelper.ThrowArgumentNullException(ExceptionArgument.type);
 
             MethodTable* mt = type.ToMethodTable();
 
-<<<<<<< HEAD
             if (mt->ElementType == EETypeElementType.Void
                 || mt->IsGenericTypeDefinition)
             {
@@ -403,28 +428,6 @@
             }
 
             return nint.Size;
-=======
-            if (mt->ElementType == EETypeElementType.Void || mt->IsGenericTypeDefinition || mt->IsByRef || mt->IsPointer || mt->IsFunctionPointer)
-                throw new ArgumentException(SR.Arg_TypeNotSupported);
-
-            if (mt->NumVtableSlots == 0)
-            {
-                // This is a type without a vtable or GCDesc. We must not allow creating an instance of it
-                throw ReflectionCoreExecution.ExecutionEnvironment.CreateMissingMetadataException(Type.GetTypeFromHandle(type));
-            }
-            // Paranoid check: not-meant-for-GC-heap types should be reliably identifiable by empty vtable.
-            Debug.Assert(!mt->ContainsGCPointers || RuntimeImports.RhGetGCDescSize(mt) != 0);
-
-            if (!mt->IsValueType)
-            {
-                return Unsafe.As<byte, object>(ref target);
-            }
-
-            if (mt->IsByRefLike)
-                throw new NotSupportedException(SR.NotSupported_ByRefLike);
-
-            return RuntimeImports.RhBox(mt, ref target);
->>>>>>> c1a4c9c4
         }
     }
 
