--- conflicted
+++ resolved
@@ -12,29 +12,6 @@
         #region CompareExchange
 
         [Intrinsic]
-<<<<<<< HEAD
-        public static byte CompareExchange(ref byte location1, byte value, byte comparand)
-        {
-#if TARGET_X86 || TARGET_AMD64 || TARGET_ARM64 || TARGET_ARM
-            return CompareExchange(ref location1, value, comparand);
-#else
-            return RuntimeImports.InterlockedCompareExchange(ref location1, value, comparand);
-#endif
-        }
-
-        [Intrinsic]
-        public static short CompareExchange(ref short location1, short value, short comparand)
-        {
-#if TARGET_X86 || TARGET_AMD64 || TARGET_ARM64 || TARGET_ARM
-            return CompareExchange(ref location1, value, comparand);
-#else
-            return RuntimeImports.InterlockedCompareExchange(ref location1, value, comparand);
-#endif
-        }
-
-        [Intrinsic]
-=======
->>>>>>> ffea258d
         public static int CompareExchange(ref int location1, int value, int comparand)
         {
 #if TARGET_X86 || TARGET_AMD64 || TARGET_ARM64 || TARGET_ARM || TARGET_RISCV64
@@ -74,43 +51,6 @@
         #region Exchange
 
         [Intrinsic]
-<<<<<<< HEAD
-        public static byte Exchange(ref byte location1, byte value)
-        {
-#if TARGET_X86 || TARGET_AMD64 || TARGET_ARM64 || TARGET_ARM
-            return Exchange(ref location1, value);
-#else
-            byte oldValue;
-
-            do
-            {
-                oldValue = location1;
-            } while (CompareExchange(ref location1, value, oldValue) != oldValue);
-
-            return oldValue;
-#endif
-        }
-
-        [Intrinsic]
-        public static short Exchange(ref short location1, short value)
-        {
-#if TARGET_X86 || TARGET_AMD64 || TARGET_ARM64 || TARGET_ARM
-            return Exchange(ref location1, value);
-#else
-            short oldValue;
-
-            do
-            {
-                oldValue = location1;
-            } while (CompareExchange(ref location1, value, oldValue) != oldValue);
-
-            return oldValue;
-#endif
-        }
-
-        [Intrinsic]
-=======
->>>>>>> ffea258d
         public static int Exchange(ref int location1, int value)
         {
 #if TARGET_X86 || TARGET_AMD64 || TARGET_ARM64 || TARGET_ARM || TARGET_RISCV64
