--- conflicted
+++ resolved
@@ -14,13 +14,8 @@
         [Intrinsic]
         public static int CompareExchange(ref int location1, int value, int comparand)
         {
-<<<<<<< HEAD
 #if TARGET_X86 || TARGET_AMD64 || TARGET_ARM64 || TARGET_ARM || TARGET_RISCV64
-            return CompareExchange(ref location1, value, comparand);
-=======
-#if TARGET_X86 || TARGET_AMD64 || TARGET_ARM64 || TARGET_RISCV64
             return CompareExchange(ref location1, value, comparand); // Must expand intrinsic
->>>>>>> bf828d87
 #else
             if (Unsafe.IsNullRef(ref location1))
                 ThrowHelper.ThrowNullReferenceException();
@@ -66,13 +61,8 @@
         [Intrinsic]
         public static int Exchange(ref int location1, int value)
         {
-<<<<<<< HEAD
 #if TARGET_X86 || TARGET_AMD64 || TARGET_ARM64 || TARGET_ARM || TARGET_RISCV64
-            return Exchange(ref location1, value);
-=======
-#if TARGET_X86 || TARGET_AMD64 || TARGET_ARM64 || TARGET_RISCV64
             return Exchange(ref location1, value); // Must expand intrinsic
->>>>>>> bf828d87
 #else
             int oldValue;
 
