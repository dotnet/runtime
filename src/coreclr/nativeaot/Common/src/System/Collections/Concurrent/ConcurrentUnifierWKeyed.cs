--- conflicted
+++ resolved
@@ -146,15 +146,7 @@
                 return null;
             }
 
-<<<<<<< HEAD
-            using (LockHolder.Hold(_lock))
-=======
-            // While still outside the lock, invoke the value's PrepareKey method to give the chance to do any lazy evaluation
-            // it needs to produce the key quickly and in a deadlock-free manner once we're inside the lock.
-            value.PrepareKey();
-
             using (_lock.EnterScope())
->>>>>>> 848c729c
             {
                 V heyIWasHereFirst;
                 if (_container.TryGetValue(key, hashCode, out heyIWasHereFirst))
