;; Licensed to the .NET Foundation under one or more agreements.
;; The .NET Foundation licenses this file to you under the MIT license.

include AsmMacros.inc

ifdef _DEBUG
TRASH_SAVED_ARGUMENT_REGISTERS equ 1
else
TRASH_SAVED_ARGUMENT_REGISTERS equ 0
endif

if TRASH_SAVED_ARGUMENT_REGISTERS ne 0
EXTERN RhpIntegerTrashValues    : QWORD
EXTERN RhpFpTrashValues         : QWORD
endif ;; TRASH_SAVED_ARGUMENT_REGISTERS

SIZEOF_RETADDR                  equ 8h

SIZEOF_ALIGNMENT_PADDING        equ 8h

SIZEOF_RETURN_BLOCK             equ 10h    ; for 16 bytes of conservatively reported space that the callee can
                                           ; use to manage the return value that the call eventually generates

SIZEOF_FP_REGS                  equ 40h    ; xmm0-3

SIZEOF_OUT_REG_HOMES            equ 20h    ; Callee register spill

;
; From CallerSP to ChildSP, the stack frame is composed of the following adjacent regions:
;
;       SIZEOF_RETADDR
;       SIZEOF_ALIGNMENT_PADDING
;       SIZEOF_RETURN_BLOCK
;       SIZEOF_FP_REGS
;       SIZEOF_OUT_REG_HOMES
;

DISTANCE_FROM_CHILDSP_TO_FP_REGS                equ SIZEOF_OUT_REG_HOMES

DISTANCE_FROM_CHILDSP_TO_RETURN_BLOCK           equ DISTANCE_FROM_CHILDSP_TO_FP_REGS + SIZEOF_FP_REGS

DISTANCE_FROM_CHILDSP_TO_RETADDR                equ DISTANCE_FROM_CHILDSP_TO_RETURN_BLOCK + SIZEOF_RETURN_BLOCK + SIZEOF_ALIGNMENT_PADDING

DISTANCE_FROM_CHILDSP_TO_CALLERSP               equ DISTANCE_FROM_CHILDSP_TO_RETADDR + SIZEOF_RETADDR

.errnz DISTANCE_FROM_CHILDSP_TO_CALLERSP mod 16

;;
;; Defines an assembly thunk used to make a transition from managed code to a callee,
;; then (based on the return value from the callee), either returning or jumping to
;; a new location while preserving the input arguments.  The usage of this thunk also
;; ensures arguments passed are properly reported.
;;
;; TODO: This code currently only tailcalls, and does not return.
;;
;; Inputs:
;;      rcx, rdx, r8, r9, stack space: arguments as normal
;;      r10: The location of the target code the UniversalTransition thunk will call
;;      r11: The only parameter to the target function (passed in rdx to callee)
;;

;
; Frame layout is:
;
;   {StackPassedArgs}                           ChildSP+0a0     CallerSP+020
;   {IntArgRegs (rcx,rdx,r8,r9) (0x20 bytes)}   ChildSP+080     CallerSP+000
;   {CallerRetaddr}                             ChildSP+078     CallerSP-008
;   {AlignmentPad (0x8 bytes)}                  ChildSP+070     CallerSP-010
;   {ReturnBlock (0x10 bytes)}                  ChildSP+060     CallerSP-020
;   {FpArgRegs (xmm0-xmm3) (0x40 bytes)}        ChildSP+020     CallerSP-060
;   {CalleeArgumentHomes (0x20 bytes)}          ChildSP+000     CallerSP-080
;   {CalleeRetaddr}                             ChildSP-008     CallerSP-088
;
; NOTE: If the frame layout ever changes, the C++ UniversalTransitionStackFrame structure
; must be updated as well.
;
; NOTE: The callee receives a pointer to the base of the ReturnBlock, and the callee has
; knowledge of the exact layout of all pieces of the frame that lie at or above the pushed
; FpArgRegs.
;
; NOTE: The stack walker guarantees that conservative GC reporting will be applied to
; everything between the base of the ReturnBlock and the top of the StackPassedArgs.
;

UNIVERSAL_TRANSITION macro FunctionName, ExitSequence

NESTED_ENTRY Rhp&FunctionName, _TEXT

        alloc_stack DISTANCE_FROM_CHILDSP_TO_RETADDR

        save_reg_postrsp    rcx,   0h + DISTANCE_FROM_CHILDSP_TO_CALLERSP
        save_reg_postrsp    rdx,   8h + DISTANCE_FROM_CHILDSP_TO_CALLERSP
        save_reg_postrsp    r8,   10h + DISTANCE_FROM_CHILDSP_TO_CALLERSP
        save_reg_postrsp    r9,   18h + DISTANCE_FROM_CHILDSP_TO_CALLERSP

        save_xmm128_postrsp xmm0, DISTANCE_FROM_CHILDSP_TO_FP_REGS
        save_xmm128_postrsp xmm1, DISTANCE_FROM_CHILDSP_TO_FP_REGS + 10h
        save_xmm128_postrsp xmm2, DISTANCE_FROM_CHILDSP_TO_FP_REGS + 20h
        save_xmm128_postrsp xmm3, DISTANCE_FROM_CHILDSP_TO_FP_REGS + 30h

        END_PROLOGUE

if TRASH_SAVED_ARGUMENT_REGISTERS ne 0

        ; Before calling out, trash all of the argument registers except the ones (rcx, rdx) that
        ; hold outgoing arguments.  All of these registers have been saved to the transition
        ; frame, and the code at the call target is required to use only the transition frame
        ; copies when dispatching this call to the eventual callee.

        movsd           xmm0, mmword ptr [RhpFpTrashValues + 0h]
        movsd           xmm1, mmword ptr [RhpFpTrashValues + 8h]
        movsd           xmm2, mmword ptr [RhpFpTrashValues + 10h]
        movsd           xmm3, mmword ptr [RhpFpTrashValues + 18h]

        mov             r8, qword ptr [RhpIntegerTrashValues + 10h]
        mov             r9, qword ptr [RhpIntegerTrashValues + 18h]

endif ; TRASH_SAVED_ARGUMENT_REGISTERS

        ;
        ; Call out to the target, while storing and reporting arguments to the GC.
        ;
        mov  rdx, r11
        lea  rcx, [rsp + DISTANCE_FROM_CHILDSP_TO_RETURN_BLOCK]
        call r10

ALTERNATE_ENTRY ReturnFrom&FunctionName

        ; restore fp argument registers
        movdqa          xmm0, [rsp + DISTANCE_FROM_CHILDSP_TO_FP_REGS      ]
        movdqa          xmm1, [rsp + DISTANCE_FROM_CHILDSP_TO_FP_REGS + 10h]
        movdqa          xmm2, [rsp + DISTANCE_FROM_CHILDSP_TO_FP_REGS + 20h]
        movdqa          xmm3, [rsp + DISTANCE_FROM_CHILDSP_TO_FP_REGS + 30h]

        ; restore integer argument registers
        mov             rcx, [rsp +  0h + DISTANCE_FROM_CHILDSP_TO_CALLERSP]
        mov             rdx, [rsp +  8h + DISTANCE_FROM_CHILDSP_TO_CALLERSP]
        mov             r8,  [rsp + 10h + DISTANCE_FROM_CHILDSP_TO_CALLERSP]
        mov             r9,  [rsp + 18h + DISTANCE_FROM_CHILDSP_TO_CALLERSP]

        ; epilog
        nop

        ; Pop the space that was allocated between the ChildSP and the caller return address.
        add             rsp, DISTANCE_FROM_CHILDSP_TO_RETADDR

        ExitSequence

NESTED_END Rhp&FunctionName, _TEXT

        endm

<<<<<<< HEAD
        ; To enable proper step-in behavior in the debugger, we need to have two instances
        ; of the thunk. For the first one, the debugger steps into the call in the function,
        ; for the other, it steps over it.
        UNIVERSAL_TRANSITION UniversalTransition, TAILJMP_RAX
        UNIVERSAL_TRANSITION UniversalTransition_DebugStepTailCall, TAILJMP_RAX
        UNIVERSAL_TRANSITION UniversalTransitionReturnResult, ret
        UNIVERSAL_TRANSITION UniversalTransitionReturnResult_DebugStepTailCall, ret

endif
=======
        UNIVERSAL_TRANSITION UniversalTransitionTailCall
>>>>>>> 8b79b855

end<|MERGE_RESOLUTION|>--- conflicted
+++ resolved
@@ -150,18 +150,7 @@
 
         endm
 
-<<<<<<< HEAD
-        ; To enable proper step-in behavior in the debugger, we need to have two instances
-        ; of the thunk. For the first one, the debugger steps into the call in the function,
-        ; for the other, it steps over it.
-        UNIVERSAL_TRANSITION UniversalTransition, TAILJMP_RAX
-        UNIVERSAL_TRANSITION UniversalTransition_DebugStepTailCall, TAILJMP_RAX
+        UNIVERSAL_TRANSITION UniversalTransitionTailCall, TAILJMP_RAX
         UNIVERSAL_TRANSITION UniversalTransitionReturnResult, ret
-        UNIVERSAL_TRANSITION UniversalTransitionReturnResult_DebugStepTailCall, ret
-
-endif
-=======
-        UNIVERSAL_TRANSITION UniversalTransitionTailCall
->>>>>>> 8b79b855
 
 end