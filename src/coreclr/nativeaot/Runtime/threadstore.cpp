// Licensed to the .NET Foundation under one or more agreements.
// The .NET Foundation licenses this file to you under the MIT license.
#include "common.h"
#include "gcenv.h"
#include "gcheaputilities.h"
#include "CommonTypes.h"
#include "CommonMacros.h"
#include "daccess.h"
#include "PalLimitedContext.h"
#include "Pal.h"
#include "rhassert.h"
#include "slist.h"
#include "regdisplay.h"
#include "StackFrameIterator.h"
#include "thread.h"
#include "holder.h"
#include "rhbinder.h"
#include "threadstore.h"
#include "threadstore.inl"
#include "thread.inl"
#include "RuntimeInstance.h"
#include "TargetPtrs.h"
#include "yieldprocessornormalized.h"
#include <minipal/time.h>

#include "slist.inl"

EXTERN_C volatile uint32_t RhpTrapThreads;
volatile uint32_t RhpTrapThreads = (uint32_t)TrapThreadsFlags::None;

GVAL_IMPL_INIT(PTR_Thread, RhpSuspendingThread, 0);

ThreadStore * GetThreadStore()
{
    return GetRuntimeInstance()->GetThreadStore();
}

ThreadStore::Iterator::Iterator() :
    m_pCurrentPosition(GetThreadStore()->m_ThreadList.GetHead())
{
    // GC threads may access threadstore without locking as
    // the lock taken during suspension effectively held by the entire GC.
    // Others must take a lock.
    ASSERT(GetThreadStore()->m_Lock.OwnedByCurrentThread() ||
        (ThreadStore::GetCurrentThread()->IsGCSpecial() && GCHeapUtilities::IsGCInProgress()));
}

ThreadStore::Iterator::~Iterator()
{
}

PTR_Thread ThreadStore::Iterator::GetNext()
{
    PTR_Thread pResult = m_pCurrentPosition;
    if (NULL != pResult)
        m_pCurrentPosition = pResult->m_pNext;
    return pResult;
}

//static
PTR_Thread ThreadStore::GetSuspendingThread()
{
    return (RhpSuspendingThread);
}

#ifndef DACCESS_COMPILE


ThreadStore::ThreadStore() :
    m_ThreadList(),
    m_Lock(CrstThreadStore)
{
    SaveCurrentThreadOffsetForDAC();
}

ThreadStore::~ThreadStore()
{
    m_Lock.Destroy();
}

// static
ThreadStore * ThreadStore::Create(RuntimeInstance * pRuntimeInstance)
{
    NewHolder<ThreadStore> pNewThreadStore = new (nothrow) ThreadStore();
    if (NULL == pNewThreadStore)
        return NULL;

    pNewThreadStore->m_pRuntimeInstance = pRuntimeInstance;

    pNewThreadStore.SuppressRelease();
    return pNewThreadStore;
}

void ThreadStore::Destroy()
{
    delete this;
}

// static
void ThreadStore::AttachCurrentThread(bool fAcquireThreadStoreLock)
{
    //
    // step 1: ThreadStore::InitCurrentThread
    // step 2: add this thread to the ThreadStore
    //

    // The thread has been constructed, during which some data is initialized (like which RuntimeInstance the
    // thread belongs to), but it hasn't been added to the thread store because doing so takes a lock, which
    // we want to avoid at construction time because the loader lock is held then.
    Thread * pAttachingThread = RawGetCurrentThread();

    if (pAttachingThread->IsDetached())
    {
        ASSERT_UNCONDITIONALLY("Attempt to execute managed code after the .NET runtime thread state has been destroyed.");
        RhFailFast();
    }

    // The thread was already initialized, so it is already attached.
    if (pAttachingThread->IsInitialized())
    {
        ASSERT((pAttachingThread->m_ThreadStateFlags & Thread::TSF_Attached) != 0);
        return;
    }

    PalAttachThread(pAttachingThread);

    //
    // Init the thread buffer
    //
    pAttachingThread->Construct();
    ASSERT(pAttachingThread->m_ThreadStateFlags == Thread::TSF_Unknown);

    // fAcquireThreadStoreLock is false when threads are created/attached for GC purpose
    // in such case the lock is already held and GC takes care to ensure safe access to the threadstore

    ThreadStore* pTS = GetThreadStore();
    CrstHolderWithState threadStoreLock(&pTS->m_Lock, fAcquireThreadStoreLock);

    //
    // Set thread state to be attached
    //
    ASSERT(pAttachingThread->m_ThreadStateFlags == Thread::TSF_Unknown);
    pAttachingThread->m_ThreadStateFlags = Thread::TSF_Attached;

    pTS->m_ThreadList.PushHead(pAttachingThread);
}

// static
void ThreadStore::AttachCurrentThread()
{
    AttachCurrentThread(true);
}

void ThreadStore::DetachCurrentThread()
{
    // The thread may not have been initialized because it may never have run managed code before.
    Thread * pDetachingThread = RawGetCurrentThread();

    // The thread was not initialized yet, so it was not attached
    if (!pDetachingThread->IsInitialized())
    {
        return;
    }

    // detach callback should not call us twice
    ASSERT(!pDetachingThread->IsDetached());

    // Run pre-mortem callbacks while we still can run managed code and not holding locks.
    // NOTE: background GC threads are attached/suspendable threads, but should not run ordinary
    // managed code. Make sure that does not happen here.
    if (g_threadExitCallback != NULL && !pDetachingThread->IsGCSpecial())
    {
        g_threadExitCallback();
    }

    // we will be taking the threadstore lock and need to be in preemptive mode.
    ASSERT(!pDetachingThread->IsCurrentThreadInCooperativeMode());

    // The following makes the thread no longer able to run managed code or participate in GC.
    // We need to hold threadstore lock while doing that.
    {
        ThreadStore* pTS = GetThreadStore();
        // Note that when process is shutting down, the threads may be rudely terminated,
        // possibly while holding the threadstore lock. That is ok, since the process is being torn down.
        CrstHolder threadStoreLock(&pTS->m_Lock);
        ASSERT(rh::std::count(pTS->m_ThreadList.Begin(), pTS->m_ThreadList.End(), pDetachingThread) == 1);
        // remove the thread from the list of managed threads.
        pTS->m_ThreadList.RemoveFirst(pDetachingThread);
        // tidy up GC related stuff (release allocation context, etc..)
        pDetachingThread->Detach();
    }

    // post-mortem clean up.
    pDetachingThread->Destroy();
}

// Used by GC to prevent new threads during a GC and
// to ensure that only one thread performs suspension.
void ThreadStore::LockThreadStore()
{
    // the thread should not be in coop mode when taking the threadstore lock.
    // this is required to avoid deadlocks if suspension is in progress.
    bool wasCooperative = false;
    Thread* pThisThread = GetCurrentThreadIfAvailable();
    if (pThisThread && pThisThread->IsCurrentThreadInCooperativeMode())
    {
        wasCooperative = true;
        pThisThread->EnablePreemptiveMode();
    }

    m_Lock.Enter();

    if (wasCooperative)
    {
        // we just got the lock thus EE can't be suspending, so no waiting here
        pThisThread->DisablePreemptiveMode();
    }
}

void ThreadStore::UnlockThreadStore()
{
    m_Lock.Leave();
}

void ThreadStore::SuspendAllThreads(bool waitForGCEvent)
{
    Thread * pThisThread = GetCurrentThreadIfAvailable();
    RhpSuspendingThread = pThisThread;

    if (waitForGCEvent)
    {
        GCHeapUtilities::GetGCHeap()->ResetWaitForGCEvent();
    }

    // set the global trap for pinvoke leave and return
    RhpTrapThreads |= (uint32_t)TrapThreadsFlags::TrapThreads;

    // Our lock-free algorithm depends on flushing write buffers of all processors running RH code.  The
    // reason for this is that we essentially implement Dekker's algorithm, which requires write ordering.
    minipal_memory_barrier_process_wide();

    int prevRemaining = INT32_MAX;
    bool observeOnly = true;
    uint32_t rehijackDelay = 8;
    uint32_t usecsSinceYield = 0;

    while(true)
    {
        int remaining = 0;
        FOREACH_THREAD(pTargetThread)
        {
            if (pTargetThread == pThisThread)
                continue;

            if (!pTargetThread->CacheTransitionFrameForSuspend())
            {
                remaining++;
#ifdef FEATURE_HIJACK
                if (!observeOnly)
                {
                    pTargetThread->Hijack();
                }
#endif // FEATURE_HIJACK
            }
        }
        END_FOREACH_THREAD

        if (remaining == 0)
            break;

        // if we see progress or have just done a hijacking pass
        // do not hijack in the next iteration
        if (remaining < prevRemaining || !observeOnly)
        {
            // 5 usec delay, then check for more progress
            minipal_microdelay(5, &usecsSinceYield);
            observeOnly = true;
        }
        else
        {
            minipal_microdelay(rehijackDelay, &usecsSinceYield);
            observeOnly = false;

            // double up rehijack delay in case we are rehjacking too often
            // up to 100 usec, as that should be enough to make progress.
            if (rehijackDelay < 100)
            {
                rehijackDelay *= 2;
            }
        }

        prevRemaining = remaining;

        // If we see 1 msec of uninterrupted wait, it is a concern.
        // Since we are stopping threads, there should be free cores to run on. Perhaps
        // some thread that we need to stop needs to run on the same core as ours.
        // Let's yield the timeslice to make sure such threads can run.
        // We will not do this often though, since this can introduce arbitrary delays.
        if (usecsSinceYield > 1000)
        {
            PalSwitchToThread();
            usecsSinceYield = 0;
        }
    }

#if defined(TARGET_ARM) || defined(TARGET_ARM64) || defined(TARGET_LOONGARCH64)
    // Flush the store buffers on all CPUs, to ensure that all changes made so far are seen
    // by the GC threads. This only matters on weak memory ordered processors as
    // the strong memory ordered processors wouldn't have reordered the relevant writes.
    // This is needed to synchronize threads that were running in preemptive mode thus were
    // left alone by suspension to flush their writes that they made before they switched to
    // preemptive mode.
    minipal_memory_barrier_process_wide();
#endif //TARGET_ARM || TARGET_ARM64 || TARGET_LOONGARCH64
}

void ThreadStore::ResumeAllThreads(bool waitForGCEvent)
{
    FOREACH_THREAD(pTargetThread)
    {
        pTargetThread->ResetCachedTransitionFrame();
    }
    END_FOREACH_THREAD

#if defined(TARGET_ARM) || defined(TARGET_ARM64) || defined(TARGET_LOONGARCH64)
        // Flush the store buffers on all CPUs, to ensure that they all see changes made
        // by the GC threads. This only matters on weak memory ordered processors as
        // the strong memory ordered processors wouldn't have reordered the relevant reads.
        // This is needed to synchronize threads that were running in preemptive mode while
        // the runtime was suspended and that will return to cooperative mode after the runtime
        // is restarted.
        minipal_memory_barrier_process_wide();
#endif //TARGET_ARM || TARGET_ARM64 || TARGET_LOONGARCH64

    RhpTrapThreads &= ~(uint32_t)TrapThreadsFlags::TrapThreads;

    RhpSuspendingThread = NULL;
    if (waitForGCEvent)
    {
        GCHeapUtilities::GetGCHeap()->SetWaitForGCEvent();
    }
} // ResumeAllThreads

<<<<<<< HEAD
C_ASSERT(sizeof(Thread) == sizeof(RuntimeThreadLocals));
=======
void ThreadStore::InitiateThreadAbort(Thread* targetThread, Object * threadAbortException, bool doRudeAbort)
{
    SuspendAllThreads(/* waitForGCEvent = */ false);
    // TODO: consider enabling multiple thread aborts running in parallel on different threads
    ASSERT((RhpTrapThreads & (uint32_t)TrapThreadsFlags::AbortInProgress) == 0);
    RhpTrapThreads |= (uint32_t)TrapThreadsFlags::AbortInProgress;

    targetThread->SetThreadAbortException(threadAbortException);

    // TODO: Stage 2: Queue APC to the target thread to break out of possible wait

    bool initiateAbort = false;

    if (!doRudeAbort)
    {
        // TODO: Stage 3: protected regions (finally, catch) handling
        //  If it was in a protected region, set the "throw at protected region end" flag on the native Thread object
        // TODO: Stage 4: reverse PInvoke handling
        //  If there was a reverse Pinvoke frame between the current frame and the funceval frame of the target thread,
        //  find the outermost reverse Pinvoke frame below the funceval frame and set the thread abort flag in its transition frame.
        //  If both of these cases happened at once, find out which one of the outermost frame of the protected region
        //  and the outermost reverse Pinvoke frame is closer to the funceval frame and perform one of the two actions
        //  described above based on the one that's closer.
        initiateAbort = true;
    }
    else
    {
        initiateAbort = true;
    }

    if (initiateAbort)
    {
        PInvokeTransitionFrame* transitionFrame = reinterpret_cast<PInvokeTransitionFrame*>(targetThread->GetTransitionFrame());
        transitionFrame->m_Flags |= PTFF_THREAD_ABORT;
    }

    ResumeAllThreads(/* waitForGCEvent = */ false);
}

void ThreadStore::CancelThreadAbort(Thread* targetThread)
{
    SuspendAllThreads(/* waitForGCEvent = */ false);

    ASSERT((RhpTrapThreads & (uint32_t)TrapThreadsFlags::AbortInProgress) != 0);
    RhpTrapThreads &= ~(uint32_t)TrapThreadsFlags::AbortInProgress;

    PInvokeTransitionFrame* transitionFrame = reinterpret_cast<PInvokeTransitionFrame*>(targetThread->GetTransitionFrame());
    if (transitionFrame != nullptr)
    {
        transitionFrame->m_Flags &= ~PTFF_THREAD_ABORT;
    }

    targetThread->SetThreadAbortException(nullptr);

    ResumeAllThreads(/* waitForGCEvent = */ false);
}

EXTERN_C void* QCALLTYPE RhpGetCurrentThread()
{
    return ThreadStore::GetCurrentThread();
}

FCIMPL3(void, RhpInitiateThreadAbort, void* thread, Object * threadAbortException, FC_BOOL_ARG doRudeAbort)
{
    GetThreadStore()->InitiateThreadAbort((Thread*)thread, threadAbortException, FC_ACCESS_BOOL(doRudeAbort));
}
FCIMPLEND

FCIMPL1(void, RhpCancelThreadAbort, void* thread)
{
    GetThreadStore()->CancelThreadAbort((Thread*)thread);
}
FCIMPLEND

static_assert(sizeof(Thread) == sizeof(RuntimeThreadLocals));
>>>>>>> 99fb1895

#ifndef _MSC_VER
PLATFORM_THREAD_LOCAL RuntimeThreadLocals tls_CurrentThread;
#endif

EXTERN_C RuntimeThreadLocals* RhpGetThread()
{
    return &tls_CurrentThread;
}

#endif // !DACCESS_COMPILE

#ifdef _WIN32

#ifndef DACCESS_COMPILE

// Keep a global variable in the target process which contains
// the address of _tls_index.  This is the breadcrumb needed
// by DAC to read _tls_index since we don't control the
// declaration of _tls_index directly.

// volatile to prevent the compiler from removing the unused global variable
volatile uint32_t * p_tls_index;
volatile uint32_t SECTIONREL__tls_CurrentThread;

EXTERN_C uint32_t _tls_index;
#if defined(TARGET_ARM64)
// ARM64TODO: Re-enable optimization
#pragma optimize("", off)
#endif
void ThreadStore::SaveCurrentThreadOffsetForDAC()
{
    p_tls_index = &_tls_index;

    uint8_t * pTls = *(uint8_t **)(PalNtCurrentTeb() + OFFSETOF__TEB__ThreadLocalStoragePointer);

    uint8_t * pOurTls = *(uint8_t **)(pTls + (_tls_index * sizeof(void*)));

    SECTIONREL__tls_CurrentThread = (uint32_t)((uint8_t *)&tls_CurrentThread - pOurTls);
}
#if defined(TARGET_ARM64)
#pragma optimize("", on)
#endif
#else // DACCESS_COMPILE

GPTR_IMPL(uint32_t, p_tls_index);
GVAL_IMPL(uint32_t, SECTIONREL__tls_CurrentThread);

//
// This routine supports the !Thread debugger extension routine
//
// static
PTR_Thread ThreadStore::GetThreadFromTEB(TADDR pTEB)
{
    if (pTEB == NULL)
        return NULL;

    uint32_t tlsIndex = *p_tls_index;
    TADDR pTls = *(PTR_TADDR)(pTEB + OFFSETOF__TEB__ThreadLocalStoragePointer);
    if (pTls == NULL)
        return NULL;

    TADDR pOurTls = *(PTR_TADDR)(pTls + (tlsIndex * sizeof(void*)));
    if (pOurTls == NULL)
        return NULL;

    return (PTR_Thread)(pOurTls + SECTIONREL__tls_CurrentThread);
}

#endif // DACCESS_COMPILE

#else // _WIN32

void ThreadStore::SaveCurrentThreadOffsetForDAC()
{
}

#endif // _WIN32<|MERGE_RESOLUTION|>--- conflicted
+++ resolved
@@ -341,85 +341,7 @@
     }
 } // ResumeAllThreads
 
-<<<<<<< HEAD
-C_ASSERT(sizeof(Thread) == sizeof(RuntimeThreadLocals));
-=======
-void ThreadStore::InitiateThreadAbort(Thread* targetThread, Object * threadAbortException, bool doRudeAbort)
-{
-    SuspendAllThreads(/* waitForGCEvent = */ false);
-    // TODO: consider enabling multiple thread aborts running in parallel on different threads
-    ASSERT((RhpTrapThreads & (uint32_t)TrapThreadsFlags::AbortInProgress) == 0);
-    RhpTrapThreads |= (uint32_t)TrapThreadsFlags::AbortInProgress;
-
-    targetThread->SetThreadAbortException(threadAbortException);
-
-    // TODO: Stage 2: Queue APC to the target thread to break out of possible wait
-
-    bool initiateAbort = false;
-
-    if (!doRudeAbort)
-    {
-        // TODO: Stage 3: protected regions (finally, catch) handling
-        //  If it was in a protected region, set the "throw at protected region end" flag on the native Thread object
-        // TODO: Stage 4: reverse PInvoke handling
-        //  If there was a reverse Pinvoke frame between the current frame and the funceval frame of the target thread,
-        //  find the outermost reverse Pinvoke frame below the funceval frame and set the thread abort flag in its transition frame.
-        //  If both of these cases happened at once, find out which one of the outermost frame of the protected region
-        //  and the outermost reverse Pinvoke frame is closer to the funceval frame and perform one of the two actions
-        //  described above based on the one that's closer.
-        initiateAbort = true;
-    }
-    else
-    {
-        initiateAbort = true;
-    }
-
-    if (initiateAbort)
-    {
-        PInvokeTransitionFrame* transitionFrame = reinterpret_cast<PInvokeTransitionFrame*>(targetThread->GetTransitionFrame());
-        transitionFrame->m_Flags |= PTFF_THREAD_ABORT;
-    }
-
-    ResumeAllThreads(/* waitForGCEvent = */ false);
-}
-
-void ThreadStore::CancelThreadAbort(Thread* targetThread)
-{
-    SuspendAllThreads(/* waitForGCEvent = */ false);
-
-    ASSERT((RhpTrapThreads & (uint32_t)TrapThreadsFlags::AbortInProgress) != 0);
-    RhpTrapThreads &= ~(uint32_t)TrapThreadsFlags::AbortInProgress;
-
-    PInvokeTransitionFrame* transitionFrame = reinterpret_cast<PInvokeTransitionFrame*>(targetThread->GetTransitionFrame());
-    if (transitionFrame != nullptr)
-    {
-        transitionFrame->m_Flags &= ~PTFF_THREAD_ABORT;
-    }
-
-    targetThread->SetThreadAbortException(nullptr);
-
-    ResumeAllThreads(/* waitForGCEvent = */ false);
-}
-
-EXTERN_C void* QCALLTYPE RhpGetCurrentThread()
-{
-    return ThreadStore::GetCurrentThread();
-}
-
-FCIMPL3(void, RhpInitiateThreadAbort, void* thread, Object * threadAbortException, FC_BOOL_ARG doRudeAbort)
-{
-    GetThreadStore()->InitiateThreadAbort((Thread*)thread, threadAbortException, FC_ACCESS_BOOL(doRudeAbort));
-}
-FCIMPLEND
-
-FCIMPL1(void, RhpCancelThreadAbort, void* thread)
-{
-    GetThreadStore()->CancelThreadAbort((Thread*)thread);
-}
-FCIMPLEND
-
 static_assert(sizeof(Thread) == sizeof(RuntimeThreadLocals));
->>>>>>> 99fb1895
 
 #ifndef _MSC_VER
 PLATFORM_THREAD_LOCAL RuntimeThreadLocals tls_CurrentThread;
