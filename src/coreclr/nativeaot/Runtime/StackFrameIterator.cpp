// Licensed to the .NET Foundation under one or more agreements.
// The .NET Foundation licenses this file to you under the MIT license.

#include "common.h"
#include "gcenv.h"
#include "CommonTypes.h"
#include "CommonMacros.h"
#include "daccess.h"
#include "PalRedhawkCommon.h"
#include "PalRedhawk.h"
#include "RedhawkWarnings.h"
#include "rhassert.h"
#include "slist.h"
#include "varint.h"
#include "regdisplay.h"
#include "StackFrameIterator.h"
#include "thread.h"
#include "holder.h"
#include "Crst.h"
#include "event.h"
#include "threadstore.h"
#include "threadstore.inl"
#include "thread.inl"
#include "stressLog.h"
#include "CommonMacros.inl"

#include "shash.h"
#include "RuntimeInstance.h"
#include "rhbinder.h"

#ifdef TARGET_UNIX
#include "UnixContext.h"
#endif

// warning C4061: enumerator '{blah}' in switch of enum '{blarg}' is not explicitly handled by a case label
#pragma warning(disable:4061)

#if !defined(USE_PORTABLE_HELPERS) // @TODO: these are (currently) only implemented in assembly helpers

#if defined(FEATURE_DYNAMIC_CODE)
EXTERN_C CODE_LOCATION ReturnFromUniversalTransition;
EXTERN_C CODE_LOCATION ReturnFromUniversalTransition_DebugStepTailCall;
#endif

EXTERN_C CODE_LOCATION RhpCallCatchFunclet2;
EXTERN_C CODE_LOCATION RhpCallFinallyFunclet2;
EXTERN_C CODE_LOCATION RhpCallFilterFunclet2;
EXTERN_C CODE_LOCATION RhpThrowEx2;
EXTERN_C CODE_LOCATION RhpThrowHwEx2;
EXTERN_C CODE_LOCATION RhpRethrow2;
#endif // !defined(USE_PORTABLE_HELPERS)

// Addresses of functions in the DAC won't match their runtime counterparts so we
// assign them to globals. However it is more performant in the runtime to compare
// against immediates than to fetch the global. This macro hides the difference.
#ifdef DACCESS_COMPILE
#define EQUALS_RETURN_ADDRESS(x, func_name) ((x) == g_ ## func_name ## Addr)
#else
#define EQUALS_RETURN_ADDRESS(x, func_name) ((x) == &func_name)
#endif

#ifdef DACCESS_COMPILE
#define FAILFAST_OR_DAC_FAIL(x) if(!(x)) { DacError(E_FAIL); }
#define FAILFAST_OR_DAC_FAIL_MSG(x, msg) if(!(x)) { DacError(E_FAIL); }
#define FAILFAST_OR_DAC_FAIL_UNCONDITIONALLY(msg) DacError(E_FAIL)
#else
#define FAILFAST_OR_DAC_FAIL(x) if(!(x)) { ASSERT_UNCONDITIONALLY(#x); RhFailFast(); }
#define FAILFAST_OR_DAC_FAIL_MSG(x, msg) if(!(x)) { ASSERT_MSG((x), msg); ASSERT_UNCONDITIONALLY(#x); RhFailFast(); }
#define FAILFAST_OR_DAC_FAIL_UNCONDITIONALLY(msg) { ASSERT_UNCONDITIONALLY(msg); RhFailFast(); }
#endif

StackFrameIterator::StackFrameIterator(Thread * pThreadToWalk, PInvokeTransitionFrame* pInitialTransitionFrame)
{
    STRESS_LOG0(LF_STACKWALK, LL_INFO10000, "----Init---- [ GC ]\n");
    ASSERT(!pThreadToWalk->IsHijacked());

    if (pInitialTransitionFrame == INTERRUPTED_THREAD_MARKER)
    {
        InternalInit(pThreadToWalk, pThreadToWalk->GetInterruptedContext(), GcStackWalkFlags | ActiveStackFrame);
    }
    else if (pInitialTransitionFrame == TOP_OF_STACK_MARKER)
    {
        InternalInit(pThreadToWalk, pInitialTransitionFrame, GcStackWalkFlags);
    }
    else
    {
        uint32_t flags = (pInitialTransitionFrame->m_Flags & PTFF_THREAD_HIJACK) == 0 ?
            GcStackWalkFlags :
            GcStackWalkFlags | ActiveStackFrame;

        InternalInit(pThreadToWalk, pInitialTransitionFrame, flags);
    }

    PrepareToYieldFrame();
}

StackFrameIterator::StackFrameIterator(Thread * pThreadToWalk, PTR_PAL_LIMITED_CONTEXT pCtx)
{
    STRESS_LOG0(LF_STACKWALK, LL_INFO10000, "----Init with limited ctx---- [ hijack ]\n");
    InternalInit(pThreadToWalk, pCtx, 0);
    PrepareToYieldFrame();
}

StackFrameIterator::StackFrameIterator(Thread* pThreadToWalk, NATIVE_CONTEXT* pCtx)
{
    STRESS_LOG0(LF_STACKWALK, LL_INFO10000, "----Init with native ctx---- [ hijack ]\n");
    InternalInit(pThreadToWalk, pCtx, 0);
    PrepareToYieldFrame();
}

void StackFrameIterator::ResetNextExInfoForSP(uintptr_t SP)
{
    while (m_pNextExInfo && (SP > (uintptr_t)dac_cast<TADDR>(m_pNextExInfo)))
        m_pNextExInfo = m_pNextExInfo->m_pPrevExInfo;
}

void StackFrameIterator::EnterInitialInvalidState(Thread * pThreadToWalk)
{
    m_pThread = pThreadToWalk;
    m_pInstance = GetRuntimeInstance();
    m_pCodeManager = NULL;
#ifdef TARGET_X86
    m_pHijackedReturnValue = NULL;
    m_HijackedReturnValueKind = GCRK_Unknown;
#endif
    m_pConservativeStackRangeLowerBound = NULL;
    m_pConservativeStackRangeUpperBound = NULL;
    m_pendingFuncletFramePointer = NULL;
    m_pNextExInfo = pThreadToWalk->GetCurExInfo();
    m_pPreviousTransitionFrame = NULL;
    SetControlPC(0);
}

// Prepare to start a stack walk from the context listed in the supplied PInvokeTransitionFrame.
// The supplied frame can be TOP_OF_STACK_MARKER to indicate that there are no more managed
// frames on the stack.  Otherwise, the context in the frame always describes a callsite
// where control transitioned from managed to unmanaged code.
// NOTE: When a return address hijack is executed, the PC in the generated PInvokeTransitionFrame
// matches the hijacked return address.  This PC is not guaranteed to be in managed code
// since the hijacked return address may refer to a location where an assembly thunk called
// into managed code.
// NOTE: When the PC is in an assembly thunk, this function will unwind to the next managed
// frame and may publish a conservative stack range (if and only if any of the unwound
// thunks report a conservative range).
void StackFrameIterator::InternalInit(Thread * pThreadToWalk, PInvokeTransitionFrame* pFrame, uint32_t dwFlags)
{
    // EH stackwalks are always required to unwind non-volatile floating point state.  This
    // state is never carried by PInvokeTransitionFrames, implying that they can never be used
    // as the initial state for an EH stackwalk.
    ASSERT_MSG(!(dwFlags & ApplyReturnAddressAdjustment),
        "PInvokeTransitionFrame content is not sufficient to seed an EH stackwalk");

    EnterInitialInvalidState(pThreadToWalk);

    if (pFrame == TOP_OF_STACK_MARKER)
    {
        // There are no managed frames on the stack.  Leave the iterator in its initial invalid state.
        return;
    }

    m_dwFlags = dwFlags;
    m_pPreviousTransitionFrame = pFrame;

    // We need to walk the ExInfo chain in parallel with the stackwalk so that we know when we cross over
    // exception throw points.  So we must find our initial point in the ExInfo chain here so that we can
    // properly walk it in parallel.
    ResetNextExInfoForSP((uintptr_t)dac_cast<TADDR>(pFrame));

#if !defined(USE_PORTABLE_HELPERS) // @TODO: no portable version of regdisplay
    memset(&m_RegDisplay, 0, sizeof(m_RegDisplay));
    m_RegDisplay.SetIP((PCODE)PCODEToPINSTR((PCODE)pFrame->m_RIP));
    SetControlPC(dac_cast<PTR_VOID>(m_RegDisplay.GetIP()));

    PTR_uintptr_t pPreservedRegsCursor = (PTR_uintptr_t)PTR_HOST_MEMBER_TADDR(PInvokeTransitionFrame, pFrame, m_PreservedRegs);

#ifdef TARGET_ARM
    m_RegDisplay.pLR = (PTR_uintptr_t)PTR_HOST_MEMBER_TADDR(PInvokeTransitionFrame, pFrame, m_RIP);

    if (pFrame->m_Flags & PTFF_SAVE_R4)  { m_RegDisplay.pR4 = pPreservedRegsCursor++; }
    if (pFrame->m_Flags & PTFF_SAVE_R5)  { m_RegDisplay.pR5 = pPreservedRegsCursor++; }
    if (pFrame->m_Flags & PTFF_SAVE_R6)  { m_RegDisplay.pR6 = pPreservedRegsCursor++; }
    if (pFrame->m_Flags & PTFF_SAVE_R7)  { m_RegDisplay.pR7 = pPreservedRegsCursor++; }
    if (pFrame->m_Flags & PTFF_SAVE_R8)  { m_RegDisplay.pR8 = pPreservedRegsCursor++; }
    if (pFrame->m_Flags & PTFF_SAVE_R9)  { m_RegDisplay.pR9 = pPreservedRegsCursor++; }
    if (pFrame->m_Flags & PTFF_SAVE_R10)  { m_RegDisplay.pR10 = pPreservedRegsCursor++; }
    if (pFrame->m_Flags & PTFF_SAVE_SP)  { m_RegDisplay.SP  = *pPreservedRegsCursor++; }
    m_RegDisplay.pR11 = (PTR_uintptr_t) PTR_HOST_MEMBER_TADDR(PInvokeTransitionFrame, pFrame, m_FramePointer);
    if (pFrame->m_Flags & PTFF_SAVE_R0)  { m_RegDisplay.pR0 = pPreservedRegsCursor++; }
    if (pFrame->m_Flags & PTFF_SAVE_R1)  { m_RegDisplay.pR1 = pPreservedRegsCursor++; }
    if (pFrame->m_Flags & PTFF_SAVE_R2)  { m_RegDisplay.pR2 = pPreservedRegsCursor++; }
    if (pFrame->m_Flags & PTFF_SAVE_R3)  { m_RegDisplay.pR3 = pPreservedRegsCursor++; }
    if (pFrame->m_Flags & PTFF_SAVE_LR)  { m_RegDisplay.pLR = pPreservedRegsCursor++; }

#elif defined(TARGET_ARM64)
    m_RegDisplay.pFP = (PTR_uintptr_t)PTR_HOST_MEMBER_TADDR(PInvokeTransitionFrame, pFrame, m_FramePointer);
    m_RegDisplay.pLR = (PTR_uintptr_t)PTR_HOST_MEMBER_TADDR(PInvokeTransitionFrame, pFrame, m_RIP);

    ASSERT(!(pFrame->m_Flags & PTFF_SAVE_FP)); // FP should never contain a GC ref

    if (pFrame->m_Flags & PTFF_SAVE_X19) { m_RegDisplay.pX19 = pPreservedRegsCursor++; }
    if (pFrame->m_Flags & PTFF_SAVE_X20) { m_RegDisplay.pX20 = pPreservedRegsCursor++; }
    if (pFrame->m_Flags & PTFF_SAVE_X21) { m_RegDisplay.pX21 = pPreservedRegsCursor++; }
    if (pFrame->m_Flags & PTFF_SAVE_X22) { m_RegDisplay.pX22 = pPreservedRegsCursor++; }
    if (pFrame->m_Flags & PTFF_SAVE_X23) { m_RegDisplay.pX23 = pPreservedRegsCursor++; }
    if (pFrame->m_Flags & PTFF_SAVE_X24) { m_RegDisplay.pX24 = pPreservedRegsCursor++; }
    if (pFrame->m_Flags & PTFF_SAVE_X25) { m_RegDisplay.pX25 = pPreservedRegsCursor++; }
    if (pFrame->m_Flags & PTFF_SAVE_X26) { m_RegDisplay.pX26 = pPreservedRegsCursor++; }
    if (pFrame->m_Flags & PTFF_SAVE_X27) { m_RegDisplay.pX27 = pPreservedRegsCursor++; }
    if (pFrame->m_Flags & PTFF_SAVE_X28) { m_RegDisplay.pX28 = pPreservedRegsCursor++; }

    if (pFrame->m_Flags & PTFF_SAVE_SP) { m_RegDisplay.SP = *pPreservedRegsCursor++; }

    if (pFrame->m_Flags & PTFF_SAVE_X0) { m_RegDisplay.pX0 = pPreservedRegsCursor++; }
    if (pFrame->m_Flags & PTFF_SAVE_X1) { m_RegDisplay.pX1 = pPreservedRegsCursor++; }
    if (pFrame->m_Flags & PTFF_SAVE_X2) { m_RegDisplay.pX2 = pPreservedRegsCursor++; }
    if (pFrame->m_Flags & PTFF_SAVE_X3) { m_RegDisplay.pX3 = pPreservedRegsCursor++; }
    if (pFrame->m_Flags & PTFF_SAVE_X4) { m_RegDisplay.pX4 = pPreservedRegsCursor++; }
    if (pFrame->m_Flags & PTFF_SAVE_X5) { m_RegDisplay.pX5 = pPreservedRegsCursor++; }
    if (pFrame->m_Flags & PTFF_SAVE_X6) { m_RegDisplay.pX6 = pPreservedRegsCursor++; }
    if (pFrame->m_Flags & PTFF_SAVE_X7) { m_RegDisplay.pX7 = pPreservedRegsCursor++; }
    if (pFrame->m_Flags & PTFF_SAVE_X8) { m_RegDisplay.pX8 = pPreservedRegsCursor++; }
    if (pFrame->m_Flags & PTFF_SAVE_X9) { m_RegDisplay.pX9 = pPreservedRegsCursor++; }
    if (pFrame->m_Flags & PTFF_SAVE_X10) { m_RegDisplay.pX10 = pPreservedRegsCursor++; }
    if (pFrame->m_Flags & PTFF_SAVE_X11) { m_RegDisplay.pX11 = pPreservedRegsCursor++; }
    if (pFrame->m_Flags & PTFF_SAVE_X12) { m_RegDisplay.pX12 = pPreservedRegsCursor++; }
    if (pFrame->m_Flags & PTFF_SAVE_X13) { m_RegDisplay.pX13 = pPreservedRegsCursor++; }
    if (pFrame->m_Flags & PTFF_SAVE_X14) { m_RegDisplay.pX14 = pPreservedRegsCursor++; }
    if (pFrame->m_Flags & PTFF_SAVE_X15) { m_RegDisplay.pX15 = pPreservedRegsCursor++; }
    if (pFrame->m_Flags & PTFF_SAVE_X16) { m_RegDisplay.pX16 = pPreservedRegsCursor++; }
    if (pFrame->m_Flags & PTFF_SAVE_X17) { m_RegDisplay.pX17 = pPreservedRegsCursor++; }
    if (pFrame->m_Flags & PTFF_SAVE_X18) { m_RegDisplay.pX18 = pPreservedRegsCursor++; }

    if (pFrame->m_Flags & PTFF_SAVE_LR) { m_RegDisplay.pLR = pPreservedRegsCursor++; }

#elif defined(TARGET_LOONGARCH64)
    m_RegDisplay.pFP = (PTR_uintptr_t)PTR_HOST_MEMBER_TADDR(PInvokeTransitionFrame, pFrame, m_FramePointer);
    m_RegDisplay.pRA = (PTR_uintptr_t)PTR_HOST_MEMBER_TADDR(PInvokeTransitionFrame, pFrame, m_RIP);

    ASSERT(!(pFrame->m_Flags & PTFF_SAVE_FP)); // FP should never contain a GC ref

    if (pFrame->m_Flags & PTFF_SAVE_R23) { m_RegDisplay.pR23 = pPreservedRegsCursor++; }
    if (pFrame->m_Flags & PTFF_SAVE_R24) { m_RegDisplay.pR24 = pPreservedRegsCursor++; }
    if (pFrame->m_Flags & PTFF_SAVE_R25) { m_RegDisplay.pR25 = pPreservedRegsCursor++; }
    if (pFrame->m_Flags & PTFF_SAVE_R26) { m_RegDisplay.pR26 = pPreservedRegsCursor++; }
    if (pFrame->m_Flags & PTFF_SAVE_R27) { m_RegDisplay.pR27 = pPreservedRegsCursor++; }
    if (pFrame->m_Flags & PTFF_SAVE_R28) { m_RegDisplay.pR28 = pPreservedRegsCursor++; }
    if (pFrame->m_Flags & PTFF_SAVE_R29) { m_RegDisplay.pR29 = pPreservedRegsCursor++; }
    if (pFrame->m_Flags & PTFF_SAVE_R30) { m_RegDisplay.pR30 = pPreservedRegsCursor++; }
    if (pFrame->m_Flags & PTFF_SAVE_R31) { m_RegDisplay.pR31 = pPreservedRegsCursor++; }

    if (pFrame->m_Flags & PTFF_SAVE_SP) { m_RegDisplay.SP = *pPreservedRegsCursor++; }

    if (pFrame->m_Flags & PTFF_SAVE_R0) { m_RegDisplay.pR0 = pPreservedRegsCursor++; }

    if (pFrame->m_Flags & PTFF_SAVE_R4) { m_RegDisplay.pR4 = pPreservedRegsCursor++; }
    if (pFrame->m_Flags & PTFF_SAVE_R5) { m_RegDisplay.pR5 = pPreservedRegsCursor++; }
    if (pFrame->m_Flags & PTFF_SAVE_R6) { m_RegDisplay.pR6 = pPreservedRegsCursor++; }
    if (pFrame->m_Flags & PTFF_SAVE_R7) { m_RegDisplay.pR7 = pPreservedRegsCursor++; }
    if (pFrame->m_Flags & PTFF_SAVE_R8) { m_RegDisplay.pR8 = pPreservedRegsCursor++; }
    if (pFrame->m_Flags & PTFF_SAVE_R9) { m_RegDisplay.pR9 = pPreservedRegsCursor++; }
    if (pFrame->m_Flags & PTFF_SAVE_R10) { m_RegDisplay.pR10 = pPreservedRegsCursor++; }
    if (pFrame->m_Flags & PTFF_SAVE_R11) { m_RegDisplay.pR11 = pPreservedRegsCursor++; }
    if (pFrame->m_Flags & PTFF_SAVE_R12) { m_RegDisplay.pR12 = pPreservedRegsCursor++; }
    if (pFrame->m_Flags & PTFF_SAVE_R13) { m_RegDisplay.pR13 = pPreservedRegsCursor++; }
    if (pFrame->m_Flags & PTFF_SAVE_R14) { m_RegDisplay.pR14 = pPreservedRegsCursor++; }
    if (pFrame->m_Flags & PTFF_SAVE_R15) { m_RegDisplay.pR15 = pPreservedRegsCursor++; }
    if (pFrame->m_Flags & PTFF_SAVE_R16) { m_RegDisplay.pR16 = pPreservedRegsCursor++; }
    if (pFrame->m_Flags & PTFF_SAVE_R17) { m_RegDisplay.pR17 = pPreservedRegsCursor++; }
    if (pFrame->m_Flags & PTFF_SAVE_R18) { m_RegDisplay.pR18 = pPreservedRegsCursor++; }
    if (pFrame->m_Flags & PTFF_SAVE_R19) { m_RegDisplay.pR19 = pPreservedRegsCursor++; }
    if (pFrame->m_Flags & PTFF_SAVE_R20) { m_RegDisplay.pR20 = pPreservedRegsCursor++; }
    if (pFrame->m_Flags & PTFF_SAVE_R21) { m_RegDisplay.pR21 = pPreservedRegsCursor++; }

    if (pFrame->m_Flags & PTFF_SAVE_RA) { m_RegDisplay.pRA = pPreservedRegsCursor++; }

<<<<<<< HEAD
    GCRefKind retValueKind = TransitionFrameFlagsToReturnKind(pFrame->m_Flags);
    if (retValueKind != GCRK_Scalar)
    {
        m_pHijackedReturnValue = (PTR_OBJECTREF)m_RegDisplay.pR4;
        m_HijackedReturnValueKind = retValueKind;
    }

#elif defined(TARGET_RISCV64)
    m_RegDisplay.pFP = (PTR_uintptr_t)PTR_HOST_MEMBER_TADDR(PInvokeTransitionFrame, pFrame, m_FramePointer);
    m_RegDisplay.pRA = (PTR_uintptr_t)PTR_HOST_MEMBER_TADDR(PInvokeTransitionFrame, pFrame, m_RIP);

    ASSERT(!(pFrame->m_Flags & PTFF_SAVE_FP)); // FP should never contain a GC ref

    if (pFrame->m_Flags & PTFF_SAVE_S1) { m_RegDisplay.pS1 = pPreservedRegsCursor++; }
    if (pFrame->m_Flags & PTFF_SAVE_S2) { m_RegDisplay.pS2 = pPreservedRegsCursor++; }
    if (pFrame->m_Flags & PTFF_SAVE_S3) { m_RegDisplay.pS3 = pPreservedRegsCursor++; }
    if (pFrame->m_Flags & PTFF_SAVE_S4) { m_RegDisplay.pS4 = pPreservedRegsCursor++; }
    if (pFrame->m_Flags & PTFF_SAVE_S5) { m_RegDisplay.pS5 = pPreservedRegsCursor++; }
    if (pFrame->m_Flags & PTFF_SAVE_S6) { m_RegDisplay.pS6 = pPreservedRegsCursor++; }
    if (pFrame->m_Flags & PTFF_SAVE_S7) { m_RegDisplay.pS7 = pPreservedRegsCursor++; }
    if (pFrame->m_Flags & PTFF_SAVE_S8) { m_RegDisplay.pS8 = pPreservedRegsCursor++; }
    if (pFrame->m_Flags & PTFF_SAVE_S9) { m_RegDisplay.pS9 = pPreservedRegsCursor++; }
    if (pFrame->m_Flags & PTFF_SAVE_S10) { m_RegDisplay.pS10 = pPreservedRegsCursor++; }
    if (pFrame->m_Flags & PTFF_SAVE_S11) { m_RegDisplay.pS11 = pPreservedRegsCursor++; }

    if (pFrame->m_Flags & PTFF_SAVE_SP) { m_RegDisplay.SP = *pPreservedRegsCursor++; }

    if (pFrame->m_Flags & PTFF_SAVE_R0) { m_RegDisplay.pR0 = pPreservedRegsCursor++; }
    if (pFrame->m_Flags & PTFF_SAVE_GP) { m_RegDisplay.pGP = pPreservedRegsCursor++; }
    if (pFrame->m_Flags & PTFF_SAVE_A0) { m_RegDisplay.pA0 = pPreservedRegsCursor++; }
    if (pFrame->m_Flags & PTFF_SAVE_A1) { m_RegDisplay.pA1 = pPreservedRegsCursor++; }
    if (pFrame->m_Flags & PTFF_SAVE_A2) { m_RegDisplay.pA2 = pPreservedRegsCursor++; }
    if (pFrame->m_Flags & PTFF_SAVE_A3) { m_RegDisplay.pA3 = pPreservedRegsCursor++; }
    if (pFrame->m_Flags & PTFF_SAVE_A4) { m_RegDisplay.pA4 = pPreservedRegsCursor++; }
    if (pFrame->m_Flags & PTFF_SAVE_A5) { m_RegDisplay.pA5 = pPreservedRegsCursor++; }
    if (pFrame->m_Flags & PTFF_SAVE_A6) { m_RegDisplay.pA6 = pPreservedRegsCursor++; }
    if (pFrame->m_Flags & PTFF_SAVE_A7) { m_RegDisplay.pA7 = pPreservedRegsCursor++; }
    if (pFrame->m_Flags & PTFF_SAVE_T0) { m_RegDisplay.pT0 = pPreservedRegsCursor++; }
    if (pFrame->m_Flags & PTFF_SAVE_T1) { m_RegDisplay.pT1 = pPreservedRegsCursor++; }
    if (pFrame->m_Flags & PTFF_SAVE_T2) { m_RegDisplay.pT2 = pPreservedRegsCursor++; }
    if (pFrame->m_Flags & PTFF_SAVE_T3) { m_RegDisplay.pT3 = pPreservedRegsCursor++; }
    if (pFrame->m_Flags & PTFF_SAVE_T4) { m_RegDisplay.pT4 = pPreservedRegsCursor++; }
    if (pFrame->m_Flags & PTFF_SAVE_T5) { m_RegDisplay.pT5 = pPreservedRegsCursor++; }
    if (pFrame->m_Flags & PTFF_SAVE_T6) { m_RegDisplay.pT6 = pPreservedRegsCursor++; }

    if (pFrame->m_Flags & PTFF_SAVE_RA) { m_RegDisplay.pRA = pPreservedRegsCursor++; }

    GCRefKind retValueKind = TransitionFrameFlagsToReturnKind(pFrame->m_Flags);
    if (retValueKind != GCRK_Scalar)
    {
        m_pHijackedReturnValue = (PTR_OBJECTREF)m_RegDisplay.pA0;
        m_HijackedReturnValueKind = retValueKind;
    }

=======
>>>>>>> 64f5b0a2
#else // TARGET_ARM
    if (pFrame->m_Flags & PTFF_SAVE_RBX)  { m_RegDisplay.pRbx = pPreservedRegsCursor++; }
    if (pFrame->m_Flags & PTFF_SAVE_RSI)  { m_RegDisplay.pRsi = pPreservedRegsCursor++; }
    if (pFrame->m_Flags & PTFF_SAVE_RDI)  { m_RegDisplay.pRdi = pPreservedRegsCursor++; }
    ASSERT(!(pFrame->m_Flags & PTFF_SAVE_RBP)); // RBP should never contain a GC ref because we require
                                                // a frame pointer for methods with pinvokes
#ifdef TARGET_AMD64
    if (pFrame->m_Flags & PTFF_SAVE_R12)  { m_RegDisplay.pR12 = pPreservedRegsCursor++; }
    if (pFrame->m_Flags & PTFF_SAVE_R13)  { m_RegDisplay.pR13 = pPreservedRegsCursor++; }
    if (pFrame->m_Flags & PTFF_SAVE_R14)  { m_RegDisplay.pR14 = pPreservedRegsCursor++; }
    if (pFrame->m_Flags & PTFF_SAVE_R15)  { m_RegDisplay.pR15 = pPreservedRegsCursor++; }
#endif // TARGET_AMD64

    m_RegDisplay.pRbp = (PTR_uintptr_t) PTR_HOST_MEMBER_TADDR(PInvokeTransitionFrame, pFrame, m_FramePointer);

    if (pFrame->m_Flags & PTFF_SAVE_RSP)  { m_RegDisplay.SP   = *pPreservedRegsCursor++; }

    if (pFrame->m_Flags & PTFF_SAVE_RAX)  { m_RegDisplay.pRax = pPreservedRegsCursor++; }
    if (pFrame->m_Flags & PTFF_SAVE_RCX)  { m_RegDisplay.pRcx = pPreservedRegsCursor++; }
    if (pFrame->m_Flags & PTFF_SAVE_RDX)  { m_RegDisplay.pRdx = pPreservedRegsCursor++; }
#ifdef TARGET_AMD64
    if (pFrame->m_Flags & PTFF_SAVE_R8 )  { m_RegDisplay.pR8  = pPreservedRegsCursor++; }
    if (pFrame->m_Flags & PTFF_SAVE_R9 )  { m_RegDisplay.pR9  = pPreservedRegsCursor++; }
    if (pFrame->m_Flags & PTFF_SAVE_R10)  { m_RegDisplay.pR10 = pPreservedRegsCursor++; }
    if (pFrame->m_Flags & PTFF_SAVE_R11)  { m_RegDisplay.pR11 = pPreservedRegsCursor++; }
#endif // TARGET_AMD64

#ifdef TARGET_X86
    GCRefKind retValueKind = TransitionFrameFlagsToReturnKind(pFrame->m_Flags);
    if (retValueKind != GCRK_Scalar)
    {
        m_pHijackedReturnValue = (PTR_OBJECTREF)m_RegDisplay.pRax;
        m_HijackedReturnValueKind = retValueKind;
    }
#endif

#endif // TARGET_ARM

    // adjust for thunks, if needed
    EnsureInitializedToManagedFrame();
#endif // !defined(USE_PORTABLE_HELPERS)

    STRESS_LOG1(LF_STACKWALK, LL_INFO10000, "   %p\n", m_ControlPC);
}

#ifndef DACCESS_COMPILE

void StackFrameIterator::InternalInitForEH(Thread * pThreadToWalk, PAL_LIMITED_CONTEXT * pCtx, bool instructionFault)
{
    STRESS_LOG0(LF_STACKWALK, LL_INFO10000, "----Init---- [ EH ]\n");
    InternalInit(pThreadToWalk, pCtx, EHStackWalkFlags);

    if (instructionFault)
    {
        // We treat the IP as a return-address and adjust backward when doing EH-related things.  The faulting
        // instruction IP here will be the start of the faulting instruction and so we have the right IP for
        // EH-related things already.
        m_dwFlags &= ~ApplyReturnAddressAdjustment;
        PrepareToYieldFrame();
        m_dwFlags |= ApplyReturnAddressAdjustment;
    }
    else
    {
        PrepareToYieldFrame();
    }

    STRESS_LOG1(LF_STACKWALK, LL_INFO10000, "   %p\n", m_ControlPC);
}

void StackFrameIterator::InternalInitForStackTrace()
{
    STRESS_LOG0(LF_STACKWALK, LL_INFO10000, "----Init---- [ StackTrace ]\n");
    Thread * pThreadToWalk = ThreadStore::GetCurrentThread();
    PInvokeTransitionFrame* pFrame = pThreadToWalk->GetTransitionFrameForStackTrace();
    InternalInit(pThreadToWalk, pFrame, StackTraceStackWalkFlags);
    PrepareToYieldFrame();
}

#endif //!DACCESS_COMPILE

// Prepare to start a stack walk from the context listed in the supplied PAL_LIMITED_CONTEXT.
// The supplied context can describe a location in either managed or unmanaged code.  In the
// latter case the iterator is left in an invalid state when this function returns.
void StackFrameIterator::InternalInit(Thread * pThreadToWalk, PTR_PAL_LIMITED_CONTEXT pCtx, uint32_t dwFlags)
{
    ASSERT((dwFlags & MethodStateCalculated) == 0);

    EnterInitialInvalidState(pThreadToWalk);

    m_dwFlags = dwFlags;

    // We need to walk the ExInfo chain in parallel with the stackwalk so that we know when we cross over
    // exception throw points.  So we must find our initial point in the ExInfo chain here so that we can
    // properly walk it in parallel.
    ResetNextExInfoForSP(pCtx->GetSp());

    // This codepath is used by the hijack stackwalk and we can get arbitrary ControlPCs from there.  If this
    // context has a non-managed control PC, then we're done.
    if (!m_pInstance->IsManaged(dac_cast<PTR_VOID>(pCtx->GetIp())))
        return;

    //
    // control state
    //
    m_RegDisplay.SP   = pCtx->GetSp();
    m_RegDisplay.IP   = PCODEToPINSTR(pCtx->GetIp());
    SetControlPC(dac_cast<PTR_VOID>(m_RegDisplay.GetIP()));

#ifdef TARGET_ARM
    //
    // preserved regs
    //
    m_RegDisplay.pR4  = (PTR_uintptr_t)PTR_TO_MEMBER_TADDR(PAL_LIMITED_CONTEXT, pCtx, R4);
    m_RegDisplay.pR5  = (PTR_uintptr_t)PTR_TO_MEMBER_TADDR(PAL_LIMITED_CONTEXT, pCtx, R5);
    m_RegDisplay.pR6  = (PTR_uintptr_t)PTR_TO_MEMBER_TADDR(PAL_LIMITED_CONTEXT, pCtx, R6);
    m_RegDisplay.pR7  = (PTR_uintptr_t)PTR_TO_MEMBER_TADDR(PAL_LIMITED_CONTEXT, pCtx, R7);
    m_RegDisplay.pR8  = (PTR_uintptr_t)PTR_TO_MEMBER_TADDR(PAL_LIMITED_CONTEXT, pCtx, R8);
    m_RegDisplay.pR9  = (PTR_uintptr_t)PTR_TO_MEMBER_TADDR(PAL_LIMITED_CONTEXT, pCtx, R9);
    m_RegDisplay.pR10 = (PTR_uintptr_t)PTR_TO_MEMBER_TADDR(PAL_LIMITED_CONTEXT, pCtx, R10);
    m_RegDisplay.pR11 = (PTR_uintptr_t)PTR_TO_MEMBER_TADDR(PAL_LIMITED_CONTEXT, pCtx, R11);
    m_RegDisplay.pLR  = (PTR_uintptr_t)PTR_TO_MEMBER_TADDR(PAL_LIMITED_CONTEXT, pCtx, LR);

    //
    // preserved vfp regs
    //
    for (int32_t i = 0; i < 16 - 8; i++)
    {
        m_RegDisplay.D[i] = pCtx->D[i];
    }
    //
    // scratch regs
    //
    m_RegDisplay.pR0  = (PTR_uintptr_t)PTR_TO_MEMBER_TADDR(PAL_LIMITED_CONTEXT, pCtx, R0);

#elif defined(TARGET_ARM64)
    //
    // preserved regs
    //
    m_RegDisplay.pX19 = (PTR_uintptr_t)PTR_TO_MEMBER_TADDR(PAL_LIMITED_CONTEXT, pCtx, X19);
    m_RegDisplay.pX20 = (PTR_uintptr_t)PTR_TO_MEMBER_TADDR(PAL_LIMITED_CONTEXT, pCtx, X20);
    m_RegDisplay.pX21 = (PTR_uintptr_t)PTR_TO_MEMBER_TADDR(PAL_LIMITED_CONTEXT, pCtx, X21);
    m_RegDisplay.pX22 = (PTR_uintptr_t)PTR_TO_MEMBER_TADDR(PAL_LIMITED_CONTEXT, pCtx, X22);
    m_RegDisplay.pX23 = (PTR_uintptr_t)PTR_TO_MEMBER_TADDR(PAL_LIMITED_CONTEXT, pCtx, X23);
    m_RegDisplay.pX24 = (PTR_uintptr_t)PTR_TO_MEMBER_TADDR(PAL_LIMITED_CONTEXT, pCtx, X24);
    m_RegDisplay.pX25 = (PTR_uintptr_t)PTR_TO_MEMBER_TADDR(PAL_LIMITED_CONTEXT, pCtx, X25);
    m_RegDisplay.pX26 = (PTR_uintptr_t)PTR_TO_MEMBER_TADDR(PAL_LIMITED_CONTEXT, pCtx, X26);
    m_RegDisplay.pX27 = (PTR_uintptr_t)PTR_TO_MEMBER_TADDR(PAL_LIMITED_CONTEXT, pCtx, X27);
    m_RegDisplay.pX28 = (PTR_uintptr_t)PTR_TO_MEMBER_TADDR(PAL_LIMITED_CONTEXT, pCtx, X28);
    m_RegDisplay.pFP = (PTR_uintptr_t)PTR_TO_MEMBER_TADDR(PAL_LIMITED_CONTEXT, pCtx, FP);
    m_RegDisplay.pLR = (PTR_uintptr_t)PTR_TO_MEMBER_TADDR(PAL_LIMITED_CONTEXT, pCtx, LR);

    //
    // preserved vfp regs
    //
    for (int32_t i = 0; i < 16 - 8; i++)
    {
        m_RegDisplay.D[i] = pCtx->D[i];
    }
    //
    // scratch regs
    //
    m_RegDisplay.pX0 = (PTR_uintptr_t)PTR_TO_MEMBER_TADDR(PAL_LIMITED_CONTEXT, pCtx, X0);
    m_RegDisplay.pX1 = (PTR_uintptr_t)PTR_TO_MEMBER_TADDR(PAL_LIMITED_CONTEXT, pCtx, X1);
    // TODO: Copy X2-X7 when we start supporting HVA's

#elif defined(TARGET_LOONGARCH64)
    //
    // preserved regs
    //
    m_RegDisplay.pR23 = (PTR_uintptr_t)PTR_TO_MEMBER_TADDR(PAL_LIMITED_CONTEXT, pCtx, R23);
    m_RegDisplay.pR24 = (PTR_uintptr_t)PTR_TO_MEMBER_TADDR(PAL_LIMITED_CONTEXT, pCtx, R24);
    m_RegDisplay.pR25 = (PTR_uintptr_t)PTR_TO_MEMBER_TADDR(PAL_LIMITED_CONTEXT, pCtx, R25);
    m_RegDisplay.pR26 = (PTR_uintptr_t)PTR_TO_MEMBER_TADDR(PAL_LIMITED_CONTEXT, pCtx, R26);
    m_RegDisplay.pR27 = (PTR_uintptr_t)PTR_TO_MEMBER_TADDR(PAL_LIMITED_CONTEXT, pCtx, R27);
    m_RegDisplay.pR28 = (PTR_uintptr_t)PTR_TO_MEMBER_TADDR(PAL_LIMITED_CONTEXT, pCtx, R28);
    m_RegDisplay.pR29 = (PTR_uintptr_t)PTR_TO_MEMBER_TADDR(PAL_LIMITED_CONTEXT, pCtx, R29);
    m_RegDisplay.pR30 = (PTR_uintptr_t)PTR_TO_MEMBER_TADDR(PAL_LIMITED_CONTEXT, pCtx, R30);
    m_RegDisplay.pR31 = (PTR_uintptr_t)PTR_TO_MEMBER_TADDR(PAL_LIMITED_CONTEXT, pCtx, R31);
    m_RegDisplay.pFP = (PTR_uintptr_t)PTR_TO_MEMBER_TADDR(PAL_LIMITED_CONTEXT, pCtx, FP);
    m_RegDisplay.pRA = (PTR_uintptr_t)PTR_TO_MEMBER_TADDR(PAL_LIMITED_CONTEXT, pCtx, RA);

    //
    // preserved vfp regs
    //
    for (int32_t i = 0; i < 16 - 8; i++)
    {
        m_RegDisplay.F[i] = pCtx->F[i];
    }
    //
    // scratch regs
    //
    m_RegDisplay.pR4 = (PTR_uintptr_t)PTR_TO_MEMBER_TADDR(PAL_LIMITED_CONTEXT, pCtx, R4);
    m_RegDisplay.pR5 = (PTR_uintptr_t)PTR_TO_MEMBER_TADDR(PAL_LIMITED_CONTEXT, pCtx, R5);

#elif defined(UNIX_AMD64_ABI)
    //
    // preserved regs
    //
    m_RegDisplay.pRbp = (PTR_uintptr_t)PTR_TO_MEMBER_TADDR(PAL_LIMITED_CONTEXT, pCtx, Rbp);
    m_RegDisplay.pRbx = (PTR_uintptr_t)PTR_TO_MEMBER_TADDR(PAL_LIMITED_CONTEXT, pCtx, Rbx);
    m_RegDisplay.pR12 = (PTR_uintptr_t)PTR_TO_MEMBER_TADDR(PAL_LIMITED_CONTEXT, pCtx, R12);
    m_RegDisplay.pR13 = (PTR_uintptr_t)PTR_TO_MEMBER_TADDR(PAL_LIMITED_CONTEXT, pCtx, R13);
    m_RegDisplay.pR14 = (PTR_uintptr_t)PTR_TO_MEMBER_TADDR(PAL_LIMITED_CONTEXT, pCtx, R14);
    m_RegDisplay.pR15 = (PTR_uintptr_t)PTR_TO_MEMBER_TADDR(PAL_LIMITED_CONTEXT, pCtx, R15);

    //
    // scratch regs
    //
    m_RegDisplay.pRax = (PTR_uintptr_t)PTR_TO_MEMBER_TADDR(PAL_LIMITED_CONTEXT, pCtx, Rax);
    m_RegDisplay.pRcx = NULL;
    m_RegDisplay.pRdx = (PTR_uintptr_t)PTR_TO_MEMBER_TADDR(PAL_LIMITED_CONTEXT, pCtx, Rdx);
    m_RegDisplay.pRsi = NULL;
    m_RegDisplay.pRdi = NULL;
    m_RegDisplay.pR8  = NULL;
    m_RegDisplay.pR9  = NULL;
    m_RegDisplay.pR10 = NULL;
    m_RegDisplay.pR11 = NULL;

#elif defined(TARGET_X86) || defined(TARGET_AMD64)
    //
    // preserved regs
    //
    m_RegDisplay.pRbp = (PTR_uintptr_t)PTR_TO_MEMBER_TADDR(PAL_LIMITED_CONTEXT, pCtx, Rbp);
    m_RegDisplay.pRsi = (PTR_uintptr_t)PTR_TO_MEMBER_TADDR(PAL_LIMITED_CONTEXT, pCtx, Rsi);
    m_RegDisplay.pRdi = (PTR_uintptr_t)PTR_TO_MEMBER_TADDR(PAL_LIMITED_CONTEXT, pCtx, Rdi);
    m_RegDisplay.pRbx = (PTR_uintptr_t)PTR_TO_MEMBER_TADDR(PAL_LIMITED_CONTEXT, pCtx, Rbx);
#ifdef TARGET_AMD64
    m_RegDisplay.pR12 = (PTR_uintptr_t)PTR_TO_MEMBER_TADDR(PAL_LIMITED_CONTEXT, pCtx, R12);
    m_RegDisplay.pR13 = (PTR_uintptr_t)PTR_TO_MEMBER_TADDR(PAL_LIMITED_CONTEXT, pCtx, R13);
    m_RegDisplay.pR14 = (PTR_uintptr_t)PTR_TO_MEMBER_TADDR(PAL_LIMITED_CONTEXT, pCtx, R14);
    m_RegDisplay.pR15 = (PTR_uintptr_t)PTR_TO_MEMBER_TADDR(PAL_LIMITED_CONTEXT, pCtx, R15);

#if defined(TARGET_WINDOWS)
    //
    // SSP, we only need the value
    //
    m_RegDisplay.SSP  = pCtx->SSP;
#endif

    //
    // preserved xmm regs
    //
    memcpy(m_RegDisplay.Xmm, &pCtx->Xmm6, sizeof(m_RegDisplay.Xmm));
#endif // TARGET_AMD64

    //
    // scratch regs
    //
    m_RegDisplay.pRax = (PTR_uintptr_t)PTR_TO_MEMBER_TADDR(PAL_LIMITED_CONTEXT, pCtx, Rax);
    m_RegDisplay.pRcx = NULL;
    m_RegDisplay.pRdx = NULL;
#ifdef TARGET_AMD64
    m_RegDisplay.pR8  = NULL;
    m_RegDisplay.pR9  = NULL;
    m_RegDisplay.pR10 = NULL;
    m_RegDisplay.pR11 = NULL;
#endif // TARGET_AMD64
#else
    PORTABILITY_ASSERT("StackFrameIterator::InternalInit");
#endif // TARGET_ARM
}

// Prepare to start a stack walk from the context listed in the supplied NATIVE_CONTEXT.
// NOTE: When a return address hijack is executed, the PC in the NATIVE_CONTEXT
// matches the hijacked return address.  This PC is not guaranteed to be in managed code
// since the hijacked return address may refer to a location where an assembly thunk called
// into managed code.
// NOTE: When the PC is in an assembly thunk, this function will unwind to the next managed
// frame and may publish a conservative stack range (if and only if any of the unwound
// thunks report a conservative range).
void StackFrameIterator::InternalInit(Thread * pThreadToWalk, NATIVE_CONTEXT* pCtx, uint32_t dwFlags)
{
    ASSERT((dwFlags & MethodStateCalculated) == 0);

    EnterInitialInvalidState(pThreadToWalk);

    m_dwFlags = dwFlags;

    // We need to walk the ExInfo chain in parallel with the stackwalk so that we know when we cross over
    // exception throw points.  So we must find our initial point in the ExInfo chain here so that we can
    // properly walk it in parallel.
    ResetNextExInfoForSP(pCtx->GetSp());

    // This codepath is used by the hijack stackwalk. The IP must be in managed code
    // or in a conservatively reported assembly thunk.
    ASSERT(IsValidReturnAddress((void*)pCtx->GetIp()));

    //
    // control state
    //
    SetControlPC(dac_cast<PTR_VOID>(pCtx->GetIp()));
    m_RegDisplay.SP   = pCtx->GetSp();
    m_RegDisplay.IP   = pCtx->GetIp();

#ifdef TARGET_UNIX
#define PTR_TO_REG(ptr, reg) (&((ptr)->reg()))
#else
#define PTR_TO_REG(ptr, reg) (&((ptr)->reg))
#endif

#ifdef TARGET_ARM64

    //
    // preserved regs
    //
    m_RegDisplay.pX19 = (PTR_uintptr_t)PTR_TO_REG(pCtx, X19);
    m_RegDisplay.pX20 = (PTR_uintptr_t)PTR_TO_REG(pCtx, X20);
    m_RegDisplay.pX21 = (PTR_uintptr_t)PTR_TO_REG(pCtx, X21);
    m_RegDisplay.pX22 = (PTR_uintptr_t)PTR_TO_REG(pCtx, X22);
    m_RegDisplay.pX23 = (PTR_uintptr_t)PTR_TO_REG(pCtx, X23);
    m_RegDisplay.pX24 = (PTR_uintptr_t)PTR_TO_REG(pCtx, X24);
    m_RegDisplay.pX25 = (PTR_uintptr_t)PTR_TO_REG(pCtx, X25);
    m_RegDisplay.pX26 = (PTR_uintptr_t)PTR_TO_REG(pCtx, X26);
    m_RegDisplay.pX27 = (PTR_uintptr_t)PTR_TO_REG(pCtx, X27);
    m_RegDisplay.pX28 = (PTR_uintptr_t)PTR_TO_REG(pCtx, X28);
    m_RegDisplay.pFP = (PTR_uintptr_t)PTR_TO_REG(pCtx, Fp);
    m_RegDisplay.pLR = (PTR_uintptr_t)PTR_TO_REG(pCtx, Lr);

    //
    // scratch regs
    //
    m_RegDisplay.pX0 = (PTR_uintptr_t)PTR_TO_REG(pCtx, X0);
    m_RegDisplay.pX1 = (PTR_uintptr_t)PTR_TO_REG(pCtx, X1);
    m_RegDisplay.pX2 = (PTR_uintptr_t)PTR_TO_REG(pCtx, X2);
    m_RegDisplay.pX3 = (PTR_uintptr_t)PTR_TO_REG(pCtx, X3);
    m_RegDisplay.pX4 = (PTR_uintptr_t)PTR_TO_REG(pCtx, X4);
    m_RegDisplay.pX5 = (PTR_uintptr_t)PTR_TO_REG(pCtx, X5);
    m_RegDisplay.pX6 = (PTR_uintptr_t)PTR_TO_REG(pCtx, X6);
    m_RegDisplay.pX7 = (PTR_uintptr_t)PTR_TO_REG(pCtx, X7);
    m_RegDisplay.pX8 = (PTR_uintptr_t)PTR_TO_REG(pCtx, X8);
    m_RegDisplay.pX9 = (PTR_uintptr_t)PTR_TO_REG(pCtx, X9);
    m_RegDisplay.pX10 = (PTR_uintptr_t)PTR_TO_REG(pCtx, X10);
    m_RegDisplay.pX11 = (PTR_uintptr_t)PTR_TO_REG(pCtx, X11);
    m_RegDisplay.pX12 = (PTR_uintptr_t)PTR_TO_REG(pCtx, X12);
    m_RegDisplay.pX13 = (PTR_uintptr_t)PTR_TO_REG(pCtx, X13);
    m_RegDisplay.pX14 = (PTR_uintptr_t)PTR_TO_REG(pCtx, X14);
    m_RegDisplay.pX15 = (PTR_uintptr_t)PTR_TO_REG(pCtx, X15);
    m_RegDisplay.pX16 = (PTR_uintptr_t)PTR_TO_REG(pCtx, X16);
    m_RegDisplay.pX17 = (PTR_uintptr_t)PTR_TO_REG(pCtx, X17);
    m_RegDisplay.pX18 = (PTR_uintptr_t)PTR_TO_REG(pCtx, X18);

#elif defined(TARGET_AMD64)

    //
    // preserved regs
    //
    m_RegDisplay.pRbp = (PTR_uintptr_t)PTR_TO_REG(pCtx, Rbp);
    m_RegDisplay.pRsi = (PTR_uintptr_t)PTR_TO_REG(pCtx, Rsi);
    m_RegDisplay.pRdi = (PTR_uintptr_t)PTR_TO_REG(pCtx, Rdi);
    m_RegDisplay.pRbx = (PTR_uintptr_t)PTR_TO_REG(pCtx, Rbx);
    m_RegDisplay.pR12 = (PTR_uintptr_t)PTR_TO_REG(pCtx, R12);
    m_RegDisplay.pR13 = (PTR_uintptr_t)PTR_TO_REG(pCtx, R13);
    m_RegDisplay.pR14 = (PTR_uintptr_t)PTR_TO_REG(pCtx, R14);
    m_RegDisplay.pR15 = (PTR_uintptr_t)PTR_TO_REG(pCtx, R15);

#if defined(TARGET_WINDOWS)
    //
    // SSP, not needed. Unwind from native context is never for EH.
    //
    m_RegDisplay.SSP  = 0;
#endif

    //
    // scratch regs
    //
    m_RegDisplay.pRax = (PTR_uintptr_t)PTR_TO_REG(pCtx, Rax);
    m_RegDisplay.pRcx = (PTR_uintptr_t)PTR_TO_REG(pCtx, Rcx);
    m_RegDisplay.pRdx = (PTR_uintptr_t)PTR_TO_REG(pCtx, Rdx);
    m_RegDisplay.pR8  = (PTR_uintptr_t)PTR_TO_REG(pCtx, R8);
    m_RegDisplay.pR9  = (PTR_uintptr_t)PTR_TO_REG(pCtx, R9);
    m_RegDisplay.pR10 = (PTR_uintptr_t)PTR_TO_REG(pCtx, R10);
    m_RegDisplay.pR11 = (PTR_uintptr_t)PTR_TO_REG(pCtx, R11);
#elif defined(TARGET_X86)

    //
    // preserved regs
    //
    m_RegDisplay.pRbp = (PTR_uintptr_t)PTR_TO_REG(pCtx, Ebp);
    m_RegDisplay.pRsi = (PTR_uintptr_t)PTR_TO_REG(pCtx, Esi);
    m_RegDisplay.pRdi = (PTR_uintptr_t)PTR_TO_REG(pCtx, Edi);
    m_RegDisplay.pRbx = (PTR_uintptr_t)PTR_TO_REG(pCtx, Ebx);

    //
    // scratch regs
    //
    m_RegDisplay.pRax = (PTR_uintptr_t)PTR_TO_REG(pCtx, Eax);
    m_RegDisplay.pRcx = (PTR_uintptr_t)PTR_TO_REG(pCtx, Ecx);
    m_RegDisplay.pRdx = (PTR_uintptr_t)PTR_TO_REG(pCtx, Edx);
#elif defined(TARGET_ARM)

    m_RegDisplay.pR0 = (PTR_uintptr_t)PTR_TO_REG(pCtx, R0);
    m_RegDisplay.pR1 = (PTR_uintptr_t)PTR_TO_REG(pCtx, R1);
    m_RegDisplay.pR2 = (PTR_uintptr_t)PTR_TO_REG(pCtx, R2);
    m_RegDisplay.pR3 = (PTR_uintptr_t)PTR_TO_REG(pCtx, R3);
    m_RegDisplay.pR4 = (PTR_uintptr_t)PTR_TO_REG(pCtx, R4);
    m_RegDisplay.pR5 = (PTR_uintptr_t)PTR_TO_REG(pCtx, R5);
    m_RegDisplay.pR6 = (PTR_uintptr_t)PTR_TO_REG(pCtx, R6);
    m_RegDisplay.pR7 = (PTR_uintptr_t)PTR_TO_REG(pCtx, R7);
    m_RegDisplay.pR8 = (PTR_uintptr_t)PTR_TO_REG(pCtx, R8);
    m_RegDisplay.pR9 = (PTR_uintptr_t)PTR_TO_REG(pCtx, R9);
    m_RegDisplay.pR10 = (PTR_uintptr_t)PTR_TO_REG(pCtx, R10);
    m_RegDisplay.pR11 = (PTR_uintptr_t)PTR_TO_REG(pCtx, R11);
    m_RegDisplay.pR12 = (PTR_uintptr_t)PTR_TO_REG(pCtx, R12);
    m_RegDisplay.pLR = (PTR_uintptr_t)PTR_TO_REG(pCtx, Lr);

#elif defined(TARGET_LOONGARCH64)

    //
    // preserved regs
    //
    m_RegDisplay.pR23 = (PTR_uintptr_t)PTR_TO_REG(pCtx, R23);
    m_RegDisplay.pR24 = (PTR_uintptr_t)PTR_TO_REG(pCtx, R24);
    m_RegDisplay.pR25 = (PTR_uintptr_t)PTR_TO_REG(pCtx, R25);
    m_RegDisplay.pR26 = (PTR_uintptr_t)PTR_TO_REG(pCtx, R26);
    m_RegDisplay.pR27 = (PTR_uintptr_t)PTR_TO_REG(pCtx, R27);
    m_RegDisplay.pR28 = (PTR_uintptr_t)PTR_TO_REG(pCtx, R28);
    m_RegDisplay.pR29 = (PTR_uintptr_t)PTR_TO_REG(pCtx, R29);
    m_RegDisplay.pR30 = (PTR_uintptr_t)PTR_TO_REG(pCtx, R30);
    m_RegDisplay.pR31 = (PTR_uintptr_t)PTR_TO_REG(pCtx, R31);
    m_RegDisplay.pFP = (PTR_uintptr_t)PTR_TO_REG(pCtx, Fp);
    m_RegDisplay.pRA = (PTR_uintptr_t)PTR_TO_REG(pCtx, Ra);

    //
    // scratch regs
    //
    m_RegDisplay.pR0 = (PTR_uintptr_t)PTR_TO_REG(pCtx, R0);
    m_RegDisplay.pR2 = (PTR_uintptr_t)PTR_TO_REG(pCtx, R2);
    m_RegDisplay.pR4 = (PTR_uintptr_t)PTR_TO_REG(pCtx, R4);
    m_RegDisplay.pR5 = (PTR_uintptr_t)PTR_TO_REG(pCtx, R5);
    m_RegDisplay.pR6 = (PTR_uintptr_t)PTR_TO_REG(pCtx, R6);
    m_RegDisplay.pR7 = (PTR_uintptr_t)PTR_TO_REG(pCtx, R7);
    m_RegDisplay.pR8 = (PTR_uintptr_t)PTR_TO_REG(pCtx, R8);
    m_RegDisplay.pR9 = (PTR_uintptr_t)PTR_TO_REG(pCtx, R9);
    m_RegDisplay.pR10 = (PTR_uintptr_t)PTR_TO_REG(pCtx, R10);
    m_RegDisplay.pR11 = (PTR_uintptr_t)PTR_TO_REG(pCtx, R11);
    m_RegDisplay.pR12 = (PTR_uintptr_t)PTR_TO_REG(pCtx, R12);
    m_RegDisplay.pR13 = (PTR_uintptr_t)PTR_TO_REG(pCtx, R13);
    m_RegDisplay.pR14 = (PTR_uintptr_t)PTR_TO_REG(pCtx, R14);
    m_RegDisplay.pR15 = (PTR_uintptr_t)PTR_TO_REG(pCtx, R15);
    m_RegDisplay.pR16 = (PTR_uintptr_t)PTR_TO_REG(pCtx, R16);
    m_RegDisplay.pR17 = (PTR_uintptr_t)PTR_TO_REG(pCtx, R17);
    m_RegDisplay.pR18 = (PTR_uintptr_t)PTR_TO_REG(pCtx, R18);
    m_RegDisplay.pR19 = (PTR_uintptr_t)PTR_TO_REG(pCtx, R19);
    m_RegDisplay.pR20 = (PTR_uintptr_t)PTR_TO_REG(pCtx, R20);
    m_RegDisplay.pR21 = (PTR_uintptr_t)PTR_TO_REG(pCtx, R21);

#elif defined(TARGET_RISCV64)

    //
    // preserved regs
    //
    m_RegDisplay.pS1 = (PTR_uintptr_t)PTR_TO_REG(pCtx, S1);
    m_RegDisplay.pS2 = (PTR_uintptr_t)PTR_TO_REG(pCtx, S2);
    m_RegDisplay.pS3 = (PTR_uintptr_t)PTR_TO_REG(pCtx, S3);
    m_RegDisplay.pS4 = (PTR_uintptr_t)PTR_TO_REG(pCtx, S4);
    m_RegDisplay.pS5 = (PTR_uintptr_t)PTR_TO_REG(pCtx, S5);
    m_RegDisplay.pS6 = (PTR_uintptr_t)PTR_TO_REG(pCtx, S6);
    m_RegDisplay.pS7 = (PTR_uintptr_t)PTR_TO_REG(pCtx, S7);
    m_RegDisplay.pS8 = (PTR_uintptr_t)PTR_TO_REG(pCtx, S8);
    m_RegDisplay.pS9 = (PTR_uintptr_t)PTR_TO_REG(pCtx, S9);
    m_RegDisplay.pS10 = (PTR_uintptr_t)PTR_TO_REG(pCtx, S10);
    m_RegDisplay.pS11 = (PTR_uintptr_t)PTR_TO_REG(pCtx, S11);
 
    //
    // scratch regs
    //
    m_RegDisplay.pR0 = (PTR_uintptr_t)PTR_TO_REG(pCtx, R0);
    m_RegDisplay.pA0 = (PTR_uintptr_t)PTR_TO_REG(pCtx, A0);
    m_RegDisplay.pA1 = (PTR_uintptr_t)PTR_TO_REG(pCtx, A1);
    m_RegDisplay.pA2 = (PTR_uintptr_t)PTR_TO_REG(pCtx, A2);
    m_RegDisplay.pA3 = (PTR_uintptr_t)PTR_TO_REG(pCtx, A3);
    m_RegDisplay.pA4 = (PTR_uintptr_t)PTR_TO_REG(pCtx, A4);
    m_RegDisplay.pA5 = (PTR_uintptr_t)PTR_TO_REG(pCtx, A5);
    m_RegDisplay.pA6 = (PTR_uintptr_t)PTR_TO_REG(pCtx, A6);
    m_RegDisplay.pA7 = (PTR_uintptr_t)PTR_TO_REG(pCtx, A7);
    m_RegDisplay.pT0 = (PTR_uintptr_t)PTR_TO_REG(pCtx, T0);
    m_RegDisplay.pT1 = (PTR_uintptr_t)PTR_TO_REG(pCtx, T1);
    m_RegDisplay.pT2 = (PTR_uintptr_t)PTR_TO_REG(pCtx, T2);
    m_RegDisplay.pT3 = (PTR_uintptr_t)PTR_TO_REG(pCtx, T3);
    m_RegDisplay.pT4 = (PTR_uintptr_t)PTR_TO_REG(pCtx, T4);
    m_RegDisplay.pT5 = (PTR_uintptr_t)PTR_TO_REG(pCtx, T5);
    m_RegDisplay.pT6 = (PTR_uintptr_t)PTR_TO_REG(pCtx, T6);

#else
    PORTABILITY_ASSERT("StackFrameIterator::InternalInit");
#endif // TARGET_ARM

#undef PTR_TO_REG

    // adjust for thunks, if needed
    EnsureInitializedToManagedFrame();
}

void StackFrameIterator::EnsureInitializedToManagedFrame()
{
    // This function guarantees that the final initialized context will refer to a managed
    // frame.  In the rare case where the PC does not refer to managed code (and refers to an
    // assembly thunk instead), unwind through the thunk sequence to find the nearest managed
    // frame.
    // NOTE: When thunks are present, the thunk sequence may report a conservative GC reporting
    // lower bound that must be applied when processing the managed frame.

    ReturnAddressCategory category = CategorizeUnadjustedReturnAddress(m_ControlPC);

    if (category == InManagedCode)
    {
        ASSERT(m_pInstance->IsManaged(m_ControlPC));
    }
    else if (IsNonEHThunk(category))
    {
        UnwindNonEHThunkSequence();
        ASSERT(m_pInstance->IsManaged(m_ControlPC));
    }
    else
    {
        FAILFAST_OR_DAC_FAIL_UNCONDITIONALLY("Unadjusted initial PC points to an unexpected assembly thunk kind.");
    }
}

PTR_VOID StackFrameIterator::HandleExCollide(PTR_ExInfo pExInfo)
{
    STRESS_LOG3(LF_STACKWALK, LL_INFO10000, "   [ ex collide ] kind = %d, pass = %d, idxCurClause = %d\n",
                pExInfo->m_kind, pExInfo->m_passNumber, pExInfo->m_idxCurClause);

    PTR_VOID collapsingTargetFrame = NULL;
    uint32_t curFlags = m_dwFlags;

    // Capture and clear the pending funclet frame pointer (if any).  This field is only set
    // when stack walks collide with active exception dispatch, and only exists to save the
    // funclet frame pointer until the next ExInfo collision (which has now occurred).
    PTR_VOID activeFuncletFramePointer = m_pendingFuncletFramePointer;
    m_pendingFuncletFramePointer = NULL;

    // If we aren't invoking a funclet (i.e. idxCurClause == -1), and we're doing a GC stackwalk, we don't
    // want the 2nd-pass collided behavior because that behavior assumes that the previous frame was a
    // funclet, which isn't the case when taking a GC at some points in the EH dispatch code.  So we treat it
    // as if the 2nd pass hasn't actually started yet.
    if ((pExInfo->m_passNumber == 1) ||
        (pExInfo->m_idxCurClause == 0xFFFFFFFF))
    {
        FAILFAST_OR_DAC_FAIL_MSG(!(curFlags & ApplyReturnAddressAdjustment),
            "did not expect to collide with a 1st-pass ExInfo during a EH stackwalk");
        InternalInit(m_pThread, pExInfo->m_pExContext, curFlags);
        m_pNextExInfo = pExInfo->m_pPrevExInfo;
        CalculateCurrentMethodState();
        ASSERT(IsValid());

        if ((pExInfo->m_kind & EK_HardwareFault) && (curFlags & RemapHardwareFaultsToSafePoint))
            m_effectiveSafePointAddress = GetCodeManager()->RemapHardwareFaultToGCSafePoint(&m_methodInfo, m_ControlPC);
    }
    else
    {
        ASSERT_MSG(activeFuncletFramePointer != NULL,
            "collided with an active funclet invoke but the funclet frame pointer is unknown");

        //
        // Copy our state from the previous StackFrameIterator
        //
        this->UpdateFromExceptionDispatch((PTR_StackFrameIterator)&pExInfo->m_frameIter);

        // Sync our 'current' ExInfo with the updated state (we may have skipped other dispatches)
        ResetNextExInfoForSP(m_RegDisplay.GetSP());

        m_dwFlags = curFlags;

        // The iterator has been moved to the "owner frame" (either a parent funclet or the main
        // code body) of the funclet being invoked by this ExInfo.  As a result, both the active
        // funclet and the current frame must be "part of the same function" and therefore must
        // have identical frame pointer values.

        CalculateCurrentMethodState();
        ASSERT(IsValid());
        ASSERT(m_FramePointer == activeFuncletFramePointer);

        if ((m_ControlPC != 0) &&           // the dispatch in ExInfo could have gone unhandled
            (m_dwFlags & CollapseFunclets))
        {
            // GC stack walks must skip the owner frame since GC information for the entire function
            // has already been reported by the leafmost active funclet.  In general, the GC stack walk
            // must skip all parent frames that are "part of the same function" (i.e., have the same
            // frame pointer).
            collapsingTargetFrame = activeFuncletFramePointer;
        }
    }
    return collapsingTargetFrame;
}

void StackFrameIterator::UpdateFromExceptionDispatch(PTR_StackFrameIterator pSourceIterator)
{
    ASSERT(m_pendingFuncletFramePointer == NULL);
    PreservedRegPtrs thisFuncletPtrs = this->m_funcletPtrs;

    // Blast over 'this' with everything from the 'source'.
    *this = *pSourceIterator;

    // Clear the funclet frame pointer (if any) that was loaded from the previous iterator.
    // This field does not relate to the transferrable state of the previous iterator (it
    // instead tracks the frame-by-frame progression of a particular iterator instance) and
    // therefore has no meaning in the context of the current stack walk.
    m_pendingFuncletFramePointer = NULL;

    // Then, put back the pointers to the funclet's preserved registers (since those are the correct values
    // until the funclet completes, at which point the values will be copied back to the ExInfo's REGDISPLAY).

#ifdef TARGET_ARM
    m_RegDisplay.pR4  = thisFuncletPtrs.pR4 ;
    m_RegDisplay.pR5  = thisFuncletPtrs.pR5 ;
    m_RegDisplay.pR6  = thisFuncletPtrs.pR6 ;
    m_RegDisplay.pR7  = thisFuncletPtrs.pR7 ;
    m_RegDisplay.pR8  = thisFuncletPtrs.pR8 ;
    m_RegDisplay.pR9  = thisFuncletPtrs.pR9 ;
    m_RegDisplay.pR10 = thisFuncletPtrs.pR10;
    m_RegDisplay.pR11 = thisFuncletPtrs.pR11;

#elif defined(TARGET_ARM64)
    m_RegDisplay.pX19 = thisFuncletPtrs.pX19;
    m_RegDisplay.pX20 = thisFuncletPtrs.pX20;
    m_RegDisplay.pX21 = thisFuncletPtrs.pX21;
    m_RegDisplay.pX22 = thisFuncletPtrs.pX22;
    m_RegDisplay.pX23 = thisFuncletPtrs.pX23;
    m_RegDisplay.pX24 = thisFuncletPtrs.pX24;
    m_RegDisplay.pX25 = thisFuncletPtrs.pX25;
    m_RegDisplay.pX26 = thisFuncletPtrs.pX26;
    m_RegDisplay.pX27 = thisFuncletPtrs.pX27;
    m_RegDisplay.pX28 = thisFuncletPtrs.pX28;
    m_RegDisplay.pFP = thisFuncletPtrs.pFP;

#elif defined(TARGET_LOONGARCH64)
    m_RegDisplay.pR23 = thisFuncletPtrs.pR23;
    m_RegDisplay.pR24 = thisFuncletPtrs.pR24;
    m_RegDisplay.pR25 = thisFuncletPtrs.pR25;
    m_RegDisplay.pR26 = thisFuncletPtrs.pR26;
    m_RegDisplay.pR27 = thisFuncletPtrs.pR27;
    m_RegDisplay.pR28 = thisFuncletPtrs.pR28;
    m_RegDisplay.pR29 = thisFuncletPtrs.pR29;
    m_RegDisplay.pR30 = thisFuncletPtrs.pR30;
    m_RegDisplay.pR31 = thisFuncletPtrs.pR31;
    m_RegDisplay.pFP = thisFuncletPtrs.pFP;

#elif defined(TARGET_RISCV64)
    m_RegDisplay.pS1 = thisFuncletPtrs.pS1;
    m_RegDisplay.pS2 = thisFuncletPtrs.pS2;
    m_RegDisplay.pS3 = thisFuncletPtrs.pS3;
    m_RegDisplay.pS4 = thisFuncletPtrs.pS4;
    m_RegDisplay.pS5 = thisFuncletPtrs.pS5;
    m_RegDisplay.pS6 = thisFuncletPtrs.pS6;
    m_RegDisplay.pS7 = thisFuncletPtrs.pS7;
    m_RegDisplay.pS8 = thisFuncletPtrs.pS8;
    m_RegDisplay.pS9 = thisFuncletPtrs.pS9;
    m_RegDisplay.pS10 = thisFuncletPtrs.pS10;
    m_RegDisplay.pS11 = thisFuncletPtrs.pS11;
    m_RegDisplay.pFP = thisFuncletPtrs.pFP;

#elif defined(UNIX_AMD64_ABI)
    // Save the preserved regs portion of the REGDISPLAY across the unwind through the C# EH dispatch code.
    m_RegDisplay.pRbp = thisFuncletPtrs.pRbp;
    m_RegDisplay.pRbx = thisFuncletPtrs.pRbx;
    m_RegDisplay.pR12 = thisFuncletPtrs.pR12;
    m_RegDisplay.pR13 = thisFuncletPtrs.pR13;
    m_RegDisplay.pR14 = thisFuncletPtrs.pR14;
    m_RegDisplay.pR15 = thisFuncletPtrs.pR15;

#elif defined(TARGET_X86) || defined(TARGET_AMD64)
    // Save the preserved regs portion of the REGDISPLAY across the unwind through the C# EH dispatch code.
    m_RegDisplay.pRbp = thisFuncletPtrs.pRbp;
    m_RegDisplay.pRdi = thisFuncletPtrs.pRdi;
    m_RegDisplay.pRsi = thisFuncletPtrs.pRsi;
    m_RegDisplay.pRbx = thisFuncletPtrs.pRbx;
#ifdef TARGET_AMD64
    m_RegDisplay.pR12 = thisFuncletPtrs.pR12;
    m_RegDisplay.pR13 = thisFuncletPtrs.pR13;
    m_RegDisplay.pR14 = thisFuncletPtrs.pR14;
    m_RegDisplay.pR15 = thisFuncletPtrs.pR15;
#endif // TARGET_AMD64
#else
    PORTABILITY_ASSERT("StackFrameIterator::UpdateFromExceptionDispatch");
#endif
}

#ifdef TARGET_AMD64
typedef DPTR(Fp128) PTR_Fp128;
#endif

// The invoke of a funclet is a bit special and requires an assembly thunk, but we don't want to break the
// stackwalk due to this.  So this routine will unwind through the assembly thunks used to invoke funclets.
// It's also used to disambiguate exceptionally- and non-exceptionally-invoked funclets.
void StackFrameIterator::UnwindFuncletInvokeThunk()
{
    ASSERT((m_dwFlags & MethodStateCalculated) == 0);

#if defined(USE_PORTABLE_HELPERS) // @TODO: Currently no funclet invoke defined in a portable way
    return;
#else // defined(USE_PORTABLE_HELPERS)
    ASSERT((CategorizeUnadjustedReturnAddress(m_ControlPC) == InFuncletInvokeThunk) || 
           (CategorizeUnadjustedReturnAddress(m_ControlPC) == InFilterFuncletInvokeThunk));

    PTR_uintptr_t SP;

    bool isFilterInvoke = EQUALS_RETURN_ADDRESS(m_ControlPC, RhpCallFilterFunclet2);

#if defined(UNIX_AMD64_ABI)
    SP = (PTR_uintptr_t)(m_RegDisplay.SP);

    if (isFilterInvoke)
    {
        SP++; // stack alignment
    }
    else
    {
        // Save the preserved regs portion of the REGDISPLAY across the unwind through the C# EH dispatch code.
        m_funcletPtrs.pRbp = m_RegDisplay.pRbp;
        m_funcletPtrs.pRbx = m_RegDisplay.pRbx;
        m_funcletPtrs.pR12 = m_RegDisplay.pR12;
        m_funcletPtrs.pR13 = m_RegDisplay.pR13;
        m_funcletPtrs.pR14 = m_RegDisplay.pR14;
        m_funcletPtrs.pR15 = m_RegDisplay.pR15;

        if (EQUALS_RETURN_ADDRESS(m_ControlPC, RhpCallCatchFunclet2))
        {
            SP += 6 + 1; // 6 locals and stack alignment
        }
        else
        {
            SP += 3; // 3 locals
        }
    }

    m_RegDisplay.pRbp = SP++;
    m_RegDisplay.pRbx = SP++;
    m_RegDisplay.pR12 = SP++;
    m_RegDisplay.pR13 = SP++;
    m_RegDisplay.pR14 = SP++;
    m_RegDisplay.pR15 = SP++;
#elif defined(TARGET_AMD64)
    static const int ArgumentsScratchAreaSize = 4 * 8;

    PTR_Fp128 xmm = (PTR_Fp128)(m_RegDisplay.SP + ArgumentsScratchAreaSize);

    for (int i = 0; i < 10; i++)
    {
        m_RegDisplay.Xmm[i] = *xmm++;
    }

    SP = (PTR_uintptr_t)xmm;

    if (isFilterInvoke)
    {
        SP++; // stack alignment
    }
    else
    {
        // Save the preserved regs portion of the REGDISPLAY across the unwind through the C# EH dispatch code.
        m_funcletPtrs.pRbp = m_RegDisplay.pRbp;
        m_funcletPtrs.pRdi = m_RegDisplay.pRdi;
        m_funcletPtrs.pRsi = m_RegDisplay.pRsi;
        m_funcletPtrs.pRbx = m_RegDisplay.pRbx;
        m_funcletPtrs.pR12 = m_RegDisplay.pR12;
        m_funcletPtrs.pR13 = m_RegDisplay.pR13;
        m_funcletPtrs.pR14 = m_RegDisplay.pR14;
        m_funcletPtrs.pR15 = m_RegDisplay.pR15;

        if (EQUALS_RETURN_ADDRESS(m_ControlPC, RhpCallCatchFunclet2))
        {
            SP += 3; // 3 locals
        }
        else
        {
            SP++; // 1 local
        }
    }

    m_RegDisplay.pRbp = SP++;
    m_RegDisplay.pRdi = SP++;
    m_RegDisplay.pRsi = SP++;
    m_RegDisplay.pRbx = SP++;
    m_RegDisplay.pR12 = SP++;
    m_RegDisplay.pR13 = SP++;
    m_RegDisplay.pR14 = SP++;
    m_RegDisplay.pR15 = SP++;

#if defined(TARGET_WINDOWS)
    if (m_RegDisplay.SSP)
    {
        m_RegDisplay.SSP += 8;
    }
#endif

#elif defined(TARGET_X86)
    SP = (PTR_uintptr_t)(m_RegDisplay.SP + 0x4);   // skip the saved assembly-routine-EBP

    if (!isFilterInvoke)
    {
        // Save the preserved regs portion of the REGDISPLAY across the unwind through the C# EH dispatch code.
        m_funcletPtrs.pRbp = m_RegDisplay.pRbp;
        m_funcletPtrs.pRdi = m_RegDisplay.pRdi;
        m_funcletPtrs.pRsi = m_RegDisplay.pRsi;
        m_funcletPtrs.pRbx = m_RegDisplay.pRbx;
    }

    if (EQUALS_RETURN_ADDRESS(m_ControlPC, RhpCallCatchFunclet2))
    {
        SP += 2; // 2 locals
    }
    else
    {
        SP++; // 1 local
    }
    m_RegDisplay.pRdi = SP++;
    m_RegDisplay.pRsi = SP++;
    m_RegDisplay.pRbx = SP++;
    m_RegDisplay.pRbp = SP++;
#elif defined(TARGET_ARM)

    PTR_uint64_t d = (PTR_uint64_t)(m_RegDisplay.SP);

    for (int i = 0; i < 8; i++)
    {
        m_RegDisplay.D[i] = *d++;
    }

    SP = (PTR_uintptr_t)d;

    // RhpCallCatchFunclet puts a couple of extra things on the stack that aren't put there by the other two
    // thunks, but we don't need to know what they are here, so we just skip them.
    SP += EQUALS_RETURN_ADDRESS(m_ControlPC, RhpCallCatchFunclet2) ? 3 : 1;

    if (!isFilterInvoke)
    {
        // Save the preserved regs portion of the REGDISPLAY across the unwind through the C# EH dispatch code.
        m_funcletPtrs.pR4  = m_RegDisplay.pR4;
        m_funcletPtrs.pR5  = m_RegDisplay.pR5;
        m_funcletPtrs.pR6  = m_RegDisplay.pR6;
        m_funcletPtrs.pR7  = m_RegDisplay.pR7;
        m_funcletPtrs.pR8  = m_RegDisplay.pR8;
        m_funcletPtrs.pR9  = m_RegDisplay.pR9;
        m_funcletPtrs.pR10 = m_RegDisplay.pR10;
        m_funcletPtrs.pR11 = m_RegDisplay.pR11;
    }

    m_RegDisplay.pR4 = SP++;
    m_RegDisplay.pR5 = SP++;
    m_RegDisplay.pR6 = SP++;
    m_RegDisplay.pR7 = SP++;
    m_RegDisplay.pR8 = SP++;
    m_RegDisplay.pR9 = SP++;
    m_RegDisplay.pR10 = SP++;
    m_RegDisplay.pR11 = SP++;

#elif defined(TARGET_ARM64)
    PTR_uint64_t d = (PTR_uint64_t)(m_RegDisplay.SP);

    for (int i = 0; i < 8; i++)
    {
        m_RegDisplay.D[i] = *d++;
    }

    SP = (PTR_uintptr_t)d;

    if (!isFilterInvoke)
    {
        // RhpCallCatchFunclet puts a couple of extra things on the stack that aren't put there by the other two
        // thunks, but we don't need to know what they are here, so we just skip them.
        SP += EQUALS_RETURN_ADDRESS(m_ControlPC, RhpCallCatchFunclet2) ? 6 : 4;

        // Save the preserved regs portion of the REGDISPLAY across the unwind through the C# EH dispatch code.
        m_funcletPtrs.pX19  = m_RegDisplay.pX19;
        m_funcletPtrs.pX20  = m_RegDisplay.pX20;
        m_funcletPtrs.pX21  = m_RegDisplay.pX21;
        m_funcletPtrs.pX22  = m_RegDisplay.pX22;
        m_funcletPtrs.pX23  = m_RegDisplay.pX23;
        m_funcletPtrs.pX24  = m_RegDisplay.pX24;
        m_funcletPtrs.pX25  = m_RegDisplay.pX25;
        m_funcletPtrs.pX26  = m_RegDisplay.pX26;
        m_funcletPtrs.pX27  = m_RegDisplay.pX27;
        m_funcletPtrs.pX28  = m_RegDisplay.pX28;
        m_funcletPtrs.pFP   = m_RegDisplay.pFP;
    }

    m_RegDisplay.pFP  = SP++;

    m_RegDisplay.SetIP(*SP++);

    m_RegDisplay.pX19 = SP++;
    m_RegDisplay.pX20 = SP++;
    m_RegDisplay.pX21 = SP++;
    m_RegDisplay.pX22 = SP++;
    m_RegDisplay.pX23 = SP++;
    m_RegDisplay.pX24 = SP++;
    m_RegDisplay.pX25 = SP++;
    m_RegDisplay.pX26 = SP++;
    m_RegDisplay.pX27 = SP++;
    m_RegDisplay.pX28 = SP++;

#elif defined(TARGET_LOONGARCH64)
    PTR_uint64_t f = (PTR_uint64_t)(m_RegDisplay.SP);

    for (int i = 0; i < 8; i++)
    {
        m_RegDisplay.F[i] = *f++;
    }

    SP = (PTR_uintptr_t)f;

    if (!isFilterInvoke)
    {
        // RhpCallCatchFunclet puts a couple of extra things on the stack that aren't put there by the other two
        // thunks, but we don't need to know what they are here, so we just skip them.
        SP += EQUALS_RETURN_ADDRESS(m_ControlPC, RhpCallCatchFunclet2) ? 6 : 4;
        // Save the preserved regs portion of the REGDISPLAY across the unwind through the C# EH dispatch code.
        m_funcletPtrs.pR23  = m_RegDisplay.pR23;
        m_funcletPtrs.pR24  = m_RegDisplay.pR24;
        m_funcletPtrs.pR25  = m_RegDisplay.pR25;
        m_funcletPtrs.pR26  = m_RegDisplay.pR26;
        m_funcletPtrs.pR27  = m_RegDisplay.pR27;
        m_funcletPtrs.pR28  = m_RegDisplay.pR28;
        m_funcletPtrs.pR29  = m_RegDisplay.pR29;
        m_funcletPtrs.pR30  = m_RegDisplay.pR30;
        m_funcletPtrs.pR31  = m_RegDisplay.pR31;
        m_funcletPtrs.pFP   = m_RegDisplay.pFP;
    }

    m_RegDisplay.pFP  = SP++;

    m_RegDisplay.SetIP(*SP++);

    m_RegDisplay.pR23 = SP++;
    m_RegDisplay.pR24 = SP++;
    m_RegDisplay.pR25 = SP++;
    m_RegDisplay.pR26 = SP++;
    m_RegDisplay.pR27 = SP++;
    m_RegDisplay.pR28 = SP++;
    m_RegDisplay.pR29 = SP++;
    m_RegDisplay.pR30 = SP++;
    m_RegDisplay.pR31 = SP++;

#elif defined(TARGET_RISCV64)
    PTR_uint64_t f = (PTR_uint64_t)(m_RegDisplay.SP);

    for (int i = 0; i < 32; i++)
    {
        m_RegDisplay.F[i] = *f++;
    }

    SP = (PTR_uintptr_t)f;

    if (!isFilterInvoke)
    {
        // RhpCallCatchFunclet puts a couple of extra things on the stack that aren't put there by the other two
        // thunks, but we don't need to know what they are here, so we just skip them.
        SP += EQUALS_RETURN_ADDRESS(m_ControlPC, RhpCallCatchFunclet2) ? 6 : 4;
        // Save the preserved regs portion of the REGDISPLAY across the unwind through the C# EH dispatch code.
        m_funcletPtrs.pS1  = m_RegDisplay.pS1;
        m_funcletPtrs.pS2  = m_RegDisplay.pS2;
        m_funcletPtrs.pS3  = m_RegDisplay.pS3;
        m_funcletPtrs.pS4  = m_RegDisplay.pS4;
        m_funcletPtrs.pS5  = m_RegDisplay.pS5;
        m_funcletPtrs.pS6  = m_RegDisplay.pS6;
        m_funcletPtrs.pS7  = m_RegDisplay.pS7;
        m_funcletPtrs.pS8  = m_RegDisplay.pS8;
        m_funcletPtrs.pS9  = m_RegDisplay.pS9;
        m_funcletPtrs.pS10  = m_RegDisplay.pS10;
        m_funcletPtrs.pS11  = m_RegDisplay.pS11;
        m_funcletPtrs.pFP  = m_RegDisplay.pFP;
    }

    m_RegDisplay.pFP  = SP++;

    m_RegDisplay.SetIP(*SP++);

    m_RegDisplay.pS1  = SP++;
    m_RegDisplay.pS2  = SP++;
    m_RegDisplay.pS3  = SP++;
    m_RegDisplay.pS4  = SP++;
    m_RegDisplay.pS5  = SP++;
    m_RegDisplay.pS6  = SP++;
    m_RegDisplay.pS7  = SP++;
    m_RegDisplay.pS8  = SP++;
    m_RegDisplay.pS9  = SP++;
    m_RegDisplay.pS10  = SP++;
    m_RegDisplay.pS11  = SP++;

#else
    SP = (PTR_uintptr_t)(m_RegDisplay.SP);
    ASSERT_UNCONDITIONALLY("NYI for this arch");
#endif

#if !defined(TARGET_ARM64) && !defined(TARGET_LOONGARCH64) && !defined(TARGET_RISCV64)
    m_RegDisplay.SetIP(PCODEToPINSTR(*SP++));
#endif

    m_RegDisplay.SetSP((uintptr_t)dac_cast<TADDR>(SP));
    SetControlPC(dac_cast<PTR_VOID>(m_RegDisplay.GetIP()));

    // We expect to be called by the runtime's C# EH implementation, and since this function's notion of how
    // to unwind through the stub is brittle relative to the stub itself, we want to check as soon as we can.
    ASSERT(m_pInstance->IsManaged(m_ControlPC) && "unwind from funclet invoke stub failed");
#endif // defined(USE_PORTABLE_HELPERS)
}

// For a given target architecture, the layout of this structure must precisely match the
// stack frame layout used by the associated architecture-specific RhpUniversalTransition
// implementation.
struct UniversalTransitionStackFrame
{

// In DAC builds, the "this" pointer refers to an object in the DAC host.
#define GET_POINTER_TO_FIELD(_FieldName) \
    (PTR_uintptr_t)PTR_HOST_MEMBER_TADDR(UniversalTransitionStackFrame, this, _FieldName)

#if defined(UNIX_AMD64_ABI)

    // Conservative GC reporting must be applied to everything between the base of the
    // ReturnBlock and the top of the StackPassedArgs.
private:
    Fp128 m_fpArgRegs[8];                   // ChildSP+000 CallerSP-0D0 (0x80 bytes)    (xmm0-xmm7)
    uintptr_t m_returnBlock[2];            // ChildSP+080 CallerSP-050 (0x10 bytes)
    uintptr_t m_intArgRegs[6];             // ChildSP+090 CallerSP-040 (0x30 bytes)    (rdi,rsi,rcx,rdx,r8,r9)
    uintptr_t m_alignmentPad;              // ChildSP+0C0 CallerSP-010 (0x8 bytes)
    uintptr_t m_callerRetaddr;             // ChildSP+0C8 CallerSP-008 (0x8 bytes)
    uintptr_t m_stackPassedArgs[1];        // ChildSP+0D0 CallerSP+000 (unknown size)

public:
    PTR_uintptr_t get_CallerSP() { return GET_POINTER_TO_FIELD(m_stackPassedArgs[0]); }
    PTR_uintptr_t get_AddressOfPushedCallerIP() { return GET_POINTER_TO_FIELD(m_callerRetaddr); }
    PTR_uintptr_t get_LowerBoundForConservativeReporting() { return GET_POINTER_TO_FIELD(m_returnBlock[0]); }

    void UnwindNonVolatileRegisters(REGDISPLAY * pRegisterSet)
    {
        // RhpUniversalTransition does not touch any non-volatile state on amd64.
        UNREFERENCED_PARAMETER(pRegisterSet);
    }

#elif defined(TARGET_AMD64)

    // Conservative GC reporting must be applied to everything between the base of the
    // ReturnBlock and the top of the StackPassedArgs.
private:
    uintptr_t m_calleeArgumentHomes[4];    // ChildSP+000 CallerSP-080 (0x20 bytes)
    Fp128 m_fpArgRegs[4];                   // ChildSP+020 CallerSP-060 (0x40 bytes)    (xmm0-xmm3)
    uintptr_t m_returnBlock[2];            // ChildSP+060 CallerSP-020 (0x10 bytes)
    uintptr_t m_alignmentPad;              // ChildSP+070 CallerSP-010 (0x8 bytes)
    uintptr_t m_callerRetaddr;             // ChildSP+078 CallerSP-008 (0x8 bytes)
    uintptr_t m_intArgRegs[4];             // ChildSP+080 CallerSP+000 (0x20 bytes)    (rcx,rdx,r8,r9)
    uintptr_t m_stackPassedArgs[1];        // ChildSP+0a0 CallerSP+020 (unknown size)

public:
    PTR_uintptr_t get_CallerSP() { return GET_POINTER_TO_FIELD(m_intArgRegs[0]); }
    PTR_uintptr_t get_AddressOfPushedCallerIP() { return GET_POINTER_TO_FIELD(m_callerRetaddr); }
    PTR_uintptr_t get_LowerBoundForConservativeReporting() { return GET_POINTER_TO_FIELD(m_returnBlock[0]); }

    void UnwindNonVolatileRegisters(REGDISPLAY * pRegisterSet)
    {
        // RhpUniversalTransition does not touch any non-volatile state on amd64.
        UNREFERENCED_PARAMETER(pRegisterSet);
    }

#elif defined(TARGET_ARM)

    // Conservative GC reporting must be applied to everything between the base of the
    // ReturnBlock and the top of the StackPassedArgs.
private:
    uintptr_t m_pushedR11;                 // ChildSP+000 CallerSP-078 (0x4 bytes)     (r11)
    uintptr_t m_pushedLR;                  // ChildSP+004 CallerSP-074 (0x4 bytes)     (lr)
    uint64_t m_fpArgRegs[8];                  // ChildSP+008 CallerSP-070 (0x40 bytes)    (d0-d7)
    uint64_t m_returnBlock[4];                // ChildSP+048 CallerSP-030 (0x20 bytes)
    uintptr_t m_intArgRegs[4];             // ChildSP+068 CallerSP-010 (0x10 bytes)    (r0-r3)
    uintptr_t m_stackPassedArgs[1];        // ChildSP+078 CallerSP+000 (unknown size)

public:
    PTR_uintptr_t get_CallerSP() { return GET_POINTER_TO_FIELD(m_stackPassedArgs[0]); }
    PTR_uintptr_t get_AddressOfPushedCallerIP() { return GET_POINTER_TO_FIELD(m_pushedLR); }
    PTR_uintptr_t get_LowerBoundForConservativeReporting() { return GET_POINTER_TO_FIELD(m_returnBlock[0]); }

    void UnwindNonVolatileRegisters(REGDISPLAY * pRegisterSet)
    {
        pRegisterSet->pR11 = GET_POINTER_TO_FIELD(m_pushedR11);
    }

#elif defined(TARGET_X86)

    // Conservative GC reporting must be applied to everything between the base of the
    // IntArgRegs and the top of the StackPassedArgs.
private:
    uintptr_t m_intArgRegs[2];             // ChildSP+000 CallerSP-018 (0x8 bytes)     (edx,ecx)
    uintptr_t m_returnBlock[2];            // ChildSP+008 CallerSP-010 (0x8 bytes)
    uintptr_t m_pushedEBP;                 // ChildSP+010 CallerSP-008 (0x4 bytes)
    uintptr_t m_callerRetaddr;             // ChildSP+014 CallerSP-004 (0x4 bytes)
    uintptr_t m_stackPassedArgs[1];        // ChildSP+018 CallerSP+000 (unknown size)

public:
    PTR_uintptr_t get_CallerSP() { return GET_POINTER_TO_FIELD(m_stackPassedArgs[0]); }
    PTR_uintptr_t get_AddressOfPushedCallerIP() { return GET_POINTER_TO_FIELD(m_callerRetaddr); }
    PTR_uintptr_t get_LowerBoundForConservativeReporting() { return GET_POINTER_TO_FIELD(m_intArgRegs[0]); }

    void UnwindNonVolatileRegisters(REGDISPLAY * pRegisterSet)
    {
        pRegisterSet->pRbp = GET_POINTER_TO_FIELD(m_pushedEBP);
    }

#elif defined(TARGET_ARM64)

    // Conservative GC reporting must be applied to everything between the base of the
    // ReturnBlock and the top of the StackPassedArgs.
private:
    uintptr_t m_pushedFP;                  // ChildSP+000     CallerSP-100 (0x08 bytes)    (fp)
    uintptr_t m_pushedLR;                  // ChildSP+008     CallerSP-0F8 (0x08 bytes)    (lr)
    Fp128   m_fpArgRegs[8];                // ChildSP+010     CallerSP-0F0 (0x80 bytes)    (q0-q7)
    uintptr_t m_returnBlock[4];            // ChildSP+090     CallerSP-070 (0x20 bytes)
    uintptr_t m_intArgRegs[9];             // ChildSP+0B0     CallerSP-050 (0x48 bytes)    (x0-x8)
    uintptr_t m_alignmentPad;              // ChildSP+0F8     CallerSP-008 (0x08 bytes)
    uintptr_t m_stackPassedArgs[1];        // ChildSP+100     CallerSP+000 (unknown size)

public:
    PTR_uintptr_t get_CallerSP() { return GET_POINTER_TO_FIELD(m_stackPassedArgs[0]); }
    PTR_uintptr_t get_AddressOfPushedCallerIP() { return GET_POINTER_TO_FIELD(m_pushedLR); }
    PTR_uintptr_t get_LowerBoundForConservativeReporting() { return GET_POINTER_TO_FIELD(m_returnBlock[0]); }

    void UnwindNonVolatileRegisters(REGDISPLAY * pRegisterSet)
    {
        pRegisterSet->pFP = GET_POINTER_TO_FIELD(m_pushedFP);
    }

#elif defined(TARGET_LOONGARCH64)

    // Conservative GC reporting must be applied to everything between the base of the
    // ReturnBlock and the top of the StackPassedArgs.
private:
    uintptr_t m_pushedFP;                  // ChildSP+000     CallerSP-0F0 (0x08 bytes)    (fp)
    uintptr_t m_pushedRA;                  // ChildSP+008     CallerSP-0E8 (0x08 bytes)    (ra)
    Fp64      m_fpArgRegs[8];              // ChildSP+010     CallerSP-0E0 (0x80 bytes)    (fa0-fa7)
    uintptr_t m_returnBlock[4];            // ChildSP+090     CallerSP-060 (0x20 bytes)
    uintptr_t m_intArgRegs[8];             // ChildSP+0B0     CallerSP-040 (0x40 bytes)    (a0-a7)
    uintptr_t m_stackPassedArgs[1];        // ChildSP+0F0     CallerSP+000 (unknown size)

public:
    PTR_uintptr_t get_CallerSP() { return GET_POINTER_TO_FIELD(m_stackPassedArgs[0]); }
    PTR_uintptr_t get_AddressOfPushedCallerIP() { return GET_POINTER_TO_FIELD(m_pushedRA); }
    PTR_uintptr_t get_LowerBoundForConservativeReporting() { return GET_POINTER_TO_FIELD(m_returnBlock[0]); }

    void UnwindNonVolatileRegisters(REGDISPLAY * pRegisterSet)
    {
        pRegisterSet->pFP = GET_POINTER_TO_FIELD(m_pushedFP);
    }

#elif defined(TARGET_RISCV64)

    // Conservative GC reporting must be applied to everything between the base of the
    // ReturnBlock and the top of the StackPassedArgs.
private:
    uintptr_t m_pushedRA;                  // ChildSP+000     CallerSP-0F0 (0x08 bytes)    (ra)
    uintptr_t m_pushedFP;                  // ChildSP+008     CallerSP-0E8 (0x08 bytes)    (fp)
    Fp128     m_fpArgRegs[8];              // ChildSP+010     CallerSP-0E0 (0x80 bytes)    (fa0-fa7)
    uintptr_t m_returnBlock[4];            // ChildSP+090     CallerSP-060 (0x20 bytes)
    uintptr_t m_intArgRegs[8];             // ChildSP+0B0     CallerSP-040 (0x40 bytes)    (a0-a7)
    uintptr_t m_stackPassedArgs[1];        // ChildSP+0F0     CallerSP+000 (unknown size)

public:
    PTR_uintptr_t get_CallerSP() { return GET_POINTER_TO_FIELD(m_stackPassedArgs[0]); }
    PTR_uintptr_t get_AddressOfPushedCallerIP() { return GET_POINTER_TO_FIELD(m_pushedRA); }
    PTR_uintptr_t get_LowerBoundForConservativeReporting() { return GET_POINTER_TO_FIELD(m_returnBlock[0]); }

    void UnwindNonVolatileRegisters(REGDISPLAY * pRegisterSet)
    {
        pRegisterSet->pFP = GET_POINTER_TO_FIELD(m_pushedFP);
    }

#elif defined(TARGET_WASM)
private:
    // WASMTODO: #error NYI for this arch
    uintptr_t m_stackPassedArgs[1];        // Placeholder
public:
    PTR_uintptr_t get_CallerSP() { PORTABILITY_ASSERT("@TODO: FIXME:WASM"); return NULL; }
    PTR_uintptr_t get_AddressOfPushedCallerIP() { PORTABILITY_ASSERT("@TODO: FIXME:WASM"); return NULL; }
    PTR_uintptr_t get_LowerBoundForConservativeReporting() { PORTABILITY_ASSERT("@TODO: FIXME:WASM"); return NULL; }

    void UnwindNonVolatileRegisters(REGDISPLAY * pRegisterSet)
    {
        UNREFERENCED_PARAMETER(pRegisterSet);
        PORTABILITY_ASSERT("@TODO: FIXME:WASM");
    }
#else
#error NYI for this arch
#endif

#undef GET_POINTER_TO_FIELD

};

typedef DPTR(UniversalTransitionStackFrame) PTR_UniversalTransitionStackFrame;

// NOTE: This function always publishes a non-NULL conservative stack range lower bound.
//
// NOTE: In x86 cases, the unwound callsite often uses a calling convention that expects some amount
// of stack-passed argument space to be callee-popped before control returns (or unwinds) to the
// callsite.  Since the callsite signature (and thus the amount of callee-popped space) is unknown,
// the recovered SP does not account for the callee-popped space is therefore "wrong" for the
// purposes of unwind.  This implies that any x86 function which calls into RhpUniversalTransition
// must have a frame pointer to ensure that the incorrect SP value is ignored and does not break the
// unwind.
void StackFrameIterator::UnwindUniversalTransitionThunk()
{
    ASSERT((m_dwFlags & MethodStateCalculated) == 0);

#if defined(USE_PORTABLE_HELPERS) // @TODO: Corresponding helper code is only defined in assembly code
    return;
#else // defined(USE_PORTABLE_HELPERS)
    ASSERT(CategorizeUnadjustedReturnAddress(m_ControlPC) == InUniversalTransitionThunk);

    // The current PC is within RhpUniversalTransition, so establish a view of the surrounding stack frame.
    // NOTE: In DAC builds, the pointer will refer to a newly constructed object in the DAC host.
    UniversalTransitionStackFrame * stackFrame = (PTR_UniversalTransitionStackFrame)m_RegDisplay.SP;

    stackFrame->UnwindNonVolatileRegisters(&m_RegDisplay);

    PTR_uintptr_t addressOfPushedCallerIP = stackFrame->get_AddressOfPushedCallerIP();
    m_RegDisplay.SetIP(PCODEToPINSTR(*addressOfPushedCallerIP));
    m_RegDisplay.SetSP((uintptr_t)dac_cast<TADDR>(stackFrame->get_CallerSP()));
    SetControlPC(dac_cast<PTR_VOID>(m_RegDisplay.GetIP()));
#if defined(TARGET_AMD64) && defined(TARGET_WINDOWS)
    if (m_RegDisplay.SSP)
    {
        m_RegDisplay.SSP += 8;
    }
#endif

    // All universal transition cases rely on conservative GC reporting being applied to the
    // full argument set that flowed into the call.  Report the lower bound of this range (the
    // caller will compute the upper bound).
    PTR_uintptr_t pLowerBound = stackFrame->get_LowerBoundForConservativeReporting();
    ASSERT(pLowerBound != NULL);
    ASSERT(m_pConservativeStackRangeLowerBound == NULL);
    m_pConservativeStackRangeLowerBound = pLowerBound;
#endif // defined(USE_PORTABLE_HELPERS)
}

#ifdef TARGET_AMD64
#define STACK_ALIGN_SIZE 16
#elif defined(TARGET_ARM)
#define STACK_ALIGN_SIZE 8
#elif defined(TARGET_ARM64)
#define STACK_ALIGN_SIZE 16
#elif defined(TARGET_X86)
#define STACK_ALIGN_SIZE 4
#elif defined(TARGET_LOONGARCH64) || defined(TARGET_RISCV64)
#define STACK_ALIGN_SIZE 16
#elif defined(TARGET_WASM)
#define STACK_ALIGN_SIZE 4
#endif

void StackFrameIterator::UnwindThrowSiteThunk()
{
    ASSERT((m_dwFlags & MethodStateCalculated) == 0);

#if defined(USE_PORTABLE_HELPERS) // @TODO: no portable version of throw helpers
    return;
#else // defined(USE_PORTABLE_HELPERS)
    ASSERT(CategorizeUnadjustedReturnAddress(m_ControlPC) == InThrowSiteThunk);

    const uintptr_t STACKSIZEOF_ExInfo = ((sizeof(ExInfo) + (STACK_ALIGN_SIZE-1)) & ~(STACK_ALIGN_SIZE-1));
#if defined(TARGET_AMD64) && !defined(UNIX_AMD64_ABI)
    const uintptr_t SIZEOF_OutgoingScratch = 0x20;
#else
    const uintptr_t SIZEOF_OutgoingScratch = 0;
#endif

    PTR_PAL_LIMITED_CONTEXT pContext = (PTR_PAL_LIMITED_CONTEXT)
                                        (m_RegDisplay.SP + SIZEOF_OutgoingScratch + STACKSIZEOF_ExInfo);

#if defined(UNIX_AMD64_ABI)
    m_RegDisplay.pRbp = (PTR_uintptr_t)PTR_TO_MEMBER_TADDR(PAL_LIMITED_CONTEXT, pContext, Rbp);
    m_RegDisplay.pRbx = (PTR_uintptr_t)PTR_TO_MEMBER_TADDR(PAL_LIMITED_CONTEXT, pContext, Rbx);
    m_RegDisplay.pR12 = (PTR_uintptr_t)PTR_TO_MEMBER_TADDR(PAL_LIMITED_CONTEXT, pContext, R12);
    m_RegDisplay.pR13 = (PTR_uintptr_t)PTR_TO_MEMBER_TADDR(PAL_LIMITED_CONTEXT, pContext, R13);
    m_RegDisplay.pR14 = (PTR_uintptr_t)PTR_TO_MEMBER_TADDR(PAL_LIMITED_CONTEXT, pContext, R14);
    m_RegDisplay.pR15 = (PTR_uintptr_t)PTR_TO_MEMBER_TADDR(PAL_LIMITED_CONTEXT, pContext, R15);
#elif defined(TARGET_AMD64)
    m_RegDisplay.pRbp = (PTR_uintptr_t)PTR_TO_MEMBER_TADDR(PAL_LIMITED_CONTEXT, pContext, Rbp);
    m_RegDisplay.pRdi = (PTR_uintptr_t)PTR_TO_MEMBER_TADDR(PAL_LIMITED_CONTEXT, pContext, Rdi);
    m_RegDisplay.pRsi = (PTR_uintptr_t)PTR_TO_MEMBER_TADDR(PAL_LIMITED_CONTEXT, pContext, Rsi);
    m_RegDisplay.pRbx = (PTR_uintptr_t)PTR_TO_MEMBER_TADDR(PAL_LIMITED_CONTEXT, pContext, Rbx);
    m_RegDisplay.pR12 = (PTR_uintptr_t)PTR_TO_MEMBER_TADDR(PAL_LIMITED_CONTEXT, pContext, R12);
    m_RegDisplay.pR13 = (PTR_uintptr_t)PTR_TO_MEMBER_TADDR(PAL_LIMITED_CONTEXT, pContext, R13);
    m_RegDisplay.pR14 = (PTR_uintptr_t)PTR_TO_MEMBER_TADDR(PAL_LIMITED_CONTEXT, pContext, R14);
    m_RegDisplay.pR15 = (PTR_uintptr_t)PTR_TO_MEMBER_TADDR(PAL_LIMITED_CONTEXT, pContext, R15);

#if defined(TARGET_WINDOWS)
    if (m_RegDisplay.SSP)
    {
        m_RegDisplay.SSP += 8;
    }
#endif

#elif defined(TARGET_ARM)
    m_RegDisplay.pR4  = (PTR_uintptr_t)PTR_TO_MEMBER_TADDR(PAL_LIMITED_CONTEXT, pContext, R4);
    m_RegDisplay.pR5  = (PTR_uintptr_t)PTR_TO_MEMBER_TADDR(PAL_LIMITED_CONTEXT, pContext, R5);
    m_RegDisplay.pR6  = (PTR_uintptr_t)PTR_TO_MEMBER_TADDR(PAL_LIMITED_CONTEXT, pContext, R6);
    m_RegDisplay.pR7  = (PTR_uintptr_t)PTR_TO_MEMBER_TADDR(PAL_LIMITED_CONTEXT, pContext, R7);
    m_RegDisplay.pR8  = (PTR_uintptr_t)PTR_TO_MEMBER_TADDR(PAL_LIMITED_CONTEXT, pContext, R8);
    m_RegDisplay.pR9  = (PTR_uintptr_t)PTR_TO_MEMBER_TADDR(PAL_LIMITED_CONTEXT, pContext, R9);
    m_RegDisplay.pR10 = (PTR_uintptr_t)PTR_TO_MEMBER_TADDR(PAL_LIMITED_CONTEXT, pContext, R10);
    m_RegDisplay.pR11 = (PTR_uintptr_t)PTR_TO_MEMBER_TADDR(PAL_LIMITED_CONTEXT, pContext, R11);
#elif defined(TARGET_ARM64)
    m_RegDisplay.pX19 = (PTR_uintptr_t)PTR_TO_MEMBER_TADDR(PAL_LIMITED_CONTEXT, pContext, X19);
    m_RegDisplay.pX20 = (PTR_uintptr_t)PTR_TO_MEMBER_TADDR(PAL_LIMITED_CONTEXT, pContext, X20);
    m_RegDisplay.pX21 = (PTR_uintptr_t)PTR_TO_MEMBER_TADDR(PAL_LIMITED_CONTEXT, pContext, X21);
    m_RegDisplay.pX22 = (PTR_uintptr_t)PTR_TO_MEMBER_TADDR(PAL_LIMITED_CONTEXT, pContext, X22);
    m_RegDisplay.pX23 = (PTR_uintptr_t)PTR_TO_MEMBER_TADDR(PAL_LIMITED_CONTEXT, pContext, X23);
    m_RegDisplay.pX24 = (PTR_uintptr_t)PTR_TO_MEMBER_TADDR(PAL_LIMITED_CONTEXT, pContext, X24);
    m_RegDisplay.pX25 = (PTR_uintptr_t)PTR_TO_MEMBER_TADDR(PAL_LIMITED_CONTEXT, pContext, X25);
    m_RegDisplay.pX26 = (PTR_uintptr_t)PTR_TO_MEMBER_TADDR(PAL_LIMITED_CONTEXT, pContext, X26);
    m_RegDisplay.pX27 = (PTR_uintptr_t)PTR_TO_MEMBER_TADDR(PAL_LIMITED_CONTEXT, pContext, X27);
    m_RegDisplay.pX28 = (PTR_uintptr_t)PTR_TO_MEMBER_TADDR(PAL_LIMITED_CONTEXT, pContext, X28);
    m_RegDisplay.pFP = (PTR_uintptr_t)PTR_TO_MEMBER_TADDR(PAL_LIMITED_CONTEXT, pContext, FP);
#elif defined(TARGET_X86)
    m_RegDisplay.pRbp = (PTR_uintptr_t)PTR_TO_MEMBER_TADDR(PAL_LIMITED_CONTEXT, pContext, Rbp);
    m_RegDisplay.pRdi = (PTR_uintptr_t)PTR_TO_MEMBER_TADDR(PAL_LIMITED_CONTEXT, pContext, Rdi);
    m_RegDisplay.pRsi = (PTR_uintptr_t)PTR_TO_MEMBER_TADDR(PAL_LIMITED_CONTEXT, pContext, Rsi);
    m_RegDisplay.pRbx = (PTR_uintptr_t)PTR_TO_MEMBER_TADDR(PAL_LIMITED_CONTEXT, pContext, Rbx);
#elif defined(TARGET_LOONGARCH64)
    m_RegDisplay.pR23 = (PTR_uintptr_t)PTR_TO_MEMBER_TADDR(PAL_LIMITED_CONTEXT, pContext, R23);
    m_RegDisplay.pR24 = (PTR_uintptr_t)PTR_TO_MEMBER_TADDR(PAL_LIMITED_CONTEXT, pContext, R24);
    m_RegDisplay.pR25 = (PTR_uintptr_t)PTR_TO_MEMBER_TADDR(PAL_LIMITED_CONTEXT, pContext, R25);
    m_RegDisplay.pR26 = (PTR_uintptr_t)PTR_TO_MEMBER_TADDR(PAL_LIMITED_CONTEXT, pContext, R26);
    m_RegDisplay.pR27 = (PTR_uintptr_t)PTR_TO_MEMBER_TADDR(PAL_LIMITED_CONTEXT, pContext, R27);
    m_RegDisplay.pR28 = (PTR_uintptr_t)PTR_TO_MEMBER_TADDR(PAL_LIMITED_CONTEXT, pContext, R28);
    m_RegDisplay.pR29 = (PTR_uintptr_t)PTR_TO_MEMBER_TADDR(PAL_LIMITED_CONTEXT, pContext, R29);
    m_RegDisplay.pR30 = (PTR_uintptr_t)PTR_TO_MEMBER_TADDR(PAL_LIMITED_CONTEXT, pContext, R30);
    m_RegDisplay.pR31 = (PTR_uintptr_t)PTR_TO_MEMBER_TADDR(PAL_LIMITED_CONTEXT, pContext, R31);
    m_RegDisplay.pFP = (PTR_uintptr_t)PTR_TO_MEMBER_TADDR(PAL_LIMITED_CONTEXT, pContext, FP);
#elif defined(TARGET_RISCV64)
    m_RegDisplay.pS1 = (PTR_uintptr_t)PTR_TO_MEMBER_TADDR(PAL_LIMITED_CONTEXT, pContext, S1);
    m_RegDisplay.pS2 = (PTR_uintptr_t)PTR_TO_MEMBER_TADDR(PAL_LIMITED_CONTEXT, pContext, S2);
    m_RegDisplay.pS3 = (PTR_uintptr_t)PTR_TO_MEMBER_TADDR(PAL_LIMITED_CONTEXT, pContext, S3);
    m_RegDisplay.pS4 = (PTR_uintptr_t)PTR_TO_MEMBER_TADDR(PAL_LIMITED_CONTEXT, pContext, S4);
    m_RegDisplay.pS5 = (PTR_uintptr_t)PTR_TO_MEMBER_TADDR(PAL_LIMITED_CONTEXT, pContext, S5);
    m_RegDisplay.pS6 = (PTR_uintptr_t)PTR_TO_MEMBER_TADDR(PAL_LIMITED_CONTEXT, pContext, S6);
    m_RegDisplay.pS7 = (PTR_uintptr_t)PTR_TO_MEMBER_TADDR(PAL_LIMITED_CONTEXT, pContext, S7);
    m_RegDisplay.pS8 = (PTR_uintptr_t)PTR_TO_MEMBER_TADDR(PAL_LIMITED_CONTEXT, pContext, S8);
    m_RegDisplay.pS9 = (PTR_uintptr_t)PTR_TO_MEMBER_TADDR(PAL_LIMITED_CONTEXT, pContext, S9);
    m_RegDisplay.pS10 = (PTR_uintptr_t)PTR_TO_MEMBER_TADDR(PAL_LIMITED_CONTEXT, pContext, S10);
    m_RegDisplay.pS11 = (PTR_uintptr_t)PTR_TO_MEMBER_TADDR(PAL_LIMITED_CONTEXT, pContext, S11);
    m_RegDisplay.pFP = (PTR_uintptr_t)PTR_TO_MEMBER_TADDR(PAL_LIMITED_CONTEXT, pContext, FP);
#else
    ASSERT_UNCONDITIONALLY("NYI for this arch");
#endif

    m_RegDisplay.SetIP(PCODEToPINSTR(pContext->IP));
    m_RegDisplay.SetSP(pContext->GetSp());
    SetControlPC(dac_cast<PTR_VOID>(m_RegDisplay.GetIP()));

    // We expect the throw site to be in managed code, and since this function's notion of how to unwind
    // through the stub is brittle relative to the stub itself, we want to check as soon as we can.
    ASSERT(m_pInstance->IsManaged(m_ControlPC) && "unwind from throw site stub failed");
#endif // defined(USE_PORTABLE_HELPERS)
}

bool StackFrameIterator::IsValid()
{
    return (m_ControlPC != 0);
}

void StackFrameIterator::Next()
{
    NextInternal();
    STRESS_LOG1(LF_STACKWALK, LL_INFO10000, "   %p\n", m_ControlPC);
}

void StackFrameIterator::NextInternal()
{
UnwindOutOfCurrentManagedFrame:
    ASSERT(m_dwFlags & MethodStateCalculated);
    // Due to the lack of an ICodeManager for native code, we can't unwind from a native frame.
    ASSERT((m_dwFlags & (SkipNativeFrames|UnwoundReversePInvoke)) != UnwoundReversePInvoke);
    m_dwFlags &= ~(ExCollide|MethodStateCalculated|UnwoundReversePInvoke|ActiveStackFrame);
    ASSERT(IsValid());

#ifdef TARGET_X86
    m_pHijackedReturnValue = NULL;
    m_HijackedReturnValueKind = GCRK_Unknown;
#endif

#ifdef _DEBUG
    SetControlPC(dac_cast<PTR_VOID>((void*)666));
#endif // _DEBUG

    // Clear any preceding published conservative range.  The current unwind will compute a new range
    // from scratch if one is needed.
    m_pConservativeStackRangeLowerBound = NULL;
    m_pConservativeStackRangeUpperBound = NULL;

#if defined(_DEBUG) && !defined(DACCESS_COMPILE)
    uintptr_t DEBUG_preUnwindSP = m_RegDisplay.GetSP();
#endif

    uint32_t unwindFlags = USFF_None;
    if ((m_dwFlags & SkipNativeFrames) != 0)
    {
        unwindFlags |= USFF_StopUnwindOnTransitionFrame;
    }

    if ((m_dwFlags & GcStackWalkFlags) == GcStackWalkFlags)
    {
        unwindFlags |= USFF_GcUnwind;
    }

    FAILFAST_OR_DAC_FAIL(GetCodeManager()->UnwindStackFrame(&m_methodInfo, unwindFlags, &m_RegDisplay,
                                                            &m_pPreviousTransitionFrame));

    if (m_pPreviousTransitionFrame != NULL)
    {
        m_dwFlags |= UnwoundReversePInvoke;
    }

    bool doingFuncletUnwind = GetCodeManager()->IsFunclet(&m_methodInfo);

    if (m_pPreviousTransitionFrame != NULL && (m_dwFlags & SkipNativeFrames) != 0)
    {
        ASSERT(!doingFuncletUnwind);

        if (m_pPreviousTransitionFrame == TOP_OF_STACK_MARKER)
        {
            SetControlPC(0);
        }
        else
        {
            // NOTE: This can generate a conservative stack range if the recovered PInvoke callsite
            // resides in an assembly thunk and not in normal managed code.  In this case InternalInit
            // will unwind through the thunk and back to the nearest managed frame, and therefore may
            // see a conservative range reported by one of the thunks encountered during this "nested"
            // unwind.
            InternalInit(m_pThread, m_pPreviousTransitionFrame, GcStackWalkFlags);
            m_dwFlags |= UnwoundReversePInvoke;
            ASSERT(m_pInstance->IsManaged(m_ControlPC));
        }
    }
    else
    {
        // if the thread is safe to walk, it better not have a hijack in place.
        ASSERT(!m_pThread->IsHijacked());

        SetControlPC(dac_cast<PTR_VOID>(PCODEToPINSTR(m_RegDisplay.GetIP())));

        PTR_VOID collapsingTargetFrame = NULL;

        // Starting from the unwound return address, unwind further (if needed) until reaching
        // either the next managed frame (i.e., the next frame that should be yielded from the
        // stack frame iterator) or a collision point that requires complex handling.

        bool exCollide = false;
        ReturnAddressCategory category = CategorizeUnadjustedReturnAddress(m_ControlPC);

        if (doingFuncletUnwind)
        {
            ASSERT(m_pendingFuncletFramePointer == NULL);
            ASSERT(m_FramePointer != NULL);

            if (category == InFuncletInvokeThunk)
            {
                // The iterator is unwinding out of an exceptionally invoked funclet.  Before proceeding,
                // record the funclet frame pointer so that the iterator can verify that the remainder of
                // the stack walk encounters "owner frames" (i.e., parent funclets or the main code body)
                // in the expected order.
                // NOTE: m_pendingFuncletFramePointer will be cleared by HandleExCollide the stack walk
                // collides with the ExInfo that invoked this funclet.
                m_pendingFuncletFramePointer = m_FramePointer;

                // Unwind through the funclet invoke assembly thunk to reach the topmost managed frame in
                // the exception dispatch code.  All non-GC stack walks collide at this point (whereas GC
                // stack walks collide at the throw site which is reached after processing all of the
                // exception dispatch frames).
                UnwindFuncletInvokeThunk();
                if (!(m_dwFlags & CollapseFunclets))
                {
                    exCollide = true;
                }
            }
            else if (category == InFilterFuncletInvokeThunk)
            {
                // Unwind through the funclet invoke assembly thunk to reach the topmost managed frame in
                // the exception dispatch code.
                UnwindFuncletInvokeThunk();
            }
            else if (category == InManagedCode)
            {
                // Non-exceptionally invoked funclet case.  The caller is processed as a normal managed
                // frame, with the caveat that funclet collapsing must be applied in GC stack walks (since
                // the caller is either a parent funclet or the main code body and the leafmost funclet
                // already provided GC information for the entire function).
                if (m_dwFlags & CollapseFunclets)
                {
                    collapsingTargetFrame = m_FramePointer;
                }
            }
            else
            {
                FAILFAST_OR_DAC_FAIL_UNCONDITIONALLY("Unexpected thunk encountered when unwinding out of a funclet.");
            }
        }
        else if (category != InManagedCode)
        {
            // Unwinding the current (non-funclet) managed frame revealed that its caller is one of the
            // well-known assembly thunks.  Unwind through the thunk to find the next managed frame
            // that should be yielded from the stack frame iterator.
            // NOTE: It is generally possible for a sequence of multiple thunks to appear "on top of
            // each other" on the stack (e.g., the CallDescrThunk can be used to invoke the
            // UniversalTransitionThunk), but EH thunks can never appear in such sequences.

            if (IsNonEHThunk(category))
            {
                // Unwind the current sequence of one or more thunks until the next managed frame is reached.
                // NOTE: This can generate a conservative stack range if one or more of the thunks in the
                // sequence report a conservative lower bound.
                UnwindNonEHThunkSequence();
            }
            else if (category == InThrowSiteThunk)
            {
                // EH stack walks collide at the funclet invoke thunk and are never expected to encounter
                // throw sites (except in illegal cases such as exceptions escaping from the managed
                // exception dispatch code itself).
                FAILFAST_OR_DAC_FAIL_MSG(!(m_dwFlags & ApplyReturnAddressAdjustment),
                    "EH stack walk is attempting to propagate an exception across a throw site.");

                UnwindThrowSiteThunk();

                if (m_dwFlags & CollapseFunclets)
                {
                    uintptr_t postUnwindSP = m_RegDisplay.SP;

                    if (m_pNextExInfo && (postUnwindSP > ((uintptr_t)dac_cast<TADDR>(m_pNextExInfo))))
                    {
                        // This GC stack walk has processed all managed exception frames associated with the
                        // current throw site, meaning it has now collided with the associated ExInfo.
                        exCollide = true;
                    }
                }
            }
            else
            {
                FAILFAST_OR_DAC_FAIL_UNCONDITIONALLY("Unexpected thunk encountered when unwinding out of a non-funclet.");
            }
        }

        if (exCollide)
        {
            // OK, so we just hit (collided with) an exception throw point.  We continue by consulting the
            // ExInfo.

            // In the GC stackwalk, this means walking all the way off the end of the managed exception
            // dispatch code to the throw site.  In the EH stackwalk, this means hitting the special funclet
            // invoke ASM thunks.

            // Double-check that the ExInfo that is being consulted is at or below the 'current' stack pointer
            ASSERT(DEBUG_preUnwindSP <= (uintptr_t)m_pNextExInfo);

            ASSERT(collapsingTargetFrame == NULL);

            collapsingTargetFrame = HandleExCollide(m_pNextExInfo);
        }

        // Now that all assembly thunks and ExInfo collisions have been processed, it is guaranteed
        // that the next managed frame has been located. Or the next native frame
        // if we are not skipping them. The located frame must now be yielded
        // from the iterator with the one and only exception being cases where a managed frame must
        // be skipped due to funclet collapsing.

        ASSERT(m_pInstance->IsManaged(m_ControlPC) || (m_pPreviousTransitionFrame != NULL && (m_dwFlags & SkipNativeFrames) == 0));

        if (collapsingTargetFrame != NULL)
        {
            // The iterator is positioned on a parent funclet or main code body in a function where GC
            // information has already been reported by the leafmost funclet, implying that the current
            // frame needs to be skipped by the GC stack walk.  In general, the GC stack walk must skip
            // all parent frames that are "part of the same function" (i.e., have the same frame
            // pointer).
            ASSERT(m_dwFlags & CollapseFunclets);
            CalculateCurrentMethodState();
            ASSERT(IsValid());
            FAILFAST_OR_DAC_FAIL(m_FramePointer == collapsingTargetFrame);

            // Fail if the skipped frame has no associated conservative stack range (since any
            // attached stack range is about to be dropped without ever being reported to the GC).
            // This should never happen since funclet collapsing cases and only triggered when
            // unwinding out of managed frames and never when unwinding out of the thunks that report
            // conservative ranges.
            FAILFAST_OR_DAC_FAIL(m_pConservativeStackRangeLowerBound == NULL);

            STRESS_LOG0(LF_STACKWALK, LL_INFO10000, "[ KeepUnwinding ]\n");
            goto UnwindOutOfCurrentManagedFrame;
        }

        // Before yielding this frame, indicate that it was located via an ExInfo collision as
        // opposed to normal unwind.
        if (exCollide)
            m_dwFlags |= ExCollide;
    }

    // At this point, the iterator is in an invalid state if there are no more managed frames
    // on the current stack, and is otherwise positioned on the next managed frame to yield to
    // the caller.
    PrepareToYieldFrame();
}

// NOTE: This function will publish a non-NULL conservative stack range lower bound if and
// only if one or more of the thunks in the sequence report conservative stack ranges.
void StackFrameIterator::UnwindNonEHThunkSequence()
{
    ReturnAddressCategory category = CategorizeUnadjustedReturnAddress(m_ControlPC);
    ASSERT(IsNonEHThunk(category));

    // Unwind the current sequence of thunks until the next managed frame is reached, being
    // careful to detect and aggregate any conservative stack ranges reported by the thunks.
    PTR_uintptr_t pLowestLowerBound = NULL;
    PTR_uintptr_t pPrecedingLowerBound = NULL;
    while (category != InManagedCode)
    {
        ASSERT(m_pConservativeStackRangeLowerBound == NULL);

        if (category == InUniversalTransitionThunk)
        {
            UnwindUniversalTransitionThunk();
            ASSERT(m_pConservativeStackRangeLowerBound != NULL);
        }
        else
        {
            FAILFAST_OR_DAC_FAIL_UNCONDITIONALLY("Unexpected thunk encountered when unwinding a non-EH thunk sequence.");
        }

        if (m_pConservativeStackRangeLowerBound != NULL)
        {
            // The newly unwound thunk reported a conservative stack range lower bound.  The thunk
            // sequence being unwound needs to generate a single conservative range that will be
            // reported along with the managed frame eventually yielded by the iterator.  To ensure
            // sufficient reporting, this range always extends from the first (i.e., lowest) lower
            // bound all the way to the top of the outgoing arguments area in the next managed frame.
            // This aggregate range therefore covers all intervening thunk frames (if any), and also
            // covers all necessary conservative ranges in the pathological case where a sequence of
            // thunks contains multiple frames which report distinct conservative lower bound values.
            //
            // Capture the initial lower bound, and assert that the lower bound values are compatible
            // with the "aggregate range" approach described above (i.e., that they never exceed the
            // unwound thunk's stack frame and are always larger than all previously encountered lower
            // bound values).

            if (pLowestLowerBound == NULL)
                pLowestLowerBound = m_pConservativeStackRangeLowerBound;

            FAILFAST_OR_DAC_FAIL(m_pConservativeStackRangeLowerBound < (PTR_uintptr_t)m_RegDisplay.SP);
            FAILFAST_OR_DAC_FAIL(m_pConservativeStackRangeLowerBound > pPrecedingLowerBound);
            pPrecedingLowerBound = m_pConservativeStackRangeLowerBound;
            m_pConservativeStackRangeLowerBound = NULL;
        }

        category = CategorizeUnadjustedReturnAddress(m_ControlPC);
    }

    // The iterator has reached the next managed frame.  Publish the computed lower bound value.
    ASSERT(m_pConservativeStackRangeLowerBound == NULL);
    m_pConservativeStackRangeLowerBound = pLowestLowerBound;
}

// This function is called immediately before a given frame is yielded from the iterator
// (i.e., before a given frame is exposed outside of the iterator).  At yield points,
// iterator must either be invalid (indicating that all managed frames have been processed)
// or must describe a valid managed frame.  In the latter case, some common postprocessing
// steps must always be applied before the frame is exposed outside of the iterator.
void StackFrameIterator::PrepareToYieldFrame()
{
    if (!IsValid())
        return;

    ASSERT(m_pInstance->IsManaged(m_ControlPC) ||
         ((m_dwFlags & SkipNativeFrames) == 0 && (m_dwFlags & UnwoundReversePInvoke) != 0));

    // Do not adjust the PC if ExCollide is set. In that case the m_ControlPC was copied from
    // another stack frame iterator and it already has a correct value.
    if ((m_dwFlags & (ApplyReturnAddressAdjustment | ExCollide)) == ApplyReturnAddressAdjustment)
    {
        m_ControlPC = AdjustReturnAddressBackward(m_ControlPC);
    }

    // Each time a managed frame is yielded, configure the iterator to explicitly indicate
    // whether or not unwinding to the current frame has revealed a stack range that must be
    // conservatively reported by the GC.
    if ((m_pConservativeStackRangeLowerBound != NULL) && (m_dwFlags & CollapseFunclets))
    {
        // Conservatively reported stack ranges always correspond to the full extent of the
        // argument set (including stack-passed arguments and spilled argument registers) that
        // flowed into a managed callsite which called into the runtime.  The runtime has no
        // knowledge of the callsite signature in these cases, and unwind through these callsites
        // is only possible via the associated assembly thunk (e.g., the ManagedCalloutThunk or
        // UniversalTransitionThunk).
        //
        // The iterator is currently positioned on the managed frame which contains the callsite of
        // interest.  The lower bound of the argument set was already computed while unwinding
        // through the assembly thunk.  The upper bound of the argument set is always at or below
        // the top of the outgoing arguments area in the current managed frame (i.e., in the
        // managed frame which contains the callsite).
        //
        // Compute a conservative upper bound and then publish the total range so that it can be
        // observed by the current GC stack walk (via HasStackRangeToReportConservatively).  Note
        // that the upper bound computation never mutates m_RegDisplay.
        CalculateCurrentMethodState();
        ASSERT(IsValid());

        uintptr_t rawUpperBound = GetCodeManager()->GetConservativeUpperBoundForOutgoingArgs(&m_methodInfo, &m_RegDisplay);
        m_pConservativeStackRangeUpperBound = (PTR_uintptr_t)rawUpperBound;

        ASSERT(m_pConservativeStackRangeLowerBound != NULL);
        ASSERT(m_pConservativeStackRangeUpperBound != NULL);
        ASSERT(m_pConservativeStackRangeUpperBound > m_pConservativeStackRangeLowerBound);
    }
    else
    {
        m_pConservativeStackRangeLowerBound = NULL;
        m_pConservativeStackRangeUpperBound = NULL;
    }
}

REGDISPLAY * StackFrameIterator::GetRegisterSet()
{
    ASSERT(IsValid());
    return &m_RegDisplay;
}

PTR_VOID StackFrameIterator::GetEffectiveSafePointAddress()
{
    ASSERT(IsValid());
    ASSERT(m_effectiveSafePointAddress);
    return m_effectiveSafePointAddress;
}

PTR_ICodeManager StackFrameIterator::GetCodeManager()
{
    ASSERT(IsValid());
    return m_pCodeManager;
}

MethodInfo * StackFrameIterator::GetMethodInfo()
{
    ASSERT(IsValid());
    return &m_methodInfo;
}

bool StackFrameIterator::IsActiveStackFrame()
{
    ASSERT(IsValid());
    return (m_dwFlags & ActiveStackFrame) != 0;
}

#ifdef DACCESS_COMPILE
#define FAILFAST_OR_DAC_RETURN_FALSE(x) if(!(x)) return false;
#else
#define FAILFAST_OR_DAC_RETURN_FALSE(x) if(!(x)) { ASSERT_UNCONDITIONALLY(#x); RhFailFast(); }
#endif

void StackFrameIterator::CalculateCurrentMethodState()
{
    if (m_dwFlags & MethodStateCalculated)
        return;

    // Check if we are on a native frame.
    if ((m_dwFlags & (SkipNativeFrames|UnwoundReversePInvoke)) == UnwoundReversePInvoke)
    {
        // There is no implementation of ICodeManager for native code.
        m_pCodeManager = nullptr;
        m_effectiveSafePointAddress = nullptr;
        m_FramePointer = nullptr;
        m_dwFlags |= MethodStateCalculated;
        return;
    }

    // Assume that the caller is likely to be in the same module
    if (m_pCodeManager == NULL || !m_pCodeManager->FindMethodInfo(m_ControlPC, &m_methodInfo))
    {
        m_pCodeManager = dac_cast<PTR_ICodeManager>(m_pInstance->GetCodeManagerForAddress(m_ControlPC));
        FAILFAST_OR_DAC_FAIL(m_pCodeManager);

        FAILFAST_OR_DAC_FAIL(m_pCodeManager->FindMethodInfo(m_ControlPC, &m_methodInfo));
    }

    m_effectiveSafePointAddress = m_ControlPC;
    m_FramePointer = GetCodeManager()->GetFramePointer(&m_methodInfo, &m_RegDisplay);

#ifdef TARGET_X86
    if (m_dwFlags & UpdateResumeSp)
    {
        m_RegDisplay.ResumeSP = GetCodeManager()->GetResumeSp(&m_methodInfo, &m_RegDisplay);
    }
#endif

    m_dwFlags |= MethodStateCalculated;
}

#ifdef TARGET_X86
bool StackFrameIterator::GetHijackedReturnValueLocation(PTR_OBJECTREF * pLocation, GCRefKind * pKind)
{
    if (GCRK_Unknown == m_HijackedReturnValueKind)
        return false;

    ASSERT((GCRK_Scalar < m_HijackedReturnValueKind) && (m_HijackedReturnValueKind <= GCRK_LastValid));

    *pLocation = m_pHijackedReturnValue;
    *pKind = m_HijackedReturnValueKind;
    return true;
}
#endif

void StackFrameIterator::SetControlPC(PTR_VOID controlPC)
{
#if TARGET_ARM
    // Ensure that PC doesn't have the Thumb bit set. This needs to be
    // consistent for EQUALS_RETURN_ADDRESS to work.
    ASSERT(((uintptr_t)controlPC & 1) == 0);
#endif
    m_OriginalControlPC = m_ControlPC = controlPC;
}

bool StackFrameIterator::IsNonEHThunk(ReturnAddressCategory category)
{
    switch (category)
    {
        default:
            return false;
        case InUniversalTransitionThunk:
            return true;
    }
}

bool StackFrameIterator::IsValidReturnAddress(PTR_VOID pvAddress)
{
    // These are return addresses into functions that call into managed (non-funclet) code, so we might see
    // them as hijacked return addresses.
    ReturnAddressCategory category = CategorizeUnadjustedReturnAddress(pvAddress);

    // All non-EH thunks call out to normal managed code, implying that return addresses into
    // them can be hijacked.
    if (IsNonEHThunk(category))
        return true;

    // Throw site thunks call out to managed code, but control never returns from the managed
    // callee.  As a result, return addresses into these thunks can be hijacked, but the
    // hijacks will never execute.
    if (category == InThrowSiteThunk)
        return true;

    return GetRuntimeInstance()->IsManaged(pvAddress);
}

// Support for conservatively reporting GC references in a stack range. This is used when managed methods with
// an unknown signature potentially including GC references call into the runtime and we need to let a GC
// proceed (typically because we call out into managed code again). Instead of storing signature metadata for
// every possible managed method that might make such a call we identify a small range of the stack that might
// contain outgoing arguments. We then report every pointer that looks like it might refer to the GC heap as a
// fixed interior reference.

bool StackFrameIterator::HasStackRangeToReportConservatively()
{
    // When there's no range to report both the lower and upper bounds will be NULL.
    return IsValid() && (m_pConservativeStackRangeUpperBound != NULL);
}

void StackFrameIterator::GetStackRangeToReportConservatively(PTR_OBJECTREF * ppLowerBound, PTR_OBJECTREF * ppUpperBound)
{
    ASSERT(HasStackRangeToReportConservatively());
    *ppLowerBound = (PTR_OBJECTREF)m_pConservativeStackRangeLowerBound;
    *ppUpperBound = (PTR_OBJECTREF)m_pConservativeStackRangeUpperBound;
}

PTR_VOID StackFrameIterator::AdjustReturnAddressBackward(PTR_VOID controlPC)
{
#ifdef TARGET_ARM
    return (PTR_VOID)(((PTR_uint8_t)controlPC) - 2);
#elif defined(TARGET_ARM64)
    return (PTR_VOID)(((PTR_uint8_t)controlPC) - 4);
#else
    return (PTR_VOID)(((PTR_uint8_t)controlPC) - 1);
#endif
}

// Given a return address, determine the category of function where it resides.  In
// general, return addresses encountered by the stack walker are required to reside in
// managed code unless they reside in one of the well-known assembly thunks.

// static
StackFrameIterator::ReturnAddressCategory StackFrameIterator::CategorizeUnadjustedReturnAddress(PTR_VOID returnAddress)
{
#if defined(USE_PORTABLE_HELPERS) // @TODO: no portable thunks are defined

    return InManagedCode;

#else // defined(USE_PORTABLE_HELPERS)

#if defined(FEATURE_DYNAMIC_CODE)
    if (EQUALS_RETURN_ADDRESS(returnAddress, ReturnFromUniversalTransition) ||
             EQUALS_RETURN_ADDRESS(returnAddress, ReturnFromUniversalTransition_DebugStepTailCall))
    {
        return InUniversalTransitionThunk;
    }
#endif

    if (EQUALS_RETURN_ADDRESS(returnAddress, RhpThrowEx2) ||
        EQUALS_RETURN_ADDRESS(returnAddress, RhpThrowHwEx2) ||
        EQUALS_RETURN_ADDRESS(returnAddress, RhpRethrow2))
    {
        return InThrowSiteThunk;
    }

    if (EQUALS_RETURN_ADDRESS(returnAddress, RhpCallCatchFunclet2) ||
        EQUALS_RETURN_ADDRESS(returnAddress, RhpCallFinallyFunclet2))
    {
        return InFuncletInvokeThunk;
    }

    if (EQUALS_RETURN_ADDRESS(returnAddress, RhpCallFilterFunclet2))
    {
        return InFilterFuncletInvokeThunk;
    }
    return InManagedCode;
#endif // defined(USE_PORTABLE_HELPERS)
}

#ifndef DACCESS_COMPILE

bool StackFrameIterator::Init(PAL_LIMITED_CONTEXT* pStackwalkCtx, bool instructionFault)
{
    Thread * pCurThread = ThreadStore::GetCurrentThread();

    // The stackwalker is intolerant to hijacked threads, as it is largely expecting to be called from C++
    // where the hijack state of the thread is invariant.  Because we've exposed the iterator out to C#, we
    // need to unhijack every time we callback into C++ because the thread could have been hijacked during our
    // time executing C#.
    pCurThread->Unhijack();

    // Passing NULL is a special-case to request a standard managed stack trace for the current thread.
    if (pStackwalkCtx == NULL)
        InternalInitForStackTrace();
    else
        InternalInitForEH(pCurThread, pStackwalkCtx, instructionFault);

    bool isValid = IsValid();
    if (isValid)
        CalculateCurrentMethodState();

    return isValid;
}

bool StackFrameIterator::Next(uint32_t* puExCollideClauseIdx, bool* pfUnwoundReversePInvoke)
{
    Thread * pCurThread = ThreadStore::GetCurrentThread();

    // The stackwalker is intolerant to hijacked threads, as it is largely expecting to be called from C++
    // where the hijack state of the thread is invariant.  Because we've exposed the iterator out to C#, we
    // need to unhijack every time we callback into C++ because the thread could have been hijacked during our
    // time executing C#.
    pCurThread->Unhijack();

    const uint32_t MaxTryRegionIdx = 0xFFFFFFFF;

    ExInfo * pCurExInfo = m_pNextExInfo;
    Next();
    bool isValid = IsValid();
    if (isValid)
        CalculateCurrentMethodState();

    if (puExCollideClauseIdx != NULL)
    {
        if (m_dwFlags & StackFrameIterator::ExCollide)
        {
            ASSERT(pCurExInfo->m_idxCurClause != MaxTryRegionIdx);
            *puExCollideClauseIdx = pCurExInfo->m_idxCurClause;
            pCurExInfo->m_kind = (ExKind)(pCurExInfo->m_kind | EK_SupersededFlag);
        }
        else
        {
            *puExCollideClauseIdx = MaxTryRegionIdx;
        }
    }

    if (pfUnwoundReversePInvoke != NULL)
    {
        *pfUnwoundReversePInvoke = (m_dwFlags & StackFrameIterator::UnwoundReversePInvoke) != 0;
    }

    return isValid;
}

FCIMPL4(FC_BOOL_RET, RhpSfiInit, StackFrameIterator* pThis, PAL_LIMITED_CONTEXT* pStackwalkCtx, FC_BOOL_ARG instructionFault, CLR_BOOL* pfIsExceptionIntercepted)
{
    bool isValid = pThis->Init(pStackwalkCtx, FC_ACCESS_BOOL(instructionFault));

    if (pfIsExceptionIntercepted)
    {
        *pfIsExceptionIntercepted = false;
    }

    FC_RETURN_BOOL(isValid);
}
FCIMPLEND

FCIMPL4(FC_BOOL_RET, RhpSfiNext, StackFrameIterator* pThis, uint32_t* puExCollideClauseIdx, CLR_BOOL* pfUnwoundReversePInvoke, CLR_BOOL* pfIsExceptionIntercepted)
{
    bool isValid = pThis->Next(puExCollideClauseIdx, pfUnwoundReversePInvoke);

    if (pfIsExceptionIntercepted)
    {
        *pfIsExceptionIntercepted = false;
    }

    FC_RETURN_BOOL(isValid);
}
FCIMPLEND

#endif // !DACCESS_COMPILE<|MERGE_RESOLUTION|>--- conflicted
+++ resolved
@@ -273,14 +273,6 @@
 
     if (pFrame->m_Flags & PTFF_SAVE_RA) { m_RegDisplay.pRA = pPreservedRegsCursor++; }
 
-<<<<<<< HEAD
-    GCRefKind retValueKind = TransitionFrameFlagsToReturnKind(pFrame->m_Flags);
-    if (retValueKind != GCRK_Scalar)
-    {
-        m_pHijackedReturnValue = (PTR_OBJECTREF)m_RegDisplay.pR4;
-        m_HijackedReturnValueKind = retValueKind;
-    }
-
 #elif defined(TARGET_RISCV64)
     m_RegDisplay.pFP = (PTR_uintptr_t)PTR_HOST_MEMBER_TADDR(PInvokeTransitionFrame, pFrame, m_FramePointer);
     m_RegDisplay.pRA = (PTR_uintptr_t)PTR_HOST_MEMBER_TADDR(PInvokeTransitionFrame, pFrame, m_RIP);
@@ -321,15 +313,6 @@
 
     if (pFrame->m_Flags & PTFF_SAVE_RA) { m_RegDisplay.pRA = pPreservedRegsCursor++; }
 
-    GCRefKind retValueKind = TransitionFrameFlagsToReturnKind(pFrame->m_Flags);
-    if (retValueKind != GCRK_Scalar)
-    {
-        m_pHijackedReturnValue = (PTR_OBJECTREF)m_RegDisplay.pA0;
-        m_HijackedReturnValueKind = retValueKind;
-    }
-
-=======
->>>>>>> 64f5b0a2
 #else // TARGET_ARM
     if (pFrame->m_Flags & PTFF_SAVE_RBX)  { m_RegDisplay.pRbx = pPreservedRegsCursor++; }
     if (pFrame->m_Flags & PTFF_SAVE_RSI)  { m_RegDisplay.pRsi = pPreservedRegsCursor++; }
