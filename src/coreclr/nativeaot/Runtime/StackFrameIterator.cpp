// Licensed to the .NET Foundation under one or more agreements.
// The .NET Foundation licenses this file to you under the MIT license.

#include "common.h"
#include "gcenv.h"
#include "CommonTypes.h"
#include "CommonMacros.h"
#include "daccess.h"
#include "PalLimitedContext.h"
#include "Pal.h"
#include "rhassert.h"
#include "slist.h"
#include "regdisplay.h"
#include "StackFrameIterator.h"
#include "thread.h"
#include "holder.h"
#include "Crst.h"
#include "event.h"
#include "threadstore.h"
#include "threadstore.inl"
#include "thread.inl"
#include "stressLog.h"
#include "CommonMacros.inl"

#include "shash.h"
#include "RuntimeInstance.h"
#include "rhbinder.h"

#include "NativeContext.h"

// warning C4061: enumerator '{blah}' in switch of enum '{blarg}' is not explicitly handled by a case label
#pragma warning(disable:4061)

#if !defined(FEATURE_PORTABLE_HELPERS) // @TODO: these are (currently) only implemented in assembly helpers
<<<<<<< HEAD

#if defined(FEATURE_DYNAMIC_CODE)
EXTERN_C CODE_LOCATION ReturnFromUniversalTransition;
EXTERN_C CODE_LOCATION ReturnFromUniversalTransition_DebugStepTailCall;
#if (defined(HOST_AMD64) || defined(HOST_ARM64)) && defined(HOST_WINDOWS)
EXTERN_C CODE_LOCATION ReturnFromUniversalTransitionReturnResult;
EXTERN_C CODE_LOCATION ReturnFromUniversalTransitionReturnResult_DebugStepTailCall;
#endif
#endif
=======
EXTERN_C CODE_LOCATION ReturnFromUniversalTransitionTailCall;
>>>>>>> 8b79b855

EXTERN_C CODE_LOCATION RhpCallCatchFunclet2;
EXTERN_C CODE_LOCATION RhpCallFinallyFunclet2;
EXTERN_C CODE_LOCATION RhpCallFilterFunclet2;
EXTERN_C CODE_LOCATION RhpThrowEx2;
EXTERN_C CODE_LOCATION RhpThrowHwEx2;
EXTERN_C CODE_LOCATION RhpRethrow2;
#endif // !defined(FEATURE_PORTABLE_HELPERS)

// Addresses of functions in the DAC won't match their runtime counterparts so we
// assign them to globals. However it is more performant in the runtime to compare
// against immediates than to fetch the global. This macro hides the difference.
#ifdef DACCESS_COMPILE
#define EQUALS_RETURN_ADDRESS(x, func_name) ((x) == g_ ## func_name ## Addr)
#else
#define EQUALS_RETURN_ADDRESS(x, func_name) ((x) == &func_name)
#endif

#ifdef DACCESS_COMPILE
#define FAILFAST_OR_DAC_FAIL(x) if(!(x)) { DacError(E_FAIL); }
#define FAILFAST_OR_DAC_FAIL_MSG(x, msg) if(!(x)) { DacError(E_FAIL); }
#define FAILFAST_OR_DAC_FAIL_UNCONDITIONALLY(msg) DacError(E_FAIL)
#else
#define FAILFAST_OR_DAC_FAIL(x) if(!(x)) { ASSERT_UNCONDITIONALLY(#x); RhFailFast(); }
#define FAILFAST_OR_DAC_FAIL_MSG(x, msg) if(!(x)) { ASSERT_MSG((x), msg); ASSERT_UNCONDITIONALLY(#x); RhFailFast(); }
#define FAILFAST_OR_DAC_FAIL_UNCONDITIONALLY(msg) { ASSERT_UNCONDITIONALLY(msg); RhFailFast(); }
#endif

StackFrameIterator::StackFrameIterator(Thread * pThreadToWalk, PInvokeTransitionFrame* pInitialTransitionFrame)
{
    STRESS_LOG0(LF_STACKWALK, LL_INFO10000, "----Init---- [ GC ]\n");
    ASSERT(!pThreadToWalk->IsHijacked());

    if (pInitialTransitionFrame == INTERRUPTED_THREAD_MARKER)
    {
        InternalInit(pThreadToWalk, pThreadToWalk->GetInterruptedContext(), GcStackWalkFlags | ActiveStackFrame);
    }
    else if (pInitialTransitionFrame == TOP_OF_STACK_MARKER)
    {
        InternalInit(pThreadToWalk, pInitialTransitionFrame, GcStackWalkFlags);
    }
    else
    {
        uint32_t flags = (pInitialTransitionFrame->m_Flags & PTFF_THREAD_HIJACK) == 0 ?
            GcStackWalkFlags :
            GcStackWalkFlags | ActiveStackFrame;

        InternalInit(pThreadToWalk, pInitialTransitionFrame, flags);
    }

    PrepareToYieldFrame();
}

StackFrameIterator::StackFrameIterator(Thread * pThreadToWalk, PTR_PAL_LIMITED_CONTEXT pCtx)
{
    STRESS_LOG0(LF_STACKWALK, LL_INFO10000, "----Init with limited ctx---- [ hijack ]\n");
    InternalInit(pThreadToWalk, pCtx, 0);
    PrepareToYieldFrame();
}

StackFrameIterator::StackFrameIterator(Thread* pThreadToWalk, NATIVE_CONTEXT* pCtx)
{
    STRESS_LOG0(LF_STACKWALK, LL_INFO10000, "----Init with native ctx---- [ hijack ]\n");
    InternalInit(pThreadToWalk, pCtx, 0);
    PrepareToYieldFrame();
}

void StackFrameIterator::ResetNextExInfoForSP(uintptr_t SP)
{
    while (m_pNextExInfo && (SP > (uintptr_t)dac_cast<TADDR>(m_pNextExInfo)))
        m_pNextExInfo = m_pNextExInfo->m_pPrevExInfo;
}

void StackFrameIterator::EnterInitialInvalidState(Thread * pThreadToWalk)
{
    m_pThread = pThreadToWalk;
    m_pInstance = GetRuntimeInstance();
    m_pCodeManager = NULL;
#ifdef TARGET_X86
    m_pHijackedReturnValue = NULL;
    m_HijackedReturnValueKind = GCRK_Unknown;
#endif
    m_pConservativeStackRangeLowerBound = NULL;
    m_pConservativeStackRangeUpperBound = NULL;
    m_pendingFuncletFramePointer = NULL;
    m_pNextExInfo = pThreadToWalk->GetCurExInfo();
    m_pPreviousTransitionFrame = NULL;
    SetControlPC(0);
}

// Prepare to start a stack walk from the context listed in the supplied PInvokeTransitionFrame.
// The supplied frame can be TOP_OF_STACK_MARKER to indicate that there are no more managed
// frames on the stack.  Otherwise, the context in the frame always describes a callsite
// where control transitioned from managed to unmanaged code.
// NOTE: When a return address hijack is executed, the PC in the generated PInvokeTransitionFrame
// matches the hijacked return address.  This PC is not guaranteed to be in managed code
// since the hijacked return address may refer to a location where an assembly thunk called
// into managed code.
// NOTE: When the PC is in an assembly thunk, this function will unwind to the next managed
// frame and may publish a conservative stack range (if and only if any of the unwound
// thunks report a conservative range).
void StackFrameIterator::InternalInit(Thread * pThreadToWalk, PInvokeTransitionFrame* pFrame, uint32_t dwFlags)
{
    // EH stackwalks are always required to unwind non-volatile floating point state.  This
    // state is never carried by PInvokeTransitionFrames, implying that they can never be used
    // as the initial state for an EH stackwalk.
    ASSERT_MSG(!(dwFlags & ApplyReturnAddressAdjustment),
        "PInvokeTransitionFrame content is not sufficient to seed an EH stackwalk");

    EnterInitialInvalidState(pThreadToWalk);

    if (pFrame == TOP_OF_STACK_MARKER)
    {
        // There are no managed frames on the stack.  Leave the iterator in its initial invalid state.
        return;
    }

    m_dwFlags = dwFlags;
    m_pPreviousTransitionFrame = pFrame;

    // We need to walk the ExInfo chain in parallel with the stackwalk so that we know when we cross over
    // exception throw points.  So we must find our initial point in the ExInfo chain here so that we can
    // properly walk it in parallel.
    ResetNextExInfoForSP((uintptr_t)dac_cast<TADDR>(pFrame));

#if !defined(FEATURE_PORTABLE_HELPERS) // @TODO: no portable version of regdisplay
    memset(&m_RegDisplay, 0, sizeof(m_RegDisplay));
    m_RegDisplay.SetIP((PCODE)PCODEToPINSTR((PCODE)pFrame->m_RIP));
    SetControlPC(dac_cast<PTR_VOID>(m_RegDisplay.GetIP()));

    PTR_uintptr_t pPreservedRegsCursor = (PTR_uintptr_t)PTR_HOST_MEMBER_TADDR(PInvokeTransitionFrame, pFrame, m_PreservedRegs);

#ifdef TARGET_ARM
    m_RegDisplay.pLR = (PTR_uintptr_t)PTR_HOST_MEMBER_TADDR(PInvokeTransitionFrame, pFrame, m_RIP);

    if (pFrame->m_Flags & PTFF_SAVE_R4)  { m_RegDisplay.pR4 = pPreservedRegsCursor++; }
    if (pFrame->m_Flags & PTFF_SAVE_R5)  { m_RegDisplay.pR5 = pPreservedRegsCursor++; }
    if (pFrame->m_Flags & PTFF_SAVE_R6)  { m_RegDisplay.pR6 = pPreservedRegsCursor++; }
    if (pFrame->m_Flags & PTFF_SAVE_R7)  { m_RegDisplay.pR7 = pPreservedRegsCursor++; }
    if (pFrame->m_Flags & PTFF_SAVE_R8)  { m_RegDisplay.pR8 = pPreservedRegsCursor++; }
    if (pFrame->m_Flags & PTFF_SAVE_R9)  { m_RegDisplay.pR9 = pPreservedRegsCursor++; }
    if (pFrame->m_Flags & PTFF_SAVE_R10)  { m_RegDisplay.pR10 = pPreservedRegsCursor++; }
    if (pFrame->m_Flags & PTFF_SAVE_SP)  { m_RegDisplay.SP  = *pPreservedRegsCursor++; }
    m_RegDisplay.pR11 = (PTR_uintptr_t) PTR_HOST_MEMBER_TADDR(PInvokeTransitionFrame, pFrame, m_FramePointer);
    if (pFrame->m_Flags & PTFF_SAVE_R0)  { m_RegDisplay.pR0 = pPreservedRegsCursor++; }
    if (pFrame->m_Flags & PTFF_SAVE_R1)  { m_RegDisplay.pR1 = pPreservedRegsCursor++; }
    if (pFrame->m_Flags & PTFF_SAVE_R2)  { m_RegDisplay.pR2 = pPreservedRegsCursor++; }
    if (pFrame->m_Flags & PTFF_SAVE_R3)  { m_RegDisplay.pR3 = pPreservedRegsCursor++; }
    if (pFrame->m_Flags & PTFF_SAVE_LR)  { m_RegDisplay.pLR = pPreservedRegsCursor++; }

#elif defined(TARGET_ARM64)
    m_RegDisplay.pFP = (PTR_uintptr_t)PTR_HOST_MEMBER_TADDR(PInvokeTransitionFrame, pFrame, m_FramePointer);
    m_RegDisplay.pLR = (PTR_uintptr_t)PTR_HOST_MEMBER_TADDR(PInvokeTransitionFrame, pFrame, m_RIP);

    ASSERT(!(pFrame->m_Flags & PTFF_SAVE_FP)); // FP should never contain a GC ref

    if (pFrame->m_Flags & PTFF_SAVE_X19) { m_RegDisplay.pX19 = pPreservedRegsCursor++; }
    if (pFrame->m_Flags & PTFF_SAVE_X20) { m_RegDisplay.pX20 = pPreservedRegsCursor++; }
    if (pFrame->m_Flags & PTFF_SAVE_X21) { m_RegDisplay.pX21 = pPreservedRegsCursor++; }
    if (pFrame->m_Flags & PTFF_SAVE_X22) { m_RegDisplay.pX22 = pPreservedRegsCursor++; }
    if (pFrame->m_Flags & PTFF_SAVE_X23) { m_RegDisplay.pX23 = pPreservedRegsCursor++; }
    if (pFrame->m_Flags & PTFF_SAVE_X24) { m_RegDisplay.pX24 = pPreservedRegsCursor++; }
    if (pFrame->m_Flags & PTFF_SAVE_X25) { m_RegDisplay.pX25 = pPreservedRegsCursor++; }
    if (pFrame->m_Flags & PTFF_SAVE_X26) { m_RegDisplay.pX26 = pPreservedRegsCursor++; }
    if (pFrame->m_Flags & PTFF_SAVE_X27) { m_RegDisplay.pX27 = pPreservedRegsCursor++; }
    if (pFrame->m_Flags & PTFF_SAVE_X28) { m_RegDisplay.pX28 = pPreservedRegsCursor++; }

    if (pFrame->m_Flags & PTFF_SAVE_SP) { m_RegDisplay.SP = *pPreservedRegsCursor++; }

    if (pFrame->m_Flags & PTFF_SAVE_X0) { m_RegDisplay.pX0 = pPreservedRegsCursor++; }
    if (pFrame->m_Flags & PTFF_SAVE_X1) { m_RegDisplay.pX1 = pPreservedRegsCursor++; }
    if (pFrame->m_Flags & PTFF_SAVE_X2) { m_RegDisplay.pX2 = pPreservedRegsCursor++; }
    if (pFrame->m_Flags & PTFF_SAVE_X3) { m_RegDisplay.pX3 = pPreservedRegsCursor++; }
    if (pFrame->m_Flags & PTFF_SAVE_X4) { m_RegDisplay.pX4 = pPreservedRegsCursor++; }
    if (pFrame->m_Flags & PTFF_SAVE_X5) { m_RegDisplay.pX5 = pPreservedRegsCursor++; }
    if (pFrame->m_Flags & PTFF_SAVE_X6) { m_RegDisplay.pX6 = pPreservedRegsCursor++; }
    if (pFrame->m_Flags & PTFF_SAVE_X7) { m_RegDisplay.pX7 = pPreservedRegsCursor++; }
    if (pFrame->m_Flags & PTFF_SAVE_X8) { m_RegDisplay.pX8 = pPreservedRegsCursor++; }
    if (pFrame->m_Flags & PTFF_SAVE_X9) { m_RegDisplay.pX9 = pPreservedRegsCursor++; }
    if (pFrame->m_Flags & PTFF_SAVE_X10) { m_RegDisplay.pX10 = pPreservedRegsCursor++; }
    if (pFrame->m_Flags & PTFF_SAVE_X11) { m_RegDisplay.pX11 = pPreservedRegsCursor++; }
    if (pFrame->m_Flags & PTFF_SAVE_X12) { m_RegDisplay.pX12 = pPreservedRegsCursor++; }
    if (pFrame->m_Flags & PTFF_SAVE_X13) { m_RegDisplay.pX13 = pPreservedRegsCursor++; }
    if (pFrame->m_Flags & PTFF_SAVE_X14) { m_RegDisplay.pX14 = pPreservedRegsCursor++; }
    if (pFrame->m_Flags & PTFF_SAVE_X15) { m_RegDisplay.pX15 = pPreservedRegsCursor++; }
    if (pFrame->m_Flags & PTFF_SAVE_X16) { m_RegDisplay.pX16 = pPreservedRegsCursor++; }
    if (pFrame->m_Flags & PTFF_SAVE_X17) { m_RegDisplay.pX17 = pPreservedRegsCursor++; }
    if (pFrame->m_Flags & PTFF_SAVE_X18) { m_RegDisplay.pX18 = pPreservedRegsCursor++; }

    if (pFrame->m_Flags & PTFF_SAVE_LR) { m_RegDisplay.pLR = pPreservedRegsCursor++; }

#elif defined(TARGET_LOONGARCH64)
    m_RegDisplay.pFP = (PTR_uintptr_t)PTR_HOST_MEMBER_TADDR(PInvokeTransitionFrame, pFrame, m_FramePointer);
    m_RegDisplay.pRA = (PTR_uintptr_t)PTR_HOST_MEMBER_TADDR(PInvokeTransitionFrame, pFrame, m_RIP);

    ASSERT(!(pFrame->m_Flags & PTFF_SAVE_FP)); // FP should never contain a GC ref

    if (pFrame->m_Flags & PTFF_SAVE_R23) { m_RegDisplay.pR23 = pPreservedRegsCursor++; }
    if (pFrame->m_Flags & PTFF_SAVE_R24) { m_RegDisplay.pR24 = pPreservedRegsCursor++; }
    if (pFrame->m_Flags & PTFF_SAVE_R25) { m_RegDisplay.pR25 = pPreservedRegsCursor++; }
    if (pFrame->m_Flags & PTFF_SAVE_R26) { m_RegDisplay.pR26 = pPreservedRegsCursor++; }
    if (pFrame->m_Flags & PTFF_SAVE_R27) { m_RegDisplay.pR27 = pPreservedRegsCursor++; }
    if (pFrame->m_Flags & PTFF_SAVE_R28) { m_RegDisplay.pR28 = pPreservedRegsCursor++; }
    if (pFrame->m_Flags & PTFF_SAVE_R29) { m_RegDisplay.pR29 = pPreservedRegsCursor++; }
    if (pFrame->m_Flags & PTFF_SAVE_R30) { m_RegDisplay.pR30 = pPreservedRegsCursor++; }
    if (pFrame->m_Flags & PTFF_SAVE_R31) { m_RegDisplay.pR31 = pPreservedRegsCursor++; }

    if (pFrame->m_Flags & PTFF_SAVE_SP) { m_RegDisplay.SP = *pPreservedRegsCursor++; }

    if (pFrame->m_Flags & PTFF_SAVE_R0) { m_RegDisplay.pR0 = pPreservedRegsCursor++; }

    if (pFrame->m_Flags & PTFF_SAVE_R4) { m_RegDisplay.pR4 = pPreservedRegsCursor++; }
    if (pFrame->m_Flags & PTFF_SAVE_R5) { m_RegDisplay.pR5 = pPreservedRegsCursor++; }
    if (pFrame->m_Flags & PTFF_SAVE_R6) { m_RegDisplay.pR6 = pPreservedRegsCursor++; }
    if (pFrame->m_Flags & PTFF_SAVE_R7) { m_RegDisplay.pR7 = pPreservedRegsCursor++; }
    if (pFrame->m_Flags & PTFF_SAVE_R8) { m_RegDisplay.pR8 = pPreservedRegsCursor++; }
    if (pFrame->m_Flags & PTFF_SAVE_R9) { m_RegDisplay.pR9 = pPreservedRegsCursor++; }
    if (pFrame->m_Flags & PTFF_SAVE_R10) { m_RegDisplay.pR10 = pPreservedRegsCursor++; }
    if (pFrame->m_Flags & PTFF_SAVE_R11) { m_RegDisplay.pR11 = pPreservedRegsCursor++; }
    if (pFrame->m_Flags & PTFF_SAVE_R12) { m_RegDisplay.pR12 = pPreservedRegsCursor++; }
    if (pFrame->m_Flags & PTFF_SAVE_R13) { m_RegDisplay.pR13 = pPreservedRegsCursor++; }
    if (pFrame->m_Flags & PTFF_SAVE_R14) { m_RegDisplay.pR14 = pPreservedRegsCursor++; }
    if (pFrame->m_Flags & PTFF_SAVE_R15) { m_RegDisplay.pR15 = pPreservedRegsCursor++; }
    if (pFrame->m_Flags & PTFF_SAVE_R16) { m_RegDisplay.pR16 = pPreservedRegsCursor++; }
    if (pFrame->m_Flags & PTFF_SAVE_R17) { m_RegDisplay.pR17 = pPreservedRegsCursor++; }
    if (pFrame->m_Flags & PTFF_SAVE_R18) { m_RegDisplay.pR18 = pPreservedRegsCursor++; }
    if (pFrame->m_Flags & PTFF_SAVE_R19) { m_RegDisplay.pR19 = pPreservedRegsCursor++; }
    if (pFrame->m_Flags & PTFF_SAVE_R20) { m_RegDisplay.pR20 = pPreservedRegsCursor++; }
    if (pFrame->m_Flags & PTFF_SAVE_R21) { m_RegDisplay.pR21 = pPreservedRegsCursor++; }

    if (pFrame->m_Flags & PTFF_SAVE_RA) { m_RegDisplay.pRA = pPreservedRegsCursor++; }

#elif defined(TARGET_RISCV64)
    m_RegDisplay.pFP = (PTR_uintptr_t)PTR_HOST_MEMBER_TADDR(PInvokeTransitionFrame, pFrame, m_FramePointer);
    m_RegDisplay.pRA = (PTR_uintptr_t)PTR_HOST_MEMBER_TADDR(PInvokeTransitionFrame, pFrame, m_RIP);

    ASSERT(!(pFrame->m_Flags & PTFF_SAVE_FP)); // FP should never contain a GC ref

    if (pFrame->m_Flags & PTFF_SAVE_S1) { m_RegDisplay.pS1 = pPreservedRegsCursor++; }
    if (pFrame->m_Flags & PTFF_SAVE_S2) { m_RegDisplay.pS2 = pPreservedRegsCursor++; }
    if (pFrame->m_Flags & PTFF_SAVE_S3) { m_RegDisplay.pS3 = pPreservedRegsCursor++; }
    if (pFrame->m_Flags & PTFF_SAVE_S4) { m_RegDisplay.pS4 = pPreservedRegsCursor++; }
    if (pFrame->m_Flags & PTFF_SAVE_S5) { m_RegDisplay.pS5 = pPreservedRegsCursor++; }
    if (pFrame->m_Flags & PTFF_SAVE_S6) { m_RegDisplay.pS6 = pPreservedRegsCursor++; }
    if (pFrame->m_Flags & PTFF_SAVE_S7) { m_RegDisplay.pS7 = pPreservedRegsCursor++; }
    if (pFrame->m_Flags & PTFF_SAVE_S8) { m_RegDisplay.pS8 = pPreservedRegsCursor++; }
    if (pFrame->m_Flags & PTFF_SAVE_S9) { m_RegDisplay.pS9 = pPreservedRegsCursor++; }
    if (pFrame->m_Flags & PTFF_SAVE_S10) { m_RegDisplay.pS10 = pPreservedRegsCursor++; }
    if (pFrame->m_Flags & PTFF_SAVE_S11) { m_RegDisplay.pS11 = pPreservedRegsCursor++; }

    if (pFrame->m_Flags & PTFF_SAVE_SP) { m_RegDisplay.SP = *pPreservedRegsCursor++; }

    if (pFrame->m_Flags & PTFF_SAVE_R0) { m_RegDisplay.pR0 = pPreservedRegsCursor++; }
    if (pFrame->m_Flags & PTFF_SAVE_GP) { m_RegDisplay.pGP = pPreservedRegsCursor++; }
    if (pFrame->m_Flags & PTFF_SAVE_A0) { m_RegDisplay.pA0 = pPreservedRegsCursor++; }
    if (pFrame->m_Flags & PTFF_SAVE_A1) { m_RegDisplay.pA1 = pPreservedRegsCursor++; }
    if (pFrame->m_Flags & PTFF_SAVE_A2) { m_RegDisplay.pA2 = pPreservedRegsCursor++; }
    if (pFrame->m_Flags & PTFF_SAVE_A3) { m_RegDisplay.pA3 = pPreservedRegsCursor++; }
    if (pFrame->m_Flags & PTFF_SAVE_A4) { m_RegDisplay.pA4 = pPreservedRegsCursor++; }
    if (pFrame->m_Flags & PTFF_SAVE_A5) { m_RegDisplay.pA5 = pPreservedRegsCursor++; }
    if (pFrame->m_Flags & PTFF_SAVE_A6) { m_RegDisplay.pA6 = pPreservedRegsCursor++; }
    if (pFrame->m_Flags & PTFF_SAVE_A7) { m_RegDisplay.pA7 = pPreservedRegsCursor++; }
    if (pFrame->m_Flags & PTFF_SAVE_T0) { m_RegDisplay.pT0 = pPreservedRegsCursor++; }
    if (pFrame->m_Flags & PTFF_SAVE_T1) { m_RegDisplay.pT1 = pPreservedRegsCursor++; }
    if (pFrame->m_Flags & PTFF_SAVE_T2) { m_RegDisplay.pT2 = pPreservedRegsCursor++; }
    if (pFrame->m_Flags & PTFF_SAVE_T3) { m_RegDisplay.pT3 = pPreservedRegsCursor++; }
    if (pFrame->m_Flags & PTFF_SAVE_T4) { m_RegDisplay.pT4 = pPreservedRegsCursor++; }
    if (pFrame->m_Flags & PTFF_SAVE_T5) { m_RegDisplay.pT5 = pPreservedRegsCursor++; }
    if (pFrame->m_Flags & PTFF_SAVE_T6) { m_RegDisplay.pT6 = pPreservedRegsCursor++; }

    if (pFrame->m_Flags & PTFF_SAVE_RA) { m_RegDisplay.pRA = pPreservedRegsCursor++; }

#else // TARGET_ARM
    if (pFrame->m_Flags & PTFF_SAVE_RBX)  { m_RegDisplay.pRbx = pPreservedRegsCursor++; }
    if (pFrame->m_Flags & PTFF_SAVE_RSI)  { m_RegDisplay.pRsi = pPreservedRegsCursor++; }
    if (pFrame->m_Flags & PTFF_SAVE_RDI)  { m_RegDisplay.pRdi = pPreservedRegsCursor++; }
    ASSERT(!(pFrame->m_Flags & PTFF_SAVE_RBP)); // RBP should never contain a GC ref because we require
                                                // a frame pointer for methods with pinvokes
#ifdef TARGET_AMD64
    if (pFrame->m_Flags & PTFF_SAVE_R12)  { m_RegDisplay.pR12 = pPreservedRegsCursor++; }
    if (pFrame->m_Flags & PTFF_SAVE_R13)  { m_RegDisplay.pR13 = pPreservedRegsCursor++; }
    if (pFrame->m_Flags & PTFF_SAVE_R14)  { m_RegDisplay.pR14 = pPreservedRegsCursor++; }
    if (pFrame->m_Flags & PTFF_SAVE_R15)  { m_RegDisplay.pR15 = pPreservedRegsCursor++; }
#endif // TARGET_AMD64

    m_RegDisplay.pRbp = (PTR_uintptr_t) PTR_HOST_MEMBER_TADDR(PInvokeTransitionFrame, pFrame, m_FramePointer);

    if (pFrame->m_Flags & PTFF_SAVE_RSP)  { m_RegDisplay.SP   = *pPreservedRegsCursor++; }

    if (pFrame->m_Flags & PTFF_SAVE_RAX)  { m_RegDisplay.pRax = pPreservedRegsCursor++; }
    if (pFrame->m_Flags & PTFF_SAVE_RCX)  { m_RegDisplay.pRcx = pPreservedRegsCursor++; }
    if (pFrame->m_Flags & PTFF_SAVE_RDX)  { m_RegDisplay.pRdx = pPreservedRegsCursor++; }
#ifdef TARGET_AMD64
    if (pFrame->m_Flags & PTFF_SAVE_R8 )  { m_RegDisplay.pR8  = pPreservedRegsCursor++; }
    if (pFrame->m_Flags & PTFF_SAVE_R9 )  { m_RegDisplay.pR9  = pPreservedRegsCursor++; }
    if (pFrame->m_Flags & PTFF_SAVE_R10)  { m_RegDisplay.pR10 = pPreservedRegsCursor++; }
    if (pFrame->m_Flags & PTFF_SAVE_R11)  { m_RegDisplay.pR11 = pPreservedRegsCursor++; }
#endif // TARGET_AMD64

#ifdef TARGET_X86
    GCRefKind retValueKind = TransitionFrameFlagsToReturnKind(pFrame->m_Flags);
    if (retValueKind != GCRK_Scalar)
    {
        m_pHijackedReturnValue = (PTR_OBJECTREF)m_RegDisplay.pRax;
        m_HijackedReturnValueKind = retValueKind;
    }
#endif

#endif // TARGET_ARM

    // adjust for thunks, if needed
    EnsureInitializedToManagedFrame();
#endif // !defined(FEATURE_PORTABLE_HELPERS)

    STRESS_LOG1(LF_STACKWALK, LL_INFO10000, "   %p\n", m_ControlPC);
}

#ifndef DACCESS_COMPILE

void StackFrameIterator::InternalInitForEH(Thread * pThreadToWalk, PAL_LIMITED_CONTEXT * pCtx, bool instructionFault)
{
    STRESS_LOG0(LF_STACKWALK, LL_INFO10000, "----Init---- [ EH ]\n");
    InternalInit(pThreadToWalk, pCtx, EHStackWalkFlags);

    if (instructionFault)
    {
        // We treat the IP as a return-address and adjust backward when doing EH-related things.  The faulting
        // instruction IP here will be the start of the faulting instruction and so we have the right IP for
        // EH-related things already.
        m_dwFlags &= ~ApplyReturnAddressAdjustment;
        PrepareToYieldFrame();
        m_dwFlags |= ApplyReturnAddressAdjustment;
    }
    else
    {
        PrepareToYieldFrame();
    }

    STRESS_LOG1(LF_STACKWALK, LL_INFO10000, "   %p\n", m_ControlPC);
}

void StackFrameIterator::InternalInitForStackTrace()
{
    STRESS_LOG0(LF_STACKWALK, LL_INFO10000, "----Init---- [ StackTrace ]\n");
    Thread * pThreadToWalk = ThreadStore::GetCurrentThread();
    PInvokeTransitionFrame* pFrame = pThreadToWalk->GetTransitionFrameForStackTrace();
    InternalInit(pThreadToWalk, pFrame, StackTraceStackWalkFlags);
    PrepareToYieldFrame();
}

#endif //!DACCESS_COMPILE

// Prepare to start a stack walk from the context listed in the supplied PAL_LIMITED_CONTEXT.
// The supplied context can describe a location in either managed or unmanaged code.  In the
// latter case the iterator is left in an invalid state when this function returns.
void StackFrameIterator::InternalInit(Thread * pThreadToWalk, PTR_PAL_LIMITED_CONTEXT pCtx, uint32_t dwFlags)
{
    ASSERT((dwFlags & MethodStateCalculated) == 0);

    EnterInitialInvalidState(pThreadToWalk);

    m_dwFlags = dwFlags;

    // We need to walk the ExInfo chain in parallel with the stackwalk so that we know when we cross over
    // exception throw points.  So we must find our initial point in the ExInfo chain here so that we can
    // properly walk it in parallel.
    ResetNextExInfoForSP(pCtx->GetSp());

    // This codepath is used by the hijack stackwalk and we can get arbitrary ControlPCs from there.  If this
    // context has a non-managed control PC, then we're done.
    if (!m_pInstance->IsManaged(dac_cast<PTR_VOID>(pCtx->GetIp())))
        return;

    //
    // control state
    //
    m_RegDisplay.SP   = pCtx->GetSp();
    m_RegDisplay.IP   = PCODEToPINSTR(pCtx->GetIp());
    SetControlPC(dac_cast<PTR_VOID>(m_RegDisplay.GetIP()));

#ifdef TARGET_ARM
    //
    // preserved regs
    //
    m_RegDisplay.pR4  = (PTR_uintptr_t)PTR_TO_MEMBER_TADDR(PAL_LIMITED_CONTEXT, pCtx, R4);
    m_RegDisplay.pR5  = (PTR_uintptr_t)PTR_TO_MEMBER_TADDR(PAL_LIMITED_CONTEXT, pCtx, R5);
    m_RegDisplay.pR6  = (PTR_uintptr_t)PTR_TO_MEMBER_TADDR(PAL_LIMITED_CONTEXT, pCtx, R6);
    m_RegDisplay.pR7  = (PTR_uintptr_t)PTR_TO_MEMBER_TADDR(PAL_LIMITED_CONTEXT, pCtx, R7);
    m_RegDisplay.pR8  = (PTR_uintptr_t)PTR_TO_MEMBER_TADDR(PAL_LIMITED_CONTEXT, pCtx, R8);
    m_RegDisplay.pR9  = (PTR_uintptr_t)PTR_TO_MEMBER_TADDR(PAL_LIMITED_CONTEXT, pCtx, R9);
    m_RegDisplay.pR10 = (PTR_uintptr_t)PTR_TO_MEMBER_TADDR(PAL_LIMITED_CONTEXT, pCtx, R10);
    m_RegDisplay.pR11 = (PTR_uintptr_t)PTR_TO_MEMBER_TADDR(PAL_LIMITED_CONTEXT, pCtx, R11);
    m_RegDisplay.pLR  = (PTR_uintptr_t)PTR_TO_MEMBER_TADDR(PAL_LIMITED_CONTEXT, pCtx, LR);

    //
    // preserved vfp regs
    //
    for (int32_t i = 0; i < 16 - 8; i++)
    {
        m_RegDisplay.D[i] = pCtx->D[i];
    }
    //
    // scratch regs
    //
    m_RegDisplay.pR0  = (PTR_uintptr_t)PTR_TO_MEMBER_TADDR(PAL_LIMITED_CONTEXT, pCtx, R0);

#elif defined(TARGET_ARM64)
    //
    // preserved regs
    //
    m_RegDisplay.pX19 = (PTR_uintptr_t)PTR_TO_MEMBER_TADDR(PAL_LIMITED_CONTEXT, pCtx, X19);
    m_RegDisplay.pX20 = (PTR_uintptr_t)PTR_TO_MEMBER_TADDR(PAL_LIMITED_CONTEXT, pCtx, X20);
    m_RegDisplay.pX21 = (PTR_uintptr_t)PTR_TO_MEMBER_TADDR(PAL_LIMITED_CONTEXT, pCtx, X21);
    m_RegDisplay.pX22 = (PTR_uintptr_t)PTR_TO_MEMBER_TADDR(PAL_LIMITED_CONTEXT, pCtx, X22);
    m_RegDisplay.pX23 = (PTR_uintptr_t)PTR_TO_MEMBER_TADDR(PAL_LIMITED_CONTEXT, pCtx, X23);
    m_RegDisplay.pX24 = (PTR_uintptr_t)PTR_TO_MEMBER_TADDR(PAL_LIMITED_CONTEXT, pCtx, X24);
    m_RegDisplay.pX25 = (PTR_uintptr_t)PTR_TO_MEMBER_TADDR(PAL_LIMITED_CONTEXT, pCtx, X25);
    m_RegDisplay.pX26 = (PTR_uintptr_t)PTR_TO_MEMBER_TADDR(PAL_LIMITED_CONTEXT, pCtx, X26);
    m_RegDisplay.pX27 = (PTR_uintptr_t)PTR_TO_MEMBER_TADDR(PAL_LIMITED_CONTEXT, pCtx, X27);
    m_RegDisplay.pX28 = (PTR_uintptr_t)PTR_TO_MEMBER_TADDR(PAL_LIMITED_CONTEXT, pCtx, X28);
    m_RegDisplay.pFP = (PTR_uintptr_t)PTR_TO_MEMBER_TADDR(PAL_LIMITED_CONTEXT, pCtx, FP);
    m_RegDisplay.pLR = (PTR_uintptr_t)PTR_TO_MEMBER_TADDR(PAL_LIMITED_CONTEXT, pCtx, LR);

    //
    // preserved vfp regs
    //
    for (int32_t i = 0; i < 16 - 8; i++)
    {
        m_RegDisplay.D[i] = pCtx->D[i];
    }
    //
    // scratch regs
    //
    m_RegDisplay.pX0 = (PTR_uintptr_t)PTR_TO_MEMBER_TADDR(PAL_LIMITED_CONTEXT, pCtx, X0);
    m_RegDisplay.pX1 = (PTR_uintptr_t)PTR_TO_MEMBER_TADDR(PAL_LIMITED_CONTEXT, pCtx, X1);
    // TODO: Copy X2-X7 when we start supporting HVA's

#elif defined(TARGET_LOONGARCH64)
    //
    // preserved regs
    //
    m_RegDisplay.pR23 = (PTR_uintptr_t)PTR_TO_MEMBER_TADDR(PAL_LIMITED_CONTEXT, pCtx, R23);
    m_RegDisplay.pR24 = (PTR_uintptr_t)PTR_TO_MEMBER_TADDR(PAL_LIMITED_CONTEXT, pCtx, R24);
    m_RegDisplay.pR25 = (PTR_uintptr_t)PTR_TO_MEMBER_TADDR(PAL_LIMITED_CONTEXT, pCtx, R25);
    m_RegDisplay.pR26 = (PTR_uintptr_t)PTR_TO_MEMBER_TADDR(PAL_LIMITED_CONTEXT, pCtx, R26);
    m_RegDisplay.pR27 = (PTR_uintptr_t)PTR_TO_MEMBER_TADDR(PAL_LIMITED_CONTEXT, pCtx, R27);
    m_RegDisplay.pR28 = (PTR_uintptr_t)PTR_TO_MEMBER_TADDR(PAL_LIMITED_CONTEXT, pCtx, R28);
    m_RegDisplay.pR29 = (PTR_uintptr_t)PTR_TO_MEMBER_TADDR(PAL_LIMITED_CONTEXT, pCtx, R29);
    m_RegDisplay.pR30 = (PTR_uintptr_t)PTR_TO_MEMBER_TADDR(PAL_LIMITED_CONTEXT, pCtx, R30);
    m_RegDisplay.pR31 = (PTR_uintptr_t)PTR_TO_MEMBER_TADDR(PAL_LIMITED_CONTEXT, pCtx, R31);
    m_RegDisplay.pFP = (PTR_uintptr_t)PTR_TO_MEMBER_TADDR(PAL_LIMITED_CONTEXT, pCtx, FP);
    m_RegDisplay.pRA = (PTR_uintptr_t)PTR_TO_MEMBER_TADDR(PAL_LIMITED_CONTEXT, pCtx, RA);

    //
    // preserved fp regs
    //
    for (int32_t i = 0; i < 16 - 8; i++)
    {
        m_RegDisplay.F[i] = pCtx->F[i];
    }
    //
    // scratch regs
    //
    m_RegDisplay.pR4 = (PTR_uintptr_t)PTR_TO_MEMBER_TADDR(PAL_LIMITED_CONTEXT, pCtx, R4);
    m_RegDisplay.pR5 = (PTR_uintptr_t)PTR_TO_MEMBER_TADDR(PAL_LIMITED_CONTEXT, pCtx, R5);

#elif defined(TARGET_RISCV64)
    //
    // preserved regs
    //
    m_RegDisplay.pS1 = (PTR_uintptr_t)PTR_TO_MEMBER_TADDR(PAL_LIMITED_CONTEXT, pCtx, S1);
    m_RegDisplay.pS2 = (PTR_uintptr_t)PTR_TO_MEMBER_TADDR(PAL_LIMITED_CONTEXT, pCtx, S2);
    m_RegDisplay.pS3 = (PTR_uintptr_t)PTR_TO_MEMBER_TADDR(PAL_LIMITED_CONTEXT, pCtx, S3);
    m_RegDisplay.pS4 = (PTR_uintptr_t)PTR_TO_MEMBER_TADDR(PAL_LIMITED_CONTEXT, pCtx, S4);
    m_RegDisplay.pS5 = (PTR_uintptr_t)PTR_TO_MEMBER_TADDR(PAL_LIMITED_CONTEXT, pCtx, S5);
    m_RegDisplay.pS6 = (PTR_uintptr_t)PTR_TO_MEMBER_TADDR(PAL_LIMITED_CONTEXT, pCtx, S6);
    m_RegDisplay.pS7 = (PTR_uintptr_t)PTR_TO_MEMBER_TADDR(PAL_LIMITED_CONTEXT, pCtx, S7);
    m_RegDisplay.pS8 = (PTR_uintptr_t)PTR_TO_MEMBER_TADDR(PAL_LIMITED_CONTEXT, pCtx, S8);
    m_RegDisplay.pS9 = (PTR_uintptr_t)PTR_TO_MEMBER_TADDR(PAL_LIMITED_CONTEXT, pCtx, S9);
    m_RegDisplay.pS10 = (PTR_uintptr_t)PTR_TO_MEMBER_TADDR(PAL_LIMITED_CONTEXT, pCtx, S10);
    m_RegDisplay.pS11 = (PTR_uintptr_t)PTR_TO_MEMBER_TADDR(PAL_LIMITED_CONTEXT, pCtx, S11);
    m_RegDisplay.pFP = (PTR_uintptr_t)PTR_TO_MEMBER_TADDR(PAL_LIMITED_CONTEXT, pCtx, FP);
    m_RegDisplay.pRA = (PTR_uintptr_t)PTR_TO_MEMBER_TADDR(PAL_LIMITED_CONTEXT, pCtx, RA);

    //
    // preserved floating-point registers
    //
    int32_t preservedFpIndices[] = {8, 9, 18, 19, 20, 21, 22, 23, 24, 25, 26, 27};
    for (int i = 0; i < ARRAY_SIZE(preservedFpIndices); i++)
    {
        m_RegDisplay.F[preservedFpIndices[i]] = pCtx->F[preservedFpIndices[i]];
    }

    //
    // scratch regs
    //
    m_RegDisplay.pA0 = (PTR_uintptr_t)PTR_TO_MEMBER_TADDR(PAL_LIMITED_CONTEXT, pCtx, A0);
    m_RegDisplay.pA1 = (PTR_uintptr_t)PTR_TO_MEMBER_TADDR(PAL_LIMITED_CONTEXT, pCtx, A1);

#elif defined(UNIX_AMD64_ABI)
    //
    // preserved regs
    //
    m_RegDisplay.pRbp = (PTR_uintptr_t)PTR_TO_MEMBER_TADDR(PAL_LIMITED_CONTEXT, pCtx, Rbp);
    m_RegDisplay.pRbx = (PTR_uintptr_t)PTR_TO_MEMBER_TADDR(PAL_LIMITED_CONTEXT, pCtx, Rbx);
    m_RegDisplay.pR12 = (PTR_uintptr_t)PTR_TO_MEMBER_TADDR(PAL_LIMITED_CONTEXT, pCtx, R12);
    m_RegDisplay.pR13 = (PTR_uintptr_t)PTR_TO_MEMBER_TADDR(PAL_LIMITED_CONTEXT, pCtx, R13);
    m_RegDisplay.pR14 = (PTR_uintptr_t)PTR_TO_MEMBER_TADDR(PAL_LIMITED_CONTEXT, pCtx, R14);
    m_RegDisplay.pR15 = (PTR_uintptr_t)PTR_TO_MEMBER_TADDR(PAL_LIMITED_CONTEXT, pCtx, R15);

    //
    // scratch regs
    //
    m_RegDisplay.pRax = (PTR_uintptr_t)PTR_TO_MEMBER_TADDR(PAL_LIMITED_CONTEXT, pCtx, Rax);
    m_RegDisplay.pRcx = NULL;
    m_RegDisplay.pRdx = (PTR_uintptr_t)PTR_TO_MEMBER_TADDR(PAL_LIMITED_CONTEXT, pCtx, Rdx);
    m_RegDisplay.pRsi = NULL;
    m_RegDisplay.pRdi = NULL;
    m_RegDisplay.pR8  = NULL;
    m_RegDisplay.pR9  = NULL;
    m_RegDisplay.pR10 = NULL;
    m_RegDisplay.pR11 = NULL;

#elif defined(TARGET_X86) || defined(TARGET_AMD64)
    //
    // preserved regs
    //
    m_RegDisplay.pRbp = (PTR_uintptr_t)PTR_TO_MEMBER_TADDR(PAL_LIMITED_CONTEXT, pCtx, Rbp);
    m_RegDisplay.pRsi = (PTR_uintptr_t)PTR_TO_MEMBER_TADDR(PAL_LIMITED_CONTEXT, pCtx, Rsi);
    m_RegDisplay.pRdi = (PTR_uintptr_t)PTR_TO_MEMBER_TADDR(PAL_LIMITED_CONTEXT, pCtx, Rdi);
    m_RegDisplay.pRbx = (PTR_uintptr_t)PTR_TO_MEMBER_TADDR(PAL_LIMITED_CONTEXT, pCtx, Rbx);
#ifdef TARGET_AMD64
    m_RegDisplay.pR12 = (PTR_uintptr_t)PTR_TO_MEMBER_TADDR(PAL_LIMITED_CONTEXT, pCtx, R12);
    m_RegDisplay.pR13 = (PTR_uintptr_t)PTR_TO_MEMBER_TADDR(PAL_LIMITED_CONTEXT, pCtx, R13);
    m_RegDisplay.pR14 = (PTR_uintptr_t)PTR_TO_MEMBER_TADDR(PAL_LIMITED_CONTEXT, pCtx, R14);
    m_RegDisplay.pR15 = (PTR_uintptr_t)PTR_TO_MEMBER_TADDR(PAL_LIMITED_CONTEXT, pCtx, R15);

#if defined(TARGET_WINDOWS)
    //
    // SSP, we only need the value
    //
    m_RegDisplay.SSP  = pCtx->SSP;
#endif

    //
    // preserved xmm regs
    //
    memcpy(m_RegDisplay.Xmm, &pCtx->Xmm6, sizeof(m_RegDisplay.Xmm));
#endif // TARGET_AMD64

    //
    // scratch regs
    //
    m_RegDisplay.pRax = (PTR_uintptr_t)PTR_TO_MEMBER_TADDR(PAL_LIMITED_CONTEXT, pCtx, Rax);
    m_RegDisplay.pRcx = NULL;
    m_RegDisplay.pRdx = NULL;
#ifdef TARGET_AMD64
    m_RegDisplay.pR8  = NULL;
    m_RegDisplay.pR9  = NULL;
    m_RegDisplay.pR10 = NULL;
    m_RegDisplay.pR11 = NULL;
#endif // TARGET_AMD64
#else
    PORTABILITY_ASSERT("StackFrameIterator::InternalInit");
#endif // TARGET_ARM
}

// Prepare to start a stack walk from the context listed in the supplied NATIVE_CONTEXT.
// NOTE: When a return address hijack is executed, the PC in the NATIVE_CONTEXT
// matches the hijacked return address.  This PC is not guaranteed to be in managed code
// since the hijacked return address may refer to a location where an assembly thunk called
// into managed code.
// NOTE: When the PC is in an assembly thunk, this function will unwind to the next managed
// frame and may publish a conservative stack range (if and only if any of the unwound
// thunks report a conservative range).
void StackFrameIterator::InternalInit(Thread * pThreadToWalk, NATIVE_CONTEXT* pCtx, uint32_t dwFlags)
{
    ASSERT((dwFlags & MethodStateCalculated) == 0);

    EnterInitialInvalidState(pThreadToWalk);

    m_dwFlags = dwFlags;

    // We need to walk the ExInfo chain in parallel with the stackwalk so that we know when we cross over
    // exception throw points.  So we must find our initial point in the ExInfo chain here so that we can
    // properly walk it in parallel.
    ResetNextExInfoForSP(pCtx->GetSp());

    // This codepath is used by the hijack stackwalk. The IP must be in managed code
    // or in a conservatively reported assembly thunk.
    ASSERT(IsValidReturnAddress((void*)pCtx->GetIp()));

    //
    // control state
    //
    SetControlPC(dac_cast<PTR_VOID>(pCtx->GetIp()));
    m_RegDisplay.SP   = pCtx->GetSp();
    m_RegDisplay.IP   = pCtx->GetIp();

#ifdef TARGET_UNIX
#define PTR_TO_REG(ptr, reg) (&((ptr)->reg()))
#else
#define PTR_TO_REG(ptr, reg) (&((ptr)->ctx.reg))
#endif

#ifdef TARGET_ARM64

    //
    // preserved regs
    //
    m_RegDisplay.pX19 = (PTR_uintptr_t)PTR_TO_REG(pCtx, X19);
    m_RegDisplay.pX20 = (PTR_uintptr_t)PTR_TO_REG(pCtx, X20);
    m_RegDisplay.pX21 = (PTR_uintptr_t)PTR_TO_REG(pCtx, X21);
    m_RegDisplay.pX22 = (PTR_uintptr_t)PTR_TO_REG(pCtx, X22);
    m_RegDisplay.pX23 = (PTR_uintptr_t)PTR_TO_REG(pCtx, X23);
    m_RegDisplay.pX24 = (PTR_uintptr_t)PTR_TO_REG(pCtx, X24);
    m_RegDisplay.pX25 = (PTR_uintptr_t)PTR_TO_REG(pCtx, X25);
    m_RegDisplay.pX26 = (PTR_uintptr_t)PTR_TO_REG(pCtx, X26);
    m_RegDisplay.pX27 = (PTR_uintptr_t)PTR_TO_REG(pCtx, X27);
    m_RegDisplay.pX28 = (PTR_uintptr_t)PTR_TO_REG(pCtx, X28);
    m_RegDisplay.pFP = (PTR_uintptr_t)PTR_TO_REG(pCtx, Fp);
    m_RegDisplay.pLR = (PTR_uintptr_t)PTR_TO_REG(pCtx, Lr);

    //
    // scratch regs
    //
    m_RegDisplay.pX0 = (PTR_uintptr_t)PTR_TO_REG(pCtx, X0);
    m_RegDisplay.pX1 = (PTR_uintptr_t)PTR_TO_REG(pCtx, X1);
    m_RegDisplay.pX2 = (PTR_uintptr_t)PTR_TO_REG(pCtx, X2);
    m_RegDisplay.pX3 = (PTR_uintptr_t)PTR_TO_REG(pCtx, X3);
    m_RegDisplay.pX4 = (PTR_uintptr_t)PTR_TO_REG(pCtx, X4);
    m_RegDisplay.pX5 = (PTR_uintptr_t)PTR_TO_REG(pCtx, X5);
    m_RegDisplay.pX6 = (PTR_uintptr_t)PTR_TO_REG(pCtx, X6);
    m_RegDisplay.pX7 = (PTR_uintptr_t)PTR_TO_REG(pCtx, X7);
    m_RegDisplay.pX8 = (PTR_uintptr_t)PTR_TO_REG(pCtx, X8);
    m_RegDisplay.pX9 = (PTR_uintptr_t)PTR_TO_REG(pCtx, X9);
    m_RegDisplay.pX10 = (PTR_uintptr_t)PTR_TO_REG(pCtx, X10);
    m_RegDisplay.pX11 = (PTR_uintptr_t)PTR_TO_REG(pCtx, X11);
    m_RegDisplay.pX12 = (PTR_uintptr_t)PTR_TO_REG(pCtx, X12);
    m_RegDisplay.pX13 = (PTR_uintptr_t)PTR_TO_REG(pCtx, X13);
    m_RegDisplay.pX14 = (PTR_uintptr_t)PTR_TO_REG(pCtx, X14);
    m_RegDisplay.pX15 = (PTR_uintptr_t)PTR_TO_REG(pCtx, X15);
    m_RegDisplay.pX16 = (PTR_uintptr_t)PTR_TO_REG(pCtx, X16);
    m_RegDisplay.pX17 = (PTR_uintptr_t)PTR_TO_REG(pCtx, X17);
    m_RegDisplay.pX18 = (PTR_uintptr_t)PTR_TO_REG(pCtx, X18);

#elif defined(TARGET_AMD64)

    //
    // preserved regs
    //
    m_RegDisplay.pRbp = (PTR_uintptr_t)PTR_TO_REG(pCtx, Rbp);
    m_RegDisplay.pRsi = (PTR_uintptr_t)PTR_TO_REG(pCtx, Rsi);
    m_RegDisplay.pRdi = (PTR_uintptr_t)PTR_TO_REG(pCtx, Rdi);
    m_RegDisplay.pRbx = (PTR_uintptr_t)PTR_TO_REG(pCtx, Rbx);
    m_RegDisplay.pR12 = (PTR_uintptr_t)PTR_TO_REG(pCtx, R12);
    m_RegDisplay.pR13 = (PTR_uintptr_t)PTR_TO_REG(pCtx, R13);
    m_RegDisplay.pR14 = (PTR_uintptr_t)PTR_TO_REG(pCtx, R14);
    m_RegDisplay.pR15 = (PTR_uintptr_t)PTR_TO_REG(pCtx, R15);

#if defined(TARGET_WINDOWS)
    //
    // SSP, not needed. Unwind from native context is never for EH.
    //
    m_RegDisplay.SSP  = 0;
#endif

    //
    // scratch regs
    //
    m_RegDisplay.pRax = (PTR_uintptr_t)PTR_TO_REG(pCtx, Rax);
    m_RegDisplay.pRcx = (PTR_uintptr_t)PTR_TO_REG(pCtx, Rcx);
    m_RegDisplay.pRdx = (PTR_uintptr_t)PTR_TO_REG(pCtx, Rdx);
    m_RegDisplay.pR8  = (PTR_uintptr_t)PTR_TO_REG(pCtx, R8);
    m_RegDisplay.pR9  = (PTR_uintptr_t)PTR_TO_REG(pCtx, R9);
    m_RegDisplay.pR10 = (PTR_uintptr_t)PTR_TO_REG(pCtx, R10);
    m_RegDisplay.pR11 = (PTR_uintptr_t)PTR_TO_REG(pCtx, R11);
#elif defined(TARGET_X86)

    //
    // preserved regs
    //
    m_RegDisplay.pRbp = (PTR_uintptr_t)PTR_TO_REG(pCtx, Ebp);
    m_RegDisplay.pRsi = (PTR_uintptr_t)PTR_TO_REG(pCtx, Esi);
    m_RegDisplay.pRdi = (PTR_uintptr_t)PTR_TO_REG(pCtx, Edi);
    m_RegDisplay.pRbx = (PTR_uintptr_t)PTR_TO_REG(pCtx, Ebx);

    //
    // scratch regs
    //
    m_RegDisplay.pRax = (PTR_uintptr_t)PTR_TO_REG(pCtx, Eax);
    m_RegDisplay.pRcx = (PTR_uintptr_t)PTR_TO_REG(pCtx, Ecx);
    m_RegDisplay.pRdx = (PTR_uintptr_t)PTR_TO_REG(pCtx, Edx);
#elif defined(TARGET_ARM)

    m_RegDisplay.pR0 = (PTR_uintptr_t)PTR_TO_REG(pCtx, R0);
    m_RegDisplay.pR1 = (PTR_uintptr_t)PTR_TO_REG(pCtx, R1);
    m_RegDisplay.pR2 = (PTR_uintptr_t)PTR_TO_REG(pCtx, R2);
    m_RegDisplay.pR3 = (PTR_uintptr_t)PTR_TO_REG(pCtx, R3);
    m_RegDisplay.pR4 = (PTR_uintptr_t)PTR_TO_REG(pCtx, R4);
    m_RegDisplay.pR5 = (PTR_uintptr_t)PTR_TO_REG(pCtx, R5);
    m_RegDisplay.pR6 = (PTR_uintptr_t)PTR_TO_REG(pCtx, R6);
    m_RegDisplay.pR7 = (PTR_uintptr_t)PTR_TO_REG(pCtx, R7);
    m_RegDisplay.pR8 = (PTR_uintptr_t)PTR_TO_REG(pCtx, R8);
    m_RegDisplay.pR9 = (PTR_uintptr_t)PTR_TO_REG(pCtx, R9);
    m_RegDisplay.pR10 = (PTR_uintptr_t)PTR_TO_REG(pCtx, R10);
    m_RegDisplay.pR11 = (PTR_uintptr_t)PTR_TO_REG(pCtx, R11);
    m_RegDisplay.pR12 = (PTR_uintptr_t)PTR_TO_REG(pCtx, R12);
    m_RegDisplay.pLR = (PTR_uintptr_t)PTR_TO_REG(pCtx, Lr);

#elif defined(TARGET_LOONGARCH64)

    //
    // preserved regs
    //
    m_RegDisplay.pR23 = (PTR_uintptr_t)PTR_TO_REG(pCtx, R23);
    m_RegDisplay.pR24 = (PTR_uintptr_t)PTR_TO_REG(pCtx, R24);
    m_RegDisplay.pR25 = (PTR_uintptr_t)PTR_TO_REG(pCtx, R25);
    m_RegDisplay.pR26 = (PTR_uintptr_t)PTR_TO_REG(pCtx, R26);
    m_RegDisplay.pR27 = (PTR_uintptr_t)PTR_TO_REG(pCtx, R27);
    m_RegDisplay.pR28 = (PTR_uintptr_t)PTR_TO_REG(pCtx, R28);
    m_RegDisplay.pR29 = (PTR_uintptr_t)PTR_TO_REG(pCtx, R29);
    m_RegDisplay.pR30 = (PTR_uintptr_t)PTR_TO_REG(pCtx, R30);
    m_RegDisplay.pR31 = (PTR_uintptr_t)PTR_TO_REG(pCtx, R31);
    m_RegDisplay.pFP = (PTR_uintptr_t)PTR_TO_REG(pCtx, Fp);
    m_RegDisplay.pRA = (PTR_uintptr_t)PTR_TO_REG(pCtx, Ra);

    //
    // scratch regs
    //
    m_RegDisplay.pR0 = (PTR_uintptr_t)PTR_TO_REG(pCtx, R0);
    m_RegDisplay.pR2 = (PTR_uintptr_t)PTR_TO_REG(pCtx, R2);
    m_RegDisplay.pR4 = (PTR_uintptr_t)PTR_TO_REG(pCtx, R4);
    m_RegDisplay.pR5 = (PTR_uintptr_t)PTR_TO_REG(pCtx, R5);
    m_RegDisplay.pR6 = (PTR_uintptr_t)PTR_TO_REG(pCtx, R6);
    m_RegDisplay.pR7 = (PTR_uintptr_t)PTR_TO_REG(pCtx, R7);
    m_RegDisplay.pR8 = (PTR_uintptr_t)PTR_TO_REG(pCtx, R8);
    m_RegDisplay.pR9 = (PTR_uintptr_t)PTR_TO_REG(pCtx, R9);
    m_RegDisplay.pR10 = (PTR_uintptr_t)PTR_TO_REG(pCtx, R10);
    m_RegDisplay.pR11 = (PTR_uintptr_t)PTR_TO_REG(pCtx, R11);
    m_RegDisplay.pR12 = (PTR_uintptr_t)PTR_TO_REG(pCtx, R12);
    m_RegDisplay.pR13 = (PTR_uintptr_t)PTR_TO_REG(pCtx, R13);
    m_RegDisplay.pR14 = (PTR_uintptr_t)PTR_TO_REG(pCtx, R14);
    m_RegDisplay.pR15 = (PTR_uintptr_t)PTR_TO_REG(pCtx, R15);
    m_RegDisplay.pR16 = (PTR_uintptr_t)PTR_TO_REG(pCtx, R16);
    m_RegDisplay.pR17 = (PTR_uintptr_t)PTR_TO_REG(pCtx, R17);
    m_RegDisplay.pR18 = (PTR_uintptr_t)PTR_TO_REG(pCtx, R18);
    m_RegDisplay.pR19 = (PTR_uintptr_t)PTR_TO_REG(pCtx, R19);
    m_RegDisplay.pR20 = (PTR_uintptr_t)PTR_TO_REG(pCtx, R20);
    m_RegDisplay.pR21 = (PTR_uintptr_t)PTR_TO_REG(pCtx, R21);

#elif defined(TARGET_RISCV64)

    //
    // preserved regs
    //
    m_RegDisplay.pS1 = (PTR_uintptr_t)PTR_TO_REG(pCtx, S1);
    m_RegDisplay.pS2 = (PTR_uintptr_t)PTR_TO_REG(pCtx, S2);
    m_RegDisplay.pS3 = (PTR_uintptr_t)PTR_TO_REG(pCtx, S3);
    m_RegDisplay.pS4 = (PTR_uintptr_t)PTR_TO_REG(pCtx, S4);
    m_RegDisplay.pS5 = (PTR_uintptr_t)PTR_TO_REG(pCtx, S5);
    m_RegDisplay.pS6 = (PTR_uintptr_t)PTR_TO_REG(pCtx, S6);
    m_RegDisplay.pS7 = (PTR_uintptr_t)PTR_TO_REG(pCtx, S7);
    m_RegDisplay.pS8 = (PTR_uintptr_t)PTR_TO_REG(pCtx, S8);
    m_RegDisplay.pS9 = (PTR_uintptr_t)PTR_TO_REG(pCtx, S9);
    m_RegDisplay.pS10 = (PTR_uintptr_t)PTR_TO_REG(pCtx, S10);
    m_RegDisplay.pS11 = (PTR_uintptr_t)PTR_TO_REG(pCtx, S11);
    m_RegDisplay.pFP = (PTR_uintptr_t)PTR_TO_REG(pCtx, Fp);
    m_RegDisplay.pRA = (PTR_uintptr_t)PTR_TO_REG(pCtx, Ra);

    //
    // scratch regs
    //
    m_RegDisplay.pR0 = (PTR_uintptr_t)PTR_TO_REG(pCtx, R0);
    m_RegDisplay.pA0 = (PTR_uintptr_t)PTR_TO_REG(pCtx, A0);
    m_RegDisplay.pA1 = (PTR_uintptr_t)PTR_TO_REG(pCtx, A1);
    m_RegDisplay.pA2 = (PTR_uintptr_t)PTR_TO_REG(pCtx, A2);
    m_RegDisplay.pA3 = (PTR_uintptr_t)PTR_TO_REG(pCtx, A3);
    m_RegDisplay.pA4 = (PTR_uintptr_t)PTR_TO_REG(pCtx, A4);
    m_RegDisplay.pA5 = (PTR_uintptr_t)PTR_TO_REG(pCtx, A5);
    m_RegDisplay.pA6 = (PTR_uintptr_t)PTR_TO_REG(pCtx, A6);
    m_RegDisplay.pA7 = (PTR_uintptr_t)PTR_TO_REG(pCtx, A7);
    m_RegDisplay.pT0 = (PTR_uintptr_t)PTR_TO_REG(pCtx, T0);
    m_RegDisplay.pT1 = (PTR_uintptr_t)PTR_TO_REG(pCtx, T1);
    m_RegDisplay.pT2 = (PTR_uintptr_t)PTR_TO_REG(pCtx, T2);
    m_RegDisplay.pT3 = (PTR_uintptr_t)PTR_TO_REG(pCtx, T3);
    m_RegDisplay.pT4 = (PTR_uintptr_t)PTR_TO_REG(pCtx, T4);
    m_RegDisplay.pT5 = (PTR_uintptr_t)PTR_TO_REG(pCtx, T5);
    m_RegDisplay.pT6 = (PTR_uintptr_t)PTR_TO_REG(pCtx, T6);

#else
    PORTABILITY_ASSERT("StackFrameIterator::InternalInit");
#endif // TARGET_ARM

#undef PTR_TO_REG

    // adjust for thunks, if needed
    EnsureInitializedToManagedFrame();
}

void StackFrameIterator::EnsureInitializedToManagedFrame()
{
    // This function guarantees that the final initialized context will refer to a managed
    // frame.  In the rare case where the PC does not refer to managed code (and refers to an
    // assembly thunk instead), unwind through the thunk sequence to find the nearest managed
    // frame.
    // NOTE: When thunks are present, the thunk sequence may report a conservative GC reporting
    // lower bound that must be applied when processing the managed frame.

    ReturnAddressCategory category = CategorizeUnadjustedReturnAddress(m_ControlPC);

    if (category == InManagedCode)
    {
        ASSERT(m_pInstance->IsManaged(m_ControlPC));
    }
    else if (IsNonEHThunk(category))
    {
        UnwindNonEHThunkSequence();
        ASSERT(m_pInstance->IsManaged(m_ControlPC));
    }
    else
    {
        FAILFAST_OR_DAC_FAIL_UNCONDITIONALLY("Unadjusted initial PC points to an unexpected assembly thunk kind.");
    }
}

PTR_VOID StackFrameIterator::HandleExCollide(PTR_ExInfo pExInfo)
{
    STRESS_LOG3(LF_STACKWALK, LL_INFO10000, "   [ ex collide ] kind = %d, pass = %d, idxCurClause = %d\n",
                pExInfo->m_kind, pExInfo->m_passNumber, pExInfo->m_idxCurClause);

    PTR_VOID collapsingTargetFrame = NULL;
    uint32_t curFlags = m_dwFlags;

    // Capture and clear the pending funclet frame pointer (if any).  This field is only set
    // when stack walks collide with active exception dispatch, and only exists to save the
    // funclet frame pointer until the next ExInfo collision (which has now occurred).
    PTR_VOID activeFuncletFramePointer = m_pendingFuncletFramePointer;
    m_pendingFuncletFramePointer = NULL;

    // If we aren't invoking a funclet (i.e. idxCurClause == -1), and we're doing a GC stackwalk, we don't
    // want the 2nd-pass collided behavior because that behavior assumes that the previous frame was a
    // funclet, which isn't the case when taking a GC at some points in the EH dispatch code.  So we treat it
    // as if the 2nd pass hasn't actually started yet.
    if ((pExInfo->m_passNumber == 1) ||
        (pExInfo->m_idxCurClause == 0xFFFFFFFF))
    {
        FAILFAST_OR_DAC_FAIL_MSG(!(curFlags & ApplyReturnAddressAdjustment),
            "did not expect to collide with a 1st-pass ExInfo during a EH stackwalk");
        InternalInit(m_pThread, pExInfo->m_pExContext, curFlags);
        m_pNextExInfo = pExInfo->m_pPrevExInfo;
        CalculateCurrentMethodState();
        ASSERT(IsValid());

        if ((pExInfo->m_kind & EK_HardwareFault) && (curFlags & RemapHardwareFaultsToSafePoint))
            m_effectiveSafePointAddress = GetCodeManager()->RemapHardwareFaultToGCSafePoint(&m_methodInfo, m_ControlPC);
    }
    else
    {
        ASSERT_MSG(activeFuncletFramePointer != NULL,
            "collided with an active funclet invoke but the funclet frame pointer is unknown");

        //
        // Copy our state from the previous StackFrameIterator
        //
        this->UpdateFromExceptionDispatch((PTR_StackFrameIterator)&pExInfo->m_frameIter);

        // Sync our 'current' ExInfo with the updated state (we may have skipped other dispatches)
        ResetNextExInfoForSP(m_RegDisplay.GetSP());

        m_dwFlags = curFlags;

        // The iterator has been moved to the "owner frame" (either a parent funclet or the main
        // code body) of the funclet being invoked by this ExInfo.  As a result, both the active
        // funclet and the current frame must be "part of the same function" and therefore must
        // have identical frame pointer values.

        CalculateCurrentMethodState();
        ASSERT(IsValid());
        ASSERT(m_FramePointer == activeFuncletFramePointer);

        if ((m_ControlPC != 0) &&           // the dispatch in ExInfo could have gone unhandled
            (m_dwFlags & CollapseFunclets))
        {
            // GC stack walks must skip the owner frame since GC information for the entire function
            // has already been reported by the leafmost active funclet.  In general, the GC stack walk
            // must skip all parent frames that are "part of the same function" (i.e., have the same
            // frame pointer).
            collapsingTargetFrame = activeFuncletFramePointer;
        }
    }
    return collapsingTargetFrame;
}

void StackFrameIterator::UpdateFromExceptionDispatch(PTR_StackFrameIterator pSourceIterator)
{
    ASSERT(m_pendingFuncletFramePointer == NULL);
    PreservedRegPtrs thisFuncletPtrs = this->m_funcletPtrs;

    // Blast over 'this' with everything from the 'source'.
    *this = *pSourceIterator;

    // Clear the funclet frame pointer (if any) that was loaded from the previous iterator.
    // This field does not relate to the transferrable state of the previous iterator (it
    // instead tracks the frame-by-frame progression of a particular iterator instance) and
    // therefore has no meaning in the context of the current stack walk.
    m_pendingFuncletFramePointer = NULL;

    // Then, put back the pointers to the funclet's preserved registers (since those are the correct values
    // until the funclet completes, at which point the values will be copied back to the ExInfo's REGDISPLAY).

#ifdef TARGET_ARM
    m_RegDisplay.pR4  = thisFuncletPtrs.pR4 ;
    m_RegDisplay.pR5  = thisFuncletPtrs.pR5 ;
    m_RegDisplay.pR6  = thisFuncletPtrs.pR6 ;
    m_RegDisplay.pR7  = thisFuncletPtrs.pR7 ;
    m_RegDisplay.pR8  = thisFuncletPtrs.pR8 ;
    m_RegDisplay.pR9  = thisFuncletPtrs.pR9 ;
    m_RegDisplay.pR10 = thisFuncletPtrs.pR10;
    m_RegDisplay.pR11 = thisFuncletPtrs.pR11;

#elif defined(TARGET_ARM64)
    m_RegDisplay.pX19 = thisFuncletPtrs.pX19;
    m_RegDisplay.pX20 = thisFuncletPtrs.pX20;
    m_RegDisplay.pX21 = thisFuncletPtrs.pX21;
    m_RegDisplay.pX22 = thisFuncletPtrs.pX22;
    m_RegDisplay.pX23 = thisFuncletPtrs.pX23;
    m_RegDisplay.pX24 = thisFuncletPtrs.pX24;
    m_RegDisplay.pX25 = thisFuncletPtrs.pX25;
    m_RegDisplay.pX26 = thisFuncletPtrs.pX26;
    m_RegDisplay.pX27 = thisFuncletPtrs.pX27;
    m_RegDisplay.pX28 = thisFuncletPtrs.pX28;
    m_RegDisplay.pFP = thisFuncletPtrs.pFP;

#elif defined(TARGET_LOONGARCH64)
    m_RegDisplay.pR23 = thisFuncletPtrs.pR23;
    m_RegDisplay.pR24 = thisFuncletPtrs.pR24;
    m_RegDisplay.pR25 = thisFuncletPtrs.pR25;
    m_RegDisplay.pR26 = thisFuncletPtrs.pR26;
    m_RegDisplay.pR27 = thisFuncletPtrs.pR27;
    m_RegDisplay.pR28 = thisFuncletPtrs.pR28;
    m_RegDisplay.pR29 = thisFuncletPtrs.pR29;
    m_RegDisplay.pR30 = thisFuncletPtrs.pR30;
    m_RegDisplay.pR31 = thisFuncletPtrs.pR31;
    m_RegDisplay.pFP = thisFuncletPtrs.pFP;

#elif defined(TARGET_RISCV64)
    m_RegDisplay.pS1 = thisFuncletPtrs.pS1;
    m_RegDisplay.pS2 = thisFuncletPtrs.pS2;
    m_RegDisplay.pS3 = thisFuncletPtrs.pS3;
    m_RegDisplay.pS4 = thisFuncletPtrs.pS4;
    m_RegDisplay.pS5 = thisFuncletPtrs.pS5;
    m_RegDisplay.pS6 = thisFuncletPtrs.pS6;
    m_RegDisplay.pS7 = thisFuncletPtrs.pS7;
    m_RegDisplay.pS8 = thisFuncletPtrs.pS8;
    m_RegDisplay.pS9 = thisFuncletPtrs.pS9;
    m_RegDisplay.pS10 = thisFuncletPtrs.pS10;
    m_RegDisplay.pS11 = thisFuncletPtrs.pS11;
    m_RegDisplay.pFP = thisFuncletPtrs.pFP;

#elif defined(UNIX_AMD64_ABI)
    // Save the preserved regs portion of the REGDISPLAY across the unwind through the C# EH dispatch code.
    m_RegDisplay.pRbp = thisFuncletPtrs.pRbp;
    m_RegDisplay.pRbx = thisFuncletPtrs.pRbx;
    m_RegDisplay.pR12 = thisFuncletPtrs.pR12;
    m_RegDisplay.pR13 = thisFuncletPtrs.pR13;
    m_RegDisplay.pR14 = thisFuncletPtrs.pR14;
    m_RegDisplay.pR15 = thisFuncletPtrs.pR15;

#elif defined(TARGET_X86) || defined(TARGET_AMD64)
    // Save the preserved regs portion of the REGDISPLAY across the unwind through the C# EH dispatch code.
    m_RegDisplay.pRbp = thisFuncletPtrs.pRbp;
    m_RegDisplay.pRdi = thisFuncletPtrs.pRdi;
    m_RegDisplay.pRsi = thisFuncletPtrs.pRsi;
    m_RegDisplay.pRbx = thisFuncletPtrs.pRbx;
#ifdef TARGET_AMD64
    m_RegDisplay.pR12 = thisFuncletPtrs.pR12;
    m_RegDisplay.pR13 = thisFuncletPtrs.pR13;
    m_RegDisplay.pR14 = thisFuncletPtrs.pR14;
    m_RegDisplay.pR15 = thisFuncletPtrs.pR15;
#endif // TARGET_AMD64
#else
    PORTABILITY_ASSERT("StackFrameIterator::UpdateFromExceptionDispatch");
#endif
}

#ifdef TARGET_AMD64
typedef DPTR(Fp128) PTR_Fp128;
#endif

// The invoke of a funclet is a bit special and requires an assembly thunk, but we don't want to break the
// stackwalk due to this.  So this routine will unwind through the assembly thunks used to invoke funclets.
// It's also used to disambiguate exceptionally- and non-exceptionally-invoked funclets.
void StackFrameIterator::UnwindFuncletInvokeThunk()
{
    ASSERT((m_dwFlags & MethodStateCalculated) == 0);

#if defined(FEATURE_PORTABLE_HELPERS) // @TODO: Currently no funclet invoke defined in a portable way
    return;
#else // defined(FEATURE_PORTABLE_HELPERS)
    ASSERT((CategorizeUnadjustedReturnAddress(m_ControlPC) == InFuncletInvokeThunk) ||
           (CategorizeUnadjustedReturnAddress(m_ControlPC) == InFilterFuncletInvokeThunk));

    PTR_uintptr_t SP;

    bool isFilterInvoke = EQUALS_RETURN_ADDRESS(m_ControlPC, RhpCallFilterFunclet2);

#if defined(UNIX_AMD64_ABI)
    SP = (PTR_uintptr_t)(m_RegDisplay.SP);

    if (isFilterInvoke)
    {
        SP++; // stack alignment
    }
    else
    {
        // Save the preserved regs portion of the REGDISPLAY across the unwind through the C# EH dispatch code.
        m_funcletPtrs.pRbp = m_RegDisplay.pRbp;
        m_funcletPtrs.pRbx = m_RegDisplay.pRbx;
        m_funcletPtrs.pR12 = m_RegDisplay.pR12;
        m_funcletPtrs.pR13 = m_RegDisplay.pR13;
        m_funcletPtrs.pR14 = m_RegDisplay.pR14;
        m_funcletPtrs.pR15 = m_RegDisplay.pR15;

        if (EQUALS_RETURN_ADDRESS(m_ControlPC, RhpCallCatchFunclet2))
        {
            SP += 6 + 1; // 6 locals and stack alignment
        }
        else
        {
            SP += 3; // 3 locals
        }
    }

    m_RegDisplay.pRbp = SP++;
    m_RegDisplay.pRbx = SP++;
    m_RegDisplay.pR12 = SP++;
    m_RegDisplay.pR13 = SP++;
    m_RegDisplay.pR14 = SP++;
    m_RegDisplay.pR15 = SP++;
#elif defined(TARGET_AMD64)
    static const int ArgumentsScratchAreaSize = 4 * 8;

    PTR_Fp128 xmm = (PTR_Fp128)(m_RegDisplay.SP + ArgumentsScratchAreaSize);

    for (int i = 0; i < 10; i++)
    {
        m_RegDisplay.Xmm[i] = *xmm++;
    }

    SP = (PTR_uintptr_t)xmm;

    if (isFilterInvoke)
    {
        SP++; // stack alignment
    }
    else
    {
        // Save the preserved regs portion of the REGDISPLAY across the unwind through the C# EH dispatch code.
        m_funcletPtrs.pRbp = m_RegDisplay.pRbp;
        m_funcletPtrs.pRdi = m_RegDisplay.pRdi;
        m_funcletPtrs.pRsi = m_RegDisplay.pRsi;
        m_funcletPtrs.pRbx = m_RegDisplay.pRbx;
        m_funcletPtrs.pR12 = m_RegDisplay.pR12;
        m_funcletPtrs.pR13 = m_RegDisplay.pR13;
        m_funcletPtrs.pR14 = m_RegDisplay.pR14;
        m_funcletPtrs.pR15 = m_RegDisplay.pR15;

        if (EQUALS_RETURN_ADDRESS(m_ControlPC, RhpCallCatchFunclet2))
        {
            SP += 2 + 1; // 2 locals and stack alignment
        }
        else
        {
            SP++; // 1 local
        }
    }

    m_RegDisplay.pRbp = SP++;
    m_RegDisplay.pRdi = SP++;
    m_RegDisplay.pRsi = SP++;
    m_RegDisplay.pRbx = SP++;
    m_RegDisplay.pR12 = SP++;
    m_RegDisplay.pR13 = SP++;
    m_RegDisplay.pR14 = SP++;
    m_RegDisplay.pR15 = SP++;

#if defined(TARGET_WINDOWS)
    if (m_RegDisplay.SSP)
    {
        m_RegDisplay.SSP += 8;
    }
#endif

#elif defined(TARGET_X86)
    SP = (PTR_uintptr_t)(m_RegDisplay.SP + 0x4);   // skip the saved assembly-routine-EBP

    if (!isFilterInvoke)
    {
        // Save the preserved regs portion of the REGDISPLAY across the unwind through the C# EH dispatch code.
        m_funcletPtrs.pRbp = m_RegDisplay.pRbp;
        m_funcletPtrs.pRdi = m_RegDisplay.pRdi;
        m_funcletPtrs.pRsi = m_RegDisplay.pRsi;
        m_funcletPtrs.pRbx = m_RegDisplay.pRbx;
    }

    SP++; // local / stack alignment
    m_RegDisplay.pRdi = SP++;
    m_RegDisplay.pRsi = SP++;
    m_RegDisplay.pRbx = SP++;
    m_RegDisplay.pRbp = SP++;
#elif defined(TARGET_ARM)

    PTR_uint64_t d = (PTR_uint64_t)(m_RegDisplay.SP);

    for (int i = 0; i < 8; i++)
    {
        m_RegDisplay.D[i] = *d++;
    }

    SP = (PTR_uintptr_t)d;

    // RhpCallCatchFunclet puts a couple of extra things on the stack that aren't put there by the other two
    // thunks, but we don't need to know what they are here, so we just skip them.
    SP += EQUALS_RETURN_ADDRESS(m_ControlPC, RhpCallCatchFunclet2) ? 3 : 1;

    if (!isFilterInvoke)
    {
        // Save the preserved regs portion of the REGDISPLAY across the unwind through the C# EH dispatch code.
        m_funcletPtrs.pR4  = m_RegDisplay.pR4;
        m_funcletPtrs.pR5  = m_RegDisplay.pR5;
        m_funcletPtrs.pR6  = m_RegDisplay.pR6;
        m_funcletPtrs.pR7  = m_RegDisplay.pR7;
        m_funcletPtrs.pR8  = m_RegDisplay.pR8;
        m_funcletPtrs.pR9  = m_RegDisplay.pR9;
        m_funcletPtrs.pR10 = m_RegDisplay.pR10;
        m_funcletPtrs.pR11 = m_RegDisplay.pR11;
    }

    m_RegDisplay.pR4 = SP++;
    m_RegDisplay.pR5 = SP++;
    m_RegDisplay.pR6 = SP++;
    m_RegDisplay.pR7 = SP++;
    m_RegDisplay.pR8 = SP++;
    m_RegDisplay.pR9 = SP++;
    m_RegDisplay.pR10 = SP++;
    m_RegDisplay.pR11 = SP++;

#elif defined(TARGET_ARM64)
    PTR_uint64_t d = (PTR_uint64_t)(m_RegDisplay.SP);

    for (int i = 0; i < 8; i++)
    {
        m_RegDisplay.D[i] = *d++;
    }

    SP = (PTR_uintptr_t)d;

    if (!isFilterInvoke)
    {
        // RhpCallCatchFunclet puts a couple of extra things on the stack that aren't put there by the other two
        // thunks, but we don't need to know what they are here, so we just skip them.
        SP += EQUALS_RETURN_ADDRESS(m_ControlPC, RhpCallCatchFunclet2) ? 6 : 4;

        // Save the preserved regs portion of the REGDISPLAY across the unwind through the C# EH dispatch code.
        m_funcletPtrs.pX19  = m_RegDisplay.pX19;
        m_funcletPtrs.pX20  = m_RegDisplay.pX20;
        m_funcletPtrs.pX21  = m_RegDisplay.pX21;
        m_funcletPtrs.pX22  = m_RegDisplay.pX22;
        m_funcletPtrs.pX23  = m_RegDisplay.pX23;
        m_funcletPtrs.pX24  = m_RegDisplay.pX24;
        m_funcletPtrs.pX25  = m_RegDisplay.pX25;
        m_funcletPtrs.pX26  = m_RegDisplay.pX26;
        m_funcletPtrs.pX27  = m_RegDisplay.pX27;
        m_funcletPtrs.pX28  = m_RegDisplay.pX28;
        m_funcletPtrs.pFP   = m_RegDisplay.pFP;
    }

    m_RegDisplay.pFP  = SP++;

    m_RegDisplay.SetIP(*SP++);

    m_RegDisplay.pX19 = SP++;
    m_RegDisplay.pX20 = SP++;
    m_RegDisplay.pX21 = SP++;
    m_RegDisplay.pX22 = SP++;
    m_RegDisplay.pX23 = SP++;
    m_RegDisplay.pX24 = SP++;
    m_RegDisplay.pX25 = SP++;
    m_RegDisplay.pX26 = SP++;
    m_RegDisplay.pX27 = SP++;
    m_RegDisplay.pX28 = SP++;

#elif defined(TARGET_LOONGARCH64)
    PTR_uint64_t f = (PTR_uint64_t)(m_RegDisplay.SP);

    for (int i = 0; i < 8; i++)
    {
        m_RegDisplay.F[i] = *f++;
    }

    SP = (PTR_uintptr_t)f;

    if (!isFilterInvoke)
    {
        // RhpCallCatchFunclet puts a couple of extra things on the stack that aren't put there by the other two
        // thunks, but we don't need to know what they are here, so we just skip them.
        SP += EQUALS_RETURN_ADDRESS(m_ControlPC, RhpCallCatchFunclet2) ? 6 : 4;
        // Save the preserved regs portion of the REGDISPLAY across the unwind through the C# EH dispatch code.
        m_funcletPtrs.pR23  = m_RegDisplay.pR23;
        m_funcletPtrs.pR24  = m_RegDisplay.pR24;
        m_funcletPtrs.pR25  = m_RegDisplay.pR25;
        m_funcletPtrs.pR26  = m_RegDisplay.pR26;
        m_funcletPtrs.pR27  = m_RegDisplay.pR27;
        m_funcletPtrs.pR28  = m_RegDisplay.pR28;
        m_funcletPtrs.pR29  = m_RegDisplay.pR29;
        m_funcletPtrs.pR30  = m_RegDisplay.pR30;
        m_funcletPtrs.pR31  = m_RegDisplay.pR31;
        m_funcletPtrs.pFP   = m_RegDisplay.pFP;
    }

    m_RegDisplay.pFP  = SP++;

    m_RegDisplay.SetIP(*SP++);

    m_RegDisplay.pR23 = SP++;
    m_RegDisplay.pR24 = SP++;
    m_RegDisplay.pR25 = SP++;
    m_RegDisplay.pR26 = SP++;
    m_RegDisplay.pR27 = SP++;
    m_RegDisplay.pR28 = SP++;
    m_RegDisplay.pR29 = SP++;
    m_RegDisplay.pR30 = SP++;
    m_RegDisplay.pR31 = SP++;
    SP++; // for alignment padding

#elif defined(TARGET_RISCV64)
    PTR_uint64_t f = (PTR_uint64_t)(m_RegDisplay.SP);

    int32_t preservedFpIndices[] = {8, 9, 18, 19, 20, 21, 22, 23, 24, 25, 26, 27};
    for (int i = 0; i < ARRAY_SIZE(preservedFpIndices); i++)
    {
        m_RegDisplay.F[preservedFpIndices[i]] = *f++;
    }

    SP = (PTR_uintptr_t)f;

    if (!isFilterInvoke)
    {
        // RhpCallCatchFunclet puts a couple of extra things on the stack that aren't put there by the other two
        // thunks, but we don't need to know what they are here, so we just skip them.
        SP += EQUALS_RETURN_ADDRESS(m_ControlPC, RhpCallCatchFunclet2) ? 6 : 4;
        // Save the preserved regs portion of the REGDISPLAY across the unwind through the C# EH dispatch code.
        m_funcletPtrs.pS1  = m_RegDisplay.pS1;
        m_funcletPtrs.pS2  = m_RegDisplay.pS2;
        m_funcletPtrs.pS3  = m_RegDisplay.pS3;
        m_funcletPtrs.pS4  = m_RegDisplay.pS4;
        m_funcletPtrs.pS5  = m_RegDisplay.pS5;
        m_funcletPtrs.pS6  = m_RegDisplay.pS6;
        m_funcletPtrs.pS7  = m_RegDisplay.pS7;
        m_funcletPtrs.pS8  = m_RegDisplay.pS8;
        m_funcletPtrs.pS9  = m_RegDisplay.pS9;
        m_funcletPtrs.pS10  = m_RegDisplay.pS10;
        m_funcletPtrs.pS11  = m_RegDisplay.pS11;
        m_funcletPtrs.pFP  = m_RegDisplay.pFP;
    }

    m_RegDisplay.pFP  = SP++;

    m_RegDisplay.SetIP(*SP++);

    m_RegDisplay.pS1  = SP++;
    m_RegDisplay.pS2  = SP++;
    m_RegDisplay.pS3  = SP++;
    m_RegDisplay.pS4  = SP++;
    m_RegDisplay.pS5  = SP++;
    m_RegDisplay.pS6  = SP++;
    m_RegDisplay.pS7  = SP++;
    m_RegDisplay.pS8  = SP++;
    m_RegDisplay.pS9  = SP++;
    m_RegDisplay.pS10  = SP++;
    m_RegDisplay.pS11  = SP++;

#else
    SP = (PTR_uintptr_t)(m_RegDisplay.SP);
    ASSERT_UNCONDITIONALLY("NYI for this arch");
#endif

#if !defined(TARGET_ARM64) && !defined(TARGET_LOONGARCH64) && !defined(TARGET_RISCV64)
    m_RegDisplay.SetIP(PCODEToPINSTR(*SP++));
#endif

    m_RegDisplay.SetSP((uintptr_t)dac_cast<TADDR>(SP));
    SetControlPC(dac_cast<PTR_VOID>(m_RegDisplay.GetIP()));

    // We expect to be called by the runtime's C# EH implementation, and since this function's notion of how
    // to unwind through the stub is brittle relative to the stub itself, we want to check as soon as we can.
    ASSERT(m_pInstance->IsManaged(m_ControlPC) && "unwind from funclet invoke stub failed");
#endif // defined(FEATURE_PORTABLE_HELPERS)
}

// For a given target architecture, the layout of this structure must precisely match the
// stack frame layout used by the associated architecture-specific RhpUniversalTransition
// implementation.
struct UniversalTransitionStackFrame
{

// In DAC builds, the "this" pointer refers to an object in the DAC host.
#define GET_POINTER_TO_FIELD(_FieldName) \
    (PTR_uintptr_t)PTR_HOST_MEMBER_TADDR(UniversalTransitionStackFrame, this, _FieldName)

#if defined(UNIX_AMD64_ABI)

    // Conservative GC reporting must be applied to everything between the base of the
    // ReturnBlock and the top of the StackPassedArgs.
private:
    Fp128 m_fpArgRegs[8];                   // ChildSP+000 CallerSP-0D0 (0x80 bytes)    (xmm0-xmm7)
    uintptr_t m_returnBlock[2];            // ChildSP+080 CallerSP-050 (0x10 bytes)
    uintptr_t m_intArgRegs[6];             // ChildSP+090 CallerSP-040 (0x30 bytes)    (rdi,rsi,rcx,rdx,r8,r9)
    uintptr_t m_alignmentPad;              // ChildSP+0C0 CallerSP-010 (0x8 bytes)
    uintptr_t m_callerRetaddr;             // ChildSP+0C8 CallerSP-008 (0x8 bytes)
    uintptr_t m_stackPassedArgs[1];        // ChildSP+0D0 CallerSP+000 (unknown size)

public:
    PTR_uintptr_t get_CallerSP() { return GET_POINTER_TO_FIELD(m_stackPassedArgs[0]); }
    PTR_uintptr_t get_AddressOfPushedCallerIP() { return GET_POINTER_TO_FIELD(m_callerRetaddr); }
    PTR_uintptr_t get_LowerBoundForConservativeReporting() { return GET_POINTER_TO_FIELD(m_returnBlock[0]); }

    void UnwindNonVolatileRegisters(REGDISPLAY * pRegisterSet)
    {
        // RhpUniversalTransition does not touch any non-volatile state on amd64.
        UNREFERENCED_PARAMETER(pRegisterSet);
    }

#elif defined(TARGET_AMD64)

    // Conservative GC reporting must be applied to everything between the base of the
    // ReturnBlock and the top of the StackPassedArgs.
private:
    uintptr_t m_calleeArgumentHomes[4];    // ChildSP+000 CallerSP-080 (0x20 bytes)
    Fp128 m_fpArgRegs[4];                   // ChildSP+020 CallerSP-060 (0x40 bytes)    (xmm0-xmm3)
    uintptr_t m_returnBlock[2];            // ChildSP+060 CallerSP-020 (0x10 bytes)
    uintptr_t m_alignmentPad;              // ChildSP+070 CallerSP-010 (0x8 bytes)
    uintptr_t m_callerRetaddr;             // ChildSP+078 CallerSP-008 (0x8 bytes)
    uintptr_t m_intArgRegs[4];             // ChildSP+080 CallerSP+000 (0x20 bytes)    (rcx,rdx,r8,r9)
    uintptr_t m_stackPassedArgs[1];        // ChildSP+0a0 CallerSP+020 (unknown size)

public:
    PTR_uintptr_t get_CallerSP() { return GET_POINTER_TO_FIELD(m_intArgRegs[0]); }
    PTR_uintptr_t get_AddressOfPushedCallerIP() { return GET_POINTER_TO_FIELD(m_callerRetaddr); }
    PTR_uintptr_t get_LowerBoundForConservativeReporting() { return GET_POINTER_TO_FIELD(m_returnBlock[0]); }

    void UnwindNonVolatileRegisters(REGDISPLAY * pRegisterSet)
    {
        // RhpUniversalTransition does not touch any non-volatile state on amd64.
        UNREFERENCED_PARAMETER(pRegisterSet);
    }

#elif defined(TARGET_ARM)

    // Conservative GC reporting must be applied to everything between the base of the
    // ReturnBlock and the top of the StackPassedArgs.
private:
    uintptr_t m_pushedR11;                 // ChildSP+000 CallerSP-078 (0x4 bytes)     (r11)
    uintptr_t m_pushedLR;                  // ChildSP+004 CallerSP-074 (0x4 bytes)     (lr)
    uint64_t m_fpArgRegs[8];                  // ChildSP+008 CallerSP-070 (0x40 bytes)    (d0-d7)
    uint64_t m_returnBlock[4];                // ChildSP+048 CallerSP-030 (0x20 bytes)
    uintptr_t m_intArgRegs[4];             // ChildSP+068 CallerSP-010 (0x10 bytes)    (r0-r3)
    uintptr_t m_stackPassedArgs[1];        // ChildSP+078 CallerSP+000 (unknown size)

public:
    PTR_uintptr_t get_CallerSP() { return GET_POINTER_TO_FIELD(m_stackPassedArgs[0]); }
    PTR_uintptr_t get_AddressOfPushedCallerIP() { return GET_POINTER_TO_FIELD(m_pushedLR); }
    PTR_uintptr_t get_LowerBoundForConservativeReporting() { return GET_POINTER_TO_FIELD(m_returnBlock[0]); }

    void UnwindNonVolatileRegisters(REGDISPLAY * pRegisterSet)
    {
        pRegisterSet->pR11 = GET_POINTER_TO_FIELD(m_pushedR11);
    }

#elif defined(TARGET_X86)

    // Conservative GC reporting must be applied to everything between the base of the
    // IntArgRegs and the top of the StackPassedArgs.
private:
    uintptr_t m_intArgRegs[2];             // ChildSP+000 CallerSP-018 (0x8 bytes)     (edx,ecx)
    uintptr_t m_returnBlock[2];            // ChildSP+008 CallerSP-010 (0x8 bytes)
    uintptr_t m_pushedEBP;                 // ChildSP+010 CallerSP-008 (0x4 bytes)
    uintptr_t m_callerRetaddr;             // ChildSP+014 CallerSP-004 (0x4 bytes)
    uintptr_t m_stackPassedArgs[1];        // ChildSP+018 CallerSP+000 (unknown size)

public:
    PTR_uintptr_t get_CallerSP() { return GET_POINTER_TO_FIELD(m_stackPassedArgs[0]); }
    PTR_uintptr_t get_AddressOfPushedCallerIP() { return GET_POINTER_TO_FIELD(m_callerRetaddr); }
    PTR_uintptr_t get_LowerBoundForConservativeReporting() { return GET_POINTER_TO_FIELD(m_intArgRegs[0]); }

    void UnwindNonVolatileRegisters(REGDISPLAY * pRegisterSet)
    {
        pRegisterSet->pRbp = GET_POINTER_TO_FIELD(m_pushedEBP);
    }

#elif defined(TARGET_ARM64)

    // Conservative GC reporting must be applied to everything between the base of the
    // ReturnBlock and the top of the StackPassedArgs.
private:
    uintptr_t m_pushedFP;                  // ChildSP+000     CallerSP-100 (0x08 bytes)    (fp)
    uintptr_t m_pushedLR;                  // ChildSP+008     CallerSP-0F8 (0x08 bytes)    (lr)
    Fp128   m_fpArgRegs[8];                // ChildSP+010     CallerSP-0F0 (0x80 bytes)    (q0-q7)
    uintptr_t m_returnBlock[4];            // ChildSP+090     CallerSP-070 (0x20 bytes)
    uintptr_t m_intArgRegs[9];             // ChildSP+0B0     CallerSP-050 (0x48 bytes)    (x0-x8)
    uintptr_t m_alignmentPad;              // ChildSP+0F8     CallerSP-008 (0x08 bytes)
    uintptr_t m_stackPassedArgs[1];        // ChildSP+100     CallerSP+000 (unknown size)

public:
    PTR_uintptr_t get_CallerSP() { return GET_POINTER_TO_FIELD(m_stackPassedArgs[0]); }
    PTR_uintptr_t get_AddressOfPushedCallerIP() { return GET_POINTER_TO_FIELD(m_pushedLR); }
    PTR_uintptr_t get_LowerBoundForConservativeReporting() { return GET_POINTER_TO_FIELD(m_returnBlock[0]); }

    void UnwindNonVolatileRegisters(REGDISPLAY * pRegisterSet)
    {
        pRegisterSet->pFP = GET_POINTER_TO_FIELD(m_pushedFP);
    }

#elif defined(TARGET_LOONGARCH64)

    // Conservative GC reporting must be applied to everything between the base of the
    // ReturnBlock and the top of the StackPassedArgs.
private:
    uintptr_t m_pushedFP;                  // ChildSP+000     CallerSP-0A0 (0x08 bytes)    (fp)
    uintptr_t m_pushedRA;                  // ChildSP+008     CallerSP-098 (0x08 bytes)    (ra)
    uint64_t  m_fpArgRegs[8];              // ChildSP+010     CallerSP-090 (0x40 bytes)    (fa0-fa7)
    uintptr_t m_returnBlock[2];            // ChildSP+050     CallerSP-050 (0x10 bytes)
    uintptr_t m_intArgRegs[8];             // ChildSP+060     CallerSP-040 (0x40 bytes)    (a0-a7)
    uintptr_t m_stackPassedArgs[1];        // ChildSP+0A0     CallerSP+000 (unknown size)

public:
    PTR_uintptr_t get_CallerSP() { return GET_POINTER_TO_FIELD(m_stackPassedArgs[0]); }
    PTR_uintptr_t get_AddressOfPushedCallerIP() { return GET_POINTER_TO_FIELD(m_pushedRA); }
    PTR_uintptr_t get_LowerBoundForConservativeReporting() { return GET_POINTER_TO_FIELD(m_returnBlock[0]); }

    void UnwindNonVolatileRegisters(REGDISPLAY * pRegisterSet)
    {
        pRegisterSet->pFP = GET_POINTER_TO_FIELD(m_pushedFP);
    }

#elif defined(TARGET_RISCV64)

    // Conservative GC reporting must be applied to everything between the base of the
    // ReturnBlock and the top of the StackPassedArgs.
private:
    uintptr_t m_pushedFP;                  // ChildSP+000     CallerSP-0A0 (0x08 bytes)    (fp)
    uintptr_t m_pushedRA;                  // ChildSP+008     CallerSP-098 (0x08 bytes)    (ra)
    uint64_t  m_fpArgRegs[8];              // ChildSP+010     CallerSP-090 (0x40 bytes)    (fa0-fa7)
    uintptr_t m_returnBlock[2];            // ChildSP+050     CallerSP-050 (0x10 bytes)
    uintptr_t m_intArgRegs[8];             // ChildSP+060     CallerSP-040 (0x40 bytes)    (a0-a7)
    uintptr_t m_stackPassedArgs[1];        // ChildSP+0A0     CallerSP+000 (unknown size)

public:
    PTR_uintptr_t get_CallerSP() { return GET_POINTER_TO_FIELD(m_stackPassedArgs[0]); }
    PTR_uintptr_t get_AddressOfPushedCallerIP() { return GET_POINTER_TO_FIELD(m_pushedRA); }
    PTR_uintptr_t get_LowerBoundForConservativeReporting() { return GET_POINTER_TO_FIELD(m_returnBlock[0]); }

    void UnwindNonVolatileRegisters(REGDISPLAY * pRegisterSet)
    {
        pRegisterSet->pFP = GET_POINTER_TO_FIELD(m_pushedFP);
    }

#elif defined(TARGET_WASM)
private:
    // WASMTODO: #error NYI for this arch
    uintptr_t m_stackPassedArgs[1];        // Placeholder
public:
    PTR_uintptr_t get_CallerSP() { PORTABILITY_ASSERT("@TODO: FIXME:WASM"); return NULL; }
    PTR_uintptr_t get_AddressOfPushedCallerIP() { PORTABILITY_ASSERT("@TODO: FIXME:WASM"); return NULL; }
    PTR_uintptr_t get_LowerBoundForConservativeReporting() { PORTABILITY_ASSERT("@TODO: FIXME:WASM"); return NULL; }

    void UnwindNonVolatileRegisters(REGDISPLAY * pRegisterSet)
    {
        UNREFERENCED_PARAMETER(pRegisterSet);
        PORTABILITY_ASSERT("@TODO: FIXME:WASM");
    }
#else
#error NYI for this arch
#endif

#undef GET_POINTER_TO_FIELD

};

typedef DPTR(UniversalTransitionStackFrame) PTR_UniversalTransitionStackFrame;

// NOTE: This function always publishes a non-NULL conservative stack range lower bound.
//
// NOTE: In x86 cases, the unwound callsite often uses a calling convention that expects some amount
// of stack-passed argument space to be callee-popped before control returns (or unwinds) to the
// callsite.  Since the callsite signature (and thus the amount of callee-popped space) is unknown,
// the recovered SP does not account for the callee-popped space is therefore "wrong" for the
// purposes of unwind.  This implies that any x86 function which calls into RhpUniversalTransition
// must have a frame pointer to ensure that the incorrect SP value is ignored and does not break the
// unwind.
void StackFrameIterator::UnwindUniversalTransitionThunk()
{
    ASSERT((m_dwFlags & MethodStateCalculated) == 0);

#if defined(FEATURE_PORTABLE_HELPERS) // @TODO: Corresponding helper code is only defined in assembly code
    return;
#else // defined(FEATURE_PORTABLE_HELPERS)
    ASSERT(CategorizeUnadjustedReturnAddress(m_ControlPC) == InUniversalTransitionThunk);

    // The current PC is within RhpUniversalTransition, so establish a view of the surrounding stack frame.
    // NOTE: In DAC builds, the pointer will refer to a newly constructed object in the DAC host.
    UniversalTransitionStackFrame * stackFrame = (PTR_UniversalTransitionStackFrame)m_RegDisplay.SP;

    stackFrame->UnwindNonVolatileRegisters(&m_RegDisplay);

    PTR_uintptr_t addressOfPushedCallerIP = stackFrame->get_AddressOfPushedCallerIP();
    m_RegDisplay.SetIP(PCODEToPINSTR(*addressOfPushedCallerIP));
    m_RegDisplay.SetSP((uintptr_t)dac_cast<TADDR>(stackFrame->get_CallerSP()));
    SetControlPC(dac_cast<PTR_VOID>(m_RegDisplay.GetIP()));
#if defined(TARGET_AMD64) && defined(TARGET_WINDOWS)
    if (m_RegDisplay.SSP)
    {
        m_RegDisplay.SSP += 8;
    }
#endif

    // All universal transition cases rely on conservative GC reporting being applied to the
    // full argument set that flowed into the call.  Report the lower bound of this range (the
    // caller will compute the upper bound).
    PTR_uintptr_t pLowerBound = stackFrame->get_LowerBoundForConservativeReporting();
    ASSERT(pLowerBound != NULL);
    ASSERT(m_pConservativeStackRangeLowerBound == NULL);
    m_pConservativeStackRangeLowerBound = pLowerBound;
#endif // defined(FEATURE_PORTABLE_HELPERS)
}

#ifdef TARGET_AMD64
#define STACK_ALIGN_SIZE 16
#elif defined(TARGET_ARM)
#define STACK_ALIGN_SIZE 8
#elif defined(TARGET_ARM64)
#define STACK_ALIGN_SIZE 16
#elif defined(TARGET_X86)
#define STACK_ALIGN_SIZE 4
#elif defined(TARGET_LOONGARCH64) || defined(TARGET_RISCV64)
#define STACK_ALIGN_SIZE 16
#elif defined(TARGET_WASM)
#define STACK_ALIGN_SIZE 4
#endif

void StackFrameIterator::UnwindThrowSiteThunk()
{
    ASSERT((m_dwFlags & MethodStateCalculated) == 0);

#if defined(FEATURE_PORTABLE_HELPERS) // @TODO: no portable version of throw helpers
    return;
#else // defined(FEATURE_PORTABLE_HELPERS)
    ASSERT(CategorizeUnadjustedReturnAddress(m_ControlPC) == InThrowSiteThunk);

    const uintptr_t STACKSIZEOF_ExInfo = ((sizeof(ExInfo) + (STACK_ALIGN_SIZE-1)) & ~(STACK_ALIGN_SIZE-1));
#if defined(TARGET_AMD64) && !defined(UNIX_AMD64_ABI)
    const uintptr_t SIZEOF_OutgoingScratch = 0x20;
#else
    const uintptr_t SIZEOF_OutgoingScratch = 0;
#endif

    PTR_PAL_LIMITED_CONTEXT pContext = (PTR_PAL_LIMITED_CONTEXT)
                                        (m_RegDisplay.SP + SIZEOF_OutgoingScratch + STACKSIZEOF_ExInfo);

#if defined(UNIX_AMD64_ABI)
    m_RegDisplay.pRbp = (PTR_uintptr_t)PTR_TO_MEMBER_TADDR(PAL_LIMITED_CONTEXT, pContext, Rbp);
    m_RegDisplay.pRbx = (PTR_uintptr_t)PTR_TO_MEMBER_TADDR(PAL_LIMITED_CONTEXT, pContext, Rbx);
    m_RegDisplay.pR12 = (PTR_uintptr_t)PTR_TO_MEMBER_TADDR(PAL_LIMITED_CONTEXT, pContext, R12);
    m_RegDisplay.pR13 = (PTR_uintptr_t)PTR_TO_MEMBER_TADDR(PAL_LIMITED_CONTEXT, pContext, R13);
    m_RegDisplay.pR14 = (PTR_uintptr_t)PTR_TO_MEMBER_TADDR(PAL_LIMITED_CONTEXT, pContext, R14);
    m_RegDisplay.pR15 = (PTR_uintptr_t)PTR_TO_MEMBER_TADDR(PAL_LIMITED_CONTEXT, pContext, R15);
#elif defined(TARGET_AMD64)
    m_RegDisplay.pRbp = (PTR_uintptr_t)PTR_TO_MEMBER_TADDR(PAL_LIMITED_CONTEXT, pContext, Rbp);
    m_RegDisplay.pRdi = (PTR_uintptr_t)PTR_TO_MEMBER_TADDR(PAL_LIMITED_CONTEXT, pContext, Rdi);
    m_RegDisplay.pRsi = (PTR_uintptr_t)PTR_TO_MEMBER_TADDR(PAL_LIMITED_CONTEXT, pContext, Rsi);
    m_RegDisplay.pRbx = (PTR_uintptr_t)PTR_TO_MEMBER_TADDR(PAL_LIMITED_CONTEXT, pContext, Rbx);
    m_RegDisplay.pR12 = (PTR_uintptr_t)PTR_TO_MEMBER_TADDR(PAL_LIMITED_CONTEXT, pContext, R12);
    m_RegDisplay.pR13 = (PTR_uintptr_t)PTR_TO_MEMBER_TADDR(PAL_LIMITED_CONTEXT, pContext, R13);
    m_RegDisplay.pR14 = (PTR_uintptr_t)PTR_TO_MEMBER_TADDR(PAL_LIMITED_CONTEXT, pContext, R14);
    m_RegDisplay.pR15 = (PTR_uintptr_t)PTR_TO_MEMBER_TADDR(PAL_LIMITED_CONTEXT, pContext, R15);

#if defined(TARGET_WINDOWS)
    if (m_RegDisplay.SSP)
    {
        m_RegDisplay.SSP += 8;
    }
#endif

#elif defined(TARGET_ARM)
    m_RegDisplay.pR4  = (PTR_uintptr_t)PTR_TO_MEMBER_TADDR(PAL_LIMITED_CONTEXT, pContext, R4);
    m_RegDisplay.pR5  = (PTR_uintptr_t)PTR_TO_MEMBER_TADDR(PAL_LIMITED_CONTEXT, pContext, R5);
    m_RegDisplay.pR6  = (PTR_uintptr_t)PTR_TO_MEMBER_TADDR(PAL_LIMITED_CONTEXT, pContext, R6);
    m_RegDisplay.pR7  = (PTR_uintptr_t)PTR_TO_MEMBER_TADDR(PAL_LIMITED_CONTEXT, pContext, R7);
    m_RegDisplay.pR8  = (PTR_uintptr_t)PTR_TO_MEMBER_TADDR(PAL_LIMITED_CONTEXT, pContext, R8);
    m_RegDisplay.pR9  = (PTR_uintptr_t)PTR_TO_MEMBER_TADDR(PAL_LIMITED_CONTEXT, pContext, R9);
    m_RegDisplay.pR10 = (PTR_uintptr_t)PTR_TO_MEMBER_TADDR(PAL_LIMITED_CONTEXT, pContext, R10);
    m_RegDisplay.pR11 = (PTR_uintptr_t)PTR_TO_MEMBER_TADDR(PAL_LIMITED_CONTEXT, pContext, R11);
#elif defined(TARGET_ARM64)
    m_RegDisplay.pX19 = (PTR_uintptr_t)PTR_TO_MEMBER_TADDR(PAL_LIMITED_CONTEXT, pContext, X19);
    m_RegDisplay.pX20 = (PTR_uintptr_t)PTR_TO_MEMBER_TADDR(PAL_LIMITED_CONTEXT, pContext, X20);
    m_RegDisplay.pX21 = (PTR_uintptr_t)PTR_TO_MEMBER_TADDR(PAL_LIMITED_CONTEXT, pContext, X21);
    m_RegDisplay.pX22 = (PTR_uintptr_t)PTR_TO_MEMBER_TADDR(PAL_LIMITED_CONTEXT, pContext, X22);
    m_RegDisplay.pX23 = (PTR_uintptr_t)PTR_TO_MEMBER_TADDR(PAL_LIMITED_CONTEXT, pContext, X23);
    m_RegDisplay.pX24 = (PTR_uintptr_t)PTR_TO_MEMBER_TADDR(PAL_LIMITED_CONTEXT, pContext, X24);
    m_RegDisplay.pX25 = (PTR_uintptr_t)PTR_TO_MEMBER_TADDR(PAL_LIMITED_CONTEXT, pContext, X25);
    m_RegDisplay.pX26 = (PTR_uintptr_t)PTR_TO_MEMBER_TADDR(PAL_LIMITED_CONTEXT, pContext, X26);
    m_RegDisplay.pX27 = (PTR_uintptr_t)PTR_TO_MEMBER_TADDR(PAL_LIMITED_CONTEXT, pContext, X27);
    m_RegDisplay.pX28 = (PTR_uintptr_t)PTR_TO_MEMBER_TADDR(PAL_LIMITED_CONTEXT, pContext, X28);
    m_RegDisplay.pFP = (PTR_uintptr_t)PTR_TO_MEMBER_TADDR(PAL_LIMITED_CONTEXT, pContext, FP);
#elif defined(TARGET_X86)
    m_RegDisplay.pRbp = (PTR_uintptr_t)PTR_TO_MEMBER_TADDR(PAL_LIMITED_CONTEXT, pContext, Rbp);
    m_RegDisplay.pRdi = (PTR_uintptr_t)PTR_TO_MEMBER_TADDR(PAL_LIMITED_CONTEXT, pContext, Rdi);
    m_RegDisplay.pRsi = (PTR_uintptr_t)PTR_TO_MEMBER_TADDR(PAL_LIMITED_CONTEXT, pContext, Rsi);
    m_RegDisplay.pRbx = (PTR_uintptr_t)PTR_TO_MEMBER_TADDR(PAL_LIMITED_CONTEXT, pContext, Rbx);
#elif defined(TARGET_LOONGARCH64)
    m_RegDisplay.pR23 = (PTR_uintptr_t)PTR_TO_MEMBER_TADDR(PAL_LIMITED_CONTEXT, pContext, R23);
    m_RegDisplay.pR24 = (PTR_uintptr_t)PTR_TO_MEMBER_TADDR(PAL_LIMITED_CONTEXT, pContext, R24);
    m_RegDisplay.pR25 = (PTR_uintptr_t)PTR_TO_MEMBER_TADDR(PAL_LIMITED_CONTEXT, pContext, R25);
    m_RegDisplay.pR26 = (PTR_uintptr_t)PTR_TO_MEMBER_TADDR(PAL_LIMITED_CONTEXT, pContext, R26);
    m_RegDisplay.pR27 = (PTR_uintptr_t)PTR_TO_MEMBER_TADDR(PAL_LIMITED_CONTEXT, pContext, R27);
    m_RegDisplay.pR28 = (PTR_uintptr_t)PTR_TO_MEMBER_TADDR(PAL_LIMITED_CONTEXT, pContext, R28);
    m_RegDisplay.pR29 = (PTR_uintptr_t)PTR_TO_MEMBER_TADDR(PAL_LIMITED_CONTEXT, pContext, R29);
    m_RegDisplay.pR30 = (PTR_uintptr_t)PTR_TO_MEMBER_TADDR(PAL_LIMITED_CONTEXT, pContext, R30);
    m_RegDisplay.pR31 = (PTR_uintptr_t)PTR_TO_MEMBER_TADDR(PAL_LIMITED_CONTEXT, pContext, R31);
    m_RegDisplay.pFP = (PTR_uintptr_t)PTR_TO_MEMBER_TADDR(PAL_LIMITED_CONTEXT, pContext, FP);
#elif defined(TARGET_RISCV64)
    m_RegDisplay.pS1 = (PTR_uintptr_t)PTR_TO_MEMBER_TADDR(PAL_LIMITED_CONTEXT, pContext, S1);
    m_RegDisplay.pS2 = (PTR_uintptr_t)PTR_TO_MEMBER_TADDR(PAL_LIMITED_CONTEXT, pContext, S2);
    m_RegDisplay.pS3 = (PTR_uintptr_t)PTR_TO_MEMBER_TADDR(PAL_LIMITED_CONTEXT, pContext, S3);
    m_RegDisplay.pS4 = (PTR_uintptr_t)PTR_TO_MEMBER_TADDR(PAL_LIMITED_CONTEXT, pContext, S4);
    m_RegDisplay.pS5 = (PTR_uintptr_t)PTR_TO_MEMBER_TADDR(PAL_LIMITED_CONTEXT, pContext, S5);
    m_RegDisplay.pS6 = (PTR_uintptr_t)PTR_TO_MEMBER_TADDR(PAL_LIMITED_CONTEXT, pContext, S6);
    m_RegDisplay.pS7 = (PTR_uintptr_t)PTR_TO_MEMBER_TADDR(PAL_LIMITED_CONTEXT, pContext, S7);
    m_RegDisplay.pS8 = (PTR_uintptr_t)PTR_TO_MEMBER_TADDR(PAL_LIMITED_CONTEXT, pContext, S8);
    m_RegDisplay.pS9 = (PTR_uintptr_t)PTR_TO_MEMBER_TADDR(PAL_LIMITED_CONTEXT, pContext, S9);
    m_RegDisplay.pS10 = (PTR_uintptr_t)PTR_TO_MEMBER_TADDR(PAL_LIMITED_CONTEXT, pContext, S10);
    m_RegDisplay.pS11 = (PTR_uintptr_t)PTR_TO_MEMBER_TADDR(PAL_LIMITED_CONTEXT, pContext, S11);
    m_RegDisplay.pFP = (PTR_uintptr_t)PTR_TO_MEMBER_TADDR(PAL_LIMITED_CONTEXT, pContext, FP);
#else
    ASSERT_UNCONDITIONALLY("NYI for this arch");
#endif

    m_RegDisplay.SetIP(PCODEToPINSTR(pContext->IP));
    m_RegDisplay.SetSP(pContext->GetSp());
    SetControlPC(dac_cast<PTR_VOID>(m_RegDisplay.GetIP()));

    // We expect the throw site to be in managed code, and since this function's notion of how to unwind
    // through the stub is brittle relative to the stub itself, we want to check as soon as we can.
    ASSERT(m_pInstance->IsManaged(m_ControlPC) && "unwind from throw site stub failed");
#endif // defined(FEATURE_PORTABLE_HELPERS)
}

bool StackFrameIterator::IsValid()
{
    return (m_ControlPC != 0);
}

void StackFrameIterator::Next()
{
    NextInternal();
    STRESS_LOG1(LF_STACKWALK, LL_INFO10000, "   %p\n", m_ControlPC);
}

void StackFrameIterator::NextInternal()
{
UnwindOutOfCurrentManagedFrame:
    ASSERT(m_dwFlags & MethodStateCalculated);
    // Due to the lack of an ICodeManager for native code, we can't unwind from a native frame.
    ASSERT((m_dwFlags & (SkipNativeFrames|UnwoundReversePInvoke)) != UnwoundReversePInvoke);
    m_dwFlags &= ~(ExCollide|MethodStateCalculated|UnwoundReversePInvoke|ActiveStackFrame);
    ASSERT(IsValid());

#ifdef TARGET_X86
    m_pHijackedReturnValue = NULL;
    m_HijackedReturnValueKind = GCRK_Unknown;
#endif

#ifdef _DEBUG
    SetControlPC(dac_cast<PTR_VOID>((void*)666));
#endif // _DEBUG

    // Clear any preceding published conservative range.  The current unwind will compute a new range
    // from scratch if one is needed.
    m_pConservativeStackRangeLowerBound = NULL;
    m_pConservativeStackRangeUpperBound = NULL;

#if defined(_DEBUG) && !defined(DACCESS_COMPILE)
    uintptr_t DEBUG_preUnwindSP = m_RegDisplay.GetSP();
#endif

    uint32_t unwindFlags = USFF_None;
    if ((m_dwFlags & SkipNativeFrames) != 0)
    {
        unwindFlags |= USFF_StopUnwindOnTransitionFrame;
    }

    if ((m_dwFlags & GcStackWalkFlags) == GcStackWalkFlags)
    {
        unwindFlags |= USFF_GcUnwind;
    }

    FAILFAST_OR_DAC_FAIL(GetCodeManager()->UnwindStackFrame(&m_methodInfo, unwindFlags, &m_RegDisplay,
                                                            &m_pPreviousTransitionFrame));

    if (m_pPreviousTransitionFrame != NULL)
    {
        m_dwFlags |= UnwoundReversePInvoke;
    }

    bool doingFuncletUnwind = GetCodeManager()->IsFunclet(&m_methodInfo);

    if (m_pPreviousTransitionFrame != NULL && (m_dwFlags & SkipNativeFrames) != 0)
    {
        ASSERT(!doingFuncletUnwind);

        if (m_pPreviousTransitionFrame == TOP_OF_STACK_MARKER)
        {
            SetControlPC(0);
        }
        else
        {
            // NOTE: This can generate a conservative stack range if the recovered PInvoke callsite
            // resides in an assembly thunk and not in normal managed code.  In this case InternalInit
            // will unwind through the thunk and back to the nearest managed frame, and therefore may
            // see a conservative range reported by one of the thunks encountered during this "nested"
            // unwind.
            InternalInit(m_pThread, m_pPreviousTransitionFrame, GcStackWalkFlags);
            m_dwFlags |= UnwoundReversePInvoke;
            ASSERT(m_pInstance->IsManaged(m_ControlPC));
        }
    }
    else
    {
        // if the thread is safe to walk, it better not have a hijack in place.
        ASSERT(!m_pThread->IsHijacked());

        SetControlPC(dac_cast<PTR_VOID>(PCODEToPINSTR(m_RegDisplay.GetIP())));

        PTR_VOID collapsingTargetFrame = NULL;

        // Starting from the unwound return address, unwind further (if needed) until reaching
        // either the next managed frame (i.e., the next frame that should be yielded from the
        // stack frame iterator) or a collision point that requires complex handling.

        bool exCollide = false;
        ReturnAddressCategory category = CategorizeUnadjustedReturnAddress(m_ControlPC);

        if (doingFuncletUnwind)
        {
            ASSERT(m_pendingFuncletFramePointer == NULL);
            ASSERT(m_FramePointer != NULL);

            if (category == InFuncletInvokeThunk)
            {
                // The iterator is unwinding out of an exceptionally invoked funclet.  Before proceeding,
                // record the funclet frame pointer so that the iterator can verify that the remainder of
                // the stack walk encounters "owner frames" (i.e., parent funclets or the main code body)
                // in the expected order.
                // NOTE: m_pendingFuncletFramePointer will be cleared by HandleExCollide the stack walk
                // collides with the ExInfo that invoked this funclet.
                m_pendingFuncletFramePointer = m_FramePointer;

                // Unwind through the funclet invoke assembly thunk to reach the topmost managed frame in
                // the exception dispatch code.  All non-GC stack walks collide at this point (whereas GC
                // stack walks collide at the throw site which is reached after processing all of the
                // exception dispatch frames).
                UnwindFuncletInvokeThunk();
                if (!(m_dwFlags & CollapseFunclets))
                {
                    exCollide = true;
                }
            }
            else if (category == InFilterFuncletInvokeThunk)
            {
                // Unwind through the funclet invoke assembly thunk to reach the topmost managed frame in
                // the exception dispatch code.
                UnwindFuncletInvokeThunk();
            }
            else if (category == InManagedCode)
            {
                // Non-exceptionally invoked funclet case.  The caller is processed as a normal managed
                // frame, with the caveat that funclet collapsing must be applied in GC stack walks (since
                // the caller is either a parent funclet or the main code body and the leafmost funclet
                // already provided GC information for the entire function).
                if (m_dwFlags & CollapseFunclets)
                {
                    collapsingTargetFrame = m_FramePointer;
                }
            }
            else
            {
                FAILFAST_OR_DAC_FAIL_UNCONDITIONALLY("Unexpected thunk encountered when unwinding out of a funclet.");
            }
        }
        else if (category != InManagedCode)
        {
            // Unwinding the current (non-funclet) managed frame revealed that its caller is one of the
            // well-known assembly thunks.  Unwind through the thunk to find the next managed frame
            // that should be yielded from the stack frame iterator.
            // NOTE: It is generally possible for a sequence of multiple thunks to appear "on top of
            // each other" on the stack (e.g., the CallDescrThunk can be used to invoke the
            // UniversalTransitionThunk), but EH thunks can never appear in such sequences.

            if (IsNonEHThunk(category))
            {
                // Unwind the current sequence of one or more thunks until the next managed frame is reached.
                // NOTE: This can generate a conservative stack range if one or more of the thunks in the
                // sequence report a conservative lower bound.
                UnwindNonEHThunkSequence();
            }
            else if (category == InThrowSiteThunk)
            {
                // EH stack walks collide at the funclet invoke thunk and are never expected to encounter
                // throw sites (except in illegal cases such as exceptions escaping from the managed
                // exception dispatch code itself).
                FAILFAST_OR_DAC_FAIL_MSG(!(m_dwFlags & ApplyReturnAddressAdjustment),
                    "EH stack walk is attempting to propagate an exception across a throw site.");

                UnwindThrowSiteThunk();

                if (m_dwFlags & CollapseFunclets)
                {
                    uintptr_t postUnwindSP = m_RegDisplay.SP;

                    if (m_pNextExInfo && (postUnwindSP > ((uintptr_t)dac_cast<TADDR>(m_pNextExInfo))))
                    {
                        // This GC stack walk has processed all managed exception frames associated with the
                        // current throw site, meaning it has now collided with the associated ExInfo.
                        exCollide = true;
                    }
                }
            }
            else
            {
                FAILFAST_OR_DAC_FAIL_UNCONDITIONALLY("Unexpected thunk encountered when unwinding out of a non-funclet.");
            }
        }

        if (exCollide)
        {
            // OK, so we just hit (collided with) an exception throw point.  We continue by consulting the
            // ExInfo.

            // In the GC stackwalk, this means walking all the way off the end of the managed exception
            // dispatch code to the throw site.  In the EH stackwalk, this means hitting the special funclet
            // invoke ASM thunks.

            // Double-check that the ExInfo that is being consulted is at or below the 'current' stack pointer
            ASSERT(DEBUG_preUnwindSP <= (uintptr_t)m_pNextExInfo);

            ASSERT(collapsingTargetFrame == NULL);

            collapsingTargetFrame = HandleExCollide(m_pNextExInfo);
        }

        // Now that all assembly thunks and ExInfo collisions have been processed, it is guaranteed
        // that the next managed frame has been located. Or the next native frame
        // if we are not skipping them. The located frame must now be yielded
        // from the iterator with the one and only exception being cases where a managed frame must
        // be skipped due to funclet collapsing.

        ASSERT(m_pInstance->IsManaged(m_ControlPC) || (m_pPreviousTransitionFrame != NULL && (m_dwFlags & SkipNativeFrames) == 0));

        if (collapsingTargetFrame != NULL)
        {
            // The iterator is positioned on a parent funclet or main code body in a function where GC
            // information has already been reported by the leafmost funclet, implying that the current
            // frame needs to be skipped by the GC stack walk.  In general, the GC stack walk must skip
            // all parent frames that are "part of the same function" (i.e., have the same frame
            // pointer).
            ASSERT(m_dwFlags & CollapseFunclets);
            CalculateCurrentMethodState();
            ASSERT(IsValid());
            FAILFAST_OR_DAC_FAIL(m_FramePointer == collapsingTargetFrame);

            // Fail if the skipped frame has no associated conservative stack range (since any
            // attached stack range is about to be dropped without ever being reported to the GC).
            // This should never happen since funclet collapsing cases and only triggered when
            // unwinding out of managed frames and never when unwinding out of the thunks that report
            // conservative ranges.
            FAILFAST_OR_DAC_FAIL(m_pConservativeStackRangeLowerBound == NULL);

            STRESS_LOG0(LF_STACKWALK, LL_INFO10000, "[ KeepUnwinding ]\n");
            goto UnwindOutOfCurrentManagedFrame;
        }

        // Before yielding this frame, indicate that it was located via an ExInfo collision as
        // opposed to normal unwind.
        if (exCollide)
            m_dwFlags |= ExCollide;
    }

    // At this point, the iterator is in an invalid state if there are no more managed frames
    // on the current stack, and is otherwise positioned on the next managed frame to yield to
    // the caller.
    PrepareToYieldFrame();
}

// NOTE: This function will publish a non-NULL conservative stack range lower bound if and
// only if one or more of the thunks in the sequence report conservative stack ranges.
void StackFrameIterator::UnwindNonEHThunkSequence()
{
    ReturnAddressCategory category = CategorizeUnadjustedReturnAddress(m_ControlPC);
    ASSERT(IsNonEHThunk(category));

    // Unwind the current sequence of thunks until the next managed frame is reached, being
    // careful to detect and aggregate any conservative stack ranges reported by the thunks.
    PTR_uintptr_t pLowestLowerBound = NULL;
    PTR_uintptr_t pPrecedingLowerBound = NULL;
    while (category != InManagedCode)
    {
        ASSERT(m_pConservativeStackRangeLowerBound == NULL);

        if (category == InUniversalTransitionThunk)
        {
            UnwindUniversalTransitionThunk();
            ASSERT(m_pConservativeStackRangeLowerBound != NULL);
        }
        else
        {
            FAILFAST_OR_DAC_FAIL_UNCONDITIONALLY("Unexpected thunk encountered when unwinding a non-EH thunk sequence.");
        }

        if (m_pConservativeStackRangeLowerBound != NULL)
        {
            // The newly unwound thunk reported a conservative stack range lower bound.  The thunk
            // sequence being unwound needs to generate a single conservative range that will be
            // reported along with the managed frame eventually yielded by the iterator.  To ensure
            // sufficient reporting, this range always extends from the first (i.e., lowest) lower
            // bound all the way to the top of the outgoing arguments area in the next managed frame.
            // This aggregate range therefore covers all intervening thunk frames (if any), and also
            // covers all necessary conservative ranges in the pathological case where a sequence of
            // thunks contains multiple frames which report distinct conservative lower bound values.
            //
            // Capture the initial lower bound, and assert that the lower bound values are compatible
            // with the "aggregate range" approach described above (i.e., that they never exceed the
            // unwound thunk's stack frame and are always larger than all previously encountered lower
            // bound values).

            if (pLowestLowerBound == NULL)
                pLowestLowerBound = m_pConservativeStackRangeLowerBound;

            FAILFAST_OR_DAC_FAIL(m_pConservativeStackRangeLowerBound < (PTR_uintptr_t)m_RegDisplay.SP);
            FAILFAST_OR_DAC_FAIL(m_pConservativeStackRangeLowerBound > pPrecedingLowerBound);
            pPrecedingLowerBound = m_pConservativeStackRangeLowerBound;
            m_pConservativeStackRangeLowerBound = NULL;
        }

        category = CategorizeUnadjustedReturnAddress(m_ControlPC);
    }

    // The iterator has reached the next managed frame.  Publish the computed lower bound value.
    ASSERT(m_pConservativeStackRangeLowerBound == NULL);
    m_pConservativeStackRangeLowerBound = pLowestLowerBound;
}

// This function is called immediately before a given frame is yielded from the iterator
// (i.e., before a given frame is exposed outside of the iterator).  At yield points,
// iterator must either be invalid (indicating that all managed frames have been processed)
// or must describe a valid managed frame.  In the latter case, some common postprocessing
// steps must always be applied before the frame is exposed outside of the iterator.
void StackFrameIterator::PrepareToYieldFrame()
{
    if (!IsValid())
        return;

    ASSERT(m_pInstance->IsManaged(m_ControlPC) ||
         ((m_dwFlags & SkipNativeFrames) == 0 && (m_dwFlags & UnwoundReversePInvoke) != 0));

    // Do not adjust the PC if ExCollide is set. In that case the m_ControlPC was copied from
    // another stack frame iterator and it already has a correct value.
    if ((m_dwFlags & (ApplyReturnAddressAdjustment | ExCollide)) == ApplyReturnAddressAdjustment)
    {
        m_ControlPC = AdjustReturnAddressBackward(m_ControlPC);
    }

    // Each time a managed frame is yielded, configure the iterator to explicitly indicate
    // whether or not unwinding to the current frame has revealed a stack range that must be
    // conservatively reported by the GC.
    if ((m_pConservativeStackRangeLowerBound != NULL) && (m_dwFlags & CollapseFunclets))
    {
        // Conservatively reported stack ranges always correspond to the full extent of the
        // argument set (including stack-passed arguments and spilled argument registers) that
        // flowed into a managed callsite which called into the runtime.  The runtime has no
        // knowledge of the callsite signature in these cases, and unwind through these callsites
        // is only possible via the associated assembly thunk (e.g., the ManagedCalloutThunk or
        // UniversalTransitionThunk).
        //
        // The iterator is currently positioned on the managed frame which contains the callsite of
        // interest.  The lower bound of the argument set was already computed while unwinding
        // through the assembly thunk.  The upper bound of the argument set is always at or below
        // the top of the outgoing arguments area in the current managed frame (i.e., in the
        // managed frame which contains the callsite).
        //
        // Compute a conservative upper bound and then publish the total range so that it can be
        // observed by the current GC stack walk (via HasStackRangeToReportConservatively).  Note
        // that the upper bound computation never mutates m_RegDisplay.
        CalculateCurrentMethodState();
        ASSERT(IsValid());

        uintptr_t rawUpperBound = GetCodeManager()->GetConservativeUpperBoundForOutgoingArgs(&m_methodInfo, &m_RegDisplay);
        m_pConservativeStackRangeUpperBound = (PTR_uintptr_t)rawUpperBound;

        ASSERT(m_pConservativeStackRangeLowerBound != NULL);
        ASSERT(m_pConservativeStackRangeUpperBound != NULL);
        ASSERT(m_pConservativeStackRangeUpperBound > m_pConservativeStackRangeLowerBound);
    }
    else
    {
        m_pConservativeStackRangeLowerBound = NULL;
        m_pConservativeStackRangeUpperBound = NULL;
    }
}

REGDISPLAY * StackFrameIterator::GetRegisterSet()
{
    ASSERT(IsValid());
    return &m_RegDisplay;
}

PTR_VOID StackFrameIterator::GetEffectiveSafePointAddress()
{
    ASSERT(IsValid());
    ASSERT(m_effectiveSafePointAddress);
    return m_effectiveSafePointAddress;
}

PTR_ICodeManager StackFrameIterator::GetCodeManager()
{
    ASSERT(IsValid());
    return m_pCodeManager;
}

MethodInfo * StackFrameIterator::GetMethodInfo()
{
    ASSERT(IsValid());
    return &m_methodInfo;
}

bool StackFrameIterator::IsActiveStackFrame()
{
    ASSERT(IsValid());
    return (m_dwFlags & ActiveStackFrame) != 0;
}

#ifdef DACCESS_COMPILE
#define FAILFAST_OR_DAC_RETURN_FALSE(x) if(!(x)) return false;
#else
#define FAILFAST_OR_DAC_RETURN_FALSE(x) if(!(x)) { ASSERT_UNCONDITIONALLY(#x); RhFailFast(); }
#endif

void StackFrameIterator::CalculateCurrentMethodState()
{
    if (m_dwFlags & MethodStateCalculated)
        return;

    // Check if we are on a native frame.
    if ((m_dwFlags & (SkipNativeFrames|UnwoundReversePInvoke)) == UnwoundReversePInvoke)
    {
        // There is no implementation of ICodeManager for native code.
        m_pCodeManager = nullptr;
        m_effectiveSafePointAddress = nullptr;
        m_FramePointer = nullptr;
        m_dwFlags |= MethodStateCalculated;
        return;
    }

    // Assume that the caller is likely to be in the same module
    if (m_pCodeManager == NULL || !m_pCodeManager->FindMethodInfo(m_ControlPC, &m_methodInfo))
    {
        m_pCodeManager = dac_cast<PTR_ICodeManager>(m_pInstance->GetCodeManagerForAddress(m_ControlPC));
        FAILFAST_OR_DAC_FAIL(m_pCodeManager);

        FAILFAST_OR_DAC_FAIL(m_pCodeManager->FindMethodInfo(m_ControlPC, &m_methodInfo));
    }

    m_effectiveSafePointAddress = m_ControlPC;
    m_FramePointer = GetCodeManager()->GetFramePointer(&m_methodInfo, &m_RegDisplay);

#ifdef TARGET_X86
    if (m_dwFlags & UpdateResumeSp)
    {
        m_RegDisplay.ResumeSP = GetCodeManager()->GetResumeSp(&m_methodInfo, &m_RegDisplay);
    }
#endif

    m_dwFlags |= MethodStateCalculated;
}

#ifdef TARGET_X86
bool StackFrameIterator::GetHijackedReturnValueLocation(PTR_OBJECTREF * pLocation, GCRefKind * pKind)
{
    if (GCRK_Unknown == m_HijackedReturnValueKind)
        return false;

    ASSERT((GCRK_Scalar < m_HijackedReturnValueKind) && (m_HijackedReturnValueKind <= GCRK_LastValid));

    *pLocation = m_pHijackedReturnValue;
    *pKind = m_HijackedReturnValueKind;
    return true;
}
#endif

void StackFrameIterator::SetControlPC(PTR_VOID controlPC)
{
#if TARGET_ARM
    // Ensure that PC doesn't have the Thumb bit set. This needs to be
    // consistent for EQUALS_RETURN_ADDRESS to work.
    ASSERT(((uintptr_t)controlPC & 1) == 0);
#endif
    m_OriginalControlPC = m_ControlPC = controlPC;
}

bool StackFrameIterator::IsNonEHThunk(ReturnAddressCategory category)
{
    switch (category)
    {
        default:
            return false;
        case InUniversalTransitionThunk:
            return true;
    }
}

bool StackFrameIterator::IsValidReturnAddress(PTR_VOID pvAddress)
{
    // These are return addresses into functions that call into managed (non-funclet) code, so we might see
    // them as hijacked return addresses.
    ReturnAddressCategory category = CategorizeUnadjustedReturnAddress(pvAddress);

    // All non-EH thunks call out to normal managed code, implying that return addresses into
    // them can be hijacked.
    if (IsNonEHThunk(category))
        return true;

    // Throw site thunks call out to managed code, but control never returns from the managed
    // callee.  As a result, return addresses into these thunks can be hijacked, but the
    // hijacks will never execute.
    if (category == InThrowSiteThunk)
        return true;

    return GetRuntimeInstance()->IsManaged(pvAddress);
}

// Support for conservatively reporting GC references in a stack range. This is used when managed methods with
// an unknown signature potentially including GC references call into the runtime and we need to let a GC
// proceed (typically because we call out into managed code again). Instead of storing signature metadata for
// every possible managed method that might make such a call we identify a small range of the stack that might
// contain outgoing arguments. We then report every pointer that looks like it might refer to the GC heap as a
// fixed interior reference.

bool StackFrameIterator::HasStackRangeToReportConservatively()
{
    // When there's no range to report both the lower and upper bounds will be NULL.
    return IsValid() && (m_pConservativeStackRangeUpperBound != NULL);
}

void StackFrameIterator::GetStackRangeToReportConservatively(PTR_OBJECTREF * ppLowerBound, PTR_OBJECTREF * ppUpperBound)
{
    ASSERT(HasStackRangeToReportConservatively());
    *ppLowerBound = (PTR_OBJECTREF)m_pConservativeStackRangeLowerBound;
    *ppUpperBound = (PTR_OBJECTREF)m_pConservativeStackRangeUpperBound;
}

PTR_VOID StackFrameIterator::AdjustReturnAddressBackward(PTR_VOID controlPC)
{
#ifdef TARGET_ARM
    return (PTR_VOID)(((PTR_uint8_t)controlPC) - 2);
#elif defined(TARGET_ARM64)
    return (PTR_VOID)(((PTR_uint8_t)controlPC) - 4);
#else
    return (PTR_VOID)(((PTR_uint8_t)controlPC) - 1);
#endif
}

// Given a return address, determine the category of function where it resides.  In
// general, return addresses encountered by the stack walker are required to reside in
// managed code unless they reside in one of the well-known assembly thunks.

// static
StackFrameIterator::ReturnAddressCategory StackFrameIterator::CategorizeUnadjustedReturnAddress(PTR_VOID returnAddress)
{
#if defined(FEATURE_PORTABLE_HELPERS) // @TODO: no portable thunks are defined

    return InManagedCode;

#else // defined(FEATURE_PORTABLE_HELPERS)

<<<<<<< HEAD
#if defined(FEATURE_DYNAMIC_CODE)
    if (EQUALS_RETURN_ADDRESS(returnAddress, ReturnFromUniversalTransition) ||
             EQUALS_RETURN_ADDRESS(returnAddress, ReturnFromUniversalTransition_DebugStepTailCall)
#if (defined(HOST_AMD64) || defined(HOST_ARM64)) && defined(HOST_WINDOWS)
             ||
             EQUALS_RETURN_ADDRESS(returnAddress, ReturnFromUniversalTransitionReturnResult) ||
             EQUALS_RETURN_ADDRESS(returnAddress, ReturnFromUniversalTransitionReturnResult_DebugStepTailCall)
#endif
             )
=======
    if (EQUALS_RETURN_ADDRESS(returnAddress, ReturnFromUniversalTransitionTailCall))
>>>>>>> 8b79b855
    {
        return InUniversalTransitionThunk;
    }

    if (EQUALS_RETURN_ADDRESS(returnAddress, RhpThrowEx2) ||
        EQUALS_RETURN_ADDRESS(returnAddress, RhpThrowHwEx2) ||
        EQUALS_RETURN_ADDRESS(returnAddress, RhpRethrow2))
    {
        return InThrowSiteThunk;
    }

    if (EQUALS_RETURN_ADDRESS(returnAddress, RhpCallCatchFunclet2) ||
        EQUALS_RETURN_ADDRESS(returnAddress, RhpCallFinallyFunclet2))
    {
        return InFuncletInvokeThunk;
    }

    if (EQUALS_RETURN_ADDRESS(returnAddress, RhpCallFilterFunclet2))
    {
        return InFilterFuncletInvokeThunk;
    }
    return InManagedCode;
#endif // defined(FEATURE_PORTABLE_HELPERS)
}

#ifndef DACCESS_COMPILE

bool StackFrameIterator::Init(PAL_LIMITED_CONTEXT* pStackwalkCtx, bool instructionFault)
{
    Thread * pCurThread = ThreadStore::GetCurrentThread();

    // The stackwalker is intolerant to hijacked threads, as it is largely expecting to be called from C++
    // where the hijack state of the thread is invariant.  Because we've exposed the iterator out to C#, we
    // need to unhijack every time we callback into C++ because the thread could have been hijacked during our
    // time executing C#.
    pCurThread->Unhijack();

    // Passing NULL is a special-case to request a standard managed stack trace for the current thread.
    if (pStackwalkCtx == NULL)
        InternalInitForStackTrace();
    else
        InternalInitForEH(pCurThread, pStackwalkCtx, instructionFault);

    bool isValid = IsValid();
    if (isValid)
        CalculateCurrentMethodState();

    return isValid;
}

bool StackFrameIterator::Next(uint32_t* puExCollideClauseIdx, bool* pfUnwoundReversePInvoke)
{
    Thread * pCurThread = ThreadStore::GetCurrentThread();

    // The stackwalker is intolerant to hijacked threads, as it is largely expecting to be called from C++
    // where the hijack state of the thread is invariant.  Because we've exposed the iterator out to C#, we
    // need to unhijack every time we callback into C++ because the thread could have been hijacked during our
    // time executing C#.
    pCurThread->Unhijack();

    const uint32_t MaxTryRegionIdx = 0xFFFFFFFF;

    ExInfo * pCurExInfo = m_pNextExInfo;
    Next();
    bool isValid = IsValid();
    if (isValid)
        CalculateCurrentMethodState();

    if (puExCollideClauseIdx != NULL)
    {
        if (m_dwFlags & StackFrameIterator::ExCollide)
        {
            ASSERT(pCurExInfo->m_idxCurClause != MaxTryRegionIdx);
            *puExCollideClauseIdx = pCurExInfo->m_idxCurClause;
            pCurExInfo->m_kind = (ExKind)(pCurExInfo->m_kind | EK_SupersededFlag);
        }
        else
        {
            *puExCollideClauseIdx = MaxTryRegionIdx;
        }
    }

    if (pfUnwoundReversePInvoke != NULL)
    {
        *pfUnwoundReversePInvoke = (m_dwFlags & StackFrameIterator::UnwoundReversePInvoke) != 0;
    }

    return isValid;
}

FCIMPL4(FC_BOOL_RET, RhpSfiInit, StackFrameIterator* pThis, PAL_LIMITED_CONTEXT* pStackwalkCtx, FC_BOOL_ARG instructionFault, CLR_BOOL* pfIsExceptionIntercepted)
{
    bool isValid = pThis->Init(pStackwalkCtx, FC_ACCESS_BOOL(instructionFault));

    if (pfIsExceptionIntercepted)
    {
        *pfIsExceptionIntercepted = false;
    }

    FC_RETURN_BOOL(isValid);
}
FCIMPLEND

FCIMPL4(FC_BOOL_RET, RhpSfiNext, StackFrameIterator* pThis, uint32_t* puExCollideClauseIdx, CLR_BOOL* pfUnwoundReversePInvoke, CLR_BOOL* pfIsExceptionIntercepted)
{
    bool isValid = pThis->Next(puExCollideClauseIdx, pfUnwoundReversePInvoke);

    if (pfIsExceptionIntercepted)
    {
        *pfIsExceptionIntercepted = false;
    }

    FC_RETURN_BOOL(isValid);
}
FCIMPLEND

#endif // !DACCESS_COMPILE<|MERGE_RESOLUTION|>--- conflicted
+++ resolved
@@ -32,19 +32,10 @@
 #pragma warning(disable:4061)
 
 #if !defined(FEATURE_PORTABLE_HELPERS) // @TODO: these are (currently) only implemented in assembly helpers
-<<<<<<< HEAD
-
-#if defined(FEATURE_DYNAMIC_CODE)
-EXTERN_C CODE_LOCATION ReturnFromUniversalTransition;
-EXTERN_C CODE_LOCATION ReturnFromUniversalTransition_DebugStepTailCall;
+EXTERN_C CODE_LOCATION ReturnFromUniversalTransitionTailCall;
 #if (defined(HOST_AMD64) || defined(HOST_ARM64)) && defined(HOST_WINDOWS)
 EXTERN_C CODE_LOCATION ReturnFromUniversalTransitionReturnResult;
-EXTERN_C CODE_LOCATION ReturnFromUniversalTransitionReturnResult_DebugStepTailCall;
-#endif
-#endif
-=======
-EXTERN_C CODE_LOCATION ReturnFromUniversalTransitionTailCall;
->>>>>>> 8b79b855
+#endif
 
 EXTERN_C CODE_LOCATION RhpCallCatchFunclet2;
 EXTERN_C CODE_LOCATION RhpCallFinallyFunclet2;
@@ -2239,22 +2230,16 @@
 
 #else // defined(FEATURE_PORTABLE_HELPERS)
 
-<<<<<<< HEAD
-#if defined(FEATURE_DYNAMIC_CODE)
-    if (EQUALS_RETURN_ADDRESS(returnAddress, ReturnFromUniversalTransition) ||
-             EQUALS_RETURN_ADDRESS(returnAddress, ReturnFromUniversalTransition_DebugStepTailCall)
+    if (EQUALS_RETURN_ADDRESS(returnAddress, ReturnFromUniversalTransitionTailCall))
+    {
+        return InUniversalTransitionThunk;
+    }
 #if (defined(HOST_AMD64) || defined(HOST_ARM64)) && defined(HOST_WINDOWS)
-             ||
-             EQUALS_RETURN_ADDRESS(returnAddress, ReturnFromUniversalTransitionReturnResult) ||
-             EQUALS_RETURN_ADDRESS(returnAddress, ReturnFromUniversalTransitionReturnResult_DebugStepTailCall)
-#endif
-             )
-=======
-    if (EQUALS_RETURN_ADDRESS(returnAddress, ReturnFromUniversalTransitionTailCall))
->>>>>>> 8b79b855
+    if (EQUALS_RETURN_ADDRESS(returnAddress, ReturnFromUniversalTransitionReturnResult))
     {
         return InUniversalTransitionThunk;
     }
+#endif
 
     if (EQUALS_RETURN_ADDRESS(returnAddress, RhpThrowEx2) ||
         EQUALS_RETURN_ADDRESS(returnAddress, RhpThrowHwEx2) ||
