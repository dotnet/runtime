// Licensed to the .NET Foundation under one or more agreements.
// The .NET Foundation licenses this file to you under the MIT license.

#include <stdio.h>
#include <stdlib.h>
#include <stdint.h>
#include <errno.h>
#include <sal.h>
#include "config.h"
#include <pthread.h>
#include <string.h>
#include <assert.h>
#include <unistd.h>
#define __STDC_FORMAT_MACROS
#include <inttypes.h>
#include <sys/mman.h>
#include <sys/types.h>
#include <sys/stat.h>
#include <signal.h>
#if HAVE_PRCTL_H
#include <sys/prctl.h>
#include <sys/syscall.h>
#endif
#include <sys/wait.h>
#include <sys/time.h>
#include <sys/resource.h>
#include <sys/stat.h>
#include <dlfcn.h>

#ifdef __APPLE__
#include <sys/sysctl.h>
#include <mach/task.h>
#endif

#ifdef __NetBSD__
#include <sys/cdefs.h>
#include <sys/param.h>
#include <sys/sysctl.h>
#include <kvm.h>
#endif

#ifdef __FreeBSD__
#include <sys/sysctl.h>
#include <sys/user.h>
#endif

#define _T(s) s
#include "RhConfig.h"

#include <minipal/utils.h>
#include <minipal/thread.h>
#include <generatedumpflags.h>

#if !defined(HOST_MACCATALYST) && !defined(HOST_IOS) && !defined(HOST_TVOS)

// Crash dump generating program arguments. MAX_ARGV_ENTRIES is the max number
// of entries if every createdump option/argument is passed.
#define MAX_ARGV_ENTRIES 32
const char* g_argvCreateDump[MAX_ARGV_ENTRIES] = { nullptr };
char* g_szCreateDumpPath = nullptr;
char* g_ppidarg  = nullptr;

const size_t MaxUnsigned32BitDecString = STRING_LENGTH("4294967295");
const size_t MaxUnsigned64BitDecString = STRING_LENGTH("18446744073709551615");

/*++
Function:
    FormatInt

    Helper function to format an uint32 as a string.

--*/
static
char*
FormatInt(uint32_t value)
{
    char* buffer = (char*)malloc(MaxUnsigned32BitDecString + 1);
    if (buffer != nullptr)
    {
        if (snprintf(buffer, MaxUnsigned32BitDecString, "%" PRIu32, value) < 0)
        {
            free(buffer);
            buffer = nullptr;
        }
    }
    return buffer;
}

/*++
Function:
    FormatInt64

    Helper function to format an uint64 as a string.

--*/
static
char*
FormatInt64(uint64_t value)
{
    char* buffer = (char*)malloc(MaxUnsigned64BitDecString + 1);
    if (buffer != nullptr)
    {
        if (snprintf(buffer, MaxUnsigned64BitDecString, "%" PRIu64, value) < 0)
        {
            free(buffer);
            buffer = nullptr;
        }
    }
    return buffer;
}

/*++
Function
  BuildCreateDumpCommandLine

Abstract
  Builds the createdump command line from the arguments.

Return
  true - succeeds, false - fails

--*/
static
bool
BuildCreateDumpCommandLine(
    const char** argv,
    const char* dumpName,
    const char* logFileName,
    int dumpType,
    uint32_t flags)
{
    if (g_szCreateDumpPath == nullptr || g_ppidarg == nullptr)
    {
        return false;
    }

    int argc = 0;
    argv[argc++] = g_szCreateDumpPath;

    if (dumpName != nullptr)
    {
        argv[argc++] = "--name";
        argv[argc++] = dumpName;
    }

    switch (dumpType)
    {
        case DumpTypeNormal:
            argv[argc++] = "--normal";
            break;
        case DumpTypeWithHeap:
            argv[argc++] = "--withheap";
            break;
        case DumpTypeTriage:
            argv[argc++] = "--triage";
            break;
        case DumpTypeFull:
            argv[argc++] = "--full";
            break;
        default:
            break;
    }

    if (flags & GenerateDumpFlagsLoggingEnabled)
    {
        argv[argc++] = "--diag";
    }

    if (flags & GenerateDumpFlagsVerboseLoggingEnabled)
    {
        argv[argc++] = "--verbose";
    }

    if (flags & GenerateDumpFlagsCrashReportEnabled)
    {
        argv[argc++] = "--crashreport";
    }

    if (flags & GenerateDumpFlagsCrashReportOnlyEnabled)
    {
        argv[argc++] = "--crashreportonly";
    }

    if (logFileName != nullptr)
    {
        argv[argc++] = "--logtofile";
        argv[argc++] = logFileName;
    }

    argv[argc++] = "--nativeaot";
    argv[argc++] = g_ppidarg;
    argv[argc++] = nullptr;

    if (argc >= MAX_ARGV_ENTRIES)
    {
        return false;
    }
    return true;
}

/*++
Function:
  CreateCrashDump

  Creates crash dump of the process. Can be called from the
  unhandled native exception handler.

(no return value)
--*/
static bool
CreateCrashDump(
    const char* argv[],
    char* errorMessageBuffer,
    int cbErrorMessageBuffer)
{
<<<<<<< HEAD
    int pipe_descs[2];
    int pipe_result;
    while (-1 == (pipe_result = pipe(pipe_descs)) && errno == EINTR);
    if (pipe_result == -1)
=======
    int pipe_descs[4];
    if (pipe(pipe_descs) == -1 || pipe(pipe_descs + 2) == -1)
>>>>>>> 974f9afd
    {
        if (errorMessageBuffer != nullptr)
        {
            snprintf(errorMessageBuffer, cbErrorMessageBuffer, "Problem launching createdump: pipe() FAILED %s (%d)\n", strerror(errno), errno);
        }
        return false;
    }
    // from parent (write) to child (read), used to signal prctl(PR_SET_PTRACER, childpid) is done
    int child_read_pipe = pipe_descs[0];
    int parent_write_pipe = pipe_descs[1];
    // from child (write) to parent (read), used to capture createdump's stderr
    int parent_read_pipe = pipe_descs[2];
    int child_write_pipe = pipe_descs[3];

    // Fork the core dump child process.
    pid_t childpid = fork();

    // If error, write an error to trace log and abort
    if (childpid == -1)
    {
        if (errorMessageBuffer != nullptr)
        {
            snprintf(errorMessageBuffer, cbErrorMessageBuffer, "Problem launching createdump: fork() FAILED %s (%d)\n", strerror(errno), errno);
        }
        for (int i = 0; i < 4; i++)
        {
            close(pipe_descs[i]);
        }
        return false;
    }
    else if (childpid == 0)
    {
        close(parent_read_pipe);
        close(parent_write_pipe);

        // Wait for prctl(PR_SET_PTRACER, childpid) in parent
        char buffer;
        int bytesRead;
        while((bytesRead = read(child_read_pipe, &buffer, 1)) < 0 && errno == EINTR);
        close(child_read_pipe);

        if (bytesRead != 1)
        {
            fprintf(stderr, "Problem reading from createdump child_read_pipe: %s (%d)\n", strerror(errno), errno);
            close(child_write_pipe);
            exit(-1);
        }

        // Only dup the child's stderr if there is error buffer
        if (errorMessageBuffer != nullptr)
        {
<<<<<<< HEAD
            while (-1 == dup2(child_pipe, STDERR_FILENO) && errno == EINTR);
=======
            dup2(child_write_pipe, STDERR_FILENO);
>>>>>>> 974f9afd
        }
        // Execute the createdump program
        if (execv(argv[0], (char* const *)argv) == -1)
        {
            fprintf(stderr, "Problem launching createdump (may not have execute permissions): execv(%s) FAILED %s (%d)\n", argv[0], strerror(errno), errno);
            exit(-1);
        }
    }
    else
    {
        close(child_read_pipe);
        close(child_write_pipe);
#if HAVE_PRCTL_H && HAVE_PR_SET_PTRACER
        // Gives the child process permission to use /proc/<pid>/mem and ptrace
        if (prctl(PR_SET_PTRACER, childpid, 0, 0, 0) == -1)
        {
            // Ignore any error because on some CentOS and OpenSUSE distros, it isn't
            // supported but createdump works just fine.
#ifdef _DEBUG
            fprintf(stderr, "CreateCrashDump: prctl() FAILED %s (%d)\n", strerror(errno), errno);
#endif
        }
#endif // HAVE_PRCTL_H && HAVE_PR_SET_PTRACER
        // Signal child that prctl(PR_SET_PTRACER, childpid) is done
        int bytesWritten;
        while((bytesWritten = write(parent_write_pipe, "S", 1)) < 0 && errno == EINTR);
        close(parent_write_pipe);

        if (bytesWritten != 1)
        {
            fprintf(stderr, "Problem writing to createdump parent_write_pipe: %s (%d)\n", strerror(errno), errno);
            close(parent_read_pipe);
            if (errorMessageBuffer != nullptr)
            {
                errorMessageBuffer[0] = 0;
            }
            return false;
        }

        // Read createdump's stderr messages (if any)
        if (errorMessageBuffer != nullptr)
        {
            // Read createdump's stderr
            int bytesRead = 0;
            int count = 0;
<<<<<<< HEAD
            while (true)
=======
            while ((count = read(parent_read_pipe, errorMessageBuffer + bytesRead, cbErrorMessageBuffer - bytesRead)) > 0)
>>>>>>> 974f9afd
            {
                while (-1 == (count = read(parent_pipe, errorMessageBuffer + bytesRead, cbErrorMessageBuffer - bytesRead)) && errno == EINTR);
                if (count <= 0) break;
                bytesRead += count;
            }
            errorMessageBuffer[bytesRead] = 0;
            if (bytesRead > 0)
            {
                fputs(errorMessageBuffer, stderr);
            }
        }
        close(parent_read_pipe);

        // Parent waits until the child process is done
        int wstatus = 0;
        int result;
        while (-1 == (result = waitpid(childpid, &wstatus, 0)) && errno == EINTR);
        if (result != childpid)
        {
            fprintf(stderr, "Problem waiting for createdump: waitpid() FAILED result %d wstatus %08x errno %s (%d)\n",
                result, wstatus, strerror(errno), errno);
            return false;
        }
        else
        {
#ifdef _DEBUG
            fprintf(stderr, "waitpid() returned successfully (wstatus %08x) WEXITSTATUS %x WTERMSIG %x\n", wstatus, WEXITSTATUS(wstatus), WTERMSIG(wstatus));
#endif
            return !WIFEXITED(wstatus) || WEXITSTATUS(wstatus) == 0;
        }
    }
    return true;
}

#endif // !defined(HOST_MACCATALYST) && !defined(HOST_IOS) && !defined(HOST_TVOS)

/*++
Function:
  PalCreateCrashDumpIfEnabled

  Creates crash dump of the process (if enabled). Can be called from the unhandled native exception handler.

Parameters:
    signal - POSIX signal number or 0
    siginfo - signal info or nullptr
    exceptionRecord - address of exception record or nullptr

(no return value)
--*/
void
PalCreateCrashDumpIfEnabled(int signal, siginfo_t* siginfo, void* exceptionRecord)
{
#if !defined(HOST_MACCATALYST) && !defined(HOST_IOS) && !defined(HOST_TVOS)
    // If enabled, launch the create minidump utility and wait until it completes
    if (g_argvCreateDump[0] != nullptr)
    {
        const char* argv[MAX_ARGV_ENTRIES];
        char* signalArg = nullptr;
        char* crashThreadArg = nullptr;
        char* signalCodeArg = nullptr;
        char* signalErrnoArg = nullptr;
        char* signalAddressArg = nullptr;
        char* exceptionRecordArg = nullptr;

        // Copy the createdump argv
        int argc = 0;
        for (; argc < MAX_ARGV_ENTRIES; argc++)
        {
            argv[argc] = g_argvCreateDump[argc];
            if (g_argvCreateDump[argc] == nullptr)
            {
                break;
            }
        }

        if (signal != 0 && argc < MAX_ARGV_ENTRIES)
        {
            // Add the signal number to the command line
            signalArg = FormatInt(signal);
            if (signalArg != nullptr)
            {
                argv[argc++] = "--signal";
                argv[argc++] = signalArg;
            }

            // Add the current thread id to the command line. This function is always called on the crashing thread.
            crashThreadArg = FormatInt(minipal_get_current_thread_id());
            if (crashThreadArg != nullptr)
            {
                argv[argc++] = "--crashthread";
                argv[argc++] = crashThreadArg;
            }

            if (siginfo != nullptr && argc < MAX_ARGV_ENTRIES)
            {
                signalCodeArg = FormatInt(siginfo->si_code);
                if (signalCodeArg != nullptr)
                {
                    argv[argc++] = "--code";
                    argv[argc++] = signalCodeArg;
                }
                signalErrnoArg = FormatInt(siginfo->si_errno);
                if (signalErrnoArg != nullptr)
                {
                    argv[argc++] = "--errno";
                    argv[argc++] = signalErrnoArg;
                }
                signalAddressArg = FormatInt64((uint64_t)siginfo->si_addr);
                if (signalAddressArg != nullptr)
                {
                    argv[argc++] = "--address";
                    argv[argc++] = signalAddressArg;
                }
            }

            if (exceptionRecord != nullptr && argc < MAX_ARGV_ENTRIES)
            {
                exceptionRecordArg = FormatInt64((uint64_t)exceptionRecord);
                if (exceptionRecordArg != nullptr)
                {
                    argv[argc++] = "--exception-record";
                    argv[argc++] = exceptionRecordArg;
                }
            }

            argv[argc++] = nullptr;
            assert(argc < MAX_ARGV_ENTRIES);
        }

        CreateCrashDump(argv, nullptr, 0);

        free(signalArg);
        free(crashThreadArg);
        free(signalCodeArg);
        free(signalErrnoArg);
        free(signalAddressArg);
        free(exceptionRecordArg);
    }
#endif // !defined(HOST_MACCATALYST) && !defined(HOST_IOS) && !defined(HOST_TVOS)
}

void
PalCreateCrashDumpIfEnabled()
{
    PalCreateCrashDumpIfEnabled(SIGABRT, nullptr, nullptr);
}

void
PalCreateCrashDumpIfEnabled(void* pExceptionRecord)
{
    PalCreateCrashDumpIfEnabled(SIGABRT, nullptr, pExceptionRecord);
}

/*++
Function:
  PalGenerateCoreDump

Abstract:
  Public entry point to create a crash dump of the process.

Parameters:
    dumpName
    dumpType:
        Normal = 1,
        WithHeap = 2,
        Triage = 3,
        Full = 4
    flags
        See enum

Return:
    true success
    false failed
--*/
bool
PalGenerateCoreDump(
    const char* dumpName,
    int dumpType,
    uint32_t flags,
    char* errorMessageBuffer,
    int cbErrorMessageBuffer)
{
#if !defined(HOST_MACCATALYST) && !defined(HOST_IOS) && !defined(HOST_TVOS)
    const char* argvCreateDump[MAX_ARGV_ENTRIES];
    if (dumpType <= DumpTypeUnknown || dumpType > DumpTypeMax)
    {
        return false;
    }
    if (dumpName != nullptr && dumpName[0] == '\0')
    {
        dumpName = nullptr;
    }
    bool result = BuildCreateDumpCommandLine(argvCreateDump, dumpName, nullptr, dumpType, flags);
    if (result)
    {
        result = CreateCrashDump(argvCreateDump, errorMessageBuffer, cbErrorMessageBuffer);
    }
    return result;
#else
    return false;
#endif // !defined(HOST_MACCATALYST) && !defined(HOST_IOS) && !defined(HOST_TVOS)
}

/*++
Function
  PalCreateDumpInitialize()

Abstract
  Initialize the process abort crash dump program file path and
  name. Doing all of this ahead of time so nothing is allocated
  or copied in abort/signal handler.

Return
  true - succeeds, false - fails

--*/
bool
PalCreateDumpInitialize()
{
#if !defined(HOST_MACCATALYST) && !defined(HOST_IOS) && !defined(HOST_TVOS)
    bool enabled = false;
    RhConfig::Environment::TryGetBooleanValue("DbgEnableMiniDump", &enabled);
    if (enabled)
    {
        char* dumpName = nullptr;
        RhConfig::Environment::TryGetStringValue("DbgMiniDumpName", &dumpName);

        char* logFilePath = nullptr;
        RhConfig::Environment::TryGetStringValue("CreateDumpLogToFile", &logFilePath);

        uint64_t dumpType = DumpTypeUnknown;
        if (RhConfig::Environment::TryGetIntegerValue("DbgMiniDumpType", &dumpType, true))
        {
            if (dumpType <= DumpTypeUnknown || dumpType > DumpTypeMax)
            {
                dumpType = DumpTypeUnknown;
            }
        }
        uint32_t flags = GenerateDumpFlagsNone;
        bool value = false;
        if (RhConfig::Environment::TryGetBooleanValue("CreateDumpDiagnostics", &value))
        {
            if (value)
            {
                flags |= GenerateDumpFlagsLoggingEnabled;
            }
        }
        if (RhConfig::Environment::TryGetBooleanValue("CreateDumpVerboseDiagnostics", &value))
        {
            if (value)
            {
                flags |= GenerateDumpFlagsVerboseLoggingEnabled;
            }
        }
        if (RhConfig::Environment::TryGetBooleanValue("EnableCrashReport", &value))
        {
            if (value)
            {
                flags |= GenerateDumpFlagsCrashReportEnabled;
            }
        }
        if (RhConfig::Environment::TryGetBooleanValue("EnableCrashReportOnly", &value))
        {
            if (value)
            {
                flags |= GenerateDumpFlagsCrashReportOnlyEnabled;
            }
        }

        // Build the createdump program path for the command line
        Dl_info info;
        if (dladdr((void*)&PalCreateDumpInitialize, &info) == 0)
        {
            return false;
        }
        const char* DumpGeneratorName = "createdump";
        int programLen = strlen(info.dli_fname) + strlen(DumpGeneratorName) + 1;
        char* program = (char*)malloc(programLen);
        if (program == nullptr)
        {
            return false;
        }
        strncpy(program, info.dli_fname, programLen);
        char *last = strrchr(program, '/');
        if (last != nullptr)
        {
            *(last + 1) = '\0';
        }
        else
        {
            program[0] = '\0';
        }
        strncat(program, DumpGeneratorName, programLen);

        struct stat fileData;
        int stat_result;
        while (-1 == (stat_result = stat(program, &fileData)) && errno == EINTR);
        if (stat_result == -1 || !S_ISREG(fileData.st_mode))
        {
            fprintf(stderr, "DOTNET_DbgEnableMiniDump is set and the createdump binary does not exist: %s\n", program);
            return true;
        }
        g_szCreateDumpPath = program;

        // Format the app pid for the createdump command line
        g_ppidarg = FormatInt(getpid());
        if (g_ppidarg == nullptr)
        {
            return false;
        }

        if (!BuildCreateDumpCommandLine(g_argvCreateDump, dumpName, logFilePath, dumpType, flags))
        {
            return false;
        }
    }
#endif // !defined(HOST_MACCATALYST) && !defined(HOST_IOS) && !defined(HOST_TVOS)

    return true;
}<|MERGE_RESOLUTION|>--- conflicted
+++ resolved
@@ -213,15 +213,14 @@
     char* errorMessageBuffer,
     int cbErrorMessageBuffer)
 {
-<<<<<<< HEAD
-    int pipe_descs[2];
-    int pipe_result;
+    int pipe_descs[4];
+    int pipe_result = 0;
     while (-1 == (pipe_result = pipe(pipe_descs)) && errno == EINTR);
+    if (pipe_result != -1)
+    {
+        while (-1 == (pipe_result = pipe(pipe_descs + 2)) && errno == EINTR);
+    }
     if (pipe_result == -1)
-=======
-    int pipe_descs[4];
-    if (pipe(pipe_descs) == -1 || pipe(pipe_descs + 2) == -1)
->>>>>>> 974f9afd
     {
         if (errorMessageBuffer != nullptr)
         {
@@ -273,11 +272,7 @@
         // Only dup the child's stderr if there is error buffer
         if (errorMessageBuffer != nullptr)
         {
-<<<<<<< HEAD
-            while (-1 == dup2(child_pipe, STDERR_FILENO) && errno == EINTR);
-=======
-            dup2(child_write_pipe, STDERR_FILENO);
->>>>>>> 974f9afd
+            while (-1 == dup2(child_write_pipe, STDERR_FILENO) && errno == EINTR);
         }
         // Execute the createdump program
         if (execv(argv[0], (char* const *)argv) == -1)
@@ -323,13 +318,9 @@
             // Read createdump's stderr
             int bytesRead = 0;
             int count = 0;
-<<<<<<< HEAD
             while (true)
-=======
-            while ((count = read(parent_read_pipe, errorMessageBuffer + bytesRead, cbErrorMessageBuffer - bytesRead)) > 0)
->>>>>>> 974f9afd
-            {
-                while (-1 == (count = read(parent_pipe, errorMessageBuffer + bytesRead, cbErrorMessageBuffer - bytesRead)) && errno == EINTR);
+            {
+                while (-1 == (count = read(parent_read_pipe, errorMessageBuffer + bytesRead, cbErrorMessageBuffer - bytesRead)) && errno == EINTR);
                 if (count <= 0) break;
                 bytesRead += count;
             }
