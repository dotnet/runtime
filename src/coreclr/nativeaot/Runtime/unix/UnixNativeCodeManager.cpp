// Licensed to the .NET Foundation under one or more agreements.
// The .NET Foundation licenses this file to you under the MIT license.
#include "common.h"

#include "CommonTypes.h"
#include "CommonMacros.h"
#include "daccess.h"
#include "PalRedhawkCommon.h"
#include "regdisplay.h"
#include "ICodeManager.h"
#include "UnixNativeCodeManager.h"
#include "varint.h"
#include "holder.h"

#include "CommonMacros.inl"

#define GCINFODECODER_NO_EE
#include "gcinfodecoder.cpp"

#include "UnixContext.h"
#include "UnwindHelpers.h"

#define UBF_FUNC_KIND_MASK      0x03
#define UBF_FUNC_KIND_ROOT      0x00
#define UBF_FUNC_KIND_HANDLER   0x01
#define UBF_FUNC_KIND_FILTER    0x02

#define UBF_FUNC_HAS_EHINFO             0x04
#define UBF_FUNC_REVERSE_PINVOKE        0x08
#define UBF_FUNC_HAS_ASSOCIATED_DATA    0x10

struct UnixNativeMethodInfo
{
    PTR_VOID pMethodStartAddress;
    PTR_uint8_t pMainLSDA;
    PTR_uint8_t pLSDA;

    // Subset of unw_proc_info_t required for unwinding
    unw_word_t start_ip;
    unw_word_t unwind_info;
    uint32_t format;

    bool executionAborted;
};

// Ensure that UnixNativeMethodInfo fits into the space reserved by MethodInfo
static_assert(sizeof(UnixNativeMethodInfo) <= sizeof(MethodInfo), "UnixNativeMethodInfo too big");

UnixNativeCodeManager::UnixNativeCodeManager(TADDR moduleBase,
                                             PTR_VOID pvManagedCodeStartRange, uint32_t cbManagedCodeRange,
                                             PTR_PTR_VOID pClasslibFunctions, uint32_t nClasslibFunctions)
    : m_moduleBase(moduleBase),
      m_pvManagedCodeStartRange(pvManagedCodeStartRange), m_cbManagedCodeRange(cbManagedCodeRange),
      m_pClasslibFunctions(pClasslibFunctions), m_nClasslibFunctions(nClasslibFunctions)
{
    // Cache the location of unwind sections
    libunwind::LocalAddressSpace::sThisAddressSpace.findUnwindSections(
        (uintptr_t)pvManagedCodeStartRange, m_UnwindInfoSections);
}

UnixNativeCodeManager::~UnixNativeCodeManager()
{
}

// Virtually unwind stack to the caller of the context specified by the REGDISPLAY
bool UnixNativeCodeManager::VirtualUnwind(MethodInfo* pMethodInfo, REGDISPLAY* pRegisterSet)
{
    UnixNativeMethodInfo * pNativeMethodInfo = (UnixNativeMethodInfo *)pMethodInfo;

    return UnwindHelpers::StepFrame(
        pRegisterSet, pNativeMethodInfo->start_ip, pNativeMethodInfo->format, pNativeMethodInfo->unwind_info);
}

bool UnixNativeCodeManager::FindMethodInfo(PTR_VOID        ControlPC,
                                           MethodInfo *    pMethodInfoOut)
{
    // Stackwalker may call this with ControlPC that does not belong to this code manager
    if (dac_cast<TADDR>(ControlPC) < dac_cast<TADDR>(m_pvManagedCodeStartRange) ||
        dac_cast<TADDR>(m_pvManagedCodeStartRange) + m_cbManagedCodeRange <= dac_cast<TADDR>(ControlPC))
    {
        return false;
    }

    UnixNativeMethodInfo * pMethodInfo = (UnixNativeMethodInfo *)pMethodInfoOut;

    // Find LSDA and start address for a function at address controlPC

    unw_proc_info_t procInfo;

    if (!UnwindHelpers::GetUnwindProcInfo((TADDR)ControlPC, m_UnwindInfoSections, &procInfo))
    {
        return false;
    }

    assert((procInfo.start_ip <= (TADDR)ControlPC) && ((TADDR)ControlPC < procInfo.end_ip));

    pMethodInfo->start_ip = procInfo.start_ip;
    pMethodInfo->format = procInfo.format;
    pMethodInfo->unwind_info = procInfo.unwind_info;

    uintptr_t lsda = procInfo.lsda;

    PTR_uint8_t p = dac_cast<PTR_uint8_t>(lsda);

    pMethodInfo->pLSDA = p;

    uint8_t unwindBlockFlags = *p++;

    if ((unwindBlockFlags & UBF_FUNC_KIND_MASK) != UBF_FUNC_KIND_ROOT)
    {
        // Funclets just refer to the main function's blob
        pMethodInfo->pMainLSDA = p + *dac_cast<PTR_int32_t>(p);
        p += sizeof(int32_t);

        pMethodInfo->pMethodStartAddress = dac_cast<PTR_VOID>(procInfo.start_ip - *dac_cast<PTR_int32_t>(p));
    }
    else
    {
        pMethodInfo->pMainLSDA = dac_cast<PTR_uint8_t>(lsda);
        pMethodInfo->pMethodStartAddress = dac_cast<PTR_VOID>(procInfo.start_ip);
    }

    pMethodInfo->executionAborted = false;

    return true;
}

bool UnixNativeCodeManager::IsFunclet(MethodInfo * pMethodInfo)
{
    UnixNativeMethodInfo * pNativeMethodInfo = (UnixNativeMethodInfo *)pMethodInfo;

    uint8_t unwindBlockFlags = *(pNativeMethodInfo->pLSDA);
    return (unwindBlockFlags & UBF_FUNC_KIND_MASK) != UBF_FUNC_KIND_ROOT;
}

bool UnixNativeCodeManager::IsFilter(MethodInfo * pMethodInfo)
{
    UnixNativeMethodInfo * pNativeMethodInfo = (UnixNativeMethodInfo *)pMethodInfo;

    uint8_t unwindBlockFlags = *(pNativeMethodInfo->pLSDA);
    return (unwindBlockFlags & UBF_FUNC_KIND_MASK) == UBF_FUNC_KIND_FILTER;
}

PTR_VOID UnixNativeCodeManager::GetFramePointer(MethodInfo *   pMethodInfo,
                                                REGDISPLAY *   pRegisterSet)
{
    UnixNativeMethodInfo * pNativeMethodInfo = (UnixNativeMethodInfo *)pMethodInfo;

    // Return frame pointer for methods with EH and funclets
    uint8_t unwindBlockFlags = *(pNativeMethodInfo->pLSDA);
    if ((unwindBlockFlags & UBF_FUNC_HAS_EHINFO) != 0 || (unwindBlockFlags & UBF_FUNC_KIND_MASK) != UBF_FUNC_KIND_ROOT)
    {
        return (PTR_VOID)pRegisterSet->GetFP();
    }

    return NULL;
}

uint32_t UnixNativeCodeManager::GetCodeOffset(MethodInfo* pMethodInfo, PTR_VOID address, /*out*/ PTR_uint8_t* gcInfo)
{
    UnixNativeMethodInfo* pNativeMethodInfo = (UnixNativeMethodInfo*)pMethodInfo;

    PTR_uint8_t p = pNativeMethodInfo->pMainLSDA;

    uint8_t unwindBlockFlags = *p++;

    if ((unwindBlockFlags & UBF_FUNC_HAS_ASSOCIATED_DATA) != 0)
        p += sizeof(int32_t);

    if ((unwindBlockFlags & UBF_FUNC_HAS_EHINFO) != 0)
        p += sizeof(int32_t);

    *gcInfo = p;

    uint32_t codeOffset = (uint32_t)(PINSTRToPCODE(dac_cast<TADDR>(address)) - PINSTRToPCODE(dac_cast<TADDR>(pNativeMethodInfo->pMethodStartAddress)));
    return codeOffset;
}

bool UnixNativeCodeManager::IsSafePoint(PTR_VOID pvAddress)
{
    MethodInfo pMethodInfo;
    if (!FindMethodInfo(pvAddress, &pMethodInfo))
    {
        return false;
    }

    PTR_uint8_t gcInfo;
    uint32_t codeOffset = GetCodeOffset(&pMethodInfo, pvAddress, &gcInfo);

    GcInfoDecoder decoder(
        GCInfoToken(gcInfo),
        GcInfoDecoderFlags(DECODE_INTERRUPTIBILITY),
        codeOffset
    );

    if (decoder.IsInterruptible())
        return true;

    if (decoder.IsSafePoint())
        return true;

    return false;
}

void UnixNativeCodeManager::EnumGcRefs(MethodInfo *    pMethodInfo,
                                       PTR_VOID        safePointAddress,
                                       REGDISPLAY *    pRegisterSet,
                                       GCEnumContext * hCallback,
                                       bool            isActiveStackFrame)
{
    PTR_uint8_t gcInfo;
    uint32_t codeOffset = GetCodeOffset(pMethodInfo, safePointAddress, &gcInfo);

#ifdef TARGET_ARM
    // Ensure that code offset doesn't have the Thumb bit set. We need
    // it to be aligned to instruction start to make the !isActiveStackFrame
    // branch below work.
    ASSERT(((uintptr_t)codeOffset & 1) == 0);
#endif

    bool executionAborted = ((UnixNativeMethodInfo*)pMethodInfo)->executionAborted;

    if (!isActiveStackFrame && !executionAborted)
    {
        // the reasons for this adjustment are explained in EECodeManager::EnumGcRefs
        codeOffset--;
    }

    GcInfoDecoder decoder(
        GCInfoToken(gcInfo),
        GcInfoDecoderFlags(DECODE_GC_LIFETIMES | DECODE_SECURITY_OBJECT | DECODE_VARARG),
        codeOffset
    );

    if (isActiveStackFrame)
    {
        // CONSIDER: We can optimize this by remembering the need to adjust in IsSafePoint and propagating into here.
        //           Or, better yet, maybe we should change the decoder to not require this adjustment.
        //           The scenario that adjustment tries to handle (fallthrough into BB with random liveness)
        //           does not seem possible.
        if (!decoder.HasInterruptibleRanges())
        {
            decoder = GcInfoDecoder(
                GCInfoToken(gcInfo),
                GcInfoDecoderFlags(DECODE_GC_LIFETIMES | DECODE_SECURITY_OBJECT | DECODE_VARARG),
                codeOffset - 1
            );

            assert(decoder.IsSafePoint());
        }
    }

    ICodeManagerFlags flags = (ICodeManagerFlags)0;
    if (executionAborted)
        flags = ICodeManagerFlags::ExecutionAborted;

    if (IsFilter(pMethodInfo))
        flags = (ICodeManagerFlags)(flags | ICodeManagerFlags::NoReportUntracked);

    if (isActiveStackFrame)
        flags = (ICodeManagerFlags)(flags | ICodeManagerFlags::ActiveStackFrame);

    if (!decoder.EnumerateLiveSlots(
        pRegisterSet,
        isActiveStackFrame /* reportScratchSlots */,
        flags,
        hCallback->pCallback,
        hCallback
        ))
    {
        assert(false);
    }
}

uintptr_t UnixNativeCodeManager::GetConservativeUpperBoundForOutgoingArgs(MethodInfo * pMethodInfo, REGDISPLAY * pRegisterSet)
{
    // Return value
    uintptr_t upperBound;

    UnixNativeMethodInfo * pNativeMethodInfo = (UnixNativeMethodInfo *)pMethodInfo;

    PTR_uint8_t p = pNativeMethodInfo->pLSDA;

    uint8_t unwindBlockFlags = *p++;

    if ((unwindBlockFlags & UBF_FUNC_REVERSE_PINVOKE) != 0)
    {
        // Reverse PInvoke transition should be on the main function body only
        assert(pNativeMethodInfo->pMainLSDA == pNativeMethodInfo->pLSDA);

        if ((unwindBlockFlags & UBF_FUNC_HAS_ASSOCIATED_DATA) != 0)
            p += sizeof(int32_t);

        if ((unwindBlockFlags & UBF_FUNC_HAS_EHINFO) != 0)
            p += sizeof(int32_t);

        GcInfoDecoder decoder(GCInfoToken(p), DECODE_REVERSE_PINVOKE_VAR);
        INT32 slot = decoder.GetReversePInvokeFrameStackSlot();
        assert(slot != NO_REVERSE_PINVOKE_FRAME);

        TADDR basePointer = (TADDR)NULL;
        UINT32 stackBasedRegister = decoder.GetStackBaseRegister();
        if (stackBasedRegister == NO_STACK_BASE_REGISTER)
        {
            basePointer = dac_cast<TADDR>(pRegisterSet->GetSP());
        }
        else
        {
            basePointer = dac_cast<TADDR>(pRegisterSet->GetFP());
        }

        // Reverse PInvoke case.  The embedded reverse PInvoke frame is guaranteed to reside above
        // all outgoing arguments.
        upperBound = (uintptr_t)dac_cast<TADDR>(basePointer + slot);
    }
    else
    {
        // The passed in pRegisterSet should be left intact
        REGDISPLAY localRegisterSet = *pRegisterSet;

        bool result = VirtualUnwind(pMethodInfo, &localRegisterSet);
        assert(result);

        // All common ABIs have outgoing arguments under caller SP (minus slot reserved for return address).
        // There are ABI-specific optimizations that could applied here, but they are not worth the complexity
        // given that this path is used rarely.
#if defined(TARGET_X86) || defined(TARGET_AMD64)
        upperBound = dac_cast<TADDR>(localRegisterSet.GetSP() - sizeof(TADDR));
#else
        upperBound = dac_cast<TADDR>(localRegisterSet.GetSP());
#endif
    }

    return upperBound;
}

bool UnixNativeCodeManager::UnwindStackFrame(MethodInfo *    pMethodInfo,
                                             uint32_t        flags,
                                             REGDISPLAY *    pRegisterSet,                 // in/out
                                             PInvokeTransitionFrame**      ppPreviousTransitionFrame)    // out
{
    UnixNativeMethodInfo * pNativeMethodInfo = (UnixNativeMethodInfo *)pMethodInfo;

    PTR_uint8_t p = pNativeMethodInfo->pLSDA;

    uint8_t unwindBlockFlags = *p++;

    if ((unwindBlockFlags & UBF_FUNC_REVERSE_PINVOKE) != 0)
    {
        // Reverse PInvoke transition should be on the main function body only
        assert(pNativeMethodInfo->pMainLSDA == pNativeMethodInfo->pLSDA);

        if ((unwindBlockFlags & UBF_FUNC_HAS_ASSOCIATED_DATA) != 0)
            p += sizeof(int32_t);

        if ((unwindBlockFlags & UBF_FUNC_HAS_EHINFO) != 0)
            p += sizeof(int32_t);

        GcInfoDecoder decoder(GCInfoToken(p), DECODE_REVERSE_PINVOKE_VAR);
        INT32 slot = decoder.GetReversePInvokeFrameStackSlot();
        assert(slot != NO_REVERSE_PINVOKE_FRAME);

        TADDR basePointer = (TADDR)NULL;
        UINT32 stackBasedRegister = decoder.GetStackBaseRegister();
        if (stackBasedRegister == NO_STACK_BASE_REGISTER)
        {
            basePointer = dac_cast<TADDR>(pRegisterSet->GetSP());
        }
        else
        {
            basePointer = dac_cast<TADDR>(pRegisterSet->GetFP());
        }

        *ppPreviousTransitionFrame = *(PInvokeTransitionFrame**)(basePointer + slot);

        if ((flags & USFF_StopUnwindOnTransitionFrame) != 0)
        {
            return true;
        }
    }
    else
    {
        *ppPreviousTransitionFrame = NULL;
    }

    if (!VirtualUnwind(pMethodInfo, pRegisterSet))
    {
        return false;
    }

    return true;
}

bool UnixNativeCodeManager::IsUnwindable(PTR_VOID pvAddress)
{
    MethodInfo * pMethodInfo = NULL;

#if defined(TARGET_ARM)
    ASSERT(((uintptr_t)pvAddress & 1) == 0);
#endif

#if defined(TARGET_ARM64) || defined(TARGET_ARM) || defined(TARGET_LOONGARCH64) || defined(TARGET_RISCV64)
    MethodInfo methodInfo;
    FindMethodInfo(pvAddress, &methodInfo);
    pMethodInfo = &methodInfo;
#endif

#if (defined(TARGET_APPLE) && defined(TARGET_ARM64)) || defined(TARGET_ARM)
    // VirtualUnwind can't unwind epilogues and some prologues.
    return TrailingEpilogueInstructionsCount(pMethodInfo, pvAddress) == 0 && IsInProlog(pMethodInfo, pvAddress) != 1;
#else
    // VirtualUnwind can't unwind epilogues.
    return TrailingEpilogueInstructionsCount(pMethodInfo, pvAddress) == 0;
#endif
}

#if defined(TARGET_ARM)

// SUB<c> SP, SP, #<imm>
// 1011 0000 1xxx xxxx
#define SUB_SP_IMM_BITS 0xB080
#define SUB_SP_IMM_MASK 0xFF80

// SUB{S}<c>.W SP, SP, #<const>
// 1111 0x01 101x 1101 0xxx 1101 xxxx xxxx
#define SUB_W_SP_IMM_BITS 0xF1AD0D00
#define SUB_W_SP_IMM_MASK 0xFBEF8F00

// SUBW<c> SP, SP, #<imm12>
// 1111 0x10 1010 1101 0xxx 1101 xxxx xxxx
#define SUBW_SP_IMM_BITS 0xF2AD0D00
#define SUBW_SP_IMM_MASK 0xFBFF8F00

// SUB<c> SP, <Rm>
// 0100 0100 1xxx x101
#define SUB_SP_REG_BITS 0x4485
#define SUB_SP_REG_MASK 0xFF87

// SUB{S}<c>.W SP, SP, <Rm>{, <shift>}
// 1110 1011 101x 1101 0xxx 1101 xxxx xxxx
#define SUB_W_SP_REG_BITS 0xEBAD0D00
#define SUB_W_SP_REG_MASK 0xFFEF8F00

// ADD{S}<c>.W FP, SP, #<const>
// 1111 0x01 000x 1101 0xxx 1011 xxxx xxxx
#define ADD_W_FP_SP_BITS 0xF10D0B00 
#define ADD_W_FP_SP_MASK 0xFBEF8F00

// PUSH<c> <registers>
// 1011 010x xxxx xxxx
#define PUSH_BITS 0xB400
#define PUSH_MASK 0xFE00

// PUSH<c>.W <registers>
// 1110 1001 0010 1101 0x0x xxxx xxxx xxxx
#define PUSH_W_BITS_T2 0xE92D0000
#define PUSH_W_MASK_T2 0xFFFFA000

// PUSH<c>.W <registers>
// 1111 1000 0100 1101 xxxx 1101 0000 0100
#define PUSH_W_BITS_T3 0xF84D0D04
#define PUSH_W_MASK_T3 0xFFFF0FFF

// VPUSH<c> <list>
// 1110 1101 0x10 1101 xxxx 1011 xxxx xxxx
#define VPUSH_BITS_T1 0xED2D0B00
#define VPUSH_MASK_T1 0xFFBF0F00

// VPUSH<c> <list>
// 1110 1101 0x10 1101 xxxx 1010 xxxx xxxx
#define VPUSH_BITS_T2 0xED2D0A00
#define VPUSH_MASK_T2 0xFFBF0F00

// POP<c> <registers>
// 1011 110x xxxx xxxx
#define POP_BITS 0xBC00
#define POP_MASK 0xFE00

// POP<c>.W <registers>
// 1110 1000 1011 1101
#define POP_W_T2 0xE8BD

// POP<c>.W <registers>
// 1111 1000 0101 1101
#define POP_W_T3 0xF85D

// BX LR
#define BX_LR_BITS 0x4770
#define BX_LR_MASK 0xFFFF

// MOV SP, R4
#define MOV_SP_R4 0x46A5

// MOV R9, SP
#define MOV_R9_SP 0x46E9

static bool IsArmPrologInstruction(uint16_t* pInstr)
{
    uint32_t instr = *pInstr;

    if ((instr & SUB_SP_IMM_MASK) == SUB_SP_IMM_BITS ||
        (instr & PUSH_MASK) == PUSH_BITS ||
        instr == MOV_R9_SP)
    {
        return 1;
    }

    instr <<= 16;
    instr |= *(pInstr + 1);

    if ((instr & SUB_W_SP_IMM_MASK) == SUB_W_SP_IMM_BITS ||
        (instr & SUBW_SP_IMM_MASK) == SUBW_SP_IMM_BITS ||
        (instr & SUB_W_SP_REG_MASK) == SUB_W_SP_REG_BITS ||
        (instr & ADD_W_FP_SP_MASK) == ADD_W_FP_SP_BITS ||
        (instr & PUSH_W_MASK_T2) == PUSH_W_BITS_T2 ||
        (instr & PUSH_W_MASK_T3) == PUSH_W_BITS_T3 ||
        (instr & VPUSH_MASK_T1) == VPUSH_BITS_T1 ||
        (instr & VPUSH_MASK_T2) == VPUSH_BITS_T2)
    {
        return 1;
    }

    return 0;
}

#endif

// checks for known prolog instructions generated by ILC and returns
//  1 - in prolog
//  0 - not in prolog,
// -1 - unknown.
int UnixNativeCodeManager::IsInProlog(MethodInfo * pMethodInfo, PTR_VOID pvAddress)
{
#if defined(TARGET_ARM64)

// post/pre


// stp with signed offset
// x010 1001 00xx xxxx xxxx xxxx xxxx xxxx
#define STP_BITS1 0x29000000
#define STP_MASK1 0x7FC00000

// stp with pre/post/no offset
// x010 100x x0xx xxxx xxxx xxxx xxxx xxxx
#define STP_BITS2 0x28000000
#define STP_MASK2 0x7E400000

// add fp, sp, x
// mov fp, sp
// 1001 0001 0xxx xxxx xxxx xx11 1111 1101
#define ADD_FP_SP_BITS 0x910003FD
#define ADD_FP_SP_MASK 0xFF8003FF

#define STP_RT2_RT_MASK  0x7C1F
#define STP_RT2_RT_FP_LR 0x781D
#define STP_RN_MASK      0x3E0
#define STP_RN_SP        0x3E0
#define STP_RN_FP        0x3A0

    UnixNativeMethodInfo * pNativeMethodInfo = (UnixNativeMethodInfo *)pMethodInfo;
    ASSERT(pNativeMethodInfo != NULL);

    uint32_t* start  = (uint32_t*)pNativeMethodInfo->pMethodStartAddress;
    bool savedFpLr = false;
    bool establishedFp = false;

    for (uint32_t* pInstr = (uint32_t*)start; pInstr < pvAddress && !(savedFpLr && establishedFp); pInstr++)
    {
        uint32_t instr = *pInstr;

        if (((instr & STP_MASK1) == STP_BITS1 || (instr & STP_MASK2) == STP_BITS2) &&
            ((instr & STP_RN_MASK) == STP_RN_SP || (instr & STP_RN_MASK) == STP_RN_FP))
        {
            // SP/FP-relative store of pair of registers
            savedFpLr |= (instr & STP_RT2_RT_MASK) == STP_RT2_RT_FP_LR;
        }
        else if ((instr & ADD_FP_SP_MASK) == ADD_FP_SP_BITS)
        {
            establishedFp = true;
        }
        else
        {
            // JIT generates other patterns into the prolog that we currently don't
            // recognize (saving unpaired register, stack pointer adjustments). We
            // don't need to recognize these patterns unless a compact unwinding code
            // is generated for them in ILC.
            // https://github.com/dotnet/runtime/issues/76371
            return -1;
        }
    }

    return savedFpLr && establishedFp ? 0 : 1;

#elif defined(TARGET_ARM)

    UnixNativeMethodInfo * pNativeMethodInfo = (UnixNativeMethodInfo *)pMethodInfo;
    ASSERT(pNativeMethodInfo != NULL);

    uint16_t* pInstr = (uint16_t*)pvAddress;

    // First check if the current instruction is any of the recognized prolog
    // instructions. That may be a false positive but it's not going to be a
    // false negative (with the exception of localloc pattern below).
    if (IsArmPrologInstruction(pInstr))
    {
        // Verify that everything in front of the instruction was also a prolog.
        pInstr = (uint16_t*)pNativeMethodInfo->pMethodStartAddress;
        while (pInstr < pvAddress)
        {
            if (!IsArmPrologInstruction(pInstr))
            {
                return 0;
            }

            uint16_t instr = *pInstr;
            if (instr == MOV_R9_SP)
            {
                // The frame has been established, so anything that follows is
                // not considered a prolog (ie. unwinding works).
                return 0;
            }

            // Skip over to next instruction
            pInstr += (instr & 0xE000) == 0xE000 && (instr & 0xF800) != 0xE000 ? 2 : 1;
        }

        return 1;
    }

    // The localloc pattern generated by JIT looks like:
    //
    //    movw  r4, #frameSize
    //    sub   r4, sp, r4
    //    bl    CORINFO_HELP_STACK_PROBE
    //    mov   sp, r4
    //
    // or
    //
    //    movw  r4, #frameSizeLo16
    //    movt  r4, #frameSizeHi16
    //    sub   r4, sp, r4
    //    bl    CORINFO_HELP_STACK_PROBE
    //    mov   sp, r4
    //
    // We can look ahead by couple of instructions and look for "mov sp, rXX".
    for (int c = 5; c >= 0; --c)
    {
        uint16_t instr = *pInstr;
        if (instr == MOV_SP_R4)
        {
            return 1;
        }

        // Bail out on any instruction that's clearly an epilog and can be
        // end of the method.
        if ((instr & POP_MASK) == POP_BITS ||
            (instr & BX_LR_MASK) == BX_LR_BITS ||
            instr == POP_W_T2 || instr == POP_W_T3)
        {
            return 0;
        }

        // Skip over to next instruction
        pInstr += (instr & 0xE000) == 0xE000 && (instr & 0xF800) != 0xE000 ? 2 : 1;
    }

    return 0;

#elif defined(TARGET_LOONGARCH64)

// 0010 1001 11xx xxxx xxxx xxxx xxxx xxxx
#define ST_BITS 0x29C00000
#define ST_MASK 0xFFC00000

// addi.d  $fp, $sp, x
// ori  $fp, $sp, 0
// 0000 0010 11xx xxxx xxxx xx00 0111 0110
#define ADDI_FP_SP_BITS 0x02C00076
#define ADDI_FP_SP_MASK 0xFFC003FF

#define ST_RJ_MASK    0x3E0
#define ST_RJ_FP      0x2C0
#define ST_RJ_RA      0x20
#define ST_RD_MASK    0x1F
#define ST_RD_SP      0x3
#define ST_RD_FP      0x16

    UnixNativeMethodInfo * pNativeMethodInfo = (UnixNativeMethodInfo *)pMethodInfo;
    ASSERT(pNativeMethodInfo != NULL);

    uint32_t* start  = (uint32_t*)pNativeMethodInfo->pMethodStartAddress;
    bool savedFp = false;
    bool savedRa = false;
    bool establishedFp = false;

    for (uint32_t* pInstr = (uint32_t*)start; pInstr < pvAddress && !(savedFp && savedRa && establishedFp); pInstr++)
    {
        uint32_t instr = *pInstr;

        if (((instr & ST_MASK) == ST_BITS) &&
            ((instr & ST_RD_MASK) == ST_RD_SP || (instr & ST_RD_MASK) == ST_RD_FP))
        {
            // SP/FP-relative store of pair of registers
            savedFp |= (instr & ST_RJ_MASK) == ST_RJ_FP;
            savedRa |= (instr & ST_RJ_MASK) == ST_RJ_RA;
        }
        else if ((instr & ADDI_FP_SP_MASK) == ADDI_FP_SP_BITS)
        {
            establishedFp = true;
        }
        else
        {
            // JIT generates other patterns into the prolog that we currently don't
            // recognize (saving unpaired register, stack pointer adjustments). We
            // don't need to recognize these patterns unless a compact unwinding code
            // is generated for them in ILC.
            // https://github.com/dotnet/runtime/issues/76371
            return -1;
        }
    }

    return savedFp && savedRa && establishedFp ? 0 : 1;

#elif defined(TARGET_RISCV64)

// store pair with signed offset
// 0100 00xx xxxxxxxx xxxx xxxx xxxx xxxx
#define STW_PAIR_BITS 0x04000000
#define STW_PAIR_MASK 0xFC000000

// add fp, sp, x
// addi fp, sp, x
// 0000 0001 100x xxxx xxxx xxxx 0000 0000
#define ADD_FP_SP_BITS 0x01C00000
#define ADD_FP_SP_MASK 0xFFFFE000

#define STW_PAIR_RS1_MASK 0xF80
#define STW_PAIR_RS1_SP  0xF80
#define STW_PAIR_RS1_FP  0xF00
#define STW_PAIR_RS2_MASK 0xF00
#define STW_PAIR_RS2_FP  0xF00
#define STW_PAIR_RS2_RA  0xF40

    UnixNativeMethodInfo * pNativeMethodInfo = (UnixNativeMethodInfo *)pMethodInfo;
    ASSERT(pNativeMethodInfo != NULL);

    uint32_t* start  = (uint32_t*)pNativeMethodInfo->pMethodStartAddress;
    bool savedFp = false;
    bool savedRa = false;
    bool establishedFp = false;

    for (uint32_t* pInstr = (uint32_t*)start; pInstr < pvAddress && !(savedFp && savedRa && establishedFp); pInstr++)
    {
        uint32_t instr = *pInstr;

        if (((instr & STW_PAIR_MASK) == STW_PAIR_BITS) &&
            ((instr & STW_PAIR_RS1_MASK) == STW_PAIR_RS1_SP || (instr & STW_PAIR_RS1_MASK) == STW_PAIR_RS1_FP) &&
            ((instr & STW_PAIR_RS2_MASK) == STW_PAIR_RS2_FP || (instr & STW_PAIR_RS2_MASK) == STW_PAIR_RS2_RA))
        {
            // SP/FP-relative store of pair of registers
            savedFp |= (instr & STW_PAIR_RS2_MASK) == STW_PAIR_RS2_FP;
            savedRa |= (instr & STW_PAIR_RS2_MASK) == STW_PAIR_RS2_RA;
        }
        else if ((instr & ADD_FP_SP_MASK) == ADD_FP_SP_BITS)
        {
            establishedFp = true;
        }
        else
        {
            // JIT generates other patterns into the prolog that we currently don't
            // recognize (saving unpaired register, stack pointer adjustments). We
            // don't need to recognize these patterns unless a compact unwinding code
            // is generated for them in ILC.
            // https://github.com/dotnet/runtime/issues/76371
            return -1;
        }
    }

    return savedFp && savedRa && establishedFp ? 0 : 1;

#else

    return -1;

#endif
}

// when stopped in an epilogue, returns the count of remaining stack-consuming instructions
// otherwise returns
//  0 - not in epilogue,
// -1 - unknown.
int UnixNativeCodeManager::TrailingEpilogueInstructionsCount(MethodInfo * pMethodInfo, PTR_VOID pvAddress)
{
#ifdef TARGET_AMD64

#define SIZE64_PREFIX 0x48
#define ADD_IMM8_OP 0x83
#define ADD_IMM32_OP 0x81
#define JMP_IMM8_OP 0xeb
#define JMP_IMM32_OP 0xe9
#define JMP_IND_OP 0xff
#define LEA_OP 0x8d
#define REPNE_PREFIX 0xf2
#define REP_PREFIX 0xf3
#define POP_OP 0x58
#define RET_OP 0xc3
#define RET_OP_2 0xc2
#define INT3_OP 0xcc

#define IS_REX_PREFIX(x) (((x) & 0xf0) == 0x40)

    //
    // Everything below is inspired by the code in minkernel\ntos\rtl\amd64\exdsptch.c file from Windows
    // For details see similar code in OOPStackUnwinderAMD64::UnwindEpilogue
    //
    //
    //    
    // A canonical epilogue sequence consists of the following operations:
    //
    // 1. Optional cleanup of fixed and dynamic stack allocations, which is
    //    considered to be outside of the epilogue region.
    //
    //    add rsp, imm
    //        or
    //    lea rsp, disp[fp]
    //
    // 2. Zero or more pop nonvolatile-integer-register[0..15] instructions.
    //
    //    pop r64
    //        or
    //    REX.R pop r64
    //
    // 3. An optional one-byte pop r64 to a volatile register to clean up an
    //    RFLAGS register pushed with pushfq.
    //
    //    pop rcx
    //
    // 4. A control transfer instruction (ret or jump, in a case of a tailcall)
    //    For the purpose of inferring the state of the stack, ret and jump can be
    //    considered the same.
    //
    //    ret 0
    //        or
    //    jmp imm
    //        or
    //    jmp [target]
    //
    // 5. Occasionally we may see a breakpoint, possibly placed by the debugger.
    //    In such case we do not know what instruction it was and return -1 (unknown)
    //
    //    int 3
    //

    // if we are in an epilogue, there will be at least one instruction left.
    int trailingEpilogueInstructions = 1;
    uint8_t* pNextByte = (uint8_t*)pvAddress;

    //
    // Check for any number of:
    //
    //   pop nonvolatile-integer-register[0..15].
    //

    while (true)
    {
        if ((pNextByte[0] & 0xf8) == POP_OP)
        {
            pNextByte += 1;
            trailingEpilogueInstructions++;
        }
        else if (IS_REX_PREFIX(pNextByte[0]) && ((pNextByte[1] & 0xf8) == POP_OP))
        {
            pNextByte += 2;
            trailingEpilogueInstructions++;
        }
        else
        {
            break;
        }
    }

    //
    // A REPNE prefix may optionally precede a control transfer
    // instruction with no effect on unwinding.
    //

    if (pNextByte[0] == REPNE_PREFIX)
    {
        pNextByte += 1;
    }

    if (((pNextByte[0] == RET_OP) ||
        (pNextByte[0] == RET_OP_2)) ||
        (((pNextByte[0] == REP_PREFIX) && (pNextByte[1] == RET_OP))))
    {
        //
        // A return is an unambiguous indication of an epilogue.
        //
        return trailingEpilogueInstructions;
    }

    if ((pNextByte[0] == JMP_IMM8_OP) ||
        (pNextByte[0] == JMP_IMM32_OP))
    {
        //
        // An unconditional branch to a target that is equal to the start of
        // or outside of this routine is logically a call to another function.
        //

        size_t branchTarget = (size_t)pNextByte;
        if (pNextByte[0] == JMP_IMM8_OP)
        {
            branchTarget += 2 + (int8_t)pNextByte[1];
        }
        else
        {
            uint32_t delta =
                (uint32_t)pNextByte[1] |
                ((uint32_t)pNextByte[2] << 8) |
                ((uint32_t)pNextByte[3] << 16) |
                ((uint32_t)pNextByte[4] << 24);

            branchTarget += 5 + (int32_t)delta;
        }

        //
        // Determine whether the branch target refers to code within this
        // function. If not, then it is an epilogue indicator.
        //
        // A branch to the start of self implies a recursive call, so
        // is treated as an epilogue.
        //

        if ((uintptr_t)pvAddress >= (uintptr_t)m_pvManagedCodeStartRange &&
            (uintptr_t)pvAddress < (uintptr_t)m_pvManagedCodeStartRange + m_cbManagedCodeRange)
        {
            unw_proc_info_t procInfo;

            bool result = UnwindHelpers::GetUnwindProcInfo(PINSTRToPCODE((TADDR)pvAddress), m_UnwindInfoSections, &procInfo);
            ASSERT(result);

            if (branchTarget < procInfo.start_ip || branchTarget >= procInfo.end_ip)
            {
                return trailingEpilogueInstructions;
            }
        }
    }
    else if ((pNextByte[0] == JMP_IND_OP) && (pNextByte[1] == 0x25))
    {
        //
        // An unconditional jump indirect.
        //
        // This is a jmp outside of the function, probably a tail call
        // to an import function.
        //

        return trailingEpilogueInstructions;
    }
    else if (((pNextByte[0] & 0xf8) == SIZE64_PREFIX) &&
        (pNextByte[1] == 0xff) &&
        (pNextByte[2] & 0x38) == 0x20)
    {
        //
        // This is an indirect jump opcode: 0x48 0xff /4.  The 64-bit
        // flag (REX.W) is always redundant here, so its presence is
        // overloaded to indicate a branch out of the function - a tail
        // call.
        //
        // Such an opcode is an unambiguous epilogue indication.
        //

        return trailingEpilogueInstructions;
    }
    else if (pNextByte[0] == INT3_OP)
    {
        //
        // A breakpoint, possibly placed by the debugger - we do not know what was here.
        //
        return -1;
    }

#elif defined(TARGET_ARM64)

// ldr with unsigned immediate
// 1x11 1001 x1xx xxxx xxxx xxxx xxxx xxxx
#define LDR_BITS1 0xB9400000
#define LDR_MASK1 0xBF400000

// ldr with pre/post/no offset
// 1x11 1000 010x xxxx xxxx xxxx xxxx xxxx
#define LDR_BITS2 0xB8400000
#define LDR_MASK2 0xBFE00000

// ldr with register offset
// 1x11 1000 011x xxxx xxxx 10xx xxxx xxxx
#define LDR_BITS3 0xB8600800
#define LDR_MASK3 0xBFE00C00

// ldp with signed offset
// x010 1001 01xx xxxx xxxx xxxx xxxx xxxx
#define LDP_BITS1 0x29400000
#define LDP_MASK1 0x7FC00000

// ldp with pre/post/no offset
// x010 100x x1xx xxxx xxxx xxxx xxxx xxxx
#define LDP_BITS2 0x28400000
#define LDP_MASK2 0x7E400000

// Branches, Exception Generating and System instruction group
// xxx1 01xx xxxx xxxx xxxx xxxx xxxx xxxx
#define BEGS_BITS 0x14000000
#define BEGS_MASK 0x1C000000

    UnixNativeMethodInfo * pNativeMethodInfo = (UnixNativeMethodInfo *)pMethodInfo;
    ASSERT(pNativeMethodInfo != NULL);

    uint32_t* start  = (uint32_t*)pNativeMethodInfo->pMethodStartAddress;

    // Since we stop on branches, the search is roughly limited by the containing basic block.
    // We typically examine just 1-5 instructions and in rare cases up to 30.
    // 
    // TODO: we can also limit the search by the longest possible epilogue length, but
    // we must be sure the longest length considers all possibilities,
    // which is somewhat nontrivial to derive/prove.
    // It does not seem urgent, but it could be nice to have a constant upper bound.
    for (uint32_t* pInstr = (uint32_t*)pvAddress - 1; pInstr > start; pInstr--)
    {
        uint32_t instr = *pInstr;
    
        // check for Branches, Exception Generating and System instruction group.
        // If we see such instruction before seeing FP or LR restored, we are not in an epilog.
        // Note: this includes RET, BRK, branches, calls, tailcalls, fences, etc...
        if ((instr & BEGS_MASK) == BEGS_BITS)
        {
            // not in an epilogue
            break;
        }

        // check for restoring FP or LR with ldr or ldp
        int operand = instr & 0x1f;
        if (operand == 30 || operand == 29)
        {
            if ((instr & LDP_MASK1) == LDP_BITS1 ||
                (instr & LDP_MASK2) == LDP_BITS2 ||
                (instr & LDR_MASK1) == LDR_BITS1 ||
                (instr & LDR_MASK2) == LDR_BITS2 ||
                (instr & LDR_MASK3) == LDR_BITS3)
            {
                return -1;
            }
        }

        // check for restoring FP or LR with ldp (as Rt2)
        operand = (instr >> 10) & 0x1f;
        if (operand == 30 || operand == 29)
        {
            if ((instr & LDP_MASK1) == LDP_BITS1 ||
                (instr & LDP_MASK2) == LDP_BITS2)
            {
                return -1;
            }
        }
    }

#elif defined(TARGET_ARM)

// ADD<c> SP, SP, #<imm>
// 1011 0000 0xxx xxxx
#define ADD_SP_IMM_BITS 0xB000
#define ADD_SP_IMM_MASK 0xFF80

// ADD{S}<c>.W SP, SP, #<const>
// 1111 0x01 000x 1101 0xxx 1101 xxxx xxxx
#define ADD_W_SP_IMM_BITS 0xF10D0D00
#define ADD_W_SP_IMM_MASK 0xFBEF8F00

// ADDW<c> SP, SP, #<imm12>
// 1111 0x10 0000 1101 0xxx 1101 xxxx xxxx
#define ADDW_SP_IMM_BITS 0xF20D0D00
#define ADDW_SP_IMM_MASK 0xFBFF8F00

// ADD<c> SP, <Rm>
// 0100 0100 1xxx x101
#define ADD_SP_REG_BITS 0x4485
#define ADD_SP_REG_MASK 0xFF87

// ADD{S}<c>.W SP, SP, <Rm>{, <shift>}
// 1110 1011 000x 1101 0xxx 1101 xxxx xxxx
#define ADD_W_SP_REG_BITS 0xEB0D0D00
#define ADD_W_SP_REG_MASK 0xFFEF8F00

// POP<c>.W <registers>
// 1110 1000 1011 1101 xx0x xxxx xxxx xxxx
#define POP_W_BITS_T2 0xE8BD0000
#define POP_W_MASK_T2 0xFFFF2000

// POP<c>.W <registers>
// 1111 1000 0101 1101 xxxx 1011 0000 0100
#define POP_W_BITS_T3 0xF85D0B04
#define POP_W_MASK_T3 0xFFFF0FFF

// VPOP <list>
// 1110 1100 1x11 1101 xxxx 1011 xxxx xxxx
#define VPOP_BITS_T1 0xECBD0B00
#define VPOP_MASK_T1 0xFFBF0F00

// VPOP <list>
// 1110 1100 1x11 1101 xxxx 1010 xxxx xxxx
#define VPOP_BITS_T2 0xECBD0A00
#define VPOP_MASK_T2 0xFFBF0F00

    uint16_t *pInstr = (uint16_t *)pvAddress;
    uint32_t instr;

    while (1)
    {
        instr = *pInstr;

        if ((instr & 0xE000) == 0xE000 && (instr & 0xF800) != 0xE000)
        {
            // 32-bit instruction
            instr <<= 16;
            instr |= *(pInstr + 1);
            pInstr += 2;
        }
        else
        {
            pInstr++;
        }

        // POP, VPOP and BX LR are definitely epilog
        if ((instr & POP_MASK) == POP_BITS ||
            (instr & BX_LR_MASK) == BX_LR_BITS ||
            (instr & POP_W_MASK_T2) == POP_W_BITS_T2 ||
            (instr & POP_W_MASK_T3) == POP_W_BITS_T3 ||
            (instr & VPOP_MASK_T1) == VPOP_BITS_T1 ||
            (instr & VPOP_MASK_T2) == VPOP_BITS_T2)
        {
            return -1;
        }

        // ADD SP, xxx may be part of epilog but in methods with frame
        // pointer it can also appear in the body. Skip to the next
        // instruction and check if it's still epilog.
        if ((instr & ADD_SP_IMM_MASK) == ADD_SP_IMM_BITS ||
            (instr & ADD_SP_REG_MASK) == ADD_SP_REG_BITS ||
            (instr & ADD_W_SP_IMM_MASK) == ADD_W_SP_IMM_BITS ||
            (instr & ADDW_SP_IMM_MASK) == ADDW_SP_IMM_BITS ||
            (instr & ADD_W_SP_REG_MASK) == ADD_W_SP_REG_BITS)
        {
            continue;
        }

        return 0;
    }

#elif defined(TARGET_LOONGARCH64)

// ld.d
// 0010 1000 11xx xxxx xxxx xxxx xxxx xxxx
#define LD_BITS 0xB9400000
#define LD_MASK 0xBF400000

// ldx.d with register offset
// 0011 1000 0000 1100 0xxx xxxx xxxx xxxx
#define LDX_BITS 0x380C0000
#define LDX_MASK 0xFFFF7000

// Branches, Exception Generating and System instruction group
// 01xx xxxx xxxx xxxx xxxx xxxx xxxx xxxx
#define BEGS_BITS 0x40000000
#define BEGS_MASK 0xC0000000

    UnixNativeMethodInfo * pNativeMethodInfo = (UnixNativeMethodInfo *)pMethodInfo;
    ASSERT(pNativeMethodInfo != NULL);

    uint32_t* start  = (uint32_t*)pNativeMethodInfo->pMethodStartAddress;

    // Since we stop on branches, the search is roughly limited by the containing basic block.
    // We typically examine just 1-5 instructions and in rare cases up to 30.
    //
    // TODO: we can also limit the search by the longest possible epilogue length, but
    // we must be sure the longest length considers all possibilities,
    // which is somewhat nontrivial to derive/prove.
    // It does not seem urgent, but it could be nice to have a constant upper bound.
    for (uint32_t* pInstr = (uint32_t*)pvAddress - 1; pInstr > start; pInstr--)
    {
        uint32_t instr = *pInstr;

        // check for Branches, Exception Generating and System instruction group.
        // If we see such instruction before seeing FP or RA restored, we are not in an epilog.
        // Note: this includes RET, BRK, branches, calls, tailcalls, fences, etc...
        if ((instr & BEGS_MASK) == BEGS_BITS)
        {
            // not in an epilogue
            break;
        }

        // check for restoring FP or RA with ld.d or ldx.d
        int operand = (instr >> 5) & 0x1f;
        if (operand == 22 || operand == 1)
        {
            if ((instr & LD_MASK) == LD_BITS ||
                (instr & LDX_MASK) == LDX_BITS)
            {
                return -1;
            }
        }
    }

#elif defined(TARGET_RISCV64)

// Load with immediate
// LUI, LD, etc.
// 0000 0000 0000 0000 1111 1111 1111 1111
#define LUI_BITS 0x00000037
#define LUI_MASK 0x0000007F

// Load with register offset
// LD with register offset
// 0000 0000 0000 0000 0111 0000 0000 0000
#define LD_BITS 0x00000003
#define LD_MASK 0x0000007F

// Branches, Jumps, System calls
// BEQ, BNE, JAL, etc.
// 1100 0000 0000 0000 0000 0000 0000 0000
#define BEGS_BITS 0x00000063
#define BEGS_MASK 0x0000007F

    UnixNativeMethodInfo * pNativeMethodInfo = (UnixNativeMethodInfo *)pMethodInfo;
    ASSERT(pNativeMethodInfo != NULL);

    uint32_t* start  = (uint32_t*)pNativeMethodInfo->pMethodStartAddress;

    // Since we stop on branches, the search is roughly limited by the containing basic block.
    // We typically examine just 1-5 instructions and in rare cases up to 30.
    //
    // TODO: we can also limit the search by the longest possible epilogue length, but
    // we must be sure the longest length considers all possibilities,
    // which is somewhat nontrivial to derive/prove.
    // It does not seem urgent, but it could be nice to have a constant upper bound.
    for (uint32_t* pInstr = (uint32_t*)pvAddress - 1; pInstr > start; pInstr--)
    {
        uint32_t instr = *pInstr;

        // Check for branches, jumps, or system calls.
        // If we see such instructions before registers are restored, we are not in an epilogue.
        // Note: this includes RET, branches, jumps, and system calls.
        if ((instr & BEGS_MASK) == BEGS_BITS)
        {
            // not in an epilogue
            break;
        }

        // Check for restoring registers (FP or RA) with `ld`
        int rd = (instr >> 7) & 0x1F;  // Extract the destination register
        if (rd == 8 || rd == 1)  // Check for FP (x8) or RA (x1)
        {
            if ((instr & LD_MASK) == LD_BITS)  // Match `ld` instruction
            {
                return -1;
            }
        }
    }

#endif

    return 0;
}

// Convert the return kind that was encoded by RyuJIT to the
// enum used by the runtime.
GCRefKind GetGcRefKind(ReturnKind returnKind)
{
    ASSERT((returnKind >= RT_Scalar) && (returnKind <= RT_ByRef_ByRef));

    return (GCRefKind)returnKind;
}

bool UnixNativeCodeManager::GetReturnAddressHijackInfo(MethodInfo *    pMethodInfo,
                                                       REGDISPLAY *    pRegisterSet,       // in
                                                       PTR_PTR_VOID *  ppvRetAddrLocation) // out
{
    UnixNativeMethodInfo* pNativeMethodInfo = (UnixNativeMethodInfo*)pMethodInfo;

    PTR_uint8_t p = pNativeMethodInfo->pLSDA;

    uint8_t unwindBlockFlags = *p++;

    // Check whether this is a funclet
    if ((unwindBlockFlags & UBF_FUNC_KIND_MASK) != UBF_FUNC_KIND_ROOT)
        return false;

    // Skip hijacking a reverse-pinvoke method - it doesn't get us much because we already synchronize
    // with the GC on the way back to native code.
    if ((unwindBlockFlags & UBF_FUNC_REVERSE_PINVOKE) != 0)
        return false;

<<<<<<< HEAD
    if ((unwindBlockFlags & UBF_FUNC_HAS_ASSOCIATED_DATA) != 0)
        p += sizeof(int32_t);

    if ((unwindBlockFlags & UBF_FUNC_HAS_EHINFO) != 0)
        p += sizeof(int32_t);

    // Decode the GC info for the current method to determine its return type
    GcInfoDecoderFlags flags = DECODE_RETURN_KIND;
#if defined(TARGET_ARM) || defined(TARGET_ARM64) || defined(TARGET_LOONGARCH64) || defined(TARGET_RISCV64)
    flags = (GcInfoDecoderFlags)(flags | DECODE_HAS_TAILCALLS);
#endif

    GcInfoDecoder decoder(GCInfoToken(p), flags);
    *pRetValueKind = GetGcRefKind(decoder.GetReturnKind());

=======
>>>>>>> 64f5b0a2
#if defined(TARGET_ARM)
    // Ensure that PC doesn't have the Thumb bit set. Prolog and epilog
    // checks depend on it.
    ASSERT(((uintptr_t)pRegisterSet->IP & 1) == 0);
#endif

    int epilogueInstructions = TrailingEpilogueInstructionsCount(pMethodInfo, (PTR_VOID)pRegisterSet->IP);
    if (epilogueInstructions < 0)
    {
        // can't figure, possibly a breakpoint instruction
        return false;
    }
    else if (epilogueInstructions > 0)
    {
        *ppvRetAddrLocation = (PTR_PTR_VOID)(pRegisterSet->GetSP() + (sizeof(TADDR) * (epilogueInstructions - 1)));
        return true;
    }

#if (defined(TARGET_APPLE) && defined(TARGET_ARM64)) || defined(TARGET_ARM)
    // If we are inside a prolog without a saved frame then we cannot safely unwind.
    //
    // Some known frame layouts use compact unwind encoding which cannot handle unwinding
    // inside prolog or epilog, so don't even try that. These known sequences must be
    // recognized by IsInProlog. Any other instruction sequence, known or unknown, falls
    // through to the platform unwinder which should have DWARF information about the
    // frame.
    if (IsInProlog(pMethodInfo, (PTR_VOID)pRegisterSet->IP) == 1)
    {
        return false;
    }
#endif

    ASSERT(IsUnwindable((PTR_VOID)pRegisterSet->IP));

    // Unwind the current method context to the caller's context to get its stack pointer
    // and obtain the location of the return address on the stack
#if defined(TARGET_AMD64)

    if (!VirtualUnwind(pMethodInfo, pRegisterSet))
    {
        return false;
    }

    *ppvRetAddrLocation = (PTR_PTR_VOID)(pRegisterSet->GetSP() - sizeof(TADDR));
    return true;

#elif defined(TARGET_ARM64) || defined(TARGET_ARM) || defined(TARGET_LOONGARCH64)

    if ((unwindBlockFlags & UBF_FUNC_HAS_ASSOCIATED_DATA) != 0)
        p += sizeof(int32_t);

    if ((unwindBlockFlags & UBF_FUNC_HAS_EHINFO) != 0)
        p += sizeof(int32_t);

    // Decode the GC info for the current method to determine if there are tailcalls
    GcInfoDecoderFlags flags = DECODE_HAS_TAILCALLS;
    GcInfoDecoder decoder(GCInfoToken(p), flags);
    if (decoder.HasTailCalls())
    {
        // Do not hijack functions that have tail calls, since there are two problems:
        // 1. When a function that tail calls another one is hijacked, the LR may be
        //    stored at a different location in the stack frame of the tail call target.
        //    So just by performing tail call, the hijacked location becomes invalid and
        //    unhijacking would corrupt stack by writing to that location.
        // 2. There is a small window after the caller pops LR from the stack in its
        //    epilog and before the tail called function pushes LR in its prolog when
        //    the hijacked return address would not be not on the stack and so we would
        //    not be able to unhijack.
        return false;
    }

#ifndef TARGET_LOONGARCH64
    PTR_uintptr_t pLR = pRegisterSet->pLR;
    if (!VirtualUnwind(pMethodInfo, pRegisterSet))
    {
        return false;
    }

    if (pRegisterSet->pLR == pLR)
    {
        // This is the case when we are either:
        //
        // 1) In a leaf method that does not push LR on stack, OR
        // 2) In the prolog/epilog of a non-leaf method that has not yet pushed LR on stack
        //    or has LR already popped off.
        return false;
    }

    *ppvRetAddrLocation = (PTR_PTR_VOID)pRegisterSet->pLR;
#elif
    PTR_uintptr_t pRA = pRegisterSet->pRA;
    if (!VirtualUnwind(pMethodInfo, pRegisterSet))
    {
        return false;
    }

    if (pRegisterSet->pRA == pRA)
    {
        // This is the case when we are either:
        //
        // 1) In a leaf method that does not push RA on stack, OR
        // 2) In the prolog/epilog of a non-leaf method that has not yet pushed RA on stack
        //    or has RA already popped off.
        return false;
    }

    *ppvRetAddrLocation = (PTR_PTR_VOID)pRegisterSet->pRA;
#endif     // TARGET_LOONGARCH64

    return true;

#elif defined(TARGET_RISCV64)

    if (decoder.HasTailCalls())
    {
        // Do not hijack functions that have tail calls, since there are two problems:
        // 1. When a function that tail calls another one is hijacked, the RA may be
        //    stored at a different location in the stack frame of the tail call target.
        //    So just by performing tail call, the hijacked location becomes invalid and
        //    unhijacking would corrupt stack by writing to that location.
        // 2. There is a small window after the caller pops RA from the stack in its
        //    epilog and before the tail called function pushes RA in its prolog when
        //    the hijacked return address would not be on the stack and so we would
        //    not be able to unhijack.
        return false;
    }

    PTR_uintptr_t pRA = pRegisterSet->pRA;
    if (!VirtualUnwind(pMethodInfo, pRegisterSet))
    {
        return false;
    }

    if (pRegisterSet->pRA == pRA)
    {
        // This is the case when we are either:
        //
        // 1) In a leaf method that does not push RA on stack, OR
        // 2) In the prolog/epilog of a non-leaf method that has not yet pushed RA on stack
        //    or has RA already popped off.
        return false;
    }

    *ppvRetAddrLocation = (PTR_PTR_VOID)pRegisterSet->pRA;
    return true;

#else
    return false;
#endif // defined(TARGET_AMD64)
}

PTR_VOID UnixNativeCodeManager::RemapHardwareFaultToGCSafePoint(MethodInfo * pMethodInfo, PTR_VOID controlPC)
{
    // GCInfo decoder needs to know whether execution of the method is aborted
    // while querying for gc-info.  But ICodeManager::EnumGCRef() doesn't receive any
    // flags from mrt. Call to this method is used as a cue to mark the method info
    // as execution aborted. Note - if pMethodInfo was cached, this scheme would not work.
    //
    // If the method has EH, then JIT will make sure the method is fully interruptible
    // and we will have GC-info available at the faulting address as well.

    UnixNativeMethodInfo * pNativeMethodInfo = (UnixNativeMethodInfo *)pMethodInfo;
    pNativeMethodInfo->executionAborted = true;

    return controlPC;
}

struct UnixEHEnumState
{
    PTR_uint8_t pMethodStartAddress;
    PTR_uint8_t pEHInfo;
    uint32_t uClause;
    uint32_t nClauses;
};

// Ensure that UnixEHEnumState fits into the space reserved by EHEnumState
static_assert(sizeof(UnixEHEnumState) <= sizeof(EHEnumState), "UnixEHEnumState too big");

bool UnixNativeCodeManager::EHEnumInit(MethodInfo * pMethodInfo, PTR_VOID * pMethodStartAddress, EHEnumState * pEHEnumStateOut)
{
    assert(pMethodInfo != NULL);
    assert(pMethodStartAddress != NULL);
    assert(pEHEnumStateOut != NULL);

    UnixNativeMethodInfo * pNativeMethodInfo = (UnixNativeMethodInfo *)pMethodInfo;

    PTR_uint8_t p = pNativeMethodInfo->pMainLSDA;

    uint8_t unwindBlockFlags = *p++;

    if ((unwindBlockFlags & UBF_FUNC_HAS_ASSOCIATED_DATA) != 0)
        p += sizeof(int32_t);

    // return if there is no EH info associated with this method
    if ((unwindBlockFlags & UBF_FUNC_HAS_EHINFO) == 0)
    {
        return false;
    }

    UnixEHEnumState * pEnumState = (UnixEHEnumState *)pEHEnumStateOut;

    *pMethodStartAddress = pNativeMethodInfo->pMethodStartAddress;

    pEnumState->pMethodStartAddress = dac_cast<PTR_uint8_t>(pNativeMethodInfo->pMethodStartAddress);
    pEnumState->pEHInfo = dac_cast<PTR_uint8_t>(p + *dac_cast<PTR_int32_t>(p));
    pEnumState->uClause = 0;
    pEnumState->nClauses = VarInt::ReadUnsigned(pEnumState->pEHInfo);

    return true;
}

bool UnixNativeCodeManager::EHEnumNext(EHEnumState * pEHEnumState, EHClause * pEHClauseOut)
{
    assert(pEHEnumState != NULL);
    assert(pEHClauseOut != NULL);

    UnixEHEnumState * pEnumState = (UnixEHEnumState *)pEHEnumState;
    if (pEnumState->uClause >= pEnumState->nClauses)
    {
        return false;
    }

    pEnumState->uClause++;

    pEHClauseOut->m_tryStartOffset = VarInt::ReadUnsigned(pEnumState->pEHInfo);

    uint32_t tryEndDeltaAndClauseKind = VarInt::ReadUnsigned(pEnumState->pEHInfo);
    pEHClauseOut->m_clauseKind = (EHClauseKind)(tryEndDeltaAndClauseKind & 0x3);
    pEHClauseOut->m_tryEndOffset = pEHClauseOut->m_tryStartOffset + (tryEndDeltaAndClauseKind >> 2);

    // For each clause, we have up to 4 integers:
    //      1)  try start offset
    //      2)  (try length << 2) | clauseKind
    //      3)  if (typed || fault || filter)    { handler start offset }
    //      4a) if (typed)                       { type RVA }
    //      4b) if (filter)                      { filter start offset }
    //
    // The first two integers have already been decoded

    switch (pEHClauseOut->m_clauseKind)
    {
    case EH_CLAUSE_TYPED:
        pEHClauseOut->m_handlerAddress = dac_cast<uint8_t*>(PINSTRToPCODE(dac_cast<TADDR>(pEnumState->pMethodStartAddress))) + VarInt::ReadUnsigned(pEnumState->pEHInfo);

        // Read target type
        {
            // @TODO: Compress EHInfo using type table index scheme
            // https://github.com/dotnet/corert/issues/972
            int32_t typeRelAddr = *((PTR_int32_t&)pEnumState->pEHInfo);
            pEHClauseOut->m_pTargetType = dac_cast<PTR_VOID>(pEnumState->pEHInfo + typeRelAddr);
            pEnumState->pEHInfo += 4;
        }
        break;
    case EH_CLAUSE_FAULT:
        pEHClauseOut->m_handlerAddress = dac_cast<uint8_t*>(PINSTRToPCODE(dac_cast<TADDR>(pEnumState->pMethodStartAddress))) + VarInt::ReadUnsigned(pEnumState->pEHInfo);
        break;
    case EH_CLAUSE_FILTER:
        pEHClauseOut->m_handlerAddress = dac_cast<uint8_t*>(PINSTRToPCODE(dac_cast<TADDR>(pEnumState->pMethodStartAddress))) + VarInt::ReadUnsigned(pEnumState->pEHInfo);
        pEHClauseOut->m_filterAddress = dac_cast<uint8_t*>(PINSTRToPCODE(dac_cast<TADDR>(pEnumState->pMethodStartAddress))) + VarInt::ReadUnsigned(pEnumState->pEHInfo);
        break;
    default:
        UNREACHABLE_MSG("unexpected EHClauseKind");
    }

    return true;
}

PTR_VOID UnixNativeCodeManager::GetOsModuleHandle()
{
    return (PTR_VOID)m_moduleBase;
}

PTR_VOID UnixNativeCodeManager::GetMethodStartAddress(MethodInfo * pMethodInfo)
{
    UnixNativeMethodInfo * pNativeMethodInfo = (UnixNativeMethodInfo *)pMethodInfo;
    return pNativeMethodInfo->pMethodStartAddress;
}

void * UnixNativeCodeManager::GetClasslibFunction(ClasslibFunctionId functionId)
{
    uint32_t id = (uint32_t)functionId;

    if (id >= m_nClasslibFunctions)
    {
        return nullptr;
    }

    return m_pClasslibFunctions[id];
}

PTR_VOID UnixNativeCodeManager::GetAssociatedData(PTR_VOID ControlPC)
{
    UnixNativeMethodInfo methodInfo;
    if (!FindMethodInfo(ControlPC, (MethodInfo*)&methodInfo))
        return NULL;

    PTR_uint8_t p = methodInfo.pLSDA;

    uint8_t unwindBlockFlags = *p++;

    if ((unwindBlockFlags & UBF_FUNC_KIND_MASK) != UBF_FUNC_KIND_ROOT)
        p += sizeof(uint32_t);

    if ((unwindBlockFlags & UBF_FUNC_HAS_ASSOCIATED_DATA) == 0)
        return NULL;

    return dac_cast<PTR_VOID>(p + *dac_cast<PTR_int32_t>(p));
}

extern "C" void RegisterCodeManager(ICodeManager * pCodeManager, PTR_VOID pvStartRange, uint32_t cbRange);
extern "C" bool RegisterUnboxingStubs(PTR_VOID pvStartRange, uint32_t cbRange);

extern "C"
bool RhRegisterOSModule(void * pModule,
                        void * pvManagedCodeStartRange, uint32_t cbManagedCodeRange,
                        void * pvUnboxingStubsStartRange, uint32_t cbUnboxingStubsRange,
                        void ** pClasslibFunctions, uint32_t nClasslibFunctions)
{
    NewHolder<UnixNativeCodeManager> pUnixNativeCodeManager = new (nothrow) UnixNativeCodeManager((TADDR)pModule,
        pvManagedCodeStartRange, cbManagedCodeRange,
        pClasslibFunctions, nClasslibFunctions);

    if (pUnixNativeCodeManager == nullptr)
        return false;

    RegisterCodeManager(pUnixNativeCodeManager, pvManagedCodeStartRange, cbManagedCodeRange);

    if (!RegisterUnboxingStubs(pvUnboxingStubsStartRange, cbUnboxingStubsRange))
    {
        return false;
    }

    pUnixNativeCodeManager.SuppressRelease();

    return true;
}<|MERGE_RESOLUTION|>--- conflicted
+++ resolved
@@ -1298,24 +1298,6 @@
     if ((unwindBlockFlags & UBF_FUNC_REVERSE_PINVOKE) != 0)
         return false;
 
-<<<<<<< HEAD
-    if ((unwindBlockFlags & UBF_FUNC_HAS_ASSOCIATED_DATA) != 0)
-        p += sizeof(int32_t);
-
-    if ((unwindBlockFlags & UBF_FUNC_HAS_EHINFO) != 0)
-        p += sizeof(int32_t);
-
-    // Decode the GC info for the current method to determine its return type
-    GcInfoDecoderFlags flags = DECODE_RETURN_KIND;
-#if defined(TARGET_ARM) || defined(TARGET_ARM64) || defined(TARGET_LOONGARCH64) || defined(TARGET_RISCV64)
-    flags = (GcInfoDecoderFlags)(flags | DECODE_HAS_TAILCALLS);
-#endif
-
-    GcInfoDecoder decoder(GCInfoToken(p), flags);
-    *pRetValueKind = GetGcRefKind(decoder.GetReturnKind());
-
-=======
->>>>>>> 64f5b0a2
 #if defined(TARGET_ARM)
     // Ensure that PC doesn't have the Thumb bit set. Prolog and epilog
     // checks depend on it.
@@ -1362,7 +1344,7 @@
     *ppvRetAddrLocation = (PTR_PTR_VOID)(pRegisterSet->GetSP() - sizeof(TADDR));
     return true;
 
-#elif defined(TARGET_ARM64) || defined(TARGET_ARM) || defined(TARGET_LOONGARCH64)
+#elif defined(TARGET_ARM64) || defined(TARGET_ARM) || defined(TARGET_LOONGARCH64) || defined(TARGET_RISCV64)
 
     if ((unwindBlockFlags & UBF_FUNC_HAS_ASSOCIATED_DATA) != 0)
         p += sizeof(int32_t);
@@ -1387,7 +1369,7 @@
         return false;
     }
 
-#ifndef TARGET_LOONGARCH64
+#if !defined(TARGET_LOONGARCH64) && !defined(TARGET_RISCV64)
     PTR_uintptr_t pLR = pRegisterSet->pLR;
     if (!VirtualUnwind(pMethodInfo, pRegisterSet))
     {
@@ -1405,7 +1387,7 @@
     }
 
     *ppvRetAddrLocation = (PTR_PTR_VOID)pRegisterSet->pLR;
-#elif
+#else
     PTR_uintptr_t pRA = pRegisterSet->pRA;
     if (!VirtualUnwind(pMethodInfo, pRegisterSet))
     {
@@ -1423,45 +1405,9 @@
     }
 
     *ppvRetAddrLocation = (PTR_PTR_VOID)pRegisterSet->pRA;
-#endif     // TARGET_LOONGARCH64
+#endif // !TARGET_LOONGARCH64 && !TARGET_RISCV64
 
     return true;
-
-#elif defined(TARGET_RISCV64)
-
-    if (decoder.HasTailCalls())
-    {
-        // Do not hijack functions that have tail calls, since there are two problems:
-        // 1. When a function that tail calls another one is hijacked, the RA may be
-        //    stored at a different location in the stack frame of the tail call target.
-        //    So just by performing tail call, the hijacked location becomes invalid and
-        //    unhijacking would corrupt stack by writing to that location.
-        // 2. There is a small window after the caller pops RA from the stack in its
-        //    epilog and before the tail called function pushes RA in its prolog when
-        //    the hijacked return address would not be on the stack and so we would
-        //    not be able to unhijack.
-        return false;
-    }
-
-    PTR_uintptr_t pRA = pRegisterSet->pRA;
-    if (!VirtualUnwind(pMethodInfo, pRegisterSet))
-    {
-        return false;
-    }
-
-    if (pRegisterSet->pRA == pRA)
-    {
-        // This is the case when we are either:
-        //
-        // 1) In a leaf method that does not push RA on stack, OR
-        // 2) In the prolog/epilog of a non-leaf method that has not yet pushed RA on stack
-        //    or has RA already popped off.
-        return false;
-    }
-
-    *ppvRetAddrLocation = (PTR_PTR_VOID)pRegisterSet->pRA;
-    return true;
-
 #else
     return false;
 #endif // defined(TARGET_AMD64)
