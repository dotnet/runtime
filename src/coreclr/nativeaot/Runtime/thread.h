// Licensed to the .NET Foundation under one or more agreements.
// The .NET Foundation licenses this file to you under the MIT license.

#ifndef __thread_h__
#define __thread_h__

#include "StackFrameIterator.h"
#include "slist.h" // DefaultSListTraits

struct gc_alloc_context;
class RuntimeInstance;
class ThreadStore;
class CLREventStatic;
class Thread;
class TypeManager;

#ifdef TARGET_UNIX
#include "UnixContext.h"
#endif

// The offsets of some fields in the thread (in particular, m_pTransitionFrame) are known to the compiler and get
// inlined into the code.  Let's make sure they don't change just because we enable/disable server GC in a particular
// runtime build.
#define KEEP_THREAD_LAYOUT_CONSTANT

#ifndef HOST_64BIT
# if defined(FEATURE_SVR_GC) || defined(KEEP_THREAD_LAYOUT_CONSTANT)
#  define SIZEOF_ALLOC_CONTEXT 40
# else
#  define SIZEOF_ALLOC_CONTEXT 28
# endif
#else // HOST_64BIT
# if defined(FEATURE_SVR_GC) || defined(KEEP_THREAD_LAYOUT_CONSTANT)
#  define SIZEOF_ALLOC_CONTEXT 56
# else
#  define SIZEOF_ALLOC_CONTEXT 40
# endif
#endif // HOST_64BIT

#define TOP_OF_STACK_MARKER ((PInvokeTransitionFrame*)(ptrdiff_t)-1)

// the thread has been interrupted and context for the interruption point
// can be retrieved via GetInterruptedContext()
#define INTERRUPTED_THREAD_MARKER ((PInvokeTransitionFrame*)(ptrdiff_t)-2)

typedef DPTR(PAL_LIMITED_CONTEXT) PTR_PAL_LIMITED_CONTEXT;

struct ExInfo;
typedef DPTR(ExInfo) PTR_ExInfo;

// Also defined in ExceptionHandling.cs, layouts must match.
// When adding new fields to this struct, ensure they get properly initialized in the exception handling
// assembly stubs
struct ExInfo
{

    PTR_ExInfo              m_pPrevExInfo;
    PTR_PAL_LIMITED_CONTEXT m_pExContext;
    PTR_Object              m_exception;  // actual object reference, specially reported by GcScanRootsWorker
    ExKind                  m_kind;
    uint8_t                 m_passNumber;
    uint32_t                m_idxCurClause;
    StackFrameIterator      m_frameIter;
    volatile void*          m_notifyDebuggerSP;
};

struct GCFrameRegistration
{
    Thread* m_pThread;
    GCFrameRegistration* m_pNext;
    void** m_pObjRefs;
    uint32_t m_numObjRefs;
    int m_MaybeInterior;
};

struct InlinedThreadStaticRoot
{
    // The reference to the memory block that stores variables for the current {thread, typeManager} combination
    Object* m_threadStaticsBase;
    // The next root in the list. All roots in the list belong to the same thread, but to different typeManagers.
    InlinedThreadStaticRoot* m_next;
    // m_typeManager is used by NativeAOT.natvis when debugging
    TypeManager* m_typeManager;
};

<<<<<<< HEAD
extern uint32_t SamplingDistributionMean;

struct ThreadBuffer
=======
struct RuntimeThreadLocals
>>>>>>> 6effb8f6
{
    uint8_t                 m_rgbAllocContextBuffer[SIZEOF_ALLOC_CONTEXT];
    uint32_t volatile       m_ThreadStateFlags;                     // see Thread::ThreadStateFlags enum
    PInvokeTransitionFrame* m_pTransitionFrame;
    PInvokeTransitionFrame* m_pDeferredTransitionFrame;             // see Thread::EnablePreemptiveMode
    PInvokeTransitionFrame* m_pCachedTransitionFrame;
    PTR_Thread              m_pNext;                                // used by ThreadStore's SList<Thread>
    HANDLE                  m_hPalThread;                           // WARNING: this may legitimately be INVALID_HANDLE_VALUE
#ifdef FEATURE_HIJACK
    void **                 m_ppvHijackedReturnAddressLocation;
    void *                  m_pvHijackedReturnAddress;
    uintptr_t               m_uHijackedReturnValueFlags;
#endif // FEATURE_HIJACK
    PTR_ExInfo              m_pExInfoStackHead;
    Object*                 m_threadAbortException;                 // ThreadAbortException instance -set only during thread abort

    // Any allocation that would overlap combined_limit needs to be handled by the allocation slow path.
    // combined_limit is the minimum of:
    //  - gc_alloc_context.alloc_limit (the end of the current AC)
    //  - the sampling_limit
    //
    // In the simple case that randomized sampling is disabled, combined_limit is always equal to alloc_limit.
    //
    // There are two different useful interpretations for the sampling_limit. One is to treat the sampling_limit
    // as an address and when we allocate an object that overlaps that address we should emit a sampling event.
    // The other is that we can treat (sampling_limit - alloc_ptr) as a budget of how many bytes we can allocate
    // before emitting a sampling event. If we always allocated objects contiguously in the AC and incremented
    // alloc_ptr by the size of the object, these two interpretations would be equivalent. However, when objects
    // don't fit in the AC we allocate them in some other address range. The budget interpretation is more
    // flexible to handle those cases.
    //
    // The sampling limit isn't stored in any separate field explicitly, instead it is implied:
    // - if combined_limit == alloc_limit there is no sampled byte in the AC. In the budget interpretation
    //   we can allocate (alloc_limit - alloc_ptr) unsampled bytes. We'll need a new random number after
    //   that to determine whether future allocated bytes should be sampled.
    //   This occurs either because the sampling feature is disabled, or because the randomized selection
    //   of sampled bytes didn't select a byte in this AC.
    // - if combined_limit < alloc_limit there is a sample limit in the AC. sample_limit = combined_limit.
    uint8_t* m_combined_limit;

#ifdef TARGET_X86
    PCODE                   m_LastRedirectIP;
    uint64_t                m_SpinCount;
#endif
    Object*                 m_pThreadLocalStatics;
    InlinedThreadStaticRoot* m_pInlinedThreadLocalStatics;
    GCFrameRegistration*    m_pGCFrameRegistrations;
    PTR_VOID                m_pStackLow;
    PTR_VOID                m_pStackHigh;
    uint64_t                m_threadId;                             // OS thread ID
    PTR_VOID                m_pThreadStressLog;                     // pointer to head of thread's StressLogChunks
    NATIVE_CONTEXT*         m_interruptedContext;                   // context for an asynchronously interrupted thread.
#ifdef FEATURE_SUSPEND_REDIRECTION
    uint8_t*                m_redirectionContextBuffer;             // storage for redirection context, allocated on demand
#endif //FEATURE_SUSPEND_REDIRECTION

    uint32_t                m_uRand;                                // current per-thread random number
};

struct ReversePInvokeFrame
{
    PInvokeTransitionFrame*   m_savedPInvokeTransitionFrame;
    Thread* m_savedThread;
};

class Thread : private RuntimeThreadLocals
{
    friend class AsmOffsets;
    friend struct DefaultSListTraits<Thread>;
    friend class ThreadStore;
    IN_DAC(friend class ClrDataAccess;)

public:
    enum ThreadStateFlags
    {
        TSF_Unknown             = 0x00000000,       // Threads are created in this state
        TSF_Attached            = 0x00000001,       // Thread was inited by first U->M transition on this thread
        TSF_Detached            = 0x00000002,       // Thread was detached by DllMain
        TSF_SuppressGcStress    = 0x00000008,       // Do not allow gc stress on this thread, used in DllMain
                                                    // ...and on the Finalizer thread
        TSF_DoNotTriggerGc      = 0x00000010,       // Do not allow hijacking of this thread, also intended to
                                                    // ...be checked during allocations in debug builds.
        TSF_IsGcSpecialThread   = 0x00000020,       // Set to indicate a GC worker thread used for background GC
        TSF_IsRandSeedSet       = 0x00000040,       // set to indicate the random number generator was inited (used by GCSTRESS and AllocationSampled)

#ifdef FEATURE_SUSPEND_REDIRECTION
        TSF_Redirected          = 0x00000080,       // Set to indicate the thread is redirected and will inevitably
                                                    // suspend once resumed.
                                                    // If we see this flag, we skip hijacking as an optimization.
#endif //FEATURE_SUSPEND_REDIRECTION

        TSF_ActivationPending   = 0x00000100,       // An APC with QUEUE_USER_APC_FLAGS_SPECIAL_USER_APC can interrupt another APC.
                                                    // For suspension APCs it is mostly harmless, but wasteful and in extreme
                                                    // cases may force the target thread into stack oveflow.
                                                    // We use this flag to avoid sending another APC when one is still going through.
                                                    //
                                                    // On Unix this is an optimization to not queue up more signals when one is
                                                    // still being processed.
    };
private:

    void Construct();

    void SetState(ThreadStateFlags flags);
    void ClearState(ThreadStateFlags flags);
    bool IsStateSet(ThreadStateFlags flags);

#ifdef FEATURE_HIJACK
    static void HijackCallback(NATIVE_CONTEXT* pThreadContext, void* pThreadToHijack);

    //
    // Hijack funcs are not called, they are "returned to". And when done, they return to the actual caller.
    // Thus they cannot have any parameters or return anything.
    //
    typedef void FASTCALL HijackFunc();

    void HijackReturnAddress(PAL_LIMITED_CONTEXT* pSuspendCtx, HijackFunc* pfnHijackFunction);
    void HijackReturnAddress(NATIVE_CONTEXT* pSuspendCtx, HijackFunc* pfnHijackFunction);
    void HijackReturnAddressWorker(StackFrameIterator* frameIterator, HijackFunc* pfnHijackFunction);
    bool InlineSuspend(NATIVE_CONTEXT* interruptedContext);
    void CrossThreadUnhijack();
    void UnhijackWorker();
#else // FEATURE_HIJACK
    void CrossThreadUnhijack() { }
#endif // FEATURE_HIJACK

#ifdef FEATURE_SUSPEND_REDIRECTION
    bool Redirect();
#endif //FEATURE_SUSPEND_REDIRECTION

    bool CacheTransitionFrameForSuspend();
    void ResetCachedTransitionFrame();
    void EnsureRuntimeInitialized();

    //
    // SyncState members
    //
    PInvokeTransitionFrame* GetTransitionFrame();

    void GcScanRootsWorker(ScanFunc* pfnEnumCallback, ScanContext* pvCallbackData, StackFrameIterator & sfIter);

    // Tracks the amount of bytes that were reserved for threads in their gc_alloc_context and went unused when they died.
    // Used for GC.GetTotalAllocatedBytes
    static uint64_t s_DeadThreadsNonAllocBytes;

public:

    static uint64_t GetDeadThreadsNonAllocBytes();

    // First phase of thread destructor, disposes stuff related to GC.
    // Executed with thread store lock taken so GC cannot happen.
    void Detach();
    // Second phase of thread destructor.
    // Executed without thread store lock taken.
    void Destroy();

    bool                IsInitialized();

    gc_alloc_context *  GetAllocContext();
    static bool         IsRandomizedSamplingEnabled();
    uint8_t**           GetCombinedLimit();
    int                 ComputeGeometricRandom();
    void                UpdateCombinedLimit();
    // TODO: probably private
    void                UpdateCombinedLimit(bool samplingEnabled);

    uint64_t            GetPalThreadIdForLogging();

    void                GcScanRoots(ScanFunc* pfnEnumCallback, ScanContext * pvCallbackData);

#ifdef FEATURE_HIJACK
    void                Hijack();
    void                Unhijack();
    bool                IsHijacked();
    void*               GetHijackedReturnAddress();
    static bool         IsHijackTarget(void * address);
#else // FEATURE_HIJACK
    void                Unhijack() { }
    bool                IsHijacked() { return false; }
    static bool         IsHijackTarget(void * address) { return false; }
#endif // FEATURE_HIJACK

#ifdef FEATURE_GC_STRESS
    static void         HijackForGcStress(PAL_LIMITED_CONTEXT * pSuspendCtx);
#endif // FEATURE_GC_STRESS

    bool                IsSuppressGcStressSet();
    void                SetSuppressGcStress();
    void                ClearSuppressGcStress();
    bool                IsWithinStackBounds(PTR_VOID p);
    void                GetStackBounds(PTR_VOID * ppStackLow, PTR_VOID * ppStackHigh);
    void                PushExInfo(ExInfo * pExInfo);
    void                ValidateExInfoPop(ExInfo * pExInfo, void * limitSP);
    void                ValidateExInfoStack();
    bool                IsDoNotTriggerGcSet();
    void                SetDoNotTriggerGc();
    void                ClearDoNotTriggerGc();

    bool                IsDetached();
    void                SetDetached();

    PTR_VOID            GetThreadStressLog() const;
#ifndef DACCESS_COMPILE
    void                SetThreadStressLog(void * ptsl);
#endif // DACCESS_COMPILE
    void                SetRandomSeed(uint32_t seed);
    uint32_t            NextRand();
    bool                IsRandInited();
    PTR_ExInfo          GetCurExInfo();

    bool                IsCurrentThreadInCooperativeMode();

    PInvokeTransitionFrame* GetTransitionFrameForStackTrace();
    void *              GetCurrentThreadPInvokeReturnAddress();

    //
    // The set of operations used to support unmanaged code running in cooperative mode
    //
    void                EnablePreemptiveMode();
    void                DisablePreemptiveMode();

    // Set the m_pDeferredTransitionFrame field for GC allocation helpers that setup transition frame
    // in assembly code. Do not use anywhere else.
    void                SetDeferredTransitionFrame(PInvokeTransitionFrame* pTransitionFrame);

    // Setup the m_pDeferredTransitionFrame field for GC helpers entered via regular PInvoke.
    // Do not use anywhere else.
    void                DeferTransitionFrame();

    // Setup the m_pDeferredTransitionFrame field for GC helpers entered from native helper thread
    // code (e.g. ETW or EventPipe threads). Do not use anywhere else.
    void                SetDeferredTransitionFrameForNativeHelperThread();

    //
    // GC support APIs - do not use except from GC itself
    //
    void SetGCSpecial();
    bool IsGCSpecial();

    //
    // Managed/unmanaged interop transitions support APIs
    //
    void WaitForGC(PInvokeTransitionFrame* pTransitionFrame);

    void ReversePInvokeAttachOrTrapThread(ReversePInvokeFrame * pFrame);

    bool InlineTryFastReversePInvoke(ReversePInvokeFrame * pFrame);
    void InlineReversePInvokeReturn(ReversePInvokeFrame * pFrame);

    void InlinePInvoke(PInvokeTransitionFrame * pFrame);
    void InlinePInvokeReturn(PInvokeTransitionFrame * pFrame);

    Object* GetThreadAbortException();
    void SetThreadAbortException(Object *exception);

    Object** GetThreadStaticStorage();

    InlinedThreadStaticRoot* GetInlinedThreadStaticList();
    void RegisterInlinedThreadStaticRoot(InlinedThreadStaticRoot* newRoot, TypeManager* typeManager);

    NATIVE_CONTEXT* GetInterruptedContext();

    void PushGCFrameRegistration(GCFrameRegistration* pRegistration);
    void PopGCFrameRegistration(GCFrameRegistration* pRegistration);

#ifdef FEATURE_SUSPEND_REDIRECTION
    NATIVE_CONTEXT* EnsureRedirectionContext();
#endif //FEATURE_SUSPEND_REDIRECTION

    bool                IsActivationPending();
    void                SetActivationPending(bool isPending);

#ifdef TARGET_X86
    void                SetPendingRedirect(PCODE eip);
    bool                CheckPendingRedirect(PCODE eip);
#endif
};

#ifndef __GCENV_BASE_INCLUDED__
typedef DPTR(Object) PTR_Object;
typedef DPTR(PTR_Object) PTR_PTR_Object;
#endif // !__GCENV_BASE_INCLUDED__

#endif // __thread_h__<|MERGE_RESOLUTION|>--- conflicted
+++ resolved
@@ -83,13 +83,9 @@
     TypeManager* m_typeManager;
 };
 
-<<<<<<< HEAD
 extern uint32_t SamplingDistributionMean;
 
-struct ThreadBuffer
-=======
 struct RuntimeThreadLocals
->>>>>>> 6effb8f6
 {
     uint8_t                 m_rgbAllocContextBuffer[SIZEOF_ALLOC_CONTEXT];
     uint32_t volatile       m_ThreadStateFlags;                     // see Thread::ThreadStateFlags enum
