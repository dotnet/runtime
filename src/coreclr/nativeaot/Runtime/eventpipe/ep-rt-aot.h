--- conflicted
+++ resolved
@@ -437,10 +437,6 @@
         return (ep_char8_t*)value;
 
     return nullptr;
-<<<<<<< HEAD
-=======
-//    return ep_rt_utf16_to_utf8_string (reinterpret_cast<ep_char16_t *>(value.GetValue ()), -1);
->>>>>>> ceb52b3d
 }
 
 static
