--- conflicted
+++ resolved
@@ -17,15 +17,12 @@
 #include <unistd.h>
 #endif
 
-<<<<<<< HEAD
 #include <minipal/random.h>
 
 // The regdisplay.h, StackFrameIterator.h, and thread.h includes are present only to access the Thread
 // class and can be removed if it turns out that the required ep_rt_thread_handle_t can be
 // implemented in some manner that doesn't rely on the Thread class.
 
-=======
->>>>>>> 485e4bf2
 #include "gcenv.h"
 
 #ifndef DIRECTORY_SEPARATOR_CHAR
