--- conflicted
+++ resolved
@@ -5,87 +5,13 @@
 #include "CommonMacros.h"
 #include "rhassert.h"
 
-<<<<<<< HEAD
-=======
-//
-// Floating point and 64-bit integer math helpers.
-//
-
-EXTERN_C uint64_t REDHAWK_CALLCONV RhpDbl2ULng(double val)
-{
-    const double two63  = 2147483648.0 * 4294967296.0;
-    uint64_t ret;
-    if (val < two63)
-    {
-        ret = (int64_t)(val);
-    }
-    else
-    {
-        // subtract 0x8000000000000000, do the convert then add it back again
-        ret = (int64_t)(val - two63) + I64(0x8000000000000000);
-    }
-    return ret;
-}
-
->>>>>>> 93e35a90
 #undef min
 #undef max
 #include <cmath>
 
-<<<<<<< HEAD
 //
 // Floating point and 64-bit integer math helpers.
 //
-=======
-EXTERN_C float REDHAWK_CALLCONV RhpFltRem(float dividend, float divisor)
-{
-    //
-    // From the ECMA standard:
-    //
-    // If [divisor] is zero or [dividend] is infinity
-    //   the result is NaN.
-    // If [divisor] is infinity,
-    //   the result is [dividend] (negated for -infinity***).
-    //
-    // ***"negated for -infinity" has been removed from the spec
-    //
-
-    if (divisor==0 || !std::isfinite(dividend))
-    {
-        return -nanf("");
-    }
-    else if (!std::isfinite(divisor) && !std::isnan(divisor))
-    {
-        return dividend;
-    }
-    // else...
-    return fmodf(dividend,divisor);
-}
-
-EXTERN_C double REDHAWK_CALLCONV RhpDblRem(double dividend, double divisor)
-{
-    //
-    // From the ECMA standard:
-    //
-    // If [divisor] is zero or [dividend] is infinity
-    //   the result is NaN.
-    // If [divisor] is infinity,
-    //   the result is [dividend] (negated for -infinity***).
-    //
-    // ***"negated for -infinity" has been removed from the spec
-    //
-    if (divisor==0 || !std::isfinite(dividend))
-    {
-        return -nan("");
-    }
-    else if (!std::isfinite(divisor) && !std::isnan(divisor))
-    {
-        return dividend;
-    }
-    // else...
-    return(fmod(dividend,divisor));
-}
->>>>>>> 93e35a90
 
 #ifdef HOST_ARM
 EXTERN_C int32_t REDHAWK_CALLCONV RhpIDiv(int32_t i, int32_t j)
@@ -161,31 +87,8 @@
     return (int64_t)val;
 }
 
-<<<<<<< HEAD
-EXTERN_C NATIVEAOT_API double REDHAWK_CALLCONV RhpLng2Dbl(int64_t val)
-=======
-EXTERN_C int32_t REDHAWK_CALLCONV RhpDbl2Int(double val)
-{
-    return (int32_t)val;
-}
-
-EXTERN_C uint32_t REDHAWK_CALLCONV RhpDbl2UInt(double val)
-{
-    return (uint32_t)val;
-}
-
 EXTERN_C double REDHAWK_CALLCONV RhpLng2Dbl(int64_t val)
->>>>>>> 93e35a90
 {
     return (double)val;
 }
-
-<<<<<<< HEAD
-=======
-EXTERN_C double REDHAWK_CALLCONV RhpULng2Dbl(uint64_t val)
-{
-    return (double)val;
-}
-
->>>>>>> 93e35a90
 #endif // HOST_ARM