// Licensed to the .NET Foundation under one or more agreements.
// The .NET Foundation licenses this file to you under the MIT license.

//
// Please keep the data structures in this file in sync with the managed version at
//  src/Common/src/Internal/Runtime/ModuleHeaders.cs
//  src/coreclr/inc/readytorun.h


struct ReadyToRunHeaderConstants
{
    static const uint32_t Signature = 0x00525452; // 'RTR'

<<<<<<< HEAD
    static const uint32_t CurrentMajorVersion = 16;
    static const uint32_t CurrentMinorVersion = 1;
=======
    static const uint32_t CurrentMajorVersion = 17;
    static const uint32_t CurrentMinorVersion = 0;
>>>>>>> ae7e004a
};

struct ReadyToRunHeader
{
    uint32_t                Signature;      // ReadyToRunHeaderConstants.Signature
    uint16_t                MajorVersion;
    uint16_t                MinorVersion;

    uint32_t                Flags;

    uint16_t                NumberOfSections;
    uint8_t                 EntrySize;
    uint8_t                 EntryType;

    // Array of sections follows.
};

//
// ReadyToRunSectionType IDs are used by the runtime to look up specific global data sections
// from each module linked into the final binary. New sections should be added at the bottom
// of the enum and deprecated sections should not be removed to preserve ID stability.
//
// Eventually this will be reconciled with ReadyToRunSectionType from
// https://github.com/dotnet/runtime/blob/main/src/coreclr/inc/readytorun.h
//
enum class ReadyToRunSectionType
{
    StringTable                 = 200,
    GCStaticRegion              = 201,
    ThreadStaticRegion          = 202,
    // unused                   = 203,
    TypeManagerIndirection      = 204,
    EagerCctor                  = 205,
    FrozenObjectRegion          = 206,
    // 207 is unused - it was used by GCStaticDesc
    ThreadStaticOffsetRegion    = 208,
    // 209 is unused - it was used by ThreadStaticGCDescRegion
    // 210 is unused - it was used by ThreadStaticIndex
    // 211 is unused - it was used by LoopHijackFlag
    ImportAddressTables         = 212,

    // Sections 300 - 399 are reserved for RhFindBlob backwards compatibility
    ReadonlyBlobRegionStart     = 300,
    ReadonlyBlobRegionEnd       = 399,
};

enum class ModuleInfoFlags
{
    HasEndPointer               = 0x1,
};<|MERGE_RESOLUTION|>--- conflicted
+++ resolved
@@ -11,13 +11,8 @@
 {
     static const uint32_t Signature = 0x00525452; // 'RTR'
 
-<<<<<<< HEAD
-    static const uint32_t CurrentMajorVersion = 16;
+    static const uint32_t CurrentMajorVersion = 17;
     static const uint32_t CurrentMinorVersion = 1;
-=======
-    static const uint32_t CurrentMajorVersion = 17;
-    static const uint32_t CurrentMinorVersion = 0;
->>>>>>> ae7e004a
 };
 
 struct ReadyToRunHeader
