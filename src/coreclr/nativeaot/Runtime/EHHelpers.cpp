--- conflicted
+++ resolved
@@ -326,17 +326,6 @@
 EXTERN_C CODE_LOCATION RhpCheckedAssignRefEDIAVLocation;
 EXTERN_C CODE_LOCATION RhpCheckedAssignRefEBPAVLocation;
 #endif
-<<<<<<< HEAD
-EXTERN_C CODE_LOCATION RhpCheckedLockCmpXchgAVLocation;
-EXTERN_C CODE_LOCATION RhpCheckedXchgAVLocation;
-#if !defined(HOST_AMD64) && !defined(HOST_ARM64)
-#if !defined(HOST_X86) && !defined(HOST_ARM)
-EXTERN_C CODE_LOCATION RhpLockCmpXchg32AVLocation;
-#endif
-EXTERN_C CODE_LOCATION RhpLockCmpXchg64AVLocation;
-#endif
-=======
->>>>>>> bf828d87
 EXTERN_C CODE_LOCATION RhpByRefAssignRefAVLocation1;
 
 #if !defined(HOST_ARM64)
@@ -371,17 +360,6 @@
         (uintptr_t)&RhpCheckedAssignRefEDIAVLocation,
         (uintptr_t)&RhpCheckedAssignRefEBPAVLocation,
 #endif
-<<<<<<< HEAD
-        (uintptr_t)&RhpCheckedLockCmpXchgAVLocation,
-        (uintptr_t)&RhpCheckedXchgAVLocation,
-#if !defined(HOST_AMD64) && !defined(HOST_ARM64)
-#if !defined(HOST_X86) && !defined(HOST_ARM)
-        (uintptr_t)&RhpLockCmpXchg32AVLocation,
-#endif
-        (uintptr_t)&RhpLockCmpXchg64AVLocation,
-#endif
-=======
->>>>>>> bf828d87
         (uintptr_t)&RhpByRefAssignRefAVLocation1,
 #if !defined(HOST_ARM64)
         (uintptr_t)&RhpByRefAssignRefAVLocation2,
