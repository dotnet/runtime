--- conflicted
+++ resolved
@@ -44,13 +44,8 @@
   </ItemGroup>
 
   <!-- Generate a warning if the non-SDK path is used  -->
-<<<<<<< HEAD
   <Target Name="GenerateILCompilerExplicitPackageReferenceWarning" Condition="'$(SuppressGenerateILCompilerExplicitPackageReferenceWarning)' == '' and '$(AotRuntimePackageLoadedViaSDK)' != 'true' and '$(ILCompilerTargetsPath)' != ''" BeforeTargets="ImportRuntimeIlcPackageTarget">
-    <Warning Text="Set PublishAot property to true and delete explicit `Microsoft.DotNet.ILCompiler` package reference in your project file. Explicit Microsoft.DotNet.ILCompiler package reference can run into version errors." />
-=======
-  <Target Name="GenerateILCompilerExplicitPackageReferenceWarning" Condition="'$(SuppressGenerateILCompilerExplicitPackageReferenceWarning)' == '' and '$(AotRuntimePackageLoadedViaSDK)' != 'true'" BeforeTargets="ImportRuntimeIlcPackageTarget">
     <Warning Text="Set PublishAot property to true and delete explicit 'Microsoft.DotNet.ILCompiler' package reference in your project file. Explicit 'Microsoft.DotNet.ILCompiler' package reference can run into version errors." />
->>>>>>> a2f7c99f
   </Target>
 
   <!-- Locate the runtime package according to the current target runtime -->
