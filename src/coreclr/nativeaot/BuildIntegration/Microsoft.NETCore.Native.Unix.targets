<!--
***********************************************************************************************
Microsoft.NETCore.Native.Unix.targets

WARNING:  DO NOT MODIFY this file unless you are knowledgeable about MSBuild and have
          created a backup copy.  Incorrect changes to this file will make it
          impossible to load or build your projects from the command-line or the IDE.

This file defines the steps in the build process specific for native AOT compilation.

Licensed to the .NET Foundation under one or more agreements.
The .NET Foundation licenses this file to you under the MIT license.
***********************************************************************************************
-->
<Project xmlns="http://schemas.microsoft.com/developer/msbuild/2003">
  <PropertyGroup>
    <CppCompilerAndLinkerAlternative />
    <CppCompilerAndLinkerAlternative Condition="'$(CppCompilerAndLinker)' == '' and '$(TargetOS)' != 'osx'">gcc</CppCompilerAndLinkerAlternative>
    <CppCompilerAndLinker Condition="'$(CppCompilerAndLinker)' == ''">clang</CppCompilerAndLinker>
    <CppLinker>$(CppCompilerAndLinker)</CppLinker>
    <CppLibCreator>ar</CppLibCreator>
    <DsymUtilOptions Condition="'$(TargetOS)' == 'osx'">--flat</DsymUtilOptions>
  </PropertyGroup>

  <Target Name="SetupOSSpecificProps" DependsOnTargets="$(IlcDynamicBuildPropertyDependencies)">

    <PropertyGroup>
      <FullRuntimeName>libRuntime.WorkstationGC</FullRuntimeName>
      <FullRuntimeName Condition="'$(ServerGarbageCollection)' == 'true'">libRuntime.ServerGC</FullRuntimeName>

      <CrossCompileRid />
      <CrossCompileRid Condition="!$(RuntimeIdentifier.EndsWith('-$(OSHostArch)'))">$(RuntimeIdentifier)</CrossCompileRid>

      <CrossCompileArch />
      <CrossCompileArch Condition="$(CrossCompileRid.EndsWith('-x64'))">x86_64</CrossCompileArch>
      <CrossCompileArch Condition="$(CrossCompileRid.EndsWith('-arm64')) and '$(TargetOS)' != 'osx'">aarch64</CrossCompileArch>
      <CrossCompileArch Condition="$(CrossCompileRid.EndsWith('-arm64')) and '$(TargetOS)' == 'osx'">arm64</CrossCompileArch>

      <TargetTriple />
      <TargetTriple Condition="'$(CrossCompileArch)' != ''">$(CrossCompileArch)-linux-gnu</TargetTriple>
      <TargetTriple Condition="'$(CrossCompileArch)' != '' and ($(CrossCompileRid.StartsWith('linux-musl')) or $(CrossCompileRid.StartsWith('alpine')))">$(CrossCompileArch)-alpine-linux-musl</TargetTriple>

<<<<<<< HEAD
      <IlcRPath Condition="'$(IlcRPath)' == '' and '$(TargetOS)' != 'OSX'">$ORIGIN</IlcRPath>
      <IlcRPath Condition="'$(IlcRPath)' == '' and '$(TargetOS)' == 'OSX'">@executable_path</IlcRPath>

      <AotEventPipeName>libAot.Disabled.EventPipe</AotEventPipeName>
      <AotEventPipeName Condition="'$(EnableNativeEventPipe)' == 'true' or '$(EventSourceSupport)' == 'true' or '$(IlcMultiModule)' == 'true'">libAot.EventPipe</AotEventPipeName>

=======
      <IlcRPath Condition="'$(IlcRPath)' == '' and '$(TargetOS)' != 'osx'">$ORIGIN</IlcRPath>
      <IlcRPath Condition="'$(IlcRPath)' == '' and '$(TargetOS)' == 'osx'">@executable_path</IlcRPath>
>>>>>>> eb4d2300
    </PropertyGroup>

    <ItemGroup>
      <NativeLibrary Condition="'$(IlcMultiModule)' == 'true'" Include="$(SharedLibrary)" />
      <NativeLibrary Condition="'$(NativeLib)' == ''" Include="$(IlcSdkPath)libbootstrapper.a" />
      <NativeLibrary Condition="'$(NativeLib)' != ''" Include="$(IlcSdkPath)libbootstrapperdll.a" />
      <NativeLibrary Include="$(IlcSdkPath)$(FullRuntimeName).a" />
      <NativeLibrary Include="$(IlcSdkPath)$(AotEventPipeName)$(LibFileExt)" />
      <NativeLibrary Condition="'$(LinkStandardCPlusPlusLibrary)' != 'true' and '$(StaticICULinking)' != 'true'" Include="$(IlcSdkPath)libstdc++compat.a" />
    </ItemGroup>

    <ItemGroup>
      <NetCoreAppNativeLibrary Include="System.Native" />
      <NetCoreAppNativeLibrary Include="System.Globalization.Native" Condition="'$(StaticICULinking)' != 'true'" />
      <NetCoreAppNativeLibrary Include="System.IO.Compression.Native" />
      <NetCoreAppNativeLibrary Include="System.Net.Security.Native" />
      <NetCoreAppNativeLibrary Include="System.Security.Cryptography.Native.Apple" Condition="'$(TargetOS)' == 'osx'" />
      <NetCoreAppNativeLibrary Include="System.Security.Cryptography.Native.OpenSsl" />
    </ItemGroup>

    <ItemGroup>
      <DirectPInvoke Include="@(NetCoreAppNativeLibrary->'lib%(Identity)')" />
      <NetCoreAppNativeLibrary Include="@(NetCoreAppNativeLibrary->'%(Identity)')">
        <EscapedPath>$(IlcFrameworkNativePath)lib%(Identity).a</EscapedPath>
      </NetCoreAppNativeLibrary>
      <NativeLibrary Include="@(NetCoreAppNativeLibrary->'%(EscapedPath)')" />
    </ItemGroup>

    <ItemGroup Condition="'$(StaticICULinking)' == 'true' and '$(NativeLib)' != 'Static'">
      <NativeLibrary Include="$(IntermediateOutputPath)/libs/System.Globalization.Native/build/libSystem.Globalization.Native.a"/>
      <DirectPInvoke Include="libSystem.Globalization.Native" />
      <StaticICULibs Include="-Wl,-Bstatic" Condition="'$(StaticExecutable)' != 'true'" />
      <StaticICULibs Include="-licuio -licutu -licui18n -licuuc -licudata -lstdc++" />
      <StaticICULibs Include="-Wl,-Bdynamic" Condition="'$(StaticExecutable)' != 'true'" />
    </ItemGroup>

    <ItemGroup Condition="'$(TargetOS)' == 'osx'">
      <NativeFramework Include="CoreFoundation" />
      <NativeFramework Include="CryptoKit" />
      <NativeFramework Include="Foundation" />
      <NativeFramework Include="Security" />
      <NativeFramework Include="GSS" />
    </ItemGroup>

    <Exec Command="$(IlcHostPackagePath)/native/src/libs/System.Globalization.Native/local_build.sh $(IlcHostPackagePath)/ $(IntermediateOutputPath)" Condition="'$(StaticICULinking)' == 'true'"/>

    <ItemGroup>
      <LinkerArg Include="-static" Condition="'$(StaticExecutable)' == 'true'" />
      <LinkerArg Include="@(NativeLibrary)" />
      <LinkerArg Include="--sysroot=$(SysRoot)" Condition="'$(SysRoot)' != ''" />
      <LinkerArg Include="--target=$(TargetTriple)" Condition="'$(TargetOS)' != 'osx' and '$(TargetTriple)' != ''" />
      <LinkerArg Include="-arch $(CrossCompileArch)" Condition="'$(TargetOS)' == 'osx' and '$(CrossCompileArch)' != ''" />
      <LinkerArg Include="-g" Condition="$(NativeDebugSymbols) == 'true'" />
      <LinkerArg Include="-Wl,--strip-debug" Condition="$(NativeDebugSymbols) != 'true' and '$(TargetOS)' != 'osx'" />
      <LinkerArg Include="-Wl,-rpath,'$(IlcRPath)'" />
      <LinkerArg Include="-Wl,--build-id=sha1" Condition="'$(TargetOS)' != 'osx'" />
      <LinkerArg Include="-Wl,--as-needed" Condition="'$(TargetOS)' != 'osx'" />
      <LinkerArg Include="-Wl,-e0x0" Condition="'$(NativeLib)' == 'Shared' and '$(TargetOS)' != 'osx'" />
      <LinkerArg Include="-pthread" Condition="'$(TargetOS)' != 'osx'" />
      <LinkerArg Include="-lstdc++" Condition="'$(LinkStandardCPlusPlusLibrary)' == 'true'" />
      <LinkerArg Include="-ldl" />
      <LinkerArg Include="-lm" />
      <LinkerArg Include="-lobjc" Condition="'$(TargetOS)' == 'osx'" />
      <LinkerArg Include="-lswiftCore" Condition="'$(TargetOS)' == 'osx'" />
      <LinkerArg Include="-lswiftFoundation" Condition="'$(TargetOS)' == 'osx'" />
      <LinkerArg Include="-lz" />
      <LinkerArg Include="-lrt" Condition="'$(TargetOS)' != 'osx'" />
      <LinkerArg Include="-licucore" Condition="'$(TargetOS)' == 'osx'" />
      <LinkerArg Include="-L/usr/lib/swift" Condition="'$(TargetOS)' == 'osx'" />
      <LinkerArg Include="@(StaticICULibs)" Condition="'$(StaticICULinking)' == 'true'" />
      <LinkerArg Include="-dynamiclib" Condition="'$(TargetOS)' == 'osx' and '$(NativeLib)' == 'Shared'" />
      <LinkerArg Include="-shared" Condition="'$(TargetOS)' != 'osx' and '$(NativeLib)' == 'Shared'" />
      <!-- binskim warning BA3001 PIE disabled on executable -->
      <LinkerArg Include="-pie" Condition="'$(TargetOS)' != 'osx' and '$(NativeLib)' == '' and '$(PositionIndependentExecutable)' != 'false'" />
      <!-- binskim warning BA3010 The GNU_RELRO segment is missing -->
      <LinkerArg Include="-Wl,-z,relro" Condition="'$(TargetOS)' != 'osx'" />
      <!-- binskim warning BA3011 The BIND_NOW flag is missing -->
      <LinkerArg Include="-Wl,-z,now" Condition="'$(TargetOS)' != 'osx'" />
      <LinkerArg Include="-Wl,-u,_NativeAOT_StaticInitialization" Condition="'$(TargetOS)' == 'osx' and '$(NativeLib)' == 'Shared'" />
      <LinkerArg Include="-Wl,--require-defined,NativeAOT_StaticInitialization" Condition="'$(TargetOS)' != 'osx' and '$(NativeLib)' == 'Shared'" />

      <LinkerArg Include="@(NativeFramework->'-framework %(Identity)')" Condition="'$(TargetOS)' == 'osx'" />
    </ItemGroup>

    <Exec Command="command -v &quot;$(CppLinker)&quot;" IgnoreExitCode="true" StandardOutputImportance="Low">
      <Output TaskParameter="ExitCode" PropertyName="_WhereLinker" />
    </Exec>

    <Exec Command="command -v &quot;$(CppCompilerAndLinkerAlternative)&quot;" Condition="'$(CppCompilerAndLinkerAlternative)' != '' and '$(_WhereLinker)' != '0'" IgnoreExitCode="true" StandardOutputImportance="Low">
      <Output TaskParameter="ExitCode" PropertyName="_WhereLinkerAlt" />
    </Exec>

    <PropertyGroup Condition="'$(CppCompilerAndLinkerAlternative)' != '' and '$(_WhereLinker)' != '0' and '$(_WhereLinkerAlt)' == '0'">
      <CppCompilerAndLinker>$(CppCompilerAndLinkerAlternative)</CppCompilerAndLinker>
      <CppLinker>$(CppCompilerAndLinker)</CppLinker>
      <_WhereLinker>0</_WhereLinker>
    </PropertyGroup>

    <PropertyGroup Condition="'$(ObjCopyName)' == '' and '$(TargetOS)' != 'osx'">
      <ObjCopyName Condition="!$(CppCompilerAndLinker.Contains('clang'))">objcopy</ObjCopyName>
      <ObjCopyName Condition="$(CppCompilerAndLinker.Contains('clang'))">llvm-objcopy</ObjCopyName>
      <ObjCopyNameAlternative />
      <ObjCopyNameAlternative Condition="$(CppCompilerAndLinker.Contains('clang'))">objcopy</ObjCopyNameAlternative>
    </PropertyGroup>

    <Error Condition="'$(_WhereLinker)' != '0' and '$(TargetOS)' == 'osx'" Text="Platform linker ('$(CppLinker)') not found in PATH. Try installing Xcode to resolve the problem." />
    <Error Condition="'$(_WhereLinker)' != '0' and '$(CppCompilerAndLinkerAlternative)' != ''"
      Text="Platform linker ('$(CppLinker)' or '$(CppCompilerAndLinkerAlternative)') not found in PATH. Try installing appropriate package for $(CppLinker) or $(CppCompilerAndLinkerAlternative) to resolve the problem." />
    <Error Condition="'$(_WhereLinker)' != '0' and '$(CppCompilerAndLinkerAlternative)' == '' and '$(TargetOS)' != 'osx'"
      Text="Requested linker ('$(CppLinker)') not found in PATH." />

    <Exec Command="command -v &quot;$(ObjCopyName)&quot;" IgnoreExitCode="true" StandardOutputImportance="Low" Condition="'$(TargetOS)' != 'osx' and '$(StripSymbols)' == 'true'">
      <Output TaskParameter="ExitCode" PropertyName="_WhereSymbolStripper" />
    </Exec>

    <Exec Command="command -v &quot;$(ObjCopyNameAlternative)&quot;" IgnoreExitCode="true" StandardOutputImportance="Low" Condition="'$(TargetOS)' != 'osx' and '$(CppCompilerAndLinkerAlternative)' != '' and '$(StripSymbols)' == 'true'">
      <Output TaskParameter="ExitCode" PropertyName="_WhereSymbolStripperAlt" />
    </Exec>

    <PropertyGroup Condition="'$(ObjCopyNameAlternative)' != '' and '$(_WhereSymbolStripper)' != '0' and '$(_WhereSymbolStripperAlt)' == '0'">
      <ObjCopyName>$(ObjCopyNameAlternative)</ObjCopyName>
      <_WhereSymbolStripper>0</_WhereSymbolStripper>
    </PropertyGroup>

    <Error Condition="'$(_WhereSymbolStripper)' != '0' and '$(StripSymbols)' == 'true' and '$(ObjCopyNameAlternative)' != ''"
      Text="Symbol stripping tool ('$(ObjCopyName)' or '$(ObjCopyNameAlternative)') not found in PATH. Try installing appropriate package for $(ObjCopyName) or $(ObjCopyNameAlternative) to resolve the problem." />
    <Error Condition="'$(_WhereSymbolStripper)' != '0' and '$(StripSymbols)' == 'true' and '$(TargetOS)' != 'osx'"
      Text="Symbol stripping tool ('$(ObjCopyName)') not found in PATH. Make sure '$(ObjCopyName)' is available in PATH" />

    <Exec Command="command -v dsymutil &amp;&amp; command -v strip" IgnoreExitCode="true" StandardOutputImportance="Low" Condition="'$(TargetOS)' == 'osx' and '$(StripSymbols)' == 'true'">
      <Output TaskParameter="ExitCode" PropertyName="_WhereSymbolStripper" />
    </Exec>
    <Error Condition="'$(_WhereSymbolStripper)' != '0' and '$(StripSymbols)' == 'true' and '$(TargetOS)' != 'osx'"
      Text="Symbol stripping tools ('dsymutil' and 'strip') not found in PATH. Make sure 'dsymutil' and 'strip' are available in PATH" />

    <Exec Command="dsymutil --help" IgnoreExitCode="true" StandardOutputImportance="Low" Condition="'$(TargetOS)' == 'osx' and '$(StripSymbols)' == 'true'">
      <Output TaskParameter="ExitCode" PropertyName="_DsymUtilOutput" />
    </Exec>

    <PropertyGroup Condition="'$(TargetOS)' == 'osx' and '$(StripSymbols)' == 'true' and $(_DsymUtilOutput.Contains('--minimize'))">
      <DsymUtilOptions>$(DsymUtilOptions) --minimize</DsymUtilOptions>
    </PropertyGroup>
  </Target>
</Project><|MERGE_RESOLUTION|>--- conflicted
+++ resolved
@@ -40,17 +40,11 @@
       <TargetTriple Condition="'$(CrossCompileArch)' != ''">$(CrossCompileArch)-linux-gnu</TargetTriple>
       <TargetTriple Condition="'$(CrossCompileArch)' != '' and ($(CrossCompileRid.StartsWith('linux-musl')) or $(CrossCompileRid.StartsWith('alpine')))">$(CrossCompileArch)-alpine-linux-musl</TargetTriple>
 
-<<<<<<< HEAD
       <IlcRPath Condition="'$(IlcRPath)' == '' and '$(TargetOS)' != 'OSX'">$ORIGIN</IlcRPath>
       <IlcRPath Condition="'$(IlcRPath)' == '' and '$(TargetOS)' == 'OSX'">@executable_path</IlcRPath>
 
       <AotEventPipeName>libAot.Disabled.EventPipe</AotEventPipeName>
       <AotEventPipeName Condition="'$(EnableNativeEventPipe)' == 'true' or '$(EventSourceSupport)' == 'true' or '$(IlcMultiModule)' == 'true'">libAot.EventPipe</AotEventPipeName>
-
-=======
-      <IlcRPath Condition="'$(IlcRPath)' == '' and '$(TargetOS)' != 'osx'">$ORIGIN</IlcRPath>
-      <IlcRPath Condition="'$(IlcRPath)' == '' and '$(TargetOS)' == 'osx'">@executable_path</IlcRPath>
->>>>>>> eb4d2300
     </PropertyGroup>
 
     <ItemGroup>
