<!--
***********************************************************************************************
Microsoft.NETCore.Native.Unix.targets

WARNING:  DO NOT MODIFY this file unless you are knowledgeable about MSBuild and have
          created a backup copy.  Incorrect changes to this file will make it
          impossible to load or build your projects from the command-line or the IDE.

This file defines the steps in the build process specific for native AOT compilation.

Licensed to the .NET Foundation under one or more agreements.
The .NET Foundation licenses this file to you under the MIT license.
***********************************************************************************************
-->
<Project xmlns="http://schemas.microsoft.com/developer/msbuild/2003">
  <PropertyGroup>
    <CppCompilerAndLinkerAlternative />
    <CppCompilerAndLinkerAlternative Condition="'$(CppCompilerAndLinker)' == '' and '$(_IsApplePlatform)' != 'true'">gcc</CppCompilerAndLinkerAlternative>
    <CppCompilerAndLinker Condition="'$(CppCompilerAndLinker)' == ''">clang</CppCompilerAndLinker>
    <CppLinker>$(CppCompilerAndLinker)</CppLinker>
    <CppLibCreator>ar</CppLibCreator>
    <_SymbolPrefix Condition="'$(_IsApplePlatform)' == 'true'">_</_SymbolPrefix>
    <LinkerFlavor Condition="'$(LinkerFlavor)' == '' and '$(_targetOS)' == 'freebsd'">lld</LinkerFlavor>
    <LinkerFlavor Condition="'$(LinkerFlavor)' == '' and '$(_linuxLibcFlavor)' == 'bionic'">lld</LinkerFlavor>
    <LinkerFlavor Condition="'$(LinkerFlavor)' == '' and '$(_targetOS)' == 'linux'">bfd</LinkerFlavor>
    <IlcDefaultStackSize Condition="'$(IlcDefaultStackSize)' == '' and '$(_linuxLibcFlavor)' == 'musl'">1572864</IlcDefaultStackSize>
  </PropertyGroup>

  <Target Name="SetupOSSpecificProps" DependsOnTargets="$(IlcDynamicBuildPropertyDependencies)">

    <PropertyGroup>
      <FullRuntimeName>libRuntime.WorkstationGC</FullRuntimeName>
      <FullRuntimeName Condition="'$(ServerGarbageCollection)' == 'true'">libRuntime.ServerGC</FullRuntimeName>

      <CrossCompileRid />
      <CrossCompileRid Condition="'$(_hostOS)' != '$(_originalTargetOS)' or '$(_hostArchitecture)' != '$(_targetArchitecture)'">$(RuntimeIdentifier)</CrossCompileRid>

      <CrossCompileArch />
      <CrossCompileArch Condition="$(CrossCompileRid.EndsWith('-x64'))">x86_64</CrossCompileArch>
      <CrossCompileArch Condition="$(CrossCompileRid.EndsWith('-arm64')) and '$(_IsApplePlatform)' != 'true'">aarch64</CrossCompileArch>
      <CrossCompileArch Condition="$(CrossCompileRid.EndsWith('-arm64')) and '$(_IsApplePlatform)' == 'true'">arm64</CrossCompileArch>
      <CrossCompileArch Condition="$(CrossCompileRid.EndsWith('-arm'))">armv7</CrossCompileArch>

      <CrossCompileAbi>gnu</CrossCompileAbi>
      <CrossCompileAbi Condition="$(CrossCompileRid.StartsWith('linux-bionic-'))">android21</CrossCompileAbi>
      <CrossCompileAbi Condition="$(CrossCompileRid.StartsWith('linux-musl-')) or $(CrossCompileRid.StartsWith('alpine-'))">musl</CrossCompileAbi>
      <CrossCompileAbi Condition="'$(CrossCompileRid)' == 'linux-arm'">gnueabihf</CrossCompileAbi>
      <CrossCompileAbi Condition="'$(CrossCompileRid)' == 'linux-bionic-arm'">androideabi21</CrossCompileAbi>
      <CrossCompileAbi Condition="'$(CrossCompileRid)' == 'linux-musl-arm'">musleabihf</CrossCompileAbi>
    </PropertyGroup>

    <!-- alpine's gcc toolchain needs alpine-linux, see https://github.com/llvm/llvm-project/issues/89146 -->
<<<<<<< HEAD
    <Exec Command="grep -q ID=alpine &quot;$(SysRoot)/etc/os-release&quot;" IgnoreExitCode="true" StandardOutputImportance="Low" Condition="'$(CrossCompileArch)' != ''">
=======
    <Exec Command="grep -q ID=alpine &quot;$(SysRoot)/etc/os-release&quot;" IgnoreExitCode="true" StandardOutputImportance="Low" Condition="'$(CrossCompileArch)' != '' and '$(SysRoot)' != ''">
>>>>>>> e2572ba2
      <Output TaskParameter="ExitCode" PropertyName="_IsAlpineExitCode" />
    </Exec>

    <PropertyGroup>
      <TargetTriple />
      <TargetTriple Condition="'$(CrossCompileArch)' != '' and '$(_IsAlpineExitCode)' != '0'">$(CrossCompileArch)-linux-$(CrossCompileAbi)</TargetTriple>
      <TargetTriple Condition="'$(CrossCompileArch)' != '' and '$(_IsAlpineExitCode)' == '0'">$(CrossCompileArch)-alpine-linux-$(CrossCompileAbi)</TargetTriple>
      <TargetTriple Condition="'$(CrossCompileArch)' != '' and ($(CrossCompileRid.StartsWith('freebsd')))">$(CrossCompileArch)-unknown-freebsd12</TargetTriple>

      <IlcRPath Condition="'$(IlcRPath)' == '' and '$(_IsApplePlatform)' != 'true'">$ORIGIN</IlcRPath>
      <IlcRPath Condition="'$(IlcRPath)' == '' and '$(_IsApplePlatform)' == 'true'">@executable_path</IlcRPath>

      <EventPipeName>libeventpipe-disabled</EventPipeName>
      <EventPipeName Condition="'$(EventSourceSupport)' == 'true'">libeventpipe-enabled</EventPipeName>

      <LinkStandardCPlusPlusLibrary Condition="'$(LinkStandardCPlusPlusLibrary)' == '' and '$(_IsiOSLikePlatform)' == 'true' and '$(InvariantGlobalization)' != 'true'">true</LinkStandardCPlusPlusLibrary>
      <VxSortSupportName>libRuntime.VxsortEnabled</VxSortSupportName>
      <VxSortSupportName Condition="'$(OptimizationPreference)' == 'Size' or '$(IlcDisableVxsort)' == 'true'">libRuntime.VxsortDisabled</VxSortSupportName>
      <StandaloneGCSupportName>libstandalonegc-disabled</StandaloneGCSupportName>
      <StandaloneGCSupportName Condition="'$(IlcStandaloneGCSupport)' == 'true'">libstandalonegc-enabled</StandaloneGCSupportName>
    </PropertyGroup>

    <PropertyGroup Condition="'$(_IsiOSLikePlatform)' == 'true'">
      <AppleMinOSVersion Condition="'$(AppleMinOSVersion)' == '' and '$(_targetOS)' == 'maccatalyst' and '$(_targetArchitecture)' == 'x64'">13.5</AppleMinOSVersion>
      <AppleMinOSVersion Condition="'$(AppleMinOSVersion)' == '' and '$(_targetOS)' == 'maccatalyst'">14.2</AppleMinOSVersion>
      <AppleMinOSVersion Condition="'$(AppleMinOSVersion)' == '' and ($(_targetOS.StartsWith('ios')) or $(_targetOS.StartsWith('tvos')))">11.0</AppleMinOSVersion>

      <_AppleSdkName Condition="'$(_targetOS)' == 'ios'">iphoneos</_AppleSdkName>
      <_AppleSdkName Condition="'$(_targetOS)' == 'iossimulator'">iphonesimulator</_AppleSdkName>
      <_AppleSdkName Condition="'$(_targetOS)' == 'tvos'">appletvos</_AppleSdkName>
      <_AppleSdkName Condition="'$(_targetOS)' == 'tvossimulator'">appletvsimulator</_AppleSdkName>
      <_AppleSdkName Condition="'$(_targetOS)' == 'maccatalyst'">macosx</_AppleSdkName>

      <_AppleTripleOS Condition="'$(_targetOS)' == 'maccatalyst' or $(_targetOS.StartsWith('ios'))">ios</_AppleTripleOS>
      <_AppleTripleOS Condition="$(_targetOS.StartsWith('tvos'))">tvos</_AppleTripleOS>

      <_AppleTripleAbi Condition="'$(_targetOS)' == 'ios' or '$(_targetOS)' == 'tvos'">macho</_AppleTripleAbi>
      <_AppleTripleAbi Condition="'$(_targetOS)' == 'maccatalyst'">macabi</_AppleTripleAbi>
      <_AppleTripleAbi Condition="$(_targetOS.EndsWith('simulator'))">simulator</_AppleTripleAbi>

      <TargetTriple>$(CrossCompileArch)-apple-$(_AppleTripleOS)$(AppleMinOSVersion)-$(_AppleTripleAbi)</TargetTriple>
      <SharedLibraryInstallName Condition="'$(SharedLibraryInstallName)' == '' and '$(NativeLib)' == 'Shared'">@rpath/$(TargetName)$(NativeBinaryExt)</SharedLibraryInstallName>
    </PropertyGroup>

    <PropertyGroup Condition="'$(_targetOS)' == 'osx'">
      <AppleMinOSVersion Condition="'$(AppleMinOSVersion)' == ''">11.0</AppleMinOSVersion>
      <TargetTriple Condition="'$(_targetArchitecture)' == 'x64'">x86_64-apple-macos$(AppleMinOSVersion)</TargetTriple>
      <TargetTriple Condition="'$(_targetArchitecture)' == 'arm64'">arm64-apple-macos$(AppleMinOSVersion)</TargetTriple>
    </PropertyGroup>

    <Error Condition="'$(_IsiOSLikePlatform)' == 'true' and ('$(_AppleSdkName)' == '' or '$(CrossCompileArch)' == '' or '$(_AppleTripleOS)' == ''  or '$(AppleMinOSVersion)' == '' or '$(_AppleTripleAbi)' == '')"
      Text="One of the required Apple SDK properties is empty and was not properly resolved: _AppleSdkName = '$(_AppleSdkName)' CrossCompileArch = '$(CrossCompileArch)' _AppleTripleOS = '$(_AppleTripleOS)' AppleMinOSVersion = '$(AppleMinOSVersion)' _AppleTripleAbi = '$(_AppleTripleAbi)'" />

    <PropertyGroup Condition="'$(_IsiOSLikePlatform)' == 'true'">
      <Xcrun Condition="'$(Xcrun)' == ''">xcrun</Xcrun>
      <_WhereXcrun>0</_WhereXcrun>
    </PropertyGroup>

    <Exec Command="command -v &quot;$(Xcrun)&quot;" IgnoreExitCode="true" StandardOutputImportance="Low" Condition="'$(_IsiOSLikePlatform)' == 'true'">
      <Output TaskParameter="ExitCode" PropertyName="_WhereXcrun" />
    </Exec>
    <Error Condition="'$(_WhereXcrun)' != '0' and '$(_IsiOSLikePlatform)' == 'true'"
      Text="'$(Xcrun)' not found in PATH. Make sure '$(Xcrun)' is available in PATH." />

    <Exec Command="&quot;$(Xcrun)&quot; --sdk $(_AppleSdkName) --show-sdk-path" IgnoreExitCode="true" StandardOutputImportance="Low" Condition="'$(SysRoot)' == '' and '$(_IsiOSLikePlatform)' == 'true'" ConsoleToMsBuild="true">
      <Output TaskParameter="ConsoleOutput" PropertyName="SysRoot" />
    </Exec>
    <Error Condition="!Exists('$(SysRoot)') and '$(_IsiOSLikePlatform)' == 'true'"
      Text="Apple SDK was not found in: '$(SysRoot)'" />

    <ItemGroup>
      <NativeLibrary Condition="'$(IlcMultiModule)' == 'true'" Include="$(SharedLibrary)" />
      <NativeLibrary Condition="'$(NativeLib)' == '' and '$(CustomNativeMain)' != 'true'" Include="$(IlcSdkPath)libbootstrapper.o" />
      <NativeLibrary Condition="'$(NativeLib)' != '' or '$(CustomNativeMain)' == 'true'" Include="$(IlcSdkPath)libbootstrapperdll.o" />
      <NativeLibrary Include="$(IlcSdkPath)$(FullRuntimeName).a" />
      <NativeLibrary Include="$(IlcSdkPath)$(EventPipeName)$(LibFileExt)" />
      <NativeLibrary Condition="'$(_targetArchitecture)' == 'x64'" Include="$(IlcSdkPath)$(VxSortSupportName)$(LibFileExt)" />
      <NativeLibrary Include="$(IlcSdkPath)$(StandaloneGCSupportName)$(LibFileExt)" />
      <NativeLibrary Condition="'$(LinkStandardCPlusPlusLibrary)' != 'true' and '$(StaticICULinking)' != 'true'" Include="$(IlcSdkPath)libstdc++compat.a" />
    </ItemGroup>

    <ItemGroup>
      <NetCoreAppNativeLibrary Include="System.Native" />
      <NetCoreAppNativeLibrary Include="System.Globalization.Native" Condition="'$(StaticICULinking)' != 'true' and '$(InvariantGlobalization)' != 'true'" />
      <NetCoreAppNativeLibrary Include="System.IO.Compression.Native" />
      <NetCoreAppNativeLibrary Include="System.Net.Security.Native" Condition="!$(_targetOS.StartsWith('tvos')) and '$(_linuxLibcFlavor)' != 'bionic'" />
      <NetCoreAppNativeLibrary Include="System.Security.Cryptography.Native.Apple" Condition="'$(_IsApplePlatform)' == 'true'" />
      <!-- Not compliant for iOS-like platforms -->
      <NetCoreAppNativeLibrary Include="System.Security.Cryptography.Native.OpenSsl" Condition="'$(StaticOpenSslLinking)' != 'true' and '$(_IsiOSLikePlatform)' != 'true'" />
      <NetCoreAppNativeLibrary Include="icudata" Condition="'$(_IsiOSLikePlatform)' == 'true' and '$(InvariantGlobalization)' != 'true' and '$(HybridGlobalization)' != 'true'" />
      <NetCoreAppNativeLibrary Include="icui18n" Condition="'$(_IsiOSLikePlatform)' == 'true' and '$(InvariantGlobalization)' != 'true' and '$(HybridGlobalization)' != 'true'" />
      <NetCoreAppNativeLibrary Include="icuuc" Condition="'$(_IsiOSLikePlatform)' == 'true' and '$(InvariantGlobalization)' != 'true' and '$(HybridGlobalization)' != 'true'" />
    </ItemGroup>

    <ItemGroup>
      <DirectPInvoke Include="@(NetCoreAppNativeLibrary->'lib%(Identity)')" />
      <NetCoreAppNativeLibrary Include="@(NetCoreAppNativeLibrary->'%(Identity)')">
        <EscapedPath>$(IlcFrameworkNativePath)lib%(Identity).a</EscapedPath>
      </NetCoreAppNativeLibrary>
      <NativeLibrary Include="@(NetCoreAppNativeLibrary->'%(EscapedPath)')" />
    </ItemGroup>

    <ItemGroup Condition="'$(StaticICULinking)' == 'true' and '$(NativeLib)' != 'Static' and '$(InvariantGlobalization)' != 'true'">
      <NativeLibrary Include="$(IntermediateOutputPath)libs/System.Globalization.Native/build/libSystem.Globalization.Native.a" />
      <DirectPInvoke Include="libSystem.Globalization.Native" />
      <StaticICULibs Include="-Wl,-Bstatic" Condition="'$(StaticExecutable)' != 'true'" />
      <StaticICULibs Include="-licuio -licutu -licui18n -licuuc -licudata -lstdc++" />
      <StaticICULibs Include="-Wl,-Bdynamic" Condition="'$(StaticExecutable)' != 'true'" />
    </ItemGroup>

    <ItemGroup Condition="'$(StaticOpenSslLinking)' != 'true' and Exists('$(IlcSdkPath)nonportable.txt')">
      <NativeSystemLibrary Include="ssl" />
      <NativeSystemLibrary Include="crypto" />
    </ItemGroup>

    <ItemGroup Condition="'$(StaticOpenSslLinking)' == 'true' and '$(NativeLib)' != 'Static'">
      <NativeLibrary Include="$(IntermediateOutputPath)libs/System.Security.Cryptography.Native/build/libSystem.Security.Cryptography.Native.OpenSsl.a" />
      <DirectPInvoke Include="libSystem.Security.Cryptography.Native.OpenSsl" />
      <StaticSslLibs Include="-Wl,-Bstatic" Condition="'$(StaticExecutable)' != 'true'" />
      <StaticSslLibs Include="-lssl -lcrypto" />
      <StaticSslLibs Include="-Wl,-Bdynamic" Condition="'$(StaticExecutable)' != 'true'" />
    </ItemGroup>

    <ItemGroup Condition="'$(_IsApplePlatform)' == 'true'">
      <NativeFramework Include="CoreFoundation" />
      <NativeFramework Condition="'$(_targetOS)' == 'osx'" Include="CryptoKit" />
      <NativeFramework Include="Foundation" />
      <NativeFramework Include="Security" />
      <!-- The library builds don't reference the GSS API on tvOS builds. -->
      <NativeFramework Condition="!$(_targetOS.StartsWith('tvos'))" Include="GSS" />
    </ItemGroup>

    <ItemGroup>
      <NativeSystemLibrary Include="stdc++" Condition="'$(LinkStandardCPlusPlusLibrary)' == 'true'" />
      <NativeSystemLibrary Include="dl" />
      <NativeSystemLibrary Include="objc" Condition="'$(_IsApplePlatform)' == 'true'" />
      <NativeSystemLibrary Include="swiftCore" Condition="'$(_targetOS)' == 'osx'" />
      <NativeSystemLibrary Include="swiftFoundation" Condition="'$(_targetOS)' == 'osx'" />
      <NativeSystemLibrary Include="z" />
      <NativeSystemLibrary Include="rt" Condition="'$(_IsApplePlatform)' != 'true' and '$(_linuxLibcFlavor)' != 'bionic'" />
      <NativeSystemLibrary Include="log" Condition="'$(_linuxLibcFlavor)' == 'bionic'" />
      <NativeSystemLibrary Include="icucore" Condition="'$(_IsApplePlatform)' == 'true'" />
      <NativeSystemLibrary Include="m" />
    </ItemGroup>

    <ItemGroup>
      <LinkerArg Include="-gz=zlib" Condition="'$(CompressSymbols)' != 'false'" />
      <LinkerArg Include="-fuse-ld=$(LinkerFlavor)" Condition="'$(LinkerFlavor)' != ''" />
      <LinkerArg Include="@(NativeLibrary)" />
      <LinkerArg Include="--sysroot=&quot;$(SysRoot)&quot;" Condition="'$(SysRoot)' != '' and '$(_IsApplePlatform)' != 'true'" />
      <LinkerArg Include="-isysroot &quot;$(SysRoot)&quot;" Condition="'$(SysRoot)' != '' and '$(_IsApplePlatform)' == 'true'" />
      <LinkerArg Include="--target=$(TargetTriple)" Condition="'$(TargetTriple)' != ''" />
      <LinkerArg Include="-g" Condition="$(NativeDebugSymbols) == 'true'" />
      <LinkerArg Include="-Wl,--strip-debug" Condition="$(NativeDebugSymbols) != 'true' and '$(_IsApplePlatform)' != 'true'" />
      <LinkerArg Include="-Wl,-rpath,'$(IlcRPath)'" Condition="'$(StaticExecutable)' != 'true' and !$([MSBuild]::IsOSPlatform('Windows'))" />
      <LinkerArg Include="-Wl,-rpath,&quot;$(IlcRPath)&quot;" Condition="'$(StaticExecutable)' != 'true' and $([MSBuild]::IsOSPlatform('Windows'))" />
      <LinkerArg Include="-Wl,-install_name,&quot;$(SharedLibraryInstallName)&quot;" Condition="'$(_IsiOSLikePlatform)' == 'true' and '$(NativeLib)' == 'Shared'" />
      <LinkerArg Include="-Wl,--build-id=sha1" Condition="'$(_IsApplePlatform)' != 'true'" />
      <LinkerArg Include="-Wl,--as-needed" Condition="'$(_IsApplePlatform)' != 'true'" />
      <LinkerArg Include="-Wl,-e0x0" Condition="'$(NativeLib)' == 'Shared' and '$(_IsApplePlatform)' != 'true'" />
      <LinkerArg Include="-pthread" Condition="'$(_IsApplePlatform)' != 'true'" />
      <LinkerArg Include="@(NativeSystemLibrary->'-l%(Identity)')" />
      <LinkerArg Include="-L/usr/lib/swift" Condition="'$(_targetOS)' == 'osx'" />
      <LinkerArg Include="@(StaticICULibs)" Condition="'$(StaticICULinking)' == 'true'" />
      <LinkerArg Include="@(StaticSslLibs)" Condition="'$(StaticOpenSslLinking)' == 'true'" />
      <LinkerArg Include="-static" Condition="'$(StaticExecutable)' == 'true' and '$(PositionIndependentExecutable)' == 'false'" />
      <LinkerArg Include="-static-pie" Condition="'$(StaticExecutable)' == 'true' and '$(PositionIndependentExecutable)' != 'false'" />
      <LinkerArg Include="-dynamiclib" Condition="'$(_IsApplePlatform)' == 'true' and '$(NativeLib)' == 'Shared'" />
      <LinkerArg Include="-shared" Condition="'$(_IsApplePlatform)' != 'true' and '$(NativeLib)' == 'Shared'" />
      <!-- binskim warning BA3001 PIE disabled on executable -->
      <LinkerArg Include="-pie -Wl,-pie" Condition="'$(_IsApplePlatform)' != 'true' and '$(NativeLib)' == '' and '$(StaticExecutable)' != 'true' and '$(PositionIndependentExecutable)' != 'false'" />
      <LinkerArg Include="-Wl,-no-pie" Condition="'$(_IsApplePlatform)' != 'true' and '$(NativeLib)' == '' and '$(StaticExecutable)' != 'true' and '$(PositionIndependentExecutable)' == 'false'" />
      <!-- binskim warning BA3010 The GNU_RELRO segment is missing -->
      <LinkerArg Include="-Wl,-z,relro" Condition="'$(_IsApplePlatform)' != 'true'" />
      <!-- binskim warning BA3011 The BIND_NOW flag is missing -->
      <LinkerArg Include="-Wl,-z,now" Condition="'$(_IsApplePlatform)' != 'true'" />
      <LinkerArg Include="-Wl,-z,stack-size=$(IlcDefaultStackSize)" Condition="'$(IlcDefaultStackSize)' != ''" />
      <!-- this workaround can be deleted once the minimum supported glibc version
           (runtime's official build machine's glibc version) is at least 2.33
           see https://github.com/bminor/glibc/commit/99468ed45f5a58f584bab60364af937eb6f8afda -->
      <LinkerArg Include="-Wl,--defsym,__xmknod=mknod" Condition="'$(StaticExecutable)' == 'true'" />
      <!-- FreeBSD has two versions of the GSSAPI it can use, but we only use the ports version (MIT version) here -->
      <LinkerArg Include="-L/usr/local/lib -lgssapi_krb5" Condition="'$(_targetOS)' == 'freebsd'" />
      <!-- FreeBSD's inotify is an installed package and not found in default libraries  -->
      <LinkerArg Include="-L/usr/local/lib -linotify" Condition="'$(_targetOS)' == 'freebsd'" />
      <LinkerArg Include="@(ExtraLinkerArg->'-Wl,%(Identity)')" />
      <LinkerArg Include="@(NativeFramework->'-framework %(Identity)')" Condition="'$(_IsApplePlatform)' == 'true'" />
      <LinkerArg Include="-Wl,--eh-frame-hdr" Condition="'$(_IsApplePlatform)' != 'true'" />
    </ItemGroup>

    <Exec Command="clang --version" Condition="'$(_IsApplePlatform)' == 'true'" IgnoreExitCode="true" StandardOutputImportance="Low" ConsoleToMSBuild="true">
      <Output TaskParameter="ExitCode" PropertyName="_XcodeVersionStringExitCode" />
      <Output TaskParameter="ConsoleOutput" PropertyName="_XcodeVersionString" />
    </Exec>

    <PropertyGroup Condition="('$(_XcodeVersionStringExitCode)' == '0' or '$(_XcodeVersionStringExitCode)' == '1') and '$(_XcodeVersionString)' != ''">
      <_XcodeVersion>$([System.Text.RegularExpressions.Regex]::Match($(_XcodeVersionString), '[1-9]\d*'))</_XcodeVersion>
    </PropertyGroup>

    <ItemGroup Condition="'$(UseLdClassicXCodeLinker)' != 'false' and '$(_IsApplePlatform)' == 'true'">
      <CustomLinkerArg Condition="'$(_XcodeVersion)' &gt;= '15'" Include="-ld_classic" />
    </ItemGroup>

    <PropertyGroup>
      <_CommandProbe>command -v</_CommandProbe>
      <_CommandProbe Condition="$([MSBuild]::IsOSPlatform('Windows'))">where /Q</_CommandProbe>
    </PropertyGroup>

    <Exec Command="$(_CommandProbe) &quot;$(CppLinker)&quot;" IgnoreExitCode="true" StandardOutputImportance="Low">
      <Output TaskParameter="ExitCode" PropertyName="_WhereLinker" />
    </Exec>

    <Exec Command="$(_CommandProbe) &quot;$(CppCompilerAndLinkerAlternative)&quot;" Condition="'$(CppCompilerAndLinkerAlternative)' != '' and '$(_WhereLinker)' != '0'" IgnoreExitCode="true" StandardOutputImportance="Low">
      <Output TaskParameter="ExitCode" PropertyName="_WhereLinkerAlt" />
    </Exec>

    <PropertyGroup Condition="'$(CppCompilerAndLinkerAlternative)' != '' and '$(_WhereLinker)' != '0' and '$(_WhereLinkerAlt)' == '0'">
      <CppCompilerAndLinker>$(CppCompilerAndLinkerAlternative)</CppCompilerAndLinker>
      <CppLinker>$(CppCompilerAndLinker)</CppLinker>
      <_WhereLinker>0</_WhereLinker>
    </PropertyGroup>

    <PropertyGroup Condition="'$(ObjCopyName)' == '' and '$(_IsApplePlatform)' != 'true'">
      <ObjCopyName Condition="!$(CppCompilerAndLinker.Contains('clang'))">objcopy</ObjCopyName>
      <ObjCopyName Condition="$(CppCompilerAndLinker.Contains('clang'))">llvm-objcopy</ObjCopyName>
      <ObjCopyNameAlternative />
      <ObjCopyNameAlternative Condition="$(CppCompilerAndLinker.Contains('clang'))">objcopy</ObjCopyNameAlternative>
    </PropertyGroup>

    <Error Condition="'$(_WhereLinker)' != '0' and '$(_IsApplePlatform)' == 'true'" Text="Platform linker ('$(CppLinker)') not found in PATH. Ensure you have all the required prerequisites documented at https://aka.ms/nativeaot-prerequisites." />
    <Error Condition="'$(_WhereLinker)' != '0' and '$(CppCompilerAndLinkerAlternative)' != ''"
      Text="Platform linker ('$(CppLinker)' or '$(CppCompilerAndLinkerAlternative)') not found in PATH. Ensure you have all the required prerequisites documented at https://aka.ms/nativeaot-prerequisites." />
    <Error Condition="'$(_WhereLinker)' != '0' and '$(CppCompilerAndLinkerAlternative)' == '' and '$(_IsApplePlatform)' != 'true'"
      Text="Requested linker ('$(CppLinker)') not found in PATH." />

    <Exec Command="&quot;$(CppLinker)&quot; -fuse-ld=lld -Wl,--version" Condition="'$(LinkerFlavor)' == 'lld'" IgnoreExitCode="true" StandardOutputImportance="Low" ConsoleToMSBuild="true">
      <Output TaskParameter="ExitCode" PropertyName="_LinkerVersionStringExitCode" />
      <Output TaskParameter="ConsoleOutput" PropertyName="_LinkerVersionString" />
    </Exec>

    <PropertyGroup Condition="'$(_LinkerVersionStringExitCode)' == '0' and '$(_LinkerVersionString)' != ''">
      <_LinkerVersion>$([System.Text.RegularExpressions.Regex]::Match($(_LinkerVersionString), '[1-9]\d*'))</_LinkerVersion>
    </PropertyGroup>

    <Exec Command="$(_CommandProbe) &quot;$(ObjCopyName)&quot;" IgnoreExitCode="true" StandardOutputImportance="Low" Condition="'$(_IsApplePlatform)' != 'true' and '$(StripSymbols)' == 'true'">
      <Output TaskParameter="ExitCode" PropertyName="_WhereSymbolStripper" />
    </Exec>

    <Exec Command="$(_CommandProbe) &quot;$(ObjCopyNameAlternative)&quot;" IgnoreExitCode="true" StandardOutputImportance="Low" Condition="'$(_IsApplePlatform)' != 'true' and '$(ObjCopyNameAlternative)' != '' and '$(StripSymbols)' == 'true'">
      <Output TaskParameter="ExitCode" PropertyName="_WhereSymbolStripperAlt" />
    </Exec>

    <PropertyGroup Condition="'$(ObjCopyNameAlternative)' != '' and '$(_WhereSymbolStripper)' != '0' and '$(_WhereSymbolStripperAlt)' == '0'">
      <ObjCopyName>$(ObjCopyNameAlternative)</ObjCopyName>
      <_WhereSymbolStripper>0</_WhereSymbolStripper>
    </PropertyGroup>

    <Error Condition="'$(_WhereSymbolStripper)' != '0' and '$(StripSymbols)' == 'true' and '$(ObjCopyNameAlternative)' != ''"
      Text="Symbol stripping tool ('$(ObjCopyName)' or '$(ObjCopyNameAlternative)') not found in PATH. Try installing appropriate package for $(ObjCopyName) or $(ObjCopyNameAlternative) to resolve the problem or set the StripSymbols property to false to disable symbol stripping." />
    <Error Condition="'$(_WhereSymbolStripper)' != '0' and '$(StripSymbols)' == 'true' and '$(_IsApplePlatform)' != 'true'"
      Text="Symbol stripping tool ('$(ObjCopyName)') not found in PATH. Make sure '$(ObjCopyName)' is available in PATH or set the StripSymbols property to false to disable symbol stripping." />

    <Exec Command="command -v dsymutil &amp;&amp; command -v strip" IgnoreExitCode="true" StandardOutputImportance="Low" Condition="'$(_IsApplePlatform)' == 'true' and '$(StripSymbols)' == 'true'">
      <Output TaskParameter="ExitCode" PropertyName="_WhereSymbolStripper" />
    </Exec>
    <Error Condition="'$(_WhereSymbolStripper)' != '0' and '$(StripSymbols)' == 'true' and '$(_IsApplePlatform)' != 'true'"
      Text="Symbol stripping tools ('dsymutil' and 'strip') not found in PATH. Make sure 'dsymutil' and 'strip' are available in PATH or set the StripSymbols property to false to disable symbol stripping." />

    <Exec Command="dsymutil --help" IgnoreExitCode="true" StandardOutputImportance="Low" Condition="'$(_IsApplePlatform)' == 'true' and '$(StripSymbols)' == 'true'">
      <Output TaskParameter="ExitCode" PropertyName="_DsymUtilOutput" />
    </Exec>

    <Exec Command="CC=&quot;$(CppLinker)&quot; &quot;$(IlcHostPackagePath)/native/src/libs/build-local.sh&quot; &quot;$(IlcHostPackagePath)/&quot; &quot;$(IntermediateOutputPath)&quot; System.Globalization.Native"
        Condition="'$(StaticICULinking)' == 'true' and '$(InvariantGlobalization)' != 'true'" />

    <Exec Command="CC=&quot;$(CppLinker)&quot; &quot;$(IlcHostPackagePath)/native/src/libs/build-local.sh&quot; &quot;$(IlcHostPackagePath)/&quot; &quot;$(IntermediateOutputPath)&quot; System.Security.Cryptography.Native"
        Condition="'$(StaticOpenSslLinking)' == 'true'" />

    <PropertyGroup Condition="'$(_IsApplePlatform)' == 'true' and '$(StripSymbols)' == 'true' and $(_DsymUtilOutput.Contains('--minimize'))">
      <DsymUtilOptions>$(DsymUtilOptions) --minimize</DsymUtilOptions>
    </PropertyGroup>
  </Target>
</Project><|MERGE_RESOLUTION|>--- conflicted
+++ resolved
@@ -50,11 +50,7 @@
     </PropertyGroup>
 
     <!-- alpine's gcc toolchain needs alpine-linux, see https://github.com/llvm/llvm-project/issues/89146 -->
-<<<<<<< HEAD
-    <Exec Command="grep -q ID=alpine &quot;$(SysRoot)/etc/os-release&quot;" IgnoreExitCode="true" StandardOutputImportance="Low" Condition="'$(CrossCompileArch)' != ''">
-=======
     <Exec Command="grep -q ID=alpine &quot;$(SysRoot)/etc/os-release&quot;" IgnoreExitCode="true" StandardOutputImportance="Low" Condition="'$(CrossCompileArch)' != '' and '$(SysRoot)' != ''">
->>>>>>> e2572ba2
       <Output TaskParameter="ExitCode" PropertyName="_IsAlpineExitCode" />
     </Exec>
 
