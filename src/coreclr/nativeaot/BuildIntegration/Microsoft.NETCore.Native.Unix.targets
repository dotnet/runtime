--- conflicted
+++ resolved
@@ -150,13 +150,8 @@
     </ItemGroup>
 
     <ItemGroup>
-<<<<<<< HEAD
-      <DirectPInvoke Include="@(NetCoreAppNativeLibrary->'%(Identity)')" />
-      <NetCoreAppNativeLibrary Include="@(NetCoreAppNativeLibrary->'%(Identity)')">
-=======
       <DirectPInvoke Include="@(NetCoreAppNativeLibrary)" />
       <NetCoreAppNativeLibrary Include="@(NetCoreAppNativeLibrary)">
->>>>>>> 6afa19d6
         <EscapedPath>$(IlcFrameworkNativePath)lib%(Identity).a</EscapedPath>
       </NetCoreAppNativeLibrary>
       <NativeLibrary Include="@(NetCoreAppNativeLibrary->'%(EscapedPath)')" />
