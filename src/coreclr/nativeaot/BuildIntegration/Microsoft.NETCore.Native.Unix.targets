--- conflicted
+++ resolved
@@ -24,18 +24,14 @@
     <LinkerFlavor Condition="'$(LinkerFlavor)' == '' and '$(_linuxLibcFlavor)' == 'bionic'">lld</LinkerFlavor>
     <LinkerFlavor Condition="'$(LinkerFlavor)' == '' and '$(_targetOS)' == 'linux'">bfd</LinkerFlavor>
     <IlcDefaultStackSize Condition="'$(IlcDefaultStackSize)' == '' and '$(_linuxLibcFlavor)' == 'musl'">1572864</IlcDefaultStackSize>
-<<<<<<< HEAD
-    <UseSystemZlib Condition="'$(UseSystemZlib)' == '' and !Exists('$(IlcSdkPath)libz.a')">true</UseSystemZlib>
-    <!-- Use libbrotlicommon.a as the sentinel for the three brotli libs. -->
-    <UseSystemBrotli Condition="'$(UseSystemBrotli)' == '' and !Exists('$(IlcSdkPath)libbrotlicommon.a')">true</UseSystemBrotli>
-=======
->>>>>>> 39480523
   </PropertyGroup>
 
   <Target Name="SetupOSSpecificProps" DependsOnTargets="$(IlcDynamicBuildPropertyDependencies)">
 
     <PropertyGroup>
       <UseSystemZlib Condition="'$(UseSystemZlib)' == '' and !Exists('$(IlcSdkPath)libz.a')">true</UseSystemZlib>
+      <!-- Use libbrotlicommon.a as the sentinel for the three brotli libs. -->
+      <UseSystemBrotli Condition="'$(UseSystemBrotli)' == '' and !Exists('$(IlcSdkPath)libbrotlicommon.a')">true</UseSystemBrotli>
       <FullRuntimeName>libRuntime.WorkstationGC</FullRuntimeName>
       <FullRuntimeName Condition="'$(ServerGarbageCollection)' == 'true' or '$(IlcLinkServerGC)' == 'true'">libRuntime.ServerGC</FullRuntimeName>
 
