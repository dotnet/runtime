// Licensed to the .NET Foundation under one or more agreements.
// The .NET Foundation licenses this file to you under the MIT license.

#ifndef _DEBUG
#ifdef _MSC_VER
// optimize for speed
#pragma optimize( "t", on )
#endif
#endif

#ifdef __GNUC__
#define inline __attribute__((always_inline)) inline
#else
#define inline __forceinline
#endif // __GNUC__

#include "gc.h"
#include "gcrecord.h"

// The per heap and global fields are separated into the following categories -
//
// Used in GC and needs to be maintained, ie, next GC can be using this field so it needs to have the right value.
// Note that for some fields this doesn't mean the value of the field itself will change (it could remain the same
// throughout the process lifetime (for example, finalize_queue) but you'll need to pay attention to its content
// and make sure it's updated correctly through each GC.
//
// Some fields are marked as "loosely maintained" in their comments - this means they are really only modified during
// a single GC *except* they can be resized during a GC so the reinit-ed value will carry over to later GCs.
// PER_HEAP_FIELD_MAINTAINED
//
// Like PER_HEAP_FIELD_MAINTAINED and also used in the allocator code paths
// PER_HEAP_FIELD_MAINTAINED_ALLOC
//
// Used only during a single GC so we could fill it with an arbitrary value and shouldn't break anything.
// Note that for BGC fields, this means it's initialized at the beginning of that BGC. Ephemeral GCs can happen during
// this single BGC but they do not actually modify these fields.
// PER_HEAP_FIELD_SINGLE_GC
//
// Like PER_HEAP_FIELD_SINGLE_GC and also used in the allocator code paths
// PER_HEAP_FIELD_SINGLE_GC_ALLOC
//
// Only used by the allocator code paths
// PER_HEAP_FIELD_ALLOC
//
// Initialized during the GC init and never changes
// PER_HEAP_FIELD_INIT_ONLY
//
// Used for diagnostics purpose only
// PER_HEAP_FIELD_DIAG_ONLY
//
// Corresponding annotation for global fields
// PER_HEAP_ISOLATED_FIELD_MAINTAINED
// PER_HEAP_ISOLATED_FIELD_MAINTAINED_ALLOC
// PER_HEAP_ISOLATED_FIELD_SINGLE_GC
// PER_HEAP_ISOLATED_FIELD_SINGLE_GC_ALLOC
// PER_HEAP_ISOLATED_FIELD_INIT_ONLY
//
// If a field does not fit any of the above category, such as fgn_maxgen_percent which is only updated by an API,
// it will be marked as PER_HEAP_FIELD/PER_HEAP_ISOLATED_FIELD.
//
// A few notes -
//
// + within the section of a particular category of fields I use the following policy to list them -
//   I group the ones that are for the same purpose together, ie, without empty lines inbetween them.
//   I list the common ones first, ie, they apply regardless of defines. Then I list the defines in the order of
//       #ifdef MULTIPLE_HEAPS
//       #ifdef BACKGROUND_GC
//       #ifdef USE_REGIONS
//       other defines checks
//
// + some of the fields are used by both regions and segments share. When that's the case, the annotation
// is based on regions. So for segments they may or may not apply (segments code is in maintainence mode only).
//
// + some fields are used by the GC and WB but not by the allocator, in which case I will indicate them as such.
#ifdef MULTIPLE_HEAPS
#define PER_HEAP_FIELD
#define PER_HEAP_FIELD_MAINTAINED
#define PER_HEAP_FIELD_MAINTAINED_ALLOC
#define PER_HEAP_FIELD_SINGLE_GC
#define PER_HEAP_FIELD_SINGLE_GC_ALLOC
#define PER_HEAP_FIELD_ALLOC
#define PER_HEAP_FIELD_INIT_ONLY
#define PER_HEAP_FIELD_DIAG_ONLY
#define PER_HEAP_METHOD
#else //MULTIPLE_HEAPS
#define PER_HEAP_FIELD static
#define PER_HEAP_FIELD_MAINTAINED static
#define PER_HEAP_FIELD_MAINTAINED_ALLOC static
#define PER_HEAP_FIELD_SINGLE_GC static
#define PER_HEAP_FIELD_SINGLE_GC_ALLOC static
#define PER_HEAP_FIELD_ALLOC static
#define PER_HEAP_FIELD_INIT_ONLY static
#define PER_HEAP_FIELD_DIAG_ONLY static
#define PER_HEAP_METHOD static
#endif // MULTIPLE_HEAPS

#define PER_HEAP_ISOLATED_FIELD static
#define PER_HEAP_ISOLATED_METHOD static
#define PER_HEAP_ISOLATED_FIELD_MAINTAINED static
#define PER_HEAP_ISOLATED_FIELD_MAINTAINED_ALLOC static
#define PER_HEAP_ISOLATED_FIELD_SINGLE_GC static
#define PER_HEAP_ISOLATED_FIELD_SINGLE_GC_ALLOC static
#define PER_HEAP_ISOLATED_FIELD_INIT_ONLY static
#define PER_HEAP_ISOLATED_FIELD_DIAG_ONLY static

#ifdef _MSC_VER
#pragma warning(disable:4293)
#pragma warning(disable:4477)
#endif //_MSC_VER

<<<<<<< HEAD
#define TRACE_GC
#define SIMPLE_DPRINTF

#if defined(TRACE_GC) && defined(SIMPLE_DPRINTF)
void flush_gc_log (bool);
#endif //TRACE_GC && SIMPLE_DPRINTF
=======
>>>>>>> 81856eaf
inline void FATAL_GC_ERROR()
{
#if defined(TRACE_GC) && defined(SIMPLE_DPRINTF)
    flush_gc_log (true);
#endif //TRACE_GC && SIMPLE_DPRINTF
    GCToOSInterface::DebugBreak();
    _ASSERTE(!"Fatal Error in GC.");
    GCToEEInterface::HandleFatalError((unsigned int)COR_E_EXECUTIONENGINE);
}

#ifdef MULTIPLE_HEAPS
// This turns on instrumentation that collects info for heap balancing.
// Define it and make sure you have HEAP_BALANCE_LOG/HEAP_BALANCE_TEMP_LOG
// level logging enabled *only*.
//#define HEAP_BALANCE_INSTRUMENTATION
#endif //MULTIPLE_HEAPS

#ifdef _MSC_VER
#pragma inline_depth(20)
#endif

/* the following section defines the optional features */

// Regions invariants -
//
// + each generation consists of 1+ regions.
// + a region is in a contiguous address range; different regions could have
//   gaps inbetween.
// + a region cannot contain more than one generation.
//
// This means any empty regions can be freely used for any generation. For
// Server GC we will balance regions between heaps.
// For now disable regions for StandAlone GC, NativeAOT and MacOS builds
#if defined (HOST_64BIT) && !defined (BUILD_AS_STANDALONE) && !defined(__APPLE__)
#define USE_REGIONS
#endif //HOST_64BIT && BUILD_AS_STANDALONE

//#define SPINLOCK_HISTORY
//#define RECORD_LOH_STATE

#if defined(USE_REGIONS) && defined(MULTIPLE_HEAPS)
// can only change heap count with regions
#define DYNAMIC_HEAP_COUNT
//#define STRESS_DYNAMIC_HEAP_COUNT
#endif //USE_REGIONS && MULTIPLE_HEAPS

#ifdef USE_REGIONS
// Currently this -
// + creates some pins on our own
// + creates some ro segs
// We can add more mechanisms here.
//#define STRESS_REGIONS
//#define COMMITTED_BYTES_SHADOW
#define MARK_PHASE_PREFETCH
#endif //USE_REGIONS

// FEATURE_STRUCTALIGN was added by Midori. In CLR we are not interested
// in supporting custom alignments on LOH. Currently FEATURE_LOH_COMPACTION
// and FEATURE_STRUCTALIGN are mutually exclusive. It shouldn't be much
// work to make FEATURE_STRUCTALIGN not apply to LOH so they can be both
// turned on.
#define FEATURE_LOH_COMPACTION

#ifdef FEATURE_64BIT_ALIGNMENT
// We need the following feature as part of keeping 64-bit types aligned in the GC heap.
#define RESPECT_LARGE_ALIGNMENT //Preserve double alignment of objects during relocation
#endif //FEATURE_64BIT_ALIGNMENT

#define SHORT_PLUGS //used to keep ephemeral plugs short so they fit better into the oldest generation free items

#ifdef SHORT_PLUGS
#define DESIRED_PLUG_LENGTH (1000)
#endif //SHORT_PLUGS

#define FEATURE_PREMORTEM_FINALIZATION
#define GC_HISTORY

#define BACKGROUND_GC   //concurrent background GC (requires WRITE_WATCH)

// We need the lower 3 bits in the MT to do our bookkeeping so doubly linked free list is only for 64-bit
#if defined(BACKGROUND_GC) && defined(HOST_64BIT)
#define DOUBLY_LINKED_FL
#endif //HOST_64BIT

#ifndef FEATURE_NATIVEAOT
#define HEAP_ANALYZE
#define COLLECTIBLE_CLASS
#endif // !FEATURE_NATIVEAOT

#ifdef HEAP_ANALYZE
#define initial_internal_roots        (1024*16)
#endif // HEAP_ANALYZE

#ifdef SERVER_GC
#define MH_SC_MARK //scalable marking
//#define SNOOP_STATS //diagnostic
#endif //SERVER_GC

//This is used to mark some type volatile only when the scalable marking is used.
#if defined (SERVER_GC) && defined (MH_SC_MARK)
#define SERVER_SC_MARK_VOLATILE(x) VOLATILE(x)
#else //SERVER_GC&&MH_SC_MARK
#define SERVER_SC_MARK_VOLATILE(x) x
#endif //SERVER_GC&&MH_SC_MARK

//#define MULTIPLE_HEAPS         //Allow multiple heaps for servers

#define CARD_BUNDLE         //enable card bundle feature.(requires WRITE_WATCH)

#define ALLOW_REFERENCES_IN_POH  //Allow POH objects to contain references.

#ifdef BACKGROUND_GC
#define BGC_SERVO_TUNING
#endif //BACKGROUND_GC

#if defined(BACKGROUND_GC) || defined(CARD_BUNDLE) || defined(FEATURE_USE_SOFTWARE_WRITE_WATCH_FOR_GC_HEAP)
#define WRITE_WATCH     //Write Watch feature
#endif //BACKGROUND_GC || CARD_BUNDLE

#ifdef WRITE_WATCH
#define array_size 100
#endif //WRITE_WATCH

#define FFIND_DECAY  7      //Number of GC for which fast find will be active

//#define JOIN_STATS         //amount of time spent in the join

//#define SYNCHRONIZATION_STATS
//#define SEG_REUSE_STATS

#ifdef SYNCHRONIZATION_STATS
#define BEGIN_TIMING(x) \
    int64_t x##_start; \
    x##_start = GCToOSInterface::QueryPerformanceCounter()

#define END_TIMING(x) \
    int64_t x##_end; \
    x##_end = GCToOSInterface::QueryPerformanceCounter(); \
    x += x##_end - x##_start

#else //SYNCHRONIZATION_STATS
#define BEGIN_TIMING(x)
#define END_TIMING(x)
#endif //SYNCHRONIZATION_STATS

#ifdef GC_CONFIG_DRIVEN
void GCLogConfig (const char *fmt, ... );
#define cprintf(x) {GCLogConfig x;}
#endif //GC_CONFIG_DRIVEN

// For the bestfit algorithm when we relocate ephemeral generations into an
// existing gen2 segment.
// We recorded sizes from 2^6, 2^7, 2^8...up to 2^30 (1GB). So that's 25 sizes total.
#define MIN_INDEX_POWER2 6

#ifdef SERVER_GC

#ifdef HOST_64BIT
#define MAX_INDEX_POWER2 30
#else
#define MAX_INDEX_POWER2 26
#endif  // HOST_64BIT

#else //SERVER_GC

#ifdef HOST_64BIT
#define MAX_INDEX_POWER2 28
#else
#define MAX_INDEX_POWER2 24
#endif  // HOST_64BIT

#endif //SERVER_GC

#define MAX_NUM_BUCKETS (MAX_INDEX_POWER2 - MIN_INDEX_POWER2 + 1)

#ifdef USE_REGIONS
// We constrain this as many bookkeeping fields use an int
#define MAX_REGION_SIZE ((size_t)1 << ((sizeof (int32_t) * 8) - 1))
#endif // USE_REGIONS

#define MAX_NUM_FREE_SPACES 200
#define MIN_NUM_FREE_SPACES 5

#ifdef memcpy
#undef memcpy
#endif //memcpy

#ifdef FEATURE_STRUCTALIGN
#define REQD_ALIGN_DCL ,int requiredAlignment
#define REQD_ALIGN_ARG ,requiredAlignment
#define REQD_ALIGN_AND_OFFSET_DCL ,int requiredAlignment,size_t alignmentOffset
#define REQD_ALIGN_AND_OFFSET_DEFAULT_DCL ,int requiredAlignment=DATA_ALIGNMENT,size_t alignmentOffset=0
#define REQD_ALIGN_AND_OFFSET_ARG ,requiredAlignment,alignmentOffset
#else // FEATURE_STRUCTALIGN
#define REQD_ALIGN_DCL
#define REQD_ALIGN_ARG
#define REQD_ALIGN_AND_OFFSET_DCL
#define REQD_ALIGN_AND_OFFSET_DEFAULT_DCL
#define REQD_ALIGN_AND_OFFSET_ARG
#endif // FEATURE_STRUCTALIGN

#ifdef MULTIPLE_HEAPS
#define THREAD_NUMBER_DCL ,int thread
#define THREAD_NUMBER_ARG ,thread
#define THREAD_NUMBER_FROM_CONTEXT int thread = sc->thread_number;
#define THREAD_FROM_HEAP  int thread = heap_number;
#define HEAP_FROM_THREAD  gc_heap* hpt = gc_heap::g_heaps[thread];
#else
#define THREAD_NUMBER_DCL
#define THREAD_NUMBER_ARG
#define THREAD_NUMBER_FROM_CONTEXT
#define THREAD_FROM_HEAP
#define HEAP_FROM_THREAD  gc_heap* hpt = 0;
#endif //MULTIPLE_HEAPS

//These constants are ordered
const int policy_sweep = 0;
const int policy_compact = 1;
const int policy_expand  = 2;

<<<<<<< HEAD
#ifdef TRACE_GC
#define MIN_CUSTOM_LOG_LEVEL 7
#define SEG_REUSE_LOG_0 (MIN_CUSTOM_LOG_LEVEL)
#define SEG_REUSE_LOG_1 (MIN_CUSTOM_LOG_LEVEL + 1)
#define DT_LOG_0 (MIN_CUSTOM_LOG_LEVEL + 2)
#define BGC_TUNING_LOG (MIN_CUSTOM_LOG_LEVEL + 3)
#define GTC_LOG (MIN_CUSTOM_LOG_LEVEL + 4)
#define GC_TABLE_LOG (MIN_CUSTOM_LOG_LEVEL + 5)
#define JOIN_LOG (MIN_CUSTOM_LOG_LEVEL + 6)
#define SPINLOCK_LOG (MIN_CUSTOM_LOG_LEVEL + 7)
#define SNOOP_LOG (MIN_CUSTOM_LOG_LEVEL + 8)
#define REGIONS_LOG (MIN_CUSTOM_LOG_LEVEL + 9)

// NOTE! This is for HEAP_BALANCE_INSTRUMENTATION
// This particular one is special and needs to be well formatted because we
// do post processing on it with tools\GCLogParser. If you need to add some
// detail to help with investigation that's not 't processed by tooling
// prefix it with TEMP so that line will be written to the results as is in
// the result. I have some already logged with HEAP_BALANCE_TEMP_LOG.
#define HEAP_BALANCE_LOG (MIN_CUSTOM_LOG_LEVEL + 10)
#define HEAP_BALANCE_TEMP_LOG (MIN_CUSTOM_LOG_LEVEL + 11)

#ifdef SIMPLE_DPRINTF

void GCLog (const char *fmt, ... );
//#define dprintf(l,x) {if ((l == 1) || (l == GTC_LOG)) {GCLog x;}}
#define dprintf(l,x) {if (l == 6666) {GCLog x;}}
#else //SIMPLE_DPRINTF
#ifdef HOST_64BIT
#define dprintf(l,x) STRESS_LOG_VA(l,x);
//#define dprintf(l,x) {if ((l <= 2) || (l == 6666)) {STRESS_LOG_VA(l,x);}}
#else
#error Logging dprintf to stress log on 32 bits platforms is not supported.
#endif
#endif //SIMPLE_DPRINTF

#else //TRACE_GC
#define dprintf(l,x)
#endif //TRACE_GC

=======
>>>>>>> 81856eaf
#if !defined(FEATURE_NATIVEAOT) && !defined(BUILD_AS_STANDALONE)
#undef  assert
#define assert _ASSERTE
#undef  ASSERT
#define ASSERT _ASSERTE
#endif // FEATURE_NATIVEAOT

struct GCDebugSpinLock {
    VOLATILE(int32_t) lock;                   // -1 if free, 0 if held
#ifdef _DEBUG
    VOLATILE(Thread *) holding_thread;     // -1 if no thread holds the lock.
    VOLATILE(BOOL) released_by_gc_p;       // a GC thread released the lock.
#endif
#if defined (SYNCHRONIZATION_STATS)
    // number of times we went into SwitchToThread in enter_spin_lock.
    unsigned int num_switch_thread;
    // number of times we went into WaitLonger.
    unsigned int num_wait_longer;
    // number of times we went to calling SwitchToThread in WaitLonger.
    unsigned int num_switch_thread_w;
    // number of times we went to calling DisablePreemptiveGC in WaitLonger.
    unsigned int num_disable_preemptive_w;
#endif
#if defined(DYNAMIC_HEAP_COUNT)
    // time in microseconds we wait for the more space lock
    uint64_t msl_wait_time;
#endif //DYNAMIC_HEAP_COUNT

    GCDebugSpinLock()
        : lock(-1)
#ifdef _DEBUG
        , holding_thread((Thread*) -1)
#endif
#if defined (SYNCHRONIZATION_STATS)
        , num_switch_thread(0), num_wait_longer(0), num_switch_thread_w(0), num_disable_preemptive_w(0)
#endif
#if defined(DYNAMIC_HEAP_COUNT)
        , msl_wait_time(0)
#endif //DYNAMIC_HEAP_COUNT
    {
    }

#if defined (SYNCHRONIZATION_STATS)
    void init()
    {
        num_switch_thread = 0;
        num_wait_longer = 0;
        num_switch_thread_w = 0;
        num_disable_preemptive_w = 0;
    }
#endif
};
typedef GCDebugSpinLock GCSpinLock;

class mark;
class heap_segment;
class CObjectHeader;
class sorted_table;
class seg_free_spaces;
class gc_heap;

#define youngest_generation (generation_of (0))
#define large_object_generation (generation_of (loh_generation))
#define pinned_object_generation (generation_of (poh_generation))

#ifdef BACKGROUND_GC
class exclusive_sync;
class recursive_gc_sync;
#endif //BACKGROUND_GC

#ifdef MULTIPLE_HEAPS
// This feature hasn't been enabled for regions yet.
//#ifndef USE_REGIONS
// card marking stealing only makes sense in server GC
// but it works and is easier to debug for workstation GC
// so turn it on for server GC, turn on for workstation GC if necessary
#define FEATURE_CARD_MARKING_STEALING
//#endif //!USE_REGIONS
#endif //MULTIPLE_HEAPS

#ifdef FEATURE_CARD_MARKING_STEALING
class card_marking_enumerator;
#define CARD_MARKING_STEALING_ARG(a)    ,a
#define CARD_MARKING_STEALING_ARGS(a,b,c)    ,a,b,c
#else // FEATURE_CARD_MARKING_STEALING
#define CARD_MARKING_STEALING_ARG(a)
#define CARD_MARKING_STEALING_ARGS(a,b,c)
#endif // FEATURE_CARD_MARKING_STEALING

// The following 2 modes are of the same format as in clr\src\bcl\system\runtime\gcsettings.cs
// make sure you change that one if you change this one!
enum gc_pause_mode
{
    pause_batch = 0, //We are not concerned about pause length
    pause_interactive = 1,     //We are running an interactive app
    pause_low_latency = 2,     //short pauses are essential
    //avoid long pauses from blocking full GCs unless running out of memory
    pause_sustained_low_latency = 3,
    pause_no_gc = 4
};

enum gc_loh_compaction_mode
{
    loh_compaction_default = 1, // the default mode, don't compact LOH.
    loh_compaction_once = 2, // only compact once the next time a blocking full GC happens.
    loh_compaction_auto = 4 // GC decides when to compact LOH, to be implemented.
};

enum set_pause_mode_status
{
    set_pause_mode_success = 0,
    set_pause_mode_no_gc = 1 // NoGCRegion is in progress, can't change pause mode.
};

/*
 Latency modes required user to have specific GC knowledge (eg, budget, full blocking GC).
 We are trying to move away from them as it makes a lot more sense for users to tell
 us what's the most important out of the perf aspects that make sense to them.

 In general there are 3 such aspects:

 + memory footprint
 + throughput
 + pause predictibility

 Currently the following levels are supported. We may (and will likely) add more
 in the future.

 +----------+--------------------+---------------------------------------+
 | Level    | Optimization Goals | Latency Characteristics               |
 +==========+====================+=======================================+
 | 0        | memory footprint   | pauses can be long and more frequent  |
 +----------+--------------------+---------------------------------------+
 | 1        | balanced           | pauses are more predictable and more  |
 |          |                    | frequent. the longest pauses are      |
 |          |                    | shorter than 1.                       |
 +----------+--------------------+---------------------------------------+
*/
enum gc_latency_level
{
    latency_level_first = 0,
    latency_level_memory_footprint = latency_level_first,
    latency_level_balanced = 1,
    latency_level_last = latency_level_balanced,
    latency_level_default = latency_level_balanced
};

enum gc_tuning_point
{
    tuning_deciding_condemned_gen = 0,
    tuning_deciding_full_gc = 1,
    tuning_deciding_compaction = 2,
    tuning_deciding_expansion = 3,
    tuning_deciding_promote_ephemeral = 4,
    tuning_deciding_short_on_seg = 5
};

enum gc_oh_num
{
    soh = 0,
    loh = 1,
    poh = 2,
    unknown = -1,
};

const int total_oh_count = gc_oh_num::poh + 1;
const int recorded_committed_free_bucket = total_oh_count;
const int recorded_committed_bookkeeping_bucket = recorded_committed_free_bucket + 1;
const int recorded_committed_bucket_counts = recorded_committed_bookkeeping_bucket + 1;

gc_oh_num gen_to_oh (int gen);

enum memory_type
{
    memory_type_reserved = 0,
    memory_type_committed = 1
};

#if defined(TRACE_GC) && defined(BACKGROUND_GC)
static const char * const str_bgc_state[] =
{
    "not_in_process",
    "bgc_initialized",
    "reset_ww",
    "mark_handles",
    "mark_stack",
    "revisit_soh",
    "revisit_uoh",
    "overflow_soh",
    "overflow_uoh",
    "final_marking",
    "sweep_soh",
    "sweep_uoh",
    "plan_phase"
};
#endif // defined(TRACE_GC) && defined(BACKGROUND_GC)

enum allocation_state
{
    a_state_start = 0,
    a_state_can_allocate,
    a_state_cant_allocate,
    // This could be due to having to wait till a GC is done,
    // or having to try a different heap.
    a_state_retry_allocate,
    a_state_try_fit,
    a_state_try_fit_new_seg,
    a_state_try_fit_after_cg,
    a_state_try_fit_after_bgc,
    a_state_try_free_full_seg_in_bgc,
    a_state_try_free_after_bgc,
    a_state_try_seg_end,
    a_state_acquire_seg,
    a_state_acquire_seg_after_cg,
    a_state_acquire_seg_after_bgc,
    a_state_check_and_wait_for_bgc,
    a_state_trigger_full_compact_gc,
    a_state_trigger_ephemeral_gc,
    a_state_trigger_2nd_ephemeral_gc,
    a_state_check_retry_seg,
    a_state_max
};

enum enter_msl_status
{
    msl_entered,
    msl_retry_different_heap
};

enum gc_type
{
    gc_type_compacting = 0,
    gc_type_blocking = 1,
#ifdef BACKGROUND_GC
    gc_type_background = 2,
#endif //BACKGROUND_GC
    gc_type_max = 3
};

#ifdef DYNAMIC_HEAP_COUNT
enum gc_dynamic_adaptation_mode
{
    dynamic_adaptation_default = 0,
    dynamic_adaptation_to_application_sizes = 1,
};
#endif //DYNAMIC_HEAP_COUNT

//encapsulates the mechanism for the current gc
class gc_mechanisms
{
public:
    VOLATILE(size_t) gc_index; // starts from 1 for the first GC, like dd_collection_count
    int condemned_generation;
    BOOL promotion;
    BOOL compaction;
    BOOL loh_compaction;
    BOOL heap_expansion;
    uint32_t concurrent;
    BOOL demotion;
    BOOL card_bundles;
    int  gen0_reduction_count;
    BOOL should_lock_elevation;
    int elevation_locked_count;
    BOOL elevation_reduced;
    BOOL minimal_gc;
    gc_reason reason;
    gc_pause_mode pause_mode;
    BOOL found_finalizers;

#ifdef BACKGROUND_GC
    BOOL background_p;
    bgc_state b_state;
#endif //BACKGROUND_GC

#ifdef STRESS_HEAP
    BOOL stress_induced;
#endif // STRESS_HEAP

    // These are opportunistically set
    uint32_t entry_memory_load;
    uint64_t entry_available_physical_mem;
    uint32_t exit_memory_load;

    void init_mechanisms(); //for each GC
    void first_init(); // for the life of the EE

    void record (gc_history_global* history);
};

// This is a compact version of gc_mechanism that we use to save in the history.
class gc_mechanisms_store
{
public:
    size_t gc_index;
    bool promotion;
    bool compaction;
    bool loh_compaction;
    bool heap_expansion;
    bool concurrent;
    bool demotion;
    bool card_bundles;
    bool should_lock_elevation;
    int condemned_generation   : 8;
    int gen0_reduction_count   : 8;
    int elevation_locked_count : 8;
    gc_reason reason           : 8;
    gc_pause_mode pause_mode   : 8;
#ifdef BACKGROUND_GC
    bgc_state b_state          : 8;
#endif //BACKGROUND_GC
    bool found_finalizers;

#ifdef BACKGROUND_GC
    bool background_p;
#endif //BACKGROUND_GC

#ifdef STRESS_HEAP
    bool stress_induced;
#endif // STRESS_HEAP

#ifdef HOST_64BIT
    uint32_t entry_memory_load;
#endif // HOST_64BIT

    void store (gc_mechanisms* gm)
    {
        gc_index                = gm->gc_index;
        condemned_generation    = gm->condemned_generation;
        promotion               = (gm->promotion != 0);
        compaction              = (gm->compaction != 0);
        loh_compaction          = (gm->loh_compaction != 0);
        heap_expansion          = (gm->heap_expansion != 0);
        concurrent              = (gm->concurrent != 0);
        demotion                = (gm->demotion != 0);
        card_bundles            = (gm->card_bundles != 0);
        gen0_reduction_count    = gm->gen0_reduction_count;
        should_lock_elevation   = (gm->should_lock_elevation != 0);
        elevation_locked_count  = gm->elevation_locked_count;
        reason                  = gm->reason;
        pause_mode              = gm->pause_mode;
        found_finalizers        = (gm->found_finalizers != 0);

#ifdef BACKGROUND_GC
        background_p            = (gm->background_p != 0);
        b_state                 = gm->b_state;
#endif //BACKGROUND_GC

#ifdef STRESS_HEAP
        stress_induced          = (gm->stress_induced != 0);
#endif // STRESS_HEAP

#ifdef HOST_64BIT
        entry_memory_load       = gm->entry_memory_load;
#endif // HOST_64BIT
    }
};

typedef DPTR(class heap_segment)               PTR_heap_segment;
typedef DPTR(class gc_heap)                    PTR_gc_heap;
typedef DPTR(PTR_gc_heap)                      PTR_PTR_gc_heap;
#ifdef FEATURE_PREMORTEM_FINALIZATION
typedef DPTR(class CFinalize)                  PTR_CFinalize;
#endif // FEATURE_PREMORTEM_FINALIZATION

//-------------------------------------
//generation free list. It is an array of free lists bucketed by size, starting at sizes lower than (1 << first_bucket_bits)
//and doubling each time. The last bucket (index == num_buckets) is for largest sizes with no limit

#define MAX_SOH_BUCKET_COUNT (13)//Max number of buckets for the SOH generations.
#define MAX_BUCKET_COUNT (20)//Max number of buckets.
class alloc_list
{
#ifdef DOUBLY_LINKED_FL
    uint8_t* added_head;
    uint8_t* added_tail;
#endif //DOUBLY_LINKED_FL

    uint8_t* head;
    uint8_t* tail;

    size_t damage_count;
public:
#ifdef FL_VERIFICATION
    size_t item_count;
#endif //FL_VERIFICATION

#ifdef DOUBLY_LINKED_FL
    uint8_t*& added_alloc_list_head () { return added_head;}
    uint8_t*& added_alloc_list_tail () { return added_tail;}
#endif //DOUBLY_LINKED_FL

    uint8_t*& alloc_list_head () { return head;}
    uint8_t*& alloc_list_tail () { return tail;}
    size_t& alloc_list_damage_count(){ return damage_count; }
    alloc_list()
    {
#ifdef DOUBLY_LINKED_FL
        added_head = 0;
        added_tail = 0;
#endif //DOUBLY_LINKED_FL
        head = 0;
        tail = 0;
        damage_count = 0;
    }
};

#ifdef FEATURE_EVENT_TRACE
struct etw_bucket_info
{
    uint16_t index;
    uint32_t count;
    size_t size;

    void set (uint16_t _index, uint32_t _count, size_t _size)
    {
        index = _index;
        count = _count;
        size = _size;
    }
};
#endif //FEATURE_EVENT_TRACE

#ifdef DYNAMIC_HEAP_COUNT
struct min_fl_list_info
{
    uint8_t* head;
    uint8_t* tail;

#ifdef DOUBLY_LINKED_FL
    void thread_item (uint8_t* item);
#endif //DOUBLY_LINKED_FL

    void thread_item_no_prev (uint8_t* item);
};
#endif //DYNAMIC_HEAP_COUNT

class allocator
{
    int first_bucket_bits;
    unsigned int num_buckets;
    alloc_list first_bucket;
    alloc_list* buckets;
    int gen_number;
    alloc_list& alloc_list_of (unsigned int bn);
    size_t& alloc_list_damage_count_of (unsigned int bn);
    void thread_free_item_end (uint8_t* free_item, uint8_t*& head, uint8_t*& tail, int bn);

public:
    allocator (unsigned int num_b, int fbb, alloc_list* b, int gen=-1);

    allocator()
    {
        num_buckets = 1;
        first_bucket_bits = sizeof(size_t) * 8 - 1;
        // for young gens we just set it to 0 since we don't treat
        // them differently from each other
        gen_number = 0;
    }

    unsigned int number_of_buckets()
    {
        return num_buckets;
    }

    // skip buckets that cannot possibly fit "size" and return the next one
    // there is always such bucket since the last one fits everything
    unsigned int first_suitable_bucket (size_t size)
    {
        // sizes taking first_bucket_bits or less are mapped to bucket 0
        // others are mapped to buckets 0, 1, 2 respectively
        size = (size >> first_bucket_bits) | 1;

        DWORD highest_set_bit_index;
    #ifdef HOST_64BIT
        BitScanReverse64(&highest_set_bit_index, size);
    #else
        BitScanReverse(&highest_set_bit_index, size);
    #endif

        return min ((unsigned int)highest_set_bit_index, (num_buckets - 1));
    }

    size_t first_bucket_size()
    {
        return ((size_t)1 << (first_bucket_bits + 1));
    }

    uint8_t*& alloc_list_head_of (unsigned int bn)
    {
        return alloc_list_of (bn).alloc_list_head();
    }

    uint8_t*& alloc_list_tail_of (unsigned int bn)
    {
        return alloc_list_of (bn).alloc_list_tail();
    }

#ifdef DOUBLY_LINKED_FL
    uint8_t*& added_alloc_list_head_of (unsigned int bn)
    {
        return alloc_list_of (bn).added_alloc_list_head();
    }
    uint8_t*& added_alloc_list_tail_of (unsigned int bn)
    {
        return alloc_list_of (bn).added_alloc_list_tail();
    }
#endif //DOUBLY_LINKED_FL

    void clear();

    BOOL discard_if_no_fit_p()
    {
        return (num_buckets == 1);
    }

    // This is when we know there's nothing to repair because this free
    // list has never gone through plan phase. Right now it's only used
    // by the background ephemeral sweep when we copy the local free list
    // to gen0's free list.
    //
    // We copy head and tail manually (vs together like copy_to_alloc_list)
    // since we need to copy tail first because when we get the free items off
    // of each bucket we check head first. We also need to copy the
    // smaller buckets first so when gen0 allocation needs to thread
    // smaller items back that bucket is guaranteed to have been full
    // copied.
    void copy_with_no_repair (allocator* allocator_to_copy)
    {
        assert (num_buckets == allocator_to_copy->number_of_buckets());
        for (unsigned int i = 0; i < num_buckets; i++)
        {
            alloc_list* al = &(allocator_to_copy->alloc_list_of (i));
            alloc_list_tail_of(i) = al->alloc_list_tail();
#if !defined(TARGET_AMD64) && !defined(TARGET_X86)
            // ensure that the write to the tail is seen by
            // the allocating thread *before* the write to the head
            MemoryBarrier();
#endif
            alloc_list_head_of(i) = al->alloc_list_head();
        }
    }

    void unlink_item (unsigned int bn, uint8_t* item, uint8_t* previous_item, BOOL use_undo_p);
    void thread_item (uint8_t* item, size_t size);
    void thread_item_front (uint8_t* item, size_t size);
#ifdef DOUBLY_LINKED_FL
    int thread_item_front_added (uint8_t* itme, size_t size);
    void unlink_item_no_undo (uint8_t* item, size_t size);
    void unlink_item_no_undo (unsigned int bn, uint8_t* item);
    void unlink_item_no_undo_added (unsigned int bn, uint8_t* item, uint8_t* previous_item);
#endif //DOUBLY_LINKED_FL

#ifdef DYNAMIC_HEAP_COUNT
    void count_items (gc_heap* this_hp, size_t* fl_items_count, size_t* fl_items_for_oh_count);
    void rethread_items (size_t* num_total_fl_items,
                         size_t* num_total_fl_items_rethread,
                         gc_heap* current_heap,
                         min_fl_list_info* min_fl_list,
                         size_t* free_list_space_per_heap,
                         int num_heap);
    void merge_items (gc_heap* current_heap, int to_num_heaps, int from_num_heaps);
#endif //DYNAMIC_HEAP_COUNT

    void copy_to_alloc_list (alloc_list* toalist);
    void copy_from_alloc_list (alloc_list* fromalist);
    void commit_alloc_list_changes();

#ifdef USE_REGIONS
    void thread_sip_fl (heap_segment* region);
#endif //USE_REGIONS

#ifdef FEATURE_EVENT_TRACE
    uint16_t count_largest_items (etw_bucket_info* bucket_info,
                                  size_t max_size,
                                  size_t max_item_count,
                                  size_t* recorded_fl_info_size);
#endif //FEATURE_EVENT_TRACE
#ifdef DOUBLY_LINKED_FL
    bool is_doubly_linked_p()
    {
        return (gen_number == max_generation);
    }
#endif //DOUBLY_LINKED_FL
};

#define NUM_GEN_POWER2 (20)
#define BASE_GEN_SIZE (1*512)

// A generation is a per heap concept, ie, each heap has its own gen0/1/2/loh/poh.
class generation
{
public:
    // A generation's alloc context is only used during a GC. At the end of a GC, the alloc_ptr and alloc_limit
    // of the alloc_context of condemned generations and the old generation (if we are doing an ephemeral GC) are
    // always reset to 0 - this allows them to be re-initialized correctly in the next GC that needs this
    // alloc context.
    alloc_context   allocation_context;

    // This is the first region on the list of regions this generation includes and is maintained across GCs.
    // For gen2 this might be an ro region - so far we've always put all ro regions at the beginning of heap#0's
    // gen2 region list. So if there are any ro regions, it means start_segment will be ro and tail_ro_region will be
    // non NULL. Otherwise all other regions are rw which are considered normal GC regions.
    //
    // For all generations we are condemning, this region might change (and very likely will). For generations
    // we are not condemning this will remain the same during that GC but we might be adding more regions onto
    // the list. For example, during a gen1 GC, we might thread some gen1 regions onto the gen2's region list
    // so now they are part of gen2.
    //
    // If we rearrange regions between heaps, we need to make sure this is updated accordingly.
    PTR_heap_segment start_segment;
#ifndef USE_REGIONS
    uint8_t*        allocation_start;
#endif //!USE_REGIONS

    // For all the condemned generations, this is re-inited at the beginning of the plan phase. For the other
    // SOH generations, this is maintained across GCs because we don't want to always start at the first region
    // in allocate_in_older_generation.
    //
    // If we rearrange regions between heaps for generations we are not condemning, we should just reset this to the
    // first region.
    heap_segment*   allocation_segment;

    // This is only used during a GC - it's updated when we update the alloc_ptr of an alloc context.
    uint8_t*        allocation_context_start_region;
#ifdef USE_REGIONS
    // This is the last region on the list of regions this generation includes and is maintained across GCs.
    //
    // If we rearrange regions between heaps, we need to make sure this is updated accordingly.
    heap_segment*   tail_region;

    // As mentioned above, only max_generation could have ro regions, and only on heap#0; for other generations
    // this will always be 0.
    heap_segment*   tail_ro_region;
#endif //USE_REGIONS

    // This is the free list for this generation and maintained across GCs. When we condemn a generation, the free list
    // is rebuilt for that generation. For the non condemned generations this is maintained, for example, when we are
    // doing a gen1 GC we will be using gen2's free list.
    //
    // If we rearrange regions between heaps, we'll need to make sure that the items on the free list are threaded
    // into the generation for the new heap, if the region that contains these items are moved to that heap. For example,
    // if we move region r0 in gen2 from heap#3 to heap#5, all the items in r0 will need to be taken off of the heap#3's
    // gen2 FL and threaded into heap#5's gen2 FL. If we merge multiple heaps into one, we could simply thread all heap's
    // FL together (for bucketed ones thread the list from each bucket together).
    allocator       free_list_allocator;

    // The following fields are maintained in the older generation we allocate into, and they are only for diagnostics
    // except free_list_allocated which is currently used in generation_allocator_efficiency.
    //
    // If we rearrange regions between heaps, we will no longer have valid values for these fields unless we just merge
    // regions from multiple heaps into one, in which case we can simply combine the values from all heaps.
    size_t          free_list_allocated;
    size_t          end_seg_allocated;
    size_t          condemned_allocated;
    size_t          sweep_allocated;

    // This is only used in a single GC's plan phase.
    BOOL            allocate_end_seg_p;

    // When a generation is condemned, these are re-calculated. For older generations these are maintained across GCs as
    // younger generation GCs allocate into this generation's FL.
    //
    // If we rearrange regions between heaps, we need to adjust these values accordingly. free_list_space can be adjusted
    // when we adjust the FL. However, since we don't actually maintain free_obj_space per region and walking an entire
    // region just to get free_obj_space is not really worth it, we might just have to live with inaccurate value till
    // the next GC that condemns this generation which is okay since this is usually a small value anyway.
    size_t          free_list_space;
    size_t          free_obj_space;

    // This tracks how much is allocated in this generation so we know when the budget is exceeeded. So it's maintained
    // across GCs. Since this only affects when the next GC for this generation is triggered, this doesn't need to be an
    // accurate value. So if we split one heap into multiple, we can decide how soon we want the next GC to be triggered by
    // estimating and adjusting this value, along with the budget for this generation.
    size_t          allocation_size;

#ifndef USE_REGIONS
    uint8_t*        plan_allocation_start;
    size_t          plan_allocation_start_size;
#endif //!USE_REGIONS

    // this is the pinned plugs that got allocated into this gen. Only used in a single GC.
    size_t          pinned_allocation_compact_size;
    size_t          pinned_allocation_sweep_size;

    int             gen_num;

#ifdef DOUBLY_LINKED_FL
    // These are only used in a single GC and only for gen2.
    BOOL            set_bgc_mark_bit_p;
    uint8_t*        last_free_list_allocated;
#endif //DOUBLY_LINKED_FL

#ifdef FREE_USAGE_STATS
    // Only for diagnostics and not defined by default. We could record these into different buckets from what free_list_allocator maintains.
    size_t          gen_free_spaces[NUM_GEN_POWER2];
    // these are non pinned plugs only
    size_t          gen_plugs[NUM_GEN_POWER2];
    size_t          gen_current_pinned_free_spaces[NUM_GEN_POWER2];
    size_t          pinned_free_obj_space;
    // this is what got allocated into the pinned free spaces.
    size_t          allocated_in_pinned_free;
    size_t          allocated_since_last_pin;
#endif //FREE_USAGE_STATS
};

// static data remains the same after it's initialized.
// It's per generation.
// TODO: for gen_time_tuning, we should put the multipliers in static data.
struct static_data
{
    size_t min_size;
    size_t max_size;
    size_t fragmentation_limit;
    float fragmentation_burden_limit;
    float limit;
    float max_limit;
    uint64_t time_clock; // time after which to collect generation, in performance counts (see QueryPerformanceCounter)
    size_t gc_clock; // number of gcs after which to collect generation
};

// dynamic data is maintained per generation, so we have total_generation_count number of them.
//
// The dynamic data fields are grouped into 3 categories:
//
// calculated logical data (like desired_allocation)
// physical data (like fragmentation)
// const data (sdata), initialized at the beginning
class dynamic_data
{
public:
    // Updated if the generation (the dynamic data is for) is condemned or if there's anything
    // allocated into this generation.
    // If the generation is condemned, we will calculate its new desired_allocation and re-init this field with that value.
    // If there's anything allocated into this generation, it will be updated, ie, decreased by
    // the amount that was allocated into this generation.
    ptrdiff_t new_allocation;

    //
    // The next group of fields are updated during a GC if that GC condemns this generation.
    //
    // Same as new_allocation but only updated during a GC if the generation is condemned.
    // We should really just get rid of this.
    ptrdiff_t gc_new_allocation;
    float     surv;
    size_t    desired_allocation;
    // # of bytes taken by objects (ie, not free space) at the beginning
    // of the GC.
    size_t    begin_data_size;
    // # of bytes taken by survived objects after mark.
    size_t    survived_size;
    // # of bytes taken by survived pinned plugs after mark.
    size_t    pinned_survived_size;
    size_t    artificial_pinned_survived_size;
    size_t    added_pinned_size;
#ifdef SHORT_PLUGS
    size_t    padding_size;
#endif //SHORT_PLUGS
#if defined (RESPECT_LARGE_ALIGNMENT) || defined (FEATURE_STRUCTALIGN)
    // # of plugs that are not pinned plugs.
    size_t    num_npinned_plugs;
#endif //RESPECT_LARGE_ALIGNMENT || FEATURE_STRUCTALIGN
    //total object size after a GC, ie, doesn't include fragmentation
    size_t    current_size;
    size_t    collection_count;
    size_t    promoted_size;
    size_t    freach_previous_promotion;

    // Updated in each GC. For a generation that's not condemned during that GC, its free list could be used so
    // we also update this.
    size_t    fragmentation;

    //
    // The following 3 fields are updated at the beginning of each GC, if that GC condemns this generation.
    //
    size_t    gc_clock; // the gc index
    uint64_t  time_clock; // time when this gc started
    uint64_t  previous_time_clock; // time when previous gc started

    // Updated at the end of a GC, if that GC condemns this generation.
    size_t    gc_elapsed_time;  // time it took for the gc to complete

    //
    // The following fields (and fields in sdata) are initialized during GC init time and do not change.
    //
    size_t    min_size;
    static_data* sdata;
};

struct recorded_generation_info
{
    size_t size_before;
    size_t fragmentation_before;
    size_t size_after;
    size_t fragmentation_after;
};

struct last_recorded_gc_info
{
    VOLATILE(size_t) index;
    size_t total_committed;
    size_t promoted;
    size_t pinned_objects;
    size_t finalize_promoted_objects;
    size_t pause_durations[2];
    float pause_percentage;
    recorded_generation_info gen_info[total_generation_count];
    size_t heap_size;
    size_t fragmentation;
    uint32_t memory_load;
    uint8_t condemned_generation;
    bool compaction;
    bool concurrent;
};

// alignment helpers
//Alignment constant for allocation
#define ALIGNCONST (DATA_ALIGNMENT-1)

inline
size_t Align (size_t nbytes, int alignment=ALIGNCONST)
{
    return (nbytes + alignment) & ~alignment;
}

//return alignment constant for small object heap vs large object heap
inline
int get_alignment_constant (BOOL small_object_p)
{
#ifdef FEATURE_STRUCTALIGN
    // If any objects on the large object heap require 8-byte alignment,
    // the compiler will tell us so.  Let's not guess an alignment here.
    return ALIGNCONST;
#else // FEATURE_STRUCTALIGN
    return small_object_p ? ALIGNCONST : 7;
#endif // FEATURE_STRUCTALIGN
}

struct etw_opt_info
{
    size_t desired_allocation;
    size_t new_allocation;
    int    gen_number;
};

// Note, I am not removing the ones that are no longer used
// because the older versions of the runtime still use them
// and ETW interprets them.
enum alloc_wait_reason
{
    // When we don't care about firing an event for
    // this.
    awr_ignored = -1,

    // when we detect we are in low memory
    awr_low_memory = 0,

    // when we detect the ephemeral segment is too full
    awr_low_ephemeral = 1,

    // we've given out too much budget for gen0.
    awr_gen0_alloc = 2,

    // we've given out too much budget for loh.
    awr_loh_alloc = 3,

    // this event is really obsolete - it's for pre-XP
    // OSs where low mem notification is not supported.
    awr_alloc_loh_low_mem = 4,

    // we ran out of VM spaced to reserve on loh.
    awr_loh_oos = 5,

    // ran out of space when allocating a small object
    awr_gen0_oos_bgc = 6,

    // ran out of space when allocating a large object
    awr_loh_oos_bgc = 7,

    // waiting for BGC to let FGC happen
    awr_fgc_wait_for_bgc = 8,

    // wait for bgc to finish to get loh seg.
    // no longer used with the introduction of loh msl.
    awr_get_loh_seg = 9,

    // we don't allow loh allocation during bgc planning.
    // no longer used with the introduction of loh msl.
    awr_loh_alloc_during_plan = 10,

    // we don't allow too much uoh allocation during bgc.
    awr_uoh_alloc_during_bgc = 11
};

struct alloc_thread_wait_data
{
    int awr;
};

enum msl_take_state
{
    mt_get_large_seg = 0,
    mt_bgc_uoh_sweep,
    mt_wait_bgc,
    mt_block_gc,
    mt_clr_mem,
    mt_clr_large_mem,
    mt_t_eph_gc,
    mt_t_full_gc,
    mt_alloc_small,
    mt_alloc_large,
    mt_alloc_small_cant,
    mt_alloc_large_cant,
    mt_try_alloc,
    mt_try_budget,
    mt_try_servo_budget,
    mt_decommit_step
};

enum msl_enter_state
{
    me_acquire,
    me_release
};

struct spinlock_info
{
    msl_enter_state enter_state;
    msl_take_state take_state;
    allocation_state current_uoh_alloc_state;
    EEThreadId thread_id;
    bool loh_p;
};

#define HS_CACHE_LINE_SIZE 128

#ifdef SNOOP_STATS
struct snoop_stats_data
{
    int heap_index;

    // total number of objects that we called
    // gc_mark on.
    size_t objects_checked_count;
    // total number of time we called gc_mark
    // on a 0 reference.
    size_t zero_ref_count;
    // total objects actually marked.
    size_t objects_marked_count;
    // number of objects written to the mark stack because
    // of mark_stolen.
    size_t stolen_stack_count;
    // number of objects pushed onto the mark stack because
    // of the partial mark code path.
    size_t partial_stack_count;
    // number of objects pushed onto the mark stack because
    // of the non partial mark code path.
    size_t normal_stack_count;
    // number of references marked without mark stack.
    size_t non_stack_count;

    // number of times we detect next heap's mark stack
    // is not busy.
    size_t stack_idle_count;

    // number of times we do switch to thread.
    size_t switch_to_thread_count;

    // number of times we are checking if the next heap's
    // mark stack is busy.
    size_t check_level_count;
    // number of times next stack is busy and level is
    // at the bottom.
    size_t busy_count;
    // how many interlocked exchange operations we did
    size_t interlocked_count;
    // number of times parent objects stolen
    size_t partial_mark_parent_count;
    // number of times we look at a normal stolen entry,
    // or the beginning/ending PM pair.
    size_t stolen_or_pm_count;
    // number of times we see 2 for the entry.
    size_t stolen_entry_count;
    // number of times we see a PM entry that's not ready.
    size_t pm_not_ready_count;
    // number of stolen normal marked objects and partial mark children.
    size_t normal_count;
    // number of times the bottom of mark stack was cleared.
    size_t stack_bottom_clear_count;
};
#endif //SNOOP_STATS

struct no_gc_region_info
{
    size_t soh_allocation_size;
    size_t loh_allocation_size;
    size_t started;
    size_t num_gcs;
    size_t num_gcs_induced;
    start_no_gc_region_status start_status;
    gc_pause_mode saved_pause_mode;
    size_t saved_gen0_min_size;
    size_t saved_gen3_min_size;
    BOOL minimal_gc_p;
    size_t soh_withheld_budget;
    size_t loh_withheld_budget;
    NoGCRegionCallbackFinalizerWorkItem* callback;
};

// if you change these, make sure you update them for sos (strike.cpp) as well.
//
// !!!NOTE!!!
// Right now I am only recording data from blocking GCs. When recording from BGC,
// it should have its own copy just like gc_data_per_heap.
// for BGCs we will have a very different set of datapoints to record.
enum interesting_data_point
{
    idp_pre_short = 0,
    idp_post_short = 1,
    idp_merged_pin = 2,
    idp_converted_pin = 3,
    idp_pre_pin = 4,
    idp_post_pin = 5,
    idp_pre_and_post_pin = 6,
    idp_pre_short_padded = 7,
    idp_post_short_padded = 8,
    max_idp_count
};

#ifdef USE_REGIONS
enum free_region_kind
{
    basic_free_region,
    large_free_region,
    huge_free_region,
    count_free_region_kinds,
};

static_assert(count_free_region_kinds == FREE_REGION_KINDS, "Keep count_free_region_kinds in sync with FREE_REGION_KINDS, changing this is not a version breaking change.");

class region_free_list
{
    size_t  num_free_regions;
    size_t  size_free_regions;
    size_t  size_committed_in_free_regions;
    size_t  num_free_regions_added;
    size_t  num_free_regions_removed;
    heap_segment* head_free_region;
    heap_segment* tail_free_region;

    static free_region_kind get_region_kind(heap_segment* region);
    void update_added_region_info (heap_segment* region);

public:
    region_free_list();
    void verify (bool empty_p);
    void reset();
    void add_region_front (heap_segment* region);
    void add_region_in_descending_order (heap_segment* region_to_add);
    void transfer_regions (region_free_list* from);
    heap_segment* unlink_region_front();
    heap_segment* unlink_smallest_region (size_t size);
    size_t get_num_free_regions();
    size_t get_size_committed_in_free() { return size_committed_in_free_regions; }
    size_t get_size_free_regions() { return size_free_regions; }
    heap_segment* get_first_free_region() { return head_free_region; }
    static void unlink_region (heap_segment* region);
    static void add_region (heap_segment* region, region_free_list to_free_list[count_free_region_kinds]);
    static void add_region_descending (heap_segment* region, region_free_list to_free_list[count_free_region_kinds]);
    void age_free_regions();
    static void age_free_regions (region_free_list free_list[count_free_region_kinds]);
    void print (int hn, const char* msg="", int* ages=nullptr);
    static void print (region_free_list free_list[count_free_region_kinds], int hn, const char* msg="", int* ages=nullptr);
    void sort_by_committed_and_age();
    static bool is_on_free_list (heap_segment* region, region_free_list free_list[count_free_region_kinds]);
};

static_assert(sizeof(region_free_list) == sizeof(dac_region_free_list), "The DAC relies on the size of these two types matching for pointer arithmetic.");
#endif

enum bookkeeping_element
{
    card_table_element,
    brick_table_element,
#ifdef CARD_BUNDLE
    card_bundle_table_element,
#endif
#ifdef FEATURE_USE_SOFTWARE_WRITE_WATCH_FOR_GC_HEAP
    software_write_watch_table_element,
#endif
#ifdef USE_REGIONS
    region_to_generation_table_element,
#endif //USE_REGIONS
    seg_mapping_table_element,
#ifdef BACKGROUND_GC
    mark_array_element,
#endif
    total_bookkeeping_elements
};

class mark_queue_t
{
#ifdef MARK_PHASE_PREFETCH
    static const size_t slot_count = 16;
    uint8_t* slot_table[slot_count];
    size_t curr_slot_index;
#endif //MARK_PHASE_PREFETCH

public:
    mark_queue_t();

    uint8_t *queue_mark(uint8_t *o);
    uint8_t *queue_mark(uint8_t *o, int condemned_gen);

    uint8_t* get_next_marked();

    void verify_empty();
};

float median_of_3 (float a, float b, float c);

//class definition of the internal class
class gc_heap
{
    friend class GCHeap;
#ifdef FEATURE_PREMORTEM_FINALIZATION
    friend class CFinalize;
#endif // FEATURE_PREMORTEM_FINALIZATION
    friend struct ::alloc_context;
    friend void ProfScanRootsHelper(Object** object, ScanContext *pSC, uint32_t dwFlags);
    friend void GCProfileWalkHeapWorker(BOOL fProfilerPinned, BOOL fShouldWalkHeapRootsForEtw, BOOL fShouldWalkHeapObjectsForEtw);
#ifdef FEATURE_64BIT_ALIGNMENT
    friend Object* AllocAlign8(alloc_context* acontext, gc_heap* hp, size_t size, uint32_t flags);
#endif //FEATURE_64BIT_ALIGNMENT
    friend class t_join;
    friend class gc_mechanisms;
    friend class seg_free_spaces;
    friend class mark;
    friend class CObjectHeader;
    friend class allocator;

#ifdef BACKGROUND_GC
    friend class exclusive_sync;
    friend class recursive_gc_sync;
#endif //BACKGROUND_GC

#if defined (WRITE_BARRIER_CHECK) && !defined (SERVER_GC)
    friend void checkGCWriteBarrier();
    friend void initGCShadow();
#endif //defined (WRITE_BARRIER_CHECK) && !defined (SERVER_GC)

    friend void PopulateDacVars(GcDacVars *gcDacVars);

    friend class mark_queue_t;

#ifdef MULTIPLE_HEAPS
    typedef void (gc_heap::* card_fn) (uint8_t**, int);
#define call_fn(this_arg,fn) (this_arg->*fn)
#define __this this
#else
    typedef void (* card_fn) (uint8_t**);
#define call_fn(this_arg,fn) (*fn)
#define __this (gc_heap*)0
#endif

public:
    // table mapping region number to generation
    // there are actually two generation numbers per entry:
    // - the region's current generation
    // - the region's planned generation, i.e. after the GC
    // and there are flags
    // - whether the region is sweep in plan
    // - and whether the region is demoted
    enum region_info : uint8_t
    {
        // lowest 2 bits are current generation number
        RI_GEN_0 = 0x0,
        RI_GEN_1 = 0x1,
        RI_GEN_2 = 0x2,
        RI_GEN_MASK = 0x3,

        // we have 4 bits available for flags, of which 2 are used
        RI_SIP = 0x4,
        RI_DEMOTED = 0x8,

        // top 2 bits are planned generation number
        RI_PLAN_GEN_SHR = 0x6, // how much to shift the value right to obtain plan gen
        RI_PLAN_GEN_0 = 0x00,
        RI_PLAN_GEN_1 = 0x40,
        RI_PLAN_GEN_2 = 0x80,
        RI_PLAN_GEN_MASK = 0xC0,
    };

private:

#ifdef TRACE_GC
    PER_HEAP_METHOD void print_free_list (int gen, heap_segment* seg);
#endif // TRACE_GC

#ifdef SYNCHRONIZATION_STATS
    PER_HEAP_ISOLATED_METHOD void init_sync_stats()
    {
#ifdef MULTIPLE_HEAPS
        for (int i = 0; i < gc_heap::n_heaps; i++)
        {
            gc_heap::g_heaps[i]->init_heap_sync_stats();
        }
#else  //MULTIPLE_HEAPS
        init_heap_sync_stats();
#endif  //MULTIPLE_HEAPS
    }

    PER_HEAP_ISOLATED_METHOD void print_sync_stats(unsigned int gc_count_during_log)
    {
        // bad/good gl acquire is accumulative during the log interval (because the numbers are too small)
        // min/max msl_acquire is the min/max during the log interval, not each GC.
        // Threads is however many allocation threads for the last GC.
        // num of msl acquired, avg_msl, high and low are all for each GC.
        printf("%2s%2s%10s%10s%12s%6s%4s%8s(  st,  wl, stw, dpw)\n",
            "H", "T", "good_sus", "bad_sus", "avg_msl", "high", "low", "num_msl");

#ifdef MULTIPLE_HEAPS
        for (int i = 0; i < gc_heap::n_heaps; i++)
        {
            gc_heap::g_heaps[i]->print_heap_sync_stats(i, gc_count_during_log);
        }
#else  //MULTIPLE_HEAPS
        print_heap_sync_stats(0, gc_count_during_log);
#endif  //MULTIPLE_HEAPS
    }
#endif //SYNCHRONIZATION_STATS

    PER_HEAP_METHOD void verify_soh_segment_list();

#ifdef VERIFY_HEAP
    PER_HEAP_METHOD void verify_free_lists();
    PER_HEAP_METHOD void verify_regions (int gen_number, bool can_verify_gen_num, bool can_verify_tail, size_t* p_total_committed = nullptr);
    PER_HEAP_METHOD void verify_regions (bool can_verify_gen_num, bool concurrent_p);
    PER_HEAP_ISOLATED_METHOD void enter_gc_lock_for_verify_heap();
    PER_HEAP_ISOLATED_METHOD void leave_gc_lock_for_verify_heap();
    PER_HEAP_METHOD void verify_heap (BOOL begin_gc_p);
    PER_HEAP_METHOD BOOL check_need_card (uint8_t* child_obj, int gen_num_for_cards,
                          uint8_t* low, uint8_t* high);
#endif //VERIFY_HEAP

    PER_HEAP_ISOLATED_METHOD void fire_per_heap_hist_event (gc_history_per_heap* current_gc_data_per_heap, int heap_num);

    PER_HEAP_ISOLATED_METHOD void fire_pevents();

    PER_HEAP_ISOLATED_METHOD void fire_committed_usage_event();

#ifdef FEATURE_BASICFREEZE
    PER_HEAP_ISOLATED_METHOD void walk_read_only_segment(heap_segment *seg, void *pvContext, object_callback_func pfnMethodTable, object_callback_func pfnObjRef);
#endif

    PER_HEAP_ISOLATED_METHOD int get_plan_gen_num (int gen_number);

    // region is only needed for regions and gen is only needed otherwise for these
    // 2 methods.
    //
    // Skips the generation start object for non regions.
    PER_HEAP_METHOD uint8_t* get_uoh_start_object (heap_segment* region, generation* gen);

    // Does not skip the generation start object for non regions.
    PER_HEAP_METHOD uint8_t* get_soh_start_object (heap_segment* region, generation* gen);

    PER_HEAP_METHOD size_t get_soh_start_obj_len (uint8_t* start_obj);

    PER_HEAP_METHOD void clear_gen1_cards();

#ifdef USE_REGIONS
    PER_HEAP_METHOD bool sufficient_space_regions (size_t end_space, size_t end_space_required);
    PER_HEAP_METHOD bool sufficient_space_regions_for_allocation (size_t end_space, size_t end_space_required);
    PER_HEAP_METHOD bool initial_make_soh_regions (gc_heap* hp);
    PER_HEAP_METHOD bool initial_make_uoh_regions (int gen, gc_heap* hp);
    PER_HEAP_METHOD void return_free_region (heap_segment* region);
    PER_HEAP_METHOD heap_segment* get_free_region (int gen_number, size_t size = 0);
    PER_HEAP_METHOD void clear_region_info (heap_segment* region);
    PER_HEAP_ISOLATED_METHOD heap_segment* region_of (uint8_t* obj);
    PER_HEAP_ISOLATED_METHOD heap_segment* get_region_at_index (size_t index);
    PER_HEAP_ISOLATED_METHOD int get_region_gen_num (heap_segment* region);
    PER_HEAP_METHOD void check_seg_gen_num (heap_segment* seg);
    PER_HEAP_ISOLATED_METHOD int get_region_gen_num (uint8_t* obj);
    PER_HEAP_ISOLATED_METHOD void set_region_gen_num (heap_segment* region, int gen_num);
    PER_HEAP_ISOLATED_METHOD int get_region_plan_gen_num (uint8_t* obj);
    PER_HEAP_ISOLATED_METHOD bool is_region_demoted (uint8_t* obj);
    PER_HEAP_METHOD void set_region_plan_gen_num (heap_segment* region, int plan_gen_num, bool replace_p = false);
    PER_HEAP_METHOD void set_region_plan_gen_num_sip (heap_segment* region, int plan_gen_num);
    PER_HEAP_METHOD void set_region_sweep_in_plan (heap_segment* region);
    PER_HEAP_METHOD void clear_region_sweep_in_plan (heap_segment* region);
    PER_HEAP_METHOD void clear_region_demoted (heap_segment* region);
    PER_HEAP_METHOD void decide_on_demotion_pin_surv (heap_segment* region, int* no_pinned_surv_region_count);
    PER_HEAP_METHOD void skip_pins_in_alloc_region (generation* consing_gen, int plan_gen_num);
    PER_HEAP_METHOD void process_last_np_surv_region (generation* consing_gen,
                                      int current_plan_gen_num,
                                      int next_plan_gen_num);
    PER_HEAP_METHOD void process_remaining_regions (int current_plan_gen_num,
                                    generation* consing_gen);

    PER_HEAP_METHOD void grow_mark_list_piece();
    PER_HEAP_METHOD void save_current_survived();
    PER_HEAP_METHOD void update_old_card_survived();

    // Used as we discover free spaces before pins during plan.
    // the plug arg is only for logging.
    PER_HEAP_METHOD void update_planned_gen0_free_space (size_t free_size, uint8_t* plug);
    // used when deciding on expansion.
    PER_HEAP_METHOD void get_gen0_end_plan_space();
    PER_HEAP_METHOD size_t get_gen0_end_space(memory_type type);
    PER_HEAP_METHOD bool decide_on_compaction_space();
    PER_HEAP_METHOD bool try_get_new_free_region();
    PER_HEAP_METHOD bool init_table_for_region (int gen_number, heap_segment* region);
    PER_HEAP_METHOD heap_segment* find_first_valid_region (heap_segment* region, bool compact_p, int* num_returned_regions);
    PER_HEAP_METHOD void thread_final_regions (bool compact_p);
    PER_HEAP_METHOD void thread_start_region (generation* gen, heap_segment* region);
    PER_HEAP_METHOD heap_segment* get_new_region (int gen_number, size_t size = 0);
    // This allocates one from region allocator and commit the mark array if needed.
    PER_HEAP_ISOLATED_METHOD heap_segment* allocate_new_region (gc_heap* hp, int gen_num, bool uoh_p, size_t size = 0);
    // When we delete a region we need to update start and tail region
    // if needed.
    PER_HEAP_METHOD void update_start_tail_regions (generation* gen,
                                    heap_segment* region_to_delete,
                                    heap_segment* prev_region,
                                    heap_segment* next_region);
    PER_HEAP_METHOD bool should_sweep_in_plan (heap_segment* region);

    PER_HEAP_METHOD void sweep_region_in_plan (heap_segment* region,
                               BOOL use_mark_list,
                               uint8_t**& mark_list_next,
                               uint8_t** mark_list_index);

    PER_HEAP_METHOD void check_demotion_helper_sip (uint8_t** pval,
                                    int parent_gen_num,
                                    uint8_t* parent_loc);
    // This relocates the SIP regions and return the next non SIP region.
    PER_HEAP_METHOD heap_segment* relocate_advance_to_non_sip (heap_segment* region);

    // Compute the size committed for the mark array for this region.
    PER_HEAP_METHOD size_t get_mark_array_size(heap_segment* seg);

    // Accumulate the committed bytes for both the region and the mark array for this list of regions.
    PER_HEAP_METHOD void accumulate_committed_bytes(heap_segment* seg, size_t& committed_bytes, size_t& mark_array_committed_bytes, gc_oh_num oh = unknown);

    PER_HEAP_ISOLATED_METHOD void verify_region_to_generation_map();

    PER_HEAP_ISOLATED_METHOD void compute_gc_and_ephemeral_range (int condemned_gen_number, bool end_of_gc_p);
#ifdef STRESS_REGIONS
    PER_HEAP_METHOD void pin_by_gc (uint8_t* object);
#endif //STRESS_REGIONS
#endif //USE_REGIONS

    PER_HEAP_ISOLATED_METHOD gc_heap* make_gc_heap(
#if defined (MULTIPLE_HEAPS)
                                                   GCHeap* vm_heap,
                                                   int heap_number
#endif //MULTIPLE_HEAPS
        );

    PER_HEAP_ISOLATED_METHOD void destroy_gc_heap(gc_heap* heap);

    PER_HEAP_ISOLATED_METHOD HRESULT initialize_gc  (size_t soh_segment_size,
                                                     size_t loh_segment_size,
                                                     size_t poh_segment_size
#ifdef MULTIPLE_HEAPS
                                                     , int number_of_heaps
#endif //MULTIPLE_HEAPS
        );

    PER_HEAP_ISOLATED_METHOD void shutdown_gc();

    PER_HEAP_ISOLATED_METHOD void suspend_EE ();
    PER_HEAP_ISOLATED_METHOD void restart_EE ();

    PER_HEAP_ISOLATED_METHOD uint32_t adjust_heaps_hard_limit (uint32_t nhp);

    PER_HEAP_ISOLATED_METHOD size_t adjust_segment_size_hard_limit_va (size_t seg_size);

    PER_HEAP_ISOLATED_METHOD size_t adjust_segment_size_hard_limit (size_t limit, uint32_t nhp);

    PER_HEAP_ISOLATED_METHOD bool should_retry_other_heap (int gen_number, size_t size);

    PER_HEAP_METHOD bool check_against_hard_limit (size_t space_required);

    PER_HEAP_METHOD CObjectHeader* allocate (size_t jsize,
                             alloc_context* acontext,
                             uint32_t flags);

#ifdef MULTIPLE_HEAPS
    PER_HEAP_ISOLATED_METHOD void hb_log_new_allocation();

    PER_HEAP_ISOLATED_METHOD void hb_log_balance_activities();

    PER_HEAP_ISOLATED_METHOD void balance_heaps (alloc_context* acontext);
    PER_HEAP_METHOD ptrdiff_t get_balance_heaps_uoh_effective_budget (int generation_num);
    PER_HEAP_ISOLATED_METHOD gc_heap* balance_heaps_uoh (alloc_context* acontext, size_t size, int generation_num);
    // Unlike balance_heaps_uoh, this may return nullptr if we failed to change heaps.
    PER_HEAP_ISOLATED_METHOD gc_heap* balance_heaps_uoh_hard_limit_retry (alloc_context* acontext, size_t size, int generation_num);
    PER_HEAP_ISOLATED_METHOD void gc_thread_stub (void* arg);
#endif //MULTIPLE_HEAPS

    // For UOH allocations we only update the alloc_bytes_uoh in allocation
    // context - we don't actually use the ptr/limit from it so I am
    // making this explicit by not passing in the alloc_context.
    // Note: This are instance methods, but the heap instance is only used for
    // lowest_address and highest_address, which are currently the same across all heaps.
    PER_HEAP_METHOD CObjectHeader* allocate_uoh_object (size_t size, uint32_t flags, int gen_num, int64_t& alloc_bytes);

#ifdef FEATURE_STRUCTALIGN
    PER_HEAP_METHOD uint8_t* pad_for_alignment_large (uint8_t* newAlloc, int requiredAlignment, size_t size);
#endif // FEATURE_STRUCTALIGN

    PER_HEAP_ISOLATED_METHOD void do_pre_gc();

    PER_HEAP_ISOLATED_METHOD void do_post_gc();

    PER_HEAP_ISOLATED_METHOD void update_recorded_gen_data (last_recorded_gc_info* gc_info);

    PER_HEAP_METHOD void update_end_gc_time_per_heap();

    PER_HEAP_ISOLATED_METHOD void update_end_ngc_time();

    PER_HEAP_METHOD void add_to_history_per_heap();

    PER_HEAP_ISOLATED_METHOD void add_to_history();

#ifdef BGC_SERVO_TUNING
    // Currently BGC servo tuning is an experimental feature.
    class bgc_tuning
    {
    public:
        struct tuning_calculation
        {
            // We use this virtual size that represents the generation
            // size at goal. We calculate the flr based on this.
            size_t end_gen_size_goal;

            // sweep goal is expressed as flr as we want to avoid
            // expanding the gen size.
            double sweep_flr_goal;

            // gen2 size at the end of last bgc.
            size_t last_bgc_size;

            //
            // these need to be double so we don't loose so much accurancy
            // they are *100.0
            //
            // the FL ratio at the start of current bgc sweep.
            double current_bgc_sweep_flr;
            // the FL ratio at the end of last bgc.
            // Only used for FF.
            double last_bgc_flr;
            // the FL ratio last time we started a bgc
            double current_bgc_start_flr;

            double above_goal_accu_error;

            // We will trigger the next BGC if this much
            // alloc has been consumed between the last
            // bgc end and now.
            size_t alloc_to_trigger;
            // actual consumed alloc
            size_t actual_alloc_to_trigger;

            // the alloc between last bgc sweep start and end.
            size_t last_bgc_end_alloc;

            //
            // For smoothing calc
            //
            size_t smoothed_alloc_to_trigger;

            //
            // For TBH
            //
            // last time we checked, were we above sweep flr goal?
            bool last_sweep_above_p;
            size_t alloc_to_trigger_0;

            // This is to get us started. It's set when we observe in a gen1
            // GC when the memory load is high enough and is used to seed the first
            // BGC triggered due to this tuning.
            size_t first_alloc_to_trigger;
        };

        struct tuning_stats
        {
            size_t last_bgc_physical_size;

            size_t last_alloc_end_to_start;
            size_t last_alloc_start_to_sweep;
            size_t last_alloc_sweep_to_end;
            // records the alloc at the last significant point,
            // used to calculate the 3 alloc's above.
            // It's reset at bgc sweep start as that's when we reset
            // all the allocation data (sweep_allocated/condemned_allocated/etc)
            size_t last_alloc;

            // the FL size at the end of last bgc.
            size_t last_bgc_fl_size;

            // last gen2 surv rate
            double last_bgc_surv_rate;

            // the FL ratio last time gen size increased.
            double last_gen_increase_flr;
        };

        // This is just so that I don't need to calculate things multiple
        // times. Only used during bgc end calculations. Everything that
        // needs to be perserved across GCs will be saved in the other 2
        // structs.
        struct bgc_size_data
        {
            size_t gen_size;
            size_t gen_physical_size;
            size_t gen_fl_size;
            // The actual physical fl size, unadjusted
            size_t gen_actual_phys_fl_size;
            // I call this physical_fl but really it's adjusted based on alloc
            // that we haven't consumed because the other generation consumed
            // its alloc and triggered the BGC. See init_bgc_end_data.
            // We don't allow it to go negative.
            ptrdiff_t gen_physical_fl_size;
            double gen_physical_flr;
            double gen_flr;
        };

        static bool enable_fl_tuning;
        // the memory load we aim to maintain.
        static uint32_t memory_load_goal;

        // if we are BGCMemGoalSlack above BGCMemGoal, this is where we
        // panic and start to see if we should do NGC2.
        static uint32_t memory_load_goal_slack;
        // This is calculated based on memory_load_goal.
        static uint64_t available_memory_goal;
        // If we are above (ml goal + slack), we need to panic.
        // Currently we just trigger the next GC as an NGC2, but
        // we do track the accumulated error and could be more
        // sophisticated about triggering NGC2 especially when
        // slack is small. We could say unless we see the error
        // is large enough would we actually trigger an NGC2.
        static bool panic_activated_p;
        static double accu_error_panic;

        static double above_goal_kp;
        static double above_goal_ki;
        static bool enable_ki;
        static bool enable_kd;
        static bool enable_smooth;
        static bool enable_tbh;
        static bool enable_ff;
        static bool enable_gradual_d;
        static double above_goal_kd;
        static double above_goal_ff;
        static double num_gen1s_smooth_factor;

        // for ML servo loop
        static double ml_kp;
        static double ml_ki;

        // for ML loop ki
        static double accu_error;

        // did we start tuning with FL yet?
        static bool fl_tuning_triggered;

        // ==================================================
        // ============what's used in calculation============
        // ==================================================
        //
        // only used in smoothing.
        static size_t num_bgcs_since_tuning_trigger;

        // gen1 GC setting the next GC as a BGC when it observes the
        // memory load is high enough for the first time.
        static bool next_bgc_p;

        // this is organized as:
        // element 0 is for max_generation
        // element 1 is for max_generation+1
        static tuning_calculation gen_calc[2];

        // ======================================================
        // ============what's used to only show stats============
        // ======================================================
        //
        // how many gen1's actually happened before triggering next bgc.
        static size_t actual_num_gen1s_to_trigger;

        static size_t gen1_index_last_bgc_end;
        static size_t gen1_index_last_bgc_start;
        static size_t gen1_index_last_bgc_sweep;

        static tuning_stats gen_stats[2];
        // ============end of stats============

        static bgc_size_data current_bgc_end_data[2];

        static size_t last_stepping_bgc_count;
        static uint32_t last_stepping_mem_load;
        static uint32_t stepping_interval;

        // When we are in the initial stage before fl tuning is triggered.
        static bool use_stepping_trigger_p;

        // the gen2 correction factor is used to put more emphasis
        // on the gen2 when it triggered the BGC.
        // If the BGC was triggered due to gen3, we decrease this
        // factor.
        static double gen2_ratio_correction;
        static double ratio_correction_step;

        // Since we have 2 loops, this BGC was caused by one of them; for the other loop we know
        // we didn't reach the goal so use the output from last time.
        static void calculate_tuning(int gen_number, bool use_this_loop_p);

        static void init_bgc_end_data(int gen_number, bool use_this_loop_p);
        static void calc_end_bgc_fl(int gen_number);

        static void convert_to_fl(bool use_gen2_loop_p, bool use_gen3_loop_p);
        static double calculate_ml_tuning(uint64_t current_available_physical, bool reduce_p, ptrdiff_t* _vfl_from_kp, ptrdiff_t* _vfl_from_ki);

        // This invokes the ml tuning loop and sets the total gen sizes, ie
        // including vfl.
        static void set_total_gen_sizes(bool use_gen2_loop_p, bool use_gen3_loop_p);

        static bool should_trigger_bgc_loh();

        // This is only called when we've already stopped for GC.
        // For LOH we'd be doing this in the alloc path.
        static bool should_trigger_bgc();

        // If we keep being above ml goal, we need to compact.
        static bool should_trigger_ngc2();

        // Only implemented for gen2 now while we are in sweep.
        // Before we could build up enough fl, we delay gen1 consuming
        // gen2 alloc so we don't get into panic.
        // When we maintain the fl instead of building a new one, this
        // can be eliminated.
        static bool should_delay_alloc(int gen_number);

        // When we are under the memory load goal, we'd like to do 10 BGCs
        // before we reach the goal.
        static bool stepping_trigger(uint32_t current_memory_load, size_t current_gen2_count);

        static void update_bgc_start(int gen_number, size_t num_gen1s_since_end);
        // Updates the following:
        // current_bgc_start_flr
        // actual_alloc_to_trigger
        // last_alloc_end_to_start
        // last_alloc
        // actual_num_gen1s_to_trigger
        // gen1_index_last_bgc_start
        static void record_bgc_start();

        static void update_bgc_sweep_start(int gen_number, size_t num_gen1s_since_start);
        // Updates the following:
        // current_bgc_sweep_flr
        // last_alloc_start_to_sweep
        // last_alloc
        // gen1_index_last_bgc_sweep
        static void record_bgc_sweep_start();
        // Updates the rest
        static void record_and_adjust_bgc_end();
    };

    PER_HEAP_ISOLATED_METHOD void check_and_adjust_bgc_tuning (int gen_number, size_t physical_size, ptrdiff_t virtual_fl_size);
    PER_HEAP_ISOLATED_METHOD void get_and_reset_loh_alloc_info();
#endif //BGC_SERVO_TUNING

#ifndef USE_REGIONS
    PER_HEAP_METHOD BOOL expand_soh_with_minimal_gc();
#endif //!USE_REGIONS

    // EE is always suspended when this method is called.
    // returning FALSE means we actually didn't do a GC. This happens
    // when we figured that we needed to do a BGC.
    PER_HEAP_METHOD void garbage_collect (int n);

    // Since we don't want to waste a join just to do this, I am doing
    // doing this at the last join in gc1.
    PER_HEAP_ISOLATED_METHOD void pm_full_gc_init_or_clear();

    // This does a GC when pm_trigger_full_gc is set
    PER_HEAP_METHOD void garbage_collect_pm_full_gc();

    PER_HEAP_ISOLATED_METHOD bool is_pm_ratio_exceeded();

    PER_HEAP_METHOD void init_records();

    PER_HEAP_ISOLATED_METHOD uint32_t* make_card_table (uint8_t* start, uint8_t* end);

    PER_HEAP_ISOLATED_METHOD void get_card_table_element_layout (uint8_t* start, uint8_t* end, size_t layout[total_bookkeeping_elements + 1]);

    PER_HEAP_ISOLATED_METHOD void get_card_table_element_sizes (uint8_t* start, uint8_t* end, size_t bookkeeping_sizes[total_bookkeeping_elements]);

    PER_HEAP_ISOLATED_METHOD void set_fgm_result (failure_get_memory f, size_t s, BOOL loh_p);

#ifdef USE_REGIONS
    PER_HEAP_ISOLATED_METHOD bool on_used_changed (uint8_t* left);

    // new_sizes are the logical sizes of the card table elements while
    // commit_sizes are the physical sizes of the card table elements due to alignment constraints.
    PER_HEAP_ISOLATED_METHOD bool get_card_table_commit_layout (uint8_t* from, uint8_t* to,
                                        uint8_t* commit_begins[total_bookkeeping_elements],
                                        size_t commit_sizes[total_bookkeeping_elements],
                                        size_t new_sizes[total_bookkeeping_elements]);

    PER_HEAP_ISOLATED_METHOD bool inplace_commit_card_table (uint8_t* from, uint8_t* to);
#else //USE_REGIONS
    PER_HEAP_ISOLATED_METHOD int grow_brick_card_tables (uint8_t* start,
                                uint8_t* end,
                                size_t size,
                                heap_segment* new_seg,
                                gc_heap* hp,
                                BOOL loh_p);
    PER_HEAP_METHOD void copy_brick_card_range (uint8_t* la, uint32_t* old_card_table,
        short* old_brick_table,
        uint8_t* start, uint8_t* end);
    PER_HEAP_METHOD void copy_brick_card_table ();
    PER_HEAP_ISOLATED_METHOD void copy_brick_card_table_on_growth ();
#endif //USE_REGIONS

    PER_HEAP_ISOLATED_METHOD BOOL is_mark_set (uint8_t* o);

    PER_HEAP_ISOLATED_METHOD BOOL reserve_initial_memory (size_t normal_size, size_t large_size, size_t pinned_size, int num_heaps, bool use_large_pages_p, bool separated_poh_p, uint16_t* heap_no_to_numa_node);

    PER_HEAP_ISOLATED_METHOD void destroy_initial_memory();

    PER_HEAP_ISOLATED_METHOD void walk_heap (walk_fn fn, void* context, int gen_number, BOOL walk_large_object_heap_p);

    PER_HEAP_METHOD void walk_heap_per_heap (walk_fn fn, void* context, int gen_number, BOOL walk_large_object_heap_p);

    struct walk_relocate_args
    {
        uint8_t* last_plug;
        BOOL is_shortened;
        mark* pinned_plug_entry;
        void* profiling_context;
        record_surv_fn fn;
    };

    PER_HEAP_METHOD void walk_survivors (record_surv_fn fn, void* context, walk_surv_type type);

    PER_HEAP_METHOD void walk_plug (uint8_t* plug, size_t size, BOOL check_last_object_p,
                    walk_relocate_args* args);

    PER_HEAP_METHOD void walk_relocation (void* profiling_context, record_surv_fn fn);
#ifdef USE_REGIONS
    PER_HEAP_METHOD heap_segment* walk_relocation_sip (heap_segment* current_heap_segment, void* profiling_context, record_surv_fn fn);
#endif // USE_REGIONS
    PER_HEAP_METHOD void walk_relocation_in_brick (uint8_t* tree, walk_relocate_args* args);

    PER_HEAP_METHOD void walk_finalize_queue (fq_walk_fn fn);

#if defined(BACKGROUND_GC) && defined(FEATURE_EVENT_TRACE)
    PER_HEAP_METHOD void walk_survivors_for_bgc (void* profiling_context, record_surv_fn fn);
#endif // defined(BACKGROUND_GC) && defined(FEATURE_EVENT_TRACE)

    // used in blocking GCs after plan phase so this walks the plugs.
    PER_HEAP_METHOD void walk_survivors_relocation (void* profiling_context, record_surv_fn fn);
    PER_HEAP_METHOD void walk_survivors_for_uoh (void* profiling_context, record_surv_fn fn, int gen_number);

    PER_HEAP_METHOD int generation_to_condemn (int n,
                               BOOL* blocking_collection_p,
                               BOOL* elevation_requested_p,
                               BOOL check_only_p);

    PER_HEAP_ISOLATED_METHOD int joined_generation_to_condemn (BOOL should_evaluate_elevation,
                                      int initial_gen,
                                      int current_gen,
                                      BOOL* blocking_collection
                                      STRESS_HEAP_ARG(int n_original));

    PER_HEAP_METHOD size_t min_reclaim_fragmentation_threshold (uint32_t num_heaps);

    PER_HEAP_ISOLATED_METHOD uint64_t min_high_fragmentation_threshold (uint64_t available_mem, uint32_t num_heaps);

    PER_HEAP_METHOD void concurrent_print_time_delta (const char* msg);
    PER_HEAP_METHOD void free_list_info (int gen_num, const char* msg);

    // in svr GC on entry and exit of this method, the GC threads are not
    // synchronized
    PER_HEAP_METHOD void gc1();

#ifdef DYNAMIC_HEAP_COUNT
    PER_HEAP_METHOD bool prepare_rethread_fl_items();
    PER_HEAP_METHOD void rethread_fl_items(int gen_idx);
    PER_HEAP_ISOLATED_METHOD void merge_fl_from_other_heaps (int gen_idx, int to_n_heaps, int from_n_heaps);
#endif //DYNAMIC_HEAP_COUNT

    PER_HEAP_ISOLATED_METHOD void save_data_for_no_gc();

    PER_HEAP_ISOLATED_METHOD void restore_data_for_no_gc();

    PER_HEAP_ISOLATED_METHOD void update_collection_counts_for_no_gc();

    PER_HEAP_ISOLATED_METHOD BOOL should_proceed_with_gc();

    PER_HEAP_ISOLATED_METHOD void record_gcs_during_no_gc();

    PER_HEAP_METHOD BOOL find_loh_free_for_no_gc();

    PER_HEAP_METHOD BOOL find_loh_space_for_no_gc();

    PER_HEAP_METHOD BOOL commit_loh_for_no_gc (heap_segment* seg);

    PER_HEAP_ISOLATED_METHOD start_no_gc_region_status prepare_for_no_gc_region (uint64_t total_size,
                                                        BOOL loh_size_known,
                                                        uint64_t loh_size,
                                                        BOOL disallow_full_blocking);

    PER_HEAP_METHOD BOOL loh_allocated_for_no_gc();

    PER_HEAP_ISOLATED_METHOD void release_no_gc_loh_segments();

    PER_HEAP_ISOLATED_METHOD void thread_no_gc_loh_segments();

    PER_HEAP_METHOD void check_and_set_no_gc_oom();

    PER_HEAP_METHOD void allocate_for_no_gc_after_gc();

    PER_HEAP_ISOLATED_METHOD
    enable_no_gc_region_callback_status enable_no_gc_callback(NoGCRegionCallbackFinalizerWorkItem* callback, uint64_t callback_threshold);

#ifdef USE_REGIONS
    PER_HEAP_METHOD bool extend_soh_for_no_gc();
#endif //USE_REGIONS

    PER_HEAP_METHOD void set_loh_allocations_for_no_gc();

    PER_HEAP_METHOD void set_soh_allocations_for_no_gc();

    PER_HEAP_METHOD void prepare_for_no_gc_after_gc();

    PER_HEAP_ISOLATED_METHOD void set_allocations_for_no_gc();

    PER_HEAP_ISOLATED_METHOD BOOL should_proceed_for_no_gc();

    PER_HEAP_ISOLATED_METHOD start_no_gc_region_status get_start_no_gc_region_status();

    PER_HEAP_ISOLATED_METHOD end_no_gc_region_status end_no_gc_region();

    PER_HEAP_ISOLATED_METHOD void schedule_finalizer_work(FinalizerWorkItem* callback);

    PER_HEAP_ISOLATED_METHOD void schedule_no_gc_callback(bool abandoned);

    PER_HEAP_ISOLATED_METHOD void handle_failure_for_no_gc();

    PER_HEAP_METHOD void fire_mark_event (int root_type,
                          size_t& current_promoted_bytes,
                          size_t& last_promoted_bytes);

    PER_HEAP_METHOD size_t limit_from_size (size_t size, uint32_t flags, size_t room, int gen_number,
                            int align_const);
    PER_HEAP_METHOD allocation_state try_allocate_more_space (alloc_context* acontext, size_t jsize, uint32_t flags,
                                              int alloc_generation_number);
    PER_HEAP_ISOLATED_METHOD BOOL allocate_more_space (alloc_context* acontext, size_t jsize, uint32_t flags,
                              int alloc_generation_number);

    PER_HEAP_METHOD bool should_move_heap (GCSpinLock* msl);

    PER_HEAP_METHOD enter_msl_status enter_spin_lock_msl_helper (GCSpinLock* msl);

    PER_HEAP_METHOD enter_msl_status enter_spin_lock_msl (GCSpinLock* msl);

    PER_HEAP_METHOD size_t get_full_compact_gc_count();

    PER_HEAP_METHOD BOOL short_on_end_of_seg (heap_segment* seg);

    PER_HEAP_METHOD BOOL a_fit_free_list_p (int gen_number,
                            size_t size,
                            alloc_context* acontext,
                            uint32_t flags,
                            int align_const);

#ifdef BACKGROUND_GC
    PER_HEAP_METHOD enter_msl_status wait_for_background (alloc_wait_reason awr, bool loh_p);

    PER_HEAP_METHOD bool wait_for_bgc_high_memory (alloc_wait_reason awr, bool loh_p, enter_msl_status* msl_status);

    PER_HEAP_METHOD void bgc_uoh_alloc_clr (uint8_t* alloc_start,
                            size_t size,
                            alloc_context* acontext,
                            uint32_t flags,
                            int gen_number,
                            int align_const,
                            int lock_index,
                            BOOL check_used_p,
                            heap_segment* seg);
#endif //BACKGROUND_GC

#ifdef BACKGROUND_GC
    PER_HEAP_METHOD void bgc_track_uoh_alloc();

    PER_HEAP_METHOD void bgc_untrack_uoh_alloc();

    PER_HEAP_METHOD BOOL bgc_loh_allocate_spin();

    PER_HEAP_METHOD BOOL bgc_poh_allocate_spin();
#endif //BACKGROUND_GC

    PER_HEAP_METHOD void add_saved_spinlock_info (
            bool loh_p,
            msl_enter_state enter_state,
            msl_take_state take_state,
            enter_msl_status msl_status);

    PER_HEAP_METHOD enter_msl_status trigger_gc_for_alloc (int gen_number, gc_reason reason,
                               GCSpinLock* spin_lock, bool loh_p,
                               msl_take_state take_state);

    PER_HEAP_METHOD BOOL a_fit_free_list_uoh_p (size_t size,
                                  alloc_context* acontext,
                                  uint32_t flags,
                                  int align_const,
                                  int gen_number);

    PER_HEAP_METHOD BOOL a_fit_segment_end_p (int gen_number,
                              heap_segment* seg,
                              size_t size,
                              alloc_context* acontext,
                              uint32_t flags,
                              int align_const,
                              BOOL* commit_failed_p);
    PER_HEAP_METHOD BOOL uoh_a_fit_segment_end_p (int gen_number,
                                  size_t size,
                                  alloc_context* acontext,
                                  uint32_t flags,
                                  int align_const,
                                  BOOL* commit_failed_p,
                                  oom_reason* oom_r);
    PER_HEAP_METHOD BOOL uoh_get_new_seg (int gen_number,
                          size_t size,
                          BOOL* commit_failed_p,
                          oom_reason* oom_r,
                          enter_msl_status* msl_status);

    PER_HEAP_ISOLATED_METHOD size_t get_uoh_seg_size (size_t size);

    PER_HEAP_METHOD BOOL retry_full_compact_gc (size_t size);

    PER_HEAP_METHOD BOOL check_and_wait_for_bgc (alloc_wait_reason awr,
                                 BOOL* did_full_compact_gc,
                                 bool loh_p,
                                 enter_msl_status* msl_status);

    PER_HEAP_METHOD BOOL trigger_full_compact_gc (gc_reason gr,
                                  oom_reason* oom_r,
                                  bool loh_p,
                                  enter_msl_status* msl_status);

    PER_HEAP_METHOD BOOL trigger_ephemeral_gc (gc_reason gr, enter_msl_status* msl_status);

    PER_HEAP_METHOD BOOL soh_try_fit (int gen_number,
                      size_t size,
                      alloc_context* acontext,
                      uint32_t flags,
                      int align_const,
                      BOOL* commit_failed_p,
                      BOOL* short_seg_end_p);
    PER_HEAP_METHOD BOOL uoh_try_fit (int gen_number,
                      size_t size,
                      alloc_context* acontext,
                      uint32_t flags,
                      int align_const,
                      BOOL* commit_failed_p,
                      oom_reason* oom_r);

    PER_HEAP_METHOD allocation_state allocate_soh (int gen_number,
                                     size_t size,
                                     alloc_context* acontext,
                                     uint32_t flags,
                                     int align_const);

#ifdef RECORD_LOH_STATE
    PER_HEAP_METHOD void add_saved_loh_state (allocation_state loh_state_to_save, EEThreadId thread_id);
#endif //RECORD_LOH_STATE
    PER_HEAP_METHOD allocation_state allocate_uoh (int gen_number,
                                     size_t size,
                                     alloc_context* acontext,
                                     uint32_t flags,
                                     int align_const);

    PER_HEAP_ISOLATED_METHOD int init_semi_shared();
    PER_HEAP_METHOD int init_gc_heap (int heap_number);
    PER_HEAP_METHOD void self_destroy();
    PER_HEAP_ISOLATED_METHOD void destroy_semi_shared();
    PER_HEAP_METHOD void repair_allocation_contexts (BOOL repair_p);
    PER_HEAP_METHOD void fix_allocation_contexts (BOOL for_gc_p);
#ifdef MULTIPLE_HEAPS
    PER_HEAP_ISOLATED_METHOD void fix_allocation_contexts_heaps ();
    PER_HEAP_ISOLATED_METHOD void fix_allocation_context_heaps (gc_alloc_context* acontext, void*);
#endif //MULTIPLE_HEAPS
    PER_HEAP_METHOD void fix_youngest_allocation_area();
    PER_HEAP_METHOD void fix_allocation_context (alloc_context* acontext, BOOL for_gc_p,
                                 BOOL record_ac_p);
    PER_HEAP_METHOD void fix_older_allocation_area (generation* older_gen);
    PER_HEAP_METHOD void set_allocation_heap_segment (generation* gen);
    PER_HEAP_METHOD void reset_allocation_pointers (generation* gen, uint8_t* start);
    PER_HEAP_METHOD int object_gennum (uint8_t* o);
    PER_HEAP_METHOD int object_gennum_plan (uint8_t* o);
    PER_HEAP_ISOLATED_METHOD void init_heap_segment (heap_segment* seg, gc_heap* hp
#ifdef USE_REGIONS
                            , uint8_t* start, size_t size, int gen_num, bool existing_region_p=false
#endif //USE_REGIONS
                           );
    PER_HEAP_METHOD void delete_heap_segment (heap_segment* seg, BOOL consider_hoarding=FALSE);
#ifdef FEATURE_BASICFREEZE
    PER_HEAP_METHOD BOOL insert_ro_segment (heap_segment* seg);
    PER_HEAP_METHOD void remove_ro_segment (heap_segment* seg);
    PER_HEAP_METHOD void update_ro_segment (heap_segment* seg, uint8_t* allocated, uint8_t* committed);
#endif //FEATURE_BASICFREEZE

#ifndef USE_REGIONS
    PER_HEAP_METHOD BOOL set_ro_segment_in_range (heap_segment* seg);
    PER_HEAP_METHOD heap_segment* soh_get_segment_to_expand();
    PER_HEAP_METHOD heap_segment* get_segment (size_t size, gc_oh_num oh);
    PER_HEAP_ISOLATED_METHOD void release_segment (heap_segment* sg);
    PER_HEAP_ISOLATED_METHOD void seg_mapping_table_add_segment (heap_segment* seg, gc_heap* hp);
    PER_HEAP_ISOLATED_METHOD void seg_mapping_table_remove_segment (heap_segment* seg);
#endif //!USE_REGIONS
    PER_HEAP_METHOD heap_segment* get_uoh_segment (int gen_number, size_t size, BOOL* did_full_compact_gc, enter_msl_status* msl_status);
    PER_HEAP_METHOD void thread_uoh_segment (int gen_number, heap_segment* new_seg);
    PER_HEAP_ISOLATED_METHOD heap_segment* get_segment_for_uoh (int gen_number, size_t size
#ifdef MULTIPLE_HEAPS
                                      , gc_heap* hp
#endif //MULTIPLE_HEAPS
                                      );
    PER_HEAP_METHOD void reset_heap_segment_pages (heap_segment* seg);
    PER_HEAP_METHOD void decommit_heap_segment_pages (heap_segment* seg, size_t extra_space);
#if defined(MULTIPLE_HEAPS)
    PER_HEAP_METHOD size_t decommit_ephemeral_segment_pages_step ();
#endif //MULTIPLE_HEAPS
    PER_HEAP_METHOD size_t decommit_heap_segment_pages_worker (heap_segment* seg, uint8_t *new_committed);
    PER_HEAP_ISOLATED_METHOD bool decommit_step (uint64_t step_milliseconds);
#ifdef USE_REGIONS
    PER_HEAP_ISOLATED_METHOD size_t decommit_region (heap_segment* region, int bucket, int h_number);
#endif //USE_REGIONS
    PER_HEAP_METHOD void decommit_heap_segment (heap_segment* seg);
    PER_HEAP_ISOLATED_METHOD bool virtual_alloc_commit_for_heap (void* addr, size_t size, int h_number);
    PER_HEAP_ISOLATED_METHOD bool virtual_commit (void* address, size_t size, int bucket, int h_number=-1, bool* hard_limit_exceeded_p=NULL);
    PER_HEAP_ISOLATED_METHOD bool virtual_decommit (void* address, size_t size, int bucket, int h_number=-1);
    PER_HEAP_ISOLATED_METHOD void virtual_free (void* add, size_t size, heap_segment* sg=NULL);
    PER_HEAP_ISOLATED_METHOD void reset_memory(uint8_t* o, size_t sizeo);
    PER_HEAP_METHOD void clear_gen0_bricks();
    PER_HEAP_METHOD void check_gen0_bricks();
#ifdef BACKGROUND_GC
    PER_HEAP_METHOD void rearrange_small_heap_segments();
#endif //BACKGROUND_GC
    PER_HEAP_METHOD void rearrange_uoh_segments();
#ifndef USE_REGIONS
    PER_HEAP_METHOD void rearrange_heap_segments(BOOL compacting);
#endif //!USE_REGIONS
    PER_HEAP_METHOD void delay_free_segments();
    PER_HEAP_ISOLATED_METHOD void distribute_free_regions();
#ifdef BACKGROUND_GC
    PER_HEAP_ISOLATED_METHOD void reset_write_watch_for_gc_heap(void* base_address, size_t region_size);
    PER_HEAP_ISOLATED_METHOD void get_write_watch_for_gc_heap(bool reset, void *base_address, size_t region_size, void** dirty_pages, uintptr_t* dirty_page_count_ref, bool is_runtime_suspended);
    PER_HEAP_METHOD void switch_one_quantum();
    PER_HEAP_METHOD void reset_ww_by_chunk (uint8_t* start_address, size_t total_reset_size);
    PER_HEAP_METHOD void switch_on_reset (BOOL concurrent_p, size_t* current_total_reset_size, size_t last_reset_size);
    PER_HEAP_METHOD void reset_write_watch (BOOL concurrent_p);
#endif //BACKGROUND_GC
    PER_HEAP_METHOD void adjust_ephemeral_limits();
    PER_HEAP_METHOD void make_generation (int gen_num, heap_segment* seg, uint8_t* start);

#define USE_PADDING_FRONT 1
#define USE_PADDING_TAIL  2

    PER_HEAP_METHOD BOOL size_fit_p (size_t size REQD_ALIGN_AND_OFFSET_DCL, uint8_t* alloc_pointer, uint8_t* alloc_limit,
                     uint8_t* old_loc=0, int use_padding=USE_PADDING_TAIL);
    PER_HEAP_METHOD BOOL a_size_fit_p (size_t size, uint8_t* alloc_pointer, uint8_t* alloc_limit,
                       int align_const);

    PER_HEAP_METHOD void handle_oom (oom_reason reason, size_t alloc_size,
                     uint8_t* allocated, uint8_t* reserved);

    PER_HEAP_METHOD size_t card_of ( uint8_t* object);
    PER_HEAP_METHOD uint8_t* brick_address (size_t brick);
    PER_HEAP_METHOD size_t brick_of (uint8_t* add);
    PER_HEAP_METHOD uint8_t* card_address (size_t card);
    PER_HEAP_METHOD void clear_card (size_t card);
    PER_HEAP_METHOD void set_card (size_t card);
    PER_HEAP_METHOD BOOL  card_set_p (size_t card);
    PER_HEAP_METHOD void card_table_set_bit (uint8_t* location);

#ifdef CARD_BUNDLE
    PER_HEAP_METHOD void update_card_table_bundle();
    PER_HEAP_METHOD void reset_card_table_write_watch();
    PER_HEAP_METHOD void card_bundle_clear(size_t cardb);
    PER_HEAP_METHOD void card_bundle_set (size_t cardb);
    PER_HEAP_METHOD void card_bundles_set (size_t start_cardb, size_t end_cardb);
    PER_HEAP_METHOD void verify_card_bundle_bits_set(size_t first_card_word, size_t last_card_word);
    PER_HEAP_METHOD void verify_card_bundles();
    PER_HEAP_METHOD BOOL card_bundle_set_p (size_t cardb);
    PER_HEAP_METHOD BOOL find_card_dword (size_t& cardw, size_t cardw_end);
    PER_HEAP_METHOD void enable_card_bundles();
    PER_HEAP_ISOLATED_METHOD BOOL card_bundles_enabled();

#endif //CARD_BUNDLE

    PER_HEAP_METHOD BOOL find_card (uint32_t* card_table, size_t& card,
                    size_t card_word_end, size_t& end_card);
    PER_HEAP_METHOD BOOL grow_heap_segment (heap_segment* seg, uint8_t* high_address, bool* hard_limit_exceeded_p=NULL);
    PER_HEAP_METHOD int grow_heap_segment (heap_segment* seg, uint8_t* high_address, uint8_t* old_loc, size_t size, BOOL pad_front_p REQD_ALIGN_AND_OFFSET_DCL);
    PER_HEAP_METHOD void clear_brick_table (uint8_t* from, uint8_t* end);
    PER_HEAP_METHOD void set_brick (size_t index, ptrdiff_t val);
    PER_HEAP_METHOD int get_brick_entry (size_t index);
#ifdef BACKGROUND_GC
    PER_HEAP_METHOD unsigned int mark_array_marked (uint8_t* add);
    PER_HEAP_METHOD void mark_array_set_marked (uint8_t* add);
    PER_HEAP_METHOD BOOL is_mark_bit_set (uint8_t* add);
    PER_HEAP_METHOD void set_mark_array_bit (size_t mark_bit);
    PER_HEAP_METHOD BOOL mark_array_bit_set (size_t mark_bit);
    PER_HEAP_METHOD void mark_array_clear_marked (uint8_t* add);

#ifdef FEATURE_BASICFREEZE
    PER_HEAP_METHOD void seg_set_mark_array_bits_soh (heap_segment* seg);
    PER_HEAP_METHOD void clear_mark_array (uint8_t* from, uint8_t* end);
    PER_HEAP_METHOD void seg_clear_mark_array_bits_soh (heap_segment* seg);
#endif // FEATURE_BASICFREEZE

    PER_HEAP_METHOD void bgc_clear_batch_mark_array_bits (uint8_t* start, uint8_t* end);
#ifdef VERIFY_HEAP
    PER_HEAP_METHOD void set_batch_mark_array_bits (uint8_t* start, uint8_t* end);
    PER_HEAP_METHOD void check_batch_mark_array_bits (uint8_t* start, uint8_t* end);
#endif //VERIFY_HEAP
#endif //BACKGROUND_GC

    PER_HEAP_METHOD BOOL uoh_object_marked (uint8_t* o, BOOL clearp);

#ifdef BACKGROUND_GC
    PER_HEAP_METHOD BOOL background_allowed_p();
#endif //BACKGROUND_GC

    PER_HEAP_ISOLATED_METHOD void send_full_gc_notification (int gen_num, BOOL due_to_alloc_p);

    PER_HEAP_METHOD void check_for_full_gc (int gen_num, size_t size);

    PER_HEAP_METHOD void adjust_limit (uint8_t* start, size_t limit_size, generation* gen);

    PER_HEAP_METHOD void adjust_limit_clr (uint8_t* start, size_t limit_size, size_t size,
                           alloc_context* acontext, uint32_t flags, heap_segment* seg,
                           int align_const, int gen_number);
    PER_HEAP_METHOD void  leave_allocation_segment (generation* gen);

    PER_HEAP_METHOD void init_free_and_plug();

    PER_HEAP_METHOD void print_free_and_plug (const char* msg);

    PER_HEAP_METHOD void add_gen_plug (int gen_number, size_t plug_size);

    PER_HEAP_ISOLATED_METHOD int find_bucket (size_t size);

    PER_HEAP_METHOD void add_gen_free (int gen_number, size_t free_size);

    PER_HEAP_METHOD void add_gen_plug_allocated_in_free (int gen_number, size_t plug_size);

    PER_HEAP_METHOD void add_item_to_current_pinned_free (int gen_number, size_t free_size);

    PER_HEAP_METHOD void remove_gen_free (int gen_number, size_t free_size);

    PER_HEAP_METHOD void thread_free_item_front (generation* gen, uint8_t* free_start, size_t free_size);

#ifdef DOUBLY_LINKED_FL
    PER_HEAP_METHOD void thread_item_front_added (generation* gen, uint8_t* free_start, size_t free_size);
#endif //DOUBLY_LINKED_FL

    PER_HEAP_METHOD void make_free_obj (generation* gen, uint8_t* free_start, size_t free_size);

    PER_HEAP_METHOD uint8_t* allocate_in_older_generation (generation* gen, size_t size,
                                        int from_gen_number,
                                        uint8_t* old_loc=0
                                        REQD_ALIGN_AND_OFFSET_DEFAULT_DCL);

    PER_HEAP_METHOD void init_alloc_info (generation* gen, heap_segment* seg);

    PER_HEAP_METHOD heap_segment* get_next_alloc_seg (generation* gen);

#ifndef USE_REGIONS
    PER_HEAP_METHOD generation*  ensure_ephemeral_heap_segment (generation* consing_gen);
#endif //!USE_REGIONS
    PER_HEAP_METHOD uint8_t* allocate_in_condemned_generations (generation* gen,
                                             size_t size,
                                             int from_gen_number,
#ifdef SHORT_PLUGS
                                             BOOL* convert_to_pinned_p=NULL,
                                             uint8_t* next_pinned_plug=0,
                                             heap_segment* current_seg=0,
#endif //SHORT_PLUGS
                                             uint8_t* old_loc=0
                                             REQD_ALIGN_AND_OFFSET_DEFAULT_DCL);
    // Verifies that interior is actually in the range of seg; otherwise
    // returns 0.
    PER_HEAP_ISOLATED_METHOD heap_segment* find_segment (uint8_t* interior, BOOL small_segment_only_p);

    PER_HEAP_ISOLATED_METHOD gc_heap* heap_of (uint8_t* object);

    PER_HEAP_ISOLATED_METHOD gc_heap* heap_of_gc (uint8_t* object);

    PER_HEAP_METHOD size_t get_promoted_bytes();

#ifdef USE_REGIONS
    PER_HEAP_ISOLATED_METHOD void sync_promoted_bytes();

    PER_HEAP_ISOLATED_METHOD void set_heap_for_contained_basic_regions (heap_segment* region, gc_heap* hp);

    PER_HEAP_METHOD heap_segment* unlink_first_rw_region (int gen_idx);

    PER_HEAP_METHOD void thread_rw_region_front (int gen_idx, heap_segment* region);

    PER_HEAP_ISOLATED_METHOD void equalize_promoted_bytes (int condemned_gen_number);

#ifdef DYNAMIC_HEAP_COUNT
    // check that the fields of a decommissioned heap have their expected values,
    // i.e. were not inadvertently modified
    PER_HEAP_METHOD void check_decommissioned_heap();

    // take a heap out of service, setting its fields to non-sensical value
    // to detect inadvertent usage
    PER_HEAP_METHOD void decommission_heap();

    // re-initialize a heap in preparation to putting it back into service
    PER_HEAP_METHOD void recommission_heap();

    PER_HEAP_ISOLATED_METHOD size_t get_num_completed_gcs();

    PER_HEAP_ISOLATED_METHOD int calculate_new_heap_count();

    // check if we should change the heap count
    PER_HEAP_METHOD void check_heap_count();

    PER_HEAP_ISOLATED_METHOD bool prepare_to_change_heap_count (int new_n_heaps);
    PER_HEAP_METHOD bool change_heap_count (int new_n_heaps);

    PER_HEAP_ISOLATED_METHOD size_t get_msl_wait_time();
#endif //DYNAMIC_HEAP_COUNT
#endif //USE_REGIONS

#if !defined(USE_REGIONS) || defined(_DEBUG)
    PER_HEAP_METHOD void init_promoted_bytes();
    PER_HEAP_METHOD size_t& promoted_bytes (int thread);
#endif //!USE_REGIONS || _DEBUG

    // Thread is only used by segments. It should really be the same as heap_number.
    PER_HEAP_METHOD void add_to_promoted_bytes (uint8_t* object, int thread);

    PER_HEAP_METHOD void add_to_promoted_bytes (uint8_t* object, size_t obj_size, int thread);

    PER_HEAP_METHOD uint8_t* find_object (uint8_t* o);

    PER_HEAP_METHOD dynamic_data* dynamic_data_of (int gen_number);
    PER_HEAP_METHOD ptrdiff_t  get_desired_allocation (int gen_number);
    PER_HEAP_METHOD ptrdiff_t  get_new_allocation (int gen_number);
    PER_HEAP_METHOD ptrdiff_t  get_allocation (int gen_number);
    PER_HEAP_METHOD bool new_allocation_allowed (int gen_number);
#ifdef BACKGROUND_GC
    PER_HEAP_ISOLATED_METHOD void allow_new_allocation (int gen_number);
    PER_HEAP_ISOLATED_METHOD void disallow_new_allocation (int gen_number);
#endif //BACKGROUND_GC
    PER_HEAP_METHOD void reset_pinned_queue();
    PER_HEAP_METHOD void reset_pinned_queue_bos();
    PER_HEAP_METHOD void set_allocator_next_pin (generation* gen);
    PER_HEAP_METHOD void enque_pinned_plug (generation* gen, uint8_t* plug, size_t len);
    PER_HEAP_METHOD void enque_pinned_plug (uint8_t* plug,
                            BOOL save_pre_plug_info_p,
                            uint8_t* last_object_in_last_plug);
    PER_HEAP_METHOD void merge_with_last_pinned_plug (uint8_t* last_pinned_plug, size_t plug_size);
    PER_HEAP_METHOD void set_pinned_info (uint8_t* last_pinned_plug, size_t plug_len, generation* gen);
    PER_HEAP_METHOD void save_post_plug_info (uint8_t* last_pinned_plug, uint8_t* last_object_in_last_plug, uint8_t* post_plug);
    PER_HEAP_METHOD size_t deque_pinned_plug ();
    PER_HEAP_METHOD mark* pinned_plug_of (size_t bos);
    PER_HEAP_METHOD mark* oldest_pin ();
    PER_HEAP_METHOD mark* before_oldest_pin();
    PER_HEAP_METHOD BOOL pinned_plug_que_empty_p ();
    PER_HEAP_METHOD void make_mark_stack (mark* arr);
#ifdef MH_SC_MARK
    PER_HEAP_METHOD int& mark_stack_busy();
    PER_HEAP_METHOD VOLATILE(uint8_t*)& ref_mark_stack (gc_heap* hp, int index);
#endif
#ifdef BACKGROUND_GC
    PER_HEAP_ISOLATED_METHOD size_t&  bpromoted_bytes (int);
    PER_HEAP_METHOD void make_background_mark_stack (uint8_t** arr);
    PER_HEAP_METHOD void make_c_mark_list (uint8_t** arr);
#endif //BACKGROUND_GC
    PER_HEAP_METHOD generation* generation_of (int  n);
    PER_HEAP_METHOD BOOL gc_mark1 (uint8_t* o);
    PER_HEAP_METHOD BOOL gc_mark (uint8_t* o, uint8_t* low, uint8_t* high, int condemned_gen);
    PER_HEAP_METHOD void mark_object (uint8_t* o THREAD_NUMBER_DCL);
#ifdef HEAP_ANALYZE
    PER_HEAP_METHOD void ha_mark_object_simple (uint8_t** o THREAD_NUMBER_DCL);
#endif //HEAP_ANALYZE
    PER_HEAP_METHOD void mark_object_simple (uint8_t** o THREAD_NUMBER_DCL);
    PER_HEAP_METHOD void mark_object_simple1 (uint8_t* o, uint8_t* start THREAD_NUMBER_DCL);

    PER_HEAP_METHOD void drain_mark_queue();

#ifdef MH_SC_MARK
    PER_HEAP_METHOD void mark_steal ();
#endif //MH_SC_MARK

#ifdef BACKGROUND_GC
    PER_HEAP_METHOD BOOL background_marked (uint8_t* o);
    PER_HEAP_METHOD BOOL background_mark1 (uint8_t* o);
    PER_HEAP_METHOD BOOL background_mark (uint8_t* o, uint8_t* low, uint8_t* high);
    PER_HEAP_METHOD uint8_t* background_mark_object (uint8_t* o THREAD_NUMBER_DCL);
    PER_HEAP_METHOD void background_mark_simple (uint8_t* o THREAD_NUMBER_DCL);
    PER_HEAP_METHOD void background_mark_simple1 (uint8_t* o THREAD_NUMBER_DCL);
    PER_HEAP_ISOLATED_METHOD void background_promote (Object**, ScanContext* , uint32_t);
    PER_HEAP_METHOD BOOL background_object_marked (uint8_t* o, BOOL clearp);
    PER_HEAP_METHOD void init_background_gc();
    PER_HEAP_METHOD uint8_t* background_next_end (heap_segment*, BOOL);
    // while we are in LOH sweep we can't modify the segment list
    // there so we mark them as to be deleted and deleted them
    // at the next chance we get.
    PER_HEAP_METHOD void background_delay_delete_uoh_segments();
    PER_HEAP_METHOD void generation_delete_heap_segment (generation*,
                                         heap_segment*, heap_segment*, heap_segment*);
    PER_HEAP_METHOD void set_mem_verify (uint8_t*, uint8_t*, uint8_t);
    PER_HEAP_METHOD void process_background_segment_end (heap_segment*, generation*, uint8_t*,
                                         heap_segment*, BOOL* delete_p,
                                         size_t free_obj_size_last_gap);

    PER_HEAP_METHOD BOOL fgc_should_consider_object (uint8_t* o,
                                     heap_segment* seg,
                                     BOOL consider_bgc_mark_p,
                                     BOOL check_current_sweep_p,
                                     BOOL check_saved_sweep_p);
    PER_HEAP_METHOD void should_check_bgc_mark (heap_segment* seg,
                                BOOL* consider_bgc_mark_p,
                                BOOL* check_current_sweep_p,
                                BOOL* check_saved_sweep_p);

#ifdef DOUBLY_LINKED_FL
    PER_HEAP_METHOD BOOL should_set_bgc_mark_bit (uint8_t* o);
#endif //DOUBLY_LINKED_FL

    PER_HEAP_METHOD void background_ephemeral_sweep();
    PER_HEAP_METHOD void background_sweep ();
    // Check if we should grow the mark stack proactively to avoid mark stack
    // overflow and grow if necessary.
    PER_HEAP_METHOD void check_bgc_mark_stack_length();
    PER_HEAP_METHOD void grow_bgc_mark_stack (size_t new_size);
    PER_HEAP_METHOD uint8_t* background_seg_end (heap_segment* seg, BOOL concurrent_p);
    PER_HEAP_METHOD uint8_t* background_first_overflow (uint8_t* min_add,
                                     heap_segment* seg,
                                     BOOL concurrent_p,
                                     BOOL small_object_p);
    PER_HEAP_METHOD void background_process_mark_overflow_internal (uint8_t* min_add, uint8_t* max_add,
                                                    BOOL concurrent_p);
    PER_HEAP_METHOD BOOL background_process_mark_overflow (BOOL concurrent_p);

    // for foreground GC to get hold of background structures containing refs
    PER_HEAP_METHOD void scan_background_roots (promote_func* fn, int hn, ScanContext *pSC);

    PER_HEAP_METHOD BOOL bgc_mark_array_range (heap_segment* seg,
                               BOOL whole_seg_p,
                               uint8_t** range_beg,
                               uint8_t** range_end);
    PER_HEAP_METHOD void bgc_verify_mark_array_cleared (heap_segment* seg, bool always_verify_p = false);
    PER_HEAP_METHOD void verify_mark_array_cleared();
    PER_HEAP_METHOD void verify_partial();
    PER_HEAP_METHOD void verify_mark_bits_cleared (uint8_t* obj, size_t s);
#ifdef USE_REGIONS
    PER_HEAP_METHOD void set_background_overflow_p (uint8_t* oo);
#endif

#endif //BACKGROUND_GC

    PER_HEAP_METHOD void mark_through_object (uint8_t* oo, BOOL mark_class_object_p THREAD_NUMBER_DCL);
    PER_HEAP_METHOD BOOL process_mark_overflow (int condemned_gen_number);
    PER_HEAP_METHOD void process_mark_overflow_internal (int condemned_gen_number,
                                         uint8_t* min_address, uint8_t* max_address);

#ifdef SNOOP_STATS
    PER_HEAP_METHOD void print_snoop_stat();
#endif //SNOOP_STATS

#ifdef MH_SC_MARK
    PER_HEAP_METHOD BOOL check_next_mark_stack (gc_heap* next_heap);
#endif //MH_SC_MARK

    PER_HEAP_METHOD void scan_dependent_handles (int condemned_gen_number, ScanContext *sc, BOOL initial_scan_p);

    PER_HEAP_METHOD size_t get_generation_start_size (int gen_number);

    PER_HEAP_ISOLATED_METHOD int get_num_heaps();

    PER_HEAP_METHOD BOOL decide_on_promotion_surv (size_t threshold);

    PER_HEAP_METHOD void mark_phase (int condemned_gen_number);

    PER_HEAP_METHOD void pin_object (uint8_t* o, uint8_t** ppObject);

    PER_HEAP_ISOLATED_METHOD size_t get_total_pinned_objects();

    PER_HEAP_ISOLATED_METHOD void reinit_pinned_objects();

    PER_HEAP_METHOD void reset_mark_stack ();
    PER_HEAP_METHOD uint8_t* insert_node (uint8_t* new_node, size_t sequence_number,
                       uint8_t* tree, uint8_t* last_node);
    PER_HEAP_METHOD size_t update_brick_table (uint8_t* tree, size_t current_brick,
                               uint8_t* x, uint8_t* plug_end);

#ifndef USE_REGIONS
    PER_HEAP_METHOD void plan_generation_start (generation* gen, generation* consing_gen, uint8_t* next_plug_to_allocate);

    PER_HEAP_METHOD void realloc_plan_generation_start (generation* gen, generation* consing_gen);

    PER_HEAP_METHOD void plan_generation_starts (generation*& consing_gen);

    PER_HEAP_METHOD void advance_pins_for_demotion (generation* gen);

    PER_HEAP_METHOD void process_ephemeral_boundaries(uint8_t* x, int& active_new_gen_number,
                                      int& active_old_gen_number,
                                      generation*& consing_gen,
                                      BOOL& allocate_in_condemned);
#endif //!USE_REGIONS

#ifdef FEATURE_BASICFREEZE
    PER_HEAP_METHOD void seg_set_mark_bits (heap_segment* seg);
    PER_HEAP_METHOD void seg_clear_mark_bits (heap_segment* seg);
    PER_HEAP_METHOD void mark_ro_segments();
    PER_HEAP_METHOD void sweep_ro_segments();
#endif // FEATURE_BASICFREEZE

    PER_HEAP_METHOD void convert_to_pinned_plug (BOOL& last_npinned_plug_p,
                                 BOOL& last_pinned_plug_p,
                                 BOOL& pinned_plug_p,
                                 size_t ps,
                                 size_t& artificial_pinned_size);
    PER_HEAP_METHOD void store_plug_gap_info (uint8_t* plug_start,
                              uint8_t* plug_end,
                              BOOL& last_npinned_plug_p,
                              BOOL& last_pinned_plug_p,
                              uint8_t*& last_pinned_plug,
                              BOOL& pinned_plug_p,
                              uint8_t* last_object_in_last_plug,
                              BOOL& merge_with_last_pin_p,
                              // this is only for verification purpose
                              size_t last_plug_len);
    PER_HEAP_METHOD void plan_phase (int condemned_gen_number);

    PER_HEAP_METHOD void add_alloc_in_condemned_bucket (size_t plug_size);

    PER_HEAP_METHOD uint8_t* find_next_marked (uint8_t* x, uint8_t* end,
                               BOOL use_mark_list,
                               uint8_t**& mark_list_next,
                               uint8_t** mark_list_index);


    PER_HEAP_METHOD void record_interesting_data_point (interesting_data_point idp);

#ifdef GC_CONFIG_DRIVEN
    PER_HEAP_METHOD void record_interesting_info_per_heap();
    PER_HEAP_ISOLATED_METHOD void record_global_mechanisms();
    PER_HEAP_ISOLATED_METHOD BOOL should_do_sweeping_gc (BOOL compact_p);
#endif //GC_CONFIG_DRIVEN

#ifdef FEATURE_LOH_COMPACTION
    // plan_loh can allocate memory so it can fail. If it fails, we will
    // fall back to sweeping.
    PER_HEAP_METHOD BOOL plan_loh();

    PER_HEAP_METHOD void compact_loh();

    PER_HEAP_METHOD void relocate_in_loh_compact();

    PER_HEAP_METHOD void walk_relocation_for_loh (void* profiling_context, record_surv_fn fn);

    PER_HEAP_METHOD BOOL loh_enque_pinned_plug (uint8_t* plug, size_t len);

    PER_HEAP_METHOD void loh_set_allocator_next_pin();

    PER_HEAP_METHOD BOOL loh_pinned_plug_que_empty_p();

    PER_HEAP_METHOD size_t loh_deque_pinned_plug();

    PER_HEAP_METHOD mark* loh_pinned_plug_of (size_t bos);

    PER_HEAP_METHOD mark* loh_oldest_pin();

    PER_HEAP_METHOD BOOL loh_size_fit_p (size_t size, uint8_t* alloc_pointer, uint8_t* alloc_limit, bool end_p);

    PER_HEAP_METHOD uint8_t* loh_allocate_in_condemned (size_t size);

    PER_HEAP_ISOLATED_METHOD BOOL loh_object_p (uint8_t* o);

    PER_HEAP_ISOLATED_METHOD BOOL loh_compaction_requested();

    // If the LOH compaction mode is just to compact once,
    // we need to see if we should reset it back to not compact.
    // We would only reset if every heap's LOH was compacted.
    PER_HEAP_ISOLATED_METHOD void check_loh_compact_mode  (BOOL all_heaps_compacted_p);
#endif //FEATURE_LOH_COMPACTION

    PER_HEAP_METHOD void fix_generation_bounds (int condemned_gen_number,
                                generation* consing_gen);
#ifndef USE_REGIONS
    PER_HEAP_METHOD uint8_t* generation_limit (int gen_number);
#endif //!USE_REGIONS

    struct make_free_args
    {
        int free_list_gen_number;
#ifndef USE_REGIONS
        uint8_t* current_gen_limit;
#endif //USE_REGIONS
        generation* free_list_gen;
        uint8_t* highest_plug;
    };
    PER_HEAP_METHOD uint8_t* allocate_at_end (size_t size);
    PER_HEAP_METHOD BOOL ensure_gap_allocation (int condemned_gen_number);
    // make_free_lists is only called by blocking GCs.
    PER_HEAP_METHOD void make_free_lists (int condemned_gen_number);
    PER_HEAP_METHOD void make_free_list_in_brick (uint8_t* tree, make_free_args* args);
    PER_HEAP_METHOD void thread_gap (uint8_t* gap_start, size_t size, generation*  gen);
    PER_HEAP_METHOD void uoh_thread_gap_front (uint8_t* gap_start, size_t size, generation*  gen);
    PER_HEAP_METHOD void make_unused_array (uint8_t* x, size_t size, BOOL clearp=FALSE, BOOL resetp=FALSE);
    PER_HEAP_METHOD void clear_unused_array (uint8_t* x, size_t size);
    PER_HEAP_METHOD void relocate_address (uint8_t** old_address THREAD_NUMBER_DCL);
    struct relocate_args
    {
        uint8_t* last_plug;
        BOOL is_shortened;
        mark* pinned_plug_entry;
    };

    PER_HEAP_METHOD void reloc_survivor_helper (uint8_t** pval);
    PER_HEAP_METHOD void check_class_object_demotion (uint8_t* obj);
    PER_HEAP_METHOD void check_class_object_demotion_internal (uint8_t* obj);

    PER_HEAP_METHOD void check_demotion_helper (uint8_t** pval, uint8_t* parent_obj);

    PER_HEAP_METHOD void relocate_survivor_helper (uint8_t* plug, uint8_t* plug_end);

    PER_HEAP_METHOD void verify_pins_with_post_plug_info (const char* msg);

#ifdef COLLECTIBLE_CLASS
    PER_HEAP_METHOD void unconditional_set_card_collectible (uint8_t* obj);
#endif //COLLECTIBLE_CLASS

    PER_HEAP_METHOD void relocate_shortened_survivor_helper (uint8_t* plug, uint8_t* plug_end, mark* pinned_plug_entry);

    PER_HEAP_METHOD void relocate_obj_helper (uint8_t* x, size_t s);

    PER_HEAP_METHOD void reloc_ref_in_shortened_obj (uint8_t** address_to_set_card, uint8_t** address_to_reloc);

    PER_HEAP_METHOD void relocate_pre_plug_info (mark* pinned_plug_entry);

    PER_HEAP_METHOD void relocate_shortened_obj_helper (uint8_t* x, size_t s, uint8_t* end, mark* pinned_plug_entry, BOOL is_pinned);

    PER_HEAP_METHOD void relocate_survivors_in_plug (uint8_t* plug, uint8_t* plug_end,
                                     BOOL check_last_object_p,
                                     mark* pinned_plug_entry);
    PER_HEAP_METHOD void relocate_survivors_in_brick (uint8_t* tree, relocate_args* args);

    PER_HEAP_METHOD void update_oldest_pinned_plug();

    PER_HEAP_METHOD heap_segment* get_start_segment (generation* gen);

    PER_HEAP_METHOD void relocate_survivors (int condemned_gen_number,
                             uint8_t* first_condemned_address );
    PER_HEAP_METHOD void relocate_phase (int condemned_gen_number,
                         uint8_t* first_condemned_address);

    struct compact_args
    {
        BOOL copy_cards_p;
        uint8_t* last_plug;
        ptrdiff_t last_plug_relocation;
        uint8_t* before_last_plug;
        size_t current_compacted_brick;
        BOOL is_shortened;
        mark* pinned_plug_entry;
        BOOL check_gennum_p;
        int src_gennum;

        void print()
        {
            dprintf (3, ("last plug: %Ix, last plug reloc: %Ix, before last: %Ix, b: %Ix",
                last_plug, last_plug_relocation, before_last_plug, current_compacted_brick));
        }
    };

    PER_HEAP_METHOD void copy_cards_range (uint8_t* dest, uint8_t* src, size_t len, BOOL copy_cards_p);
    PER_HEAP_METHOD void  gcmemcopy (uint8_t* dest, uint8_t* src, size_t len, BOOL copy_cards_p);
    PER_HEAP_METHOD void compact_plug (uint8_t* plug, size_t size, BOOL check_last_object_p, compact_args* args);
    PER_HEAP_METHOD void compact_in_brick (uint8_t* tree, compact_args* args);

    PER_HEAP_METHOD mark* get_next_pinned_entry (uint8_t* tree,
                                 BOOL* has_pre_plug_info_p,
                                 BOOL* has_post_plug_info_p,
                                 BOOL deque_p=TRUE);

    PER_HEAP_METHOD mark* get_oldest_pinned_entry (BOOL* has_pre_plug_info_p, BOOL* has_post_plug_info_p);

    PER_HEAP_METHOD size_t recover_saved_pinned_info();

    PER_HEAP_METHOD void compact_phase (int condemned_gen_number, uint8_t*
                        first_condemned_address, BOOL clear_cards);
    PER_HEAP_METHOD void clear_cards (size_t start_card, size_t end_card);
    PER_HEAP_METHOD void clear_card_for_addresses (uint8_t* start_address, uint8_t* end_address);
    PER_HEAP_METHOD void copy_cards (size_t dst_card, size_t src_card,
                     size_t end_card, BOOL nextp);
    PER_HEAP_METHOD void copy_cards_for_addresses (uint8_t* dest, uint8_t* src, size_t len);

#ifdef BACKGROUND_GC
    PER_HEAP_METHOD void copy_mark_bits (size_t dst_mark_bit, size_t src_mark_bit, size_t end_mark_bit);
    PER_HEAP_METHOD void copy_mark_bits_for_addresses (uint8_t* dest, uint8_t* src, size_t len);
#endif //BACKGROUND_GC

    PER_HEAP_ISOLATED_METHOD bool is_in_find_object_range (uint8_t* o);

#ifdef USE_REGIONS
    PER_HEAP_ISOLATED_METHOD bool is_in_gc_range (uint8_t* o);
    // o is guaranteed to be in the heap range.
    PER_HEAP_ISOLATED_METHOD bool is_in_condemned_gc (uint8_t* o);
    PER_HEAP_ISOLATED_METHOD bool should_check_brick_for_reloc (uint8_t* o);
#endif //USE_REGIONS
    PER_HEAP_METHOD BOOL ephemeral_pointer_p (uint8_t* o);
    PER_HEAP_METHOD void fix_brick_to_highest (uint8_t* o, uint8_t* next_o);
    PER_HEAP_METHOD uint8_t* find_first_object (uint8_t* start_address, uint8_t* first_object);
#ifndef USE_REGIONS
    PER_HEAP_METHOD uint8_t* compute_next_boundary (int gen_number, BOOL relocating);
#endif //!USE_REGIONS
    PER_HEAP_METHOD void mark_through_cards_helper (uint8_t** poo, size_t& ngen,
                                    size_t& cg_pointers_found,
                                    card_fn fn, uint8_t* nhigh,
                                    uint8_t* next_boundary,
                                    int condemned_gen,
                                    int current_gen
                                    CARD_MARKING_STEALING_ARG(gc_heap* hpt));
    PER_HEAP_METHOD BOOL card_transition (uint8_t* po, uint8_t* end, size_t card_word_end,
                          size_t& cg_pointers_found,
                          size_t& n_eph, size_t& n_card_set,
                          size_t& card, size_t& end_card,
                          BOOL& foundp, uint8_t*& start_address,
                          uint8_t*& limit, size_t& n_cards_cleared
                          CARD_MARKING_STEALING_ARGS(card_marking_enumerator& card_mark_enumerator, heap_segment* seg, size_t& card_word_end_out));
    PER_HEAP_METHOD void mark_through_cards_for_segments(card_fn fn, BOOL relocating CARD_MARKING_STEALING_ARG(gc_heap* hpt));

#ifndef USE_REGIONS
    PER_HEAP_METHOD void repair_allocation_in_expanded_heap (generation* gen);
    PER_HEAP_METHOD BOOL can_fit_in_spaces_p (size_t* ordered_blocks, int small_index, size_t* ordered_spaces, int big_index);
    PER_HEAP_METHOD BOOL can_fit_blocks_p (size_t* ordered_blocks, int block_index, size_t* ordered_spaces, int* space_index);
    PER_HEAP_METHOD BOOL can_fit_all_blocks_p (size_t* ordered_blocks, size_t* ordered_spaces, int count);
#ifdef SEG_REUSE_STATS
    PER_HEAP_METHOD size_t dump_buckets (size_t* ordered_indices, int count, size_t* total_size);
#endif //SEG_REUSE_STATS
    PER_HEAP_METHOD void build_ordered_free_spaces (heap_segment* seg);
    PER_HEAP_METHOD void count_plug (size_t last_plug_size, uint8_t*& last_plug);
    PER_HEAP_METHOD void count_plugs_in_brick (uint8_t* tree, uint8_t*& last_plug);
    PER_HEAP_METHOD void build_ordered_plug_indices ();
    PER_HEAP_METHOD void init_ordered_free_space_indices ();
    PER_HEAP_METHOD void trim_free_spaces_indices ();
    PER_HEAP_METHOD BOOL try_best_fit (BOOL end_of_segment_p);
    PER_HEAP_METHOD BOOL best_fit (size_t free_space, size_t largest_free_space, size_t additional_space, BOOL* use_additional_space);
    PER_HEAP_METHOD BOOL process_free_space (heap_segment* seg,
                             size_t free_space,
                             size_t min_free_size,
                             size_t min_cont_size,
                             size_t* total_free_space,
                             size_t* largest_free_space);
    PER_HEAP_METHOD void compute_new_ephemeral_size();
    PER_HEAP_METHOD BOOL can_expand_into_p (heap_segment* seg, size_t min_free_size,
                            size_t min_cont_size, allocator* al);
    PER_HEAP_METHOD uint8_t* allocate_in_expanded_heap (generation* gen, size_t size,
                                     BOOL& adjacentp, uint8_t* old_loc,
#ifdef SHORT_PLUGS
                                     BOOL set_padding_on_saved_p,
                                     mark* pinned_plug_entry,
#endif //SHORT_PLUGS
                                     BOOL consider_bestfit, int active_new_gen_number
                                     REQD_ALIGN_AND_OFFSET_DEFAULT_DCL);
    PER_HEAP_METHOD void realloc_plug (size_t last_plug_size, uint8_t*& last_plug,
                       generation* gen, uint8_t* start_address,
                       unsigned int& active_new_gen_number,
                       uint8_t*& last_pinned_gap, BOOL& leftp,
                       BOOL shortened_p
#ifdef SHORT_PLUGS
                       , mark* pinned_plug_entry
#endif //SHORT_PLUGS
                       );
    PER_HEAP_METHOD void realloc_in_brick (uint8_t* tree, uint8_t*& last_plug, uint8_t* start_address,
                           generation* gen,
                           unsigned int& active_new_gen_number,
                           uint8_t*& last_pinned_gap, BOOL& leftp);
    PER_HEAP_METHOD void realloc_plugs (generation* consing_gen, heap_segment* seg,
                        uint8_t* start_address, uint8_t* end_address,
                        unsigned active_new_gen_number);
    PER_HEAP_METHOD void set_expand_in_full_gc (int condemned_gen_number);

    PER_HEAP_METHOD generation* expand_heap (int condemned_generation,
                             generation* consing_gen,
                             heap_segment* new_heap_segment);

    PER_HEAP_METHOD void save_ephemeral_generation_starts();
#endif //!USE_REGIONS

    PER_HEAP_METHOD BOOL expand_reused_seg_p();

    PER_HEAP_METHOD void verify_no_pins (uint8_t* start, uint8_t* end);

    PER_HEAP_ISOLATED_METHOD size_t get_gen0_min_size();

    PER_HEAP_METHOD void set_static_data();

    PER_HEAP_ISOLATED_METHOD void init_static_data();

    PER_HEAP_METHOD bool init_dynamic_data ();
    PER_HEAP_METHOD float surv_to_growth (float cst, float limit, float max_limit);
    PER_HEAP_METHOD size_t desired_new_allocation (dynamic_data* dd, size_t out,
                                   int gen_number, int pass);

    PER_HEAP_METHOD void trim_youngest_desired_low_memory();

    PER_HEAP_METHOD ptrdiff_t estimate_gen_growth (int gen);

    PER_HEAP_METHOD void decommit_ephemeral_segment_pages();

#ifdef HOST_64BIT
    PER_HEAP_ISOLATED_METHOD size_t trim_youngest_desired (uint32_t memory_load,
                                  size_t total_new_allocation,
                                  size_t total_min_allocation);
    PER_HEAP_ISOLATED_METHOD size_t joined_youngest_desired (size_t new_allocation);
#endif // HOST_64BIT
    PER_HEAP_ISOLATED_METHOD size_t get_total_heap_size ();
    PER_HEAP_ISOLATED_METHOD size_t get_total_committed_size();
    PER_HEAP_ISOLATED_METHOD size_t get_total_fragmentation();
    PER_HEAP_ISOLATED_METHOD size_t get_total_gen_fragmentation (int gen_number);

#ifdef USE_REGIONS
    PER_HEAP_ISOLATED_METHOD int get_total_new_gen0_regions_in_plns ();
    PER_HEAP_ISOLATED_METHOD int get_total_new_regions_in_prr ();
    PER_HEAP_ISOLATED_METHOD int get_total_new_regions_in_threading ();
#endif //USE_REGIONS

    PER_HEAP_ISOLATED_METHOD size_t get_total_gen_estimated_reclaim (int gen_number);
    PER_HEAP_ISOLATED_METHOD size_t get_total_gen_size (int gen_number);
    PER_HEAP_ISOLATED_METHOD void get_memory_info (uint32_t* memory_load,
                          uint64_t* available_physical=NULL,
                          uint64_t* available_page_file=NULL);
    PER_HEAP_METHOD size_t generation_size (int gen_number);
    PER_HEAP_ISOLATED_METHOD size_t get_total_survived_size();
    PER_HEAP_METHOD bool update_alloc_info (int gen_number,
                            size_t allocated_size,
                            size_t* etw_allocation_amount);
    // this also resets allocated_since_last_gc
    PER_HEAP_ISOLATED_METHOD size_t get_total_allocated_since_last_gc();
    PER_HEAP_METHOD size_t get_current_allocated();
    PER_HEAP_ISOLATED_METHOD size_t get_total_allocated();
    PER_HEAP_ISOLATED_METHOD size_t get_total_promoted();
#if defined(BGC_SERVO_TUNING) || defined(DYNAMIC_HEAP_COUNT)
    PER_HEAP_ISOLATED_METHOD size_t get_total_generation_size (int gen_number);
    PER_HEAP_ISOLATED_METHOD size_t get_total_begin_data_size (int gen_number);
    PER_HEAP_ISOLATED_METHOD size_t get_total_survived_size (int gen_number);
#endif // BGC_SERVO_TUNING || DYNAMIC_HEAP_COUNT
#ifdef BGC_SERVO_TUNING
    PER_HEAP_ISOLATED_METHOD size_t get_total_servo_alloc (int gen_number);
    PER_HEAP_ISOLATED_METHOD size_t get_total_bgc_promoted();
    PER_HEAP_ISOLATED_METHOD size_t get_total_surv_size (int gen_number);
    PER_HEAP_ISOLATED_METHOD size_t get_total_generation_fl_size (int gen_number);
    PER_HEAP_ISOLATED_METHOD size_t get_current_gc_index (int gen_number);
#endif //BGC_SERVO_TUNING
    PER_HEAP_METHOD size_t current_generation_size (int gen_number);
    PER_HEAP_METHOD size_t generation_plan_size (int gen_number);
    PER_HEAP_METHOD size_t  compute_in (int gen_number);
    PER_HEAP_METHOD void compute_new_dynamic_data (int gen_number);
    PER_HEAP_ISOLATED_METHOD gc_history_global* get_gc_data_global();
    PER_HEAP_METHOD gc_history_per_heap* get_gc_data_per_heap();
    PER_HEAP_METHOD size_t new_allocation_limit (size_t size, size_t free_size, int gen_number);
    PER_HEAP_METHOD size_t generation_fragmentation (generation* gen,
                                     generation* consing_gen,
                                     uint8_t* end);
    PER_HEAP_METHOD size_t generation_sizes (generation* gen, bool use_saved_p=FALSE);
    PER_HEAP_METHOD size_t committed_size();
    PER_HEAP_METHOD size_t uoh_committed_size (int gen_number, size_t* allocated);
    PER_HEAP_METHOD size_t approximate_new_allocation();
    PER_HEAP_METHOD size_t end_space_after_gc();
    PER_HEAP_METHOD size_t estimated_reclaim (int gen_number);
    PER_HEAP_METHOD bool is_full_compacting_gc_productive();
    PER_HEAP_METHOD BOOL decide_on_compacting (int condemned_gen_number,
                               size_t fragmentation,
                               BOOL& should_expand);
#ifndef USE_REGIONS
    PER_HEAP_METHOD BOOL sufficient_space_end_seg (uint8_t* start, uint8_t* committed, uint8_t* reserved,
                                   size_t end_space_required);
#endif //!USE_REGIONS

    PER_HEAP_METHOD BOOL ephemeral_gen_fit_p (gc_tuning_point tp);
    PER_HEAP_METHOD void sweep_uoh_objects (int gen_num);
    PER_HEAP_METHOD void relocate_in_uoh_objects (int gen_num);
    PER_HEAP_METHOD void mark_through_cards_for_uoh_objects(card_fn fn, int oldest_gen_num, BOOL relocating
                                              CARD_MARKING_STEALING_ARG(gc_heap* hpt));
    PER_HEAP_METHOD void descr_generations (const char* msg);

    PER_HEAP_ISOLATED_METHOD void descr_generations_to_profiler (gen_walk_fn fn, void *context);

    /*------------ Multiple non isolated heaps ----------------*/
#ifdef MULTIPLE_HEAPS
    PER_HEAP_ISOLATED_METHOD BOOL   create_thread_support (int number_of_heaps);
    PER_HEAP_ISOLATED_METHOD void destroy_thread_support ();
    PER_HEAP_METHOD bool create_gc_thread();
    PER_HEAP_METHOD void gc_thread_function();
    PER_HEAP_METHOD size_t sort_mark_list();
    PER_HEAP_METHOD uint8_t** equalize_mark_lists(size_t total_mark_list_size);
    PER_HEAP_METHOD void merge_mark_lists(size_t total_mark_list_size);
    PER_HEAP_METHOD void append_to_mark_list(uint8_t **start, uint8_t **end);
#endif //MULTIPLE_HEAPS

    PER_HEAP_ISOLATED_METHOD void grow_mark_list();

#ifdef USE_REGIONS
    PER_HEAP_METHOD uint8_t** get_region_mark_list (BOOL& use_mark_list, uint8_t* start, uint8_t* end, uint8_t*** mark_list_end);
#endif //USE_REGIONS

#ifdef BACKGROUND_GC

    PER_HEAP_METHOD uint8_t* high_page (heap_segment* seg, BOOL concurrent_p);

    PER_HEAP_METHOD void revisit_written_page (uint8_t* page, uint8_t* end,
                               BOOL concurrent_p, uint8_t*& last_page,
                               uint8_t*& last_object, BOOL large_objects_p,
                               size_t& num_marked_objects);
    PER_HEAP_METHOD void revisit_written_pages (BOOL concurrent_p, BOOL reset_only_p=FALSE);

    PER_HEAP_ISOLATED_METHOD void bgc_suspend_EE ();

    PER_HEAP_METHOD void background_scan_dependent_handles (ScanContext *sc);

    PER_HEAP_METHOD void allow_fgc();

    // Restores BGC settings if necessary.
    PER_HEAP_ISOLATED_METHOD void recover_bgc_settings();

    PER_HEAP_METHOD BOOL is_bgc_in_progress();

    PER_HEAP_METHOD void clear_commit_flag();

    PER_HEAP_ISOLATED_METHOD void clear_commit_flag_global();

    PER_HEAP_ISOLATED_METHOD void verify_mark_array_cleared (uint8_t* begin, uint8_t* end, uint32_t* mark_array_addr);

    PER_HEAP_ISOLATED_METHOD uint8_t* get_start_address (heap_segment* seg);

    PER_HEAP_ISOLATED_METHOD BOOL commit_mark_array_by_range (uint8_t* begin,
                                     uint8_t* end,
                                     uint32_t* mark_array_addr);

    PER_HEAP_ISOLATED_METHOD BOOL commit_mark_array_new_seg (gc_heap* hp,
                                    heap_segment* seg,
                                    uint32_t* new_card_table = 0,
                                    uint8_t* new_lowest_address = 0);

    PER_HEAP_ISOLATED_METHOD BOOL commit_mark_array_with_check (heap_segment* seg, uint32_t* mark_array_addr);

    // commit the portion of the mark array that corresponds to
    // this segment (from beginning to reserved).
    // seg and heap_segment_reserved (seg) are guaranteed to be
    // page aligned.
    PER_HEAP_ISOLATED_METHOD BOOL commit_mark_array_by_seg (heap_segment* seg, uint32_t* mark_array_addr);

    // During BGC init, we commit the mark array for all in range
    // segments whose mark array hasn't been committed or fully
    // committed. All rw segments are in range, only ro segments
    // can be partial in range.
    PER_HEAP_METHOD BOOL commit_mark_array_bgc_init();

    PER_HEAP_METHOD BOOL commit_new_mark_array (uint32_t* new_mark_array);

    // We need to commit all segments that intersect with the bgc
    // range. If a segment is only partially in range, we still
    // should commit the mark array for the whole segment as
    // we will set the mark array commit flag for this segment.
    PER_HEAP_ISOLATED_METHOD BOOL commit_new_mark_array_global (uint32_t* new_mark_array);

    // We can't decommit the first and the last page in the mark array
    // if the beginning and ending don't happen to be page aligned.
    PER_HEAP_METHOD void decommit_mark_array_by_seg (heap_segment* seg);

    PER_HEAP_ISOLATED_METHOD bool should_update_end_mark_size();

    PER_HEAP_METHOD void background_mark_phase();

    PER_HEAP_METHOD void background_drain_mark_list (int thread);

    PER_HEAP_METHOD void background_grow_c_mark_list();

    PER_HEAP_ISOLATED_METHOD void background_promote_callback(Object** object, ScanContext* sc, uint32_t flags);

    PER_HEAP_METHOD void mark_absorb_new_alloc();

    PER_HEAP_METHOD void restart_vm();

    PER_HEAP_METHOD BOOL prepare_bgc_thread(gc_heap* gh);
    PER_HEAP_METHOD BOOL create_bgc_thread(gc_heap* gh);
    PER_HEAP_ISOLATED_METHOD BOOL create_bgc_threads_support (int number_of_heaps);
    PER_HEAP_METHOD BOOL create_bgc_thread_support();
    PER_HEAP_ISOLATED_METHOD int check_for_ephemeral_alloc();
    PER_HEAP_ISOLATED_METHOD void wait_to_proceed();
    PER_HEAP_ISOLATED_METHOD void fire_alloc_wait_event_begin (alloc_wait_reason awr);
    PER_HEAP_ISOLATED_METHOD void fire_alloc_wait_event_end (alloc_wait_reason awr);
    PER_HEAP_METHOD uint32_t background_gc_wait (alloc_wait_reason awr = awr_ignored, int time_out_ms = INFINITE);
    PER_HEAP_ISOLATED_METHOD BOOL background_running_p() { return gc_background_running; }
    PER_HEAP_ISOLATED_METHOD void start_c_gc();
    PER_HEAP_METHOD void kill_gc_thread();
    PER_HEAP_METHOD void bgc_thread_function();
    PER_HEAP_ISOLATED_METHOD void do_background_gc();
    PER_HEAP_ISOLATED_METHOD void bgc_thread_stub (void* arg);
#endif //BACKGROUND_GC

    PER_HEAP_METHOD void add_to_oom_history_per_heap();

    PER_HEAP_METHOD void set_gc_done();
    PER_HEAP_METHOD void reset_gc_done();
    PER_HEAP_METHOD void enter_gc_done_event_lock();
    PER_HEAP_METHOD void exit_gc_done_event_lock();

    PER_HEAP_ISOLATED_METHOD uint32_t user_thread_wait (GCEvent *event, BOOL no_mode_change, int time_out_ms=INFINITE);

    PER_HEAP_ISOLATED_METHOD wait_full_gc_status full_gc_wait (GCEvent *event, int time_out_ms);

#ifdef BACKGROUND_GC
    PER_HEAP_ISOLATED_METHOD void add_bgc_pause_duration_0();
    PER_HEAP_ISOLATED_METHOD last_recorded_gc_info* get_completed_bgc_info();
#endif //BACKGROUND_GC

#ifdef SYNCHRONIZATION_STATS
    PER_HEAP_METHOD void init_heap_sync_stats()
    {
        good_suspension = 0;
        bad_suspension = 0;
        num_msl_acquired = 0;
        total_msl_acquire = 0;
        num_high_msl_acquire = 0;
        num_low_msl_acquire = 0;
        more_space_lock.init();
        gc_lock.init();
    }

    PER_HEAP_METHOD void print_heap_sync_stats(unsigned int heap_num, unsigned int gc_count_during_log)
    {
        printf("%2d%2d%10u%10u%12u%6u%4u%8u(%4u,%4u,%4u,%4u)\n",
            heap_num,
            alloc_contexts_used,
            good_suspension,
            bad_suspension,
            (unsigned int)(total_msl_acquire / gc_count_during_log),
            num_high_msl_acquire / gc_count_during_log,
            num_low_msl_acquire / gc_count_during_log,
            num_msl_acquired / gc_count_during_log,
            more_space_lock.num_switch_thread / gc_count_during_log,
            more_space_lock.num_wait_longer / gc_count_during_log,
            more_space_lock.num_switch_thread_w / gc_count_during_log,
            more_space_lock.num_disable_preemptive_w / gc_count_during_log);
    }
#endif //SYNCHRONIZATION_STATS

#ifdef FEATURE_EVENT_TRACE
    PER_HEAP_ISOLATED_METHOD void record_mark_time (uint64_t& mark_time,
                           uint64_t& current_mark_time,
                           uint64_t& last_mark_time);

    PER_HEAP_METHOD void init_bucket_info();

    PER_HEAP_METHOD void add_plug_in_condemned_info (generation* gen, size_t plug_size);

    PER_HEAP_METHOD void fire_etw_allocation_event (size_t allocation_amount,
                                    int gen_number,
                                    uint8_t* object_address,
                                    size_t object_size);

    PER_HEAP_METHOD void fire_etw_pin_object_event (uint8_t* object, uint8_t** ppObject);

#ifdef FEATURE_LOH_COMPACTION
    PER_HEAP_METHOD void loh_reloc_survivor_helper (uint8_t** pval,
                                    size_t& total_refs,
                                    size_t& zero_refs);
#endif //FEATURE_LOH_COMPACTION
#endif //FEATURE_EVENT_TRACE

    // dynamic tuning.
    PER_HEAP_METHOD BOOL dt_low_ephemeral_space_p (gc_tuning_point tp);
    // if elevate_p is FALSE, it means we are determining fragmentation for a generation
    // to see if we should condemn this gen; otherwise it means we are determining if
    // we should elevate to doing max_gen from an ephemeral gen.
    PER_HEAP_METHOD BOOL dt_high_frag_p (gc_tuning_point tp, int gen_number, BOOL elevate_p=FALSE);
    PER_HEAP_METHOD BOOL dt_estimate_reclaim_space_p (gc_tuning_point tp, int gen_number);
    PER_HEAP_METHOD BOOL dt_estimate_high_frag_p (gc_tuning_point tp, int gen_number, uint64_t available_mem);
    PER_HEAP_METHOD BOOL dt_low_card_table_efficiency_p (gc_tuning_point tp);

#ifdef FEATURE_CARD_MARKING_STEALING
    PER_HEAP_METHOD void reset_card_marking_enumerators()
    {
        // set chunk index to all 1 bits so that incrementing it yields 0 as the first index
        card_mark_chunk_index_soh = ~0;
        card_mark_done_soh = false;

        card_mark_chunk_index_loh = ~0;
        card_mark_chunk_index_poh = ~0;
        card_mark_done_uoh = false;
    }

    PER_HEAP_METHOD bool find_next_chunk(card_marking_enumerator& card_mark_enumerator, heap_segment* seg,
                         size_t& n_card_set, uint8_t*& start_address, uint8_t*& limit,
                         size_t& card, size_t& end_card, size_t& card_word_end);
#endif //FEATURE_CARD_MARKING_STEALING

    PER_HEAP_ISOLATED_METHOD size_t exponential_smoothing (int gen, size_t collection_count, size_t desired_per_heap);

    PER_HEAP_ISOLATED_METHOD BOOL dt_high_memory_load_p();

    PER_HEAP_ISOLATED_METHOD bool compute_hard_limit();

    PER_HEAP_ISOLATED_METHOD bool compute_memory_settings(bool is_initialization, uint32_t& nhp, uint32_t nhp_from_config, size_t& seg_size_from_config,
        size_t new_current_total_committed);

#ifdef USE_REGIONS
    PER_HEAP_ISOLATED_METHOD void compute_committed_bytes(size_t& total_committed, size_t& committed_decommit, size_t& committed_free, 
                                  size_t& committed_bookkeeping, size_t& new_current_total_committed, size_t& new_current_total_committed_bookkeeping, 
                                  size_t* new_committed_by_oh);
#endif

    PER_HEAP_METHOD void update_collection_counts ();

    /*****************************************************************************************************************/
    // per heap fields                                                                                               //
    /*****************************************************************************************************************/

    /***********************************/
    // PER_HEAP_FIELD_SINGLE_GC fields //
    /***********************************/

    // Used by a GC to wait up allocating threads waiting for GC to be done.
    PER_HEAP_FIELD_SINGLE_GC GCEvent gc_done_event;
    PER_HEAP_FIELD_SINGLE_GC VOLATILE(int32_t) gc_done_event_lock;
    PER_HEAP_FIELD_SINGLE_GC VOLATILE(bool) gc_done_event_set;

    PER_HEAP_FIELD_SINGLE_GC int condemned_generation_num;
    PER_HEAP_FIELD_SINGLE_GC BOOL blocking_collection;
    PER_HEAP_FIELD_SINGLE_GC BOOL elevation_requested;

    PER_HEAP_FIELD_SINGLE_GC mark_queue_t mark_queue;

    PER_HEAP_FIELD_SINGLE_GC int gc_policy;  //sweep, compact, expand

    PER_HEAP_FIELD_SINGLE_GC size_t total_promoted_bytes;
    PER_HEAP_FIELD_SINGLE_GC size_t finalization_promoted_bytes;

    PER_HEAP_FIELD_SINGLE_GC size_t mark_stack_tos;
    PER_HEAP_FIELD_SINGLE_GC size_t mark_stack_bos;

    PER_HEAP_FIELD_SINGLE_GC uint8_t* oldest_pinned_plug;

    PER_HEAP_FIELD_SINGLE_GC uint8_t** mark_list;
    PER_HEAP_FIELD_SINGLE_GC uint8_t** mark_list_end;
    PER_HEAP_FIELD_SINGLE_GC uint8_t** mark_list_index;

    PER_HEAP_FIELD_SINGLE_GC uint8_t*** mark_list_piece_start;
    PER_HEAP_FIELD_SINGLE_GC uint8_t*** mark_list_piece_end;

    PER_HEAP_FIELD_SINGLE_GC uint8_t* min_overflow_address;
    PER_HEAP_FIELD_SINGLE_GC uint8_t* max_overflow_address;

    PER_HEAP_FIELD_SINGLE_GC size_t alloc_contexts_used;

    // When we decide if we should expand the heap or not, we are
    // fine NOT to expand if we find enough free space in gen0's free
    // list or end of seg and we check this in decide_on_compacting.
    // This is an expensive check so we just record the fact and not
    // need to check in the allocator again.
    //
    // Set during a GC and checked by allocator after that GC
    PER_HEAP_FIELD_SINGLE_GC BOOL sufficient_gen0_space_p;

    PER_HEAP_FIELD_SINGLE_GC bool no_gc_oom_p;
    PER_HEAP_FIELD_SINGLE_GC heap_segment* saved_loh_segment_no_gc;

#ifdef MULTIPLE_HEAPS
#ifdef USE_REGIONS
    PER_HEAP_FIELD_SINGLE_GC min_fl_list_info* min_fl_list;
    PER_HEAP_FIELD_SINGLE_GC size_t num_fl_items_rethreaded_stage2;
    PER_HEAP_FIELD_SINGLE_GC size_t* free_list_space_per_heap;
#else //USE_REGIONS
    PER_HEAP_FIELD_SINGLE_GC heap_segment* new_heap_segment;
#endif //USE_REGIONS
#else //MULTIPLE_HEAPS
    PER_HEAP_FIELD_SINGLE_GC uint8_t* shigh; //keeps track of the highest marked object
    PER_HEAP_FIELD_SINGLE_GC uint8_t* slow; //keeps track of the lowest marked object
#endif //MULTIPLE_HEAPS

#ifdef BACKGROUND_GC
    PER_HEAP_FIELD_SINGLE_GC VOLATILE(bgc_state) current_bgc_state;

    PER_HEAP_FIELD_SINGLE_GC size_t     bgc_begin_loh_size;
    PER_HEAP_FIELD_SINGLE_GC size_t     bgc_begin_poh_size;
    PER_HEAP_FIELD_SINGLE_GC size_t     end_loh_size;
    PER_HEAP_FIELD_SINGLE_GC size_t     end_poh_size;

    // We can't process the ephemeral range concurrently so we
    // wait till final mark to process it.
    PER_HEAP_FIELD_SINGLE_GC BOOL      processed_eph_overflow_p;

    // This is marked as SINGLE_GC, as in, it's initialized in each BGC and used throughout that BGC.
    // But the ephemeral GCs that happen during this BGC so in that sense it can be used in multiple GCs.
    PER_HEAP_FIELD_SINGLE_GC size_t     c_mark_list_index;

    PER_HEAP_FIELD_SINGLE_GC uint8_t* next_sweep_obj;
    PER_HEAP_FIELD_SINGLE_GC uint8_t* current_sweep_pos;
#ifdef DOUBLY_LINKED_FL
    PER_HEAP_FIELD_SINGLE_GC heap_segment* current_sweep_seg;
#endif //DOUBLY_LINKED_FL

#ifdef USE_REGIONS
    PER_HEAP_FIELD_SINGLE_GC BOOL      background_overflow_p;
#else
    PER_HEAP_FIELD_SINGLE_GC uint8_t* background_min_overflow_address;
    PER_HEAP_FIELD_SINGLE_GC uint8_t* background_max_overflow_address;
    PER_HEAP_FIELD_SINGLE_GC uint8_t* background_min_soh_overflow_address;
    PER_HEAP_FIELD_SINGLE_GC uint8_t* background_max_soh_overflow_address;
    PER_HEAP_FIELD_SINGLE_GC heap_segment* saved_overflow_ephemeral_seg;
    PER_HEAP_FIELD_SINGLE_GC heap_segment* saved_sweep_ephemeral_seg;
    PER_HEAP_FIELD_SINGLE_GC uint8_t* saved_sweep_ephemeral_start;
#endif //USE_REGIONS

#ifdef WRITE_WATCH
    PER_HEAP_FIELD_SINGLE_GC uint8_t* background_written_addresses[array_size + 2];
#endif //WRITE_WATCH

#ifdef SNOOP_STATS
    PER_HEAP_FIELD_SINGLE_GC snoop_stats_data snoop_stat;
#endif //SNOOP_STATS

#ifdef BGC_SERVO_TUNING
    PER_HEAP_FIELD_SINGLE_GC uint64_t   loh_a_no_bgc;
    PER_HEAP_FIELD_SINGLE_GC uint64_t   loh_a_bgc_marking;
    PER_HEAP_FIELD_SINGLE_GC uint64_t   loh_a_bgc_planning;
    PER_HEAP_FIELD_SINGLE_GC size_t     bgc_maxgen_end_fl_size;
#endif //BGC_SERVO_TUNING
#endif //BACKGROUND_GC

#ifdef USE_REGIONS
    // This is the number of regions we would free up if we sweep.
    // It's used in the decision for compaction so we calculate it in plan.
    PER_HEAP_FIELD_SINGLE_GC int num_regions_freed_in_sweep;

    PER_HEAP_FIELD_SINGLE_GC int sip_maxgen_regions_per_gen[max_generation + 1];
    PER_HEAP_FIELD_SINGLE_GC heap_segment* reserved_free_regions_sip[max_generation];

    // Used to keep track of the total regions in each condemned generation. For SIP regions we need
    // to know if we've made all regions in a condemned gen into a max_generation region; if so we
    // would want to revert our decision so we leave at least one region in that generation. Otherwise
    // this is used in dprintf's.
    PER_HEAP_FIELD_SINGLE_GC int regions_per_gen[max_generation + 1];

    // Used to keep track of how many regions we have planned to see if any generation
    // doens't have a region yet and act accordingly.
    PER_HEAP_FIELD_SINGLE_GC int planned_regions_per_gen[max_generation + 1];

    // After plan we calculate this as the planned end gen0 space;
    // but if we end up sweeping, we recalculate it at the end of
    // sweep.
    // And used by the allocator in short_on_end_of_seg
    PER_HEAP_FIELD_SINGLE_GC_ALLOC size_t end_gen0_region_space;

    PER_HEAP_FIELD_SINGLE_GC_ALLOC size_t end_gen0_region_committed_space;

    // These are updated as we plan and will be used to make compaction
    // decision.
    PER_HEAP_FIELD_SINGLE_GC size_t gen0_pinned_free_space;
    PER_HEAP_FIELD_SINGLE_GC bool gen0_large_chunk_found;

    // Each GC thread maintains its own record of survived/survived due to
    // old gen cards pointing into that region. These allow us to make the
    // following decisions -
    //
    // If a region's survival rate is very high, it's not very useful to
    // compact it, unless we want to free up its virtual address range to
    // form a larger free space so we can accommodate a larger region.
    //
    // During a GC whose plan gen is not gen2, if a region's survival rate
    // is very high and most of the survival comes from old generations' cards,
    // it would be much better to promote that region directly into gen2
    // instead of having to go through gen1 then get promoted to gen2.
    //
    // I'm reusing g_mark_list_piece for these since g_mark_list_piece is
    // not used while we are marking. So this means we can only use this up
    // till sort_mark_list is called.
    //
    // REGIONS TODO: this means we should treat g_mark_list_piece as part of
    // the GC bookkeeping data structures and allocate it as such.
    //
    // REGIONS TODO: currently we only make use of SOH's promoted bytes to
    // make decisions whether we want to compact or sweep a region. We
    // should also enable this for LOH compaction.
    PER_HEAP_FIELD_SINGLE_GC size_t* survived_per_region;
    PER_HEAP_FIELD_SINGLE_GC size_t* old_card_survived_per_region;

    PER_HEAP_FIELD_SINGLE_GC bool special_sweep_p;

#else //USE_REGIONS
    PER_HEAP_FIELD_SINGLE_GC BOOL ro_segments_in_range;

    // Highest and lowest address for ephemeral generations.
    // For regions these are global fields.
    PER_HEAP_FIELD_SINGLE_GC uint8_t* ephemeral_low;
    PER_HEAP_FIELD_SINGLE_GC uint8_t* ephemeral_high;

    // For regions these are global fields
    PER_HEAP_FIELD_SINGLE_GC uint8_t* gc_low; // lowest address being condemned
    PER_HEAP_FIELD_SINGLE_GC uint8_t* gc_high; // highest address being condemned

    PER_HEAP_FIELD_SINGLE_GC uint8_t* demotion_low;
    PER_HEAP_FIELD_SINGLE_GC uint8_t* demotion_high;
    PER_HEAP_FIELD_SINGLE_GC BOOL demote_gen1_p;
    PER_HEAP_FIELD_SINGLE_GC uint8_t* last_gen1_pin_end;

    PER_HEAP_FIELD_SINGLE_GC BOOL ephemeral_promotion;
    PER_HEAP_FIELD_SINGLE_GC uint8_t* saved_ephemeral_plan_start[ephemeral_generation_count];
    PER_HEAP_FIELD_SINGLE_GC size_t saved_ephemeral_plan_start_size[ephemeral_generation_count];

    PER_HEAP_FIELD_SINGLE_GC size_t ordered_free_space_indices[MAX_NUM_BUCKETS];
    PER_HEAP_FIELD_SINGLE_GC size_t saved_ordered_free_space_indices[MAX_NUM_BUCKETS];
    PER_HEAP_FIELD_SINGLE_GC size_t ordered_plug_indices[MAX_NUM_BUCKETS];
    PER_HEAP_FIELD_SINGLE_GC size_t saved_ordered_plug_indices[MAX_NUM_BUCKETS];
    PER_HEAP_FIELD_SINGLE_GC BOOL ordered_plug_indices_init;
    PER_HEAP_FIELD_SINGLE_GC BOOL use_bestfit;
    PER_HEAP_FIELD_SINGLE_GC uint8_t* bestfit_first_pin;
    PER_HEAP_FIELD_SINGLE_GC BOOL commit_end_of_seg;
    PER_HEAP_FIELD_SINGLE_GC size_t max_free_space_items; // dynamically adjusted.
    PER_HEAP_FIELD_SINGLE_GC size_t free_space_buckets;
    PER_HEAP_FIELD_SINGLE_GC size_t free_space_items;
    // -1 means we are using all the free
    // spaces we have (not including
    // end of seg space).
    PER_HEAP_FIELD_SINGLE_GC int trimmed_free_space_index;
    PER_HEAP_FIELD_SINGLE_GC size_t total_ephemeral_plugs;
    PER_HEAP_FIELD_SINGLE_GC seg_free_spaces* bestfit_seg;
    // Note: we know this from the plan phase.
    // total_ephemeral_plugs actually has the same value
    // but while we are calculating its value we also store
    // info on how big the plugs are for best fit which we
    // don't do in plan phase.
    // TODO: get rid of total_ephemeral_plugs.
    PER_HEAP_FIELD_SINGLE_GC size_t total_ephemeral_size;
#endif //USE_REGIONS

#ifdef FEATURE_CARD_MARKING_STEALING
    PER_HEAP_FIELD_SINGLE_GC VOLATILE(uint32_t)    card_mark_chunk_index_soh;
    PER_HEAP_FIELD_SINGLE_GC VOLATILE(bool)        card_mark_done_soh;
    PER_HEAP_FIELD_SINGLE_GC VOLATILE(uint32_t)    card_mark_chunk_index_loh;
    PER_HEAP_FIELD_SINGLE_GC VOLATILE(uint32_t)    card_mark_chunk_index_poh;
    PER_HEAP_FIELD_SINGLE_GC VOLATILE(bool)        card_mark_done_uoh;

    PER_HEAP_FIELD_SINGLE_GC VOLATILE(size_t) n_eph_soh;
    PER_HEAP_FIELD_SINGLE_GC VOLATILE(size_t) n_gen_soh;
    PER_HEAP_FIELD_SINGLE_GC VOLATILE(size_t) n_eph_loh;
    PER_HEAP_FIELD_SINGLE_GC VOLATILE(size_t) n_gen_loh;
#endif //FEATURE_CARD_MARKING_STEALING

#ifdef DOUBLY_LINKED_FL
    // For bucket 0 added list, we don't want to have to go through
    // it to count how many bytes it has so we keep a record here.
    // If we need to sweep in gen1, we discard this added list and
    // need to deduct the size from free_list_space.
    // Note that we should really move this and the free_list_space
    // accounting into the alloc_list class.
    PER_HEAP_FIELD_SINGLE_GC size_t gen2_removed_no_undo;

#define INVALID_SAVED_PINNED_PLUG_INDEX ((size_t)~0)

    PER_HEAP_FIELD_SINGLE_GC size_t saved_pinned_plug_index;
#endif //DOUBLY_LINKED_FL

#ifdef FEATURE_LOH_COMPACTION
    PER_HEAP_FIELD_SINGLE_GC size_t loh_pinned_queue_tos;
    PER_HEAP_FIELD_SINGLE_GC size_t loh_pinned_queue_bos;

    // We may not compact LOH on every heap if we can't
    // grow the pinned queue. This is to indicate whether
    // this heap's LOH is compacted or not. So even if
    // settings.loh_compaction is TRUE this may not be TRUE.
    PER_HEAP_FIELD_SINGLE_GC BOOL loh_compacted_p;
#endif //FEATURE_LOH_COMPACTION

    /*****************************************/
    // PER_HEAP_FIELD_SINGLE_GC_ALLOC fields //
    /*****************************************/

    // calculated at the end of a GC and used in allocator
    PER_HEAP_FIELD_SINGLE_GC_ALLOC size_t allocation_quantum;

    // TODO: actually a couple of entries in these elements are carried over from GC to GC -
    // collect_count and previous_time_clock. It'd be nice to isolate these out.
    // Only field used by allocation is new_allocation.
    PER_HEAP_FIELD_SINGLE_GC_ALLOC dynamic_data dynamic_data_table[total_generation_count];

    // the # of bytes allocates since the last full compacting GC, maintained by the allocator and
    // reset during the next full compacting GC
    PER_HEAP_FIELD_SINGLE_GC_ALLOC uint64_t loh_alloc_since_cg;

    // if this is TRUE, we should always guarantee that we do a
    // full compacting GC before we OOM.
    // set by the allocator/GC and cleared during a full blocking GC
    PER_HEAP_FIELD_SINGLE_GC_ALLOC BOOL last_gc_before_oom;

#ifdef MULTIPLE_HEAPS
    PER_HEAP_FIELD_SINGLE_GC_ALLOC VOLATILE(int) alloc_context_count;

    // Init-ed during a GC and updated by allocator after that GC
    PER_HEAP_FIELD_SINGLE_GC_ALLOC bool gen0_allocated_after_gc_p;
#endif //MULTIPLE_HEAPS

#ifdef BACKGROUND_GC
    // This includes what we allocate at the end of segment - allocating
    // in free list doesn't increase the heap size.
    PER_HEAP_FIELD_SINGLE_GC_ALLOC size_t     bgc_loh_size_increased;
    PER_HEAP_FIELD_SINGLE_GC_ALLOC size_t     bgc_poh_size_increased;


    // Updated by the allocator and reinit-ed in each BGC
    PER_HEAP_FIELD_SINGLE_GC_ALLOC size_t     background_soh_alloc_count;
    PER_HEAP_FIELD_SINGLE_GC_ALLOC size_t     background_uoh_alloc_count;

    PER_HEAP_FIELD_SINGLE_GC_ALLOC VOLATILE(int32_t) uoh_alloc_thread_count;
#endif //BACKGROUND_GC

    /************************************/
    // PER_HEAP_FIELD_MAINTAINED fields //
    /************************************/

    // The value of this array is set during init time and remains unchanged but the content
    // of each element is maintained during GCs.
    PER_HEAP_FIELD_MAINTAINED generation generation_table[total_generation_count];

    // These are loosely maintained, ie, could be reinitialized at any GC if needed. All that's
    // maintained is just the # of elements in mark_stack_array.
    // The content of mark_stack_array is only maintained during a single GC.
    PER_HEAP_FIELD_MAINTAINED size_t mark_stack_array_length;
    PER_HEAP_FIELD_MAINTAINED mark* mark_stack_array;

    // This one is unusual, it's calculated in one GC and used in the next GC. so it's maintained
    // but only maintained till the next GC.
    // It only affects perf.
    PER_HEAP_FIELD_MAINTAINED int generation_skip_ratio;//in %

    // This is also changed by find_object
    // It only affects perf.
    PER_HEAP_FIELD_MAINTAINED int gen0_must_clear_bricks;

    // This is maintained as BGC can indicate regions to add to it and the next blocking GC will thread
    // these regions to this list. A blocking GC can also add to this list. Regions on this list will be
    // freed later during that GC.
    PER_HEAP_FIELD_MAINTAINED heap_segment* freeable_uoh_segment;

    // These *alloc_list fields are init-ed once and used throughput process lifetime, they contained fields
    // that are maintained via these generations' free_list_allocator. LOH/POH's alloc_lists are also used
    // by the allocator so they are in the PER_HEAP_FIELD_MAINTAINED_ALLOC section.
#define NUM_GEN2_ALIST (12)
#ifdef HOST_64BIT
    // bucket 0 contains sizes less than 256
#define BASE_GEN2_ALIST_BITS (7)
#else
    // bucket 0 contains sizes less than 128
#define BASE_GEN2_ALIST_BITS (6)
#endif //HOST_64BIT
    PER_HEAP_FIELD_MAINTAINED alloc_list gen2_alloc_list[NUM_GEN2_ALIST - 1];

#ifdef BACKGROUND_GC
    // Loosely maintained. Can change if the BGC thread times out and re-created.
    PER_HEAP_FIELD_MAINTAINED EEThreadId bgc_thread_id;
    // Maintained and remains TRUE as long as the BGC thread doesn't timeout
    PER_HEAP_FIELD_MAINTAINED BOOL bgc_thread_running; // gc thread is its main loop
    // Maintained and remains the same as long as the BGC thread doesn't timeout
    PER_HEAP_FIELD_MAINTAINED Thread* bgc_thread;

    // These are loosely maintained, same deal as mark_stack_array, the length is maintained
    // but can be reinit-ed if needed. But otherwise they are used in a single GC.
    // TODO: note that we do reinit background_mark_stack_tos in grow_bgc_mark_stack but there's really
    // no need because we always initialize it on entry of background_mark_simple1
    PER_HEAP_FIELD_MAINTAINED uint8_t** background_mark_stack_tos;
    PER_HEAP_FIELD_MAINTAINED uint8_t** background_mark_stack_array;
    PER_HEAP_FIELD_MAINTAINED size_t    background_mark_stack_array_length;

    // Loosedly maintained, can be reinit-ed in background_grow_c_mark_list.
    // The content of c_mark_list is only maintained during a single BGC, c_mark_list_index is init-ed to 0
    // at the beginning of a BGC.
    PER_HEAP_FIELD_MAINTAINED uint8_t** c_mark_list;
    PER_HEAP_FIELD_MAINTAINED size_t    c_mark_list_length;

    // This is maintained in the way that BGC will add to it and it will be changed
    // during the first blocking GC happens after this BGC is finished.
    PER_HEAP_FIELD_MAINTAINED heap_segment* freeable_soh_segment;
#endif //BACKGROUND_GC

#ifdef FEATURE_LOH_COMPACTION
    // These are loosely maintained, ie, could be reinitialized at any GC if needed. All that's
    // maintained is the # of elements in loh_pinned_queue, and when we should delete loh_pinned_queue
    // if LOH compaction hasn't happened for a while
    // The content is only maintained during a single GC.
    PER_HEAP_FIELD_MAINTAINED size_t loh_pinned_queue_length;
    PER_HEAP_FIELD_MAINTAINED int    loh_pinned_queue_decay;
    PER_HEAP_FIELD_MAINTAINED mark*  loh_pinned_queue;
#endif //FEATURE_LOH_COMPACTION

#ifdef DYNAMIC_HEAP_COUNT
    PER_HEAP_FIELD_MAINTAINED GCEvent gc_idle_thread_event;
#ifdef BACKGROUND_GC
    PER_HEAP_FIELD_MAINTAINED GCEvent bgc_idle_thread_event;
#endif //BACKGROUND_GC
#endif //DYNAMIC_HEAP_COUNT

    /******************************************/
    // PER_HEAP_FIELD_MAINTAINED_ALLOC fields //
    /******************************************/

    PER_HEAP_FIELD_MAINTAINED_ALLOC BOOL gen0_bricks_cleared;

    // These *alloc_list fields are init-ed once and used throughput process lifetime, they contained fields
    // that are maintained via these generations' free_list_allocator. UOH's alloc_lists are also used
    // by the allocator.
#define NUM_LOH_ALIST (7)
    // bucket 0 contains sizes less than 64*1024
    // the "BITS" number here is the highest bit in 64*1024 - 1, zero-based as in BitScanReverse.
    // see first_suitable_bucket(size_t size) for details.
#define BASE_LOH_ALIST_BITS (15)
    PER_HEAP_FIELD_MAINTAINED_ALLOC alloc_list loh_alloc_list[NUM_LOH_ALIST - 1];

#define NUM_POH_ALIST (19)
    // bucket 0 contains sizes less than 256
#define BASE_POH_ALIST_BITS (7)
    PER_HEAP_FIELD_MAINTAINED_ALLOC alloc_list poh_alloc_list[NUM_POH_ALIST - 1];

    // Keeps track of the highest address allocated by Alloc
    // Used in allocator code path. Blocking GCs do use it at the beginning (to update heap_segment_allocated) and
    // at the end they get initialized for the allocator.
    PER_HEAP_FIELD_MAINTAINED_ALLOC uint8_t* alloc_allocated;

    // For regions this is the region we currently allocate in. Set by a blocking GC at the end.
    PER_HEAP_FIELD_MAINTAINED_ALLOC heap_segment* ephemeral_heap_segment;

    // Used by both the allocator (which adds entries to the queue) and the GC (moves entries on the queue)
    // The finalizer thread also removes entry from it.
    PER_HEAP_FIELD_MAINTAINED_ALLOC CFinalize* finalize_queue;

#ifdef USE_REGIONS
    // This is updated during each GC and used by the allocator path to get more regions during allocation.
    PER_HEAP_FIELD_MAINTAINED_ALLOC region_free_list free_regions[count_free_region_kinds];
#endif //USE_REGIONS

    /*******************************/
    // PER_HEAP_FIELD_ALLOC fields //
    /*******************************/

    // Note that for Server GC we do release this lock on the heap#0 GC thread after we are done with the GC work.
    PER_HEAP_FIELD_ALLOC GCSpinLock more_space_lock_soh; //lock while allocating more space for soh

    PER_HEAP_FIELD_ALLOC GCSpinLock more_space_lock_uoh;

    PER_HEAP_FIELD_ALLOC size_t soh_allocation_no_gc;
    PER_HEAP_FIELD_ALLOC size_t loh_allocation_no_gc;

#ifdef MULTIPLE_HEAPS
#else //MULTIPLE_HEAPS
    // Used in the allocator code paths to decide if we should trigger GCs
    PER_HEAP_FIELD_ALLOC uint64_t allocation_running_time;
    PER_HEAP_FIELD_ALLOC size_t allocation_running_amount;
#endif //MULTIPLE_HEAPS

    /***********************************/
    // PER_HEAP_FIELD_INIT_ONLY fields //
    /***********************************/

    // TODO: for regions we should be able to just get rid of these - they don't change and
    // we can just use g_gc_lowest_address/g_gc_highest_address instead
    PER_HEAP_FIELD_INIT_ONLY uint8_t* lowest_address;
    PER_HEAP_FIELD_INIT_ONLY uint8_t* highest_address;

    // Bookkeeping data structures. Even though these are per heap fields, they really point to
    // the global one for regions. And since we only do in place grow, these values don't ever
    // change after they are initialized. For segments they can get different values.
    PER_HEAP_FIELD_INIT_ONLY uint32_t* card_table;
    // The content is updated during GCs, by the allocator code paths and byfind_object.
    PER_HEAP_FIELD_INIT_ONLY short* brick_table;
#ifdef CARD_BUNDLE
    // The content is updated during GCs and by WB
    PER_HEAP_FIELD_INIT_ONLY uint32_t* card_bundle_table;
#endif //CARD_BUNDLE
#ifdef BACKGROUND_GC
    // The content is updated during GCs and by the UOH allocator code paths
    PER_HEAP_FIELD_INIT_ONLY uint32_t* mark_array;
#endif //BACKGROUND_GC

#ifdef MULTIPLE_HEAPS
    PER_HEAP_FIELD_INIT_ONLY GCHeap* vm_heap;
    PER_HEAP_FIELD_INIT_ONLY int heap_number;
#else //MULTIPLE_HEAPS
#define vm_heap ((GCHeap*) g_theGCHeap)
#define heap_number (0)
#endif //MULTIPLE_HEAPS

#ifdef BACKGROUND_GC
    // We only use this when we need to timeout BGC threads.
    PER_HEAP_FIELD_INIT_ONLY CLRCriticalSection bgc_threads_timeout_cs;

    // For regions these are the same as g_gc_lowest_address/g_gc_highest_address
    // and never change.
    PER_HEAP_FIELD_INIT_ONLY uint8_t* background_saved_lowest_address;
    PER_HEAP_FIELD_INIT_ONLY uint8_t* background_saved_highest_address;

    // This is used for synchronization between the bgc thread
    // for this heap and the user threads allocating on this
    // heap.
    PER_HEAP_FIELD_INIT_ONLY exclusive_sync* bgc_alloc_lock;
#endif //BACKGROUND_GC

    /***********************************/
    // PER_HEAP_FIELD_DIAG_ONLY fields //
    /***********************************/

    // Only used for dprintf
    PER_HEAP_FIELD_DIAG_ONLY uint64_t time_bgc_last;

    PER_HEAP_FIELD_DIAG_ONLY gc_history_per_heap gc_data_per_heap;

    // TODO! This is not updated for regions and should be!
    PER_HEAP_FIELD_DIAG_ONLY size_t maxgen_pinned_compact_before_advance;

    // For dprintf in do_pre_gc
    PER_HEAP_FIELD_DIAG_ONLY size_t allocated_since_last_gc[total_oh_count];

    PER_HEAP_FIELD_DIAG_ONLY fgm_history fgm_result;

    struct gc_history
    {
        size_t gc_index;
        bgc_state current_bgc_state;
        uint32_t gc_time_ms;
        // This is in bytes per ms; consider breaking it
        // into the efficiency per phase.
        size_t gc_efficiency;
#ifndef USE_REGIONS
        uint8_t* eph_low;
        uint8_t* gen0_start;
        uint8_t* eph_high;
#endif //!USE_REGIONS
        uint8_t* bgc_highest;
        uint8_t* bgc_lowest;
        uint8_t* fgc_highest;
        uint8_t* fgc_lowest;
        uint8_t* g_highest;
        uint8_t* g_lowest;
    };

#define max_history_count 64
    PER_HEAP_FIELD_DIAG_ONLY int gchist_index_per_heap;
    PER_HEAP_FIELD_DIAG_ONLY gc_history gchist_per_heap[max_history_count];

#ifdef MULTIPLE_HEAPS
#ifdef _DEBUG
    PER_HEAP_FIELD_DIAG_ONLY size_t committed_by_oh_per_heap[total_oh_count];
    PER_HEAP_FIELD_DIAG_ONLY size_t committed_by_oh_per_heap_refresh[total_oh_count];
#endif //_DEBUG
#else //MULTIPLE_HEAPS
#endif //MULTIPLE_HEAPS

#ifdef BACKGROUND_GC
    PER_HEAP_FIELD_DIAG_ONLY gc_history_per_heap bgc_data_per_heap;

    PER_HEAP_FIELD_DIAG_ONLY size_t     bgc_overflow_count;

    // Used in ApproxTotalBytesInUse
    PER_HEAP_FIELD_DIAG_ONLY size_t     background_soh_size_end_mark;
#endif //BACKGROUND_GC

#ifdef USE_REGIONS
    // Used to keep track of the new regions we get in process_last_np_surv_region (plns)
    PER_HEAP_FIELD_DIAG_ONLY int new_gen0_regions_in_plns;
    // Used to keep track of the new regions we get in process_remaining_regions (prr)
    PER_HEAP_FIELD_DIAG_ONLY int new_regions_in_prr;
    // Used to keep track of the new regions we get in thread_final_regions
    PER_HEAP_FIELD_DIAG_ONLY int new_regions_in_threading;

#ifdef STRESS_REGIONS
    // TODO: could consider dynamically grow this.
    // Right now the way it works -
    // For each gen0 region, pin an object somewhere near the beginning and middle.
    // When we run out start replacing objects pinned by the earlier handles.
#define PINNING_HANDLE_INITIAL_LENGTH 128
    PER_HEAP_FIELD_DIAG_ONLY OBJECTHANDLE* pinning_handles_for_alloc;
    PER_HEAP_FIELD_DIAG_ONLY int ph_index_per_heap;
    PER_HEAP_FIELD_DIAG_ONLY int pinning_seg_interval;
    PER_HEAP_FIELD_DIAG_ONLY size_t num_gen0_regions;
    PER_HEAP_FIELD_DIAG_ONLY int sip_seg_interval;
    PER_HEAP_FIELD_DIAG_ONLY int sip_seg_maxgen_interval;
    PER_HEAP_FIELD_DIAG_ONLY size_t num_condemned_regions;
#endif //STRESS_REGIONS
#endif //USE_REGIONS

#ifdef FEATURE_EVENT_TRACE
#define max_etw_item_count 2000

    enum etw_bucket_kind
    {
        largest_fl_items = 0,
        plugs_in_condemned = 1
    };

    // This is for gen2 FL purpose so it would use sizes for gen2 buckets.
    // This event is only to give us a rough idea of the largest gen2 fl
    // items or plugs that we had to allocate in condemned. We only fire
    // these events on verbose level and stop at max_etw_item_count items.
    PER_HEAP_FIELD_DIAG_ONLY etw_bucket_info bucket_info[NUM_GEN2_ALIST];
#endif //FEATURE_EVENT_TRACE

#ifdef SPINLOCK_HISTORY
    // NOTE!!!
    // Currently only recording UOH msl usage!
    // Since we split the msl between SOH and UOH we need 2 arrays. For now only recording UOH usage.
#define max_saved_spinlock_info 48
    PER_HEAP_FIELD_DIAG_ONLY int spinlock_info_index;
    PER_HEAP_FIELD_DIAG_ONLY spinlock_info last_spinlock_info[max_saved_spinlock_info];
    // record this so we can record this in the msl info.
    PER_HEAP_FIELD_DIAG_ONLY allocation_state current_uoh_alloc_state;
#endif //SPINLOCK_HISTORY

#ifdef RECORD_LOH_STATE
#define max_saved_loh_states 48
    struct loh_state_info
    {
        allocation_state alloc_state;
        size_t gc_index;
        EEThreadId thread_id;
    };
    PER_HEAP_FIELD_DIAG_ONLY int loh_state_index;
    PER_HEAP_FIELD_DIAG_ONLY loh_state_info last_loh_states[max_saved_loh_states];
#endif //RECORD_LOH_STATE

    // This field is used by the !sos.AnalyzeOOM command and is updated by the last OOM GC sees.
    PER_HEAP_FIELD_DIAG_ONLY oom_history oom_info;

#define max_oom_history_count 4
    PER_HEAP_FIELD_DIAG_ONLY int oomhist_index_per_heap;
    PER_HEAP_FIELD_DIAG_ONLY oom_history oomhist_per_heap[max_oom_history_count];

    PER_HEAP_FIELD_DIAG_ONLY size_t interesting_data_per_gc[max_idp_count];
    // The following 4 fields are used by the !sos.DumpGCData command.
    PER_HEAP_FIELD_DIAG_ONLY size_t interesting_data_per_heap[max_idp_count];
    PER_HEAP_FIELD_DIAG_ONLY size_t compact_reasons_per_heap[max_compact_reasons_count];
    PER_HEAP_FIELD_DIAG_ONLY size_t expand_mechanisms_per_heap[max_expand_mechanisms_count];
    PER_HEAP_FIELD_DIAG_ONLY size_t interesting_mechanism_bits_per_heap[max_gc_mechanism_bits_count];

    // The following 3 fields are used in a single GC when we detect that the DAC notification has been
    // enabled to find roots for the !sos.FindRoots command.
    PER_HEAP_FIELD_DIAG_ONLY uint8_t** internal_root_array;
    PER_HEAP_FIELD_DIAG_ONLY size_t internal_root_array_index;
    PER_HEAP_FIELD_DIAG_ONLY BOOL heap_analyze_success;

#ifdef HEAP_ANALYZE
    PER_HEAP_FIELD_DIAG_ONLY size_t internal_root_array_length;

    // next two fields are used to optimize the search for the object
    // enclosing the current reference handled by ha_mark_object_simple.
    PER_HEAP_FIELD_DIAG_ONLY uint8_t* current_obj;
    PER_HEAP_FIELD_DIAG_ONLY size_t current_obj_size;
#endif //HEAP_ANALYZE

    PER_HEAP_FIELD_DIAG_ONLY gen_to_condemn_tuning gen_to_condemn_reasons;
    PER_HEAP_FIELD_DIAG_ONLY size_t etw_allocation_running_amount[total_oh_count];
    PER_HEAP_FIELD_DIAG_ONLY uint64_t total_alloc_bytes_soh;
    PER_HEAP_FIELD_DIAG_ONLY uint64_t total_alloc_bytes_uoh;

    // Used in a single GC.
    PER_HEAP_FIELD_DIAG_ONLY size_t num_pinned_objects;

#if defined(_DEBUG) && defined(VERIFY_HEAP)
    // Used in a single GC.
    PER_HEAP_FIELD_DIAG_ONLY BOOL verify_pinned_queue_p;
#endif //_DEBUG && VERIFY_HEAP

#ifdef SYNCHRONIZATION_STATS
    PER_HEAP_FIELD_DIAG_ONLY unsigned int good_suspension;
    PER_HEAP_FIELD_DIAG_ONLY unsigned int bad_suspension;
    // Number of times when msl_acquire is > 200 cycles.
    PER_HEAP_FIELD_DIAG_ONLY unsigned int num_high_msl_acquire;
    // Number of times when msl_acquire is < 200 cycles.
    PER_HEAP_FIELD_DIAG_ONLY unsigned int num_low_msl_acquire;
    // Number of times the more_space_lock is acquired.
    PER_HEAP_FIELD_DIAG_ONLY unsigned int num_msl_acquired;
    // Total cycles it takes to acquire the more_space_lock.
    PER_HEAP_FIELD_DIAG_ONLY uint64_t total_msl_acquire;
#endif //SYNCHRONIZATION_STATS


    /*****************************************************************************************************************/
    // global fields                                                                                                 //
    /*****************************************************************************************************************/

    /********************************************/
    // PER_HEAP_ISOLATED_FIELD_SINGLE_GC fields //
    /********************************************/

    PER_HEAP_ISOLATED_FIELD_SINGLE_GC bool mark_list_overflow;

    PER_HEAP_ISOLATED_FIELD_SINGLE_GC BOOL proceed_with_gc_p;

    PER_HEAP_ISOLATED_FIELD_SINGLE_GC bool maxgen_size_inc_p;

    PER_HEAP_ISOLATED_FIELD_SINGLE_GC BOOL g_low_memory_status;

    PER_HEAP_ISOLATED_FIELD_SINGLE_GC VOLATILE(bool) internal_gc_done;

    PER_HEAP_ISOLATED_FIELD_SINGLE_GC gc_mechanisms settings;

#ifdef MULTIPLE_HEAPS
    // These 2 fields' values do not change but are set/unset per GC
    PER_HEAP_ISOLATED_FIELD_SINGLE_GC GCEvent gc_start_event;
    PER_HEAP_ISOLATED_FIELD_SINGLE_GC GCEvent ee_suspend_event;

    // Also updated on the heap#0 GC thread because that's where we are actually doing the decommit.
    PER_HEAP_ISOLATED_FIELD_SINGLE_GC BOOL gradual_decommit_in_progress_p;
#ifdef MH_SC_MARK
    PER_HEAP_ISOLATED_FIELD_SINGLE_GC int* g_mark_stack_busy;
#endif //MH_SC_MARK

#if !defined(USE_REGIONS) || defined(_DEBUG)
    PER_HEAP_ISOLATED_FIELD_SINGLE_GC size_t* g_promoted;
#endif //!USE_REGIONS || _DEBUG
#ifdef BACKGROUND_GC
    PER_HEAP_ISOLATED_FIELD_SINGLE_GC size_t* g_bpromoted;
#endif //BACKGROUND_GC
#else //MULTIPLE_HEAPS
#if !defined(USE_REGIONS) || defined(_DEBUG)
    PER_HEAP_ISOLATED_FIELD_SINGLE_GC size_t g_promoted;
#endif //!USE_REGIONS || _DEBUG
#ifdef BACKGROUND_GC
    PER_HEAP_ISOLATED_FIELD_SINGLE_GC size_t g_bpromoted;
#endif //BACKGROUND_GC
#endif //MULTIPLE_HEAPS

#ifdef BACKGROUND_GC
    PER_HEAP_ISOLATED_FIELD_SINGLE_GC VOLATILE(c_gc_state) current_c_gc_state;
    PER_HEAP_ISOLATED_FIELD_SINGLE_GC gc_mechanisms saved_bgc_settings;
    PER_HEAP_ISOLATED_FIELD_SINGLE_GC VOLATILE(BOOL) gc_background_running;

    // This event is used by BGC threads to do something on
    // one specific thread while other BGC threads have to
    // wait. This is different from a join 'cause you can't
    // specify which thread should be doing some task
    // while other threads have to wait.
    // For example, to make the BGC threads managed threads
    // we need to create them on the thread that called
    // SuspendEE which is heap 0.
    PER_HEAP_ISOLATED_FIELD_SINGLE_GC GCEvent bgc_threads_sync_event;

    PER_HEAP_ISOLATED_FIELD_SINGLE_GC GCEvent background_gc_done_event;

    PER_HEAP_ISOLATED_FIELD_SINGLE_GC GCEvent ee_proceed_event;

    PER_HEAP_ISOLATED_FIELD_SINGLE_GC BOOL do_ephemeral_gc_p;
    PER_HEAP_ISOLATED_FIELD_SINGLE_GC BOOL do_concurrent_p;

    PER_HEAP_ISOLATED_FIELD_SINGLE_GC uint32_t cm_in_progress;

    // normally this is FALSE; we set it to TRUE at the end of the gen1 GC
    // we do right before the bgc starts.
    PER_HEAP_ISOLATED_FIELD_SINGLE_GC BOOL dont_restart_ee_p;

    PER_HEAP_ISOLATED_FIELD_SINGLE_GC GCEvent bgc_start_event;

#ifdef BGC_SERVO_TUNING
    // Total allocated last BGC's plan + between last and this bgc +
    // this bgc's mark
    PER_HEAP_ISOLATED_FIELD_SINGLE_GC uint64_t   total_loh_a_last_bgc;
#endif //BGC_SERVO_TUNING
#endif //BACKGROUND_GC

#ifdef USE_REGIONS
    // Initialized in a blocking GC at the beginning of the mark phase
    PER_HEAP_ISOLATED_FIELD_SINGLE_GC size_t region_count;

    // Highest and lowest address for ephemeral generations.
    // For regions these are only used during a GC (init-ed at beginning of mark and
    // used later in that GC).
    // They could be used for WB but we currently don't use them for that purpose, even
    // thought we do pass them to the WB code.
    //
    // For segments these are per heap fields.
    PER_HEAP_ISOLATED_FIELD_SINGLE_GC VOLATILE(uint8_t*)  ephemeral_low;
    PER_HEAP_ISOLATED_FIELD_SINGLE_GC VOLATILE(uint8_t*)  ephemeral_high;

    // For segments these are per heap fields
    PER_HEAP_ISOLATED_FIELD_SINGLE_GC uint8_t* gc_low; // low end of the lowest region being condemned
    PER_HEAP_ISOLATED_FIELD_SINGLE_GC uint8_t* gc_high; // high end of the highest region being condemned
#endif //USE_REGIONS

#ifdef STRESS_DYNAMIC_HEAP_COUNT
    PER_HEAP_ISOLATED_FIELD_SINGLE_GC int heaps_in_this_gc;
#endif //STRESS_DYNAMIC_HEAP_COUNT

    /**************************************************/
    // PER_HEAP_ISOLATED_FIELD_SINGLE_GC_ALLOC fields //
    /**************************************************/

    // The following 2 events are there to support the gen2 GC notification which is only fired if a full blocking GC
    // is about to happen
    PER_HEAP_ISOLATED_FIELD_SINGLE_GC_ALLOC GCEvent full_gc_approach_event;
    PER_HEAP_ISOLATED_FIELD_SINGLE_GC_ALLOC GCEvent full_gc_end_event;

    PER_HEAP_ISOLATED_FIELD_SINGLE_GC_ALLOC no_gc_region_info current_no_gc_region_info;
    PER_HEAP_ISOLATED_FIELD_SINGLE_GC_ALLOC FinalizerWorkItem* finalizer_work;

    PER_HEAP_ISOLATED_FIELD_SINGLE_GC uint64_t entry_available_physical_mem;

#ifdef FEATURE_LOH_COMPACTION
    // This is set by the user in SetLOHCompactionMode and modified during a GC.
    PER_HEAP_ISOLATED_FIELD_SINGLE_GC gc_loh_compaction_mode loh_compaction_mode;
#endif //FEATURE_LOH_COMPACTION

    /*********************************************/
    // PER_HEAP_ISOLATED_FIELD_MAINTAINED fields //
    /*********************************************/

    PER_HEAP_ISOLATED_FIELD_MAINTAINED GCSpinLock gc_lock; //lock while doing GC

    // Loosely maintained,can be reinit-ed in grow_mark_list.
    PER_HEAP_ISOLATED_FIELD_MAINTAINED size_t mark_list_size;
    PER_HEAP_ISOLATED_FIELD_MAINTAINED size_t g_mark_list_total_size;

    // Loosely maintained,can be reinit-ed in grow_mark_list.
    PER_HEAP_ISOLATED_FIELD_MAINTAINED uint8_t** g_mark_list;
    PER_HEAP_ISOLATED_FIELD_MAINTAINED uint8_t** g_mark_list_copy;

    // The elements of this array are updated as each type of GC happens.
    PER_HEAP_ISOLATED_FIELD_MAINTAINED size_t full_gc_counts[gc_type_max];

    // A provisional mode means we could change our mind in the middle of a GC
    // and want to do a different GC instead.
    //
    // Right now there's only one such case which is in the middle of a gen1
    // GC we want to do a blocking gen2 instead. If/When we have more we should
    // have an enum that tells us which case in this provisional mode
    // we are in.
    //
    // When this mode is triggered, our current (only) condition says
    // we have high fragmentation in gen2 even after we do a compacting
    // full GC which is an indication of heavy pinning in gen2. In this
    // case we never do BGCs, we just do either gen0 or gen1's till a
    // gen1 needs to increase the gen2 size, in which case we finish up
    // the current gen1 as a sweeping GC and immediately do a compacting
    // full GC instead (without restarting EE).
    PER_HEAP_ISOLATED_FIELD_MAINTAINED bool provisional_mode_triggered;

    // It's maintained but only till the very next GC. When this is set in a GC, it will be cleared
    // in the very next GC done with garbage_collect_pm_full_gc.
    PER_HEAP_ISOLATED_FIELD_MAINTAINED bool pm_trigger_full_gc;

    // This is the smoothed *total* budget, i.e. across *all* heaps. Only used in a join.
    PER_HEAP_ISOLATED_FIELD_MAINTAINED size_t smoothed_desired_total[total_generation_count];

    PER_HEAP_ISOLATED_FIELD_MAINTAINED uint64_t gc_last_ephemeral_decommit_time;

    // maintained as we need to grow bookkeeping data.
    PER_HEAP_ISOLATED_FIELD_MAINTAINED size_t card_table_element_layout[total_bookkeeping_elements + 1];

#ifdef BACKGROUND_GC
    // Only matters if we need to timeout BGC threads
    PER_HEAP_ISOLATED_FIELD_MAINTAINED BOOL keep_bgc_threads_p;
#endif //BACKGROUND_GC

#ifdef USE_REGIONS
    PER_HEAP_ISOLATED_FIELD_MAINTAINED uint8_t* bookkeeping_covered_committed;
    PER_HEAP_ISOLATED_FIELD_MAINTAINED size_t bookkeeping_sizes[total_bookkeeping_elements];

    PER_HEAP_ISOLATED_FIELD_MAINTAINED region_info* map_region_to_generation;
    // same table as above, but skewed so that we can index
    // directly with address >> min_segment_size_shr
    // This is passed the write barrier code.
    PER_HEAP_ISOLATED_FIELD_MAINTAINED region_info* map_region_to_generation_skewed;

    // REGIONS TODO: these are allocated separately but should really be part
    // of GC's book keeping datastructures.
    // Loosely maintained, can be reinit-ed in grow_mark_list_piece
    PER_HEAP_ISOLATED_FIELD_MAINTAINED size_t g_mark_list_piece_size;
    PER_HEAP_ISOLATED_FIELD_MAINTAINED size_t g_mark_list_piece_total_size;
    PER_HEAP_ISOLATED_FIELD_MAINTAINED uint8_t*** g_mark_list_piece;

    PER_HEAP_ISOLATED_FIELD_MAINTAINED region_free_list global_regions_to_decommit[count_free_region_kinds];

    PER_HEAP_ISOLATED_FIELD_MAINTAINED region_free_list global_free_huge_regions;
#else //USE_REGIONS
    PER_HEAP_ISOLATED_FIELD_MAINTAINED heap_segment* segment_standby_list;

    // Set in one GC and updated in the next GC.
    PER_HEAP_ISOLATED_FIELD_MAINTAINED BOOL should_expand_in_full_gc;
#endif //USE_REGIONS

#ifdef DYNAMIC_HEAP_COUNT
    // Sample collection -
    // 
    // For every GC, we collect the msl wait time + GC pause duration info and use both to calculate the
    // throughput cost percentage. We will also be using the wait time and the GC pause duration separately
    // for other purposes in the future.
    //
    // For all gen2 GCs we also keep a separate array currently just for the GC cost. This serves as a backstop
    // to smooth out the situation when we rarely pick the gen2 GCs in the first array.
    struct dynamic_heap_count_data_t
    {
        static const int sample_size = 3;

        struct sample
        {
            uint64_t    elapsed_between_gcs;    // time between gcs in microseconds (this should really be between_pauses)
            uint64_t    gc_pause_time;          // pause time for this GC
            uint64_t    msl_wait_time;
            size_t      gc_survived_size;
        };

        uint32_t        sample_index;
        sample          samples[sample_size];

        // Instead of checking the GC index we should just check how many samples we've accumulated.
        size_t          current_samples_count;
        size_t          processed_samples_count;

        uint32_t        gen2_sample_index;
        // This is (gc_elapsed_time / time inbetween this and the last gen2 GC)
        float           gen2_gc_percents[sample_size];

        float median_throughput_cost_percent;          // estimated overhead of allocator + gc
        float smoothed_median_throughput_cost_percent; // exponentially smoothed version
        float percent_heap_space_cost_per_heap;        // percent space cost of adding a heap
        float tcp_reduction_per_step_up;               // throughput cost percent effect of increasing heap count
        float tcp_increase_per_step_down;              // throughput cost percent effect of decreasing heap count
        float scp_increase_per_step_up;                // space cost percent effect of increasing heap count
        float scp_decrease_per_step_down;              // space cost percent effect of decreasing heap count

        int             new_n_heaps;
        // the heap count we changed from
        int             last_n_heaps;
        // don't start a GC till we see (n_max_heaps - new_n_heaps) number of threads idling
        VOLATILE(int32_t) idle_thread_count;
        bool            init_only_p;

        bool            should_change_heap_count;
        int             heap_count_to_change_to;
        int             heap_count_change_count;
#ifdef STRESS_DYNAMIC_HEAP_COUNT
        int             lowest_heap_with_msl_uoh;
#endif //STRESS_DYNAMIC_HEAP_COUNT

        float get_median_gen2_gc_percent()
        {
            return median_of_3 (gen2_gc_percents[0], gen2_gc_percents[1], gen2_gc_percents[2]);
        }
    };
    PER_HEAP_ISOLATED_FIELD_MAINTAINED dynamic_heap_count_data_t dynamic_heap_count_data;
    PER_HEAP_ISOLATED_FIELD_MAINTAINED uint64_t last_suspended_end_time;
    // If the last full GC is blocking, this is that GC's index; for BGC, this is the settings.gc_index
    // when the BGC ended.
    PER_HEAP_ISOLATED_FIELD_MAINTAINED size_t gc_index_full_gc_end;
#endif //DYNAMIC_HEAP_COUNT

    /****************************************************/
    //  PER_HEAP_ISOLATED_FIELD_MAINTAINED_ALLOC fields //
    /****************************************************/

    // See comments for heap_hard_limit.
    PER_HEAP_ISOLATED_FIELD_MAINTAINED_ALLOC size_t current_total_committed;
    PER_HEAP_ISOLATED_FIELD_MAINTAINED_ALLOC size_t committed_by_oh[recorded_committed_bucket_counts];

    /********************************************/
    // PER_HEAP_ISOLATED_FIELD_INIT_ONLY fields //
    /********************************************/

    PER_HEAP_ISOLATED_FIELD_INIT_ONLY gc_latency_level latency_level;
    PER_HEAP_ISOLATED_FIELD_INIT_ONLY uint32_t high_memory_load_th;
    PER_HEAP_ISOLATED_FIELD_INIT_ONLY uint32_t m_high_memory_load_th;
    PER_HEAP_ISOLATED_FIELD_INIT_ONLY uint32_t v_high_memory_load_th;
    PER_HEAP_ISOLATED_FIELD_INIT_ONLY bool is_restricted_physical_mem;
    PER_HEAP_ISOLATED_FIELD_INIT_ONLY uint64_t mem_one_percent;
    PER_HEAP_ISOLATED_FIELD_INIT_ONLY uint64_t total_physical_mem;
    PER_HEAP_ISOLATED_FIELD_INIT_ONLY int generation_skip_ratio_threshold;
    PER_HEAP_ISOLATED_FIELD_INIT_ONLY int conserve_mem_setting;

    PER_HEAP_ISOLATED_FIELD_INIT_ONLY bool spin_count_unit_config_p;

    // For SOH we always allocate segments of the same size (except for segments when no_gc_region requires larger ones).
    // REGIONS TODO: right now soh_segment_size is still used in a few places for tuning. Should replace those with
    // something more meaningful.
    PER_HEAP_ISOLATED_FIELD_INIT_ONLY size_t soh_segment_size;
    PER_HEAP_ISOLATED_FIELD_INIT_ONLY size_t segment_info_size;

    // Hard limit for the heap, only supported on 64-bit.
    //
    // Users can specify a hard limit for the GC heap via GCHeapHardLimit or
    // a percentage of the physical memory this process is allowed to use via
    // GCHeapHardLimitPercent. This is the maximum commit size the GC heap
    // can consume.
    //
    // The way the hard limit is decided is:
    //
    // If the GCHeapHardLimit config is specified that's the value we use;
    // else if the GCHeapHardLimitPercent config is specified we use that
    // value;
    // else if the process is running inside a container with a memory limit,
    // the hard limit is
    // max (20mb, 75% of the memory limit on the container).
    //
    // Due to the different perf charicteristics of containers we make the
    // following policy changes:
    //
    // 1) No longer affinitize Server GC threads by default because we wouldn't
    // want all the containers on the machine to only affinitize to use the
    // first few CPUs (and we don't know which CPUs are already used). You
    // can however override this by specifying the GCHeapAffinitizeMask
    // config which will decide which CPUs the process will affinitize the
    // Server GC threads to.
    //
    // 2) Segment size is determined by limit / number of heaps but has a
    // minimum value of 16mb. This can be changed by specifying the number
    // of heaps via the GCHeapCount config. The minimum size is to avoid
    // the scenario where the hard limit is small but the process can use
    // many procs and we end up with tiny segments which doesn't make sense.
    //
    // 3) LOH compaction occurs automatically if needed.
    //
    // Since we do allow both gen0 and gen3 allocations, and we don't know
    // the distinction (and it's unrealistic to request users to specify
    // this distribution) we reserve memory this way -
    //
    // For SOH we reserve (limit / number of heaps) per heap.
    // For LOH we reserve (limit * 2 / number of heaps) per heap.
    //
    // This means the following -
    //
    // + we never need to acquire new segments. This simplies the perf
    // calculations by a lot.
    //
    // + we now need a different definition of "end of seg" because we
    // need to make sure the total does not exceed the limit.
    //
    // + if we detect that we exceed the commit limit in the allocator we
    // wouldn't want to treat that as a normal commit failure because that
    // would mean we always do full compacting GCs.
    //
    // TODO: some of the logic here applies to the general case as well
    // such as LOH automatic compaction. However it will require more
    //testing to change the general case.
    PER_HEAP_ISOLATED_FIELD_INIT_ONLY bool hard_limit_config_p;
    PER_HEAP_ISOLATED_FIELD_INIT_ONLY size_t heap_hard_limit;
    PER_HEAP_ISOLATED_FIELD_INIT_ONLY size_t heap_hard_limit_oh[total_oh_count];

    // Used both in a GC and on the allocator code paths when heap_hard_limit is non zero
    PER_HEAP_ISOLATED_FIELD_INIT_ONLY CLRCriticalSection check_commit_cs;
    PER_HEAP_ISOLATED_FIELD_INIT_ONLY CLRCriticalSection decommit_lock;

    // Indicate to use large pages. This only works if hardlimit is also enabled.
    PER_HEAP_ISOLATED_FIELD_INIT_ONLY bool use_large_pages_p;

#ifdef MULTIPLE_HEAPS
    // Init-ed in gc_heap::initialize_gc
    PER_HEAP_ISOLATED_FIELD_INIT_ONLY gc_heap** g_heaps;

    PER_HEAP_ISOLATED_FIELD_INIT_ONLY bool gc_thread_no_affinitize_p;
    PER_HEAP_ISOLATED_FIELD_INIT_ONLY size_t min_gen0_balance_delta;

#define alloc_quantum_balance_units (16)
    PER_HEAP_ISOLATED_FIELD_INIT_ONLY size_t min_balance_threshold;

    PER_HEAP_ISOLATED_FIELD_INIT_ONLY size_t max_decommit_step_size;
#else //MULTIPLE_HEAPS
#endif //MULTIPLE_HEAPS

#ifdef BACKGROUND_GC
    PER_HEAP_ISOLATED_FIELD_INIT_ONLY bool gc_can_use_concurrent;

#ifdef BGC_SERVO_TUNING
    // This tells us why we chose to do a bgc in tuning.
    PER_HEAP_ISOLATED_FIELD_DIAG_ONLY int saved_bgc_tuning_reason;
#endif //BGC_SERVO_TUNING
#endif //BACKGROUND_GC

    PER_HEAP_ISOLATED_FIELD_INIT_ONLY uint8_t* bookkeeping_start;
#ifdef USE_REGIONS
    PER_HEAP_ISOLATED_FIELD_INIT_ONLY size_t regions_range;
    PER_HEAP_ISOLATED_FIELD_INIT_ONLY bool enable_special_regions_p;
#else //USE_REGIONS
    PER_HEAP_ISOLATED_FIELD_INIT_ONLY size_t eph_gen_starts_size;
    PER_HEAP_ISOLATED_FIELD_INIT_ONLY size_t min_segment_size;
    PER_HEAP_ISOLATED_FIELD_INIT_ONLY size_t min_uoh_segment_size;
#endif //USE_REGIONS

#if defined(SHORT_PLUGS) && !defined(USE_REGIONS)
    PER_HEAP_ISOLATED_FIELD_INIT_ONLY double short_plugs_pad_ratio;
#endif //SHORT_PLUGS && !USE_REGIONS

#ifdef FEATURE_LOH_COMPACTION
    // This is for forced LOH compaction via the complus env var
    PER_HEAP_ISOLATED_FIELD_INIT_ONLY BOOL        loh_compaction_always_p;
#endif //FEATURE_LOH_COMPACTION

#ifdef HOST_64BIT
    PER_HEAP_ISOLATED_FIELD_INIT_ONLY size_t youngest_gen_desired_th;
#endif //HOST_64BIT

#ifdef DYNAMIC_HEAP_COUNT
    PER_HEAP_ISOLATED_FIELD_INIT_ONLY int dynamic_adaptation_mode;
#endif //DYNAMIC_HEAP_COUNT

    /********************************************/
    // PER_HEAP_ISOLATED_FIELD_DIAG_ONLY fields //
    /********************************************/

    PER_HEAP_ISOLATED_FIELD_DIAG_ONLY int gchist_index;
    PER_HEAP_ISOLATED_FIELD_DIAG_ONLY gc_mechanisms_store gchist[max_history_count];

    // pm_stress_on currently means (since we just have one mode) we
    // randomly turn the mode on; and after a random # of NGC2s we
    // turn it off.
    // NOTE that this means concurrent will be disabled so we can
    // simulate what this mode is supposed to be used.
    PER_HEAP_ISOLATED_FIELD_DIAG_ONLY bool pm_stress_on; // init-ed by the GCProvModeStress config
    PER_HEAP_ISOLATED_FIELD_DIAG_ONLY size_t provisional_triggered_gc_count;
    PER_HEAP_ISOLATED_FIELD_DIAG_ONLY size_t provisional_off_gc_count;
    // Only used in dprintf
    PER_HEAP_ISOLATED_FIELD_DIAG_ONLY size_t num_provisional_triggered;

    PER_HEAP_ISOLATED_FIELD_DIAG_ONLY gc_history_global gc_data_global;

    // This is what GC uses for its own bookkeeping.
    PER_HEAP_ISOLATED_FIELD_DIAG_ONLY size_t current_total_committed_bookkeeping;

    // For implementation of GCHeap::GetMemoryInfo which is called by
    // the GC.GetGCMemoryInfo API
    //
    // We record the time GC work is done while EE is suspended.
    // suspended_start_ts is what we get right before we call
    // SuspendEE. We omit the time between GC end and RestartEE
    // because it's very short and by the time we are calling it
    // the settings may have changed and we'd have to do more work
    // to figure out the right GC to record info of.
    //
    // The complications are the GCs triggered without their own
    // SuspendEE, in which case we will record that GC's duration
    // as its pause duration and the rest toward the GC that
    // the SuspendEE was for. The ephemeral GC we might trigger
    // at the beginning of a BGC and the PM triggered full GCs
    // fall into this case.
    PER_HEAP_ISOLATED_FIELD_DIAG_ONLY uint64_t suspended_start_time;
    // TEMP BEG
    PER_HEAP_ISOLATED_FIELD_DIAG_ONLY uint64_t suspension_end_time;
    PER_HEAP_ISOLATED_FIELD_DIAG_ONLY uint64_t h0_gc_start_time;
    PER_HEAP_ISOLATED_FIELD_DIAG_ONLY uint64_t change_heap_count_time;
    // TEMP END
    PER_HEAP_ISOLATED_FIELD_DIAG_ONLY uint64_t end_gc_time;
    PER_HEAP_ISOLATED_FIELD_DIAG_ONLY uint64_t total_suspended_time;
    PER_HEAP_ISOLATED_FIELD_DIAG_ONLY uint64_t process_start_time;
    PER_HEAP_ISOLATED_FIELD_DIAG_ONLY last_recorded_gc_info last_ephemeral_gc_info;
    PER_HEAP_ISOLATED_FIELD_DIAG_ONLY last_recorded_gc_info last_full_blocking_gc_info;

#ifdef BACKGROUND_GC
    PER_HEAP_ISOLATED_FIELD_DIAG_ONLY gc_history_global bgc_data_global;

    // For the CollectionCount API
    PER_HEAP_ISOLATED_FIELD_DIAG_ONLY size_t ephemeral_fgc_counts[max_generation];

    // For implementation of GCHeap::GetMemoryInfo which is called by
    // the GC.GetGCMemoryInfo API
    //
    // If the user didn't specify which kind of GC info to return, we need
    // to return the last recorded one. There's a complication with BGC as BGC
    // end runs concurrently. If 2 BGCs run back to back, we can't have one
    // update the info while the user thread is reading it (and we'd still like
    // to return the last BGC info otherwise if we only did BGCs we could frequently
    // return nothing). So we maintain 2 of these for BGC and the older one is
    // guaranteed to be consistent.
    PER_HEAP_ISOLATED_FIELD_DIAG_ONLY last_recorded_gc_info last_bgc_info[2];
    // This is either 0 or 1.
    PER_HEAP_ISOLATED_FIELD_DIAG_ONLY VOLATILE(int) last_bgc_info_index;
    // Since a BGC can finish later than blocking GCs with larger indices,
    // we can't just compare the index recorded in the GC info. We use this
    // to know whether we should be looking for a bgc info or a blocking GC,
    // if the user asks for the latest GC info of any kind.
    // This can only go from false to true concurrently so if it is true,
    // it means the bgc info is ready.
    PER_HEAP_ISOLATED_FIELD_DIAG_ONLY VOLATILE(bool) is_last_recorded_bgc;
#endif //BACKGROUND_GC

#ifdef FEATURE_EVENT_TRACE
    // Initialized each time in mark_phase and background_mark_phase (during the 2nd non concurrent stage)
    PER_HEAP_ISOLATED_FIELD_DIAG_ONLY bool informational_event_enabled_p;

    // Time is all in microseconds here. These are times recorded during STW.
    //
    // Note that the goal of this is not to show every single type of roots
    // For that you have the per heap MarkWithType events. This takes advantage
    // of the joins we already have and naturally gets the time between each
    // join.
    enum etw_gc_time_info
    {
        time_mark_sizedref = 0,
        // Note time_mark_roots does not include scanning sizedref handles.
        time_mark_roots = 1,
        time_mark_short_weak = 2,
        time_mark_scan_finalization = 3,
        time_mark_long_weak = 4,
        max_bgc_time_type = 5,
        time_plan = 5,
        time_relocate = 6,
        time_sweep = 6,
        max_sweep_time_type = 7,
        time_compact = 7,
        max_compact_time_type = 8
    };

    PER_HEAP_ISOLATED_FIELD_DIAG_ONLY uint64_t* gc_time_info;

#ifdef BACKGROUND_GC
    PER_HEAP_ISOLATED_FIELD_DIAG_ONLY uint64_t* bgc_time_info;
#endif //BACKGROUND_GC

#ifdef FEATURE_LOH_COMPACTION
    // This records the LOH compaction info -
    // time it takes to plan, relocate and compact.
    // We want to see how reference rich large objects are so
    // we also record ref info. Survived bytes are already recorded
    // in gc_generation_data of the perheap history event.
    //
    // If we don't end up actually doing LOH compaction because plan
    // failed, the time would all be 0s.
    struct etw_loh_compact_info
    {
        uint32_t time_plan;
        uint32_t time_compact;
        uint32_t time_relocate;
        size_t total_refs;
        size_t zero_refs;
    };

    PER_HEAP_ISOLATED_FIELD_DIAG_ONLY etw_loh_compact_info* loh_compact_info;
#endif //FEATURE_LOH_COMPACTION

    // config stuff and only init-ed once at the beginning.
    PER_HEAP_ISOLATED_FIELD_DIAG_ONLY size_t physical_memory_from_config;
    PER_HEAP_ISOLATED_FIELD_DIAG_ONLY size_t gen0_min_budget_from_config;
    PER_HEAP_ISOLATED_FIELD_DIAG_ONLY size_t gen0_max_budget_from_config;
    PER_HEAP_ISOLATED_FIELD_DIAG_ONLY int high_mem_percent_from_config;
    PER_HEAP_ISOLATED_FIELD_DIAG_ONLY bool use_frozen_segments_p;
#endif //FEATURE_EVENT_TRACE

#ifdef HEAP_BALANCE_INSTRUMENTATION
    PER_HEAP_ISOLATED_FIELD_DIAG_ONLY size_t last_gc_end_time_us;
#endif //HEAP_BALANCE_INSTRUMENTATION

#ifdef GC_CONFIG_DRIVEN
    // 0 stores compacting GCs;
    // 1 stores sweeping GCs;
    PER_HEAP_ISOLATED_FIELD_DIAG_ONLY size_t compact_or_sweep_gcs[2];
#endif //GC_CONFIG_DRIVEN

#ifdef HEAP_ANALYZE
    PER_HEAP_ISOLATED_FIELD_DIAG_ONLY BOOL heap_analyze_enabled;
#endif //HEAP_ANALYZE

#if defined(MULTIPLE_HEAPS) && defined(STRESS_DYNAMIC_HEAP_COUNT)
    PER_HEAP_FIELD bool uoh_msl_before_gc_p;
#endif //MULTIPLE_HEAPS && STRESS_DYNAMIC_HEAP_COUNT

    /***************************************************/
    // Fields that don't fit into the above categories //
    /***************************************************/

    // See comments in reset_memory. Can be reset to TRUE at any time.
    PER_HEAP_ISOLATED_FIELD BOOL reset_mm_p;

    // Full GC Notification percentages. It's set by the RegisterForFullGCNotification API
    PER_HEAP_FIELD uint32_t fgn_maxgen_percent;
    PER_HEAP_FIELD size_t fgn_last_alloc;
    PER_HEAP_ISOLATED_FIELD uint32_t fgn_loh_percent;
    PER_HEAP_ISOLATED_FIELD VOLATILE(bool) full_gc_approach_event_set;
#ifdef BACKGROUND_GC
    // Changed in a single GC and reset outside GC in API implementation.
    PER_HEAP_ISOLATED_FIELD BOOL fgn_last_gc_was_concurrent;

    // Only changed by API
    PER_HEAP_ISOLATED_FIELD bool temp_disable_concurrent_p;
#endif //BACKGROUND_GC

public:

    /***************************************************************************************************/
    // public methods                                                                                  //
    /***************************************************************************************************/
    PER_HEAP_ISOLATED_METHOD heap_segment* make_heap_segment(uint8_t* new_pages,
        size_t size,
        gc_heap* hp,
        int gen_num);

    // Returns TRUE if the current thread used to be in cooperative mode
    // before calling this function.
    PER_HEAP_ISOLATED_METHOD bool enable_preemptive();
    PER_HEAP_ISOLATED_METHOD void disable_preemptive(bool restore_cooperative);

    PER_HEAP_ISOLATED_METHOD uint32_t wait_for_gc_done(int32_t timeOut = INFINITE);

    PER_HEAP_ISOLATED_METHOD int refresh_memory_limit();

    /***************************************************************************************************/
    // public fields                                                                                   //
    /***************************************************************************************************/
    PER_HEAP_ISOLATED_FIELD_SINGLE_GC VOLATILE(BOOL) gc_started;

    // For regions this is for region size.
    PER_HEAP_ISOLATED_FIELD_INIT_ONLY size_t min_segment_size_shr;

    // For segments this is maintained; for regions it's just called during init
    PER_HEAP_ISOLATED_FIELD_INIT_ONLY size_t reserved_memory;
    PER_HEAP_ISOLATED_FIELD_INIT_ONLY size_t reserved_memory_limit;

#ifdef MULTIPLE_HEAPS
    // Init-ed in GCHeap::Initialize
    PER_HEAP_ISOLATED_FIELD_INIT_ONLY int n_heaps;
    PER_HEAP_ISOLATED_FIELD_INIT_ONLY int n_max_heaps;
#endif //MULTIPLE_HEAPS

#ifdef FEATURE_BASICFREEZE
    PER_HEAP_ISOLATED_FIELD_MAINTAINED sorted_table* seg_table;
#endif //FEATURE_BASICFREEZE
}; // class gc_heap

#ifdef FEATURE_PREMORTEM_FINALIZATION
class CFinalize
{

    friend class CFinalizeStaticAsserts;

private:

    // Segments are bounded by m_Array (the overall start), each element of
    // m_FillPointers, and then m_EndArray (the overall end). m_Array could
    // be considered the first element of (i.e., before all of) m_FillPointers
    // and m_EndArray the last.
    //
    // Therefore, the lower bound on segment X is m_FillPointers[x-1] with a
    // special case for the first, and the upper bound on segment X is
    // m_FillPointers[x] with special cases for the last.

    // Adjust the count and add a constant to add a segment
    static const int ExtraSegCount = 2;
    static const int FinalizerListSeg = total_generation_count + 1;
    static const int CriticalFinalizerListSeg = total_generation_count;
    // The end of this segment is m_EndArray, not an entry in m_FillPointers.
    static const int FreeListSeg = total_generation_count + ExtraSegCount;
    static const int FreeList = FreeListSeg;

    static const int FinalizerStartSeg = CriticalFinalizerListSeg;
    static const int FinalizerMaxSeg = FinalizerListSeg;

    static const int MaxSeg = FreeListSeg;

    PTR_PTR_Object m_FillPointers[total_generation_count + ExtraSegCount];
    PTR_PTR_Object m_Array;
    PTR_PTR_Object m_EndArray;
    size_t   m_PromotedCount;

    VOLATILE(int32_t) lock;
#ifdef _DEBUG
    EEThreadId lockowner_threadid;
#endif // _DEBUG

    BOOL GrowArray();
    void MoveItem (Object** fromIndex,
                   unsigned int fromSeg,
                   unsigned int toSeg);

    inline PTR_PTR_Object& SegQueue (unsigned int Seg)
    {
        return (Seg ? m_FillPointers [Seg-1] : m_Array);
    }
    inline PTR_PTR_Object& SegQueueLimit (unsigned int Seg)
    {
        return (Seg == MaxSeg ? m_EndArray : m_FillPointers[Seg]);
    }

    size_t UsedCount ()
    {
        return (SegQueue(FreeListSeg) - m_Array) + (m_EndArray - SegQueueLimit(FreeListSeg));
    }

    BOOL IsSegEmpty ( unsigned int i)
    {
        ASSERT ((int)i <= MaxSeg);
        return (SegQueueLimit(i) == SegQueue (i));
    }

public:
    ~CFinalize();
    bool Initialize();
    void EnterFinalizeLock();
    void LeaveFinalizeLock();
    bool RegisterForFinalization (int gen, Object* obj, size_t size=0);
    Object* GetNextFinalizableObject (BOOL only_non_critical=FALSE);
    BOOL ScanForFinalization (promote_func* fn, int gen, gc_heap* hp);
    void RelocateFinalizationData (int gen, gc_heap* hp);
    void WalkFReachableObjects (fq_walk_fn fn);
    void GcScanRoots (promote_func* fn, int hn, ScanContext *pSC);
    void UpdatePromotedGenerations (int gen, BOOL gen_0_empty_p);
    size_t GetPromotedCount();

    // Methods used to move finalization data between heaps
    bool MergeFinalizationData (CFinalize* other_fq);
    bool SplitFinalizationData (CFinalize* other_fq);

    //Methods used by the shutdown code to call every finalizer
    size_t GetNumberFinalizableObjects();

    void CheckFinalizerObjects();
};

class CFinalizeStaticAsserts {
    static_assert(dac_finalize_queue::ExtraSegCount == CFinalize::ExtraSegCount, "ExtraSegCount mismatch");
    static_assert(offsetof(dac_finalize_queue, m_FillPointers) == offsetof(CFinalize, m_FillPointers), "CFinalize layout mismatch");
};
#endif // FEATURE_PREMORTEM_FINALIZATION

inline
 size_t& dd_begin_data_size (dynamic_data* inst)
{
  return inst->begin_data_size;
}
inline
 size_t& dd_survived_size (dynamic_data* inst)
{
  return inst->survived_size;
}
#if defined (RESPECT_LARGE_ALIGNMENT) || defined (FEATURE_STRUCTALIGN)
inline
 size_t& dd_num_npinned_plugs(dynamic_data* inst)
{
  return inst->num_npinned_plugs;
}
#endif //RESPECT_LARGE_ALIGNMENT || FEATURE_STRUCTALIGN
inline
size_t& dd_pinned_survived_size (dynamic_data* inst)
{
  return inst->pinned_survived_size;
}
inline
size_t& dd_added_pinned_size (dynamic_data* inst)
{
  return inst->added_pinned_size;
}
inline
size_t& dd_artificial_pinned_survived_size (dynamic_data* inst)
{
  return inst->artificial_pinned_survived_size;
}
#ifdef SHORT_PLUGS
inline
size_t& dd_padding_size (dynamic_data* inst)
{
  return inst->padding_size;
}
#endif //SHORT_PLUGS
inline
 size_t& dd_current_size (dynamic_data* inst)
{
  return inst->current_size;
}
inline
float& dd_surv (dynamic_data* inst)
{
  return inst->surv;
}
inline
size_t& dd_freach_previous_promotion (dynamic_data* inst)
{
  return inst->freach_previous_promotion;
}
inline
size_t& dd_desired_allocation (dynamic_data* inst)
{
  return inst->desired_allocation;
}
inline
size_t& dd_collection_count (dynamic_data* inst)
{
    return inst->collection_count;
}
inline
size_t& dd_promoted_size (dynamic_data* inst)
{
    return inst->promoted_size;
}
inline
float& dd_limit (dynamic_data* inst)
{
  return inst->sdata->limit;
}
inline
float& dd_max_limit (dynamic_data* inst)
{
  return inst->sdata->max_limit;
}
inline
size_t& dd_max_size (dynamic_data* inst)
{
  return inst->sdata->max_size;
}
inline
size_t& dd_min_size (dynamic_data* inst)
{
  return inst->min_size;
}
inline
ptrdiff_t& dd_new_allocation (dynamic_data* inst)
{
  return inst->new_allocation;
}
inline
ptrdiff_t& dd_gc_new_allocation (dynamic_data* inst)
{
  return inst->gc_new_allocation;
}
inline
size_t& dd_fragmentation_limit (dynamic_data* inst)
{
  return inst->sdata->fragmentation_limit;
}
inline
float& dd_fragmentation_burden_limit (dynamic_data* inst)
{
  return inst->sdata->fragmentation_burden_limit;
}
inline
float dd_v_fragmentation_burden_limit (dynamic_data* inst)
{
  return (min (2*dd_fragmentation_burden_limit (inst), 0.75f));
}
inline
size_t& dd_fragmentation (dynamic_data* inst)
{
  return inst->fragmentation;
}
inline
size_t& dd_gc_clock (dynamic_data* inst)
{
  return inst->gc_clock;
}
inline
uint64_t& dd_time_clock (dynamic_data* inst)
{
  return inst->time_clock;
}
inline
uint64_t& dd_previous_time_clock (dynamic_data* inst)
{
    return inst->previous_time_clock;
}

inline
size_t& dd_gc_clock_interval (dynamic_data* inst)
{
  return inst->sdata->gc_clock;
}
inline
uint64_t& dd_time_clock_interval (dynamic_data* inst)
{
  return inst->sdata->time_clock;
}

inline
size_t& dd_gc_elapsed_time (dynamic_data* inst)
{
    return inst->gc_elapsed_time;
}

inline
alloc_context* generation_alloc_context (generation* inst)
{
    return &(inst->allocation_context);
}

#ifndef USE_REGIONS
inline
uint8_t*& generation_allocation_start (generation* inst)
{
  return inst->allocation_start;
}
#endif //!USE_REGIONS
inline
uint8_t*& generation_allocation_pointer (generation* inst)
{
  return inst->allocation_context.alloc_ptr;
}
inline
uint8_t*& generation_allocation_limit (generation* inst)
{
  return inst->allocation_context.alloc_limit;
}
inline
allocator* generation_allocator (generation* inst)
{
    return &inst->free_list_allocator;
}

inline
PTR_heap_segment& generation_start_segment (generation* inst)
{
  return inst->start_segment;
}

#ifdef USE_REGIONS
inline
heap_segment*& generation_tail_region (generation* inst)
{
  return inst->tail_region;
}

inline
heap_segment*& generation_tail_ro_region (generation* inst)
{
  return inst->tail_ro_region;
}

inline
heap_segment* generation_start_segment_rw (generation* inst)
{
    return inst->tail_ro_region != nullptr ? inst->tail_ro_region : inst->start_segment;
}
#endif //USE_REGIONS

inline
heap_segment*& generation_allocation_segment (generation* inst)
{
  return inst->allocation_segment;
}
#ifndef USE_REGIONS
inline
uint8_t*& generation_plan_allocation_start (generation* inst)
{
  return inst->plan_allocation_start;
}
inline
size_t& generation_plan_allocation_start_size (generation* inst)
{
  return inst->plan_allocation_start_size;
}
#endif //!USE_REGIONS
inline
uint8_t*& generation_allocation_context_start_region (generation* inst)
{
  return inst->allocation_context_start_region;
}
inline
size_t& generation_free_list_space (generation* inst)
{
  return inst->free_list_space;
}
inline
size_t& generation_free_obj_space (generation* inst)
{
  return inst->free_obj_space;
}
inline
size_t& generation_allocation_size (generation* inst)
{
  return inst->allocation_size;
}
inline
size_t& generation_pinned_allocation_sweep_size (generation* inst)
{
    return inst->pinned_allocation_sweep_size;
}
inline
size_t& generation_pinned_allocation_compact_size (generation* inst)
{
    return inst->pinned_allocation_compact_size;
}
inline
size_t&  generation_free_list_allocated (generation* inst)
{
    return inst->free_list_allocated;
}
inline
size_t&  generation_end_seg_allocated (generation* inst)
{
    return inst->end_seg_allocated;
}
inline
BOOL&  generation_allocate_end_seg_p (generation* inst)
{
    return inst->allocate_end_seg_p;
}
inline
size_t& generation_condemned_allocated (generation* inst)
{
    return inst->condemned_allocated;
}
inline
size_t& generation_sweep_allocated (generation* inst)
{
    return inst->sweep_allocated;
}
#ifdef DOUBLY_LINKED_FL
inline
BOOL&  generation_set_bgc_mark_bit_p (generation* inst)
{
    return inst->set_bgc_mark_bit_p;
}
inline
uint8_t*&  generation_last_free_list_allocated (generation* inst)
{
    return inst->last_free_list_allocated;
}
#endif //DOUBLY_LINKED_FL
#ifdef FREE_USAGE_STATS
inline
size_t& generation_pinned_free_obj_space (generation* inst)
{
    return inst->pinned_free_obj_space;
}
inline
size_t& generation_allocated_in_pinned_free (generation* inst)
{
    return inst->allocated_in_pinned_free;
}
inline
size_t& generation_allocated_since_last_pin (generation* inst)
{
    return inst->allocated_since_last_pin;
}
#endif //FREE_USAGE_STATS

inline
float generation_allocator_efficiency (generation* inst)
{
    if ((generation_free_list_allocated (inst) + generation_free_obj_space (inst)) != 0)
    {
        return ((float) (generation_free_list_allocated (inst)) / (float)(generation_free_list_allocated (inst) + generation_free_obj_space (inst)));
    }
    else
        return 0;
}
inline
size_t generation_unusable_fragmentation (generation* inst)
{
    return (size_t)(generation_free_obj_space (inst) +
                    (1.0f-generation_allocator_efficiency(inst))*generation_free_list_space (inst));
}

#define plug_skew           sizeof(ObjHeader)
// We always use USE_PADDING_TAIL when fitting so items on the free list should be
// twice the min_obj_size.
#define min_free_list       (2*min_obj_size)
#define min_free_item_no_prev  (min_obj_size+sizeof(uint8_t*))
struct plug
{
    uint8_t *  skew[plug_skew / sizeof(uint8_t *)];
};

class pair
{
public:
    short left;
    short right;
};

//Note that these encode the fact that plug_skew is a multiple of uint8_t*.
// Each of new field is prepended to the prior struct.

struct plug_and_pair
{
    pair        m_pair;
    plug        m_plug;
};

struct plug_and_reloc
{
    ptrdiff_t   reloc;
    pair        m_pair;
    plug        m_plug;
};

struct plug_and_gap
{
    ptrdiff_t   gap;
    ptrdiff_t   reloc;
    union
    {
        pair    m_pair;
        int     lr;  //for clearing the entire pair in one instruction
    };
    plug        m_plug;
};

struct gap_reloc_pair
{
    size_t gap;
    size_t reloc;
    pair   m_pair;
};

#define min_pre_pin_obj_size (sizeof (gap_reloc_pair) + min_obj_size)

struct DECLSPEC_ALIGN(8) aligned_plug_and_gap
{
    size_t       additional_pad;
    plug_and_gap plugandgap;
};

struct loh_obj_and_pad
{
    ptrdiff_t   reloc;
    plug        m_plug;
};

struct loh_padding_obj
{
    uint8_t*    mt;
    size_t      len;
    ptrdiff_t   reloc;
    plug        m_plug;
};
#define loh_padding_obj_size (sizeof(loh_padding_obj))

//flags description
#define heap_segment_flags_readonly     1
#define heap_segment_flags_inrange      2
#define heap_segment_flags_loh          8

#ifdef BACKGROUND_GC
#define heap_segment_flags_swept        16
#define heap_segment_flags_decommitted  32
#define heap_segment_flags_ma_committed 64
// for segments whose mark array is only partially committed.
#define heap_segment_flags_ma_pcommitted 128
#define heap_segment_flags_uoh_delete   256
#endif //BACKGROUND_GC

#define heap_segment_flags_poh          512

#if defined(BACKGROUND_GC) && defined(USE_REGIONS)
// This means this seg needs to be processed by
// BGC overflow when we process non concurrently.
#define heap_segment_flags_overflow      1024
#endif //BACKGROUND_GC && USE_REGIONS

#ifdef USE_REGIONS
#define heap_segment_flags_demoted       2048

struct generation_region_info
{
    heap_segment* head;
    heap_segment* tail;
};
#endif //USE_REGIONS

class heap_segment
{
    friend class allocator;

public:
    // For regions allocated is used to indicate whether this is a valid segment
    // or not, ie, if it's 0 it means it's freed; else it's either a valid value
    // or a negative value which means it's in a large region.
    uint8_t*        allocated;
    uint8_t*        committed;
    // For regions This could be obtained from region_allocator as each
    // busy block knows its size.
    uint8_t*        reserved;
    uint8_t*        used;
    // For regions this is the actual physical start + aligned_plug_and_gap.
    uint8_t*        mem;
    // Currently we are using 12 bits for flags, see "flags description" right above.
    size_t          flags;
    PTR_heap_segment next;
    uint8_t*        background_allocated;
#ifdef MULTIPLE_HEAPS
    gc_heap*        heap;
#ifdef _DEBUG
    uint8_t*        saved_committed;
    size_t          saved_desired_allocation;
#endif // _DEBUG
#endif //MULTIPLE_HEAPS
    uint8_t*        decommit_target;
    uint8_t*        plan_allocated;
    // In the plan phase we change the allocated for a seg but we need this
    // value to correctly calculate how much space we can reclaim in
    // generation_fragmentation. But it's beneficial to truncate it as it
    // means in the later phases we only need to look up to the new allocated.
    uint8_t*        saved_allocated;
    uint8_t*        saved_bg_allocated;
#ifdef USE_REGIONS
    size_t          survived;
    // These generation numbers are initialized to -1.
    // For plan_gen_num:
    // for all regions in condemned generations it needs
    // to be re-initialized to -1 when a GC is done.
    // When setting it we update the demotion decision accordingly.
    uint8_t         gen_num;
    // This says this region was already swept during plan and its bricks
    // were built to indicates objects, ie, not the way plan builds them.
    // Other phases need to be aware of this so they don't assume bricks
    // indicate tree nodes.
    //
    // swept_in_plan_p can be folded into gen_num.
    bool            swept_in_plan_p;
    int             plan_gen_num;
    int             old_card_survived;
    int             pinned_survived;
    // at the end of each GC, we increase each region in the region free list
    // by 1. So we can observe if a region stays in the free list over many
    // GCs. We stop at 99. It's initialized to 0 when a region is added to
    // the region's free list.
    #define MAX_AGE_IN_FREE 99
    #define AGE_IN_FREE_TO_DECOMMIT 20
    int             age_in_free;
    // This is currently only used by regions that are swept in plan -
    // we then thread this list onto the generation's free list.
    // We may keep per region free list later which requires more work.
    uint8_t*        free_list_head;
    uint8_t*        free_list_tail;
    size_t          free_list_size;
    size_t          free_obj_size;

    PTR_heap_segment prev_free_region;
    region_free_list* containing_free_list;

    // Fields that we need to provide in response to a
    // random address that might land anywhere on the region.
    // - heap
    // - gen_num
    // - plan_gen_num
    // which means if a region consists of multiple basic regions,
    // these will need to be populated for each basic region in the
    // seg mapping table.
    //
    // We can break this up into 2 data structures, one with the
    // fields per basic region; the other with the rest of the fields.
    //
    // Could consider to have the region itself populated per basic
    // region but so far it doesn't seem necessary so I'll leave it
    // out.
    void init_free_list()
    {
        free_list_head = 0;
        free_list_tail = 0;
        free_list_size = 0;
        free_obj_size = 0;
    }

    void thread_free_obj (uint8_t* obj, size_t s);
#else //USE_REGIONS

#ifdef _MSC_VER
// Disable this warning - we intentionally want __declspec(align()) to insert padding for us
#pragma warning(disable:4324)  // structure was padded due to __declspec(align())
#endif
    aligned_plug_and_gap padandplug;
#ifdef _MSC_VER
#pragma warning(default:4324)  // structure was padded due to __declspec(align())
#endif
#endif //USE_REGIONS
};

#ifdef USE_REGIONS
// Region management
//
// We reserve a big space for regions. We could consider including the GC bookkeeping data
// structures in this space too (eg, at the end and only commit the portion that's used to
// cover the current regions).
//
// region_allocator is used to find where to put a region. When it finds a space to allocate
// a region in it will mark is as busy. Note that the actual commit operation for a region
// is not done by region_allocator - it's done as needed when GC actually stores objects there.
//
// TODO:
// When GC detects a region only containing dead objects, it does not immediately return this
// region to region_allocator. It doesn't decommit anything from this region and stores this
// region per heap as free_regions and free_large_regions respectively for SOH and UOH. When
// the memory pressure is high enough, we decommit an appropriate amount regions in free_regions
// and free_large_regions. These decommitted regions will be returned to region_allocator which
// mark the space as free blocks.
//
#define LARGE_REGION_FACTOR (8)

#define region_alloc_free_bit (1 << (sizeof (uint32_t) * 8 - 1))

const int min_regions_per_heap = ((ephemeral_generation_count + 1) + ((total_generation_count - uoh_start_generation) * LARGE_REGION_FACTOR));

enum allocate_direction
{
    allocate_forward = 1,
    allocate_backward = -1,
};

typedef bool (*region_allocator_callback_fn)(uint8_t*);

// The big space we reserve for regions is divided into units of region_alignment.
//
// SOH regions are all basic regions, meaning their size is the same as alignment. UOH regions
// are by default 8x as large.
//
// We use a map to encode info on these units. The map consists of an array of 32-bit uints.
// The encoding is the following:
//
// If the MSB is not set, it means it's busy (in use); otherwise it means it's free.
//
// The value (without the MSB) indicates how many units to walk till we get to the next
// group of encoded bytes which is called a block.
//
// For each region we encode the info with a busy block in the map. This block has the
// same # of uints as the # of units this region occupies. And we store the # in
// the first and last uint. These uints can be converted to bytes since we have multiple
// units for larger regions anyway. I haven't done that since this will need to be changed
// in the near future based on more optimal allocation strategies.
//
// When we allocate, if we knew there could be free blocks that fits, we search forward to find
// contiguous free units >= num_units. Otherwise we simply allocate at the end. We coalesce
// free blocks but we do not coalesce busy blocks. When we delete a region, we mark the block
// free and coalesced them with its free neighbors if any.
//
// TODO: to accommodate 32-bit processes, we reserve in segment sizes and divide each seg
// into regions.
class region_allocator
{
private:

    uint8_t* global_region_start;
    uint8_t* global_region_end;
    uint8_t* global_region_left_used;
    uint8_t* global_region_right_used;

    uint32_t total_free_units;

    size_t region_alignment;
    size_t large_region_alignment;

    GCSpinLock region_allocator_lock;

    uint32_t* region_map_left_start;
    uint32_t* region_map_left_end;

    uint32_t* region_map_right_start;
    uint32_t* region_map_right_end;

    uint32_t num_left_used_free_units;
    uint32_t num_right_used_free_units;

    uint8_t* region_address_of (uint32_t* map_index);
    uint32_t* region_map_index_of (uint8_t* address);

    uint8_t* allocate (uint32_t num_units, allocate_direction direction, region_allocator_callback_fn fn);
    uint8_t* allocate_end (uint32_t num_units, allocate_direction direction);

    void enter_spin_lock();
    void leave_spin_lock();

    void make_busy_block (uint32_t* index_start, uint32_t num_units);
    void make_free_block (uint32_t* index_start, uint32_t num_units);

    void print_map (const char* msg);

    size_t align_region_up (size_t size)
    {
        return ((size + (region_alignment - 1)) & ~(region_alignment - 1));
    }

    size_t align_region_down (size_t size)
    {
        return (size & ~(region_alignment - 1));
    }

    size_t is_region_aligned (uint8_t* address)
    {
        return ((size_t)address == ((size_t)address & ~(region_alignment - 1)));
    }

    bool is_unit_memory_free (uint32_t val)
    {
        return !!(val & region_alloc_free_bit);
    }

    uint32_t get_num_units (uint32_t val)
    {
        return (val & ~region_alloc_free_bit);
    }

public:
    bool init (uint8_t* start, uint8_t* end, size_t alignment, uint8_t** lowest, uint8_t** highest);
    bool allocate_region (int gen_num, size_t size, uint8_t** start, uint8_t** end, allocate_direction direction, region_allocator_callback_fn fn);
    bool allocate_basic_region (int gen_num, uint8_t** start, uint8_t** end, region_allocator_callback_fn fn);
    bool allocate_large_region (int gen_num, uint8_t** start, uint8_t** end, allocate_direction direction, size_t size, region_allocator_callback_fn fn);
    void delete_region (uint8_t* start);
    void delete_region_impl (uint8_t* start);
    uint32_t get_va_memory_load()
    {
        return (uint32_t)(((global_region_left_used - global_region_start) + ((global_region_end - global_region_right_used)))* 100.0
                          / (global_region_end - global_region_start));
    }
    // Returns the amount of free space + end of unused region space
    size_t get_free() { return (total_free_units * region_alignment) ; }
    size_t get_region_alignment () { return region_alignment; }
    size_t get_large_region_alignment () { return large_region_alignment; }
    size_t get_used_region_count()
    {
        // currently we don't allocate anything from the right -
        // once we do, we need a more sophisticated way to iterate
        // through the used regions
        assert (region_map_right_start == region_map_right_end);
        return (region_map_left_end - region_map_left_start);
    }
    void move_highest_free_regions (int64_t n, bool small_region_p, region_free_list to_free_list[count_free_region_kinds]);

    uint8_t* get_start() { return global_region_start; }

    // global_region_left_used can be modified concurrently by allocate and delete
    // usage of this function must make sure either it is under the region lock or we
    // are certain that these functions cannot be running concurrently.
    uint8_t* get_left_used_unsafe() { return global_region_left_used; }
};
#endif //USE_REGIONS

#define ro_in_entry 0x1

// Note that I am storing both h0 and seg0, even though in Server GC you can get to
// the heap* from the segment info. This is because heap_of needs to be really fast
// and we would not want yet another indirection.
//
// Note on USE_REGIONS - since ro segs will never be in range, we can simply return
// when an address is not between lowest and highest. Each entry in the seg_mapping
// table can indicate one of the following -
//
// - an rw seg
// - part of an rw seg
// - no seg
//
// If it's part of an rw seg, meaning this is a large region, each basic region would
// store the info for fast access but when we need to get to the actual region info
// we go back to the first basic region.
struct seg_mapping
{
#ifdef USE_REGIONS
    heap_segment region_info;
#else
    // if an address is > boundary it belongs to h1; else h0.
    // since we init h0 and h1 to 0, if we get 0 it means that
    // address doesn't exist on managed segments. And heap_of
    // would just return heap0 which is what it does now.
    uint8_t* boundary;
#ifdef MULTIPLE_HEAPS
    gc_heap* h0;
    gc_heap* h1;
#endif //MULTIPLE_HEAPS
    // You could have an address that's inbetween 2 segments and
    // this would return a seg, the caller then will use
    // in_range_for_segment to determine if it's on that seg.
    heap_segment* seg0; // this is what the seg for h0 is.
    heap_segment* seg1; // this is what the seg for h1 is.
    // Note that when frozen objects are used we mask seg1
    // with 0x1 to indicate that there is a ro segment for
    // this entry.
#endif //USE_REGIONS
};

static_assert(offsetof(dac_heap_segment, allocated) == offsetof(heap_segment, allocated), "DAC heap segment layout mismatch");
static_assert(offsetof(dac_heap_segment, committed) == offsetof(heap_segment, committed), "DAC heap segment layout mismatch");
static_assert(offsetof(dac_heap_segment, reserved) == offsetof(heap_segment, reserved), "DAC heap segment layout mismatch");
static_assert(offsetof(dac_heap_segment, used) == offsetof(heap_segment, used), "DAC heap segment layout mismatch");
static_assert(offsetof(dac_heap_segment, mem) == offsetof(heap_segment, mem), "DAC heap segment layout mismatch");
static_assert(offsetof(dac_heap_segment, flags) == offsetof(heap_segment, flags), "DAC heap segment layout mismatch");
static_assert(offsetof(dac_heap_segment, next) == offsetof(heap_segment, next), "DAC heap segment layout mismatch");
static_assert(offsetof(dac_heap_segment, background_allocated) == offsetof(heap_segment, background_allocated), "DAC heap segment layout mismatch");
#ifdef MULTIPLE_HEAPS
static_assert(offsetof(dac_heap_segment, heap) == offsetof(heap_segment, heap), "DAC heap segment layout mismatch");
#endif // MULTIPLE_HEAPS

inline
uint8_t*& heap_segment_reserved (heap_segment* inst)
{
  return inst->reserved;
}
inline
uint8_t*& heap_segment_committed (heap_segment* inst)
{
  return inst->committed;
}
inline
uint8_t*& heap_segment_decommit_target (heap_segment* inst)
{
    return inst->decommit_target;
}
inline
uint8_t*& heap_segment_used (heap_segment* inst)
{
  return inst->used;
}
inline
uint8_t*& heap_segment_allocated (heap_segment* inst)
{
  return inst->allocated;
}

inline
BOOL heap_segment_read_only_p (heap_segment* inst)
{
    return ((inst->flags & heap_segment_flags_readonly) != 0);
}

inline
BOOL heap_segment_in_range_p (heap_segment* inst)
{
    return (!(inst->flags & heap_segment_flags_readonly) ||
            ((inst->flags & heap_segment_flags_inrange) != 0));
}

inline
BOOL heap_segment_loh_p (heap_segment* inst)
{
    return !!(inst->flags & heap_segment_flags_loh);
}

inline
BOOL heap_segment_poh_p (heap_segment* inst)
{
    return !!(inst->flags & heap_segment_flags_poh);
}

inline
BOOL heap_segment_uoh_p (heap_segment* inst)
{
    return !!(inst->flags & (heap_segment_flags_loh | heap_segment_flags_poh));
}

inline gc_oh_num heap_segment_oh (heap_segment * inst)
{
    if ((inst->flags & heap_segment_flags_loh) != 0)
    {
        return gc_oh_num::loh;
    }
    else if ((inst->flags & heap_segment_flags_poh) != 0)
    {
        return gc_oh_num::poh;
    }
    else
    {
        return gc_oh_num::soh;
    }
}

#ifdef USE_REGIONS
inline
region_free_list*& heap_segment_containing_free_list (heap_segment* inst)
{
    return inst->containing_free_list;
}

inline
PTR_heap_segment& heap_segment_prev_free_region (heap_segment* inst)
{
    return inst->prev_free_region;
}
#endif //USE_REGIONS

#ifdef BACKGROUND_GC
#ifdef USE_REGIONS
inline
bool heap_segment_overflow_p (heap_segment* inst)
{
    return ((inst->flags & heap_segment_flags_overflow) != 0);
}
#endif //USE_REGIONS

inline
BOOL heap_segment_decommitted_p (heap_segment * inst)
{
    return !!(inst->flags & heap_segment_flags_decommitted);
}
inline
BOOL heap_segment_swept_p (heap_segment * inst)
{
    return !!(inst->flags & heap_segment_flags_swept);
}
#endif //BACKGROUND_GC

inline
PTR_heap_segment & heap_segment_next (heap_segment* inst)
{
  return inst->next;
}
inline
uint8_t*& heap_segment_mem (heap_segment* inst)
{
  return inst->mem;
}
inline
uint8_t*& heap_segment_plan_allocated (heap_segment* inst)
{
  return inst->plan_allocated;
}
inline
uint8_t*& heap_segment_saved_allocated (heap_segment* inst)
{
  return inst->saved_allocated;
}
#ifdef BACKGROUND_GC
inline
uint8_t*& heap_segment_background_allocated (heap_segment* inst)
{
  return inst->background_allocated;
}
inline
uint8_t*& heap_segment_saved_bg_allocated (heap_segment* inst)
{
  return inst->saved_bg_allocated;
}
#endif //BACKGROUND_GC

#ifdef MULTIPLE_HEAPS
inline
gc_heap*& heap_segment_heap (heap_segment* inst)
{
    return inst->heap;
}
#endif //MULTIPLE_HEAPS

#ifdef USE_REGIONS
inline
uint8_t& heap_segment_gen_num (heap_segment* inst)
{
    return inst->gen_num;
}
inline
bool& heap_segment_swept_in_plan (heap_segment* inst)
{
    return inst->swept_in_plan_p;
}
inline
int& heap_segment_plan_gen_num (heap_segment* inst)
{
    return inst->plan_gen_num;
}
inline
int& heap_segment_age_in_free (heap_segment* inst)
{
    return inst->age_in_free;
}
inline
size_t& heap_segment_survived (heap_segment* inst)
{
    return inst->survived;
}
inline
int& heap_segment_old_card_survived (heap_segment* inst)
{
    return inst->old_card_survived;
}
inline
int& heap_segment_pinned_survived (heap_segment* inst)
{
    return inst->pinned_survived;
}
inline
uint8_t* heap_segment_free_list_head (heap_segment* inst)
{
    return inst->free_list_head;
}
inline
uint8_t* heap_segment_free_list_tail (heap_segment* inst)
{
    return inst->free_list_tail;
}
inline
size_t heap_segment_free_list_size (heap_segment* inst)
{
    return inst->free_list_size;
}
inline
size_t heap_segment_free_obj_size (heap_segment* inst)
{
    return inst->free_obj_size;
}
inline
bool heap_segment_demoted_p (heap_segment* inst)
{
    return ((inst->flags & heap_segment_flags_demoted) != 0);
}
#endif //USE_REGIONS

inline
generation* gc_heap::generation_of (int  n)
{
    assert (((n < total_generation_count) && (n >= 0)));
    return &generation_table[n];
}

inline
dynamic_data* gc_heap::dynamic_data_of (int gen_number)
{
    return &dynamic_data_table[gen_number];
}

#define GC_PAGE_SIZE 0x1000

#define card_word_width ((size_t)32)

//
// The value of card_size is determined empirically according to the average size of an object
// In the code we also rely on the assumption that one card_table entry (uint32_t) covers an entire os page
//
#if defined (HOST_64BIT)
#define card_size ((size_t)(2*GC_PAGE_SIZE/card_word_width))
#else
#define card_size ((size_t)(GC_PAGE_SIZE/card_word_width))
#endif // HOST_64BIT

inline
size_t card_word (size_t card)
{
    return card / card_word_width;
}

inline
unsigned card_bit (size_t card)
{
    return (unsigned)(card % card_word_width);
}

inline
size_t gcard_of (uint8_t* object)
{
    return (size_t)(object) / card_size;
}
#ifdef FEATURE_CARD_MARKING_STEALING
// make this 8 card bundle bits (2 MB in 64-bit architectures, 1 MB in 32-bit) - should be at least 1 card bundle bit
#define CARD_MARKING_STEALING_GRANULARITY (card_size*card_word_width*card_bundle_size*8)

// REGIONS TODO: this shouldn't need gc_low for regions.
#define THIS_ARG    , __this
class card_marking_enumerator
{
private:
    heap_segment*       segment;
    uint8_t*            gc_low;
    uint32_t            segment_start_chunk_index;
    VOLATILE(uint32_t)* chunk_index_counter;
    uint8_t*            chunk_high;
    uint32_t            old_chunk_index;
    static const uint32_t INVALID_CHUNK_INDEX = ~0u;

public:
    card_marking_enumerator(heap_segment* seg, uint8_t* low, VOLATILE(uint32_t)* counter) :
        segment(seg), gc_low(low), segment_start_chunk_index(0), chunk_index_counter(counter), chunk_high(nullptr), old_chunk_index(INVALID_CHUNK_INDEX)
    {
    }

    // move to the next chunk in this segment - return false if no more chunks in this segment
    bool move_next(heap_segment* seg, uint8_t*& low, uint8_t*& high);

    void exhaust_segment(heap_segment* seg)
    {
        uint8_t* low;
        uint8_t* high;
        // make sure no more chunks in this segment - do this via move_next because we want to keep
        // incrementing the chunk_index_counter rather than updating it via interlocked compare exchange
        while (move_next(seg, low, high))
            ;
    }

#ifdef USE_REGIONS
    void switch_to_segment(heap_segment* seg)
    {
        assert(segment == nullptr);
        segment = seg;
    }
#endif

    uint8_t* get_chunk_high()
    {
        return chunk_high;
    }
};
#else
#define THIS_ARG
#endif // FEATURE_CARD_MARKING_STEALING<|MERGE_RESOLUTION|>--- conflicted
+++ resolved
@@ -108,15 +108,9 @@
 #pragma warning(disable:4477)
 #endif //_MSC_VER
 
-<<<<<<< HEAD
 #define TRACE_GC
 #define SIMPLE_DPRINTF
 
-#if defined(TRACE_GC) && defined(SIMPLE_DPRINTF)
-void flush_gc_log (bool);
-#endif //TRACE_GC && SIMPLE_DPRINTF
-=======
->>>>>>> 81856eaf
 inline void FATAL_GC_ERROR()
 {
 #if defined(TRACE_GC) && defined(SIMPLE_DPRINTF)
@@ -337,49 +331,6 @@
 const int policy_compact = 1;
 const int policy_expand  = 2;
 
-<<<<<<< HEAD
-#ifdef TRACE_GC
-#define MIN_CUSTOM_LOG_LEVEL 7
-#define SEG_REUSE_LOG_0 (MIN_CUSTOM_LOG_LEVEL)
-#define SEG_REUSE_LOG_1 (MIN_CUSTOM_LOG_LEVEL + 1)
-#define DT_LOG_0 (MIN_CUSTOM_LOG_LEVEL + 2)
-#define BGC_TUNING_LOG (MIN_CUSTOM_LOG_LEVEL + 3)
-#define GTC_LOG (MIN_CUSTOM_LOG_LEVEL + 4)
-#define GC_TABLE_LOG (MIN_CUSTOM_LOG_LEVEL + 5)
-#define JOIN_LOG (MIN_CUSTOM_LOG_LEVEL + 6)
-#define SPINLOCK_LOG (MIN_CUSTOM_LOG_LEVEL + 7)
-#define SNOOP_LOG (MIN_CUSTOM_LOG_LEVEL + 8)
-#define REGIONS_LOG (MIN_CUSTOM_LOG_LEVEL + 9)
-
-// NOTE! This is for HEAP_BALANCE_INSTRUMENTATION
-// This particular one is special and needs to be well formatted because we
-// do post processing on it with tools\GCLogParser. If you need to add some
-// detail to help with investigation that's not 't processed by tooling
-// prefix it with TEMP so that line will be written to the results as is in
-// the result. I have some already logged with HEAP_BALANCE_TEMP_LOG.
-#define HEAP_BALANCE_LOG (MIN_CUSTOM_LOG_LEVEL + 10)
-#define HEAP_BALANCE_TEMP_LOG (MIN_CUSTOM_LOG_LEVEL + 11)
-
-#ifdef SIMPLE_DPRINTF
-
-void GCLog (const char *fmt, ... );
-//#define dprintf(l,x) {if ((l == 1) || (l == GTC_LOG)) {GCLog x;}}
-#define dprintf(l,x) {if (l == 6666) {GCLog x;}}
-#else //SIMPLE_DPRINTF
-#ifdef HOST_64BIT
-#define dprintf(l,x) STRESS_LOG_VA(l,x);
-//#define dprintf(l,x) {if ((l <= 2) || (l == 6666)) {STRESS_LOG_VA(l,x);}}
-#else
-#error Logging dprintf to stress log on 32 bits platforms is not supported.
-#endif
-#endif //SIMPLE_DPRINTF
-
-#else //TRACE_GC
-#define dprintf(l,x)
-#endif //TRACE_GC
-
-=======
->>>>>>> 81856eaf
 #if !defined(FEATURE_NATIVEAOT) && !defined(BUILD_AS_STANDALONE)
 #undef  assert
 #define assert _ASSERTE
