--- conflicted
+++ resolved
@@ -53,16 +53,10 @@
 // 
 // This means any empty regions can be freely used for any generation. For 
 // Server GC we will balance regions between heaps.
-<<<<<<< HEAD
-#ifdef HOST_64BIT
-#define USE_REGIONS
-#endif //HOST_64BIT
-=======
 // For now enable regions by default for only StandAlone GC builds
 #if defined (HOST_64BIT) && defined (BUILD_AS_STANDALONE)
 #define USE_REGIONS
 #endif //HOST_64BIT && BUILD_AS_STANDALONE
->>>>>>> 1583ddb7
 
 #ifdef USE_REGIONS
 // Currently this -
