--- conflicted
+++ resolved
@@ -1263,11 +1263,9 @@
 
     friend void PopulateDacVars(GcDacVars *gcDacVars);
 
-<<<<<<< HEAD
+    friend class mark_queue_t;
+
     friend class relocate_queue;
-=======
-    friend class mark_queue_t;
->>>>>>> 4a223c9d
 
 #ifdef MULTIPLE_HEAPS
     typedef void (gc_heap::* card_fn) (uint8_t**, int);
