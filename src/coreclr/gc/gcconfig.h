// Licensed to the .NET Foundation under one or more agreements.
// The .NET Foundation licenses this file to you under the MIT license.

#ifndef __GCCONFIG_H__
#define __GCCONFIG_H__

// gcconfig.h - GC configuration management and retrieval.
//
// This file and the GCConfig class are designed to be the primary entry point
// for querying configuration information from within the GC.

// GCConfigStringHolder is a wrapper around a configuration string obtained
// from the EE. Such strings must be disposed using GCToEEInterface::FreeStringConfigValue,
// so this class ensures that is done correctly.
//
// The name is unfortunately a little long, but "ConfigStringHolder" is already taken by the
// EE's config mechanism.
class GCConfigStringHolder
{
private:
    const char* m_str;

public:
    // Constructs a new GCConfigStringHolder around a string obtained from
    // GCToEEInterface::GetStringConfigValue.
    explicit GCConfigStringHolder(const char* str)
      : m_str(str) {}

    // No copy operators - this type cannot be copied.
    GCConfigStringHolder(const GCConfigStringHolder&) = delete;
    GCConfigStringHolder& operator=(const GCConfigStringHolder&) = delete;

    // This type is returned by-value by string config functions, so it
    // requires a move constructor.
    GCConfigStringHolder(GCConfigStringHolder&&) = default;

    // Frees a string config value by delegating to GCToEEInterface::FreeStringConfigValue.
    ~GCConfigStringHolder()
    {
        if (m_str)
        {
            GCToEEInterface::FreeStringConfigValue(m_str);
        }

        m_str = nullptr;
    }

    // Retrieves the wrapped config string.
    const char* Get() const { return m_str; }
};

// Note that the configs starting BGCFLTuningEnabled ending BGCG2RatioStep are for BGC servo
// tuning which is currently an experimental feature which is why I'm not putting any of these
// in clrconfigvalues.h (yet).
// The only public facing configs are BGCFLTuningEnabled and BGCMemGoal.
// Currently the set point is the BGCMemGoal you specify, which indicates what physical memory
// load you'd like GC to maintain. And BGCFLTuningEnabled is to enable/disable this tuning.
//
// The value for BGCG2RatioStep, BGCFLkd and BGCFLSmoothFactor and BGCFLff will be divided by 100.
// The value for BGCMLkp and BGCMLki will be divided by 1000.
// The value for BGCFLkp and BGCFLki will be divided by 1000000.

// Each one of these keys produces a method on GCConfig with the name "Get{name}", where {name}
// is the first parameter of the *_CONFIG macros below.
#define GC_CONFIGURATION_KEYS \
<<<<<<< HEAD
    BOOL_CONFIG  (ServerGC,                  "gcServer",                  "System.GC.Server",                  false,              "Whether we should be using Server GC")                                                   \
    BOOL_CONFIG  (ConcurrentGC,              "gcConcurrent",              "System.GC.Concurrent",              true,               "Whether we should be using Concurrent GC")                                                \
    BOOL_CONFIG  (ConservativeGC,            "gcConservative",            NULL,                                false,              "Enables/Disables conservative GC")                                                       \
    BOOL_CONFIG  (ForceCompact,              "gcForceCompact",            NULL,                                false,              "When set to true, always do compacting GC")                                              \
    BOOL_CONFIG  (RetainVM,                  "GCRetainVM",                "System.GC.RetainVM",                false,              "When set we put the segments that should be deleted on a standby list (instead of "       \
                                                                                                                                          "releasing them back to the OS) which will be considered to satisfy new segment requests" \
                                                                                                                                          " (note that the same thing can be specified via API which is the supported way)")        \
    BOOL_CONFIG  (BreakOnOOM,                "GCBreakOnOOM",              NULL,                                false,              "Does a DebugBreak at the soonest time we detect an OOM")                                 \
    BOOL_CONFIG  (NoAffinitize,              "GCNoAffinitize",            "System.GC.NoAffinitize",            false,              "If set, do not affinitize server GC threads")                                             \
    BOOL_CONFIG  (LogEnabled,                "GCLogEnabled",              NULL,                                false,              "Specifies if you want to turn on logging in GC")                                         \
    BOOL_CONFIG  (ConfigLogEnabled,          "GCConfigLogEnabled",        NULL,                                false,              "Specifies the name of the GC config log file")                                           \
    BOOL_CONFIG  (GCNumaAware,               "GCNumaAware",               NULL,                                true,               "Enables numa allocations in the GC")                                                     \
    BOOL_CONFIG  (GCCpuGroup,                "GCCpuGroup",                "System.GC.CpuGroup",                false,              "Enables CPU groups in the GC")                                                            \
    BOOL_CONFIG  (GCLargePages,              "GCLargePages",              "System.GC.LargePages",              false,              "Enables using Large Pages in the GC")                                                     \
    INT_CONFIG   (HeapVerifyLevel,           "HeapVerify",                NULL,                                HEAPVERIFY_NONE,    "When set verifies the integrity of the managed heap on entry and exit of each GC")       \
    INT_CONFIG   (LOHCompactionMode,         "GCLOHCompact",              NULL,                                0,                  "Specifies the LOH compaction mode")                                                      \
    INT_CONFIG   (LOHThreshold,              "GCLOHThreshold",            NULL,                                LARGE_OBJECT_SIZE,  "Specifies the size that will make objects go on LOH")                                     \
    INT_CONFIG   (BGCSpinCount,              "BGCSpinCount",              NULL,                                140,                "Specifies the bgc spin count")                                                           \
    INT_CONFIG   (BGCSpin,                   "BGCSpin",                   NULL,                                2,                  "Specifies the bgc spin time")                                                            \
    INT_CONFIG   (HeapCount,                 "GCHeapCount",               "System.GC.HeapCount",               0,                  "Specifies the number of server GC heaps")                                                 \
    INT_CONFIG   (Gen0Size,                  "GCgen0size",                NULL,                                0,                  "Specifies the smallest gen0 budget")                                                     \
    INT_CONFIG   (SegmentSize,               "GCSegmentSize",             NULL,                                0,                  "Specifies the managed heap segment size")                                                \
    INT_CONFIG   (LatencyMode,               "GCLatencyMode",             NULL,                                -1,                 "Specifies the GC latency mode - batch, interactive or low latency (note that the same "   \
                                                                                                                                           "thing can be specified via API which is the supported way")                             \
    INT_CONFIG   (LatencyLevel,              "GCLatencyLevel",            NULL,                                1,                  "Specifies the GC latency level that you want to optimize for. Must be a number from 0 "  \
                                                                                                                                          "to 3. See documentation for more details on each level.")                                \
    INT_CONFIG   (LogFileSize,               "GCLogFileSize",             NULL,                                0,                  "Specifies the GC log file size")                                                         \
    INT_CONFIG   (CompactRatio,              "GCCompactRatio",            NULL,                                0,                  "Specifies the ratio compacting GCs vs sweeping")                                         \
    INT_CONFIG   (GCHeapAffinitizeMask,      "GCHeapAffinitizeMask",      "System.GC.HeapAffinitizeMask",      0,                  "Specifies processor mask for Server GC threads")                                          \
    STRING_CONFIG(GCHeapAffinitizeRanges,    "GCHeapAffinitizeRanges",    "System.GC.HeapAffinitizeRanges",                        "Specifies list of processors for Server GC threads. The format is a comma separated "     \
                                                                                                                                          "list of processor numbers or ranges of processor numbers. On Windows, each entry is "    \
                                                                                                                                          "prefixed by the CPU group number. Example: Unix - 1,3,5,7-9,12, Windows - 0:1,1:7-9")    \
    INT_CONFIG   (GCHighMemPercent,          "GCHighMemPercent",          "System.GC.HighMemoryPercent",       0,                  "The percent for GC to consider as high memory")                                           \
    INT_CONFIG   (GCProvModeStress,          "GCProvModeStress",          NULL,                                0,                  "Stress the provisional modes")                                                           \
    INT_CONFIG   (GCGen0MaxBudget,           "GCGen0MaxBudget",           NULL,                                0,                  "Specifies the largest gen0 allocation budget")                                           \
    INT_CONFIG   (GCGen1MaxBudget,           "GCGen1MaxBudget",           NULL,                                0,                  "Specifies the largest gen1 allocation budget")                                           \
    INT_CONFIG   (GCLowSkipRatio,            "GCLowSkipRatio",            NULL,                                30,                 "Specifies the low generation skip ratio")                                                \
    INT_CONFIG   (GCHeapHardLimit,           "GCHeapHardLimit",           "System.GC.HeapHardLimit",           0,                  "Specifies a hard limit for the GC heap")                                                 \
    INT_CONFIG   (GCHeapHardLimitPercent,    "GCHeapHardLimitPercent",    "System.GC.HeapHardLimitPercent",    0,                  "Specifies the GC heap usage as a percentage of the total memory")                        \
    INT_CONFIG   (GCTotalPhysicalMemory,     "GCTotalPhysicalMemory",     NULL,                                0,                  "Specifies what the GC should consider to be total physical memory")                      \
    INT_CONFIG   (GCRegionRange,             "GCRegionRange",             NULL,                                274877906944L,      "Specifies the range for the GC heap")                                                    \
    INT_CONFIG   (GCRegionSize,              "GCRegionSize",              NULL,                                4194304,            "Specifies the size for a basic GC region")                                               \
    STRING_CONFIG(LogFile,                   "GCLogFile",                 NULL,                                                    "Specifies the name of the GC log file")                                                  \
    STRING_CONFIG(ConfigLogFile,             "GCConfigLogFile",           NULL,                                                    "Specifies the name of the GC config log file")                                           \
    INT_CONFIG   (BGCFLTuningEnabled,        "BGCFLTuningEnabled",        NULL,                                0,                  "Enables FL tuning")                                                                      \
    INT_CONFIG   (BGCMemGoal,                "BGCMemGoal",                NULL,                                75,                 "Specifies the physical memory load goal")                                                \
    INT_CONFIG   (BGCMemGoalSlack,           "BGCMemGoalSlack",           NULL,                                10,                 "Specifies comfort zone of going above goal")                                             \
    INT_CONFIG   (BGCFLSweepGoal,            "BGCFLSweepGoal",            NULL,                                0,                  "Specifies the gen2 sweep FL ratio goal")                                                 \
    INT_CONFIG   (BGCFLSweepGoalLOH,         "BGCFLSweepGoalLOH",         NULL,                                0,                  "Specifies the LOH sweep FL ratio goal")                                                  \
    INT_CONFIG   (BGCFLkp,                   "BGCFLkp",                   NULL,                                6000,               "Specifies kp for above goal tuning")                                                     \
    INT_CONFIG   (BGCFLki,                   "BGCFLki",                   NULL,                                1000,               "Specifies ki for above goal tuning")                                                     \
    INT_CONFIG   (BGCFLkd,                   "BGCFLkd",                   NULL,                                11,                 "Specifies kd for above goal tuning")                                                     \
    INT_CONFIG   (BGCFLff,                   "BGCFLff",                   NULL,                                100,                "Specifies ff ratio")                                                                     \
    INT_CONFIG   (BGCFLSmoothFactor,         "BGCFLSmoothFactor",         NULL,                                150,                "Smoothing over these")                                                                   \
    INT_CONFIG   (BGCFLGradualD,             "BGCFLGradualD",             NULL,                                0,                  "Enable gradual D instead of cutting off at the value")                                   \
    INT_CONFIG   (BGCMLkp,                   "BGCMLkp",                   NULL,                                1000,               "Specifies kp for ML tuning")                                                             \
    INT_CONFIG   (BGCMLki,                   "BGCMLki",                   NULL,                                16,                 "Specifies ki for ML tuning")                                                             \
    INT_CONFIG   (BGCFLEnableKi,             "BGCFLEnableKi",             NULL,                                1,                  "Enables ki for above goal tuning")                                                       \
    INT_CONFIG   (BGCFLEnableKd,             "BGCFLEnableKd",             NULL,                                0,                  "Enables kd for above goal tuning")                                                       \
    INT_CONFIG   (BGCFLEnableSmooth,         "BGCFLEnableSmooth",         NULL,                                0,                  "Enables smoothing")                                                                      \
    INT_CONFIG   (BGCFLEnableTBH,            "BGCFLEnableTBH",            NULL,                                0,                  "Enables TBH")                                                                            \
    INT_CONFIG   (BGCFLEnableFF,             "BGCFLEnableFF",             NULL,                                0,                  "Enables FF")                                                                             \
    INT_CONFIG   (BGCG2RatioStep,            "BGCG2RatioStep",            NULL,                                5,                  "Ratio correction factor for ML loop")                                                    \
    INT_CONFIG   (GCHeapHardLimitSOH,        "GCHeapHardLimitSOH",        "System.GC.HeapHardLimitSOH",        0,                  "Specifies a hard limit for the GC heap SOH")                                             \
    INT_CONFIG   (GCHeapHardLimitLOH,        "GCHeapHardLimitLOH",        "System.GC.HeapHardLimitLOH",        0,                  "Specifies a hard limit for the GC heap LOH")                                             \
    INT_CONFIG   (GCHeapHardLimitPOH,        "GCHeapHardLimitPOH",        "System.GC.HeapHardLimitPOH",        0,                  "Specifies a hard limit for the GC heap POH")                                             \
    INT_CONFIG   (GCHeapHardLimitSOHPercent, "GCHeapHardLimitSOHPercent", "System.GC.HeapHardLimitSOHPercent", 0,                  "Specifies the GC heap SOH usage as a percentage of the total memory")                    \
    INT_CONFIG   (GCHeapHardLimitLOHPercent, "GCHeapHardLimitLOHPercent", "System.GC.HeapHardLimitLOHPercent", 0,                  "Specifies the GC heap LOH usage as a percentage of the total memory")                    \
    INT_CONFIG   (GCHeapHardLimitPOHPercent, "GCHeapHardLimitPOHPercent", "System.GC.HeapHardLimitPOHPercent", 0,                  "Specifies the GC heap POH usage as a percentage of the total memory")                    \
    INT_CONFIG   (GCEnabledInstructionSets,  "GCEnabledInstructionSets",  NULL,                                -1,                 "Specifies whether GC can use AVX2 or AVX512F - 0 for neither, 1 for AVX2, 3 for AVX512F")\
    INT_CONFIG   (GCConserveMem,             "GCConserveMemory",          "System.GC.ConserveMemory",          0,                  "Specifies how hard GC should try to conserve memory - values 0-9")                       \
=======
    BOOL_CONFIG  (ServerGC,               "gcServer",               NULL,                             false,             "Whether we should be using Server GC")                                                   \
    BOOL_CONFIG  (ConcurrentGC,           "gcConcurrent",           NULL,                             true,              "Whether we should be using Concurrent GC")                                               \
    BOOL_CONFIG  (ConservativeGC,         "gcConservative",         NULL,                             false,             "Enables/Disables conservative GC")                                                       \
    BOOL_CONFIG  (ForceCompact,           "gcForceCompact",         NULL,                             false,             "When set to true, always do compacting GC")                                              \
    BOOL_CONFIG  (RetainVM,               "GCRetainVM",             NULL,                             false,             "When set we put the segments that should be deleted on a standby list (instead of "      \
                                                                                                                         "releasing them back to the OS) which will be considered to satisfy new segment requests" \
                                                                                                                         " (note that the same thing can be specified via API which is the supported way)")        \
    BOOL_CONFIG  (BreakOnOOM,             "GCBreakOnOOM",           NULL,                             false,             "Does a DebugBreak at the soonest time we detect an OOM")                                 \
    BOOL_CONFIG  (NoAffinitize,           "GCNoAffinitize",         "System.GC.NoAffinitize",         false,             "If set, do not affinitize server GC threads")                                            \
    BOOL_CONFIG  (LogEnabled,             "GCLogEnabled",           NULL,                             false,             "Specifies if you want to turn on logging in GC")                                         \
    BOOL_CONFIG  (ConfigLogEnabled,       "GCConfigLogEnabled",     NULL,                             false,             "Specifies the name of the GC config log file")                                           \
    BOOL_CONFIG  (GCNumaAware,            "GCNumaAware",            NULL,                             true,              "Enables numa allocations in the GC")                                                     \
    BOOL_CONFIG  (GCCpuGroup,             "GCCpuGroup",             "System.GC.CpuGroup",             false,             "Enables CPU groups in the GC")                                                           \
    BOOL_CONFIG  (GCLargePages,           "GCLargePages",           "System.GC.LargePages",           false,             "Enables using Large Pages in the GC")                                                    \
    INT_CONFIG   (HeapVerifyLevel,        "HeapVerify",             NULL,                             HEAPVERIFY_NONE,   "When set verifies the integrity of the managed heap on entry and exit of each GC")       \
    INT_CONFIG   (LOHCompactionMode,      "GCLOHCompact",           NULL,                             0,                 "Specifies the LOH compaction mode")                                                      \
    INT_CONFIG   (LOHThreshold,           "GCLOHThreshold",         NULL,                             LARGE_OBJECT_SIZE, "Specifies the size that will make objects go on LOH")                                    \
    INT_CONFIG   (BGCSpinCount,           "BGCSpinCount",           NULL,                             140,               "Specifies the bgc spin count")                                                           \
    INT_CONFIG   (BGCSpin,                "BGCSpin",                NULL,                             2,                 "Specifies the bgc spin time")                                                            \
    INT_CONFIG   (HeapCount,              "GCHeapCount",            "System.GC.HeapCount",            0,                 "Specifies the number of server GC heaps")                                                \
    INT_CONFIG   (Gen0Size,               "GCgen0size",             NULL,                             0,                 "Specifies the smallest gen0 budget")                                                     \
    INT_CONFIG   (SegmentSize,            "GCSegmentSize",          NULL,                             0,                 "Specifies the managed heap segment size")                                                \
    INT_CONFIG   (LatencyMode,            "GCLatencyMode",          NULL,                             -1,                "Specifies the GC latency mode - batch, interactive or low latency (note that the same "  \
                                                                                                                         "thing can be specified via API which is the supported way")                              \
    INT_CONFIG   (LatencyLevel,           "GCLatencyLevel",         NULL,                             1,                 "Specifies the GC latency level that you want to optimize for. Must be a number from 0 "  \
                                                                                                                         "to 3. See documentation for more details on each level.")                                \
    INT_CONFIG   (LogFileSize,            "GCLogFileSize",          NULL,                             0,                 "Specifies the GC log file size")                                                         \
    INT_CONFIG   (CompactRatio,           "GCCompactRatio",         NULL,                             0,                 "Specifies the ratio compacting GCs vs sweeping")                                         \
    INT_CONFIG   (GCHeapAffinitizeMask,   "GCHeapAffinitizeMask",   "System.GC.HeapAffinitizeMask",   0,                 "Specifies processor mask for Server GC threads")                                         \
    STRING_CONFIG(GCHeapAffinitizeRanges, "GCHeapAffinitizeRanges", "System.GC.HeapAffinitizeRanges",                    "Specifies list of processors for Server GC threads. The format is a comma separated "    \
                                                                                                                         "list of processor numbers or ranges of processor numbers. On Windows, each entry is "    \
                                                                                                                         "prefixed by the CPU group number. Example: Unix - 1,3,5,7-9,12, Windows - 0:1,1:7-9")    \
    INT_CONFIG   (GCHighMemPercent,       "GCHighMemPercent",       "System.GC.HighMemoryPercent",    0,                 "The percent for GC to consider as high memory")                                          \
    INT_CONFIG   (GCProvModeStress,       "GCProvModeStress",       NULL,                             0,                 "Stress the provisional modes")                                                           \
    INT_CONFIG   (GCGen0MaxBudget,        "GCGen0MaxBudget",        NULL,                             0,                 "Specifies the largest gen0 allocation budget")                                           \
    INT_CONFIG   (GCGen1MaxBudget,        "GCGen1MaxBudget",        NULL,                             0,                 "Specifies the largest gen1 allocation budget")                                           \
    INT_CONFIG   (GCLowSkipRatio,         "GCLowSkipRatio",         NULL,                             30,                "Specifies the low generation skip ratio")                                                \
    INT_CONFIG   (GCHeapHardLimit,        "GCHeapHardLimit",        "System.GC.HeapHardLimit",        0,                 "Specifies a hard limit for the GC heap")                                                 \
    INT_CONFIG   (GCHeapHardLimitPercent, "GCHeapHardLimitPercent", "System.GC.HeapHardLimitPercent", 0,                 "Specifies the GC heap usage as a percentage of the total memory")                        \
    INT_CONFIG   (GCTotalPhysicalMemory,  "GCTotalPhysicalMemory",  NULL,                             0,                 "Specifies what the GC should consider to be total physical memory")                      \
    INT_CONFIG   (GCRegionRange,          "GCRegionRange",          NULL,                             0,                 "Specifies the range for the GC heap")                                                    \
    INT_CONFIG   (GCRegionSize,           "GCRegionSize",           NULL,                             4194304,           "Specifies the size for a basic GC region")                                               \
    STRING_CONFIG(LogFile,                "GCLogFile",              NULL,                                                "Specifies the name of the GC log file")                                                  \
    STRING_CONFIG(ConfigLogFile,          "GCConfigLogFile",        NULL,                                                "Specifies the name of the GC config log file")                                           \
    INT_CONFIG   (BGCFLTuningEnabled,     "BGCFLTuningEnabled",     NULL,                             0,                 "Enables FL tuning")                                                                      \
    INT_CONFIG   (BGCMemGoal,             "BGCMemGoal",             NULL,                             75,                "Specifies the physical memory load goal")                                                \
    INT_CONFIG   (BGCMemGoalSlack,        "BGCMemGoalSlack",        NULL,                             10,                "Specifies comfort zone of going above goal")                                             \
    INT_CONFIG   (BGCFLSweepGoal,         "BGCFLSweepGoal",         NULL,                             0,                 "Specifies the gen2 sweep FL ratio goal")                                                 \
    INT_CONFIG   (BGCFLSweepGoalLOH,      "BGCFLSweepGoalLOH",      NULL,                             0,                 "Specifies the LOH sweep FL ratio goal")                                                  \
    INT_CONFIG   (BGCFLkp,                "BGCFLkp",                NULL,                             6000,              "Specifies kp for above goal tuning")                                                     \
    INT_CONFIG   (BGCFLki,                "BGCFLki",                NULL,                             1000,              "Specifies ki for above goal tuning")                                                     \
    INT_CONFIG   (BGCFLkd,                "BGCFLkd",                NULL,                             11,                "Specifies kd for above goal tuning")                                                     \
    INT_CONFIG   (BGCFLff,                "BGCFLff",                NULL,                             100,               "Specifies ff ratio")                                                                     \
    INT_CONFIG   (BGCFLSmoothFactor,      "BGCFLSmoothFactor",      NULL,                             150,               "Smoothing over these")                                                                   \
    INT_CONFIG   (BGCFLGradualD,          "BGCFLGradualD",          NULL,                             0,                 "Enable gradual D instead of cutting off at the value")                                   \
    INT_CONFIG   (BGCMLkp,                "BGCMLkp",                NULL,                             1000,              "Specifies kp for ML tuning")                                                             \
    INT_CONFIG   (BGCMLki,                "BGCMLki",                NULL,                             16,                "Specifies ki for ML tuning")                                                             \
    INT_CONFIG   (BGCFLEnableKi,          "BGCFLEnableKi",          NULL,                             1,                 "Enables ki for above goal tuning")                                                       \
    INT_CONFIG   (BGCFLEnableKd,          "BGCFLEnableKd",          NULL,                             0,                 "Enables kd for above goal tuning")                                                       \
    INT_CONFIG   (BGCFLEnableSmooth,      "BGCFLEnableSmooth",      NULL,                             0,                 "Enables smoothing")                                                                      \
    INT_CONFIG   (BGCFLEnableTBH,         "BGCFLEnableTBH",         NULL,                             0,                 "Enables TBH")                                                                            \
    INT_CONFIG   (BGCFLEnableFF,          "BGCFLEnableFF",          NULL,                             0,                 "Enables FF")                                                                             \
    INT_CONFIG   (BGCG2RatioStep,         "BGCG2RatioStep",         NULL,                             5,                 "Ratio correction factor for ML loop")                                                    \
    INT_CONFIG   (GCHeapHardLimitSOH,     "GCHeapHardLimitSOH",     "System.GC.HeapHardLimitSOH",     0,                 "Specifies a hard limit for the GC heap SOH")                                             \
    INT_CONFIG   (GCHeapHardLimitLOH,     "GCHeapHardLimitLOH",     "System.GC.HeapHardLimitLOH",     0,                 "Specifies a hard limit for the GC heap LOH")                                             \
    INT_CONFIG   (GCHeapHardLimitPOH,     "GCHeapHardLimitPOH",     "System.GC.HeapHardLimitPOH",     0,                 "Specifies a hard limit for the GC heap POH")                                             \
    INT_CONFIG   (GCHeapHardLimitSOHPercent, "GCHeapHardLimitSOHPercent", "System.GC.HeapHardLimitSOHPercent", 0,        "Specifies the GC heap SOH usage as a percentage of the total memory")                    \
    INT_CONFIG   (GCHeapHardLimitLOHPercent, "GCHeapHardLimitLOHPercent", "System.GC.HeapHardLimitLOHPercent", 0,        "Specifies the GC heap LOH usage as a percentage of the total memory")                    \
    INT_CONFIG   (GCHeapHardLimitPOHPercent, "GCHeapHardLimitPOHPercent", "System.GC.HeapHardLimitPOHPercent", 0,        "Specifies the GC heap POH usage as a percentage of the total memory")                    \
    INT_CONFIG   (GCEnabledInstructionSets,  "GCEnabledInstructionSets",  NULL,                                -1,       "Specifies whether GC can use AVX2 or AVX512F - 0 for neither, 1 for AVX2, 3 for AVX512F")\
    INT_CONFIG   (GCConserveMem,           "GCConserveMemory",      NULL,                             0,                 "Specifies how hard GC should try to conserve memory - values 0-9")                       \
>>>>>>> 19811c27

// This class is responsible for retreiving configuration information
// for how the GC should operate.
class GCConfig
{
#define BOOL_CONFIG(name, unused_private_key, unused_public_key, unused_default, unused_doc) \
  public: static bool Get##name();                                \
  public: static void Set##name(bool value);                      \
  private: static bool s_##name;                                  \
  private: static bool s_Updated##name;
  
#define INT_CONFIG(name, unused_private_key, unused_public_key, unused_default, unused_doc) \
  public: static int64_t Get##name();                            \
  public: static void Set##name(int64_t value);                  \
  private: static int64_t s_##name;                              \
  private: static int64_t s_Updated##name;

#define STRING_CONFIG(name, unused_private_key, unused_public_key, unused_doc) \
  public: static GCConfigStringHolder Get##name();

GC_CONFIGURATION_KEYS

#undef BOOL_CONFIG
#undef INT_CONFIG
#undef STRING_CONFIG

public:

  static void EnumerateConfigurationValues(void* context, ConfigurationValueFunc configurationValueFunc);

// Flags that may inhabit the number returned for the HeapVerifyLevel config option.
// Keep this in sync with vm\eeconfig.h if this ever changes.
enum HeapVerifyFlags {
    HEAPVERIFY_NONE             = 0,
    HEAPVERIFY_GC               = 1,   // Verify the heap at beginning and end of GC
    HEAPVERIFY_BARRIERCHECK     = 2,   // Verify the brick table
    HEAPVERIFY_SYNCBLK          = 4,   // Verify sync block scanning

    // the following options can be used to mitigate some of the overhead introduced
    // by heap verification.  some options might cause heap verifiction to be less
    // effective depending on the scenario.

    HEAPVERIFY_NO_RANGE_CHECKS  = 0x10,   // Excludes checking if an OBJECTREF is within the bounds of the managed heap
    HEAPVERIFY_NO_MEM_FILL      = 0x20,   // Excludes filling unused segment portions with fill pattern
    HEAPVERIFY_POST_GC_ONLY     = 0x40,   // Performs heap verification post-GCs only (instead of before and after each GC)
    HEAPVERIFY_DEEP_ON_COMPACT  = 0x80    // Performs deep object verfication only on compacting GCs.
};

// Initializes the GCConfig subsystem. Must be called before accessing any
// configuration information.
static void Initialize();

};

bool ParseGCHeapAffinitizeRanges(const char* cpu_index_ranges, AffinitySet* config_affinity_set, uintptr_t& config_affinity_mask);

#endif // __GCCONFIG_H__<|MERGE_RESOLUTION|>--- conflicted
+++ resolved
@@ -63,7 +63,6 @@
 // Each one of these keys produces a method on GCConfig with the name "Get{name}", where {name}
 // is the first parameter of the *_CONFIG macros below.
 #define GC_CONFIGURATION_KEYS \
-<<<<<<< HEAD
     BOOL_CONFIG  (ServerGC,                  "gcServer",                  "System.GC.Server",                  false,              "Whether we should be using Server GC")                                                   \
     BOOL_CONFIG  (ConcurrentGC,              "gcConcurrent",              "System.GC.Concurrent",              true,               "Whether we should be using Concurrent GC")                                                \
     BOOL_CONFIG  (ConservativeGC,            "gcConservative",            NULL,                                false,              "Enables/Disables conservative GC")                                                       \
@@ -104,7 +103,7 @@
     INT_CONFIG   (GCHeapHardLimit,           "GCHeapHardLimit",           "System.GC.HeapHardLimit",           0,                  "Specifies a hard limit for the GC heap")                                                 \
     INT_CONFIG   (GCHeapHardLimitPercent,    "GCHeapHardLimitPercent",    "System.GC.HeapHardLimitPercent",    0,                  "Specifies the GC heap usage as a percentage of the total memory")                        \
     INT_CONFIG   (GCTotalPhysicalMemory,     "GCTotalPhysicalMemory",     NULL,                                0,                  "Specifies what the GC should consider to be total physical memory")                      \
-    INT_CONFIG   (GCRegionRange,             "GCRegionRange",             NULL,                                274877906944L,      "Specifies the range for the GC heap")                                                    \
+    INT_CONFIG   (GCRegionRange,             "GCRegionRange",             NULL,                                0,                  "Specifies the range for the GC heap")                                                    \
     INT_CONFIG   (GCRegionSize,              "GCRegionSize",              NULL,                                4194304,            "Specifies the size for a basic GC region")                                               \
     STRING_CONFIG(LogFile,                   "GCLogFile",                 NULL,                                                    "Specifies the name of the GC log file")                                                  \
     STRING_CONFIG(ConfigLogFile,             "GCConfigLogFile",           NULL,                                                    "Specifies the name of the GC config log file")                                           \
@@ -135,79 +134,6 @@
     INT_CONFIG   (GCHeapHardLimitPOHPercent, "GCHeapHardLimitPOHPercent", "System.GC.HeapHardLimitPOHPercent", 0,                  "Specifies the GC heap POH usage as a percentage of the total memory")                    \
     INT_CONFIG   (GCEnabledInstructionSets,  "GCEnabledInstructionSets",  NULL,                                -1,                 "Specifies whether GC can use AVX2 or AVX512F - 0 for neither, 1 for AVX2, 3 for AVX512F")\
     INT_CONFIG   (GCConserveMem,             "GCConserveMemory",          "System.GC.ConserveMemory",          0,                  "Specifies how hard GC should try to conserve memory - values 0-9")                       \
-=======
-    BOOL_CONFIG  (ServerGC,               "gcServer",               NULL,                             false,             "Whether we should be using Server GC")                                                   \
-    BOOL_CONFIG  (ConcurrentGC,           "gcConcurrent",           NULL,                             true,              "Whether we should be using Concurrent GC")                                               \
-    BOOL_CONFIG  (ConservativeGC,         "gcConservative",         NULL,                             false,             "Enables/Disables conservative GC")                                                       \
-    BOOL_CONFIG  (ForceCompact,           "gcForceCompact",         NULL,                             false,             "When set to true, always do compacting GC")                                              \
-    BOOL_CONFIG  (RetainVM,               "GCRetainVM",             NULL,                             false,             "When set we put the segments that should be deleted on a standby list (instead of "      \
-                                                                                                                         "releasing them back to the OS) which will be considered to satisfy new segment requests" \
-                                                                                                                         " (note that the same thing can be specified via API which is the supported way)")        \
-    BOOL_CONFIG  (BreakOnOOM,             "GCBreakOnOOM",           NULL,                             false,             "Does a DebugBreak at the soonest time we detect an OOM")                                 \
-    BOOL_CONFIG  (NoAffinitize,           "GCNoAffinitize",         "System.GC.NoAffinitize",         false,             "If set, do not affinitize server GC threads")                                            \
-    BOOL_CONFIG  (LogEnabled,             "GCLogEnabled",           NULL,                             false,             "Specifies if you want to turn on logging in GC")                                         \
-    BOOL_CONFIG  (ConfigLogEnabled,       "GCConfigLogEnabled",     NULL,                             false,             "Specifies the name of the GC config log file")                                           \
-    BOOL_CONFIG  (GCNumaAware,            "GCNumaAware",            NULL,                             true,              "Enables numa allocations in the GC")                                                     \
-    BOOL_CONFIG  (GCCpuGroup,             "GCCpuGroup",             "System.GC.CpuGroup",             false,             "Enables CPU groups in the GC")                                                           \
-    BOOL_CONFIG  (GCLargePages,           "GCLargePages",           "System.GC.LargePages",           false,             "Enables using Large Pages in the GC")                                                    \
-    INT_CONFIG   (HeapVerifyLevel,        "HeapVerify",             NULL,                             HEAPVERIFY_NONE,   "When set verifies the integrity of the managed heap on entry and exit of each GC")       \
-    INT_CONFIG   (LOHCompactionMode,      "GCLOHCompact",           NULL,                             0,                 "Specifies the LOH compaction mode")                                                      \
-    INT_CONFIG   (LOHThreshold,           "GCLOHThreshold",         NULL,                             LARGE_OBJECT_SIZE, "Specifies the size that will make objects go on LOH")                                    \
-    INT_CONFIG   (BGCSpinCount,           "BGCSpinCount",           NULL,                             140,               "Specifies the bgc spin count")                                                           \
-    INT_CONFIG   (BGCSpin,                "BGCSpin",                NULL,                             2,                 "Specifies the bgc spin time")                                                            \
-    INT_CONFIG   (HeapCount,              "GCHeapCount",            "System.GC.HeapCount",            0,                 "Specifies the number of server GC heaps")                                                \
-    INT_CONFIG   (Gen0Size,               "GCgen0size",             NULL,                             0,                 "Specifies the smallest gen0 budget")                                                     \
-    INT_CONFIG   (SegmentSize,            "GCSegmentSize",          NULL,                             0,                 "Specifies the managed heap segment size")                                                \
-    INT_CONFIG   (LatencyMode,            "GCLatencyMode",          NULL,                             -1,                "Specifies the GC latency mode - batch, interactive or low latency (note that the same "  \
-                                                                                                                         "thing can be specified via API which is the supported way")                              \
-    INT_CONFIG   (LatencyLevel,           "GCLatencyLevel",         NULL,                             1,                 "Specifies the GC latency level that you want to optimize for. Must be a number from 0 "  \
-                                                                                                                         "to 3. See documentation for more details on each level.")                                \
-    INT_CONFIG   (LogFileSize,            "GCLogFileSize",          NULL,                             0,                 "Specifies the GC log file size")                                                         \
-    INT_CONFIG   (CompactRatio,           "GCCompactRatio",         NULL,                             0,                 "Specifies the ratio compacting GCs vs sweeping")                                         \
-    INT_CONFIG   (GCHeapAffinitizeMask,   "GCHeapAffinitizeMask",   "System.GC.HeapAffinitizeMask",   0,                 "Specifies processor mask for Server GC threads")                                         \
-    STRING_CONFIG(GCHeapAffinitizeRanges, "GCHeapAffinitizeRanges", "System.GC.HeapAffinitizeRanges",                    "Specifies list of processors for Server GC threads. The format is a comma separated "    \
-                                                                                                                         "list of processor numbers or ranges of processor numbers. On Windows, each entry is "    \
-                                                                                                                         "prefixed by the CPU group number. Example: Unix - 1,3,5,7-9,12, Windows - 0:1,1:7-9")    \
-    INT_CONFIG   (GCHighMemPercent,       "GCHighMemPercent",       "System.GC.HighMemoryPercent",    0,                 "The percent for GC to consider as high memory")                                          \
-    INT_CONFIG   (GCProvModeStress,       "GCProvModeStress",       NULL,                             0,                 "Stress the provisional modes")                                                           \
-    INT_CONFIG   (GCGen0MaxBudget,        "GCGen0MaxBudget",        NULL,                             0,                 "Specifies the largest gen0 allocation budget")                                           \
-    INT_CONFIG   (GCGen1MaxBudget,        "GCGen1MaxBudget",        NULL,                             0,                 "Specifies the largest gen1 allocation budget")                                           \
-    INT_CONFIG   (GCLowSkipRatio,         "GCLowSkipRatio",         NULL,                             30,                "Specifies the low generation skip ratio")                                                \
-    INT_CONFIG   (GCHeapHardLimit,        "GCHeapHardLimit",        "System.GC.HeapHardLimit",        0,                 "Specifies a hard limit for the GC heap")                                                 \
-    INT_CONFIG   (GCHeapHardLimitPercent, "GCHeapHardLimitPercent", "System.GC.HeapHardLimitPercent", 0,                 "Specifies the GC heap usage as a percentage of the total memory")                        \
-    INT_CONFIG   (GCTotalPhysicalMemory,  "GCTotalPhysicalMemory",  NULL,                             0,                 "Specifies what the GC should consider to be total physical memory")                      \
-    INT_CONFIG   (GCRegionRange,          "GCRegionRange",          NULL,                             0,                 "Specifies the range for the GC heap")                                                    \
-    INT_CONFIG   (GCRegionSize,           "GCRegionSize",           NULL,                             4194304,           "Specifies the size for a basic GC region")                                               \
-    STRING_CONFIG(LogFile,                "GCLogFile",              NULL,                                                "Specifies the name of the GC log file")                                                  \
-    STRING_CONFIG(ConfigLogFile,          "GCConfigLogFile",        NULL,                                                "Specifies the name of the GC config log file")                                           \
-    INT_CONFIG   (BGCFLTuningEnabled,     "BGCFLTuningEnabled",     NULL,                             0,                 "Enables FL tuning")                                                                      \
-    INT_CONFIG   (BGCMemGoal,             "BGCMemGoal",             NULL,                             75,                "Specifies the physical memory load goal")                                                \
-    INT_CONFIG   (BGCMemGoalSlack,        "BGCMemGoalSlack",        NULL,                             10,                "Specifies comfort zone of going above goal")                                             \
-    INT_CONFIG   (BGCFLSweepGoal,         "BGCFLSweepGoal",         NULL,                             0,                 "Specifies the gen2 sweep FL ratio goal")                                                 \
-    INT_CONFIG   (BGCFLSweepGoalLOH,      "BGCFLSweepGoalLOH",      NULL,                             0,                 "Specifies the LOH sweep FL ratio goal")                                                  \
-    INT_CONFIG   (BGCFLkp,                "BGCFLkp",                NULL,                             6000,              "Specifies kp for above goal tuning")                                                     \
-    INT_CONFIG   (BGCFLki,                "BGCFLki",                NULL,                             1000,              "Specifies ki for above goal tuning")                                                     \
-    INT_CONFIG   (BGCFLkd,                "BGCFLkd",                NULL,                             11,                "Specifies kd for above goal tuning")                                                     \
-    INT_CONFIG   (BGCFLff,                "BGCFLff",                NULL,                             100,               "Specifies ff ratio")                                                                     \
-    INT_CONFIG   (BGCFLSmoothFactor,      "BGCFLSmoothFactor",      NULL,                             150,               "Smoothing over these")                                                                   \
-    INT_CONFIG   (BGCFLGradualD,          "BGCFLGradualD",          NULL,                             0,                 "Enable gradual D instead of cutting off at the value")                                   \
-    INT_CONFIG   (BGCMLkp,                "BGCMLkp",                NULL,                             1000,              "Specifies kp for ML tuning")                                                             \
-    INT_CONFIG   (BGCMLki,                "BGCMLki",                NULL,                             16,                "Specifies ki for ML tuning")                                                             \
-    INT_CONFIG   (BGCFLEnableKi,          "BGCFLEnableKi",          NULL,                             1,                 "Enables ki for above goal tuning")                                                       \
-    INT_CONFIG   (BGCFLEnableKd,          "BGCFLEnableKd",          NULL,                             0,                 "Enables kd for above goal tuning")                                                       \
-    INT_CONFIG   (BGCFLEnableSmooth,      "BGCFLEnableSmooth",      NULL,                             0,                 "Enables smoothing")                                                                      \
-    INT_CONFIG   (BGCFLEnableTBH,         "BGCFLEnableTBH",         NULL,                             0,                 "Enables TBH")                                                                            \
-    INT_CONFIG   (BGCFLEnableFF,          "BGCFLEnableFF",          NULL,                             0,                 "Enables FF")                                                                             \
-    INT_CONFIG   (BGCG2RatioStep,         "BGCG2RatioStep",         NULL,                             5,                 "Ratio correction factor for ML loop")                                                    \
-    INT_CONFIG   (GCHeapHardLimitSOH,     "GCHeapHardLimitSOH",     "System.GC.HeapHardLimitSOH",     0,                 "Specifies a hard limit for the GC heap SOH")                                             \
-    INT_CONFIG   (GCHeapHardLimitLOH,     "GCHeapHardLimitLOH",     "System.GC.HeapHardLimitLOH",     0,                 "Specifies a hard limit for the GC heap LOH")                                             \
-    INT_CONFIG   (GCHeapHardLimitPOH,     "GCHeapHardLimitPOH",     "System.GC.HeapHardLimitPOH",     0,                 "Specifies a hard limit for the GC heap POH")                                             \
-    INT_CONFIG   (GCHeapHardLimitSOHPercent, "GCHeapHardLimitSOHPercent", "System.GC.HeapHardLimitSOHPercent", 0,        "Specifies the GC heap SOH usage as a percentage of the total memory")                    \
-    INT_CONFIG   (GCHeapHardLimitLOHPercent, "GCHeapHardLimitLOHPercent", "System.GC.HeapHardLimitLOHPercent", 0,        "Specifies the GC heap LOH usage as a percentage of the total memory")                    \
-    INT_CONFIG   (GCHeapHardLimitPOHPercent, "GCHeapHardLimitPOHPercent", "System.GC.HeapHardLimitPOHPercent", 0,        "Specifies the GC heap POH usage as a percentage of the total memory")                    \
-    INT_CONFIG   (GCEnabledInstructionSets,  "GCEnabledInstructionSets",  NULL,                                -1,       "Specifies whether GC can use AVX2 or AVX512F - 0 for neither, 1 for AVX2, 3 for AVX512F")\
-    INT_CONFIG   (GCConserveMem,           "GCConserveMemory",      NULL,                             0,                 "Specifies how hard GC should try to conserve memory - values 0-9")                       \
->>>>>>> 19811c27
 
 // This class is responsible for retreiving configuration information
 // for how the GC should operate.
