// Licensed to the .NET Foundation under one or more agreements.
// The .NET Foundation licenses this file to you under the MIT license.
//

//

#ifndef _HANDLETABLE_INL
#define _HANDLETABLE_INL

inline void HndWriteBarrier(OBJECTHANDLE handle, OBJECTREF objref)
{
    STATIC_CONTRACT_NOTHROW;
    STATIC_CONTRACT_GC_NOTRIGGER;
    STATIC_CONTRACT_MODE_COOPERATIVE;

    // unwrap the objectref we were given
    _UNCHECKED_OBJECTREF value = OBJECTREF_TO_UNCHECKED_OBJECTREF(objref);

    _ASSERTE (objref != NULL);

    HndWriteBarrierWorker(handle, value);
}

inline void HndAssignHandle(OBJECTHANDLE handle, OBJECTREF objref)
{
    CONTRACTL
    {
        NOTHROW;
        GC_NOTRIGGER;
        MODE_COOPERATIVE;
    }
    CONTRACTL_END;

    // sanity
    _ASSERTE(handle);

    // unwrap the objectref we were given
    _UNCHECKED_OBJECTREF value = OBJECTREF_TO_UNCHECKED_OBJECTREF(objref);

    HndLogSetEvent(handle, value);

    // if we are doing a non-NULL pointer store then invoke the write-barrier
    if (value)
        HndWriteBarrier(handle, objref);

    // store the pointer
    *(_UNCHECKED_OBJECTREF *)handle = value;
}

// This is used by the GC before we actually construct the object so we cannot
// do the normal object verification.
inline void HndAssignHandleGC(OBJECTHANDLE handle, uint8_t* objref)
{
    CONTRACTL
    {
        NOTHROW;
        GC_NOTRIGGER;
        MODE_COOPERATIVE;
    }
    CONTRACTL_END;

    // sanity
    _ASSERTE(handle);

    // unwrap the objectref we were given
    _UNCHECKED_OBJECTREF value = (_UNCHECKED_OBJECTREF)(Object*)objref;

    // if we are doing a non-NULL pointer store then invoke the write-barrier
    if (value)
        HndWriteBarrierWorker(handle, value);

    // store the pointer
<<<<<<< HEAD
    *(_UNCHECKED_OBJECTREF*)handle = value;
}


=======
    *(_UNCHECKED_OBJECTREF *)handle = value;
}

>>>>>>> c6f573a5
inline void* HndInterlockedCompareExchangeHandle(OBJECTHANDLE handle, OBJECTREF objref, OBJECTREF oldObjref)
{
    WRAPPER_NO_CONTRACT;

    // sanity
    _ASSERTE(handle);

    // unwrap the objectref we were given
    _UNCHECKED_OBJECTREF value = OBJECTREF_TO_UNCHECKED_OBJECTREF(objref);
    _UNCHECKED_OBJECTREF oldValue = OBJECTREF_TO_UNCHECKED_OBJECTREF(oldObjref);

    // if we are doing a non-NULL pointer store then invoke the write-barrier
    if (value)
        HndWriteBarrier(handle, objref);

    // store the pointer

    void* ret = Interlocked::CompareExchangePointer(reinterpret_cast<_UNCHECKED_OBJECTREF volatile*>(handle), value, oldValue);

    if (ret == oldValue)
        HndLogSetEvent(handle, value);

    return ret;
}

inline BOOL HndFirstAssignHandle(OBJECTHANDLE handle, OBJECTREF objref)
{
    CONTRACTL
    {
        NOTHROW;
        GC_NOTRIGGER;
        MODE_COOPERATIVE;
    }
    CONTRACTL_END;

    // sanity
    _ASSERTE(handle);

    // unwrap the objectref we were given
    _UNCHECKED_OBJECTREF value = OBJECTREF_TO_UNCHECKED_OBJECTREF(objref);
    _UNCHECKED_OBJECTREF null = NULL;

    // store the pointer if we are the first ones here
    BOOL success = (NULL == Interlocked::CompareExchangePointer(reinterpret_cast<_UNCHECKED_OBJECTREF volatile*>(handle),
                                                                value,
                                                                null));

    // if we successfully did a non-NULL pointer store then invoke the write-barrier
    if (success)
    {
        if (value)
            HndWriteBarrier(handle, objref);

        HndLogSetEvent(handle, value);
    }

    // return our result
    return success;
}

#endif // _HANDLETABLE_INL<|MERGE_RESOLUTION|>--- conflicted
+++ resolved
@@ -70,16 +70,9 @@
         HndWriteBarrierWorker(handle, value);
 
     // store the pointer
-<<<<<<< HEAD
-    *(_UNCHECKED_OBJECTREF*)handle = value;
-}
-
-
-=======
     *(_UNCHECKED_OBJECTREF *)handle = value;
 }
 
->>>>>>> c6f573a5
 inline void* HndInterlockedCompareExchangeHandle(OBJECTHANDLE handle, OBJECTREF objref, OBJECTREF oldObjref)
 {
     WRAPPER_NO_CONTRACT;
