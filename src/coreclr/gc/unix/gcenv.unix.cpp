--- conflicted
+++ resolved
@@ -102,13 +102,9 @@
 #   define __NR_membarrier  389
 #  elif defined(__aarch64__)
 #   define __NR_membarrier  283
-<<<<<<< HEAD
 #  elif defined(__loongarch64)
 #   define __NR_membarrier  283
-#  elif
-=======
 #  else
->>>>>>> a5158df0
 #   error Unknown architecture
 #  endif
 # endif
