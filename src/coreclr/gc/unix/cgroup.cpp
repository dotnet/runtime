--- conflicted
+++ resolved
@@ -46,15 +46,7 @@
 #define PROC_STATM_FILENAME "/proc/self/statm"
 #define CGROUP1_MEMORY_LIMIT_FILENAME "/memory.limit_in_bytes"
 #define CGROUP2_MEMORY_LIMIT_FILENAME "/memory.max"
-<<<<<<< HEAD
-#define CGROUP1_MEMORY_USAGE_FILENAME "/memory.usage_in_bytes"
-#define CGROUP2_MEMORY_USAGE_FILENAME "/memory.current"
-=======
 #define CGROUP_MEMORY_STAT_FILENAME "/memory.stat"
-#define CGROUP1_CFS_QUOTA_FILENAME "/cpu.cfs_quota_us"
-#define CGROUP1_CFS_PERIOD_FILENAME "/cpu.cfs_period_us"
-#define CGROUP2_CPU_MAX_FILENAME "/cpu.max"
->>>>>>> 9f7abf5f
 
 extern bool ReadMemoryValueFromFile(const char* filename, uint64_t* val);
 
@@ -64,22 +56,15 @@
     static int s_cgroup_version;
 
     static char *s_memory_cgroup_path;
-<<<<<<< HEAD
-=======
-    static char *s_cpu_cgroup_path;
 
     static const char *s_mem_stat_key_names[];
     static size_t s_mem_stat_key_lengths[];
     static size_t s_mem_stat_n_keys;
->>>>>>> 9f7abf5f
 public:
     static void Initialize()
     {
         s_cgroup_version = FindCGroupVersion();
         s_memory_cgroup_path = FindCGroupPath(s_cgroup_version == 1 ? &IsCGroup1MemorySubsystem : nullptr);
-<<<<<<< HEAD
-=======
-        s_cpu_cgroup_path = FindCGroupPath(s_cgroup_version == 1 ? &IsCGroup1CpuSubsystem : nullptr);
 
         if (s_cgroup_version == 1)
         {
@@ -101,7 +86,6 @@
         {
             s_mem_stat_key_lengths[i] = strlen(s_mem_stat_key_names[i]);
         }
->>>>>>> 9f7abf5f
     }
 
     static void Cleanup()
