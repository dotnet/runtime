// Licensed to the .NET Foundation under one or more agreements.
// The .NET Foundation licenses this file to you under the MIT license.

//
// Created by dans on 6/1/20.
//

#ifndef VXSORT_MACHINE_TRAITS_AVX512_H
#define VXSORT_MACHINE_TRAITS_AVX512_H

#include "vxsort_targets_enable_avx512.h"

#include <immintrin.h>
#include <type_traits>
#include "defs.h"
#include "machine_traits.h"

#ifdef _DEBUG
// in _DEBUG, we #define return to be something more complicated,
// containing a statement, so #define away constexpr for _DEBUG
#define constexpr
#endif  //_DEBUG

namespace vxsort {
template <>
class vxsort_machine_traits<int32_t, AVX512> {
   public:
    typedef int32_t T;
    typedef __m512i TV;
    typedef __mmask16 TMASK;
    typedef int32_t TPACK;
    typedef typename std::make_unsigned<T>::type TU;

    static constexpr bool supports_compress_writes() { return true; }

    static constexpr bool supports_packing() { return false; }

    template <int Shift>
    static constexpr bool can_pack(T span) { return false; }

    static INLINE TV load_vec(TV* p) { return _mm512_loadu_si512(p); }

    static INLINE void store_vec(TV* ptr, TV v) { _mm512_storeu_si512(ptr, v); }

    // Will never be called
    static INLINE TV partition_vector(TV v, int mask) { return v; }

    static void store_compress_vec(TV* ptr, TV v, TMASK mask) { _mm512_mask_compressstoreu_epi32(ptr, mask, v); }

    static INLINE TV broadcast(int32_t pivot) { return _mm512_set1_epi32(pivot); }

    static INLINE TMASK get_cmpgt_mask(TV a, TV b) { return _mm512_cmp_epi32_mask(a, b, _MM_CMPINT_GT); }

    static TV shift_right(TV v, int i) { return _mm512_srli_epi32(v, i); }
    static TV shift_left(TV v, int i) { return _mm512_slli_epi32(v, i); }

    static INLINE TV add(TV a, TV b) { return _mm512_add_epi32(a, b); }
    static INLINE TV sub(TV a, TV b) { return _mm512_sub_epi32(a, b); };

    static INLINE TV pack_ordered(TV a, TV b) { return a; }
    static INLINE TV pack_unordered(TV a, TV b) { return a; }
    static INLINE void unpack_ordered(TV p, TV& u1, TV& u2) { }

    template <int Shift>
    static T shift_n_sub(T v, T sub) {
        if (Shift > 0)
            v >>= Shift;
        v -= sub;
        return v;
    }

    template <int Shift>
    static T unshift_and_add(TPACK from, T add) {
        add += from;
        if (Shift > 0)
            add = (T) (((TU) add) << Shift);
        return add;
    }
};

template <>
class vxsort_machine_traits<int64_t, AVX512> {
   public:
    typedef int64_t T;
    typedef __m512i TV;
    typedef __mmask8 TMASK;
    typedef int32_t TPACK;
    typedef typename std::make_unsigned<T>::type TU;

    static constexpr bool supports_compress_writes() { return true; }

    static constexpr bool supports_packing() { return true; }

    template <int Shift>
    static constexpr bool can_pack(T span) {
<<<<<<< HEAD
        const auto PACK_LIMIT = (((TU) std::numeric_limits<uint32_t>::max() + 1)) << Shift;
        return ((TU) span) < PACK_LIMIT;
=======
        return ((TU) span) < ((((TU) std::numeric_limits<uint32_t>::max() + 1)) << Shift);
>>>>>>> f5586315
    }

    static INLINE TV load_vec(TV* p) { return _mm512_loadu_si512(p); }

    static INLINE void store_vec(TV* ptr, TV v) { _mm512_storeu_si512(ptr, v); }

    // Will never be called
    static INLINE TV partition_vector(TV v, int mask) { return v; }

    static void store_compress_vec(TV* ptr, TV v, TMASK mask) { _mm512_mask_compressstoreu_epi64(ptr, mask, v); }

    static INLINE TV broadcast(int64_t pivot) { return _mm512_set1_epi64(pivot); }

    static INLINE TMASK get_cmpgt_mask(TV a, TV b) { return _mm512_cmp_epi64_mask(a, b, _MM_CMPINT_GT); }

    static TV shift_right(TV v, int i) { return _mm512_srli_epi64(v, i); }
    static TV shift_left(TV v, int i) { return _mm512_slli_epi64(v, i); }

    static INLINE TV add(TV a, TV b) { return _mm512_add_epi64(a, b); }
    static INLINE TV sub(TV a, TV b) { return _mm512_sub_epi64(a, b); };

    static INLINE TV pack_ordered(TV a, TV b) {
        a = _mm512_permutex_epi64(_mm512_shuffle_epi32(a, _MM_PERM_DBCA), _MM_PERM_DBCA);
        b = _mm512_permutex_epi64(_mm512_shuffle_epi32(b, _MM_PERM_DBCA), _MM_PERM_CADB);
        return _mm512_shuffle_i64x2(a, b, _MM_PERM_DBCA);
    }

    static INLINE TV pack_unordered(TV a, TV b) { return _mm512_mask_shuffle_epi32(a, 0b1010101010101010, b, _MM_PERM_CDAB); }

    static INLINE void unpack_ordered(TV p, TV& u1, TV& u2) {
        auto p01 = _mm512_extracti32x8_epi32(p, 0);
        auto p02 = _mm512_extracti32x8_epi32(p, 1);

        u1 = _mm512_cvtepi32_epi64(p01);
        u2 = _mm512_cvtepi32_epi64(p02);
    }

    template <int Shift>
    static T shift_n_sub(T v, T sub) {
        if (Shift > 0)
            v >>= Shift;
        v -= sub;
        return v;
    }

    template <int Shift>
    static T unshift_and_add(TPACK from, T add) {
        add += from;

        if (Shift > 0)
            add = (T) (((TU) add) << Shift);

        return add;
    }

};

}

#ifdef _DEBUG
#undef constexpr
#endif //_DEBUG

#include "vxsort_targets_disable.h"

#endif  // VXSORT_VXSORT_AVX512_H<|MERGE_RESOLUTION|>--- conflicted
+++ resolved
@@ -93,12 +93,7 @@
 
     template <int Shift>
     static constexpr bool can_pack(T span) {
-<<<<<<< HEAD
-        const auto PACK_LIMIT = (((TU) std::numeric_limits<uint32_t>::max() + 1)) << Shift;
-        return ((TU) span) < PACK_LIMIT;
-=======
         return ((TU) span) < ((((TU) std::numeric_limits<uint32_t>::max() + 1)) << Shift);
->>>>>>> f5586315
     }
 
     static INLINE TV load_vec(TV* p) { return _mm512_loadu_si512(p); }
