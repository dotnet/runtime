--- conflicted
+++ resolved
@@ -124,12 +124,7 @@
 
     template <int Shift>
     static constexpr bool can_pack(T span) {
-<<<<<<< HEAD
-        const auto PACK_LIMIT = (((TU) std::numeric_limits<uint32_t>::max() + 1)) << Shift;
-        return ((TU) span) < PACK_LIMIT;
-=======
         return ((TU) span) < ((((TU) std::numeric_limits<uint32_t>::max() + 1)) << Shift);
->>>>>>> f5586315
     }
 
     static INLINE TV load_vec(TV* p) { return _mm256_lddqu_si256(p); }
