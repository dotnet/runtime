--- conflicted
+++ resolved
@@ -14,76 +14,9 @@
     NEON = 1 << (int)InstructionSet::NEON,
 };
 
-<<<<<<< HEAD
-#if defined(TARGET_AMD64) && defined(TARGET_WINDOWS)
-
 SupportedISA DetermineSupportedISA()
 {
-    // register definitions to make the following code more readable
-    enum reg
-    {
-        EAX = 0,
-        EBX = 1,
-        ECX = 2,
-        EDX = 3,
-        COUNT = 4
-    };
-
-    // bit definitions to make code more readable
-    enum bits
-    {
-        OCXSAVE  = 1<<27,
-        AVX      = 1<<28,
-        AVX2     = 1<< 5,
-        AVX512F  = 1<<16,
-        AVX512DQ = 1<<17,
-    };
-    int reg[COUNT];
-
-    __cpuid(reg, 0);
-    if (reg[EAX] < 7)
-        return SupportedISA::None;
-
-    __cpuid(reg, 1);
-
-    // both AVX and OCXSAVE feature flags must be enabled
-    if ((reg[ECX] & (OCXSAVE|AVX)) != (OCXSAVE | AVX))
-        return SupportedISA::None;
-
-    // get xcr0 register
-    DWORD64 xcr0 = _xgetbv(0);
-
-    // get OS XState info
-    DWORD64 FeatureMask = GetEnabledXStateFeatures();
-
-    // get processor extended feature flag info
-    __cpuidex(reg, 7, 0);
-
-    // check if all of AVX2, AVX512F and AVX512DQ are supported by both processor and OS
-    if ((reg[EBX] & (AVX2 | AVX512F | AVX512DQ)) == (AVX2 | AVX512F | AVX512DQ) &&
-        (xcr0 & 0xe6) == 0xe6 &&
-        (FeatureMask & (XSTATE_MASK_AVX | XSTATE_MASK_AVX512)) == (XSTATE_MASK_AVX | XSTATE_MASK_AVX512))
-    {
-        return (SupportedISA)((int)SupportedISA::AVX2 | (int)SupportedISA::AVX512F);
-    }
-
-    // check if AVX2 is supported by both processor and OS
-    if ((reg[EBX] & AVX2) &&
-        (xcr0 & 0x06) == 0x06 &&
-        (FeatureMask & XSTATE_MASK_AVX) == XSTATE_MASK_AVX)
-    {
-        return SupportedISA::AVX2;
-    }
-
-    return SupportedISA::None;
-}
-
-#elif defined(TARGET_AMD64) && defined(TARGET_UNIX)
-
-=======
->>>>>>> e2ad5fcc
-SupportedISA DetermineSupportedISA()
-{
+#if defined(TARGET_AMD64)
     int cpuFeatures = minipal_getcpufeatures();
     if ((cpuFeatures & XArchIntrinsicConstants_Avx2) != 0)
     {
@@ -96,22 +29,12 @@
     {
         return SupportedISA::None;
     }
-
+#elif defined(TARGET_ARM64)
+    // Assume all Arm64 targets have NEON.
+    return SupportedISA::NEON;
+#endif
 }
 
-#elif defined(TARGET_ARM64)
-
-SupportedISA DetermineSupportedISA()
-{
-    // Assume all Arm64 targets have NEON.
-    return SupportedISA::NEON;
-}
-
-<<<<<<< HEAD
-#endif // TARGET_AMD64 && TARGET_WINDOWS
-
-=======
->>>>>>> e2ad5fcc
 static bool s_initialized;
 static SupportedISA s_supportedISA;
 
