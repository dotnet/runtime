// Licensed to the .NET Foundation under one or more agreements.
// The .NET Foundation licenses this file to you under the MIT license.
//
// ZapInfo.h
//

//
// JIT-EE interface for zapping
//
// ======================================================================================

#ifndef __ZAPINFO_H__
#define __ZAPINFO_H__

#include "zapcode.h"

class ZapInfo;
struct InlineContext;

// The compiled code often implicitly needs fixups for various subtle reasons.
// We only emit explict fixups while compiling the method, while collecting
// implicit fixups in the LoadTable. At the end of compiling, we expect
// many of the LoadTable entries to be subsumed by the explicit entries
// and will not need to be emitted.
// This is also used to detect duplicate explicit fixups for the same type.

template <typename HandleType>
class LoadTable
{
private:
    ZapImage            *m_pModule;

    struct LoadEntry
    {
        HandleType              handle;
        int                     order;      // -1 = fixed
    };

    static int __cdecl LoadEntryCmp(const void* a_, const void* b_)
    {
        return ((LoadEntry*)a_)->order - ((LoadEntry*)b_)->order;
    }

    class LoadEntryTraits : public NoRemoveSHashTraits< DefaultSHashTraits<LoadEntry> >
    {
    public:
        typedef typename NoRemoveSHashTraits<DefaultSHashTraits<LoadEntry> >::count_t count_t;
        typedef typename NoRemoveSHashTraits<DefaultSHashTraits<LoadEntry> >::element_t element_t;
        typedef HandleType key_t;

        static key_t GetKey(element_t e)
        {
            LIMITED_METHOD_CONTRACT;
            return e.handle;
        }
        static BOOL Equals(key_t k1, key_t k2)
        {
            LIMITED_METHOD_CONTRACT;
            return k1 == k2;
        }
        static count_t Hash(key_t k)
        {
            LIMITED_METHOD_CONTRACT;
            return (count_t)(size_t)k;
        }

        static const element_t Null() { LIMITED_METHOD_CONTRACT; LoadEntry e; e.handle = NULL; e.order = 0; return e; }
        static bool IsNull(const element_t &e) { LIMITED_METHOD_CONTRACT; return (e.handle == NULL); }
    };

    typedef SHash<LoadEntryTraits> LoadEntryHashTable;

    LoadEntryHashTable      m_entries;

public:
    LoadTable(ZapImage *pModule)
      : m_pModule(pModule)
    {
    }

    // fixed=TRUE if the caller can guarantee that type will be fixed up because
    // of some implicit fixup. In this case, we track 'handle' only to avoid
    // duplicates and will not actually emit an explicit fixup for 'handle'
    //
    // fixed=FALSE if the caller needs an explicit fixup. We will emit an
    // explicit fixup for 'handle' if there are no other implicit fixups.

    void Load(HandleType handle, BOOL fixed)
    {
        CONTRACTL
        {
            THROWS;
            GC_NOTRIGGER;
        }
        CONTRACTL_END;

        const LoadEntry *result = m_entries.LookupPtr(handle);

        if (result != NULL)
        {
            if (fixed)
                ((LoadEntry*)result)->order = -1;
            return;
        }

        LoadEntry   newEntry;

        newEntry.handle = handle;
        newEntry.order = fixed ? -1 : m_entries.GetCount();

        m_entries.Add(newEntry);
    }

    void EmitLoadFixups(CORINFO_METHOD_HANDLE currentMethodHandle, ZapInfo * pZapInfo);
};

// Declare some specializations of EmitLoadFixups().
template<> void LoadTable<CORINFO_CLASS_HANDLE>::EmitLoadFixups(CORINFO_METHOD_HANDLE currentMethodHandle, ZapInfo * pZapInfo);
template<> void LoadTable<CORINFO_METHOD_HANDLE>::EmitLoadFixups(CORINFO_METHOD_HANDLE currentMethodHandle, ZapInfo * pZapInfo);


class ZapInfo
    : public ICorJitInfo
{
    friend class ZapImage;

    // Owning ZapImage
    ZapImage * m_pImage;

    Zapper * m_zapper;
    ICorDynamicInfo * m_pEEJitInfo;
    ICorCompileInfo * m_pEECompileInfo;

    // Current method being compiled; it is non-nil only for
    // method defs whose IL is in this module and (for generic code)
    // have <object> instantiation. It is also nil for IL_STUBs.
    mdMethodDef                 m_currentMethodToken;
    CORINFO_METHOD_HANDLE       m_currentMethodHandle;
    CORINFO_METHOD_INFO         m_currentMethodInfo;

    // m_currentMethodModule==m_hModule except for generic types/methods
    // defined in another assembly but instantiated in the current assembly.
    CORINFO_MODULE_HANDLE       m_currentMethodModule;

    unsigned                    m_currentMethodProfilingDataFlags;

    // Debug information reported by the JIT compiler for the current method
    ICorDebugInfo::NativeVarInfo *m_pNativeVarInfo;
    ULONG32                     m_iNativeVarInfo;
    ICorDebugInfo::OffsetMapping *m_pOffsetMapping;
    ULONG32                     m_iOffsetMapping;

    BYTE *                      m_pGCInfo;
    SIZE_T                      m_cbGCInfo;


    ZapBlobWithRelocs *         m_pCode;
    ZapBlobWithRelocs *         m_pColdCode;
    ZapBlobWithRelocs *         m_pROData;

#ifdef FEATURE_EH_FUNCLETS
    // Unwind info of the main method body. It will get merged with GC info.
    BYTE *                      m_pMainUnwindInfo;
    ULONG                       m_cbMainUnwindInfo;

    ZapUnwindInfo *             m_pUnwindInfo;
    ZapUnwindInfo *             m_pUnwindInfoFragments;
#if defined(TARGET_AMD64)
    ZapUnwindInfo *             m_pChainedColdUnwindInfo;
#endif
#endif // FEATURE_EH_FUNCLETS

    ZapExceptionInfo *          m_pExceptionInfo;

    ZapBlobWithRelocs *         m_pProfileData;

    ZapImport *                 m_pProfilingHandle;

    struct CodeRelocation : ZapReloc
    {
        ZapBlobWithRelocs * m_pNode;
    };

    SArray<CodeRelocation>   m_CodeRelocations;

    static int __cdecl CompareCodeRelocation(const void * a, const void * b);

    struct ImportEntry
    {
        ZapImport * pImport;
        bool fConditional; // Conditional imports are emitted only if they are actually referenced by the code.
    };

    class ImportTraits : public NoRemoveSHashTraits< DefaultSHashTraits<ImportEntry> >
    {
    public:
        typedef ZapImport * key_t;

        static key_t GetKey(element_t e)
        {
            LIMITED_METHOD_CONTRACT;
            return e.pImport;
        }
        static BOOL Equals(key_t k1, key_t k2)
        {
            LIMITED_METHOD_CONTRACT;
            return k1 == k2;
        }
        static count_t Hash(key_t k)
        {
            LIMITED_METHOD_CONTRACT;
            return (count_t)(size_t)k;
        }

        static const element_t Null() { LIMITED_METHOD_CONTRACT; ImportEntry e; e.pImport = NULL; return e; }
        static bool IsNull(const element_t &e) { LIMITED_METHOD_CONTRACT; return e.pImport == NULL; }
    };

    SHash<ImportTraits>         m_ImportSet;
    SArray<ZapImport *>         m_Imports;

    InlineSString<128>          m_currentMethodName;

    // Cache to reduce the number of entries in CORCOMPILE_LOAD_TABLE if it
    // is implied by some other fixup type
    LoadTable<CORINFO_CLASS_HANDLE>  m_ClassLoadTable;
    LoadTable<CORINFO_METHOD_HANDLE> m_MethodLoadTable;

    CORJIT_FLAGS m_jitFlags;

    void InitMethodName();

    CORJIT_FLAGS ComputeJitFlags(CORINFO_METHOD_HANDLE handle);

    ZapDebugInfo * EmitDebugInfo();
    ZapGCInfo * EmitGCInfo();
    ZapImport ** EmitFixupList();

    void PublishCompiledMethod();

    void EmitCodeRelocations();

    void ProcessReferences();

    BOOL CurrentMethodHasProfileData();

    void embedGenericSignature(CORINFO_LOOKUP * pLookup);

    PVOID embedDirectCall(CORINFO_METHOD_HANDLE ftn,
                          CORINFO_ACCESS_FLAGS accessFlags,
                          BOOL fAllowThunk);

public:
    ZapInfo(ZapImage * pImage, mdMethodDef md, CORINFO_METHOD_HANDLE handle, CORINFO_MODULE_HANDLE module, unsigned methodProfilingDataFlags);
    ~ZapInfo();

#ifdef ALLOW_SXS_JIT_NGEN
    void ResetForJitRetry();
#endif // ALLOW_SXS_JIT_NGEN

    void CompileMethod();

    void AppendImport(ZapImport * pImport);
    void AppendConditionalImport(ZapImport * pImport);

    ULONG GetNumFixups();

    // ICorJitInfo
#include "icorjitinfoimpl_generated.h"

    int  canHandleException(struct _EXCEPTION_POINTERS *pExceptionPointers);
    void * getAddressOfPInvokeFixup(CORINFO_METHOD_HANDLE method,
                                    void **ppIndirection);
        ZapImport * GetProfilingHandleImport();



<<<<<<< HEAD
    // ICorDebugInfo

    void getBoundaries(CORINFO_METHOD_HANDLE ftn, unsigned int *cILOffsets,
                       DWORD **pILOffsets, ICorDebugInfo::BoundaryTypes *implicitBoundaries);
    void setBoundaries(CORINFO_METHOD_HANDLE ftn, ULONG32 cMap,
                       ICorDebugInfo::OffsetMapping *pMap);
    void getVars(CORINFO_METHOD_HANDLE ftn, ULONG32 *cVars,
                 ICorDebugInfo::ILVarInfo **vars, bool *extendOthers);
    void setVars(CORINFO_METHOD_HANDLE ftn, ULONG32 cVars,
                 ICorDebugInfo::NativeVarInfo*vars);
    void * allocateArray(size_t cBytes);
    void freeArray(void *array);

    // ICorFieldInfo

    const char* getFieldName(CORINFO_FIELD_HANDLE ftn, const char **moduleName);
    CORINFO_CLASS_HANDLE getFieldClass(CORINFO_FIELD_HANDLE field);

    CorInfoType getFieldType(CORINFO_FIELD_HANDLE field,
                                       CORINFO_CLASS_HANDLE *structType,
                                       CORINFO_CLASS_HANDLE memberParent);

    unsigned getFieldOffset(CORINFO_FIELD_HANDLE field);

    void getFieldInfo (CORINFO_RESOLVED_TOKEN * pResolvedToken,
                       CORINFO_METHOD_HANDLE  callerHandle,
                       CORINFO_ACCESS_FLAGS   flags,
                       CORINFO_FIELD_INFO    *pResult);

    bool isFieldStatic(CORINFO_FIELD_HANDLE fldHnd);

    // ICorClassInfo

    CorInfoType asCorInfoType(CORINFO_CLASS_HANDLE cls);
    const char* getClassName(CORINFO_CLASS_HANDLE cls);
    const char* getClassNameFromMetadata(CORINFO_CLASS_HANDLE cls, const char** namespaceName);
    CORINFO_CLASS_HANDLE getTypeInstantiationArgument(CORINFO_CLASS_HANDLE cls, unsigned index);
    const char* getHelperName(CorInfoHelpFunc ftnNum);
    int appendClassName(__deref_inout_ecount(*pnBufLen) WCHAR** ppBuf, int* pnBufLen,
                                  CORINFO_CLASS_HANDLE    cls,
                                  bool fNamespace,
                                  bool fFullInst,
                                  bool fAssembly);
    bool isValueClass(CORINFO_CLASS_HANDLE clsHnd);
    CorInfoInlineTypeCheck canInlineTypeCheck(CORINFO_CLASS_HANDLE cls, CorInfoInlineTypeCheckSource source);
    DWORD getClassAttribs(CORINFO_CLASS_HANDLE cls);
    bool isStructRequiringStackAllocRetBuf(CORINFO_CLASS_HANDLE cls);
    CORINFO_MODULE_HANDLE getClassModule(CORINFO_CLASS_HANDLE cls);
    CORINFO_ASSEMBLY_HANDLE getModuleAssembly(CORINFO_MODULE_HANDLE mod);
    const char* getAssemblyName(CORINFO_ASSEMBLY_HANDLE assem);
    void* LongLifetimeMalloc(size_t sz);
    void LongLifetimeFree(void* obj);
    size_t getClassModuleIdForStatics(CORINFO_CLASS_HANDLE cls, CORINFO_MODULE_HANDLE *pModule, void **ppIndirection);

    unsigned getClassSize(CORINFO_CLASS_HANDLE cls);
    unsigned getHeapClassSize(CORINFO_CLASS_HANDLE cls);
    bool canAllocateOnStack(CORINFO_CLASS_HANDLE cls);
    unsigned getClassAlignmentRequirement(CORINFO_CLASS_HANDLE cls, bool fDoubleAlignHint);

    CORINFO_FIELD_HANDLE getFieldInClass(CORINFO_CLASS_HANDLE clsHnd, INT num);

    mdMethodDef getMethodDefFromMethod(CORINFO_METHOD_HANDLE hMethod);
    bool checkMethodModifier(CORINFO_METHOD_HANDLE hMethod, LPCSTR modifier, bool fOptional);

    unsigned getClassGClayout(CORINFO_CLASS_HANDLE cls, BYTE *gcPtrs);

    bool getSystemVAmd64PassStructInRegisterDescriptor(
        /*IN*/  CORINFO_CLASS_HANDLE _structHnd,
        /*OUT*/ SYSTEMV_AMD64_CORINFO_STRUCT_REG_PASSING_DESCRIPTOR* structPassInRegDescPtr);

    unsigned getClassNumInstanceFields(CORINFO_CLASS_HANDLE cls);

    CorInfoHelpFunc getNewHelper(CORINFO_RESOLVED_TOKEN * pResolvedToken, CORINFO_METHOD_HANDLE callerHandle, bool * pHasSideEffects);
    CorInfoHelpFunc getCastingHelper(CORINFO_RESOLVED_TOKEN * pResolvedToken, bool fThrowing);
    CorInfoHelpFunc getNewArrHelper(CORINFO_CLASS_HANDLE arrayCls);
    CorInfoHelpFunc getSharedCCtorHelper(CORINFO_CLASS_HANDLE clsHnd);
    CORINFO_CLASS_HANDLE getTypeForBox(CORINFO_CLASS_HANDLE  cls);
    CorInfoHelpFunc getBoxHelper(CORINFO_CLASS_HANDLE cls);
    CorInfoHelpFunc getUnBoxHelper(CORINFO_CLASS_HANDLE cls);

    bool getReadyToRunHelper(
            CORINFO_RESOLVED_TOKEN *        pResolvedToken,
            CORINFO_LOOKUP_KIND *           pGenericLookupKind,
            CorInfoHelpFunc                 id,
            CORINFO_CONST_LOOKUP *          pLookup
            );

    void getReadyToRunDelegateCtorHelper(
            CORINFO_RESOLVED_TOKEN * pTargetMethod,
            CORINFO_CLASS_HANDLE     delegateType,
            CORINFO_LOOKUP *   pLookup
            );

    CorInfoInitClassResult initClass(
            CORINFO_FIELD_HANDLE    field,
            CORINFO_METHOD_HANDLE   method,
            CORINFO_CONTEXT_HANDLE  context);

    void classMustBeLoadedBeforeCodeIsRun(CORINFO_CLASS_HANDLE cls);
    void methodMustBeLoadedBeforeCodeIsRun(CORINFO_METHOD_HANDLE meth);
    CORINFO_METHOD_HANDLE mapMethodDeclToMethodImpl(CORINFO_METHOD_HANDLE methHnd);
    CORINFO_CLASS_HANDLE getBuiltinClass(CorInfoClassId classId);
    CorInfoType getTypeForPrimitiveValueClass(CORINFO_CLASS_HANDLE cls);
    CorInfoType getTypeForPrimitiveNumericClass(CORINFO_CLASS_HANDLE cls);
    bool canCast(CORINFO_CLASS_HANDLE child, CORINFO_CLASS_HANDLE parent);
    bool areTypesEquivalent(CORINFO_CLASS_HANDLE cls1, CORINFO_CLASS_HANDLE cls2);
    TypeCompareState compareTypesForCast(CORINFO_CLASS_HANDLE fromClass, CORINFO_CLASS_HANDLE toClass);
    TypeCompareState compareTypesForEquality(CORINFO_CLASS_HANDLE cls1, CORINFO_CLASS_HANDLE cls2);

    CORINFO_CLASS_HANDLE mergeClasses(CORINFO_CLASS_HANDLE cls1,
                                CORINFO_CLASS_HANDLE cls2);
    bool isMoreSpecificType(CORINFO_CLASS_HANDLE cls1,
                                CORINFO_CLASS_HANDLE cls2);

    CORINFO_CLASS_HANDLE getParentType(CORINFO_CLASS_HANDLE  cls);
    CorInfoType getChildType (CORINFO_CLASS_HANDLE       clsHnd,
                              CORINFO_CLASS_HANDLE       *clsRet);
    bool satisfiesClassConstraints(CORINFO_CLASS_HANDLE cls);

    bool     isSDArray   (CORINFO_CLASS_HANDLE  cls);
    unsigned getArrayRank(CORINFO_CLASS_HANDLE  cls);
    void * getArrayInitializationData(CORINFO_FIELD_HANDLE field, DWORD size);
    CorInfoIsAccessAllowedResult canAccessClass(CORINFO_RESOLVED_TOKEN * pResolvedToken,
                                                CORINFO_METHOD_HANDLE   callerHandle,
                                                CORINFO_HELPER_DESC    *throwHelper);

    // ICorModuleInfo

    void resolveToken(CORINFO_RESOLVED_TOKEN * pResolvedToken);
    bool tryResolveToken(CORINFO_RESOLVED_TOKEN * pResolvedToken);

    void findSig(CORINFO_MODULE_HANDLE module, unsigned sigTOK,
                 CORINFO_CONTEXT_HANDLE context,
                 CORINFO_SIG_INFO *sig);
    void findCallSiteSig(CORINFO_MODULE_HANDLE module,
                                   unsigned methTOK,
                                   CORINFO_CONTEXT_HANDLE context,
                                   CORINFO_SIG_INFO *sig);
    CORINFO_CLASS_HANDLE getTokenTypeAsHandle(CORINFO_RESOLVED_TOKEN * pResolvedToken);
    size_t findNameOfToken(CORINFO_MODULE_HANDLE module,
                           unsigned metaTOK,
                           __out_ecount (FQNameCapacity) char * szFQName,
                           size_t FQNameCapacity);
    bool isValidToken(CORINFO_MODULE_HANDLE module,
                      unsigned metaTOK);
    bool isValidStringRef(CORINFO_MODULE_HANDLE module,
                          unsigned metaTOK);
    LPCWSTR getStringLiteral(CORINFO_MODULE_HANDLE module,
                                 unsigned metaTOK,
                                 int* length);


    // ICorMethodInfo

    const char* getMethodName(CORINFO_METHOD_HANDLE ftn,
                                        const char **moduleName);
    const char* getMethodNameFromMetadata(CORINFO_METHOD_HANDLE ftn,
                                          const char **className,
                                          const char **namespaceName,
                                          const char **enclosingClassName);

    unsigned getMethodHash(CORINFO_METHOD_HANDLE ftn);
    DWORD getMethodAttribs(CORINFO_METHOD_HANDLE ftn);
    void setMethodAttribs(CORINFO_METHOD_HANDLE ftn, CorInfoMethodRuntimeFlags attribs);

    void getMethodSig(CORINFO_METHOD_HANDLE ftn, CORINFO_SIG_INFO *sig, CORINFO_CLASS_HANDLE memberParent);

    bool getMethodInfo(CORINFO_METHOD_HANDLE ftn,
                       CORINFO_METHOD_INFO* info);

    CorInfoInline canInline(CORINFO_METHOD_HANDLE caller,
                            CORINFO_METHOD_HANDLE callee,
                            DWORD*                pRestrictions);

    void reportInliningDecision (CORINFO_METHOD_HANDLE inlinerHnd,
                                 CORINFO_METHOD_HANDLE inlineeHnd,
                                 CorInfoInline inlineResult,
                                 const char * reason);

    bool canTailCall(CORINFO_METHOD_HANDLE caller,
                     CORINFO_METHOD_HANDLE declaredCallee,
                     CORINFO_METHOD_HANDLE exactCallee,
                     bool fIsTailPrefix);

    void reportTailCallDecision (CORINFO_METHOD_HANDLE callerHnd,
                                 CORINFO_METHOD_HANDLE calleeHnd,
                                 bool fIsTailPrefix,
                                 CorInfoTailCall tailCallResult,
                                 const char * reason);

    void getEHinfo(CORINFO_METHOD_HANDLE ftn,
                             unsigned EHnumber, CORINFO_EH_CLAUSE* clause);
    CORINFO_CLASS_HANDLE getMethodClass(CORINFO_METHOD_HANDLE method);
    CORINFO_MODULE_HANDLE getMethodModule(CORINFO_METHOD_HANDLE method);

    void getMethodVTableOffset(CORINFO_METHOD_HANDLE method,
                               unsigned * pOffsetOfIndirection,
                               unsigned * pOffsetAfterIndirection,
                               bool * isRelative);

    bool resolveVirtualMethod(CORINFO_DEVIRTUALIZATION_INFO * info);

    CORINFO_METHOD_HANDLE getUnboxedEntry(
        CORINFO_METHOD_HANDLE ftn,
        bool* requiresInstMethodTableArg);

    CORINFO_CLASS_HANDLE getDefaultEqualityComparerClass(
        CORINFO_CLASS_HANDLE elemType);

    void expandRawHandleIntrinsic(
        CORINFO_RESOLVED_TOKEN *        pResolvedToken,
        CORINFO_GENERICHANDLE_RESULT *  pResult);

    CorInfoIntrinsics getIntrinsicID(CORINFO_METHOD_HANDLE method,
                                     bool * pMustExpand = NULL);
    bool isIntrinsicType(CORINFO_CLASS_HANDLE classHnd);
    CorInfoCallConvExtension getUnmanagedCallConv(CORINFO_METHOD_HANDLE method, CORINFO_SIG_INFO* sig, bool* pSuppressGCTransition);
    bool pInvokeMarshalingRequired(CORINFO_METHOD_HANDLE method, CORINFO_SIG_INFO* sig);
    LPVOID GetCookieForPInvokeCalliSig(CORINFO_SIG_INFO* szMetaSig,
                                       void ** ppIndirecton);
    bool canGetCookieForPInvokeCalliSig(CORINFO_SIG_INFO* szMetaSig);
    bool satisfiesMethodConstraints(CORINFO_CLASS_HANDLE parent,
                                              CORINFO_METHOD_HANDLE method);

    bool isCompatibleDelegate(CORINFO_CLASS_HANDLE objCls,
                              CORINFO_CLASS_HANDLE methodParentCls,
                              CORINFO_METHOD_HANDLE method,
                              CORINFO_CLASS_HANDLE delegateCls,
                              bool* pfIsOpenDelegate);

    void getGSCookie(GSCookie * pCookieVal,
                     GSCookie** ppCookieVal);

    void setPatchpointInfo(PatchpointInfo * patchpointInfo);
    PatchpointInfo * getOSRInfo(unsigned * ilOffset);

    // ICorErrorInfo

    HRESULT GetErrorHRESULT(struct _EXCEPTION_POINTERS *pExceptionPointers);
    ULONG GetErrorMessage(__in_ecount(bufferLength) LPWSTR buffer, ULONG bufferLength);
    int FilterException(struct _EXCEPTION_POINTERS *pExceptionPointers);
    void HandleException(struct _EXCEPTION_POINTERS *pExceptionPointers);
    void ThrowExceptionForJitResult(HRESULT result);
    void ThrowExceptionForHelper(const CORINFO_HELPER_DESC * throwHelper);
=======
>>>>>>> 7871506d
};

#endif // __ZAPINFO_H__<|MERGE_RESOLUTION|>--- conflicted
+++ resolved
@@ -275,253 +275,6 @@
 
 
 
-<<<<<<< HEAD
-    // ICorDebugInfo
-
-    void getBoundaries(CORINFO_METHOD_HANDLE ftn, unsigned int *cILOffsets,
-                       DWORD **pILOffsets, ICorDebugInfo::BoundaryTypes *implicitBoundaries);
-    void setBoundaries(CORINFO_METHOD_HANDLE ftn, ULONG32 cMap,
-                       ICorDebugInfo::OffsetMapping *pMap);
-    void getVars(CORINFO_METHOD_HANDLE ftn, ULONG32 *cVars,
-                 ICorDebugInfo::ILVarInfo **vars, bool *extendOthers);
-    void setVars(CORINFO_METHOD_HANDLE ftn, ULONG32 cVars,
-                 ICorDebugInfo::NativeVarInfo*vars);
-    void * allocateArray(size_t cBytes);
-    void freeArray(void *array);
-
-    // ICorFieldInfo
-
-    const char* getFieldName(CORINFO_FIELD_HANDLE ftn, const char **moduleName);
-    CORINFO_CLASS_HANDLE getFieldClass(CORINFO_FIELD_HANDLE field);
-
-    CorInfoType getFieldType(CORINFO_FIELD_HANDLE field,
-                                       CORINFO_CLASS_HANDLE *structType,
-                                       CORINFO_CLASS_HANDLE memberParent);
-
-    unsigned getFieldOffset(CORINFO_FIELD_HANDLE field);
-
-    void getFieldInfo (CORINFO_RESOLVED_TOKEN * pResolvedToken,
-                       CORINFO_METHOD_HANDLE  callerHandle,
-                       CORINFO_ACCESS_FLAGS   flags,
-                       CORINFO_FIELD_INFO    *pResult);
-
-    bool isFieldStatic(CORINFO_FIELD_HANDLE fldHnd);
-
-    // ICorClassInfo
-
-    CorInfoType asCorInfoType(CORINFO_CLASS_HANDLE cls);
-    const char* getClassName(CORINFO_CLASS_HANDLE cls);
-    const char* getClassNameFromMetadata(CORINFO_CLASS_HANDLE cls, const char** namespaceName);
-    CORINFO_CLASS_HANDLE getTypeInstantiationArgument(CORINFO_CLASS_HANDLE cls, unsigned index);
-    const char* getHelperName(CorInfoHelpFunc ftnNum);
-    int appendClassName(__deref_inout_ecount(*pnBufLen) WCHAR** ppBuf, int* pnBufLen,
-                                  CORINFO_CLASS_HANDLE    cls,
-                                  bool fNamespace,
-                                  bool fFullInst,
-                                  bool fAssembly);
-    bool isValueClass(CORINFO_CLASS_HANDLE clsHnd);
-    CorInfoInlineTypeCheck canInlineTypeCheck(CORINFO_CLASS_HANDLE cls, CorInfoInlineTypeCheckSource source);
-    DWORD getClassAttribs(CORINFO_CLASS_HANDLE cls);
-    bool isStructRequiringStackAllocRetBuf(CORINFO_CLASS_HANDLE cls);
-    CORINFO_MODULE_HANDLE getClassModule(CORINFO_CLASS_HANDLE cls);
-    CORINFO_ASSEMBLY_HANDLE getModuleAssembly(CORINFO_MODULE_HANDLE mod);
-    const char* getAssemblyName(CORINFO_ASSEMBLY_HANDLE assem);
-    void* LongLifetimeMalloc(size_t sz);
-    void LongLifetimeFree(void* obj);
-    size_t getClassModuleIdForStatics(CORINFO_CLASS_HANDLE cls, CORINFO_MODULE_HANDLE *pModule, void **ppIndirection);
-
-    unsigned getClassSize(CORINFO_CLASS_HANDLE cls);
-    unsigned getHeapClassSize(CORINFO_CLASS_HANDLE cls);
-    bool canAllocateOnStack(CORINFO_CLASS_HANDLE cls);
-    unsigned getClassAlignmentRequirement(CORINFO_CLASS_HANDLE cls, bool fDoubleAlignHint);
-
-    CORINFO_FIELD_HANDLE getFieldInClass(CORINFO_CLASS_HANDLE clsHnd, INT num);
-
-    mdMethodDef getMethodDefFromMethod(CORINFO_METHOD_HANDLE hMethod);
-    bool checkMethodModifier(CORINFO_METHOD_HANDLE hMethod, LPCSTR modifier, bool fOptional);
-
-    unsigned getClassGClayout(CORINFO_CLASS_HANDLE cls, BYTE *gcPtrs);
-
-    bool getSystemVAmd64PassStructInRegisterDescriptor(
-        /*IN*/  CORINFO_CLASS_HANDLE _structHnd,
-        /*OUT*/ SYSTEMV_AMD64_CORINFO_STRUCT_REG_PASSING_DESCRIPTOR* structPassInRegDescPtr);
-
-    unsigned getClassNumInstanceFields(CORINFO_CLASS_HANDLE cls);
-
-    CorInfoHelpFunc getNewHelper(CORINFO_RESOLVED_TOKEN * pResolvedToken, CORINFO_METHOD_HANDLE callerHandle, bool * pHasSideEffects);
-    CorInfoHelpFunc getCastingHelper(CORINFO_RESOLVED_TOKEN * pResolvedToken, bool fThrowing);
-    CorInfoHelpFunc getNewArrHelper(CORINFO_CLASS_HANDLE arrayCls);
-    CorInfoHelpFunc getSharedCCtorHelper(CORINFO_CLASS_HANDLE clsHnd);
-    CORINFO_CLASS_HANDLE getTypeForBox(CORINFO_CLASS_HANDLE  cls);
-    CorInfoHelpFunc getBoxHelper(CORINFO_CLASS_HANDLE cls);
-    CorInfoHelpFunc getUnBoxHelper(CORINFO_CLASS_HANDLE cls);
-
-    bool getReadyToRunHelper(
-            CORINFO_RESOLVED_TOKEN *        pResolvedToken,
-            CORINFO_LOOKUP_KIND *           pGenericLookupKind,
-            CorInfoHelpFunc                 id,
-            CORINFO_CONST_LOOKUP *          pLookup
-            );
-
-    void getReadyToRunDelegateCtorHelper(
-            CORINFO_RESOLVED_TOKEN * pTargetMethod,
-            CORINFO_CLASS_HANDLE     delegateType,
-            CORINFO_LOOKUP *   pLookup
-            );
-
-    CorInfoInitClassResult initClass(
-            CORINFO_FIELD_HANDLE    field,
-            CORINFO_METHOD_HANDLE   method,
-            CORINFO_CONTEXT_HANDLE  context);
-
-    void classMustBeLoadedBeforeCodeIsRun(CORINFO_CLASS_HANDLE cls);
-    void methodMustBeLoadedBeforeCodeIsRun(CORINFO_METHOD_HANDLE meth);
-    CORINFO_METHOD_HANDLE mapMethodDeclToMethodImpl(CORINFO_METHOD_HANDLE methHnd);
-    CORINFO_CLASS_HANDLE getBuiltinClass(CorInfoClassId classId);
-    CorInfoType getTypeForPrimitiveValueClass(CORINFO_CLASS_HANDLE cls);
-    CorInfoType getTypeForPrimitiveNumericClass(CORINFO_CLASS_HANDLE cls);
-    bool canCast(CORINFO_CLASS_HANDLE child, CORINFO_CLASS_HANDLE parent);
-    bool areTypesEquivalent(CORINFO_CLASS_HANDLE cls1, CORINFO_CLASS_HANDLE cls2);
-    TypeCompareState compareTypesForCast(CORINFO_CLASS_HANDLE fromClass, CORINFO_CLASS_HANDLE toClass);
-    TypeCompareState compareTypesForEquality(CORINFO_CLASS_HANDLE cls1, CORINFO_CLASS_HANDLE cls2);
-
-    CORINFO_CLASS_HANDLE mergeClasses(CORINFO_CLASS_HANDLE cls1,
-                                CORINFO_CLASS_HANDLE cls2);
-    bool isMoreSpecificType(CORINFO_CLASS_HANDLE cls1,
-                                CORINFO_CLASS_HANDLE cls2);
-
-    CORINFO_CLASS_HANDLE getParentType(CORINFO_CLASS_HANDLE  cls);
-    CorInfoType getChildType (CORINFO_CLASS_HANDLE       clsHnd,
-                              CORINFO_CLASS_HANDLE       *clsRet);
-    bool satisfiesClassConstraints(CORINFO_CLASS_HANDLE cls);
-
-    bool     isSDArray   (CORINFO_CLASS_HANDLE  cls);
-    unsigned getArrayRank(CORINFO_CLASS_HANDLE  cls);
-    void * getArrayInitializationData(CORINFO_FIELD_HANDLE field, DWORD size);
-    CorInfoIsAccessAllowedResult canAccessClass(CORINFO_RESOLVED_TOKEN * pResolvedToken,
-                                                CORINFO_METHOD_HANDLE   callerHandle,
-                                                CORINFO_HELPER_DESC    *throwHelper);
-
-    // ICorModuleInfo
-
-    void resolveToken(CORINFO_RESOLVED_TOKEN * pResolvedToken);
-    bool tryResolveToken(CORINFO_RESOLVED_TOKEN * pResolvedToken);
-
-    void findSig(CORINFO_MODULE_HANDLE module, unsigned sigTOK,
-                 CORINFO_CONTEXT_HANDLE context,
-                 CORINFO_SIG_INFO *sig);
-    void findCallSiteSig(CORINFO_MODULE_HANDLE module,
-                                   unsigned methTOK,
-                                   CORINFO_CONTEXT_HANDLE context,
-                                   CORINFO_SIG_INFO *sig);
-    CORINFO_CLASS_HANDLE getTokenTypeAsHandle(CORINFO_RESOLVED_TOKEN * pResolvedToken);
-    size_t findNameOfToken(CORINFO_MODULE_HANDLE module,
-                           unsigned metaTOK,
-                           __out_ecount (FQNameCapacity) char * szFQName,
-                           size_t FQNameCapacity);
-    bool isValidToken(CORINFO_MODULE_HANDLE module,
-                      unsigned metaTOK);
-    bool isValidStringRef(CORINFO_MODULE_HANDLE module,
-                          unsigned metaTOK);
-    LPCWSTR getStringLiteral(CORINFO_MODULE_HANDLE module,
-                                 unsigned metaTOK,
-                                 int* length);
-
-
-    // ICorMethodInfo
-
-    const char* getMethodName(CORINFO_METHOD_HANDLE ftn,
-                                        const char **moduleName);
-    const char* getMethodNameFromMetadata(CORINFO_METHOD_HANDLE ftn,
-                                          const char **className,
-                                          const char **namespaceName,
-                                          const char **enclosingClassName);
-
-    unsigned getMethodHash(CORINFO_METHOD_HANDLE ftn);
-    DWORD getMethodAttribs(CORINFO_METHOD_HANDLE ftn);
-    void setMethodAttribs(CORINFO_METHOD_HANDLE ftn, CorInfoMethodRuntimeFlags attribs);
-
-    void getMethodSig(CORINFO_METHOD_HANDLE ftn, CORINFO_SIG_INFO *sig, CORINFO_CLASS_HANDLE memberParent);
-
-    bool getMethodInfo(CORINFO_METHOD_HANDLE ftn,
-                       CORINFO_METHOD_INFO* info);
-
-    CorInfoInline canInline(CORINFO_METHOD_HANDLE caller,
-                            CORINFO_METHOD_HANDLE callee,
-                            DWORD*                pRestrictions);
-
-    void reportInliningDecision (CORINFO_METHOD_HANDLE inlinerHnd,
-                                 CORINFO_METHOD_HANDLE inlineeHnd,
-                                 CorInfoInline inlineResult,
-                                 const char * reason);
-
-    bool canTailCall(CORINFO_METHOD_HANDLE caller,
-                     CORINFO_METHOD_HANDLE declaredCallee,
-                     CORINFO_METHOD_HANDLE exactCallee,
-                     bool fIsTailPrefix);
-
-    void reportTailCallDecision (CORINFO_METHOD_HANDLE callerHnd,
-                                 CORINFO_METHOD_HANDLE calleeHnd,
-                                 bool fIsTailPrefix,
-                                 CorInfoTailCall tailCallResult,
-                                 const char * reason);
-
-    void getEHinfo(CORINFO_METHOD_HANDLE ftn,
-                             unsigned EHnumber, CORINFO_EH_CLAUSE* clause);
-    CORINFO_CLASS_HANDLE getMethodClass(CORINFO_METHOD_HANDLE method);
-    CORINFO_MODULE_HANDLE getMethodModule(CORINFO_METHOD_HANDLE method);
-
-    void getMethodVTableOffset(CORINFO_METHOD_HANDLE method,
-                               unsigned * pOffsetOfIndirection,
-                               unsigned * pOffsetAfterIndirection,
-                               bool * isRelative);
-
-    bool resolveVirtualMethod(CORINFO_DEVIRTUALIZATION_INFO * info);
-
-    CORINFO_METHOD_HANDLE getUnboxedEntry(
-        CORINFO_METHOD_HANDLE ftn,
-        bool* requiresInstMethodTableArg);
-
-    CORINFO_CLASS_HANDLE getDefaultEqualityComparerClass(
-        CORINFO_CLASS_HANDLE elemType);
-
-    void expandRawHandleIntrinsic(
-        CORINFO_RESOLVED_TOKEN *        pResolvedToken,
-        CORINFO_GENERICHANDLE_RESULT *  pResult);
-
-    CorInfoIntrinsics getIntrinsicID(CORINFO_METHOD_HANDLE method,
-                                     bool * pMustExpand = NULL);
-    bool isIntrinsicType(CORINFO_CLASS_HANDLE classHnd);
-    CorInfoCallConvExtension getUnmanagedCallConv(CORINFO_METHOD_HANDLE method, CORINFO_SIG_INFO* sig, bool* pSuppressGCTransition);
-    bool pInvokeMarshalingRequired(CORINFO_METHOD_HANDLE method, CORINFO_SIG_INFO* sig);
-    LPVOID GetCookieForPInvokeCalliSig(CORINFO_SIG_INFO* szMetaSig,
-                                       void ** ppIndirecton);
-    bool canGetCookieForPInvokeCalliSig(CORINFO_SIG_INFO* szMetaSig);
-    bool satisfiesMethodConstraints(CORINFO_CLASS_HANDLE parent,
-                                              CORINFO_METHOD_HANDLE method);
-
-    bool isCompatibleDelegate(CORINFO_CLASS_HANDLE objCls,
-                              CORINFO_CLASS_HANDLE methodParentCls,
-                              CORINFO_METHOD_HANDLE method,
-                              CORINFO_CLASS_HANDLE delegateCls,
-                              bool* pfIsOpenDelegate);
-
-    void getGSCookie(GSCookie * pCookieVal,
-                     GSCookie** ppCookieVal);
-
-    void setPatchpointInfo(PatchpointInfo * patchpointInfo);
-    PatchpointInfo * getOSRInfo(unsigned * ilOffset);
-
-    // ICorErrorInfo
-
-    HRESULT GetErrorHRESULT(struct _EXCEPTION_POINTERS *pExceptionPointers);
-    ULONG GetErrorMessage(__in_ecount(bufferLength) LPWSTR buffer, ULONG bufferLength);
-    int FilterException(struct _EXCEPTION_POINTERS *pExceptionPointers);
-    void HandleException(struct _EXCEPTION_POINTERS *pExceptionPointers);
-    void ThrowExceptionForJitResult(HRESULT result);
-    void ThrowExceptionForHelper(const CORINFO_HELPER_DESC * throwHelper);
-=======
->>>>>>> 7871506d
 };
 
 #endif // __ZAPINFO_H__