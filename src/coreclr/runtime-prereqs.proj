<Project>
  <Import Project="Sdk.props" Sdk="Microsoft.Build.NoTargets" />
  <PropertyGroup>
    <NativeVersionFile Condition="$([MSBuild]::IsOsPlatform(Windows))">$(ArtifactsObjDir)_version.h</NativeVersionFile>
    <NativeVersionFile Condition="!$([MSBuild]::IsOsPlatform(Windows)) or '$(TargetsAndroid)' == 'true'">$(ArtifactsObjDir)_version.c</NativeVersionFile>
    <RuntimeVersionFile>$(ArtifactsObjDir)runtime_version.h</RuntimeVersionFile>
    <NativeSourceLinkFile>$(ArtifactsObjDir)native.sourcelink.json</NativeSourceLinkFile>
    <VerifySourceLinkFileExists>false</VerifySourceLinkFileExists>
    <VerifySourceLinkFileExists Condition="'$(ContinuousIntegrationBuild)' == 'true' AND '$(EnableSourceControlManagerQueries)' == 'true'">true</VerifySourceLinkFileExists>
    <AssemblyName>.NET Runtime</AssemblyName>
  </PropertyGroup>

  <Import Project="$(RepositoryEngineeringDir)versioning.targets" />
  <Import Project="$(RepositoryEngineeringDir)nativepgo.targets" />

<<<<<<< HEAD
  <Target Name="BuildPrereqs" BeforeTargets="Build" DependsOnTargets="GenerateRuntimeVersionFile;GenerateNativeSourcelinkFile;OutputPgoPathForCI" />

  <!--
    This is a workaround when cross-compiling on Windows for Android.
=======
  <Target Name="BuildPrereqs" BeforeTargets="Build" DependsOnTargets="GenerateRuntimeVersionFile;GenerateNativeSourcelinkFile" />
  
  <!-- 
    This is a workaround when cross-compiling on Windows for Android. 
>>>>>>> 0bf77b2a

    https://github.com/dotnet/arcade/issues/15496
  -->
  <Target Name="_BeforeAndroidNativeVersionFile" BeforeTargets="GenerateNativeVersionFile" Condition="$([MSBuild]::IsOsPlatform(Windows)) and '$(TargetsAndroid)' == 'true'">
    <PropertyGroup>
      <NativeVersionFile>$(ArtifactsObjDir)_version.h</NativeVersionFile>
    </PropertyGroup>
  </Target>
  <Target Name="_AfterAndroidNativeVersionFile" AfterTargets="GenerateNativeVersionFile" Condition="$([MSBuild]::IsOsPlatform(Windows)) and '$(TargetsAndroid)' == 'true'">
    <PropertyGroup>
      <NativeVersionFile>$(ArtifactsObjDir)_version.c</NativeVersionFile>
    </PropertyGroup>
  </Target>
  <Import Project="Sdk.targets" Sdk="Microsoft.Build.NoTargets" />
  <!--
    This is relatively ugly. The NoTargets SDK sets DebugType=None, but that makes it such that the sourcelink targets
    don't run, and we wouldn't generate the sourcelink file for native compilation. It would be better if we could call
    the target directly and have it generate the file, but it's guarded by this property anyway...
  -->
  <PropertyGroup>
    <DebugType>Portable</DebugType>
  </PropertyGroup>

  <ItemGroup>
    <ProjectReference Include="$(RepoRoot)/src/native/external/vendored-libs.proj" />
  </ItemGroup>
</Project><|MERGE_RESOLUTION|>--- conflicted
+++ resolved
@@ -13,17 +13,10 @@
   <Import Project="$(RepositoryEngineeringDir)versioning.targets" />
   <Import Project="$(RepositoryEngineeringDir)nativepgo.targets" />
 
-<<<<<<< HEAD
-  <Target Name="BuildPrereqs" BeforeTargets="Build" DependsOnTargets="GenerateRuntimeVersionFile;GenerateNativeSourcelinkFile;OutputPgoPathForCI" />
+  <Target Name="BuildPrereqs" BeforeTargets="Build" DependsOnTargets="GenerateRuntimeVersionFile;GenerateNativeSourcelinkFile" />
 
   <!--
     This is a workaround when cross-compiling on Windows for Android.
-=======
-  <Target Name="BuildPrereqs" BeforeTargets="Build" DependsOnTargets="GenerateRuntimeVersionFile;GenerateNativeSourcelinkFile" />
-  
-  <!-- 
-    This is a workaround when cross-compiling on Windows for Android. 
->>>>>>> 0bf77b2a
 
     https://github.com/dotnet/arcade/issues/15496
   -->
