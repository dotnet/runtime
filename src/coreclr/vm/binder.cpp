// Licensed to the .NET Foundation under one or more agreements.
// The .NET Foundation licenses this file to you under the MIT license.




#include "common.h"

#include "binder.h"
#include "ecall.h"

#include "field.h"
#include "excep.h"
#include "eeconfig.h"
#include "runtimehandles.h"
#include "customattribute.h"
#include "debugdebugger.h"
#include "dllimport.h"
#include "nativeoverlapped.h"
#include "clrvarargs.h"
#include "sigbuilder.h"
#include "olevariant.h"

//
// Retrieve structures from ID.
//
NOINLINE PTR_MethodTable CoreLibBinder::LookupClass(BinderClassID id)
{
    WRAPPER_NO_CONTRACT;
    return (&g_CoreLib)->LookupClassLocal(id);
}

PTR_MethodTable CoreLibBinder::GetClassLocal(BinderClassID id)
{
    WRAPPER_NO_CONTRACT;

    PTR_MethodTable pMT = VolatileLoad(&(m_pClasses[id]));
    if (pMT == NULL)
        return LookupClassLocal(id);
    return pMT;
}

PTR_MethodTable CoreLibBinder::LookupClassLocal(BinderClassID id)
{
    CONTRACTL
    {
        THROWS;
        GC_TRIGGERS;
        INJECT_FAULT(ThrowOutOfMemory());

        PRECONDITION(id != CLASS__NIL);
        PRECONDITION(id <= m_cClasses);
    }
    CONTRACTL_END;

    PTR_MethodTable pMT = NULL;

    // Binder methods are used for loading "known" types. Thus they are unlikely to be part
    // of a recursive cycle. This is used too broadly to force manual overrides at every callsite.
    OVERRIDE_TYPE_LOAD_LEVEL_LIMIT(CLASS_LOADED);

    const CoreLibClassDescription *d = m_classDescriptions + (int)id;

    pMT = ClassLoader::LoadTypeByNameThrowing(GetModule()->GetAssembly(), d->nameSpace, d->name).AsMethodTable();

    _ASSERTE(pMT->GetModule() == GetModule());

#ifndef DACCESS_COMPILE
    VolatileStore(&m_pClasses[id], pMT);
#endif

    return pMT;
}

NOINLINE MethodDesc * CoreLibBinder::LookupMethod(BinderMethodID id)
{
    WRAPPER_NO_CONTRACT;
    return (&g_CoreLib)->LookupMethodLocal(id);
}

MethodDesc * CoreLibBinder::GetMethodLocal(BinderMethodID id)
{
    WRAPPER_NO_CONTRACT;

    MethodDesc * pMD = VolatileLoad(&(m_pMethods[id]));
    if (pMD == NULL)
        return LookupMethodLocal(id);
    return pMD;
}

MethodDesc * CoreLibBinder::LookupMethodLocal(BinderMethodID id)
{
    CONTRACTL
    {
        THROWS;
        GC_TRIGGERS;
        INJECT_FAULT(ThrowOutOfMemory());

        PRECONDITION(id != METHOD__NIL);
        PRECONDITION(id <= m_cMethods);
    }
    CONTRACTL_END;

#ifndef DACCESS_COMPILE
    MethodDesc * pMD = NULL;

    const CoreLibMethodDescription *d = m_methodDescriptions + (id - 1);

    MethodTable * pMT = GetClassLocal(d->classID);
    _ASSERTE(pMT != NULL && "Couldn't find a type in System.Private.CoreLib!");

    if (d->sig != NULL)
    {
        Signature sig = GetSignatureLocal(d->sig);

        pMD = MemberLoader::FindMethod(pMT, d->name, sig.GetRawSig(), sig.GetRawSigLen(), GetModule());
    }
    else
    {
        pMD = MemberLoader::FindMethodByName(pMT, d->name);
    }


    PREFIX_ASSUME_MSGF(pMD != NULL, ("EE expects method to exist: %s:%s  Sig pointer: %p\n", pMT->GetDebugClassName(), d->name, d->sig));

    VolatileStore(&m_pMethods[id], pMD);

    return pMD;
#else
    DacNotImpl();
    return NULL;
#endif
}

NOINLINE FieldDesc * CoreLibBinder::LookupField(BinderFieldID id)
{
    WRAPPER_NO_CONTRACT;
    return (&g_CoreLib)->LookupFieldLocal(id);
}

FieldDesc * CoreLibBinder::GetFieldLocal(BinderFieldID id)
{
    WRAPPER_NO_CONTRACT;

    FieldDesc * pFD = VolatileLoad(&(m_pFields[id]));
    if (pFD == NULL)
        return LookupFieldLocal(id);
    return pFD;
}

FieldDesc * CoreLibBinder::LookupFieldLocal(BinderFieldID id)
{
    CONTRACTL
    {
        THROWS;
        GC_TRIGGERS;
        INJECT_FAULT(ThrowOutOfMemory());

        PRECONDITION(id != FIELD__NIL);
        PRECONDITION(id <= m_cFields);
    }
    CONTRACTL_END;

    FieldDesc * pFD = NULL;

    const CoreLibFieldDescription *d = m_fieldDescriptions + (id - 1);

    MethodTable * pMT = GetClassLocal(d->classID);

    pFD = MemberLoader::FindField(pMT, d->name, NULL, 0, NULL);

#ifndef DACCESS_COMPILE
    PREFIX_ASSUME_MSGF(pFD != NULL, ("EE expects field to exist: %s:%s\n", pMT->GetDebugClassName(), d->name));

    VolatileStore(&(m_pFields[id]), pFD);
#endif

    return pFD;
}

NOINLINE PTR_MethodTable CoreLibBinder::LookupClassIfExist(BinderClassID id)
{
    CONTRACTL
    {
        GC_NOTRIGGER;
        NOTHROW;
        FORBID_FAULT;
        MODE_ANY;

        PRECONDITION(id != CLASS__NIL);
        PRECONDITION(id <= (&g_CoreLib)->m_cClasses);
    }
    CONTRACTL_END;

    // Run the class loader in non-load mode.
    ENABLE_FORBID_GC_LOADER_USE_IN_THIS_SCOPE();

    // Binder methods are used for loading "known" types. Thus they are unlikely to be part
    // of a recursive cycle. This is used too broadly to force manual overrides at every callsite.
    OVERRIDE_TYPE_LOAD_LEVEL_LIMIT(CLASS_LOADED);

    const CoreLibClassDescription *d = (&g_CoreLib)->m_classDescriptions + (int)id;

    PTR_MethodTable pMT = ClassLoader::LoadTypeByNameThrowing(GetModule()->GetAssembly(), d->nameSpace, d->name,
        ClassLoader::ReturnNullIfNotFound, ClassLoader::DontLoadTypes, CLASS_LOAD_UNRESTOREDTYPEKEY).AsMethodTable();

    _ASSERTE((pMT == NULL) || (pMT->GetModule() == GetModule()));

#ifndef DACCESS_COMPILE
    if ((pMT != NULL) && pMT->IsFullyLoaded())
        VolatileStore(&(g_CoreLib.m_pClasses[id]), pMT);
#endif

    return pMT;
}

Signature CoreLibBinder::GetSignature(LPHARDCODEDMETASIG pHardcodedSig)
{
    CONTRACTL
    {
        THROWS;
        GC_TRIGGERS;
        INJECT_FAULT(COMPlusThrowOM());
        MODE_ANY;
    }
    CONTRACTL_END

// Make sure all HardCodedMetaSig's are global. Because there is no individual
// cleanup of converted binary sigs, using allocated HardCodedMetaSig's
// can lead to a quiet memory leak.
#ifdef _DEBUG_IMPL

// This #include workaround generates a monster boolean expression that compares
// "this" against the address of every global defined in metasig.h
    if (! (0
#define METASIG_BODY(varname, types)    || pHardcodedSig==&gsig_ ## varname
#include "metasig.h"
    ))
    {
        _ASSERTE(!"The HardCodedMetaSig struct can only be declared as a global in metasig.h.");
    }
#endif

    return (&g_CoreLib)->GetSignatureLocal(pHardcodedSig);
}

Signature CoreLibBinder::GetTargetSignature(LPHARDCODEDMETASIG pHardcodedSig)
{
    CONTRACTL
    {
        THROWS;
        GC_TRIGGERS;
        INJECT_FAULT(COMPlusThrowOM());
        MODE_ANY;
    }
    CONTRACTL_END

    return (&g_CoreLib)->GetSignatureLocal(pHardcodedSig);
}

// Get the metasig, do a one-time conversion if necessary
Signature CoreLibBinder::GetSignatureLocal(LPHARDCODEDMETASIG pHardcodedSig)
{
    CONTRACTL
    {
        THROWS;
        GC_TRIGGERS;
        INJECT_FAULT(COMPlusThrowOM());
        MODE_ANY;
    }
    CONTRACTL_END

    PTR_CBYTE pMetaSig = PTR_CBYTE((TADDR)VolatileLoad(&pHardcodedSig->m_pMetaSig));

    // To minimize code and data size, the hardcoded metasigs are baked as much as possible
    // at compile time. Only the signatures with type references require one-time conversion at runtime.

    // the negative size means signature with unresolved type references
    if ((INT8)*pMetaSig < 0)
    {
#ifndef DACCESS_COMPILE
        pMetaSig = ConvertSignature(pHardcodedSig, pMetaSig);
#else
        DacNotImpl();
#endif
    }

    // The metasig has to be resolved at this point
    INT8 cbSig = (INT8)*pMetaSig;
    _ASSERTE(cbSig > 0);

#ifdef DACCESS_COMPILE
    PCCOR_SIGNATURE pSig = (PCCOR_SIGNATURE)
        DacInstantiateTypeByAddress(dac_cast<TADDR>(pMetaSig + 1),
                                    cbSig,
                                    true);
#else
    PCCOR_SIGNATURE pSig = pMetaSig+1;
#endif

    return Signature(pSig, cbSig);
}

#ifndef DACCESS_COMPILE

bool CoreLibBinder::ConvertType(const BYTE*& pSig, SigBuilder * pSigBuilder)
{
    bool bSomethingResolved = false;

Again:
    CorElementType type = (CorElementType)*pSig++;

    switch (type)
    {
    case ELEMENT_TYPE_GENERICINST:
        {
            pSigBuilder->AppendElementType(type);
            if (ConvertType(pSig, pSigBuilder))
                bSomethingResolved = true;
            int arity = *pSig++;
            pSigBuilder->AppendData(arity);
            for (int i = 0; i < arity; i++)
            {
                if (ConvertType(pSig, pSigBuilder))
                    bSomethingResolved = true;
            }
        }
        break;

    case ELEMENT_TYPE_BYREF:
    case ELEMENT_TYPE_PTR:
    case ELEMENT_TYPE_SZARRAY:
        pSigBuilder->AppendElementType(type);
        if (ConvertType(pSig, pSigBuilder))
            bSomethingResolved = true;
        break;

    case ELEMENT_TYPE_CMOD_OPT:
    case ELEMENT_TYPE_CMOD_REQD:
        {
            // The binder class id may overflow 1 byte. Use 2 bytes to encode it.
            BinderClassID id = (BinderClassID)(*pSig + 0x100 * *(pSig + 1));
            pSig += 2;

            pSigBuilder->AppendElementType(type);
            pSigBuilder->AppendToken(GetClassLocal(id)->GetCl());
            bSomethingResolved = true;
        }
        goto Again;

    case ELEMENT_TYPE_CLASS:
    case ELEMENT_TYPE_VALUETYPE:
        {
            // The binder class id may overflow 1 byte. Use 2 bytes to encode it.
            BinderClassID id = (BinderClassID)(*pSig + 0x100 * *(pSig + 1));
            pSig += 2;

            pSigBuilder->AppendElementType(type);
            pSigBuilder->AppendToken(GetClassLocal(id)->GetCl());
            bSomethingResolved = true;
        }
        break;

    case ELEMENT_TYPE_VAR:
    case ELEMENT_TYPE_MVAR:
        {
            pSigBuilder->AppendElementType(type);
            pSigBuilder->AppendData(*pSig++);
        }
        break;

    default:
        pSigBuilder->AppendElementType(type);
        break;
    }

    return bSomethingResolved;
}

//------------------------------------------------------------------
// Resolve type references in the hardcoded metasig.
// Returns a new signature with type refences resolved.
//------------------------------------------------------------------
void CoreLibBinder::BuildConvertedSignature(const BYTE* pSig, SigBuilder * pSigBuilder)
{
    CONTRACTL
    {
        STANDARD_VM_CHECK;
        PRECONDITION(CheckPointer(pSig));
        PRECONDITION(CheckPointer(pSigBuilder));
    }
    CONTRACTL_END

    unsigned argCount;
    unsigned callConv;
    bool bSomethingResolved = false;

    // calling convention
    callConv = *pSig++;
    pSigBuilder->AppendData(callConv);

    if ((callConv & IMAGE_CEE_CS_CALLCONV_MASK) == IMAGE_CEE_CS_CALLCONV_DEFAULT) {
        // arg count
        argCount = *pSig++;
        pSigBuilder->AppendData(argCount);
    }
    else {
        if ((callConv & IMAGE_CEE_CS_CALLCONV_MASK) != IMAGE_CEE_CS_CALLCONV_FIELD)
            THROW_BAD_FORMAT(BFA_BAD_SIGNATURE, (Module*)NULL);
        argCount = 0;
    }

    // <= because we want to include the return value or the field
    for (unsigned i = 0; i <= argCount; i++) {
        if (ConvertType(pSig, pSigBuilder))
            bSomethingResolved = true;
    }

    _ASSERTE(bSomethingResolved);
}

const BYTE* CoreLibBinder::ConvertSignature(LPHARDCODEDMETASIG pHardcodedSig, const BYTE* pSig)
{
    CONTRACTL
    {
        THROWS;
        GC_TRIGGERS;
        INJECT_FAULT(COMPlusThrowOM());
        MODE_ANY;
    }
    CONTRACTL_END

    GCX_PREEMP();

    SigBuilder sigBuilder;

    BuildConvertedSignature(pSig+1, &sigBuilder);

    DWORD cbCount;
    PVOID pSignature = sigBuilder.GetSignature(&cbCount);

    {
        CrstHolder ch(&s_SigConvertCrst);

        if (*(INT8*)pHardcodedSig->m_pMetaSig < 0) {

            BYTE* pResolved = (BYTE*)(void*)(SystemDomain::GetGlobalLoaderAllocator()->GetHighFrequencyHeap()->AllocMem(S_SIZE_T(1) + S_SIZE_T(cbCount)));

            _ASSERTE(FitsIn<INT8>(cbCount));
            *(INT8*)pResolved = static_cast<INT8>(cbCount);
            CopyMemory(pResolved+1, pSignature, cbCount);

            // this has to be last, overwrite the pointer to the metasig with the resolved one
            VolatileStore<const BYTE *>(&const_cast<HardCodedMetaSig *>(pHardcodedSig)->m_pMetaSig, pResolved);
        }
    }

    return pHardcodedSig->m_pMetaSig;
}

#endif // #ifndef DACCESS_COMPILE

#ifdef _DEBUG
void CoreLibBinder::TriggerGCUnderStress()
{
    CONTRACTL
    {
        THROWS;
        GC_TRIGGERS;
        INJECT_FAULT(ThrowOutOfMemory());
    }
    CONTRACTL_END;

#ifndef DACCESS_COMPILE
    _ASSERTE (GetThreadNULLOk());
    TRIGGERSGC ();
    // Force a GC here because GetClass could trigger GC nondeterminsticly
    if (g_pConfig->GetGCStressLevel() != 0)
    {
        DEBUG_ONLY_REGION();
        Thread * pThread = GetThread();
        BOOL bInCoopMode = pThread->PreemptiveGCDisabled ();
        GCX_COOP ();
        if (bInCoopMode)
        {
            pThread->PulseGCMode ();
        }
    }
#endif //DACCESS_COMPILE
}
#endif // _DEBUG

DWORD CoreLibBinder::GetFieldOffset(BinderFieldID id)
{
    WRAPPER_NO_CONTRACT;

    return GetField(id)->GetOffset();
}

#ifndef DACCESS_COMPILE

CrstStatic CoreLibBinder::s_SigConvertCrst;

/*static*/
void CoreLibBinder::Startup()
{
    WRAPPER_NO_CONTRACT
    s_SigConvertCrst.Init(CrstSigConvert);
}

#if defined(_DEBUG)

// NoClass is used to suppress check for unmanaged and managed size match
#define NoClass char[USHRT_MAX]

const CoreLibBinder::OffsetAndSizeCheck CoreLibBinder::OffsetsAndSizes[] =
{
    #define DEFINE_CLASS_U(nameSpace, stringName, unmanagedType) \
        { PTR_CSTR((TADDR) g_ ## nameSpace ## NS ), PTR_CUTF8((TADDR) # stringName), sizeof(unmanagedType), 0, 0, 0 },

    #define DEFINE_FIELD_U(stringName, unmanagedContainingType, unmanagedOffset) \
        { 0, 0, 0, PTR_CUTF8((TADDR) # stringName), offsetof(unmanagedContainingType, unmanagedOffset), sizeof(((unmanagedContainingType*)1)->unmanagedOffset) },
    #include "corelib.h"
};

//
// check the basic consistency between CoreLib and VM
//
void CoreLibBinder::Check()
{
    STANDARD_VM_CONTRACT;

    MethodTable * pMT = NULL;

    for (unsigned i = 0; i < NumItems(OffsetsAndSizes); i++)
    {
        const OffsetAndSizeCheck * p = OffsetsAndSizes + i;

        if (p->className != NULL)
        {
            pMT = ClassLoader::LoadTypeByNameThrowing(GetModule()->GetAssembly(), p->classNameSpace, p->className).AsMethodTable();

            if (p->expectedClassSize == sizeof(NoClass))
                continue;

            // hidden size of the type that participates in the alignment calculation
            DWORD hiddenSize = pMT->IsValueType() ? sizeof(MethodTable*) : 0;

            DWORD size = pMT->GetBaseSize() - (sizeof(ObjHeader)+hiddenSize);

            DWORD expectedsize = (DWORD)ALIGN_UP(p->expectedClassSize + (sizeof(ObjHeader) + hiddenSize),
                DATA_ALIGNMENT) - (sizeof(ObjHeader) + hiddenSize);

            CONSISTENCY_CHECK_MSGF(size == expectedsize,
                ("Managed object size does not match unmanaged object size\n"
                "man: 0x%x, unman: 0x%x, Name: %s\n", size, expectedsize, pMT->GetDebugClassName()));
        }
        else
        if (p->fieldName != NULL)
        {
            // This assert will fire if there is DEFINE_FIELD_U macro without preceeding DEFINE_CLASS_U macro in corelib.h
            _ASSERTE(pMT != NULL);

            FieldDesc * pFD = MemberLoader::FindField(pMT, p->fieldName, NULL, 0, NULL);
            _ASSERTE(pFD != NULL);

            DWORD offset = pFD->GetOffset();

            if (!pFD->IsFieldOfValueType())
            {
                offset += Object::GetOffsetOfFirstField();
            }

            CONSISTENCY_CHECK_MSGF(offset == p->expectedFieldOffset,
                ("Managed class field offset does not match unmanaged class field offset\n"
                 "man: 0x%x, unman: 0x%x, Class: %s, Name: %s\n", offset, p->expectedFieldOffset, pFD->GetApproxEnclosingMethodTable()->GetDebugClassName(), pFD->GetName()));

            DWORD size = pFD->LoadSize();

            CONSISTENCY_CHECK_MSGF(size == p->expectedFieldSize,
                ("Managed class field size does not match unmanaged class field size\n"
                "man: 0x%x, unman: 0x%x, Class: %s, Name: %s\n", size, p->expectedFieldSize, pFD->GetApproxEnclosingMethodTable()->GetDebugClassName(), pFD->GetName()));
        }
    }
}

#ifdef CHECK_FCALL_SIGNATURE
//
// check consistency of the unmanaged and managed fcall signatures
//
/* static */ FCSigCheck* FCSigCheck::g_pFCSigCheck;
const char * aType[] =
{
    "void",
    "FC_BOOL_RET",
    "CLR_BOOL",
    "FC_CHAR_RET",
    "CLR_CHAR",
    "FC_INT8_RET",
    "INT8",
    "FC_UINT8_RET",
    "UINT8",
    "FC_INT16_RET",
    "INT16",
    "FC_UINT16_RET",
    "UINT16",
    "INT64",
    "VINT64",
    "UINT64",
    "VUINT64",
    "float",
    "Vfloat",
    "double",
    "Vdouble"
};

const char * aInt32Type[] =
{
    "INT32",
    "UINT32",                   // we might remove it to have a better check
    "int",
    "unsigned int",             // we might remove it to have a better check
    "DWORD",                    // we might remove it to have a better check
    "HRESULT",                  // we might remove it to have a better check
    "mdToken",                  // we might remove it to have a better check
    "ULONG",                    // we might remove it to have a better check
    "mdMemberRef",              // we might remove it to have a better check
    "mdCustomAttribute",        // we might remove it to have a better check
    "mdTypeDef",                // we might remove it to have a better check
    "mdFieldDef",               // we might remove it to have a better check
    "LONG",
    "CLR_I4",
    "LCID"                      // we might remove it to have a better check
};

const char * aUInt32Type[] =
{
    "UINT32",
    "unsigned int",
    "DWORD",
    "INT32",                    // we might remove it to have a better check
    "ULONG"
};

static BOOL IsStrInArray(const char* sStr, size_t len, const char* aStrArray[], int nSize)
{
    STANDARD_VM_CONTRACT;
    for (int i = 0; i < nSize; i++)
    {
        if (SString::_strnicmp(aStrArray[i], sStr, (COUNT_T)len) == 0)
        {
            return TRUE;
        }
    }
    return FALSE;
}

static void FCallCheckSignature(MethodDesc* pMD, PCODE pImpl)
{
    STANDARD_VM_CONTRACT;

    const char* pUnmanagedSig = NULL;

    FCSigCheck* pSigCheck = FCSigCheck::g_pFCSigCheck;
    while (pSigCheck != NULL)
    {
        if (pImpl == (PCODE)pSigCheck->func) {
            pUnmanagedSig = pSigCheck->signature;
            break;
        }
        pSigCheck = pSigCheck->next;
    }

    MetaSig msig(pMD);
    int argIndex = -2; // start with return value
    int enregisteredArguments = 0;
    const char* pUnmanagedArg = pUnmanagedSig;
    for (;;)
    {
        CorElementType argType = ELEMENT_TYPE_END;
        TypeHandle argTypeHandle;

        if (argIndex == -2)
        {
            // return value
            argType = msig.GetReturnType();
            if (argType == ELEMENT_TYPE_VALUETYPE)
                argTypeHandle = msig.GetRetTypeHandleThrowing();
        }

        if (argIndex == -1)
        {
            // this ptr
            if (msig.HasThis())
                argType = ELEMENT_TYPE_CLASS;
            else
                argIndex++; // move on to the first argument
        }

        if (argIndex >= 0)
        {
            argType = msig.NextArg();
            if (argType == ELEMENT_TYPE_END)
                break;
            if (argType == ELEMENT_TYPE_VALUETYPE)
                argTypeHandle = msig.GetLastTypeHandleThrowing();
        }

        const char* expectedType = NULL;

        switch (argType)
        {
        case ELEMENT_TYPE_VOID:
            expectedType = pMD->IsCtor() ? NULL : "void";
            break;
        case ELEMENT_TYPE_BOOLEAN:
            expectedType = (argIndex == -2) ? "FC_BOOL_RET" : "CLR_BOOL";
            break;
        case ELEMENT_TYPE_CHAR:
            expectedType = (argIndex == -2) ? "FC_CHAR_RET" : "CLR_CHAR";
            break;
        case ELEMENT_TYPE_I1:
            expectedType = (argIndex == -2) ? "FC_INT8_RET" : "INT8";
            break;
        case ELEMENT_TYPE_U1:
            expectedType = (argIndex == -2) ? "FC_UINT8_RET" : "UINT8";
            break;
        case ELEMENT_TYPE_I2:
            expectedType = (argIndex == -2) ? "FC_INT16_RET" : "INT16";
            break;
        case ELEMENT_TYPE_U2:
            expectedType = (argIndex == -2) ? "FC_UINT16_RET" : "UINT16";
            break;
        //case ELEMENT_TYPE_I4:
        //     expectedType = "INT32";
        //     break;
        // case ELEMENT_TYPE_U4:
        //     expectedType = "UINT32";
        //     break;

        // See the comments in fcall.h on what the "V" prefix means.
        case ELEMENT_TYPE_I8:
            expectedType = ((argIndex == -2) || (enregisteredArguments >= 2)) ? "INT64" : "VINT64";
            break;
        case ELEMENT_TYPE_U8:
            expectedType = ((argIndex == -2) || (enregisteredArguments >= 2)) ? "UINT64" : "VUINT64";
            break;
        case ELEMENT_TYPE_R4:
            expectedType = ((argIndex == -2) || (enregisteredArguments >= 2)) ? "float" : "Vfloat";
            break;
        case ELEMENT_TYPE_R8:
            expectedType = ((argIndex == -2) || (enregisteredArguments >= 2)) ? "double" : "Vdouble";
            break;
        default:
            // no checks for other types
            break;
        }

        // Count number of enregistered arguments for x86
        if ((argIndex != -2) && !((expectedType != NULL) && (*expectedType == 'V')))
        {
            enregisteredArguments++;
        }

        if (pUnmanagedSig != NULL)
        {
            CONSISTENCY_CHECK_MSGF(pUnmanagedArg != NULL,
                ("Unexpected end of managed fcall signature\n"
                "Method: %s:%s\n", pMD->m_pszDebugClassName, pMD->m_pszDebugMethodName));

            const char* pUnmanagedArgEnd = strchr(pUnmanagedArg, ',');

            const char* pUnmanagedTypeEnd = (pUnmanagedArgEnd != NULL) ?
                pUnmanagedArgEnd : (pUnmanagedArg + strlen(pUnmanagedArg));

            if (argIndex != -2)
            {
                // skip argument name
                while(pUnmanagedTypeEnd > pUnmanagedArg)
                {
                    char c = *(pUnmanagedTypeEnd-1);
                    if ((c != '_')
                        && ((c < '0') || ('9' < c))
                        && ((c < 'a') || ('z' < c))
                        && ((c < 'A') || ('Z' < c)))
                        break;
                    pUnmanagedTypeEnd--;
                }
            }

            // skip whitespaces
            while(pUnmanagedTypeEnd > pUnmanagedArg)
            {
                char c = *(pUnmanagedTypeEnd-1);
                if ((c != 0x20) && (c != '\t') && (c != '\n') && (c != '\r'))
                    break;
                pUnmanagedTypeEnd--;
            }

            size_t len = pUnmanagedTypeEnd - pUnmanagedArg;
            // generate the unmanaged argument signature to show them in the error message if possible
            StackSString ssUnmanagedType(SString::Ascii, pUnmanagedArg, (COUNT_T)len);
            StackScratchBuffer buffer;
            const char * pUnManagedType = ssUnmanagedType.GetANSI(buffer);

            if (expectedType != NULL)
            {
                // when managed type is well known
                if (!(strlen(expectedType) == len && SString::_strnicmp(expectedType, pUnmanagedArg, (COUNT_T)len) == 0))
                {
                    printf("CheckExtended: The managed and unmanaged fcall signatures do not match, Method: %s:%s. Argument: %d Expecting: %s Actual: %s\n", pMD->m_pszDebugClassName, pMD->m_pszDebugMethodName, argIndex, expectedType, pUnManagedType);
                }
            }
            else
            {
                // when managed type is not wellknown, we still can find sig mismatch if native type is a well known type
                BOOL bSigError = false;
                if (argType == ELEMENT_TYPE_VOID && pMD->IsCtor())
                {
                    bSigError = false;
                }
                else if (argType == ELEMENT_TYPE_I4)
                {
                    bSigError = !IsStrInArray(pUnmanagedArg, len, aInt32Type, NumItems(aInt32Type));
                }
                else if (argType == ELEMENT_TYPE_U4)
                {
                    bSigError = !IsStrInArray(pUnmanagedArg, len, aUInt32Type, NumItems(aUInt32Type));
                }
                else if (argType == ELEMENT_TYPE_VALUETYPE)
                {
                    // we already did special check for value type
                    bSigError = false;
                }
                else
                {
                    bSigError = IsStrInArray(pUnmanagedArg, len, aType, NumItems(aType));
                }
                if (bSigError)
                {
                    printf("CheckExtended: The managed and unmanaged fcall signatures do not match, Method: %s:%s. Argument: %d Expecting: (CorElementType)%d actual: %s\n", pMD->m_pszDebugClassName, pMD->m_pszDebugMethodName, argIndex, argType, pUnManagedType);
                }
            }
            pUnmanagedArg = (pUnmanagedArgEnd != NULL) ? (pUnmanagedArgEnd+1) : NULL;
        }

        argIndex++;
    }

    if (pUnmanagedSig != NULL)
    {
        if (msig.IsVarArg())
        {
            if (!((pUnmanagedArg != NULL) && strcmp(pUnmanagedArg, "...") == 0))
            {
                printf("CheckExtended: Expecting varargs in unmanaged fcall signature, Method: %s:%s\n", pMD->m_pszDebugClassName, pMD->m_pszDebugMethodName);
            }
        }
        else
        {
            if (!(pUnmanagedArg == NULL))
            {
                printf("CheckExtended: Unexpected end of unmanaged fcall signature, Method: %s:%s\n", pMD->m_pszDebugClassName, pMD->m_pszDebugMethodName);
            }
        }
    }
}
#endif // CHECK_FCALL_SIGNATURE

//
// extended check of consistency between CoreLib and VM:
//  - verifies that all references from CoreLib to VM are present
//  - verifies that all references from VM to CoreLib are present
//  - limited detection of mismatches between managed and unmanaged fcall signatures
//
void CoreLibBinder::CheckExtended()
{
    STANDARD_VM_CONTRACT;

    // check the consistency of CoreLib and VM
    // note: it is not enabled by default because of it is time consuming and
    // changes the bootstrap sequence of the EE
    if (!CLRConfig::GetConfigValue(CLRConfig::INTERNAL_ConsistencyCheck))
        return;

    //
    // VM referencing CoreLib (corelib.h)
    //
    for (BinderClassID cID = (BinderClassID) 1; (int)cID < m_cClasses; cID = (BinderClassID) (cID + 1))
    {
        bool fError = false;
        EX_TRY
        {
            if (CoreLibBinder::GetClassName(cID) != NULL) // Allow for CorSigElement entries with no classes
            {
                if (NULL == CoreLibBinder::GetClass(cID))
                {
                    fError = true;
                }
            }
        }
        EX_CATCH
        {
            fError = true;
        }
        EX_END_CATCH(SwallowAllExceptions)

        if (fError)
        {
            printf("CheckExtended: VM expects type to exist:  %s.%s\n", CoreLibBinder::GetClassNameSpace(cID), CoreLibBinder::GetClassName(cID));
        }
    }

    for (BinderMethodID mID = (BinderMethodID) 1; mID < (BinderMethodID) CoreLibBinder::m_cMethods; mID = (BinderMethodID) (mID + 1))
    {
        bool fError = false;
        BinderClassID cID = m_methodDescriptions[mID-1].classID;
        EX_TRY
        {
            if (NULL == CoreLibBinder::GetMethod(mID))
            {
                fError = true;
            }
        }
        EX_CATCH
        {
            fError = true;
        }
        EX_END_CATCH(SwallowAllExceptions)

        if (fError)
        {
            printf("CheckExtended: VM expects method to exist:  %s.%s::%s\n", CoreLibBinder::GetClassNameSpace(cID), CoreLibBinder::GetClassName(cID), CoreLibBinder::GetMethodName(mID));
        }
    }

    for (BinderFieldID fID = (BinderFieldID) 1; fID < (BinderFieldID) CoreLibBinder::m_cFields; fID = (BinderFieldID) (fID + 1))
    {
        bool fError = false;
        BinderClassID cID = m_fieldDescriptions[fID-1].classID;
        EX_TRY
        {
            if (NULL == CoreLibBinder::GetField(fID))
            {
                fError = true;
            }
        }
        EX_CATCH
        {
            fError = true;
        }
        EX_END_CATCH(SwallowAllExceptions)

        if (fError)
        {
            printf("CheckExtended: VM expects field to exist:  %s.%s::%s\n", CoreLibBinder::GetClassNameSpace(cID), CoreLibBinder::GetClassName(cID), CoreLibBinder::GetFieldName(fID));
        }
    }

    //
    // CoreLib referencing VM (ecalllist.h)
    //
    SetSHash<DWORD> usedECallIds;

    HRESULT hr = S_OK;
    Module *pModule = CoreLibBinder::m_pModule;
    IMDInternalImport *pInternalImport = pModule->GetMDImport();

    HENUMInternal hEnum;

    // for all methods...
    IfFailGo(pInternalImport->EnumAllInit(mdtMethodDef, &hEnum));

    for (;;) {
        mdTypeDef td;
        mdTypeDef tdClass;
        DWORD dwImplFlags;
        DWORD dwMemberAttrs;

        if (!pInternalImport->EnumNext(&hEnum, &td))
            break;

        pInternalImport->GetMethodImplProps(td, NULL, &dwImplFlags);

        IfFailGo(pInternalImport->GetMethodDefProps(td, &dwMemberAttrs));

        // ... that are internal calls ...
        if (!IsMiInternalCall(dwImplFlags) && !IsMdPinvokeImpl(dwMemberAttrs))
            continue;

        IfFailGo(pInternalImport->GetParentToken(td, &tdClass));

        TypeHandle type;

        EX_TRY
        {
            type = ClassLoader::LoadTypeDefOrRefThrowing(pModule, tdClass,
                                                         ClassLoader::ThrowIfNotFound,
                                                         ClassLoader::PermitUninstDefOrRef);
        }
        EX_CATCH
        {
            LPCUTF8 pszClassName;
            LPCUTF8 pszNameSpace;
            if (FAILED(pInternalImport->GetNameOfTypeDef(tdClass, &pszClassName, &pszNameSpace)))
            {
                pszClassName = pszNameSpace = "Invalid TypeDef record";
            }
            printf("CheckExtended: Unable to load class from System.Private.CoreLib: %s.%s\n", pszNameSpace, pszClassName);
        }
        EX_END_CATCH(SwallowAllExceptions)

        MethodDesc *pMD = MemberLoader::FindMethod(type.AsMethodTable(), td);
        _ASSERTE(pMD);

        // Required to support generic FCalls (only instance methods on generic types constrained to "class" are allowed)
        if (type.IsGenericTypeDefinition()) {
            pMD = pMD->FindOrCreateTypicalSharedInstantiation();
        }

        DWORD id = 0;

        if (pMD->IsFCall())
        {
            id = ((FCallMethodDesc *)pMD)->GetECallID();
            if (id == 0) {
                id = ECall::GetIDForMethod(pMD);
            }
        }
        else
        if (pMD->IsNDirect())
        {
            NDirect::PopulateNDirectMethodDesc((NDirectMethodDesc *)pMD);

            if (pMD->IsQCall())
            {
                id = ((NDirectMethodDesc *)pMD)->GetECallID();
                if (id == 0) {
                    id = ECall::GetIDForMethod(pMD);
                }
            }
            else
            {
                continue;
            }
        }
        else
        {
            continue;
        }

        // ... check that the method is in the fcall table.
        if (id == 0) {
            LPCUTF8 pszClassName;
            LPCUTF8 pszNameSpace;
            if (FAILED(pInternalImport->GetNameOfTypeDef(tdClass, &pszClassName, &pszNameSpace)))
            {
                pszClassName = pszNameSpace = "Invalid TypeDef record";
            }
            LPCUTF8 pszName;
            if (FAILED(pInternalImport->GetNameOfMethodDef(td, &pszName)))
            {
                pszName = "Invalid method name";
            }
            printf("CheckExtended: Unable to find internalcall implementation: %s.%s::%s\n", pszNameSpace, pszClassName, pszName);
        }

        if (id != 0)
        {
            usedECallIds.Add(id);
        }

#ifdef CHECK_FCALL_SIGNATURE
        if (pMD->IsFCall())
        {
            FCallCheckSignature(pMD, ECall::GetFCallImpl(pMD));
        }
#endif // CHECK_FCALL_SIGNATURE
    }

    pInternalImport->EnumClose(&hEnum);

    // Verify that there are no unused entries in the ecall table
    ECall::CheckUnusedECalls(usedECallIds);

    //
    // Stub constants
    //
#define ASMCONSTANTS_C_ASSERT(cond)
#define ASMCONSTANTS_RUNTIME_ASSERT(cond) _ASSERTE(cond)
#include "asmconstants.h"

    _ASSERTE(sizeof(VARIANT) == CoreLibBinder::GetClass(CLASS__NATIVEVARIANT)->GetNativeSize());

    printf("CheckExtended: completed without exception.\n");

ErrExit:
    _ASSERTE(SUCCEEDED(hr));
}

#endif // _DEBUG

extern const CoreLibClassDescription c_rgCoreLibClassDescriptions[];
extern const USHORT c_nCoreLibClassDescriptions;

extern const CoreLibMethodDescription c_rgCoreLibMethodDescriptions[];
extern const USHORT c_nCoreLibMethodDescriptions;

extern const CoreLibFieldDescription c_rgCoreLibFieldDescriptions[];
extern const USHORT c_nCoreLibFieldDescriptions;


void CoreLibBinder::AttachModule(Module * pModule)
{
    STANDARD_VM_CONTRACT;

    CoreLibBinder * pGlobalBinder = &g_CoreLib;

    pGlobalBinder->SetDescriptions(pModule,
        c_rgCoreLibClassDescriptions,  c_nCoreLibClassDescriptions,
        c_rgCoreLibMethodDescriptions, c_nCoreLibMethodDescriptions,
        c_rgCoreLibFieldDescriptions,  c_nCoreLibFieldDescriptions);

<<<<<<< HEAD
#if defined(FEATURE_PREJIT)
    CoreLibBinder * pPersistedBinder = pModule->m_pBinder;

    if (pPersistedBinder != NULL
        // Do not use persisted binder for profiling native images. See comment in code:CoreLibBinder::Fixup.
        && !(pModule->GetNativeImage()->GetNativeVersionInfo()->wConfigFlags  & CORCOMPILE_CONFIG_PROFILING))
    {
        pGlobalBinder->m_pClasses = pPersistedBinder->m_pClasses;
        pGlobalBinder->m_pMethods = pPersistedBinder->m_pMethods;
        pGlobalBinder->m_pFields = pPersistedBinder->m_pFields;

        pModule->m_pBinder = pGlobalBinder;
        return;
    }
#endif // FEATURE_PREJIT

=======
>>>>>>> 40618221
    pGlobalBinder->AllocateTables();

    pModule->m_pBinder = pGlobalBinder;
}

void CoreLibBinder::SetDescriptions(Module * pModule,
    const CoreLibClassDescription * pClassDescriptions, USHORT nClasses,
    const CoreLibMethodDescription * pMethodDescriptions, USHORT nMethods,
    const CoreLibFieldDescription * pFieldDescriptions, USHORT nFields)
{
    LIMITED_METHOD_CONTRACT;

    m_pModule = pModule;

    m_classDescriptions = pClassDescriptions;
    m_cClasses = nClasses;

    m_methodDescriptions = pMethodDescriptions;
    m_cMethods = nMethods;

    m_fieldDescriptions = pFieldDescriptions;
    m_cFields = nFields;
}

void CoreLibBinder::AllocateTables()
{
    STANDARD_VM_CONTRACT;

    LoaderHeap * pHeap = m_pModule->GetAssembly()->GetLowFrequencyHeap();

    m_pClasses = (MethodTable **)(void *)
        pHeap->AllocMem(S_SIZE_T(m_cClasses) * S_SIZE_T(sizeof(*m_pClasses)));
    // Note: Memory allocated on loader heap is zero filled
    // ZeroMemory(m_pClasses, m_cClasses * sizeof(*m_pClasses));

    m_pMethods = (MethodDesc **)(void *)
        pHeap->AllocMem(S_SIZE_T(m_cMethods) * S_SIZE_T(sizeof(*m_pMethods)));
    // Note: Memory allocated on loader heap is zero filled
    // ZeroMemory(m_pMethods, m_cMethodMDs * sizeof(*m_pMethods));

    m_pFields = (FieldDesc **)(void *)
        pHeap->AllocMem(S_SIZE_T(m_cFields) * S_SIZE_T(sizeof(*m_pFields)));
    // Note: Memory allocated on loader heap is zero filled
    // ZeroMemory(m_pFields, m_cFieldRIDs * sizeof(*m_pFields));
}

PTR_MethodTable CoreLibBinder::LoadPrimitiveType(CorElementType et)
{
    STANDARD_VM_CONTRACT;

    PTR_MethodTable pMT = g_CoreLib.m_pClasses[et];

    // Primitive types hit cyclic reference on binder during type loading so we have to load them in two steps
    if (pMT == NULL)
    {
        const CoreLibClassDescription *d = (&g_CoreLib)->m_classDescriptions + (int)et;

        pMT = ClassLoader::LoadTypeByNameThrowing(GetModule()->GetAssembly(), d->nameSpace, d->name,
            ClassLoader::ThrowIfNotFound, ClassLoader::LoadTypes, CLASS_LOAD_APPROXPARENTS).AsMethodTable();
        g_CoreLib.m_pClasses[et] = pMT;

        ClassLoader::EnsureLoaded(pMT);
    }

    return pMT;
}

#endif // #ifndef DACCESS_COMPILE

#ifdef DACCESS_COMPILE

void
CoreLibBinder::EnumMemoryRegions(CLRDataEnumMemoryFlags flags)
{
    SUPPORTS_DAC;
    DAC_ENUM_DTHIS();

    DacEnumMemoryRegion(dac_cast<TADDR>(m_classDescriptions),
                        m_cClasses * sizeof(CoreLibClassDescription));
    DacEnumMemoryRegion(dac_cast<TADDR>(m_methodDescriptions),
                        (m_cMethods - 1) * sizeof(CoreLibMethodDescription));
    DacEnumMemoryRegion(dac_cast<TADDR>(m_fieldDescriptions),
                        (m_cFields - 1) * sizeof(CoreLibFieldDescription));

    if (m_pModule.IsValid())
    {
        m_pModule->EnumMemoryRegions(flags, true);
    }

    DacEnumMemoryRegion(dac_cast<TADDR>(m_pClasses),
                        m_cClasses * sizeof(PTR_MethodTable));
    DacEnumMemoryRegion(dac_cast<TADDR>(m_pMethods),
                        m_cMethods * sizeof(PTR_MethodDesc));
    DacEnumMemoryRegion(dac_cast<TADDR>(m_pFields),
                        m_cFields * sizeof(PTR_FieldDesc));
}

#endif // #ifdef DACCESS_COMPILE

GVAL_IMPL(CoreLibBinder, g_CoreLib);<|MERGE_RESOLUTION|>--- conflicted
+++ resolved
@@ -1121,25 +1121,6 @@
         c_rgCoreLibMethodDescriptions, c_nCoreLibMethodDescriptions,
         c_rgCoreLibFieldDescriptions,  c_nCoreLibFieldDescriptions);
 
-<<<<<<< HEAD
-#if defined(FEATURE_PREJIT)
-    CoreLibBinder * pPersistedBinder = pModule->m_pBinder;
-
-    if (pPersistedBinder != NULL
-        // Do not use persisted binder for profiling native images. See comment in code:CoreLibBinder::Fixup.
-        && !(pModule->GetNativeImage()->GetNativeVersionInfo()->wConfigFlags  & CORCOMPILE_CONFIG_PROFILING))
-    {
-        pGlobalBinder->m_pClasses = pPersistedBinder->m_pClasses;
-        pGlobalBinder->m_pMethods = pPersistedBinder->m_pMethods;
-        pGlobalBinder->m_pFields = pPersistedBinder->m_pFields;
-
-        pModule->m_pBinder = pGlobalBinder;
-        return;
-    }
-#endif // FEATURE_PREJIT
-
-=======
->>>>>>> 40618221
     pGlobalBinder->AllocateTables();
 
     pModule->m_pBinder = pGlobalBinder;
