// Licensed to the .NET Foundation under one or more agreements.
// The .NET Foundation licenses this file to you under the MIT license.
//
// Various helper routines for generating AMD64 assembly code.
//

// Precompiled Header

#include "common.h"

#include "stublink.h"
#include "cgensys.h"
#include "siginfo.hpp"
#include "excep.h"
#include "ecall.h"
#include "dllimport.h"
#include "dllimportcallback.h"
#include "dbginterface.h"
#include "fcall.h"
#include "array.h"
#include "virtualcallstub.h"
#include "jitinterface.h"

#ifdef FEATURE_COMINTEROP
#include "clrtocomcall.h"
#endif // FEATURE_COMINTEROP

void UpdateRegDisplayFromCalleeSavedRegisters(REGDISPLAY * pRD, CalleeSavedRegisters * pRegs)
{
    LIMITED_METHOD_CONTRACT;

    T_CONTEXT * pContext = pRD->pCurrentContext;
#define CALLEE_SAVED_REGISTER(regname) pContext->regname = pRegs->regname;
    ENUM_CALLEE_SAVED_REGISTERS();
#undef CALLEE_SAVED_REGISTER

    KNONVOLATILE_CONTEXT_POINTERS * pContextPointers = pRD->pCurrentContextPointers;
#define CALLEE_SAVED_REGISTER(regname) pContextPointers->regname = (PULONG64)&pRegs->regname;
    ENUM_CALLEE_SAVED_REGISTERS();
#undef CALLEE_SAVED_REGISTER
}

void ClearRegDisplayArgumentAndScratchRegisters(REGDISPLAY * pRD)
{
    LIMITED_METHOD_CONTRACT;

    KNONVOLATILE_CONTEXT_POINTERS * pContextPointers = pRD->pCurrentContextPointers;
    pContextPointers->Rax = NULL;
#ifdef UNIX_AMD64_ABI
    pContextPointers->Rsi = NULL;
    pContextPointers->Rdi = NULL;
#endif
    pContextPointers->Rcx = NULL;
    pContextPointers->Rdx = NULL;
    pContextPointers->R8  = NULL;
    pContextPointers->R9  = NULL;
    pContextPointers->R10 = NULL;
    pContextPointers->R11 = NULL;
}

void TransitionFrame::UpdateRegDisplay(const PREGDISPLAY pRD)
{
    LIMITED_METHOD_CONTRACT;

    pRD->IsCallerContextValid = FALSE;
    pRD->IsCallerSPValid      = FALSE;        // Don't add usage of this field.  This is only temporary.

    pRD->pCurrentContext->Rip = GetReturnAddress();
    pRD->pCurrentContext->Rsp = GetSP();

    UpdateRegDisplayFromCalleeSavedRegisters(pRD, GetCalleeSavedRegisters());
    ClearRegDisplayArgumentAndScratchRegisters(pRD);

    SyncRegDisplayToCurrentContext(pRD);

    LOG((LF_GCROOTS, LL_INFO100000, "STACKWALK    TransitionFrame::UpdateRegDisplay(rip:%p, rsp:%p)\n", pRD->ControlPC, pRD->SP));
}

void InlinedCallFrame::UpdateRegDisplay(const PREGDISPLAY pRD)
{
    CONTRACTL
    {
        NOTHROW;
        GC_NOTRIGGER;
#ifdef PROFILING_SUPPORTED
        PRECONDITION(CORProfilerStackSnapshotEnabled() || InlinedCallFrame::FrameHasActiveCall(this));
#endif
        HOST_NOCALLS;
        MODE_ANY;
        SUPPORTS_DAC;
    }
    CONTRACTL_END;

    if (!InlinedCallFrame::FrameHasActiveCall(this))
    {
        LOG((LF_CORDB, LL_ERROR, "WARNING: InlinedCallFrame::UpdateRegDisplay called on inactive frame %p\n", this));
        return;
    }

    pRD->IsCallerContextValid = FALSE;
    pRD->IsCallerSPValid      = FALSE;        // Don't add usage of this field.  This is only temporary.

    pRD->pCurrentContext->Rip = *(DWORD64 *)&m_pCallerReturnAddress;
    pRD->pCurrentContext->Rsp = *(DWORD64 *)&m_pCallSiteSP;
    pRD->pCurrentContext->Rbp = *(DWORD64 *)&m_pCalleeSavedFP;

    ClearRegDisplayArgumentAndScratchRegisters(pRD);

#define CALLEE_SAVED_REGISTER(regname) pRD->pCurrentContextPointers->regname = NULL;
    ENUM_CALLEE_SAVED_REGISTERS();
#undef CALLEE_SAVED_REGISTER

    pRD->pCurrentContextPointers->Rbp = (DWORD64 *)&m_pCalleeSavedFP;

    SyncRegDisplayToCurrentContext(pRD);

    LOG((LF_GCROOTS, LL_INFO100000, "STACKWALK    InlinedCallFrame::UpdateRegDisplay(rip:%p, rsp:%p)\n", pRD->ControlPC, pRD->SP));
}

void HelperMethodFrame::UpdateRegDisplay(const PREGDISPLAY pRD)
{
    CONTRACTL
    {
        NOTHROW;
        GC_NOTRIGGER;
        MODE_ANY;
        PRECONDITION(m_MachState._pRetAddr == PTR_TADDR(&m_MachState.m_Rip));
        SUPPORTS_DAC;
    }
    CONTRACTL_END;

    pRD->IsCallerContextValid = FALSE;
    pRD->IsCallerSPValid      = FALSE;        // Don't add usage of this field.  This is only temporary.

    //
    // Copy the saved state from the frame to the current context.
    //

    LOG((LF_GCROOTS, LL_INFO100000, "STACKWALK    HelperMethodFrame::UpdateRegDisplay cached ip:%p, sp:%p\n", m_MachState.m_Rip, m_MachState.m_Rsp));

#if defined(DACCESS_COMPILE)
    // For DAC, we may get here when the HMF is still uninitialized.
    // So we may need to unwind here.
    if (!m_MachState.isValid())
    {
        // This allocation throws on OOM.
        MachState* pUnwoundState = (MachState*)DacAllocHostOnlyInstance(sizeof(*pUnwoundState), true);

        InsureInit(false, pUnwoundState);

        pRD->pCurrentContext->Rip = pRD->ControlPC = pUnwoundState->m_Rip;
        pRD->pCurrentContext->Rsp = pRD->SP        = pUnwoundState->m_Rsp;

#define CALLEE_SAVED_REGISTER(regname) pRD->pCurrentContext->regname = pUnwoundState->m_Capture.regname;
        ENUM_CALLEE_SAVED_REGISTERS();
#undef CALLEE_SAVED_REGISTER

#define CALLEE_SAVED_REGISTER(regname) pRD->pCurrentContextPointers->regname = pUnwoundState->m_Ptrs.p##regname;
        ENUM_CALLEE_SAVED_REGISTERS();
#undef CALLEE_SAVED_REGISTER

        ClearRegDisplayArgumentAndScratchRegisters(pRD);

        return;
    }
#endif // DACCESS_COMPILE

    pRD->pCurrentContext->Rip = pRD->ControlPC = m_MachState.m_Rip;
    pRD->pCurrentContext->Rsp = pRD->SP = m_MachState.m_Rsp;

#ifdef TARGET_UNIX

#define CALLEE_SAVED_REGISTER(regname) pRD->pCurrentContext->regname = (m_MachState.m_Ptrs.p##regname != NULL) ? \
        *m_MachState.m_Ptrs.p##regname : m_MachState.m_Unwound.regname;
    ENUM_CALLEE_SAVED_REGISTERS();
#undef CALLEE_SAVED_REGISTER

#else // TARGET_UNIX

#define CALLEE_SAVED_REGISTER(regname) pRD->pCurrentContext->regname = *m_MachState.m_Ptrs.p##regname;
    ENUM_CALLEE_SAVED_REGISTERS();
#undef CALLEE_SAVED_REGISTER

#endif // TARGET_UNIX

#define CALLEE_SAVED_REGISTER(regname) pRD->pCurrentContextPointers->regname = m_MachState.m_Ptrs.p##regname;
    ENUM_CALLEE_SAVED_REGISTERS();
#undef CALLEE_SAVED_REGISTER

    //
    // Clear all knowledge of scratch registers.  We're skipping to any
    // arbitrary point on the stack, and frames aren't required to preserve or
    // keep track of these anyways.
    //

    ClearRegDisplayArgumentAndScratchRegisters(pRD);
}

void FaultingExceptionFrame::UpdateRegDisplay(const PREGDISPLAY pRD)
{
    LIMITED_METHOD_DAC_CONTRACT;

    memcpy(pRD->pCurrentContext, &m_ctx, sizeof(CONTEXT));

    pRD->ControlPC = m_ctx.Rip;

    pRD->SP = m_ctx.Rsp;

    pRD->pCurrentContextPointers->Rax = &m_ctx.Rax;
    pRD->pCurrentContextPointers->Rcx = &m_ctx.Rcx;
    pRD->pCurrentContextPointers->Rdx = &m_ctx.Rdx;
    pRD->pCurrentContextPointers->Rbx = &m_ctx.Rbx;
    pRD->pCurrentContextPointers->Rbp = &m_ctx.Rbp;
    pRD->pCurrentContextPointers->Rsi = &m_ctx.Rsi;
    pRD->pCurrentContextPointers->Rdi = &m_ctx.Rdi;
    pRD->pCurrentContextPointers->R8  = &m_ctx.R8;
    pRD->pCurrentContextPointers->R9  = &m_ctx.R9;
    pRD->pCurrentContextPointers->R10 = &m_ctx.R10;
    pRD->pCurrentContextPointers->R11 = &m_ctx.R11;
    pRD->pCurrentContextPointers->R12 = &m_ctx.R12;
    pRD->pCurrentContextPointers->R13 = &m_ctx.R13;
    pRD->pCurrentContextPointers->R14 = &m_ctx.R14;
    pRD->pCurrentContextPointers->R15 = &m_ctx.R15;

    pRD->IsCallerContextValid = FALSE;
    pRD->IsCallerSPValid      = FALSE;        // Don't add usage of this field.  This is only temporary.
}

#ifdef FEATURE_HIJACK
TADDR ResumableFrame::GetReturnAddressPtr()
{
    LIMITED_METHOD_DAC_CONTRACT;
    return dac_cast<TADDR>(m_Regs) + offsetof(CONTEXT, Rip);
}

void ResumableFrame::UpdateRegDisplay(const PREGDISPLAY pRD)
{
    CONTRACT_VOID
    {
        NOTHROW;
        GC_NOTRIGGER;
        MODE_ANY;
        SUPPORTS_DAC;
    }
    CONTRACT_END;

    CopyMemory(pRD->pCurrentContext, m_Regs, sizeof(CONTEXT));

    pRD->ControlPC = m_Regs->Rip;

    pRD->SP = m_Regs->Rsp;

    pRD->pCurrentContextPointers->Rax = &m_Regs->Rax;
    pRD->pCurrentContextPointers->Rcx = &m_Regs->Rcx;
    pRD->pCurrentContextPointers->Rdx = &m_Regs->Rdx;
    pRD->pCurrentContextPointers->Rbx = &m_Regs->Rbx;
    pRD->pCurrentContextPointers->Rbp = &m_Regs->Rbp;
    pRD->pCurrentContextPointers->Rsi = &m_Regs->Rsi;
    pRD->pCurrentContextPointers->Rdi = &m_Regs->Rdi;
    pRD->pCurrentContextPointers->R8  = &m_Regs->R8;
    pRD->pCurrentContextPointers->R9  = &m_Regs->R9;
    pRD->pCurrentContextPointers->R10 = &m_Regs->R10;
    pRD->pCurrentContextPointers->R11 = &m_Regs->R11;
    pRD->pCurrentContextPointers->R12 = &m_Regs->R12;
    pRD->pCurrentContextPointers->R13 = &m_Regs->R13;
    pRD->pCurrentContextPointers->R14 = &m_Regs->R14;
    pRD->pCurrentContextPointers->R15 = &m_Regs->R15;

    pRD->IsCallerContextValid = FALSE;
    pRD->IsCallerSPValid      = FALSE;        // Don't add usage of this field.  This is only temporary.

    RETURN;
}

// The HijackFrame has to know the registers that are pushed by OnHijackTripThread
void HijackFrame::UpdateRegDisplay(const PREGDISPLAY pRD)
{
    CONTRACTL {
        NOTHROW;
        GC_NOTRIGGER;
        SUPPORTS_DAC;
    }
    CONTRACTL_END;

    pRD->IsCallerContextValid = FALSE;
    pRD->IsCallerSPValid      = FALSE;        // Don't add usage of this field.  This is only temporary.

    pRD->pCurrentContext->Rip = m_ReturnAddress;
#ifdef TARGET_WINDOWS
    pRD->pCurrentContext->Rsp = m_Args->Rsp;
#else
    pRD->pCurrentContext->Rsp = PTR_TO_MEMBER_TADDR(HijackArgs, m_Args, Rip) + sizeof(void *);
#endif

    UpdateRegDisplayFromCalleeSavedRegisters(pRD, &(m_Args->Regs));

#ifdef UNIX_AMD64_ABI
    pRD->pCurrentContextPointers->Rsi = NULL;
    pRD->pCurrentContextPointers->Rdi = NULL;
#endif
    pRD->pCurrentContextPointers->Rcx = NULL;
#ifdef UNIX_AMD64_ABI
    pRD->pCurrentContextPointers->Rdx = (PULONG64)&m_Args->Rdx;
#else // UNIX_AMD64_ABI
    pRD->pCurrentContextPointers->Rdx = NULL;
#endif // UNIX_AMD64_ABI
    pRD->pCurrentContextPointers->R8  = NULL;
    pRD->pCurrentContextPointers->R9  = NULL;
    pRD->pCurrentContextPointers->R10 = NULL;
    pRD->pCurrentContextPointers->R11 = NULL;

    pRD->pCurrentContextPointers->Rax = (PULONG64)&m_Args->Rax;

    SyncRegDisplayToCurrentContext(pRD);

/*
    // This only describes the top-most frame
    pRD->pContext = NULL;


    pRD->PCTAddr = dac_cast<TADDR>(m_Args) + offsetof(HijackArgs, Rip);
    //pRD->pPC  = PTR_SLOT(pRD->PCTAddr);
    pRD->SP   = (ULONG64)(pRD->PCTAddr + sizeof(TADDR));
*/
}
#endif // FEATURE_HIJACK

BOOL isJumpRel32(PCODE pCode)
{
    CONTRACTL {
        NOTHROW;
        GC_NOTRIGGER;
        SUPPORTS_DAC;
    } CONTRACTL_END;

    PTR_BYTE pbCode = PTR_BYTE(pCode);

    return 0xE9 == pbCode[0];
}

//
//  Given the same pBuffer that was used by emitJump this
//  method decodes the instructions and returns the jump target
//
PCODE decodeJump32(PCODE pBuffer)
{
    CONTRACTL
    {
        NOTHROW;
        GC_NOTRIGGER;
        SUPPORTS_DAC;
    }
    CONTRACTL_END;

    // jmp rel32
    _ASSERTE(isJumpRel32(pBuffer));

    return rel32Decode(pBuffer+1);
}

BOOL isJumpRel64(PCODE pCode)
{
    CONTRACTL {
        NOTHROW;
        GC_NOTRIGGER;
        SUPPORTS_DAC;
    } CONTRACTL_END;

    PTR_BYTE pbCode = PTR_BYTE(pCode);

    return 0x48 == pbCode[0]  &&
           0xB8 == pbCode[1]  &&
           0xFF == pbCode[10] &&
           0xE0 == pbCode[11];
}

PCODE decodeJump64(PCODE pBuffer)
{
    CONTRACTL
    {
        NOTHROW;
        GC_NOTRIGGER;
        SUPPORTS_DAC;
    }
    CONTRACTL_END;

    // mov rax, xxx
    // jmp rax
    _ASSERTE(isJumpRel64(pBuffer));

    return *PTR_UINT64(pBuffer+2);
}

#ifdef DACCESS_COMPILE
BOOL GetAnyThunkTarget (CONTEXT *pctx, TADDR *pTarget, TADDR *pTargetMethodDesc)
{
    TADDR pThunk = GetIP(pctx);

    *pTargetMethodDesc = NULL;

    //
    // Check for something generated by emitJump.
    //
    if (isJumpRel64(pThunk))
    {
        *pTarget = decodeJump64(pThunk);
        return TRUE;
    }

    return FALSE;
}
#endif // DACCESS_COMPILE


#ifndef DACCESS_COMPILE

// Note: This is only used on server GC on Windows.
//
// This function returns the number of logical processors on a given physical chip.  If it cannot
// determine the number of logical cpus, or the machine is not populated uniformly with the same
// type of processors, this function returns 1.

void EncodeLoadAndJumpThunk (LPBYTE pBuffer, LPVOID pv, LPVOID pTarget)
{
    CONTRACTL
    {
        THROWS;
        GC_NOTRIGGER;
        MODE_ANY;

        PRECONDITION(CheckPointer(pBuffer));
    }
    CONTRACTL_END;

    // mov r10, pv                      49 ba xx xx xx xx xx xx xx xx

    pBuffer[0]  = 0x49;
    pBuffer[1]  = 0xBA;

    *((UINT64 UNALIGNED *)&pBuffer[2])  = (UINT64)pv;

    // mov rax, pTarget                 48 b8 xx xx xx xx xx xx xx xx

    pBuffer[10] = 0x48;
    pBuffer[11] = 0xB8;

    *((UINT64 UNALIGNED *)&pBuffer[12]) = (UINT64)pTarget;

    // jmp rax                          ff e0

    pBuffer[20] = 0xFF;
    pBuffer[21] = 0xE0;

    _ASSERTE(DbgIsExecutable(pBuffer, 22));
}

void emitCOMStubCall (ComCallMethodDesc *pCOMMethodRX, ComCallMethodDesc *pCOMMethodRW, PCODE target)
{
    CONTRACT_VOID
    {
        THROWS;
        GC_NOTRIGGER;
        MODE_ANY;
    }
    CONTRACT_END;

    BYTE *pBufferRX = (BYTE*)pCOMMethodRX - COMMETHOD_CALL_PRESTUB_SIZE;
    BYTE *pBufferRW = (BYTE*)pCOMMethodRW - COMMETHOD_CALL_PRESTUB_SIZE;

    // We need the target to be in a 64-bit aligned memory location and the call instruction
    // to immediately precede the ComCallMethodDesc. We'll generate an indirect call to avoid
    // consuming 3 qwords for this (mov rax, | target | nops & call rax).

    // dq 123456789abcdef0h
    // nop                              90
    // nop                              90
    // call [$ - 10]                    ff 15 f0 ff ff ff

    *((UINT64 *)&pBufferRW[COMMETHOD_CALL_PRESTUB_ADDRESS_OFFSET]) = (UINT64)target;

    pBufferRW[-2]  = 0x90;
    pBufferRW[-1]  = 0x90;

    pBufferRW[0] = 0xFF;
    pBufferRW[1] = 0x15;
    *((UINT32 UNALIGNED *)&pBufferRW[2]) = (UINT32)(COMMETHOD_CALL_PRESTUB_ADDRESS_OFFSET - COMMETHOD_CALL_PRESTUB_SIZE);

    _ASSERTE(DbgIsExecutable(pBufferRX, COMMETHOD_CALL_PRESTUB_SIZE));

    RETURN;
}

void emitJump(LPBYTE pBufferRX, LPBYTE pBufferRW, LPVOID target)
{
    CONTRACTL
    {
        THROWS;
        GC_NOTRIGGER;
        MODE_ANY;

        PRECONDITION(CheckPointer(pBufferRX));
    }
    CONTRACTL_END;

    // mov rax, 123456789abcdef0h       48 b8 xx xx xx xx xx xx xx xx
    // jmp rax                          ff e0

    pBufferRW[0]  = 0x48;
    pBufferRW[1]  = 0xB8;

    *((UINT64 UNALIGNED *)&pBufferRW[2]) = (UINT64)target;

    pBufferRW[10] = 0xFF;
    pBufferRW[11] = 0xE0;

    _ASSERTE(DbgIsExecutable(pBufferRX, 12));
}

void UMEntryThunkCode::Encode(UMEntryThunkCode *pEntryThunkCodeRX, BYTE* pTargetCode, void* pvSecretParam)
{
    CONTRACTL
    {
        NOTHROW;
        GC_NOTRIGGER;
        MODE_ANY;
    }
    CONTRACTL_END;

    // padding                  // CC CC CC CC
    // mov r10, pUMEntryThunk   // 49 ba xx xx xx xx xx xx xx xx    // METHODDESC_REGISTER
    // mov rax, pJmpDest        // 48 b8 xx xx xx xx xx xx xx xx    // need to ensure this imm64 is qword aligned
    // TAILJMP_RAX              // 48 FF E0

#ifdef _DEBUG
    m_padding[0] = X86_INSTR_INT3;
    m_padding[1] = X86_INSTR_INT3;
    m_padding[2] = X86_INSTR_INT3;
    m_padding[3] = X86_INSTR_INT3;
#endif // _DEBUG
    m_movR10[0]  = REX_PREFIX_BASE | REX_OPERAND_SIZE_64BIT | REX_OPCODE_REG_EXT;
    m_movR10[1]  = 0xBA;
    m_uet        = pvSecretParam;
    m_movRAX[0]  = REX_PREFIX_BASE | REX_OPERAND_SIZE_64BIT;
    m_movRAX[1]  = 0xB8;
    m_execstub   = pTargetCode;
    m_jmpRAX[0]  = REX_PREFIX_BASE | REX_OPERAND_SIZE_64BIT;
    m_jmpRAX[1]  = 0xFF;
    m_jmpRAX[2]  = 0xE0;

    _ASSERTE(DbgIsExecutable(&pEntryThunkCodeRX->m_movR10[0], &pEntryThunkCodeRX->m_jmpRAX[3]-&pEntryThunkCodeRX->m_movR10[0]));
}

void UMEntryThunkCode::Poison()
{
    CONTRACTL
    {
        NOTHROW;
        GC_NOTRIGGER;
        MODE_ANY;
    }
    CONTRACTL_END;

    ExecutableWriterHolder<UMEntryThunkCode> thunkWriterHolder(this, sizeof(UMEntryThunkCode));
    UMEntryThunkCode *pThisRW = thunkWriterHolder.GetRW();

    pThisRW->m_execstub    = (BYTE *)UMEntryThunk::ReportViolation;

    pThisRW->m_movR10[0]  = REX_PREFIX_BASE | REX_OPERAND_SIZE_64BIT;
#ifdef _WIN32
    // mov rcx, pUMEntryThunk // 48 b9 xx xx xx xx xx xx xx xx
    pThisRW->m_movR10[1]  = 0xB9;
#else
    // mov rdi, pUMEntryThunk // 48 bf xx xx xx xx xx xx xx xx
    pThisRW->m_movR10[1]  = 0xBF;
#endif

    ClrFlushInstructionCache(&m_movR10[0], &m_jmpRAX[3]-&m_movR10[0]);
}

UMEntryThunk* UMEntryThunk::Decode(LPVOID pCallback)
{
    LIMITED_METHOD_CONTRACT;

    UMEntryThunkCode *pThunkCode = (UMEntryThunkCode*)((BYTE*)pCallback - UMEntryThunkCode::GetEntryPointOffset());

    return (UMEntryThunk*)pThunkCode->m_uet;
}

INT32 rel32UsingJumpStub(INT32 UNALIGNED * pRel32, PCODE target, MethodDesc *pMethod,
    LoaderAllocator *pLoaderAllocator /* = NULL */, bool throwOnOutOfMemoryWithinRange /*= true*/)
{
    CONTRACTL
    {
        THROWS;         // Creating a JumpStub could throw OutOfMemory
        GC_NOTRIGGER;

        PRECONDITION(pMethod != NULL || pLoaderAllocator != NULL);
        // If a loader allocator isn't explicitly provided, we must be able to get one via the MethodDesc.
        PRECONDITION(pLoaderAllocator != NULL || pMethod->GetLoaderAllocator() != NULL);
        // If a domain is provided, the MethodDesc mustn't yet be set up to have one, or it must match the MethodDesc's domain,
        // unless we're in a compilation domain (NGen loads assemblies as domain-bound but compiles them as domain neutral).
<<<<<<< HEAD
        PRECONDITION(!pLoaderAllocator || !pMethod || pMethod->GetMethodDescChunk()->GetMethodTable() == NULL ||
            pLoaderAllocator == pMethod->GetMethodDescChunk()->GetFirstMethodDesc()->GetLoaderAllocator() || IsCompilationProcess());
=======
        PRECONDITION(!pLoaderAllocator || !pMethod || pMethod->GetMethodDescChunk()->GetMethodTablePtr()->IsNull() ||
            pLoaderAllocator == pMethod->GetMethodDescChunk()->GetFirstMethodDesc()->GetLoaderAllocator());
>>>>>>> 591e96bf
    }
    CONTRACTL_END;

    TADDR baseAddr = (TADDR)pRel32 + 4;

    INT_PTR offset = target - baseAddr;

    if (!FitsInI4(offset) INDEBUG(|| PEDecoder::GetForceRelocs()))
    {
        TADDR loAddr = baseAddr + INT32_MIN;
        if (loAddr > baseAddr) loAddr = UINT64_MIN; // overflow

        TADDR hiAddr = baseAddr + INT32_MAX;
        if (hiAddr < baseAddr) hiAddr = UINT64_MAX; // overflow

        // Always try to allocate with throwOnOutOfMemoryWithinRange:false first to conserve reserveForJumpStubs until when
        // it is really needed. LoaderCodeHeap::CreateCodeHeap and EEJitManager::CanUseCodeHeap won't use the reserved
        // space when throwOnOutOfMemoryWithinRange is false.
        //
        // The reserved space should be only used by jump stubs for precodes and other similar code fragments. It should
        // not be used by JITed code. And since the accounting of the reserved space is not precise, we are conservative
        // and try to save the reserved space until it is really needed to avoid throwing out of memory within range exception.
        PCODE jumpStubAddr = ExecutionManager::jumpStub(pMethod,
                                                        target,
                                                        (BYTE *)loAddr,
                                                        (BYTE *)hiAddr,
                                                        pLoaderAllocator,
                                                        /* throwOnOutOfMemoryWithinRange */ false);
        if (jumpStubAddr == NULL)
        {
            if (!throwOnOutOfMemoryWithinRange)
                return 0;

            jumpStubAddr = ExecutionManager::jumpStub(pMethod,
                target,
                (BYTE *)loAddr,
                (BYTE *)hiAddr,
                pLoaderAllocator,
                /* throwOnOutOfMemoryWithinRange */ true);
        }

        offset = jumpStubAddr - baseAddr;

        if (!FitsInI4(offset))
        {
            _ASSERTE(!"jump stub was not in expected range");
            EEPOLICY_HANDLE_FATAL_ERROR(COR_E_EXECUTIONENGINE);
        }
    }

    _ASSERTE(FitsInI4(offset));
    return static_cast<INT32>(offset);
}

INT32 rel32UsingPreallocatedJumpStub(INT32 UNALIGNED * pRel32, PCODE target, PCODE jumpStubAddrRX, PCODE jumpStubAddrRW, bool emitJump)
{
    CONTRACTL
    {
        THROWS; // emitBackToBackJump may throw (see emitJump)
        GC_NOTRIGGER;
    }
    CONTRACTL_END;

    TADDR baseAddr = (TADDR)pRel32 + 4;
    _ASSERTE(FitsInI4(jumpStubAddrRX - baseAddr));

    INT_PTR offset = target - baseAddr;
    if (!FitsInI4(offset) INDEBUG(|| PEDecoder::GetForceRelocs()))
    {
        offset = jumpStubAddrRX - baseAddr;
        if (!FitsInI4(offset))
        {
            _ASSERTE(!"jump stub was not in expected range");
            EEPOLICY_HANDLE_FATAL_ERROR(COR_E_EXECUTIONENGINE);
        }

        if (emitJump)
        {
            emitBackToBackJump((LPBYTE)jumpStubAddrRX, (LPBYTE)jumpStubAddrRW, (LPVOID)target);
        }
        else
        {
            _ASSERTE(decodeBackToBackJump(jumpStubAddrRX) == target);
        }
    }

    _ASSERTE(FitsInI4(offset));
    return static_cast<INT32>(offset);
}

BOOL DoesSlotCallPrestub(PCODE pCode)
{
    CONTRACTL {
        NOTHROW;
        GC_NOTRIGGER;
        PRECONDITION(pCode != GetPreStubEntryPoint());
    } CONTRACTL_END;

    // AMD64 has the following possible sequences for prestub logic:
    // 1. slot -> temporary entrypoint -> prestub
    // 2. slot -> precode -> prestub
    // 3. slot -> precode -> jumprel64 (jump stub) -> prestub
    // 4. slot -> precode -> jumprel64 (NGEN case) -> prestub

#ifdef HAS_COMPACT_ENTRYPOINTS
    if (MethodDescChunk::GetMethodDescFromCompactEntryPoint(pCode, TRUE) != NULL)
    {
        return TRUE;
    }
#endif

    if (!IS_ALIGNED(pCode, PRECODE_ALIGNMENT))
    {
        return FALSE;
    }

#ifdef HAS_FIXUP_PRECODE
    if (*PTR_BYTE(pCode) == X86_INSTR_CALL_REL32)
    {
        // Note that call could have been patched to jmp in the meantime
        pCode = rel32Decode(pCode+1);

        // JumpStub
        if (isJumpRel64(pCode)) {
            pCode = decodeJump64(pCode);
        }

        return pCode == (TADDR)PrecodeFixupThunk;
    }
#endif

    if (*PTR_USHORT(pCode) != X86_INSTR_MOV_R10_IMM64 || // mov rax,XXXX
        *PTR_BYTE(pCode+10) != X86_INSTR_NOP || // nop
        *PTR_BYTE(pCode+11) != X86_INSTR_JMP_REL32) // jmp rel32
    {
        return FALSE;
    }
    pCode = rel32Decode(pCode+12);

    // JumpStub
    if (isJumpRel64(pCode)) {
        pCode = decodeJump64(pCode);
    }

    return pCode == GetPreStubEntryPoint();
}

//
// Some AMD64 assembly functions have one or more DWORDS at the end of the function
//  that specify the offsets where significant instructions are
//  we use this function to get at these offsets
//
DWORD GetOffsetAtEndOfFunction(ULONGLONG           uImageBase,
                               PT_RUNTIME_FUNCTION pFunctionEntry,
                               int                 offsetNum /* = 1*/)
{
    CONTRACTL
    {
        MODE_ANY;
        NOTHROW;
        GC_NOTRIGGER;
        PRECONDITION((offsetNum > 0) && (offsetNum < 20));  /* we only allow reasonable offsetNums 1..19 */
    }
    CONTRACTL_END;

    DWORD  functionSize     = pFunctionEntry->EndAddress - pFunctionEntry->BeginAddress;
    BYTE*  pEndOfFunction   = (BYTE*)  (uImageBase + pFunctionEntry->EndAddress);
    DWORD* pOffset          = (DWORD*) (pEndOfFunction)  - offsetNum;
    DWORD  offsetInFunc     = *pOffset;

    _ASSERTE_ALL_BUILDS("clr/src/VM/AMD64/cGenAMD64.cpp", (offsetInFunc >= 0) && (offsetInFunc < functionSize));

    return offsetInFunc;
}

#ifdef FEATURE_READYTORUN

//
// Allocation of dynamic helpers
//

#define DYNAMIC_HELPER_ALIGNMENT sizeof(TADDR)

#define BEGIN_DYNAMIC_HELPER_EMIT(size) \
    SIZE_T cb = size; \
    SIZE_T cbAligned = ALIGN_UP(cb, DYNAMIC_HELPER_ALIGNMENT); \
    BYTE * pStartRX = (BYTE *)(void*)pAllocator->GetDynamicHelpersHeap()->AllocAlignedMem(cbAligned, DYNAMIC_HELPER_ALIGNMENT); \
    ExecutableWriterHolder<BYTE> startWriterHolder(pStartRX, cbAligned); \
    BYTE * pStart = startWriterHolder.GetRW(); \
    size_t rxOffset = pStartRX - pStart; \
    BYTE * p = pStart;

#define END_DYNAMIC_HELPER_EMIT() \
    _ASSERTE(pStart + cb == p); \
    while (p < pStart + cbAligned) *p++ = X86_INSTR_INT3; \
    ClrFlushInstructionCache(pStartRX, cbAligned); \
    return (PCODE)pStartRX

PCODE DynamicHelpers::CreateHelper(LoaderAllocator * pAllocator, TADDR arg, PCODE target)
{
    STANDARD_VM_CONTRACT;

    BEGIN_DYNAMIC_HELPER_EMIT(15);

#ifdef UNIX_AMD64_ABI
    *(UINT16 *)p = 0xBF48; // mov rdi, XXXXXX
#else
    *(UINT16 *)p = 0xB948; // mov rcx, XXXXXX
#endif
    p += 2;
    *(TADDR *)p = arg;
    p += 8;

    *p++ = X86_INSTR_JMP_REL32; // jmp rel32
    *(INT32 *)p = rel32UsingJumpStub((INT32 *)(p + rxOffset), target, NULL, pAllocator);
    p += 4;

    END_DYNAMIC_HELPER_EMIT();
}

void DynamicHelpers::EmitHelperWithArg(BYTE*& p, size_t rxOffset, LoaderAllocator * pAllocator, TADDR arg, PCODE target)
{
    CONTRACTL
    {
        GC_NOTRIGGER;
        PRECONDITION(p != NULL && target != NULL);
    }
    CONTRACTL_END;

    // Move an an argument into the second argument register and jump to a target function.

#ifdef UNIX_AMD64_ABI
    *(UINT16 *)p = 0xBE48; // mov rsi, XXXXXX
#else
    *(UINT16 *)p = 0xBA48; // mov rdx, XXXXXX
#endif
    p += 2;
    *(TADDR *)p = arg;
    p += 8;

    *p++ = X86_INSTR_JMP_REL32; // jmp rel32
    *(INT32 *)p = rel32UsingJumpStub((INT32 *)(p + rxOffset), target, NULL, pAllocator);
    p += 4;
}

PCODE DynamicHelpers::CreateHelperWithArg(LoaderAllocator * pAllocator, TADDR arg, PCODE target)
{
    BEGIN_DYNAMIC_HELPER_EMIT(15);

    EmitHelperWithArg(p, rxOffset, pAllocator, arg, target);

    END_DYNAMIC_HELPER_EMIT();
}

PCODE DynamicHelpers::CreateHelper(LoaderAllocator * pAllocator, TADDR arg, TADDR arg2, PCODE target)
{
    BEGIN_DYNAMIC_HELPER_EMIT(25);

#ifdef UNIX_AMD64_ABI
    *(UINT16 *)p = 0xBF48; // mov rdi, XXXXXX
#else
    *(UINT16 *)p = 0xB948; // mov rcx, XXXXXX
#endif
    p += 2;
    *(TADDR *)p = arg;
    p += 8;

#ifdef UNIX_AMD64_ABI
    *(UINT16 *)p = 0xBE48; // mov rsi, XXXXXX
#else
    *(UINT16 *)p = 0xBA48; // mov rdx, XXXXXX
#endif
    p += 2;
    *(TADDR *)p = arg2;
    p += 8;

    *p++ = X86_INSTR_JMP_REL32; // jmp rel32
    *(INT32 *)p = rel32UsingJumpStub((INT32 *)(p + rxOffset), target, NULL, pAllocator);
    p += 4;

    END_DYNAMIC_HELPER_EMIT();
}

PCODE DynamicHelpers::CreateHelperArgMove(LoaderAllocator * pAllocator, TADDR arg, PCODE target)
{
    BEGIN_DYNAMIC_HELPER_EMIT(18);

#ifdef UNIX_AMD64_ABI
    *p++ = 0x48; // mov rsi, rdi
    *(UINT16 *)p = 0xF78B;
#else
    *p++ = 0x48; // mov rdx, rcx
    *(UINT16 *)p = 0xD18B;
#endif
    p += 2;

#ifdef UNIX_AMD64_ABI
    *(UINT16 *)p = 0xBF48; // mov rdi, XXXXXX
#else
    *(UINT16 *)p = 0xB948; // mov rcx, XXXXXX
#endif
    p += 2;
    *(TADDR *)p = arg;
    p += 8;

    *p++ = X86_INSTR_JMP_REL32; // jmp rel32
    *(INT32 *)p = rel32UsingJumpStub((INT32 *)(p + rxOffset), target, NULL, pAllocator);
    p += 4;

    END_DYNAMIC_HELPER_EMIT();
}

PCODE DynamicHelpers::CreateReturn(LoaderAllocator * pAllocator)
{
    BEGIN_DYNAMIC_HELPER_EMIT(1);

    *p++ = 0xC3; // ret

    END_DYNAMIC_HELPER_EMIT();
}

PCODE DynamicHelpers::CreateReturnConst(LoaderAllocator * pAllocator, TADDR arg)
{
    BEGIN_DYNAMIC_HELPER_EMIT(11);

    *(UINT16 *)p = 0xB848; // mov rax, XXXXXX
    p += 2;
    *(TADDR *)p = arg;
    p += 8;

    *p++ = 0xC3; // ret

    END_DYNAMIC_HELPER_EMIT();
}

PCODE DynamicHelpers::CreateReturnIndirConst(LoaderAllocator * pAllocator, TADDR arg, INT8 offset)
{
    BEGIN_DYNAMIC_HELPER_EMIT((offset != 0) ? 15 : 11);

    *(UINT16 *)p = 0xA148; // mov rax, [XXXXXX]
    p += 2;
    *(TADDR *)p = arg;
    p += 8;

    if (offset != 0)
    {
        // add rax, <offset>
        *p++ = 0x48;
        *p++ = 0x83;
        *p++ = 0xC0;
        *p++ = offset;
    }

    *p++ = 0xC3; // ret

    END_DYNAMIC_HELPER_EMIT();
}

PCODE DynamicHelpers::CreateHelperWithTwoArgs(LoaderAllocator * pAllocator, TADDR arg, PCODE target)
{
    BEGIN_DYNAMIC_HELPER_EMIT(15);

#ifdef UNIX_AMD64_ABI
    *(UINT16 *)p = 0xBA48; // mov rdx, XXXXXX
#else
    *(UINT16 *)p = 0xB849; // mov r8, XXXXXX
#endif
    p += 2;
    *(TADDR *)p = arg;
    p += 8;

    *p++ = X86_INSTR_JMP_REL32; // jmp rel32
    *(INT32 *)p = rel32UsingJumpStub((INT32 *)(p + rxOffset), target, NULL, pAllocator);
    p += 4;

    END_DYNAMIC_HELPER_EMIT();
}

PCODE DynamicHelpers::CreateHelperWithTwoArgs(LoaderAllocator * pAllocator, TADDR arg, TADDR arg2, PCODE target)
{
    BEGIN_DYNAMIC_HELPER_EMIT(25);

#ifdef UNIX_AMD64_ABI
    *(UINT16 *)p = 0xBA48; // mov rdx, XXXXXX
#else
    *(UINT16 *)p = 0xB849; // mov r8, XXXXXX
#endif
    p += 2;
    *(TADDR *)p = arg;
    p += 8;

#ifdef UNIX_AMD64_ABI
    *(UINT16 *)p = 0xB948; // mov rcx, XXXXXX
#else
    *(UINT16 *)p = 0xB949; // mov r9, XXXXXX
#endif
    p += 2;
    *(TADDR *)p = arg2;
    p += 8;

    *p++ = X86_INSTR_JMP_REL32; // jmp rel32
    *(INT32 *)p = rel32UsingJumpStub((INT32 *)(p + rxOffset), target, NULL, pAllocator);
    p += 4;

    END_DYNAMIC_HELPER_EMIT();
}

PCODE DynamicHelpers::CreateDictionaryLookupHelper(LoaderAllocator * pAllocator, CORINFO_RUNTIME_LOOKUP * pLookup, DWORD dictionaryIndexAndSlot, Module * pModule)
{
    STANDARD_VM_CONTRACT;

    PCODE helperAddress = (pLookup->helper == CORINFO_HELP_RUNTIMEHANDLE_METHOD ?
        GetEEFuncEntryPoint(JIT_GenericHandleMethodWithSlotAndModule) :
        GetEEFuncEntryPoint(JIT_GenericHandleClassWithSlotAndModule));

    GenericHandleArgs * pArgs = (GenericHandleArgs *)(void *)pAllocator->GetDynamicHelpersHeap()->AllocAlignedMem(sizeof(GenericHandleArgs), DYNAMIC_HELPER_ALIGNMENT);
    ExecutableWriterHolder<GenericHandleArgs> argsWriterHolder(pArgs, sizeof(GenericHandleArgs));
    argsWriterHolder.GetRW()->dictionaryIndexAndSlot = dictionaryIndexAndSlot;
    argsWriterHolder.GetRW()->signature = pLookup->signature;
    argsWriterHolder.GetRW()->module = (CORINFO_MODULE_HANDLE)pModule;

    WORD slotOffset = (WORD)(dictionaryIndexAndSlot & 0xFFFF) * sizeof(Dictionary*);

    // It's available only via the run-time helper function
    if (pLookup->indirections == CORINFO_USEHELPER)
    {
        BEGIN_DYNAMIC_HELPER_EMIT(15);

        // rcx/rdi contains the generic context parameter
        // mov rdx/rsi,pArgs
        // jmp helperAddress
        EmitHelperWithArg(p, rxOffset, pAllocator, (TADDR)pArgs, helperAddress);

        END_DYNAMIC_HELPER_EMIT();
    }
    else
    {
        int indirectionsSize = 0;
        for (WORD i = 0; i < pLookup->indirections; i++)
            indirectionsSize += (pLookup->offsets[i] >= 0x80 ? 7 : 4);

        int codeSize = indirectionsSize + (pLookup->testForNull ? 21 : 1) + (pLookup->sizeOffset != CORINFO_NO_SIZE_CHECK ? 13 : 0);

        BEGIN_DYNAMIC_HELPER_EMIT(codeSize);

        BYTE* pJLECall = NULL;

        for (WORD i = 0; i < pLookup->indirections; i++)
        {
            if (i == pLookup->indirections - 1 && pLookup->sizeOffset != CORINFO_NO_SIZE_CHECK)
            {
                _ASSERTE(pLookup->testForNull && i > 0);

                // cmp qword ptr[rax + sizeOffset],slotOffset
                *(UINT32*)p = 0x00b88148; p += 3;
                *(UINT32*)p = (UINT32)pLookup->sizeOffset; p += 4;
                *(UINT32*)p = (UINT32)slotOffset; p += 4;

                // jle 'HELPER CALL'
                *p++ = 0x7e;
                pJLECall = p++;     // Offset filled later
            }

            if (i == 0)
            {
                // Move from rcx|rdi if it's the first indirection, otherwise from rax
#ifdef UNIX_AMD64_ABI
                // mov rax,qword ptr [rdi+offset]
                if (pLookup->offsets[i] >= 0x80)
                {
                    *(UINT32*)p = 0x00878b48; p += 3;
                    *(UINT32*)p = (UINT32)pLookup->offsets[i]; p += 4;
                }
                else
                {
                    *(UINT32*)p = 0x00478b48; p += 3;
                    *p++ = (BYTE)pLookup->offsets[i];
                }
#else
                // mov rax,qword ptr [rcx+offset]
                if (pLookup->offsets[i] >= 0x80)
                {
                    *(UINT32*)p = 0x00818b48; p += 3;
                    *(UINT32*)p = (UINT32)pLookup->offsets[i]; p += 4;
                }
                else
                {
                    *(UINT32*)p = 0x00418b48; p += 3;
                    *p++ = (BYTE)pLookup->offsets[i];
                }
#endif
            }
            else
            {
                // mov rax,qword ptr [rax+offset]
                if (pLookup->offsets[i] >= 0x80)
                {
                    *(UINT32*)p = 0x00808b48; p += 3;
                    *(UINT32*)p = (UINT32)pLookup->offsets[i]; p += 4;
                }
                else
                {
                    *(UINT32*)p = 0x00408b48; p += 3;
                    *p++ = (BYTE)pLookup->offsets[i];
                }
            }
        }

        // No null test required
        if (!pLookup->testForNull)
        {
            _ASSERTE(pLookup->sizeOffset == CORINFO_NO_SIZE_CHECK);

            // No fixups needed for R2R
            *p++ = 0xC3;    // ret
        }
        else
        {
            // rcx/rdi contains the value of the dictionary slot entry

            _ASSERTE(pLookup->indirections != 0);

            *(UINT32*)p = 0x00c08548; p += 3;       // test rax,rax

            // je 'HELPER_CALL' (a jump of 1 byte)
            *(UINT16*)p = 0x0174; p += 2;

            *p++ = 0xC3;    // ret

            // 'HELPER_CALL'
            {
                if (pJLECall != NULL)
                    *pJLECall = (BYTE)(p - pJLECall - 1);

                // rcx|rdi already contains the generic context parameter

                // mov rdx|rsi,pArgs
                // jmp helperAddress
                EmitHelperWithArg(p, rxOffset, pAllocator, (TADDR)pArgs, helperAddress);
            }
        }

        END_DYNAMIC_HELPER_EMIT();
    }
}

#endif // FEATURE_READYTORUN

#endif // DACCESS_COMPILE<|MERGE_RESOLUTION|>--- conflicted
+++ resolved
@@ -599,13 +599,8 @@
         PRECONDITION(pLoaderAllocator != NULL || pMethod->GetLoaderAllocator() != NULL);
         // If a domain is provided, the MethodDesc mustn't yet be set up to have one, or it must match the MethodDesc's domain,
         // unless we're in a compilation domain (NGen loads assemblies as domain-bound but compiles them as domain neutral).
-<<<<<<< HEAD
         PRECONDITION(!pLoaderAllocator || !pMethod || pMethod->GetMethodDescChunk()->GetMethodTable() == NULL ||
-            pLoaderAllocator == pMethod->GetMethodDescChunk()->GetFirstMethodDesc()->GetLoaderAllocator() || IsCompilationProcess());
-=======
-        PRECONDITION(!pLoaderAllocator || !pMethod || pMethod->GetMethodDescChunk()->GetMethodTablePtr()->IsNull() ||
             pLoaderAllocator == pMethod->GetMethodDescChunk()->GetFirstMethodDesc()->GetLoaderAllocator());
->>>>>>> 591e96bf
     }
     CONTRACTL_END;
 
