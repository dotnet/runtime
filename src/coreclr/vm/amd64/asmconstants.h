--- conflicted
+++ resolved
@@ -111,7 +111,9 @@
 #define Thread_m_pFrame OFFSETOF__Thread__m_pFrame
 
 
-<<<<<<< HEAD
+// ----------------------------------
+// TODO: all these offsets are now invalid because the allocation context is now in a TLS instead of being relative to a Thread instance
+
 #define               OFFSET__Thread__m_alloc_context__alloc_ptr 0x50
 ASMCONSTANTS_C_ASSERT(OFFSET__Thread__m_alloc_context__alloc_ptr == offsetof(Thread, m_alloc_context) + offsetof(ee_alloc_context, gc_alloc_context) + offsetof(gc_alloc_context, alloc_ptr));
 
@@ -120,10 +122,10 @@
 
 #define               OFFSETOF__ee_alloc_context__alloc_ptr 0x8
 ASMCONSTANTS_C_ASSERT(OFFSETOF__ee_alloc_context__alloc_ptr == offsetof(ee_alloc_context, gc_alloc_context) + offsetof(gc_alloc_context, alloc_ptr));
-=======
-#define               OFFSETOF__gc_alloc_context__alloc_ptr 0x0
-ASMCONSTANT_OFFSETOF_ASSERT(gc_alloc_context, alloc_ptr);
->>>>>>> 6effb8f6
+
+// if we keep the ee_alloc_context idea, this should be the offset of the alloc_ptr (after the combined_limit field
+#define               OFFSETOF__gc_alloc_context__alloc_ptr 0x8
+// ----------------------------------
 
 #define               OFFSETOF__ee_alloc_context__combined_limit 0x0
 ASMCONSTANTS_C_ASSERT(OFFSETOF__ee_alloc_context__combined_limit == offsetof(ee_alloc_context, combined_limit));
