// Licensed to the .NET Foundation under one or more agreements.
// The .NET Foundation licenses this file to you under the MIT license.
//
// See makefile.inc.  During the build, this file is converted into a .inc
// file for inclusion by .asm files.  The #defines are converted into EQU's.
//
// Allow multiple inclusion.


#ifndef TARGET_AMD64
#error this file should only be used on an AMD64 platform
#endif // TARGET_AMD64

#include "../../inc/switches.h"

#ifndef ASMCONSTANTS_C_ASSERT
#define ASMCONSTANTS_C_ASSERT(cond)
#endif

#ifndef ASMCONSTANTS_RUNTIME_ASSERT
#define ASMCONSTANTS_RUNTIME_ASSERT(cond)
#endif


// Some constants are different in _DEBUG builds.  This macro factors out
// ifdefs from below.
#ifdef _DEBUG
#define DBG_FRE(dbg,fre) dbg
#else
#define DBG_FRE(dbg,fre) fre
#endif

#define DynamicHelperFrameFlags_Default     0
#define DynamicHelperFrameFlags_ObjectArg   1
#define DynamicHelperFrameFlags_ObjectArg2  2

#define ASMCONSTANT_OFFSETOF_ASSERT(struct, member) \
ASMCONSTANTS_C_ASSERT(OFFSETOF__##struct##__##member == offsetof(struct, member));

#define ASMCONSTANT_SIZEOF_ASSERT(classname) \
ASMCONSTANTS_C_ASSERT(SIZEOF__##classname == sizeof(classname));

#define               ASM_ELEMENT_TYPE_R4                 0xC
ASMCONSTANTS_C_ASSERT(ASM_ELEMENT_TYPE_R4 == ELEMENT_TYPE_R4);

#define               ASM_ELEMENT_TYPE_R8                 0xD
ASMCONSTANTS_C_ASSERT(ASM_ELEMENT_TYPE_R8 == ELEMENT_TYPE_R8);


#define METHODDESC_REGNUM                    10
#define METHODDESC_REGISTER                 r10

#define PINVOKE_CALLI_TARGET_REGNUM          10
#define PINVOKE_CALLI_TARGET_REGISTER       r10

#define PINVOKE_CALLI_SIGTOKEN_REGNUM        11
#define PINVOKE_CALLI_SIGTOKEN_REGISTER     r11

#ifdef UNIX_AMD64_ABI
// rdi, rsi, rdx, rcx, r8, r9
#define SIZEOF_MAX_INT_ARG_SPILL  0x30
// xmm0...xmm7
#define SIZEOF_MAX_FP_ARG_SPILL             0x80
#else
// rcx, rdx, r8, r9
#define SIZEOF_MAX_OUTGOING_ARGUMENT_HOMES  0x20
// xmm0...xmm3
#define SIZEOF_MAX_FP_ARG_SPILL             0x40
#endif



#ifndef UNIX_AMD64_ABI
#define SIZEOF_CalleeSavedRegisters         0x40
ASMCONSTANTS_C_ASSERT(SIZEOF_CalleeSavedRegisters == sizeof(CalleeSavedRegisters));
#else
#define SIZEOF_CalleeSavedRegisters         0x30
ASMCONSTANTS_C_ASSERT(SIZEOF_CalleeSavedRegisters == sizeof(CalleeSavedRegisters));
#endif

#define SIZEOF_GSCookie                             0x8
ASMCONSTANTS_C_ASSERT(SIZEOF_GSCookie == sizeof(GSCookie));

#define               OFFSETOF__Frame____VFN_table  0

#define               OFFSETOF__Frame__m_Next       0x8
ASMCONSTANTS_C_ASSERT(OFFSETOF__Frame__m_Next
                    == offsetof(Frame, m_Next));

#define               SIZEOF__Frame                 0x10

#ifdef FEATURE_COMINTEROP
#define               SIZEOF__ComPrestubMethodFrame                 0x20
ASMCONSTANTS_C_ASSERT(SIZEOF__ComPrestubMethodFrame
                    == sizeof(ComPrestubMethodFrame));

#define               SIZEOF__ComMethodFrame                        0x20
ASMCONSTANTS_C_ASSERT(SIZEOF__ComMethodFrame
                    == sizeof(ComMethodFrame));

#endif // FEATURE_COMINTEROP

#define               OFFSETOF__Thread__m_fPreemptiveGCDisabled     0x04
ASMCONSTANTS_C_ASSERT(OFFSETOF__Thread__m_fPreemptiveGCDisabled
                    == offsetof(Thread, m_fPreemptiveGCDisabled));
#define Thread_m_fPreemptiveGCDisabled OFFSETOF__Thread__m_fPreemptiveGCDisabled

#define               OFFSETOF__Thread__m_pFrame                    0x08
ASMCONSTANTS_C_ASSERT(OFFSETOF__Thread__m_pFrame
                    == offsetof(Thread, m_pFrame));
#define Thread_m_pFrame OFFSETOF__Thread__m_pFrame


<<<<<<< HEAD
#define               OFFSET__Thread__m_alloc_context__alloc_ptr 0x60
ASMCONSTANTS_C_ASSERT(OFFSET__Thread__m_alloc_context__alloc_ptr == offsetof(Thread, m_alloc_context) + offsetof(ee_alloc_context, gc_alloc_context) + offsetof(gc_alloc_context, alloc_ptr));

#define               OFFSET__Thread__m_alloc_context__combined_limit 0x58
ASMCONSTANTS_C_ASSERT(OFFSET__Thread__m_alloc_context__combined_limit == offsetof(Thread, m_alloc_context) + offsetof(ee_alloc_context, combined_limit));
=======
#define               OFFSET__Thread__m_alloc_context__alloc_ptr 0x48
ASMCONSTANTS_C_ASSERT(OFFSET__Thread__m_alloc_context__alloc_ptr == offsetof(Thread, m_alloc_context) + offsetof(gc_alloc_context, alloc_ptr));

#define               OFFSET__Thread__m_alloc_context__alloc_limit 0x50
ASMCONSTANTS_C_ASSERT(OFFSET__Thread__m_alloc_context__alloc_limit == offsetof(Thread, m_alloc_context) + offsetof(gc_alloc_context, alloc_limit));
>>>>>>> 6e524456

#define               OFFSETOF__ee_alloc_context__alloc_ptr 0x8
ASMCONSTANTS_C_ASSERT(OFFSETOF__ee_alloc_context__alloc_ptr == offsetof(ee_alloc_context, gc_alloc_context) + offsetof(gc_alloc_context, alloc_ptr));

#define               OFFSETOF__ee_alloc_context__combined_limit 0x0
ASMCONSTANTS_C_ASSERT(OFFSETOF__ee_alloc_context__combined_limit == offsetof(ee_alloc_context, combined_limit));

#define               OFFSETOF__ThreadExceptionState__m_pCurrentTracker 0x000
ASMCONSTANTS_C_ASSERT(OFFSETOF__ThreadExceptionState__m_pCurrentTracker
                    == offsetof(ThreadExceptionState, m_pCurrentTracker));




#define           OFFSETOF__DelegateObject___methodPtr      0x18
ASMCONSTANT_OFFSETOF_ASSERT(DelegateObject, _methodPtr);

#define           OFFSETOF__DelegateObject___target         0x08
ASMCONSTANT_OFFSETOF_ASSERT(DelegateObject, _target);

#define               OFFSETOF__MethodTable__m_dwFlags              0x00
ASMCONSTANTS_C_ASSERT(OFFSETOF__MethodTable__m_dwFlags
                    == offsetof(MethodTable, m_dwFlags));

#define               OFFSET__MethodTable__m_BaseSize               0x04
ASMCONSTANTS_C_ASSERT(OFFSET__MethodTable__m_BaseSize
                  == offsetof(MethodTable, m_BaseSize));

#define               OFFSETOF__MethodTable__m_wNumInterfaces       0x0E
ASMCONSTANTS_C_ASSERT(OFFSETOF__MethodTable__m_wNumInterfaces
                    == offsetof(MethodTable, m_wNumInterfaces));

#define               OFFSETOF__MethodTable__m_pParentMethodTable   DBG_FRE(0x18, 0x10)
ASMCONSTANTS_C_ASSERT(OFFSETOF__MethodTable__m_pParentMethodTable
                    == offsetof(MethodTable, m_pParentMethodTable));

#define               OFFSETOF__MethodTable__m_pEEClass             DBG_FRE(0x30, 0x28)
ASMCONSTANTS_C_ASSERT(OFFSETOF__MethodTable__m_pEEClass
                    == offsetof(MethodTable, m_pEEClass));

#define               METHODTABLE_OFFSET_VTABLE          DBG_FRE(0x48, 0x40)
ASMCONSTANTS_C_ASSERT(METHODTABLE_OFFSET_VTABLE == sizeof(MethodTable));

#define               OFFSETOF__MethodTable__m_ElementType      DBG_FRE(0x38, 0x30)
ASMCONSTANTS_C_ASSERT(OFFSETOF__MethodTable__m_ElementType
                    == offsetof(MethodTable, m_ElementTypeHnd));

#define               OFFSETOF__MethodTable__m_pInterfaceMap    DBG_FRE(0x40, 0x38)
ASMCONSTANTS_C_ASSERT(OFFSETOF__MethodTable__m_pInterfaceMap
                    == offsetof(MethodTable, m_pInterfaceMap));


#define MethodTable_VtableSlotsPerChunk     8
ASMCONSTANTS_C_ASSERT(MethodTable_VtableSlotsPerChunk == VTABLE_SLOTS_PER_CHUNK)

#define MethodTable_VtableSlotsPerChunkLog2 3
ASMCONSTANTS_C_ASSERT(MethodTable_VtableSlotsPerChunkLog2 == VTABLE_SLOTS_PER_CHUNK_LOG2)

#if defined(FEATURE_TYPEEQUIVALENCE)
#define               METHODTABLE_EQUIVALENCE_FLAGS 0x02000000
ASMCONSTANTS_C_ASSERT(METHODTABLE_EQUIVALENCE_FLAGS
                    == MethodTable::enum_flag_HasTypeEquivalence);
#else
#define               METHODTABLE_EQUIVALENCE_FLAGS 0x0
#endif

#define               MethodTable__enum_flag_ContainsPointers 0x01000000
ASMCONSTANTS_C_ASSERT(MethodTable__enum_flag_ContainsPointers
                    == MethodTable::enum_flag_ContainsPointers);

#define               OFFSETOF__InterfaceInfo_t__m_pMethodTable  0
ASMCONSTANTS_C_ASSERT(OFFSETOF__InterfaceInfo_t__m_pMethodTable
                    == offsetof(InterfaceInfo_t, m_pMethodTable));

#define               SIZEOF__InterfaceInfo_t   0x8
ASMCONSTANTS_C_ASSERT(SIZEOF__InterfaceInfo_t
                    == sizeof(InterfaceInfo_t));

#define               OFFSETOF__DomainLocalModule__m_pDataBlob   0x030
ASMCONSTANTS_C_ASSERT(OFFSETOF__DomainLocalModule__m_pDataBlob
                    == offsetof(DomainLocalModule, m_pDataBlob));

// If this changes then we can't just test one bit in the assembly code.
ASMCONSTANTS_C_ASSERT(ClassInitFlags::INITIALIZED_FLAG == 1);

// End for JIT_GetSharedNonGCStaticBaseWorker

// For JIT_GetSharedGCStaticBaseWorker

#define               OFFSETOF__DomainLocalModule__m_pGCStatics 0x020
ASMCONSTANTS_C_ASSERT(OFFSETOF__DomainLocalModule__m_pGCStatics
                    == offsetof(DomainLocalModule, m_pGCStatics));

// End for JIT_GetSharedGCStaticBaseWorker

#define                  CORINFO_NullReferenceException_ASM 0
ASMCONSTANTS_C_ASSERT(   CORINFO_NullReferenceException_ASM
                      == CORINFO_NullReferenceException);

#define                  CORINFO_InvalidCastException_ASM 2
ASMCONSTANTS_C_ASSERT(   CORINFO_InvalidCastException_ASM
                      == CORINFO_InvalidCastException);

#define                  CORINFO_IndexOutOfRangeException_ASM 3
ASMCONSTANTS_C_ASSERT(   CORINFO_IndexOutOfRangeException_ASM
                      == CORINFO_IndexOutOfRangeException);

#define                  CORINFO_ArrayTypeMismatchException_ASM 6
ASMCONSTANTS_C_ASSERT(   CORINFO_ArrayTypeMismatchException_ASM
                      == CORINFO_ArrayTypeMismatchException);

#define                  CORINFO_ArgumentNullException_ASM 8
ASMCONSTANTS_C_ASSERT(   CORINFO_ArgumentNullException_ASM
                      == CORINFO_ArgumentNullException);

#define                  CORINFO_ArgumentException_ASM 9
ASMCONSTANTS_C_ASSERT(   CORINFO_ArgumentException_ASM
                      == CORINFO_ArgumentException);


// MachState offsets (AMD64\gmscpu.h)

#define               OFFSETOF__MachState__m_Rip            0x00
ASMCONSTANTS_C_ASSERT(OFFSETOF__MachState__m_Rip
                    == offsetof(MachState, m_Rip));

#define               OFFSETOF__MachState__m_Rsp            0x08
ASMCONSTANTS_C_ASSERT(OFFSETOF__MachState__m_Rsp
                    == offsetof(MachState, m_Rsp));

#define               OFFSETOF__MachState__m_Capture        0x10
ASMCONSTANTS_C_ASSERT(OFFSETOF__MachState__m_Capture
                    == offsetof(MachState, m_Capture));

#ifdef UNIX_AMD64_ABI
#define               OFFSETOF__MachState__m_Ptrs           0x40
#define               OFFSETOF__MachState___pRetAddr        0x70
#define               OFFSETOF__LazyMachState__m_CaptureRip 0xA8
#define               OFFSETOF__LazyMachState__m_CaptureRsp 0xB0
#else
#define               OFFSETOF__MachState__m_Ptrs           0x50
#define               OFFSETOF__MachState___pRetAddr        0x90
#define               OFFSETOF__LazyMachState__m_CaptureRip 0x98
#define               OFFSETOF__LazyMachState__m_CaptureRsp 0xA0
#endif
ASMCONSTANTS_C_ASSERT(OFFSETOF__MachState__m_Ptrs
                    == offsetof(MachState, m_Ptrs));
ASMCONSTANTS_C_ASSERT(OFFSETOF__MachState___pRetAddr
                    == offsetof(MachState, _pRetAddr));
ASMCONSTANTS_C_ASSERT(OFFSETOF__LazyMachState__m_CaptureRip
                    == offsetof(LazyMachState, m_CaptureRip));
ASMCONSTANTS_C_ASSERT(OFFSETOF__LazyMachState__m_CaptureRsp
                    == offsetof(LazyMachState, m_CaptureRsp));

#define               OFFSETOF__VASigCookie__pNDirectILStub     0x8
ASMCONSTANTS_C_ASSERT(OFFSETOF__VASigCookie__pNDirectILStub
                    == offsetof(VASigCookie, pNDirectILStub));

#if defined(UNIX_AMD64_ABI) && !defined(HOST_WINDOWS)
// Expression is too complicated, is currently:
//     (8*6 + 4*2 + 2*6 + 4 + 8*6 + 8*16 + 8 + /*XMM_SAVE_AREA32*/(2*2 + 1*2 + 2 + 4 + 2*2 + 4 + 2*2 + 4*2 + 16*8 + 16*16 + 1*96) + 26*16 + 8 + 8*5 + /*XSTATE*/ + 8 + 8 + /*XSTATE_AVX*/ 16*16 + /*XSTATE_AVX512_KMASK*/ 8*8 + /*XSTATE_AVX512_ZMM_H*/ 32*16 + /*XSTATE_AVX512_ZMM*/ 64*16)
#define               SIZEOF__CONTEXT                 (3104)
#else
// Expression is too complicated, is currently:
//     (8*6 + 4*2 + 2*6 + 4 + 8*6 + 8*16 + 8 + /*XMM_SAVE_AREA32*/(2*2 + 1*2 + 2 + 4 + 2*2 + 4 + 2*2 + 4*2 + 16*8 + 16*16 + 1*96) + 26*16 + 8 + 8*5)
#define               SIZEOF__CONTEXT                 (1232)
#endif
ASMCONSTANTS_C_ASSERT(SIZEOF__CONTEXT
                    == sizeof(CONTEXT));

#define               OFFSETOF__CONTEXT__ContextFlags (8*6)
ASMCONSTANTS_C_ASSERT(OFFSETOF__CONTEXT__ContextFlags
                    == offsetof(CONTEXT, ContextFlags));

#define               OFFSETOF__CONTEXT__EFlags       (8*6 + 4*2 + 2*6)
ASMCONSTANTS_C_ASSERT(OFFSETOF__CONTEXT__EFlags
                    == offsetof(CONTEXT, EFlags));

#define               OFFSETOF__CONTEXT__Rax          (8*6 + 4*2 + 2*6 + 4 + 8*6)
ASMCONSTANTS_C_ASSERT(OFFSETOF__CONTEXT__Rax
                    == offsetof(CONTEXT, Rax));

#define               OFFSETOF__CONTEXT__Rcx          (8*6 + 4*2 + 2*6 + 4 + 8*6 + 8)
ASMCONSTANTS_C_ASSERT(OFFSETOF__CONTEXT__Rcx
                    == offsetof(CONTEXT, Rcx));

#define               OFFSETOF__CONTEXT__Rdx          (8*6 + 4*2 + 2*6 + 4 + 8*6 + 8*2)
ASMCONSTANTS_C_ASSERT(OFFSETOF__CONTEXT__Rdx
                    == offsetof(CONTEXT, Rdx));

#define               OFFSETOF__CONTEXT__Rbx          (8*6 + 4*2 + 2*6 + 4 + 8*6 + 8*3)
ASMCONSTANTS_C_ASSERT(OFFSETOF__CONTEXT__Rbx
                    == offsetof(CONTEXT, Rbx));

#define               OFFSETOF__CONTEXT__Rsp          (8*6 + 4*2 + 2*6 + 4 + 8*6 + 8*4)
ASMCONSTANTS_C_ASSERT(OFFSETOF__CONTEXT__Rsp
                    == offsetof(CONTEXT, Rsp));

#define               OFFSETOF__CONTEXT__Rbp          (8*6 + 4*2 + 2*6 + 4 + 8*6 + 8*5)
ASMCONSTANTS_C_ASSERT(OFFSETOF__CONTEXT__Rbp
                    == offsetof(CONTEXT, Rbp));

#define               OFFSETOF__CONTEXT__Rsi          (8*6 + 4*2 + 2*6 + 4 + 8*6 + 8*6)
ASMCONSTANTS_C_ASSERT(OFFSETOF__CONTEXT__Rsi
                    == offsetof(CONTEXT, Rsi));

#define               OFFSETOF__CONTEXT__Rdi          (8*6 + 4*2 + 2*6 + 4 + 8*6 + 8*7)
ASMCONSTANTS_C_ASSERT(OFFSETOF__CONTEXT__Rdi
                    == offsetof(CONTEXT, Rdi));

#define               OFFSETOF__CONTEXT__R8           (8*6 + 4*2 + 2*6 + 4 + 8*6 + 8*8)
ASMCONSTANTS_C_ASSERT(OFFSETOF__CONTEXT__R8
                    == offsetof(CONTEXT, R8));

#define               OFFSETOF__CONTEXT__R9          (8*6 + 4*2 + 2*6 + 4 + 8*6 + 8*9)
ASMCONSTANTS_C_ASSERT(OFFSETOF__CONTEXT__R9
                    == offsetof(CONTEXT, R9));

#define               OFFSETOF__CONTEXT__R10          (8*6 + 4*2 + 2*6 + 4 + 8*6 + 8*10)
ASMCONSTANTS_C_ASSERT(OFFSETOF__CONTEXT__R10
                    == offsetof(CONTEXT, R10));

#define               OFFSETOF__CONTEXT__R11          (8*6 + 4*2 + 2*6 + 4 + 8*6 + 8*11)
ASMCONSTANTS_C_ASSERT(OFFSETOF__CONTEXT__R11
                    == offsetof(CONTEXT, R11));

#define               OFFSETOF__CONTEXT__R12          (8*6 + 4*2 + 2*6 + 4 + 8*6 + 8*12)
ASMCONSTANTS_C_ASSERT(OFFSETOF__CONTEXT__R12
                    == offsetof(CONTEXT, R12));

#define               OFFSETOF__CONTEXT__R13          (8*6 + 4*2 + 2*6 + 4 + 8*6 + 8*13)
ASMCONSTANTS_C_ASSERT(OFFSETOF__CONTEXT__R13
                    == offsetof(CONTEXT, R13));

#define               OFFSETOF__CONTEXT__R14          (8*6 + 4*2 + 2*6 + 4 + 8*6 + 8*14)
ASMCONSTANTS_C_ASSERT(OFFSETOF__CONTEXT__R14
                    == offsetof(CONTEXT, R14));

#define               OFFSETOF__CONTEXT__R15          (8*6 + 4*2 + 2*6 + 4 + 8*6 + 8*15)
ASMCONSTANTS_C_ASSERT(OFFSETOF__CONTEXT__R15
                    == offsetof(CONTEXT, R15));

#define               OFFSETOF__CONTEXT__Rip          (8*6 + 4*2 + 2*6 + 4 + 8*6 + 8*16)
ASMCONSTANTS_C_ASSERT(OFFSETOF__CONTEXT__Rip
                    == offsetof(CONTEXT, Rip));

#define               OFFSETOF__CONTEXT__FltSave      (8*6 + 4*2 + 2*6 + 4 + 8*6 + 8*16 + 8)
ASMCONSTANTS_C_ASSERT(OFFSETOF__CONTEXT__FltSave
                    == offsetof(CONTEXT, FltSave));

#define               OFFSETOF__CONTEXT__Xmm0         (8*6 + 4*2 + 2*6 + 4 + 8*6 + 8*16 + 8 + 2*16 + 8*16)
ASMCONSTANTS_C_ASSERT(OFFSETOF__CONTEXT__Xmm0
                    == offsetof(CONTEXT, Xmm0));

#define               OFFSETOF__CONTEXT__Xmm1         (8*6 + 4*2 + 2*6 + 4 + 8*6 + 8*16 + 8 + 2*16 + 8*16 + 16)
ASMCONSTANTS_C_ASSERT(OFFSETOF__CONTEXT__Xmm1
                    == offsetof(CONTEXT, Xmm1));

#define               OFFSETOF__CONTEXT__Xmm2         (8*6 + 4*2 + 2*6 + 4 + 8*6 + 8*16 + 8 + 2*16 + 8*16 + 16*2)
ASMCONSTANTS_C_ASSERT(OFFSETOF__CONTEXT__Xmm2
                    == offsetof(CONTEXT, Xmm2));

#define               OFFSETOF__CONTEXT__Xmm3         (8*6 + 4*2 + 2*6 + 4 + 8*6 + 8*16 + 8 + 2*16 + 8*16 + 16*3)
ASMCONSTANTS_C_ASSERT(OFFSETOF__CONTEXT__Xmm3
                    == offsetof(CONTEXT, Xmm3));

#define               OFFSETOF__CONTEXT__Xmm4         (8*6 + 4*2 + 2*6 + 4 + 8*6 + 8*16 + 8 + 2*16 + 8*16 + 16*4)
ASMCONSTANTS_C_ASSERT(OFFSETOF__CONTEXT__Xmm4
                    == offsetof(CONTEXT, Xmm4));

#define               OFFSETOF__CONTEXT__Xmm5         (8*6 + 4*2 + 2*6 + 4 + 8*6 + 8*16 + 8 + 2*16 + 8*16 + 16*5)
ASMCONSTANTS_C_ASSERT(OFFSETOF__CONTEXT__Xmm5
                    == offsetof(CONTEXT, Xmm5));

#define               OFFSETOF__CONTEXT__Xmm6         (8*6 + 4*2 + 2*6 + 4 + 8*6 + 8*16 + 8 + 2*16 + 8*16 + 16*6)
ASMCONSTANTS_C_ASSERT(OFFSETOF__CONTEXT__Xmm6
                    == offsetof(CONTEXT, Xmm6));

#define               OFFSETOF__CONTEXT__Xmm7         (8*6 + 4*2 + 2*6 + 4 + 8*6 + 8*16 + 8 + 2*16 + 8*16 + 16*7)
ASMCONSTANTS_C_ASSERT(OFFSETOF__CONTEXT__Xmm7
                    == offsetof(CONTEXT, Xmm7));

#define               OFFSETOF__CONTEXT__Xmm8         (8*6 + 4*2 + 2*6 + 4 + 8*6 + 8*16 + 8 + 2*16 + 8*16 + 16*8)
ASMCONSTANTS_C_ASSERT(OFFSETOF__CONTEXT__Xmm8
                    == offsetof(CONTEXT, Xmm8));

#define               OFFSETOF__CONTEXT__Xmm9         (8*6 + 4*2 + 2*6 + 4 + 8*6 + 8*16 + 8 + 2*16 + 8*16 + 16*9)
ASMCONSTANTS_C_ASSERT(OFFSETOF__CONTEXT__Xmm9
                    == offsetof(CONTEXT, Xmm9));

#define               OFFSETOF__CONTEXT__Xmm10        (8*6 + 4*2 + 2*6 + 4 + 8*6 + 8*16 + 8 + 2*16 + 8*16 + 16*10)
ASMCONSTANTS_C_ASSERT(OFFSETOF__CONTEXT__Xmm10
                    == offsetof(CONTEXT, Xmm10));

#define               OFFSETOF__CONTEXT__Xmm11        (8*6 + 4*2 + 2*6 + 4 + 8*6 + 8*16 + 8 + 2*16 + 8*16 + 16*11)
ASMCONSTANTS_C_ASSERT(OFFSETOF__CONTEXT__Xmm11
                    == offsetof(CONTEXT, Xmm11));

#define               OFFSETOF__CONTEXT__Xmm12        (8*6 + 4*2 + 2*6 + 4 + 8*6 + 8*16 + 8 + 2*16 + 8*16 + 16*12)
ASMCONSTANTS_C_ASSERT(OFFSETOF__CONTEXT__Xmm12
                    == offsetof(CONTEXT, Xmm12));

#define               OFFSETOF__CONTEXT__Xmm13        (8*6 + 4*2 + 2*6 + 4 + 8*6 + 8*16 + 8 + 2*16 + 8*16 + 16*13)
ASMCONSTANTS_C_ASSERT(OFFSETOF__CONTEXT__Xmm13
                    == offsetof(CONTEXT, Xmm13));

#define               OFFSETOF__CONTEXT__Xmm14        (8*6 + 4*2 + 2*6 + 4 + 8*6 + 8*16 + 8 + 2*16 + 8*16 + 16*14)
ASMCONSTANTS_C_ASSERT(OFFSETOF__CONTEXT__Xmm14
                    == offsetof(CONTEXT, Xmm14));

#define               OFFSETOF__CONTEXT__Xmm15        (8*6 + 4*2 + 2*6 + 4 + 8*6 + 8*16 + 8 + 2*16 + 8*16 + 16*15)
ASMCONSTANTS_C_ASSERT(OFFSETOF__CONTEXT__Xmm15
                    == offsetof(CONTEXT, Xmm15));

#define               OFFSETOF__CONTEXT__VectorRegister (8*6 + 4*2 + 2*6 + 4 + 8*6 + 8*16 + 8 + 2*16 + 8*16 + 16*16 + 96)
ASMCONSTANTS_C_ASSERT(OFFSETOF__CONTEXT__VectorRegister
                    == offsetof(CONTEXT, VectorRegister[0]));

#define               SIZEOF__FaultingExceptionFrame  (0x20 + SIZEOF__CONTEXT)
ASMCONSTANTS_C_ASSERT(SIZEOF__FaultingExceptionFrame
                    == sizeof(FaultingExceptionFrame));

#define               OFFSETOF__FaultingExceptionFrame__m_fFilterExecuted 0x10
ASMCONSTANTS_C_ASSERT(OFFSETOF__FaultingExceptionFrame__m_fFilterExecuted
                    == offsetof(FaultingExceptionFrame, m_fFilterExecuted));

#define               OFFSETOF__PtrArray__m_NumComponents 0x8
ASMCONSTANTS_C_ASSERT(OFFSETOF__PtrArray__m_NumComponents
                    == offsetof(PtrArray, m_NumComponents));

#define               OFFSETOF__PtrArray__m_Array 0x10
ASMCONSTANTS_C_ASSERT(OFFSETOF__PtrArray__m_Array
                    == offsetof(PtrArray, m_Array));

#ifndef TARGET_UNIX
#define OFFSET__TEB__ThreadLocalStoragePointer 0x58
ASMCONSTANTS_C_ASSERT(OFFSET__TEB__ThreadLocalStoragePointer == offsetof(TEB, ThreadLocalStoragePointer));
#endif

// If you change these constants, you need to update code in
// RedirectHandledJITCase.asm and ExcepAMD64.cpp.
#define REDIRECTSTUB_ESTABLISHER_OFFSET_RBP 0
#define REDIRECTSTUB_RBP_OFFSET_CONTEXT     0x20

#define THROWSTUB_ESTABLISHER_OFFSET_FaultingExceptionFrame 0x30

#ifdef FEATURE_SPECIAL_USER_MODE_APC
#define OFFSETOF__APC_CALLBACK_DATA__ContextRecord 0x8
#endif

#define Thread__ObjectRefFlush  ?ObjectRefFlush@Thread@@SAXPEAV1@@Z


#define                     DELEGATE_FIELD_OFFSET__METHOD_AUX           0x20
ASMCONSTANTS_RUNTIME_ASSERT(DELEGATE_FIELD_OFFSET__METHOD_AUX == Object::GetOffsetOfFirstField() +
        CoreLibBinder::GetFieldOffset(FIELD__DELEGATE__METHOD_PTR_AUX));


#define ASM_LARGE_OBJECT_SIZE 85000
ASMCONSTANTS_C_ASSERT(ASM_LARGE_OBJECT_SIZE == LARGE_OBJECT_SIZE);

#define               OFFSETOF__ArrayBase__m_NumComponents 8
ASMCONSTANTS_C_ASSERT(OFFSETOF__ArrayBase__m_NumComponents
                    == offsetof(ArrayBase, m_NumComponents));

#define                     STRING_BASE_SIZE 0x16
ASMCONSTANTS_RUNTIME_ASSERT(STRING_BASE_SIZE == StringObject::GetBaseSize());

#define               OFFSETOF__StringObject__m_StringLength 0x8
ASMCONSTANTS_C_ASSERT(OFFSETOF__StringObject__m_StringLength
                    == offsetof(StringObject, m_StringLength));

// For JIT_PInvokeBegin and JIT_PInvokeEnd helpers
#define               OFFSETOF__InlinedCallFrame__m_Datum 0x10
ASMCONSTANTS_C_ASSERT(OFFSETOF__InlinedCallFrame__m_Datum
                    == offsetof(InlinedCallFrame, m_Datum));

#define               OFFSETOF__InlinedCallFrame__m_pCallSiteSP 0x18
ASMCONSTANTS_C_ASSERT(OFFSETOF__InlinedCallFrame__m_pCallSiteSP
                    == offsetof(InlinedCallFrame, m_pCallSiteSP));

#define               OFFSETOF__InlinedCallFrame__m_pCallerReturnAddress 0x20
ASMCONSTANTS_C_ASSERT(OFFSETOF__InlinedCallFrame__m_pCallerReturnAddress
                    == offsetof(InlinedCallFrame, m_pCallerReturnAddress));

#define               OFFSETOF__InlinedCallFrame__m_pCalleeSavedFP 0x28
ASMCONSTANTS_C_ASSERT(OFFSETOF__InlinedCallFrame__m_pCalleeSavedFP
                    == offsetof(InlinedCallFrame, m_pCalleeSavedFP));

#define               OFFSETOF__InlinedCallFrame__m_pThread 0x30
ASMCONSTANTS_C_ASSERT(OFFSETOF__InlinedCallFrame__m_pThread
                    == offsetof(InlinedCallFrame, m_pThread));

#define CallDescrData__pSrc                0x00
#define CallDescrData__numStackSlots       0x08
#ifdef UNIX_AMD64_ABI
#define CallDescrData__pArgumentRegisters  0x10
#define CallDescrData__pFloatArgumentRegisters 0x18
#define CallDescrData__fpReturnSize        0x20
#define CallDescrData__pTarget             0x28
#define CallDescrData__returnValue         0x30
#else
#define CallDescrData__dwRegTypeMap        0x10
#define CallDescrData__fpReturnSize        0x18
#define CallDescrData__pTarget             0x20
#define CallDescrData__returnValue         0x28
#endif

ASMCONSTANTS_C_ASSERT(CallDescrData__pSrc                 == offsetof(CallDescrData, pSrc))
ASMCONSTANTS_C_ASSERT(CallDescrData__numStackSlots        == offsetof(CallDescrData, numStackSlots))
#ifdef UNIX_AMD64_ABI
ASMCONSTANTS_C_ASSERT(CallDescrData__pArgumentRegisters   == offsetof(CallDescrData, pArgumentRegisters))
ASMCONSTANTS_C_ASSERT(CallDescrData__pFloatArgumentRegisters == offsetof(CallDescrData, pFloatArgumentRegisters))
#else
ASMCONSTANTS_C_ASSERT(CallDescrData__dwRegTypeMap         == offsetof(CallDescrData, dwRegTypeMap))
#endif
ASMCONSTANTS_C_ASSERT(CallDescrData__fpReturnSize         == offsetof(CallDescrData, fpReturnSize))
ASMCONSTANTS_C_ASSERT(CallDescrData__pTarget              == offsetof(CallDescrData, pTarget))
ASMCONSTANTS_C_ASSERT(CallDescrData__returnValue          == offsetof(CallDescrData, returnValue))

#ifdef UNIX_AMD64_ABI
#define OFFSETOF__TransitionBlock__m_argumentRegisters    0x00
ASMCONSTANTS_C_ASSERT(OFFSETOF__TransitionBlock__m_argumentRegisters == offsetof(TransitionBlock, m_argumentRegisters))
#endif // UNIX_AMD64_ABI

#define FixupPrecodeData__Target 0x00
ASMCONSTANTS_C_ASSERT(FixupPrecodeData__Target            == offsetof(FixupPrecodeData, Target))

#define FixupPrecodeData__MethodDesc 0x08
ASMCONSTANTS_C_ASSERT(FixupPrecodeData__MethodDesc        == offsetof(FixupPrecodeData, MethodDesc))

#define FixupPrecodeData__PrecodeFixupThunk 0x10
ASMCONSTANTS_C_ASSERT(FixupPrecodeData__PrecodeFixupThunk == offsetof(FixupPrecodeData, PrecodeFixupThunk))

#define StubPrecodeData__Target 0x08
ASMCONSTANTS_C_ASSERT(StubPrecodeData__Target            == offsetof(StubPrecodeData, Target))

#define StubPrecodeData__MethodDesc 0x00
ASMCONSTANTS_C_ASSERT(StubPrecodeData__MethodDesc        == offsetof(StubPrecodeData, MethodDesc))

#define CallCountingStubData__RemainingCallCountCell 0x00
ASMCONSTANTS_C_ASSERT(CallCountingStubData__RemainingCallCountCell == offsetof(CallCountingStubData, RemainingCallCountCell))

#define CallCountingStubData__TargetForMethod 0x08
ASMCONSTANTS_C_ASSERT(CallCountingStubData__TargetForMethod == offsetof(CallCountingStubData, TargetForMethod))

#define CallCountingStubData__TargetForThresholdReached 0x10
ASMCONSTANTS_C_ASSERT(CallCountingStubData__TargetForThresholdReached == offsetof(CallCountingStubData, TargetForThresholdReached))

#ifdef PROFILING_SUPPORTED
#define PROFILE_ENTER        0x1
#define PROFILE_LEAVE        0x2
#define PROFILE_TAILCALL     0x4

#define ASMCONSTANTS_C_ASSERT_OFFSET(type, field) \
    ASMCONSTANTS_C_ASSERT(type##__##field == offsetof(type, field))

#if defined(UNIX_AMD64_ABI)
    #define SIZEOF__PROFILE_PLATFORM_SPECIFIC_DATA__buffer 0x8*16
    ASMCONSTANTS_C_ASSERT(SIZEOF__PROFILE_PLATFORM_SPECIFIC_DATA__buffer ==
            sizeof((*(PROFILE_PLATFORM_SPECIFIC_DATA*)0).buffer))
    #define SIZEOF__PROFILE_PLATFORM_SPECIFIC_DATA 0x8*22 + SIZEOF__PROFILE_PLATFORM_SPECIFIC_DATA__buffer
#else
    #define SIZEOF__PROFILE_PLATFORM_SPECIFIC_DATA__buffer 0
    #define SIZEOF__PROFILE_PLATFORM_SPECIFIC_DATA 0x8*12
#endif  // UNIX_AMD64_ABI
ASMCONSTANT_SIZEOF_ASSERT(PROFILE_PLATFORM_SPECIFIC_DATA)

#define PROFILE_PLATFORM_SPECIFIC_DATA__functionId 0x0
ASMCONSTANTS_C_ASSERT_OFFSET(PROFILE_PLATFORM_SPECIFIC_DATA, functionId)
#define PROFILE_PLATFORM_SPECIFIC_DATA__rbp 0x8
ASMCONSTANTS_C_ASSERT_OFFSET(PROFILE_PLATFORM_SPECIFIC_DATA, rbp)
#define PROFILE_PLATFORM_SPECIFIC_DATA__probeRsp 0x10
ASMCONSTANTS_C_ASSERT_OFFSET(PROFILE_PLATFORM_SPECIFIC_DATA, probeRsp)
#define PROFILE_PLATFORM_SPECIFIC_DATA__ip 0x18
ASMCONSTANTS_C_ASSERT_OFFSET(PROFILE_PLATFORM_SPECIFIC_DATA, ip)
#define PROFILE_PLATFORM_SPECIFIC_DATA__profiledRsp 0x20
ASMCONSTANTS_C_ASSERT_OFFSET(PROFILE_PLATFORM_SPECIFIC_DATA, profiledRsp)
#define PROFILE_PLATFORM_SPECIFIC_DATA__rax 0x28
ASMCONSTANTS_C_ASSERT_OFFSET(PROFILE_PLATFORM_SPECIFIC_DATA, rax)
#define PROFILE_PLATFORM_SPECIFIC_DATA__hiddenArg 0x30
ASMCONSTANTS_C_ASSERT_OFFSET(PROFILE_PLATFORM_SPECIFIC_DATA, hiddenArg)
#define PROFILE_PLATFORM_SPECIFIC_DATA__flt0 0x38
ASMCONSTANTS_C_ASSERT_OFFSET(PROFILE_PLATFORM_SPECIFIC_DATA, flt0)
#define PROFILE_PLATFORM_SPECIFIC_DATA__flt1 0x40
ASMCONSTANTS_C_ASSERT_OFFSET(PROFILE_PLATFORM_SPECIFIC_DATA, flt1)
#define PROFILE_PLATFORM_SPECIFIC_DATA__flt2 0x48
ASMCONSTANTS_C_ASSERT_OFFSET(PROFILE_PLATFORM_SPECIFIC_DATA, flt2)
#define PROFILE_PLATFORM_SPECIFIC_DATA__flt3 0x50
ASMCONSTANTS_C_ASSERT_OFFSET(PROFILE_PLATFORM_SPECIFIC_DATA, flt3)
#if defined(UNIX_AMD64_ABI)
    #define PROFILE_PLATFORM_SPECIFIC_DATA__flt4 0x58
    ASMCONSTANTS_C_ASSERT_OFFSET(PROFILE_PLATFORM_SPECIFIC_DATA, flt4)
    #define PROFILE_PLATFORM_SPECIFIC_DATA__flt5 0x60
    ASMCONSTANTS_C_ASSERT_OFFSET(PROFILE_PLATFORM_SPECIFIC_DATA, flt5)
    #define PROFILE_PLATFORM_SPECIFIC_DATA__flt6 0x68
    ASMCONSTANTS_C_ASSERT_OFFSET(PROFILE_PLATFORM_SPECIFIC_DATA, flt6)
    #define PROFILE_PLATFORM_SPECIFIC_DATA__flt7 0x70
    ASMCONSTANTS_C_ASSERT_OFFSET(PROFILE_PLATFORM_SPECIFIC_DATA, flt7)
    #define PROFILE_PLATFORM_SPECIFIC_DATA__rdi 0x78
    ASMCONSTANTS_C_ASSERT_OFFSET(PROFILE_PLATFORM_SPECIFIC_DATA, rdi)
    #define PROFILE_PLATFORM_SPECIFIC_DATA__rsi 0x80
    ASMCONSTANTS_C_ASSERT_OFFSET(PROFILE_PLATFORM_SPECIFIC_DATA, rsi)
    #define PROFILE_PLATFORM_SPECIFIC_DATA__rdx 0x88
    ASMCONSTANTS_C_ASSERT_OFFSET(PROFILE_PLATFORM_SPECIFIC_DATA, rdx)
    #define PROFILE_PLATFORM_SPECIFIC_DATA__rcx 0x90
    ASMCONSTANTS_C_ASSERT_OFFSET(PROFILE_PLATFORM_SPECIFIC_DATA, rcx)
    #define PROFILE_PLATFORM_SPECIFIC_DATA__r8 0x98
    ASMCONSTANTS_C_ASSERT_OFFSET(PROFILE_PLATFORM_SPECIFIC_DATA, r8)
    #define PROFILE_PLATFORM_SPECIFIC_DATA__r9 0xa0
    ASMCONSTANTS_C_ASSERT_OFFSET(PROFILE_PLATFORM_SPECIFIC_DATA, r9)
    #define PROFILE_PLATFORM_SPECIFIC_DATA__flags 0xa8
#else  // !UNIX_AMD64_ABI
    #define PROFILE_PLATFORM_SPECIFIC_DATA__flags 0x58
#endif  // UNIX_AMD64_ABI
ASMCONSTANTS_C_ASSERT_OFFSET(PROFILE_PLATFORM_SPECIFIC_DATA, flags)
#if defined(UNIX_AMD64_ABI)
    #define PROFILE_PLATFORM_SPECIFIC_DATA__buffer 0xb0
    ASMCONSTANTS_C_ASSERT_OFFSET(PROFILE_PLATFORM_SPECIFIC_DATA, buffer)
#endif

#undef ASMCONSTANTS_C_ASSERT_OFFSET
#endif  // PROFILING_SUPPORTED

#undef ASMCONSTANTS_RUNTIME_ASSERT
#undef ASMCONSTANTS_C_ASSERT
#ifndef UNIX_AMD64_ABI
#undef DBG_FRE
#endif // UNIX_AMD64_ABI


//#define USE_COMPILE_TIME_CONSTANT_FINDER // Uncomment this line to use the constant finder
#if defined(__cplusplus) && defined(USE_COMPILE_TIME_CONSTANT_FINDER)
// This class causes the compiler to emit an error with the constant we're interested in
// in the error message. This is useful if a size or offset changes. To use, comment out
// the compile-time assert that is firing, enable the constant finder, add the appropriate
// constant to find to BogusFunction(), and build.
//
// Here's a sample compiler error:
// d:\dd\clr\src\ndp\clr\src\vm\i386\asmconstants.h(326) : error C2248: 'FindCompileTimeConstant<N>::FindCompileTimeConstant' : cannot access private member declared in class 'FindCompileTimeConstant<N>'
//         with
//         [
//             N=1520
//         ]
//         d:\dd\clr\src\ndp\clr\src\vm\i386\asmconstants.h(321) : see declaration of 'FindCompileTimeConstant<N>::FindCompileTimeConstant'
//         with
//         [
//             N=1520
//         ]
template<size_t N>
class FindCompileTimeConstant
{
private:
	FindCompileTimeConstant();
};

void BogusFunction()
{
	// Sample usage to generate the error
	FindCompileTimeConstant<offsetof(Thread, m_pDomain)> bogus_variable;
	FindCompileTimeConstant<offsetof(Thread, m_ExceptionState)> bogus_variable2;
}
#endif // defined(__cplusplus) && defined(USE_COMPILE_TIME_CONSTANT_FINDER)<|MERGE_RESOLUTION|>--- conflicted
+++ resolved
@@ -111,19 +111,11 @@
 #define Thread_m_pFrame OFFSETOF__Thread__m_pFrame
 
 
-<<<<<<< HEAD
 #define               OFFSET__Thread__m_alloc_context__alloc_ptr 0x60
 ASMCONSTANTS_C_ASSERT(OFFSET__Thread__m_alloc_context__alloc_ptr == offsetof(Thread, m_alloc_context) + offsetof(ee_alloc_context, gc_alloc_context) + offsetof(gc_alloc_context, alloc_ptr));
 
 #define               OFFSET__Thread__m_alloc_context__combined_limit 0x58
 ASMCONSTANTS_C_ASSERT(OFFSET__Thread__m_alloc_context__combined_limit == offsetof(Thread, m_alloc_context) + offsetof(ee_alloc_context, combined_limit));
-=======
-#define               OFFSET__Thread__m_alloc_context__alloc_ptr 0x48
-ASMCONSTANTS_C_ASSERT(OFFSET__Thread__m_alloc_context__alloc_ptr == offsetof(Thread, m_alloc_context) + offsetof(gc_alloc_context, alloc_ptr));
-
-#define               OFFSET__Thread__m_alloc_context__alloc_limit 0x50
-ASMCONSTANTS_C_ASSERT(OFFSET__Thread__m_alloc_context__alloc_limit == offsetof(Thread, m_alloc_context) + offsetof(gc_alloc_context, alloc_limit));
->>>>>>> 6e524456
 
 #define               OFFSETOF__ee_alloc_context__alloc_ptr 0x8
 ASMCONSTANTS_C_ASSERT(OFFSETOF__ee_alloc_context__alloc_ptr == offsetof(ee_alloc_context, gc_alloc_context) + offsetof(gc_alloc_context, alloc_ptr));
