--- conflicted
+++ resolved
@@ -98,13 +98,6 @@
 ASMCONSTANTS_C_ASSERT(SIZEOF__ComMethodFrame
                     == sizeof(ComMethodFrame));
 
-<<<<<<< HEAD
-#define               OFFSETOF__ComPlusCallInfo__m_pILStub                       0x0
-ASMCONSTANTS_C_ASSERT(OFFSETOF__ComPlusCallInfo__m_pILStub
-                      == offsetof(ComPlusCallInfo, m_pILStub));
-
-=======
->>>>>>> 00052499
 #endif // FEATURE_COMINTEROP
 
 #define               OFFSETOF__Thread__m_fPreemptiveGCDisabled     0x04
