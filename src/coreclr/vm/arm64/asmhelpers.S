// Licensed to the .NET Foundation under one or more agreements.
// The .NET Foundation licenses this file to you under the MIT license.

#include "asmconstants.h"
#include "unixasmmacros.inc"

// LPVOID __stdcall GetCurrentIP(void)//
LEAF_ENTRY GetCurrentIP, _TEXT
    mov x0, lr
    ret lr
LEAF_END GetCurrentIP, _TEXT

// LPVOID __stdcall GetCurrentSP(void)//
LEAF_ENTRY GetCurrentSP, _TEXT
    mov x0, sp
    ret lr
LEAF_END GetCurrentSP, _TEXT

// DWORD64 __stdcall GetDataCacheZeroIDReg(void)
LEAF_ENTRY GetDataCacheZeroIDReg, _TEXT
    mrs     x0, dczid_el0
    and     x0, x0, 31
    ret     lr
LEAF_END GetDataCacheZeroIDReg, _TEXT

// uint64_t GetSveLengthFromOS(void);
.arch_extension sve
    LEAF_ENTRY GetSveLengthFromOS, _TEXT
        rdvl    x0, 1
        ret     lr
    LEAF_END GetSveLengthFromOS, _TEXT

//-----------------------------------------------------------------------------
// This routine captures the machine state. It is used by helper method frame
//-----------------------------------------------------------------------------
//void LazyMachStateCaptureState(struct LazyMachState *pState)//
LEAF_ENTRY LazyMachStateCaptureState, _TEXT
    // marks that this is not yet valid
    mov w1, #0
    str w1, [x0, #MachState__isValid]

    str lr, [x0, #LazyMachState_captureIp]

    // str instruction does not save sp register directly so move to temp register
    mov x1, sp
    str x1, [x0, #LazyMachState_captureSp]

    // save non-volatile registers that can contain object references
    add x1, x0, #LazyMachState_captureX19_X29
    stp x19, x20, [x1, #(16*0)]
    stp x21, x22, [x1, #(16*1)]
    stp x23, x24, [x1, #(16*2)]
    stp x25, x26, [x1, #(16*3)]
    stp x27, x28, [x1, #(16*4)]
    str x29, [x1, #(16*5)]

    ret lr
LEAF_END LazyMachStateCaptureState, _TEXT

//
// If a preserved register were pushed onto the stack between
// the managed caller and the H_M_F, ptrX19_X29 will point to its
// location on the stack and it would have been updated on the
// stack by the GC already and it will be popped back into the
// appropriate register when the appropriate epilog is run.
//
// Otherwise, the register is preserved across all the code
// in this HCALL or FCALL, so we need to update those registers
// here because the GC will have updated our copies in the
// frame.
//
// So, if ptrX19_X29 points into the MachState, we need to update
// the register here.  That's what this macro does.
//
.macro RestoreRegMS regIndex, reg
    // Incoming:
    //
    // x0 = address of MachState
    //
    // $regIndex: Index of the register (x19-x28). For x19, index is 19.
    //For x20, index is 20, and so on.
    //
    // $reg: Register name (e.g. x19, x20, etc)
    //
    // Get the address of the specified captured register from machine state
    add x2, x0, #(MachState__captureX19_X29 + ((\regIndex-19)*8))

    // Get the content of specified preserved register pointer from machine state
    ldr x3, [x0, #(MachState__ptrX19_X29 + ((\regIndex-19)*8))]

    cmp x2, x3
    bne LOCAL_LABEL(NoRestore_\reg)
    ldr \reg, [x2]
LOCAL_LABEL(NoRestore_\reg):

.endm

// EXTERN_C int __fastcall HelperMethodFrameRestoreState(
// INDEBUG_COMMA(HelperMethodFrame *pFrame)
// MachState *pState
// )
LEAF_ENTRY HelperMethodFrameRestoreState, _TEXT

    #ifdef _DEBUG
    mov x0, x1
    #endif

    // If machine state is invalid, then simply exit
    ldr w1, [x0, #MachState__isValid]
    cmp w1, #0
    beq LOCAL_LABEL(Done)

    RestoreRegMS 19, X19
    RestoreRegMS 20, X20
    RestoreRegMS 21, X21
    RestoreRegMS 22, X22
    RestoreRegMS 23, X23
    RestoreRegMS 24, X24
    RestoreRegMS 25, X25
    RestoreRegMS 26, X26
    RestoreRegMS 27, X27
    RestoreRegMS 28, X28
    RestoreRegMS 29, X29
LOCAL_LABEL(Done):
    // Its imperative that the return value of HelperMethodFrameRestoreState is zero
    // as it is used in the state machine to loop until it becomes zero.
    // Refer to HELPER_METHOD_FRAME_END macro for details.
    mov x0,#0
    ret lr

LEAF_END HelperMethodFrameRestoreState, _TEXT

// ------------------------------------------------------------------
// The call in ndirect import precode points to this function.
NESTED_ENTRY NDirectImportThunk, _TEXT, NoHandler

    PROLOG_SAVE_REG_PAIR_INDEXED fp, lr, -224
    SAVE_ARGUMENT_REGISTERS sp, 16
    SAVE_FLOAT_ARGUMENT_REGISTERS sp, 96

    mov x0, x12
    bl C_FUNC(NDirectImportWorker)
    mov x12, x0

    // pop the stack and restore original register state
    RESTORE_FLOAT_ARGUMENT_REGISTERS sp, 96
    RESTORE_ARGUMENT_REGISTERS sp, 16
    EPILOG_RESTORE_REG_PAIR_INDEXED fp, lr, 224

    // If we got back from NDirectImportWorker, the MD has been successfully
    // linked. Proceed to execute the original DLL call.
    EPILOG_BRANCH_REG x12

NESTED_END NDirectImportThunk, _TEXT

// ------------------------------------------------------------------

NESTED_ENTRY ThePreStub, _TEXT, NoHandler

    PROLOG_WITH_TRANSITION_BLOCK

    add x0, sp, #__PWTB_TransitionBlock // pTransitionBlock
    mov x1, METHODDESC_REGISTER // pMethodDesc

    bl  C_FUNC(PreStubWorker)

    mov x9, x0

    EPILOG_WITH_TRANSITION_BLOCK_TAILCALL
    EPILOG_BRANCH_REG  x9

NESTED_END ThePreStub, _TEXT

// ------------------------------------------------------------------
// ThePreStubPatch()

LEAF_ENTRY ThePreStubPatch, _TEXT
    nop
PATCH_LABEL ThePreStubPatchLabel
    ret lr
LEAF_END ThePreStubPatch, _TEXT

// void JIT_UpdateWriteBarrierState(bool skipEphemeralCheck, size_t writeableOffset)
//
// Update shadow copies of the various state info required for barrier
//
// State info is contained in a literal pool at the end of the function
// Placed in text section so that it is close enough to use ldr literal and still
// be relocatable. Eliminates need for PREPARE_EXTERNAL_VAR in hot code.
//
// Align and group state info together so it fits in a single cache line
// and each entry can be written atomically
//
LEAF_ENTRY JIT_UpdateWriteBarrierState, _TEXT
    PROLOG_SAVE_REG_PAIR_INDEXED   fp, lr, -16

    // x0-x7, x10 will contain intended new state
    // x8 will preserve skipEphemeralCheck
    // x12 will be used for pointers

    mov x8, x0
    mov x9, x1

    PREPARE_EXTERNAL_VAR g_card_table, x12
    ldr  x0, [x12]

#ifdef FEATURE_MANUALLY_MANAGED_CARD_BUNDLES
    PREPARE_EXTERNAL_VAR g_card_bundle_table, x12
    ldr  x1, [x12]
#endif

#ifdef FEATURE_USE_SOFTWARE_WRITE_WATCH_FOR_GC_HEAP
    PREPARE_EXTERNAL_VAR g_sw_ww_table, x12
    ldr  x2, [x12]
#endif

    PREPARE_EXTERNAL_VAR g_ephemeral_low, x12
    ldr  x3, [x12]

    PREPARE_EXTERNAL_VAR g_ephemeral_high, x12
    ldr  x4, [x12]

    cbz  x8, LOCAL_LABEL(EphemeralCheckEnabled)
    movz x3, #0
    movn x4, #0
LOCAL_LABEL(EphemeralCheckEnabled):

    PREPARE_EXTERNAL_VAR g_lowest_address, x12
    ldr  x5, [x12]

    PREPARE_EXTERNAL_VAR g_highest_address, x12
    ldr  x6, [x12]

#ifdef WRITE_BARRIER_CHECK
    PREPARE_EXTERNAL_VAR g_GCShadow, x12
    ldr  x7, [x12]

    PREPARE_EXTERNAL_VAR g_GCShadowEnd, x12
    ldr  x10, [x12]
#endif

    // Update wbs state
    PREPARE_EXTERNAL_VAR JIT_WriteBarrier_Table_Loc, x12
    ldr  x12, [x12]
    add  x12, x12, x9

    stp  x0, x1, [x12], 16
    stp  x2, x3, [x12], 16
    stp  x4, x5, [x12], 16
    str  x6, [x12], 8
#ifdef WRITE_BARRIER_CHECK
    stp  x7, x10, [x12], 16
#endif


    EPILOG_RESTORE_REG_PAIR_INDEXED fp, lr, 16
    EPILOG_RETURN
LEAF_END JIT_UpdateWriteBarrierState

// ------------------------// ------------------------------------------------------------------
// __declspec(naked) void F_CALL_CONV JIT_WriteBarrier_Callable(Object **dst, Object* val)
LEAF_ENTRY  JIT_WriteBarrier_Callable, _TEXT

    // Setup args for JIT_WriteBarrier. x14 = dst ; x15 = val
    mov     x14, x0                     // x14 = dst
    mov     x15, x1                     // x15 = val

    // Branch to the write barrier
    PREPARE_EXTERNAL_VAR JIT_WriteBarrier_Loc, x17
    ldr     x17, [x17]
    br      x17
LEAF_END JIT_WriteBarrier_Callable, _TEXT

//
// x12 = UMEntryThunk*
//
NESTED_ENTRY TheUMEntryPrestub, _TEXT, UnhandledExceptionHandlerUnix

    // Save arguments and return address
    PROLOG_SAVE_REG_PAIR_INDEXED fp, lr, -224
    SAVE_ARGUMENT_REGISTERS sp, 16
    SAVE_FLOAT_ARGUMENT_REGISTERS sp, 96

    mov x0, x12
    bl C_FUNC(TheUMEntryPrestubWorker)

    // save real target address in x12.
    mov x12, x0

    // pop the stack and restore original register state
    RESTORE_ARGUMENT_REGISTERS sp, 16
    RESTORE_FLOAT_ARGUMENT_REGISTERS sp, 96
    EPILOG_RESTORE_REG_PAIR_INDEXED fp, lr, 224

    // and tailcall to the actual method
    EPILOG_BRANCH_REG x12

NESTED_END TheUMEntryPrestub, _TEXT

#ifdef FEATURE_HIJACK
// ------------------------------------------------------------------
// Hijack function for functions which return a scalar type or a struct (value type)
NESTED_ENTRY OnHijackTripThread, _TEXT, NoHandler
    PROLOG_SAVE_REG_PAIR_INDEXED   fp, lr, -176
    // Spill callee saved registers
    PROLOG_SAVE_REG_PAIR   x19, x20, 16
    PROLOG_SAVE_REG_PAIR   x21, x22, 32
    PROLOG_SAVE_REG_PAIR   x23, x24, 48
    PROLOG_SAVE_REG_PAIR   x25, x26, 64
    PROLOG_SAVE_REG_PAIR   x27, x28, 80

    // save any integral return value(s)
    stp x0, x1, [sp, #96]

    // save any FP/HFA return value(s)
    stp q0, q1, [sp, #112]
    stp q2, q3, [sp, #144]

    mov x0, sp
    bl C_FUNC(OnHijackWorker)

    // restore any integral return value(s)
    ldp x0, x1, [sp, #96]

    // restore any FP/HFA return value(s)
    ldp q0, q1, [sp, #112]
    ldp q2, q3, [sp, #144]

    EPILOG_RESTORE_REG_PAIR   x19, x20, 16
    EPILOG_RESTORE_REG_PAIR   x21, x22, 32
    EPILOG_RESTORE_REG_PAIR   x23, x24, 48
    EPILOG_RESTORE_REG_PAIR   x25, x26, 64
    EPILOG_RESTORE_REG_PAIR   x27, x28, 80
    EPILOG_RESTORE_REG_PAIR_INDEXED   fp, lr,   176
    EPILOG_RETURN
NESTED_END OnHijackTripThread, _TEXT

#endif // FEATURE_HIJACK

// ------------------------------------------------------------------
// Redirection Stub for GC in fully interruptible method
//GenerateRedirectedHandledJITCaseStub GCThreadControl
// ------------------------------------------------------------------
//GenerateRedirectedHandledJITCaseStub DbgThreadControl
// ------------------------------------------------------------------
//GenerateRedirectedHandledJITCaseStub UserSuspend

#ifdef _DEBUG
// ------------------------------------------------------------------
// Redirection Stub for GC Stress
GenerateRedirectedHandledJITCaseStub GCStress
#endif


// ------------------------------------------------------------------

// This helper enables us to call into a funclet after restoring Fp register
NESTED_ENTRY CallEHFunclet, _TEXT, NoHandler
    // On entry:
    //
    // X0 = throwable
    // X1 = PC to invoke
    // X2 = address of X19 register in CONTEXT record// used to restore the non-volatile registers of CrawlFrame
    // X3 = address of the location where the SP of funclet's caller (i.e. this helper) should be saved.
    //

    // Using below prolog instead of PROLOG_SAVE_REG_PAIR_INDEXED fp,lr, -96
    // is intentional. Above statement would also emit instruction to save
    // sp in fp. If sp is saved in fp in prolog then it is not expected that fp can change in the body
    // of method. However, this method needs to be able to change fp before calling funclet.
    // This is required to access locals in funclet.
    PROLOG_SAVE_REG_PAIR_INDEXED   x29, lr, -96

    // Spill callee saved registers
    PROLOG_SAVE_REG_PAIR   x19, x20, 16
    PROLOG_SAVE_REG_PAIR   x21, x22, 32
    PROLOG_SAVE_REG_PAIR   x23, x24, 48
    PROLOG_SAVE_REG_PAIR   x25, x26, 64
    PROLOG_SAVE_REG_PAIR   x27, x28, 80

    // Save the SP of this function
    mov x4, sp
    str x4, [x3]

    ldp x19, x20, [x2, #0]
    ldp x21, x22, [x2, #16]
    ldp x23, x24, [x2, #32]
    ldp x25, x26, [x2, #48]
    ldp x27, x28, [x2, #64]
    ldr fp, [x2, #80] // offset of fp in CONTEXT relative to X19

    // Invoke the funclet
    blr x1
    nop

    EPILOG_RESTORE_REG_PAIR   x19, x20, 16
    EPILOG_RESTORE_REG_PAIR   x21, x22, 32
    EPILOG_RESTORE_REG_PAIR   x23, x24, 48
    EPILOG_RESTORE_REG_PAIR   x25, x26, 64
    EPILOG_RESTORE_REG_PAIR   x27, x28, 80
    EPILOG_RESTORE_REG_PAIR_INDEXED   fp, lr,   96
    EPILOG_RETURN

NESTED_END CallEHFunclet, _TEXT

// This helper enables us to call into a filter funclet by passing it the CallerSP to lookup the
// frame pointer for accessing the locals in the parent method.
NESTED_ENTRY CallEHFilterFunclet, _TEXT, NoHandler

    PROLOG_SAVE_REG_PAIR_INDEXED   fp, lr, -16

    // On entry:
    //
    // X0 = throwable
    // X1 = SP of the caller of the method/funclet containing the filter
    // X2 = PC to invoke
    // X3 = address of the location where the SP of funclet's caller (i.e. this helper) should be saved.
    //
    // Save the SP of this function
    str fp, [x3]
    // Invoke the filter funclet
    blr x2

    EPILOG_RESTORE_REG_PAIR_INDEXED   fp, lr,   16
    EPILOG_RETURN

NESTED_END CallEHFilterFunclet, _TEXT

#define FaultingExceptionFrame_StackAlloc (SIZEOF__GSCookie + SIZEOF__FaultingExceptionFrame)
#define FaultingExceptionFrame_FrameOffset SIZEOF__GSCookie

.macro GenerateRedirectedStubWithFrame stub, target

    //
    // This is the primary function to which execution will be redirected to.
    //
    NESTED_ENTRY \stub, _TEXT, NoHandler

        //
        // IN: lr: original IP before redirect
        //

        PROLOG_SAVE_REG_PAIR_INDEXED fp, lr, -16
        PROLOG_STACK_ALLOC  FaultingExceptionFrame_StackAlloc

        // At this point, the stack maybe misaligned if the thread abort was asynchronously
        // triggered in the prolog or epilog of the managed method. For such a case, we must
        // align the stack before calling into the VM.
        //
        // Runtime check for 16-byte alignment.
        mov x0, sp
        and x0, x0, #15
        sub sp, sp, x0

        // Save pointer to FEF for GetFrameFromRedirectedStubStackFrame
        add x19, sp, #FaultingExceptionFrame_FrameOffset

        // Prepare to initialize to NULL
        mov x1,#0
        str x1, [x19]// Initialize vtbl (it is not strictly necessary)
        str x1, [x19, #FaultingExceptionFrame__m_fFilterExecuted]// Initialize BOOL for personality routine

        mov x0, x19   // move the ptr to FEF in X0

        bl C_FUNC(\target)

        // Target should not return.
        EMIT_BREAKPOINT

    NESTED_END \stub, _TEXT

.endm

// ------------------------------------------------------------------
//
// Helpers for ThreadAbort exceptions
//

        NESTED_ENTRY RedirectForThreadAbort2, _TEXT, NoHandler
        PROLOG_SAVE_REG_PAIR_INDEXED fp,lr, -16

        // stack must be 16 byte aligned
        CHECK_STACK_ALIGNMENT

        // On entry:
        //
        // x0 = address of FaultingExceptionFrame
        //
        // Invoke the helper to setup the FaultingExceptionFrame and raise the exception
        bl              C_FUNC(ThrowControlForThread)

        // ThrowControlForThread doesn't return.
        EMIT_BREAKPOINT

        NESTED_END RedirectForThreadAbort2, _TEXT

GenerateRedirectedStubWithFrame RedirectForThreadAbort, RedirectForThreadAbort2

// ------------------------------------------------------------------
// ResolveWorkerChainLookupAsmStub
//
// This method will perform a quick chained lookup of the entry if the
//  initial cache lookup fails.
//
// On Entry:
//   x9        contains the pointer to the current ResolveCacheElem
//   x11       contains the address of the indirection (and the flags in the low two bits)
//   x12       contains our contract the DispatchToken
// Must be preserved:
//   x0        contains the instance object ref that we are making an interface call on
//   x9        Must point to a ResolveCacheElem [For Sanity]
//  [x1-x7]    contains any additional register arguments for the interface method
//
// Loaded from x0
//   x13       contains our type     the MethodTable  (from object ref in x0)
//
// On Exit:
//   x0, [x1-x7] arguments for the interface implementation target
//
// On Exit (to ResolveWorkerAsmStub):
//   x11       contains the address of the indirection and the flags in the low two bits.
//   x12       contains our contract (DispatchToken)
//   x16,x17   will be trashed
//

#define BACKPATCH_FLAG      1
#define PROMOTE_CHAIN_FLAG  2

NESTED_ENTRY ResolveWorkerChainLookupAsmStub, _TEXT, NoHandler

    tst     x11, #BACKPATCH_FLAG    // First we check if x11 has the BACKPATCH_FLAG set
    bne     LOCAL_LABEL(Fail)       // If the BACKPATCH_FLAGS is set we will go directly to the ResolveWorkerAsmStub

    ldr     x13, [x0]         // retrieve the MethodTable from the object ref in x0
LOCAL_LABEL(MainLoop):
    ldr     x9, [x9, #ResolveCacheElem__pNext]     // x9 <= the next entry in the chain
    cmp     x9, #0
    beq     LOCAL_LABEL(Fail)

    ldp     x16, x17, [x9]
    cmp     x16, x13          // compare our MT with the one in the ResolveCacheElem
    bne     LOCAL_LABEL(MainLoop)

    cmp     x17, x12          // compare our DispatchToken with one in the ResolveCacheElem
    bne     LOCAL_LABEL(MainLoop)

LOCAL_LABEL(Success):
    PREPARE_EXTERNAL_VAR g_dispatch_cache_chain_success_counter, x13
    ldr     x16, [x13]
    subs    x16, x16, #1
    str     x16, [x13]
    blt     LOCAL_LABEL(Promote)

    ldr     x16, [x9, #ResolveCacheElem__target]    // get the ImplTarget
    br      x16               // branch to interface implementation target

LOCAL_LABEL(Promote):
                              // Move this entry to head position of the chain
    mov     x16, #256
    str     x16, [x13]         // be quick to reset the counter so we don't get a bunch of contending threads
    orr     x11, x11, #PROMOTE_CHAIN_FLAG   // set PROMOTE_CHAIN_FLAG
    mov     x12, x9           // We pass the ResolveCacheElem to ResolveWorkerAsmStub instead of the DispatchToken

LOCAL_LABEL(Fail):
    b       C_FUNC(ResolveWorkerAsmStub) // call the ResolveWorkerAsmStub method to transition into the VM

NESTED_END ResolveWorkerChainLookupAsmStub, _TEXT

// ------------------------------------------------------------------
// void ResolveWorkerAsmStub(args in regs x0-x7 & stack and possibly retbuf arg in x8, x11:IndirectionCellAndFlags, x12:DispatchToken)
//
// The stub dispatch thunk which transfers control to VSD_ResolveWorker.
NESTED_ENTRY ResolveWorkerAsmStub, _TEXT, NoHandler

    PROLOG_WITH_TRANSITION_BLOCK

    add x0, sp, #__PWTB_TransitionBlock // pTransitionBlock
    and x1, x11, #-4 // Indirection cell
    mov x2, x12 // DispatchToken
    and x3, x11, #3 // flag
    bl C_FUNC(VSD_ResolveWorker)
    mov x9, x0

    EPILOG_WITH_TRANSITION_BLOCK_TAILCALL

    EPILOG_BRANCH_REG  x9

NESTED_END ResolveWorkerAsmStub, _TEXT

#ifdef FEATURE_READYTORUN

NESTED_ENTRY DelayLoad_MethodCall_FakeProlog, _TEXT, NoHandler
#if defined(__APPLE__)
    .alt_entry C_FUNC(DelayLoad_MethodCall)
#endif
    .global C_FUNC(DelayLoad_MethodCall)
C_FUNC(DelayLoad_MethodCall):

    PROLOG_WITH_TRANSITION_BLOCK

    add x0, sp, #__PWTB_TransitionBlock // pTransitionBlock
    mov x1, x11 // Indirection cell
    mov x2, x9 // sectionIndex
    mov x3, x10 // Module*
    bl C_FUNC(ExternalMethodFixupWorker)
    mov x12, x0

    EPILOG_WITH_TRANSITION_BLOCK_TAILCALL
    EPILOG_BRANCH_REG   x12

NESTED_END DelayLoad_MethodCall_FakeProlog, _TEXT


.macro DynamicHelper frameFlags, suffix
NESTED_ENTRY DelayLoad_Helper\suffix\()_FakeProlog, _TEXT, NoHandler
#if defined(__APPLE__)
    .alt_entry C_FUNC(DelayLoad_Helper\suffix)
#endif
    .global C_FUNC(DelayLoad_Helper\suffix)
C_FUNC(DelayLoad_Helper\suffix):

    PROLOG_WITH_TRANSITION_BLOCK

    add x0, sp, #__PWTB_TransitionBlock // pTransitionBlock
    mov x1, x11 // Indirection cell
    mov x2, x9 // sectionIndex
    mov x3, x10 // Module*
    mov x4, \frameFlags
    bl C_FUNC(DynamicHelperWorker)
    cbnz x0, LOCAL_LABEL(FakeProlog\suffix\()_0)
    ldr x0, [sp, #__PWTB_ArgumentRegister_FirstArg]
    EPILOG_WITH_TRANSITION_BLOCK_RETURN
LOCAL_LABEL(FakeProlog\suffix\()_0):
    mov x12, x0
    EPILOG_WITH_TRANSITION_BLOCK_TAILCALL
    EPILOG_BRANCH_REG  x12

NESTED_END DelayLoad_Helper\suffix\()_FakeProlog, _TEXT
.endm

DynamicHelper DynamicHelperFrameFlags_Default
DynamicHelper DynamicHelperFrameFlags_ObjectArg, _Obj
DynamicHelper DynamicHelperFrameFlags_ObjectArg | DynamicHelperFrameFlags_ObjectArg2, _ObjObj
#endif

//
// JIT Static access helpers when coreclr host specifies single appdomain flag
//

// ------------------------------------------------------------------
// void* JIT_GetDynamicNonGCStaticBase(DynamicStaticsInfo* pStaticsInfo)

LEAF_ENTRY JIT_GetDynamicNonGCStaticBase_SingleAppDomain, _TEXT
    // If class is not initialized, bail to C++ helper
    add x1, x0, #OFFSETOF__DynamicStaticsInfo__m_pNonGCStatics
    ldar x1, [x1]
    tbnz x1, #0, LOCAL_LABEL(JIT_GetDynamicNonGCStaticBase_SingleAppDomain_CallHelper)
    mov x0, x1
    ret lr

LOCAL_LABEL(JIT_GetDynamicNonGCStaticBase_SingleAppDomain_CallHelper):
    // Tail call GetNonGCStaticBase
    ldr x0, [x0, #OFFSETOF__DynamicStaticsInfo__m_pMethodTable]
    PREPARE_EXTERNAL_VAR g_pGetNonGCStaticBase, x1
    ldr      x1, [x1]
    br       x1
LEAF_END JIT_GetDynamicNonGCStaticBase_SingleAppDomain, _TEXT

// ------------------------------------------------------------------
// void* JIT_GetDynamicGCStaticBase(DynamicStaticsInfo* pStaticsInfo)

LEAF_ENTRY JIT_GetDynamicGCStaticBase_SingleAppDomain, _TEXT
    // If class is not initialized, bail to C++ helper
    add x1, x0, #OFFSETOF__DynamicStaticsInfo__m_pGCStatics
    ldar x1, [x1]
    tbnz x1, #0, LOCAL_LABEL(JIT_GetDynamicGCStaticBase_SingleAppDomain_CallHelper)
    mov x0, x1
    ret lr

LOCAL_LABEL(JIT_GetDynamicGCStaticBase_SingleAppDomain_CallHelper):
    // Tail call GetGCStaticBase
    ldr x0, [x0, #OFFSETOF__DynamicStaticsInfo__m_pMethodTable]
    PREPARE_EXTERNAL_VAR g_pGetGCStaticBase, x1
    ldr      x1, [x1]
    br       x1
LEAF_END JIT_GetDynamicGCStaticBase_SingleAppDomain, _TEXT

#ifdef PROFILING_SUPPORTED

// ------------------------------------------------------------------
LEAF_ENTRY JIT_ProfilerEnterLeaveTailcallStub, _TEXT
    ret     lr
LEAF_END JIT_ProfilerEnterLeaveTailcallStub, _TEXT

// ------------------------------------------------------------------
.macro GenerateProfileHelper helper, flags
NESTED_ENTRY \helper\()Naked, _TEXT, NoHandler
    // On entry:
    //   x10 = functionIDOrClientID
    //   x11 = profiledSp
    //   x12 = throwable
    //
    // On exit:
    //   Values of x0-x8, q0-q7, fp are preserved.
    //   Values of other volatile registers are not preserved.

    PROLOG_SAVE_REG_PAIR_INDEXED fp, lr, -SIZEOF__PROFILE_PLATFORM_SPECIFIC_DATA // Allocate space and save Fp, Pc.
    SAVE_ARGUMENT_REGISTERS sp, PROFILE_PLATFORM_SPECIFIC_DATA__x8  // Save x8 and argument registers (x0-x7).
    str     xzr, [sp, PROFILE_PLATFORM_SPECIFIC_DATA__functionId]  // Clear functionId.
    SAVE_FLOAT_ARGUMENT_REGISTERS sp, PROFILE_PLATFORM_SPECIFIC_DATA__floatArgumentRegisters
    add     x12, fp, SIZEOF__PROFILE_PLATFORM_SPECIFIC_DATA  // Compute probeSp - initial value of Sp on entry to the helper.
    stp     x12, x11, [sp, PROFILE_PLATFORM_SPECIFIC_DATA__probeSp]  // Save probeSp, profiledSp.
    str     xzr, [sp, PROFILE_PLATFORM_SPECIFIC_DATA__hiddenArg]  // Clear hiddenArg.
    mov     w12, \flags
    stp     w12, wzr, [sp, PROFILE_PLATFORM_SPECIFIC_DATA__flags]  // Save flags and clear unused field.

    mov     x0, x10
    mov     x1, sp
    bl      C_FUNC(\helper)

    RESTORE_ARGUMENT_REGISTERS sp, PROFILE_PLATFORM_SPECIFIC_DATA__x8  // Restore x8 and argument registers.
    RESTORE_FLOAT_ARGUMENT_REGISTERS sp, PROFILE_PLATFORM_SPECIFIC_DATA__floatArgumentRegisters  // Restore floating-point/SIMD registers.

    EPILOG_RESTORE_REG_PAIR_INDEXED fp, lr, SIZEOF__PROFILE_PLATFORM_SPECIFIC_DATA
    EPILOG_RETURN

NESTED_END \helper\()Naked, _TEXT
.endm

GenerateProfileHelper ProfileEnter, PROFILE_ENTER
GenerateProfileHelper ProfileLeave, PROFILE_LEAVE
GenerateProfileHelper ProfileTailcall, PROFILE_TAILCALL

#endif

#ifdef FEATURE_TIERED_COMPILATION

NESTED_ENTRY OnCallCountThresholdReachedStub, _TEXT, NoHandler
    PROLOG_WITH_TRANSITION_BLOCK

    add     x0, sp, #__PWTB_TransitionBlock // TransitionBlock *
    mov     x1, x9 // stub-identifying token
    bl      C_FUNC(OnCallCountThresholdReached)
    mov     x9, x0

    EPILOG_WITH_TRANSITION_BLOCK_TAILCALL
    EPILOG_BRANCH_REG x9
NESTED_END OnCallCountThresholdReachedStub, _TEXT

#endif // FEATURE_TIERED_COMPILATION

LEAF_ENTRY JIT_ValidateIndirectCall, _TEXT
    ret lr
LEAF_END JIT_ValidateIndirectCall, _TEXT

LEAF_ENTRY JIT_DispatchIndirectCall, _TEXT
    br x9
LEAF_END JIT_DispatchIndirectCall, _TEXT

#ifdef TARGET_OSX
// ------------------------------------------------------------------
// void* GetThreadVarsAddress()

// Helper to calculate the address of relevant __thread_vars section that holds the address of symbol tlv_get_address for thread
// local `t_ThreadStatics`. The address is updated by the linker, which we retrieve here. In JIT code, this address is called
// to retrieve the address of the thread local.

LEAF_ENTRY GetThreadVarsAddress, _TEXT
        adrp    x0,     _t_ThreadStatics@TLVPPAGE
        ldr     x0,     [x0, _t_ThreadStatics@TLVPPAGEOFF]
        ret
LEAF_END GetThreadVarsAddress, _TEXT
// ------------------------------------------------------------------
#endif // TARGET_OSX

#ifndef TARGET_OSX
// ------------------------------------------------------------------
// size_t GetThreadStaticsVariableOffset()

#ifndef TARGET_ANDROID
// Helper to calculate the offset of native thread local variable `t_ThreadStatics` in TCB. The offset has to be found at runtime
// once linker does its relocation and fixup of thread locals. The offset, after calculation is returned in `x0` register.

LEAF_ENTRY GetThreadStaticsVariableOffset, _TEXT
        PROLOG_SAVE_REG_PAIR_INDEXED   fp, lr, -32
        adrp    x0,     :tlsdesc:t_ThreadStatics
        ldr     x1,     [x0, #:tlsdesc_lo12:t_ThreadStatics]
        add     x0,     x0, :tlsdesc_lo12:t_ThreadStatics
        .tlsdesccall    t_ThreadStatics
        blr     x1
        EPILOG_RESTORE_REG_PAIR_INDEXED fp, lr, 32
        EPILOG_RETURN
LEAF_END GetThreadStaticsVariableOffset, _TEXT
// ------------------------------------------------------------------

// ------------------------------------------------------------------
// size_t GetTLSResolverAddress()

// Helper to get the TLS resolver address. This will be then used to determine if we have a static or dynamic resolver.
LEAF_ENTRY GetTLSResolverAddress, _TEXT
        PROLOG_SAVE_REG_PAIR_INDEXED   fp, lr, -32
        adrp    x0,     :tlsdesc:t_ThreadStatics
        ldr     x1,     [x0, #:tlsdesc_lo12:t_ThreadStatics]
        mov     x0, x1
        EPILOG_RESTORE_REG_PAIR_INDEXED fp, lr, 32
        EPILOG_RETURN
LEAF_END GetTLSResolverAddress, _TEXT
// ------------------------------------------------------------------
<<<<<<< HEAD
#endif // TARGET_ANDROID
#endif // !TARGET_OSX
=======
#endif // !TARGET_OSX

LEAF_ENTRY  JIT_PollGC, _TEXT
        PREPARE_EXTERNAL_VAR g_TrapReturningThreads, x9
        ldr     w9, [x9]
        cbnz    w9, LOCAL_LABEL(JIT_PollGCRarePath)
        ret
LOCAL_LABEL(JIT_PollGCRarePath):
        PREPARE_EXTERNAL_VAR g_pPollGC, x9
        ldr     x9, [x9]
        br x9
LEAF_END  JIT_PollGC, _TEXT
>>>>>>> af25787d
<|MERGE_RESOLUTION|>--- conflicted
+++ resolved
@@ -806,10 +806,7 @@
         EPILOG_RETURN
 LEAF_END GetTLSResolverAddress, _TEXT
 // ------------------------------------------------------------------
-<<<<<<< HEAD
 #endif // TARGET_ANDROID
-#endif // !TARGET_OSX
-=======
 #endif // !TARGET_OSX
 
 LEAF_ENTRY  JIT_PollGC, _TEXT
@@ -821,5 +818,4 @@
         PREPARE_EXTERNAL_VAR g_pPollGC, x9
         ldr     x9, [x9]
         br x9
-LEAF_END  JIT_PollGC, _TEXT
->>>>>>> af25787d
+LEAF_END  JIT_PollGC, _TEXT