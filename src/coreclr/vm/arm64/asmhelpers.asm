; Licensed to the .NET Foundation under one or more agreements.
; The .NET Foundation licenses this file to you under the MIT license.

#include "ksarm64.h"
#include "asmconstants.h"
#include "asmmacros.h"

    IMPORT ExternalMethodFixupWorker
    IMPORT PreStubWorker
    IMPORT NDirectImportWorker
#ifdef FEATURE_VIRTUAL_STUB_DISPATCH
    IMPORT VSD_ResolveWorker
#endif
    IMPORT ComPreStubWorker
    IMPORT COMToCLRWorker
    IMPORT CallDescrWorkerUnwindFrameChainHandler
    IMPORT UMEntryPrestubUnwindFrameChainHandler
    IMPORT TheUMEntryPrestubWorker
    IMPORT GetCurrentSavedRedirectContext
    IMPORT OnHijackWorker
#ifdef FEATURE_READYTORUN
    IMPORT DynamicHelperWorker
#endif
    IMPORT HijackHandler
    IMPORT ThrowControlForThread
#ifdef FEATURE_INTERPRETER
    IMPORT ExecuteInterpretedMethod
#endif

#ifdef FEATURE_USE_SOFTWARE_WRITE_WATCH_FOR_GC_HEAP
    IMPORT  g_write_watch_table
#endif

#ifdef FEATURE_MANUALLY_MANAGED_CARD_BUNDLES
    IMPORT g_card_bundle_table
#endif

    IMPORT  g_ephemeral_low
    IMPORT  g_ephemeral_high
    IMPORT  g_lowest_address
    IMPORT  g_highest_address
    IMPORT  g_card_table
#ifdef FEATURE_VIRTUAL_STUB_DISPATCH
    IMPORT  g_dispatch_cache_chain_success_counter
#endif
    IMPORT  g_pGetGCStaticBase
    IMPORT  g_pGetNonGCStaticBase

    IMPORT g_pPollGC
    IMPORT g_TrapReturningThreads

#ifdef WRITE_BARRIER_CHECK
    SETALIAS g_GCShadow, ?g_GCShadow@@3PEAEEA
    SETALIAS g_GCShadowEnd, ?g_GCShadowEnd@@3PEAEEA

    IMPORT g_lowest_address
    IMPORT $g_GCShadow
    IMPORT $g_GCShadowEnd
#endif // WRITE_BARRIER_CHECK

#ifdef FEATURE_COMINTEROP
    IMPORT CLRToCOMWorker
#endif // FEATURE_COMINTEROP

    IMPORT JIT_WriteBarrier_Table_Loc
    IMPORT JIT_WriteBarrier_Loc

    ;;like TEXTAREA, but with 64 byte alignment so that we can align the patchable pool below to 64 without warning
    AREA    |.text|,ALIGN=6,CODE,READONLY

;; LPVOID __stdcall GetCurrentIP(void);
    LEAF_ENTRY GetCurrentIP
        mov     x0, lr
        ret     lr
    LEAF_END

;; LPVOID __stdcall GetCurrentSP(void);
    LEAF_ENTRY GetCurrentSP
        mov     x0, sp
        ret     lr
    LEAF_END

;; DWORD64 __stdcall GetDataCacheZeroIDReg(void);
    LEAF_ENTRY GetDataCacheZeroIDReg
        mrs     x0, dczid_el0
        and     x0, x0, 31
        ret     lr
    LEAF_END

;; uint64_t GetSveLengthFromOS(void);
    LEAF_ENTRY GetSveLengthFromOS
        rdvl    x0, 1
        ret     lr
    LEAF_END

;;-----------------------------------------------------------------------------
;; This routine captures the machine state. It is used by helper method frame
;;-----------------------------------------------------------------------------
;;void LazyMachStateCaptureState(struct LazyMachState *pState);
        LEAF_ENTRY LazyMachStateCaptureState
        ;; marks that this is not yet valid
        mov     w1, #0
        str     w1, [x0, #MachState__isValid]

        str     lr, [x0, #LazyMachState_captureIp]

        ;; str instruction does not save sp register directly so move to temp register
        mov     x1, sp
        str     x1, [x0, #LazyMachState_captureSp]

        ;; save non-volatile registers that can contain object references
        add     x1, x0, #LazyMachState_captureX19_X29
        stp     x19, x20, [x1, #(16*0)]
        stp     x21, x22, [x1, #(16*1)]
        stp     x23, x24, [x1, #(16*2)]
        stp     x25, x26, [x1, #(16*3)]
        stp     x27, x28, [x1, #(16*4)]
        str     x29, [x1, #(16*5)]

        ret     lr
        LEAF_END

        ;
        ; If a preserved register were pushed onto the stack between
        ; the managed caller and the H_M_F, ptrX19_X29 will point to its
        ; location on the stack and it would have been updated on the
        ; stack by the GC already and it will be popped back into the
        ; appropriate register when the appropriate epilog is run.
        ;
        ; Otherwise, the register is preserved across all the code
        ; in this HCALL or FCALL, so we need to update those registers
        ; here because the GC will have updated our copies in the
        ; frame.
        ;
        ; So, if ptrX19_X29 points into the MachState, we need to update
        ; the register here.  That's what this macro does.
        ;

        MACRO
            RestoreRegMS $regIndex, $reg

        ; Incoming:
        ;
        ; x0 = address of MachState
        ;
        ; $regIndex: Index of the register (x19-x29). For x19, index is 19.
        ;            For x20, index is 20, and so on.
        ;
        ; $reg: Register name (e.g. x19, x20, etc)
        ;
        ; Get the address of the specified captured register from machine state
        add     x2, x0, #(MachState__captureX19_X29 + (($regIndex-19)*8))

        ; Get the content of specified preserved register pointer from machine state
        ldr     x3, [x0, #(MachState__ptrX19_X29 + (($regIndex-19)*8))]

        cmp     x2, x3
        bne     %FT0
        ldr     $reg, [x2]
0

        MEND

; EXTERN_C int __fastcall HelperMethodFrameRestoreState(
;         INDEBUG_COMMA(HelperMethodFrame *pFrame)
;         MachState *pState
;         )
        LEAF_ENTRY HelperMethodFrameRestoreState

#ifdef _DEBUG
        mov x0, x1
#endif

        ; If machine state is invalid, then simply exit
        ldr w1, [x0, #MachState__isValid]
        cmp w1, #0
        beq Done

        RestoreRegMS 19, X19
        RestoreRegMS 20, X20
        RestoreRegMS 21, X21
        RestoreRegMS 22, X22
        RestoreRegMS 23, X23
        RestoreRegMS 24, X24
        RestoreRegMS 25, X25
        RestoreRegMS 26, X26
        RestoreRegMS 27, X27
        RestoreRegMS 28, X28
        RestoreRegMS 29, X29

Done
        ; Its imperative that the return value of HelperMethodFrameRestoreState is zero
        ; as it is used in the state machine to loop until it becomes zero.
        ; Refer to HELPER_METHOD_FRAME_END macro for details.
        mov x0,#0
        ret lr

        LEAF_END

; ------------------------------------------------------------------
; The call in ndirect import precode points to this function.
        NESTED_ENTRY NDirectImportThunk

        PROLOG_SAVE_REG_PAIR           fp, lr, #-224!
        SAVE_ARGUMENT_REGISTERS        sp, 16
        SAVE_FLOAT_ARGUMENT_REGISTERS  sp, 96

        mov     x0, x12
        bl      NDirectImportWorker
        mov     x12, x0

        ; pop the stack and restore original register state
        RESTORE_FLOAT_ARGUMENT_REGISTERS  sp, 96
        RESTORE_ARGUMENT_REGISTERS        sp, 16
        EPILOG_RESTORE_REG_PAIR           fp, lr, #224!

        ; If we got back from NDirectImportWorker, the MD has been successfully
        ; linked. Proceed to execute the original DLL call.
        EPILOG_BRANCH_REG x12

        NESTED_END

; ------------------------------------------------------------------

        NESTED_ENTRY ThePreStub

        PROLOG_WITH_TRANSITION_BLOCK

        add         x0, sp, #__PWTB_TransitionBlock ; pTransitionBlock
        mov         x1, METHODDESC_REGISTER         ; pMethodDesc

        bl          PreStubWorker

        mov         x9, x0

        EPILOG_WITH_TRANSITION_BLOCK_TAILCALL
        EPILOG_BRANCH_REG  x9

        NESTED_END

;; ------------------------------------------------------------------
;; ThePreStubPatch()

        LEAF_ENTRY ThePreStubPatch
        nop
ThePreStubPatchLabel
        EXPORT          ThePreStubPatchLabel
        ret             lr
        LEAF_END

<<<<<<< HEAD
=======
;-----------------------------------------------------------------------------
; void JIT_UpdateWriteBarrierState(bool skipEphemeralCheck, size_t writeableOffset)
;
; Update shadow copies of the various state info required for barrier
;
; State info is contained in a literal pool at the end of the function
; Placed in text section so that it is close enough to use ldr literal and still
; be relocatable. Eliminates need for PREPARE_EXTERNAL_VAR in hot code.
;
; Align and group state info together so it fits in a single cache line
; and each entry can be written atomically
;
    LEAF_ENTRY JIT_UpdateWriteBarrierState
        PROLOG_SAVE_REG_PAIR   fp, lr, #-16!

        ; x0-x7, x10 will contain intended new state
        ; x8 will preserve skipEphemeralCheck
        ; x12 will be used for pointers

        mov      x8, x0
        mov      x9, x1

        adrp     x12, g_card_table
        ldr      x0, [x12, g_card_table]

#ifdef FEATURE_MANUALLY_MANAGED_CARD_BUNDLES
        adrp     x12, g_card_bundle_table
        ldr      x1, [x12, g_card_bundle_table]
#endif

#ifdef FEATURE_USE_SOFTWARE_WRITE_WATCH_FOR_GC_HEAP
        adrp     x12, g_write_watch_table
        ldr      x2, [x12, g_write_watch_table]
#endif

        adrp     x12, g_ephemeral_low
        ldr      x3, [x12, g_ephemeral_low]

        adrp     x12, g_ephemeral_high
        ldr      x4, [x12, g_ephemeral_high]

        ; Check skipEphemeralCheck
        cbz      x8, EphemeralCheckEnabled
        movz     x3, #0
        movn     x4, #0

EphemeralCheckEnabled
        adrp     x12, g_lowest_address
        ldr      x5, [x12, g_lowest_address]

        adrp     x12, g_highest_address
        ldr      x6, [x12, g_highest_address]

#ifdef WRITE_BARRIER_CHECK
        adrp     x12, $g_GCShadow
        ldr      x7, [x12, $g_GCShadow]

        adrp     x12, $g_GCShadowEnd
        ldr      x10, [x12, $g_GCShadowEnd]
#endif

        ; Update wbs state
        adrp     x12, JIT_WriteBarrier_Table_Loc
        ldr      x12, [x12, JIT_WriteBarrier_Table_Loc]
        add      x12, x12, x9
        stp      x0, x1, [x12], 16
        stp      x2, x3, [x12], 16
        stp      x4, x5, [x12], 16
        str      x6, [x12], 8
#ifdef WRITE_BARRIER_CHECK
        stp     x7, x10, [x12], 16
#endif

        EPILOG_RESTORE_REG_PAIR fp, lr, #16!
        EPILOG_RETURN

    LEAF_END JIT_UpdateWriteBarrierState

>>>>>>> b8752af9
#ifdef FEATURE_COMINTEROP

; ------------------------------------------------------------------
; setStubReturnValue
; w0 - size of floating point return value (MetaSig::GetFPReturnSize())
; x1 - pointer to the return buffer in the stub frame
    LEAF_ENTRY setStubReturnValue

        cbz     w0, NoFloatingPointRetVal

        ;; Float return case
        cmp     x0, #4
        bne     LNoFloatRetVal
        ldr     s0, [x1]
        ret
LNoFloatRetVal

        ;; Double return case
        cmp     w0, #8
        bne     LNoDoubleRetVal
        ldr     d0, [x1]
        ret
LNoDoubleRetVal

        ;; Float HFA return case
        cmp     w0, #16
        bne     LNoFloatHFARetVal
        ldp     s0, s1, [x1]
        ldp     s2, s3, [x1, #8]
        ret
LNoFloatHFARetVal

        ;;Double HFA return case
        cmp     w0, #32
        bne     LNoDoubleHFARetVal
        ldp     d0, d1, [x1]
        ldp     d2, d3, [x1, #16]
        ret
LNoDoubleHFARetVal

        ;;Vector HVA return case
        cmp     w3, #64
        bne     LNoVectorHVARetVal
        ldp     q0, q1, [x1]
        ldp     q2, q3, [x1, #32]
        ret
LNoVectorHVARetVal

        EMIT_BREAKPOINT ; Unreachable

NoFloatingPointRetVal

        ;; Restore the return value from retbuf
        ldr     x0, [x1]
        ldr     x1, [x1, #8]
        ret

    LEAF_END

; ------------------------------------------------------------------
; GenericCLRToCOMCallStub that erects a CLRToCOMMethodFrame and calls into the runtime
; (CLRToCOMWorker) to dispatch rare cases of the interface call.
;
; On entry:
;   x0          : 'this' object
;   x12         : Interface MethodDesc*
;   plus user arguments in registers and on the stack
;
; On exit:
;   x0/x1/s0-s3/d0-d3 set to return value of the call as appropriate
;
    NESTED_ENTRY GenericCLRToCOMCallStub

        PROLOG_WITH_TRANSITION_BLOCK ASM_ENREGISTERED_RETURNTYPE_MAXSIZE

        add         x0, sp, #__PWTB_TransitionBlock ; pTransitionBlock
        mov         x1, x12                         ; pMethodDesc

        ; Call CLRToCOMWorker(TransitionBlock *, CLRToCOMCallMethodDesc *).
        ; This call will set up the rest of the frame (including the vfptr, the GS cookie and
        ; linking to the thread), make the client call and return with correct registers set
        ; (x0/x1/s0-s3/d0-d3 as appropriate).

        bl          CLRToCOMWorker

        ; x0 = fpRetSize

        ; The return value is stored before float argument registers
        add         x1, sp, #(__PWTB_FloatArgumentRegisters - ASM_ENREGISTERED_RETURNTYPE_MAXSIZE)
        bl          setStubReturnValue

        EPILOG_WITH_TRANSITION_BLOCK_RETURN

    NESTED_END

; ------------------------------------------------------------------
; COM to CLR stub called the first time a particular method is invoked.
;
; On entry:
;   x12         : ComCallMethodDesc* provided by prepad thunk
;   plus user arguments in registers and on the stack
;
; On exit:
;   tail calls to real method
;
    NESTED_ENTRY ComCallPreStub

    GBLA ComCallPreStub_FrameSize
    GBLA ComCallPreStub_StackAlloc
    GBLA ComCallPreStub_FrameOffset
    GBLA ComCallPreStub_ErrorReturnOffset
    GBLA ComCallPreStub_FirstStackAdjust

ComCallPreStub_FrameSize         SETA (SIZEOF__ComMethodFrame)
ComCallPreStub_FirstStackAdjust  SETA (8 + SIZEOF__ArgumentRegisters + 2 * 8) ; x8, reg args , fp & lr already pushed
ComCallPreStub_StackAlloc        SETA ComCallPreStub_FrameSize - ComCallPreStub_FirstStackAdjust
ComCallPreStub_StackAlloc        SETA ComCallPreStub_StackAlloc + SIZEOF__FloatArgumentRegisters + 8; 8 for ErrorReturn
    IF ComCallPreStub_StackAlloc:MOD:16 != 0
ComCallPreStub_StackAlloc     SETA ComCallPreStub_StackAlloc + 8
    ENDIF

ComCallPreStub_FrameOffset       SETA (ComCallPreStub_StackAlloc - (SIZEOF__ComMethodFrame - ComCallPreStub_FirstStackAdjust))
ComCallPreStub_ErrorReturnOffset SETA SIZEOF__FloatArgumentRegisters

    IF (ComCallPreStub_FirstStackAdjust):MOD:16 != 0
ComCallPreStub_FirstStackAdjust     SETA ComCallPreStub_FirstStackAdjust + 8
    ENDIF

    ; Save arguments and return address
    PROLOG_SAVE_REG_PAIR           fp, lr, #-ComCallPreStub_FirstStackAdjust!
    PROLOG_STACK_ALLOC  ComCallPreStub_StackAlloc

    SAVE_ARGUMENT_REGISTERS        sp, (16+ComCallPreStub_StackAlloc)

    SAVE_FLOAT_ARGUMENT_REGISTERS  sp, 0

    str x12, [sp, #(ComCallPreStub_FrameOffset + UnmanagedToManagedFrame__m_pvDatum)]
    add x0, sp, #(ComCallPreStub_FrameOffset)
    add x1, sp, #(ComCallPreStub_ErrorReturnOffset)
    bl ComPreStubWorker

    cbz x0, ComCallPreStub_ErrorExit

    mov x12, x0

    ; pop the stack and restore original register state
    RESTORE_FLOAT_ARGUMENT_REGISTERS  sp, 0
    RESTORE_ARGUMENT_REGISTERS        sp, (16+ComCallPreStub_StackAlloc)

    EPILOG_STACK_FREE ComCallPreStub_StackAlloc
    EPILOG_RESTORE_REG_PAIR           fp, lr, #ComCallPreStub_FirstStackAdjust!

    ; and tailcall to the actual method
    EPILOG_BRANCH_REG x12

ComCallPreStub_ErrorExit
    ldr x0, [sp, #(ComCallPreStub_ErrorReturnOffset)] ; ErrorReturn

    ; pop the stack
    EPILOG_STACK_FREE ComCallPreStub_StackAlloc
    EPILOG_RESTORE_REG_PAIR           fp, lr, #ComCallPreStub_FirstStackAdjust!

    EPILOG_RETURN

    NESTED_END

; ------------------------------------------------------------------
; COM to CLR stub which sets up a ComMethodFrame and calls COMToCLRWorker.
;
; On entry:
;   x12         : ComCallMethodDesc*  provided by prepad thunk
;   plus user arguments in registers and on the stack
;
; On exit:
;   Result in x0/d0 as per the real method being called
;
    NESTED_ENTRY GenericComCallStub

    GBLA GenericComCallStub_FrameSize
    GBLA GenericComCallStub_StackAlloc
    GBLA GenericComCallStub_FrameOffset
    GBLA GenericComCallStub_FirstStackAdjust

GenericComCallStub_FrameSize         SETA (SIZEOF__ComMethodFrame)
GenericComCallStub_FirstStackAdjust  SETA (8 + SIZEOF__ArgumentRegisters + 2 * 8)
GenericComCallStub_StackAlloc        SETA GenericComCallStub_FrameSize - GenericComCallStub_FirstStackAdjust
GenericComCallStub_StackAlloc        SETA GenericComCallStub_StackAlloc + SIZEOF__FloatArgumentRegisters

    IF (GenericComCallStub_StackAlloc):MOD:16 != 0
GenericComCallStub_StackAlloc     SETA GenericComCallStub_StackAlloc + 8
    ENDIF

GenericComCallStub_FrameOffset       SETA (GenericComCallStub_StackAlloc - (SIZEOF__ComMethodFrame - GenericComCallStub_FirstStackAdjust))

    IF (GenericComCallStub_FirstStackAdjust):MOD:16 != 0
GenericComCallStub_FirstStackAdjust     SETA GenericComCallStub_FirstStackAdjust + 8
    ENDIF


    ; Save arguments and return address
    PROLOG_SAVE_REG_PAIR           fp, lr, #-GenericComCallStub_FirstStackAdjust!
    PROLOG_STACK_ALLOC  GenericComCallStub_StackAlloc

    SAVE_ARGUMENT_REGISTERS        sp, (16+GenericComCallStub_StackAlloc)
    SAVE_FLOAT_ARGUMENT_REGISTERS  sp, 0

    str x12, [sp, #(GenericComCallStub_FrameOffset + UnmanagedToManagedFrame__m_pvDatum)]
    add x0, sp, #GenericComCallStub_FrameOffset
    bl COMToCLRWorker

    ; pop the stack
    EPILOG_STACK_FREE GenericComCallStub_StackAlloc
    EPILOG_RESTORE_REG_PAIR           fp, lr, #GenericComCallStub_FirstStackAdjust!

    EPILOG_RETURN

    NESTED_END

; ------------------------------------------------------------------
; COM to CLR stub called from COMToCLRWorker that actually dispatches to the real managed method.
;
; On entry:
;   x0          : dwStackSlots, count of argument stack slots to copy
;   x1          : pFrame, ComMethodFrame pushed by GenericComCallStub above
;   x2          : pTarget, address of code to call
;   x3          : pSecretArg, hidden argument passed to target above in x12
;   x4          : pDangerousThis, managed 'this' reference
;
; On exit:
;   Result in x0/d0 as per the real method being called
;
    NESTED_ENTRY COMToCLRDispatchHelper,,CallDescrWorkerUnwindFrameChainHandler

    PROLOG_SAVE_REG_PAIR           fp, lr, #-16!

    cbz x0, COMToCLRDispatchHelper_RegSetup

    add x9, x1, #SIZEOF__ComMethodFrame

    ; Compute number of 8 bytes slots to copy. This is done by rounding up the
    ; dwStackSlots value to the nearest even value
    add x0, x0, #1
    bic x0, x0, #1

    ; Compute how many slots to adjust the address to copy from. Since we
    ; are copying 16 bytes at a time, adjust by -1 from the rounded value
    sub x6, x0, #1
    add x9, x9, x6, LSL #3

COMToCLRDispatchHelper_StackLoop
    ldp     x7, x8, [x9], #-16  ; post-index
    stp     x7, x8, [sp, #-16]! ; pre-index
    subs    x0, x0, #2
    bne     COMToCLRDispatchHelper_StackLoop

COMToCLRDispatchHelper_RegSetup

    ; We need an aligned offset for restoring float args, so do the subtraction into
    ; a scratch register
    sub     x5, x1, GenericComCallStub_FrameOffset
    RESTORE_FLOAT_ARGUMENT_REGISTERS x5, 0

    mov lr, x2
    mov x12, x3

    mov x0, x4

    ldp x2, x3, [x1, #(SIZEOF__ComMethodFrame - SIZEOF__ArgumentRegisters + 16)]
    ldp x4, x5, [x1, #(SIZEOF__ComMethodFrame - SIZEOF__ArgumentRegisters + 32)]
    ldp x6, x7, [x1, #(SIZEOF__ComMethodFrame - SIZEOF__ArgumentRegisters + 48)]
    ldr x8, [x1, #(SIZEOF__ComMethodFrame - SIZEOF__ArgumentRegisters - 8)]

    ldr x1, [x1, #(SIZEOF__ComMethodFrame - SIZEOF__ArgumentRegisters + 8)]

    blr lr

    EPILOG_STACK_RESTORE
    EPILOG_RESTORE_REG_PAIR           fp, lr, #16!
    EPILOG_RETURN

    NESTED_END

#endif ; FEATURE_COMINTEROP

;
; x12 = UMEntryThunk*
;
    NESTED_ENTRY TheUMEntryPrestub,,UMEntryPrestubUnwindFrameChainHandler

    ; Save arguments and return address
    PROLOG_SAVE_REG_PAIR           fp, lr, #-224!
    SAVE_ARGUMENT_REGISTERS        sp, 16
    SAVE_FLOAT_ARGUMENT_REGISTERS  sp, 96

    mov x0, x12
    bl  TheUMEntryPrestubWorker

    ; save real target address in x12.
    mov x12, x0

    ; pop the stack and restore original register state
    RESTORE_ARGUMENT_REGISTERS        sp, 16
    RESTORE_FLOAT_ARGUMENT_REGISTERS  sp, 96
    EPILOG_RESTORE_REG_PAIR           fp, lr, #224!

    ; and tailcall to the actual method
    EPILOG_BRANCH_REG x12

    NESTED_END

#ifdef FEATURE_HIJACK
; ------------------------------------------------------------------
; Hijack function for functions which return a scalar type or a struct (value type)
    NESTED_ENTRY OnHijackTripThread
    PROLOG_SAVE_REG_PAIR   fp, lr, #-192!
    ; Spill callee saved registers
    PROLOG_SAVE_REG_PAIR   x19, x20, #16
    PROLOG_SAVE_REG_PAIR   x21, x22, #32
    PROLOG_SAVE_REG_PAIR   x23, x24, #48
    PROLOG_SAVE_REG_PAIR   x25, x26, #64
    PROLOG_SAVE_REG_PAIR   x27, x28, #80

    ; save any integral return value(s)
    stp x0, x1, [sp, #96]

    ; save async continuation return value
    str x2, [sp, #112]

    ; save any FP/HFA/HVA return value(s)
    stp q0, q1, [sp, #128]
    stp q2, q3, [sp, #160]

    mov x0, sp
    bl OnHijackWorker

    ; restore any integral return value(s)
    ldp x0, x1, [sp, #96]

    ; restore async continuation return value
    ldr x2, [sp, #112]

    ; restore any FP/HFA/HVA return value(s)
    ldp q0, q1, [sp, #128]
    ldp q2, q3, [sp, #160]

    EPILOG_RESTORE_REG_PAIR   x19, x20, #16
    EPILOG_RESTORE_REG_PAIR   x21, x22, #32
    EPILOG_RESTORE_REG_PAIR   x23, x24, #48
    EPILOG_RESTORE_REG_PAIR   x25, x26, #64
    EPILOG_RESTORE_REG_PAIR   x27, x28, #80
    EPILOG_RESTORE_REG_PAIR   fp, lr,   #192!
    EPILOG_RETURN
    NESTED_END

#endif ; FEATURE_HIJACK

;; ------------------------------------------------------------------
;; Redirection Stub for GC in fully interruptible method
        GenerateRedirectedHandledJITCaseStub GCThreadControl
;; ------------------------------------------------------------------
        GenerateRedirectedHandledJITCaseStub DbgThreadControl
;; ------------------------------------------------------------------
        GenerateRedirectedHandledJITCaseStub UserSuspend

#ifdef _DEBUG
; ------------------------------------------------------------------
; Redirection Stub for GC Stress
        GenerateRedirectedHandledJITCaseStub GCStress
#endif


; ------------------------------------------------------------------

        ; This helper enables us to call into a funclet after restoring Fp register
        NESTED_ENTRY CallEHFunclet
        ; On entry:
        ;
        ; X0 = throwable
        ; X1 = PC to invoke
        ; X2 = address of X19 register in CONTEXT record; used to restore the non-volatile registers of CrawlFrame
        ; X3 = address of the location where the SP of funclet's caller (i.e. this helper) should be saved.
        ;

        ; Using below prolog instead of PROLOG_SAVE_REG_PAIR fp,lr, #-96!
        ; is intentional. Above statement would also emit instruction to save
        ; sp in fp. If sp is saved in fp in prolog then it is not expected that fp can change in the body
        ; of method. However, this method needs to be able to change fp before calling funclet.
        ; This is required to access locals in funclet.
        PROLOG_SAVE_REG_PAIR_NO_FP fp,lr, #-96!

        ; Spill callee saved registers
        PROLOG_SAVE_REG_PAIR   x19, x20, 16
        PROLOG_SAVE_REG_PAIR   x21, x22, 32
        PROLOG_SAVE_REG_PAIR   x23, x24, 48
        PROLOG_SAVE_REG_PAIR   x25, x26, 64
        PROLOG_SAVE_REG_PAIR   x27, x28, 80

        ; Save the SP of this function. We cannot store SP directly.
        mov fp, sp
        str fp, [x3]

        ldp x19, x20, [x2, #0]
        ldp x21, x22, [x2, #16]
        ldp x23, x24, [x2, #32]
        ldp x25, x26, [x2, #48]
        ldp x27, x28, [x2, #64]
        ldr fp, [x2, #80] ; offset of fp in CONTEXT relative to X19

        ; Invoke the funclet
        blr x1
        nop

        EPILOG_RESTORE_REG_PAIR   x19, x20, 16
        EPILOG_RESTORE_REG_PAIR   x21, x22, 32
        EPILOG_RESTORE_REG_PAIR   x23, x24, 48
        EPILOG_RESTORE_REG_PAIR   x25, x26, 64
        EPILOG_RESTORE_REG_PAIR   x27, x28, 80
        EPILOG_RESTORE_REG_PAIR   fp, lr, #96!
        EPILOG_RETURN

        NESTED_END CallEHFunclet

        ; This helper enables us to call into a filter funclet after restoring Fp register
        NESTED_ENTRY CallEHFilterFunclet

        PROLOG_SAVE_REG_PAIR_NO_FP   fp, lr, #-16!

        ; On entry:
        ;
        ; X0 = throwable
        ; X1 = FP of the main function
        ; X2 = PC to invoke
        ; X3 = address of the location where the SP of funclet's caller (i.e. this helper) should be saved.
        ;
        ; Save the SP of this function
        mov fp, sp
        str fp, [x3]
        ; Restore frame pointer
        mov fp, x1
        ; Invoke the filter funclet
        blr x2

        EPILOG_RESTORE_REG_PAIR   fp, lr,   #16!
        EPILOG_RETURN

        NESTED_END CallEHFilterFunclet


        GBLA FaultingExceptionFrame_StackAlloc
        GBLA FaultingExceptionFrame_FrameOffset

FaultingExceptionFrame_StackAlloc         SETA (SIZEOF__FaultingExceptionFrame)
FaultingExceptionFrame_FrameOffset        SETA  0

        MACRO
        GenerateRedirectedStubWithFrame $STUB, $TARGET

        ;
        ; This is the primary function to which execution will be redirected to.
        ;
        NESTED_ENTRY $STUB

        ;
        ; IN: lr: original IP before redirect
        ;

        PROLOG_SAVE_REG_PAIR    fp, lr, #-16!
        PROLOG_STACK_ALLOC  FaultingExceptionFrame_StackAlloc

        ; At this point, the stack maybe misaligned if the thread abort was asynchronously
        ; triggered in the prolog or epilog of the managed method. For such a case, we must
        ; align the stack before calling into the VM.
        ;
        ; Runtime check for 16-byte alignment.
        mov x0, sp
        and x0, x0, #15
        sub sp, sp, x0

        ; Save pointer to FEF for GetFrameFromRedirectedStubStackFrame
        add x19, sp, #FaultingExceptionFrame_FrameOffset

        ; Prepare to initialize to NULL
        mov x1,#0
        str x1, [x19]                                                        ; Initialize vtbl (it is not strictly necessary)
        str x1, [x19, #FaultingExceptionFrame__m_fFilterExecuted]            ; Initialize BOOL for personality routine

        mov x0, x19       ; move the ptr to FEF in X0

        bl            $TARGET

        ; Target should not return.
        EMIT_BREAKPOINT

        NESTED_END $STUB

        MEND


; ------------------------------------------------------------------
;
; Helpers for ThreadAbort exceptions
;

        NESTED_ENTRY RedirectForThreadAbort2,,HijackHandler
        PROLOG_SAVE_REG_PAIR fp,lr, #-16!

        ; stack must be 16 byte aligned
        CHECK_STACK_ALIGNMENT

        ; On entry:
        ;
        ; x0 = address of FaultingExceptionFrame
        ;
        ; Invoke the helper to setup the FaultingExceptionFrame and raise the exception
        bl              ThrowControlForThread

        ; ThrowControlForThread doesn't return.
        EMIT_BREAKPOINT

        NESTED_END RedirectForThreadAbort2

        GenerateRedirectedStubWithFrame RedirectForThreadAbort, RedirectForThreadAbort2

#ifdef FEATURE_VIRTUAL_STUB_DISPATCH
; ------------------------------------------------------------------
; ResolveWorkerChainLookupAsmStub
;
; This method will perform a quick chained lookup of the entry if the
;  initial cache lookup fails.
;
; On Entry:
;   x9        contains the pointer to the current ResolveCacheElem
;   x11       contains the address of the indirection (and the flags in the low two bits)
;   x12       contains our contract the DispatchToken
; Must be preserved:
;   x0        contains the instance object ref that we are making an interface call on
;   x9        Must point to a ResolveCacheElem [For Sanity]
;  [x1-x7]    contains any additional register arguments for the interface method
;
; Loaded from x0
;   x13       contains our type     the MethodTable  (from object ref in x0)
;
; On Exit:
;   x0, [x1-x7] arguments for the interface implementation target
;
; On Exit (to ResolveWorkerAsmStub):
;   x11       contains the address of the indirection and the flags in the low two bits.
;   x12       contains our contract (DispatchToken)
;   x16,x17   will be trashed
;
    GBLA BACKPATCH_FLAG      ; two low bit flags used by ResolveWorkerAsmStub
    GBLA PROMOTE_CHAIN_FLAG  ; two low bit flags used by ResolveWorkerAsmStub
BACKPATCH_FLAG      SETA  1
PROMOTE_CHAIN_FLAG  SETA  2

    NESTED_ENTRY ResolveWorkerChainLookupAsmStub

        tst     x11, #BACKPATCH_FLAG    ; First we check if x11 has the BACKPATCH_FLAG set
        bne     Fail                    ; If the BACKPATCH_FLAGS is set we will go directly to the ResolveWorkerAsmStub

        ldr     x13, [x0]         ; retrieve the MethodTable from the object ref in x0
MainLoop
        ldr     x9, [x9, #ResolveCacheElem__pNext]     ; x9 <= the next entry in the chain
        cmp     x9, #0
        beq     Fail

        ldp     x16, x17, [x9]
        cmp     x16, x13          ; compare our MT with the one in the ResolveCacheElem
        bne     MainLoop

        cmp     x17, x12          ; compare our DispatchToken with one in the ResolveCacheElem
        bne     MainLoop

Success
        ldr     x13, =g_dispatch_cache_chain_success_counter
        ldr     x16, [x13]
        subs    x16, x16, #1
        str     x16, [x13]
        blt     Promote

        ldr     x16, [x9, #ResolveCacheElem__target]    ; get the ImplTarget
        br      x16               ; branch to interface implementation target

Promote
                                  ; Move this entry to head position of the chain
        mov     x16, #256
        str     x16, [x13]        ; be quick to reset the counter so we don't get a bunch of contending threads
        orr     x11, x11, #PROMOTE_CHAIN_FLAG   ; set PROMOTE_CHAIN_FLAG
        mov     x12, x9           ; We pass the ResolveCacheElem to ResolveWorkerAsmStub instead of the DispatchToken

Fail
        b       ResolveWorkerAsmStub ; call the ResolveWorkerAsmStub method to transition into the VM

    NESTED_END ResolveWorkerChainLookupAsmStub

;; ------------------------------------------------------------------
;; void ResolveWorkerAsmStub(args in regs x0-x7 & stack and possibly retbuf arg in x8, x11:IndirectionCellAndFlags, x12:DispatchToken)
;;
;; The stub dispatch thunk which transfers control to VSD_ResolveWorker.
        NESTED_ENTRY ResolveWorkerAsmStub

        PROLOG_WITH_TRANSITION_BLOCK

        add x0, sp, #__PWTB_TransitionBlock ; pTransitionBlock
        and x1, x11, #-4 ; Indirection cell
        mov x2, x12 ; DispatchToken
        and x3, x11, #3 ; flag
        bl VSD_ResolveWorker
        mov x9, x0

        EPILOG_WITH_TRANSITION_BLOCK_TAILCALL

        EPILOG_BRANCH_REG  x9

        NESTED_END
#endif // FEATURE_VIRTUAL_STUB_DISPATCH

#ifdef FEATURE_READYTORUN

    NESTED_ENTRY DelayLoad_MethodCall
    PROLOG_WITH_TRANSITION_BLOCK

    add x0, sp, #__PWTB_TransitionBlock ; pTransitionBlock
    mov x1, x11 ; Indirection cell
    mov x2, x9 ; sectionIndex
    mov x3, x10 ; Module*
    bl ExternalMethodFixupWorker
    mov x12, x0

    EPILOG_WITH_TRANSITION_BLOCK_TAILCALL
    EPILOG_BRANCH_REG   x12

    NESTED_END

    MACRO
        DynamicHelper $frameFlags, $suffix

        NESTED_ENTRY DelayLoad_Helper$suffix

        PROLOG_WITH_TRANSITION_BLOCK

        add x0, sp, #__PWTB_TransitionBlock ; pTransitionBlock
        mov x1, x11 ; Indirection cell
        mov x2, x9 ; sectionIndex
        mov x3, x10 ; Module*
        mov x4, $frameFlags
        bl DynamicHelperWorker
        cbnz x0, %FT0
        ldr x0, [sp, #__PWTB_ArgumentRegister_FirstArg]
        EPILOG_WITH_TRANSITION_BLOCK_RETURN
0
        mov x12, x0
        EPILOG_WITH_TRANSITION_BLOCK_TAILCALL
        EPILOG_BRANCH_REG  x12
        NESTED_END
    MEND

    DynamicHelper DynamicHelperFrameFlags_Default
    DynamicHelper DynamicHelperFrameFlags_ObjectArg, _Obj
    DynamicHelper DynamicHelperFrameFlags_ObjectArg | DynamicHelperFrameFlags_ObjectArg2, _ObjObj
#endif // FEATURE_READYTORUN

#ifdef FEATURE_COMINTEROP
; ------------------------------------------------------------------
; Function used by COM interop to get floating point return value (since it's not in the same
; register(s) as non-floating point values).
;
; On entry;
;   x0          : size of the FP result (4 or 8 bytes)
;   x1          : pointer to 64-bit buffer to receive result
;
; On exit:
;   buffer pointed to by x1 on entry contains the float or double argument as appropriate
;
    LEAF_ENTRY getFPReturn
    str d0, [x1]
    LEAF_END

; ------------------------------------------------------------------
; Function used by COM interop to set floating point return value (since it's not in the same
; register(s) as non-floating point values).
;
; On entry:
;   x0          : size of the FP result (4 or 8 bytes)
;   x1          : 32-bit or 64-bit FP result
;
; On exit:
;   s0          : float result if x0 == 4
;   d0          : double result if x0 == 8
;
    LEAF_ENTRY setFPReturn
    fmov d0, x1
    LEAF_END
#endif

;
; JIT Static access helpers when coreclr host specifies single appdomain flag
;

; ------------------------------------------------------------------

; void* JIT_GetDynamicNonGCStaticBase(DynamicStaticsInfo *dynamicInfo)

    LEAF_ENTRY JIT_GetDynamicNonGCStaticBase_SingleAppDomain
    ; If class is not initialized, bail to C++ helper
    add x1, x0, #OFFSETOF__DynamicStaticsInfo__m_pNonGCStatics
    ldar x1, [x1]
    tbnz x1, #0, CallHelper1
    mov x0, x1
    ret lr

CallHelper1
    ; Tail call GetNonGCStaticBase
    ldr x0, [x0, #OFFSETOF__DynamicStaticsInfo__m_pMethodTable]
    adrp     x1, g_pGetNonGCStaticBase
    ldr      x1, [x1, g_pGetNonGCStaticBase]
    br       x1
    LEAF_END

; void* JIT_GetDynamicGCStaticBase(DynamicStaticsInfo *dynamicInfo)

    LEAF_ENTRY JIT_GetDynamicGCStaticBase_SingleAppDomain
    ; If class is not initialized, bail to C++ helper
    add x1, x0, #OFFSETOF__DynamicStaticsInfo__m_pGCStatics
    ldar x1, [x1]
    tbnz x1, #0, CallHelper2
    mov x0, x1
    ret lr

CallHelper2
    ; Tail call GetGCStaticBase
    ldr x0, [x0, #OFFSETOF__DynamicStaticsInfo__m_pMethodTable]
    adrp     x1, g_pGetGCStaticBase
    ldr      x1, [x1, g_pGetGCStaticBase]
    br       x1
    LEAF_END

; ------------------------------------------------------------------
; __declspec(naked) void F_CALL_CONV JIT_WriteBarrier_Callable(Object **dst, Object* val)
    LEAF_ENTRY  JIT_WriteBarrier_Callable

    ; Setup args for JIT_WriteBarrier. x14 = dst ; x15 = val
    mov     x14, x0                     ; x14 = dst
    mov     x15, x1                     ; x15 = val

    ; Branch to the write barrier
    adrp    x17, JIT_WriteBarrier_Loc
    ldr     x17, [x17, JIT_WriteBarrier_Loc]
    br      x17

    LEAF_END

#ifdef PROFILING_SUPPORTED

; ------------------------------------------------------------------
; void JIT_ProfilerEnterLeaveTailcallStub(UINT_PTR ProfilerHandle)
   LEAF_ENTRY  JIT_ProfilerEnterLeaveTailcallStub
   ret      lr
   LEAF_END

 #define PROFILE_ENTER    1
 #define PROFILE_LEAVE    2
 #define PROFILE_TAILCALL 4
 #define SIZEOF__PROFILE_PLATFORM_SPECIFIC_DATA 320

; ------------------------------------------------------------------
    MACRO
    GenerateProfileHelper $helper, $flags

    LCLS __HelperNakedFuncName
__HelperNakedFuncName SETS "$helper":CC:"Naked"
    IMPORT $helper

    NESTED_ENTRY $__HelperNakedFuncName
        ; On entry:
        ;   x10 = functionIDOrClientID
        ;   x11 = profiledSp
        ;   x12 = throwable
        ;
        ; On exit:
        ;   Values of x0-x8, q0-q7, fp are preserved.
        ;   Values of other volatile registers are not preserved.

        PROLOG_SAVE_REG_PAIR fp, lr, -SIZEOF__PROFILE_PLATFORM_SPECIFIC_DATA! ; Allocate space and save Fp, Pc.
        SAVE_ARGUMENT_REGISTERS sp, 16          ; Save x8 and argument registers (x0-x7).
        str     xzr, [sp, #88]                  ; Clear functionId.
        SAVE_FLOAT_ARGUMENT_REGISTERS sp, 96    ; Save floating-point/SIMD registers (q0-q7).
        add     x12, fp, SIZEOF__PROFILE_PLATFORM_SPECIFIC_DATA ; Compute probeSp - initial value of Sp on entry to the helper.
        stp     x12, x11, [sp, #224]            ; Save probeSp, profiledSp.
        str     xzr, [sp, #240]                 ; Clear hiddenArg.
        mov     w12, $flags
        stp     w12, wzr, [sp, #248]            ; Save flags and clear unused field.

        mov     x0, x10
        mov     x1, sp
        bl $helper

        RESTORE_ARGUMENT_REGISTERS sp, 16       ; Restore x8 and argument registers.
        RESTORE_FLOAT_ARGUMENT_REGISTERS sp, 96 ; Restore floating-point/SIMD registers.

        EPILOG_RESTORE_REG_PAIR fp, lr, SIZEOF__PROFILE_PLATFORM_SPECIFIC_DATA!
        EPILOG_RETURN

    NESTED_END
0

    MEND

    GenerateProfileHelper ProfileEnter, PROFILE_ENTER
    GenerateProfileHelper ProfileLeave, PROFILE_LEAVE
    GenerateProfileHelper ProfileTailcall, PROFILE_TAILCALL

#endif

#ifdef FEATURE_TIERED_COMPILATION

    IMPORT OnCallCountThresholdReached

    NESTED_ENTRY OnCallCountThresholdReachedStub
        PROLOG_WITH_TRANSITION_BLOCK

        add     x0, sp, #__PWTB_TransitionBlock ; TransitionBlock *
        mov     x1, x9 ; stub-identifying token
        bl      OnCallCountThresholdReached
        mov     x9, x0

        EPILOG_WITH_TRANSITION_BLOCK_TAILCALL
        EPILOG_BRANCH_REG x9
    NESTED_END

    IMPORT JIT_PatchpointWorkerWorkerWithPolicy

    NESTED_ENTRY JIT_Patchpoint
        PROLOG_WITH_TRANSITION_BLOCK

        add     x0, sp, #__PWTB_TransitionBlock ; TransitionBlock *
        bl      JIT_PatchpointWorkerWorkerWithPolicy

        EPILOG_WITH_TRANSITION_BLOCK_RETURN
    NESTED_END

    // first arg register holds iloffset, which needs to be moved to the second register, and the first register filled with NULL
    LEAF_ENTRY JIT_PatchpointForced
        mov x1, x0
        mov x0, #0
        b JIT_Patchpoint
    LEAF_END

#endif ; FEATURE_TIERED_COMPILATION

    LEAF_ENTRY  JIT_ValidateIndirectCall
        ret lr
    LEAF_END

    LEAF_ENTRY  JIT_DispatchIndirectCall
        br x9
    LEAF_END

#ifdef FEATURE_SPECIAL_USER_MODE_APC

    IMPORT |?ApcActivationCallback@Thread@@CAX_K@Z|

    ; extern "C" void NTAPI ApcActivationCallbackStub(ULONG_PTR Parameter);
    NESTED_ENTRY ApcActivationCallbackStub

        PROLOG_SAVE_REG_PAIR    fp, lr, #-16!
        PROLOG_STACK_ALLOC      16                ; stack slot for CONTEXT* and padding

        ;REDIRECTSTUB_SP_OFFSET_CONTEXT is defined in asmconstants.h and is used in GetCONTEXTFromRedirectedStubStackFrame
        ;If CONTEXT is not saved at 0 offset from SP it must be changed as well.
        ASSERT REDIRECTSTUB_SP_OFFSET_CONTEXT == 0

        ; Save a copy of the redirect CONTEXT*.
        ; This is needed for the debugger to unwind the stack.
        ldr x17, [x0, OFFSETOF__APC_CALLBACK_DATA__ContextRecord]
        str x17, [sp]

        bl |?ApcActivationCallback@Thread@@CAX_K@Z|

        EPILOG_STACK_FREE       16                ; undo stack slot for CONTEXT* and padding
        EPILOG_RESTORE_REG_PAIR fp, lr, #16!
        EPILOG_RETURN

; Put a label here to tell the debugger where the end of this function is.
    PATCH_LABEL ApcActivationCallbackStubEnd
    EXPORT ApcActivationCallbackStubEnd

    NESTED_END

#endif ; FEATURE_SPECIAL_USER_MODE_APC

    LEAF_ENTRY  JIT_PollGC
        ldr     x9, =g_TrapReturningThreads
        ldr     w9, [x9]
        cbnz    w9, JIT_PollGCRarePath
        ret
JIT_PollGCRarePath
        ldr     x9, =g_pPollGC
        ldr     x9, [x9]
        br x9
    LEAF_END

#ifdef FEATURE_INTERPRETER
    NESTED_ENTRY InterpreterStub

        PROLOG_WITH_TRANSITION_BLOCK

        add         x0, sp, #__PWTB_TransitionBlock ; pTransitionBlock
        mov         x1, METHODDESC_REGISTER         ; pMethodDesc

        bl          ExecuteInterpretedMethod

        EPILOG_WITH_TRANSITION_BLOCK_RETURN

    NESTED_END
#endif // FEATURE_INTERPRETER

;x0 -This pointer
;x1 -ReturnBuffer
    LEAF_ENTRY ThisPtrRetBufPrecodeWorker
        ldr  x12, [METHODDESC_REGISTER, #ThisPtrRetBufPrecodeData__Target]
        mov  x11, x0     ; Move first arg pointer to temp register
        mov  x0,  x1     ; Move ret buf arg pointer from location in ABI for return buffer for instance method to location in ABI for return buffer for static method
        mov  x1, x11     ; Move temp register to first arg register for static method with return buffer
        EPILOG_BRANCH_REG x12
    LEAF_END

; Must be at very end of file
    END<|MERGE_RESOLUTION|>--- conflicted
+++ resolved
@@ -248,87 +248,6 @@
         ret             lr
         LEAF_END
 
-<<<<<<< HEAD
-=======
-;-----------------------------------------------------------------------------
-; void JIT_UpdateWriteBarrierState(bool skipEphemeralCheck, size_t writeableOffset)
-;
-; Update shadow copies of the various state info required for barrier
-;
-; State info is contained in a literal pool at the end of the function
-; Placed in text section so that it is close enough to use ldr literal and still
-; be relocatable. Eliminates need for PREPARE_EXTERNAL_VAR in hot code.
-;
-; Align and group state info together so it fits in a single cache line
-; and each entry can be written atomically
-;
-    LEAF_ENTRY JIT_UpdateWriteBarrierState
-        PROLOG_SAVE_REG_PAIR   fp, lr, #-16!
-
-        ; x0-x7, x10 will contain intended new state
-        ; x8 will preserve skipEphemeralCheck
-        ; x12 will be used for pointers
-
-        mov      x8, x0
-        mov      x9, x1
-
-        adrp     x12, g_card_table
-        ldr      x0, [x12, g_card_table]
-
-#ifdef FEATURE_MANUALLY_MANAGED_CARD_BUNDLES
-        adrp     x12, g_card_bundle_table
-        ldr      x1, [x12, g_card_bundle_table]
-#endif
-
-#ifdef FEATURE_USE_SOFTWARE_WRITE_WATCH_FOR_GC_HEAP
-        adrp     x12, g_write_watch_table
-        ldr      x2, [x12, g_write_watch_table]
-#endif
-
-        adrp     x12, g_ephemeral_low
-        ldr      x3, [x12, g_ephemeral_low]
-
-        adrp     x12, g_ephemeral_high
-        ldr      x4, [x12, g_ephemeral_high]
-
-        ; Check skipEphemeralCheck
-        cbz      x8, EphemeralCheckEnabled
-        movz     x3, #0
-        movn     x4, #0
-
-EphemeralCheckEnabled
-        adrp     x12, g_lowest_address
-        ldr      x5, [x12, g_lowest_address]
-
-        adrp     x12, g_highest_address
-        ldr      x6, [x12, g_highest_address]
-
-#ifdef WRITE_BARRIER_CHECK
-        adrp     x12, $g_GCShadow
-        ldr      x7, [x12, $g_GCShadow]
-
-        adrp     x12, $g_GCShadowEnd
-        ldr      x10, [x12, $g_GCShadowEnd]
-#endif
-
-        ; Update wbs state
-        adrp     x12, JIT_WriteBarrier_Table_Loc
-        ldr      x12, [x12, JIT_WriteBarrier_Table_Loc]
-        add      x12, x12, x9
-        stp      x0, x1, [x12], 16
-        stp      x2, x3, [x12], 16
-        stp      x4, x5, [x12], 16
-        str      x6, [x12], 8
-#ifdef WRITE_BARRIER_CHECK
-        stp     x7, x10, [x12], 16
-#endif
-
-        EPILOG_RESTORE_REG_PAIR fp, lr, #16!
-        EPILOG_RETURN
-
-    LEAF_END JIT_UpdateWriteBarrierState
-
->>>>>>> b8752af9
 #ifdef FEATURE_COMINTEROP
 
 ; ------------------------------------------------------------------
