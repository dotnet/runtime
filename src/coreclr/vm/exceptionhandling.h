// Licensed to the .NET Foundation under one or more agreements.
// The .NET Foundation licenses this file to you under the MIT license.
//

//

#ifndef __EXCEPTION_HANDLING_h__
#define __EXCEPTION_HANDLING_h__

#ifdef FEATURE_EH_FUNCLETS

#include "eexcp.h"
#include "exstatecommon.h"
#include "exkind.h"

// This address lies in the NULL pointer partition of the process memory.
// Accessing it will result in AV.
#define INVALID_RESUME_ADDRESS 0x000000000000bad0

EXTERN_C EXCEPTION_DISPOSITION __cdecl
ProcessCLRException(IN     PEXCEPTION_RECORD     pExceptionRecord,
                    IN     PVOID                 pEstablisherFrame,
                    IN OUT PT_CONTEXT            pContextRecord,
                    IN OUT PT_DISPATCHER_CONTEXT pDispatcherContext);

EXTERN_C EXCEPTION_DISPOSITION __cdecl
CallDescrWorkerUnwindFrameChainHandler(IN     PEXCEPTION_RECORD     pExceptionRecord,
                                       IN     PVOID                 pEstablisherFrame,
                                       IN OUT PT_CONTEXT            pContextRecord,
                                       IN OUT PT_DISPATCHER_CONTEXT pDispatcherContext);

<<<<<<< HEAD
VOID DECLSPEC_NORETURN DispatchManagedException(OBJECTREF throwable, CONTEXT *pExceptionContext, EXCEPTION_RECORD *pExceptionRecord = NULL, ExKind exKind = ExKind::None);
=======
void NormalizeThrownObject(OBJECTREF *ppThrowable);

VOID DECLSPEC_NORETURN DispatchManagedException(OBJECTREF throwable, CONTEXT *pExceptionContext, EXCEPTION_RECORD *pExceptionRecord = NULL);
>>>>>>> 302a563c
VOID DECLSPEC_NORETURN DispatchManagedException(OBJECTREF throwable);
VOID DECLSPEC_NORETURN DispatchManagedException(RuntimeExceptionKind reKind);
VOID DECLSPEC_NORETURN DispatchRethrownManagedException();
VOID DECLSPEC_NORETURN DispatchRethrownManagedException(CONTEXT* pExceptionContext);

void DECLSPEC_NORETURN DispatchExSecondPass(ExInfo *pExInfo);

bool IsCallDescrWorkerInternalReturnAddress(PCODE pCode);

enum CLRUnwindStatus { UnwindPending, FirstPassComplete, SecondPassComplete };

enum TrackerMemoryType
{
    memManaged = 0x0001,
    memUnmanaged = 0x0002,
    memBoth = 0x0003,
};

// Enum that specifies the type of EH funclet we are about to invoke
enum EHFuncletType
{
    Filter = 0x0001,
    FaultFinally = 0x0002,
    Catch = 0x0004,
};

// These values are or-ed into the InlinedCallFrame::m_Datum field.
// The bit 0 is used for unrelated purposes (see comments on the
// InlinedCallFrame::m_Datum field for details).
enum class InlinedCallFrameMarker
{
#ifdef HOST_64BIT
    ExceptionHandlingHelper = 2,
#else // HOST_64BIT
    ExceptionHandlingHelper = 1,
#endif // HOST_64BIT
    Mask = ExceptionHandlingHelper
};

#ifdef FEATURE_INTERPRETER
class ResumeAfterCatchException
{
    TADDR m_resumeSP;
    TADDR m_resumeIP;
public:
    ResumeAfterCatchException(TADDR resumeSP, TADDR resumeIP)
        : m_resumeSP(resumeSP),
          m_resumeIP(resumeIP)
    {}

    void GetResumeContext(TADDR * pResumeSP, TADDR * pResumeIP) const
    {
        *pResumeSP = m_resumeSP;
        *pResumeIP = m_resumeIP;
    }
};
#endif // FEATURE_INTERPRETER

void DECLSPEC_NORETURN ExecuteFunctionBelowContext(PCODE functionPtr, CONTEXT *pContext, size_t targetSSP, size_t arg1 = 0, size_t arg2 = 0);

#endif // FEATURE_EH_FUNCLETS

#if defined(TARGET_X86)
#define USE_CURRENT_CONTEXT_IN_FILTER
#endif // TARGET_X86

#endif  // __EXCEPTION_HANDLING_h__<|MERGE_RESOLUTION|>--- conflicted
+++ resolved
@@ -29,13 +29,10 @@
                                        IN OUT PT_CONTEXT            pContextRecord,
                                        IN OUT PT_DISPATCHER_CONTEXT pDispatcherContext);
 
-<<<<<<< HEAD
-VOID DECLSPEC_NORETURN DispatchManagedException(OBJECTREF throwable, CONTEXT *pExceptionContext, EXCEPTION_RECORD *pExceptionRecord = NULL, ExKind exKind = ExKind::None);
-=======
 void NormalizeThrownObject(OBJECTREF *ppThrowable);
 
+VOID DECLSPEC_NORETURN DispatchManagedException(OBJECTREF throwable, CONTEXT *pExceptionContext, EXCEPTION_RECORD *pExceptionRecord = NULL, ExKind exKind = ExKind::None);
 VOID DECLSPEC_NORETURN DispatchManagedException(OBJECTREF throwable, CONTEXT *pExceptionContext, EXCEPTION_RECORD *pExceptionRecord = NULL);
->>>>>>> 302a563c
 VOID DECLSPEC_NORETURN DispatchManagedException(OBJECTREF throwable);
 VOID DECLSPEC_NORETURN DispatchManagedException(RuntimeExceptionKind reKind);
 VOID DECLSPEC_NORETURN DispatchRethrownManagedException();
