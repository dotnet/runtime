--- conflicted
+++ resolved
@@ -473,11 +473,7 @@
                 amt.SuppressRelease();
 
 #ifdef _DEBUG
-<<<<<<< HEAD
-                SString name{};
-=======
                 SString name;
->>>>>>> 1313fda8
                 TypeString::AppendMethodDebug(name, pNewMD);
                 EString<EncodingUTF8> nameUTF8;
                 name.ConvertToUTF8(nameUTF8);
