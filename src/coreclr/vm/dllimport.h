// Licensed to the .NET Foundation under one or more agreements.
// The .NET Foundation licenses this file to you under the MIT license.
//
// File: DllImport.h
//

#ifndef __dllimport_h__
#define __dllimport_h__

#include "util.hpp"

struct PInvokeStaticSigInfo;

// This structure groups together data that describe the signature for which a marshaling stub is being generated.
struct StubSigDesc
{
public:
    StubSigDesc(MethodDesc* pMD);
    StubSigDesc(MethodDesc*  pMD, const Signature& sig, Module* pModule, Module* pLoaderModule = NULL);
    StubSigDesc(MethodTable* pMT, const Signature& sig, Module* pModule);
    StubSigDesc(const Signature& sig, Module* pModule);

    MethodDesc        *m_pMD;
    MethodTable       *m_pMT;
    Signature          m_sig;
    // Module to use for signature reading.
    Module            *m_pModule;
    // Module that owns any metadata that influences interop behavior.
    // This is usually the same as m_pModule, but can differ with vararg
    // P/Invokes, where the calling assembly's module is assigned to m_pModule
    // since the specific caller signature is defined in that assembly, not the
    // assembly that defined the P/Invoke.
    Module            *m_pMetadataModule;
    // Used for ILStubCache selection and MethodTable creation.
    Module            *m_pLoaderModule;
    mdMethodDef        m_tkMethodDef;
    SigTypeContext     m_typeContext;

#ifdef _DEBUG
    LPCUTF8            m_pDebugName;
    LPCUTF8            m_pDebugClassName;

    void InitDebugNames()
    {
        LIMITED_METHOD_CONTRACT;

        if (m_pMD != NULL)
        {
            m_pDebugName = m_pMD->m_pszDebugMethodName;
            m_pDebugClassName = m_pMD->m_pszDebugClassName;
        }
        else
        {
            m_pDebugName = NULL;
            m_pDebugClassName = NULL;
        }
    }
#endif // _DEBUG

#ifndef DACCESS_COMPILE
    void InitTypeContext(Instantiation classInst, Instantiation methodInst)
    {
        LIMITED_METHOD_CONTRACT;

        _ASSERTE(m_typeContext.IsEmpty());

        m_typeContext = SigTypeContext(classInst, methodInst);
    }
#endif
};

//=======================================================================
// Collects code and data pertaining to the NDirect interface.
//=======================================================================
class NDirect
{
public:
    // Get the calling convention and whether to suppress GC transition for a method by checking:
    //   - SuppressGCTransition attribute
    //   - For delegates: UnmanagedFunctionPointer attribute
    //   - For non-delegates: P/Invoke metadata
    //   - Any modopts encoded in the method signature
    // If no calling convention is specified, the default calling convention is returned
    // This function ignores any errors when reading attributes/metadata, treating them as
    // if no calling convention was specified through that mechanism.
    static void GetCallingConvention_IgnoreErrors(_In_ MethodDesc* pMD, _Out_opt_ CorInfoCallConvExtension* callConv, _Out_opt_ bool* suppressGCTransition);

    //---------------------------------------------------------
    // Does a class or method have a NAT_L CustomAttribute?
    //
    // S_OK    = yes
    // S_FALSE = no
    // FAILED  = unknown because something failed.
    //---------------------------------------------------------
    static HRESULT HasNAT_LAttribute(IMDInternalImport *pInternalImport, mdToken token, DWORD dwMemberAttrs);

    // Either MD or signature & module must be given.
    // Note: This method can be called at a time when the associated NDirectMethodDesc
    // has not been fully populated. This means the optimized path for this call is to rely
    // on the most basic P/Invoke metadata. An example when this can happen is when the JIT
    // is compiling a method containing a P/Invoke that is being considered for inlining.
    static BOOL MarshalingRequired(
        _In_opt_ MethodDesc* pMD,
        _In_opt_ PCCOR_SIGNATURE pSig = NULL,
        _In_opt_ Module* pModule = NULL,
        _In_opt_ SigTypeContext* pTypeContext = NULL,
        _In_ bool unmanagedCallersOnlyRequiresMarshalling = true);

    static void PopulateNDirectMethodDesc(_Inout_ NDirectMethodDesc* pNMD);
    static void InitializeSigInfoAndPopulateNDirectMethodDesc(_Inout_ NDirectMethodDesc* pNMD, _Inout_ PInvokeStaticSigInfo* pSigInfo);

    static MethodDesc* CreateCLRToNativeILStub(
                    StubSigDesc*             pSigDesc,
                    CorNativeLinkType        nlType,
                    CorNativeLinkFlags       nlFlags,
                    CorInfoCallConvExtension unmgdCallConv,
                    DWORD                    dwStubFlags); // NDirectStubFlags

#ifdef FEATURE_COMINTEROP
    static MethodDesc* CreateFieldAccessILStub(
                    PCCOR_SIGNATURE    szMetaSig,
                    DWORD              cbMetaSigSize,
                    Module*            pModule,
                    mdFieldDef         fd,
                    DWORD              dwStubFlags, // NDirectStubFlags
                    FieldDesc*         pFD);
#endif // FEATURE_COMINTEROP

    static MethodDesc* CreateStructMarshalILStub(MethodTable* pMT);
    static PCODE GetEntryPointForStructMarshalStub(MethodTable* pMT);

    static MethodDesc* CreateCLRToNativeILStub(PInvokeStaticSigInfo* pSigInfo,
                             DWORD dwStubFlags,
                             MethodDesc* pMD);

    static PCODE            GetStubForILStub(NDirectMethodDesc* pNMD, MethodDesc** ppStubMD, DWORD dwStubFlags);
    static PCODE            GetStubForILStub(MethodDesc* pMD, MethodDesc** ppStubMD, DWORD dwStubFlags);

private:
    NDirect() {LIMITED_METHOD_CONTRACT;};     // prevent "new"'s on this class
};

//----------------------------------------------------------------
// Flags passed to CreateNDirectStub that control stub generation
//----------------------------------------------------------------
enum NDirectStubFlags
{
    NDIRECTSTUB_FL_CONVSIGASVARARG          = 0x00000001,
    NDIRECTSTUB_FL_BESTFIT                  = 0x00000002,
    NDIRECTSTUB_FL_THROWONUNMAPPABLECHAR    = 0x00000004,
    NDIRECTSTUB_FL_SKIP_TRANSITION_NOTIFY   = 0x00000008,
    NDIRECTSTUB_FL_DELEGATE                 = 0x00000010,
    NDIRECTSTUB_FL_DOHRESULTSWAPPING        = 0x00000020,
    NDIRECTSTUB_FL_REVERSE_INTEROP          = 0x00000040,
#ifdef FEATURE_COMINTEROP
    NDIRECTSTUB_FL_COM                      = 0x00000080,
#endif // FEATURE_COMINTEROP
    // unused                               = 0x00000100,
    NDIRECTSTUB_FL_GENERATEDEBUGGABLEIL     = 0x00000200,
    NDIRECTSTUB_FL_STRUCT_MARSHAL           = 0x00000400,
    NDIRECTSTUB_FL_UNMANAGED_CALLI          = 0x00000800,
    // unused                               = 0x00001000,
#ifdef FEATURE_COMINTEROP
    NDIRECTSTUB_FL_FIELDGETTER              = 0x00002000, // COM->CLR field getter
    NDIRECTSTUB_FL_FIELDSETTER              = 0x00004000, // COM->CLR field setter
#endif // FEATURE_COMINTEROP
    NDIRECTSTUB_FL_SUPPRESSGCTRANSITION     = 0x00008000,
    NDIRECTSTUB_FL_STUB_HAS_THIS            = 0x00010000,
    NDIRECTSTUB_FL_TARGET_HAS_THIS          = 0x00020000,
    NDIRECTSTUB_FL_CHECK_PENDING_EXCEPTION  = 0x00040000,
    // unused                               = 0x00080000,
    // unused                               = 0x00100000,
    // unused                               = 0x00200000,
    // unused                               = 0x00400000,
    // unused                               = 0x00800000,

    // internal flags -- these won't ever show up in an NDirectStubHashBlob
    NDIRECTSTUB_FL_FOR_NUMPARAMBYTES        = 0x10000000,   // do just enough to return the right value from Marshal.NumParamBytes

#ifdef FEATURE_COMINTEROP
    NDIRECTSTUB_FL_COMLATEBOUND             = 0x20000000,   // we use a generic stub for late bound calls
    NDIRECTSTUB_FL_COMEVENTCALL             = 0x40000000,   // we use a generic stub for event calls
#endif // FEATURE_COMINTEROP

    // Note: The upper half of the range is reserved for ILStubTypes enum
    NDIRECTSTUB_FL_MASK                     = 0x7FFFFFFF,
    NDIRECTSTUB_FL_INVALID                  = 0x80000000,
};

enum ILStubTypes
{
    ILSTUB_INVALID                       = 0x80000000,
    ILSTUB_ARRAYOP_GET                   = 0x80000001,
    ILSTUB_ARRAYOP_SET                   = 0x80000002,
    ILSTUB_ARRAYOP_ADDRESS               = 0x80000003,
    ILSTUB_MULTICASTDELEGATE_INVOKE      = 0x80000004,
#ifdef FEATURE_INSTANTIATINGSTUB_AS_IL
    ILSTUB_UNBOXINGILSTUB                = 0x80000005,
    ILSTUB_INSTANTIATINGSTUB             = 0x80000006,
#endif
    ILSTUB_WRAPPERDELEGATE_INVOKE        = 0x80000007,
    ILSTUB_TAILCALL_STOREARGS            = 0x80000008,
    ILSTUB_TAILCALL_CALLTARGET           = 0x80000009,
    ILSTUB_STATIC_VIRTUAL_DISPATCH_STUB  = 0x8000000A,
<<<<<<< HEAD
    ILSTUB_ASYNC_RESUME                  = 0x8000000B,
=======
    ILSTUB_DELEGATE_INVOKE_METHOD        = 0x8000000B,
    ILSTUB_DELEGATE_SHUFFLE_THUNK        = 0x8000000C,
>>>>>>> 87a35d6b
};

#ifdef FEATURE_COMINTEROP
#define COM_ONLY(x) (x)
#else // FEATURE_COMINTEROP
#define COM_ONLY(x) false
#endif // FEATURE_COMINTEROP

inline bool SF_IsVarArgStub            (DWORD dwStubFlags) { LIMITED_METHOD_CONTRACT; return (dwStubFlags < NDIRECTSTUB_FL_INVALID && 0 != (dwStubFlags & NDIRECTSTUB_FL_CONVSIGASVARARG)); }
inline bool SF_IsBestFit               (DWORD dwStubFlags) { LIMITED_METHOD_CONTRACT; return (dwStubFlags < NDIRECTSTUB_FL_INVALID && 0 != (dwStubFlags & NDIRECTSTUB_FL_BESTFIT)); }
inline bool SF_IsThrowOnUnmappableChar (DWORD dwStubFlags) { LIMITED_METHOD_CONTRACT; return (dwStubFlags < NDIRECTSTUB_FL_INVALID && 0 != (dwStubFlags & NDIRECTSTUB_FL_THROWONUNMAPPABLECHAR)); }
inline bool SF_SkipTransitionNotify    (DWORD dwStubFlags) { LIMITED_METHOD_CONTRACT; return (dwStubFlags < NDIRECTSTUB_FL_INVALID && 0 != (dwStubFlags & NDIRECTSTUB_FL_SKIP_TRANSITION_NOTIFY)); }
inline bool SF_IsDelegateStub          (DWORD dwStubFlags) { LIMITED_METHOD_CONTRACT; return (dwStubFlags < NDIRECTSTUB_FL_INVALID && 0 != (dwStubFlags & NDIRECTSTUB_FL_DELEGATE)); }
inline bool SF_IsHRESULTSwapping       (DWORD dwStubFlags) { LIMITED_METHOD_CONTRACT; return (dwStubFlags < NDIRECTSTUB_FL_INVALID && 0 != (dwStubFlags & NDIRECTSTUB_FL_DOHRESULTSWAPPING)); }
inline bool SF_IsReverseStub           (DWORD dwStubFlags) { LIMITED_METHOD_CONTRACT; return (dwStubFlags < NDIRECTSTUB_FL_INVALID && 0 != (dwStubFlags & NDIRECTSTUB_FL_REVERSE_INTEROP)); }
inline bool SF_IsDebuggableStub        (DWORD dwStubFlags) { LIMITED_METHOD_CONTRACT; return (dwStubFlags < NDIRECTSTUB_FL_INVALID && 0 != (dwStubFlags & NDIRECTSTUB_FL_GENERATEDEBUGGABLEIL)); }
inline bool SF_IsCALLIStub             (DWORD dwStubFlags) { LIMITED_METHOD_CONTRACT; return (dwStubFlags < NDIRECTSTUB_FL_INVALID && 0 != (dwStubFlags & NDIRECTSTUB_FL_UNMANAGED_CALLI)); }
inline bool SF_IsForNumParamBytes      (DWORD dwStubFlags) { LIMITED_METHOD_CONTRACT; return (dwStubFlags < NDIRECTSTUB_FL_INVALID && 0 != (dwStubFlags & NDIRECTSTUB_FL_FOR_NUMPARAMBYTES)); }
inline bool SF_IsStructMarshalStub     (DWORD dwStubFlags) { LIMITED_METHOD_CONTRACT; return (dwStubFlags < NDIRECTSTUB_FL_INVALID && 0 != (dwStubFlags & NDIRECTSTUB_FL_STRUCT_MARSHAL)); }
inline bool SF_IsCheckPendingException (DWORD dwStubFlags) { LIMITED_METHOD_CONTRACT; return (dwStubFlags < NDIRECTSTUB_FL_INVALID && 0 != (dwStubFlags & NDIRECTSTUB_FL_CHECK_PENDING_EXCEPTION)); }

inline bool SF_IsVirtualStaticMethodDispatchStub(DWORD dwStubFlags) { LIMITED_METHOD_CONTRACT; return dwStubFlags == ILSTUB_STATIC_VIRTUAL_DISPATCH_STUB; }

inline bool SF_IsArrayOpStub           (DWORD dwStubFlags) { LIMITED_METHOD_CONTRACT; return ((dwStubFlags == ILSTUB_ARRAYOP_GET) ||
                                                                                              (dwStubFlags == ILSTUB_ARRAYOP_SET) ||
                                                                                              (dwStubFlags == ILSTUB_ARRAYOP_ADDRESS)); }

inline bool SF_IsMulticastDelegateStub  (DWORD dwStubFlags) { LIMITED_METHOD_CONTRACT; return (dwStubFlags == ILSTUB_MULTICASTDELEGATE_INVOKE); }
inline bool SF_IsDelegateInvokeMethod  (DWORD dwStubFlags) { LIMITED_METHOD_CONTRACT; return (dwStubFlags == ILSTUB_DELEGATE_INVOKE_METHOD); }

inline bool SF_IsWrapperDelegateStub    (DWORD dwStubFlags) { LIMITED_METHOD_CONTRACT; return (dwStubFlags == ILSTUB_WRAPPERDELEGATE_INVOKE); }
#ifdef FEATURE_INSTANTIATINGSTUB_AS_IL
inline bool SF_IsUnboxingILStub         (DWORD dwStubFlags) { LIMITED_METHOD_CONTRACT; return (dwStubFlags == ILSTUB_UNBOXINGILSTUB); }
inline bool SF_IsInstantiatingStub      (DWORD dwStubFlags) { LIMITED_METHOD_CONTRACT; return (dwStubFlags == ILSTUB_INSTANTIATINGSTUB); }
#endif
inline bool SF_IsTailCallStoreArgsStub  (DWORD dwStubFlags) { LIMITED_METHOD_CONTRACT; return (dwStubFlags == ILSTUB_TAILCALL_STOREARGS); }
inline bool SF_IsTailCallCallTargetStub (DWORD dwStubFlags) { LIMITED_METHOD_CONTRACT; return (dwStubFlags == ILSTUB_TAILCALL_CALLTARGET); }
<<<<<<< HEAD
inline bool SF_IsAsyncResumeStub        (DWORD dwStubFlags) { LIMITED_METHOD_CONTRACT; return (dwStubFlags == ILSTUB_ASYNC_RESUME); }
=======
inline bool SF_IsDelegateShuffleThunk (DWORD dwStubFlags) { LIMITED_METHOD_CONTRACT; return (dwStubFlags == ILSTUB_DELEGATE_SHUFFLE_THUNK); }
>>>>>>> 87a35d6b

inline bool SF_IsCOMStub               (DWORD dwStubFlags) { LIMITED_METHOD_CONTRACT; return COM_ONLY(dwStubFlags < NDIRECTSTUB_FL_INVALID && 0 != (dwStubFlags & NDIRECTSTUB_FL_COM)); }
inline bool SF_IsCOMLateBoundStub      (DWORD dwStubFlags) { LIMITED_METHOD_CONTRACT; return COM_ONLY(dwStubFlags < NDIRECTSTUB_FL_INVALID && 0 != (dwStubFlags & NDIRECTSTUB_FL_COMLATEBOUND)); }
inline bool SF_IsCOMEventCallStub      (DWORD dwStubFlags) { LIMITED_METHOD_CONTRACT; return COM_ONLY(dwStubFlags < NDIRECTSTUB_FL_INVALID && 0 != (dwStubFlags & NDIRECTSTUB_FL_COMEVENTCALL)); }
inline bool SF_IsFieldGetterStub       (DWORD dwStubFlags) { LIMITED_METHOD_CONTRACT; return COM_ONLY(dwStubFlags < NDIRECTSTUB_FL_INVALID && 0 != (dwStubFlags & NDIRECTSTUB_FL_FIELDGETTER)); }
inline bool SF_IsFieldSetterStub       (DWORD dwStubFlags) { LIMITED_METHOD_CONTRACT; return COM_ONLY(dwStubFlags < NDIRECTSTUB_FL_INVALID && 0 != (dwStubFlags & NDIRECTSTUB_FL_FIELDSETTER)); }

inline bool SF_IsSharedStub(DWORD dwStubFlags)
{
    WRAPPER_NO_CONTRACT;

    if (SF_IsTailCallStoreArgsStub(dwStubFlags) || SF_IsTailCallCallTargetStub(dwStubFlags))
    {
        return false;
    }

    if (SF_IsFieldGetterStub(dwStubFlags) || SF_IsFieldSetterStub(dwStubFlags))
    {
        return false;
    }

    if (SF_IsAsyncResumeStub(dwStubFlags))
    {
        return false;
    }

    return true;
}

inline bool SF_IsForwardStub             (DWORD dwStubFlags) { WRAPPER_NO_CONTRACT; return !SF_IsReverseStub(dwStubFlags); }

inline bool SF_IsForwardPInvokeStub      (DWORD dwStubFlags) { WRAPPER_NO_CONTRACT; return (!SF_IsCOMStub(dwStubFlags) && SF_IsForwardStub(dwStubFlags)); }
inline bool SF_IsReversePInvokeStub      (DWORD dwStubFlags) { WRAPPER_NO_CONTRACT; return (!SF_IsCOMStub(dwStubFlags) && SF_IsReverseStub(dwStubFlags)); }

inline bool SF_IsForwardCOMStub          (DWORD dwStubFlags) { WRAPPER_NO_CONTRACT; return (SF_IsCOMStub(dwStubFlags) && SF_IsForwardStub(dwStubFlags)); }
inline bool SF_IsReverseCOMStub          (DWORD dwStubFlags) { WRAPPER_NO_CONTRACT; return (SF_IsCOMStub(dwStubFlags) && SF_IsReverseStub(dwStubFlags)); }

inline bool SF_IsForwardDelegateStub     (DWORD dwStubFlags) { WRAPPER_NO_CONTRACT; return (SF_IsDelegateStub(dwStubFlags) && SF_IsForwardStub(dwStubFlags)); }
inline bool SF_IsReverseDelegateStub     (DWORD dwStubFlags) { WRAPPER_NO_CONTRACT; return (SF_IsDelegateStub(dwStubFlags) && SF_IsReverseStub(dwStubFlags)); }

#undef COM_ONLY

inline void SF_ConsistencyCheck(DWORD dwStubFlags)
{
    LIMITED_METHOD_CONTRACT;

    // Late bound and event calls imply COM
    CONSISTENCY_CHECK(!(SF_IsCOMLateBoundStub(dwStubFlags) && !SF_IsCOMStub(dwStubFlags)));
    CONSISTENCY_CHECK(!(SF_IsCOMEventCallStub(dwStubFlags) && !SF_IsCOMStub(dwStubFlags)));

    // Field accessors imply reverse COM
    CONSISTENCY_CHECK(!(SF_IsFieldGetterStub(dwStubFlags) && !SF_IsReverseCOMStub(dwStubFlags)));
    CONSISTENCY_CHECK(!(SF_IsFieldSetterStub(dwStubFlags) && !SF_IsReverseCOMStub(dwStubFlags)));

    // Field accessors are always HRESULT swapping
    CONSISTENCY_CHECK(!(SF_IsFieldGetterStub(dwStubFlags) && !SF_IsHRESULTSwapping(dwStubFlags)));
    CONSISTENCY_CHECK(!(SF_IsFieldSetterStub(dwStubFlags) && !SF_IsHRESULTSwapping(dwStubFlags)));

    // Delegate stubs are not COM
    CONSISTENCY_CHECK(!(SF_IsDelegateStub(dwStubFlags) && SF_IsCOMStub(dwStubFlags)));

    // Struct marshal stubs are not COM or HRESULT swapping stubs
    CONSISTENCY_CHECK(!(SF_IsStructMarshalStub(dwStubFlags) && SF_IsCOMStub(dwStubFlags)));
    CONSISTENCY_CHECK(!(SF_IsStructMarshalStub(dwStubFlags) && SF_IsHRESULTSwapping(dwStubFlags)));
    CONSISTENCY_CHECK(!(SF_IsStructMarshalStub(dwStubFlags) && SF_IsReverseCOMStub(dwStubFlags)));
}

enum ETW_IL_STUB_FLAGS
{
    ETW_IL_STUB_FLAGS_REVERSE_INTEROP       = 0x00000001,
    ETW_IL_STUB_FLAGS_COM_INTEROP           = 0x00000002,
    ETW_IL_STUB_FLAGS_NGENED_STUB           = 0x00000004,
    ETW_IL_STUB_FLAGS_DELEGATE              = 0x00000008,
    ETW_IL_STUB_FLAGS_VARARG                = 0x00000010,
    ETW_IL_STUB_FLAGS_UNMANAGED_CALLI       = 0x00000020,
    ETW_IL_STUB_FLAGS_STRUCT_MARSHAL        = 0x00000040
};

//---------------------------------------------------------
// PInvoke has three flavors: DllImport M->U, Delegate M->U and Delegate U->M
// Each flavor uses rougly the same mechanism to marshal and place the call and so
// each flavor supports roughly the same switches. Those switches which can be
// statically determined via CAs (DllImport, UnmanagedFunctionPointer,
// BestFitMappingAttribute, etc) or via MetaSig are parsed and unified by this
// class. There are two flavors of constructor, one for NDirectMethodDescs and one
// for Delegates.
//---------------------------------------------------------
struct PInvokeStaticSigInfo
{
public:
    PInvokeStaticSigInfo() { LIMITED_METHOD_CONTRACT; }

    PInvokeStaticSigInfo(_In_ const Signature& sig, _In_ Module* pModule);

    PInvokeStaticSigInfo(_In_ MethodDesc* pMdDelegate);

    PInvokeStaticSigInfo(_In_ MethodDesc* pMD, _Outptr_opt_ LPCUTF8* pLibName, _Outptr_opt_ LPCUTF8* pEntryPointName);

private:
    void ThrowError(_In_ UINT errorResourceID);
    void InitCallConv(_In_ CorInfoCallConvExtension callConv, _In_ MethodDesc* pMD);
    void InitCallConv(_In_ CorInfoCallConvExtension callConv, _In_ BOOL bIsVarArg);
    void DllImportInit(_In_ MethodDesc* pMD, _Outptr_opt_ LPCUTF8* pLibName, _Outptr_opt_ LPCUTF8* pEntryPointName);
    void PreInit(_In_ Module* pModule, _In_ MethodTable* pClass);
    void PreInit(_In_ MethodDesc* pMD);

private:
    enum
    {
        PINVOKE_STATIC_SIGINFO_SUPPRESS_GC_TRANSITION = 0x0001,
        PINVOKE_STATIC_SIGINFO_THROW_ON_UNMAPPABLE_CHAR = 0x0002,
        PINVOKE_STATIC_SIGINFO_BEST_FIT = 0x0004,

        COR_NATIVE_LINK_TYPE_MASK = 0x0038,  // 0000 0000 0011 1000  <--- These 3 1's make the link type mask

        COR_NATIVE_LINK_FLAGS_MASK = 0x00C0, //0000 0000 1100 0000  <---- These 2 bits make up the link flags

        PINVOKE_STATIC_SIGINFO_IS_DELEGATE_INTEROP = 0x0100,

    };
    #define COR_NATIVE_LINK_TYPE_SHIFT 3 // Keep in synch with above mask
    #define COR_NATIVE_LINK_FLAGS_SHIFT 6  // Keep in synch with above mask

public: // public getters
    DWORD GetStubFlags() const
    {
        WRAPPER_NO_CONTRACT;
        DWORD flags = 0;
        if (GetThrowOnUnmappableChar())
            flags |= NDIRECTSTUB_FL_THROWONUNMAPPABLECHAR;

        if (GetBestFitMapping())
            flags |= NDIRECTSTUB_FL_BESTFIT;

        if (IsDelegateInterop())
            flags |= NDIRECTSTUB_FL_DELEGATE;

        if (ShouldSuppressGCTransition())
            flags |= NDIRECTSTUB_FL_SUPPRESSGCTRANSITION;

        return flags;
    }
    Module* GetModule() const { LIMITED_METHOD_CONTRACT; return m_pModule; }
    BOOL IsDelegateInterop() const { LIMITED_METHOD_CONTRACT; return m_wFlags & PINVOKE_STATIC_SIGINFO_IS_DELEGATE_INTEROP; }
    CorInfoCallConvExtension GetCallConv() const { LIMITED_METHOD_CONTRACT; return m_callConv; }
    Signature GetSignature() const { LIMITED_METHOD_CONTRACT; return m_sig; }
    CorNativeLinkType GetCharSet() const { LIMITED_METHOD_CONTRACT; return (CorNativeLinkType)((m_wFlags & COR_NATIVE_LINK_TYPE_MASK) >> COR_NATIVE_LINK_TYPE_SHIFT); }
    CorNativeLinkFlags GetLinkFlags() const { LIMITED_METHOD_CONTRACT; return (CorNativeLinkFlags)((m_wFlags & COR_NATIVE_LINK_FLAGS_MASK) >> COR_NATIVE_LINK_FLAGS_SHIFT); }

public: // private getters
    BOOL GetThrowOnUnmappableChar() const { LIMITED_METHOD_CONTRACT; return m_wFlags & PINVOKE_STATIC_SIGINFO_THROW_ON_UNMAPPABLE_CHAR; }
    BOOL GetBestFitMapping() const { LIMITED_METHOD_CONTRACT; return m_wFlags & PINVOKE_STATIC_SIGINFO_BEST_FIT; }
    BOOL ShouldSuppressGCTransition() const { LIMITED_METHOD_CONTRACT; return m_wFlags & PINVOKE_STATIC_SIGINFO_SUPPRESS_GC_TRANSITION; }

private: // setters
    void SetThrowOnUnmappableChar(BOOL throwOnUnmappableChar)
    {
        LIMITED_METHOD_CONTRACT;
        if (throwOnUnmappableChar)
            m_wFlags |= PINVOKE_STATIC_SIGINFO_THROW_ON_UNMAPPABLE_CHAR;
        else
            m_wFlags &= ~PINVOKE_STATIC_SIGINFO_THROW_ON_UNMAPPABLE_CHAR;
    }
    void SetBestFitMapping(BOOL bestFit)
    {
        LIMITED_METHOD_CONTRACT;
        if (bestFit)
            m_wFlags |= PINVOKE_STATIC_SIGINFO_BEST_FIT;
        else
            m_wFlags &= ~PINVOKE_STATIC_SIGINFO_BEST_FIT;
    }
    void SetShouldSuppressGCTransition(BOOL suppress)
    {
        LIMITED_METHOD_CONTRACT;
        if (suppress)
            m_wFlags |= PINVOKE_STATIC_SIGINFO_SUPPRESS_GC_TRANSITION;
        else
            m_wFlags &= ~PINVOKE_STATIC_SIGINFO_SUPPRESS_GC_TRANSITION;
    }
    void SetIsDelegateInterop(BOOL delegateInterop)
    {
        LIMITED_METHOD_CONTRACT;
        if (delegateInterop)
            m_wFlags |= PINVOKE_STATIC_SIGINFO_IS_DELEGATE_INTEROP;
        else
            m_wFlags &= ~PINVOKE_STATIC_SIGINFO_IS_DELEGATE_INTEROP;
    }
    void SetCharSet(CorNativeLinkType linktype)
    {
        LIMITED_METHOD_CONTRACT;
        _ASSERTE( linktype == (linktype & (COR_NATIVE_LINK_TYPE_MASK >> COR_NATIVE_LINK_TYPE_SHIFT)));
        // Clear out the old value first
        m_wFlags &= (~COR_NATIVE_LINK_TYPE_MASK);
        // Then set the given value
        m_wFlags |= (linktype << COR_NATIVE_LINK_TYPE_SHIFT);
    }
    void SetLinkFlags(CorNativeLinkFlags linkflags)
    {
        LIMITED_METHOD_CONTRACT;
        _ASSERTE( linkflags == (linkflags & (COR_NATIVE_LINK_FLAGS_MASK >> COR_NATIVE_LINK_FLAGS_SHIFT)));
        // Clear out the old value first
        m_wFlags &= (~COR_NATIVE_LINK_FLAGS_MASK);
        // Then set the given value
        m_wFlags |= (linkflags << COR_NATIVE_LINK_FLAGS_SHIFT);
    }

private:
    Module* m_pModule;
    Signature m_sig;
    CorInfoCallConvExtension m_callConv;
    WORD m_wFlags;
};


#include "stubgen.h"

#ifndef DACCESS_COMPILE
class NDirectStubLinker : public ILStubLinker
{
public:
    NDirectStubLinker(
                DWORD dwStubFlags,
                Module* pModule,
                const Signature &signature,
                SigTypeContext *pTypeContext,
                MethodDesc* pTargetMD,
                int  iLCIDParamIdx);

    void    SetCallingConvention(CorInfoCallConvExtension unmngCallConv, BOOL fIsVarArg);

    void    Begin(DWORD dwStubFlags);
    void    End(DWORD dwStubFlags);
    void    DoNDirect(ILCodeStream *pcsEmit, DWORD dwStubFlags, MethodDesc * pStubMD);
    void    EmitLogNativeArgument(ILCodeStream* pslILEmit, DWORD dwPinnedLocal);
    void    LoadCleanupWorkList(ILCodeStream* pcsEmit);
#ifdef PROFILING_SUPPORTED
    DWORD   EmitProfilerBeginTransitionCallback(ILCodeStream* pcsEmit, DWORD dwStubFlags);
    void    EmitProfilerEndTransitionCallback(ILCodeStream* pcsEmit, DWORD dwStubFlags, DWORD dwMethodDescLocalNum);
#endif
#ifdef VERIFY_HEAP
    void    EmitValidateLocal(ILCodeStream* pcsEmit, DWORD dwLocalNum, bool fIsByref, DWORD dwStubFlags);
    void    EmitObjectValidation(ILCodeStream* pcsEmit, DWORD dwStubFlags);
#endif // VERIFY_HEAP
    void    EmitLoadStubContext(ILCodeStream* pcsEmit, DWORD dwStubFlags);
    void    GenerateInteropParamException(ILCodeStream* pcsEmit);
    void    NeedsCleanupList();

#ifdef FEATURE_COMINTEROP
    DWORD   GetTargetInterfacePointerLocalNum();
    DWORD   GetTargetEntryPointLocalNum();
    void    EmitLoadRCWThis(ILCodeStream *pcsEmit, DWORD dwStubFlags);
#endif // FEATURE_COMINTEROP
    DWORD   GetCleanupWorkListLocalNum();
    DWORD   GetReturnValueLocalNum();
    void    SetCleanupNeeded();
    void    SetExceptionCleanupNeeded();
    BOOL    IsCleanupWorkListSetup();
    void    GetCleanupFinallyOffsets(ILStubEHClause * pClause);

    void    SetInteropParamExceptionInfo(UINT resID, UINT paramIdx);
    bool    HasInteropParamExceptionInfo();
    bool    TargetHasThis()
    {
        return m_targetHasThis == TRUE;
    }

    void ClearCode();

    enum
    {
        CLEANUP_INDEX_ARG0_MARSHAL     = 0x00000000,  // cleanup index of the first argument (marshal and retval unmarshal stream)
        CLEANUP_INDEX_RETVAL_UNMARSHAL = 0x3fffffff,  // cleanup index of the return value (retval unmarshal stream)
        CLEANUP_INDEX_ARG0_UNMARSHAL   = 0x40000000,  // cleanup index of the first argument (unmarshal stream)
        CLEANUP_INDEX_ALL_DONE         = 0x7ffffffe   // everything was successfully marshaled and unmarshaled, no exception thrown
    };

    enum ArgCleanupBranchKind
    {
        BranchIfMarshaled,
        BranchIfNotMarshaled
    };

    void    EmitSetArgMarshalIndex(ILCodeStream* pcsEmit, UINT uArgIdx);
    void    EmitCheckForArgCleanup(ILCodeStream* pcsEmit, UINT uArgIdx, ArgCleanupBranchKind branchKind, ILCodeLabel* pSkipCleanupLabel);

    int     GetLCIDParamIdx();

    ILCodeStream* GetSetupCodeStream();
    ILCodeStream* GetMarshalCodeStream();
    ILCodeStream* GetUnmarshalCodeStream();
    ILCodeStream* GetReturnUnmarshalCodeStream();
    ILCodeStream* GetDispatchCodeStream();
    ILCodeStream* GetCleanupCodeStream();
    ILCodeStream* GetExceptionCleanupCodeStream();

protected:
    BOOL            IsCleanupNeeded();
    BOOL            IsExceptionCleanupNeeded();
    void            InitCleanupCode();
    void            InitExceptionCleanupCode();



    ILCodeStream*   m_pcsSetup;
    ILCodeStream*   m_pcsMarshal;
    ILCodeStream*   m_pcsDispatch;
    ILCodeStream*   m_pcsRetUnmarshal;
    ILCodeStream*   m_pcsUnmarshal;
    ILCodeStream*   m_pcsExceptionCleanup;
    ILCodeStream*   m_pcsCleanup;


    ILCodeLabel*        m_pCleanupTryBeginLabel;
    ILCodeLabel*        m_pCleanupTryEndLabel;
    ILCodeLabel*        m_pCleanupFinallyBeginLabel;
    ILCodeLabel*        m_pCleanupFinallyEndLabel;
    ILCodeLabel*        m_pSkipExceptionCleanupLabel;

#ifdef FEATURE_COMINTEROP
    DWORD               m_dwTargetInterfacePointerLocalNum;
    DWORD               m_dwTargetEntryPointLocalNum;
#endif // FEATURE_COMINTEROP

    BOOL                m_fHasCleanupCode;
    BOOL                m_fHasExceptionCleanupCode;
    BOOL                m_fCleanupWorkListIsSetup;
    BOOL                m_targetHasThis;
    DWORD               m_dwArgMarshalIndexLocalNum;
    DWORD               m_dwCleanupWorkListLocalNum;
    DWORD               m_dwRetValLocalNum;


    UINT                m_ErrorResID;
    UINT                m_ErrorParamIdx;
    int                 m_iLCIDParamIdx;

    DWORD               m_dwStubFlags;
};
#endif // DACCESS_COMPILE

// This attempts to guess whether a target is an API call that uses SetLastError to communicate errors.
BOOL HeuristicDoesThisLookLikeAGetLastErrorCall(LPBYTE pTarget);
DWORD STDMETHODCALLTYPE FalseGetLastError();

PCODE GetILStubForCalli(VASigCookie *pVASigCookie, MethodDesc *pMD);

PCODE JitILStub(MethodDesc* pStubMD);
PCODE GetStubForInteropMethod(MethodDesc* pMD, DWORD dwStubFlags = 0);

#ifdef FEATURE_COMINTEROP
// Resolve and return the predefined IL stub method
HRESULT FindPredefinedILStubMethod(MethodDesc *pTargetMD, DWORD dwStubFlags, MethodDesc **ppRetStubMD);
#endif // FEATURE_COMINTEROP

#ifndef DACCESS_COMPILE
void MarshalStructViaILStub(MethodDesc* pStubMD, void* pManagedData, void* pNativeData, StructMarshalStubs::MarshalOperation operation, void** ppCleanupWorkList = nullptr);
void MarshalStructViaILStubCode(PCODE pStubCode, void* pManagedData, void* pNativeData, StructMarshalStubs::MarshalOperation operation, void** ppCleanupWorkList = nullptr);
bool GenerateCopyConstructorHelper(MethodDesc* ftn, TypeHandle type, DynamicResolver** ppResolver, COR_ILMETHOD_DECODER** ppHeader, CORINFO_METHOD_INFO* methInfo);
#endif // DACCESS_COMPILE

//
// Limit length of string field in IL stub ETW events so that the whole
// IL stub ETW events won't exceed 64KB
//
#define ETW_IL_STUB_EVENT_STRING_FIELD_MAXSIZE      (1024)
#define ETW_IL_STUB_EVENT_CODE_STRING_FIELD_MAXSIZE (1024*32)

#endif // __dllimport_h__<|MERGE_RESOLUTION|>--- conflicted
+++ resolved
@@ -202,12 +202,9 @@
     ILSTUB_TAILCALL_STOREARGS            = 0x80000008,
     ILSTUB_TAILCALL_CALLTARGET           = 0x80000009,
     ILSTUB_STATIC_VIRTUAL_DISPATCH_STUB  = 0x8000000A,
-<<<<<<< HEAD
-    ILSTUB_ASYNC_RESUME                  = 0x8000000B,
-=======
     ILSTUB_DELEGATE_INVOKE_METHOD        = 0x8000000B,
     ILSTUB_DELEGATE_SHUFFLE_THUNK        = 0x8000000C,
->>>>>>> 87a35d6b
+    ILSTUB_ASYNC_RESUME                  = 0x8000000D,
 };
 
 #ifdef FEATURE_COMINTEROP
@@ -245,11 +242,8 @@
 #endif
 inline bool SF_IsTailCallStoreArgsStub  (DWORD dwStubFlags) { LIMITED_METHOD_CONTRACT; return (dwStubFlags == ILSTUB_TAILCALL_STOREARGS); }
 inline bool SF_IsTailCallCallTargetStub (DWORD dwStubFlags) { LIMITED_METHOD_CONTRACT; return (dwStubFlags == ILSTUB_TAILCALL_CALLTARGET); }
-<<<<<<< HEAD
+inline bool SF_IsDelegateShuffleThunk (DWORD dwStubFlags) { LIMITED_METHOD_CONTRACT; return (dwStubFlags == ILSTUB_DELEGATE_SHUFFLE_THUNK); }
 inline bool SF_IsAsyncResumeStub        (DWORD dwStubFlags) { LIMITED_METHOD_CONTRACT; return (dwStubFlags == ILSTUB_ASYNC_RESUME); }
-=======
-inline bool SF_IsDelegateShuffleThunk (DWORD dwStubFlags) { LIMITED_METHOD_CONTRACT; return (dwStubFlags == ILSTUB_DELEGATE_SHUFFLE_THUNK); }
->>>>>>> 87a35d6b
 
 inline bool SF_IsCOMStub               (DWORD dwStubFlags) { LIMITED_METHOD_CONTRACT; return COM_ONLY(dwStubFlags < NDIRECTSTUB_FL_INVALID && 0 != (dwStubFlags & NDIRECTSTUB_FL_COM)); }
 inline bool SF_IsCOMLateBoundStub      (DWORD dwStubFlags) { LIMITED_METHOD_CONTRACT; return COM_ONLY(dwStubFlags < NDIRECTSTUB_FL_INVALID && 0 != (dwStubFlags & NDIRECTSTUB_FL_COMLATEBOUND)); }
