// Licensed to the .NET Foundation under one or more agreements.
// The .NET Foundation licenses this file to you under the MIT license.
//
// File: DllImport.h
//

#ifndef __dllimport_h__
#define __dllimport_h__

#include "util.hpp"

struct PInvokeStaticSigInfo;

// This structure groups together data that describe the signature for which a marshaling stub is being generated.
struct StubSigDesc
{
public:
    StubSigDesc(MethodDesc* pMD);
    StubSigDesc(MethodDesc*  pMD, const Signature& sig, Module* m_pModule);
    StubSigDesc(MethodTable* pMT, const Signature& sig, Module* m_pModule);
    StubSigDesc(const Signature& sig, Module* m_pModule);

    MethodDesc        *m_pMD;
    MethodTable       *m_pMT;
    Signature          m_sig;
    Module            *m_pModule;
    Module            *m_pLoaderModule;
    mdMethodDef        m_tkMethodDef;
    SigTypeContext     m_typeContext;

#ifdef _DEBUG
    LPCUTF8            m_pDebugName;
    LPCUTF8            m_pDebugClassName;

    void InitDebugNames()
    {
        LIMITED_METHOD_CONTRACT;

        if (m_pMD != NULL)
        {
            m_pDebugName = m_pMD->m_pszDebugMethodName;
            m_pDebugClassName = m_pMD->m_pszDebugClassName;
        }
        else
        {
            m_pDebugName = NULL;
            m_pDebugClassName = NULL;
        }
    }
#endif // _DEBUG
};

//=======================================================================
// Collects code and data pertaining to the NDirect interface.
//=======================================================================
class NDirect
{
public:
    // Get the calling convention and whether to suppress GC transition for a method by checking:
    //   - SuppressGCTransition attribute
    //   - For delegates: UnmanagedFunctionPointer attribute
    //   - For non-delegates: P/Invoke metadata
    //   - Any modopts encoded in the method signature
    // If no calling convention is specified, the default calling convention is returned
    // This function ignores any errors when reading attributes/metadata, treating them as
    // if no calling convention was specified through that mechanism.
    static void GetCallingConvention_IgnoreErrors(_In_ MethodDesc* pMD, _Out_opt_ CorInfoCallConvExtension* callConv, _Out_opt_ bool* suppressGCTransition);

    //---------------------------------------------------------
    // Does a class or method have a NAT_L CustomAttribute?
    //
    // S_OK    = yes
    // S_FALSE = no
    // FAILED  = unknown because something failed.
    //---------------------------------------------------------
    static HRESULT HasNAT_LAttribute(IMDInternalImport *pInternalImport, mdToken token, DWORD dwMemberAttrs);

    // Either MD or signature & module must be given.
    // Note: This method can be called at a time when the associated NDirectMethodDesc
    // has not been fully populated. This means the optimized path for this call is to rely
    // on the most basic P/Invoke metadata. An example when this can happen is when the JIT
    // is compiling a method containing a P/Invoke that is being considered for inlining.
    static BOOL MarshalingRequired(
        _In_opt_ MethodDesc* pMD,
        _In_opt_ PCCOR_SIGNATURE pSig = NULL,
        _In_opt_ Module* pModule = NULL,
        _In_ bool unmanagedCallersOnlyRequiresMarshalling = true);

    static void PopulateNDirectMethodDesc(_Inout_ NDirectMethodDesc* pNMD);
    static void InitializeSigInfoAndPopulateNDirectMethodDesc(_Inout_ NDirectMethodDesc* pNMD, _Inout_ PInvokeStaticSigInfo* pSigInfo);

    static MethodDesc* CreateCLRToNativeILStub(
                    StubSigDesc*             pSigDesc,
                    CorNativeLinkType        nlType,
                    CorNativeLinkFlags       nlFlags,
                    CorInfoCallConvExtension unmgdCallConv,
                    DWORD                    dwStubFlags); // NDirectStubFlags

#ifdef FEATURE_COMINTEROP
    static MethodDesc* CreateFieldAccessILStub(
                    PCCOR_SIGNATURE    szMetaSig,
                    DWORD              cbMetaSigSize,
                    Module*            pModule,
                    mdFieldDef         fd,
                    DWORD              dwStubFlags, // NDirectStubFlags
                    FieldDesc*         pFD);
#endif // FEATURE_COMINTEROP

    static MethodDesc* CreateStructMarshalILStub(MethodTable* pMT);
    static PCODE GetEntryPointForStructMarshalStub(MethodTable* pMT);

    static MethodDesc* CreateCLRToNativeILStub(PInvokeStaticSigInfo* pSigInfo,
                             DWORD dwStubFlags,
                             MethodDesc* pMD);

    static MethodDesc*      GetILStubMethodDesc(NDirectMethodDesc* pNMD, PInvokeStaticSigInfo* pSigInfo, DWORD dwNGenStubFlags);
    static PCODE            GetStubForILStub(NDirectMethodDesc* pNMD, MethodDesc** ppStubMD, DWORD dwStubFlags);
    static PCODE            GetStubForILStub(MethodDesc* pMD, MethodDesc** ppStubMD, DWORD dwStubFlags);

private:
    NDirect() {LIMITED_METHOD_CONTRACT;};     // prevent "new"'s on this class
};

//----------------------------------------------------------------
// Flags passed to CreateNDirectStub that control stub generation
//----------------------------------------------------------------
enum NDirectStubFlags
{
    NDIRECTSTUB_FL_CONVSIGASVARARG          = 0x00000001,
    NDIRECTSTUB_FL_BESTFIT                  = 0x00000002,
    NDIRECTSTUB_FL_THROWONUNMAPPABLECHAR    = 0x00000004,
    NDIRECTSTUB_FL_NGENEDSTUB               = 0x00000008,
    NDIRECTSTUB_FL_DELEGATE                 = 0x00000010,
    NDIRECTSTUB_FL_DOHRESULTSWAPPING        = 0x00000020,
    NDIRECTSTUB_FL_REVERSE_INTEROP          = 0x00000040,
#ifdef FEATURE_COMINTEROP
    NDIRECTSTUB_FL_COM                      = 0x00000080,
#endif // FEATURE_COMINTEROP
    NDIRECTSTUB_FL_NGENEDSTUBFORPROFILING   = 0x00000100,
    NDIRECTSTUB_FL_GENERATEDEBUGGABLEIL     = 0x00000200,
    NDIRECTSTUB_FL_STRUCT_MARSHAL           = 0x00000400,
    NDIRECTSTUB_FL_UNMANAGED_CALLI          = 0x00000800,
    NDIRECTSTUB_FL_TRIGGERCCTOR             = 0x00001000,
#ifdef FEATURE_COMINTEROP
    NDIRECTSTUB_FL_FIELDGETTER              = 0x00002000, // COM->CLR field getter
    NDIRECTSTUB_FL_FIELDSETTER              = 0x00004000, // COM->CLR field setter
#endif // FEATURE_COMINTEROP
    NDIRECTSTUB_FL_SUPPRESSGCTRANSITION     = 0x00008000,
    NDIRECTSTUB_FL_STUB_HAS_THIS            = 0x00010000,
    NDIRECTSTUB_FL_TARGET_HAS_THIS          = 0x00020000,
    NDIRECTSTUB_FL_CHECK_PENDING_EXCEPTION  = 0x00040000,
    // unused                               = 0x00080000,
    // unused                               = 0x00100000,
    // unused                               = 0x00200000,
    // unused                               = 0x00400000,
    // unused                               = 0x00800000,

    // internal flags -- these won't ever show up in an NDirectStubHashBlob
    NDIRECTSTUB_FL_FOR_NUMPARAMBYTES        = 0x10000000,   // do just enough to return the right value from Marshal.NumParamBytes

#ifdef FEATURE_COMINTEROP
    NDIRECTSTUB_FL_COMLATEBOUND             = 0x20000000,   // we use a generic stub for late bound calls
    NDIRECTSTUB_FL_COMEVENTCALL             = 0x40000000,   // we use a generic stub for event calls
#endif // FEATURE_COMINTEROP

    // Note: The upper half of the range is reserved for ILStubTypes enum
    NDIRECTSTUB_FL_MASK                     = 0x7FFFFFFF,
    NDIRECTSTUB_FL_INVALID                  = 0x80000000,
};

enum ILStubTypes
{
    ILSTUB_INVALID                       = 0x80000000,
#ifdef FEATURE_ARRAYSTUB_AS_IL
    ILSTUB_ARRAYOP_GET                   = 0x80000001,
    ILSTUB_ARRAYOP_SET                   = 0x80000002,
    ILSTUB_ARRAYOP_ADDRESS               = 0x80000003,
#endif
#ifdef FEATURE_MULTICASTSTUB_AS_IL
    ILSTUB_MULTICASTDELEGATE_INVOKE      = 0x80000004,
#endif
#ifdef FEATURE_INSTANTIATINGSTUB_AS_IL
    ILSTUB_UNBOXINGILSTUB                = 0x80000005,
    ILSTUB_INSTANTIATINGSTUB             = 0x80000006,
#endif
    ILSTUB_WRAPPERDELEGATE_INVOKE        = 0x80000007,
    ILSTUB_TAILCALL_STOREARGS            = 0x80000008,
    ILSTUB_TAILCALL_CALLTARGET           = 0x80000009,
};

#ifdef FEATURE_COMINTEROP
#define COM_ONLY(x) (x)
#else // FEATURE_COMINTEROP
#define COM_ONLY(x) false
#endif // FEATURE_COMINTEROP

inline bool SF_IsVarArgStub            (DWORD dwStubFlags) { LIMITED_METHOD_CONTRACT; return (dwStubFlags < NDIRECTSTUB_FL_INVALID && 0 != (dwStubFlags & NDIRECTSTUB_FL_CONVSIGASVARARG)); }
inline bool SF_IsBestFit               (DWORD dwStubFlags) { LIMITED_METHOD_CONTRACT; return (dwStubFlags < NDIRECTSTUB_FL_INVALID && 0 != (dwStubFlags & NDIRECTSTUB_FL_BESTFIT)); }
inline bool SF_IsThrowOnUnmappableChar (DWORD dwStubFlags) { LIMITED_METHOD_CONTRACT; return (dwStubFlags < NDIRECTSTUB_FL_INVALID && 0 != (dwStubFlags & NDIRECTSTUB_FL_THROWONUNMAPPABLECHAR)); }
inline bool SF_IsNGENedStub            (DWORD dwStubFlags) { LIMITED_METHOD_CONTRACT; return (dwStubFlags < NDIRECTSTUB_FL_INVALID && 0 != (dwStubFlags & NDIRECTSTUB_FL_NGENEDSTUB)); }
inline bool SF_IsDelegateStub          (DWORD dwStubFlags) { LIMITED_METHOD_CONTRACT; return (dwStubFlags < NDIRECTSTUB_FL_INVALID && 0 != (dwStubFlags & NDIRECTSTUB_FL_DELEGATE)); }
inline bool SF_IsHRESULTSwapping       (DWORD dwStubFlags) { LIMITED_METHOD_CONTRACT; return (dwStubFlags < NDIRECTSTUB_FL_INVALID && 0 != (dwStubFlags & NDIRECTSTUB_FL_DOHRESULTSWAPPING)); }
inline bool SF_IsReverseStub           (DWORD dwStubFlags) { LIMITED_METHOD_CONTRACT; return (dwStubFlags < NDIRECTSTUB_FL_INVALID && 0 != (dwStubFlags & NDIRECTSTUB_FL_REVERSE_INTEROP)); }
inline bool SF_IsNGENedStubForProfiling(DWORD dwStubFlags) { LIMITED_METHOD_CONTRACT; return (dwStubFlags < NDIRECTSTUB_FL_INVALID && 0 != (dwStubFlags & NDIRECTSTUB_FL_NGENEDSTUBFORPROFILING)); }
inline bool SF_IsDebuggableStub        (DWORD dwStubFlags) { LIMITED_METHOD_CONTRACT; return (dwStubFlags < NDIRECTSTUB_FL_INVALID && 0 != (dwStubFlags & NDIRECTSTUB_FL_GENERATEDEBUGGABLEIL)); }
inline bool SF_IsCALLIStub             (DWORD dwStubFlags) { LIMITED_METHOD_CONTRACT; return (dwStubFlags < NDIRECTSTUB_FL_INVALID && 0 != (dwStubFlags & NDIRECTSTUB_FL_UNMANAGED_CALLI)); }
inline bool SF_IsStubWithCctorTrigger  (DWORD dwStubFlags) { LIMITED_METHOD_CONTRACT; return (dwStubFlags < NDIRECTSTUB_FL_INVALID && 0 != (dwStubFlags & NDIRECTSTUB_FL_TRIGGERCCTOR)); }
inline bool SF_IsForNumParamBytes      (DWORD dwStubFlags) { LIMITED_METHOD_CONTRACT; return (dwStubFlags < NDIRECTSTUB_FL_INVALID && 0 != (dwStubFlags & NDIRECTSTUB_FL_FOR_NUMPARAMBYTES)); }
inline bool SF_IsStructMarshalStub     (DWORD dwStubFlags) { LIMITED_METHOD_CONTRACT; return (dwStubFlags < NDIRECTSTUB_FL_INVALID && 0 != (dwStubFlags & NDIRECTSTUB_FL_STRUCT_MARSHAL)); }
inline bool SF_IsCheckPendingException (DWORD dwStubFlags) { LIMITED_METHOD_CONTRACT; return (dwStubFlags < NDIRECTSTUB_FL_INVALID && 0 != (dwStubFlags & NDIRECTSTUB_FL_CHECK_PENDING_EXCEPTION)); }

#ifdef FEATURE_ARRAYSTUB_AS_IL
inline bool SF_IsArrayOpStub           (DWORD dwStubFlags) { LIMITED_METHOD_CONTRACT; return ((dwStubFlags == ILSTUB_ARRAYOP_GET) ||
                                                                                              (dwStubFlags == ILSTUB_ARRAYOP_SET) ||
                                                                                              (dwStubFlags == ILSTUB_ARRAYOP_ADDRESS)); }
#endif

#ifdef FEATURE_MULTICASTSTUB_AS_IL
inline bool SF_IsMulticastDelegateStub  (DWORD dwStubFlags) { LIMITED_METHOD_CONTRACT; return (dwStubFlags == ILSTUB_MULTICASTDELEGATE_INVOKE); }
#endif

inline bool SF_IsWrapperDelegateStub    (DWORD dwStubFlags) { LIMITED_METHOD_CONTRACT; return (dwStubFlags == ILSTUB_WRAPPERDELEGATE_INVOKE); }
#ifdef FEATURE_INSTANTIATINGSTUB_AS_IL
inline bool SF_IsUnboxingILStub         (DWORD dwStubFlags) { LIMITED_METHOD_CONTRACT; return (dwStubFlags == ILSTUB_UNBOXINGILSTUB); }
inline bool SF_IsInstantiatingStub      (DWORD dwStubFlags) { LIMITED_METHOD_CONTRACT; return (dwStubFlags == ILSTUB_INSTANTIATINGSTUB); }
#endif
inline bool SF_IsTailCallStoreArgsStub  (DWORD dwStubFlags) { LIMITED_METHOD_CONTRACT; return (dwStubFlags == ILSTUB_TAILCALL_STOREARGS); }
inline bool SF_IsTailCallCallTargetStub (DWORD dwStubFlags) { LIMITED_METHOD_CONTRACT; return (dwStubFlags == ILSTUB_TAILCALL_CALLTARGET); }

inline bool SF_IsCOMStub               (DWORD dwStubFlags) { LIMITED_METHOD_CONTRACT; return COM_ONLY(dwStubFlags < NDIRECTSTUB_FL_INVALID && 0 != (dwStubFlags & NDIRECTSTUB_FL_COM)); }
inline bool SF_IsCOMLateBoundStub      (DWORD dwStubFlags) { LIMITED_METHOD_CONTRACT; return COM_ONLY(dwStubFlags < NDIRECTSTUB_FL_INVALID && 0 != (dwStubFlags & NDIRECTSTUB_FL_COMLATEBOUND)); }
inline bool SF_IsCOMEventCallStub      (DWORD dwStubFlags) { LIMITED_METHOD_CONTRACT; return COM_ONLY(dwStubFlags < NDIRECTSTUB_FL_INVALID && 0 != (dwStubFlags & NDIRECTSTUB_FL_COMEVENTCALL)); }
inline bool SF_IsFieldGetterStub       (DWORD dwStubFlags) { LIMITED_METHOD_CONTRACT; return COM_ONLY(dwStubFlags < NDIRECTSTUB_FL_INVALID && 0 != (dwStubFlags & NDIRECTSTUB_FL_FIELDGETTER)); }
inline bool SF_IsFieldSetterStub       (DWORD dwStubFlags) { LIMITED_METHOD_CONTRACT; return COM_ONLY(dwStubFlags < NDIRECTSTUB_FL_INVALID && 0 != (dwStubFlags & NDIRECTSTUB_FL_FIELDSETTER)); }

inline bool SF_IsSharedStub(DWORD dwStubFlags)
{
    WRAPPER_NO_CONTRACT;

    if (SF_IsTailCallStoreArgsStub(dwStubFlags) || SF_IsTailCallCallTargetStub(dwStubFlags))
    {
        return false;
    }

    if (SF_IsFieldGetterStub(dwStubFlags) || SF_IsFieldSetterStub(dwStubFlags))
    {
        return false;
    }

    return true;
}

inline bool SF_IsForwardStub             (DWORD dwStubFlags) { WRAPPER_NO_CONTRACT; return !SF_IsReverseStub(dwStubFlags); }

inline bool SF_IsForwardPInvokeStub      (DWORD dwStubFlags) { WRAPPER_NO_CONTRACT; return (!SF_IsCOMStub(dwStubFlags) && SF_IsForwardStub(dwStubFlags)); }
inline bool SF_IsReversePInvokeStub      (DWORD dwStubFlags) { WRAPPER_NO_CONTRACT; return (!SF_IsCOMStub(dwStubFlags) && SF_IsReverseStub(dwStubFlags)); }

inline bool SF_IsForwardCOMStub          (DWORD dwStubFlags) { WRAPPER_NO_CONTRACT; return (SF_IsCOMStub(dwStubFlags) && SF_IsForwardStub(dwStubFlags)); }
inline bool SF_IsReverseCOMStub          (DWORD dwStubFlags) { WRAPPER_NO_CONTRACT; return (SF_IsCOMStub(dwStubFlags) && SF_IsReverseStub(dwStubFlags)); }

inline bool SF_IsForwardDelegateStub     (DWORD dwStubFlags) { WRAPPER_NO_CONTRACT; return (SF_IsDelegateStub(dwStubFlags) && SF_IsForwardStub(dwStubFlags)); }
inline bool SF_IsReverseDelegateStub     (DWORD dwStubFlags) { WRAPPER_NO_CONTRACT; return (SF_IsDelegateStub(dwStubFlags) && SF_IsReverseStub(dwStubFlags)); }

#undef COM_ONLY

inline void SF_ConsistencyCheck(DWORD dwStubFlags)
{
    LIMITED_METHOD_CONTRACT;

    // Late bound and event calls imply COM
    CONSISTENCY_CHECK(!(SF_IsCOMLateBoundStub(dwStubFlags) && !SF_IsCOMStub(dwStubFlags)));
    CONSISTENCY_CHECK(!(SF_IsCOMEventCallStub(dwStubFlags) && !SF_IsCOMStub(dwStubFlags)));

    // Field accessors imply reverse COM
    CONSISTENCY_CHECK(!(SF_IsFieldGetterStub(dwStubFlags) && !SF_IsReverseCOMStub(dwStubFlags)));
    CONSISTENCY_CHECK(!(SF_IsFieldSetterStub(dwStubFlags) && !SF_IsReverseCOMStub(dwStubFlags)));

    // Field accessors are always HRESULT swapping
    CONSISTENCY_CHECK(!(SF_IsFieldGetterStub(dwStubFlags) && !SF_IsHRESULTSwapping(dwStubFlags)));
    CONSISTENCY_CHECK(!(SF_IsFieldSetterStub(dwStubFlags) && !SF_IsHRESULTSwapping(dwStubFlags)));

    // Delegate stubs are not COM
    CONSISTENCY_CHECK(!(SF_IsDelegateStub(dwStubFlags) && SF_IsCOMStub(dwStubFlags)));

    // Struct marshal stubs are not COM or HRESULT swapping stubs
    CONSISTENCY_CHECK(!(SF_IsStructMarshalStub(dwStubFlags) && SF_IsCOMStub(dwStubFlags)));
    CONSISTENCY_CHECK(!(SF_IsStructMarshalStub(dwStubFlags) && SF_IsHRESULTSwapping(dwStubFlags)));
    CONSISTENCY_CHECK(!(SF_IsStructMarshalStub(dwStubFlags) && SF_IsReverseCOMStub(dwStubFlags)));
}

enum ETW_IL_STUB_FLAGS
{
    ETW_IL_STUB_FLAGS_REVERSE_INTEROP       = 0x00000001,
    ETW_IL_STUB_FLAGS_COM_INTEROP           = 0x00000002,
    ETW_IL_STUB_FLAGS_NGENED_STUB           = 0x00000004,
    ETW_IL_STUB_FLAGS_DELEGATE              = 0x00000008,
    ETW_IL_STUB_FLAGS_VARARG                = 0x00000010,
    ETW_IL_STUB_FLAGS_UNMANAGED_CALLI       = 0x00000020,
    ETW_IL_STUB_FLAGS_STRUCT_MARSHAL        = 0x00000040
};

//---------------------------------------------------------
// PInvoke has three flavors: DllImport M->U, Delegate M->U and Delegate U->M
// Each flavor uses rougly the same mechanism to marshal and place the call and so
// each flavor supports roughly the same switches. Those switches which can be
// statically determined via CAs (DllImport, UnmanagedFunctionPointer,
// BestFitMappingAttribute, etc) or via MetaSig are parsed and unified by this
// class. There are two flavors of constructor, one for NDirectMethodDescs and one
// for Delegates.
//---------------------------------------------------------
struct PInvokeStaticSigInfo
{
public:
    PInvokeStaticSigInfo() { LIMITED_METHOD_CONTRACT; }

    PInvokeStaticSigInfo(_In_ const Signature& sig, _In_ Module* pModule);

    PInvokeStaticSigInfo(_In_ MethodDesc* pMdDelegate);

    PInvokeStaticSigInfo(_In_ MethodDesc* pMD, _Outptr_opt_ LPCUTF8* pLibName, _Outptr_opt_ LPCUTF8* pEntryPointName);

private:
<<<<<<< HEAD
    void ThrowError(_In_ WORD errorResourceID);
    void InitCallConv(_In_ CorInfoCallConvExtension callConv, _In_ MethodDesc* pMD);
    void InitCallConv(_In_ CorInfoCallConvExtension callConv, _In_ BOOL bIsVarArg);
    void DllImportInit(_In_ MethodDesc* pMD, _Outptr_opt_ LPCUTF8 *pLibName, _Outptr_opt_ LPCUTF8 *pEntryPointName);
    void PreInit(_In_ Module* pModule, _In_ MethodTable *pClass);
    void PreInit(_In_ MethodDesc* pMD);
=======
    void ThrowError(WORD errorResourceID);
    void InitCallConv(CorInfoCallConvExtension callConv, BOOL bIsVarArg);
    void DllImportInit(_In_ MethodDesc* pMD, _Outptr_opt_ LPCUTF8* pLibName, _Outptr_opt_ LPCUTF8* pEntryPointName);
    void PreInit(Module* pModule, MethodTable *pClass);
    void PreInit(MethodDesc* pMD);
>>>>>>> be0a12d2

private:
    enum
    {
        PINVOKE_STATIC_SIGINFO_SUPPRESS_GC_TRANSITION = 0x0001,
        PINVOKE_STATIC_SIGINFO_THROW_ON_UNMAPPABLE_CHAR = 0x0002,
        PINVOKE_STATIC_SIGINFO_BEST_FIT = 0x0004,

        COR_NATIVE_LINK_TYPE_MASK = 0x0038,  // 0000 0000 0011 1000  <--- These 3 1's make the link type mask

        COR_NATIVE_LINK_FLAGS_MASK = 0x00C0, //0000 0000 1100 0000  <---- These 2 bits make up the link flags

        PINVOKE_STATIC_SIGINFO_IS_DELEGATE_INTEROP = 0x0100,

    };
    #define COR_NATIVE_LINK_TYPE_SHIFT 3 // Keep in synch with above mask
    #define COR_NATIVE_LINK_FLAGS_SHIFT 6  // Keep in synch with above mask

public: // public getters
    DWORD GetStubFlags() const
    {
        WRAPPER_NO_CONTRACT;
        DWORD flags = 0;
        if (GetThrowOnUnmappableChar())
            flags |= NDIRECTSTUB_FL_THROWONUNMAPPABLECHAR;

        if (GetBestFitMapping())
            flags |= NDIRECTSTUB_FL_BESTFIT;

        if (IsDelegateInterop())
            flags |= NDIRECTSTUB_FL_DELEGATE;

        if (ShouldSuppressGCTransition())
            flags |= NDIRECTSTUB_FL_SUPPRESSGCTRANSITION;

        return flags;
    }
    Module* GetModule() const { LIMITED_METHOD_CONTRACT; return m_pModule; }
    BOOL IsDelegateInterop() const { LIMITED_METHOD_CONTRACT; return m_wFlags & PINVOKE_STATIC_SIGINFO_IS_DELEGATE_INTEROP; }
    CorInfoCallConvExtension GetCallConv() const { LIMITED_METHOD_CONTRACT; return m_callConv; }
    Signature GetSignature() const { LIMITED_METHOD_CONTRACT; return m_sig; }
    CorNativeLinkType GetCharSet() const { LIMITED_METHOD_CONTRACT; return (CorNativeLinkType)((m_wFlags & COR_NATIVE_LINK_TYPE_MASK) >> COR_NATIVE_LINK_TYPE_SHIFT); }
    CorNativeLinkFlags GetLinkFlags() const { LIMITED_METHOD_CONTRACT; return (CorNativeLinkFlags)((m_wFlags & COR_NATIVE_LINK_FLAGS_MASK) >> COR_NATIVE_LINK_FLAGS_SHIFT); }

public: // private getters
    BOOL GetThrowOnUnmappableChar() const { LIMITED_METHOD_CONTRACT; return m_wFlags & PINVOKE_STATIC_SIGINFO_THROW_ON_UNMAPPABLE_CHAR; }
    BOOL GetBestFitMapping() const { LIMITED_METHOD_CONTRACT; return m_wFlags & PINVOKE_STATIC_SIGINFO_BEST_FIT; }
    BOOL ShouldSuppressGCTransition() const { LIMITED_METHOD_CONTRACT; return m_wFlags & PINVOKE_STATIC_SIGINFO_SUPPRESS_GC_TRANSITION; }

private: // setters
    void SetThrowOnUnmappableChar(BOOL throwOnUnmappableChar)
    {
        LIMITED_METHOD_CONTRACT;
        if (throwOnUnmappableChar)
            m_wFlags |= PINVOKE_STATIC_SIGINFO_THROW_ON_UNMAPPABLE_CHAR;
        else
            m_wFlags &= ~PINVOKE_STATIC_SIGINFO_THROW_ON_UNMAPPABLE_CHAR;
    }
    void SetBestFitMapping(BOOL bestFit)
    {
        LIMITED_METHOD_CONTRACT;
        if (bestFit)
            m_wFlags |= PINVOKE_STATIC_SIGINFO_BEST_FIT;
        else
            m_wFlags &= ~PINVOKE_STATIC_SIGINFO_BEST_FIT;
    }
    void SetShouldSuppressGCTransition(BOOL suppress)
    {
        LIMITED_METHOD_CONTRACT;
        if (suppress)
            m_wFlags |= PINVOKE_STATIC_SIGINFO_SUPPRESS_GC_TRANSITION;
        else
            m_wFlags &= ~PINVOKE_STATIC_SIGINFO_SUPPRESS_GC_TRANSITION;
    }
    void SetIsDelegateInterop(BOOL delegateInterop)
    {
        LIMITED_METHOD_CONTRACT;
        if (delegateInterop)
            m_wFlags |= PINVOKE_STATIC_SIGINFO_IS_DELEGATE_INTEROP;
        else
            m_wFlags &= ~PINVOKE_STATIC_SIGINFO_IS_DELEGATE_INTEROP;
    }
    void SetCharSet(CorNativeLinkType linktype)
    {
        LIMITED_METHOD_CONTRACT;
        _ASSERTE( linktype == (linktype & (COR_NATIVE_LINK_TYPE_MASK >> COR_NATIVE_LINK_TYPE_SHIFT)));
        // Clear out the old value first
        m_wFlags &= (~COR_NATIVE_LINK_TYPE_MASK);
        // Then set the given value
        m_wFlags |= (linktype << COR_NATIVE_LINK_TYPE_SHIFT);
    }
    void SetLinkFlags(CorNativeLinkFlags linkflags)
    {
        LIMITED_METHOD_CONTRACT;
        _ASSERTE( linkflags == (linkflags & (COR_NATIVE_LINK_FLAGS_MASK >> COR_NATIVE_LINK_FLAGS_SHIFT)));
        // Clear out the old value first
        m_wFlags &= (~COR_NATIVE_LINK_FLAGS_MASK);
        // Then set the given value
        m_wFlags |= (linkflags << COR_NATIVE_LINK_FLAGS_SHIFT);
    }

private:
    Module* m_pModule;
    Signature m_sig;
    CorInfoCallConvExtension m_callConv;
    WORD m_wFlags;
};


#include "stubgen.h"

#ifndef DACCESS_COMPILE
class NDirectStubLinker : public ILStubLinker
{
public:
    NDirectStubLinker(
                DWORD dwStubFlags,
                Module* pModule,
                const Signature &signature,
                SigTypeContext *pTypeContext,
                MethodDesc* pTargetMD,
                int  iLCIDParamIdx);

    void    SetCallingConvention(CorInfoCallConvExtension unmngCallConv, BOOL fIsVarArg);

    void    Begin(DWORD dwStubFlags);
    void    End(DWORD dwStubFlags);
    void    DoNDirect(ILCodeStream *pcsEmit, DWORD dwStubFlags, MethodDesc * pStubMD);
    void    EmitLogNativeArgument(ILCodeStream* pslILEmit, DWORD dwPinnedLocal);
    void    LoadCleanupWorkList(ILCodeStream* pcsEmit);
#ifdef PROFILING_SUPPORTED
    DWORD   EmitProfilerBeginTransitionCallback(ILCodeStream* pcsEmit, DWORD dwStubFlags);
    void    EmitProfilerEndTransitionCallback(ILCodeStream* pcsEmit, DWORD dwStubFlags, DWORD dwMethodDescLocalNum);
#endif
#ifdef VERIFY_HEAP
    void    EmitValidateLocal(ILCodeStream* pcsEmit, DWORD dwLocalNum, bool fIsByref, DWORD dwStubFlags);
    void    EmitObjectValidation(ILCodeStream* pcsEmit, DWORD dwStubFlags);
#endif // VERIFY_HEAP
    void    EmitLoadStubContext(ILCodeStream* pcsEmit, DWORD dwStubFlags);
    void    GenerateInteropParamException(ILCodeStream* pcsEmit);
    void    NeedsCleanupList();

#ifdef FEATURE_COMINTEROP
    DWORD   GetTargetInterfacePointerLocalNum();
    DWORD   GetTargetEntryPointLocalNum();
    void    EmitLoadRCWThis(ILCodeStream *pcsEmit, DWORD dwStubFlags);
#endif // FEATURE_COMINTEROP
    DWORD   GetCleanupWorkListLocalNum();
    DWORD   GetThreadLocalNum();
    DWORD   GetReturnValueLocalNum();
    void    SetCleanupNeeded();
    void    SetExceptionCleanupNeeded();
    BOOL    IsCleanupWorkListSetup();
    void    GetCleanupFinallyOffsets(ILStubEHClause * pClause);

    void    SetInteropParamExceptionInfo(UINT resID, UINT paramIdx);
    bool    HasInteropParamExceptionInfo();
    bool    TargetHasThis()
    {
        return m_targetHasThis == TRUE;
    }

    void ClearCode();

    enum
    {
        CLEANUP_INDEX_ARG0_MARSHAL     = 0x00000000,  // cleanup index of the first argument (marshal and retval unmarshal stream)
        CLEANUP_INDEX_RETVAL_UNMARSHAL = 0x3fffffff,  // cleanup index of the return value (retval unmarshal stream)
        CLEANUP_INDEX_ARG0_UNMARSHAL   = 0x40000000,  // cleanup index of the first argument (unmarshal stream)
        CLEANUP_INDEX_ALL_DONE         = 0x7ffffffe   // everything was successfully marshaled and unmarshaled, no exception thrown
    };

    enum ArgCleanupBranchKind
    {
        BranchIfMarshaled,
        BranchIfNotMarshaled
    };

    void    EmitSetArgMarshalIndex(ILCodeStream* pcsEmit, UINT uArgIdx);
    void    EmitCheckForArgCleanup(ILCodeStream* pcsEmit, UINT uArgIdx, ArgCleanupBranchKind branchKind, ILCodeLabel* pSkipCleanupLabel);

    int     GetLCIDParamIdx();

    ILCodeStream* GetSetupCodeStream();
    ILCodeStream* GetMarshalCodeStream();
    ILCodeStream* GetUnmarshalCodeStream();
    ILCodeStream* GetReturnUnmarshalCodeStream();
    ILCodeStream* GetDispatchCodeStream();
    ILCodeStream* GetCleanupCodeStream();
    ILCodeStream* GetExceptionCleanupCodeStream();

protected:
    BOOL            IsCleanupNeeded();
    BOOL            IsExceptionCleanupNeeded();
    void            InitCleanupCode();
    void            InitExceptionCleanupCode();



    ILCodeStream*   m_pcsSetup;
    ILCodeStream*   m_pcsMarshal;
    ILCodeStream*   m_pcsDispatch;
    ILCodeStream*   m_pcsRetUnmarshal;
    ILCodeStream*   m_pcsUnmarshal;
    ILCodeStream*   m_pcsExceptionCleanup;
    ILCodeStream*   m_pcsCleanup;


    ILCodeLabel*        m_pCleanupTryBeginLabel;
    ILCodeLabel*        m_pCleanupTryEndLabel;
    ILCodeLabel*        m_pCleanupFinallyBeginLabel;
    ILCodeLabel*        m_pCleanupFinallyEndLabel;
    ILCodeLabel*        m_pSkipExceptionCleanupLabel;

#ifdef FEATURE_COMINTEROP
    DWORD               m_dwTargetInterfacePointerLocalNum;
    DWORD               m_dwTargetEntryPointLocalNum;
#endif // FEATURE_COMINTEROP

    BOOL                m_fHasCleanupCode;
    BOOL                m_fHasExceptionCleanupCode;
    BOOL                m_fCleanupWorkListIsSetup;
    BOOL                m_targetHasThis;
    DWORD               m_dwThreadLocalNum;                 // managed-to-native only
    DWORD               m_dwArgMarshalIndexLocalNum;
    DWORD               m_dwCleanupWorkListLocalNum;
    DWORD               m_dwRetValLocalNum;


    UINT                m_ErrorResID;
    UINT                m_ErrorParamIdx;
    int                 m_iLCIDParamIdx;

    DWORD               m_dwStubFlags;
};
#endif // DACCESS_COMPILE

// This attempts to guess whether a target is an API call that uses SetLastError to communicate errors.
BOOL HeuristicDoesThisLookLikeAGetLastErrorCall(LPBYTE pTarget);
DWORD STDMETHODCALLTYPE FalseGetLastError();

PCODE GetILStubForCalli(VASigCookie *pVASigCookie, MethodDesc *pMD);

MethodDesc *GetStubMethodDescFromInteropMethodDesc(MethodDesc* pMD, DWORD dwStubFlags);
PCODE JitILStub(MethodDesc* pStubMD);
MethodDesc *RestoreNGENedStub(MethodDesc* pStubMD);
PCODE GetStubForInteropMethod(MethodDesc* pMD, DWORD dwStubFlags = 0, MethodDesc **ppStubMD = NULL);

#ifdef FEATURE_COMINTEROP
// Resolve and return the predefined IL stub method
HRESULT FindPredefinedILStubMethod(MethodDesc *pTargetMD, DWORD dwStubFlags, MethodDesc **ppRetStubMD);
#endif // FEATURE_COMINTEROP

#ifndef DACCESS_COMPILE
void MarshalStructViaILStub(MethodDesc* pStubMD, void* pManagedData, void* pNativeData, StructMarshalStubs::MarshalOperation operation, void** ppCleanupWorkList = nullptr);
void MarshalStructViaILStubCode(PCODE pStubCode, void* pManagedData, void* pNativeData, StructMarshalStubs::MarshalOperation operation, void** ppCleanupWorkList = nullptr);
#endif // DACCESS_COMPILE

//
// Limit length of string field in IL stub ETW events so that the whole
// IL stub ETW events won't exceed 64KB
//
#define ETW_IL_STUB_EVENT_STRING_FIELD_MAXSIZE      (1024)
#define ETW_IL_STUB_EVENT_CODE_STRING_FIELD_MAXSIZE (1024*32)

#endif // __dllimport_h__<|MERGE_RESOLUTION|>--- conflicted
+++ resolved
@@ -320,20 +320,12 @@
     PInvokeStaticSigInfo(_In_ MethodDesc* pMD, _Outptr_opt_ LPCUTF8* pLibName, _Outptr_opt_ LPCUTF8* pEntryPointName);
 
 private:
-<<<<<<< HEAD
     void ThrowError(_In_ WORD errorResourceID);
     void InitCallConv(_In_ CorInfoCallConvExtension callConv, _In_ MethodDesc* pMD);
     void InitCallConv(_In_ CorInfoCallConvExtension callConv, _In_ BOOL bIsVarArg);
-    void DllImportInit(_In_ MethodDesc* pMD, _Outptr_opt_ LPCUTF8 *pLibName, _Outptr_opt_ LPCUTF8 *pEntryPointName);
-    void PreInit(_In_ Module* pModule, _In_ MethodTable *pClass);
+    void DllImportInit(_In_ MethodDesc* pMD, _Outptr_opt_ LPCUTF8* pLibName, _Outptr_opt_ LPCUTF8* pEntryPointName);
+    void PreInit(_In_ Module* pModule, _In_ MethodTable* pClass);
     void PreInit(_In_ MethodDesc* pMD);
-=======
-    void ThrowError(WORD errorResourceID);
-    void InitCallConv(CorInfoCallConvExtension callConv, BOOL bIsVarArg);
-    void DllImportInit(_In_ MethodDesc* pMD, _Outptr_opt_ LPCUTF8* pLibName, _Outptr_opt_ LPCUTF8* pEntryPointName);
-    void PreInit(Module* pModule, MethodTable *pClass);
-    void PreInit(MethodDesc* pMD);
->>>>>>> be0a12d2
 
 private:
     enum
