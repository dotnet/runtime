--- conflicted
+++ resolved
@@ -996,11 +996,7 @@
 
         if ((len != 0) && (m_fullFileName[len - 1] != W('\\')))
         {
-<<<<<<< HEAD
             m_fullFileName.Append(W("\\"));
-=======
-            m_fullFileName.Append(W('\\'));
->>>>>>> 1313fda8
         }
 
         m_fullFileName.Append(pFile);
