--- conflicted
+++ resolved
@@ -73,11 +73,11 @@
 // Total number of bytes for a dictionary with the specified layout (including optional back pointer
 // used by expanded dictionaries). The pSlotSize argument is used to return the size
 // to be stored in the size slot of the dictionary (not including the optional back pointer).
-// 
+//
 //static
-DWORD 
+DWORD
 DictionaryLayout::GetDictionarySizeFromLayout(
-    DWORD                numGenericArgs, 
+    DWORD                numGenericArgs,
     PTR_DictionaryLayout pDictLayout,
     DWORD*               pSlotSize)
 {
@@ -193,7 +193,7 @@
 
                 if (pDictLayout->m_slots[iSlot].m_signatureSource != FromReadyToRunImage)
                 {
-                    // Compare the signatures. We do not need to worry about the size of pCandidate. 
+                    // Compare the signatures. We do not need to worry about the size of pCandidate.
                     // As long as we are comparing one byte at a time we are guaranteed to not overrun.
                     DWORD j;
                     for (j = 0; j < cbSig; j++)
@@ -255,13 +255,13 @@
 }
 
 /* static */
-DictionaryLayout* DictionaryLayout::ExpandDictionaryLayout(LoaderAllocator*                 pAllocator, 
-                                                           DictionaryLayout*                pCurrentDictLayout, 
-                                                           DWORD                            numGenericArgs, 
-                                                           SigBuilder*                      pSigBuilder, 
-                                                           BYTE*                            pSig, 
-                                                           int                              nFirstOffset, 
-                                                           DictionaryEntrySignatureSource   signatureSource, 
+DictionaryLayout* DictionaryLayout::ExpandDictionaryLayout(LoaderAllocator*                 pAllocator,
+                                                           DictionaryLayout*                pCurrentDictLayout,
+                                                           DWORD                            numGenericArgs,
+                                                           SigBuilder*                      pSigBuilder,
+                                                           BYTE*                            pSig,
+                                                           int                              nFirstOffset,
+                                                           DictionaryEntrySignatureSource   signatureSource,
                                                            CORINFO_RUNTIME_LOOKUP*          pResult,
                                                            WORD*                            pSlotOut)
 {
@@ -273,7 +273,7 @@
         PRECONDITION(CheckPointer(pResult) && CheckPointer(pSlotOut));
     }
     CONTRACTL_END
-        
+
     // There shouldn't be any empty slots remaining in the current dictionary.
     _ASSERTE(pCurrentDictLayout->m_slots[pCurrentDictLayout->m_numSlots - 1].m_signature != NULL);
 
@@ -481,39 +481,6 @@
 }
 
 #ifndef DACCESS_COMPILE
-
-<<<<<<< HEAD
-#ifdef FEATURE_PREJIT
-//---------------------------------------------------------------------------------------
-//
-void
-Dictionary::Restore(
-    DWORD          numGenericArgs,
-    ClassLoadLevel level)
-{
-    CONTRACTL
-    {
-        THROWS;
-        GC_TRIGGERS;
-        INSTANCE_CHECK;
-    }
-    CONTRACTL_END
-
-    // First restore the type handles in the instantiation itself
-    FixupPointer<TypeHandle> *inst = GetInstantiation();
-    for (DWORD j = 0; j < numGenericArgs; j++)
-    {
-        Module::RestoreTypeHandlePointer(&inst[j], NULL, level);
-    }
-
-    // We don't restore the remainder of the dictionary - see
-    // long comment at the start of this file as to why
-}
-#endif // FEATURE_PREJIT
-
-=======
-#if !defined(CROSSGEN_COMPILE)
->>>>>>> 40618221
 Dictionary* Dictionary::GetMethodDictionaryWithSizeCheck(MethodDesc* pMD, ULONG slotIndex)
 {
     CONTRACT(Dictionary*)
@@ -751,7 +718,7 @@
         {
             IfFailThrow(ptr.GetData(&dictionaryIndex));
         }
-        
+
 #if _DEBUG
         // Lock is needed because dictionary pointers can get updated during dictionary size expansion
         CrstHolder ch(&SystemDomain::SystemModule()->m_DictionaryCrst);
