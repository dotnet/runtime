--- conflicted
+++ resolved
@@ -226,7 +226,7 @@
 {
     None = 0,
 #define FRAME_TYPE_NAME(frameType) frameType,
-#include "FrameTypes.h"    
+#include "FrameTypes.h"
     CountPlusOne
 };
 
@@ -1067,18 +1067,10 @@
         return TRUE;
     }
 
-<<<<<<< HEAD
-    virtual void UpdateRegDisplay(const PREGDISPLAY, bool updateFloats = false);
+    void UpdateRegDisplay_Impl(const PREGDISPLAY, bool updateFloats = false);
 
     friend struct ::cdac_data<SoftwareExceptionFrame>;
-
-    // Keep as last entry in class
-    DEFINE_VTABLE_GETTER_AND_DTOR(SoftwareExceptionFrame)
-=======
-    void UpdateRegDisplay_Impl(const PREGDISPLAY, bool updateFloats = false);
->>>>>>> 4da708a7
-};
-
+};
 template<>
 struct cdac_data<SoftwareExceptionFrame>
 {
