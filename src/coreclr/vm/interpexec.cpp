// Licensed to the .NET Foundation under one or more agreements.
// The .NET Foundation licenses this file to you under the MIT license.

#ifdef FEATURE_INTERPRETER

#include "threads.h"
#include "gcenv.h"
#include "interpexec.h"

typedef void* (*HELPER_FTN_PP)(void*);

InterpThreadContext::InterpThreadContext()
{
    // FIXME VirtualAlloc/mmap with INTERP_STACK_ALIGNMENT alignment
    pStackStart = pStackPointer = (int8_t*)malloc(INTERP_STACK_SIZE);
    pStackEnd = pStackStart + INTERP_STACK_SIZE;
}

InterpThreadContext::~InterpThreadContext()
{
    free(pStackStart);
}

#ifdef DEBUG
static void InterpBreakpoint()
{

}
#endif

#define LOCAL_VAR_ADDR(offset,type) ((type*)(stack + (offset)))
#define LOCAL_VAR(offset,type) (*LOCAL_VAR_ADDR(offset, type))
// TODO once we have basic EH support
#define NULL_CHECK(o)

void InterpExecMethod(InterpreterFrame *pInterpreterFrame, InterpMethodContextFrame *pFrame, InterpThreadContext *pThreadContext)
{
    const int32_t *ip;
    int8_t *stack;

    InterpMethod *pMethod = *(InterpMethod**)pFrame->startIp;
    pThreadContext->pStackPointer = pFrame->pStack + pMethod->allocaSize;
    ip = pFrame->startIp + sizeof(InterpMethod*) / sizeof(int32_t);
    stack = pFrame->pStack;

    int32_t returnOffset, callArgsOffset, methodSlot;
    const int32_t *targetIp;

MAIN_LOOP:
    while (true)
    {
        // Interpreter-TODO: This is only needed to enable SOS see the exact location in the interpreted method.
        // Neither the GC nor the managed debugger needs that as they walk the stack when the runtime is suspended
        // and we can save the IP to the frame at the suspension time.
        // It will be useful for testing e.g. the debug info at various locations in the current method, so let's
        // keep it for such purposes until we don't need it anymore.
        pFrame->ip = (int32_t*)ip;

        switch (*ip)
        {
#ifdef DEBUG
            case INTOP_BREAKPOINT:
                InterpBreakpoint();
                ip++;
                break;
#endif
            case INTOP_INITLOCALS:
                memset(stack + ip[1], 0, ip[2]);
                ip += 3;
                break;
            case INTOP_MEMBAR:
                MemoryBarrier();
                ip++;
                break;
            case INTOP_LDC_I4:
                LOCAL_VAR(ip[1], int32_t) = ip[2];
                ip += 3;
                break;
            case INTOP_LDC_I4_0:
                LOCAL_VAR(ip[1], int32_t) = 0;
                ip += 2;
                break;
            case INTOP_LDC_I8_0:
                LOCAL_VAR(ip[1], int64_t) = 0;
                ip += 2;
                break;
            case INTOP_LDC_I8:
                LOCAL_VAR(ip[1], int64_t) = (int64_t)ip[2] + ((int64_t)ip[3] << 32);
                ip += 4;
                break;
            case INTOP_LDC_R4:
                LOCAL_VAR(ip[1], int32_t) = ip[2];
                ip += 3;
                break;
            case INTOP_LDC_R8:
                LOCAL_VAR(ip[1], int64_t) = (int64_t)ip[2] + ((int64_t)ip[3] << 32);
                ip += 4;
                break;
            case INTOP_LDPTR:
                LOCAL_VAR(ip[1], void*) = pMethod->pDataItems[ip[2]];
                ip += 3;
                break;
            case INTOP_RET:
                // Return stack slot sized value
                *(int64_t*)pFrame->pRetVal = LOCAL_VAR(ip[1], int64_t);
                goto EXIT_FRAME;
            case INTOP_RET_VT:
                memmove(pFrame->pRetVal, stack + ip[1], ip[2]);
                goto EXIT_FRAME;
            case INTOP_RET_VOID:
                goto EXIT_FRAME;

            case INTOP_LDLOCA:
                LOCAL_VAR(ip[1], void*) = stack + ip[2];
                ip += 3;
                break;;

#define MOV(argtype1,argtype2) \
    LOCAL_VAR(ip [1], argtype1) = LOCAL_VAR(ip [2], argtype2); \
    ip += 3;
            // When loading from a local, we might need to sign / zero extend to 4 bytes
            // which is our minimum "register" size in interp. They are only needed when
            // the address of the local is taken and we should try to optimize them out
            // because the local can't be propagated.
            case INTOP_MOV_I4_I1: MOV(int32_t, int8_t); break;
            case INTOP_MOV_I4_U1: MOV(int32_t, uint8_t); break;
            case INTOP_MOV_I4_I2: MOV(int32_t, int16_t); break;
            case INTOP_MOV_I4_U2: MOV(int32_t, uint16_t); break;
            // Normal moves between vars
            case INTOP_MOV_4: MOV(int32_t, int32_t); break;
            case INTOP_MOV_8: MOV(int64_t, int64_t); break;

            case INTOP_MOV_VT:
                memmove(stack + ip[1], stack + ip[2], ip[3]);
                ip += 4;
                break;

            case INTOP_CONV_R_UN_I4:
                LOCAL_VAR(ip[1], double) = (double)LOCAL_VAR(ip[2], uint32_t);
                ip += 3;
                break;
            case INTOP_CONV_R_UN_I8:
                LOCAL_VAR(ip[1], double) = (double)LOCAL_VAR(ip[2], uint64_t);
                ip += 3;
                break;
            case INTOP_CONV_I1_I4:
                LOCAL_VAR(ip[1], int32_t) = (int8_t)LOCAL_VAR(ip[2], int32_t);
                ip += 3;
                break;
            case INTOP_CONV_I1_I8:
                LOCAL_VAR(ip[1], int32_t) = (int8_t)LOCAL_VAR(ip[2], int64_t);
                ip += 3;
                break;
            case INTOP_CONV_I1_R4:
                LOCAL_VAR(ip[1], int32_t) = (int8_t)(int32_t)LOCAL_VAR(ip[2], float);
                ip += 3;
                break;
            case INTOP_CONV_I1_R8:
                LOCAL_VAR(ip[1], int32_t) = (int8_t)(int32_t)LOCAL_VAR(ip[2], double);
                ip += 3;
                break;
            case INTOP_CONV_U1_I4:
                LOCAL_VAR(ip[1], int32_t) = (uint8_t)LOCAL_VAR(ip[2], int32_t);
                ip += 3;
                break;
            case INTOP_CONV_U1_I8:
                LOCAL_VAR(ip[1], int32_t) = (uint8_t)LOCAL_VAR(ip[2], int64_t);
                ip += 3;
                break;
            case INTOP_CONV_U1_R4:
                LOCAL_VAR(ip[1], int32_t) = (uint8_t)(uint32_t)LOCAL_VAR(ip[2], float);
                ip += 3;
                break;
            case INTOP_CONV_U1_R8:
                LOCAL_VAR(ip[1], int32_t) = (uint8_t)(uint32_t)LOCAL_VAR(ip[2], double);
                ip += 3;
                break;
            case INTOP_CONV_I2_I4:
                LOCAL_VAR(ip[1], int32_t) = (int16_t)LOCAL_VAR(ip[2], int32_t);
                ip += 3;
                break;
            case INTOP_CONV_I2_I8:
                LOCAL_VAR(ip[1], int32_t) = (int16_t)LOCAL_VAR(ip[2], int64_t);
                ip += 3;
                break;
            case INTOP_CONV_I2_R4:
                LOCAL_VAR(ip[1], int32_t) = (int16_t)(int32_t)LOCAL_VAR(ip[2], float);
                ip += 3;
                break;
            case INTOP_CONV_I2_R8:
                LOCAL_VAR(ip[1], int32_t) = (int16_t)(int32_t)LOCAL_VAR(ip[2], double);
                ip += 3;
                break;
            case INTOP_CONV_U2_I4:
                LOCAL_VAR(ip[1], int32_t) = (uint16_t)LOCAL_VAR(ip[2], int32_t);
                ip += 3;
                break;
            case INTOP_CONV_U2_I8:
                LOCAL_VAR(ip[1], int32_t) = (uint16_t)LOCAL_VAR(ip[2], int64_t);
                ip += 3;
                break;
            case INTOP_CONV_U2_R4:
                LOCAL_VAR(ip[1], int32_t) = (uint16_t)(uint32_t)LOCAL_VAR(ip[2], float);
                ip += 3;
                break;
            case INTOP_CONV_U2_R8:
                LOCAL_VAR(ip[1], int32_t) = (uint16_t)(uint32_t)LOCAL_VAR(ip[2], double);
                ip += 3;
                break;
            case INTOP_CONV_I4_R4:
                LOCAL_VAR(ip[1], int32_t) = (int32_t)LOCAL_VAR(ip[2], float);
                ip += 3;
                break;;
            case INTOP_CONV_I4_R8:
                LOCAL_VAR(ip[1], int32_t) = (int32_t)LOCAL_VAR(ip[2], double);
                ip += 3;
                break;;

            case INTOP_CONV_U4_R4:
            case INTOP_CONV_U4_R8:
                assert(0);
                break;

            case INTOP_CONV_I8_I4:
                LOCAL_VAR(ip[1], int64_t) = LOCAL_VAR(ip[2], int32_t);
                ip += 3;
                break;
            case INTOP_CONV_I8_U4:
                LOCAL_VAR(ip[1], int64_t) = (uint32_t)LOCAL_VAR(ip[2], int32_t);
                ip += 3;
                break;;
            case INTOP_CONV_I8_R4:
                LOCAL_VAR(ip[1], int64_t) = (int64_t)LOCAL_VAR(ip[2], float);
                ip += 3;
                break;
            case INTOP_CONV_I8_R8:
                LOCAL_VAR(ip[1], int64_t) = (int64_t)LOCAL_VAR(ip[2], double);
                ip += 3;
                break;
            case INTOP_CONV_R4_I4:
                LOCAL_VAR(ip[1], float) = (float)LOCAL_VAR(ip[2], int32_t);
                ip += 3;
                break;;
            case INTOP_CONV_R4_I8:
                LOCAL_VAR(ip[1], float) = (float)LOCAL_VAR(ip[2], int64_t);
                ip += 3;
                break;
            case INTOP_CONV_R4_R8:
                LOCAL_VAR(ip[1], float) = (float)LOCAL_VAR(ip[2], double);
                ip += 3;
                break;
            case INTOP_CONV_R8_I4:
                LOCAL_VAR(ip[1], double) = (double)LOCAL_VAR(ip[2], int32_t);
                ip += 3;
                break;
            case INTOP_CONV_R8_I8:
                LOCAL_VAR(ip[1], double) = (double)LOCAL_VAR(ip[2], int64_t);
                ip += 3;
                break;
            case INTOP_CONV_R8_R4:
                LOCAL_VAR(ip[1], double) = (double)LOCAL_VAR(ip[2], float);
                ip += 3;
                break;
            case INTOP_CONV_U8_R4:
            case INTOP_CONV_U8_R8:
                // TODO
                assert(0);
                break;

            case INTOP_SWITCH:
            {
                uint32_t val = LOCAL_VAR(ip[1], uint32_t);
                uint32_t n = ip[2];
                ip += 3;
                if (val < n)
                {
                    ip += val;
                    ip += *ip;
                }
                else
                {
                    ip += n;
                }
                break;
            }

            case INTOP_BR:
                ip += ip[1];
                break;

#define BR_UNOP(datatype, op)           \
    if (LOCAL_VAR(ip[1], datatype) op)  \
        ip += ip[2];                    \
    else \
        ip += 3;

            case INTOP_BRFALSE_I4:
                BR_UNOP(int32_t, == 0);
                break;
            case INTOP_BRFALSE_I8:
                BR_UNOP(int64_t, == 0);
                break;
            case INTOP_BRTRUE_I4:
                BR_UNOP(int32_t, != 0);
                break;
            case INTOP_BRTRUE_I8:
                BR_UNOP(int64_t, != 0);
                break;

#define BR_BINOP_COND(cond) \
    if (cond)               \
        ip += ip[3];        \
    else                    \
        ip += 4;

#define BR_BINOP(datatype, op) \
    BR_BINOP_COND(LOCAL_VAR(ip[1], datatype) op LOCAL_VAR(ip[2], datatype))

            case INTOP_BEQ_I4:
                BR_BINOP(int32_t, ==);
                break;
            case INTOP_BEQ_I8:
                BR_BINOP(int64_t, ==);
                break;
            case INTOP_BEQ_R4:
            {
                float f1 = LOCAL_VAR(ip[1], float);
                float f2 = LOCAL_VAR(ip[2], float);
                BR_BINOP_COND(!isunordered(f1, f2) && f1 == f2);
                break;
            }
            case INTOP_BEQ_R8:
            {
                double d1 = LOCAL_VAR(ip[1], double);
                double d2 = LOCAL_VAR(ip[2], double);
                BR_BINOP_COND(!isunordered(d1, d2) && d1 == d2);
                break;
            }
            case INTOP_BGE_I4:
                BR_BINOP(int32_t, >=);
                break;
            case INTOP_BGE_I8:
                BR_BINOP(int64_t, >=);
                break;
            case INTOP_BGE_R4:
            {
                float f1 = LOCAL_VAR(ip[1], float);
                float f2 = LOCAL_VAR(ip[2], float);
                BR_BINOP_COND(!isunordered(f1, f2) && f1 >= f2);
                break;
            }
            case INTOP_BGE_R8:
            {
                double d1 = LOCAL_VAR(ip[1], double);
                double d2 = LOCAL_VAR(ip[2], double);
                BR_BINOP_COND(!isunordered(d1, d2) && d1 >= d2);
                break;
            }
            case INTOP_BGT_I4:
                BR_BINOP(int32_t, >);
                break;
            case INTOP_BGT_I8:
                BR_BINOP(int64_t, >);
                break;
            case INTOP_BGT_R4:
            {
                float f1 = LOCAL_VAR(ip[1], float);
                float f2 = LOCAL_VAR(ip[2], float);
                BR_BINOP_COND(!isunordered(f1, f2) && f1 > f2);
                break;
            }
            case INTOP_BGT_R8:
            {
                double d1 = LOCAL_VAR(ip[1], double);
                double d2 = LOCAL_VAR(ip[2], double);
                BR_BINOP_COND(!isunordered(d1, d2) && d1 > d2);
                break;
            }
            case INTOP_BLT_I4:
                BR_BINOP(int32_t, <);
                break;
            case INTOP_BLT_I8:
                BR_BINOP(int64_t, <);
                break;
            case INTOP_BLT_R4:
            {
                float f1 = LOCAL_VAR(ip[1], float);
                float f2 = LOCAL_VAR(ip[2], float);
                BR_BINOP_COND(!isunordered(f1, f2) && f1 < f2);
                break;
            }
            case INTOP_BLT_R8:
            {
                double d1 = LOCAL_VAR(ip[1], double);
                double d2 = LOCAL_VAR(ip[2], double);
                BR_BINOP_COND(!isunordered(d1, d2) && d1 < d2);
                break;
            }
            case INTOP_BLE_I4:
                BR_BINOP(int32_t, <=);
                break;
            case INTOP_BLE_I8:
                BR_BINOP(int64_t, <=);
                break;
            case INTOP_BLE_R4:
            {
                float f1 = LOCAL_VAR(ip[1], float);
                float f2 = LOCAL_VAR(ip[2], float);
                BR_BINOP_COND(!isunordered(f1, f2) && f1 <= f2);
                break;
            }
            case INTOP_BLE_R8:
            {
                double d1 = LOCAL_VAR(ip[1], double);
                double d2 = LOCAL_VAR(ip[2], double);
                BR_BINOP_COND(!isunordered(d1, d2) && d1 <= d2);
                break;
            }
            case INTOP_BNE_UN_I4:
                BR_BINOP(uint32_t, !=);
                break;
            case INTOP_BNE_UN_I8:
                BR_BINOP(uint64_t, !=);
                break;
            case INTOP_BNE_UN_R4:
            {
                float f1 = LOCAL_VAR(ip[1], float);
                float f2 = LOCAL_VAR(ip[2], float);
                BR_BINOP_COND(isunordered(f1, f2) || f1 != f2);
                break;
            }
            case INTOP_BNE_UN_R8:
            {
                double d1 = LOCAL_VAR(ip[1], double);
                double d2 = LOCAL_VAR(ip[2], double);
                BR_BINOP_COND(isunordered(d1, d2) || d1 != d2);
                break;
            }
            case INTOP_BGE_UN_I4:
                BR_BINOP(uint32_t, >=);
                break;
            case INTOP_BGE_UN_I8:
                BR_BINOP(uint64_t, >=);
                break;
            case INTOP_BGE_UN_R4:
            {
                float f1 = LOCAL_VAR(ip[1], float);
                float f2 = LOCAL_VAR(ip[2], float);
                BR_BINOP_COND(isunordered(f1, f2) || f1 >= f2);
                break;
            }
            case INTOP_BGE_UN_R8:
            {
                double d1 = LOCAL_VAR(ip[1], double);
                double d2 = LOCAL_VAR(ip[2], double);
                BR_BINOP_COND(isunordered(d1, d2) || d1 >= d2);
                break;
            }
            case INTOP_BGT_UN_I4:
                BR_BINOP(uint32_t, >);
                break;
            case INTOP_BGT_UN_I8:
                BR_BINOP(uint64_t, >);
                break;
            case INTOP_BGT_UN_R4:
            {
                float f1 = LOCAL_VAR(ip[1], float);
                float f2 = LOCAL_VAR(ip[2], float);
                BR_BINOP_COND(isunordered(f1, f2) || f1 > f2);
                break;
            }
            case INTOP_BGT_UN_R8:
            {
                double d1 = LOCAL_VAR(ip[1], double);
                double d2 = LOCAL_VAR(ip[2], double);
                BR_BINOP_COND(isunordered(d1, d2) || d1 > d2);
                break;
            }
            case INTOP_BLE_UN_I4:
                BR_BINOP(uint32_t, <=);
                break;
            case INTOP_BLE_UN_I8:
                BR_BINOP(uint64_t, <=);
                break;
            case INTOP_BLE_UN_R4:
            {
                float f1 = LOCAL_VAR(ip[1], float);
                float f2 = LOCAL_VAR(ip[2], float);
                BR_BINOP_COND(isunordered(f1, f2) || f1 <= f2);
                break;
            }
            case INTOP_BLE_UN_R8:
            {
                double d1 = LOCAL_VAR(ip[1], double);
                double d2 = LOCAL_VAR(ip[2], double);
                BR_BINOP_COND(isunordered(d1, d2) || d1 <= d2);
                break;
            }
            case INTOP_BLT_UN_I4:
                BR_BINOP(uint32_t, <);
                break;
            case INTOP_BLT_UN_I8:
                BR_BINOP(uint64_t, <);
                break;
            case INTOP_BLT_UN_R4:
            {
                float f1 = LOCAL_VAR(ip[1], float);
                float f2 = LOCAL_VAR(ip[2], float);
                BR_BINOP_COND(isunordered(f1, f2) || f1 < f2);
                break;
            }
            case INTOP_BLT_UN_R8:
            {
                double d1 = LOCAL_VAR(ip[1], double);
                double d2 = LOCAL_VAR(ip[2], double);
                BR_BINOP_COND(isunordered(d1, d2) || d1 < d2);
                break;
            }

            case INTOP_ADD_I4:
                LOCAL_VAR(ip[1], int32_t) = LOCAL_VAR(ip[2], int32_t) + LOCAL_VAR(ip[3], int32_t);
                ip += 4;
                break;
            case INTOP_ADD_I8:
                LOCAL_VAR(ip[1], int64_t) = LOCAL_VAR(ip[2], int64_t) + LOCAL_VAR(ip[3], int64_t);
                ip += 4;
                break;
            case INTOP_ADD_R4:
                LOCAL_VAR(ip[1], float) = LOCAL_VAR(ip[2], float) + LOCAL_VAR(ip[3], float);
                ip += 4;
                break;
            case INTOP_ADD_R8:
                LOCAL_VAR(ip[1], double) = LOCAL_VAR(ip[2], double) + LOCAL_VAR(ip[3], double);
                ip += 4;
                break;
            case INTOP_ADD_I4_IMM:
                LOCAL_VAR(ip[1], int32_t) = LOCAL_VAR(ip[2], int32_t) + ip[3];
                ip += 4;
                break;
            case INTOP_ADD_I8_IMM:
                LOCAL_VAR(ip[1], int64_t) = LOCAL_VAR(ip[2], int64_t) + ip[3];
                ip += 4;
                break;
            case INTOP_SUB_I4:
                LOCAL_VAR(ip[1], int32_t) = LOCAL_VAR(ip[2], int32_t) - LOCAL_VAR(ip[3], int32_t);
                ip += 4;
                break;
            case INTOP_SUB_I8:
                LOCAL_VAR(ip[1], int64_t) = LOCAL_VAR(ip[2], int64_t) - LOCAL_VAR(ip[3], int64_t);
                ip += 4;
                break;
            case INTOP_SUB_R4:
                LOCAL_VAR(ip[1], float) = LOCAL_VAR(ip[2], float) - LOCAL_VAR(ip[3], float);
                ip += 4;
                break;
            case INTOP_SUB_R8:
                LOCAL_VAR(ip[1], double) = LOCAL_VAR(ip[2], double) - LOCAL_VAR(ip[3], double);
                ip += 4;
                break;

            case INTOP_MUL_I4:
                LOCAL_VAR(ip[1], int32_t) = LOCAL_VAR(ip[2], int32_t) * LOCAL_VAR(ip[3], int32_t);
                ip += 4;
                break;
            case INTOP_MUL_I8:
                LOCAL_VAR(ip[1], int64_t) = LOCAL_VAR(ip[2], int64_t) * LOCAL_VAR(ip[3], int64_t);
                ip += 4;
                break;
            case INTOP_MUL_R4:
                LOCAL_VAR(ip[1], float) = LOCAL_VAR(ip[2], float) * LOCAL_VAR(ip[3], float);
                ip += 4;
                break;
            case INTOP_MUL_R8:
                LOCAL_VAR(ip[1], double) = LOCAL_VAR(ip[2], double) * LOCAL_VAR(ip[3], double);
                ip += 4;
                break;
            case INTOP_MUL_OVF_I4:
            {
                int32_t i1 = LOCAL_VAR(ip[2], int32_t);
                int32_t i2 = LOCAL_VAR(ip[3], int32_t);
                int32_t i3;
                if (!ClrSafeInt<int32_t>::multiply(i1, i2, i3))
                    assert(0); // Interpreter-TODO: OverflowException
                LOCAL_VAR(ip[1], int32_t) = i3;
                ip += 4;
                break;
            }

            case INTOP_MUL_OVF_I8:
            {
                int64_t i1 = LOCAL_VAR(ip[2], int64_t);
                int64_t i2 = LOCAL_VAR(ip[3], int64_t);
                int64_t i3;
                if (!ClrSafeInt<int64_t>::multiply(i1, i2, i3))
                    assert(0); // Interpreter-TODO: OverflowException
                LOCAL_VAR(ip[1], int64_t) = i3;
                ip += 4;
                break;
            }

            case INTOP_MUL_OVF_UN_I4:
            {
                uint32_t i1 = LOCAL_VAR(ip[2], uint32_t);
                uint32_t i2 = LOCAL_VAR(ip[3], uint32_t);
                uint32_t i3;
                if (!ClrSafeInt<uint32_t>::multiply(i1, i2, i3))
                    assert(0); // Interpreter-TODO: OverflowException
                LOCAL_VAR(ip[1], uint32_t) = i3;
                ip += 4;
                break;
            }

            case INTOP_MUL_OVF_UN_I8:
            {
                uint64_t i1 = LOCAL_VAR(ip[2], uint64_t);
                uint64_t i2 = LOCAL_VAR(ip[3], uint64_t);
                uint64_t i3;
                if (!ClrSafeInt<uint64_t>::multiply(i1, i2, i3))
                    assert(0); // Interpreter-TODO: OverflowException
                LOCAL_VAR(ip[1], uint64_t) = i3;
                ip += 4;
                break;
            }
            case INTOP_DIV_I4:
            {
                int32_t i1 = LOCAL_VAR(ip[2], int32_t);
                int32_t i2 = LOCAL_VAR(ip[3], int32_t);
                if (i2 == 0)
                    assert(0); // Interpreter-TODO: DivideByZeroException
                if (i2 == -1 && i1 == INT32_MIN)
                    assert(0); // Interpreter-TODO: OverflowException
                LOCAL_VAR(ip[1], int32_t) = i1 / i2;
                ip += 4;
                break;
            }
            case INTOP_DIV_I8:
            {
                int64_t l1 = LOCAL_VAR(ip[2], int64_t);
                int64_t l2 = LOCAL_VAR(ip[3], int64_t);
                if (l2 == 0)
                    assert(0); // Interpreter-TODO: DivideByZeroException
                if (l2 == -1 && l1 == INT64_MIN)
                    assert(0); // Interpreter-TODO: OverflowException
                LOCAL_VAR(ip[1], int64_t) = l1 / l2;
                ip += 4;
                break;
            }
            case INTOP_DIV_R4:
                LOCAL_VAR(ip[1], float) = LOCAL_VAR(ip[2], float) / LOCAL_VAR(ip[3], float);
                ip += 4;
                break;
            case INTOP_DIV_R8:
                LOCAL_VAR(ip[1], double) = LOCAL_VAR(ip[2], double) / LOCAL_VAR(ip[3], double);
                ip += 4;
                break;
            case INTOP_DIV_UN_I4:
            {
                uint32_t i2 = LOCAL_VAR(ip[3], uint32_t);
                if (i2 == 0)
                    assert(0); // Interpreter-TODO: DivideByZeroException
                LOCAL_VAR(ip[1], uint32_t) = LOCAL_VAR(ip[2], uint32_t) / i2;
                ip += 4;
                break;
            }
            case INTOP_DIV_UN_I8:
            {
                uint64_t l2 = LOCAL_VAR(ip[3], uint64_t);
                if (l2 == 0)
                    assert(0); // Interpreter-TODO: DivideByZeroException
                LOCAL_VAR(ip[1], uint64_t) = LOCAL_VAR(ip[2], uint64_t) / l2;
                ip += 4;
                break;
            }

            case INTOP_REM_I4:
            {
                int32_t i1 = LOCAL_VAR(ip[2], int32_t);
                int32_t i2 = LOCAL_VAR(ip[3], int32_t);
                if (i2 == 0)
                    assert(0); // Interpreter-TODO: DivideByZeroException
                if (i2 == -1 && i1 == INT32_MIN)
                    assert(0); // Interpreter-TODO: OverflowException
                LOCAL_VAR(ip[1], int32_t) = i1 % i2;
                ip += 4;
                break;
            }
            case INTOP_REM_I8:
            {
                int64_t l1 = LOCAL_VAR(ip[2], int64_t);
                int64_t l2 = LOCAL_VAR(ip[3], int64_t);
                if (l2 == 0)
                    assert(0); // Interpreter-TODO: DivideByZeroException
                if (l2 == -1 && l1 == INT64_MIN)
                    assert(0); // Interpreter-TODO: OverflowException
                LOCAL_VAR(ip[1], int64_t) = l1 % l2;
                ip += 4;
                break;
            }
            case INTOP_REM_R4:
                LOCAL_VAR(ip[1], float) = fmodf(LOCAL_VAR(ip[2], float), LOCAL_VAR(ip[3], float));
                ip += 4;
                break;
            case INTOP_REM_R8:
                LOCAL_VAR(ip[1], double) = fmod(LOCAL_VAR(ip[2], double), LOCAL_VAR(ip[3], double));
                ip += 4;
                break;
            case INTOP_REM_UN_I4:
            {
                uint32_t i2 = LOCAL_VAR(ip[3], uint32_t);
                if (i2 == 0)
                    assert(0); // Interpreter-TODO: DivideByZeroException
                LOCAL_VAR(ip[1], uint32_t) = LOCAL_VAR(ip[2], uint32_t) % i2;
                ip += 4;
                break;
            }
            case INTOP_REM_UN_I8:
            {
                uint64_t l2 = LOCAL_VAR(ip[3], uint64_t);
                if (l2 == 0)
                    assert(0); // Interpreter-TODO: DivideByZeroException
                LOCAL_VAR(ip[1], uint64_t) = LOCAL_VAR(ip[2], uint64_t) % l2;
                ip += 4;
                break;
            }

            case INTOP_SHL_I4:
                LOCAL_VAR(ip[1], int32_t) = LOCAL_VAR(ip[2], int32_t) << LOCAL_VAR(ip[3], int32_t);
                ip += 4;
                break;
            case INTOP_SHL_I8:
                LOCAL_VAR(ip[1], int64_t) = LOCAL_VAR(ip[2], int64_t) << LOCAL_VAR(ip[3], int32_t);
                ip += 4;
                break;
            case INTOP_SHR_I4:
                LOCAL_VAR(ip[1], int32_t) = LOCAL_VAR(ip[2], int32_t) >> LOCAL_VAR(ip[3], int32_t);
                ip += 4;
                break;
            case INTOP_SHR_I8:
                LOCAL_VAR(ip[1], int64_t) = LOCAL_VAR(ip[2], int64_t) >> LOCAL_VAR(ip[3], int32_t);
                ip += 4;
                break;
            case INTOP_SHR_UN_I4:
                LOCAL_VAR(ip[1], uint32_t) = LOCAL_VAR(ip[2], uint32_t) >> LOCAL_VAR(ip[3], int32_t);
                ip += 4;
                break;
            case INTOP_SHR_UN_I8:
                LOCAL_VAR(ip[1], uint64_t) = LOCAL_VAR(ip[2], uint64_t) >> LOCAL_VAR(ip[3], int32_t);
                ip += 4;
                break;

            case INTOP_NEG_I4:
                LOCAL_VAR(ip[1], int32_t) = - LOCAL_VAR(ip[2], int32_t);
                ip += 3;
                break;
            case INTOP_NEG_I8:
                LOCAL_VAR(ip[1], int64_t) = - LOCAL_VAR(ip[2], int64_t);
                ip += 3;
                break;
            case INTOP_NEG_R4:
                LOCAL_VAR(ip[1], float) = - LOCAL_VAR(ip[2], float);
                ip += 3;
                break;
            case INTOP_NEG_R8:
                LOCAL_VAR(ip[1], double) = - LOCAL_VAR(ip[2], double);
                ip += 3;
                break;
            case INTOP_NOT_I4:
                LOCAL_VAR(ip[1], int32_t) = ~ LOCAL_VAR(ip[2], int32_t);
                ip += 3;
                break;
            case INTOP_NOT_I8:
                LOCAL_VAR(ip[1], int64_t) = ~ LOCAL_VAR(ip[2], int64_t);
                ip += 3;
                break;

            case INTOP_AND_I4:
                LOCAL_VAR(ip[1], int32_t) = LOCAL_VAR(ip[2], int32_t) & LOCAL_VAR(ip[3], int32_t);
                ip += 4;
                break;
            case INTOP_AND_I8:
                LOCAL_VAR(ip[1], int64_t) = LOCAL_VAR(ip[2], int64_t) & LOCAL_VAR(ip[3], int64_t);
                ip += 4;
                break;
            case INTOP_OR_I4:
                LOCAL_VAR(ip[1], int32_t) = LOCAL_VAR(ip[2], int32_t) | LOCAL_VAR(ip[3], int32_t);
                ip += 4;
                break;
            case INTOP_OR_I8:
                LOCAL_VAR(ip[1], int64_t) = LOCAL_VAR(ip[2], int64_t) | LOCAL_VAR(ip[3], int64_t);
                ip += 4;
                break;
            case INTOP_XOR_I4:
                LOCAL_VAR(ip[1], int32_t) = LOCAL_VAR(ip[2], int32_t) ^ LOCAL_VAR(ip[3], int32_t);
                ip += 4;
                break;
            case INTOP_XOR_I8:
                LOCAL_VAR(ip[1], int64_t) = LOCAL_VAR(ip[2], int64_t) ^ LOCAL_VAR(ip[3], int64_t);
                ip += 4;
                break;

#define CMP_BINOP_FP(datatype, op, noOrderVal)      \
    do {                                            \
        datatype f1 = LOCAL_VAR(ip[2], datatype);   \
        datatype f2 = LOCAL_VAR(ip[3], datatype);   \
        if (isunordered(f1, f2))                    \
            LOCAL_VAR(ip[1], int32_t) = noOrderVal; \
        else                                        \
            LOCAL_VAR(ip[1], int32_t) = f1 op f2;   \
        ip += 4;                                    \
    } while (0)

            case INTOP_CEQ_I4:
                LOCAL_VAR(ip[1], int32_t) = LOCAL_VAR(ip[2], int32_t) == LOCAL_VAR(ip[3], int32_t);
                ip += 4;
                break;
            case INTOP_CEQ_I8:
                LOCAL_VAR(ip[1], int32_t) = LOCAL_VAR(ip[2], int64_t) == LOCAL_VAR(ip[3], int64_t);
                ip += 4;
                break;
            case INTOP_CEQ_R4:
                CMP_BINOP_FP(float, ==, 0);
                break;
            case INTOP_CEQ_R8:
                CMP_BINOP_FP(double, ==, 0);
                break;

            case INTOP_CGT_I4:
                LOCAL_VAR(ip[1], int32_t) = LOCAL_VAR(ip[2], int32_t) > LOCAL_VAR(ip[3], int32_t);
                ip += 4;
                break;
            case INTOP_CGT_I8:
                LOCAL_VAR(ip[1], int32_t) = LOCAL_VAR(ip[2], int64_t) > LOCAL_VAR(ip[3], int64_t);
                ip += 4;
                break;
            case INTOP_CGT_R4:
                CMP_BINOP_FP(float, >, 0);
                break;
            case INTOP_CGT_R8:
                CMP_BINOP_FP(double, >, 0);
                break;

            case INTOP_CGT_UN_I4:
                LOCAL_VAR(ip[1], int32_t) = LOCAL_VAR(ip[2], uint32_t) > LOCAL_VAR(ip[3], uint32_t);
                ip += 4;
                break;
            case INTOP_CGT_UN_I8:
                LOCAL_VAR(ip[1], int32_t) = LOCAL_VAR(ip[2], uint32_t) > LOCAL_VAR(ip[3], uint32_t);
                ip += 4;
                break;
            case INTOP_CGT_UN_R4:
                CMP_BINOP_FP(float, >, 1);
                break;
            case INTOP_CGT_UN_R8:
                CMP_BINOP_FP(double, >, 1);
                break;

            case INTOP_CLT_I4:
                LOCAL_VAR(ip[1], int32_t) = LOCAL_VAR(ip[2], int32_t) < LOCAL_VAR(ip[3], int32_t);
                ip += 4;
                break;
            case INTOP_CLT_I8:
                LOCAL_VAR(ip[1], int32_t) = LOCAL_VAR(ip[2], int64_t) < LOCAL_VAR(ip[3], int64_t);
                ip += 4;
                break;
            case INTOP_CLT_R4:
                CMP_BINOP_FP(float, <, 0);
                break;
            case INTOP_CLT_R8:
                CMP_BINOP_FP(double, <, 0);
                break;

            case INTOP_CLT_UN_I4:
                LOCAL_VAR(ip[1], int32_t) = LOCAL_VAR(ip[2], uint32_t) < LOCAL_VAR(ip[3], uint32_t);
                ip += 4;
                break;
            case INTOP_CLT_UN_I8:
                LOCAL_VAR(ip[1], int32_t) = LOCAL_VAR(ip[2], uint64_t) < LOCAL_VAR(ip[3], uint64_t);
                ip += 4;
                break;
            case INTOP_CLT_UN_R4:
                CMP_BINOP_FP(float, <, 1);
                break;
            case INTOP_CLT_UN_R8:
                CMP_BINOP_FP(double, <, 1);
                break;

#define LDIND(dtype, ftype)                                 \
    do {                                                    \
        char *src = LOCAL_VAR(ip[2], char*);                \
        NULL_CHECK(src);                                    \
        LOCAL_VAR(ip[1], dtype) = *(ftype*)(src + ip[3]);   \
        ip += 4;                                            \
    } while (0)

            case INTOP_LDIND_I1:
                LDIND(int32_t, int8_t);
                break;
            case INTOP_LDIND_U1:
                LDIND(int32_t, uint8_t);
                break;
            case INTOP_LDIND_I2:
                LDIND(int32_t, int16_t);
                break;
            case INTOP_LDIND_U2:
                LDIND(int32_t, uint16_t);
                break;
            case INTOP_LDIND_I4:
                LDIND(int32_t, int32_t);
                break;
            case INTOP_LDIND_I8:
                LDIND(int64_t, int64_t);
                break;
            case INTOP_LDIND_R4:
                LDIND(float, float);
                break;
            case INTOP_LDIND_R8:
                LDIND(double, double);
                break;
            case INTOP_LDIND_VT:
            {
                char *src = LOCAL_VAR(ip[2], char*);
                NULL_CHECK(obj);
                memcpy(stack + ip[1], (char*)src + ip[3], ip[4]);
                ip += 5;
                break;
            }

#define STIND(dtype, ftype)                                         \
    do                                                              \
    {                                                               \
        char *dst = LOCAL_VAR(ip[1], char*);                        \
        NULL_CHECK(dst);                                            \
        *(ftype*)(dst + ip[3]) = (ftype)(LOCAL_VAR(ip[2], dtype));  \
        ip += 4;                                                    \
    } while (0)

            case INTOP_STIND_I1:
                STIND(int32_t, int8_t);
                break;
            case INTOP_STIND_U1:
                STIND(int32_t, uint8_t);
                break;
            case INTOP_STIND_I2:
                STIND(int32_t, int16_t);
                break;
            case INTOP_STIND_U2:
                STIND(int32_t, uint16_t);
                break;
            case INTOP_STIND_I4:
                STIND(int32_t, int32_t);
                break;
            case INTOP_STIND_I8:
                STIND(int64_t, int64_t);
                break;
            case INTOP_STIND_R4:
                STIND(float, float);
                break;
            case INTOP_STIND_R8:
                STIND(double, double);
                break;
            case INTOP_STIND_O:
            {
                char *dst = LOCAL_VAR(ip[1], char*);
                OBJECTREF storeObj = LOCAL_VAR(ip[2], OBJECTREF);
                NULL_CHECK(obj);
                SetObjectReferenceUnchecked((OBJECTREF*)(dst + ip[3]), storeObj);
                ip += 4;
                break;
            }
            case INTOP_STIND_VT_NOREF:
            {
                char *dest = LOCAL_VAR(ip[1], char*);
                NULL_CHECK(dest);
                memcpyNoGCRefs(dest + ip[3], stack + ip[2], ip[4]);
                ip += 5;
                break;
            }
            case INTOP_STIND_VT:
            {
                MethodTable *pMT = (MethodTable*)pMethod->pDataItems[ip[4]];
                char *dest = LOCAL_VAR(ip[1], char*);
                NULL_CHECK(dest);
                CopyValueClassUnchecked(dest + ip[3], stack + ip[2], pMT);
                ip += 5;
                break;
            }
            case INTOP_LDFLDA:
            {
                char *src = LOCAL_VAR(ip[2], char*);
                NULL_CHECK(src);
                LOCAL_VAR(ip[1], char*) = src + ip[3];
                ip += 4;
                break;
            }

            case INTOP_CALL_HELPER_PP:
            {
                HELPER_FTN_PP helperFtn = (HELPER_FTN_PP)pMethod->pDataItems[ip[2]];
                HELPER_FTN_PP* helperFtnSlot = (HELPER_FTN_PP*)pMethod->pDataItems[ip[3]];
                void* helperArg = pMethod->pDataItems[ip[4]];

                if (!helperFtn)
                    helperFtn = *helperFtnSlot;
                // This can call either native or compiled managed code. For an interpreter
                // only configuration, this might be problematic, at least performance wise.
                // FIXME We will need to handle exception throwing here.
                LOCAL_VAR(ip[1], void*) = helperFtn(helperArg);

                ip += 5;
                break;
            }
            case INTOP_CALLVIRT:
            {
                returnOffset = ip[1];
                callArgsOffset = ip[2];
                methodSlot = ip[3];

                MethodDesc *pMD = (MethodDesc*)pMethod->pDataItems[methodSlot];

                OBJECTREF *pThisArg = LOCAL_VAR_ADDR(callArgsOffset, OBJECTREF);
                NULL_CHECK(*pThisArg);

                // Interpreter-TODO
                // This needs to be optimized, not operating at MethodDesc level, rather with ftnptr
                // slots containing the interpreter IR pointer
                pMD = pMD->GetMethodDescOfVirtualizedCode(pThisArg, pMD->GetMethodTable());

                PCODE code = pMD->GetNativeCode();
                if (!code)
                {
                    pInterpreterFrame->SetTopInterpMethodContextFrame(pFrame);
                    GCX_PREEMP();
                    pMD->PrepareInitialCode(CallerGCMode::Coop);
                    code = pMD->GetNativeCode();
                }
                targetIp = (const int32_t*)code;
                ip += 4;
                // Interpreter-TODO unbox if target method class is valuetype
                goto CALL_TARGET_IP;
            }

            case INTOP_CALL:
            {
                returnOffset = ip[1];
                callArgsOffset = ip[2];
                methodSlot = ip[3];

                ip += 4;
CALL_INTERP_SLOT:
                {
                size_t targetMethod = (size_t)pMethod->pDataItems[methodSlot];
                if (targetMethod & INTERP_METHOD_DESC_TAG)
                {
                    // First execution of this call. Ensure target method is compiled and
                    // patch the data item slot with the actual method code.
                    MethodDesc *pMD = (MethodDesc*)(targetMethod & ~INTERP_METHOD_DESC_TAG);
                    PCODE code = pMD->GetNativeCode();
                    if (!code) {
                        // This is an optimization to ensure that the stack walk will not have to search
                        // for the topmost frame in the current InterpExecMethod. It is not required
                        // for correctness, as the stack walk will find the topmost frame anyway. But it
                        // would need to seek through the frames to find it.
                        // An alternative approach would be to update the topmost frame during stack walk
                        // to make the probability that the next stack walk will need to search only a
                        // small subset of frames high.
                        pInterpreterFrame->SetTopInterpMethodContextFrame(pFrame);
                        GCX_PREEMP();
                        pMD->PrepareInitialCode(CallerGCMode::Coop);
                        code = pMD->GetNativeCode();
                    }
                    pMethod->pDataItems[methodSlot] = (void*)code;
                    targetIp = (const int32_t*)code;
                }
                else
                {
                    // At this stage in the implementation, we assume this is pointer to
                    // interpreter code. In the future, this should probably be tagged pointer
                    // for interpreter call or normal pointer for JIT/R2R call.
                    targetIp = (const int32_t*)targetMethod;
                }
                }
CALL_TARGET_IP:
                // Save current execution state for when we return from called method
                pFrame->ip = ip;

                // Allocate child frame.
                {
                    InterpMethodContextFrame *pChildFrame = pFrame->pNext;
                    if (!pChildFrame)
                    {
                        pChildFrame = (InterpMethodContextFrame*)alloca(sizeof(InterpMethodContextFrame));
                        pChildFrame->pNext = NULL;
                        pFrame->pNext = pChildFrame;
                    }
                    pChildFrame->ReInit(pFrame, targetIp, stack + returnOffset, stack + callArgsOffset);
                    pFrame = pChildFrame;
                }
                assert (((size_t)pFrame->pStack % INTERP_STACK_ALIGNMENT) == 0);

                // Set execution state for the new frame
                pMethod = *(InterpMethod**)pFrame->startIp;
                stack = pFrame->pStack;
                ip = pFrame->startIp + sizeof(InterpMethod*) / sizeof(int32_t);
                pThreadContext->pStackPointer = stack + pMethod->allocaSize;
                break;
            }
            case INTOP_NEWOBJ:
            {
                returnOffset = ip[1];
                callArgsOffset = ip[2];
                methodSlot = ip[3];

                OBJECTREF objRef = AllocateObject((MethodTable*)pMethod->pDataItems[ip[4]]);

                // This is return value
                LOCAL_VAR(returnOffset, OBJECTREF) = objRef;
                // Set `this` arg for ctor call
                LOCAL_VAR (callArgsOffset, OBJECTREF) = objRef;
                ip += 5;

                goto CALL_INTERP_SLOT;
            }
            case INTOP_NEWOBJ_VT:
            {
                returnOffset = ip[1];
                callArgsOffset = ip[2];
                methodSlot = ip[3];

                int32_t vtSize = ip[4];
                void *vtThis = stack + returnOffset;

                // clear the valuetype
                memset(vtThis, 0, vtSize);
                // pass the address of the valuetype
                LOCAL_VAR(callArgsOffset, void*) = vtThis;

                ip += 5;
                goto CALL_INTERP_SLOT;
            }
            case INTOP_ZEROBLK_IMM:
                memset(LOCAL_VAR(ip[1], void*), 0, ip[2]);
                ip += 3;
                break;
<<<<<<< HEAD
            case INTOP_LOCALLOC:
            {
                size_t len = LOCAL_VAR(ip[2], size_t);
                void* pMemory = NULL;

                if (len > 0)
                {
                    pMemory = pThreadContext->frameDataAllocator.Alloc(pFrame, len);
                    if (pMemory == NULL)
                    {
                        // Interpreter-TODO: OutOfMemoryException
                        assert(0);
                    }
                    if (pMethod->initLocals)
                    {
                        memset(pMemory, 0, len);
                    }
                }

                LOCAL_VAR(ip[1], void*) = pMemory;
                ip += 3;
=======
            case INTOP_GC_COLLECT: {
                // HACK: blocking gc of all generations to enable early stackwalk testing
                // Interpreter-TODO: Remove this
                {
                    pInterpreterFrame->SetTopInterpMethodContextFrame(pFrame);
                    GCX_COOP();
                    GCHeapUtilities::GetGCHeap()->GarbageCollect(-1, false, 0x00000002);
                }
                ip++;
>>>>>>> 4158fca8
                break;
            }
            case INTOP_FAILFAST:
                assert(0);
                break;
            default:
                assert(0);
                break;
        }
    }

EXIT_FRAME:

    // Interpreter-TODO: Don't run PopInfo on the main return path, Add RET_LOCALLOC instead
    pThreadContext->frameDataAllocator.PopInfo(pFrame);
    if (pFrame->pParent && pFrame->pParent->ip)
    {
        // Return to the main loop after a non-recursive interpreter call
        pFrame->ip = NULL;
        pFrame = pFrame->pParent;
        ip = pFrame->ip;
        stack = pFrame->pStack;
        pMethod = *(InterpMethod**)pFrame->startIp;
        pFrame->ip = NULL;

        pThreadContext->pStackPointer = pFrame->pStack + pMethod->allocaSize;
        goto MAIN_LOOP;
    }

    pThreadContext->pStackPointer = pFrame->pStack;
}

#endif // FEATURE_INTERPRETER<|MERGE_RESOLUTION|>--- conflicted
+++ resolved
@@ -1141,7 +1141,6 @@
                 memset(LOCAL_VAR(ip[1], void*), 0, ip[2]);
                 ip += 3;
                 break;
-<<<<<<< HEAD
             case INTOP_LOCALLOC:
             {
                 size_t len = LOCAL_VAR(ip[2], size_t);
@@ -1163,7 +1162,6 @@
 
                 LOCAL_VAR(ip[1], void*) = pMemory;
                 ip += 3;
-=======
             case INTOP_GC_COLLECT: {
                 // HACK: blocking gc of all generations to enable early stackwalk testing
                 // Interpreter-TODO: Remove this
@@ -1173,7 +1171,6 @@
                     GCHeapUtilities::GetGCHeap()->GarbageCollect(-1, false, 0x00000002);
                 }
                 ip++;
->>>>>>> 4158fca8
                 break;
             }
             case INTOP_FAILFAST:
