--- conflicted
+++ resolved
@@ -1142,19 +1142,6 @@
                     // pass the address of the valuetype
                     LOCAL_VAR(callArgsOffset, void*) = vtThis;
 
-<<<<<<< HEAD
-                ip += 5;
-                goto CALL_INTERP_SLOT;
-            }
-            case INTOP_ZEROBLK_IMM:
-                memset(LOCAL_VAR(ip[1], void*), 0, ip[2]);
-                ip += 3;
-                break;
-            case INTOP_GC_COLLECT:
-            {
-                // HACK: blocking gc of all generations to enable early stackwalk testing
-                // Interpreter-TODO: Remove this
-=======
                     ip += 5;
                     goto CALL_INTERP_SLOT;
                 }
@@ -1186,8 +1173,8 @@
                     break;
                 }
                 case INTOP_GC_COLLECT:
->>>>>>> f76d7573
-                {
+
+            {
                     // HACK: blocking gc of all generations to enable early stackwalk testing
                     // Interpreter-TODO: Remove this
                     {
@@ -1214,15 +1201,7 @@
                     UNREACHABLE();
                     break;
                 }
-                case INTOP_FAILFAST:
-                    assert(0);
-                    break;
-                default:
-                    assert(0);
-                    break;
-            }
-<<<<<<< HEAD
-            case INTOP_NEWARR:
+                case INTOP_NEWARR:
             {
                 int32_t length = LOCAL_VAR(ip[2], int32_t);
                 if (length < 0)
@@ -1353,13 +1332,12 @@
                 break;
             }
             case INTOP_FAILFAST:
-                assert(0);
-                break;
-            default:
-                assert(0);
-                break;
-=======
->>>>>>> f76d7573
+                    assert(0);
+                    break;
+                default:
+                    assert(0);
+                    break;
+            }
         }
         UNINSTALL_UNWIND_AND_CONTINUE_HANDLER;
         UNINSTALL_MANAGED_EXCEPTION_DISPATCHER;
