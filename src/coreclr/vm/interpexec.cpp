// Licensed to the .NET Foundation under one or more agreements.
// The .NET Foundation licenses this file to you under the MIT license.

#ifdef FEATURE_INTERPRETER

#include "threads.h"
#include "gcenv.h"
#include "interpexec.h"

typedef void* (*HELPER_FTN_PP)(void*);
<<<<<<< HEAD
typedef Object* (*HELPER_NEWARR)(CORINFO_CLASS_HANDLE, intptr_t);
=======
typedef void* (*HELPER_FTN_BOX_UNBOX)(MethodTable*, void*);
>>>>>>> 8a071a21

InterpThreadContext::InterpThreadContext()
{
    // FIXME VirtualAlloc/mmap with INTERP_STACK_ALIGNMENT alignment
    pStackStart = pStackPointer = (int8_t*)malloc(INTERP_STACK_SIZE);
    pStackEnd = pStackStart + INTERP_STACK_SIZE;
}

InterpThreadContext::~InterpThreadContext()
{
    free(pStackStart);
}

#ifdef DEBUG
static void InterpBreakpoint()
{

}
#endif

#define LOCAL_VAR_ADDR(offset,type) ((type*)(stack + (offset)))
#define LOCAL_VAR(offset,type) (*LOCAL_VAR_ADDR(offset, type))
// TODO once we have basic EH support
#define NULL_CHECK(o)

void InterpExecMethod(InterpreterFrame *pInterpreterFrame, InterpMethodContextFrame *pFrame, InterpThreadContext *pThreadContext)
{
#if defined(HOST_AMD64) && defined(HOST_WINDOWS)
    pInterpreterFrame->SetInterpExecMethodSSP((TADDR)_rdsspq());
#endif // HOST_AMD64 && HOST_WINDOWS

    const int32_t *ip;
    int8_t *stack;

    InterpMethod *pMethod = *(InterpMethod**)pFrame->startIp;
    pThreadContext->pStackPointer = pFrame->pStack + pMethod->allocaSize;
    ip = pFrame->startIp + sizeof(InterpMethod*) / sizeof(int32_t);
    stack = pFrame->pStack;

    int32_t returnOffset, callArgsOffset, methodSlot;
    const int32_t *targetIp;

MAIN_LOOP:
    try
    {
        INSTALL_MANAGED_EXCEPTION_DISPATCHER;
        INSTALL_UNWIND_AND_CONTINUE_HANDLER;
        while (true)
        {
            // Interpreter-TODO: This is only needed to enable SOS see the exact location in the interpreted method.
            // Neither the GC nor the managed debugger needs that as they walk the stack when the runtime is suspended
            // and we can save the IP to the frame at the suspension time.
            // It will be useful for testing e.g. the debug info at various locations in the current method, so let's
            // keep it for such purposes until we don't need it anymore.
            pFrame->ip = (int32_t*)ip;

            switch (*ip)
            {
#ifdef DEBUG
                case INTOP_BREAKPOINT:
                    InterpBreakpoint();
                    ip++;
                    break;
#endif
                case INTOP_INITLOCALS:
                    memset(stack + ip[1], 0, ip[2]);
                    ip += 3;
                    break;
                case INTOP_MEMBAR:
                    MemoryBarrier();
                    ip++;
                    break;
                case INTOP_LDC_I4:
                    LOCAL_VAR(ip[1], int32_t) = ip[2];
                    ip += 3;
                    break;
                case INTOP_LDC_I4_0:
                    LOCAL_VAR(ip[1], int32_t) = 0;
                    ip += 2;
                    break;
                case INTOP_LDC_I8_0:
                    LOCAL_VAR(ip[1], int64_t) = 0;
                    ip += 2;
                    break;
                case INTOP_LDC_I8:
                    LOCAL_VAR(ip[1], int64_t) = (int64_t)ip[2] + ((int64_t)ip[3] << 32);
                    ip += 4;
                    break;
                case INTOP_LDC_R4:
                    LOCAL_VAR(ip[1], int32_t) = ip[2];
                    ip += 3;
                    break;
                case INTOP_LDC_R8:
                    LOCAL_VAR(ip[1], int64_t) = (int64_t)ip[2] + ((int64_t)ip[3] << 32);
                    ip += 4;
                    break;
                case INTOP_LDPTR:
                    LOCAL_VAR(ip[1], void*) = pMethod->pDataItems[ip[2]];
                    ip += 3;
                    break;
                case INTOP_RET:
                    // Return stack slot sized value
                    *(int64_t*)pFrame->pRetVal = LOCAL_VAR(ip[1], int64_t);
                    goto EXIT_FRAME;
                case INTOP_RET_VT:
                    memmove(pFrame->pRetVal, stack + ip[1], ip[2]);
                    goto EXIT_FRAME;
                case INTOP_RET_VOID:
                    goto EXIT_FRAME;

                case INTOP_LDLOCA:
                    LOCAL_VAR(ip[1], void*) = stack + ip[2];
                    ip += 3;
                    break;;

#define MOV(argtype1,argtype2) \
    LOCAL_VAR(ip [1], argtype1) = LOCAL_VAR(ip [2], argtype2); \
    ip += 3;
                // When loading from a local, we might need to sign / zero extend to 4 bytes
                // which is our minimum "register" size in interp. They are only needed when
                // the address of the local is taken and we should try to optimize them out
                // because the local can't be propagated.
                case INTOP_MOV_I4_I1: MOV(int32_t, int8_t); break;
                case INTOP_MOV_I4_U1: MOV(int32_t, uint8_t); break;
                case INTOP_MOV_I4_I2: MOV(int32_t, int16_t); break;
                case INTOP_MOV_I4_U2: MOV(int32_t, uint16_t); break;
                // Normal moves between vars
                case INTOP_MOV_4: MOV(int32_t, int32_t); break;
                case INTOP_MOV_8: MOV(int64_t, int64_t); break;

                case INTOP_MOV_VT:
                    memmove(stack + ip[1], stack + ip[2], ip[3]);
                    ip += 4;
                    break;

                case INTOP_CONV_R_UN_I4:
                    LOCAL_VAR(ip[1], double) = (double)LOCAL_VAR(ip[2], uint32_t);
                    ip += 3;
                    break;
                case INTOP_CONV_R_UN_I8:
                    LOCAL_VAR(ip[1], double) = (double)LOCAL_VAR(ip[2], uint64_t);
                    ip += 3;
                    break;
                case INTOP_CONV_I1_I4:
                    LOCAL_VAR(ip[1], int32_t) = (int8_t)LOCAL_VAR(ip[2], int32_t);
                    ip += 3;
                    break;
                case INTOP_CONV_I1_I8:
                    LOCAL_VAR(ip[1], int32_t) = (int8_t)LOCAL_VAR(ip[2], int64_t);
                    ip += 3;
                    break;
                case INTOP_CONV_I1_R4:
                    LOCAL_VAR(ip[1], int32_t) = (int8_t)(int32_t)LOCAL_VAR(ip[2], float);
                    ip += 3;
                    break;
                case INTOP_CONV_I1_R8:
                    LOCAL_VAR(ip[1], int32_t) = (int8_t)(int32_t)LOCAL_VAR(ip[2], double);
                    ip += 3;
                    break;
                case INTOP_CONV_U1_I4:
                    LOCAL_VAR(ip[1], int32_t) = (uint8_t)LOCAL_VAR(ip[2], int32_t);
                    ip += 3;
                    break;
                case INTOP_CONV_U1_I8:
                    LOCAL_VAR(ip[1], int32_t) = (uint8_t)LOCAL_VAR(ip[2], int64_t);
                    ip += 3;
                    break;
                case INTOP_CONV_U1_R4:
                    LOCAL_VAR(ip[1], int32_t) = (uint8_t)(uint32_t)LOCAL_VAR(ip[2], float);
                    ip += 3;
                    break;
                case INTOP_CONV_U1_R8:
                    LOCAL_VAR(ip[1], int32_t) = (uint8_t)(uint32_t)LOCAL_VAR(ip[2], double);
                    ip += 3;
                    break;
                case INTOP_CONV_I2_I4:
                    LOCAL_VAR(ip[1], int32_t) = (int16_t)LOCAL_VAR(ip[2], int32_t);
                    ip += 3;
                    break;
                case INTOP_CONV_I2_I8:
                    LOCAL_VAR(ip[1], int32_t) = (int16_t)LOCAL_VAR(ip[2], int64_t);
                    ip += 3;
                    break;
                case INTOP_CONV_I2_R4:
                    LOCAL_VAR(ip[1], int32_t) = (int16_t)(int32_t)LOCAL_VAR(ip[2], float);
                    ip += 3;
                    break;
                case INTOP_CONV_I2_R8:
                    LOCAL_VAR(ip[1], int32_t) = (int16_t)(int32_t)LOCAL_VAR(ip[2], double);
                    ip += 3;
                    break;
                case INTOP_CONV_U2_I4:
                    LOCAL_VAR(ip[1], int32_t) = (uint16_t)LOCAL_VAR(ip[2], int32_t);
                    ip += 3;
                    break;
                case INTOP_CONV_U2_I8:
                    LOCAL_VAR(ip[1], int32_t) = (uint16_t)LOCAL_VAR(ip[2], int64_t);
                    ip += 3;
                    break;
                case INTOP_CONV_U2_R4:
                    LOCAL_VAR(ip[1], int32_t) = (uint16_t)(uint32_t)LOCAL_VAR(ip[2], float);
                    ip += 3;
                    break;
                case INTOP_CONV_U2_R8:
                    LOCAL_VAR(ip[1], int32_t) = (uint16_t)(uint32_t)LOCAL_VAR(ip[2], double);
                    ip += 3;
                    break;
                case INTOP_CONV_I4_R4:
                    LOCAL_VAR(ip[1], int32_t) = (int32_t)LOCAL_VAR(ip[2], float);
                    ip += 3;
                    break;;
                case INTOP_CONV_I4_R8:
                    LOCAL_VAR(ip[1], int32_t) = (int32_t)LOCAL_VAR(ip[2], double);
                    ip += 3;
                    break;;

                case INTOP_CONV_U4_R4:
                case INTOP_CONV_U4_R8:
                    assert(0);
                    break;

                case INTOP_CONV_I8_I4:
                    LOCAL_VAR(ip[1], int64_t) = LOCAL_VAR(ip[2], int32_t);
                    ip += 3;
                    break;
                case INTOP_CONV_I8_U4:
                    LOCAL_VAR(ip[1], int64_t) = (uint32_t)LOCAL_VAR(ip[2], int32_t);
                    ip += 3;
                    break;;
                case INTOP_CONV_I8_R4:
                    LOCAL_VAR(ip[1], int64_t) = (int64_t)LOCAL_VAR(ip[2], float);
                    ip += 3;
                    break;
                case INTOP_CONV_I8_R8:
                    LOCAL_VAR(ip[1], int64_t) = (int64_t)LOCAL_VAR(ip[2], double);
                    ip += 3;
                    break;
                case INTOP_CONV_R4_I4:
                    LOCAL_VAR(ip[1], float) = (float)LOCAL_VAR(ip[2], int32_t);
                    ip += 3;
                    break;;
                case INTOP_CONV_R4_I8:
                    LOCAL_VAR(ip[1], float) = (float)LOCAL_VAR(ip[2], int64_t);
                    ip += 3;
                    break;
                case INTOP_CONV_R4_R8:
                    LOCAL_VAR(ip[1], float) = (float)LOCAL_VAR(ip[2], double);
                    ip += 3;
                    break;
                case INTOP_CONV_R8_I4:
                    LOCAL_VAR(ip[1], double) = (double)LOCAL_VAR(ip[2], int32_t);
                    ip += 3;
                    break;
                case INTOP_CONV_R8_I8:
                    LOCAL_VAR(ip[1], double) = (double)LOCAL_VAR(ip[2], int64_t);
                    ip += 3;
                    break;
                case INTOP_CONV_R8_R4:
                    LOCAL_VAR(ip[1], double) = (double)LOCAL_VAR(ip[2], float);
                    ip += 3;
                    break;
                case INTOP_CONV_U8_R4:
                case INTOP_CONV_U8_R8:
                    // TODO
                    assert(0);
                    break;

                case INTOP_SWITCH:
                {
                    uint32_t val = LOCAL_VAR(ip[1], uint32_t);
                    uint32_t n = ip[2];
                    ip += 3;
                    if (val < n)
                    {
                        ip += val;
                        ip += *ip;
                    }
                    else
                    {
                        ip += n;
                    }
                    break;
                }

                case INTOP_BR:
                    ip += ip[1];
                    break;

#define BR_UNOP(datatype, op)           \
    if (LOCAL_VAR(ip[1], datatype) op)  \
        ip += ip[2];                    \
    else \
        ip += 3;

                case INTOP_BRFALSE_I4:
                    BR_UNOP(int32_t, == 0);
                    break;
                case INTOP_BRFALSE_I8:
                    BR_UNOP(int64_t, == 0);
                    break;
                case INTOP_BRTRUE_I4:
                    BR_UNOP(int32_t, != 0);
                    break;
                case INTOP_BRTRUE_I8:
                    BR_UNOP(int64_t, != 0);
                    break;

#define BR_BINOP_COND(cond) \
    if (cond)               \
        ip += ip[3];        \
    else                    \
        ip += 4;

#define BR_BINOP(datatype, op) \
    BR_BINOP_COND(LOCAL_VAR(ip[1], datatype) op LOCAL_VAR(ip[2], datatype))

                case INTOP_BEQ_I4:
                    BR_BINOP(int32_t, ==);
                    break;
                case INTOP_BEQ_I8:
                    BR_BINOP(int64_t, ==);
                    break;
                case INTOP_BEQ_R4:
                {
                    float f1 = LOCAL_VAR(ip[1], float);
                    float f2 = LOCAL_VAR(ip[2], float);
                    BR_BINOP_COND(!isunordered(f1, f2) && f1 == f2);
                    break;
                }
                case INTOP_BEQ_R8:
                {
                    double d1 = LOCAL_VAR(ip[1], double);
                    double d2 = LOCAL_VAR(ip[2], double);
                    BR_BINOP_COND(!isunordered(d1, d2) && d1 == d2);
                    break;
                }
                case INTOP_BGE_I4:
                    BR_BINOP(int32_t, >=);
                    break;
                case INTOP_BGE_I8:
                    BR_BINOP(int64_t, >=);
                    break;
                case INTOP_BGE_R4:
                {
                    float f1 = LOCAL_VAR(ip[1], float);
                    float f2 = LOCAL_VAR(ip[2], float);
                    BR_BINOP_COND(!isunordered(f1, f2) && f1 >= f2);
                    break;
                }
                case INTOP_BGE_R8:
                {
                    double d1 = LOCAL_VAR(ip[1], double);
                    double d2 = LOCAL_VAR(ip[2], double);
                    BR_BINOP_COND(!isunordered(d1, d2) && d1 >= d2);
                    break;
                }
                case INTOP_BGT_I4:
                    BR_BINOP(int32_t, >);
                    break;
                case INTOP_BGT_I8:
                    BR_BINOP(int64_t, >);
                    break;
                case INTOP_BGT_R4:
                {
                    float f1 = LOCAL_VAR(ip[1], float);
                    float f2 = LOCAL_VAR(ip[2], float);
                    BR_BINOP_COND(!isunordered(f1, f2) && f1 > f2);
                    break;
                }
                case INTOP_BGT_R8:
                {
                    double d1 = LOCAL_VAR(ip[1], double);
                    double d2 = LOCAL_VAR(ip[2], double);
                    BR_BINOP_COND(!isunordered(d1, d2) && d1 > d2);
                    break;
                }
                case INTOP_BLT_I4:
                    BR_BINOP(int32_t, <);
                    break;
                case INTOP_BLT_I8:
                    BR_BINOP(int64_t, <);
                    break;
                case INTOP_BLT_R4:
                {
                    float f1 = LOCAL_VAR(ip[1], float);
                    float f2 = LOCAL_VAR(ip[2], float);
                    BR_BINOP_COND(!isunordered(f1, f2) && f1 < f2);
                    break;
                }
                case INTOP_BLT_R8:
                {
                    double d1 = LOCAL_VAR(ip[1], double);
                    double d2 = LOCAL_VAR(ip[2], double);
                    BR_BINOP_COND(!isunordered(d1, d2) && d1 < d2);
                    break;
                }
                case INTOP_BLE_I4:
                    BR_BINOP(int32_t, <=);
                    break;
                case INTOP_BLE_I8:
                    BR_BINOP(int64_t, <=);
                    break;
                case INTOP_BLE_R4:
                {
                    float f1 = LOCAL_VAR(ip[1], float);
                    float f2 = LOCAL_VAR(ip[2], float);
                    BR_BINOP_COND(!isunordered(f1, f2) && f1 <= f2);
                    break;
                }
                case INTOP_BLE_R8:
                {
                    double d1 = LOCAL_VAR(ip[1], double);
                    double d2 = LOCAL_VAR(ip[2], double);
                    BR_BINOP_COND(!isunordered(d1, d2) && d1 <= d2);
                    break;
                }
                case INTOP_BNE_UN_I4:
                    BR_BINOP(uint32_t, !=);
                    break;
                case INTOP_BNE_UN_I8:
                    BR_BINOP(uint64_t, !=);
                    break;
                case INTOP_BNE_UN_R4:
                {
                    float f1 = LOCAL_VAR(ip[1], float);
                    float f2 = LOCAL_VAR(ip[2], float);
                    BR_BINOP_COND(isunordered(f1, f2) || f1 != f2);
                    break;
                }
                case INTOP_BNE_UN_R8:
                {
                    double d1 = LOCAL_VAR(ip[1], double);
                    double d2 = LOCAL_VAR(ip[2], double);
                    BR_BINOP_COND(isunordered(d1, d2) || d1 != d2);
                    break;
                }
                case INTOP_BGE_UN_I4:
                    BR_BINOP(uint32_t, >=);
                    break;
                case INTOP_BGE_UN_I8:
                    BR_BINOP(uint64_t, >=);
                    break;
                case INTOP_BGE_UN_R4:
                {
                    float f1 = LOCAL_VAR(ip[1], float);
                    float f2 = LOCAL_VAR(ip[2], float);
                    BR_BINOP_COND(isunordered(f1, f2) || f1 >= f2);
                    break;
                }
                case INTOP_BGE_UN_R8:
                {
                    double d1 = LOCAL_VAR(ip[1], double);
                    double d2 = LOCAL_VAR(ip[2], double);
                    BR_BINOP_COND(isunordered(d1, d2) || d1 >= d2);
                    break;
                }
                case INTOP_BGT_UN_I4:
                    BR_BINOP(uint32_t, >);
                    break;
                case INTOP_BGT_UN_I8:
                    BR_BINOP(uint64_t, >);
                    break;
                case INTOP_BGT_UN_R4:
                {
                    float f1 = LOCAL_VAR(ip[1], float);
                    float f2 = LOCAL_VAR(ip[2], float);
                    BR_BINOP_COND(isunordered(f1, f2) || f1 > f2);
                    break;
                }
                case INTOP_BGT_UN_R8:
                {
                    double d1 = LOCAL_VAR(ip[1], double);
                    double d2 = LOCAL_VAR(ip[2], double);
                    BR_BINOP_COND(isunordered(d1, d2) || d1 > d2);
                    break;
                }
                case INTOP_BLE_UN_I4:
                    BR_BINOP(uint32_t, <=);
                    break;
                case INTOP_BLE_UN_I8:
                    BR_BINOP(uint64_t, <=);
                    break;
                case INTOP_BLE_UN_R4:
                {
                    float f1 = LOCAL_VAR(ip[1], float);
                    float f2 = LOCAL_VAR(ip[2], float);
                    BR_BINOP_COND(isunordered(f1, f2) || f1 <= f2);
                    break;
                }
                case INTOP_BLE_UN_R8:
                {
                    double d1 = LOCAL_VAR(ip[1], double);
                    double d2 = LOCAL_VAR(ip[2], double);
                    BR_BINOP_COND(isunordered(d1, d2) || d1 <= d2);
                    break;
                }
                case INTOP_BLT_UN_I4:
                    BR_BINOP(uint32_t, <);
                    break;
                case INTOP_BLT_UN_I8:
                    BR_BINOP(uint64_t, <);
                    break;
                case INTOP_BLT_UN_R4:
                {
                    float f1 = LOCAL_VAR(ip[1], float);
                    float f2 = LOCAL_VAR(ip[2], float);
                    BR_BINOP_COND(isunordered(f1, f2) || f1 < f2);
                    break;
                }
                case INTOP_BLT_UN_R8:
                {
                    double d1 = LOCAL_VAR(ip[1], double);
                    double d2 = LOCAL_VAR(ip[2], double);
                    BR_BINOP_COND(isunordered(d1, d2) || d1 < d2);
                    break;
                }

                case INTOP_ADD_I4:
                    LOCAL_VAR(ip[1], int32_t) = LOCAL_VAR(ip[2], int32_t) + LOCAL_VAR(ip[3], int32_t);
                    ip += 4;
                    break;
                case INTOP_ADD_I8:
                    LOCAL_VAR(ip[1], int64_t) = LOCAL_VAR(ip[2], int64_t) + LOCAL_VAR(ip[3], int64_t);
                    ip += 4;
                    break;
                case INTOP_ADD_R4:
                    LOCAL_VAR(ip[1], float) = LOCAL_VAR(ip[2], float) + LOCAL_VAR(ip[3], float);
                    ip += 4;
                    break;
                case INTOP_ADD_R8:
                    LOCAL_VAR(ip[1], double) = LOCAL_VAR(ip[2], double) + LOCAL_VAR(ip[3], double);
                    ip += 4;
                    break;
                case INTOP_ADD_I4_IMM:
                    LOCAL_VAR(ip[1], int32_t) = LOCAL_VAR(ip[2], int32_t) + ip[3];
                    ip += 4;
                    break;
                case INTOP_ADD_I8_IMM:
                    LOCAL_VAR(ip[1], int64_t) = LOCAL_VAR(ip[2], int64_t) + ip[3];
                    ip += 4;
                    break;
                case INTOP_SUB_I4:
                    LOCAL_VAR(ip[1], int32_t) = LOCAL_VAR(ip[2], int32_t) - LOCAL_VAR(ip[3], int32_t);
                    ip += 4;
                    break;
                case INTOP_SUB_I8:
                    LOCAL_VAR(ip[1], int64_t) = LOCAL_VAR(ip[2], int64_t) - LOCAL_VAR(ip[3], int64_t);
                    ip += 4;
                    break;
                case INTOP_SUB_R4:
                    LOCAL_VAR(ip[1], float) = LOCAL_VAR(ip[2], float) - LOCAL_VAR(ip[3], float);
                    ip += 4;
                    break;
                case INTOP_SUB_R8:
                    LOCAL_VAR(ip[1], double) = LOCAL_VAR(ip[2], double) - LOCAL_VAR(ip[3], double);
                    ip += 4;
                    break;

                case INTOP_MUL_I4:
                    LOCAL_VAR(ip[1], int32_t) = LOCAL_VAR(ip[2], int32_t) * LOCAL_VAR(ip[3], int32_t);
                    ip += 4;
                    break;
                case INTOP_MUL_I8:
                    LOCAL_VAR(ip[1], int64_t) = LOCAL_VAR(ip[2], int64_t) * LOCAL_VAR(ip[3], int64_t);
                    ip += 4;
                    break;
                case INTOP_MUL_R4:
                    LOCAL_VAR(ip[1], float) = LOCAL_VAR(ip[2], float) * LOCAL_VAR(ip[3], float);
                    ip += 4;
                    break;
                case INTOP_MUL_R8:
                    LOCAL_VAR(ip[1], double) = LOCAL_VAR(ip[2], double) * LOCAL_VAR(ip[3], double);
                    ip += 4;
                    break;
                case INTOP_MUL_OVF_I4:
                {
                    int32_t i1 = LOCAL_VAR(ip[2], int32_t);
                    int32_t i2 = LOCAL_VAR(ip[3], int32_t);
                    int32_t i3;
                    if (!ClrSafeInt<int32_t>::multiply(i1, i2, i3))
                        assert(0); // Interpreter-TODO: OverflowException
                    LOCAL_VAR(ip[1], int32_t) = i3;
                    ip += 4;
                    break;
                }

                case INTOP_MUL_OVF_I8:
                {
                    int64_t i1 = LOCAL_VAR(ip[2], int64_t);
                    int64_t i2 = LOCAL_VAR(ip[3], int64_t);
                    int64_t i3;
                    if (!ClrSafeInt<int64_t>::multiply(i1, i2, i3))
                        assert(0); // Interpreter-TODO: OverflowException
                    LOCAL_VAR(ip[1], int64_t) = i3;
                    ip += 4;
                    break;
                }

                case INTOP_MUL_OVF_UN_I4:
                {
                    uint32_t i1 = LOCAL_VAR(ip[2], uint32_t);
                    uint32_t i2 = LOCAL_VAR(ip[3], uint32_t);
                    uint32_t i3;
                    if (!ClrSafeInt<uint32_t>::multiply(i1, i2, i3))
                        assert(0); // Interpreter-TODO: OverflowException
                    LOCAL_VAR(ip[1], uint32_t) = i3;
                    ip += 4;
                    break;
                }

                case INTOP_MUL_OVF_UN_I8:
                {
                    uint64_t i1 = LOCAL_VAR(ip[2], uint64_t);
                    uint64_t i2 = LOCAL_VAR(ip[3], uint64_t);
                    uint64_t i3;
                    if (!ClrSafeInt<uint64_t>::multiply(i1, i2, i3))
                        assert(0); // Interpreter-TODO: OverflowException
                    LOCAL_VAR(ip[1], uint64_t) = i3;
                    ip += 4;
                    break;
                }
                case INTOP_DIV_I4:
                {
                    int32_t i1 = LOCAL_VAR(ip[2], int32_t);
                    int32_t i2 = LOCAL_VAR(ip[3], int32_t);
                    if (i2 == 0)
                        assert(0); // Interpreter-TODO: DivideByZeroException
                    if (i2 == -1 && i1 == INT32_MIN)
                        assert(0); // Interpreter-TODO: OverflowException
                    LOCAL_VAR(ip[1], int32_t) = i1 / i2;
                    ip += 4;
                    break;
                }
                case INTOP_DIV_I8:
                {
                    int64_t l1 = LOCAL_VAR(ip[2], int64_t);
                    int64_t l2 = LOCAL_VAR(ip[3], int64_t);
                    if (l2 == 0)
                        assert(0); // Interpreter-TODO: DivideByZeroException
                    if (l2 == -1 && l1 == INT64_MIN)
                        assert(0); // Interpreter-TODO: OverflowException
                    LOCAL_VAR(ip[1], int64_t) = l1 / l2;
                    ip += 4;
                    break;
                }
                case INTOP_DIV_R4:
                    LOCAL_VAR(ip[1], float) = LOCAL_VAR(ip[2], float) / LOCAL_VAR(ip[3], float);
                    ip += 4;
                    break;
                case INTOP_DIV_R8:
                    LOCAL_VAR(ip[1], double) = LOCAL_VAR(ip[2], double) / LOCAL_VAR(ip[3], double);
                    ip += 4;
                    break;
                case INTOP_DIV_UN_I4:
                {
                    uint32_t i2 = LOCAL_VAR(ip[3], uint32_t);
                    if (i2 == 0)
                        assert(0); // Interpreter-TODO: DivideByZeroException
                    LOCAL_VAR(ip[1], uint32_t) = LOCAL_VAR(ip[2], uint32_t) / i2;
                    ip += 4;
                    break;
                }
                case INTOP_DIV_UN_I8:
                {
                    uint64_t l2 = LOCAL_VAR(ip[3], uint64_t);
                    if (l2 == 0)
                        assert(0); // Interpreter-TODO: DivideByZeroException
                    LOCAL_VAR(ip[1], uint64_t) = LOCAL_VAR(ip[2], uint64_t) / l2;
                    ip += 4;
                    break;
                }

                case INTOP_REM_I4:
                {
                    int32_t i1 = LOCAL_VAR(ip[2], int32_t);
                    int32_t i2 = LOCAL_VAR(ip[3], int32_t);
                    if (i2 == 0)
                        assert(0); // Interpreter-TODO: DivideByZeroException
                    if (i2 == -1 && i1 == INT32_MIN)
                        assert(0); // Interpreter-TODO: OverflowException
                    LOCAL_VAR(ip[1], int32_t) = i1 % i2;
                    ip += 4;
                    break;
                }
                case INTOP_REM_I8:
                {
                    int64_t l1 = LOCAL_VAR(ip[2], int64_t);
                    int64_t l2 = LOCAL_VAR(ip[3], int64_t);
                    if (l2 == 0)
                        assert(0); // Interpreter-TODO: DivideByZeroException
                    if (l2 == -1 && l1 == INT64_MIN)
                        assert(0); // Interpreter-TODO: OverflowException
                    LOCAL_VAR(ip[1], int64_t) = l1 % l2;
                    ip += 4;
                    break;
                }
                case INTOP_REM_R4:
                    LOCAL_VAR(ip[1], float) = fmodf(LOCAL_VAR(ip[2], float), LOCAL_VAR(ip[3], float));
                    ip += 4;
                    break;
                case INTOP_REM_R8:
                    LOCAL_VAR(ip[1], double) = fmod(LOCAL_VAR(ip[2], double), LOCAL_VAR(ip[3], double));
                    ip += 4;
                    break;
                case INTOP_REM_UN_I4:
                {
                    uint32_t i2 = LOCAL_VAR(ip[3], uint32_t);
                    if (i2 == 0)
                        assert(0); // Interpreter-TODO: DivideByZeroException
                    LOCAL_VAR(ip[1], uint32_t) = LOCAL_VAR(ip[2], uint32_t) % i2;
                    ip += 4;
                    break;
                }
                case INTOP_REM_UN_I8:
                {
                    uint64_t l2 = LOCAL_VAR(ip[3], uint64_t);
                    if (l2 == 0)
                        assert(0); // Interpreter-TODO: DivideByZeroException
                    LOCAL_VAR(ip[1], uint64_t) = LOCAL_VAR(ip[2], uint64_t) % l2;
                    ip += 4;
                    break;
                }

                case INTOP_SHL_I4:
                    LOCAL_VAR(ip[1], int32_t) = LOCAL_VAR(ip[2], int32_t) << LOCAL_VAR(ip[3], int32_t);
                    ip += 4;
                    break;
                case INTOP_SHL_I8:
                    LOCAL_VAR(ip[1], int64_t) = LOCAL_VAR(ip[2], int64_t) << LOCAL_VAR(ip[3], int32_t);
                    ip += 4;
                    break;
                case INTOP_SHR_I4:
                    LOCAL_VAR(ip[1], int32_t) = LOCAL_VAR(ip[2], int32_t) >> LOCAL_VAR(ip[3], int32_t);
                    ip += 4;
                    break;
                case INTOP_SHR_I8:
                    LOCAL_VAR(ip[1], int64_t) = LOCAL_VAR(ip[2], int64_t) >> LOCAL_VAR(ip[3], int32_t);
                    ip += 4;
                    break;
                case INTOP_SHR_UN_I4:
                    LOCAL_VAR(ip[1], uint32_t) = LOCAL_VAR(ip[2], uint32_t) >> LOCAL_VAR(ip[3], int32_t);
                    ip += 4;
                    break;
                case INTOP_SHR_UN_I8:
                    LOCAL_VAR(ip[1], uint64_t) = LOCAL_VAR(ip[2], uint64_t) >> LOCAL_VAR(ip[3], int32_t);
                    ip += 4;
                    break;

                case INTOP_NEG_I4:
                    LOCAL_VAR(ip[1], int32_t) = - LOCAL_VAR(ip[2], int32_t);
                    ip += 3;
                    break;
                case INTOP_NEG_I8:
                    LOCAL_VAR(ip[1], int64_t) = - LOCAL_VAR(ip[2], int64_t);
                    ip += 3;
                    break;
                case INTOP_NEG_R4:
                    LOCAL_VAR(ip[1], float) = - LOCAL_VAR(ip[2], float);
                    ip += 3;
                    break;
                case INTOP_NEG_R8:
                    LOCAL_VAR(ip[1], double) = - LOCAL_VAR(ip[2], double);
                    ip += 3;
                    break;
                case INTOP_NOT_I4:
                    LOCAL_VAR(ip[1], int32_t) = ~ LOCAL_VAR(ip[2], int32_t);
                    ip += 3;
                    break;
                case INTOP_NOT_I8:
                    LOCAL_VAR(ip[1], int64_t) = ~ LOCAL_VAR(ip[2], int64_t);
                    ip += 3;
                    break;

                case INTOP_AND_I4:
                    LOCAL_VAR(ip[1], int32_t) = LOCAL_VAR(ip[2], int32_t) & LOCAL_VAR(ip[3], int32_t);
                    ip += 4;
                    break;
                case INTOP_AND_I8:
                    LOCAL_VAR(ip[1], int64_t) = LOCAL_VAR(ip[2], int64_t) & LOCAL_VAR(ip[3], int64_t);
                    ip += 4;
                    break;
                case INTOP_OR_I4:
                    LOCAL_VAR(ip[1], int32_t) = LOCAL_VAR(ip[2], int32_t) | LOCAL_VAR(ip[3], int32_t);
                    ip += 4;
                    break;
                case INTOP_OR_I8:
                    LOCAL_VAR(ip[1], int64_t) = LOCAL_VAR(ip[2], int64_t) | LOCAL_VAR(ip[3], int64_t);
                    ip += 4;
                    break;
                case INTOP_XOR_I4:
                    LOCAL_VAR(ip[1], int32_t) = LOCAL_VAR(ip[2], int32_t) ^ LOCAL_VAR(ip[3], int32_t);
                    ip += 4;
                    break;
                case INTOP_XOR_I8:
                    LOCAL_VAR(ip[1], int64_t) = LOCAL_VAR(ip[2], int64_t) ^ LOCAL_VAR(ip[3], int64_t);
                    ip += 4;
                    break;

#define CMP_BINOP_FP(datatype, op, noOrderVal)      \
    do {                                            \
        datatype f1 = LOCAL_VAR(ip[2], datatype);   \
        datatype f2 = LOCAL_VAR(ip[3], datatype);   \
        if (isunordered(f1, f2))                    \
            LOCAL_VAR(ip[1], int32_t) = noOrderVal; \
        else                                        \
            LOCAL_VAR(ip[1], int32_t) = f1 op f2;   \
        ip += 4;                                    \
    } while (0)

                case INTOP_CEQ_I4:
                    LOCAL_VAR(ip[1], int32_t) = LOCAL_VAR(ip[2], int32_t) == LOCAL_VAR(ip[3], int32_t);
                    ip += 4;
                    break;
                case INTOP_CEQ_I8:
                    LOCAL_VAR(ip[1], int32_t) = LOCAL_VAR(ip[2], int64_t) == LOCAL_VAR(ip[3], int64_t);
                    ip += 4;
                    break;
                case INTOP_CEQ_R4:
                    CMP_BINOP_FP(float, ==, 0);
                    break;
                case INTOP_CEQ_R8:
                    CMP_BINOP_FP(double, ==, 0);
                    break;

                case INTOP_CGT_I4:
                    LOCAL_VAR(ip[1], int32_t) = LOCAL_VAR(ip[2], int32_t) > LOCAL_VAR(ip[3], int32_t);
                    ip += 4;
                    break;
                case INTOP_CGT_I8:
                    LOCAL_VAR(ip[1], int32_t) = LOCAL_VAR(ip[2], int64_t) > LOCAL_VAR(ip[3], int64_t);
                    ip += 4;
                    break;
                case INTOP_CGT_R4:
                    CMP_BINOP_FP(float, >, 0);
                    break;
                case INTOP_CGT_R8:
                    CMP_BINOP_FP(double, >, 0);
                    break;

                case INTOP_CGT_UN_I4:
                    LOCAL_VAR(ip[1], int32_t) = LOCAL_VAR(ip[2], uint32_t) > LOCAL_VAR(ip[3], uint32_t);
                    ip += 4;
                    break;
                case INTOP_CGT_UN_I8:
                    LOCAL_VAR(ip[1], int32_t) = LOCAL_VAR(ip[2], uint32_t) > LOCAL_VAR(ip[3], uint32_t);
                    ip += 4;
                    break;
                case INTOP_CGT_UN_R4:
                    CMP_BINOP_FP(float, >, 1);
                    break;
                case INTOP_CGT_UN_R8:
                    CMP_BINOP_FP(double, >, 1);
                    break;

                case INTOP_CLT_I4:
                    LOCAL_VAR(ip[1], int32_t) = LOCAL_VAR(ip[2], int32_t) < LOCAL_VAR(ip[3], int32_t);
                    ip += 4;
                    break;
                case INTOP_CLT_I8:
                    LOCAL_VAR(ip[1], int32_t) = LOCAL_VAR(ip[2], int64_t) < LOCAL_VAR(ip[3], int64_t);
                    ip += 4;
                    break;
                case INTOP_CLT_R4:
                    CMP_BINOP_FP(float, <, 0);
                    break;
                case INTOP_CLT_R8:
                    CMP_BINOP_FP(double, <, 0);
                    break;

                case INTOP_CLT_UN_I4:
                    LOCAL_VAR(ip[1], int32_t) = LOCAL_VAR(ip[2], uint32_t) < LOCAL_VAR(ip[3], uint32_t);
                    ip += 4;
                    break;
                case INTOP_CLT_UN_I8:
                    LOCAL_VAR(ip[1], int32_t) = LOCAL_VAR(ip[2], uint64_t) < LOCAL_VAR(ip[3], uint64_t);
                    ip += 4;
                    break;
                case INTOP_CLT_UN_R4:
                    CMP_BINOP_FP(float, <, 1);
                    break;
                case INTOP_CLT_UN_R8:
                    CMP_BINOP_FP(double, <, 1);
                    break;

#define LDIND(dtype, ftype)                                 \
    do {                                                    \
        char *src = LOCAL_VAR(ip[2], char*);                \
        NULL_CHECK(src);                                    \
        LOCAL_VAR(ip[1], dtype) = *(ftype*)(src + ip[3]);   \
        ip += 4;                                            \
    } while (0)

                case INTOP_LDIND_I1:
                    LDIND(int32_t, int8_t);
                    break;
                case INTOP_LDIND_U1:
                    LDIND(int32_t, uint8_t);
                    break;
                case INTOP_LDIND_I2:
                    LDIND(int32_t, int16_t);
                    break;
                case INTOP_LDIND_U2:
                    LDIND(int32_t, uint16_t);
                    break;
                case INTOP_LDIND_I4:
                    LDIND(int32_t, int32_t);
                    break;
                case INTOP_LDIND_I8:
                    LDIND(int64_t, int64_t);
                    break;
                case INTOP_LDIND_R4:
                    LDIND(float, float);
                    break;
                case INTOP_LDIND_R8:
                    LDIND(double, double);
                    break;
                case INTOP_LDIND_VT:
                {
                    char *src = LOCAL_VAR(ip[2], char*);
                    NULL_CHECK(obj);
                    memcpy(stack + ip[1], (char*)src + ip[3], ip[4]);
                    ip += 5;
                    break;
                }

#define STIND(dtype, ftype)                                         \
    do                                                              \
    {                                                               \
        char *dst = LOCAL_VAR(ip[1], char*);                        \
        NULL_CHECK(dst);                                            \
        *(ftype*)(dst + ip[3]) = (ftype)(LOCAL_VAR(ip[2], dtype));  \
        ip += 4;                                                    \
    } while (0)

                case INTOP_STIND_I1:
                    STIND(int32_t, int8_t);
                    break;
                case INTOP_STIND_U1:
                    STIND(int32_t, uint8_t);
                    break;
                case INTOP_STIND_I2:
                    STIND(int32_t, int16_t);
                    break;
                case INTOP_STIND_U2:
                    STIND(int32_t, uint16_t);
                    break;
                case INTOP_STIND_I4:
                    STIND(int32_t, int32_t);
                    break;
                case INTOP_STIND_I8:
                    STIND(int64_t, int64_t);
                    break;
                case INTOP_STIND_R4:
                    STIND(float, float);
                    break;
                case INTOP_STIND_R8:
                    STIND(double, double);
                    break;
                case INTOP_STIND_O:
                {
                    char *dst = LOCAL_VAR(ip[1], char*);
                    OBJECTREF storeObj = LOCAL_VAR(ip[2], OBJECTREF);
                    NULL_CHECK(obj);
                    SetObjectReferenceUnchecked((OBJECTREF*)(dst + ip[3]), storeObj);
                    ip += 4;
                    break;
                }
                case INTOP_STIND_VT_NOREF:
                {
                    char *dest = LOCAL_VAR(ip[1], char*);
                    NULL_CHECK(dest);
                    memcpyNoGCRefs(dest + ip[3], stack + ip[2], ip[4]);
                    ip += 5;
                    break;
                }
                case INTOP_STIND_VT:
                {
                    MethodTable *pMT = (MethodTable*)pMethod->pDataItems[ip[4]];
                    char *dest = LOCAL_VAR(ip[1], char*);
                    NULL_CHECK(dest);
                    CopyValueClassUnchecked(dest + ip[3], stack + ip[2], pMT);
                    ip += 5;
                    break;
                }
                case INTOP_LDFLDA:
                {
                    char *src = LOCAL_VAR(ip[2], char*);
                    NULL_CHECK(src);
                    LOCAL_VAR(ip[1], char*) = src + ip[3];
                    ip += 4;
                    break;
                }

                case INTOP_CALL_HELPER_PP:
                {
                    HELPER_FTN_PP helperFtn = (HELPER_FTN_PP)pMethod->pDataItems[ip[2]];
                    HELPER_FTN_PP* helperFtnSlot = (HELPER_FTN_PP*)pMethod->pDataItems[ip[3]];
                    void* helperArg = pMethod->pDataItems[ip[4]];

                    if (!helperFtn)
                        helperFtn = *helperFtnSlot;
                    // This can call either native or compiled managed code. For an interpreter
                    // only configuration, this might be problematic, at least performance wise.
                    // FIXME We will need to handle exception throwing here.
                    LOCAL_VAR(ip[1], void*) = helperFtn(helperArg);

                    ip += 5;
                    break;
                }
                case INTOP_CALLVIRT:
                {
                    returnOffset = ip[1];
                    callArgsOffset = ip[2];
                    methodSlot = ip[3];

                    MethodDesc *pMD = (MethodDesc*)pMethod->pDataItems[methodSlot];

                    OBJECTREF *pThisArg = LOCAL_VAR_ADDR(callArgsOffset, OBJECTREF);
                    NULL_CHECK(*pThisArg);

                    // Interpreter-TODO
                    // This needs to be optimized, not operating at MethodDesc level, rather with ftnptr
                    // slots containing the interpreter IR pointer
                    pMD = pMD->GetMethodDescOfVirtualizedCode(pThisArg, pMD->GetMethodTable());

                    PCODE code = pMD->GetNativeCode();
                    if (!code)
                    {
                        pInterpreterFrame->SetTopInterpMethodContextFrame(pFrame);
                        GCX_PREEMP();
                        pMD->PrepareInitialCode(CallerGCMode::Coop);
                        code = pMD->GetNativeCode();
                    }
                    targetIp = (const int32_t*)code;
                    ip += 4;
                    // Interpreter-TODO unbox if target method class is valuetype
                    goto CALL_TARGET_IP;
                }

                case INTOP_CALL:
                {
                    returnOffset = ip[1];
                    callArgsOffset = ip[2];
                    methodSlot = ip[3];

                    ip += 4;
CALL_INTERP_SLOT:
                    {
                    size_t targetMethod = (size_t)pMethod->pDataItems[methodSlot];
                    if (targetMethod & INTERP_METHOD_HANDLE_TAG)
                    {
                        // First execution of this call. Ensure target method is compiled and
                        // patch the data item slot with the actual method code.
                        MethodDesc *pMD = (MethodDesc*)(targetMethod & ~INTERP_METHOD_HANDLE_TAG);
                        PCODE code = pMD->GetNativeCode();
                        if (!code) {
                            // This is an optimization to ensure that the stack walk will not have to search
                            // for the topmost frame in the current InterpExecMethod. It is not required
                            // for correctness, as the stack walk will find the topmost frame anyway. But it
                            // would need to seek through the frames to find it.
                            // An alternative approach would be to update the topmost frame during stack walk
                            // to make the probability that the next stack walk will need to search only a
                            // small subset of frames high.
                            pInterpreterFrame->SetTopInterpMethodContextFrame(pFrame);
                            GCX_PREEMP();
                            pMD->PrepareInitialCode(CallerGCMode::Coop);
                            code = pMD->GetNativeCode();
                        }
                        pMethod->pDataItems[methodSlot] = (void*)code;
                        targetIp = (const int32_t*)code;
                    }
                    else
                    {
                        // At this stage in the implementation, we assume this is pointer to
                        // interpreter code. In the future, this should probably be tagged pointer
                        // for interpreter call or normal pointer for JIT/R2R call.
                        targetIp = (const int32_t*)targetMethod;
                    }
                    }
CALL_TARGET_IP:
                    // Save current execution state for when we return from called method
                    pFrame->ip = ip;

                    // Allocate child frame.
                    {
                        InterpMethodContextFrame *pChildFrame = pFrame->pNext;
                        if (!pChildFrame)
                        {
                            pChildFrame = (InterpMethodContextFrame*)alloca(sizeof(InterpMethodContextFrame));
                            pChildFrame->pNext = NULL;
                            pFrame->pNext = pChildFrame;
                        }
                        pChildFrame->ReInit(pFrame, targetIp, stack + returnOffset, stack + callArgsOffset);
                        pFrame = pChildFrame;
                    }
                    assert (((size_t)pFrame->pStack % INTERP_STACK_ALIGNMENT) == 0);

                    // Set execution state for the new frame
                    pMethod = *(InterpMethod**)pFrame->startIp;
                    stack = pFrame->pStack;
                    ip = pFrame->startIp + sizeof(InterpMethod*) / sizeof(int32_t);
                    pThreadContext->pStackPointer = stack + pMethod->allocaSize;
                    break;
                }
                case INTOP_NEWOBJ:
                {
                    returnOffset = ip[1];
                    callArgsOffset = ip[2];
                    methodSlot = ip[3];

                    OBJECTREF objRef = AllocateObject((MethodTable*)pMethod->pDataItems[ip[4]]);

                    // This is return value
                    LOCAL_VAR(returnOffset, OBJECTREF) = objRef;
                    // Set `this` arg for ctor call
                    LOCAL_VAR (callArgsOffset, OBJECTREF) = objRef;
                    ip += 5;

                    goto CALL_INTERP_SLOT;
                }
                case INTOP_NEWOBJ_VT:
                {
                    returnOffset = ip[1];
                    callArgsOffset = ip[2];
                    methodSlot = ip[3];

                    int32_t vtSize = ip[4];
                    void *vtThis = stack + returnOffset;

                    // clear the valuetype
                    memset(vtThis, 0, vtSize);
                    // pass the address of the valuetype
                    LOCAL_VAR(callArgsOffset, void*) = vtThis;

                    ip += 5;
                    goto CALL_INTERP_SLOT;
                }
                case INTOP_ZEROBLK_IMM:
                    memset(LOCAL_VAR(ip[1], void*), 0, ip[2]);
                    ip += 3;
                    break;
                case INTOP_LOCALLOC:
                {
                    size_t len = LOCAL_VAR(ip[2], size_t);
                    void* pMemory = NULL;

                    if (len > 0)
                    {
                        pMemory = pThreadContext->frameDataAllocator.Alloc(pFrame, len);
                        if (pMemory == NULL)
                        {
                            // Interpreter-TODO: OutOfMemoryException
                            assert(0);
                        }
                        if (pMethod->initLocals)
                        {
                            memset(pMemory, 0, len);
                        }
                    }

                    LOCAL_VAR(ip[1], void*) = pMemory;
                    ip += 3;
                    break;
                }
                case INTOP_GC_COLLECT:
                {
                    // HACK: blocking gc of all generations to enable early stackwalk testing
                    // Interpreter-TODO: Remove this
                    {
                        pInterpreterFrame->SetTopInterpMethodContextFrame(pFrame);
                        GCX_COOP();
                        GCHeapUtilities::GetGCHeap()->GarbageCollect(-1, false, collection_blocking | collection_aggressive);
                    }
                    ip++;
                    break;
                }
                case INTOP_THROW:
                {
                    OBJECTREF throwable;
                    if (LOCAL_VAR(ip[1], OBJECTREF) == nullptr)
                    {
                        EEException ex(kNullReferenceException);
                        throwable = ex.CreateThrowable();
                    }
                    else
                    {
                        throwable = LOCAL_VAR(ip[1], OBJECTREF);
                    }
                    DispatchManagedException(throwable);
                    UNREACHABLE();
                    break;
                }
<<<<<<< HEAD
                case INTOP_NEWARR:
                {
                    int32_t length = LOCAL_VAR(ip[2], int32_t);
                    if (length < 0)
                        assert(0); // Interpreter-TODO: Invalid array length

                    CORINFO_CLASS_HANDLE arrayClsHnd = (CORINFO_CLASS_HANDLE)pMethod->pDataItems[ip[3]];
                    void* pHelper = pMethod->pDataItems[ip[4]];

                    HELPER_NEWARR helperFn = reinterpret_cast<HELPER_NEWARR>(pHelper);

                    Object* arr = helperFn(arrayClsHnd, (intptr_t)length);
                    LOCAL_VAR(ip[1], OBJECTREF) = ObjectToOBJECTREF(arr);
=======
                case INTOP_BOX:
                case INTOP_UNBOX:
                case INTOP_UNBOX_ANY:
                {
                    int opcode = *ip;
                    int dreg = ip[1];
                    int sreg = ip[2];
                    MethodTable *pMT = (MethodTable*)pMethod->pDataItems[ip[3]];
                    size_t helperDirectOrIndirect = (size_t)pMethod->pDataItems[ip[4]];
                    HELPER_FTN_BOX_UNBOX helper = nullptr;
                    if (helperDirectOrIndirect & INTERP_INDIRECT_HELPER_TAG)
                        helper = *(HELPER_FTN_BOX_UNBOX *)(helperDirectOrIndirect & ~INTERP_INDIRECT_HELPER_TAG);
                    else
                        helper = (HELPER_FTN_BOX_UNBOX)helperDirectOrIndirect;

                    if (opcode == INTOP_BOX) {
                        // internal static object Box(MethodTable* typeMT, ref byte unboxedData)
                        void *unboxedData = LOCAL_VAR_ADDR(sreg, void);
                        LOCAL_VAR(dreg, Object*) = (Object*)helper(pMT, unboxedData);
                    } else {
                        // private static ref byte Unbox(MethodTable* toTypeHnd, object obj)
                        Object *src = LOCAL_VAR(sreg, Object*);
                        void *unboxedData = helper(pMT, src);
                        if (opcode == INTOP_UNBOX)
                            LOCAL_VAR(dreg, void*) = unboxedData;
                        else
                            CopyValueClassUnchecked(LOCAL_VAR_ADDR(dreg, void), unboxedData, pMT);
                    }
>>>>>>> 8a071a21

                    ip += 5;
                    break;
                }
<<<<<<< HEAD
#define LDELEM(dtype,etype)                                                    \
do {                                                                           \
    BASEARRAYREF arrayRef = LOCAL_VAR(ip[2], BASEARRAYREF);                    \
    if (arrayRef == NULL)                                                      \
        assert(0);                                                             \
                                                                               \
    ArrayBase* arr = (ArrayBase*)OBJECTREFToObject(arrayRef);                  \
    uint32_t len = arr->GetNumComponents();                                    \
    uint32_t idx = (uint32_t)LOCAL_VAR(ip[3], int32_t);                        \
    if (idx >= len)                                                            \
        assert(0);                                                             \
                                                                               \
    uint8_t* pData = arr->GetDataPtr();                                        \
    size_t size = arr->GetComponentSize();                                     \
    etype* pElem = reinterpret_cast<etype*>(pData + idx * size);               \
                                                                               \
    LOCAL_VAR(ip[1], dtype) = *pElem;                                          \
    ip += 4;                                                                   \
} while (0)
                case INTOP_LDELEM_I1:
                {
                    LDELEM(int32_t, int8_t);
                    break;
                }
                case INTOP_LDELEM_U1:
                {
                    LDELEM(int32_t, uint8_t);
                    break;
                }
                case INTOP_LDELEM_I2:
                {
                    LDELEM(int32_t, int16_t);
                    break;
                }
                case INTOP_LDELEM_U2:
                {
                    LDELEM(int32_t, uint16_t);
                    break;
                }
                case INTOP_LDELEM_I4:
                {
                    LDELEM(int32_t, int32_t);
                    break;
                }
                case INTOP_LDELEM_U4:
                {
                    LDELEM(int32_t, uint32_t);
                    break;
                }
                case INTOP_LDELEM_I8:
                {
                    LDELEM(int64_t, int64_t);
                    break;
                }
                case INTOP_LDELEM_R4:
                {
                    LDELEM(float, float);
                    break;
                }
                case INTOP_LDELEM_R8:
                {
                    LDELEM(double, double);
                    break;
                }
#define STELEM(dtype,etype)                                                    \
do {                                                                           \
    BASEARRAYREF arrayRef = LOCAL_VAR(ip[1], BASEARRAYREF);                    \
    if (arrayRef == NULL)                                                      \
        assert(0);                                                             \
                                                                               \
    ArrayBase* arr = (ArrayBase*)OBJECTREFToObject(arrayRef);                  \
    uint32_t len = arr->GetNumComponents();                                    \
    uint32_t idx = (uint32_t)LOCAL_VAR(ip[2], int32_t);                        \
    if (idx >= len)                                                            \
        assert(0);                                                             \
                                                                               \
    uint8_t* pData = arr->GetDataPtr();                                        \
    size_t size = arr->GetComponentSize();                                     \
    etype* pElem = reinterpret_cast<etype*>(pData + idx * size);               \
                                                                               \
    *pElem = (etype)LOCAL_VAR(ip[3], dtype);                                   \
    ip += 4;                                                                   \
} while (0)
                case INTOP_STELEM_I1:
                {
                    STELEM(int32_t, int8_t);
                    break;
                }
                case INTOP_STELEM_I2:
                {
                    STELEM(int32_t, int16_t);
                    break;
                }
                case INTOP_STELEM_I4:
                {
                    STELEM(int32_t, int32_t);
                    break;
                }
                case INTOP_STELEM_I8:
                {
                    STELEM(int64_t, int64_t);
                    break;
                }
                case INTOP_STELEM_R4:
                {
                    STELEM(float, float);
                    break;
                }
                case INTOP_STELEM_R8:
                {
                    STELEM(double, double);
                    break;
                }
=======
>>>>>>> 8a071a21
                case INTOP_FAILFAST:
                    assert(0);
                    break;
                default:
                    assert(0);
                    break;
            }
        }
        UNINSTALL_UNWIND_AND_CONTINUE_HANDLER;
        UNINSTALL_MANAGED_EXCEPTION_DISPATCHER;
    }
    catch (const ResumeAfterCatchException& ex)
    {
        TADDR resumeSP;
        TADDR resumeIP;
        ex.GetResumeContext(&resumeSP, &resumeIP);
        _ASSERTE(resumeSP != 0 && resumeIP != 0);

        InterpMethodContextFrame* pResumeFrame = (InterpMethodContextFrame*)resumeSP;
        // Unwind the interpreter stack upto the resume frame
        while (pFrame != pResumeFrame)
        {
            assert(pFrame != NULL);
            pThreadContext->frameDataAllocator.PopInfo(pFrame);
            pFrame->ip = 0;
            pFrame = pFrame->pParent;
        }

        // Set the current interpreter context to the resume one and continue execution from there
        ip = (int32_t*)resumeIP;

        stack = pFrame->pStack;
        pMethod = *(InterpMethod**)pFrame->startIp;
        pThreadContext->pStackPointer = pFrame->pStack + pMethod->allocaSize;
        goto MAIN_LOOP;
    }

EXIT_FRAME:

    // Interpreter-TODO: Don't run PopInfo on the main return path, Add RET_LOCALLOC instead
    pThreadContext->frameDataAllocator.PopInfo(pFrame);
    if (pFrame->pParent && pFrame->pParent->ip)
    {
        // Return to the main loop after a non-recursive interpreter call
        pFrame->ip = NULL;
        pFrame = pFrame->pParent;
        ip = pFrame->ip;
        stack = pFrame->pStack;
        pMethod = *(InterpMethod**)pFrame->startIp;
        pFrame->ip = NULL;

        pThreadContext->pStackPointer = pFrame->pStack + pMethod->allocaSize;
        goto MAIN_LOOP;
    }

    pThreadContext->pStackPointer = pFrame->pStack;
}

#endif // FEATURE_INTERPRETER<|MERGE_RESOLUTION|>--- conflicted
+++ resolved
@@ -8,11 +8,8 @@
 #include "interpexec.h"
 
 typedef void* (*HELPER_FTN_PP)(void*);
-<<<<<<< HEAD
+typedef void* (*HELPER_FTN_BOX_UNBOX)(MethodTable*, void*);
 typedef Object* (*HELPER_NEWARR)(CORINFO_CLASS_HANDLE, intptr_t);
-=======
-typedef void* (*HELPER_FTN_BOX_UNBOX)(MethodTable*, void*);
->>>>>>> 8a071a21
 
 InterpThreadContext::InterpThreadContext()
 {
@@ -1205,21 +1202,6 @@
                     UNREACHABLE();
                     break;
                 }
-<<<<<<< HEAD
-                case INTOP_NEWARR:
-                {
-                    int32_t length = LOCAL_VAR(ip[2], int32_t);
-                    if (length < 0)
-                        assert(0); // Interpreter-TODO: Invalid array length
-
-                    CORINFO_CLASS_HANDLE arrayClsHnd = (CORINFO_CLASS_HANDLE)pMethod->pDataItems[ip[3]];
-                    void* pHelper = pMethod->pDataItems[ip[4]];
-
-                    HELPER_NEWARR helperFn = reinterpret_cast<HELPER_NEWARR>(pHelper);
-
-                    Object* arr = helperFn(arrayClsHnd, (intptr_t)length);
-                    LOCAL_VAR(ip[1], OBJECTREF) = ObjectToOBJECTREF(arr);
-=======
                 case INTOP_BOX:
                 case INTOP_UNBOX:
                 case INTOP_UNBOX_ANY:
@@ -1248,12 +1230,27 @@
                         else
                             CopyValueClassUnchecked(LOCAL_VAR_ADDR(dreg, void), unboxedData, pMT);
                     }
->>>>>>> 8a071a21
 
                     ip += 5;
                     break;
                 }
-<<<<<<< HEAD
+                case INTOP_NEWARR:
+                {
+                    int32_t length = LOCAL_VAR(ip[2], int32_t);
+                    if (length < 0)
+                        assert(0); // Interpreter-TODO: Invalid array length
+
+                    CORINFO_CLASS_HANDLE arrayClsHnd = (CORINFO_CLASS_HANDLE)pMethod->pDataItems[ip[3]];
+                    void* pHelper = pMethod->pDataItems[ip[4]];
+
+                    HELPER_NEWARR helperFn = reinterpret_cast<HELPER_NEWARR>(pHelper);
+
+                    Object* arr = helperFn(arrayClsHnd, (intptr_t)length);
+                    LOCAL_VAR(ip[1], OBJECTREF) = ObjectToOBJECTREF(arr);
+
+                    ip += 5;
+                    break;
+                }
 #define LDELEM(dtype,etype)                                                    \
 do {                                                                           \
     BASEARRAYREF arrayRef = LOCAL_VAR(ip[2], BASEARRAYREF);                    \
@@ -1367,8 +1364,6 @@
                     STELEM(double, double);
                     break;
                 }
-=======
->>>>>>> 8a071a21
                 case INTOP_FAILFAST:
                     assert(0);
                     break;
