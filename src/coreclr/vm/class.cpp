--- conflicted
+++ resolved
@@ -2218,7 +2218,7 @@
 
     EX_TRY
     {
-        StackSString ssBuff;
+        StackEString<EncodingUTF8> ssBuff;
 
         DWORD cParentInstanceFields;
         DWORD i;
@@ -2243,13 +2243,8 @@
         {
             // Display them
             if(debug) {
-<<<<<<< HEAD
-                ssBuff.Printf(W("%S:\n"), pszClassName);
-                WszOutputDebugString(ssBuff);
-=======
                 ssBuff.Printf("%s:\n", pszClassName);
-                OutputDebugStringUtf8(ssBuff.GetUTF8NoConvert());
->>>>>>> 1313fda8
+                OutputDebugStringUtf8(ssBuff);
             }
             else {
                  LOG((LF_CLASSLOADER, LL_ALWAYS, "%s:\n", pszClassName));
@@ -2262,13 +2257,8 @@
                 printf("offset %s%3d %s\n", pFD->IsByValue() ? "byvalue " : "", pFD->GetOffset_NoLogging(), pFD->GetName());
 #endif
                 if(debug) {
-<<<<<<< HEAD
-                    ssBuff.Printf(W("offset %3d %S\n"), pFD->GetOffset_NoLogging(), pFD->GetName());
-                    WszOutputDebugString(ssBuff);
-=======
                     ssBuff.Printf("offset %3d %s\n", pFD->GetOffset_NoLogging(), pFD->GetName());
-                    OutputDebugStringUtf8(ssBuff.GetUTF8NoConvert());
->>>>>>> 1313fda8
+                    OutputDebugStringUtf8(ssBuff);
                 }
                 else {
                     LOG((LF_CLASSLOADER, LL_ALWAYS, "offset %3d %s\n", pFD->GetOffset_NoLogging(), pFD->GetName()));
@@ -2300,7 +2290,7 @@
 
     EX_TRY
     {
-        StackSString ssBuff;
+        StackEString<EncodingUTF8> ssBuff;
 
         DWORD i;
         DWORD cParentInstanceFields;
@@ -2316,13 +2306,8 @@
 
         if (debug)
         {
-<<<<<<< HEAD
-            ssBuff.Printf(W("Field layout for '%S':\n\n"), pszClassName);
-            WszOutputDebugString(ssBuff);
-=======
             ssBuff.Printf("Field layout for '%s':\n\n", pszClassName);
-            OutputDebugStringUtf8(ssBuff.GetUTF8NoConvert());
->>>>>>> 1313fda8
+            OutputDebugStringUtf8(ssBuff);
         }
         else
         {
@@ -2348,13 +2333,8 @@
             {
                 FieldDesc *pFD = GetClass()->GetFieldDescList() + ((GetNumInstanceFields()-cParentInstanceFields) + i);
                 if(debug) {
-<<<<<<< HEAD
-                    ssBuff.Printf(W("offset %3d %S\n"), pFD->GetOffset_NoLogging(), pFD->GetName());
-                    WszOutputDebugString(ssBuff);
-=======
                     ssBuff.Printf("offset %3d %s\n", pFD->GetOffset_NoLogging(), pFD->GetName());
-                    OutputDebugStringUtf8(ssBuff.GetUTF8NoConvert());
->>>>>>> 1313fda8
+                    OutputDebugStringUtf8(ssBuff);
                 }
                 else
                 {
@@ -2427,17 +2407,12 @@
 
     EX_TRY
     {
-        StackSString ssBuff;
+        StackEString<EncodingUTF8> ssBuff;
 
         if (fDebug)
         {
-<<<<<<< HEAD
-            ssBuff.Printf(W("GC description for '%S':\n\n"), pszClassName);
-            WszOutputDebugString(ssBuff);
-=======
             ssBuff.Printf("GC description for '%s':\n\n", pszClassName);
-            OutputDebugStringUtf8(ssBuff.GetUTF8NoConvert());
->>>>>>> 1313fda8
+            OutputDebugStringUtf8(ssBuff);
         }
         else
         {
@@ -2471,11 +2446,7 @@
                         pSeries->GetSeriesOffset() - OBJECT_SIZE,
                         pSeries->GetSeriesSize(),
                         pSeries->GetSeriesSize() + GetBaseSize() );
-<<<<<<< HEAD
-                    WszOutputDebugString(ssBuff);
-=======
-                    OutputDebugStringUtf8(ssBuff.GetUTF8NoConvert());
->>>>>>> 1313fda8
+                    OutputDebugStringUtf8(ssBuff);
                 }
                 else
                 {
