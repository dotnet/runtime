--- conflicted
+++ resolved
@@ -652,19 +652,9 @@
     }
 
     void * pMemory = pamTracker->Track(pHeap->AllocMem((S_SIZE_T)sizeof(ReadyToRunInfo)));
-<<<<<<< HEAD
-
-    void* pLoadedImageMemory = pamTracker->Track(pHeap->AllocMem((S_SIZE_T)sizeof(ReadyToRunLoadedImage)));
-    ReadyToRunLoadedImage* loadedImage = new (pLoadedImageMemory) ReadyToRunLoadedImage((TADDR)pLayout->GetBase(), pLayout->GetVirtualSize());
-
     DoLog("Ready to Run initialized successfully");
 
-    return new (pMemory) ReadyToRunInfo(pModule, pModule->GetLoaderAllocator(), loadedImage, pHeader, nativeImage, pamTracker);
-=======
-    DoLog("Ready to Run initialized successfully");
-
     return new (pMemory) ReadyToRunInfo(pModule, pModule->GetLoaderAllocator(), pHeader, nativeImage, loadedImage, pamTracker);
->>>>>>> 11702c46
 }
 
 bool ReadyToRunInfo::IsNativeImageSharedBy(PTR_Module pModule1, PTR_Module pModule2)
@@ -777,11 +767,7 @@
     }
 }
 
-<<<<<<< HEAD
-ReadyToRunInfo::ReadyToRunInfo(Module * pModule, LoaderAllocator* pLoaderAllocator, ReadyToRunLoadedImage * pLayout, READYTORUN_HEADER * pHeader, NativeImage *pNativeImage, AllocMemTracker *pamTracker)
-=======
 ReadyToRunInfo::ReadyToRunInfo(Module * pModule, LoaderAllocator* pLoaderAllocator, READYTORUN_HEADER * pHeader, NativeImage *pNativeImage, ReadyToRunLoadedImage * pLayout, AllocMemTracker *pamTracker)
->>>>>>> 11702c46
     : m_pModule(pModule),
     m_pHeader(pHeader),
     m_pNativeImage(pModule != NULL ? pNativeImage: NULL), // m_pNativeImage is only set for composite image components, not the composite R2R info itself
