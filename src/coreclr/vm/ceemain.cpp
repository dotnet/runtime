--- conflicted
+++ resolved
@@ -163,11 +163,7 @@
 #include "jithost.h"
 #include "pgo.h"
 #include "pendingload.h"
-<<<<<<< HEAD
-#include "cdacmetadata.hpp"
-=======
 #include "cdacplatformmetadata.hpp"
->>>>>>> 9dedc961
 
 #ifndef TARGET_UNIX
 #include "dwreport.h"
@@ -629,11 +625,7 @@
 
         // We cache the SystemInfo for anyone to use throughout the life of the EE.
         GetSystemInfo(&g_SystemInfo);
-<<<<<<< HEAD
-        CDacMetadata::Init();
-=======
         CDacPlatformMetadata::Init();
->>>>>>> 9dedc961
 
         // Set callbacks so that LoadStringRC knows which language our
         // threads are in so that it can return the proper localized string.
