// Licensed to the .NET Foundation under one or more agreements.
// The .NET Foundation licenses this file to you under the MIT license.
//
// File: clsload.cpp
//
// ============================================================================

#include "common.h"
#include "winwrap.h"
#include "ceeload.h"
#include "siginfo.hpp"
#include "vars.hpp"
#include "clsload.hpp"
#include "classhash.inl"
#include "class.h"
#include "method.hpp"
#include "ecall.h"
#include "stublink.h"
#include "object.h"
#include "excep.h"
#include "threads.h"
#include "comsynchronizable.h"
#include "threads.h"
#include "dllimport.h"
#include "dbginterface.h"
#include "log.h"
#include "eeconfig.h"
#include "fieldmarshaler.h"
#include "jitinterface.h"
#include "vars.hpp"
#include "assembly.hpp"
#include "eeprofinterfaces.h"
#include "eehash.h"
#include "typehash.h"
#include "comdelegate.h"
#include "array.h"
#include "posterror.h"
#include "wrappers.h"
#include "generics.h"
#include "typestring.h"
#include "typedesc.h"
#include "cgencpu.h"
#include "eventtrace.h"
#include "typekey.h"
#include "pendingload.h"
#include "proftoeeinterfaceimpl.h"
#include "virtualcallstub.h"
#include "stringarraylist.h"


// This method determines the "loader module" for an instantiated type
// or method. The rule must ensure that any types involved in the
// instantiated type or method do not outlive the loader module itself
// with respect to app-domain unloading (e.g. MyList<MyType> can't be
// put in the module of MyList if MyList's assembly is
// app-domain-neutral but MyType's assembly is app-domain-specific).
// The rule we use is:
//
// * Pick the first type in the class instantiation, followed by
//   method instantiation, whose loader module is non-shared (app-domain-bound)
// * If no type is app-domain-bound, return the module containing the generic type itself
//
// Some useful effects of this rule (for ngen purposes) are:
//
// * G<object,...,object> lives in the module defining G
// * non-CoreLib instantiations of CoreLib-defined generic types live in the module
//   of the instantiation (when only one module is invloved in the instantiation)
//

/* static */
PTR_Module ClassLoader::ComputeLoaderModuleWorker(
    Module *     pDefinitionModule,  // the module that declares the generic type or method
    mdToken      token,              // method or class token for this item
    Instantiation classInst,         // the type arguments to the type (if any)
    Instantiation methodInst)        // the type arguments to the method (if any)
{
    CONTRACT(Module*)
    {
        NOTHROW;
        GC_NOTRIGGER;
        FORBID_FAULT;
        MODE_ANY;
        PRECONDITION(CheckPointer(pDefinitionModule, NULL_OK));
        POSTCONDITION(CheckPointer(RETVAL));
        SUPPORTS_DAC;
    }
    CONTRACT_END

    if (classInst.IsEmpty() && methodInst.IsEmpty())
        RETURN PTR_Module(pDefinitionModule);

<<<<<<< HEAD
#ifndef DACCESS_COMPILE
#ifdef FEATURE_NATIVE_IMAGE_GENERATION
    //
    // Use special loader module placement during compilation of fragile native images.
    //
    // ComputeLoaderModuleForCompilation algorithm assumes that we are using fragile native image
    // for CoreLib (or compiling CoreLib itself). It is not the case for ReadyToRun compilation because
    // CoreLib as always treated as IL there (see code:PEFile::ShouldTreatNIAsMSIL for details).
    //
    if (IsCompilationProcess())
    {
        RETURN(ComputeLoaderModuleForCompilation(pDefinitionModule, token, classInst, methodInst));
    }
#endif // FEATURE_PREJIT
#endif // #ifndef DACCESS_COMPILE

=======
>>>>>>> a108d251
    Module *pLoaderModule = NULL;

    if (pDefinitionModule)
    {
        if (pDefinitionModule->IsCollectible())
            goto ComputeCollectibleLoaderModule;
        pLoaderModule = pDefinitionModule;
    }

    for (DWORD i = 0; i < classInst.GetNumArgs(); i++)
    {
        TypeHandle classArg = classInst[i];
        _ASSERTE(!classArg.IsEncodedFixup());
        Module* pModule = classArg.GetLoaderModule();
        if (pModule->IsCollectible())
            goto ComputeCollectibleLoaderModule;
        if (pLoaderModule == NULL)
            pLoaderModule = pModule;
    }

    for (DWORD i = 0; i < methodInst.GetNumArgs(); i++)
    {
        TypeHandle methodArg = methodInst[i];
        _ASSERTE(!methodArg.IsEncodedFixup());
        Module *pModule = methodArg.GetLoaderModule();
        if (pModule->IsCollectible())
            goto ComputeCollectibleLoaderModule;
        if (pLoaderModule == NULL)
            pLoaderModule = pModule;
    }

    if (pLoaderModule == NULL)
    {
        CONSISTENCY_CHECK(CoreLibBinder::GetModule() && CoreLibBinder::GetModule()->IsSystem());

        pLoaderModule = CoreLibBinder::GetModule();
    }

    if (FALSE)
    {
ComputeCollectibleLoaderModule:
        LoaderAllocator *pLoaderAllocatorOfDefiningType = NULL;
        LoaderAllocator *pOldestLoaderAllocator = NULL;
        Module *pOldestLoaderModule = NULL;
        UINT64 oldestFoundAge = 0;
        DWORD classArgsCount = classInst.GetNumArgs();
        DWORD totalArgsCount = classArgsCount + methodInst.GetNumArgs();

        if (pDefinitionModule != NULL) pLoaderAllocatorOfDefiningType = pDefinitionModule->GetLoaderAllocator();

        for (DWORD i = 0; i < totalArgsCount; i++) {

            TypeHandle arg;

            if (i < classArgsCount)
                arg = classInst[i];
            else
                arg = methodInst[i - classArgsCount];

            Module *pModuleCheck = arg.GetLoaderModule();
            LoaderAllocator *pLoaderAllocatorCheck = pModuleCheck->GetLoaderAllocator();

            if (pLoaderAllocatorCheck != pLoaderAllocatorOfDefiningType &&
                pLoaderAllocatorCheck->IsCollectible() &&
                pLoaderAllocatorCheck->GetCreationNumber() > oldestFoundAge)
            {
                pOldestLoaderModule = pModuleCheck;
                pOldestLoaderAllocator = pLoaderAllocatorCheck;
                oldestFoundAge = pLoaderAllocatorCheck->GetCreationNumber();
            }
        }

        // Only if we didn't find a different loader allocator than the defining loader allocator do we
        // use the defining loader allocator
        if (pOldestLoaderModule != NULL)
            pLoaderModule = pOldestLoaderModule;
        else
            pLoaderModule = pDefinitionModule;
    }
    RETURN PTR_Module(pLoaderModule);
}

/*static*/
Module * ClassLoader::ComputeLoaderModule(MethodTable * pMT,
                                          mdToken       token,
                                          Instantiation methodInst)
{
    CONTRACTL
    {
        NOTHROW;
        GC_NOTRIGGER;
        MODE_ANY;
        SUPPORTS_DAC;
    }
    CONTRACTL_END;

    return ComputeLoaderModuleWorker(pMT->GetModule(),
                               token,
                               pMT->GetInstantiation(),
                               methodInst);
}
/*static*/
Module *ClassLoader::ComputeLoaderModule(TypeKey *typeKey)
{
    CONTRACTL
    {
        NOTHROW;
        GC_NOTRIGGER;
        MODE_ANY;
        SUPPORTS_DAC;
    }
    CONTRACTL_END;


    if (typeKey->GetKind() == ELEMENT_TYPE_CLASS)
        return ComputeLoaderModuleWorker(typeKey->GetModule(),
                                   typeKey->GetTypeToken(),
                                   typeKey->GetInstantiation(),
                                   Instantiation());
    else if (typeKey->GetKind() == ELEMENT_TYPE_FNPTR)
        return ComputeLoaderModuleForFunctionPointer(typeKey->GetRetAndArgTypes(), typeKey->GetNumArgs() + 1);
    else
        return ComputeLoaderModuleForParamType(typeKey->GetElementType());
}

/*static*/
BOOL ClassLoader::IsTypicalInstantiation(Module *pModule, mdToken token, Instantiation inst)
{
    CONTRACTL
    {
        NOTHROW;
        GC_NOTRIGGER;
        FORBID_FAULT;
        PRECONDITION(CheckPointer(pModule));
        PRECONDITION(TypeFromToken(token) == mdtTypeDef || TypeFromToken(token) == mdtMethodDef);
        SUPPORTS_DAC;
    }
    CONTRACTL_END

    for (DWORD i = 0; i < inst.GetNumArgs(); i++)
    {
        TypeHandle thArg = inst[i];

        if (thArg.IsGenericVariable())
        {
            TypeVarTypeDesc* tyvar = thArg.AsGenericVariable();

            PREFIX_ASSUME(tyvar!=NULL);
            if ((tyvar->GetTypeOrMethodDef() != token) ||
                (tyvar->GetModule() != dac_cast<PTR_Module>(pModule)) ||
                (tyvar->GetIndex() != i))
                return FALSE;
        }
        else
        {
            return FALSE;
        }
    }
    return TRUE;
}

// External class loader entry point: load a type by name
/*static*/
TypeHandle ClassLoader::LoadTypeByNameThrowing(Assembly *pAssembly,
                                               LPCUTF8 nameSpace,
                                               LPCUTF8 name,
                                               NotFoundAction fNotFound,
                                               ClassLoader::LoadTypesFlag fLoadTypes,
                                               ClassLoadLevel level)
{
    CONTRACT(TypeHandle)
    {
        if (FORBIDGC_LOADER_USE_ENABLED()) NOTHROW; else THROWS;
        if (FORBIDGC_LOADER_USE_ENABLED()) GC_NOTRIGGER; else GC_TRIGGERS;
        if (FORBIDGC_LOADER_USE_ENABLED()) FORBID_FAULT; else { INJECT_FAULT(COMPlusThrowOM()); }
        MODE_ANY;

        if (FORBIDGC_LOADER_USE_ENABLED() || fLoadTypes != LoadTypes) { LOADS_TYPE(CLASS_LOAD_BEGIN); } else { LOADS_TYPE(level); }

        PRECONDITION(CheckPointer(pAssembly));
        PRECONDITION(level > CLASS_LOAD_BEGIN && level <= CLASS_LOADED);
        POSTCONDITION(CheckPointer(RETVAL,
                     (fNotFound == ThrowIfNotFound && fLoadTypes == LoadTypes )? NULL_NOT_OK : NULL_OK));
        POSTCONDITION(RETVAL.IsNull() || RETVAL.CheckLoadLevel(level));
        SUPPORTS_DAC;
#ifdef DACCESS_COMPILE
        PRECONDITION((fNotFound == ClassLoader::ReturnNullIfNotFound) && (fLoadTypes == DontLoadTypes));
#endif
    }
    CONTRACT_END

    NameHandle nameHandle(nameSpace, name);
    if (fLoadTypes == DontLoadTypes)
        nameHandle.SetTokenNotToLoad(tdAllTypes);
    if (fNotFound == ThrowIfNotFound)
        RETURN pAssembly->GetLoader()->LoadTypeHandleThrowIfFailed(&nameHandle, level);
    else
        RETURN pAssembly->GetLoader()->LoadTypeHandleThrowing(&nameHandle, level);
}

#ifndef DACCESS_COMPILE

#define DAC_LOADS_TYPE(level, expression) \
    if (FORBIDGC_LOADER_USE_ENABLED() || (expression)) \
        { LOADS_TYPE(CLASS_LOAD_BEGIN); } else { LOADS_TYPE(level); }
#else

#define DAC_LOADS_TYPE(level, expression) { LOADS_TYPE(CLASS_LOAD_BEGIN); }
#endif // #ifndef DACCESS_COMPILE

//
// Find a class given name, using the classloader's global list of known classes.
// If the type is found, it will be restored unless pName->GetTokenNotToLoad() prohibits that
// Returns NULL if class not found AND pName->OKToLoad returns false
TypeHandle ClassLoader::LoadTypeHandleThrowIfFailed(NameHandle* pName, ClassLoadLevel level,
                                                    Module* pLookInThisModuleOnly/*=NULL*/)
{
    CONTRACT(TypeHandle)
    {
        INSTANCE_CHECK;
        if (FORBIDGC_LOADER_USE_ENABLED()) NOTHROW; else THROWS;
        if (FORBIDGC_LOADER_USE_ENABLED()) GC_NOTRIGGER; else GC_TRIGGERS;
        if (FORBIDGC_LOADER_USE_ENABLED()) FORBID_FAULT; else { INJECT_FAULT(COMPlusThrowOM()); }
        DAC_LOADS_TYPE(level, !pName->OKToLoad());
        MODE_ANY;
        PRECONDITION(CheckPointer(pName));
        PRECONDITION(level > CLASS_LOAD_BEGIN && level <= CLASS_LOADED);
        POSTCONDITION(CheckPointer(RETVAL, pName->OKToLoad() ? NULL_NOT_OK : NULL_OK));
        POSTCONDITION(RETVAL.IsNull() || RETVAL.CheckLoadLevel(level));
        SUPPORTS_DAC;
    }
    CONTRACT_END;

    // Lookup in the classes that this class loader knows about
    TypeHandle typeHnd = LoadTypeHandleThrowing(pName, level, pLookInThisModuleOnly);

    if(typeHnd.IsNull()) {

        if ( pName->OKToLoad() ) {
#ifdef _DEBUG_IMPL
            {
                LPCUTF8 szName = pName->GetName();
                if (szName == NULL)
                    szName = "<UNKNOWN>";

                StackSString codeBase;
                GetAssembly()->GetCodeBase(codeBase);

                LOG((LF_CLASSLOADER, LL_INFO10, "Failed to find class \"%s\" in the manifest for assembly \"%ws\"\n", szName, (LPCWSTR)codeBase));
            }
#endif

#ifndef DACCESS_COMPILE
            m_pAssembly->ThrowTypeLoadException(pName, IDS_CLASSLOAD_GENERAL);
#else
            DacNotImpl();
#endif
        }
    }

    RETURN(typeHnd);
}

#ifndef DACCESS_COMPILE

//<TODO>@TODO: Need to allow exceptions to be thrown when classloader is cleaned up</TODO>
EEClassHashEntry_t* ClassLoader::InsertValue(EEClassHashTable *pClassHash, EEClassHashTable *pClassCaseInsHash, LPCUTF8 pszNamespace, LPCUTF8 pszClassName, HashDatum Data, EEClassHashEntry_t *pEncloser, AllocMemTracker *pamTracker)
{
    CONTRACTL
    {
        INSTANCE_CHECK;
        THROWS;
        GC_NOTRIGGER;
        MODE_ANY;
        INJECT_FAULT(COMPlusThrowOM(););
    }
    CONTRACTL_END

    LPUTF8 pszLowerCaseNS = NULL;
    LPUTF8 pszLowerCaseName = NULL;
    EEClassHashEntry_t *pCaseInsEntry = NULL;

    EEClassHashEntry_t *pEntry = pClassHash->AllocNewEntry(pamTracker);

    if (pClassCaseInsHash) {
        CreateCanonicallyCasedKey(pszNamespace, pszClassName, &pszLowerCaseNS, &pszLowerCaseName);
        pCaseInsEntry = pClassCaseInsHash->AllocNewEntry(pamTracker);
    }


    {
        // ! We cannot fail after this point.
        CANNOTTHROWCOMPLUSEXCEPTION();
        FAULT_FORBID();


        pClassHash->InsertValueUsingPreallocatedEntry(pEntry, pszNamespace, pszClassName, Data, pEncloser);

        //If we're keeping a table for case-insensitive lookup, keep that up to date
        if (pClassCaseInsHash)
            pClassCaseInsHash->InsertValueUsingPreallocatedEntry(pCaseInsEntry, pszLowerCaseNS, pszLowerCaseName, pEntry, pEncloser);

        return pEntry;
    }

}

#endif // #ifndef DACCESS_COMPILE

BOOL ClassLoader::CompareNestedEntryWithExportedType(IMDInternalImport *  pImport,
                                                     mdExportedType       mdCurrent,
                                                     EEClassHashTable *   pClassHash,
                                                     PTR_EEClassHashEntry pEntry)
{
    CONTRACTL
    {
        INSTANCE_CHECK;
        NOTHROW;
        GC_NOTRIGGER;
        MODE_ANY;
        FORBID_FAULT;
        SUPPORTS_DAC;
    }
    CONTRACTL_END;

    LPCUTF8 Key[2];

    do
    {
        if (FAILED(pImport->GetExportedTypeProps(
            mdCurrent,
            &Key[0],
            &Key[1],
            &mdCurrent,
            NULL,   //binding (type def)
            NULL))) //flags
        {
            return FALSE;
        }

        if (pClassHash->CompareKeys(pEntry, Key))
        {
            // Reached top level class for mdCurrent - return whether
            // or not pEntry is a top level class
            // (pEntry is a top level class if its pEncloser is NULL)
            if ((TypeFromToken(mdCurrent) != mdtExportedType) ||
                (mdCurrent == mdExportedTypeNil))
            {
                return pEntry->GetEncloser() == NULL;
            }
        }
        else // Keys don't match - wrong entry
        {
            return FALSE;
        }
    }
    while ((pEntry = pEntry->GetEncloser()) != NULL);

    // Reached the top level class for pEntry, but mdCurrent is nested
    return FALSE;
}


BOOL ClassLoader::CompareNestedEntryWithTypeDef(IMDInternalImport *  pImport,
                                                mdTypeDef            mdCurrent,
                                                EEClassHashTable *   pClassHash,
                                                PTR_EEClassHashEntry pEntry)
{
    CONTRACTL
    {
        INSTANCE_CHECK;
        NOTHROW;
        GC_NOTRIGGER;
        MODE_ANY;
        FORBID_FAULT;
        SUPPORTS_DAC;
    }
    CONTRACTL_END;

    LPCUTF8 Key[2];

    do {
        if (FAILED(pImport->GetNameOfTypeDef(mdCurrent, &Key[1], &Key[0])))
        {
            return FALSE;
        }

        if (pClassHash->CompareKeys(pEntry, Key)) {
            // Reached top level class for mdCurrent - return whether
            // or not pEntry is a top level class
            // (pEntry is a top level class if its pEncloser is NULL)
            if (FAILED(pImport->GetNestedClassProps(mdCurrent, &mdCurrent)))
                return pEntry->GetEncloser() == NULL;
        }
        else // Keys don't match - wrong entry
            return FALSE;
    }
    while ((pEntry = pEntry->GetEncloser()) != NULL);

    // Reached the top level class for pEntry, but mdCurrent is nested
    return FALSE;
}


BOOL ClassLoader::CompareNestedEntryWithTypeRef(IMDInternalImport *  pImport,
                                                mdTypeRef            mdCurrent,
                                                EEClassHashTable *   pClassHash,
                                                PTR_EEClassHashEntry pEntry)
{
    CONTRACTL
    {
        INSTANCE_CHECK;
        NOTHROW;
        GC_NOTRIGGER;
        MODE_ANY;
        FORBID_FAULT;
        SUPPORTS_DAC;
    }
    CONTRACTL_END;

    LPCUTF8 Key[2];

    do {
        if (FAILED(pImport->GetNameOfTypeRef(mdCurrent, &Key[0], &Key[1])))
        {
            return FALSE;
        }

        if (pClassHash->CompareKeys(pEntry, Key))
        {
            if (FAILED(pImport->GetResolutionScopeOfTypeRef(mdCurrent, &mdCurrent)))
            {
                return FALSE;
            }
            // Reached top level class for mdCurrent - return whether
            // or not pEntry is a top level class
            // (pEntry is a top level class if its pEncloser is NULL)
            if ((TypeFromToken(mdCurrent) != mdtTypeRef) ||
                (mdCurrent == mdTypeRefNil))
                return pEntry->GetEncloser() == NULL;
        }
        else // Keys don't match - wrong entry
            return FALSE;
    }
    while ((pEntry = pEntry->GetEncloser())!=NULL);

    // Reached the top level class for pEntry, but mdCurrent is nested
    return FALSE;
}


/*static*/
BOOL ClassLoader::IsNested(Module *pModule, mdToken token, mdToken *mdEncloser)
{
    CONTRACTL
    {
        if (FORBIDGC_LOADER_USE_ENABLED()) NOTHROW; else THROWS;
        if (FORBIDGC_LOADER_USE_ENABLED()) GC_NOTRIGGER; else GC_TRIGGERS;
        if (FORBIDGC_LOADER_USE_ENABLED()) FORBID_FAULT; else { INJECT_FAULT(COMPlusThrowOM()); }
        MODE_ANY;
        SUPPORTS_DAC;
    }
    CONTRACTL_END;

    switch(TypeFromToken(token)) {
        case mdtTypeDef:
            return (SUCCEEDED(pModule->GetMDImport()->GetNestedClassProps(token, mdEncloser)));

        case mdtTypeRef:
            IfFailThrow(pModule->GetMDImport()->GetResolutionScopeOfTypeRef(token, mdEncloser));
            return ((TypeFromToken(*mdEncloser) == mdtTypeRef) &&
                    (*mdEncloser != mdTypeRefNil));

        case mdtExportedType:
            IfFailThrow(pModule->GetAssembly()->GetManifestImport()->GetExportedTypeProps(
                token,
                NULL,   // namespace
                NULL,   // name
                mdEncloser,
                NULL,   //binding (type def)
                NULL)); //flags
            return ((TypeFromToken(*mdEncloser) == mdtExportedType) &&
                    (*mdEncloser != mdExportedTypeNil));

        default:
            ThrowHR(COR_E_BADIMAGEFORMAT, BFA_INVALID_TOKEN_TYPE);
    }
}

BOOL ClassLoader::IsNested(const NameHandle* pName, mdToken *mdEncloser)
{
    CONTRACTL
    {
        INSTANCE_CHECK;
        if (FORBIDGC_LOADER_USE_ENABLED()) NOTHROW; else THROWS;
        if (FORBIDGC_LOADER_USE_ENABLED()) GC_NOTRIGGER; else GC_TRIGGERS;
        if (FORBIDGC_LOADER_USE_ENABLED()) FORBID_FAULT; else { INJECT_FAULT(COMPlusThrowOM()); }
        MODE_ANY;
        SUPPORTS_DAC;
    }
    CONTRACTL_END;

    if (pName->GetTypeModule()) {
        if (TypeFromToken(pName->GetTypeToken()) == mdtBaseType)
        {
            if (!pName->GetBucket().IsNull())
                return TRUE;
            return FALSE;
        }
        else
            return IsNested(pName->GetTypeModule(), pName->GetTypeToken(), mdEncloser);
    }
    else
        return FALSE;
}

void ClassLoader::GetClassValue(NameHandleTable nhTable,
                                    const NameHandle *pName,
                                    HashDatum *pData,
                                    EEClassHashTable **ppTable,
                                    Module* pLookInThisModuleOnly,
                                    HashedTypeEntry* pFoundEntry,
                                    Loader::LoadFlag loadFlag,
                                    BOOL& needsToBuildHashtable)
{
    CONTRACTL
    {
        INSTANCE_CHECK;
        MODE_ANY;
        if (FORBIDGC_LOADER_USE_ENABLED()) NOTHROW; else THROWS;
        if (FORBIDGC_LOADER_USE_ENABLED()) GC_NOTRIGGER; else GC_TRIGGERS;
        if (FORBIDGC_LOADER_USE_ENABLED()) FORBID_FAULT; else { INJECT_FAULT(COMPlusThrowOM()); }
        PRECONDITION(CheckPointer(pName));
        SUPPORTS_DAC;
    }
    CONTRACTL_END


    mdToken             mdEncloser;
    EEClassHashEntry_t  *pBucket = NULL;

    needsToBuildHashtable = FALSE;

#if _DEBUG
    if (pName->GetName()) {
        if (pName->GetNameSpace() == NULL)
            LOG((LF_CLASSLOADER, LL_INFO1000, "Looking up %s by name.\n",
                 pName->GetName()));
        else
            LOG((LF_CLASSLOADER, LL_INFO1000, "Looking up %s.%s by name.\n",
                 pName->GetNameSpace(), pName->GetName()));
    }
#endif

    BOOL isNested = IsNested(pName, &mdEncloser);

    PTR_Assembly assembly = GetAssembly();
    PREFIX_ASSUME(assembly != NULL);
    ModuleIterator i = assembly->IterateModules();

    while (i.Next())
    {
        Module * pCurrentClsModule = i.GetModule();
        PREFIX_ASSUME(pCurrentClsModule != NULL);

        if (pCurrentClsModule->IsResource())
            continue;
        if (pLookInThisModuleOnly && (pCurrentClsModule != pLookInThisModuleOnly))
            continue;

#ifdef FEATURE_READYTORUN
        if (nhTable == nhCaseSensitive && pCurrentClsModule->IsReadyToRun() && pCurrentClsModule->GetReadyToRunInfo()->HasHashtableOfTypes() &&
            pCurrentClsModule->GetAvailableClassHash() == NULL)
        {
            // For R2R modules, we only search the hashtable of token types stored in the module's image, and don't fallback
            // to searching m_pAvailableClasses or m_pAvailableClassesCaseIns (in fact, we don't even allocate them for R2R modules).
            // Also note that type lookups in R2R modules only support case sensitive lookups.

            mdToken mdFoundTypeToken;
            if (pCurrentClsModule->GetReadyToRunInfo()->TryLookupTypeTokenFromName(pName, &mdFoundTypeToken))
            {
                if (TypeFromToken(mdFoundTypeToken) == mdtExportedType)
                {
                    mdToken mdUnused;
                    Module * pTargetModule = GetAssembly()->FindModuleByExportedType(mdFoundTypeToken, loadFlag, mdTypeDefNil, &mdUnused);

                    pFoundEntry->SetTokenBasedEntryValue(mdFoundTypeToken, pTargetModule);
                }
                else
                {
                    pFoundEntry->SetTokenBasedEntryValue(mdFoundTypeToken, pCurrentClsModule);
                }

                return; // Return on the first success
            }
        }
        else
#endif
        {
            EEClassHashTable* pTable = NULL;
            if (nhTable == nhCaseSensitive)
            {
                *ppTable = pTable = pCurrentClsModule->GetAvailableClassHash();

#ifdef FEATURE_READYTORUN
                if (pTable == NULL && pCurrentClsModule->IsReadyToRun() && !pCurrentClsModule->GetReadyToRunInfo()->HasHashtableOfTypes())
                {
                    // Old R2R image generated without the hashtable of types.
                    // We fallback to the slow path of creating the hashtable dynamically
                    // at execution time in that scenario. The caller will handle
                    pFoundEntry->SetClassHashBasedEntryValue(NULL);
                    needsToBuildHashtable = TRUE;
                    return;
                }
#endif
            }
            else
            {
                // currently we expect only these two kinds--for DAC builds, nhTable will be nhCaseSensitive
                _ASSERTE(nhTable == nhCaseInsensitive);
                *ppTable = pTable = pCurrentClsModule->GetAvailableClassCaseInsHash();

                if (pTable == NULL)
                {
                    // We have not built the table yet - the caller will handle
                    pFoundEntry->SetClassHashBasedEntryValue(NULL);
                    needsToBuildHashtable = TRUE;
                    return;
                }
            }
            _ASSERTE(pTable);

            if (isNested)
            {
                Module *pNameModule = pName->GetTypeModule();
                PREFIX_ASSUME(pNameModule != NULL);

                EEClassHashTable::LookupContext sContext;
                if ((pBucket = pTable->GetValue(pName, pData, TRUE, &sContext)) != NULL)
                {
                    switch (TypeFromToken(pName->GetTypeToken()))
                    {
                    case mdtTypeDef:
                        while ((!CompareNestedEntryWithTypeDef(pNameModule->GetMDImport(),
                                                               mdEncloser,
                                                               pCurrentClsModule->GetAvailableClassHash(),
                                                               pBucket->GetEncloser())) &&
                                                               (pBucket = pTable->FindNextNestedClass(pName, pData, &sContext)) != NULL);
                        break;
                    case mdtTypeRef:
                        while ((!CompareNestedEntryWithTypeRef(pNameModule->GetMDImport(),
                                                               mdEncloser,
                                                               pCurrentClsModule->GetAvailableClassHash(),
                                                               pBucket->GetEncloser())) &&
                                                               (pBucket = pTable->FindNextNestedClass(pName, pData, &sContext)) != NULL);
                        break;
                    case mdtExportedType:
                        while ((!CompareNestedEntryWithExportedType(pNameModule->GetAssembly()->GetManifestImport(),
                                                                    mdEncloser,
                                                                    pCurrentClsModule->GetAvailableClassHash(),
                                                                    pBucket->GetEncloser())) &&
                                                                    (pBucket = pTable->FindNextNestedClass(pName, pData, &sContext)) != NULL);
                        break;
                    default:
                        while ((pBucket->GetEncloser() != pName->GetBucket().GetClassHashBasedEntryValue()) &&
                            (pBucket = pTable->FindNextNestedClass(pName, pData, &sContext)) != NULL);
                    }
                }
            }
            else
            {
                pBucket = pTable->GetValue(pName, pData, FALSE, NULL);
            }

            if (pBucket) // Return on the first success
            {
                pFoundEntry->SetClassHashBasedEntryValue(pBucket);
                return;
            }
        }
    }

    // No results found: default to a NULL EEClassHashEntry_t result
    pFoundEntry->SetClassHashBasedEntryValue(NULL);
}

#ifndef DACCESS_COMPILE

VOID ClassLoader::PopulateAvailableClassHashTable(Module* pModule,
                                                  AllocMemTracker *pamTracker)
{
    CONTRACTL
    {
        INSTANCE_CHECK;
        THROWS;
        GC_TRIGGERS;
        MODE_ANY;
        INJECT_FAULT(COMPlusThrowOM(););
    }
    CONTRACTL_END;

    mdTypeDef           td;
    HENUMInternal       hTypeDefEnum;
    IMDInternalImport * pImport = pModule->GetMDImport();

    IfFailThrow(pImport->EnumTypeDefInit(&hTypeDefEnum));

    // Now loop through all the classdefs adding the CVID and scope to the hash
    while(pImport->EnumNext(&hTypeDefEnum, &td)) {

        AddAvailableClassHaveLock(pModule,
                                  td,
                                  pamTracker);
    }
    pImport->EnumClose(&hTypeDefEnum);
}


void ClassLoader::LazyPopulateCaseSensitiveHashTablesDontHaveLock()
{
    CONTRACTL
    {
        INSTANCE_CHECK;
        THROWS;
        GC_TRIGGERS;
        MODE_ANY;
        INJECT_FAULT(COMPlusThrowOM());
    }
    CONTRACTL_END;


    CrstHolder ch(&m_AvailableClassLock);
    LazyPopulateCaseSensitiveHashTables();
}

void ClassLoader::LazyPopulateCaseSensitiveHashTables()
{
    CONTRACTL
    {
        INSTANCE_CHECK;
        THROWS;
        GC_TRIGGERS;
        MODE_ANY;
        INJECT_FAULT(COMPlusThrowOM());
    }
    CONTRACTL_END;

    AllocMemTracker amTracker;
    ModuleIterator i = GetAssembly()->IterateModules();

    // Create a case-sensitive hashtable for each module, and fill it with the module's typedef entries
    while (i.Next())
    {
        Module *pModule = i.GetModule();
        PREFIX_ASSUME(pModule != NULL);
        if (pModule->IsResource() || pModule->GetAvailableClassHash() != NULL)
            continue;

        // Lazy construction of the case-sensitive hashtable of types is *only* a scenario for ReadyToRun images
        // (either images compiled with an old version of crossgen, or for case-insensitive type lookups in R2R modules)
        _ASSERT(pModule->IsReadyToRun());

        EEClassHashTable * pNewClassHash = EEClassHashTable::Create(pModule, AVAILABLE_CLASSES_HASH_BUCKETS, FALSE /* bCaseInsensitive */, &amTracker);
        pModule->SetAvailableClassHash(pNewClassHash);

        PopulateAvailableClassHashTable(pModule, &amTracker);
    }

    // Add exported types of the manifest module to the hashtable
    if (!GetAssembly()->GetManifestModule()->IsResource())
    {
        IMDInternalImport * pManifestImport = GetAssembly()->GetManifestImport();
        HENUMInternalHolder phEnum(pManifestImport);
        phEnum.EnumInit(mdtExportedType, mdTokenNil);

        mdToken mdExportedType;
        while (pManifestImport->EnumNext(&phEnum, &mdExportedType))
            AddExportedTypeHaveLock(GetAssembly()->GetManifestModule(), mdExportedType, &amTracker);
    }

    amTracker.SuppressRelease();
}

void ClassLoader::LazyPopulateCaseInsensitiveHashTables()
{
    CONTRACTL
    {
        INSTANCE_CHECK;
        THROWS;
        GC_TRIGGERS;
        MODE_ANY;
        INJECT_FAULT(COMPlusThrowOM());
    }
    CONTRACTL_END;

    if (!GetAssembly()->GetManifestModule()->IsResource() && GetAssembly()->GetManifestModule()->GetAvailableClassHash() == NULL)
    {
        // This is a R2R assembly, and a case insensitive type lookup was triggered.
        // Construct the case-sensitive table first, since the case-insensitive table
        // create piggy-backs on the first.
        LazyPopulateCaseSensitiveHashTables();
    }

    // Add any unhashed modules into our hash tables, and try again.

    AllocMemTracker amTracker;
    ModuleIterator i = GetAssembly()->IterateModules();

    while (i.Next())
    {
        Module *pModule = i.GetModule();
        if (pModule->IsResource())
            continue;

        if (pModule->GetAvailableClassCaseInsHash() == NULL)
        {
            EEClassHashTable *pNewClassCaseInsHash = pModule->GetAvailableClassHash()->MakeCaseInsensitiveTable(pModule, &amTracker);

            LOG((LF_CLASSLOADER, LL_INFO10, "%s's classes being added to case insensitive hash table\n",
                 pModule->GetSimpleName()));

            {
                CANNOTTHROWCOMPLUSEXCEPTION();
                FAULT_FORBID();

                amTracker.SuppressRelease();
                pModule->SetAvailableClassCaseInsHash(pNewClassCaseInsHash);
                FastInterlockDecrement((LONG*)&m_cUnhashedModules);
            }
        }
    }
}

/*static*/
void DECLSPEC_NORETURN ClassLoader::ThrowTypeLoadException(TypeKey *pKey,
                                                           UINT resIDWhy)
{
    STATIC_CONTRACT_THROWS;

    StackSString fullName;
    StackSString assemblyName;
    TypeString::AppendTypeKey(fullName, pKey);
    pKey->GetModule()->GetAssembly()->GetDisplayName(assemblyName);
    ::ThrowTypeLoadException(fullName, assemblyName, NULL, resIDWhy);
}

#endif


TypeHandle ClassLoader::LoadConstructedTypeThrowing(TypeKey *pKey,
                                                    LoadTypesFlag fLoadTypes /*= LoadTypes*/,
                                                    ClassLoadLevel level /*=CLASS_LOADED*/,
                                                    const InstantiationContext *pInstContext /*=NULL*/)
{
    CONTRACT(TypeHandle)
    {
        if (FORBIDGC_LOADER_USE_ENABLED()) NOTHROW; else THROWS;
        if (FORBIDGC_LOADER_USE_ENABLED()) GC_NOTRIGGER; else GC_TRIGGERS;
        if (FORBIDGC_LOADER_USE_ENABLED()) FORBID_FAULT; else { INJECT_FAULT(COMPlusThrowOM()); }
        if (FORBIDGC_LOADER_USE_ENABLED() || fLoadTypes != LoadTypes) { LOADS_TYPE(CLASS_LOAD_BEGIN); } else { LOADS_TYPE(level); }
        PRECONDITION(CheckPointer(pKey));
        PRECONDITION(level > CLASS_LOAD_BEGIN && level <= CLASS_LOADED);
        PRECONDITION(CheckPointer(pInstContext, NULL_OK));
        POSTCONDITION(CheckPointer(RETVAL, fLoadTypes==DontLoadTypes ? NULL_OK : NULL_NOT_OK));
        POSTCONDITION(RETVAL.IsNull() || RETVAL.GetLoadLevel() >= level);
        MODE_ANY;
        SUPPORTS_DAC;
    }
    CONTRACT_END

    TypeHandle typeHnd;
    ClassLoadLevel existingLoadLevel = CLASS_LOAD_BEGIN;

    // Lookup in the classes that this class loader knows about

    if (pKey->HasInstantiation() && ClassLoader::IsTypicalSharedInstantiation(pKey->GetInstantiation()))
    {
        _ASSERTE(pKey->GetModule() == ComputeLoaderModule(pKey));
        typeHnd = pKey->GetModule()->LookupFullyCanonicalInstantiation(pKey->GetTypeToken(), &existingLoadLevel);
    }

    if (typeHnd.IsNull())
    {
        typeHnd = LookupTypeHandleForTypeKey(pKey);
        if (!typeHnd.IsNull())
        {
            existingLoadLevel = typeHnd.GetLoadLevel();
            if (existingLoadLevel >= level)
                g_IBCLogger.LogTypeHashTableAccess(&typeHnd);
        }
    }

    // If something has been published in the tables, and it's at the right level, just return it
    if (!typeHnd.IsNull() && existingLoadLevel >= level)
    {
        RETURN typeHnd;
    }

#ifndef DACCESS_COMPILE
    if (typeHnd.IsNull() && pKey->HasInstantiation())
    {
        if (!Generics::CheckInstantiation(pKey->GetInstantiation()))
            pKey->GetModule()->GetAssembly()->ThrowTypeLoadException(pKey->GetModule()->GetMDImport(), pKey->GetTypeToken(), IDS_CLASSLOAD_INVALIDINSTANTIATION);
    }
#endif

    // If we're not loading any types at all, then we're not creating
    // instantiations either because we're in FORBIDGC_LOADER_USE mode, so
    // we should bail out here.
    if (fLoadTypes == DontLoadTypes)
        RETURN TypeHandle();

#ifndef DACCESS_COMPILE
    // If we got here, we now have to allocate a new parameterized type.
    // By definition, forbidgc-users aren't allowed to reach this point.
    CONSISTENCY_CHECK(!FORBIDGC_LOADER_USE_ENABLED());

    Module *pLoaderModule = ComputeLoaderModule(pKey);
    RETURN(pLoaderModule->GetClassLoader()->LoadTypeHandleForTypeKey(pKey, typeHnd, level, pInstContext));
#else
    DacNotImpl();
    RETURN(typeHnd);
#endif
}


/*static*/
void ClassLoader::EnsureLoaded(TypeHandle typeHnd, ClassLoadLevel level)
{
    CONTRACTL
    {
        PRECONDITION(CheckPointer(typeHnd));
        PRECONDITION(level > CLASS_LOAD_BEGIN && level <= CLASS_LOADED);
        if (FORBIDGC_LOADER_USE_ENABLED()) NOTHROW; else THROWS;
        if (FORBIDGC_LOADER_USE_ENABLED()) GC_NOTRIGGER; else GC_TRIGGERS;
        if (FORBIDGC_LOADER_USE_ENABLED()) FORBID_FAULT; else { INJECT_FAULT(COMPlusThrowOM()); }
        if (FORBIDGC_LOADER_USE_ENABLED()) { LOADS_TYPE(CLASS_LOAD_BEGIN); } else { LOADS_TYPE(level); }
        SUPPORTS_DAC;

        MODE_ANY;
    }
    CONTRACTL_END

#ifndef DACCESS_COMPILE // Nothing to do for the DAC case

    if (typeHnd.GetLoadLevel() < level)
    {
#ifdef FEATURE_PREJIT
        if (typeHnd.GetLoadLevel() == CLASS_LOAD_UNRESTOREDTYPEKEY)
        {
            typeHnd.DoRestoreTypeKey();
        }
#endif
        if (level > CLASS_LOAD_UNRESTORED)
        {
            TypeKey typeKey = typeHnd.GetTypeKey();

            Module *pLoaderModule = ComputeLoaderModule(&typeKey);
            pLoaderModule->GetClassLoader()->LoadTypeHandleForTypeKey(&typeKey, typeHnd, level);
        }
    }

#endif // DACCESS_COMPILE
}

/*static*/
void ClassLoader::TryEnsureLoaded(TypeHandle typeHnd, ClassLoadLevel level)
{
    WRAPPER_NO_CONTRACT;

#ifndef DACCESS_COMPILE // Nothing to do for the DAC case

    EX_TRY
    {
        ClassLoader::EnsureLoaded(typeHnd, level);
    }
    EX_CATCH
    {
        // Some type may not load successfully. For eg. generic instantiations
        // that do not satisfy the constraints of the type arguments.
    }
    EX_END_CATCH(RethrowTerminalExceptions);

#endif // DACCESS_COMPILE
}

// This is separated out to avoid the overhead of C++ exception handling in the non-locking case.
/* static */
TypeHandle ClassLoader::LookupTypeKeyUnderLock(TypeKey *pKey,
                                               EETypeHashTable *pTable,
                                               CrstBase *pLock)
{
    WRAPPER_NO_CONTRACT;
    SUPPORTS_DAC;

    // m_AvailableTypesLock has to be taken in cooperative mode to avoid deadlocks during GC
    GCX_MAYBE_COOP_NO_THREAD_BROKEN(!IsGCThread());

    CrstHolder ch(pLock);
    return pTable->GetValue(pKey);
}

/* static */
TypeHandle ClassLoader::LookupTypeKey(TypeKey *pKey,
                                      EETypeHashTable *pTable,
                                      CrstBase *pLock,
                                      BOOL fCheckUnderLock)
{
    CONTRACTL {
        NOTHROW;
        GC_NOTRIGGER;
        FORBID_FAULT;
        PRECONDITION(CheckPointer(pKey));
        PRECONDITION(pKey->IsConstructed());
        PRECONDITION(CheckPointer(pTable));
        PRECONDITION(!fCheckUnderLock || CheckPointer(pLock));
        MODE_ANY;
        SUPPORTS_DAC;
    } CONTRACTL_END;

    TypeHandle th;

    if (fCheckUnderLock)
    {
        th = LookupTypeKeyUnderLock(pKey, pTable, pLock);
    }
    else
    {
        th = pTable->GetValue(pKey);
    }
    return th;
}


#ifdef FEATURE_PREJIT
/* static */
TypeHandle ClassLoader::LookupInPreferredZapModule(TypeKey *pKey, BOOL fCheckUnderLock)
{
    CONTRACTL {
        NOTHROW;
        GC_NOTRIGGER;
        FORBID_FAULT;
        PRECONDITION(CheckPointer(pKey));
        PRECONDITION(pKey->IsConstructed());
        MODE_ANY;
        SUPPORTS_DAC;
    } CONTRACTL_END;

    // First look for an NGEN'd type in the preferred ngen module
    TypeHandle th;
    PTR_Module pPreferredZapModule = Module::ComputePreferredZapModule(pKey);

    if (pPreferredZapModule != NULL && pPreferredZapModule->HasNativeImage())
    {
        th = LookupTypeKey(pKey,
                           pPreferredZapModule->GetAvailableParamTypes(),
                           &pPreferredZapModule->GetClassLoader()->m_AvailableTypesLock,
                           fCheckUnderLock);
    }

    return th;
}
#endif // FEATURE_PREJIT


/* static */
TypeHandle ClassLoader::LookupInLoaderModule(TypeKey *pKey, BOOL fCheckUnderLock)
{
    CONTRACTL {
        NOTHROW;
        GC_NOTRIGGER;
        FORBID_FAULT;
        PRECONDITION(CheckPointer(pKey));
        PRECONDITION(pKey->IsConstructed());
        MODE_ANY;
        SUPPORTS_DAC;
    } CONTRACTL_END;

    Module *pLoaderModule = ComputeLoaderModule(pKey);
    PREFIX_ASSUME(pLoaderModule!=NULL);

    return LookupTypeKey(pKey,
                         pLoaderModule->GetAvailableParamTypes(),
                         &pLoaderModule->GetClassLoader()->m_AvailableTypesLock,
                         fCheckUnderLock);
}


/* static */
TypeHandle ClassLoader::LookupTypeHandleForTypeKey(TypeKey *pKey)
{
    WRAPPER_NO_CONTRACT;
    SUPPORTS_DAC;

    // Make an initial lookup without taking any locks.
    TypeHandle th = LookupTypeHandleForTypeKeyInner(pKey, FALSE);

    // A non-null TypeHandle for the above lookup indicates success
    // A null TypeHandle only indicates "well, it might have been there,
    // try again with a lock".  This kind of negative result will
    // only happen while accessing the underlying EETypeHashTable
    // during a resize, i.e. very rarely. In such a case, we just
    // perform the lookup again, but indicate that appropriate locks
    // should be taken.

    if (th.IsNull())
    {
        th = LookupTypeHandleForTypeKeyInner(pKey, TRUE);
    }

    return th;
}
/* static */
TypeHandle ClassLoader::LookupTypeHandleForTypeKeyInner(TypeKey *pKey, BOOL fCheckUnderLock)
{
    CONTRACTL
    {
        NOTHROW;
        GC_NOTRIGGER;
        FORBID_FAULT;
        PRECONDITION(CheckPointer(pKey));
        MODE_ANY;
        SUPPORTS_DAC;
    }
    CONTRACTL_END

    // Check if it's the typical instantiation.  In this case it's not stored in the same
    // way as other constructed types.
    if (!pKey->IsConstructed() ||
        (pKey->GetKind() == ELEMENT_TYPE_CLASS && ClassLoader::IsTypicalInstantiation(pKey->GetModule(),
                                                                                      pKey->GetTypeToken(),
                                                                                      pKey->GetInstantiation())))
    {
        return TypeHandle(pKey->GetModule()->LookupTypeDef(pKey->GetTypeToken()));
    }

#ifdef FEATURE_PREJIT
    // The following ways of finding a constructed type should be mutually exclusive!
    //  1. Look for a zapped item in the PreferredZapModule
    //  2. Look for a unzapped (JIT-loaded) item in the LoaderModule

    TypeHandle thPZM = LookupInPreferredZapModule(pKey, fCheckUnderLock);
    if (!thPZM.IsNull())
    {
        return thPZM;
    }
#endif // FEATURE_PREJIT

    // Next look in the loader module.  This is where the item is guaranteed to live if
    // it is not latched from an NGEN image, i.e. if it is JIT loaded.
    // If the thing is not NGEN'd then this may
    // be different to pPreferredZapModule.  If they are the same then
    // we can reuse the results of the lookup above.
    TypeHandle thLM = LookupInLoaderModule(pKey, fCheckUnderLock);
    if (!thLM.IsNull())
    {
        return thLM;
    }

    return TypeHandle();
}

// FindClassModuleThrowing discovers which module the type you're looking for is in and loads the Module if necessary.
// Basically, it iterates through all of the assembly's modules until a name match is found in a module's
// AvailableClassHashTable.
//
// The possible outcomes are:
//
//    - Function returns TRUE   - class exists and we successfully found/created the containing Module. See below
//                                for how to deconstruct the results.
//    - Function returns FALSE  - class affirmatively NOT found (that means it doesn't exist as a regular type although
//                                  it could also be a parameterized type)
//    - Function throws         - OOM or some other reason we couldn't do the job (if it's a case-sensitive search
//                                  and you're looking for already loaded type or you've set the TokenNotToLoad.
//                                  we are guaranteed not to find a reason to throw.)
//
//
// If it succeeds (returns TRUE), one of the following will occur. Check (*pType)->IsNull() to discriminate.
//
//     1. *pType: set to the null TypeHandle()
//        *ppModule: set to the owning Module
//        *pmdClassToken: set to the typedef
//        *pmdFoundExportedType: if this name bound to an ExportedType, this contains the mdtExportedType token (otherwise,
//                               it's set to mdTokenNil.) You need this because in this case, *pmdClassToken is just
//                               a best guess and you need to verify it. (The division of labor between this
//                               and LoadTypeHandle could definitely be better!)
//
//     2. *pType: set to non-null TypeHandle()
//        This means someone else had already done this same lookup before you and caused the actual
//        TypeHandle to be cached. Since we know that's what you *really* wanted, we'll just forget the
//        Module/typedef stuff and give you the actual TypeHandle.
//
//
BOOL ClassLoader::FindClassModuleThrowing(
    const NameHandle *    pName,
    TypeHandle *          pType,
    mdToken *             pmdClassToken,
    Module **             ppModule,
    mdToken *             pmdFoundExportedType,
    HashedTypeEntry *     pFoundEntry,
    Module *              pLookInThisModuleOnly,
    Loader::LoadFlag      loadFlag)
{
    CONTRACTL
    {
        INSTANCE_CHECK;
        if (FORBIDGC_LOADER_USE_ENABLED()) NOTHROW; else THROWS;
        if (FORBIDGC_LOADER_USE_ENABLED()) GC_NOTRIGGER; else GC_TRIGGERS;
        if (FORBIDGC_LOADER_USE_ENABLED()) FORBID_FAULT; else { INJECT_FAULT(COMPlusThrowOM()); }
        PRECONDITION(CheckPointer(pName));
        PRECONDITION(CheckPointer(ppModule));
        MODE_ANY;
        SUPPORTS_DAC;
    }
    CONTRACTL_END

    // Note that the type name is expected to be lower-cased by the caller for case-insensitive lookups

    NameHandleTable nhTable = pName->GetTable();

    // Remember if there are any unhashed modules.  We must do this before
    // the actual look to avoid a race condition with other threads doing lookups.
#ifdef LOGGING
    BOOL incomplete = (m_cUnhashedModules > 0);
#endif

    HashDatum Data;
    EEClassHashTable * pTable = NULL;
    HashedTypeEntry foundEntry;
    BOOL needsToBuildHashtable;
    GetClassValue(nhTable, pName, &Data, &pTable, pLookInThisModuleOnly, &foundEntry, loadFlag, needsToBuildHashtable);

    // In the case of R2R modules, the search is only performed in the hashtable saved in the
    // R2R image, and this is why we return (whether we found a valid typedef token or not).
    // Note: case insensitive searches are not used/supported in R2R images.
    if (foundEntry.GetEntryType() == HashedTypeEntry::EntryType::IsHashedTokenEntry)
    {
        *pType = TypeHandle();
        HashedTypeEntry::TokenTypeEntry tokenAndModulePair = foundEntry.GetTokenBasedEntryValue();
        switch (TypeFromToken(tokenAndModulePair.m_TypeToken))
        {
        case mdtTypeDef:
            *pmdClassToken = tokenAndModulePair.m_TypeToken;
            *pmdFoundExportedType = mdTokenNil;
            break;
        case mdtExportedType:
            *pmdClassToken = mdTokenNil;
            *pmdFoundExportedType = tokenAndModulePair.m_TypeToken;
            break;
        default:
            _ASSERT(false);
            return FALSE;
        }
        *ppModule = tokenAndModulePair.m_pModule;
        if (pFoundEntry != NULL)
            *pFoundEntry = foundEntry;

        return TRUE;
    }

    EEClassHashEntry_t * pBucket = foundEntry.GetClassHashBasedEntryValue();

    if (pBucket == NULL)
    {
        AvailableClasses_LockHolder lh(this);

        // Try again with the lock.  This will protect against another thread reallocating
        // the hash table underneath us
        GetClassValue(nhTable, pName, &Data, &pTable, pLookInThisModuleOnly, &foundEntry, loadFlag, needsToBuildHashtable);
        pBucket = foundEntry.GetClassHashBasedEntryValue();

#ifndef DACCESS_COMPILE
        if (needsToBuildHashtable && (pBucket == NULL) && (m_cUnhashedModules > 0))
        {
            _ASSERT(needsToBuildHashtable);

            if (nhTable == nhCaseInsensitive)
            {
                LazyPopulateCaseInsensitiveHashTables();
            }
            else
            {
                // Note: This codepath is only valid for R2R scenarios
                LazyPopulateCaseSensitiveHashTables();
            }

            // Try yet again with the new classes added
            GetClassValue(nhTable, pName, &Data, &pTable, pLookInThisModuleOnly, &foundEntry, loadFlag, needsToBuildHashtable);
            pBucket = foundEntry.GetClassHashBasedEntryValue();
            _ASSERT(!needsToBuildHashtable);
        }
#endif
    }

    // Same check as above, but this time we've checked with the lock so the table will be populated
    if (pBucket == NULL)
    {
#if defined(_DEBUG_IMPL) && !defined(DACCESS_COMPILE)
        LPCUTF8 szName = pName->GetName();
        if (szName == NULL)
            szName = "<UNKNOWN>";
        LOG((LF_CLASSLOADER, LL_INFO10, "Failed to find type \"%s\", assembly \"%ws\" in hash table. Incomplete = %d\n",
            szName, GetAssembly()->GetDebugName(), incomplete));
#endif
        return FALSE;
    }

    if (pName->GetTable() == nhCaseInsensitive)
    {
        _ASSERTE(Data);
        pBucket = PTR_EEClassHashEntry(Data);
        Data = pBucket->GetData();
    }

    // Lower bit is a discriminator.  If the lower bit is NOT SET, it means we have
    // a TypeHandle. Otherwise, we have a Module/CL.
    if ((dac_cast<TADDR>(Data) & EECLASSHASH_TYPEHANDLE_DISCR) == 0)
    {
        TypeHandle t = TypeHandle::FromPtr(Data);
        _ASSERTE(!t.IsNull());

        *pType = t;
        if (pFoundEntry != NULL)
        {
            pFoundEntry->SetClassHashBasedEntryValue(pBucket);
        }
        return TRUE;
    }

    // We have a Module/CL
    if (!pTable->UncompressModuleAndClassDef(Data,
                                             loadFlag,
                                             ppModule,
                                             pmdClassToken,
                                             pmdFoundExportedType))
    {
        _ASSERTE(loadFlag != Loader::Load);
        return FALSE;
    }

    *pType = TypeHandle();
    if (pFoundEntry != NULL)
    {
        pFoundEntry->SetClassHashBasedEntryValue(pBucket);
    }
    return TRUE;
} // ClassLoader::FindClassModuleThrowing

#ifndef DACCESS_COMPILE
// Returns true if the full name (namespace+name) of pName matches that
// of typeHnd; otherwise false. Because this is nothrow, it will default
// to false for all exceptions (such as OOM).
bool CompareNameHandleWithTypeHandleNoThrow(
    const NameHandle * pName,
    TypeHandle         typeHnd)
{
    bool fRet = false;

    EX_TRY
    {
        // This block is specifically designed to handle transient faults such
        // as OOM exceptions.
        CONTRACT_VIOLATION(FaultViolation | ThrowsViolation);
        StackSString ssBuiltName;
        ns::MakePath(ssBuiltName,
                     StackSString(SString::Utf8, pName->GetNameSpace()),
                     StackSString(SString::Utf8, pName->GetName()));
        StackSString ssName;
        typeHnd.GetName(ssName);
        fRet = ssName.Equals(ssBuiltName) == TRUE;
    }
    EX_CATCH
    {
        // Technically, the above operations should never result in a non-OOM
        // exception, but we'll put the rethrow line in there just in case.
        CONSISTENCY_CHECK(!GET_EXCEPTION()->IsTerminal());
        RethrowTerminalExceptions;
    }
    EX_END_CATCH(SwallowAllExceptions);

    return fRet;
}
#endif // #ifndef DACCESS_COMPILE

// 1024 seems like a good bet at detecting a loop in the type forwarding.
static const UINT32 const_cMaxTypeForwardingChainSize = 1024;

// Does not throw an exception if the type was not found.  Use LoadTypeHandleThrowIfFailed()
// instead if you need that.
//
// Returns:
//  pName->m_pBucket
//    Will be set to the 'final' TypeDef bucket if pName->GetTokenType() is mdtBaseType.
//
TypeHandle
ClassLoader::LoadTypeHandleThrowing(
    NameHandle * pName,
    ClassLoadLevel level,
    Module *       pLookInThisModuleOnly /*=NULL*/)
{
    CONTRACT(TypeHandle) {
        INSTANCE_CHECK;
        if (FORBIDGC_LOADER_USE_ENABLED()) NOTHROW; else THROWS;
        if (FORBIDGC_LOADER_USE_ENABLED()) GC_NOTRIGGER; else GC_TRIGGERS;
        if (FORBIDGC_LOADER_USE_ENABLED()) FORBID_FAULT; else { INJECT_FAULT(COMPlusThrowOM()); }
        DAC_LOADS_TYPE(level, !pName->OKToLoad());
        PRECONDITION(level > CLASS_LOAD_BEGIN && level <= CLASS_LOADED);
        PRECONDITION(CheckPointer(pName));
        POSTCONDITION(RETVAL.IsNull() || RETVAL.GetLoadLevel() >= level);
        MODE_ANY;
        SUPPORTS_DAC;
    } CONTRACT_END

    TypeHandle typeHnd;
    Module * pFoundModule = NULL;
    mdToken FoundCl;
    HashedTypeEntry foundEntry;
    mdExportedType FoundExportedType = mdTokenNil;

    UINT32 cLoopIterations = 0;

    ClassLoader * pClsLdr = this;

    while (true)
    {
        if (cLoopIterations++ >= const_cMaxTypeForwardingChainSize)
        {   // If we've looped too many times due to type forwarding, return null TypeHandle
            // Would prefer to return a format exception, but the original behaviour
            // was to detect a stack overflow possibility and return a null, and
            // so we need to maintain this.
            typeHnd = TypeHandle();
            break;
        }

        // Look outside the lock (though we're actually still a long way from the
        // lock at this point...).  This may discover that the type is actually
        // defined in another module...

        if (!pClsLdr->FindClassModuleThrowing(
                pName,
                &typeHnd,
                &FoundCl,
                &pFoundModule,
                &FoundExportedType,
                &foundEntry,
                pLookInThisModuleOnly,
                pName->OKToLoad() ? Loader::Load
                                  : Loader::DontLoad))
        {   // Didn't find anything, no point looping indefinitely
            break;
        }
        _ASSERTE(!foundEntry.IsNull());

        if (pName->GetTypeToken() == mdtBaseType)
        {   // We should return the found bucket in the pName
            pName->SetBucket(foundEntry);
        }

        if (!typeHnd.IsNull())
        {   // Found the cached value, or a constructedtype
            if (typeHnd.GetLoadLevel() < level)
            {
                typeHnd = pClsLdr->LoadTypeDefThrowing(
                    typeHnd.GetModule(),
                    typeHnd.GetCl(),
                    ClassLoader::ReturnNullIfNotFound,
                    ClassLoader::PermitUninstDefOrRef, // When loading by name we always permit naked type defs/refs
                    pName->GetTokenNotToLoad(),
                    level);
            }
            break;
        }

        // Found a cl, pModule pair

        // If the found module's class loader is not the same as the current class loader,
        // then this is a forwarded type and we want to do something else (see
        // code:#LoadTypeHandle_TypeForwarded).
        if (pFoundModule->GetClassLoader() == pClsLdr)
        {
            BOOL fTrustTD = TRUE;
#ifndef DACCESS_COMPILE
            CONTRACT_VIOLATION(ThrowsViolation);
            BOOL fVerifyTD = FALSE;

            // If this is an exported type with a mdTokenNil class token, then then
            // exported type did not give a typedefID hint. We won't be able to trust the typedef
            // here.
            if ((FoundExportedType != mdTokenNil) && (FoundCl == mdTokenNil))
            {
                fVerifyTD = TRUE;
                fTrustTD = FALSE;
            }
            // verify that FoundCl is a valid token for pFoundModule, because
            // it may be just the hint saved in an ExportedType in another scope
            else if (fVerifyTD)
            {
                fTrustTD = pFoundModule->GetMDImport()->IsValidToken(FoundCl);
            }
#endif // #ifndef DACCESS_COMPILE

            if (fTrustTD)
            {
                typeHnd = pClsLdr->LoadTypeDefThrowing(
                    pFoundModule,
                    FoundCl,
                    ClassLoader::ReturnNullIfNotFound,
                    ClassLoader::PermitUninstDefOrRef, // when loading by name we always permit naked type defs/refs
                    pName->GetTokenNotToLoad(),
                    level);
            }
#ifndef DACCESS_COMPILE
            // If we used a TypeDef saved in a ExportedType, if we didn't verify
            // the hash for this internal module, don't trust the TD value.
            if (fVerifyTD)
            {
                if (typeHnd.IsNull() || !CompareNameHandleWithTypeHandleNoThrow(pName, typeHnd))
                {
                    if (SUCCEEDED(pClsLdr->FindTypeDefByExportedType(
                            pClsLdr->GetAssembly()->GetManifestImport(),
                            FoundExportedType,
                            pFoundModule->GetMDImport(),
                            &FoundCl)))
                    {
                        typeHnd = pClsLdr->LoadTypeDefThrowing(
                            pFoundModule,
                            FoundCl,
                            ClassLoader::ReturnNullIfNotFound,
                            ClassLoader::PermitUninstDefOrRef,
                            pName->GetTokenNotToLoad(),
                            level);
                    }
                    else
                    {
                        typeHnd = TypeHandle();
                    }
                }
            }
#endif // #ifndef DACCESS_COMPILE
            break;
        }
        else
        {   //#LoadTypeHandle_TypeForwarded
            // pName is a host instance so it's okay to set fields in it in a DAC build
            const HashedTypeEntry& bucket = pName->GetBucket();

            // Reset pName's bucket entry
            if (bucket.GetEntryType() == HashedTypeEntry::IsHashedClassEntry && bucket.GetClassHashBasedEntryValue()->GetEncloser())
            {
                // We will be searching for the type name again, so set the nesting/context type to the
                // encloser of just found type
                pName->SetBucket(HashedTypeEntry().SetClassHashBasedEntryValue(bucket.GetClassHashBasedEntryValue()->GetEncloser()));
            }
            else
            {
                pName->SetBucket(HashedTypeEntry());
            }

            // Update the class loader for the new module/token pair.
            pClsLdr = pFoundModule->GetClassLoader();
            pLookInThisModuleOnly = NULL;
        }

#ifndef DACCESS_COMPILE
        // Replace AvailableClasses Module entry with found TypeHandle
        if (!typeHnd.IsNull() &&
            typeHnd.IsRestored() &&
            foundEntry.GetEntryType() == HashedTypeEntry::EntryType::IsHashedClassEntry &&
            (foundEntry.GetClassHashBasedEntryValue() != NULL) &&
            (foundEntry.GetClassHashBasedEntryValue()->GetData() != typeHnd.AsPtr()))
        {
            foundEntry.GetClassHashBasedEntryValue()->SetData(typeHnd.AsPtr());
        }
#endif // !DACCESS_COMPILE
    }

    RETURN typeHnd;
} // ClassLoader::LoadTypeHandleThrowing

/* static */
TypeHandle ClassLoader::LoadPointerOrByrefTypeThrowing(CorElementType typ,
                                                       TypeHandle baseType,
                                                       LoadTypesFlag fLoadTypes/*=LoadTypes*/,
                                                       ClassLoadLevel level/*=CLASS_LOADED*/)
{
    CONTRACT(TypeHandle)
    {
        if (FORBIDGC_LOADER_USE_ENABLED()) NOTHROW; else THROWS;
        if (FORBIDGC_LOADER_USE_ENABLED()) GC_NOTRIGGER; else GC_TRIGGERS;
        if (FORBIDGC_LOADER_USE_ENABLED()) FORBID_FAULT; else { INJECT_FAULT(COMPlusThrowOM()); }
        if (FORBIDGC_LOADER_USE_ENABLED() || fLoadTypes != LoadTypes) { LOADS_TYPE(CLASS_LOAD_BEGIN); } else { LOADS_TYPE(level); }
        MODE_ANY;
        PRECONDITION(CheckPointer(baseType));
        PRECONDITION(typ == ELEMENT_TYPE_BYREF || typ == ELEMENT_TYPE_PTR);
        PRECONDITION(level > CLASS_LOAD_BEGIN && level <= CLASS_LOADED);
        POSTCONDITION(CheckPointer(RETVAL, ((fLoadTypes == LoadTypes) ? NULL_NOT_OK : NULL_OK)));
        SUPPORTS_DAC;
    }
    CONTRACT_END

    TypeKey key(typ, baseType);
    RETURN(LoadConstructedTypeThrowing(&key, fLoadTypes, level));
}

/* static */
TypeHandle ClassLoader::LoadNativeValueTypeThrowing(TypeHandle baseType,
                                                    LoadTypesFlag fLoadTypes/*=LoadTypes*/,
                                                    ClassLoadLevel level/*=CLASS_LOADED*/)
{
    CONTRACT(TypeHandle)
    {
        if (FORBIDGC_LOADER_USE_ENABLED()) NOTHROW; else THROWS;
        if (FORBIDGC_LOADER_USE_ENABLED()) GC_NOTRIGGER; else GC_TRIGGERS;
        if (FORBIDGC_LOADER_USE_ENABLED()) FORBID_FAULT; else { INJECT_FAULT(COMPlusThrowOM()); }
        MODE_ANY;
        PRECONDITION(CheckPointer(baseType));
        PRECONDITION(baseType.AsMethodTable()->IsValueType());
        PRECONDITION(level > CLASS_LOAD_BEGIN && level <= CLASS_LOADED);
        POSTCONDITION(CheckPointer(RETVAL, ((fLoadTypes == LoadTypes) ? NULL_NOT_OK : NULL_OK)));
    }
    CONTRACT_END

    TypeKey key(ELEMENT_TYPE_VALUETYPE, baseType);
    RETURN(LoadConstructedTypeThrowing(&key, fLoadTypes, level));
}

/* static */
TypeHandle ClassLoader::LoadFnptrTypeThrowing(BYTE callConv,
                                              DWORD ntypars,
                                              TypeHandle* inst,
                                              LoadTypesFlag fLoadTypes/*=LoadTypes*/,
                                              ClassLoadLevel level/*=CLASS_LOADED*/)
{
    CONTRACT(TypeHandle)
    {
        if (FORBIDGC_LOADER_USE_ENABLED()) NOTHROW; else THROWS;
        if (FORBIDGC_LOADER_USE_ENABLED()) GC_NOTRIGGER; else GC_TRIGGERS;
        if (FORBIDGC_LOADER_USE_ENABLED()) FORBID_FAULT; else { INJECT_FAULT(COMPlusThrowOM()); }
        if (FORBIDGC_LOADER_USE_ENABLED() || fLoadTypes != LoadTypes) { LOADS_TYPE(CLASS_LOAD_BEGIN); } else { LOADS_TYPE(level); }
        PRECONDITION(level > CLASS_LOAD_BEGIN && level <= CLASS_LOADED);
        POSTCONDITION(CheckPointer(RETVAL, ((fLoadTypes == LoadTypes) ? NULL_NOT_OK : NULL_OK)));
        MODE_ANY;
        SUPPORTS_DAC;
    }
    CONTRACT_END

    TypeKey key(callConv, ntypars, inst);
    RETURN(LoadConstructedTypeThrowing(&key, fLoadTypes, level));
}

// Find an instantiation of a generic type if it has already been created.
// If typeDef is not a generic type or is already instantiated then throw an exception.
// If its arity does not match ntypars then throw an exception.
// Value will be non-null if we're loading types.
/* static */
TypeHandle ClassLoader::LoadGenericInstantiationThrowing(Module *pModule,
                                                         mdTypeDef typeDef,
                                                         Instantiation inst,
                                                         LoadTypesFlag fLoadTypes/*=LoadTypes*/,
                                                         ClassLoadLevel level/*=CLASS_LOADED*/,
                                                         const InstantiationContext *pInstContext/*=NULL*/,
                                                         BOOL fFromNativeImage /*=FALSE*/)
{
    // This can be called in FORBIDGC_LOADER_USE mode by the debugger to find
    // a particular generic type instance that is already loaded.
    CONTRACT(TypeHandle)
    {
        if (FORBIDGC_LOADER_USE_ENABLED()) NOTHROW; else THROWS;
        if (FORBIDGC_LOADER_USE_ENABLED()) GC_NOTRIGGER; else GC_TRIGGERS;
        if (FORBIDGC_LOADER_USE_ENABLED() || fLoadTypes != LoadTypes) { LOADS_TYPE(CLASS_LOAD_BEGIN); } else { LOADS_TYPE(level); }
        PRECONDITION(CheckPointer(pModule));
        MODE_ANY;
        PRECONDITION(level > CLASS_LOAD_BEGIN && level <= CLASS_LOADED);
        PRECONDITION(CheckPointer(pInstContext, NULL_OK));
        POSTCONDITION(CheckPointer(RETVAL, ((fLoadTypes == LoadTypes) ? NULL_NOT_OK : NULL_OK)));
        SUPPORTS_DAC;
    }
    CONTRACT_END

    // Essentially all checks to determine if a generic instantiation of a type
    // is well-formed go in this method, i.e. this is the
    // "choke" point through which all attempts
    // to create an instantiation flow.  There is a similar choke point for generic
    // methods in genmeth.cpp.

    if (inst.IsEmpty() || ClassLoader::IsTypicalInstantiation(pModule, typeDef, inst))
    {
        TypeHandle th = LoadTypeDefThrowing(pModule, typeDef,
                                            ThrowIfNotFound,
                                            PermitUninstDefOrRef,
                                            fLoadTypes == DontLoadTypes ? tdAllTypes : tdNoTypes,
                                            level,
                                            fFromNativeImage ? NULL : &inst);
        _ASSERTE(th.GetNumGenericArgs() == inst.GetNumArgs());
        RETURN th;
    }

    if (!fFromNativeImage)
    {
        TypeHandle th = ClassLoader::LoadTypeDefThrowing(pModule, typeDef,
                                         ThrowIfNotFound,
                                         PermitUninstDefOrRef,
                                         fLoadTypes == DontLoadTypes ? tdAllTypes : tdNoTypes,
                                         level,
                                         fFromNativeImage ? NULL : &inst);
        _ASSERTE(th.GetNumGenericArgs() == inst.GetNumArgs());
    }

    TypeKey key(pModule, typeDef, inst);

#ifndef DACCESS_COMPILE
    // To avoid loading useless shared instantiations, normalize shared instantiations to the canonical form
    // (e.g. Dictionary<String,_Canon> -> Dictionary<_Canon,_Canon>)
    // The denormalized shared instantiations should be needed only during JITing, so it is fine to skip this
    // for DACCESS_COMPILE.
    if (TypeHandle::IsCanonicalSubtypeInstantiation(inst) && !IsCanonicalGenericInstantiation(inst))
    {
        RETURN(ClassLoader::LoadCanonicalGenericInstantiation(&key, fLoadTypes, level));
    }
#endif

    RETURN(LoadConstructedTypeThrowing(&key, fLoadTypes, level, pInstContext));
}

//   For non-nested classes, gets the ExportedType name and finds the corresponding
// TypeDef.
//   For nested classes, gets the name of the ExportedType and its encloser.
// Recursively gets and keeps the name for each encloser until we have the top
// level one.  Gets the TypeDef token for that.  Then, returns from the
// recursion, using the last found TypeDef token in order to find the
// next nested level down TypeDef token.  Finally, returns the TypeDef
// token for the type we care about.
/*static*/
HRESULT ClassLoader::FindTypeDefByExportedType(IMDInternalImport *pCTImport, mdExportedType mdCurrent,
                                               IMDInternalImport *pTDImport, mdTypeDef *mtd)
{
    CONTRACTL
    {
        NOTHROW;
        GC_NOTRIGGER;
        FORBID_FAULT;
        MODE_ANY;
        SUPPORTS_DAC;
    }
    CONTRACTL_END

    mdToken mdImpl;
    LPCSTR szcNameSpace;
    LPCSTR szcName;
    HRESULT hr;

    IfFailRet(pCTImport->GetExportedTypeProps(
        mdCurrent,
        &szcNameSpace,
        &szcName,
        &mdImpl,
        NULL, //binding
        NULL)); //flags

    if ((TypeFromToken(mdImpl) == mdtExportedType) &&
        (mdImpl != mdExportedTypeNil)) {
        // mdCurrent is a nested ExportedType
        IfFailRet(FindTypeDefByExportedType(pCTImport, mdImpl, pTDImport, mtd));

        // Get TypeDef token for this nested type
        return pTDImport->FindTypeDef(szcNameSpace, szcName, *mtd, mtd);
    }

    // Get TypeDef token for this top-level type
    return pTDImport->FindTypeDef(szcNameSpace, szcName, mdTokenNil, mtd);
}

#ifndef DACCESS_COMPILE

VOID ClassLoader::CreateCanonicallyCasedKey(LPCUTF8 pszNameSpace, LPCUTF8 pszName, __out LPUTF8 *ppszOutNameSpace, __out LPUTF8 *ppszOutName)
{
    CONTRACTL
    {
        INSTANCE_CHECK;
        THROWS;
        GC_NOTRIGGER;
        INJECT_FAULT(COMPlusThrowOM(););
        MODE_ANY;
    }
    CONTRACTL_END

    StackSString nameSpace(SString::Utf8, pszNameSpace);
    nameSpace.LowerCase();

    StackScratchBuffer nameSpaceBuffer;
    pszNameSpace = nameSpace.GetUTF8(nameSpaceBuffer);


    StackSString name(SString::Utf8, pszName);
    name.LowerCase();

    StackScratchBuffer nameBuffer;
    pszName = name.GetUTF8(nameBuffer);


   size_t iNSLength = strlen(pszNameSpace);
   size_t iNameLength = strlen(pszName);

    //Calc & allocate path length
    //Includes terminating null
    S_SIZE_T allocSize = S_SIZE_T(iNSLength) + S_SIZE_T(iNameLength) + S_SIZE_T(2);
    AllocMemHolder<char> alloc(GetAssembly()->GetHighFrequencyHeap()->AllocMem(allocSize));

    memcpy(*ppszOutNameSpace = (char*)alloc, pszNameSpace, iNSLength + 1);
    memcpy(*ppszOutName = (char*)alloc + iNSLength + 1, pszName, iNameLength + 1);

    alloc.SuppressRelease();
}

#endif // #ifndef DACCESS_COMPILE


//
// Return a class that is already loaded
// Only for type refs and type defs (not type specs)
//
/*static*/
TypeHandle ClassLoader::LookupTypeDefOrRefInModule(Module *pModule, mdToken cl, ClassLoadLevel *pLoadLevel)
{
    CONTRACT(TypeHandle)
    {
        NOTHROW;
        GC_NOTRIGGER;
        FORBID_FAULT;
        MODE_ANY;
        PRECONDITION(CheckPointer(pModule));
        POSTCONDITION(CheckPointer(RETVAL, NULL_OK));
        SUPPORTS_DAC;
    }
    CONTRACT_END

    BAD_FORMAT_NOTHROW_ASSERT((TypeFromToken(cl) == mdtTypeRef ||
                       TypeFromToken(cl) == mdtTypeDef ||
                       TypeFromToken(cl) == mdtTypeSpec));

    TypeHandle typeHandle;

    if (TypeFromToken(cl) == mdtTypeDef)
        typeHandle = pModule->LookupTypeDef(cl, pLoadLevel);
    else if (TypeFromToken(cl) == mdtTypeRef)
    {
        typeHandle = pModule->LookupTypeRef(cl);

        if (pLoadLevel && !typeHandle.IsNull())
        {
            *pLoadLevel = typeHandle.GetLoadLevel();
        }
    }

    RETURN(typeHandle);
}

DomainAssembly *ClassLoader::GetDomainAssembly()
{
    WRAPPER_NO_CONTRACT;
    return GetAssembly()->GetDomainAssembly();
}

#ifndef DACCESS_COMPILE

//
// Free all modules associated with this loader
//
void ClassLoader::FreeModules()
{
    CONTRACTL
    {
        INSTANCE_CHECK;
        NOTHROW;
        GC_TRIGGERS;
        MODE_PREEMPTIVE;
        DISABLED(FORBID_FAULT);  //Lots of crud to clean up to make this work
    }
    CONTRACTL_END;

    Module *pManifest = NULL;
    if (GetAssembly() && (NULL != (pManifest = GetAssembly()->GetManifestModule()))) {
        // Unload the manifest last, since it contains the module list in its rid map
        ModuleIterator i = GetAssembly()->IterateModules();
        while (i.Next()) {
            // Have the module free its various tables and some of the EEClass links
            if (i.GetModule() != pManifest)
                i.GetModule()->Destruct();
        }

        // Now do the manifest module.
        pManifest->Destruct();
    }

}

ClassLoader::~ClassLoader()
{
    CONTRACTL
    {
        NOTHROW;
        DESTRUCTOR_CHECK;
        GC_TRIGGERS;
        MODE_PREEMPTIVE;
        DISABLED(FORBID_FAULT);  //Lots of crud to clean up to make this work
    }
    CONTRACTL_END

#ifdef _DEBUG
    // Do not walk m_pUnresolvedClassHash at destruct time as it is loaderheap allocated memory
    // and may already have been deallocated via an AllocMemTracker.
    m_pUnresolvedClassHash = (PendingTypeLoadTable*)(UINT_PTR)0xcccccccc;
#endif

#ifdef _DEBUG
//     LOG((
//         LF_CLASSLOADER,
//         INFO3,
//         "Deleting classloader %x\n"
//         "  >EEClass data:     %10d bytes\n"
//         "  >Classname hash:   %10d bytes\n"
//         "  >FieldDesc data:   %10d bytes\n"
//         "  >MethodDesc data:  %10d bytes\n"
//         "  >GCInfo:           %10d bytes\n"
//         "  >Interface maps:   %10d bytes\n"
//         "  >MethodTables:     %10d bytes\n"
//         "  >Vtables:          %10d bytes\n"
//         "  >Static fields:    %10d bytes\n"
//         "# methods:           %10d\n"
//         "# field descs:       %10d\n"
//         "# classes:           %10d\n"
//         "# dup intf slots:    %10d\n"
//         "# array classrefs:   %10d\n"
//         "Array class overhead:%10d bytes\n",
//         this,
//             m_dwEEClassData,
//             m_pAvailableClasses->m_dwDebugMemory,
//             m_dwFieldDescData,
//             m_dwMethodDescData,
//             m_dwGCSize,
//             m_dwInterfaceMapSize,
//             m_dwMethodTableSize,
//             m_dwVtableData,
//             m_dwStaticFieldData,
//         m_dwDebugMethods,
//         m_dwDebugFieldDescs,
//         m_dwDebugClasses,
//         m_dwDebugDuplicateInterfaceSlots,
//     ));
#endif

    FreeModules();

    m_UnresolvedClassLock.Destroy();
    m_AvailableClassLock.Destroy();
    m_AvailableTypesLock.Destroy();
}


//----------------------------------------------------------------------------
// The constructor should only initialize enough to ensure that the destructor doesn't
// crash. It cannot allocate or do anything that might fail as that would leave
// the ClassLoader undestructable. Any such tasks should be done in ClassLoader::Init().
//----------------------------------------------------------------------------
ClassLoader::ClassLoader(Assembly *pAssembly)
{
    CONTRACTL
    {
        CONSTRUCTOR_CHECK;
        NOTHROW;
        GC_NOTRIGGER;
        MODE_ANY;
        FORBID_FAULT;
    }
    CONTRACTL_END

    m_pAssembly = pAssembly;

    m_pUnresolvedClassHash          = NULL;
    m_cUnhashedModules              = 0;

#ifdef _DEBUG
    m_dwDebugMethods        = 0;
    m_dwDebugFieldDescs     = 0;
    m_dwDebugClasses        = 0;
    m_dwDebugDuplicateInterfaceSlots = 0;
    m_dwGCSize              = 0;
    m_dwInterfaceMapSize    = 0;
    m_dwMethodTableSize     = 0;
    m_dwVtableData          = 0;
    m_dwStaticFieldData     = 0;
    m_dwFieldDescData       = 0;
    m_dwMethodDescData      = 0;
    m_dwEEClassData         = 0;
#endif
}


//----------------------------------------------------------------------------
// This function completes the initialization of the ClassLoader. It can
// assume the constructor is run and that the function is entered with
// ClassLoader in a safely destructable state. This function can throw
// but whether it throws or succeeds, it must leave the ClassLoader in a safely
// destructable state.
//----------------------------------------------------------------------------
VOID ClassLoader::Init(AllocMemTracker *pamTracker)
{
    STANDARD_VM_CONTRACT;

    m_pUnresolvedClassHash = PendingTypeLoadTable::Create(GetAssembly()->GetLowFrequencyHeap(),
                                                          UNRESOLVED_CLASS_HASH_BUCKETS,
                                                          pamTracker);

    m_UnresolvedClassLock.Init(CrstUnresolvedClassLock);

    // This lock is taken within the classloader whenever we have to enter a
    // type in one of the modules governed by the loader.
    // The process of creating these types may be reentrant.  The ordering has
    // not yet been sorted out, and when we sort it out we should also modify the
    // ordering for m_AvailableTypesLock in BaseDomain.
    m_AvailableClassLock.Init(
                             CrstAvailableClass,
                             CRST_REENTRANCY);

    // This lock is taken within the classloader whenever we have to insert a new param. type into the table
    // This lock also needs to be taken for a read operation in a GC_NOTRIGGER scope, thus the ANYMODE flag.
    m_AvailableTypesLock.Init(
                                  CrstAvailableParamTypes,
                                  (CrstFlags)(CRST_UNSAFE_ANYMODE | CRST_DEBUGGER_THREAD));

#ifdef _DEBUG
    CorTypeInfo::CheckConsistency();
#endif

}

#endif // #ifndef DACCESS_COMPILE

/*static*/
TypeHandle ClassLoader::LoadTypeDefOrRefOrSpecThrowing(Module *pModule,
                                                       mdToken typeDefOrRefOrSpec,
                                                       const SigTypeContext *pTypeContext,
                                                       NotFoundAction fNotFoundAction /* = ThrowIfNotFound */ ,
                                                       PermitUninstantiatedFlag fUninstantiated /* = FailIfUninstDefOrRef */,
                                                       LoadTypesFlag fLoadTypes/*=LoadTypes*/ ,
                                                       ClassLoadLevel level /* = CLASS_LOADED */,
                                                       BOOL dropGenericArgumentLevel /* = FALSE */,
                                                       const Substitution *pSubst,
                                                       MethodTable *pMTInterfaceMapOwner)
{
    CONTRACT(TypeHandle)
    {
        if (FORBIDGC_LOADER_USE_ENABLED()) NOTHROW; else THROWS;
        if (FORBIDGC_LOADER_USE_ENABLED()) GC_NOTRIGGER; else GC_TRIGGERS;
        MODE_ANY;
        if (FORBIDGC_LOADER_USE_ENABLED()) FORBID_FAULT; else { INJECT_FAULT(COMPlusThrowOM()); }
        if (FORBIDGC_LOADER_USE_ENABLED() || fLoadTypes != LoadTypes) { LOADS_TYPE(CLASS_LOAD_BEGIN); } else { LOADS_TYPE(level); }
        PRECONDITION(CheckPointer(pModule));
        PRECONDITION(level > CLASS_LOAD_BEGIN && level <= CLASS_LOADED);
        PRECONDITION(FORBIDGC_LOADER_USE_ENABLED() || GetAppDomain()->CheckCanLoadTypes(pModule->GetAssembly()));
        POSTCONDITION(CheckPointer(RETVAL, (fNotFoundAction == ThrowIfNotFound)? NULL_NOT_OK : NULL_OK));
    }
    CONTRACT_END

    if (TypeFromToken(typeDefOrRefOrSpec) == mdtTypeSpec)
    {
        ULONG cSig;
        PCCOR_SIGNATURE pSig;

        IMDInternalImport *pInternalImport = pModule->GetMDImport();
        if (FAILED(pInternalImport->GetTypeSpecFromToken(typeDefOrRefOrSpec, &pSig, &cSig)))
        {
#ifndef DACCESS_COMPILE
            if (fNotFoundAction == ThrowIfNotFound)
            {
                pModule->GetAssembly()->ThrowTypeLoadException(pInternalImport, typeDefOrRefOrSpec, IDS_CLASSLOAD_BADFORMAT);
            }
#endif //!DACCESS_COMPILE
            RETURN (TypeHandle());
        }
        SigPointer sigptr(pSig, cSig);
        TypeHandle typeHnd = sigptr.GetTypeHandleThrowing(pModule, pTypeContext, fLoadTypes,
                                                          level, dropGenericArgumentLevel, pSubst, (const ZapSig::Context *)0, pMTInterfaceMapOwner);
#ifndef DACCESS_COMPILE
        if ((fNotFoundAction == ThrowIfNotFound) && typeHnd.IsNull())
            pModule->GetAssembly()->ThrowTypeLoadException(pInternalImport, typeDefOrRefOrSpec,
                                                           IDS_CLASSLOAD_GENERAL);
#endif
        RETURN (typeHnd);
    }
    else
    {
        RETURN (LoadTypeDefOrRefThrowing(pModule, typeDefOrRefOrSpec,
                                         fNotFoundAction,
                                         fUninstantiated,
                                         ((fLoadTypes == LoadTypes) ? tdNoTypes : tdAllTypes),
                                         level));
    }
} // ClassLoader::LoadTypeDefOrRefOrSpecThrowing

// Given a token specifying a typeDef, and a module in which to
// interpret that token, find or load the corresponding type handle.
//
//
/*static*/
TypeHandle ClassLoader::LoadTypeDefThrowing(Module *pModule,
                                            mdToken typeDef,
                                            NotFoundAction fNotFoundAction /* = ThrowIfNotFound */ ,
                                            PermitUninstantiatedFlag fUninstantiated /* = FailIfUninstDefOrRef */,
                                            mdToken tokenNotToLoad,
                                            ClassLoadLevel level,
                                            Instantiation * pTargetInstantiation)
{

    CONTRACT(TypeHandle)
    {
        if (FORBIDGC_LOADER_USE_ENABLED()) NOTHROW; else THROWS;
        if (FORBIDGC_LOADER_USE_ENABLED()) GC_NOTRIGGER; else GC_TRIGGERS;
        MODE_ANY;
        if (FORBIDGC_LOADER_USE_ENABLED()) FORBID_FAULT; else { INJECT_FAULT(COMPlusThrowOM()); }
        DAC_LOADS_TYPE(level, !NameHandle::OKToLoad(typeDef, tokenNotToLoad));
        PRECONDITION(CheckPointer(pModule));
        PRECONDITION(level > CLASS_LOAD_BEGIN && level <= CLASS_LOADED);
        PRECONDITION(FORBIDGC_LOADER_USE_ENABLED()
                     || GetAppDomain()->CheckCanLoadTypes(pModule->GetAssembly()));

        POSTCONDITION(CheckPointer(RETVAL, NameHandle::OKToLoad(typeDef, tokenNotToLoad) && (fNotFoundAction == ThrowIfNotFound) ? NULL_NOT_OK : NULL_OK));
        POSTCONDITION(RETVAL.IsNull() || RETVAL.GetCl() == typeDef);
        SUPPORTS_DAC;
    }
    CONTRACT_END;

    TypeHandle typeHnd;

    // First, attempt to find the class if it is already loaded
    ClassLoadLevel existingLoadLevel = CLASS_LOAD_BEGIN;
    typeHnd = pModule->LookupTypeDef(typeDef, &existingLoadLevel);
    if (!typeHnd.IsNull())
    {
#ifndef DACCESS_COMPILE
        // If the type is loaded, we can do cheap arity verification
        if (pTargetInstantiation != NULL && pTargetInstantiation->GetNumArgs() != typeHnd.AsMethodTable()->GetNumGenericArgs())
            pModule->GetAssembly()->ThrowTypeLoadException(pModule->GetMDImport(), typeDef, IDS_CLASSLOAD_TYPEWRONGNUMGENERICARGS);
#endif

        if (existingLoadLevel >= level)
            RETURN(typeHnd);
    }

    IMDInternalImport *pInternalImport = pModule->GetMDImport();

#ifndef DACCESS_COMPILE
    if (typeHnd.IsNull() && pTargetInstantiation != NULL)
    {
        // If the type is not loaded yet, we have to do heavy weight arity verification based on metadata
        HENUMInternal hEnumGenericPars;
        HRESULT hr = pInternalImport->EnumInit(mdtGenericParam, typeDef, &hEnumGenericPars);
        if (FAILED(hr))
            pModule->GetAssembly()->ThrowTypeLoadException(pInternalImport, typeDef, IDS_CLASSLOAD_BADFORMAT);
        DWORD nGenericClassParams = pInternalImport->EnumGetCount(&hEnumGenericPars);
        pInternalImport->EnumClose(&hEnumGenericPars);

        if (pTargetInstantiation->GetNumArgs() != nGenericClassParams)
            pModule->GetAssembly()->ThrowTypeLoadException(pInternalImport, typeDef, IDS_CLASSLOAD_TYPEWRONGNUMGENERICARGS);
    }
#endif

    if (IsNilToken(typeDef) || TypeFromToken(typeDef) != mdtTypeDef || !pInternalImport->IsValidToken(typeDef) )
    {
        LOG((LF_CLASSLOADER, LL_INFO10, "Bogus class token to load: 0x%08x\n", typeDef));
        typeHnd = TypeHandle();
    }
    else
    {
        // *****************************************************************************
        //
        //             Important invariant:
        //
        // The rule here is that we never go to LoadTypeHandleForTypeKey if a Find should succeed.
        // This is vital, because otherwise a stack crawl will open up opportunities for
        // GC.  Since operations like setting up a GCFrame will trigger a crawl in stress
        // mode, a GC at that point would be disastrous.  We can't assert this, because
        // of race conditions.  (In other words, the type could suddently be find-able
        // because another thread loaded it while we were in this method.

        // Not found - try to load it unless we are told not to

#ifndef DACCESS_COMPILE
        if ( !NameHandle::OKToLoad(typeDef, tokenNotToLoad) )
        {
            typeHnd = TypeHandle();
        }
        else
        {
            // Anybody who puts himself in a FORBIDGC_LOADER state has promised
            // to use us only for resolving, not loading. We are now transitioning into
            // loading.
#ifdef _DEBUG_IMPL
            _ASSERTE(!FORBIDGC_LOADER_USE_ENABLED());
#endif
            TRIGGERSGC();

            if (pModule->IsReflection())
            {
                // Don't try to load types that are not in available table, when this
                // is an in-memory module.  Raise the type-resolve event instead.
                typeHnd = TypeHandle();

                // Avoid infinite recursion
                if (tokenNotToLoad != tdAllAssemblies)
                {
                    AppDomain* pDomain = SystemDomain::GetCurrentDomain();

                    LPUTF8 pszFullName;
                    LPCUTF8 className;
                    LPCUTF8 nameSpace;
                    if (FAILED(pInternalImport->GetNameOfTypeDef(typeDef, &className, &nameSpace)))
                    {
                        LOG((LF_CLASSLOADER, LL_INFO10, "Bogus TypeDef record while loading: 0x%08x\n", typeDef));
                        typeHnd = TypeHandle();
                    }
                    else
                    {
                        MAKE_FULL_PATH_ON_STACK_UTF8(pszFullName,
                                                        nameSpace,
                                                        className);
                        GCX_COOP();
                        ASSEMBLYREF asmRef = NULL;
                        DomainAssembly *pDomainAssembly = NULL;
                        GCPROTECT_BEGIN(asmRef);

                        pDomainAssembly = pDomain->RaiseTypeResolveEventThrowing(
                            pModule->GetAssembly()->GetDomainAssembly(),
                            pszFullName, &asmRef);

                        if (asmRef != NULL)
                        {
                            _ASSERTE(pDomainAssembly != NULL);
                            if (pDomainAssembly->GetAssembly()->GetLoaderAllocator()->IsCollectible())
                            {
                                if (!pModule->GetLoaderAllocator()->IsCollectible())
                                {
                                    LOG((LF_CLASSLOADER, LL_INFO10, "Bad result from TypeResolveEvent while loader TypeDef record: 0x%08x\n", typeDef));
                                    COMPlusThrow(kNotSupportedException, W("NotSupported_CollectibleBoundNonCollectible"));
                                }

                                pModule->GetLoaderAllocator()->EnsureReference(pDomainAssembly->GetAssembly()->GetLoaderAllocator());
                            }
                        }
                        GCPROTECT_END();
                        if (pDomainAssembly != NULL)
                        {
                            Assembly *pAssembly = pDomainAssembly->GetAssembly();

                            NameHandle name(nameSpace, className);
                            name.SetTypeToken(pModule, typeDef);
                            name.SetTokenNotToLoad(tdAllAssemblies);
                            typeHnd = pAssembly->GetLoader()->LoadTypeHandleThrowing(&name, level);
                        }
                    }
                }
            }
            else
            {
                TypeKey typeKey(pModule, typeDef);
                typeHnd = pModule->GetClassLoader()->LoadTypeHandleForTypeKey(&typeKey,
                                                                              typeHnd,
                                                                              level);
            }
        }
#endif // !DACCESS_COMPILE
    }

#ifndef DACCESS_COMPILE
    if ((fUninstantiated == FailIfUninstDefOrRef) && !typeHnd.IsNull() && typeHnd.IsGenericTypeDefinition())
    {
        typeHnd = TypeHandle();
    }

    if ((fNotFoundAction == ThrowIfNotFound) && typeHnd.IsNull() && (tokenNotToLoad != tdAllTypes))
    {
        pModule->GetAssembly()->ThrowTypeLoadException(pModule->GetMDImport(),
                                                       typeDef,
                                                       IDS_CLASSLOAD_GENERAL);
    }
#endif
    ;

    RETURN(typeHnd);
}

// Given a token specifying a typeDef or typeRef, and a module in
// which to interpret that token, find or load the corresponding type
// handle.
//
/*static*/
TypeHandle ClassLoader::LoadTypeDefOrRefThrowing(Module *pModule,
                                                 mdToken typeDefOrRef,
                                                 NotFoundAction fNotFoundAction /* = ThrowIfNotFound */ ,
                                                 PermitUninstantiatedFlag fUninstantiated /* = FailIfUninstDefOrRef */,
                                                 mdToken tokenNotToLoad,
                                                 ClassLoadLevel level)
{

    CONTRACT(TypeHandle)
    {
        if (FORBIDGC_LOADER_USE_ENABLED()) NOTHROW; else THROWS;
        if (FORBIDGC_LOADER_USE_ENABLED()) GC_NOTRIGGER; else GC_TRIGGERS;
        MODE_ANY;
        if (FORBIDGC_LOADER_USE_ENABLED()) FORBID_FAULT; else { INJECT_FAULT(COMPlusThrowOM()); }
        PRECONDITION(CheckPointer(pModule));
        PRECONDITION(level > CLASS_LOAD_BEGIN && level <= CLASS_LOADED);
        PRECONDITION(FORBIDGC_LOADER_USE_ENABLED()
                     || GetAppDomain()->CheckCanLoadTypes(pModule->GetAssembly()));

        POSTCONDITION(CheckPointer(RETVAL, NameHandle::OKToLoad(typeDefOrRef, tokenNotToLoad) && (fNotFoundAction == ThrowIfNotFound) ? NULL_NOT_OK : NULL_OK));
        POSTCONDITION(level <= CLASS_LOAD_UNRESTORED || RETVAL.IsNull() || RETVAL.IsRestored());
        SUPPORTS_DAC;
    }
    CONTRACT_END;

    // NotFoundAction could be the bizarre 'ThrowButNullV11McppWorkaround',
    //  which means ThrowIfNotFound EXCEPT if this might be the Everett MCPP
    //  Nil-token ResolutionScope for value type.  In that case, it means
    //  ReturnNullIfNotFound.
    // If we have ThrowButNullV11McppWorkaround, remember that NULL *might*
    //  be OK if there is no resolution scope, but change the value to
    //  ThrowIfNotFound.
    BOOLEAN bReturnNullOkWhenNoResolutionScope = false;
    if (fNotFoundAction == ThrowButNullV11McppWorkaround)
    {
        bReturnNullOkWhenNoResolutionScope = true;
        fNotFoundAction = ThrowIfNotFound;
    }

    // First, attempt to find the class if it is already loaded
    ClassLoadLevel existingLoadLevel = CLASS_LOAD_BEGIN;
    TypeHandle typeHnd = LookupTypeDefOrRefInModule(pModule, typeDefOrRef, &existingLoadLevel);
    if (!typeHnd.IsNull())
    {
        if (existingLoadLevel < level)
        {
            pModule = typeHnd.GetModule();
            typeDefOrRef = typeHnd.GetCl();
        }
    }

    if (!typeHnd.IsNull() && existingLoadLevel >= level)
    {
        // perform the check that it's not an uninstantiated TypeDef/TypeRef
        // being used inappropriately.
        if (!((fUninstantiated == FailIfUninstDefOrRef) && !typeHnd.IsNull() && typeHnd.IsGenericTypeDefinition()))
        {
            RETURN(typeHnd);
        }
    }
    else
    {
        // otherwise try to resolve the TypeRef and/or load the corresponding TypeDef
        IMDInternalImport *pInternalImport = pModule->GetMDImport();
        mdToken tokType = TypeFromToken(typeDefOrRef);

        if (IsNilToken(typeDefOrRef) || ((tokType != mdtTypeDef)&&(tokType != mdtTypeRef))
            || !pInternalImport->IsValidToken(typeDefOrRef) )
        {
#ifdef _DEBUG
            LOG((LF_CLASSLOADER, LL_INFO10, "Bogus class token to load: 0x%08x\n", typeDefOrRef));
#endif

            typeHnd = TypeHandle();
        }

        else if (tokType == mdtTypeRef)
        {
            BOOL fNoResolutionScope;
            Module *pFoundModule = Assembly::FindModuleByTypeRef(pModule, typeDefOrRef,
                                                                  tokenNotToLoad==tdAllTypes ?
                                                                                  Loader::DontLoad :
                                                                                  Loader::Load,
                                                                 &fNoResolutionScope);

            if (pFoundModule != NULL)
            {

                // Not in my module, have to look it up by name.  This is the primary path
                // taken by the TypeRef case, i.e. we've resolve a TypeRef to a TypeDef/Module
                // pair.
                LPCUTF8 pszNameSpace;
                LPCUTF8 pszClassName;
                if (FAILED(pInternalImport->GetNameOfTypeRef(
                    typeDefOrRef,
                    &pszNameSpace,
                    &pszClassName)))
                {
                    typeHnd = TypeHandle();
                }
                else
                {
                    if (fNoResolutionScope)
                    {
                        // Everett C++ compiler can generate a TypeRef with RS=0
                        // without respective TypeDef for unmanaged valuetypes,
                        // referenced only by pointers to them,
                        // so we can fail to load legally w/ no exception
                        typeHnd = ClassLoader::LoadTypeByNameThrowing(pFoundModule->GetAssembly(),
                                                                      pszNameSpace,
                                                                      pszClassName,
                                                                      ClassLoader::ReturnNullIfNotFound,
                                                                      tokenNotToLoad==tdAllTypes ? ClassLoader::DontLoadTypes : ClassLoader::LoadTypes,
                                                                      level);

                        if(typeHnd.IsNull() && bReturnNullOkWhenNoResolutionScope)
                        {
                            fNotFoundAction = ReturnNullIfNotFound;
                            RETURN(typeHnd);
                        }
                    }
                    else
                    {
                        NameHandle nameHandle(pModule, typeDefOrRef);
                        nameHandle.SetName(pszNameSpace, pszClassName);
                        nameHandle.SetTokenNotToLoad(tokenNotToLoad);
                        typeHnd = pFoundModule->GetClassLoader()->
                            LoadTypeHandleThrowIfFailed(&nameHandle, level,
                                                        pFoundModule->IsReflection() ? NULL : pFoundModule);
                    }
                }

#ifndef DACCESS_COMPILE
                if (!(typeHnd.IsNull()))
                    pModule->StoreTypeRef(typeDefOrRef, typeHnd);
#endif
            }
        }
        else
        {
            // This is the mdtTypeDef case...
            typeHnd = LoadTypeDefThrowing(pModule, typeDefOrRef,
                                          fNotFoundAction,
                                          fUninstantiated,
                                          tokenNotToLoad,
                                          level);
        }
    }
    TypeHandle thRes = typeHnd;

    // reject the load if it's an uninstantiated TypeDef/TypeRef
    // being used inappropriately.
    if ((fUninstantiated == FailIfUninstDefOrRef) && !typeHnd.IsNull() && typeHnd.IsGenericTypeDefinition())
        thRes = TypeHandle();

    // perform the check to throw when the thing is not found
    if ((fNotFoundAction == ThrowIfNotFound) && thRes.IsNull() && (tokenNotToLoad != tdAllTypes))
    {
#ifndef DACCESS_COMPILE
        pModule->GetAssembly()->ThrowTypeLoadException(pModule->GetMDImport(),
                                                       typeDefOrRef,
                                                       IDS_CLASSLOAD_GENERAL);
#else
        DacNotImpl();
#endif
    }

    RETURN(thRes);
}

/*static*/
BOOL
ClassLoader::ResolveTokenToTypeDefThrowing(
    Module *         pTypeRefModule,
    mdTypeRef        typeRefToken,
    Module **        ppTypeDefModule,
    mdTypeDef *      pTypeDefToken,
    Loader::LoadFlag loadFlag,
    BOOL *           pfUsesTypeForwarder) // The semantic of this parameter: TRUE if a type forwarder is found. It is never set to FALSE.
{
    CONTRACT(BOOL)
    {
        if (FORBIDGC_LOADER_USE_ENABLED()) NOTHROW; else THROWS;
        if (FORBIDGC_LOADER_USE_ENABLED()) GC_NOTRIGGER; else GC_TRIGGERS;
        MODE_ANY;
        if (FORBIDGC_LOADER_USE_ENABLED()) FORBID_FAULT; else { INJECT_FAULT(COMPlusThrowOM()); }
        PRECONDITION(CheckPointer(pTypeRefModule));
        SUPPORTS_DAC;
    }
    CONTRACT_END;

    // It's a TypeDef already
    if (TypeFromToken(typeRefToken) == mdtTypeDef)
    {
        if (ppTypeDefModule != NULL)
            *ppTypeDefModule = pTypeRefModule;
        if (pTypeDefToken != NULL)
            *pTypeDefToken = typeRefToken;
        RETURN TRUE;
    }

    TypeHandle typeHnd = pTypeRefModule->LookupTypeRef(typeRefToken);

    // Type is already (partially) loaded and cached in the module's TypeRef table
    // Do not return here if we are checking for type forwarders
    if (!typeHnd.IsNull() && (pfUsesTypeForwarder == NULL))
    {
        if (ppTypeDefModule != NULL)
            *ppTypeDefModule = typeHnd.GetModule();
        if (pTypeDefToken != NULL)
            *pTypeDefToken = typeHnd.GetCl();
        RETURN TRUE;
    }

    BOOL fNoResolutionScope; //not used
    Module * pFoundRefModule = Assembly::FindModuleByTypeRef(
        pTypeRefModule,
        typeRefToken,
        loadFlag,
        &fNoResolutionScope);

    if (pFoundRefModule == NULL)
    {   // We didn't find the TypeRef anywhere
        RETURN FALSE;
    }

    // If checking for type forwarders, then we can see if a type forwarder was used based on the output of
    // pFoundRefModule and typeHnd (if typeHnd is set)
    if (!typeHnd.IsNull() && (pfUsesTypeForwarder != NULL))
    {
        if (typeHnd.GetModule() != pFoundRefModule)
        {
            *pfUsesTypeForwarder = TRUE;
        }

        if (ppTypeDefModule != NULL)
            *ppTypeDefModule = typeHnd.GetModule();
        if (pTypeDefToken != NULL)
            *pTypeDefToken = typeHnd.GetCl();
        RETURN TRUE;
    }

    // Not in my module, have to look it up by name
    LPCUTF8 pszNameSpace;
    LPCUTF8 pszClassName;
    if (FAILED(pTypeRefModule->GetMDImport()->GetNameOfTypeRef(typeRefToken, &pszNameSpace, &pszClassName)))
    {
        RETURN FALSE;
    }
    NameHandle nameHandle(pTypeRefModule, typeRefToken);
    nameHandle.SetName(pszNameSpace, pszClassName);
    if (loadFlag != Loader::Load)
    {
        nameHandle.SetTokenNotToLoad(tdAllTypes);
    }

    return ResolveNameToTypeDefThrowing(pFoundRefModule, &nameHandle, ppTypeDefModule, pTypeDefToken, loadFlag, pfUsesTypeForwarder);
}

/*static*/
BOOL
ClassLoader::ResolveNameToTypeDefThrowing(
    Module *         pModule,
    const NameHandle * pName,
    Module **        ppTypeDefModule,
    mdTypeDef *      pTypeDefToken,
    Loader::LoadFlag loadFlag,
    BOOL *           pfUsesTypeForwarder) // The semantic of this parameter: TRUE if a type forwarder is found. It is never set to FALSE.
{
    CONTRACT(BOOL)
    {
        if (FORBIDGC_LOADER_USE_ENABLED()) NOTHROW; else THROWS;
        if (FORBIDGC_LOADER_USE_ENABLED()) GC_NOTRIGGER; else GC_TRIGGERS;
        MODE_ANY;
        if (FORBIDGC_LOADER_USE_ENABLED()) FORBID_FAULT; else { INJECT_FAULT(COMPlusThrowOM()); }
        PRECONDITION(CheckPointer(pModule));
        PRECONDITION(CheckPointer(pName));
        SUPPORTS_DAC;
    }
    CONTRACT_END;

    TypeHandle typeHnd;
    mdToken  foundTypeDef;
    Module * pFoundModule;
    mdExportedType foundExportedType;
    Module * pSourceModule = pModule;
    Module * pFoundRefModule = pModule;

    for (UINT32 nTypeForwardingChainSize = 0; nTypeForwardingChainSize < const_cMaxTypeForwardingChainSize; nTypeForwardingChainSize++)
    {
        foundTypeDef = mdTokenNil;
        pFoundModule = NULL;
        foundExportedType = mdTokenNil;
        if (!pSourceModule->GetClassLoader()->FindClassModuleThrowing(
            pName,
            &typeHnd,
            &foundTypeDef,
            &pFoundModule,
            &foundExportedType,
            NULL,
            pSourceModule->IsReflection() ? NULL : pSourceModule,
            loadFlag))
        {
            RETURN FALSE;
        }

        // Type is already loaded and cached in the loader's by-name table
        if (!typeHnd.IsNull())
        {
            if ((typeHnd.GetModule() != pFoundRefModule) && (pfUsesTypeForwarder != NULL))
            {   // We followed at least one type forwarder to resolve the type
                *pfUsesTypeForwarder = TRUE;
            }
            if (ppTypeDefModule != NULL)
                *ppTypeDefModule = typeHnd.GetModule();
            if (pTypeDefToken != NULL)
                *pTypeDefToken = typeHnd.GetCl();
            RETURN TRUE;
        }

        if (pFoundModule == NULL)
        {   // Module was probably not loaded
            RETURN FALSE;
        }

        if (TypeFromToken(foundExportedType) != mdtExportedType)
        {   // It's not exported type
            _ASSERTE(foundExportedType == mdTokenNil);

            if ((pFoundModule != pFoundRefModule) && (pfUsesTypeForwarder != NULL))
            {   // We followed at least one type forwarder to resolve the type
                *pfUsesTypeForwarder = TRUE;
            }
            if (pTypeDefToken != NULL)
                *pTypeDefToken = foundTypeDef;
            if (ppTypeDefModule != NULL)
                *ppTypeDefModule = pFoundModule;
            RETURN TRUE;
        }
        // It's exported type

        // Repeat the search for the type in the newly found module
        pSourceModule = pFoundModule;
    }
    // Type forwarding chain is too long
    RETURN FALSE;
} // ClassLoader::ResolveTokenToTypeDefThrowing

#ifndef DACCESS_COMPILE

//---------------------------------------------------------------------------------------
//
//static
VOID
ClassLoader::GetEnclosingClassThrowing(
    IMDInternalImport * pInternalImport,
    Module *            pModule,
    mdTypeDef           cl,
    mdTypeDef *         tdEnclosing)
{
    CONTRACTL
    {
        THROWS;
        GC_TRIGGERS;
        INJECT_FAULT(COMPlusThrowOM());
        MODE_ANY;
    }
    CONTRACTL_END;

    _ASSERTE(tdEnclosing);
    *tdEnclosing = mdTypeDefNil;

    HRESULT hr = pInternalImport->GetNestedClassProps(cl, tdEnclosing);

    if (FAILED(hr))
    {
        if (hr != CLDB_E_RECORD_NOTFOUND)
            COMPlusThrowHR(hr);
        return;
    }

    if (TypeFromToken(*tdEnclosing) != mdtTypeDef)
        pModule->GetAssembly()->ThrowTypeLoadException(pInternalImport, cl, IDS_CLASSLOAD_ENCLOSING);
} // ClassLoader::GetEnclosingClassThrowing


//---------------------------------------------------------------------------------------
//
// Load a parent type or implemented interface type.
//
// If this is an instantiated type represented by a type spec, then instead of attempting to load the
// exact type, load an approximate instantiation in which all reference types are replaced by Object.
// The exact instantiated types will be loaded later by LoadInstantiatedInfo.
// We do this to avoid cycles early in class loading caused by definitions such as
//   struct M : ICloneable<M>                     // load ICloneable<object>
//   class C<T> : D<C<T>,int> for any T           // load D<object,int>
//
//static
TypeHandle
ClassLoader::LoadApproxTypeThrowing(
    Module *               pModule,
    mdToken                tok,
    SigPointer *           pSigInst,
    const SigTypeContext * pClassTypeContext)
{
    CONTRACT(TypeHandle)
    {
        THROWS;
        GC_TRIGGERS;
        INJECT_FAULT(COMPlusThrowOM());
        MODE_ANY;
        PRECONDITION(CheckPointer(pSigInst, NULL_OK));
        PRECONDITION(CheckPointer(pModule));
        POSTCONDITION(CheckPointer(RETVAL));
    }
    CONTRACT_END;

    IMDInternalImport * pInternalImport = pModule->GetMDImport();

    if (TypeFromToken(tok) == mdtTypeSpec)
    {
        ULONG cSig;
        PCCOR_SIGNATURE pSig;
        IfFailThrowBF(pInternalImport->GetTypeSpecFromToken(tok, &pSig, &cSig), BFA_METADATA_CORRUPT, pModule);

        SigPointer sigptr = SigPointer(pSig, cSig);
        CorElementType type = ELEMENT_TYPE_END;
        IfFailThrowBF(sigptr.GetElemType(&type), BFA_BAD_SIGNATURE, pModule);

        // The only kind of type specs that we recognise are instantiated types
        if (type != ELEMENT_TYPE_GENERICINST)
            pModule->GetAssembly()->ThrowTypeLoadException(pInternalImport, tok, IDS_CLASSLOAD_GENERAL);

        // Of these, we outlaw instantiated value classes (they can't be interfaces and can't be subclassed)
        IfFailThrowBF(sigptr.GetElemType(&type), BFA_BAD_SIGNATURE, pModule);

        if (type != ELEMENT_TYPE_CLASS)
            pModule->GetAssembly()->ThrowTypeLoadException(pInternalImport, tok, IDS_CLASSLOAD_GENERAL);

        mdToken genericTok = 0;
        IfFailThrowBF(sigptr.GetToken(&genericTok), BFA_BAD_SIGNATURE, pModule);
        IfFailThrowBF(sigptr.GetData(NULL), BFA_BAD_SIGNATURE, pModule);

        if (pSigInst != NULL)
            *pSigInst = sigptr;

        // Try to load the generic type itself
        THROW_BAD_FORMAT_MAYBE(
            ((TypeFromToken(genericTok) == mdtTypeRef) || (TypeFromToken(genericTok) == mdtTypeDef)),
            BFA_UNEXPECTED_GENERIC_TOKENTYPE,
            pModule);
        TypeHandle genericTypeTH = LoadTypeDefOrRefThrowing(
            pModule,
            genericTok,
            ClassLoader::ThrowIfNotFound,
            ClassLoader::PermitUninstDefOrRef,
            tdNoTypes,
            CLASS_LOAD_APPROXPARENTS);

        // We load interfaces at very approximate types - the generic
        // interface itself.  We fix this up in LoadInstantiatedInfo.
        // This allows us to load recursive interfaces on structs such
        // as "struct VC : I<VC>".  The details of the interface
        // are not currently needed during the first phase
        // of setting up the method table.
        if (genericTypeTH.IsInterface())
        {
            RETURN genericTypeTH;
        }
        else
        {
            // approxTypes, i.e. approximate reference types by Object, i.e. load the canonical type
            RETURN SigPointer(pSig, cSig).GetTypeHandleThrowing(
                pModule,
                pClassTypeContext,
                ClassLoader::LoadTypes,
                CLASS_LOAD_APPROXPARENTS,
                TRUE /*dropGenericArgumentLevel*/);
        }
    }
    else
    {
        if (pSigInst != NULL)
            *pSigInst = SigPointer();
        RETURN LoadTypeDefOrRefThrowing(
            pModule,
            tok,
            ClassLoader::ThrowIfNotFound,
            ClassLoader::FailIfUninstDefOrRef,
            tdNoTypes,
            CLASS_LOAD_APPROXPARENTS);
    }
} // ClassLoader::LoadApproxTypeThrowing


//---------------------------------------------------------------------------------------
//
//static
MethodTable *
ClassLoader::LoadApproxParentThrowing(
    Module *               pModule,
    mdToken                cl,
    SigPointer *           pParentInst,
    const SigTypeContext * pClassTypeContext)
{
    CONTRACTL
    {
        THROWS;
        GC_TRIGGERS;
        INJECT_FAULT(COMPlusThrowOM());
        MODE_ANY;
    }
    CONTRACTL_END;

    mdTypeRef     crExtends;
    MethodTable * pParentMethodTable = NULL;
    TypeHandle    parentType;
    DWORD         dwAttrClass;
    Assembly *    pAssembly = pModule->GetAssembly();
    IMDInternalImport * pInternalImport = pModule->GetMDImport();

    // Initialize the return value;
    *pParentInst = SigPointer();

    // Now load all dependencies of this class
    if (FAILED(pInternalImport->GetTypeDefProps(
        cl,
        &dwAttrClass, // AttrClass
        &crExtends)))
    {
        pAssembly->ThrowTypeLoadException(pInternalImport, cl, IDS_CLASSLOAD_BADFORMAT);
    }

    if (RidFromToken(crExtends) != mdTokenNil)
    {
        // Do an "approximate" load of the parent, replacing reference types in the instantiation by Object
        // This is to avoid cycles in the loader e.g. on class C : D<C> or class C<T> : D<C<T>>
        // We fix up the exact parent later in LoadInstantiatedInfo
        parentType = LoadApproxTypeThrowing(pModule, crExtends, pParentInst, pClassTypeContext);

        pParentMethodTable = parentType.GetMethodTable();

        if (pParentMethodTable == NULL)
            pAssembly->ThrowTypeLoadException(pInternalImport, cl, IDS_CLASSLOAD_PARENTNULL);

        // cannot inherit from an interface
        if (pParentMethodTable->IsInterface())
            pAssembly->ThrowTypeLoadException(pInternalImport, cl, IDS_CLASSLOAD_PARENTINTERFACE);

        if (IsTdInterface(dwAttrClass))
        {
            // Interfaces must extend from Object
            if (! pParentMethodTable->IsObjectClass())
                pAssembly->ThrowTypeLoadException(pInternalImport, cl, IDS_CLASSLOAD_INTERFACEOBJECT);
        }
    }

    return pParentMethodTable;
} // ClassLoader::LoadApproxParentThrowing

// Perform a single phase of class loading
// It is the caller's responsibility to lock
/*static*/
TypeHandle ClassLoader::DoIncrementalLoad(TypeKey *pTypeKey, TypeHandle typeHnd, ClassLoadLevel currentLevel)
{
    CONTRACTL
    {
        STANDARD_VM_CHECK;
        PRECONDITION(CheckPointer(pTypeKey));
        PRECONDITION(currentLevel >= CLASS_LOAD_BEGIN && currentLevel < CLASS_LOADED);
        MODE_ANY;
    }
    CONTRACTL_END;

#ifdef _DEBUG
    if (LoggingOn(LF_CLASSLOADER, LL_INFO10000))
    {
        SString name;
        TypeString::AppendTypeKeyDebug(name, pTypeKey);
        LOG((LF_CLASSLOADER, LL_INFO10000, "PHASEDLOAD: About to do incremental load of type %S (%p) from level %s\n", name.GetUnicode(), typeHnd.AsPtr(), classLoadLevelName[currentLevel]));
    }
#endif

    // Level is BEGIN if and only if type handle is null
    CONSISTENCY_CHECK((currentLevel == CLASS_LOAD_BEGIN) == typeHnd.IsNull());

    switch (currentLevel)
    {
        // Attain at least level CLASS_LOAD_UNRESTORED (if just locating type in ngen image)
        // or at least level CLASS_LOAD_APPROXPARENTS (if creating type for the first time)
        case CLASS_LOAD_BEGIN :
            {
                IBCLoggerAwareAllocMemTracker amTracker;
                typeHnd = CreateTypeHandleForTypeKey(pTypeKey, &amTracker);
                CONSISTENCY_CHECK(!typeHnd.IsNull());
                TypeHandle published = PublishType(pTypeKey, typeHnd);
                if (published == typeHnd)
                    amTracker.SuppressRelease();
                typeHnd = published;
            }
            break;

        case CLASS_LOAD_UNRESTOREDTYPEKEY :
#ifdef FEATURE_PREJIT
            typeHnd.DoRestoreTypeKey();
#endif
            break;

        // Attain level CLASS_LOAD_APPROXPARENTS, starting with unrestored class
        case CLASS_LOAD_UNRESTORED :
#ifdef FEATURE_PREJIT
            {
                CONSISTENCY_CHECK(!typeHnd.IsRestored_NoLogging());
                if (typeHnd.IsTypeDesc())
                    typeHnd.AsTypeDesc()->Restore();
                else
                    typeHnd.AsMethodTable()->Restore();
            }
#endif
            break;

        // Attain level CLASS_LOAD_EXACTPARENTS
        case CLASS_LOAD_APPROXPARENTS :
            if (!typeHnd.IsTypeDesc())
            {
                LoadExactParents(typeHnd.AsMethodTable());
            }
            break;

        case CLASS_LOAD_EXACTPARENTS :
        case CLASS_DEPENDENCIES_LOADED :
        case CLASS_LOADED :
            break;

    }

    if (typeHnd.GetLoadLevel() >= CLASS_LOAD_EXACTPARENTS)
    {
        Notify(typeHnd);
    }

    return typeHnd;
}

/*static*/
// For non-canonical instantiations of generic types, create a fresh type by replicating the canonical instantiation
// For canonical instantiations of generic types, create a brand new method table
// For other constructed types, create a type desc and template method table if necessary
// For all other types, create a method table
TypeHandle ClassLoader::CreateTypeHandleForTypeKey(TypeKey* pKey, AllocMemTracker* pamTracker)
{
    CONTRACT(TypeHandle)
    {
        STANDARD_VM_CHECK;
        PRECONDITION(CheckPointer(pKey));

        POSTCONDITION(RETVAL.CheckMatchesKey(pKey));
        MODE_ANY;
    }
    CONTRACT_END

    TypeHandle typeHnd = TypeHandle();

    if (!pKey->IsConstructed())
    {
        typeHnd = CreateTypeHandleForTypeDefThrowing(pKey->GetModule(),
                                                     pKey->GetTypeToken(),
                                                     pKey->GetInstantiation(),
                                                     pamTracker);
    }
    else if (pKey->HasInstantiation())
    {
        if (IsCanonicalGenericInstantiation(pKey->GetInstantiation()))
        {
            typeHnd = CreateTypeHandleForTypeDefThrowing(pKey->GetModule(),
                                                         pKey->GetTypeToken(),
                                                         pKey->GetInstantiation(),
                                                         pamTracker);
        }
        else
        {
            typeHnd = CreateTypeHandleForNonCanonicalGenericInstantiation(pKey, pamTracker);
        }
#if defined(_DEBUG) && !defined(CROSSGEN_COMPILE)
        if (Nullable::IsNullableType(typeHnd))
            Nullable::CheckFieldOffsets(typeHnd);
#endif
    }
    else if (pKey->GetKind() == ELEMENT_TYPE_FNPTR)
    {
        Module *pLoaderModule = ComputeLoaderModule(pKey);
        pLoaderModule->GetLoaderAllocator()->EnsureInstantiation(NULL, Instantiation(pKey->GetRetAndArgTypes(), pKey->GetNumArgs() + 1));

        PREFIX_ASSUME(pLoaderModule!=NULL);
        DWORD numArgs = pKey->GetNumArgs();
        BYTE* mem = (BYTE*) pamTracker->Track(pLoaderModule->GetAssembly()->GetLowFrequencyHeap()->AllocMem(S_SIZE_T(sizeof(FnPtrTypeDesc)) + S_SIZE_T(sizeof(TypeHandle)) * S_SIZE_T(numArgs)));

        typeHnd = TypeHandle(new(mem)  FnPtrTypeDesc(pKey->GetCallConv(), numArgs, pKey->GetRetAndArgTypes()));
    }
    else
    {
        Module *pLoaderModule = ComputeLoaderModule(pKey);
        PREFIX_ASSUME(pLoaderModule!=NULL);

        CorElementType kind = pKey->GetKind();
        TypeHandle paramType = pKey->GetElementType();
        MethodTable *templateMT;

        // Create a new type descriptor and insert into constructed type table
        if (CorTypeInfo::IsArray(kind))
        {
            DWORD rank = pKey->GetRank();
            THROW_BAD_FORMAT_MAYBE((kind != ELEMENT_TYPE_ARRAY) || rank > 0, BFA_MDARRAY_BADRANK, pLoaderModule);
            THROW_BAD_FORMAT_MAYBE((kind != ELEMENT_TYPE_SZARRAY) || rank == 1, BFA_SDARRAY_BADRANK, pLoaderModule);

            // Arrays of BYREFS not allowed
            if (paramType.GetInternalCorElementType() == ELEMENT_TYPE_BYREF)
            {
                ThrowTypeLoadException(pKey, IDS_CLASSLOAD_BYREFARRAY);
            }

            // Arrays of ByRefLike types not allowed
            MethodTable* pMT = paramType.GetMethodTable();
            if (pMT != NULL)
            {
                if (pMT->IsByRefLike())
                {
                    ThrowTypeLoadException(pKey, IDS_CLASSLOAD_BYREFLIKEARRAY);
                }
            }

            if (rank > MAX_RANK)
            {
                ThrowTypeLoadException(pKey, IDS_CLASSLOAD_RANK_TOOLARGE);
            }

            templateMT = pLoaderModule->CreateArrayMethodTable(paramType, kind, rank, pamTracker);
            typeHnd = TypeHandle(templateMT);
        }
        else
        {
            // no parameterized type allowed on a reference
            if (paramType.GetInternalCorElementType() == ELEMENT_TYPE_BYREF)
            {
                ThrowTypeLoadException(pKey, IDS_CLASSLOAD_GENERAL);
            }

            // We do allow parametrized types of ByRefLike types. Languages may restrict them to produce safe or verifiable code,
            // but there is not a good reason for restricting them in the runtime.

            // let <Type>* type have a method table
            // System.UIntPtr's method table is used for types like int*, void *, string * etc.
            if (kind == ELEMENT_TYPE_PTR)
                templateMT = CoreLibBinder::GetElementType(ELEMENT_TYPE_U);
            else
                templateMT = NULL;

            BYTE* mem = (BYTE*) pamTracker->Track(pLoaderModule->GetAssembly()->GetLowFrequencyHeap()->AllocMem(S_SIZE_T(sizeof(ParamTypeDesc))));
            typeHnd = TypeHandle(new(mem)  ParamTypeDesc(kind, templateMT, paramType));
        }
    }

    RETURN typeHnd;
}

// Publish a type (and possibly member information) in the loader's
// tables Types are published before they are fully loaded. In
// particular, exact parent info (base class and interfaces) is loaded
// in a later phase
/*static*/
TypeHandle ClassLoader::PublishType(TypeKey *pTypeKey, TypeHandle typeHnd)
{
    CONTRACTL
    {
        STANDARD_VM_CHECK;
        PRECONDITION(CheckPointer(typeHnd));
        PRECONDITION(CheckPointer(pTypeKey));

        // Key must match that of the handle
        PRECONDITION(typeHnd.CheckMatchesKey(pTypeKey));
    }
    CONTRACTL_END;


    if (pTypeKey->IsConstructed())
    {
        Module *pLoaderModule = ComputeLoaderModule(pTypeKey);
        EETypeHashTable *pTable = pLoaderModule->GetAvailableParamTypes();

        // m_AvailableTypesLock has to be taken in cooperative mode to avoid deadlocks during GC
        GCX_COOP();

        CrstHolder ch(&pLoaderModule->GetClassLoader()->m_AvailableTypesLock);

        // The type could have been loaded by a different thread as side-effect of avoiding deadlocks caused by LoadsTypeViolation
        TypeHandle existing = pTable->GetValue(pTypeKey);
        if (!existing.IsNull())
            return existing;

        pTable->InsertValue(typeHnd);

#ifdef _DEBUG
        // Checks to help ensure that the CoreLib in the ngen process does not get contaminated with pointers to the compilation domains.
        if (pLoaderModule->IsSystem() && IsCompilationProcess() && pLoaderModule->HasNativeImage())
        {
            CorElementType kind = pTypeKey->GetKind();
            MethodTable *typeHandleMethodTable = typeHnd.GetMethodTable();
            if ((typeHandleMethodTable != NULL) && (typeHandleMethodTable->GetLoaderAllocator() != pLoaderModule->GetLoaderAllocator()))
            {
                _ASSERTE(!"MethodTable of type loaded into CoreLib during NGen is not from CoreLib!");
            }
            if ((kind != ELEMENT_TYPE_FNPTR) && (kind != ELEMENT_TYPE_VAR) && (kind != ELEMENT_TYPE_MVAR))
            {
                if ((kind == ELEMENT_TYPE_SZARRAY) || (kind == ELEMENT_TYPE_ARRAY) || (kind == ELEMENT_TYPE_BYREF) || (kind == ELEMENT_TYPE_PTR) || (kind == ELEMENT_TYPE_VALUETYPE))
                {
                    // Check to ensure param value is also part of CoreLib.
                    if (pTypeKey->GetElementType().GetLoaderAllocator() != pLoaderModule->GetLoaderAllocator())
                    {
                        _ASSERTE(!"Param value of type key used to load type during NGEN not located within CoreLib yet type is placed into CoreLib");
                    }
                }
                else if (kind == ELEMENT_TYPE_FNPTR)
                {
                    // Check to ensure the parameter types of fnptr are in CoreLib
                    for (DWORD i = 0; i <= pTypeKey->GetNumArgs(); i++)
                    {
                        if (pTypeKey->GetRetAndArgTypes()[i].GetLoaderAllocator() != pLoaderModule->GetLoaderAllocator())
                        {
                            _ASSERTE(!"Ret or Arg type of function pointer type key used to load type during NGEN not located within CoreLib yet type is placed into CoreLib");
                        }
                    }
                }
                else if (kind == ELEMENT_TYPE_CLASS)
                {
                    // Check to ensure that the generic parameters are all within CoreLib
                    for (DWORD i = 0; i < pTypeKey->GetNumGenericArgs(); i++)
                    {
                        if (pTypeKey->GetInstantiation()[i].GetLoaderAllocator() != pLoaderModule->GetLoaderAllocator())
                        {
                            _ASSERTE(!"Instantiation parameter of generic class type key used to load type during NGEN not located within CoreLib yet type is placed into CoreLib");
                        }
                    }
                }
                else
                {
                    // Should not be able to get here
                    _ASSERTE(!"Unknown type key type");
                }
            }
        }
#endif // DEBUG
    }
    else
    {
        Module *pModule = pTypeKey->GetModule();
        mdTypeDef typeDef = pTypeKey->GetTypeToken();

        // m_AvailableTypesLock has to be taken in cooperative mode to avoid deadlocks during GC
        GCX_COOP();

        CrstHolder ch(&pModule->GetClassLoader()->m_AvailableTypesLock);

        // ! We cannot fail after this point.
        CANNOTTHROWCOMPLUSEXCEPTION();
        FAULT_FORBID();

        // The type could have been loaded by a different thread as side-effect of avoiding deadlocks caused by LoadsTypeViolation
        TypeHandle existing = pModule->LookupTypeDef(typeDef);
        if (!existing.IsNull())
            return existing;

        MethodTable *pMT = typeHnd.AsMethodTable();

        MethodTable::IntroducedMethodIterator it(pMT);
        for (; it.IsValid(); it.Next())
        {
            MethodDesc * pMD = it.GetMethodDesc();
            CONSISTENCY_CHECK(pMD != NULL && pMD->GetMethodTable() == pMT);
            if (!pMD->IsUnboxingStub())
            {
                pModule->EnsuredStoreMethodDef(pMD->GetMemberDef(), pMD);
            }
        }

        ApproxFieldDescIterator fdIterator(pMT, ApproxFieldDescIterator::ALL_FIELDS);
        FieldDesc* pFD;

        while ((pFD = fdIterator.Next()) != NULL)
        {
            if (pFD->GetEnclosingMethodTable() == pMT)
            {
                pModule->EnsuredStoreFieldDef(pFD->GetMemberDef(), pFD);
            }
        }

        // Publish the type last - to ensure that nobody can see it until all the method and field RID maps are filled in
        pModule->EnsuredStoreTypeDef(typeDef, typeHnd);
    }

    return typeHnd;
}

// Notify profiler and debugger that a type load has completed
// Also adjust perf counters
/*static*/
void ClassLoader::Notify(TypeHandle typeHnd)
{
    CONTRACTL
    {
        STANDARD_VM_CHECK;
        PRECONDITION(CheckPointer(typeHnd));
    }
    CONTRACTL_END;

    LOG((LF_CLASSLOADER, LL_INFO1000, "Notify: %p %s\n", typeHnd.AsPtr(), typeHnd.IsTypeDesc() ? "typedesc" : typeHnd.AsMethodTable()->GetDebugClassName()));

    if (typeHnd.IsTypeDesc())
        return;

    MethodTable * pMT = typeHnd.AsMethodTable();

#ifdef PROFILING_SUPPORTED
    {
        BEGIN_PROFILER_CALLBACK(CORProfilerTrackClasses());
        // We don't tell profilers about typedescs, as per IF above.  Also, we don't
        // tell profilers about:
        if (
            // ...generics with unbound variables
            (!pMT->ContainsGenericVariables()) &&
            // ...or array method tables
            // (This check is mainly for NGEN restore, as JITted code won't hit
            // this code path for array method tables anyway)
            (!pMT->IsArray()))
        {
            LOG((LF_CLASSLOADER, LL_INFO1000, "Notifying profiler of Started1 %p %s\n", pMT, pMT->GetDebugClassName()));
            // Record successful load of the class for the profiler
            (&g_profControlBlock)->ClassLoadStarted(TypeHandleToClassID(typeHnd));

            //
            // Profiler can turn off TrackClasses during the Started() callback.  Need to
            // retest the flag here.
            //
            if (CORProfilerTrackClasses())
            {
                LOG((LF_CLASSLOADER, LL_INFO1000, "Notifying profiler of Finished1 %p %s\n", pMT, pMT->GetDebugClassName()));
                (&g_profControlBlock)->ClassLoadFinished(TypeHandleToClassID(typeHnd),
                    S_OK);
            }
        }
        END_PROFILER_CALLBACK();
    }
#endif //PROFILING_SUPPORTED

    g_IBCLogger.LogMethodTableAccess(pMT);

    if (pMT->IsTypicalTypeDefinition())
    {
        LOG((LF_CLASSLOADER, LL_INFO100, "Successfully loaded class %s\n", pMT->GetDebugClassName()));

#ifdef DEBUGGING_SUPPORTED
        {
            Module * pModule = pMT->GetModule();
            // Update metadata for dynamic module.
            pModule->UpdateDynamicMetadataIfNeeded();
        }

        if (CORDebuggerAttached())
        {
            LOG((LF_CORDB, LL_EVERYTHING, "NotifyDebuggerLoad clsload 2239 class %s\n", pMT->GetDebugClassName()));
            typeHnd.NotifyDebuggerLoad(NULL, FALSE);
        }
#endif // DEBUGGING_SUPPORTED
    }
}


//-----------------------------------------------------------------------------
// Common helper for LoadTypeHandleForTypeKey and LoadTypeHandleForTypeKeyNoLock.
// Makes the root level call to kick off the transitive closure walk for
// the final level pushes.
//-----------------------------------------------------------------------------
static void PushFinalLevels(TypeHandle typeHnd, ClassLoadLevel targetLevel, const InstantiationContext *pInstContext)
{
    CONTRACTL
    {
        STANDARD_VM_CHECK;
        LOADS_TYPE(targetLevel);
    }
    CONTRACTL_END

    // This phase brings the type and all its transitive dependencies to their
    // final state, sans the IsFullyLoaded bit.
    if (targetLevel >= CLASS_DEPENDENCIES_LOADED)
    {
        BOOL fBailed = FALSE;
        typeHnd.DoFullyLoad(NULL, CLASS_DEPENDENCIES_LOADED, NULL, &fBailed, pInstContext);
    }

    // This phase does access/constraint and other type-safety checks on the type
    // and on its transitive dependencies.
    if (targetLevel == CLASS_LOADED)
    {
        DFLPendingList pendingList;
        BOOL           fBailed = FALSE;

        typeHnd.DoFullyLoad(NULL, CLASS_LOADED, &pendingList, &fBailed, pInstContext);

        // In the case of a circular dependency, one or more types will have
        // had their promotions deferred.
        //
        // If we got to this point, all checks have successfully passed on
        // the transitive closure (otherwise, DoFullyLoad would have thrown.)
        //
        // So we can go ahead and mark everyone as fully loaded.
        //
        UINT numTH = pendingList.Count();
        TypeHandle *pTHPending = pendingList.Table();
        for (UINT i = 0; i < numTH; i++)
        {
            // NOTE: It is possible for duplicates to appear in this list so
            // don't do any operation that isn't idempodent.

            pTHPending[i].SetIsFullyLoaded();
        }
    }
}


//
TypeHandle ClassLoader::LoadTypeHandleForTypeKey(TypeKey *pTypeKey,
                                                 TypeHandle typeHnd,
                                                 ClassLoadLevel targetLevel/*=CLASS_LOADED*/,
                                                 const InstantiationContext *pInstContext/*=NULL*/)
{

    CONTRACTL
    {
        INSTANCE_CHECK;
        THROWS;
        GC_TRIGGERS;
        MODE_ANY;
        LOADS_TYPE(targetLevel);
    }
    CONTRACTL_END

    GCX_PREEMP();

#ifdef _DEBUG
    if (LoggingOn(LF_CLASSLOADER, LL_INFO1000))
    {
        SString name;
        TypeString::AppendTypeKeyDebug(name, pTypeKey);
        LOG((LF_CLASSLOADER, LL_INFO10000, "PHASEDLOAD: LoadTypeHandleForTypeKey for type %S to level %s\n", name.GetUnicode(), classLoadLevelName[targetLevel]));
        CrstHolder unresolvedClassLockHolder(&m_UnresolvedClassLock);
        m_pUnresolvedClassHash->Dump();
    }
#endif

#if defined(FEATURE_EVENT_TRACE)
    UINT32 typeLoad = ETW::TypeSystemLog::TypeLoadBegin();
#endif

    // When using domain neutral assemblies (and not eagerly propagating dependency loads),
    // it's possible to get here without having injected the module into the current app domain.
    // GetDomainFile will accomplish that.

    if (!pTypeKey->IsConstructed())
    {
        pTypeKey->GetModule()->GetDomainFile();
    }

    ClassLoadLevel currentLevel = typeHnd.IsNull() ? CLASS_LOAD_BEGIN : typeHnd.GetLoadLevel();
    ClassLoadLevel targetLevelUnderLock = targetLevel < CLASS_DEPENDENCIES_LOADED ? targetLevel : (ClassLoadLevel) (CLASS_DEPENDENCIES_LOADED-1);
    if (currentLevel < targetLevelUnderLock)
    {
        typeHnd = LoadTypeHandleForTypeKey_Body(pTypeKey,
                                                typeHnd,
                                                targetLevelUnderLock);
        _ASSERTE(!typeHnd.IsNull());
    }
    _ASSERTE(typeHnd.GetLoadLevel() >= targetLevelUnderLock);

    PushFinalLevels(typeHnd, targetLevel, pInstContext);

#if defined(FEATURE_EVENT_TRACE)
    if (ETW_EVENT_ENABLED(MICROSOFT_WINDOWS_DOTNETRUNTIME_PROVIDER_DOTNET_Context, TypeLoadStop))
    {
        ETW::TypeSystemLog::TypeLoadEnd(typeLoad, typeHnd, (UINT16)targetLevel);
    }
#endif

    return typeHnd;
}

//
TypeHandle ClassLoader::LoadTypeHandleForTypeKeyNoLock(TypeKey *pTypeKey,
                                                       ClassLoadLevel targetLevel/*=CLASS_LOADED*/,
                                                       const InstantiationContext *pInstContext/*=NULL*/)
{

    CONTRACTL
    {
        INSTANCE_CHECK;
        THROWS;
        GC_TRIGGERS;
        MODE_ANY;
        LOADS_TYPE(targetLevel);
        PRECONDITION(CheckPointer(pTypeKey));
        PRECONDITION(targetLevel >= 0 && targetLevel <= CLASS_LOADED);
    }
    CONTRACTL_END

    GCX_PREEMP();

    TypeHandle typeHnd = TypeHandle();

    ClassLoadLevel currentLevel = CLASS_LOAD_BEGIN;
    ClassLoadLevel targetLevelUnderLock = targetLevel < CLASS_DEPENDENCIES_LOADED ? targetLevel : (ClassLoadLevel) (CLASS_DEPENDENCIES_LOADED-1);
    while (currentLevel < targetLevelUnderLock)
    {
        typeHnd = DoIncrementalLoad(pTypeKey, typeHnd, currentLevel);
        CONSISTENCY_CHECK(typeHnd.GetLoadLevel() > currentLevel);
        currentLevel = typeHnd.GetLoadLevel();
    }

    PushFinalLevels(typeHnd, targetLevel, pInstContext);

    return typeHnd;
}

//---------------------------------------------------------------------------------------
//
class PendingTypeLoadHolder
{
    Thread * m_pThread;
    PendingTypeLoadEntry * m_pEntry;
    PendingTypeLoadHolder * m_pPrevious;

public:
    PendingTypeLoadHolder(PendingTypeLoadEntry * pEntry)
    {
        LIMITED_METHOD_CONTRACT;

        m_pThread = GetThread();
        m_pEntry = pEntry;

        m_pPrevious = m_pThread->GetPendingTypeLoad();
        m_pThread->SetPendingTypeLoad(this);
    }

    ~PendingTypeLoadHolder()
    {
        LIMITED_METHOD_CONTRACT;

        _ASSERTE(m_pThread->GetPendingTypeLoad() == this);
        m_pThread->SetPendingTypeLoad(m_pPrevious);
    }

    static bool CheckForDeadLockOnCurrentThread(PendingTypeLoadEntry * pEntry)
    {
        LIMITED_METHOD_CONTRACT;

        PendingTypeLoadHolder * pCurrent = GetThread()->GetPendingTypeLoad();

        while (pCurrent != NULL)
        {
            if (pCurrent->m_pEntry == pEntry)
                return true;

            pCurrent = pCurrent->m_pPrevious;
        }

        return false;
    }
};

//---------------------------------------------------------------------------------------
//
TypeHandle
ClassLoader::LoadTypeHandleForTypeKey_Body(
    TypeKey *                         pTypeKey,
    TypeHandle                        typeHnd,
    ClassLoadLevel                    targetLevel)
{
    CONTRACT(TypeHandle)
    {
        STANDARD_VM_CHECK;
        POSTCONDITION(!typeHnd.IsNull() && typeHnd.GetLoadLevel() >= targetLevel);
    }
    CONTRACT_END

    if (!pTypeKey->IsConstructed())
    {
        Module *pModule = pTypeKey->GetModule();
        mdTypeDef cl = pTypeKey->GetTypeToken();

        STRESS_LOG2(LF_CLASSLOADER,  LL_INFO100000, "LoadTypeHandle: Loading Class from Module %p token %x\n", pModule, cl);

#ifdef _DEBUG
        IMDInternalImport* pInternalImport = pModule->GetMDImport();
        LPCUTF8 className;
        LPCUTF8 nameSpace;
        if (FAILED(pInternalImport->GetNameOfTypeDef(cl, &className, &nameSpace)))
        {
            className = nameSpace = "Invalid TypeDef record";
        }
        if (g_pConfig->ShouldBreakOnClassLoad(className))
            CONSISTENCY_CHECK_MSGF(false, ("BreakOnClassLoad: typename '%s' ", className));
#endif
    }

    ReleaseHolder<PendingTypeLoadEntry> pLoadingEntry;
    CrstHolderWithState unresolvedClassLockHolder(&m_UnresolvedClassLock, false);

retry:
    unresolvedClassLockHolder.Acquire();

    // Is it in the hash of classes currently being loaded?
    pLoadingEntry = m_pUnresolvedClassHash->GetValue(pTypeKey);
    if (pLoadingEntry)
    {
        pLoadingEntry->AddRef();

        // It is in the hash, which means that another thread is waiting for it (or that we are
        // already loading this class on this thread, which should never happen, since that implies
        // a recursive dependency).
        unresolvedClassLockHolder.Release();

        //
        // Check one last time before waiting that the type handle is not sufficiently loaded to
        // prevent deadlocks
        //
        {
            if (typeHnd.IsNull())
            {
                typeHnd = LookupTypeHandleForTypeKey(pTypeKey);
            }

            if (!typeHnd.IsNull())
            {
                if (typeHnd.GetLoadLevel() >= targetLevel)
                    RETURN typeHnd;
            }
        }

        if (PendingTypeLoadHolder::CheckForDeadLockOnCurrentThread(pLoadingEntry))
        {
            // Attempting recursive load
            ClassLoader::ThrowTypeLoadException(pTypeKey, IDS_CLASSLOAD_GENERAL);
        }

        //
        // Violation of type loadlevel ordering rules depends on type load failing in case of cyclic dependency that would
        // otherwise lead to deadlock. We will speculatively proceed with the type load to make it fail in the right spot,
        // in backward compatible way. In case the type load succeeds, we will only let one type win in PublishType.
        //
        if (typeHnd.IsNull() && GetThread()->HasThreadStateNC(Thread::TSNC_LoadsTypeViolation))
        {
            PendingTypeLoadHolder ptlh(pLoadingEntry);
            typeHnd = DoIncrementalLoad(pTypeKey, TypeHandle(), CLASS_LOAD_BEGIN);
            goto retry;
        }

        {
            // Wait for class to be loaded by another thread.  This is where we start tracking the
            // entry, so there is an implicit Acquire in our use of Assign here.
            CrstHolder loadingEntryLockHolder(&pLoadingEntry->m_Crst);
            _ASSERTE(pLoadingEntry->HasLock());
        }

        // Result of other thread loading the class
        HRESULT hr = pLoadingEntry->m_hrResult;

        if (FAILED(hr)) {

            //
            // Redo the lookup one more time and return a valid type if possible. The other thread could
            // have hit error while loading the type to higher level than we need.
            //
            {
                if (typeHnd.IsNull())
                {
                    typeHnd = LookupTypeHandleForTypeKey(pTypeKey);
                }

                if (!typeHnd.IsNull())
                {
                    if (typeHnd.GetLoadLevel() >= targetLevel)
                        RETURN typeHnd;
                }
            }

            if (hr == E_ABORT) {
                LOG((LF_CLASSLOADER, LL_INFO10, "need to retry LoadTypeHandle: %x\n", hr));
                goto retry;
            }

            LOG((LF_CLASSLOADER, LL_INFO10, "Failed to load in other entry: %x\n", hr));

            if (hr == E_OUTOFMEMORY) {
                COMPlusThrowOM();
            }

            pLoadingEntry->ThrowException();
        }

        // Get a pointer to the EEClass being loaded
        typeHnd = pLoadingEntry->m_typeHandle;

        if (!typeHnd.IsNull())
        {
            // If the type load on the other thread loaded the type to the needed level, return it here.
            if (typeHnd.GetLoadLevel() >= targetLevel)
                RETURN typeHnd;
        }

        // The type load on the other thread did not load the type "enough". Begin the type load
        // process again to cause us to load to the needed level.
        goto retry;
    }

    if (typeHnd.IsNull())
    {
        // The class was not being loaded.  However, it may have already been loaded after our
        // first LoadTypeHandleThrowIfFailed() and before taking the lock.
        typeHnd = LookupTypeHandleForTypeKey(pTypeKey);
    }

    ClassLoadLevel currentLevel = CLASS_LOAD_BEGIN;
    if (!typeHnd.IsNull())
    {
        currentLevel = typeHnd.GetLoadLevel();
        if (currentLevel >= targetLevel)
            RETURN typeHnd;
    }

    // It was not loaded, and it is not being loaded, so we must load it.  Create a new LoadingEntry
    // and acquire it immediately so that other threads will block.
    pLoadingEntry = new PendingTypeLoadEntry(*pTypeKey, typeHnd);  // this atomically creates a crst and acquires it

    if (!(m_pUnresolvedClassHash->InsertValue(pLoadingEntry)))
    {
        COMPlusThrowOM();
    }

    // Leave the global lock, so that other threads may now start waiting on our class's lock
    unresolvedClassLockHolder.Release();

    EX_TRY
    {
        PendingTypeLoadHolder ptlh(pLoadingEntry);

        TRIGGERS_TYPELOAD();

        while (currentLevel < targetLevel)
        {
            typeHnd = DoIncrementalLoad(pTypeKey, typeHnd, currentLevel);
            CONSISTENCY_CHECK(typeHnd.GetLoadLevel() > currentLevel);
            currentLevel = typeHnd.GetLoadLevel();

            // If other threads are waiting for this load, unblock them as soon as possible to prevent deadlocks.
            if (pLoadingEntry->HasWaiters())
                break;
        }

        _ASSERTE(!typeHnd.IsNull());
        pLoadingEntry->SetResult(typeHnd);
    }
    EX_HOOK
    {
        LOG((LF_CLASSLOADER, LL_INFO10, "Caught an exception loading: %x, %0x (Module)\n", pTypeKey->IsConstructed() ? pTypeKey->ComputeHash() : pTypeKey->GetTypeToken(), pTypeKey->GetModule()));

        if (!GetThread()->HasThreadStateNC(Thread::TSNC_LoadsTypeViolation))
        {
            // Fix up the loading entry.
            Exception *pException = GET_EXCEPTION();
            pLoadingEntry->SetException(pException);
        }

        // Unlink this class from the unresolved class list.
        unresolvedClassLockHolder.Acquire();
        m_pUnresolvedClassHash->DeleteValue(pTypeKey);

        // Release the lock before proceeding. The unhandled exception filters take number of locks that
        // have ordering violations with this lock.
        unresolvedClassLockHolder.Release();

        // Unblock any thread waiting to load same type as in TypeLoadEntry
        pLoadingEntry->UnblockWaiters();
    }
    EX_END_HOOK;

    // Unlink this class from the unresolved class list.
    unresolvedClassLockHolder.Acquire();
    m_pUnresolvedClassHash->DeleteValue(pTypeKey);
    unresolvedClassLockHolder.Release();

    // Unblock any thread waiting to load same type as in TypeLoadEntry. This should be done
    // after pLoadingEntry is removed from m_pUnresolvedClassHash. Otherwise the other thread
    // (which was waiting) will keep spinning for a while after waking up, till the current thread removes
    //  pLoadingEntry from m_pUnresolvedClassHash. This can cause hang in situation when the current
    // thread is a background thread and so will get very less processor cycle to perform subsequent
    // operations to remove the entry from hash later.
    pLoadingEntry->UnblockWaiters();

    if (currentLevel < targetLevel)
        goto retry;

    RETURN typeHnd;
} // ClassLoader::LoadTypeHandleForTypeKey_Body

#endif //!DACCESS_COMPILE

//---------------------------------------------------------------------------------------
//
//static
TypeHandle
ClassLoader::LoadArrayTypeThrowing(
    TypeHandle     elemType,
    CorElementType arrayKind,
    unsigned       rank,        //=0
    LoadTypesFlag  fLoadTypes,  //=LoadTypes
    ClassLoadLevel level)
{
    CONTRACT(TypeHandle)
    {
        if (FORBIDGC_LOADER_USE_ENABLED()) NOTHROW; else THROWS;
        if (FORBIDGC_LOADER_USE_ENABLED()) GC_NOTRIGGER; else GC_TRIGGERS;
        if (FORBIDGC_LOADER_USE_ENABLED()) FORBID_FAULT; else { INJECT_FAULT(COMPlusThrowOM()); }
        if (FORBIDGC_LOADER_USE_ENABLED() || fLoadTypes != LoadTypes) { LOADS_TYPE(CLASS_LOAD_BEGIN); } else { LOADS_TYPE(level); }
        MODE_ANY;
        SUPPORTS_DAC;
        POSTCONDITION(CheckPointer(RETVAL, ((fLoadTypes == LoadTypes) ? NULL_NOT_OK : NULL_OK)));
    }
    CONTRACT_END

    CorElementType predefinedElementType = ELEMENT_TYPE_END;

    // Try finding it in our cache of primitive SD arrays
    if (arrayKind == ELEMENT_TYPE_SZARRAY) {
        predefinedElementType = elemType.GetSignatureCorElementType();
        if (predefinedElementType <= ELEMENT_TYPE_R8) {
            TypeHandle th = g_pPredefinedArrayTypes[predefinedElementType];
            if (th != 0)
                RETURN(th);
        }
        // This call to AsPtr is somewhat bogus and only used
        // as an optimization.  If the TypeHandle is really a TypeDesc
        // then the equality checks for the optimizations below will
        // fail.  Thus ArrayMT should not be used elsewhere in this function
        else if (elemType.AsPtr() == PTR_VOID(g_pObjectClass)) {
            // Code duplicated because Object[]'s SigCorElementType is E_T_CLASS, not OBJECT
            TypeHandle th = g_pPredefinedArrayTypes[ELEMENT_TYPE_OBJECT];
            if (th != 0)
                RETURN(th);
            predefinedElementType = ELEMENT_TYPE_OBJECT;
        }
        else if (elemType.AsPtr() == PTR_VOID(g_pStringClass)) {
            // Code duplicated because String[]'s SigCorElementType is E_T_CLASS, not STRING
            TypeHandle th = g_pPredefinedArrayTypes[ELEMENT_TYPE_STRING];
            if (th != 0)
                RETURN(th);
            predefinedElementType = ELEMENT_TYPE_STRING;
        }
        else {
            predefinedElementType = ELEMENT_TYPE_END;
        }
        rank = 1;
    }

#ifndef DACCESS_COMPILE
    // To avoid loading useless shared instantiations, normalize shared instantiations to the canonical form
    // (e.g. List<_Canon>[] -> _Canon[])
    // The denormalized shared instantiations should be needed only during JITing, so it is fine to skip this
    // for DACCESS_COMPILE.
    if (elemType.IsCanonicalSubtype())
    {
        elemType = ClassLoader::CanonicalizeGenericArg(elemType);
    }
#endif

    TypeKey key(arrayKind, elemType, rank);
    TypeHandle th = LoadConstructedTypeThrowing(&key, fLoadTypes, level);

    if (predefinedElementType != ELEMENT_TYPE_END && !th.IsNull() && th.IsFullyLoaded())
    {
        g_pPredefinedArrayTypes[predefinedElementType] = th;
    }

    RETURN(th);
} // ClassLoader::LoadArrayTypeThrowing

#ifndef DACCESS_COMPILE

VOID ClassLoader::AddAvailableClassDontHaveLock(Module *pModule,
                                                mdTypeDef classdef,
                                                AllocMemTracker *pamTracker)
{
    CONTRACTL
    {
        INSTANCE_CHECK;
        THROWS;
        GC_TRIGGERS;
        MODE_ANY;
        INJECT_FAULT(COMPlusThrowOM(););
    }
    CONTRACTL_END

    CrstHolder ch(&m_AvailableClassLock);

    AddAvailableClassHaveLock(
        pModule,
        classdef,
        pamTracker);
}

// This routine must be single threaded!  The reason is that there are situations which allow
// the same class name to have two different mdTypeDef tokens (for example, we load two different DLLs
// simultaneously, and they have some common class files, or we convert the same class file
// simultaneously on two threads).  The problem is that we do not want to overwrite the old
// <classname> -> pModule mapping with the new one, because this may cause identity problems.
//
// This routine assumes you already have the lock.  Use AddAvailableClassDontHaveLock() if you
// don't have it.
//
VOID ClassLoader::AddAvailableClassHaveLock(
    Module *          pModule,
    mdTypeDef         classdef,
    AllocMemTracker * pamTracker)  // Optimization for faster prefix comparison implementation
{
    CONTRACTL
    {
        INSTANCE_CHECK;
        THROWS;
        GC_TRIGGERS;
        MODE_ANY;
        INJECT_FAULT(COMPlusThrowOM(););
    }
    CONTRACTL_END

    EEClassHashTable *pClassHash = pModule->GetAvailableClassHash();
    EEClassHashTable *pClassCaseInsHash = pModule->GetAvailableClassCaseInsHash();

    LPCUTF8        pszName;
    LPCUTF8        pszNameSpace;
    HashDatum      ThrowawayData;
    IMDInternalImport *pMDImport = pModule->GetMDImport();
    if (FAILED(pMDImport->GetNameOfTypeDef(classdef, &pszName, &pszNameSpace)))
    {
        pszName = pszNameSpace = "Invalid TypeDef token";
        pModule->GetAssembly()->ThrowBadImageException(pszNameSpace, pszName, BFA_INVALID_TOKEN);
    }

    EEClassHashEntry_t *pBucket;
    mdTypeDef      enclosing;
    if (SUCCEEDED(pMDImport->GetNestedClassProps(classdef, &enclosing))) {
        // nested type

        LPCUTF8 pszEnclosingName;
        LPCUTF8 pszEnclosingNameSpace;
        mdTypeDef enclEnclosing;

        // Find this type's encloser's entry in the available table.
        // We'll save a pointer to it in the new hash entry for this type.
        BOOL fNestedEncl = SUCCEEDED(pMDImport->GetNestedClassProps(enclosing, &enclEnclosing));

        EEClassHashTable::LookupContext sContext;
        if (FAILED(pMDImport->GetNameOfTypeDef(enclosing, &pszEnclosingName, &pszEnclosingNameSpace)))
        {
            pszName = pszNameSpace = "Invalid TypeDef token";
            pModule->GetAssembly()->ThrowBadImageException(pszNameSpace, pszName, BFA_INVALID_TOKEN);
        }
        if ((pBucket = pClassHash->GetValue(pszEnclosingNameSpace,
                                            pszEnclosingName,
                                            &ThrowawayData,
                                            fNestedEncl,
                                            &sContext)) != NULL) {
            if (fNestedEncl) {
                // Find entry for enclosing class - NOTE, this assumes that the
                // enclosing class's TypeDef or ExportedType was inserted previously,
                // which assumes that, when enuming TD's, we get the enclosing class first
                while ((!CompareNestedEntryWithTypeDef(pMDImport,
                                                       enclEnclosing,
                                                       pClassHash,
                                                       pBucket->GetEncloser())) &&
                       (pBucket = pClassHash->FindNextNestedClass(pszEnclosingNameSpace,
                                                                  pszEnclosingName,
                                                                  &ThrowawayData,
                                                                  &sContext)) != NULL);
            }

            if (!pBucket) // Enclosing type not found in hash table
                pModule->GetAssembly()->ThrowBadImageException(pszNameSpace, pszName, BFA_ENCLOSING_TYPE_NOT_FOUND);

            // In this hash table, if the lower bit is set, it means a Module, otherwise it means EEClass*
            ThrowawayData = EEClassHashTable::CompressClassDef(classdef);
            InsertValue(pClassHash, pClassCaseInsHash, pszNameSpace, pszName, ThrowawayData, pBucket, pamTracker);
        }
    }
    else {
        // Don't add duplicate top-level classes.  Top-level classes are
        // added to the beginning of the bucket, while nested classes are
        // added to the end.  So, a duplicate top-level class could hide
        // the previous type's EEClass* entry in the hash table.
        EEClassHashEntry_t *pCaseInsEntry = NULL;
        LPUTF8 pszLowerCaseNS = NULL;
        LPUTF8 pszLowerCaseName = NULL;

        if (pClassCaseInsHash) {
            CreateCanonicallyCasedKey(pszNameSpace, pszName, &pszLowerCaseNS, &pszLowerCaseName);
            pCaseInsEntry = pClassCaseInsHash->AllocNewEntry(pamTracker);
        }

        EEClassHashEntry_t *pEntry = pClassHash->FindItem(pszNameSpace, pszName, FALSE, NULL);
        if (pEntry) {
            HashDatum Data = pEntry->GetData();

            if (((size_t)Data & EECLASSHASH_TYPEHANDLE_DISCR) &&
                ((size_t)Data & EECLASSHASH_MDEXPORT_DISCR)) {

                // it's an ExportedType - check the 'already seen' bit and if on, report a class loading exception
                // otherwise, set it
                if ((size_t)Data & EECLASSHASH_ALREADYSEEN)
                    pModule->GetAssembly()->ThrowBadImageException(pszNameSpace, pszName, BFA_MULT_TYPE_SAME_NAME);
                else {
                    Data = (HashDatum)((size_t)Data | EECLASSHASH_ALREADYSEEN);
                    pEntry->SetData(Data);
                }
            }
            else {
                // We want to throw an exception for a duplicate typedef.
                // However, this used to be allowed in 1.0/1.1, and some third-party DLLs have
                // been obfuscated so that they have duplicate private typedefs.
                // We must allow this for old assemblies for app compat reasons
                pModule->GetAssembly()->ThrowBadImageException(pszNameSpace, pszName, BFA_MULT_TYPE_SAME_NAME);
            }
        }
        else {
            pEntry = pClassHash->AllocNewEntry(pamTracker);

            CANNOTTHROWCOMPLUSEXCEPTION();
            FAULT_FORBID();

            pClassHash->InsertValueUsingPreallocatedEntry(pEntry, pszNameSpace, pszName, EEClassHashTable::CompressClassDef(classdef), NULL);

            if (pClassCaseInsHash)
                pClassCaseInsHash->InsertValueUsingPreallocatedEntry(pCaseInsEntry, pszLowerCaseNS, pszLowerCaseName, pEntry, pEntry->GetEncloser());
        }
    }
}

VOID ClassLoader::AddExportedTypeDontHaveLock(Module *pManifestModule,
    mdExportedType cl,
    AllocMemTracker *pamTracker)
{
    CONTRACTL
    {
        INSTANCE_CHECK;
        THROWS;
        GC_TRIGGERS;
        MODE_ANY;
        INJECT_FAULT(COMPlusThrowOM(););
    }
    CONTRACTL_END

    CrstHolder ch(&m_AvailableClassLock);

    AddExportedTypeHaveLock(
        pManifestModule,
        cl,
        pamTracker);
}

VOID ClassLoader::AddExportedTypeHaveLock(Module *pManifestModule,
                                          mdExportedType cl,
                                          AllocMemTracker *pamTracker)
{
    CONTRACTL
    {
        INSTANCE_CHECK;
        THROWS;
        GC_TRIGGERS;
        MODE_ANY;
        INJECT_FAULT(COMPlusThrowOM(););
    }
    CONTRACTL_END


    mdToken mdImpl;
    LPCSTR pszName;
    LPCSTR pszNameSpace;
    IMDInternalImport* pAsmImport = pManifestModule->GetMDImport();
    if (FAILED(pAsmImport->GetExportedTypeProps(
        cl,
        &pszNameSpace,
        &pszName,
        &mdImpl,
        NULL,   // type def
        NULL))) // flags
    {
        pManifestModule->GetAssembly()->ThrowBadImageException(pszNameSpace, pszName, BFA_INVALID_TOKEN);
    }

    HashDatum ThrowawayData;

    if (TypeFromToken(mdImpl) == mdtExportedType)
    {
        // nested class
        LPCUTF8 pszEnclosingNameSpace;
        LPCUTF8 pszEnclosingName;
        mdToken nextImpl;
        if (FAILED(pAsmImport->GetExportedTypeProps(
            mdImpl,
            &pszEnclosingNameSpace,
            &pszEnclosingName,
            &nextImpl,
            NULL,   // type def
            NULL))) // flags
        {
            pManifestModule->GetAssembly()->ThrowBadImageException(pszNameSpace, pszName, BFA_INVALID_TOKEN);
        }

        // Find entry for enclosing class - NOTE, this assumes that the
        // enclosing class's ExportedType was inserted previously, which assumes that,
        // when enuming ExportedTypes, we get the enclosing class first
        EEClassHashEntry_t *pBucket;
        EEClassHashTable::LookupContext sContext;
        if ((pBucket = pManifestModule->GetAvailableClassHash()->GetValue(pszEnclosingNameSpace,
                                                                          pszEnclosingName,
                                                                          &ThrowawayData,
                                                                          TypeFromToken(nextImpl) == mdtExportedType,
                                                                          &sContext)) != NULL) {
            do {
                // check to see if this is the correct class
                if (EEClassHashTable::UncompressModuleAndClassDef(ThrowawayData) == mdImpl) {
                    ThrowawayData = EEClassHashTable::CompressClassDef(cl);

                    // we explicitly don't check for the case insensitive hash table because we know it can't have been created yet
                    pManifestModule->GetAvailableClassHash()->InsertValue(pszNameSpace, pszName, ThrowawayData, pBucket, pamTracker);
                }
                pBucket = pManifestModule->GetAvailableClassHash()->FindNextNestedClass(pszEnclosingNameSpace, pszEnclosingName, &ThrowawayData, &sContext);
            } while (pBucket);
        }

        // If the encloser is not in the hash table, this nested class
        // was defined in the manifest module, so it doesn't need to be added
        return;
    }
    else {
        // Defined in the manifest module - add to the hash table by TypeDef instead
        if (mdImpl == mdFileNil)
            return;

        // Don't add duplicate top-level classes
        // In this hash table, if the lower bit is set, it means a Module, otherwise it means EEClass*
        ThrowawayData = EEClassHashTable::CompressClassDef(cl);
        // ThrowawayData is an IN OUT param. Going in its the pointer to the new value if the entry needs
        // to be inserted. The OUT param points to the value stored in the hash table.
        BOOL bFound;
        pManifestModule->GetAvailableClassHash()->InsertValueIfNotFound(pszNameSpace, pszName, &ThrowawayData, NULL, FALSE, &bFound, pamTracker);
        if (bFound) {

            // Check for duplicate ExportedTypes
            // Let it slide if it's pointing to the same type
            mdToken foundTypeImpl;
            if ((size_t)ThrowawayData & EECLASSHASH_MDEXPORT_DISCR)
            {
                mdExportedType foundExportedType = EEClassHashTable::UncompressModuleAndClassDef(ThrowawayData);
                if (FAILED(pAsmImport->GetExportedTypeProps(
                    foundExportedType,
                    NULL,   // namespace
                    NULL,   // name
                    &foundTypeImpl,
                    NULL,   // TypeDef
                    NULL))) // flags
                {
                    pManifestModule->GetAssembly()->ThrowBadImageException(pszNameSpace, pszName, BFA_INVALID_TOKEN);
                }
            }
            else
            {
                foundTypeImpl = mdFileNil;
            }

            if (mdImpl != foundTypeImpl)
            {
                pManifestModule->GetAssembly()->ThrowBadImageException(pszNameSpace, pszName, BFA_MULT_TYPE_SAME_NAME);
            }
        }
    }
}

static MethodTable* GetEnclosingMethodTable(MethodTable *pMT)
{
    CONTRACT(MethodTable*)
    {
        THROWS;
        GC_TRIGGERS;
        INJECT_FAULT(COMPlusThrowOM(););
        MODE_ANY;
        PRECONDITION(CheckPointer(pMT));
        POSTCONDITION(RETVAL == NULL || RETVAL->IsTypicalTypeDefinition());
    }
    CONTRACT_END;

    RETURN pMT->LoadEnclosingMethodTable();
}

AccessCheckContext::AccessCheckContext(MethodDesc* pCallerMethod)
{
    CONTRACTL
    {
        LIMITED_METHOD_CONTRACT;
        PRECONDITION(CheckPointer(pCallerMethod));
    }
    CONTRACTL_END;

    m_pCallerMethod = pCallerMethod;
    m_pCallerMT = m_pCallerMethod->GetMethodTable();
    m_pCallerAssembly = m_pCallerMT->GetAssembly();
}

AccessCheckContext::AccessCheckContext(MethodDesc* pCallerMethod, MethodTable* pCallerType)
{
    CONTRACTL
    {
        LIMITED_METHOD_CONTRACT;
        PRECONDITION(CheckPointer(pCallerMethod, NULL_OK));
        PRECONDITION(CheckPointer(pCallerType));
    }
    CONTRACTL_END;

    m_pCallerMethod = pCallerMethod;
    m_pCallerMT = pCallerType;
    m_pCallerAssembly = pCallerType->GetAssembly();
}

//******************************************************************************

// static
AccessCheckOptions* AccessCheckOptions::s_pNormalAccessChecks;

//******************************************************************************

void AccessCheckOptions::Startup()
{
    STANDARD_VM_CONTRACT;

    s_pNormalAccessChecks = new AccessCheckOptions(
                                    AccessCheckOptions::kNormalAccessibilityChecks,
                                    NULL,
                                    FALSE,
                                    (MethodTable *)NULL);
}

//******************************************************************************
AccessCheckOptions::AccessCheckOptions(
    const AccessCheckOptions & templateOptions,
    BOOL                       throwIfTargetIsInaccessible) :
    m_pAccessContext(templateOptions.m_pAccessContext)
{
    WRAPPER_NO_CONTRACT;

    Initialize(
        templateOptions.m_accessCheckType,
        throwIfTargetIsInaccessible,
        templateOptions.m_pTargetMT,
        templateOptions.m_pTargetMethod,
        templateOptions.m_pTargetField);
}

//******************************************************************************
// This function should only be called when normal accessibility is not possible.
// It returns TRUE if the target can be accessed.
// Otherwise, it either returns FALSE or throws an exception, depending on the value of throwIfTargetIsInaccessible.

BOOL AccessCheckOptions::DemandMemberAccess(AccessCheckContext *pContext, MethodTable * pTargetMT, BOOL visibilityCheck) const
{
    CONTRACTL
    {
        THROWS;
        GC_TRIGGERS;
        MODE_ANY;
        PRECONDITION(m_accessCheckType != kNormalAccessibilityChecks);
        PRECONDITION(CheckPointer(pContext));
    }
    CONTRACTL_END;

    _ASSERTE(m_accessCheckType != kNormalAccessibilityChecks);

    if (NingenEnabled())
    {
        // NinGen should always perform normal accessibility checks
        _ASSERTE(false);

        if (m_fThrowIfTargetIsInaccessible)
        {
            ThrowAccessException(pContext, pTargetMT, NULL);
        }

        return FALSE;
    }

    BOOL canAccessTarget = FALSE;

#ifndef CROSSGEN_COMPILE

    // In CoreCLR kRestrictedMemberAccess means that one can access private/internal
    // classes/members in app code.
    if (m_accessCheckType != kMemberAccess && pTargetMT)
    {
        // We allow all transparency checks to succeed in LCG methods and reflection invocation.
        if (m_accessCheckType == kNormalAccessNoTransparency || m_accessCheckType == kRestrictedMemberAccessNoTransparency)
            return TRUE;
    }

    // No Access
    if (m_fThrowIfTargetIsInaccessible)
    {
        ThrowAccessException(pContext, pTargetMT, NULL);
    }

#endif // CROSSGEN_COMPILE

    return canAccessTarget;
}

//******************************************************************************
// pFailureMT - the MethodTable that we were trying to access. It can be null
//              if the failure is not because of a specific type. This will be a
//              a component of the instantiation of m_pTargetMT/m_pTargetMethod/m_pTargetField.

void AccessCheckOptions::ThrowAccessException(
    AccessCheckContext* pContext,
    MethodTable*        pFailureMT,             /* = NULL  */
    Exception*          pInnerException         /* = NULL  */) const
{
    CONTRACTL
    {
        THROWS;
        GC_TRIGGERS;
        MODE_ANY;
        PRECONDITION(CheckPointer(pContext));
        PRECONDITION(CheckPointer(pInnerException, NULL_OK));
        PRECONDITION(m_fThrowIfTargetIsInaccessible);
    }
    CONTRACTL_END;

    GCX_COOP();

    MethodDesc* pCallerMD = pContext->GetCallerMethod();

    if (m_pTargetMT != NULL)
    {
        // If we know the specific type that caused the failure, display it.
        // Else display the whole type that we are trying to access.
        MethodTable * pMT = (pFailureMT != NULL) ? pFailureMT : m_pTargetMT;
        ThrowTypeAccessException(pContext, pMT, 0, pInnerException);
    }
    else if (m_pTargetMethod != NULL)
    {
        // If the caller and target method are non-null and the same, then this means that we're checking to see
        // if the method has access to itself in order to validate that it has access to its parameter types,
        // containing type, and return type.  In this case, throw a more informative TypeAccessException to
        // describe the error that occurred (for instance, "this method doesn't have access to one of its
        // parameter types", rather than "this method doesn't have access to itself").
        // We only want to do this if we know the exact type that caused the problem, otherwise fall back to
        // throwing the standard MethodAccessException.
        if (pCallerMD != NULL && m_pTargetMethod == pCallerMD && pFailureMT != NULL)
        {
            ThrowTypeAccessException(pContext, pFailureMT, 0, pInnerException);
        }
        else
        {
            ThrowMethodAccessException(pContext, m_pTargetMethod, 0, pInnerException);
        }
    }
    else
    {
        _ASSERTE(m_pTargetField != NULL);
        ThrowFieldAccessException(pContext, m_pTargetField, 0, pInnerException);
    }
}

//******************************************************************************
// This will do a security demand if appropriate.
// If access is not possible, this will either throw an exception or return FALSE
BOOL AccessCheckOptions::DemandMemberAccessOrFail(AccessCheckContext *pContext, MethodTable * pTargetMT, BOOL visibilityCheck) const
{
    CONTRACTL
    {
        THROWS;
        GC_TRIGGERS;
        MODE_ANY;
    }
    CONTRACTL_END;

    if (DoNormalAccessibilityChecks())
    {
        if (pContext->GetCallerAssembly()->IgnoresAccessChecksTo(pTargetMT->GetAssembly()))
        {
            return TRUE;
        }

        if (m_fThrowIfTargetIsInaccessible)
        {
            ThrowAccessException(pContext, pTargetMT);
        }

        return FALSE;
    }

    return DemandMemberAccess(pContext, pTargetMT, visibilityCheck);
}

//******************************************************************************
// This should be called if access to the target is not possible.
// This will either throw an exception or return FALSE.
BOOL AccessCheckOptions::FailOrThrow(AccessCheckContext *pContext) const
{
    CONTRACTL
    {
        THROWS;
        GC_TRIGGERS;
        MODE_ANY;
        PRECONDITION(CheckPointer(pContext));
    }
    CONTRACTL_END;

    if (m_fThrowIfTargetIsInaccessible)
    {
        ThrowAccessException(pContext);
    }

    return FALSE;
}

void DECLSPEC_NORETURN ThrowFieldAccessException(AccessCheckContext* pContext,
                                                 FieldDesc *pFD,
                                                 UINT messageID /* = 0 */,
                                                 Exception *pInnerException /* = NULL */)
{
    CONTRACTL
    {
        THROWS;
        GC_TRIGGERS;
        MODE_ANY;
        PRECONDITION(CheckPointer(pContext));
        PRECONDITION(CheckPointer(pFD));
    }
    CONTRACTL_END;

    MethodDesc* pCallerMD = pContext->GetCallerMethod();

    ThrowFieldAccessException(pCallerMD,
                              pFD,
                              messageID,
                              pInnerException);
}

void DECLSPEC_NORETURN ThrowFieldAccessException(MethodDesc* pCallerMD,
                                                 FieldDesc *pFD,
                                                 UINT messageID /* = 0 */,
                                                 Exception *pInnerException /* = NULL */)
{
    CONTRACTL
    {
        THROWS;
        GC_TRIGGERS;
        MODE_ANY;
        PRECONDITION(CheckPointer(pCallerMD, NULL_OK));
        PRECONDITION(CheckPointer(pFD));
    }
    CONTRACTL_END;

    if (pCallerMD != NULL)
    {
        if (messageID == 0)
        {
            messageID = IDS_E_FIELDACCESS;
        }

        EX_THROW_WITH_INNER(EEFieldException, (pFD, pCallerMD, SString::Empty(), messageID), pInnerException);
    }
    else
    {
        EX_THROW_WITH_INNER(EEFieldException, (pFD), pInnerException);
    }
}

void DECLSPEC_NORETURN ThrowMethodAccessException(AccessCheckContext* pContext,
                                                  MethodDesc *pCalleeMD,
                                                  UINT messageID /* = 0 */,
                                                  Exception *pInnerException /* = NULL */)
{
    CONTRACTL
    {
        THROWS;
        GC_TRIGGERS;
        MODE_ANY;
        PRECONDITION(CheckPointer(pContext));
        PRECONDITION(CheckPointer(pCalleeMD));
    }
    CONTRACTL_END;

    MethodDesc* pCallerMD = pContext->GetCallerMethod();

    ThrowMethodAccessException(pCallerMD,
                               pCalleeMD,
                               messageID,
                               pInnerException);
}

void DECLSPEC_NORETURN ThrowMethodAccessException(MethodDesc* pCallerMD,
                                                  MethodDesc *pCalleeMD,
                                                  UINT messageID /* = 0 */,
                                                  Exception *pInnerException /* = NULL */)
{
    CONTRACTL
    {
        THROWS;
        GC_TRIGGERS;
        MODE_ANY;
        PRECONDITION(CheckPointer(pCallerMD, NULL_OK));
        PRECONDITION(CheckPointer(pCalleeMD));
    }
    CONTRACTL_END;

    if (pCallerMD != NULL)
    {
        if (messageID == 0)
        {
            messageID = IDS_E_METHODACCESS;
        }

        EX_THROW_WITH_INNER(EEMethodException, (pCalleeMD, pCallerMD, SString::Empty(), messageID), pInnerException);
    }
    else
    {
        EX_THROW_WITH_INNER(EEMethodException, (pCalleeMD), pInnerException);
    }
}

void DECLSPEC_NORETURN ThrowTypeAccessException(AccessCheckContext* pContext,
                                                MethodTable *pMT,
                                                UINT messageID /* = 0 */,
                                                Exception *pInnerException /* = NULL */)
{
    CONTRACTL
    {
        THROWS;
        GC_TRIGGERS;
        MODE_ANY;
        PRECONDITION(CheckPointer(pContext));
        PRECONDITION(CheckPointer(pMT));
    }
    CONTRACTL_END;

    MethodDesc* pCallerMD = pContext->GetCallerMethod();

    ThrowTypeAccessException(pCallerMD,
                             pMT,
                             messageID,
                             pInnerException);
}

void DECLSPEC_NORETURN ThrowTypeAccessException(MethodDesc* pCallerMD,
                                                MethodTable *pMT,
                                                UINT messageID /* = 0 */,
                                                Exception *pInnerException /* = NULL */)
{
    CONTRACTL
    {
        THROWS;
        GC_TRIGGERS;
        MODE_ANY;
        PRECONDITION(CheckPointer(pCallerMD, NULL_OK));
        PRECONDITION(CheckPointer(pMT));
    }
    CONTRACTL_END;

    if (pCallerMD != NULL)
    {
        if (messageID == 0)
        {
            messageID = IDS_E_TYPEACCESS;
        }

        EX_THROW_WITH_INNER(EETypeAccessException, (pMT, pCallerMD, SString::Empty(), messageID), pInnerException);
    }
    else
    {
        EX_THROW_WITH_INNER(EETypeAccessException, (pMT), pInnerException);
    }
}

//---------------------------------------------------------------------------------------
//
// Checks to see if access to a member with assembly visiblity is allowed.
//
// Arguments:
//    pAccessingAssembly    - The assembly requesting access to the internal member
//    pTargetAssembly       - The assembly which contains the target member
//    pOptionalTargetField  - Internal field being accessed OR
//    pOptionalTargetMethod - Internal type being accessed OR
//    pOptionalTargetType   - Internal type being accessed
//
// Return Value:
//    TRUE if pTargetAssembly is pAccessingAssembly, or if pTargetAssembly allows
//    pAccessingAssembly friend access to the target. FALSE otherwise.
//

static BOOL AssemblyOrFriendAccessAllowed(Assembly       *pAccessingAssembly,
                                          Assembly       *pTargetAssembly,
                                          FieldDesc      *pOptionalTargetField,
                                          MethodDesc     *pOptionalTargetMethod,
                                          MethodTable    *pOptionalTargetType)
{
    CONTRACTL
    {
        THROWS;
        GC_TRIGGERS;
        PRECONDITION(CheckPointer(pAccessingAssembly));
        PRECONDITION(CheckPointer(pTargetAssembly));
        PRECONDITION(pOptionalTargetField != NULL || pOptionalTargetMethod != NULL || pOptionalTargetType != NULL);
        PRECONDITION(pOptionalTargetField == NULL || pOptionalTargetMethod == NULL);
    }
    CONTRACTL_END;

    if (pAccessingAssembly == pTargetAssembly)
    {
        return TRUE;
    }

    if (pAccessingAssembly->IgnoresAccessChecksTo(pTargetAssembly))
    {
        return TRUE;
    }

    else if (pOptionalTargetField != NULL)
    {
        return pTargetAssembly->GrantsFriendAccessTo(pAccessingAssembly, pOptionalTargetField);
    }
    else if (pOptionalTargetMethod != NULL)
    {
        return pTargetAssembly->GrantsFriendAccessTo(pAccessingAssembly, pOptionalTargetMethod);
    }
    else
    {
        return pTargetAssembly->GrantsFriendAccessTo(pAccessingAssembly, pOptionalTargetType);
    }
}

//******************************************************************************
// This function determines whether a target class is accessible from
//  some given class.
/* static */
BOOL ClassLoader::CanAccessMethodInstantiation( // True if access is legal, false otherwise.
    AccessCheckContext* pContext,
    MethodDesc*         pOptionalTargetMethod,  // The desired method; if NULL, return TRUE (or)
    const AccessCheckOptions & accessCheckOptions)
{
    CONTRACTL
    {
        THROWS;
        GC_TRIGGERS;
        INJECT_FAULT(COMPlusThrowOM(););
        MODE_ANY;
        PRECONDITION(CheckPointer(pContext));
    }
    CONTRACTL_END

    // If there is no target method just allow access.
    // NB: the caller may just be checking access to a field or class, so we allow for NULL.
    if (!pOptionalTargetMethod)
        return TRUE;

    // Is the desired target an instantiated generic method?
    if (pOptionalTargetMethod->HasMethodInstantiation())
    {   // check that the current class has access
        // to all of the instantiating classes.
        Instantiation inst = pOptionalTargetMethod->GetMethodInstantiation();
        for (DWORD i = 0; i < inst.GetNumArgs(); i++)
        {
            TypeHandle th = inst[i];

            MethodTable* pMT = th.GetMethodTableOfRootTypeParam();

            // Either a TypeVarTypeDesc or a FnPtrTypeDesc. No access check needed.
            if (pMT == NULL)
                continue;

            if (!CanAccessClass(
                    pContext,
                    pMT,
                    th.GetAssembly(),
                    accessCheckOptions))
            {
                return FALSE;
            }
        }
        //  If we are here, the current class has access to all of the target's instantiating args,
    }
    return TRUE;
}

//******************************************************************************
// This function determines whether a target class is accessible from
//  some given class.
// CanAccessClass does the following checks:
//   1. Transparency check on the target class
//   2. Recursively calls CanAccessClass on the generic arguments of the target class if it is generic.
//   3. Visibility check on the target class, if the target class is nested, this will be translated
//      to a member access check on the enclosing type (calling CanAccess with appropriate dwProtection.
//
/* static */
BOOL ClassLoader::CanAccessClass(                   // True if access is legal, false otherwise.
    AccessCheckContext* pContext,                   // The caller context
    MethodTable*        pTargetClass,               // The desired target class.
    Assembly*           pTargetAssembly,            // Assembly containing the target class.
    const AccessCheckOptions & accessCheckOptions)// = TRUE
{
    CONTRACTL
    {
        THROWS;
        GC_TRIGGERS;
        INJECT_FAULT(COMPlusThrowOM(););
        MODE_ANY;
        PRECONDITION(CheckPointer(pContext));
        PRECONDITION(CheckPointer(pTargetClass));
    }
    CONTRACTL_END

    // If there is no target class, allow access.
    // @todo: what does that mean?
    //if (!pTargetClass)
    //    return TRUE;

    // Step 2: Recursively call CanAccessClass on the generic type arguments
    // Is the desired target a generic instantiation?
    if (pTargetClass->HasInstantiation())
    {   // Yes, so before going any further, check that the current class has access
        //  to all of the instantiating classes.
        Instantiation inst = pTargetClass->GetInstantiation();
        for (DWORD i = 0; i < inst.GetNumArgs(); i++)
        {
            TypeHandle th = inst[i];

            MethodTable* pMT = th.GetMethodTableOfRootTypeParam();

            // Either a TypeVarTypeDesc or a FnPtrTypeDesc. No access check needed.
            if (pMT == NULL)
                continue;

            if (!CanAccessClass(
                    pContext,
                    pMT,
                    th.GetAssembly(),
                    accessCheckOptions))
            {
                // no need to call accessCheckOptions.DemandMemberAccessOrFail here because the base case in
                // CanAccessClass does that already
                return FALSE;
            }
        }
        // If we are here, the current class has access to all of the desired target's instantiating args.
        //  Now, check whether the current class has access to the desired target itself.
    }

    // Step 3: Visibility Check
    if (!pTargetClass->GetClass()->IsNested())
    {   // a non-nested class can be either all public or accessible only from its own assembly (and friends).
        if (IsTdPublic(pTargetClass->GetClass()->GetProtection()))
        {
            return TRUE;
        }
        else
        {
            Assembly* pCurrentAssembly = pContext->GetCallerAssembly();
            _ASSERTE(pCurrentAssembly != NULL);

            if (AssemblyOrFriendAccessAllowed(pCurrentAssembly,
                                              pTargetAssembly,
                                              NULL,
                                              NULL,
                                              pTargetClass))
            {
                return TRUE;
            }
            else
            {
                return accessCheckOptions.DemandMemberAccessOrFail(pContext, pTargetClass, TRUE /*visibilityCheck*/);
            }
        }
    }

    // If we are here, the desired target class is nested.  Translate the type flags
    //  to corresponding method access flags. We need to make a note if friend access was allowed to the
    //  type being checked since we're not passing it directly to the recurisve call to CanAccess, and
    //  instead are just passing in the dwProtectionFlags.
    DWORD dwProtection = pTargetClass->GetClass()->GetProtection();

    switch(dwProtection) {
        case tdNestedPublic:
            dwProtection = mdPublic;
            break;
        case tdNestedFamily:
            dwProtection = mdFamily;
            break;
        case tdNestedPrivate:
            dwProtection = mdPrivate;
            break;
        case tdNestedFamORAssem:
            // If we can access the class because we have assembly or friend access, we have satisfied the
            // FamORAssem accessibility, so we we can simplify it down to public. Otherwise we require that
            // family access be allowed to grant access.
        case tdNestedFamANDAssem:
            // If we don't grant assembly or friend access to the target class, then there is no way we
            // could satisfy the FamANDAssem requirement.  Otherwise, since we have satsified the Assm
            // portion, we only need to check for the Fam portion.
        case tdNestedAssembly:
            // If we don't grant assembly or friend access to the target class, and that class has assembly
            // protection, we can fail the request now.  Otherwise we can check to make sure a public member
            // of the outer class is allowed, since we have satisfied the target's accessibility rules.

            if (AssemblyOrFriendAccessAllowed(pContext->GetCallerAssembly(), pTargetAssembly, NULL, NULL, pTargetClass))
                dwProtection = (dwProtection == tdNestedFamANDAssem) ? mdFamily : mdPublic;
            else if (dwProtection == tdNestedFamORAssem)
                dwProtection = mdFamily;
            else
                return accessCheckOptions.DemandMemberAccessOrFail(pContext, pTargetClass, TRUE /*visibilityCheck*/);

            break;

        default:
            THROW_BAD_FORMAT_MAYBE(!"Unexpected class visibility flag value", BFA_BAD_VISIBILITY, pTargetClass);
    }

    // The desired target class is nested, so translate the class access request into
    //  a member access request.  That is, if the current class is trying to access A::B,
    //  check if it can access things in A with the visibility of B.
    // So, pass A as the desired target class and visibility of B within A as the member access
    // We've already done transparency check above. No need to do it again.
    return ClassLoader::CanAccess(
        pContext,
        GetEnclosingMethodTable(pTargetClass),
        pTargetAssembly,
        dwProtection,
        NULL,
        NULL,
        accessCheckOptions);
} // BOOL ClassLoader::CanAccessClass()

//******************************************************************************
// This is a front-end to CheckAccessMember that handles the nested class scope. If can't access
// from the current point and are a nested class, then try from the enclosing class.
// In addition to CanAccessMember, if the caller class doesn't have access to the caller, see if the enclosing class does.
//
/* static */
BOOL ClassLoader::CanAccess(                            // TRUE if access is allowed, FALSE otherwise.
    AccessCheckContext* pContext,                       // The caller context
    MethodTable*        pTargetMT,                      // The class containing the desired target member.
    Assembly*           pTargetAssembly,                // Assembly containing that class.
    DWORD               dwMemberAccess,                 // Member access flags of the desired target member (as method bits).
    MethodDesc*         pOptionalTargetMethod,          // The target method; NULL if the target is a not a method or
                                                        // there is no need to check the method's instantiation.
    FieldDesc*          pOptionalTargetField,           // or The desired field; if NULL, return TRUE
    const AccessCheckOptions & accessCheckOptions)      // = s_NormalAccessChecks
{
    CONTRACT(BOOL)
    {
        THROWS;
        GC_TRIGGERS;
        INJECT_FAULT(COMPlusThrowOM(););
        PRECONDITION(CheckPointer(pContext));
        MODE_ANY;
    }
    CONTRACT_END;

    AccessCheckOptions accessCheckOptionsNoThrow(accessCheckOptions, FALSE);

    if (!CheckAccessMember(pContext,
                           pTargetMT,
                           pTargetAssembly,
                           dwMemberAccess,
                           pOptionalTargetMethod,
                           pOptionalTargetField,
                           // Suppress exceptions for nested classes since this is not a hard-failure,
                           // and we can do additional checks
                           accessCheckOptionsNoThrow))
    {
        // If we're here, CheckAccessMember didn't allow access.
        BOOL canAccess = FALSE;

        // If the current class is nested, there may be an enclosing class that might have access
        // to the target. And if the pCurrentMT == NULL, the current class is global, and so there
        // is no enclosing class.
        MethodTable* pCurrentMT = pContext->GetCallerMT();

        BOOL isNestedClass = (pCurrentMT && pCurrentMT->GetClass()->IsNested());

        if (isNestedClass)
        {
            // A nested class also has access to anything that the enclosing class does, so
            //  recursively check whether the enclosing class can access the desired target member.
            MethodTable * pEnclosingMT = GetEnclosingMethodTable(pCurrentMT);

            AccessCheckContext accessContext(pContext->GetCallerMethod(),
                                                   pEnclosingMT,
                                                   pContext->GetCallerAssembly());

            // On failure, do not throw from inside this call since that will cause the exception message
            // to refer to the enclosing type.
            canAccess = ClassLoader::CanAccess(
                                 &accessContext,
                                 pTargetMT,
                                 pTargetAssembly,
                                 dwMemberAccess,
                                 pOptionalTargetMethod,
                                 pOptionalTargetField,
                                 accessCheckOptionsNoThrow);
        }

        if (!canAccess)
        {
            BOOL fail = accessCheckOptions.FailOrThrow(pContext);
            RETURN(fail);
        }
    }

    RETURN(TRUE);
} // BOOL ClassLoader::CanAccess()

//******************************************************************************
// This is the helper function for the corresponding CanAccess()
// It does the following checks:
//   1. CanAccessClass on pTargetMT
//   2. CanAccessMethodInstantiation if the pOptionalTargetMethod is provided and is generic.
//   3. Transparency check on pTargetMT, pOptionalTargetMethod and pOptionalTargetField.
//   4. Visibility check on dwMemberAccess (on pTargetMT)

/* static */
BOOL ClassLoader::CheckAccessMember(                // TRUE if access is allowed, false otherwise.
    AccessCheckContext*     pContext,
    MethodTable*            pTargetMT,              // The class containing the desired target member.
    Assembly*               pTargetAssembly,        // Assembly containing that class.
    DWORD                   dwMemberAccess,         // Member access flags of the desired target member (as method bits).
    MethodDesc*             pOptionalTargetMethod,  // The target method; NULL if the target is a not a method or
                                                    // there is no need to check the method's instantiation.
    FieldDesc*              pOptionalTargetField,   // target field, NULL if there is no Target field
    const AccessCheckOptions & accessCheckOptions
    )
{
    CONTRACTL
    {
        THROWS;
        GC_TRIGGERS;
        INJECT_FAULT(COMPlusThrowOM(););
        PRECONDITION(CheckPointer(pContext));
        MODE_ANY;
    }
    CONTRACTL_END

    // we're trying to access a member that is contained in the class pTargetClass, so need to
    // check if have access to pTargetClass itself from the current point before worry about
    // having access to the member within the class
    if (!CanAccessClass(pContext,
                        pTargetMT,
                        pTargetAssembly,
                        accessCheckOptions))
    {
        return FALSE;
    }

    // If we are trying to access a generic method, we have to ensure its instantiation is accessible.
    // Note that we need to perform transparency checks on the instantiation even if we have
    if (!CanAccessMethodInstantiation(
            pContext,
            pOptionalTargetMethod,
            accessCheckOptions))
    {
        return FALSE;
    }

    // pOptionalTargetMethod and pOptionalTargetField can never be NULL at the same time.
    _ASSERTE(pOptionalTargetMethod == NULL || pOptionalTargetField == NULL);

    // Perform transparency checks
    // We don't need to do transparency check against pTargetMT here because
    // it was already done in CanAccessClass above.

    if (IsMdPublic(dwMemberAccess))
    {
        return TRUE;
    }

    MethodTable* pCurrentMT = pContext->GetCallerMT();

    if (IsMdPrivateScope(dwMemberAccess))
    {
        if (pCurrentMT != NULL && pCurrentMT->GetModule() == pTargetMT->GetModule())
        {
            return TRUE;
        }
        else
        {
            return accessCheckOptions.DemandMemberAccessOrFail(pContext, pTargetMT, TRUE /*visibilityCheck*/);
        }
    }


#ifdef _DEBUG
    if (pTargetMT == NULL &&
        (IsMdFamORAssem(dwMemberAccess) ||
         IsMdFamANDAssem(dwMemberAccess) ||
         IsMdFamily(dwMemberAccess))) {
        THROW_BAD_FORMAT_MAYBE(!"Family flag is not allowed on global functions", BFA_FAMILY_ON_GLOBAL, pTargetMT);
    }
#endif

    if (pTargetMT == NULL ||
        IsMdAssem(dwMemberAccess) ||
        IsMdFamORAssem(dwMemberAccess) ||
        IsMdFamANDAssem(dwMemberAccess))
    {
        // If the member has Assembly accessibility, grant access if the current
        //  class is in the same assembly as the desired target member, or if the
        //  desired target member's assembly grants friend access to the current
        //  assembly.
        // @todo: What does it mean for the target class to be NULL?

        Assembly* pCurrentAssembly = pContext->GetCallerAssembly();

        // pCurrentAssembly should never be NULL, unless we are called from interop,
        // in which case we should have already returned TRUE.
        _ASSERTE(pCurrentAssembly != NULL);

        const BOOL fAssemblyOrFriendAccessAllowed = AssemblyOrFriendAccessAllowed(pCurrentAssembly,
                                                                                  pTargetAssembly,
                                                                                  pOptionalTargetField,
                                                                                  pOptionalTargetMethod,
                                                                                  pTargetMT);

        if ((pTargetMT == NULL || IsMdAssem(dwMemberAccess) || IsMdFamORAssem(dwMemberAccess)) &&
            fAssemblyOrFriendAccessAllowed)
        {
            return TRUE;
        }
        else if (IsMdFamANDAssem(dwMemberAccess) &&
                 !fAssemblyOrFriendAccessAllowed)
        {
            return accessCheckOptions.DemandMemberAccessOrFail(pContext, pTargetMT, TRUE /*visibilityCheck*/);
        }
    }

    // Nested classes can access all members of the parent class.
    while(pCurrentMT != NULL)
    {
        //@GENERICSVER:
        if (pTargetMT->HasSameTypeDefAs(pCurrentMT))
            return TRUE;

        if (IsMdPrivate(dwMemberAccess))
        {
            if (!pCurrentMT->GetClass()->IsNested())
            {
                return accessCheckOptions.DemandMemberAccessOrFail(pContext, pTargetMT, TRUE /*visibilityCheck*/);
            }
        }
        else if (IsMdFamORAssem(dwMemberAccess) || IsMdFamily(dwMemberAccess) || IsMdFamANDAssem(dwMemberAccess))
        {
            if (CanAccessFamily(pCurrentMT, pTargetMT))
            {
                return TRUE;
            }
        }

        pCurrentMT = GetEnclosingMethodTable(pCurrentMT);
    }

    return accessCheckOptions.DemandMemberAccessOrFail(pContext, pTargetMT, TRUE /*visibilityCheck*/);
}

// The family check is actually in two parts (Partition I, 8.5.3.2).  The first part:
//
//              ...accessible to referents that support the same type
//              (i.e., an exact type and all of the types that inherit
//              from it).
//
// Translation: pCurrentClass must be the same type as pTargetClass or a derived class.  (i.e. Derived
// can access Base.protected but Unrelated cannot access Base.protected).
//
// The second part:
//
//              For verifiable code (see Section 8.8), there is an additional
//              requirement that can require a runtime check: the reference
//              shall be made through an item whose exact type supports
//              the exact type of the referent. That is, the item whose
//              member is being accessed shall inherit from the type
//              performing the access.
//
// Translation: The C++ protected rule.  For those unfamiliar, it means that:
//  if you have:
//  GrandChild : Child
//      and
//  Child : Parent
//      and
//  Parent {
//  protected:
//      int protectedField;
//  }
//
//  Child::function(GrandChild * o) {
//      o->protectedField; //This access is legal.
//  }
//
//  GrandChild:function2(Child * o) {
//      o->protectedField; //This access is illegal.
//  }
//
//  The reason for this rule is that if you had:
//  Sibling : Parent
//
//  Child::function3( Sibling * o ) {
//      o->protectedField; //This access is illegal
//  }
//
//  This is intuitively correct.  However, you need to prevent:
//  Child::function4( Sibling * o ) {
//      ((Parent*)o)->protectedField;
//  }
//
//  Which means that you must access protected fields through a type that is yourself or one of your
//  derived types.

//This checks the first part of the rule above.
/* static */
BOOL ClassLoader::CanAccessFamily(
                                 MethodTable *pCurrentClass,
                                 MethodTable *pTargetClass)
{
    CONTRACTL
    {
        THROWS;
        GC_TRIGGERS;
        INJECT_FAULT(COMPlusThrowOM(););
        MODE_ANY;
        PRECONDITION(CheckPointer(pTargetClass));
    }
    CONTRACTL_END

    _ASSERTE(pCurrentClass);
    _ASSERTE(pTargetClass);

    BOOL bIsInterface = pTargetClass->IsInterface();

    //Look to see if Current is a child of the Target.
    while (pCurrentClass) {
        if (bIsInterface)
        {
            // Calling a protected interface member
            MethodTable::InterfaceMapIterator it = pCurrentClass->IterateInterfaceMap();
            while (it.Next())
            {
                // We only loosely check if they are of the same generic type
                if (it.HasSameTypeDefAs(pTargetClass))
                    return TRUE;
            }
        }
        else
        {
            MethodTable *pCurInstance = pCurrentClass;

            while (pCurInstance) {
                //This is correct.  csc is incredibly lax about generics.  Essentially if you are a subclass of
                //any type of generic it lets you access it.  Since the standard is totally unclear, mirror that
                //behavior here.
                if (pCurInstance->HasSameTypeDefAs(pTargetClass)) {
                    return TRUE;
                }

                pCurInstance = pCurInstance->GetParentMethodTable();
            }
        }

        ///Looking at 8.5.3, it looks like a protected member of a nested class in a parent type is also
        //accessible.
        pCurrentClass = GetEnclosingMethodTable(pCurrentClass);
    }

    return FALSE;
}

//If instance is an inner class, this also succeeds if the outer class conforms to 8.5.3.2.  A nested class
//is enclosed inside of the enclosing class' open type.  So we need to ignore generic variables.  That also
//helps us with:
/*
class Base {
    protected int m_family;
}
class Derived<T> : Base {
    class Inner {
        public int function(Derived<T> d) {
            return d.m_family;
        }
    }
}
*/

//Since the inner T is not the same T as the enclosing T (since accessing generic variables is a CLS rule,
//not a CLI rule), we see that as a comparison between Derived<T> and Derived<T'>.  CanCastTo rejects that.
//Instead we just check against the typedef of the two types.  This ignores all generic parameters (formal
//or not).

BOOL CanAccessFamilyVerificationEnclosingHelper(MethodTable * pMTCurrentEnclosingClass,
                                                TypeHandle thInstanceClass)
{
    CONTRACTL
    {
        THROWS;
        GC_TRIGGERS;
        MODE_ANY;
    }
    CONTRACTL_END

    _ASSERTE(pMTCurrentEnclosingClass);

    if (thInstanceClass.IsGenericVariable())
    {
        //In this case it is a TypeVarTypeDesc (i.e. T).  If this access would be legal due to a
        //constraint:
        //
        /*
        public class My<T>
        {
            public class Inner<U> where U : My<T>
            {
                public int foo(U u)
                {
                    return u.field;
                }
            }
            protected int field;
        }
        */
        //We need to find the generic class constraint.  (The above is legal because U must be a My<T> which makes this
        //legal by 8.5.3.2)
        // There may only be 1 class constraint on a generic parameter

        // Get the constraints on this generic variable
        // At most 1 of them is a class constraint.
        // That class constraint methodtable can go through the normal search for matching typedef logic below
        TypeVarTypeDesc *tyvar = thInstanceClass.AsGenericVariable();
        DWORD numConstraints;
        TypeHandle *constraints = tyvar->GetConstraints(&numConstraints, CLASS_DEPENDENCIES_LOADED);
        if (constraints == NULL)
        {
            // If we did not find a class constraint, we cannot generate a methodtable to search for
            return FALSE;
        }
        else
        {
            for (DWORD i = 0; i < numConstraints; i++)
            {
                if (!constraints[i].IsInterface())
                {
                    // We have found the class constraint on this TypeVarTypeDesc
                    // Recurse on the found class constraint. It is possible that this constraint may also be a TypeVarTypeDesc
//class Outer4<T>
//{
//    protected int field;
//
//    public class Inner<U,V> where V:U where U : Outer4<T>
//    {
//        public int Method(V param) { return (++param.field); }
//    }
//}
                    return CanAccessFamilyVerificationEnclosingHelper(pMTCurrentEnclosingClass, constraints[i]);
                }
            }
            // If we did not find a class constraint, we cannot generate a methodtable to search for
            return FALSE;
        }
    }
    do
    {
        MethodTable * pAccessor = pMTCurrentEnclosingClass;
        //If thInstanceClass is a MethodTable, we should only be doing the TypeDef comparison (see
        //above).
        if (!thInstanceClass.IsTypeDesc())
        {
            MethodTable *pInstanceMT = thInstanceClass.AsMethodTable();

            // This is a CanCastTo implementation for classes, assuming we should ignore generic instantiation parameters.
            do
            {
                if (pAccessor->HasSameTypeDefAs(pInstanceMT))
                    return TRUE;
                pInstanceMT = pInstanceMT->GetParentMethodTable();
            }while(pInstanceMT);
        }
        else
        {
            // Leave this logic in place for now, as I'm not fully confident it can't happen, and we are very close to RTM
            // This logic was originally written to handle TypeVarTypeDescs, but those are now handled above.
            _ASSERTE(FALSE);
            if (thInstanceClass.CanCastTo(TypeHandle(pAccessor)))
                return TRUE;
        }

        pMTCurrentEnclosingClass = GetEnclosingMethodTable(pMTCurrentEnclosingClass);
    }while(pMTCurrentEnclosingClass);
    return FALSE;
}


//This checks the verification only part of the rule above.
//From the example above:
//  GrandChild::function2(Child * o) {
//      o->protectedField; //This access is illegal.
//  }
// pCurrentClass is GrandChild and pTargetClass is Child.  This check is completely unnecessary for statics,
// but by legacy convention you can use GrandChild for pTargetClass in that case.

BOOL ClassLoader::CanAccessFamilyVerification(TypeHandle thCurrentClass,
                                              TypeHandle thInstanceClass)
{
    CONTRACTL
    {
        THROWS;
        GC_TRIGGERS;
        INJECT_FAULT(COMPlusThrowOM(););
        MODE_ANY;
        PRECONDITION(!thCurrentClass.IsNull());
        PRECONDITION(!thCurrentClass.IsTypeDesc());
    }
    CONTRACTL_END

    //Check to see if Instance is equal to or derived from pCurrentClass.
    //
    //In some cases the type we have for the instance type is actually a TypeVarTypeDesc.  In those cases we
    //need to check against the constraints (You're accessing a member through a 'T' with a type constraint
    //that makes this legal).  For those cases, CanCastTo does what I want.
    MethodTable * pAccessor = thCurrentClass.GetMethodTable();
    if (thInstanceClass.CanCastTo(TypeHandle(pAccessor)))
        return TRUE;

    //TypeDescs don't have methods so only run this on MethodTables.
    if (!thInstanceClass.IsNull())
    {
        return CanAccessFamilyVerificationEnclosingHelper(pAccessor, thInstanceClass);
    }
    return FALSE;
}

#endif // #ifndef DACCESS_COMPILE

#ifdef DACCESS_COMPILE

void
ClassLoader::EnumMemoryRegions(CLRDataEnumMemoryFlags flags)
{
    WRAPPER_NO_CONTRACT;
    SUPPORTS_DAC;
    DAC_ENUM_DTHIS();

    EMEM_OUT(("MEM: %p ClassLoader\n", dac_cast<TADDR>(this)));

    if (m_pAssembly.IsValid())
    {
        ModuleIterator modIter = GetAssembly()->IterateModules();

        while (modIter.Next())
        {
            modIter.GetModule()->EnumMemoryRegions(flags, true);
        }
    }
}

#endif // #ifdef DACCESS_COMPILE<|MERGE_RESOLUTION|>--- conflicted
+++ resolved
@@ -89,25 +89,6 @@
     if (classInst.IsEmpty() && methodInst.IsEmpty())
         RETURN PTR_Module(pDefinitionModule);
 
-<<<<<<< HEAD
-#ifndef DACCESS_COMPILE
-#ifdef FEATURE_NATIVE_IMAGE_GENERATION
-    //
-    // Use special loader module placement during compilation of fragile native images.
-    //
-    // ComputeLoaderModuleForCompilation algorithm assumes that we are using fragile native image
-    // for CoreLib (or compiling CoreLib itself). It is not the case for ReadyToRun compilation because
-    // CoreLib as always treated as IL there (see code:PEFile::ShouldTreatNIAsMSIL for details).
-    //
-    if (IsCompilationProcess())
-    {
-        RETURN(ComputeLoaderModuleForCompilation(pDefinitionModule, token, classInst, methodInst));
-    }
-#endif // FEATURE_PREJIT
-#endif // #ifndef DACCESS_COMPILE
-
-=======
->>>>>>> a108d251
     Module *pLoaderModule = NULL;
 
     if (pDefinitionModule)
