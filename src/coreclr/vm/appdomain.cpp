--- conflicted
+++ resolved
@@ -2968,12 +2968,7 @@
     {
         LoaderAllocator *pLoaderAllocator = NULL;
 
-<<<<<<< HEAD
-        ICLRPrivBinder *pFileBinder = pFile->GetBindingContext();
-=======
-#ifndef CROSSGEN_COMPILE
         AssemblyBinder *pFileBinder = pFile->GetBindingContext();
->>>>>>> 7f595ce3
         if (pFileBinder != NULL)
         {
             // Assemblies loaded with AssemblyLoadContext need to use a different LoaderAllocator if
