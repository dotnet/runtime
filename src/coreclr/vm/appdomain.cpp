// Licensed to the .NET Foundation under one or more agreements.
// The .NET Foundation licenses this file to you under the MIT license.

#include "common.h"

#include "appdomain.hpp"
#include "peimagelayout.inl"
#include "field.h"
#include "strongnameinternal.h"
#include "excep.h"
#include "eeconfig.h"
#include "gcheaputilities.h"
#include "eventtrace.h"
#include "eeprofinterfaces.h"
#include "dbginterface.h"
#ifndef DACCESS_COMPILE
#include "eedbginterfaceimpl.h"
#endif
#include "comdynamic.h"
#include "mlinfo.h"
#include "posterror.h"
#include "assemblynative.hpp"
#include "shimload.h"
#include "stringliteralmap.h"
#include "frozenobjectheap.h"
#include "codeman.h"
#include "comcallablewrapper.h"
#include "eventtrace.h"
#include "comdelegate.h"
#include "siginfo.hpp"
#include "typekey.h"
#include "castcache.h"

#include "caparser.h"
#include "ecall.h"
#include "finalizerthread.h"
#include "threadsuspend.h"

#ifdef FEATURE_COMINTEROP
#include "comtoclrcall.h"
#include "runtimecallablewrapper.h"
#include "olevariant.h"
#include "olecontexthelpers.h"
#endif // FEATURE_COMINTEROP

#if defined(FEATURE_COMWRAPPERS)
#include "rcwrefcache.h"
#endif // FEATURE_COMWRAPPERS

#include "typeequivalencehash.hpp"

#include "appdomain.inl"

#ifndef TARGET_UNIX
#include "dwreport.h"
#endif // !TARGET_UNIX

#include "stringarraylist.h"

#include "../binder/inc/bindertracing.h"
#include "../binder/inc/defaultassemblybinder.h"
#include "../binder/inc/assemblybindercommon.hpp"

// this file handles string conversion errors for itself
#undef  MAKE_TRANSLATIONFAILED

// Define these macro's to do strict validation for jit lock and class
// init entry leaks.  This defines determine if the asserts that
// verify for these leaks are defined or not.  These asserts can
// sometimes go off even if no entries have been leaked so this
// defines should be used with caution.
//
// If we are inside a .cctor when the application shut's down then the
// class init lock's head will be set and this will cause the assert
// to go off.
//
// If we are jitting a method when the application shut's down then
// the jit lock's head will be set causing the assert to go off.

//#define STRICT_CLSINITLOCK_ENTRY_LEAK_DETECTION

static const WCHAR DEFAULT_DOMAIN_FRIENDLY_NAME[] = W("DefaultDomain");

#define STATIC_OBJECT_TABLE_BUCKET_SIZE 1020

// Statics

SPTR_IMPL(AppDomain, AppDomain, m_pTheAppDomain);
SPTR_IMPL(SystemDomain, SystemDomain, m_pSystemDomain);

#ifndef DACCESS_COMPILE

// System Domain Statics
GlobalStringLiteralMap*  SystemDomain::m_pGlobalStringLiteralMap = NULL;
FrozenObjectHeapManager* SystemDomain::m_FrozenObjectHeapManager = NULL;

DECLSPEC_ALIGN(16)
static BYTE         g_pSystemDomainMemory[sizeof(SystemDomain)];

CrstStatic          SystemDomain::m_SystemDomainCrst;
CrstStatic          SystemDomain::m_DelayedUnloadCrst;

// Constructor for the PinnedHeapHandleBucket class.
PinnedHeapHandleBucket::PinnedHeapHandleBucket(PinnedHeapHandleBucket *pNext, PTRARRAYREF pinnedHandleArrayObj, DWORD size)
: m_pNext(pNext)
, m_ArraySize(size)
, m_CurrentPos(0)
, m_CurrentEmbeddedFreePos(0) // hint for where to start a search for an embedded free item
{
    CONTRACTL
    {
        THROWS;
        GC_NOTRIGGER;
        MODE_COOPERATIVE;
        INJECT_FAULT(COMPlusThrowOM(););
    }
    CONTRACTL_END;

    // Retrieve the pointer to the data inside the array. This is legal since the array
    // is located in the pinned object heap and is guaranteed not to move.
    m_pArrayDataPtr = (OBJECTREF *)pinnedHandleArrayObj->GetDataPtr();

    // Store the array in a strong handle to keep it alive.
    m_hndHandleArray = AppDomain::GetCurrentDomain()->CreateStrongHandle((OBJECTREF)pinnedHandleArrayObj);
}


// Destructor for the PinnedHeapHandleBucket class.
PinnedHeapHandleBucket::~PinnedHeapHandleBucket()
{
    CONTRACTL
    {
        NOTHROW;
        GC_NOTRIGGER;
    }
    CONTRACTL_END;

    if (m_hndHandleArray)
    {
        DestroyStrongHandle(m_hndHandleArray);
        m_hndHandleArray = NULL;
    }
}


// Allocate handles from the bucket.
OBJECTREF *PinnedHeapHandleBucket::AllocateHandles(DWORD nRequested)
{
    CONTRACTL
    {
        NOTHROW;
        GC_NOTRIGGER;
        MODE_COOPERATIVE;
    }
    CONTRACTL_END;

    _ASSERTE(nRequested > 0 && nRequested <= GetNumRemainingHandles());
    _ASSERTE(m_pArrayDataPtr == (OBJECTREF*)((PTRARRAYREF)ObjectFromHandle(m_hndHandleArray))->GetDataPtr());

    // Store the handles in the buffer that was passed in
    OBJECTREF* ret = &m_pArrayDataPtr[m_CurrentPos];
    m_CurrentPos += nRequested;

    return ret;
}

// look for a free item embedded in the table
OBJECTREF *PinnedHeapHandleBucket::TryAllocateEmbeddedFreeHandle()
{
    CONTRACTL
    {
        NOTHROW;
        GC_NOTRIGGER;
        MODE_COOPERATIVE;
    }
    CONTRACTL_END;

    OBJECTREF pPreallocatedSentinelObject = ObjectFromHandle(g_pPreallocatedSentinelObject);
    _ASSERTE(pPreallocatedSentinelObject  != NULL);

    for (int  i = m_CurrentEmbeddedFreePos; i < m_CurrentPos; i++)
    {
        if (m_pArrayDataPtr[i] == pPreallocatedSentinelObject)
        {
            m_CurrentEmbeddedFreePos = i;
            m_pArrayDataPtr[i] = NULL;
            return &m_pArrayDataPtr[i];
        }
    }

    // didn't find it (we don't bother wrapping around for a full search, it's not worth it to try that hard, we'll get it next time)

    m_CurrentEmbeddedFreePos = 0;
    return NULL;
}

// enumerate the handles in the bucket
void PinnedHeapHandleBucket::EnumStaticGCRefs(promote_func* fn, ScanContext* sc)
{
    for (int i = 0; i < m_CurrentPos; i++)
    {
        fn((Object**)&m_pArrayDataPtr[i], sc, 0);
    }
}


// Maximum bucket size will be 64K on 32-bit and 128K on 64-bit.
// We subtract out a small amount to leave room for the object
// header and length of the array.

#define MAX_BUCKETSIZE (16384 - 4)

// Constructor for the PinnedHeapHandleTable class.
PinnedHeapHandleTable::PinnedHeapHandleTable(DWORD InitialBucketSize)
: m_pHead(NULL)
, m_NextBucketSize(InitialBucketSize)
, m_pFreeSearchHint(NULL)
, m_cEmbeddedFree(0)
{
    CONTRACTL
    {
        THROWS;
        GC_TRIGGERS;
        MODE_COOPERATIVE;
        INJECT_FAULT(COMPlusThrowOM(););
    }
    CONTRACTL_END;

    m_Crst.Init(CrstPinnedHeapHandleTable, CRST_UNSAFE_COOPGC);
}


// Destructor for the PinnedHeapHandleTable class.
PinnedHeapHandleTable::~PinnedHeapHandleTable()
{
    CONTRACTL
    {
        NOTHROW;
        GC_NOTRIGGER;
    }
    CONTRACTL_END;

    // Delete the buckets.
    while (m_pHead)
    {
        PinnedHeapHandleBucket *pOld = m_pHead;
        m_pHead = pOld->GetNext();
        delete pOld;
    }
}


// Allocate handles from the large heap handle table.
// This function is thread-safe for concurrent invocation by multiple callers
OBJECTREF* PinnedHeapHandleTable::AllocateHandles(DWORD nRequested)
{
    CONTRACTL
    {
        THROWS;
        GC_TRIGGERS;
        MODE_COOPERATIVE;
        PRECONDITION(nRequested > 0);
        INJECT_FAULT(COMPlusThrowOM(););
    }
    CONTRACTL_END;

#ifdef _DEBUG
    _ASSERTE(!m_Crst.OwnedByCurrentThread());
#endif

    // beware: we leave and re-enter this lock below in this method
    CrstHolderWithState lockHolder(&m_Crst);

    if (nRequested == 1 && m_cEmbeddedFree != 0)
    {
        // special casing singleton requests to look for slots that can be re-used

        // we need to do this because string literals are allocated one at a time and then sometimes
        // released.  we do not wish for the number of handles consumed by string literals to
        // increase forever as assemblies are loaded and unloaded

        if (m_pFreeSearchHint == NULL)
            m_pFreeSearchHint = m_pHead;

        while (m_pFreeSearchHint)
        {
            OBJECTREF* pObjRef = m_pFreeSearchHint->TryAllocateEmbeddedFreeHandle();
            if (pObjRef != NULL)
            {
                // the slot is to have been prepared with a null ready to go
                _ASSERTE(*pObjRef == NULL);
                m_cEmbeddedFree--;
                return pObjRef;
            }
            m_pFreeSearchHint = m_pFreeSearchHint->GetNext();
        }

        // the search doesn't wrap around so it's possible that we might have embedded free items
        // and not find them but that's ok, we'll get them on the next alloc... all we're trying to do
        // is to not have big leaks over time.
    }


    // Retrieve the remaining number of handles in the bucket.
    DWORD numRemainingHandlesInBucket = (m_pHead != NULL) ? m_pHead->GetNumRemainingHandles() : 0;
    PTRARRAYREF pinnedHandleArrayObj = NULL;
    DWORD nextBucketSize = min<DWORD>(m_NextBucketSize * 2, MAX_BUCKETSIZE);

    // create a new block if this request doesn't fit in the current block
    if (nRequested > numRemainingHandlesInBucket)
    {
        // create a new bucket for this allocation
        // We need a block big enough to hold the requested handles
        DWORD newBucketSize = max(m_NextBucketSize, nRequested);

        // Leave the lock temporarily to do the GC allocation
        //
        // Why do we need to do certain work outside the lock? Because if we didn't this can happen:
        // 1. AllocateHandles needs the GC to allocate
        // 2. Anything which invokes the GC might also get suspended by the managed debugger which
        //    will block the thread inside the lock
        // 3. The managed debugger can run function-evaluation on any thread
        // 4. Those func-evals might need to allocate handles
        // 5. The func-eval can't acquire the lock to allocate handles because the thread in
        //    step (3) still holds the lock. The thread in step (3) won't release the lock until the
        //    debugger allows it to resume. The debugger won't resume until the funceval completes.
        // 6. This either creates a deadlock or forces the debugger to abort the func-eval with a bad
        //    user experience.
        //
        // This is only a partial fix to the func-eval problem. Some of the callers to AllocateHandles()
        // are holding their own different locks farther up the stack. To address this more completely
        // we probably need to change the fundamental invariant that all GC suspend points are also valid
        // debugger suspend points. Changes in that area have proven to be error-prone in the past and we
        // don't yet have the appropriate testing to validate that a future attempt gets it correct.
        lockHolder.Release();
        {
            OVERRIDE_TYPE_LOAD_LEVEL_LIMIT(CLASS_LOADED);
            pinnedHandleArrayObj = (PTRARRAYREF)AllocateObjectArray(newBucketSize, g_pObjectClass, /* bAllocateInPinnedHeap = */TRUE);
        }
        lockHolder.Acquire();

        // after leaving and re-entering the lock anything we verified or computed above using internal state could
        // have changed. We need to retest if we still need the new allocation.
        numRemainingHandlesInBucket = (m_pHead != NULL) ? m_pHead->GetNumRemainingHandles() : 0;
        if (nRequested > numRemainingHandlesInBucket)
        {
            if (m_pHead != NULL)
            {
                // mark the handles in that remaining region as available for re-use
                ReleaseHandlesLocked(m_pHead->CurrentPos(), numRemainingHandlesInBucket);

                // mark what's left as having been used
                m_pHead->ConsumeRemaining();
            }

            m_pHead = new PinnedHeapHandleBucket(m_pHead, pinnedHandleArrayObj, newBucketSize);

            // we already computed nextBucketSize to be double the previous size above, but it is possible that
            // other threads increased m_NextBucketSize while the lock was unheld. We want to ensure
            // m_NextBucketSize never shrinks even if nextBucketSize is no longer m_NextBucketSize*2.
            m_NextBucketSize = max(m_NextBucketSize, nextBucketSize);
        }
        else
        {
            // we didn't need the allocation after all
            // no handle has been created to root this so the GC may be able to reclaim and reuse it
            pinnedHandleArrayObj = NULL;
        }
    }

    return m_pHead->AllocateHandles(nRequested);
}

//*****************************************************************************
// Release object handles allocated using AllocateHandles().
// This function is thread-safe for concurrent invocation by multiple callers
void PinnedHeapHandleTable::ReleaseHandles(OBJECTREF *pObjRef, DWORD nReleased)
{
    CONTRACTL
    {
        NOTHROW;
        GC_NOTRIGGER;
        MODE_COOPERATIVE;
        PRECONDITION(CheckPointer(pObjRef));
    }
    CONTRACTL_END;

#ifdef _DEBUG
    _ASSERTE(!m_Crst.OwnedByCurrentThread());
#endif

    CrstHolder ch(&m_Crst);
    ReleaseHandlesLocked(pObjRef, nReleased);
}

void PinnedHeapHandleTable::ReleaseHandlesLocked(OBJECTREF *pObjRef, DWORD nReleased)
{
    CONTRACTL
    {
        NOTHROW;
        GC_NOTRIGGER;
        MODE_COOPERATIVE;
        PRECONDITION(CheckPointer(pObjRef));
    }
    CONTRACTL_END;

#ifdef _DEBUG
    _ASSERTE(m_Crst.OwnedByCurrentThread());
#endif

    OBJECTREF pPreallocatedSentinelObject = ObjectFromHandle(g_pPreallocatedSentinelObject);
    _ASSERTE(pPreallocatedSentinelObject  != NULL);


    // Add the released handles to the list of available handles.
    for (DWORD i = 0; i < nReleased; i++)
    {
        SetObjectReference(&pObjRef[i], pPreallocatedSentinelObject);
    }

    m_cEmbeddedFree += nReleased;
}

// enumerate the handles in the handle table
void PinnedHeapHandleTable::EnumStaticGCRefs(promote_func* fn, ScanContext* sc)
{
    for (PinnedHeapHandleBucket *pBucket = m_pHead; pBucket != nullptr; pBucket = pBucket->GetNext())
    {
        pBucket->EnumStaticGCRefs(fn, sc);
    }
}

#undef LOADERHEAP_PROFILE_COUNTER

void AppDomain::ClearBinderContext()
{
    CONTRACTL
    {
        NOTHROW;
        GC_TRIGGERS;
        MODE_PREEMPTIVE;
    }
    CONTRACTL_END;

    if (m_pDefaultBinder)
    {
        delete m_pDefaultBinder;
        m_pDefaultBinder = NULL;
    }
}

void AppDomain::ShutdownFreeLoaderAllocators()
{
    // If we're called from managed code (i.e. the finalizer thread) we take a lock in
    // LoaderAllocator::CleanupFailedTypeInit, which may throw. Otherwise we're called
    // from the app-domain shutdown path in which we can avoid taking the lock.
    CONTRACTL
    {
        GC_TRIGGERS;
        THROWS;
        MODE_ANY;
        CAN_TAKE_LOCK;
    }
    CONTRACTL_END;

    CrstHolder ch(GetLoaderAllocatorReferencesLock());

    // Shutdown the LoaderAllocators associated with collectible assemblies
    while (m_pDelayedLoaderAllocatorUnloadList != NULL)
    {
        LoaderAllocator * pCurrentLoaderAllocator = m_pDelayedLoaderAllocatorUnloadList;
        // Remove next loader allocator from the list
        m_pDelayedLoaderAllocatorUnloadList = m_pDelayedLoaderAllocatorUnloadList->m_pLoaderAllocatorDestroyNext;

        // For loader allocator finalization, we need to be careful about cleaning up per-appdomain allocations
        // and synchronizing with GC using delay unload list. We need to wait for next Gen2 GC to finish to ensure
        // that GC heap does not have any references to the MethodTables being unloaded.

        pCurrentLoaderAllocator->CleanupFailedTypeInit();

        pCurrentLoaderAllocator->CleanupHandles();

        GCX_COOP();
        SystemDomain::System()->AddToDelayedUnloadList(pCurrentLoaderAllocator);
    }
} // AppDomain::ShutdownFreeLoaderAllocators

//---------------------------------------------------------------------------------------
//
// Register the loader allocator for deletion in code:AppDomain::ShutdownFreeLoaderAllocators.
//
void AppDomain::RegisterLoaderAllocatorForDeletion(LoaderAllocator * pLoaderAllocator)
{
    CONTRACTL
    {
        GC_TRIGGERS;
        NOTHROW;
        MODE_ANY;
        CAN_TAKE_LOCK;
    }
    CONTRACTL_END;

    CrstHolder ch(GetLoaderAllocatorReferencesLock());

    pLoaderAllocator->m_pLoaderAllocatorDestroyNext = m_pDelayedLoaderAllocatorUnloadList;
    m_pDelayedLoaderAllocatorUnloadList = pLoaderAllocator;
}

void AppDomain::SetNativeDllSearchDirectories(LPCWSTR wszNativeDllSearchDirectories)
{
    STANDARD_VM_CONTRACT;

    SString sDirectories(wszNativeDllSearchDirectories);

    if (sDirectories.GetCount() > 0)
    {
        SString::CIterator start = sDirectories.Begin();
        SString::CIterator itr = sDirectories.Begin();
        SString::CIterator end = sDirectories.End();
        SString qualifiedPath;

        while (itr != end)
        {
            start = itr;
            BOOL found = sDirectories.Find(itr, PATH_SEPARATOR_CHAR_W);
            if (!found)
            {
                itr = end;
            }

            SString qualifiedPath(sDirectories, start, itr);

            if (found)
            {
                itr++;
            }

            unsigned len = qualifiedPath.GetCount();

            if (len > 0)
            {
                if (qualifiedPath[len - 1] != DIRECTORY_SEPARATOR_CHAR_W)
                {
                    qualifiedPath.Append(DIRECTORY_SEPARATOR_CHAR_W);
                }

                NewHolder<SString> stringHolder(new SString(qualifiedPath));
                IfFailThrow(m_NativeDllSearchDirectories.Append(stringHolder.GetValue()));
                stringHolder.SuppressRelease();
            }
        }
    }
}

OBJECTREF* AppDomain::AllocateObjRefPtrsInLargeTable(int nRequested, DynamicStaticsInfo* pStaticsInfo, MethodTable *pMTToFillWithStaticBoxes, bool isClassInitdeByUpdatingStaticPointer)
{
    CONTRACTL
    {
        THROWS;
        GC_TRIGGERS;
        MODE_ANY;
        PRECONDITION((nRequested > 0));
        INJECT_FAULT(COMPlusThrowOM(););
    }
    CONTRACTL_END;

    if (pStaticsInfo && pStaticsInfo->GetGCStaticsPointer() != NULL)
    {
        // Allocation already happened
        return pStaticsInfo->GetGCStaticsPointer();
    }

    GCX_COOP();

    // Make sure the large heap handle table is initialized.
    if (!m_pPinnedHeapHandleTable)
        InitPinnedHeapHandleTable();

    // Allocate the handles.
    OBJECTREF* result = m_pPinnedHeapHandleTable->AllocateHandles(nRequested);
    if (pMTToFillWithStaticBoxes != NULL)
    {
        GCPROTECT_BEGININTERIOR(result);
        pMTToFillWithStaticBoxes->AllocateRegularStaticBoxes(&result);
        GCPROTECT_END();
    }
    if (pStaticsInfo)
    {
        // race with other threads that might be doing the same concurrent allocation
        if (!pStaticsInfo->InterlockedUpdateStaticsPointer(/*isGCPointer*/ true, (TADDR)result, isClassInitdeByUpdatingStaticPointer))
        {
            // we lost the race, release our handles and use the handles from the
            // winning thread
            m_pPinnedHeapHandleTable->ReleaseHandles(result, nRequested);
            result = pStaticsInfo->GetGCStaticsPointer();
        }
    }

    return result;
}

#endif // !DACCESS_COMPILE

#ifdef FEATURE_COMINTEROP
#ifndef DACCESS_COMPILE

OBJECTREF AppDomain::GetMissingObject()
{
    CONTRACTL
    {
        THROWS;
        GC_TRIGGERS;
        MODE_COOPERATIVE;
    }
    CONTRACTL_END;

    if (!m_hndMissing)
    {
        // Get the field
        FieldDesc *pValueFD = CoreLibBinder::GetField(FIELD__MISSING__VALUE);

        pValueFD->CheckRunClassInitThrowing();

        // Retrieve the value static field and store it.
        OBJECTHANDLE hndMissing = CreateHandle(pValueFD->GetStaticOBJECTREF());

        if (InterlockedCompareExchangeT(&m_hndMissing, hndMissing, NULL) != NULL)
        {
            // Exchanged failed. The m_hndMissing did not equal NULL and was returned.
            DestroyHandle(hndMissing);
        }
    }

    return ObjectFromHandle(m_hndMissing);
}

#endif // DACCESS_COMPILE
#endif // FEATURE_COMINTEROP

#ifndef DACCESS_COMPILE


STRINGREF* AppDomain::IsStringInterned(STRINGREF *pString)
{
    CONTRACTL
    {
        GC_TRIGGERS;
        THROWS;
        MODE_COOPERATIVE;
        PRECONDITION(CheckPointer(pString));
        INJECT_FAULT(COMPlusThrowOM(););
    }
    CONTRACTL_END;

    return GetLoaderAllocator()->IsStringInterned(pString);
}

STRINGREF* AppDomain::GetOrInternString(STRINGREF *pString)
{
    CONTRACTL
    {
        GC_TRIGGERS;
        THROWS;
        MODE_COOPERATIVE;
        PRECONDITION(CheckPointer(pString));
        INJECT_FAULT(COMPlusThrowOM(););
    }
    CONTRACTL_END;

    return GetLoaderAllocator()->GetOrInternString(pString);
}

void AppDomain::InitPinnedHeapHandleTable()
{
    CONTRACTL
    {
        THROWS;
        GC_TRIGGERS;
        MODE_COOPERATIVE;
        INJECT_FAULT(COMPlusThrowOM(););
    }
    CONTRACTL_END;

    PinnedHeapHandleTable* pTable = new PinnedHeapHandleTable(STATIC_OBJECT_TABLE_BUCKET_SIZE);
    if(InterlockedCompareExchangeT<PinnedHeapHandleTable*>(&m_pPinnedHeapHandleTable, pTable, NULL) != NULL)
    {
        // another thread beat us to initializing the field, delete our copy
        delete pTable;
    }
}


//*****************************************************************************
//*****************************************************************************
//*****************************************************************************

void *SystemDomain::operator new(size_t size, void *pInPlace)
{
    LIMITED_METHOD_CONTRACT;
    return pInPlace;
}


void SystemDomain::operator delete(void *pMem)
{
    LIMITED_METHOD_CONTRACT;
    // Do nothing - new() was in-place
}

void SystemDomain::Attach()
{
    CONTRACTL
    {
        THROWS;
        GC_TRIGGERS;
        MODE_ANY;
        PRECONDITION(m_pSystemDomain == NULL);
        INJECT_FAULT(COMPlusThrowOM(););
    }
    CONTRACTL_END;

    // Initialize stub managers
    PrecodeStubManager::Init();
    JumpStubStubManager::Init();
    RangeSectionStubManager::Init();
    ILStubManager::Init();
    InteropDispatchStubManager::Init();
    StubLinkStubManager::Init();
    ThunkHeapStubManager::Init();
    TailCallStubManager::Init();
#ifdef FEATURE_TIERED_COMPILATION
    CallCountingStubManager::Init();
#endif

    m_SystemDomainCrst.Init(CrstSystemDomain, (CrstFlags)(CRST_REENTRANCY | CRST_TAKEN_DURING_SHUTDOWN));
    m_DelayedUnloadCrst.Init(CrstSystemDomainDelayedUnloadList, CRST_UNSAFE_COOPGC);

    // Create the global SystemDomain and initialize it.
    m_pSystemDomain = new (&g_pSystemDomainMemory[0]) SystemDomain();
    // No way it can fail since g_pSystemDomainMemory is a static array.
    CONSISTENCY_CHECK(CheckPointer(m_pSystemDomain));

    LOG((LF_CLASSLOADER,
         LL_INFO10,
         "Created system domain at %p\n",
         m_pSystemDomain));

    // Create the one and only app domain
    AppDomain::Create();

    // Each domain gets its own ReJitManager, and ReJitManager has its own static
    // initialization to run
    ReJitManager::InitStatic();

#ifdef FEATURE_READYTORUN
    InitReadyToRunStandaloneMethodMetadata();
#endif // FEATURE_READYTORUN
}


void SystemDomain::DetachBegin()
{
    WRAPPER_NO_CONTRACT;
    // Shut down the domain and its children (but don't deallocate anything just
    // yet).

    // TODO: we should really not running managed DLLMain during process detach.
    if (GetThreadNULLOk() == NULL)
    {
        return;
    }

    if(m_pSystemDomain)
        m_pSystemDomain->Stop();
}

void SystemDomain::DetachEnd()
{
    CONTRACTL
    {
        NOTHROW;
        GC_TRIGGERS;
        MODE_ANY;
    }
    CONTRACTL_END;
    // Shut down the domain and its children (but don't deallocate anything just
    // yet).
    if(m_pSystemDomain)
    {
        GCX_PREEMP();
        AppDomain* pAppDomain = GetAppDomain();
        if (pAppDomain)
            pAppDomain->ClearBinderContext();
    }
}

void SystemDomain::Stop()
{
    WRAPPER_NO_CONTRACT;
    AppDomain::GetCurrentDomain()->Stop();
}

void SystemDomain::PreallocateSpecialObjects()
{
    CONTRACTL
    {
        THROWS;
        GC_TRIGGERS;
        MODE_COOPERATIVE;
        INJECT_FAULT(COMPlusThrowOM(););
    }
    CONTRACTL_END;

    _ASSERTE(g_pPreallocatedSentinelObject == NULL);

    OBJECTREF pPreallocatedSentinelObject = AllocateObject(g_pObjectClass);
    g_pPreallocatedSentinelObject = AppDomain::GetCurrentDomain()->CreatePinningHandle( pPreallocatedSentinelObject );
}

void SystemDomain::CreatePreallocatedExceptions()
{
    CONTRACTL
    {
        THROWS;
        GC_TRIGGERS;
        MODE_COOPERATIVE;
        INJECT_FAULT(COMPlusThrowOM(););
    }
    CONTRACTL_END;

    EXCEPTIONREF pOutOfMemory = (EXCEPTIONREF)AllocateObject(g_pOutOfMemoryExceptionClass);
    pOutOfMemory->SetHResult(COR_E_OUTOFMEMORY);
    pOutOfMemory->SetXCode(EXCEPTION_COMPLUS);
    _ASSERTE(g_pPreallocatedOutOfMemoryException == NULL);
    g_pPreallocatedOutOfMemoryException = AppDomain::GetCurrentDomain()->CreateHandle(pOutOfMemory);


    EXCEPTIONREF pStackOverflow = (EXCEPTIONREF)AllocateObject(g_pStackOverflowExceptionClass);
    pStackOverflow->SetHResult(COR_E_STACKOVERFLOW);
    pStackOverflow->SetXCode(EXCEPTION_COMPLUS);
    _ASSERTE(g_pPreallocatedStackOverflowException == NULL);
    g_pPreallocatedStackOverflowException = AppDomain::GetCurrentDomain()->CreateHandle(pStackOverflow);


    EXCEPTIONREF pExecutionEngine = (EXCEPTIONREF)AllocateObject(g_pExecutionEngineExceptionClass);
    pExecutionEngine->SetHResult(COR_E_EXECUTIONENGINE);
    pExecutionEngine->SetXCode(EXCEPTION_COMPLUS);
    _ASSERTE(g_pPreallocatedExecutionEngineException == NULL);
    g_pPreallocatedExecutionEngineException = AppDomain::GetCurrentDomain()->CreateHandle(pExecutionEngine);
}

void SystemDomain::Init()
{
    STANDARD_VM_CONTRACT;

    // The AppDomain should have already been created
    _ASSERTE(AppDomain::GetCurrentDomain() != NULL);

    HRESULT hr = S_OK;

#ifdef _DEBUG
    LOG((
        LF_EEMEM,
        LL_INFO10,
        "sizeof(EEClass)     = %d\n"
        "sizeof(MethodTable) = %d\n"
        "sizeof(MethodDesc)= %d\n"
        "sizeof(FieldDesc)   = %d\n"
        "sizeof(Module)      = %d\n",
        sizeof(EEClass),
        sizeof(MethodTable),
        sizeof(MethodDesc),
        sizeof(FieldDesc),
        sizeof(Module)
        ));
#endif // _DEBUG

    m_pSystemPEAssembly = NULL;
    m_pSystemAssembly = NULL;

    DWORD size = 0;

    // Get the install directory so we can find CoreLib
    hr = GetInternalSystemDirectory(NULL, &size);
    if (hr != HRESULT_FROM_WIN32(ERROR_INSUFFICIENT_BUFFER))
        ThrowHR(hr);

    // GetInternalSystemDirectory returns a size, including the null!
    WCHAR* buffer = m_SystemDirectory.OpenUnicodeBuffer(size - 1);
    IfFailThrow(GetInternalSystemDirectory(buffer, &size));
    m_SystemDirectory.CloseBuffer();
    m_SystemDirectory.Normalize();

    // At this point m_SystemDirectory should already be canonicalized
    m_BaseLibrary.Append(m_SystemDirectory);
    if (!m_BaseLibrary.EndsWith(SString{ DIRECTORY_SEPARATOR_CHAR_W }))
    {
        m_BaseLibrary.Append(DIRECTORY_SEPARATOR_CHAR_W);
    }
    m_BaseLibrary.Append(g_pwBaseLibrary);
    m_BaseLibrary.Normalize();

    LoadBaseSystemClasses();

    {
        // We are about to start allocating objects, so we must be in cooperative mode.
        // However, many of the entrypoints to the system (DllGetClassObject and all
        // N/Direct exports) get called multiple times.  Sometimes they initialize the EE,
        // but generally they remain in preemptive mode.  So we really want to push/pop
        // the state here:
        GCX_COOP();

        CreatePreallocatedExceptions();
        PreallocateSpecialObjects();

        // Finish loading CoreLib now.
        m_pSystemAssembly->EnsureActive();

        // Set AwareLock's offset of the holding OS thread ID field into ThreadBlockingInfo's static field. That can be used
        // when doing managed debugging to get the OS ID of the thread holding the lock. The offset is currently not zero, and
        // zero is used in managed code to determine if the static variable has been initialized.
        _ASSERTE(AwareLock::GetOffsetOfHoldingOSThreadId() != 0);
        CoreLibBinder::GetField(FIELD__THREAD_BLOCKING_INFO__OFFSET_OF_LOCK_OWNER_OS_THREAD_ID)
            ->SetStaticValue32(AwareLock::GetOffsetOfHoldingOSThreadId());
    }

#ifdef _DEBUG
    BOOL fPause = CLRConfig::GetConfigValue(CLRConfig::INTERNAL_PauseOnLoad);

    while (fPause)
    {
        ClrSleepEx(20, TRUE);
    }
#endif // _DEBUG
}

void SystemDomain::LazyInitGlobalStringLiteralMap()
{
    CONTRACTL
    {
        THROWS;
        GC_TRIGGERS;
        MODE_ANY;
        INJECT_FAULT(COMPlusThrowOM(););
    }
    CONTRACTL_END;

    // Allocate the global string literal map.
    NewHolder<GlobalStringLiteralMap> pGlobalStringLiteralMap(new GlobalStringLiteralMap());

    // Initialize the global string literal map.
    pGlobalStringLiteralMap->Init();

    if (InterlockedCompareExchangeT<GlobalStringLiteralMap *>(&m_pGlobalStringLiteralMap, pGlobalStringLiteralMap, NULL) == NULL)
    {
        pGlobalStringLiteralMap.SuppressRelease();
    }
}

void SystemDomain::LazyInitFrozenObjectsHeap()
{
    CONTRACTL
    {
        THROWS;
        GC_TRIGGERS;
        MODE_ANY;
        INJECT_FAULT(COMPlusThrowOM(););
    }
    CONTRACTL_END;

    NewHolder<FrozenObjectHeapManager> pFoh(new FrozenObjectHeapManager());
    if (InterlockedCompareExchangeT<FrozenObjectHeapManager*>(&m_FrozenObjectHeapManager, pFoh, nullptr) == nullptr)
    {
        pFoh.SuppressRelease();
    }
}

/*static*/ void SystemDomain::EnumAllStaticGCRefs(promote_func* fn, ScanContext* sc)
{
    CONTRACT_VOID
    {
        NOTHROW;
        GC_NOTRIGGER;
        MODE_COOPERATIVE;
    }
    CONTRACT_END;

    _ASSERTE(GCHeapUtilities::IsGCInProgress() &&
             GCHeapUtilities::IsServerHeap()   &&
             IsGCSpecialThread());

    SystemDomain* sysDomain = SystemDomain::System();
    if (sysDomain)
    {
        AppDomain* pAppDomain = ::GetAppDomain();
        if (pAppDomain && pAppDomain->IsActive())
        {
            pAppDomain->EnumStaticGCRefs(fn, sc);
        }
    }

    RETURN;
}

void SystemDomain::LoadBaseSystemClasses()
{
    STANDARD_VM_CONTRACT;

    ETWOnStartup(LdSysBases_V1, LdSysBasesEnd_V1);

    EX_TRY
    {
        m_pSystemPEAssembly = PEAssembly::OpenSystem();

        // Only partially load the system assembly. Other parts of the code will want to access
        // the globals in this function before finishing the load.
        m_pSystemAssembly = DefaultDomain()->LoadAssembly(NULL, m_pSystemPEAssembly, FILE_LOAD_BEFORE_TYPE_LOAD);

        // Set up binder for CoreLib
        CoreLibBinder::AttachModule(m_pSystemAssembly->GetModule());

        // Load Object
        g_pObjectClass = CoreLibBinder::GetClass(CLASS__OBJECT);

        // Now that ObjectClass is loaded, we can set up
        // the system for finalizers.  There is no point in deferring this, since we need
        // to know this before we allocate our first object.
        g_pObjectFinalizerMD = CoreLibBinder::GetMethod(METHOD__OBJECT__FINALIZE);


        g_pCanonMethodTableClass = CoreLibBinder::GetClass(CLASS____CANON);

        // NOTE: !!!IMPORTANT!!! ValueType and Enum MUST be loaded one immediately after
        //                       the other, because we have coded MethodTable::IsChildValueType
        //                       in such a way that it depends on this behaviour.
        // Load the ValueType class
        g_pValueTypeClass = CoreLibBinder::GetClass(CLASS__VALUE_TYPE);

        // Load the enum class
        g_pEnumClass = CoreLibBinder::GetClass(CLASS__ENUM);
        _ASSERTE(!g_pEnumClass->IsValueType());

        // Load System.RuntimeType
        g_pRuntimeTypeClass = CoreLibBinder::GetClass(CLASS__CLASS);
        _ASSERTE(g_pRuntimeTypeClass->IsFullyLoaded());

        // Load Array class
        g_pArrayClass = CoreLibBinder::GetClass(CLASS__ARRAY);

        // Calling a method on IList<T> for an array requires redirection to a method on
        // the SZArrayHelper class. Retrieving such methods means calling
        // GetActualImplementationForArrayGenericIListMethod, which calls FetchMethod for
        // the corresponding method on SZArrayHelper. This basically results in a class
        // load due to a method call, which the debugger cannot handle, so we pre-load
        // the SZArrayHelper class here.
        g_pSZArrayHelperClass = CoreLibBinder::GetClass(CLASS__SZARRAYHELPER);

        // Load Nullable class
        g_pNullableClass = CoreLibBinder::GetClass(CLASS__NULLABLE);

        // Load the Object array class.
        g_pPredefinedArrayTypes[ELEMENT_TYPE_OBJECT] = ClassLoader::LoadArrayTypeThrowing(TypeHandle(g_pObjectClass));

        // Boolean has to be loaded first to break cycle in IComparisonOperations and IEqualityOperators
        CoreLibBinder::LoadPrimitiveType(ELEMENT_TYPE_BOOLEAN);

        // Int32 has to be loaded next to break cycle in IShiftOperators
        CoreLibBinder::LoadPrimitiveType(ELEMENT_TYPE_I4);

        // Make sure all primitive types are loaded
        for (int et = ELEMENT_TYPE_VOID; et <= ELEMENT_TYPE_R8; et++)
            CoreLibBinder::LoadPrimitiveType((CorElementType)et);

        CoreLibBinder::LoadPrimitiveType(ELEMENT_TYPE_I);
        CoreLibBinder::LoadPrimitiveType(ELEMENT_TYPE_U);

        g_TypedReferenceMT = CoreLibBinder::GetClass(CLASS__TYPED_REFERENCE);

        // unfortunately, the following cannot be delay loaded since the jit
        // uses it to compute method attributes within a function that cannot
        // handle Complus exception and the following call goes through a path
        // where a complus exception can be thrown. It is unfortunate, because
        // we know that the delegate class and multidelegate class are always
        // guaranteed to be found.
        g_pDelegateClass = CoreLibBinder::GetClass(CLASS__DELEGATE);
        g_pMulticastDelegateClass = CoreLibBinder::GetClass(CLASS__MULTICAST_DELEGATE);

        // further loading of nonprimitive types may need casting support.
        // initialize cast cache here.
        CastCache::Initialize();
<<<<<<< HEAD
        ECall::PopulateManagedCastHelpers();
        ECall::PopulateAsyncHelpers();
=======
>>>>>>> 87a35d6b

        // used by IsImplicitInterfaceOfSZArray
        CoreLibBinder::GetClass(CLASS__IENUMERABLEGENERIC);
        CoreLibBinder::GetClass(CLASS__ICOLLECTIONGENERIC);
        CoreLibBinder::GetClass(CLASS__ILISTGENERIC);
        CoreLibBinder::GetClass(CLASS__IREADONLYCOLLECTIONGENERIC);
        CoreLibBinder::GetClass(CLASS__IREADONLYLISTGENERIC);

        // Load String
        g_pStringClass = CoreLibBinder::LoadPrimitiveType(ELEMENT_TYPE_STRING);

        ECall::PopulateManagedStringConstructors();

        g_pExceptionClass = CoreLibBinder::GetClass(CLASS__EXCEPTION);
        g_pOutOfMemoryExceptionClass = CoreLibBinder::GetException(kOutOfMemoryException);
        g_pStackOverflowExceptionClass = CoreLibBinder::GetException(kStackOverflowException);
        g_pExecutionEngineExceptionClass = CoreLibBinder::GetException(kExecutionEngineException);
        g_pThreadAbortExceptionClass = CoreLibBinder::GetException(kThreadAbortException);

        g_pThreadClass = CoreLibBinder::GetClass(CLASS__THREAD);

        g_pWeakReferenceClass = CoreLibBinder::GetClass(CLASS__WEAKREFERENCE);
        g_pWeakReferenceOfTClass = CoreLibBinder::GetClass(CLASS__WEAKREFERENCEGENERIC);

        g_pCastHelpers = CoreLibBinder::GetClass(CLASS__CASTHELPERS);

        g_pIDynamicInterfaceCastableInterface = CoreLibBinder::GetClass(CLASS__IDYNAMICINTERFACECASTABLE);

    #ifdef FEATURE_COMINTEROP
        if (g_pConfig->IsBuiltInCOMSupported())
        {
            g_pBaseCOMObject = CoreLibBinder::GetClass(CLASS__COM_OBJECT);
        }
        else
        {
            g_pBaseCOMObject = NULL;
        }
    #endif

#ifdef FEATURE_EH_FUNCLETS
        g_pEHClass = CoreLibBinder::GetClass(CLASS__EH);
        g_pExceptionServicesInternalCallsClass = CoreLibBinder::GetClass(CLASS__EXCEPTIONSERVICES_INTERNALCALLS);
        g_pStackFrameIteratorClass = CoreLibBinder::GetClass(CLASS__STACKFRAMEITERATOR);
#endif

        // Make sure that FCall mapping for Monitor.Enter is initialized. We need it in case Monitor.Enter is used only as JIT helper.
        // For more details, see comment in code:JITutil_MonEnterWorker around "__me = GetEEFuncEntryPointMacro(JIT_MonEnter)".
        ECall::GetFCallImpl(CoreLibBinder::GetMethod(METHOD__MONITOR__ENTER));

    #ifdef PROFILING_SUPPORTED
        // Note that g_profControlBlock.fBaseSystemClassesLoaded must be set to TRUE only after
        // all base system classes are loaded.  Profilers are not allowed to call any type-loading
        // APIs until g_profControlBlock.fBaseSystemClassesLoaded is TRUE.  It is important that
        // all base system classes need to be loaded before profilers can trigger the type loading.
        g_profControlBlock.fBaseSystemClassesLoaded = TRUE;
    #endif // PROFILING_SUPPORTED

    #if defined(_DEBUG)
        g_CoreLib.Check();
        g_CoreLib.CheckExtended();
    #endif // _DEBUG
    }
    EX_HOOK
    {
        Exception *ex = GET_EXCEPTION();

        LogErrorToHost("Failed to load System.Private.CoreLib.dll (error code 0x%08X)", ex->GetHR());
        MAKE_UTF8PTR_FROMWIDE_NOTHROW(filePathUtf8, SystemDomain::System()->BaseLibrary())
        if (filePathUtf8 != NULL)
        {
            LogErrorToHost("Path: %s", filePathUtf8);
        }
        SString err;
        ex->GetMessage(err);
        LogErrorToHost("Error message: %s", err.GetUTF8());
    }
    EX_END_HOOK;
}

#endif // !DACCESS_COMPILE

#ifndef DACCESS_COMPILE

#if defined(FEATURE_COMINTEROP_APARTMENT_SUPPORT)

Thread::ApartmentState SystemDomain::GetEntryPointThreadAptState(IMDInternalImport* pScope, mdMethodDef mdMethod)
{
    STANDARD_VM_CONTRACT;

    HRESULT hr;
    IfFailThrow(hr = pScope->GetCustomAttributeByName(mdMethod,
                                                      DEFAULTDOMAIN_MTA_TYPE,
                                                      NULL,
                                                      NULL));
    BOOL fIsMTA = FALSE;
    if(hr == S_OK)
        fIsMTA = TRUE;

    IfFailThrow(hr = pScope->GetCustomAttributeByName(mdMethod,
                                                      DEFAULTDOMAIN_STA_TYPE,
                                                      NULL,
                                                      NULL));
    BOOL fIsSTA = FALSE;
    if (hr == S_OK)
        fIsSTA = TRUE;

    if (fIsSTA && fIsMTA)
        COMPlusThrowHR(COR_E_CUSTOMATTRIBUTEFORMAT);

    if (fIsSTA)
        return Thread::AS_InSTA;
    else if (fIsMTA)
        return Thread::AS_InMTA;

    return Thread::AS_Unknown;
}

void SystemDomain::SetThreadAptState (Thread::ApartmentState state)
{
    STANDARD_VM_CONTRACT;

    Thread* pThread = GetThread();
    if(state == Thread::AS_InSTA)
    {
        Thread::ApartmentState pState = pThread->SetApartment(Thread::AS_InSTA);
        _ASSERTE(pState == Thread::AS_InSTA);
    }
    else
    {
        // If an apartment state was not explicitly requested, default to MTA
        Thread::ApartmentState pState = pThread->SetApartment(Thread::AS_InMTA);
        _ASSERTE(pState == Thread::AS_InMTA);
    }
}
#endif // defined(FEATURE_COMINTEROP_APARTMENT_SUPPORT)

/*static*/
bool SystemDomain::IsReflectionInvocationMethod(MethodDesc* pMeth)
{
    CONTRACTL
    {
        THROWS;
        GC_TRIGGERS;
        MODE_ANY;
    }
    CONTRACTL_END;

    MethodTable* pCaller = pMeth->GetMethodTable();

    // All reflection invocation methods are defined in CoreLib.
    if (!pCaller->GetModule()->IsSystem())
        return false;

    // Check for dynamically generated Invoke methods.
    if (pMeth->IsLCGMethod())
    {
        // Even if a user-created DynamicMethod uses the same naming convention, it will likely not
        // get here since since DynamicMethods by default are created in a special (non-system) module.
        // If this is not sufficient for conflict prevention, we can create a new private module.
        return (strncmp(pMeth->GetName(), "InvokeStub_", ARRAY_SIZE("InvokeStub_") - 1) == 0);
    }

    /* List of types that should be skipped to identify true caller */
    static const BinderClassID reflectionInvocationTypes[] = {
        CLASS__METHOD,
        CLASS__METHOD_BASE,
        CLASS__METHOD_INFO,
        CLASS__CONSTRUCTOR,
        CLASS__CONSTRUCTOR_INFO,
        CLASS__CLASS,
        CLASS__TYPE_HANDLE,
        CLASS__METHOD_HANDLE,
        CLASS__FIELD_HANDLE,
        CLASS__TYPE,
        CLASS__FIELD,
        CLASS__RT_FIELD_INFO,
        CLASS__FIELD_INFO,
        CLASS__EVENT,
        CLASS__EVENT_INFO,
        CLASS__PROPERTY,
        CLASS__PROPERTY_INFO,
        CLASS__ACTIVATOR,
        CLASS__ARRAY,
        CLASS__ASSEMBLYBASE,
        CLASS__ASSEMBLY,
        CLASS__TYPE_DELEGATOR,
        CLASS__RUNTIME_HELPERS,
        CLASS__DYNAMICMETHOD,
        CLASS__DELEGATE,
        CLASS__MULTICAST_DELEGATE,
        CLASS__METHODBASEINVOKER,
    };

    static bool fInited = false;

    if (!VolatileLoad(&fInited))
    {
        // Make sure all types are loaded so that we can use faster GetExistingClass()
        for (unsigned i = 0; i < ARRAY_SIZE(reflectionInvocationTypes); i++)
        {
            CoreLibBinder::GetClass(reflectionInvocationTypes[i]);
        }

        VolatileStore(&fInited, true);
    }

    if (!pCaller->HasInstantiation())
    {
        for (unsigned i = 0; i < ARRAY_SIZE(reflectionInvocationTypes); i++)
        {
            if (CoreLibBinder::GetExistingClass(reflectionInvocationTypes[i]) == pCaller)
                return true;
        }
    }

    return false;
}

struct CallersDataWithStackMark
{
    StackCrawlMark* stackMark;
    BOOL foundMe;
    MethodDesc* pFoundMethod;
    MethodDesc* pPrevMethod;
};

/*static*/
Module* SystemDomain::GetCallersModule(StackCrawlMark* stackMark)

{
    CONTRACTL
    {
        THROWS;
        GC_TRIGGERS;
        MODE_ANY;
        INJECT_FAULT(COMPlusThrowOM(););
    }
    CONTRACTL_END;

    if (stackMark == NULL)
        return NULL;

    GCX_COOP();

    CallersDataWithStackMark cdata;
    ZeroMemory(&cdata, sizeof(CallersDataWithStackMark));
    cdata.stackMark = stackMark;

    GetThread()->StackWalkFrames(CallersMethodCallbackWithStackMark, &cdata, FUNCTIONSONLY | LIGHTUNWIND);

    if(cdata.pFoundMethod) {
        return cdata.pFoundMethod->GetModule();
    } else
        return NULL;
}

struct CallersData
{
    int skip;
    MethodDesc* pMethod;
};

/*static*/
Assembly* SystemDomain::GetCallersAssembly(StackCrawlMark *stackMark)
{
    WRAPPER_NO_CONTRACT;
    Module* mod = GetCallersModule(stackMark);
    if (mod)
        return mod->GetAssembly();
    return NULL;
}

/*private static*/
StackWalkAction SystemDomain::CallersMethodCallbackWithStackMark(CrawlFrame* pCf, VOID* data)
{
    CONTRACTL
    {
        THROWS;
        GC_TRIGGERS;
        MODE_COOPERATIVE;
        INJECT_FAULT(COMPlusThrowOM(););
    }
    CONTRACTL_END;


    MethodDesc *pFunc = pCf->GetFunction();

    /* We asked to be called back only for functions */
    _ASSERTE(pFunc);

    CallersDataWithStackMark* pCaller = (CallersDataWithStackMark*) data;
    if (pCaller->stackMark)
    {
        if (!pCf->IsInCalleesFrames(pCaller->stackMark))
        {
            // save the current in case it is the one we want
            pCaller->pPrevMethod = pFunc;
            return SWA_CONTINUE;
        }

        // LookForMe stack crawl marks needn't worry about reflection or
        // remoting frames on the stack. Each frame above (newer than) the
        // target will be captured by the logic above. Once we transition to
        // finding the stack mark below the AofRA, we know that we hit the
        // target last time round and immediately exit with the cached result.

        if (*(pCaller->stackMark) == LookForMe)
        {
            pCaller->pFoundMethod = pCaller->pPrevMethod;
            return SWA_ABORT;
        }
    }

    // Skip reflection and remoting frames that could lie between a stack marked
    // method and its true caller (or that caller and its own caller). These
    // frames are infrastructure and logically transparent to the stack crawling
    // algorithm.

    // Skipping remoting frames. We always skip entire client to server spans
    // (though we see them in the order server then client during a stack crawl
    // obviously).

    // We spot the server dispatcher end because all calls are dispatched
    // through a single method: StackBuilderSink._PrivateProcessMessage.

    Frame* frame = pCf->GetFrame();
    _ASSERTE(pCf->IsFrameless() || frame);

    // Skipping reflection frames. We don't need to be quite as exhaustive here
    // as the security or reflection stack walking code since we know this logic
    // is only invoked for selected methods in CoreLib itself. So we're
    // reasonably sure we won't have any sensitive methods late bound invoked on
    // constructors, properties or events. This leaves being invoked via
    // MethodInfo, Type or Delegate (and depending on which invoke overload is
    // being used, several different reflection classes may be involved).

    if (SystemDomain::IsReflectionInvocationMethod(pFunc))
        return SWA_CONTINUE;

    // Return the first non-reflection/remoting frame if no stack mark was
    // supplied.
    if (!pCaller->stackMark)
    {
        pCaller->pFoundMethod = pFunc;
        return SWA_ABORT;
    }

    // If we got here, we must already be in the frame containing the stack mark and we are not looking for "me".
    _ASSERTE(pCaller->stackMark &&
             pCf->IsInCalleesFrames(pCaller->stackMark) &&
             *(pCaller->stackMark) != LookForMe);

    // When looking for caller's caller, we delay returning results for another
    // round (the way this is structured, we will still be able to skip
    // reflection and remoting frames between the caller and the caller's
    // caller).

    if ((*(pCaller->stackMark) == LookForMyCallersCaller) &&
        (pCaller->pFoundMethod == NULL))
    {
        pCaller->pFoundMethod = pFunc;
        return SWA_CONTINUE;
    }

    pCaller->pFoundMethod = pFunc;

    return SWA_ABORT;
}

/*private static*/
StackWalkAction SystemDomain::CallersMethodCallback(CrawlFrame* pCf, VOID* data)
{
    LIMITED_METHOD_CONTRACT;
    MethodDesc *pFunc = pCf->GetFunction();

    /* We asked to be called back only for functions */
    _ASSERTE(pFunc);

    CallersData* pCaller = (CallersData*) data;
    if(pCaller->skip == 0) {
        pCaller->pMethod = pFunc;
        return SWA_ABORT;
    }
    else {
        pCaller->skip--;
        return SWA_CONTINUE;
    }
}

void AppDomain::Create()
{
    STANDARD_VM_CONTRACT;

    _ASSERTE(m_pTheAppDomain == NULL);

    AppDomainRefHolder pDomain(new AppDomain());
    pDomain->Init();
    pDomain->SetStage(AppDomain::STAGE_OPEN);
    pDomain->CreateDefaultBinder();

    m_pTheAppDomain = pDomain.Extract();

    LOG((LF_CLASSLOADER | LF_CORDB,
         LL_INFO10,
         "Created the app domain at %p\n", m_pTheAppDomain));
}

#ifdef DEBUGGING_SUPPORTED

void SystemDomain::PublishAppDomainAndInformDebugger (AppDomain *pDomain)
{
    CONTRACTL
    {
        if(!g_fEEInit) {THROWS;} else {DISABLED(NOTHROW);};
        if(!g_fEEInit) {GC_TRIGGERS;} else {DISABLED(GC_NOTRIGGER);};
        MODE_ANY;
    }
    CONTRACTL_END;

    LOG((LF_CORDB, LL_INFO100, "SD::PADAID: Adding 0x%x\n", pDomain));

    // Call the publisher API to add this appdomain entry to the list
    // The publisher will handle failures, so we don't care if this succeeds or fails.
    if (g_pDebugInterface != NULL)
    {
        g_pDebugInterface->AddAppDomainToIPC(pDomain);
    }
}

#endif // DEBUGGING_SUPPORTED

#ifdef PROFILING_SUPPORTED
void SystemDomain::NotifyProfilerStartup()
{
    CONTRACTL
    {
        NOTHROW;
        GC_TRIGGERS;
        MODE_PREEMPTIVE;
    }
    CONTRACTL_END;

    {
        BEGIN_PROFILER_CALLBACK(CORProfilerTrackAppDomainLoads());
        _ASSERTE(System());
        (&g_profControlBlock)->AppDomainCreationStarted((AppDomainID) System());
        END_PROFILER_CALLBACK();
    }

    {
        BEGIN_PROFILER_CALLBACK(CORProfilerTrackAppDomainLoads());
        _ASSERTE(System());
        (&g_profControlBlock)->AppDomainCreationFinished((AppDomainID) System(), S_OK);
        END_PROFILER_CALLBACK();
    }

    {
        BEGIN_PROFILER_CALLBACK(CORProfilerTrackAppDomainLoads());
        _ASSERTE(AppDomain::GetCurrentDomain());
        (&g_profControlBlock)->AppDomainCreationStarted((AppDomainID) AppDomain::GetCurrentDomain());
        END_PROFILER_CALLBACK();
    }

    {
        BEGIN_PROFILER_CALLBACK(CORProfilerTrackAppDomainLoads());
        _ASSERTE(AppDomain::GetCurrentDomain());
        (&g_profControlBlock)->AppDomainCreationFinished((AppDomainID) AppDomain::GetCurrentDomain(), S_OK);
        END_PROFILER_CALLBACK();
    }
}

HRESULT SystemDomain::NotifyProfilerShutdown()
{
    CONTRACTL
    {
        NOTHROW;
        GC_TRIGGERS;
        MODE_PREEMPTIVE;
    }
    CONTRACTL_END;

    {
        BEGIN_PROFILER_CALLBACK(CORProfilerTrackAppDomainLoads());
        _ASSERTE(System());
        (&g_profControlBlock)->AppDomainShutdownStarted((AppDomainID) System());
        END_PROFILER_CALLBACK();
    }

    {
        BEGIN_PROFILER_CALLBACK(CORProfilerTrackAppDomainLoads());
        _ASSERTE(System());
        (&g_profControlBlock)->AppDomainShutdownFinished((AppDomainID) System(), S_OK);
        END_PROFILER_CALLBACK();
    }

    {
        BEGIN_PROFILER_CALLBACK(CORProfilerTrackAppDomainLoads());
        _ASSERTE(AppDomain::GetCurrentDomain());
        (&g_profControlBlock)->AppDomainShutdownStarted((AppDomainID) AppDomain::GetCurrentDomain());
        END_PROFILER_CALLBACK();
    }

    {
        BEGIN_PROFILER_CALLBACK(CORProfilerTrackAppDomainLoads());
        _ASSERTE(AppDomain::GetCurrentDomain());
        (&g_profControlBlock)->AppDomainShutdownFinished((AppDomainID) AppDomain::GetCurrentDomain(), S_OK);
        END_PROFILER_CALLBACK();
    }
    return (S_OK);
}
#endif // PROFILING_SUPPORTED

AppDomain::AppDomain()
    : m_handleStore{NULL}
    , m_pPinnedHeapHandleTable{NULL}
    , m_pDefaultBinder{NULL}
    , m_pRefClassFactHash{NULL}
#ifdef FEATURE_COMINTEROP
    , m_pRefDispIDCache{NULL}
    , m_hndMissing{NULL}
#endif //FEATURE_COMINTEROP
    , m_pDelayedLoaderAllocatorUnloadList{NULL}
    , m_friendlyName{NULL}
    , m_pRootAssembly{NULL}
    , m_dwFlags{0}
    , m_cRef{1}
#ifdef FEATURE_COMINTEROP
    , m_pRCWCache{NULL}
#endif //FEATURE_COMINTEROP
#ifdef FEATURE_COMWRAPPERS
    , m_pRCWRefCache{NULL}
#endif // FEATURE_COMWRAPPERS
    , m_Stage{STAGE_CREATING}
    , m_MemoryPressure{0}
    , m_ForceTrivialWaitOperations{false}
#ifdef FEATURE_TYPEEQUIVALENCE
    , m_pTypeEquivalenceTable{NULL}
#endif // FEATURE_TYPEEQUIVALENCE
{
    // initialize fields so the appdomain can be safely destructed
    // shouldn't call anything that can fail here - use ::Init instead
    CONTRACTL
    {
        THROWS;
        GC_TRIGGERS;
        MODE_ANY;
        FORBID_FAULT;
    }
    CONTRACTL_END;

    m_JITLock.PreInit();
    m_ClassInitLock.PreInit();
    m_ILStubGenLock.PreInit();
    m_NativeTypeLoadLock.PreInit();
    m_FileLoadLock.PreInit();

#ifdef _DEBUG
    m_Assemblies.Debug_SetAppDomain(this);
#endif // _DEBUG

} // AppDomain::AppDomain

AppDomain::~AppDomain()
{
    CONTRACTL
    {
        NOTHROW;
        GC_TRIGGERS;
        MODE_ANY;
    }
    CONTRACTL_END;

    m_AssemblyCache.Clear();
}

//*****************************************************************************
//*****************************************************************************
//*****************************************************************************
void AppDomain::Init()
{
    CONTRACTL
    {
        STANDARD_VM_CHECK;
        PRECONDITION(m_Stage == STAGE_CREATING);
    }
    CONTRACTL_END;

    //
    //   The JIT lock and the CCtor locks are at the same level (and marked as
    //   UNSAFE_SAME_LEVEL) because they are all part of the same deadlock detection mechanism. We
    //   see through cycles of JITting and .cctor execution and then explicitly allow the cycle to
    //   be broken by giving access to uninitialized classes.  If there is no cycle or if the cycle
    //   involves other locks that arent part of this special deadlock-breaking semantics, then
    //   we continue to block.
    //
    m_JITLock.Init(CrstJit, CrstFlags(CRST_REENTRANCY | CRST_UNSAFE_SAMELEVEL), TRUE);
    m_ClassInitLock.Init(CrstClassInit, CrstFlags(CRST_REENTRANCY | CRST_UNSAFE_SAMELEVEL), TRUE);
    m_ILStubGenLock.Init(CrstILStubGen, CrstFlags(CRST_REENTRANCY), TRUE);
    m_NativeTypeLoadLock.Init(CrstInteropData, CrstFlags(CRST_REENTRANCY), TRUE);
    m_crstGenericDictionaryExpansionLock.Init(CrstGenericDictionaryExpansion);
    m_FileLoadLock.Init(CrstAssemblyLoader, CrstFlags(CRST_HOST_BREAKABLE), TRUE);
    m_DomainCacheCrst.Init(CrstAppDomainCache);

    // Has to switch thread to GC_NOTRIGGER while being held
    m_crstAssemblyList.Init(CrstAssemblyList, CrstFlags(
        CRST_GC_NOTRIGGER_WHEN_TAKEN | CRST_DEBUGGER_THREAD | CRST_TAKEN_DURING_SHUTDOWN));

    m_crstLoaderAllocatorReferences.Init(CrstLoaderAllocatorReferences);
    m_MethodTableExposedClassObjectCrst.Init(CrstMethodTableExposedObject);

    // Set up the binding caches
    m_AssemblyCache.Init(&m_DomainCacheCrst, GetHighFrequencyHeap());

    m_handleStore = GCHandleUtilities::GetGCHandleManager()->GetGlobalHandleStore();
    if (!m_handleStore)
    {
        COMPlusThrowOM();
    }

#ifdef FEATURE_TYPEEQUIVALENCE
    m_TypeEquivalenceCrst.Init(CrstTypeEquivalenceMap);
#endif

    m_ReflectionCrst.Init(CrstReflection, CRST_UNSAFE_ANYMODE);
    m_RefClassFactCrst.Init(CrstClassFactInfoHash);

    SetStage(STAGE_READYFORMANAGEDCODE);

#ifdef FEATURE_TIERED_COMPILATION
    m_tieredCompilationManager.Init();
#endif

    m_nativeImageLoadCrst.Init(CrstNativeImageLoad);

    m_typeIDMap.Init();
    GetLoaderAllocator()->InitVirtualCallStubManager();
} // AppDomain::Init

void AppDomain::Stop()
{
    CONTRACTL
    {
        NOTHROW;
        MODE_ANY;
        GC_TRIGGERS;
    }
    CONTRACTL_END;

#ifdef FEATURE_MULTICOREJIT
    GetMulticoreJitManager().StopProfile(true);
#endif

    // Set the unloaded flag before notifying the debugger
    GetLoaderAllocator()->SetIsUnloaded();

#ifdef DEBUGGING_SUPPORTED
    if (IsDebuggerAttached())
        NotifyDebuggerUnload();

    if (NULL != g_pDebugInterface)
    {
        // Call the publisher API to delete this appdomain entry from the list
        CONTRACT_VIOLATION(ThrowsViolation);
        g_pDebugInterface->RemoveAppDomainFromIPC (this);
    }
#endif // DEBUGGING_SUPPORTED
}


#endif //!DACCESS_COMPILE

#ifndef DACCESS_COMPILE

void AppDomain::AddAssembly(DomainAssembly * assem)
{
    CONTRACTL
    {
        THROWS;
        GC_TRIGGERS;
        MODE_ANY;
        INJECT_FAULT(COMPlusThrowOM(););
    }
    CONTRACTL_END;

    {
        CrstHolder ch(GetAssemblyListLock());

        // Attempt to find empty space in assemblies list
        DWORD asmCount = m_Assemblies.GetCount_Unlocked();
        for (DWORD i = 0; i < asmCount; ++i)
        {
            if (m_Assemblies.Get_UnlockedNoReference(i) == NULL)
            {
                m_Assemblies.Set_Unlocked(i, assem);
                return;
            }
        }

        // If empty space not found, simply add to end of list
        IfFailThrow(m_Assemblies.Append_Unlocked(assem));
    }
}

void AppDomain::RemoveAssembly(DomainAssembly * pAsm)
{
    CONTRACTL
    {
        NOTHROW;
        GC_NOTRIGGER;
    }
    CONTRACTL_END;

    CrstHolder ch(GetAssemblyListLock());
    DWORD asmCount = m_Assemblies.GetCount_Unlocked();
    for (DWORD i = 0; i < asmCount; ++i)
    {
        if (m_Assemblies.Get_UnlockedNoReference(i) == pAsm)
        {
            m_Assemblies.Set_Unlocked(i, NULL);
            return;
        }
    }

    _ASSERTE(!"Unreachable");
}

BOOL AppDomain::ContainsAssembly(Assembly * assem)
{
    WRAPPER_NO_CONTRACT;
    AssemblyIterator i = IterateAssembliesEx((AssemblyIterationFlags)(
        kIncludeLoaded | kIncludeExecution));
    CollectibleAssemblyHolder<Assembly *> pAssembly;

    while (i.Next(pAssembly.This()))
    {
        if (pAssembly == assem)
            return TRUE;
    }

    return FALSE;
}

EEClassFactoryInfoHashTable* AppDomain::SetupClassFactHash()
{
    CONTRACTL
    {
        THROWS;
        GC_TRIGGERS;
        MODE_ANY;
        INJECT_FAULT(COMPlusThrowOM(););
    }
    CONTRACTL_END;

    CrstHolder ch(&m_ReflectionCrst);

    if (m_pRefClassFactHash == NULL)
    {
        AllocMemHolder<void> pCache(GetLowFrequencyHeap()->AllocMem(S_SIZE_T(sizeof (EEClassFactoryInfoHashTable))));
        EEClassFactoryInfoHashTable *tmp = new (pCache) EEClassFactoryInfoHashTable;
        LockOwner lock = {&m_RefClassFactCrst,IsOwnerOfCrst};
        if (!tmp->Init(20, &lock))
            COMPlusThrowOM();
        pCache.SuppressRelease();
        m_pRefClassFactHash = tmp;
    }

    return m_pRefClassFactHash;
}

#ifdef FEATURE_COMINTEROP
DispIDCache* AppDomain::SetupRefDispIDCache()
{
    CONTRACTL
    {
        THROWS;
        GC_TRIGGERS;
        MODE_ANY;
        INJECT_FAULT(COMPlusThrowOM(););
    }
    CONTRACTL_END;

    CrstHolder ch(&m_ReflectionCrst);

    if (m_pRefDispIDCache == NULL)
    {
        AllocMemHolder<void> pCache = GetLowFrequencyHeap()->AllocMem(S_SIZE_T(sizeof (DispIDCache)));

        DispIDCache *tmp = new (pCache) DispIDCache;
        tmp->Init();

        pCache.SuppressRelease();
        m_pRefDispIDCache = tmp;
    }

    return m_pRefDispIDCache;
}

#endif // FEATURE_COMINTEROP

FileLoadLock *FileLoadLock::Create(PEFileListLock *pLock, PEAssembly * pPEAssembly, Assembly *pAssembly)
{
    CONTRACTL
    {
        THROWS;
        GC_TRIGGERS;
        MODE_ANY;
        PRECONDITION(pLock->HasLock());
        PRECONDITION(pLock->FindFileLock(pPEAssembly) == NULL);
        INJECT_FAULT(COMPlusThrowOM(););
    }
    CONTRACTL_END;

    NewHolder<FileLoadLock> result(new FileLoadLock(pLock, pPEAssembly, pAssembly));

    pLock->AddElement(result);
    result->AddRef(); // Add one ref on behalf of the ListLock's reference. The corresponding Release() happens in FileLoadLock::CompleteLoadLevel.
    return result.Extract();
}

FileLoadLock::~FileLoadLock()
{
    CONTRACTL
    {
        DESTRUCTOR_CHECK;
        NOTHROW;
        GC_TRIGGERS;
        MODE_ANY;
    }
    CONTRACTL_END;
    ((PEAssembly *) m_data)->Release();
}

Assembly *FileLoadLock::GetAssembly()
{
    LIMITED_METHOD_CONTRACT;
    return m_pAssembly;
}

FileLoadLevel FileLoadLock::GetLoadLevel()
{
    LIMITED_METHOD_CONTRACT;
    return m_level;
}

// Acquire will return FALSE and not take the lock if the file
// has already been loaded to the target level.  Otherwise,
// it will return TRUE and take the lock.
//
// Note that the taker must release the lock via IncrementLoadLevel.

BOOL FileLoadLock::Acquire(FileLoadLevel targetLevel)
{
    WRAPPER_NO_CONTRACT;

    // If we are already loaded to the desired level, the lock is "free".
    if (m_level >= targetLevel)
        return FALSE;

    if (!DeadlockAwareEnter())
    {
        // We failed to get the lock due to a deadlock.
        return FALSE;
    }

    if (m_level >= targetLevel)
    {
        Leave();
        return FALSE;
    }

    return TRUE;
}

BOOL FileLoadLock::CanAcquire(FileLoadLevel targetLevel)
{
    // If we are already loaded to the desired level, the lock is "free".
    if (m_level >= targetLevel)
        return FALSE;

    return CanDeadlockAwareEnter();
}

#if !defined(DACCESS_COMPILE) && (defined(LOGGING) || defined(STRESS_LOG))
static const char *fileLoadLevelName[] =
{
    "CREATE",                             // FILE_LOAD_CREATE
    "BEGIN",                              // FILE_LOAD_BEGIN
    "BEFORE_TYPE_LOAD",                   // FILE_LOAD_BEFORE_TYPE_LOAD
    "EAGER_FIXUPS",                       // FILE_LOAD_EAGER_FIXUPS
    "DELIVER_EVENTS",                     // FILE_LOAD_DELIVER_EVENTS
    "VTABLE FIXUPS",                      // FILE_LOAD_VTABLE_FIXUPS
    "LOADED",                             // FILE_LOADED
    "ACTIVE",                             // FILE_ACTIVE
};
#endif // !DACCESS_COMPILE && (LOGGING || STRESS_LOG)

BOOL FileLoadLock::CompleteLoadLevel(FileLoadLevel level, BOOL success)
{
    CONTRACTL
    {
        MODE_ANY;
        GC_TRIGGERS;
        THROWS;
        PRECONDITION(HasLock());
    }
    CONTRACTL_END;

    // Increment may happen more than once if reentrancy occurs (e.g. LoadLibrary)
    if (level > m_level)
    {
        // Must complete each level in turn, unless we have an error
        CONSISTENCY_CHECK(m_pAssembly->IsError() || (level == (m_level+1)));
        // Remove the lock from the list if the load is completed
        if (level >= FILE_ACTIVE)
        {
            {
                GCX_COOP();
                PEFileListLockHolder lock((PEFileListLock*)m_pList);

#if _DEBUG
                BOOL fDbgOnly_SuccessfulUnlink =
#endif
                    m_pList->Unlink(this);
                _ASSERTE(fDbgOnly_SuccessfulUnlink);

                m_pAssembly->ClearLoading();

                CONSISTENCY_CHECK(m_dwRefCount >= 2); // Caller (LoadAssembly) should have 1 refcount and m_pList should have another which was acquired in FileLoadLock::Create.

                m_level = (FileLoadLevel)level;

                // Dev11 bug 236344
                // In AppDomain::IsLoading, if the lock is taken on m_pList and then FindFileLock returns NULL,
                // we depend on the DomainAssembly's load level being up to date. Hence we must update the load
                // level while the m_pList lock is held.
                if (success)
                    m_pAssembly->SetLoadLevel(level);
            }


            Release(); // Release m_pList's refcount on this lock, which was acquired in FileLoadLock::Create

        }
        else
        {
            m_level = (FileLoadLevel)level;

            if (success)
                m_pAssembly->SetLoadLevel(level);
        }

#ifndef DACCESS_COMPILE
        switch(level)
        {
            case FILE_LOAD_DELIVER_EVENTS:
            case FILE_LOADED:
            case FILE_ACTIVE: // The timing of stress logs is not critical, so even for the FILE_ACTIVE stage we need not do it while the m_pList lock is held.
                STRESS_LOG3(LF_CLASSLOADER, LL_INFO100, "Completed Load Level %s for Assembly %p - success = %i\n", fileLoadLevelName[level], m_pAssembly, success);
                break;
            default:
                break;
        }
#endif

        return TRUE;
    }
    else
        return FALSE;
}

void FileLoadLock::SetError(Exception *ex)
{
    CONTRACTL
    {
        MODE_ANY;
        GC_TRIGGERS;
        THROWS;
        PRECONDITION(CheckPointer(ex));
        PRECONDITION(HasLock());
        INJECT_FAULT(COMPlusThrowOM(););
    }
    CONTRACTL_END;

    m_cachedHR = ex->GetHR();

    LOG((LF_LOADER, LL_WARNING, "LOADER: ***%s*\t!!!Non-transient error 0x%x\n",
        m_pAssembly->GetSimpleName(), m_cachedHR));

    m_pAssembly->SetError(ex);

    CompleteLoadLevel(FILE_ACTIVE, FALSE);
}

void FileLoadLock::AddRef()
{
    LIMITED_METHOD_CONTRACT;
    InterlockedIncrement((LONG *) &m_dwRefCount);
}

UINT32 FileLoadLock::Release()
{
    CONTRACTL
    {
        NOTHROW;
        GC_TRIGGERS;
        MODE_ANY;
    }
    CONTRACTL_END;

    LONG count = InterlockedDecrement((LONG *) &m_dwRefCount);
    if (count == 0)
        delete this;

    return count;
}

FileLoadLock::FileLoadLock(PEFileListLock *pLock, PEAssembly * pPEAssembly, Assembly *pAssembly)
  : ListLockEntry(pLock, pPEAssembly, "File load lock"),
    m_level((FileLoadLevel) (FILE_LOAD_CREATE)),
    m_pAssembly(pAssembly),
    m_cachedHR(S_OK)
{
    WRAPPER_NO_CONTRACT;
    pPEAssembly->AddRef();
}

void FileLoadLock::HolderLeave(FileLoadLock *pThis)
{
    LIMITED_METHOD_CONTRACT;
    pThis->Leave();
}


//
// Assembly loading:
//
// Assembly loading is carefully layered to avoid deadlocks in the
// presence of circular loading dependencies.
// A LoadLevel is associated with each assembly as it is being loaded.  During the
// act of loading (abstractly, increasing its load level), its lock is
// held, and the current load level is stored on the thread.  Any
// recursive loads during that period are automatically restricted to
// only partially load the dependent assembly to the same level as the
// caller (or to one short of that level in the presence of a deadlock
// loop.)
//
// Each loading stage must be carfully constructed so that
// this constraint is expected and can be dealt with.
//
// Note that there is one case where this still doesn't handle recursion, and that is the
// security subsystem. The security system runs managed code, and thus must typically fully
// initialize assemblies of permission sets it is trying to use. (And of course, these may be used
// while those assemblies are initializing.)  This is dealt with in the historical manner - namely
// the security system passes in a special flag which says that it will deal with null return values
// in the case where a load cannot be safely completed due to such issues.
//

void AppDomain::LoadSystemAssemblies()
{
    STANDARD_VM_CONTRACT;

    // The only reason to make an assembly a "system assembly" is if the EE is caching
    // pointers to stuff in the assembly.  Because this is going on, we need to preserve
    // the invariant that the assembly is loaded into every app domain.
    //
    // Right now we have only one system assembly. We shouldn't need to add any more.

    LoadAssembly(NULL, SystemDomain::System()->SystemPEAssembly(), FILE_ACTIVE);
}

// This checks if the thread has initiated (or completed) loading at the given level.  A false guarantees that
// (a) The current thread (or a thread blocking on the current thread) has not started loading the file
//      at the given level, and
// (b) No other thread had started loading the file at this level at the start of this function call.

// Note that another thread may start loading the file at that level in a race with the completion of
// this function.  However, the caller still has the guarantee that such a load started after this
// function was called (and e.g. any state in place before the function call will be seen by the other thread.)
//
// Conversely, a true guarantees that either the current thread has started the load step, or another
// thread has completed the load step.
//

BOOL AppDomain::IsLoading(Assembly *pAssembly, FileLoadLevel level)
{
    // Cheap out
    if (pAssembly->GetLoadLevel() < level)
    {
        FileLoadLock *pLock = NULL;
        {
            LoadLockHolder lock(this);

            pLock = (FileLoadLock *) lock->FindFileLock(pAssembly->GetPEAssembly());

            if (pLock == NULL)
            {
                // No thread involved with loading
                return pAssembly->GetLoadLevel() >= level;
            }

            pLock->AddRef();
        }

        FileLoadLockRefHolder lockRef(pLock);

        if (pLock->Acquire(level))
        {
            // We got the lock - therefore no other thread has started this loading step yet.
            pLock->Leave();
            return FALSE;
        }

        // We didn't get the lock - either this thread is already doing the load,
        // or else the load has already finished.
    }
    return TRUE;
}

// CheckLoading is a weaker form of IsLoading, which will not block on
// other threads waiting for their status.  This is appropriate for asserts.
CHECK AppDomain::CheckLoading(Assembly *pAssembly, FileLoadLevel level)
{
    // Cheap out
    if (pAssembly->GetLoadLevel() < level)
    {
        FileLoadLock *pLock = NULL;

        LoadLockHolder lock(this);

        pLock = (FileLoadLock *) lock->FindFileLock(pAssembly->GetPEAssembly());

        if (pLock != NULL
            && pLock->CanAcquire(level))
        {
            // We can get the lock - therefore no other thread has started this loading step yet.
            CHECK_FAILF(("Loading step %d has not been initiated yet", level));
        }

        // We didn't get the lock - either this thread is already doing the load,
        // or else the load has already finished.
    }

    CHECK_OK;
}

CHECK AppDomain::CheckCanLoadTypes(Assembly *pAssembly)
{
    CONTRACTL
    {
        THROWS;
        GC_TRIGGERS;
        MODE_ANY;
    }
    CONTRACTL_END;
    CHECK_MSG(CheckValidModule(pAssembly->GetModule()),
              "Type loading can occur only when executing in the assembly's app domain");
    CHECK_OK;
}

CHECK AppDomain::CheckCanExecuteManagedCode(MethodDesc* pMD)
{
    CONTRACTL
    {
        THROWS;
        GC_TRIGGERS;
        MODE_ANY;
    }
    CONTRACTL_END;

    Module* pModule=pMD->GetModule();

    CHECK_MSG(CheckValidModule(pModule),
              "Managed code can only run when executing in the module's app domain");

    if (!pMD->IsInterface() || pMD->IsStatic()) //interfaces require no activation for instance methods
    {
        //cctor could have been interrupted by ADU
        CHECK_MSG(pModule->CheckActivated(),
              "Managed code can only run when its module has been activated in the current app domain");
    }

    CHECK_OK;
}

#endif // !DACCESS_COMPILE

void AppDomain::LoadAssembly(Assembly *pAssembly,
                               FileLoadLevel targetLevel)
{
    CONTRACTL
    {
        if (FORBIDGC_LOADER_USE_ENABLED()) NOTHROW; else THROWS;
        if (FORBIDGC_LOADER_USE_ENABLED()) GC_NOTRIGGER; else GC_TRIGGERS;
        if (FORBIDGC_LOADER_USE_ENABLED()) FORBID_FAULT; else { INJECT_FAULT(COMPlusThrowOM();); }
        INJECT_FAULT(COMPlusThrowOM(););
    }
    CONTRACTL_END;

    // Quick exit if finished
    if (pAssembly->GetLoadLevel() >= targetLevel)
        return;

    // Handle the error case
    pAssembly->ThrowIfError(targetLevel);


#ifndef DACCESS_COMPILE

    if (pAssembly->IsLoading())
    {
        GCX_PREEMP();

        // Load some more if appropriate
        LoadLockHolder lock(this);

        FileLoadLock* pLockEntry = (FileLoadLock *) lock->FindFileLock(pAssembly->GetPEAssembly());
        if (pLockEntry == NULL)
        {
            _ASSERTE (!pAssembly->IsLoading());
            return;
        }

        pLockEntry->AddRef();

        lock.Release();

        LoadAssembly(pLockEntry, targetLevel);
    }

#else // DACCESS_COMPILE
    DacNotImpl();
#endif // DACCESS_COMPILE
}

#ifndef DACCESS_COMPILE

thread_local LoadLevelLimiter* LoadLevelLimiter::t_currentLoadLevelLimiter = nullptr;

namespace
{
    FileLoadLevel GetCurrentFileLoadLevel()
    {
        WRAPPER_NO_CONTRACT;
        if (LoadLevelLimiter::GetCurrent() == NULL)
            return FILE_ACTIVE;
        else
            return (FileLoadLevel)(LoadLevelLimiter::GetCurrent()->GetLoadLevel()-1);
    }
}

Assembly *AppDomain::LoadAssembly(AssemblySpec* pSpec,
                                  PEAssembly * pPEAssembly,
                                  FileLoadLevel targetLevel)
{
    CONTRACT(Assembly *)
    {
        GC_TRIGGERS;
        THROWS;
        MODE_ANY;
        PRECONDITION(CheckPointer(pPEAssembly));
        POSTCONDITION(CheckPointer(RETVAL));
        INJECT_FAULT(COMPlusThrowOM(););
    }
    CONTRACT_END;

    if (pSpec == nullptr)
    {
        // skip caching, since we don't have anything to base it on
        RETURN LoadAssemblyInternal(pSpec, pPEAssembly, targetLevel);
    }

    Assembly* pRetVal = NULL;
    EX_TRY
    {
        pRetVal = LoadAssemblyInternal(pSpec, pPEAssembly, targetLevel);
    }
    EX_HOOK
    {
        Exception* pEx = GET_EXCEPTION();
        if (!pEx->IsTransient())
        {
            // Setup the binder reference in AssemblySpec from the PEAssembly if one is not already set.
            AssemblyBinder* pCurrentBinder = pSpec->GetBinder();
            AssemblyBinder* pBinderFromPEAssembly = pPEAssembly->GetAssemblyBinder();

            if (pCurrentBinder == NULL)
            {
                // Set the binding context we got from the PEAssembly if AssemblySpec does not
                // have that information
                _ASSERTE(pBinderFromPEAssembly != NULL);
                pSpec->SetBinder(pBinderFromPEAssembly);
            }
#if defined(_DEBUG)
            else
            {
                // Binding context in the spec should be the same as the binding context in the PEAssembly
                _ASSERTE(pCurrentBinder == pBinderFromPEAssembly);
            }
#endif // _DEBUG

            if (!EEFileLoadException::CheckType(pEx))
            {
                StackSString name;
                pSpec->GetDisplayName(0, name);
                pEx=new EEFileLoadException(name, pEx->GetHR(), pEx);
                AddExceptionToCache(pSpec, pEx);
                PAL_CPP_THROW(Exception *, pEx);
            }
            else
                AddExceptionToCache(pSpec, pEx);
        }
    }
    EX_END_HOOK;

    RETURN pRetVal;
}


Assembly *AppDomain::LoadAssemblyInternal(AssemblySpec* pIdentity,
                                              PEAssembly * pPEAssembly,
                                              FileLoadLevel targetLevel)
{
    CONTRACT(Assembly *)
    {
        GC_TRIGGERS;
        THROWS;
        MODE_ANY;
        PRECONDITION(CheckPointer(pPEAssembly));
        PRECONDITION(::GetAppDomain()==this);
        POSTCONDITION(CheckPointer(RETVAL));
        POSTCONDITION(RETVAL->GetLoadLevel() >= GetCurrentFileLoadLevel()
                      || RETVAL->GetLoadLevel() >= targetLevel);
        POSTCONDITION(RETVAL->CheckNoError(targetLevel));
        INJECT_FAULT(COMPlusThrowOM(););
    }
    CONTRACT_END;


    Assembly * result;

    // Go into preemptive mode since this may take a while.
    GCX_PREEMP();

    // Check for existing fully loaded assembly, or for an assembly which has failed during the loading process.
    result = FindAssembly(pPEAssembly, FindAssemblyOptions_IncludeFailedToLoad);

    if (result == NULL)
    {
        LoaderAllocator *pLoaderAllocator = NULL;

        AssemblyBinder *pAssemblyBinder = pPEAssembly->GetAssemblyBinder();
        // Assemblies loaded with CustomAssemblyBinder need to use a different LoaderAllocator if
        // marked as collectible
        pLoaderAllocator = pAssemblyBinder->GetLoaderAllocator();
        if (pLoaderAllocator == NULL)
        {
            pLoaderAllocator = this->GetLoaderAllocator();
        }

        // Allocate the DomainAssembly a bit early to avoid GC mode problems. We could potentially avoid
        // a rare redundant allocation by moving this closer to FileLoadLock::Create, but it's not worth it.
        AllocMemTracker amTracker;
        AllocMemTracker *pamTracker = &amTracker;
        NewHolder<DomainAssembly> pDomainAssembly = new DomainAssembly(pPEAssembly, pLoaderAllocator, pamTracker);

        LoadLockHolder lock(this);

        // Find the list lock entry
        FileLoadLock * fileLock = (FileLoadLock *)lock->FindFileLock(pPEAssembly);
        bool registerNewAssembly = false;
        if (fileLock == NULL)
        {
            // Check again in case we were racing
            result = FindAssembly(pPEAssembly, FindAssemblyOptions_IncludeFailedToLoad);
            if (result == NULL)
            {
                // We are the first one in - create the DomainAssembly
                registerNewAssembly = true;
                fileLock = FileLoadLock::Create(lock, pPEAssembly, pDomainAssembly->GetAssembly());
                pDomainAssembly.SuppressRelease();
                pamTracker->SuppressRelease();

                // Set the assembly module to be tenured now that we know it won't be deleted
                pDomainAssembly->GetAssembly()->SetIsTenured();
                if (pDomainAssembly->GetAssembly()->IsCollectible())
                {
                    // We add the assembly to the LoaderAllocator only when we are sure that it can be added
                    // and won't be deleted in case of a concurrent load from the same ALC
                    ((AssemblyLoaderAllocator *)pLoaderAllocator)->AddDomainAssembly(pDomainAssembly);
                }
            }
        }
        else
        {
            fileLock->AddRef();
        }

        lock.Release();

        if (result == NULL)
        {
            // We pass our ref on fileLock to LoadAssembly to release.

            // Note that if we throw here, we will poison fileLock with an error condition,
            // so it will not be removed until app domain unload.  So there is no need
            // to release our ref count.
            result = LoadAssembly(fileLock, targetLevel);
        }
        else
        {
            result->EnsureLoadLevel(targetLevel);
        }

        if (registerNewAssembly)
        {
            pPEAssembly->GetAssemblyBinder()->AddLoadedAssembly(pDomainAssembly->GetAssembly());
        }
    }
    else
    {
        result->EnsureLoadLevel(targetLevel);
    }

    // Cache result in all cases, since found pPEAssembly could be from a different AssemblyRef than pIdentity
    if (pIdentity == NULL)
    {
        AssemblySpec spec;
        spec.InitializeSpec(result->GetPEAssembly());
        GetAppDomain()->AddAssemblyToCache(&spec, result);
    }
    else
    {
        GetAppDomain()->AddAssemblyToCache(pIdentity, result);
    }

    RETURN result;
} // AppDomain::LoadAssembly

Assembly *AppDomain::LoadAssembly(FileLoadLock *pLock, FileLoadLevel targetLevel)
{
    CONTRACT(Assembly *)
    {
        STANDARD_VM_CHECK;
        PRECONDITION(CheckPointer(pLock));
        PRECONDITION(AppDomain::GetCurrentDomain() == this);
        POSTCONDITION(RETVAL->GetLoadLevel() >= GetCurrentFileLoadLevel()
                      || RETVAL->GetLoadLevel() >= targetLevel);
        POSTCONDITION(RETVAL->CheckNoError(targetLevel));
    }
    CONTRACT_END;

    Assembly *pAssembly = pLock->GetAssembly();

    // Make sure we release the lock on exit
    FileLoadLockRefHolder lockRef(pLock);

    // Do a quick out check for the already loaded case.
    if (pLock->GetLoadLevel() >= targetLevel)
    {
        pAssembly->ThrowIfError(targetLevel);

        RETURN pAssembly;
    }

    // Initialize a loading queue.  This will hold any loads which are triggered recursively but
    // which cannot be immediately satisfied due to anti-deadlock constraints.

    // PendingLoadQueues are allocated on the stack during a load, and
    // shared with all nested loads on the same thread. (Note that we won't use
    // "candidate" if we are in a recursive load; that's OK since they are cheap to
    // construct.)
    FileLoadLevel immediateTargetLevel = targetLevel;
    {
        LoadLevelLimiter limit;
        limit.Activate();

        // We cannot set a target level higher than that allowed by the limiter currently.
        // This is because of anti-deadlock constraints.
        if (immediateTargetLevel > limit.GetLoadLevel())
            immediateTargetLevel = limit.GetLoadLevel();

        LOG((LF_LOADER, LL_INFO100, "LOADER: ***%s*\t>>>Load initiated, %s/%s\n",
             pAssembly->GetSimpleName(),
             fileLoadLevelName[immediateTargetLevel], fileLoadLevelName[targetLevel]));

        // Now loop and do the load incrementally to the target level.
        if (pLock->GetLoadLevel() < immediateTargetLevel)
        {
            while (pLock->Acquire(immediateTargetLevel))
            {
                FileLoadLevel workLevel;
                {
                    FileLoadLockHolder fileLock(pLock);

                    // Work level is next step to do
                    workLevel = (FileLoadLevel)(fileLock->GetLoadLevel()+1);

                    // Set up the anti-deadlock constraint: we cannot safely recursively load any assemblies
                    // on this thread to a higher level than this assembly is being loaded now.
                    // Note that we do allow work at a parallel level; any deadlocks caused here will
                    // be resolved by the deadlock detection in the FileLoadLocks.
                    limit.SetLoadLevel(workLevel);

                    LOG((LF_LOADER,
                         (workLevel == FILE_LOAD_BEGIN
                          || workLevel == FILE_LOADED
                          || workLevel == FILE_ACTIVE)
                         ? LL_INFO10 : LL_INFO1000,
                         "LOADER: %p:***%s*\t   loading at level %s\n",
                         this, pAssembly->GetSimpleName(), fileLoadLevelName[workLevel]));

                    TryIncrementalLoad(pAssembly, workLevel, fileLock);
                }
            }

            if (pLock->GetLoadLevel() == immediateTargetLevel-1)
            {
                LOG((LF_LOADER, LL_INFO100, "LOADER: ***%s*\t<<<Load limited due to detected deadlock, %s\n",
                     pAssembly->GetSimpleName(),
                     fileLoadLevelName[immediateTargetLevel-1]));
            }
        }

        LOG((LF_LOADER, LL_INFO100, "LOADER: ***%s*\t<<<Load completed, %s\n",
             pAssembly->GetSimpleName(),
             fileLoadLevelName[pLock->GetLoadLevel()]));

    }

    // There may have been an error stored on the domain file by another thread, or from a previous load
    pAssembly->ThrowIfError(targetLevel);

    // There are two normal results from the above loop.
    //
    // 1. We succeeded in loading the file to the current thread's load level.
    // 2. We succeeded in loading the file to the current thread's load level - 1, due
    //      to deadlock condition with another thread loading the same assembly.
    //
    // Either of these are considered satisfactory results, as code inside a load must expect
    // a parial load result.
    //
    // However, if load level elevation has occurred, then it is possible for a deadlock to
    // prevent us from loading an assembly which was loading before the elevation at a radically
    // lower level.  In such a case, we throw an exception which transiently fails the current
    // load, since it is likely we have not satisfied the caller.
    // (An alternate, and possibly preferable, strategy here would be for all callers to explicitly
    // specify the minimum load level acceptable and throw if not reached.)

    pAssembly->RequireLoadLevel((FileLoadLevel)(immediateTargetLevel-1));
    RETURN pAssembly;
}

void AppDomain::TryIncrementalLoad(Assembly *pAssembly, FileLoadLevel workLevel, FileLoadLockHolder &lockHolder)
{
    STANDARD_VM_CONTRACT;

    // This is factored out so we don't call EX_TRY in a loop (EX_TRY can _alloca)

    BOOL released = FALSE;
    FileLoadLock* pLoadLock = lockHolder.GetValue();

    EX_TRY
    {
        // Do the work
        BOOL success = pAssembly->DoIncrementalLoad(workLevel);

        // Complete the level.
        if (pLoadLock->CompleteLoadLevel(workLevel, success) &&
            pLoadLock->GetLoadLevel()==FILE_LOAD_DELIVER_EVENTS)
        {
            lockHolder.Release();
            released = TRUE;
            pAssembly->DeliverAsyncEvents();
        };
    }
    EX_HOOK
    {
        Exception *pEx = GET_EXCEPTION();

        //We will cache this error and wire this load to forever fail,
        // unless the exception is transient or the file is loaded OK but just cannot execute
        if (!pEx->IsTransient() && !pAssembly->IsLoaded())
        {
            if (released)
            {
                // Reobtain lock to increment level. (Note that another thread may
                // have already done it which is OK.
                if (pLoadLock->Acquire(workLevel)) // note pLockHolder->Acquire isn't wired up to actually take the lock
                {
                    // note lockHolder.Acquire isn't wired up to actually take the lock
                    lockHolder = pLoadLock;
                    released = FALSE;
                }
            }

            if (!released)
            {
                // Report the error in the lock
                pLoadLock->SetError(pEx);
            }

            if (!EEFileLoadException::CheckType(pEx))
                EEFileLoadException::Throw(pAssembly->GetPEAssembly(), pEx->GetHR(), pEx);
        }

        // Otherwise, we simply abort this load, and can retry later on.
        // @todo cleanup: make sure that each level is restartable after an exception, and
        // leaves no bad side effects
    }
    EX_END_HOOK;
}

// Checks whether the module is valid to be in the given app domain (need not be yet loaded)
CHECK AppDomain::CheckValidModule(Module * pModule)
{
    CONTRACTL
    {
        THROWS;
        GC_TRIGGERS;
        MODE_ANY;
    }
    CONTRACTL_END;

    if (pModule->GetDomainAssembly() != NULL)
        CHECK_OK;

    CHECK_OK;
}

void AppDomain::SetupSharedStatics()
{
    CONTRACTL
    {
        THROWS;
        GC_TRIGGERS;
        MODE_ANY;
        INJECT_FAULT(COMPlusThrowOM(););
    }
    CONTRACTL_END;

    LOG((LF_CLASSLOADER, LL_INFO10000, "STATICS: SetupSharedStatics()"));

    // don't do any work in init stage. If not init only do work in non-shared case if are default domain
    _ASSERTE(!g_fEEInit);

    // Because we are allocating/referencing objects, need to be in cooperative mode
    GCX_COOP();

    // This is a convenient place to initialize String.Empty.
    // It is treated as intrinsic by the JIT as so the static constructor would never run.
    // Leaving it uninitialized would confuse debuggers.

    // String should not have any static constructors, so this should be safe. It will just ensure that statics are allocated
    g_pStringClass->CheckRunClassInitThrowing();

    FieldDesc * pEmptyStringFD = CoreLibBinder::GetField(FIELD__STRING__EMPTY);
    OBJECTREF* pEmptyStringHandle = (OBJECTREF*)
        ((TADDR)g_pStringClass->GetDynamicStaticsInfo()->GetGCStaticsPointer()+pEmptyStringFD->GetOffset());
    SetObjectReference( pEmptyStringHandle, StringObject::GetEmptyString());
}

Assembly * AppDomain::FindAssembly(PEAssembly * pPEAssembly, FindAssemblyOptions options/* = FindAssemblyOptions_None*/)
{
    CONTRACTL
    {
        NOTHROW;
        GC_NOTRIGGER;
        MODE_ANY;
    }
    CONTRACTL_END;

    const bool includeFailedToLoad = (options & FindAssemblyOptions_IncludeFailedToLoad) != 0;

    if (pPEAssembly->HasHostAssembly())
    {
        Assembly * pAssembly = pPEAssembly->GetHostAssembly()->GetRuntimeAssembly();
        if (pAssembly != nullptr && (pAssembly->IsLoaded() || (includeFailedToLoad && pAssembly->IsError())))
        {
            return pAssembly;
        }
        return nullptr;
    }

    AssemblyIterator i = IterateAssembliesEx((AssemblyIterationFlags)(
        kIncludeLoaded |
        (includeFailedToLoad ? kIncludeFailedToLoad : 0) |
        kIncludeExecution));
    CollectibleAssemblyHolder<Assembly *> pAssembly;

    while (i.Next(pAssembly.This()))
    {
        PEAssembly * pManifestFile = pAssembly->GetPEAssembly();
        if (pManifestFile &&
            pManifestFile->Equals(pPEAssembly))
        {
            return pAssembly;
        }
    }
    return NULL;
}

void AppDomain::SetFriendlyName(LPCWSTR pwzFriendlyName)
{
    CONTRACTL
    {
        THROWS;
        if (GetThreadNULLOk()) {GC_TRIGGERS;} else {DISABLED(GC_NOTRIGGER);}
        MODE_ANY;
        INJECT_FAULT(COMPlusThrowOM(););
    }
    CONTRACTL_END;

    // Do all computations into a temporary until we're ensured of success
    SString tmpFriendlyName;


    if (pwzFriendlyName)
        tmpFriendlyName.Set(pwzFriendlyName);
    else
        tmpFriendlyName.Set(DEFAULT_DOMAIN_FRIENDLY_NAME);

    tmpFriendlyName.Normalize();

    // This happens at most twice in a process, so don't worry about freeing the old one.
    LPWSTR newFriendlyName = new WCHAR[tmpFriendlyName.GetCount() + 1];
    u16_strcpy_s(newFriendlyName, tmpFriendlyName.GetCount() + 1, tmpFriendlyName.GetUnicode());

    m_friendlyName = newFriendlyName;

    if(g_pDebugInterface)
    {
        // update the name in the IPC publishing block
        if (SUCCEEDED(g_pDebugInterface->UpdateAppDomainEntryInIPC(this)))
        {
            // inform the attached debugger that the name of this appdomain has changed.
            if (IsDebuggerAttached())
                g_pDebugInterface->NameChangeEvent(this, NULL);
        }
    }
}
#endif // !DACCESS_COMPILE

LPCWSTR AppDomain::GetFriendlyName()
{
    CONTRACT (LPCWSTR)
    {
        NOTHROW;
        GC_NOTRIGGER;
        MODE_ANY;
        POSTCONDITION(CheckPointer(RETVAL, NULL_OK));
        INJECT_FAULT(COMPlusThrowOM(););
    }
    CONTRACT_END;

    if (m_friendlyName == NULL)
        RETURN DEFAULT_DOMAIN_FRIENDLY_NAME;

    RETURN (LPCWSTR)m_friendlyName;
}

#ifndef DACCESS_COMPILE

LPCWSTR AppDomain::GetFriendlyNameForDebugger()
{
    CONTRACT (LPCWSTR)
    {
        NOTHROW;
        if (GetThreadNULLOk()) {GC_TRIGGERS;} else {DISABLED(GC_NOTRIGGER);}
        MODE_ANY;
        POSTCONDITION(CheckPointer(RETVAL));
    }
    CONTRACT_END;


    if (m_friendlyName == NULL)
    {
        BOOL fSuccess = FALSE;

        EX_TRY
        {
            SetFriendlyName(NULL);

            fSuccess = TRUE;
        }
        EX_CATCH
        {
            // Gobble all exceptions.
        }
        EX_END_CATCH(SwallowAllExceptions);

        if (!fSuccess)
        {
            RETURN W("");
        }
    }

    RETURN m_friendlyName;
}


#endif // !DACCESS_COMPILE

#ifndef DACCESS_COMPILE

BOOL AppDomain::AddFileToCache(AssemblySpec* pSpec, PEAssembly * pPEAssembly)
{
    CONTRACTL
    {
        THROWS;
        GC_TRIGGERS;
        MODE_ANY;
        PRECONDITION(CheckPointer(pSpec));
        INJECT_FAULT(COMPlusThrowOM(););
    }
    CONTRACTL_END;

    GCX_PREEMP();
    DomainCacheCrstHolderForGCCoop holder(this);

    return m_AssemblyCache.StorePEAssembly(pSpec, pPEAssembly);
}

BOOL AppDomain::AddAssemblyToCache(AssemblySpec* pSpec, Assembly *pAssembly)
{
    CONTRACTL
    {
        THROWS;
        GC_TRIGGERS;
        MODE_ANY;
        PRECONDITION(CheckPointer(pSpec));
        PRECONDITION(CheckPointer(pAssembly));
        INJECT_FAULT(COMPlusThrowOM(););
    }
    CONTRACTL_END;

    GCX_PREEMP();
    DomainCacheCrstHolderForGCCoop holder(this);

    // !!! suppress exceptions
    BOOL bRetVal = m_AssemblyCache.StoreAssembly(pSpec, pAssembly);
    return bRetVal;
}

BOOL AppDomain::AddExceptionToCache(AssemblySpec* pSpec, Exception *ex)
{
    CONTRACTL
    {
        THROWS;
        GC_TRIGGERS;
        MODE_ANY;
        PRECONDITION(CheckPointer(pSpec));
        INJECT_FAULT(COMPlusThrowOM(););
    }
    CONTRACTL_END;

    if (ex->IsTransient())
        return TRUE;

    GCX_PREEMP();
    DomainCacheCrstHolderForGCCoop holder(this);

    // !!! suppress exceptions
    return m_AssemblyCache.StoreException(pSpec, ex);
}

void AppDomain::AddUnmanagedImageToCache(LPCWSTR libraryName, NATIVE_LIBRARY_HANDLE hMod)
{
    CONTRACTL
    {
        THROWS;
        GC_NOTRIGGER;
        MODE_ANY;
        PRECONDITION(CheckPointer(libraryName));
        PRECONDITION(CheckPointer(hMod));
        INJECT_FAULT(COMPlusThrowOM(););
    }
    CONTRACTL_END;

    DomainCacheCrstHolderForGCPreemp lock(this);

    const UnmanagedImageCacheEntry *existingEntry = m_unmanagedCache.LookupPtr(libraryName);
    if (existingEntry != NULL)
    {
        _ASSERTE(existingEntry->Handle == hMod);
        return;
    }

    size_t len = (u16_strlen(libraryName) + 1) * sizeof(WCHAR);
    AllocMemHolder<WCHAR> copiedName(GetLowFrequencyHeap()->AllocMem(S_SIZE_T(len)));
    memcpy(copiedName, libraryName, len);

    m_unmanagedCache.Add(UnmanagedImageCacheEntry{ copiedName, hMod });
    copiedName.SuppressRelease();
}

NATIVE_LIBRARY_HANDLE AppDomain::FindUnmanagedImageInCache(LPCWSTR libraryName)
{
    CONTRACT(NATIVE_LIBRARY_HANDLE)
    {
        THROWS;
        GC_NOTRIGGER;
        MODE_ANY;
        PRECONDITION(CheckPointer(libraryName));
        POSTCONDITION(CheckPointer(RETVAL,NULL_OK));
        INJECT_FAULT(COMPlusThrowOM(););
    }
    CONTRACT_END;

    DomainCacheCrstHolderForGCPreemp lock(this);

    const UnmanagedImageCacheEntry *existingEntry = m_unmanagedCache.LookupPtr(libraryName);
    if (existingEntry == NULL)
        RETURN NULL;

    RETURN existingEntry->Handle;
}

BOOL AppDomain::RemoveFileFromCache(PEAssembly * pPEAssembly)
{
    CONTRACTL
    {
        GC_TRIGGERS;
        PRECONDITION(CheckPointer(pPEAssembly));
    }
    CONTRACTL_END;

    LoadLockHolder lock(this);
    FileLoadLock *fileLock = (FileLoadLock *)lock->FindFileLock(pPEAssembly);

    if (fileLock == NULL)
        return FALSE;

    VERIFY(lock->Unlink(fileLock));

    fileLock->Release();

    return TRUE;
}

BOOL AppDomain::RemoveAssemblyFromCache(Assembly* pAssembly)
{
    CONTRACTL
    {
        THROWS;
        GC_TRIGGERS;
        MODE_ANY;
        PRECONDITION(CheckPointer(pAssembly));
        INJECT_FAULT(COMPlusThrowOM(););
    }
    CONTRACTL_END;

    GCX_PREEMP();
    DomainCacheCrstHolderForGCCoop holder(this);

    return m_AssemblyCache.RemoveAssembly(pAssembly);
}

BOOL AppDomain::IsCached(AssemblySpec *pSpec)
{
    WRAPPER_NO_CONTRACT;

    // Check to see if this fits our rather loose idea of a reference to CoreLib.
    // If so, don't use fusion to bind it - do it ourselves.
    if (pSpec->IsCoreLib())
        return TRUE;

    return m_AssemblyCache.Contains(pSpec);
}

PEAssembly* AppDomain::FindCachedFile(AssemblySpec* pSpec, BOOL fThrow /*=TRUE*/)
{
    CONTRACTL
    {
        if (fThrow) {
            GC_TRIGGERS;
            THROWS;
        }
        else {
            GC_NOTRIGGER;
            NOTHROW;
        }
        MODE_ANY;
    }
    CONTRACTL_END;

    // Check to see if this fits our rather loose idea of a reference to CoreLib.
    // If so, don't use fusion to bind it - do it ourselves.
    if (fThrow && pSpec->IsCoreLib())
    {
        CONSISTENCY_CHECK(SystemDomain::System()->SystemAssembly() != NULL);
        PEAssembly * pPEAssembly = SystemDomain::System()->SystemPEAssembly();
        pPEAssembly->AddRef();
        return pPEAssembly;
    }

    return m_AssemblyCache.LookupFile(pSpec, fThrow);
}


BOOL AppDomain::PostBindResolveAssembly(AssemblySpec  *pPrePolicySpec,
                                        AssemblySpec  *pPostPolicySpec,
                                        HRESULT        hrBindResult,
                                        AssemblySpec **ppFailedSpec)
{
    STATIC_CONTRACT_THROWS;
    STATIC_CONTRACT_GC_TRIGGERS;
    PRECONDITION(CheckPointer(pPrePolicySpec));
    PRECONDITION(CheckPointer(pPostPolicySpec));
    PRECONDITION(CheckPointer(ppFailedSpec));

    BOOL fFailure = TRUE;
    *ppFailedSpec = pPrePolicySpec;

    PEAssemblyHolder result;

    if ((EEFileLoadException::GetFileLoadKind(hrBindResult) == kFileNotFoundException) ||
        (hrBindResult == FUSION_E_REF_DEF_MISMATCH) ||
        (hrBindResult == FUSION_E_INVALID_NAME))
    {
        result = TryResolveAssemblyUsingEvent(*ppFailedSpec);

        if (result != NULL)
        {
            fFailure = FALSE;

            // Given the post-policy resolve event construction of the CLR binder,
            // chained managed resolve events can race with each other, therefore we do allow
            // the adding of the result to fail. Checking for already chached specs
            // is not an option as it would introduce another race window.
            // The binder does a re-fetch of the
            // original binding spec and therefore will not cause inconsistency here.
            // For the purposes of the resolve event, failure to add to the cache still is a success.
            AddFileToCache(pPrePolicySpec, result);
            if (*ppFailedSpec != pPrePolicySpec)
            {
                AddFileToCache(pPostPolicySpec, result);
            }
        }
    }

    return fFailure;
}

//---------------------------------------------------------------------------------------------------------------------
PEAssembly * AppDomain::BindAssemblySpec(
    AssemblySpec *         pSpec,
    BOOL                   fThrowOnFileNotFound)
{
    STATIC_CONTRACT_THROWS;
    STATIC_CONTRACT_GC_TRIGGERS;
    PRECONDITION(CheckPointer(pSpec));
    PRECONDITION(pSpec->GetAppDomain() == this);
    PRECONDITION(this==::GetAppDomain());

    GCX_PREEMP();

    BOOL fForceReThrow = FALSE;

    BinderTracing::AssemblyBindOperation bindOperation(pSpec);

    HRESULT hrBindResult = S_OK;
    PEAssemblyHolder result;

    bool isCached = false;
    EX_TRY
    {
        isCached = IsCached(pSpec);
        if (!isCached)
        {

            {
                ReleaseHolder<BINDER_SPACE::Assembly> boundAssembly;
                hrBindResult = pSpec->Bind(this, &boundAssembly);

                if (boundAssembly)
                {
                    if (SystemDomain::SystemPEAssembly() && boundAssembly->GetAssemblyName()->IsCoreLib())
                    {
                        // Avoid rebinding to another copy of CoreLib
                        result = SystemDomain::SystemPEAssembly();
                        result.SuppressRelease(); // Didn't get a refcount
                    }
                    else
                    {
                        // IsSystem on the PEAssembly should be false, even for CoreLib satellites
                        result = PEAssembly::Open(boundAssembly);
                    }

                    // Setup the reference to the binder, which performed the bind, into the AssemblySpec
                    AssemblyBinder* pBinder = result->GetAssemblyBinder();
                    _ASSERTE(pBinder != NULL);
                    pSpec->SetBinder(pBinder);

                    // Failure to add simply means someone else beat us to it. In that case
                    // the FindCachedFile call below (after catch block) will update result
                    // to the cached value.
                    AddFileToCache(pSpec, result);
                }
                else
                {
                    // Don't trigger the resolve event for the CoreLib satellite assembly. A misbehaving resolve event may
                    // return an assembly that does not match, and this can cause recursive resource lookups during error
                    // reporting. The CoreLib satellite assembly is loaded from relative locations based on the culture, see
                    // AssemblySpec::Bind().
                    if (!pSpec->IsCoreLibSatellite())
                    {
                        // Trigger the resolve event also for non-throw situation.
                        AssemblySpec NewSpec(this);
                        AssemblySpec *pFailedSpec = NULL;

                        fForceReThrow = TRUE; // Managed resolve event handler can throw

                        BOOL fFailure = PostBindResolveAssembly(pSpec, &NewSpec, hrBindResult, &pFailedSpec);

                        if (fFailure && fThrowOnFileNotFound)
                        {
                            EEFileLoadException::Throw(pFailedSpec, COR_E_FILENOTFOUND, NULL);
                        }
                    }
                }
            }
        }
    }
    EX_CATCH
    {
        Exception *ex = GET_EXCEPTION();

        AssemblySpec NewSpec(this);
        AssemblySpec *pFailedSpec = NULL;

        // Let transient exceptions or managed resolve event handler exceptions propagate
        if (ex->IsTransient() || fForceReThrow)
        {
            EX_RETHROW;
        }

        {
            BOOL fFailure = PostBindResolveAssembly(pSpec, &NewSpec, ex->GetHR(), &pFailedSpec);
            if (fFailure)
            {
                BOOL bFileNotFoundException =
                    (EEFileLoadException::GetFileLoadKind(ex->GetHR()) == kFileNotFoundException);

                if (!bFileNotFoundException)
                {
                    fFailure = AddExceptionToCache(pFailedSpec, ex);
                } // else, fFailure stays TRUE
                // Effectively, fFailure == bFileNotFoundException || AddExceptionToCache(pFailedSpec, ex)

                // Only throw this exception if we are the first in the cache
                if (fFailure)
                {
                    // Store the failure information for DAC to read
                    if (IsDebuggerAttached()) {
                        FailedAssembly *pFailed = new FailedAssembly();
                        pFailed->Initialize(pFailedSpec, ex);
                        IfFailThrow(m_failedAssemblies.Append(pFailed));
                    }

                    if (!bFileNotFoundException || fThrowOnFileNotFound)
                    {
                        // V1.1 App-compatibility workaround. See VSW530166 if you want to whine about it.
                        //
                        // In Everett, if we failed to download an assembly because of a broken network cable,
                        // we returned a FileNotFoundException with a COR_E_FILENOTFOUND hr embedded inside
                        // (which would be exposed when marshaled to native.)
                        //
                        // In Whidbey, we now set the more appropriate INET_E_RESOURCE_NOT_FOUND hr. But
                        // the online/offline switch code in VSTO for Everett hardcoded a check for
                        // COR_E_FILENOTFOUND.
                        //
                        // So now, to keep that code from breaking, we have to remap INET_E_RESOURCE_NOT_FOUND
                        // back to COR_E_FILENOTFOUND. We're doing it here rather down in Fusion so as to affect
                        // the least number of callers.

                        if (ex->GetHR() == INET_E_RESOURCE_NOT_FOUND)
                        {
                            EEFileLoadException::Throw(pFailedSpec, COR_E_FILENOTFOUND, ex);
                        }

                        if (EEFileLoadException::CheckType(ex))
                        {
                            if (pFailedSpec == pSpec)
                            {
                                EX_RETHROW; //preserve the information
                            }
                            else
                            {
                                StackSString exceptionDisplayName, failedSpecDisplayName;

                                ((EEFileLoadException*)ex)->GetName(exceptionDisplayName);
                                pFailedSpec->GetDisplayName(0, failedSpecDisplayName);

                                if (exceptionDisplayName.CompareCaseInsensitive(failedSpecDisplayName) == 0)
                                {
                                    EX_RETHROW; // Throw the original exception. Otherwise, we'd throw an exception that contains the same message twice.
                                }
                            }
                        }

                        EEFileLoadException::Throw(pFailedSpec, ex->GetHR(), ex);
                    }

                }
            }
        }
    }
    EX_END_CATCH(RethrowTerminalExceptions);

    // Now, if it's a cacheable bind we need to re-fetch the result from the cache, as we may have been racing with another
    // thread to store our result.  Note that we may throw from here, if there is a cached exception.
    // This will release the refcount of the current result holder (if any), and will replace
    // it with a non-addref'ed result
    result = FindCachedFile(pSpec);

    if (result != NULL)
        result->AddRef();

    bindOperation.SetResult(result.GetValue(), isCached);
    return result.Extract();
} // AppDomain::BindAssemblySpec



PEAssembly *AppDomain::TryResolveAssemblyUsingEvent(AssemblySpec *pSpec)
{
    STATIC_CONTRACT_THROWS;
    STATIC_CONTRACT_GC_TRIGGERS;
    STATIC_CONTRACT_MODE_ANY;

    // No assembly resolve on codebase binds
    if (pSpec->GetName() == nullptr)
        return nullptr;

    PEAssembly *result = nullptr;
    EX_TRY
    {
        Assembly *pAssembly = RaiseAssemblyResolveEvent(pSpec);
        if (pAssembly != nullptr)
        {
            PEAssembly* pPEAssembly = pAssembly->GetPEAssembly();
            pPEAssembly->AddRef();
            result = pPEAssembly;
        }

        BinderTracing::ResolutionAttemptedOperation::TraceAppDomainAssemblyResolve(pSpec, result);
    }
    EX_HOOK
    {
        Exception *pEx = GET_EXCEPTION();
        BinderTracing::ResolutionAttemptedOperation::TraceAppDomainAssemblyResolve(pSpec, nullptr, pEx);
        if (!pEx->IsTransient())
        {
            AddExceptionToCache(pSpec, pEx);
            if (!EEFileLoadException::CheckType(pEx))
                EEFileLoadException::Throw(pSpec, pEx->GetHR(), pEx);
        }
    }
    EX_END_HOOK;

    return result;
}


ULONG AppDomain::AddRef()
{
    LIMITED_METHOD_CONTRACT;
    return InterlockedIncrement(&m_cRef);
}

ULONG AppDomain::Release()
{
    CONTRACTL
    {
        NOTHROW;
        GC_TRIGGERS;
        MODE_ANY;
        PRECONDITION(m_cRef > 0);
    }
    CONTRACTL_END;

    ULONG   cRef = InterlockedDecrement(&m_cRef);
    if (!cRef)
    {
        _ASSERTE (m_Stage == STAGE_CREATING);
        delete this;
    }
    return (cRef);
}



void AppDomain::RaiseLoadingAssemblyEvent(Assembly *pAssembly)
{
    CONTRACTL
    {
        NOTHROW;
        GC_TRIGGERS;
        PRECONDITION(this == GetAppDomain());
        MODE_ANY;
    }
    CONTRACTL_END;

    if (pAssembly->GetPEAssembly()->IsSystem())
    {
        return;
    }

    GCX_COOP();
    FAULT_NOT_FATAL();
    OVERRIDE_TYPE_LOAD_LEVEL_LIMIT(CLASS_LOADED);

    EX_TRY
    {
        if (CoreLibBinder::GetField(FIELD__ASSEMBLYLOADCONTEXT__ASSEMBLY_LOAD)->GetStaticOBJECTREF() != NULL)
        {
            struct {
                OBJECTREF    orThis;
            } gc;
            gc.orThis = NULL;

            ARG_SLOT args[1];
            GCPROTECT_BEGIN(gc);

            gc.orThis = pAssembly->GetExposedObject();

            MethodDescCallSite onAssemblyLoad(METHOD__ASSEMBLYLOADCONTEXT__ON_ASSEMBLY_LOAD);

            // GetExposedAssemblyObject may cause a gc, so call this before filling args[0]
            args[0] = ObjToArgSlot(gc.orThis);

            onAssemblyLoad.Call(args);

            GCPROTECT_END();
        }
    }
    EX_CATCH
    {
    }
    EX_END_CATCH(SwallowAllExceptions);
}

BOOL AppDomain::OnUnhandledException(OBJECTREF *pThrowable, BOOL isTerminating/*=TRUE*/)
{
    STATIC_CONTRACT_NOTHROW;
    STATIC_CONTRACT_GC_TRIGGERS;
    STATIC_CONTRACT_MODE_ANY;

    BOOL retVal = FALSE;

    GCX_COOP();

    EX_TRY
    {
        retVal = GetAppDomain()->RaiseUnhandledExceptionEvent(pThrowable, isTerminating);
    }
    EX_CATCH
    {
    }
    EX_END_CATCH(SwallowAllExceptions)  // Swallow any errors.

    return retVal;
}

void AppDomain::RaiseExitProcessEvent()
{
    if (!g_fEEStarted)
        return;

    STATIC_CONTRACT_MODE_COOPERATIVE;
    STATIC_CONTRACT_THROWS;
    STATIC_CONTRACT_GC_TRIGGERS;

    // Only finalizer thread during shutdown can call this function.
    _ASSERTE ((g_fEEShutDown&ShutDown_Finalize1) && GetThread() == FinalizerThread::GetFinalizerThread());

    _ASSERTE (GetThread()->PreemptiveGCDisabled());

    MethodDescCallSite onProcessExit(METHOD__APPCONTEXT__ON_PROCESS_EXIT);
    onProcessExit.Call(NULL);
}

BOOL
AppDomain::RaiseUnhandledExceptionEvent(OBJECTREF *pThrowable, BOOL isTerminating)
{
    CONTRACTL
    {
        THROWS;
        GC_TRIGGERS;
        MODE_COOPERATIVE;
        INJECT_FAULT(COMPlusThrowOM(););
    }
    CONTRACTL_END;

    _ASSERTE(pThrowable != NULL && IsProtectedByGCFrame(pThrowable));

    OBJECTREF orDelegate = CoreLibBinder::GetField(FIELD__APPCONTEXT__UNHANDLED_EXCEPTION)->GetStaticOBJECTREF();
    if (orDelegate == NULL)
        return FALSE;

    struct {
        OBJECTREF Delegate;
        OBJECTREF Sender;
    } gc;
    gc.Delegate = orDelegate;
    gc.Sender = NULL;

    GCPROTECT_BEGIN(gc);
    if (orDelegate != NULL)
    {
        DistributeUnhandledExceptionReliably(&gc.Delegate, &gc.Sender, pThrowable, isTerminating);
    }
    GCPROTECT_END();
    return TRUE;
}


DefaultAssemblyBinder *AppDomain::CreateDefaultBinder()
{
    CONTRACT(DefaultAssemblyBinder *)
    {
        GC_TRIGGERS;
        THROWS;
        MODE_ANY;
        POSTCONDITION(CheckPointer(RETVAL));
        INJECT_FAULT(COMPlusThrowOM(););
    }
    CONTRACT_END;

    if (!m_pDefaultBinder)
    {
        ETWOnStartup (FusionAppCtx_V1, FusionAppCtxEnd_V1);

        GCX_PREEMP();

        // Initialize the assembly binder for the default context loads for CoreCLR.
        IfFailThrow(BINDER_SPACE::AssemblyBinderCommon::CreateDefaultBinder(&m_pDefaultBinder));
    }

    RETURN m_pDefaultBinder;
}



//---------------------------------------------------------------------------------------
//
// AppDomain::IsDebuggerAttached - is a debugger attached to this process
//
// Arguments:
//    None
//
// Return Value:
//    TRUE if a debugger is attached to this process, FALSE otherwise.
//
// Notes:
//    This is identical to CORDebuggerAttached.  This exists idependantly for legacy reasons - we used to
//    support attaching to individual AppDomains.  This should probably go away eventually.
//

BOOL AppDomain::IsDebuggerAttached()
{
    LIMITED_METHOD_CONTRACT;

    if (CORDebuggerAttached())
    {
        return TRUE;
    }
    else
    {
        return FALSE;
    }
}

#ifdef DEBUGGING_SUPPORTED

// This is called from the debugger to request notification events from
// Assemblies, Modules, Types in this appdomain.
BOOL AppDomain::NotifyDebuggerLoad(int flags, BOOL attaching)
{
    WRAPPER_NO_CONTRACT;
    BOOL result = FALSE;

    if (!attaching && !IsDebuggerAttached())
        return FALSE;

    AssemblyIterator i;

    // Attach to our assemblies
    LOG((LF_CORDB, LL_INFO100, "AD::NDA: Iterating assemblies\n"));
    i = IterateAssembliesEx((AssemblyIterationFlags)(kIncludeLoaded | kIncludeLoading | kIncludeExecution));
    CollectibleAssemblyHolder<Assembly *> pAssembly;
    while (i.Next(pAssembly.This()))
    {
        result = (pAssembly->NotifyDebuggerLoad(flags, attaching) ||
                  result);
    }

    return result;
}

void AppDomain::NotifyDebuggerUnload()
{
    WRAPPER_NO_CONTRACT;
    if (!IsDebuggerAttached())
        return;

    LOG((LF_CORDB, LL_INFO10, "AD::NDD domain %#08x\n", this));

    LOG((LF_CORDB, LL_INFO100, "AD::NDD: Interating domain bound assemblies\n"));
    AssemblyIterator i = IterateAssembliesEx((AssemblyIterationFlags)(kIncludeLoaded |  kIncludeLoading  | kIncludeExecution));
    CollectibleAssemblyHolder<Assembly *> pAssembly;

    // Detach from our assemblies
    while (i.Next(pAssembly.This()))
    {
        LOG((LF_CORDB, LL_INFO100, "AD::NDD: Iterating assemblies\n"));
        pAssembly->NotifyDebuggerUnload();
    }
}
#endif // DEBUGGING_SUPPORTED


#ifdef FEATURE_COMWRAPPERS

RCWRefCache *AppDomain::GetRCWRefCache()
{
    CONTRACT(RCWRefCache*)
    {
        THROWS;
        GC_NOTRIGGER;
        MODE_ANY;
        POSTCONDITION(CheckPointer(RETVAL));
    }
    CONTRACT_END;

    if (!m_pRCWRefCache) {
        NewHolder<RCWRefCache> pRCWRefCache = new RCWRefCache(this);
        if (InterlockedCompareExchangeT(&m_pRCWRefCache, (RCWRefCache *)pRCWRefCache, NULL) == NULL)
        {
            pRCWRefCache.SuppressRelease();
        }
    }
    RETURN m_pRCWRefCache;
}
#endif // FEATURE_COMWRAPPERS

#ifdef FEATURE_COMINTEROP

RCWCache *AppDomain::CreateRCWCache()
{
    CONTRACT(RCWCache*)
    {
        THROWS;
        GC_TRIGGERS;
        MODE_ANY;
        INJECT_FAULT(COMPlusThrowOM(););
        POSTCONDITION(CheckPointer(RETVAL));
    }
    CONTRACT_END;

    // Initialize the global RCW cleanup list here as well. This is so that it
    // it guaranteed to exist if any RCW's are created, but it is not created
    // unconditionally.
    if (!g_pRCWCleanupList)
    {
        SystemDomain::LockHolder lh;

        if (!g_pRCWCleanupList)
            g_pRCWCleanupList = new RCWCleanupList();
    }
    _ASSERTE(g_pRCWCleanupList);

    if (!m_pRCWCache)
    {
        NewHolder<RCWCache> pRCWCache = new RCWCache(this);
        if (InterlockedCompareExchangeT(&m_pRCWCache, (RCWCache *)pRCWCache, NULL) == NULL)
        {
            pRCWCache.SuppressRelease();
        }
    }

    RETURN m_pRCWCache;
}

void AppDomain::ReleaseRCWs(LPVOID pCtxCookie)
{
    WRAPPER_NO_CONTRACT;
    if (m_pRCWCache)
        m_pRCWCache->ReleaseWrappersWorker(pCtxCookie);
}

void AppDomain::DetachRCWs()
{
    WRAPPER_NO_CONTRACT;
    if (m_pRCWCache)
        m_pRCWCache->DetachWrappersWorker();
}

#endif // FEATURE_COMINTEROP

void AppDomain::ExceptionUnwind(Frame *pFrame)
{
    CONTRACTL
    {
        DISABLED(GC_TRIGGERS);  // EEResourceException
        DISABLED(THROWS);   // EEResourceException
        MODE_ANY;
    }
    CONTRACTL_END;

    LOG((LF_APPDOMAIN, LL_INFO10, "AppDomain::ExceptionUnwind for %8.8x\n", pFrame));
    Thread *pThread = GetThread();

    LOG((LF_APPDOMAIN, LL_INFO10, "AppDomain::ExceptionUnwind: not first transition or abort\n"));
}


#endif // !DACCESS_COMPILE

#ifndef DACCESS_COMPILE

Assembly* AppDomain::RaiseTypeResolveEventThrowing(Assembly* pAssembly, LPCSTR szName, ASSEMBLYREF *pResultingAssemblyRef)
{
    CONTRACTL
    {
        MODE_ANY;
        GC_TRIGGERS;
        THROWS;
        INJECT_FAULT(COMPlusThrowOM(););
    }
    CONTRACTL_END;

    OVERRIDE_TYPE_LOAD_LEVEL_LIMIT(CLASS_LOADED);

    Assembly* pResolvedAssembly = NULL;
    _ASSERTE(strcmp(szName, g_AppDomainClassName));

    GCX_COOP();

    struct {
        ASSEMBLYREF AssemblyRef;
        STRINGREF str;
    } gc;
    gc.AssemblyRef = NULL;
    gc.str = NULL;

    GCPROTECT_BEGIN(gc);

    if (pAssembly != NULL)
        gc.AssemblyRef = (ASSEMBLYREF)pAssembly->GetExposedObject();

    MethodDescCallSite onTypeResolve(METHOD__ASSEMBLYLOADCONTEXT__ON_TYPE_RESOLVE);

    gc.str = StringObject::NewString(szName);
    ARG_SLOT args[2] =
    {
        ObjToArgSlot(gc.AssemblyRef),
        ObjToArgSlot(gc.str)
    };
    gc.AssemblyRef = (ASSEMBLYREF) onTypeResolve.Call_RetOBJECTREF(args);

    if (gc.AssemblyRef != NULL)
    {
        _ASSERTE(CoreLibBinder::IsClass(gc.AssemblyRef->GetMethodTable(), CLASS__ASSEMBLY));

        pResolvedAssembly = gc.AssemblyRef->GetAssembly();

        if (pResultingAssemblyRef)
            *pResultingAssemblyRef = gc.AssemblyRef;
        else
        {
            if (pResolvedAssembly->IsCollectible())
            {
                COMPlusThrow(kNotSupportedException, W("NotSupported_CollectibleBoundNonCollectible"));
            }
        }
    }
    GCPROTECT_END();

    return pResolvedAssembly;
}


Assembly* AppDomain::RaiseResourceResolveEvent(Assembly* pAssembly, LPCSTR szName)
{
    CONTRACT(Assembly*)
    {
        THROWS;
        GC_TRIGGERS;
        MODE_ANY;
        POSTCONDITION(CheckPointer(RETVAL, NULL_OK));
        INJECT_FAULT(COMPlusThrowOM(););
    }
    CONTRACT_END;

    Assembly* pResolvedAssembly = NULL;

    GCX_COOP();

    struct {
        ASSEMBLYREF AssemblyRef;
        STRINGREF str;
    } gc;
    gc.AssemblyRef = NULL;
    gc.str = NULL;

    GCPROTECT_BEGIN(gc);

    if (pAssembly != NULL)
        gc.AssemblyRef=(ASSEMBLYREF)pAssembly->GetExposedObject();

    MethodDescCallSite onResourceResolve(METHOD__ASSEMBLYLOADCONTEXT__ON_RESOURCE_RESOLVE);
    gc.str = StringObject::NewString(szName);
    ARG_SLOT args[2] =
    {
        ObjToArgSlot(gc.AssemblyRef),
        ObjToArgSlot(gc.str)
    };
    gc.AssemblyRef = (ASSEMBLYREF) onResourceResolve.Call_RetOBJECTREF(args);
    if (gc.AssemblyRef != NULL)
    {
        _ASSERTE(CoreLibBinder::IsClass(gc.AssemblyRef->GetMethodTable(), CLASS__ASSEMBLY));

        pResolvedAssembly = gc.AssemblyRef->GetAssembly();
        if (pResolvedAssembly->IsCollectible())
        {
            COMPlusThrow(kNotSupportedException, W("NotSupported_CollectibleAssemblyResolve"));
        }
    }
    GCPROTECT_END();

    RETURN pResolvedAssembly;
}


Assembly *
AppDomain::RaiseAssemblyResolveEvent(
    AssemblySpec * pSpec)
{
    CONTRACT(Assembly*)
    {
        THROWS;
        GC_TRIGGERS;
        MODE_ANY;
        POSTCONDITION(CheckPointer(RETVAL, NULL_OK));
        INJECT_FAULT(COMPlusThrowOM(););
    }
    CONTRACT_END;

    StackSString ssName;
    pSpec->GetDisplayName(0, ssName);

    // Elevate threads allowed loading level.  This allows the host to load an assembly even in a restricted
    // condition.  Note, however, that this exposes us to possible recursion failures, if the host tries to
    // load the assemblies currently being loaded.  (Such cases would then throw an exception.)

    OVERRIDE_LOAD_LEVEL_LIMIT(FILE_ACTIVE);
    OVERRIDE_TYPE_LOAD_LEVEL_LIMIT(CLASS_LOADED);

    GCX_COOP();

    Assembly* pAssembly = NULL;

    struct {
        ASSEMBLYREF AssemblyRef;
        STRINGREF str;
    } gc;
    gc.AssemblyRef = NULL;
    gc.str = NULL;

    GCPROTECT_BEGIN(gc);
    {
        if (pSpec->GetParentAssembly() != NULL)
        {
            gc.AssemblyRef=(ASSEMBLYREF)pSpec->GetParentAssembly()->GetExposedObject();
        }

        MethodDescCallSite onAssemblyResolve(METHOD__ASSEMBLYLOADCONTEXT__ON_ASSEMBLY_RESOLVE);

        gc.str = StringObject::NewString(ssName);
        ARG_SLOT args[2] = {
            ObjToArgSlot(gc.AssemblyRef),
            ObjToArgSlot(gc.str)
        };

        gc.AssemblyRef = (ASSEMBLYREF) onAssemblyResolve.Call_RetOBJECTREF(args);

        if (gc.AssemblyRef != NULL)
        {
            _ASSERTE(CoreLibBinder::IsClass(gc.AssemblyRef->GetMethodTable(), CLASS__ASSEMBLY));

            pAssembly = gc.AssemblyRef->GetAssembly();
            if (pAssembly->IsCollectible())
            {
                COMPlusThrow(kNotSupportedException, W("NotSupported_CollectibleAssemblyResolve"));
            }
        }
    }
    GCPROTECT_END();

    RETURN pAssembly;
} // AppDomain::RaiseAssemblyResolveEvent

void SystemDomain::ProcessDelayedUnloadLoaderAllocators()
{
    CONTRACTL
    {
        NOTHROW;
        GC_TRIGGERS;
        MODE_COOPERATIVE;
    }
    CONTRACTL_END;

    int iGCRefPoint=GCHeapUtilities::GetGCHeap()->CollectionCount(GCHeapUtilities::GetGCHeap()->GetMaxGeneration());
    if (GCHeapUtilities::GetGCHeap()->IsConcurrentGCInProgress())
        iGCRefPoint--;

    LoaderAllocator * pAllocatorsToDelete = NULL;

    {
        CrstHolder lh(&m_DelayedUnloadCrst);

        LoaderAllocator ** ppAllocator=&m_pDelayedUnloadListOfLoaderAllocators;
        while (*ppAllocator!= NULL)
        {
            LoaderAllocator * pAllocator = *ppAllocator;
            if (0 < iGCRefPoint - pAllocator->GetGCRefPoint())
            {
                *ppAllocator = pAllocator->m_pLoaderAllocatorDestroyNext;

                pAllocator->m_pLoaderAllocatorDestroyNext = pAllocatorsToDelete;
                pAllocatorsToDelete = pAllocator;
            }
            else
            {
                ppAllocator = &pAllocator->m_pLoaderAllocatorDestroyNext;
            }
        }
    }

    // Delete collected loader allocators on the finalizer thread. We cannot offload it to appdomain unload thread because of
    // there is not guaranteed to be one, and it is not that expensive operation anyway.
    while (pAllocatorsToDelete != NULL)
    {
        LoaderAllocator * pAllocator = pAllocatorsToDelete;
        pAllocatorsToDelete = pAllocator->m_pLoaderAllocatorDestroyNext;
        delete pAllocator;
    }
}


void AppDomain::EnumStaticGCRefs(promote_func* fn, ScanContext* sc)
{
    CONTRACT_VOID
    {
        NOTHROW;
        GC_NOTRIGGER;
    }
    CONTRACT_END;

    _ASSERTE(GCHeapUtilities::IsGCInProgress() &&
             GCHeapUtilities::IsServerHeap()   &&
             IsGCSpecialThread());

    if (m_pPinnedHeapHandleTable != nullptr)
    {
        m_pPinnedHeapHandleTable->EnumStaticGCRefs(fn, sc);
    }

    RETURN;
}

#endif // !DACCESS_COMPILE

//------------------------------------------------------------------------
PTR_LoaderAllocator AppDomain::GetLoaderAllocator()
{
    WRAPPER_NO_CONTRACT;
    return SystemDomain::GetGlobalLoaderAllocator(); // The one and only domain is not unloadable
}

//------------------------------------------------------------------------
UINT32 AppDomain::GetTypeID(PTR_MethodTable pMT) {
    CONTRACTL {
        THROWS;
        GC_TRIGGERS;
    } CONTRACTL_END;

    return m_typeIDMap.GetTypeID(pMT, true);
}

//------------------------------------------------------------------------
// Returns the ID of the type if found. If not found, returns INVALID_TYPE_ID
UINT32 AppDomain::LookupTypeID(PTR_MethodTable pMT)
{
    CONTRACTL {
        NOTHROW;
        WRAPPER(GC_TRIGGERS);
    } CONTRACTL_END;

    return m_typeIDMap.LookupTypeID(pMT);
}

//------------------------------------------------------------------------
PTR_MethodTable AppDomain::LookupType(UINT32 id) {
    CONTRACTL {
        NOTHROW;
        WRAPPER(GC_TRIGGERS);
        CONSISTENCY_CHECK(id != TYPE_ID_THIS_CLASS);
    } CONTRACTL_END;

    PTR_MethodTable pMT = m_typeIDMap.LookupType(id);

    CONSISTENCY_CHECK(CheckPointer(pMT));
    CONSISTENCY_CHECK(pMT->IsInterface());
    return pMT;
}

#ifndef DACCESS_COMPILE
//---------------------------------------------------------------------------------------
void AppDomain::RemoveTypesFromTypeIDMap(LoaderAllocator* pLoaderAllocator)
{
    CONTRACTL {
        NOTHROW;
        GC_NOTRIGGER;
    } CONTRACTL_END;

    m_typeIDMap.RemoveTypes(pLoaderAllocator);
}
#endif // DACCESS_COMPILE

//---------------------------------------------------------------------------------------
//
BOOL
AppDomain::AssemblyIterator::Next(
    CollectibleAssemblyHolder<Assembly *> * pAssemblyHolder)
{
    CONTRACTL {
        NOTHROW;
        WRAPPER(GC_TRIGGERS); // Triggers only in MODE_COOPERATIVE (by taking the lock)
        MODE_ANY;
    } CONTRACTL_END;

    CrstHolder ch(m_pAppDomain->GetAssemblyListLock());
    return Next_Unlocked(pAssemblyHolder);
}

//---------------------------------------------------------------------------------------
//
// Note: Does not lock the assembly list, but locks collectible assemblies for adding references.
//
BOOL
AppDomain::AssemblyIterator::Next_Unlocked(
    CollectibleAssemblyHolder<Assembly *> * pAssemblyHolder)
{
    CONTRACTL {
        NOTHROW;
        GC_NOTRIGGER;
        MODE_ANY;
    } CONTRACTL_END;

#ifndef DACCESS_COMPILE
    _ASSERTE(m_pAppDomain->GetAssemblyListLock()->OwnedByCurrentThread());
#endif

    while (m_Iterator.Next())
    {
        // Get element from the list/iterator (without adding reference to the assembly)
        DomainAssembly * pDomainAssembly = dac_cast<PTR_DomainAssembly>(m_Iterator.GetElement());
        if (pDomainAssembly == NULL)
        {
            continue;
        }

        Assembly* pAssembly = pDomainAssembly->GetAssembly();
        if (pAssembly->IsError())
        {
            if (m_assemblyIterationFlags & kIncludeFailedToLoad)
            {
                *pAssemblyHolder = pAssembly;
                return TRUE;
            }
            continue; // reject
        }

        // First, reject assemblies whose load status is not to be included in
        // the enumeration

        if (pAssembly->IsAvailableToProfilers() &&
            (m_assemblyIterationFlags & kIncludeAvailableToProfilers))
        {
            // The assembly has reached the state at which we would notify profilers,
            // and we're supposed to include such assemblies in the enumeration. So
            // don't reject it (i.e., noop here, and don't bother with the rest of
            // the load status checks). Check for this first, since
            // kIncludeAvailableToProfilers contains some loaded AND loading
            // assemblies.
        }
        else if (pAssembly->IsLoaded())
        {
            // A loaded assembly
            if (!(m_assemblyIterationFlags & kIncludeLoaded))
            {
                continue; // reject
            }
        }
        else
        {
            // A loading assembly
            if (!(m_assemblyIterationFlags & kIncludeLoading))
            {
                continue; // reject
            }
        }

        // Next, reject assemblies whose execution status is
        // not to be included in the enumeration

        // execution assembly
        if (!(m_assemblyIterationFlags & kIncludeExecution))
        {
            continue; // reject
        }

        // Next, reject collectible assemblies
        if (pAssembly->IsCollectible())
        {
            if (m_assemblyIterationFlags & kExcludeCollectible)
            {
                _ASSERTE(!(m_assemblyIterationFlags & kIncludeCollected));
                continue; // reject
            }

            // Un-tenured collectible assemblies should not be returned. (This can only happen in a brief
            // window during collectible assembly creation. No thread should need to have a pointer
            // to the just allocated DomainAssembly at this stage.)
            if (!pAssembly->GetModule()->IsTenured())
            {
                continue; // reject
            }

            if (pAssembly->GetLoaderAllocator()->AddReferenceIfAlive())
            {   // The assembly is alive

                // Set the holder value (incl. increasing ref-count)
                *pAssemblyHolder = pAssembly;

                // Now release the reference we took in the if-condition
                pAssembly->GetLoaderAllocator()->Release();
                return TRUE;
            }
            // The assembly is not alive anymore (and we didn't increase its ref-count in the
            // if-condition)

            if (!(m_assemblyIterationFlags & kIncludeCollected))
            {
                continue; // reject
            }
            // Set the holder value to assembly with 0 ref-count without increasing the ref-count (won't
            // call Release either)
            pAssemblyHolder->Assign(pAssembly, FALSE);
            return TRUE;
        }

        *pAssemblyHolder = pAssembly;
        return TRUE;
    }

    *pAssemblyHolder = NULL;
    return FALSE;
} // AppDomain::AssemblyIterator::Next_Unlocked

#if !defined(DACCESS_COMPILE)

// Returns S_OK if the assembly was successfully loaded
HRESULT RuntimeInvokeHostAssemblyResolver(INT_PTR pManagedAssemblyLoadContextToBindWithin, BINDER_SPACE::AssemblyName *pAssemblyName, DefaultAssemblyBinder *pDefaultBinder, AssemblyBinder *pBinder, BINDER_SPACE::Assembly **ppLoadedAssembly)
{
    CONTRACTL
    {
        THROWS;
        GC_TRIGGERS;
        MODE_ANY;
        PRECONDITION(pAssemblyName != NULL);
        PRECONDITION(ppLoadedAssembly != NULL);
    }
    CONTRACTL_END;

    HRESULT hr = E_FAIL;

    // Switch to COOP mode since we are going to work with managed references
    GCX_COOP();

    struct
    {
        ASSEMBLYNAMEREF oRefAssemblyName;
        ASSEMBLYREF oRefLoadedAssembly;
    } _gcRefs;

    ZeroMemory(&_gcRefs, sizeof(_gcRefs));

    GCPROTECT_BEGIN(_gcRefs);

    BINDER_SPACE::Assembly *pResolvedAssembly = NULL;

    bool fResolvedAssembly = false;
    BinderTracing::ResolutionAttemptedOperation tracer{pAssemblyName, 0 /*binderID*/, pManagedAssemblyLoadContextToBindWithin, hr};

    // Allocate an AssemblyName managed object
    _gcRefs.oRefAssemblyName = (ASSEMBLYNAMEREF) AllocateObject(CoreLibBinder::GetClass(CLASS__ASSEMBLY_NAME));

    // Initialize the AssemblyName object
    AssemblySpec::InitializeAssemblyNameRef(pAssemblyName, &_gcRefs.oRefAssemblyName);

    bool isSatelliteAssemblyRequest = !pAssemblyName->IsNeutralCulture();

    EX_TRY
    {
        if (pDefaultBinder != NULL)
        {
            // Step 2 (of CustomAssemblyBinder::BindAssemblyByName) - Invoke Load method
            // This is not invoked for TPA Binder since it always returns NULL.
            tracer.GoToStage(BinderTracing::ResolutionAttemptedOperation::Stage::AssemblyLoadContextLoad);

            // Finally, setup arguments for invocation
            MethodDescCallSite methLoadAssembly(METHOD__ASSEMBLYLOADCONTEXT__RESOLVE);

            // Setup the arguments for the call
            ARG_SLOT args[2] =
            {
                PtrToArgSlot(pManagedAssemblyLoadContextToBindWithin), // IntPtr for managed assembly load context instance
                ObjToArgSlot(_gcRefs.oRefAssemblyName), // AssemblyName instance
            };

            // Make the call
            _gcRefs.oRefLoadedAssembly = (ASSEMBLYREF) methLoadAssembly.Call_RetOBJECTREF(args);
            if (_gcRefs.oRefLoadedAssembly != NULL)
            {
                fResolvedAssembly = true;
            }

            hr = fResolvedAssembly ? S_OK : COR_E_FILENOTFOUND;

            // Step 3 (of CustomAssemblyBinder::BindAssemblyByName)
            if (!fResolvedAssembly && !isSatelliteAssemblyRequest)
            {
                tracer.GoToStage(BinderTracing::ResolutionAttemptedOperation::Stage::DefaultAssemblyLoadContextFallback);

                // If we could not resolve the assembly using Load method, then attempt fallback with TPA Binder.
                // Since TPA binder cannot fallback to itself, this fallback does not happen for binds within TPA binder.
                //
                // Switch to pre-emp mode before calling into the binder
                GCX_PREEMP();
                BINDER_SPACE::Assembly *pCoreCLRFoundAssembly = NULL;
                hr = pDefaultBinder->BindUsingAssemblyName(pAssemblyName, &pCoreCLRFoundAssembly);
                if (SUCCEEDED(hr))
                {
                    _ASSERTE(pCoreCLRFoundAssembly != NULL);
                    pResolvedAssembly = pCoreCLRFoundAssembly;
                    fResolvedAssembly = true;
                }
            }
        }

        if (!fResolvedAssembly && isSatelliteAssemblyRequest)
        {
            // Step 4 (of CustomAssemblyBinder::BindAssemblyByName)
            //
            // Attempt to resolve it using the ResolveSatelliteAssembly method.
            // Finally, setup arguments for invocation
            tracer.GoToStage(BinderTracing::ResolutionAttemptedOperation::Stage::ResolveSatelliteAssembly);

            MethodDescCallSite methResolveSateliteAssembly(METHOD__ASSEMBLYLOADCONTEXT__RESOLVESATELLITEASSEMBLY);

            // Setup the arguments for the call
            ARG_SLOT args[2] =
            {
                PtrToArgSlot(pManagedAssemblyLoadContextToBindWithin), // IntPtr for managed assembly load context instance
                ObjToArgSlot(_gcRefs.oRefAssemblyName), // AssemblyName instance
            };

            // Make the call
            _gcRefs.oRefLoadedAssembly = (ASSEMBLYREF) methResolveSateliteAssembly.Call_RetOBJECTREF(args);
            if (_gcRefs.oRefLoadedAssembly != NULL)
            {
                // Set the flag indicating we found the assembly
                fResolvedAssembly = true;
            }

            hr = fResolvedAssembly ? S_OK : COR_E_FILENOTFOUND;
        }

        if (!fResolvedAssembly)
        {
            // Step 5 (of CustomAssemblyBinder::BindAssemblyByName)
            //
            // If we couldn't resolve the assembly using TPA LoadContext as well, then
            // attempt to resolve it using the Resolving event.
            // Finally, setup arguments for invocation
            tracer.GoToStage(BinderTracing::ResolutionAttemptedOperation::Stage::AssemblyLoadContextResolvingEvent);

            MethodDescCallSite methResolveUsingEvent(METHOD__ASSEMBLYLOADCONTEXT__RESOLVEUSINGEVENT);

            // Setup the arguments for the call
            ARG_SLOT args[2] =
            {
                PtrToArgSlot(pManagedAssemblyLoadContextToBindWithin), // IntPtr for managed assembly load context instance
                ObjToArgSlot(_gcRefs.oRefAssemblyName), // AssemblyName instance
            };

            // Make the call
            _gcRefs.oRefLoadedAssembly = (ASSEMBLYREF) methResolveUsingEvent.Call_RetOBJECTREF(args);
            if (_gcRefs.oRefLoadedAssembly != NULL)
            {
                // Set the flag indicating we found the assembly
                fResolvedAssembly = true;
            }

            hr = fResolvedAssembly ? S_OK : COR_E_FILENOTFOUND;
        }

        if (fResolvedAssembly && pResolvedAssembly == NULL)
        {
            // If we are here, assembly was successfully resolved via Load or Resolving events.
            _ASSERTE(_gcRefs.oRefLoadedAssembly != NULL);

            _ASSERTE(CoreLibBinder::IsClass(_gcRefs.oRefLoadedAssembly->GetMethodTable(), CLASS__ASSEMBLY));

            // We were able to get the assembly loaded. Now, get its name since the host could have
            // performed the resolution using an assembly with different name.
            Assembly *pAssembly = _gcRefs.oRefLoadedAssembly->GetAssembly();
            _ASSERTE(pAssembly != NULL);

            // Disallow reflection emitted assemblies returned in assembly resolution extension points
            if (pAssembly->IsDynamic())
            {
                PathString name;
                pAssemblyName->GetDisplayName(name, BINDER_SPACE::AssemblyName::INCLUDE_ALL);
                COMPlusThrowHR(COR_E_INVALIDOPERATION, IDS_HOST_ASSEMBLY_RESOLVER_DYNAMICALLY_EMITTED_ASSEMBLIES_UNSUPPORTED, name);
            }

            // For collectible assemblies, ensure that the parent loader allocator keeps the assembly's loader allocator
            // alive for all its lifetime.
            if (pAssembly->IsCollectible())
            {
                LoaderAllocator *pResultAssemblyLoaderAllocator = pAssembly->GetLoaderAllocator();
                LoaderAllocator *pParentLoaderAllocator = pBinder->GetLoaderAllocator();
                if (pParentLoaderAllocator == NULL)
                {
                    // The AssemblyLoadContext for which we are resolving the Assembly is not collectible.
                    COMPlusThrow(kNotSupportedException, W("NotSupported_CollectibleBoundNonCollectible"));
                }

                _ASSERTE(pResultAssemblyLoaderAllocator);
                pParentLoaderAllocator->EnsureReference(pResultAssemblyLoaderAllocator);
            }

            pResolvedAssembly = pAssembly->GetPEAssembly()->GetHostAssembly();
        }

        if (fResolvedAssembly)
        {
            _ASSERTE(pResolvedAssembly != NULL);

            // Get the BINDER_SPACE::Assembly reference to return back to.
            *ppLoadedAssembly = clr::SafeAddRef(pResolvedAssembly);
            hr = S_OK;

            tracer.SetFoundAssembly(static_cast<BINDER_SPACE::Assembly *>(pResolvedAssembly));
        }
        else
        {
            hr = COR_E_FILENOTFOUND;
        }
    }
    EX_HOOK
    {
        Exception* ex = GET_EXCEPTION();
        tracer.SetException(ex);
    }
    EX_END_HOOK

    GCPROTECT_END();

    return hr;
}
#endif // !defined(DACCESS_COMPILE)

//approximate size of loader data
//maintained for each assembly
#define APPROX_LOADER_DATA_PER_ASSEMBLY 8196

size_t AppDomain::EstimateSize()
{
    CONTRACTL
    {
        NOTHROW;
        GC_TRIGGERS;
        MODE_ANY;
    }
    CONTRACTL_END;

    size_t retval = sizeof(AppDomain);
    retval += GetLoaderAllocator()->EstimateSize();
    //very rough estimate
    retval += GetAssemblyCount() * APPROX_LOADER_DATA_PER_ASSEMBLY;
    return retval;
}

#ifdef DACCESS_COMPILE

void
AppDomain::EnumMemoryRegions(CLRDataEnumMemoryFlags flags, bool enumThis)
{
    SUPPORTS_DAC;

    if (enumThis)
    {
        //sizeof(AppDomain) == 0xeb0
        DAC_ENUM_DTHIS();
        EMEM_OUT(("MEM: %p AppDomain\n", dac_cast<TADDR>(this)));
    }

    // We don't need AppDomain name in triage dumps.
    if (flags != CLRDATA_ENUM_MEM_TRIAGE)
    {
        m_friendlyName.EnumMem();
    }

    if (flags == CLRDATA_ENUM_MEM_HEAP2)
    {
        GetLoaderAllocator()->EnumMemoryRegions(flags);
    }

    m_Assemblies.EnumMemoryRegions(flags);
    AssemblyIterator assem = IterateAssembliesEx((AssemblyIterationFlags)(kIncludeLoaded | kIncludeExecution));
    CollectibleAssemblyHolder<Assembly *> pAssembly;

    while (assem.Next(pAssembly.This()))
    {
        pAssembly->EnumMemoryRegions(flags);
    }
}

void
SystemDomain::EnumMemoryRegions(CLRDataEnumMemoryFlags flags, bool enumThis)
{
    SUPPORTS_DAC;
    if (enumThis)
    {
        DAC_ENUM_DTHIS();
        EMEM_OUT(("MEM: %p SystemAppomain\n", dac_cast<TADDR>(this)));
    }

    if (flags == CLRDATA_ENUM_MEM_HEAP2)
    {
        GetGlobalLoaderAllocator()->EnumMemoryRegions(flags);
    }
    if (m_pSystemPEAssembly.IsValid())
    {
        m_pSystemPEAssembly->EnumMemoryRegions(flags);
    }
    if (m_pSystemAssembly.IsValid())
    {
        m_pSystemAssembly->EnumMemoryRegions(flags);
    }
    if (AppDomain::GetCurrentDomain())
    {
        AppDomain::GetCurrentDomain()->EnumMemoryRegions(flags, true);
    }
}

#endif //DACCESS_COMPILE


PTR_LoaderAllocator SystemDomain::GetGlobalLoaderAllocator()
{
    return PTR_LoaderAllocator(PTR_HOST_MEMBER_TADDR(SystemDomain,System(),m_GlobalAllocator));
}

#if defined(FEATURE_TYPEEQUIVALENCE)

#ifndef DACCESS_COMPILE
TypeEquivalenceHashTable * AppDomain::GetTypeEquivalenceCache()
{
    CONTRACTL
    {
        THROWS;
        GC_TRIGGERS;
        INJECT_FAULT(COMPlusThrowOM());
        MODE_ANY;
    }
    CONTRACTL_END;

    // Take the critical section all of the time in debug builds to ensure that it is safe to take
    // the critical section in the unusual times when it may actually be needed in retail builds
#ifdef _DEBUG
    CrstHolder ch(&m_TypeEquivalenceCrst);
#endif

    if (m_pTypeEquivalenceTable.Load() == NULL)
    {
#ifndef _DEBUG
        CrstHolder ch(&m_TypeEquivalenceCrst);
#endif
        if (m_pTypeEquivalenceTable.Load() == NULL)
        {
            m_pTypeEquivalenceTable = TypeEquivalenceHashTable::Create(this, /* bucket count */ 12, &m_TypeEquivalenceCrst);
        }
    }
    return m_pTypeEquivalenceTable;
}
#endif //!DACCESS_COMPILE

#endif //FEATURE_TYPEEQUIVALENCE

#ifndef DACCESS_COMPILE
// Return native image for a given composite image file name, NULL when not found.
PTR_NativeImage AppDomain::GetNativeImage(LPCUTF8 simpleFileName)
{
    CrstHolder ch(&m_nativeImageLoadCrst);
    PTR_NativeImage pExistingImage;
    if (m_nativeImageMap.Lookup(simpleFileName, &pExistingImage))
    {
        return pExistingImage;
    }
    return nullptr;
}

PTR_NativeImage AppDomain::SetNativeImage(LPCUTF8 simpleFileName, PTR_NativeImage pNativeImage)
{
    CrstHolder ch(&m_nativeImageLoadCrst);
    PTR_NativeImage pExistingImage;
    if (m_nativeImageMap.Lookup(simpleFileName, &pExistingImage))
    {
        return pExistingImage;
    }
    m_nativeImageMap.Add(simpleFileName, pNativeImage);
    return nullptr;
}
#endif//DACCESS_COMPILE<|MERGE_RESOLUTION|>--- conflicted
+++ resolved
@@ -1088,11 +1088,7 @@
         // further loading of nonprimitive types may need casting support.
         // initialize cast cache here.
         CastCache::Initialize();
-<<<<<<< HEAD
-        ECall::PopulateManagedCastHelpers();
         ECall::PopulateAsyncHelpers();
-=======
->>>>>>> 87a35d6b
 
         // used by IsImplicitInterfaceOfSZArray
         CoreLibBinder::GetClass(CLASS__IENUMERABLEGENERIC);
