// Licensed to the .NET Foundation under one or more agreements.
// The .NET Foundation licenses this file to you under the MIT license.

#include "common.h"

#include "appdomain.hpp"
#include "peimagelayout.inl"
#include "field.h"
#include "strongnameinternal.h"
#include "excep.h"
#include "eeconfig.h"
#include "gcheaputilities.h"
#include "eventtrace.h"
#include "eeprofinterfaces.h"
#include "dbginterface.h"
#ifndef DACCESS_COMPILE
#include "eedbginterfaceimpl.h"
#endif
#include "comdynamic.h"
#include "mlinfo.h"
#include "posterror.h"
#include "assemblynative.hpp"
#include "shimload.h"
#include "stringliteralmap.h"
#include "frozenobjectheap.h"
#include "codeman.h"
#include "comcallablewrapper.h"
#include "eventtrace.h"
#include "comdelegate.h"
#include "siginfo.hpp"
#include "typekey.h"
#include "castcache.h"

#include "caparser.h"
#include "ecall.h"
#include "finalizerthread.h"
#include "threadsuspend.h"

#ifdef FEATURE_COMINTEROP
#include "comtoclrcall.h"
#include "runtimecallablewrapper.h"
#include "olevariant.h"
#include "olecontexthelpers.h"
#endif // FEATURE_COMINTEROP

#if defined(FEATURE_COMWRAPPERS)
#include "rcwrefcache.h"
#endif // FEATURE_COMWRAPPERS

#include "typeequivalencehash.hpp"

#include "appdomain.inl"

#ifndef TARGET_UNIX
#include "dwreport.h"
#endif // !TARGET_UNIX

#include "stringarraylist.h"

#include "../binder/inc/bindertracing.h"
#include "../binder/inc/defaultassemblybinder.h"
#include "../binder/inc/assemblybindercommon.hpp"

// this file handles string conversion errors for itself
#undef  MAKE_TRANSLATIONFAILED

// Define these macro's to do strict validation for jit lock and class
// init entry leaks.  This defines determine if the asserts that
// verify for these leaks are defined or not.  These asserts can
// sometimes go off even if no entries have been leaked so this
// defines should be used with caution.
//
// If we are inside a .cctor when the application shut's down then the
// class init lock's head will be set and this will cause the assert
// to go off.
//
// If we are jitting a method when the application shut's down then
// the jit lock's head will be set causing the assert to go off.

//#define STRICT_CLSINITLOCK_ENTRY_LEAK_DETECTION

static const WCHAR DEFAULT_DOMAIN_FRIENDLY_NAME[] = W("DefaultDomain");

#define STATIC_OBJECT_TABLE_BUCKET_SIZE 1020

// Statics

SPTR_IMPL(AppDomain, AppDomain, m_pTheAppDomain);
SPTR_IMPL(SystemDomain, SystemDomain, m_pSystemDomain);

#ifndef DACCESS_COMPILE

// System Domain Statics
GlobalStringLiteralMap*  SystemDomain::m_pGlobalStringLiteralMap = NULL;
FrozenObjectHeapManager* SystemDomain::m_FrozenObjectHeapManager = NULL;

DECLSPEC_ALIGN(16)
static BYTE         g_pSystemDomainMemory[sizeof(SystemDomain)];

CrstStatic          SystemDomain::m_SystemDomainCrst;
CrstStatic          SystemDomain::m_DelayedUnloadCrst;

// Constructor for the PinnedHeapHandleBucket class.
PinnedHeapHandleBucket::PinnedHeapHandleBucket(PinnedHeapHandleBucket *pNext, PTRARRAYREF pinnedHandleArrayObj, DWORD size)
: m_pNext(pNext)
, m_ArraySize(size)
, m_CurrentPos(0)
, m_CurrentEmbeddedFreePos(0) // hint for where to start a search for an embedded free item
{
    CONTRACTL
    {
        THROWS;
        GC_NOTRIGGER;
        MODE_COOPERATIVE;
        INJECT_FAULT(COMPlusThrowOM(););
    }
    CONTRACTL_END;

    // Retrieve the pointer to the data inside the array. This is legal since the array
    // is located in the pinned object heap and is guaranteed not to move.
    m_pArrayDataPtr = (OBJECTREF *)pinnedHandleArrayObj->GetDataPtr();

    // Store the array in a strong handle to keep it alive.
    m_hndHandleArray = AppDomain::GetCurrentDomain()->CreateStrongHandle((OBJECTREF)pinnedHandleArrayObj);
}


// Destructor for the PinnedHeapHandleBucket class.
PinnedHeapHandleBucket::~PinnedHeapHandleBucket()
{
    CONTRACTL
    {
        NOTHROW;
        GC_NOTRIGGER;
    }
    CONTRACTL_END;

    if (m_hndHandleArray)
    {
        DestroyStrongHandle(m_hndHandleArray);
        m_hndHandleArray = NULL;
    }
}


// Allocate handles from the bucket.
OBJECTREF *PinnedHeapHandleBucket::AllocateHandles(DWORD nRequested)
{
    CONTRACTL
    {
        NOTHROW;
        GC_NOTRIGGER;
        MODE_COOPERATIVE;
    }
    CONTRACTL_END;

    _ASSERTE(nRequested > 0 && nRequested <= GetNumRemainingHandles());
    _ASSERTE(m_pArrayDataPtr == (OBJECTREF*)((PTRARRAYREF)ObjectFromHandle(m_hndHandleArray))->GetDataPtr());

    // Store the handles in the buffer that was passed in
    OBJECTREF* ret = &m_pArrayDataPtr[m_CurrentPos];
    m_CurrentPos += nRequested;

    return ret;
}

// look for a free item embedded in the table
OBJECTREF *PinnedHeapHandleBucket::TryAllocateEmbeddedFreeHandle()
{
    CONTRACTL
    {
        NOTHROW;
        GC_NOTRIGGER;
        MODE_COOPERATIVE;
    }
    CONTRACTL_END;

    OBJECTREF pPreallocatedSentinelObject = ObjectFromHandle(g_pPreallocatedSentinelObject);
    _ASSERTE(pPreallocatedSentinelObject  != NULL);

    for (int  i = m_CurrentEmbeddedFreePos; i < m_CurrentPos; i++)
    {
        if (m_pArrayDataPtr[i] == pPreallocatedSentinelObject)
        {
            m_CurrentEmbeddedFreePos = i;
            m_pArrayDataPtr[i] = NULL;
            return &m_pArrayDataPtr[i];
        }
    }

    // didn't find it (we don't bother wrapping around for a full search, it's not worth it to try that hard, we'll get it next time)

    m_CurrentEmbeddedFreePos = 0;
    return NULL;
}

// enumerate the handles in the bucket
void PinnedHeapHandleBucket::EnumStaticGCRefs(promote_func* fn, ScanContext* sc)
{
    for (int i = 0; i < m_CurrentPos; i++)
    {
        fn((Object**)&m_pArrayDataPtr[i], sc, 0);
    }
}


// Maximum bucket size will be 64K on 32-bit and 128K on 64-bit.
// We subtract out a small amount to leave room for the object
// header and length of the array.

#define MAX_BUCKETSIZE (16384 - 4)

// Constructor for the PinnedHeapHandleTable class.
PinnedHeapHandleTable::PinnedHeapHandleTable(DWORD InitialBucketSize)
: m_pHead(NULL)
, m_NextBucketSize(InitialBucketSize)
, m_pFreeSearchHint(NULL)
, m_cEmbeddedFree(0)
{
    CONTRACTL
    {
        THROWS;
        GC_TRIGGERS;
        MODE_COOPERATIVE;
        INJECT_FAULT(COMPlusThrowOM(););
    }
    CONTRACTL_END;

    m_Crst.Init(CrstPinnedHeapHandleTable, CRST_UNSAFE_COOPGC);
}


// Destructor for the PinnedHeapHandleTable class.
PinnedHeapHandleTable::~PinnedHeapHandleTable()
{
    CONTRACTL
    {
        NOTHROW;
        GC_NOTRIGGER;
    }
    CONTRACTL_END;

    // Delete the buckets.
    while (m_pHead)
    {
        PinnedHeapHandleBucket *pOld = m_pHead;
        m_pHead = pOld->GetNext();
        delete pOld;
    }
}


// Allocate handles from the large heap handle table.
// This function is thread-safe for concurrent invocation by multiple callers
OBJECTREF* PinnedHeapHandleTable::AllocateHandles(DWORD nRequested)
{
    CONTRACTL
    {
        THROWS;
        GC_TRIGGERS;
        MODE_COOPERATIVE;
        PRECONDITION(nRequested > 0);
        INJECT_FAULT(COMPlusThrowOM(););
    }
    CONTRACTL_END;

#ifdef _DEBUG
    _ASSERTE(!m_Crst.OwnedByCurrentThread());
#endif

    // beware: we leave and re-enter this lock below in this method
    CrstHolderWithState lockHolder(&m_Crst);

    if (nRequested == 1 && m_cEmbeddedFree != 0)
    {
        // special casing singleton requests to look for slots that can be re-used

        // we need to do this because string literals are allocated one at a time and then sometimes
        // released.  we do not wish for the number of handles consumed by string literals to
        // increase forever as assemblies are loaded and unloaded

        if (m_pFreeSearchHint == NULL)
            m_pFreeSearchHint = m_pHead;

        while (m_pFreeSearchHint)
        {
            OBJECTREF* pObjRef = m_pFreeSearchHint->TryAllocateEmbeddedFreeHandle();
            if (pObjRef != NULL)
            {
                // the slot is to have been prepared with a null ready to go
                _ASSERTE(*pObjRef == NULL);
                m_cEmbeddedFree--;
                return pObjRef;
            }
            m_pFreeSearchHint = m_pFreeSearchHint->GetNext();
        }

        // the search doesn't wrap around so it's possible that we might have embedded free items
        // and not find them but that's ok, we'll get them on the next alloc... all we're trying to do
        // is to not have big leaks over time.
    }


    // Retrieve the remaining number of handles in the bucket.
    DWORD numRemainingHandlesInBucket = (m_pHead != NULL) ? m_pHead->GetNumRemainingHandles() : 0;
    PTRARRAYREF pinnedHandleArrayObj = NULL;
    DWORD nextBucketSize = min<DWORD>(m_NextBucketSize * 2, MAX_BUCKETSIZE);

    // create a new block if this request doesn't fit in the current block
    if (nRequested > numRemainingHandlesInBucket)
    {
        // create a new bucket for this allocation
        // We need a block big enough to hold the requested handles
        DWORD newBucketSize = max(m_NextBucketSize, nRequested);

        // Leave the lock temporarily to do the GC allocation
        //
        // Why do we need to do certain work outside the lock? Because if we didn't this can happen:
        // 1. AllocateHandles needs the GC to allocate
        // 2. Anything which invokes the GC might also get suspended by the managed debugger which
        //    will block the thread inside the lock
        // 3. The managed debugger can run function-evaluation on any thread
        // 4. Those func-evals might need to allocate handles
        // 5. The func-eval can't acquire the lock to allocate handles because the thread in
        //    step (3) still holds the lock. The thread in step (3) won't release the lock until the
        //    debugger allows it to resume. The debugger won't resume until the funceval completes.
        // 6. This either creates a deadlock or forces the debugger to abort the func-eval with a bad
        //    user experience.
        //
        // This is only a partial fix to the func-eval problem. Some of the callers to AllocateHandles()
        // are holding their own different locks farther up the stack. To address this more completely
        // we probably need to change the fundamental invariant that all GC suspend points are also valid
        // debugger suspend points. Changes in that area have proven to be error-prone in the past and we
        // don't yet have the appropriate testing to validate that a future attempt gets it correct.
        lockHolder.Release();
        {
            OVERRIDE_TYPE_LOAD_LEVEL_LIMIT(CLASS_LOADED);
            pinnedHandleArrayObj = (PTRARRAYREF)AllocateObjectArray(newBucketSize, g_pObjectClass, /* bAllocateInPinnedHeap = */TRUE);
        }
        lockHolder.Acquire();

        // after leaving and re-entering the lock anything we verified or computed above using internal state could
        // have changed. We need to retest if we still need the new allocation.
        numRemainingHandlesInBucket = (m_pHead != NULL) ? m_pHead->GetNumRemainingHandles() : 0;
        if (nRequested > numRemainingHandlesInBucket)
        {
            if (m_pHead != NULL)
            {
                // mark the handles in that remaining region as available for re-use
                ReleaseHandlesLocked(m_pHead->CurrentPos(), numRemainingHandlesInBucket);

                // mark what's left as having been used
                m_pHead->ConsumeRemaining();
            }

            m_pHead = new PinnedHeapHandleBucket(m_pHead, pinnedHandleArrayObj, newBucketSize);

            // we already computed nextBucketSize to be double the previous size above, but it is possible that
            // other threads increased m_NextBucketSize while the lock was unheld. We want to ensure
            // m_NextBucketSize never shrinks even if nextBucketSize is no longer m_NextBucketSize*2.
            m_NextBucketSize = max(m_NextBucketSize, nextBucketSize);
        }
        else
        {
            // we didn't need the allocation after all
            // no handle has been created to root this so the GC may be able to reclaim and reuse it
            pinnedHandleArrayObj = NULL;
        }
    }

    return m_pHead->AllocateHandles(nRequested);
}

//*****************************************************************************
// Release object handles allocated using AllocateHandles().
// This function is thread-safe for concurrent invocation by multiple callers
void PinnedHeapHandleTable::ReleaseHandles(OBJECTREF *pObjRef, DWORD nReleased)
{
    CONTRACTL
    {
        NOTHROW;
        GC_NOTRIGGER;
        MODE_COOPERATIVE;
        PRECONDITION(CheckPointer(pObjRef));
    }
    CONTRACTL_END;

#ifdef _DEBUG
    _ASSERTE(!m_Crst.OwnedByCurrentThread());
#endif

    CrstHolder ch(&m_Crst);
    ReleaseHandlesLocked(pObjRef, nReleased);
}

void PinnedHeapHandleTable::ReleaseHandlesLocked(OBJECTREF *pObjRef, DWORD nReleased)
{
    CONTRACTL
    {
        NOTHROW;
        GC_NOTRIGGER;
        MODE_COOPERATIVE;
        PRECONDITION(CheckPointer(pObjRef));
    }
    CONTRACTL_END;

#ifdef _DEBUG
    _ASSERTE(m_Crst.OwnedByCurrentThread());
#endif

    OBJECTREF pPreallocatedSentinelObject = ObjectFromHandle(g_pPreallocatedSentinelObject);
    _ASSERTE(pPreallocatedSentinelObject  != NULL);


    // Add the released handles to the list of available handles.
    for (DWORD i = 0; i < nReleased; i++)
    {
        SetObjectReference(&pObjRef[i], pPreallocatedSentinelObject);
    }

    m_cEmbeddedFree += nReleased;
}

// enumerate the handles in the handle table
void PinnedHeapHandleTable::EnumStaticGCRefs(promote_func* fn, ScanContext* sc)
{
    for (PinnedHeapHandleBucket *pBucket = m_pHead; pBucket != nullptr; pBucket = pBucket->GetNext())
    {
        pBucket->EnumStaticGCRefs(fn, sc);
    }
}

#undef LOADERHEAP_PROFILE_COUNTER

void AppDomain::ClearBinderContext()
{
    CONTRACTL
    {
        NOTHROW;
        GC_TRIGGERS;
        MODE_PREEMPTIVE;
    }
    CONTRACTL_END;

    if (m_pDefaultBinder)
    {
        delete m_pDefaultBinder;
        m_pDefaultBinder = NULL;
    }
}

void AppDomain::ShutdownFreeLoaderAllocators()
{
    // If we're called from managed code (i.e. the finalizer thread) we take a lock in
    // LoaderAllocator::CleanupFailedTypeInit, which may throw. Otherwise we're called
    // from the app-domain shutdown path in which we can avoid taking the lock.
    CONTRACTL
    {
        GC_TRIGGERS;
        THROWS;
        MODE_ANY;
        CAN_TAKE_LOCK;
    }
    CONTRACTL_END;

    CrstHolder ch(GetLoaderAllocatorReferencesLock());

    // Shutdown the LoaderAllocators associated with collectible assemblies
    while (m_pDelayedLoaderAllocatorUnloadList != NULL)
    {
        LoaderAllocator * pCurrentLoaderAllocator = m_pDelayedLoaderAllocatorUnloadList;
        // Remove next loader allocator from the list
        m_pDelayedLoaderAllocatorUnloadList = m_pDelayedLoaderAllocatorUnloadList->m_pLoaderAllocatorDestroyNext;

        // For loader allocator finalization, we need to be careful about cleaning up per-appdomain allocations
        // and synchronizing with GC using delay unload list. We need to wait for next Gen2 GC to finish to ensure
        // that GC heap does not have any references to the MethodTables being unloaded.

        pCurrentLoaderAllocator->CleanupFailedTypeInit();

        pCurrentLoaderAllocator->CleanupHandles();

        GCX_COOP();
        SystemDomain::System()->AddToDelayedUnloadList(pCurrentLoaderAllocator);
    }
} // AppDomain::ShutdownFreeLoaderAllocators

//---------------------------------------------------------------------------------------
//
// Register the loader allocator for deletion in code:AppDomain::ShutdownFreeLoaderAllocators.
//
void AppDomain::RegisterLoaderAllocatorForDeletion(LoaderAllocator * pLoaderAllocator)
{
    CONTRACTL
    {
        GC_TRIGGERS;
        NOTHROW;
        MODE_ANY;
        CAN_TAKE_LOCK;
    }
    CONTRACTL_END;

    CrstHolder ch(GetLoaderAllocatorReferencesLock());

    pLoaderAllocator->m_pLoaderAllocatorDestroyNext = m_pDelayedLoaderAllocatorUnloadList;
    m_pDelayedLoaderAllocatorUnloadList = pLoaderAllocator;
}

void AppDomain::SetNativeDllSearchDirectories(LPCWSTR wszNativeDllSearchDirectories)
{
    STANDARD_VM_CONTRACT;

    SString sDirectories(wszNativeDllSearchDirectories);

    if (sDirectories.GetCount() > 0)
    {
        SString::CIterator start = sDirectories.Begin();
        SString::CIterator itr = sDirectories.Begin();
        SString::CIterator end = sDirectories.End();
        SString qualifiedPath;

        while (itr != end)
        {
            start = itr;
            BOOL found = sDirectories.Find(itr, PATH_SEPARATOR_CHAR_W);
            if (!found)
            {
                itr = end;
            }

            SString qualifiedPath(sDirectories, start, itr);

            if (found)
            {
                itr++;
            }

            unsigned len = qualifiedPath.GetCount();

            if (len > 0)
            {
                if (qualifiedPath[len - 1] != DIRECTORY_SEPARATOR_CHAR_W)
                {
                    qualifiedPath.Append(DIRECTORY_SEPARATOR_CHAR_W);
                }

                NewHolder<SString> stringHolder(new SString(qualifiedPath));
                IfFailThrow(m_NativeDllSearchDirectories.Append(stringHolder.GetValue()));
                stringHolder.SuppressRelease();
            }
        }
    }
}

OBJECTREF* AppDomain::AllocateObjRefPtrsInLargeTable(int nRequested, DynamicStaticsInfo* pStaticsInfo, MethodTable *pMTToFillWithStaticBoxes, bool isClassInitdeByUpdatingStaticPointer)
{
    CONTRACTL
    {
        THROWS;
        GC_TRIGGERS;
        MODE_ANY;
        PRECONDITION((nRequested > 0));
        INJECT_FAULT(COMPlusThrowOM(););
    }
    CONTRACTL_END;

    if (pStaticsInfo && pStaticsInfo->GetGCStaticsPointer() != NULL)
    {
        // Allocation already happened
        return pStaticsInfo->GetGCStaticsPointer();
    }

    GCX_COOP();

    // Make sure the large heap handle table is initialized.
    if (!m_pPinnedHeapHandleTable)
        InitPinnedHeapHandleTable();

    // Allocate the handles.
    OBJECTREF* result = m_pPinnedHeapHandleTable->AllocateHandles(nRequested);
    if (pMTToFillWithStaticBoxes != NULL)
    {
        GCPROTECT_BEGININTERIOR(result);
        pMTToFillWithStaticBoxes->AllocateRegularStaticBoxes(&result);
        GCPROTECT_END();
    }
    if (pStaticsInfo)
    {
        // race with other threads that might be doing the same concurrent allocation
        if (!pStaticsInfo->InterlockedUpdateStaticsPointer(/*isGCPointer*/ true, (TADDR)result, isClassInitdeByUpdatingStaticPointer))
        {
            // we lost the race, release our handles and use the handles from the
            // winning thread
            m_pPinnedHeapHandleTable->ReleaseHandles(result, nRequested);
            result = pStaticsInfo->GetGCStaticsPointer();
        }
    }

    return result;
}

#endif // !DACCESS_COMPILE

#ifdef FEATURE_COMINTEROP
#ifndef DACCESS_COMPILE

OBJECTREF AppDomain::GetMissingObject()
{
    CONTRACTL
    {
        THROWS;
        GC_TRIGGERS;
        MODE_COOPERATIVE;
    }
    CONTRACTL_END;

    if (!m_hndMissing)
    {
        // Get the field
        FieldDesc *pValueFD = CoreLibBinder::GetField(FIELD__MISSING__VALUE);

        pValueFD->CheckRunClassInitThrowing();

        // Retrieve the value static field and store it.
        OBJECTHANDLE hndMissing = CreateHandle(pValueFD->GetStaticOBJECTREF());

        if (InterlockedCompareExchangeT(&m_hndMissing, hndMissing, NULL) != NULL)
        {
            // Exchanged failed. The m_hndMissing did not equal NULL and was returned.
            DestroyHandle(hndMissing);
        }
    }

    return ObjectFromHandle(m_hndMissing);
}

#endif // DACCESS_COMPILE
#endif // FEATURE_COMINTEROP

#ifndef DACCESS_COMPILE


STRINGREF* AppDomain::IsStringInterned(STRINGREF *pString)
{
    CONTRACTL
    {
        GC_TRIGGERS;
        THROWS;
        MODE_COOPERATIVE;
        PRECONDITION(CheckPointer(pString));
        INJECT_FAULT(COMPlusThrowOM(););
    }
    CONTRACTL_END;

    return GetLoaderAllocator()->IsStringInterned(pString);
}

STRINGREF* AppDomain::GetOrInternString(STRINGREF *pString)
{
    CONTRACTL
    {
        GC_TRIGGERS;
        THROWS;
        MODE_COOPERATIVE;
        PRECONDITION(CheckPointer(pString));
        INJECT_FAULT(COMPlusThrowOM(););
    }
    CONTRACTL_END;

    return GetLoaderAllocator()->GetOrInternString(pString);
}

void AppDomain::InitPinnedHeapHandleTable()
{
    CONTRACTL
    {
        THROWS;
        GC_TRIGGERS;
        MODE_COOPERATIVE;
        INJECT_FAULT(COMPlusThrowOM(););
    }
    CONTRACTL_END;

    PinnedHeapHandleTable* pTable = new PinnedHeapHandleTable(STATIC_OBJECT_TABLE_BUCKET_SIZE);
    if(InterlockedCompareExchangeT<PinnedHeapHandleTable*>(&m_pPinnedHeapHandleTable, pTable, NULL) != NULL)
    {
        // another thread beat us to initializing the field, delete our copy
        delete pTable;
    }
}


//*****************************************************************************
//*****************************************************************************
//*****************************************************************************

void *SystemDomain::operator new(size_t size, void *pInPlace)
{
    LIMITED_METHOD_CONTRACT;
    return pInPlace;
}


void SystemDomain::operator delete(void *pMem)
{
    LIMITED_METHOD_CONTRACT;
    // Do nothing - new() was in-place
}

void SystemDomain::Attach()
{
    CONTRACTL
    {
        THROWS;
        GC_TRIGGERS;
        MODE_ANY;
        PRECONDITION(m_pSystemDomain == NULL);
        INJECT_FAULT(COMPlusThrowOM(););
    }
    CONTRACTL_END;

    // Initialize stub managers
    PrecodeStubManager::Init();
    JumpStubStubManager::Init();
    RangeSectionStubManager::Init();
    ILStubManager::Init();
    InteropDispatchStubManager::Init();
    StubLinkStubManager::Init();
    ThunkHeapStubManager::Init();
    TailCallStubManager::Init();
#ifdef FEATURE_TIERED_COMPILATION
    CallCountingStubManager::Init();
#endif

    m_SystemDomainCrst.Init(CrstSystemDomain, (CrstFlags)(CRST_REENTRANCY | CRST_TAKEN_DURING_SHUTDOWN));
    m_DelayedUnloadCrst.Init(CrstSystemDomainDelayedUnloadList, CRST_UNSAFE_COOPGC);

    // Create the global SystemDomain and initialize it.
    m_pSystemDomain = new (&g_pSystemDomainMemory[0]) SystemDomain();
    // No way it can fail since g_pSystemDomainMemory is a static array.
    CONSISTENCY_CHECK(CheckPointer(m_pSystemDomain));

    LOG((LF_CLASSLOADER,
         LL_INFO10,
         "Created system domain at %p\n",
         m_pSystemDomain));

    // Create the one and only app domain
    AppDomain::Create();

    // Each domain gets its own ReJitManager, and ReJitManager has its own static
    // initialization to run
    ReJitManager::InitStatic();

#ifdef FEATURE_READYTORUN
    InitReadyToRunStandaloneMethodMetadata();
#endif // FEATURE_READYTORUN
}


void SystemDomain::DetachBegin()
{
    WRAPPER_NO_CONTRACT;
    // Shut down the domain and its children (but don't deallocate anything just
    // yet).

    // TODO: we should really not running managed DLLMain during process detach.
    if (GetThreadNULLOk() == NULL)
    {
        return;
    }

    if(m_pSystemDomain)
        m_pSystemDomain->Stop();
}

void SystemDomain::DetachEnd()
{
    CONTRACTL
    {
        NOTHROW;
        GC_TRIGGERS;
        MODE_ANY;
    }
    CONTRACTL_END;
    // Shut down the domain and its children (but don't deallocate anything just
    // yet).
    if(m_pSystemDomain)
    {
        GCX_PREEMP();
        AppDomain* pAppDomain = GetAppDomain();
        if (pAppDomain)
            pAppDomain->ClearBinderContext();
    }
}

void SystemDomain::Stop()
{
    WRAPPER_NO_CONTRACT;
    AppDomain::GetCurrentDomain()->Stop();
}

void SystemDomain::PreallocateSpecialObjects()
{
    CONTRACTL
    {
        THROWS;
        GC_TRIGGERS;
        MODE_COOPERATIVE;
        INJECT_FAULT(COMPlusThrowOM(););
    }
    CONTRACTL_END;

    _ASSERTE(g_pPreallocatedSentinelObject == NULL);

    OBJECTREF pPreallocatedSentinelObject = AllocateObject(g_pObjectClass);
    g_pPreallocatedSentinelObject = AppDomain::GetCurrentDomain()->CreatePinningHandle( pPreallocatedSentinelObject );
}

void SystemDomain::CreatePreallocatedExceptions()
{
    CONTRACTL
    {
        THROWS;
        GC_TRIGGERS;
        MODE_COOPERATIVE;
        INJECT_FAULT(COMPlusThrowOM(););
    }
    CONTRACTL_END;

    EXCEPTIONREF pOutOfMemory = (EXCEPTIONREF)AllocateObject(g_pOutOfMemoryExceptionClass);
    pOutOfMemory->SetHResult(COR_E_OUTOFMEMORY);
    pOutOfMemory->SetXCode(EXCEPTION_COMPLUS);
    _ASSERTE(g_pPreallocatedOutOfMemoryException == NULL);
    g_pPreallocatedOutOfMemoryException = AppDomain::GetCurrentDomain()->CreateHandle(pOutOfMemory);


    EXCEPTIONREF pStackOverflow = (EXCEPTIONREF)AllocateObject(g_pStackOverflowExceptionClass);
    pStackOverflow->SetHResult(COR_E_STACKOVERFLOW);
    pStackOverflow->SetXCode(EXCEPTION_COMPLUS);
    _ASSERTE(g_pPreallocatedStackOverflowException == NULL);
    g_pPreallocatedStackOverflowException = AppDomain::GetCurrentDomain()->CreateHandle(pStackOverflow);


    EXCEPTIONREF pExecutionEngine = (EXCEPTIONREF)AllocateObject(g_pExecutionEngineExceptionClass);
    pExecutionEngine->SetHResult(COR_E_EXECUTIONENGINE);
    pExecutionEngine->SetXCode(EXCEPTION_COMPLUS);
    _ASSERTE(g_pPreallocatedExecutionEngineException == NULL);
    g_pPreallocatedExecutionEngineException = AppDomain::GetCurrentDomain()->CreateHandle(pExecutionEngine);
}

void SystemDomain::Init()
{
    STANDARD_VM_CONTRACT;

    // The AppDomain should have already been created
    _ASSERTE(AppDomain::GetCurrentDomain() != NULL);

    HRESULT hr = S_OK;

#ifdef _DEBUG
    LOG((
        LF_EEMEM,
        LL_INFO10,
        "sizeof(EEClass)     = %d\n"
        "sizeof(MethodTable) = %d\n"
        "sizeof(MethodDesc)= %d\n"
        "sizeof(FieldDesc)   = %d\n"
        "sizeof(Module)      = %d\n",
        sizeof(EEClass),
        sizeof(MethodTable),
        sizeof(MethodDesc),
        sizeof(FieldDesc),
        sizeof(Module)
        ));
#endif // _DEBUG

    m_pSystemPEAssembly = NULL;
    m_pSystemAssembly = NULL;

    DWORD size = 0;

    // Get the install directory so we can find CoreLib
    hr = GetInternalSystemDirectory(NULL, &size);
    if (hr != HRESULT_FROM_WIN32(ERROR_INSUFFICIENT_BUFFER))
        ThrowHR(hr);

    // GetInternalSystemDirectory returns a size, including the null!
    WCHAR* buffer = m_SystemDirectory.OpenUnicodeBuffer(size - 1);
    IfFailThrow(GetInternalSystemDirectory(buffer, &size));
    m_SystemDirectory.CloseBuffer();
    m_SystemDirectory.Normalize();

    // At this point m_SystemDirectory should already be canonicalized
    m_BaseLibrary.Append(m_SystemDirectory);
    if (!m_BaseLibrary.EndsWith(SString{ DIRECTORY_SEPARATOR_CHAR_W }))
    {
        m_BaseLibrary.Append(DIRECTORY_SEPARATOR_CHAR_W);
    }
    m_BaseLibrary.Append(g_pwBaseLibrary);
    m_BaseLibrary.Normalize();

    LoadBaseSystemClasses();

    {
        // We are about to start allocating objects, so we must be in cooperative mode.
        // However, many of the entrypoints to the system (DllGetClassObject and all
        // N/Direct exports) get called multiple times.  Sometimes they initialize the EE,
        // but generally they remain in preemptive mode.  So we really want to push/pop
        // the state here:
        GCX_COOP();

        CreatePreallocatedExceptions();
        PreallocateSpecialObjects();

        // Finish loading CoreLib now.
        m_pSystemAssembly->GetDomainAssembly()->EnsureActive();

        // Set AwareLock's offset of the holding OS thread ID field into ThreadBlockingInfo's static field. That can be used
        // when doing managed debugging to get the OS ID of the thread holding the lock. The offset is currently not zero, and
        // zero is used in managed code to determine if the static variable has been initialized.
        _ASSERTE(AwareLock::GetOffsetOfHoldingOSThreadId() != 0);
        CoreLibBinder::GetField(FIELD__THREAD_BLOCKING_INFO__OFFSET_OF_LOCK_OWNER_OS_THREAD_ID)
            ->SetStaticValue32(AwareLock::GetOffsetOfHoldingOSThreadId());
    }

#ifdef _DEBUG
    BOOL fPause = CLRConfig::GetConfigValue(CLRConfig::INTERNAL_PauseOnLoad);

    while (fPause)
    {
        ClrSleepEx(20, TRUE);
    }
#endif // _DEBUG
}

void SystemDomain::LazyInitGlobalStringLiteralMap()
{
    CONTRACTL
    {
        THROWS;
        GC_TRIGGERS;
        MODE_ANY;
        INJECT_FAULT(COMPlusThrowOM(););
    }
    CONTRACTL_END;

    // Allocate the global string literal map.
    NewHolder<GlobalStringLiteralMap> pGlobalStringLiteralMap(new GlobalStringLiteralMap());

    // Initialize the global string literal map.
    pGlobalStringLiteralMap->Init();

    if (InterlockedCompareExchangeT<GlobalStringLiteralMap *>(&m_pGlobalStringLiteralMap, pGlobalStringLiteralMap, NULL) == NULL)
    {
        pGlobalStringLiteralMap.SuppressRelease();
    }
}

void SystemDomain::LazyInitFrozenObjectsHeap()
{
    CONTRACTL
    {
        THROWS;
        GC_TRIGGERS;
        MODE_ANY;
        INJECT_FAULT(COMPlusThrowOM(););
    }
    CONTRACTL_END;

    NewHolder<FrozenObjectHeapManager> pFoh(new FrozenObjectHeapManager());
    if (InterlockedCompareExchangeT<FrozenObjectHeapManager*>(&m_FrozenObjectHeapManager, pFoh, nullptr) == nullptr)
    {
        pFoh.SuppressRelease();
    }
}

/*static*/ void SystemDomain::EnumAllStaticGCRefs(promote_func* fn, ScanContext* sc)
{
    CONTRACT_VOID
    {
        NOTHROW;
        GC_NOTRIGGER;
        MODE_COOPERATIVE;
    }
    CONTRACT_END;

    _ASSERTE(GCHeapUtilities::IsGCInProgress() &&
             GCHeapUtilities::IsServerHeap()   &&
             IsGCSpecialThread());

    SystemDomain* sysDomain = SystemDomain::System();
    if (sysDomain)
    {
        AppDomain* pAppDomain = ::GetAppDomain();
        if (pAppDomain && pAppDomain->IsActive())
        {
            pAppDomain->EnumStaticGCRefs(fn, sc);
        }
    }

    RETURN;
}

void SystemDomain::LoadBaseSystemClasses()
{
    STANDARD_VM_CONTRACT;

    ETWOnStartup(LdSysBases_V1, LdSysBasesEnd_V1);

    EX_TRY
    {
        m_pSystemPEAssembly = PEAssembly::OpenSystem();

        // Only partially load the system assembly. Other parts of the code will want to access
        // the globals in this function before finishing the load.
        m_pSystemAssembly = DefaultDomain()->LoadDomainAssembly(NULL, m_pSystemPEAssembly, FILE_LOAD_BEFORE_TYPE_LOAD)->GetAssembly();

        // Set up binder for CoreLib
        CoreLibBinder::AttachModule(m_pSystemAssembly->GetModule());

        // Load Object
        g_pObjectClass = CoreLibBinder::GetClass(CLASS__OBJECT);

        // Now that ObjectClass is loaded, we can set up
        // the system for finalizers.  There is no point in deferring this, since we need
        // to know this before we allocate our first object.
        g_pObjectFinalizerMD = CoreLibBinder::GetMethod(METHOD__OBJECT__FINALIZE);


        g_pCanonMethodTableClass = CoreLibBinder::GetClass(CLASS____CANON);

        // NOTE: !!!IMPORTANT!!! ValueType and Enum MUST be loaded one immediately after
        //                       the other, because we have coded MethodTable::IsChildValueType
        //                       in such a way that it depends on this behaviour.
        // Load the ValueType class
        g_pValueTypeClass = CoreLibBinder::GetClass(CLASS__VALUE_TYPE);

        // Load the enum class
        g_pEnumClass = CoreLibBinder::GetClass(CLASS__ENUM);
        _ASSERTE(!g_pEnumClass->IsValueType());

        // Load System.RuntimeType
        g_pRuntimeTypeClass = CoreLibBinder::GetClass(CLASS__CLASS);
        _ASSERTE(g_pRuntimeTypeClass->IsFullyLoaded());

        // Load Array class
        g_pArrayClass = CoreLibBinder::GetClass(CLASS__ARRAY);

        // Calling a method on IList<T> for an array requires redirection to a method on
        // the SZArrayHelper class. Retrieving such methods means calling
        // GetActualImplementationForArrayGenericIListMethod, which calls FetchMethod for
        // the corresponding method on SZArrayHelper. This basically results in a class
        // load due to a method call, which the debugger cannot handle, so we pre-load
        // the SZArrayHelper class here.
        g_pSZArrayHelperClass = CoreLibBinder::GetClass(CLASS__SZARRAYHELPER);

        // Load Nullable class
        g_pNullableClass = CoreLibBinder::GetClass(CLASS__NULLABLE);

        // Load the Object array class.
        g_pPredefinedArrayTypes[ELEMENT_TYPE_OBJECT] = ClassLoader::LoadArrayTypeThrowing(TypeHandle(g_pObjectClass));

        // Boolean has to be loaded first to break cycle in IComparisonOperations and IEqualityOperators
        CoreLibBinder::LoadPrimitiveType(ELEMENT_TYPE_BOOLEAN);

        // Int32 has to be loaded next to break cycle in IShiftOperators
        CoreLibBinder::LoadPrimitiveType(ELEMENT_TYPE_I4);

        // Make sure all primitive types are loaded
        for (int et = ELEMENT_TYPE_VOID; et <= ELEMENT_TYPE_R8; et++)
            CoreLibBinder::LoadPrimitiveType((CorElementType)et);

        CoreLibBinder::LoadPrimitiveType(ELEMENT_TYPE_I);
        CoreLibBinder::LoadPrimitiveType(ELEMENT_TYPE_U);

        g_TypedReferenceMT = CoreLibBinder::GetClass(CLASS__TYPED_REFERENCE);

        // unfortunately, the following cannot be delay loaded since the jit
        // uses it to compute method attributes within a function that cannot
        // handle Complus exception and the following call goes through a path
        // where a complus exception can be thrown. It is unfortunate, because
        // we know that the delegate class and multidelegate class are always
        // guaranteed to be found.
        g_pDelegateClass = CoreLibBinder::GetClass(CLASS__DELEGATE);
        g_pMulticastDelegateClass = CoreLibBinder::GetClass(CLASS__MULTICAST_DELEGATE);

        // further loading of nonprimitive types may need casting support.
        // initialize cast cache here.
        CastCache::Initialize();

        // used by IsImplicitInterfaceOfSZArray
        CoreLibBinder::GetClass(CLASS__IENUMERABLEGENERIC);
        CoreLibBinder::GetClass(CLASS__ICOLLECTIONGENERIC);
        CoreLibBinder::GetClass(CLASS__ILISTGENERIC);
        CoreLibBinder::GetClass(CLASS__IREADONLYCOLLECTIONGENERIC);
        CoreLibBinder::GetClass(CLASS__IREADONLYLISTGENERIC);

        // Load String
        g_pStringClass = CoreLibBinder::LoadPrimitiveType(ELEMENT_TYPE_STRING);

        ECall::PopulateManagedStringConstructors();

        g_pExceptionClass = CoreLibBinder::GetClass(CLASS__EXCEPTION);
        g_pOutOfMemoryExceptionClass = CoreLibBinder::GetException(kOutOfMemoryException);
        g_pStackOverflowExceptionClass = CoreLibBinder::GetException(kStackOverflowException);
        g_pExecutionEngineExceptionClass = CoreLibBinder::GetException(kExecutionEngineException);
        g_pThreadAbortExceptionClass = CoreLibBinder::GetException(kThreadAbortException);

        g_pThreadClass = CoreLibBinder::GetClass(CLASS__THREAD);

        g_pWeakReferenceClass = CoreLibBinder::GetClass(CLASS__WEAKREFERENCE);
        g_pWeakReferenceOfTClass = CoreLibBinder::GetClass(CLASS__WEAKREFERENCEGENERIC);

        g_pCastHelpers = CoreLibBinder::GetClass(CLASS__CASTHELPERS);

        g_pIDynamicInterfaceCastableInterface = CoreLibBinder::GetClass(CLASS__IDYNAMICINTERFACECASTABLE);

    #ifdef FEATURE_COMINTEROP
        if (g_pConfig->IsBuiltInCOMSupported())
        {
            g_pBaseCOMObject = CoreLibBinder::GetClass(CLASS__COM_OBJECT);
        }
        else
        {
            g_pBaseCOMObject = NULL;
        }
    #endif

#ifdef FEATURE_EH_FUNCLETS
        g_pEHClass = CoreLibBinder::GetClass(CLASS__EH);
        g_pExceptionServicesInternalCallsClass = CoreLibBinder::GetClass(CLASS__EXCEPTIONSERVICES_INTERNALCALLS);
        g_pStackFrameIteratorClass = CoreLibBinder::GetClass(CLASS__STACKFRAMEITERATOR);
#endif

        // Make sure that FCall mapping for Monitor.Enter is initialized. We need it in case Monitor.Enter is used only as JIT helper.
        // For more details, see comment in code:JITutil_MonEnterWorker around "__me = GetEEFuncEntryPointMacro(JIT_MonEnter)".
        ECall::GetFCallImpl(CoreLibBinder::GetMethod(METHOD__MONITOR__ENTER));

    #ifdef PROFILING_SUPPORTED
        // Note that g_profControlBlock.fBaseSystemClassesLoaded must be set to TRUE only after
        // all base system classes are loaded.  Profilers are not allowed to call any type-loading
        // APIs until g_profControlBlock.fBaseSystemClassesLoaded is TRUE.  It is important that
        // all base system classes need to be loaded before profilers can trigger the type loading.
        g_profControlBlock.fBaseSystemClassesLoaded = TRUE;
    #endif // PROFILING_SUPPORTED

    #if defined(_DEBUG)
        g_CoreLib.Check();
        g_CoreLib.CheckExtended();
    #endif // _DEBUG
    }
    EX_HOOK
    {
        Exception *ex = GET_EXCEPTION();

        LogErrorToHost("Failed to load System.Private.CoreLib.dll (error code 0x%08X)", ex->GetHR());
        MAKE_UTF8PTR_FROMWIDE_NOTHROW(filePathUtf8, SystemDomain::System()->BaseLibrary())
        if (filePathUtf8 != NULL)
        {
            LogErrorToHost("Path: %s", filePathUtf8);
        }
        SString err;
        ex->GetMessage(err);
        LogErrorToHost("Error message: %s", err.GetUTF8());
    }
    EX_END_HOOK;
}

#endif // !DACCESS_COMPILE

#ifndef DACCESS_COMPILE

#if defined(FEATURE_COMINTEROP_APARTMENT_SUPPORT)

Thread::ApartmentState SystemDomain::GetEntryPointThreadAptState(IMDInternalImport* pScope, mdMethodDef mdMethod)
{
    STANDARD_VM_CONTRACT;

    HRESULT hr;
    IfFailThrow(hr = pScope->GetCustomAttributeByName(mdMethod,
                                                      DEFAULTDOMAIN_MTA_TYPE,
                                                      NULL,
                                                      NULL));
    BOOL fIsMTA = FALSE;
    if(hr == S_OK)
        fIsMTA = TRUE;

    IfFailThrow(hr = pScope->GetCustomAttributeByName(mdMethod,
                                                      DEFAULTDOMAIN_STA_TYPE,
                                                      NULL,
                                                      NULL));
    BOOL fIsSTA = FALSE;
    if (hr == S_OK)
        fIsSTA = TRUE;

    if (fIsSTA && fIsMTA)
        COMPlusThrowHR(COR_E_CUSTOMATTRIBUTEFORMAT);

    if (fIsSTA)
        return Thread::AS_InSTA;
    else if (fIsMTA)
        return Thread::AS_InMTA;

    return Thread::AS_Unknown;
}

void SystemDomain::SetThreadAptState (Thread::ApartmentState state)
{
    STANDARD_VM_CONTRACT;

    Thread* pThread = GetThread();
    if(state == Thread::AS_InSTA)
    {
        Thread::ApartmentState pState = pThread->SetApartment(Thread::AS_InSTA);
        _ASSERTE(pState == Thread::AS_InSTA);
    }
    else
    {
        // If an apartment state was not explicitly requested, default to MTA
        Thread::ApartmentState pState = pThread->SetApartment(Thread::AS_InMTA);
        _ASSERTE(pState == Thread::AS_InMTA);
    }
}
#endif // defined(FEATURE_COMINTEROP_APARTMENT_SUPPORT)

/*static*/
bool SystemDomain::IsReflectionInvocationMethod(MethodDesc* pMeth)
{
    CONTRACTL
    {
        THROWS;
        GC_TRIGGERS;
        MODE_ANY;
    }
    CONTRACTL_END;

    MethodTable* pCaller = pMeth->GetMethodTable();

    // All reflection invocation methods are defined in CoreLib.
    if (!pCaller->GetModule()->IsSystem())
        return false;

    // Check for dynamically generated Invoke methods.
    if (pMeth->IsLCGMethod())
    {
        // Even if a user-created DynamicMethod uses the same naming convention, it will likely not
        // get here since since DynamicMethods by default are created in a special (non-system) module.
        // If this is not sufficient for conflict prevention, we can create a new private module.
        return (strncmp(pMeth->GetName(), "InvokeStub_", ARRAY_SIZE("InvokeStub_") - 1) == 0);
    }

    /* List of types that should be skipped to identify true caller */
    static const BinderClassID reflectionInvocationTypes[] = {
        CLASS__METHOD,
        CLASS__METHOD_BASE,
        CLASS__METHOD_INFO,
        CLASS__CONSTRUCTOR,
        CLASS__CONSTRUCTOR_INFO,
        CLASS__CLASS,
        CLASS__TYPE_HANDLE,
        CLASS__METHOD_HANDLE,
        CLASS__FIELD_HANDLE,
        CLASS__TYPE,
        CLASS__FIELD,
        CLASS__RT_FIELD_INFO,
        CLASS__FIELD_INFO,
        CLASS__EVENT,
        CLASS__EVENT_INFO,
        CLASS__PROPERTY,
        CLASS__PROPERTY_INFO,
        CLASS__ACTIVATOR,
        CLASS__ARRAY,
        CLASS__ASSEMBLYBASE,
        CLASS__ASSEMBLY,
        CLASS__TYPE_DELEGATOR,
        CLASS__RUNTIME_HELPERS,
        CLASS__DYNAMICMETHOD,
        CLASS__DELEGATE,
        CLASS__MULTICAST_DELEGATE,
        CLASS__METHODBASEINVOKER,
    };

    static bool fInited = false;

    if (!VolatileLoad(&fInited))
    {
        // Make sure all types are loaded so that we can use faster GetExistingClass()
        for (unsigned i = 0; i < ARRAY_SIZE(reflectionInvocationTypes); i++)
        {
            CoreLibBinder::GetClass(reflectionInvocationTypes[i]);
        }

        VolatileStore(&fInited, true);
    }

    if (!pCaller->HasInstantiation())
    {
        for (unsigned i = 0; i < ARRAY_SIZE(reflectionInvocationTypes); i++)
        {
            if (CoreLibBinder::GetExistingClass(reflectionInvocationTypes[i]) == pCaller)
                return true;
        }
    }

    return false;
}

struct CallersDataWithStackMark
{
    StackCrawlMark* stackMark;
    BOOL foundMe;
    MethodDesc* pFoundMethod;
    MethodDesc* pPrevMethod;
};

/*static*/
Module* SystemDomain::GetCallersModule(StackCrawlMark* stackMark)

{
    CONTRACTL
    {
        THROWS;
        GC_TRIGGERS;
        MODE_ANY;
        INJECT_FAULT(COMPlusThrowOM(););
    }
    CONTRACTL_END;

    if (stackMark == NULL)
        return NULL;

    GCX_COOP();

    CallersDataWithStackMark cdata;
    ZeroMemory(&cdata, sizeof(CallersDataWithStackMark));
    cdata.stackMark = stackMark;

    GetThread()->StackWalkFrames(CallersMethodCallbackWithStackMark, &cdata, FUNCTIONSONLY | LIGHTUNWIND);

    if(cdata.pFoundMethod) {
        return cdata.pFoundMethod->GetModule();
    } else
        return NULL;
}

struct CallersData
{
    int skip;
    MethodDesc* pMethod;
};

/*static*/
Assembly* SystemDomain::GetCallersAssembly(StackCrawlMark *stackMark)
{
    WRAPPER_NO_CONTRACT;
    Module* mod = GetCallersModule(stackMark);
    if (mod)
        return mod->GetAssembly();
    return NULL;
}

/*private static*/
StackWalkAction SystemDomain::CallersMethodCallbackWithStackMark(CrawlFrame* pCf, VOID* data)
{
    CONTRACTL
    {
        THROWS;
        GC_TRIGGERS;
        MODE_COOPERATIVE;
        INJECT_FAULT(COMPlusThrowOM(););
    }
    CONTRACTL_END;


    MethodDesc *pFunc = pCf->GetFunction();

    /* We asked to be called back only for functions */
    _ASSERTE(pFunc);

    CallersDataWithStackMark* pCaller = (CallersDataWithStackMark*) data;
    if (pCaller->stackMark)
    {
        if (!pCf->IsInCalleesFrames(pCaller->stackMark))
        {
            // save the current in case it is the one we want
            pCaller->pPrevMethod = pFunc;
            return SWA_CONTINUE;
        }

        // LookForMe stack crawl marks needn't worry about reflection or
        // remoting frames on the stack. Each frame above (newer than) the
        // target will be captured by the logic above. Once we transition to
        // finding the stack mark below the AofRA, we know that we hit the
        // target last time round and immediately exit with the cached result.

        if (*(pCaller->stackMark) == LookForMe)
        {
            pCaller->pFoundMethod = pCaller->pPrevMethod;
            return SWA_ABORT;
        }
    }

    // Skip reflection and remoting frames that could lie between a stack marked
    // method and its true caller (or that caller and its own caller). These
    // frames are infrastructure and logically transparent to the stack crawling
    // algorithm.

    // Skipping remoting frames. We always skip entire client to server spans
    // (though we see them in the order server then client during a stack crawl
    // obviously).

    // We spot the server dispatcher end because all calls are dispatched
    // through a single method: StackBuilderSink._PrivateProcessMessage.

    Frame* frame = pCf->GetFrame();
    _ASSERTE(pCf->IsFrameless() || frame);

    // Skipping reflection frames. We don't need to be quite as exhaustive here
    // as the security or reflection stack walking code since we know this logic
    // is only invoked for selected methods in CoreLib itself. So we're
    // reasonably sure we won't have any sensitive methods late bound invoked on
    // constructors, properties or events. This leaves being invoked via
    // MethodInfo, Type or Delegate (and depending on which invoke overload is
    // being used, several different reflection classes may be involved).

    if (SystemDomain::IsReflectionInvocationMethod(pFunc))
        return SWA_CONTINUE;

    // Return the first non-reflection/remoting frame if no stack mark was
    // supplied.
    if (!pCaller->stackMark)
    {
        pCaller->pFoundMethod = pFunc;
        return SWA_ABORT;
    }

    // If we got here, we must already be in the frame containing the stack mark and we are not looking for "me".
    _ASSERTE(pCaller->stackMark &&
             pCf->IsInCalleesFrames(pCaller->stackMark) &&
             *(pCaller->stackMark) != LookForMe);

    // When looking for caller's caller, we delay returning results for another
    // round (the way this is structured, we will still be able to skip
    // reflection and remoting frames between the caller and the caller's
    // caller).

    if ((*(pCaller->stackMark) == LookForMyCallersCaller) &&
        (pCaller->pFoundMethod == NULL))
    {
        pCaller->pFoundMethod = pFunc;
        return SWA_CONTINUE;
    }

    pCaller->pFoundMethod = pFunc;

    return SWA_ABORT;
}

/*private static*/
StackWalkAction SystemDomain::CallersMethodCallback(CrawlFrame* pCf, VOID* data)
{
    LIMITED_METHOD_CONTRACT;
    MethodDesc *pFunc = pCf->GetFunction();

    /* We asked to be called back only for functions */
    _ASSERTE(pFunc);

    CallersData* pCaller = (CallersData*) data;
    if(pCaller->skip == 0) {
        pCaller->pMethod = pFunc;
        return SWA_ABORT;
    }
    else {
        pCaller->skip--;
        return SWA_CONTINUE;
    }
}

void AppDomain::Create()
{
    STANDARD_VM_CONTRACT;

    _ASSERTE(m_pTheAppDomain == NULL);

    AppDomainRefHolder pDomain(new AppDomain());
    pDomain->Init();
    pDomain->SetStage(AppDomain::STAGE_OPEN);
    pDomain->CreateDefaultBinder();

    m_pTheAppDomain = pDomain.Extract();

    LOG((LF_CLASSLOADER | LF_CORDB,
         LL_INFO10,
         "Created the app domain at %p\n", m_pTheAppDomain));
}

#ifdef DEBUGGING_SUPPORTED

void SystemDomain::PublishAppDomainAndInformDebugger (AppDomain *pDomain)
{
    CONTRACTL
    {
        if(!g_fEEInit) {THROWS;} else {DISABLED(NOTHROW);};
        if(!g_fEEInit) {GC_TRIGGERS;} else {DISABLED(GC_NOTRIGGER);};
        MODE_ANY;
    }
    CONTRACTL_END;

    LOG((LF_CORDB, LL_INFO100, "SD::PADAID: Adding 0x%x\n", pDomain));

    // Call the publisher API to add this appdomain entry to the list
    // The publisher will handle failures, so we don't care if this succeeds or fails.
    if (g_pDebugInterface != NULL)
    {
        g_pDebugInterface->AddAppDomainToIPC(pDomain);
    }
}

#endif // DEBUGGING_SUPPORTED

#ifdef PROFILING_SUPPORTED
void SystemDomain::NotifyProfilerStartup()
{
    CONTRACTL
    {
        NOTHROW;
        GC_TRIGGERS;
        MODE_PREEMPTIVE;
    }
    CONTRACTL_END;

    {
        BEGIN_PROFILER_CALLBACK(CORProfilerTrackAppDomainLoads());
        _ASSERTE(System());
        (&g_profControlBlock)->AppDomainCreationStarted((AppDomainID) System());
        END_PROFILER_CALLBACK();
    }

    {
        BEGIN_PROFILER_CALLBACK(CORProfilerTrackAppDomainLoads());
        _ASSERTE(System());
        (&g_profControlBlock)->AppDomainCreationFinished((AppDomainID) System(), S_OK);
        END_PROFILER_CALLBACK();
    }

    {
        BEGIN_PROFILER_CALLBACK(CORProfilerTrackAppDomainLoads());
        _ASSERTE(System()->DefaultDomain());
        (&g_profControlBlock)->AppDomainCreationStarted((AppDomainID) System()->DefaultDomain());
        END_PROFILER_CALLBACK();
    }

    {
        BEGIN_PROFILER_CALLBACK(CORProfilerTrackAppDomainLoads());
        _ASSERTE(System()->DefaultDomain());
        (&g_profControlBlock)->AppDomainCreationFinished((AppDomainID) System()->DefaultDomain(), S_OK);
        END_PROFILER_CALLBACK();
    }
}

HRESULT SystemDomain::NotifyProfilerShutdown()
{
    CONTRACTL
    {
        NOTHROW;
        GC_TRIGGERS;
        MODE_PREEMPTIVE;
    }
    CONTRACTL_END;

    {
        BEGIN_PROFILER_CALLBACK(CORProfilerTrackAppDomainLoads());
        _ASSERTE(System());
        (&g_profControlBlock)->AppDomainShutdownStarted((AppDomainID) System());
        END_PROFILER_CALLBACK();
    }

    {
        BEGIN_PROFILER_CALLBACK(CORProfilerTrackAppDomainLoads());
        _ASSERTE(System());
        (&g_profControlBlock)->AppDomainShutdownFinished((AppDomainID) System(), S_OK);
        END_PROFILER_CALLBACK();
    }

    {
        BEGIN_PROFILER_CALLBACK(CORProfilerTrackAppDomainLoads());
        _ASSERTE(System()->DefaultDomain());
        (&g_profControlBlock)->AppDomainShutdownStarted((AppDomainID) System()->DefaultDomain());
        END_PROFILER_CALLBACK();
    }

    {
        BEGIN_PROFILER_CALLBACK(CORProfilerTrackAppDomainLoads());
        _ASSERTE(System()->DefaultDomain());
        (&g_profControlBlock)->AppDomainShutdownFinished((AppDomainID) System()->DefaultDomain(), S_OK);
        END_PROFILER_CALLBACK();
    }
    return (S_OK);
}
#endif // PROFILING_SUPPORTED

AppDomain::AppDomain()
    : m_handleStore{NULL}
    , m_pPinnedHeapHandleTable{NULL}
    , m_pDefaultBinder{NULL}
    , m_pRefClassFactHash{NULL}
#ifdef FEATURE_COMINTEROP
    , m_pRefDispIDCache{NULL}
    , m_hndMissing{NULL}
#endif //FEATURE_COMINTEROP
    , m_pDelayedLoaderAllocatorUnloadList{NULL}
    , m_pRootAssembly{NULL}
    , m_dwFlags{0}
    , m_cRef{1}
#ifdef FEATURE_COMINTEROP
    , m_pRCWCache{NULL}
#endif //FEATURE_COMINTEROP
#ifdef FEATURE_COMWRAPPERS
    , m_pRCWRefCache{NULL}
#endif // FEATURE_COMWRAPPERS
    , m_Stage{STAGE_CREATING}
    , m_MemoryPressure{0}
    , m_ForceTrivialWaitOperations{false}
#ifdef FEATURE_TYPEEQUIVALENCE
    , m_pTypeEquivalenceTable{NULL}
#endif // FEATURE_TYPEEQUIVALENCE
{
    // initialize fields so the appdomain can be safely destructed
    // shouldn't call anything that can fail here - use ::Init instead
    CONTRACTL
    {
        THROWS;
        GC_TRIGGERS;
        MODE_ANY;
        FORBID_FAULT;
    }
    CONTRACTL_END;

<<<<<<< HEAD
    m_friendlyName = NULL;

    m_cRef=1;

=======
>>>>>>> e591fbfa
    m_JITLock.PreInit();
    m_ClassInitLock.PreInit();
    m_ILStubGenLock.PreInit();
    m_NativeTypeLoadLock.PreInit();
    m_FileLoadLock.PreInit();

#ifdef _DEBUG
    m_Assemblies.Debug_SetAppDomain(this);
#endif // _DEBUG

} // AppDomain::AppDomain

AppDomain::~AppDomain()
{
    CONTRACTL
    {
        NOTHROW;
        GC_TRIGGERS;
        MODE_ANY;
    }
    CONTRACTL_END;

    m_AssemblyCache.Clear();
}

//*****************************************************************************
//*****************************************************************************
//*****************************************************************************
void AppDomain::Init()
{
    CONTRACTL
    {
        STANDARD_VM_CHECK;
        PRECONDITION(m_Stage == STAGE_CREATING);
    }
    CONTRACTL_END;

    //
    //   The JIT lock and the CCtor locks are at the same level (and marked as
    //   UNSAFE_SAME_LEVEL) because they are all part of the same deadlock detection mechanism. We
    //   see through cycles of JITting and .cctor execution and then explicitly allow the cycle to
    //   be broken by giving access to uninitialized classes.  If there is no cycle or if the cycle
    //   involves other locks that arent part of this special deadlock-breaking semantics, then
    //   we continue to block.
    //
    m_JITLock.Init(CrstJit, CrstFlags(CRST_REENTRANCY | CRST_UNSAFE_SAMELEVEL), TRUE);
    m_ClassInitLock.Init(CrstClassInit, CrstFlags(CRST_REENTRANCY | CRST_UNSAFE_SAMELEVEL), TRUE);
    m_ILStubGenLock.Init(CrstILStubGen, CrstFlags(CRST_REENTRANCY), TRUE);
    m_NativeTypeLoadLock.Init(CrstInteropData, CrstFlags(CRST_REENTRANCY), TRUE);
    m_crstGenericDictionaryExpansionLock.Init(CrstGenericDictionaryExpansion);
    m_FileLoadLock.Init(CrstAssemblyLoader, CrstFlags(CRST_HOST_BREAKABLE), TRUE);
    m_DomainCacheCrst.Init(CrstAppDomainCache);

    // Has to switch thread to GC_NOTRIGGER while being held
    m_crstAssemblyList.Init(CrstAssemblyList, CrstFlags(
        CRST_GC_NOTRIGGER_WHEN_TAKEN | CRST_DEBUGGER_THREAD | CRST_TAKEN_DURING_SHUTDOWN));

    m_crstLoaderAllocatorReferences.Init(CrstLoaderAllocatorReferences);
    m_MethodTableExposedClassObjectCrst.Init(CrstMethodTableExposedObject);

    // Set up the binding caches
    m_AssemblyCache.Init(&m_DomainCacheCrst, GetHighFrequencyHeap());

    m_handleStore = GCHandleUtilities::GetGCHandleManager()->GetGlobalHandleStore();
    if (!m_handleStore)
    {
        COMPlusThrowOM();
    }

#ifdef FEATURE_TYPEEQUIVALENCE
    m_TypeEquivalenceCrst.Init(CrstTypeEquivalenceMap);
#endif

    m_ReflectionCrst.Init(CrstReflection, CRST_UNSAFE_ANYMODE);
    m_RefClassFactCrst.Init(CrstClassFactInfoHash);

    SetStage(STAGE_READYFORMANAGEDCODE);

#ifdef FEATURE_TIERED_COMPILATION
    m_tieredCompilationManager.Init();
#endif

    m_nativeImageLoadCrst.Init(CrstNativeImageLoad);

    m_typeIDMap.Init();
    GetLoaderAllocator()->InitVirtualCallStubManager();
} // AppDomain::Init

void AppDomain::Stop()
{
    CONTRACTL
    {
        NOTHROW;
        MODE_ANY;
        GC_TRIGGERS;
    }
    CONTRACTL_END;

#ifdef FEATURE_MULTICOREJIT
    GetMulticoreJitManager().StopProfile(true);
#endif

    // Set the unloaded flag before notifying the debugger
    GetLoaderAllocator()->SetIsUnloaded();

#ifdef DEBUGGING_SUPPORTED
    if (IsDebuggerAttached())
        NotifyDebuggerUnload();

    if (NULL != g_pDebugInterface)
    {
        // Call the publisher API to delete this appdomain entry from the list
        CONTRACT_VIOLATION(ThrowsViolation);
        g_pDebugInterface->RemoveAppDomainFromIPC (this);
    }
#endif // DEBUGGING_SUPPORTED
}


#endif //!DACCESS_COMPILE

#ifndef DACCESS_COMPILE

void AppDomain::AddAssembly(DomainAssembly * assem)
{
    CONTRACTL
    {
        THROWS;
        GC_TRIGGERS;
        MODE_ANY;
        INJECT_FAULT(COMPlusThrowOM(););
    }
    CONTRACTL_END;

    {
        CrstHolder ch(GetAssemblyListLock());

        // Attempt to find empty space in assemblies list
        DWORD asmCount = m_Assemblies.GetCount_Unlocked();
        for (DWORD i = 0; i < asmCount; ++i)
        {
            if (m_Assemblies.Get_UnlockedNoReference(i) == NULL)
            {
                m_Assemblies.Set_Unlocked(i, assem);
                return;
            }
        }

        // If empty space not found, simply add to end of list
        IfFailThrow(m_Assemblies.Append_Unlocked(assem));
    }
}

void AppDomain::RemoveAssembly(DomainAssembly * pAsm)
{
    CONTRACTL
    {
        NOTHROW;
        GC_NOTRIGGER;
    }
    CONTRACTL_END;

    CrstHolder ch(GetAssemblyListLock());
    DWORD asmCount = m_Assemblies.GetCount_Unlocked();
    for (DWORD i = 0; i < asmCount; ++i)
    {
        if (m_Assemblies.Get_UnlockedNoReference(i) == pAsm)
        {
            m_Assemblies.Set_Unlocked(i, NULL);
            return;
        }
    }

    _ASSERTE(!"Unreachable");
}

BOOL AppDomain::ContainsAssembly(Assembly * assem)
{
    WRAPPER_NO_CONTRACT;
    AssemblyIterator i = IterateAssembliesEx((AssemblyIterationFlags)(
        kIncludeLoaded | kIncludeExecution));
    CollectibleAssemblyHolder<DomainAssembly *> pDomainAssembly;

    while (i.Next(pDomainAssembly.This()))
    {
        CollectibleAssemblyHolder<Assembly *> pAssembly = pDomainAssembly->GetAssembly();
        if (pAssembly == assem)
            return TRUE;
    }

    return FALSE;
}

EEClassFactoryInfoHashTable* AppDomain::SetupClassFactHash()
{
    CONTRACTL
    {
        THROWS;
        GC_TRIGGERS;
        MODE_ANY;
        INJECT_FAULT(COMPlusThrowOM(););
    }
    CONTRACTL_END;

    CrstHolder ch(&m_ReflectionCrst);

    if (m_pRefClassFactHash == NULL)
    {
        AllocMemHolder<void> pCache(GetLowFrequencyHeap()->AllocMem(S_SIZE_T(sizeof (EEClassFactoryInfoHashTable))));
        EEClassFactoryInfoHashTable *tmp = new (pCache) EEClassFactoryInfoHashTable;
        LockOwner lock = {&m_RefClassFactCrst,IsOwnerOfCrst};
        if (!tmp->Init(20, &lock))
            COMPlusThrowOM();
        pCache.SuppressRelease();
        m_pRefClassFactHash = tmp;
    }

    return m_pRefClassFactHash;
}

#ifdef FEATURE_COMINTEROP
DispIDCache* AppDomain::SetupRefDispIDCache()
{
    CONTRACTL
    {
        THROWS;
        GC_TRIGGERS;
        MODE_ANY;
        INJECT_FAULT(COMPlusThrowOM(););
    }
    CONTRACTL_END;

    CrstHolder ch(&m_ReflectionCrst);

    if (m_pRefDispIDCache == NULL)
    {
        AllocMemHolder<void> pCache = GetLowFrequencyHeap()->AllocMem(S_SIZE_T(sizeof (DispIDCache)));

        DispIDCache *tmp = new (pCache) DispIDCache;
        tmp->Init();

        pCache.SuppressRelease();
        m_pRefDispIDCache = tmp;
    }

    return m_pRefDispIDCache;
}

#endif // FEATURE_COMINTEROP

FileLoadLock *FileLoadLock::Create(PEFileListLock *pLock, PEAssembly * pPEAssembly, DomainAssembly *pDomainAssembly)
{
    CONTRACTL
    {
        THROWS;
        GC_TRIGGERS;
        MODE_ANY;
        PRECONDITION(pLock->HasLock());
        PRECONDITION(pLock->FindFileLock(pPEAssembly) == NULL);
        INJECT_FAULT(COMPlusThrowOM(););
    }
    CONTRACTL_END;

    NewHolder<FileLoadLock> result(new FileLoadLock(pLock, pPEAssembly, pDomainAssembly));

    pLock->AddElement(result);
    result->AddRef(); // Add one ref on behalf of the ListLock's reference. The corresponding Release() happens in FileLoadLock::CompleteLoadLevel.
    return result.Extract();
}

FileLoadLock::~FileLoadLock()
{
    CONTRACTL
    {
        DESTRUCTOR_CHECK;
        NOTHROW;
        GC_TRIGGERS;
        MODE_ANY;
    }
    CONTRACTL_END;
    ((PEAssembly *) m_data)->Release();
}

DomainAssembly *FileLoadLock::GetDomainAssembly()
{
    LIMITED_METHOD_CONTRACT;
    return m_pDomainAssembly;
}

FileLoadLevel FileLoadLock::GetLoadLevel()
{
    LIMITED_METHOD_CONTRACT;
    return m_level;
}

// Acquire will return FALSE and not take the lock if the file
// has already been loaded to the target level.  Otherwise,
// it will return TRUE and take the lock.
//
// Note that the taker must release the lock via IncrementLoadLevel.

BOOL FileLoadLock::Acquire(FileLoadLevel targetLevel)
{
    WRAPPER_NO_CONTRACT;

    // If we are already loaded to the desired level, the lock is "free".
    if (m_level >= targetLevel)
        return FALSE;

    if (!DeadlockAwareEnter())
    {
        // We failed to get the lock due to a deadlock.
        return FALSE;
    }

    if (m_level >= targetLevel)
    {
        Leave();
        return FALSE;
    }

    return TRUE;
}

BOOL FileLoadLock::CanAcquire(FileLoadLevel targetLevel)
{
    // If we are already loaded to the desired level, the lock is "free".
    if (m_level >= targetLevel)
        return FALSE;

    return CanDeadlockAwareEnter();
}

#if !defined(DACCESS_COMPILE) && (defined(LOGGING) || defined(STRESS_LOG))
static const char *fileLoadLevelName[] =
{
    "CREATE",                             // FILE_LOAD_CREATE
    "BEGIN",                              // FILE_LOAD_BEGIN
    "BEFORE_TYPE_LOAD",                   // FILE_LOAD_BEFORE_TYPE_LOAD
    "EAGER_FIXUPS",                       // FILE_LOAD_EAGER_FIXUPS
    "DELIVER_EVENTS",                     // FILE_LOAD_DELIVER_EVENTS
    "VTABLE FIXUPS",                      // FILE_LOAD_VTABLE_FIXUPS
    "LOADED",                             // FILE_LOADED
    "ACTIVE",                             // FILE_ACTIVE
};
#endif // !DACCESS_COMPILE && (LOGGING || STRESS_LOG)

BOOL FileLoadLock::CompleteLoadLevel(FileLoadLevel level, BOOL success)
{
    CONTRACTL
    {
        MODE_ANY;
        GC_TRIGGERS;
        THROWS;
        PRECONDITION(HasLock());
    }
    CONTRACTL_END;

    // Increment may happen more than once if reentrancy occurs (e.g. LoadLibrary)
    if (level > m_level)
    {
        // Must complete each level in turn, unless we have an error
        CONSISTENCY_CHECK(m_pDomainAssembly->IsError() || (level == (m_level+1)));
        // Remove the lock from the list if the load is completed
        if (level >= FILE_ACTIVE)
        {
            {
                GCX_COOP();
                PEFileListLockHolder lock((PEFileListLock*)m_pList);

#if _DEBUG
                BOOL fDbgOnly_SuccessfulUnlink =
#endif
                    m_pList->Unlink(this);
                _ASSERTE(fDbgOnly_SuccessfulUnlink);

                m_pDomainAssembly->ClearLoading();

                CONSISTENCY_CHECK(m_dwRefCount >= 2); // Caller (LoadDomainAssembly) should have 1 refcount and m_pList should have another which was acquired in FileLoadLock::Create.

                m_level = (FileLoadLevel)level;

                // Dev11 bug 236344
                // In AppDomain::IsLoading, if the lock is taken on m_pList and then FindFileLock returns NULL,
                // we depend on the DomainAssembly's load level being up to date. Hence we must update the load
                // level while the m_pList lock is held.
                if (success)
                    m_pDomainAssembly->SetLoadLevel(level);
            }


            Release(); // Release m_pList's refcount on this lock, which was acquired in FileLoadLock::Create

        }
        else
        {
            m_level = (FileLoadLevel)level;

            if (success)
                m_pDomainAssembly->SetLoadLevel(level);
        }

#ifndef DACCESS_COMPILE
        switch(level)
        {
            case FILE_LOAD_DELIVER_EVENTS:
            case FILE_LOADED:
            case FILE_ACTIVE: // The timing of stress logs is not critical, so even for the FILE_ACTIVE stage we need not do it while the m_pList lock is held.
                STRESS_LOG3(LF_CLASSLOADER, LL_INFO100, "Completed Load Level %s for DomainAssembly %p - success = %i\n", fileLoadLevelName[level], m_pDomainAssembly, success);
                break;
            default:
                break;
        }
#endif

        return TRUE;
    }
    else
        return FALSE;
}

void FileLoadLock::SetError(Exception *ex)
{
    CONTRACTL
    {
        MODE_ANY;
        GC_TRIGGERS;
        THROWS;
        PRECONDITION(CheckPointer(ex));
        PRECONDITION(HasLock());
        INJECT_FAULT(COMPlusThrowOM(););
    }
    CONTRACTL_END;

    m_cachedHR = ex->GetHR();

    LOG((LF_LOADER, LL_WARNING, "LOADER: ***%s*\t!!!Non-transient error 0x%x\n",
        m_pDomainAssembly->GetSimpleName(), m_cachedHR));

    m_pDomainAssembly->SetError(ex);

    CompleteLoadLevel(FILE_ACTIVE, FALSE);
}

void FileLoadLock::AddRef()
{
    LIMITED_METHOD_CONTRACT;
    InterlockedIncrement((LONG *) &m_dwRefCount);
}

UINT32 FileLoadLock::Release()
{
    CONTRACTL
    {
        NOTHROW;
        GC_TRIGGERS;
        MODE_ANY;
    }
    CONTRACTL_END;

    LONG count = InterlockedDecrement((LONG *) &m_dwRefCount);
    if (count == 0)
        delete this;

    return count;
}

FileLoadLock::FileLoadLock(PEFileListLock *pLock, PEAssembly * pPEAssembly, DomainAssembly *pDomainAssembly)
  : ListLockEntry(pLock, pPEAssembly, "File load lock"),
    m_level((FileLoadLevel) (FILE_LOAD_CREATE)),
    m_pDomainAssembly(pDomainAssembly),
    m_cachedHR(S_OK)
{
    WRAPPER_NO_CONTRACT;
    pPEAssembly->AddRef();
}

void FileLoadLock::HolderLeave(FileLoadLock *pThis)
{
    LIMITED_METHOD_CONTRACT;
    pThis->Leave();
}


//
// Assembly loading:
//
// Assembly loading is carefully layered to avoid deadlocks in the
// presence of circular loading dependencies.
// A LoadLevel is associated with each assembly as it is being loaded.  During the
// act of loading (abstractly, increasing its load level), its lock is
// held, and the current load level is stored on the thread.  Any
// recursive loads during that period are automatically restricted to
// only partially load the dependent assembly to the same level as the
// caller (or to one short of that level in the presence of a deadlock
// loop.)
//
// Each loading stage must be carfully constructed so that
// this constraint is expected and can be dealt with.
//
// Note that there is one case where this still doesn't handle recursion, and that is the
// security subsystem. The security system runs managed code, and thus must typically fully
// initialize assemblies of permission sets it is trying to use. (And of course, these may be used
// while those assemblies are initializing.)  This is dealt with in the historical manner - namely
// the security system passes in a special flag which says that it will deal with null return values
// in the case where a load cannot be safely completed due to such issues.
//

void AppDomain::LoadSystemAssemblies()
{
    STANDARD_VM_CONTRACT;

    // The only reason to make an assembly a "system assembly" is if the EE is caching
    // pointers to stuff in the assembly.  Because this is going on, we need to preserve
    // the invariant that the assembly is loaded into every app domain.
    //
    // Right now we have only one system assembly. We shouldn't need to add any more.

    LoadAssembly(NULL, SystemDomain::System()->SystemPEAssembly(), FILE_ACTIVE);
}

// This checks if the thread has initiated (or completed) loading at the given level.  A false guarantees that
// (a) The current thread (or a thread blocking on the current thread) has not started loading the file
//      at the given level, and
// (b) No other thread had started loading the file at this level at the start of this function call.

// Note that another thread may start loading the file at that level in a race with the completion of
// this function.  However, the caller still has the guarantee that such a load started after this
// function was called (and e.g. any state in place before the function call will be seen by the other thread.)
//
// Conversely, a true guarantees that either the current thread has started the load step, or another
// thread has completed the load step.
//

BOOL AppDomain::IsLoading(DomainAssembly *pFile, FileLoadLevel level)
{
    // Cheap out
    if (pFile->GetLoadLevel() < level)
    {
        FileLoadLock *pLock = NULL;
        {
            LoadLockHolder lock(this);

            pLock = (FileLoadLock *) lock->FindFileLock(pFile->GetPEAssembly());

            if (pLock == NULL)
            {
                // No thread involved with loading
                return pFile->GetLoadLevel() >= level;
            }

            pLock->AddRef();
        }

        FileLoadLockRefHolder lockRef(pLock);

        if (pLock->Acquire(level))
        {
            // We got the lock - therefore no other thread has started this loading step yet.
            pLock->Leave();
            return FALSE;
        }

        // We didn't get the lock - either this thread is already doing the load,
        // or else the load has already finished.
    }
    return TRUE;
}

// CheckLoading is a weaker form of IsLoading, which will not block on
// other threads waiting for their status.  This is appropriate for asserts.
CHECK AppDomain::CheckLoading(DomainAssembly *pFile, FileLoadLevel level)
{
    // Cheap out
    if (pFile->GetLoadLevel() < level)
    {
        FileLoadLock *pLock = NULL;

        LoadLockHolder lock(this);

        pLock = (FileLoadLock *) lock->FindFileLock(pFile->GetPEAssembly());

        if (pLock != NULL
            && pLock->CanAcquire(level))
        {
            // We can get the lock - therefore no other thread has started this loading step yet.
            CHECK_FAILF(("Loading step %d has not been initiated yet", level));
        }

        // We didn't get the lock - either this thread is already doing the load,
        // or else the load has already finished.
    }

    CHECK_OK;
}

CHECK AppDomain::CheckCanLoadTypes(Assembly *pAssembly)
{
    CONTRACTL
    {
        THROWS;
        GC_TRIGGERS;
        MODE_ANY;
    }
    CONTRACTL_END;
    CHECK_MSG(CheckValidModule(pAssembly->GetModule()),
              "Type loading can occur only when executing in the assembly's app domain");
    CHECK_OK;
}

CHECK AppDomain::CheckCanExecuteManagedCode(MethodDesc* pMD)
{
    CONTRACTL
    {
        THROWS;
        GC_TRIGGERS;
        MODE_ANY;
    }
    CONTRACTL_END;

    Module* pModule=pMD->GetModule();

    CHECK_MSG(CheckValidModule(pModule),
              "Managed code can only run when executing in the module's app domain");

    if (!pMD->IsInterface() || pMD->IsStatic()) //interfaces require no activation for instance methods
    {
        //cctor could have been interrupted by ADU
        CHECK_MSG(pModule->CheckActivated(),
              "Managed code can only run when its module has been activated in the current app domain");
    }

    CHECK_OK;
}

#endif // !DACCESS_COMPILE

void AppDomain::LoadDomainAssembly(DomainAssembly *pFile,
                               FileLoadLevel targetLevel)
{
    CONTRACTL
    {
        if (FORBIDGC_LOADER_USE_ENABLED()) NOTHROW; else THROWS;
        if (FORBIDGC_LOADER_USE_ENABLED()) GC_NOTRIGGER; else GC_TRIGGERS;
        if (FORBIDGC_LOADER_USE_ENABLED()) FORBID_FAULT; else { INJECT_FAULT(COMPlusThrowOM();); }
        INJECT_FAULT(COMPlusThrowOM(););
    }
    CONTRACTL_END;

    // Quick exit if finished
    if (pFile->GetLoadLevel() >= targetLevel)
        return;

    // Handle the error case
    pFile->ThrowIfError(targetLevel);


#ifndef DACCESS_COMPILE

    if (pFile->IsLoading())
    {
        GCX_PREEMP();

        // Load some more if appropriate
        LoadLockHolder lock(this);

        FileLoadLock* pLockEntry = (FileLoadLock *) lock->FindFileLock(pFile->GetPEAssembly());
        if (pLockEntry == NULL)
        {
            _ASSERTE (!pFile->IsLoading());
            return;
        }

        pLockEntry->AddRef();

        lock.Release();

        LoadDomainAssembly(pLockEntry, targetLevel);
    }

#else // DACCESS_COMPILE
    DacNotImpl();
#endif // DACCESS_COMPILE
}

#ifndef DACCESS_COMPILE

thread_local LoadLevelLimiter* LoadLevelLimiter::t_currentLoadLevelLimiter = nullptr;

namespace
{
    FileLoadLevel GetCurrentFileLoadLevel()
    {
        WRAPPER_NO_CONTRACT;
        if (LoadLevelLimiter::GetCurrent() == NULL)
            return FILE_ACTIVE;
        else
            return (FileLoadLevel)(LoadLevelLimiter::GetCurrent()->GetLoadLevel()-1);
    }
}

Assembly *AppDomain::LoadAssembly(AssemblySpec* pIdentity,
                                  PEAssembly * pPEAssembly,
                                  FileLoadLevel targetLevel)
{
    CONTRACT(Assembly *)
    {
        GC_TRIGGERS;
        THROWS;
        MODE_ANY;
        PRECONDITION(CheckPointer(pPEAssembly));
        POSTCONDITION(CheckPointer(RETVAL, NULL_OK)); // May be NULL in recursive load case
        INJECT_FAULT(COMPlusThrowOM(););
    }
    CONTRACT_END;

    DomainAssembly *pAssembly = LoadDomainAssembly(pIdentity, pPEAssembly, targetLevel);
    PREFIX_ASSUME(pAssembly != NULL);

    RETURN pAssembly->GetAssembly();
}

DomainAssembly* AppDomain::LoadDomainAssembly(AssemblySpec* pSpec,
                                              PEAssembly * pPEAssembly,
                                              FileLoadLevel targetLevel)
{
    STATIC_CONTRACT_THROWS;

    if (pSpec == nullptr)
    {
        // skip caching, since we don't have anything to base it on
        return LoadDomainAssemblyInternal(pSpec, pPEAssembly, targetLevel);
    }

    DomainAssembly* pRetVal = NULL;
    EX_TRY
    {
        pRetVal = LoadDomainAssemblyInternal(pSpec, pPEAssembly, targetLevel);
    }
    EX_HOOK
    {
        Exception* pEx = GET_EXCEPTION();
        if (!pEx->IsTransient())
        {
            // Setup the binder reference in AssemblySpec from the PEAssembly if one is not already set.
            AssemblyBinder* pCurrentBinder = pSpec->GetBinder();
            AssemblyBinder* pBinderFromPEAssembly = pPEAssembly->GetAssemblyBinder();

            if (pCurrentBinder == NULL)
            {
                // Set the binding context we got from the PEAssembly if AssemblySpec does not
                // have that information
                _ASSERTE(pBinderFromPEAssembly != NULL);
                pSpec->SetBinder(pBinderFromPEAssembly);
            }
#if defined(_DEBUG)
            else
            {
                // Binding context in the spec should be the same as the binding context in the PEAssembly
                _ASSERTE(pCurrentBinder == pBinderFromPEAssembly);
            }
#endif // _DEBUG

            if (!EEFileLoadException::CheckType(pEx))
            {
                StackSString name;
                pSpec->GetDisplayName(0, name);
                pEx=new EEFileLoadException(name, pEx->GetHR(), pEx);
                AddExceptionToCache(pSpec, pEx);
                PAL_CPP_THROW(Exception *, pEx);
            }
            else
                AddExceptionToCache(pSpec, pEx);
        }
    }
    EX_END_HOOK;

    return pRetVal;
}


DomainAssembly *AppDomain::LoadDomainAssemblyInternal(AssemblySpec* pIdentity,
                                              PEAssembly * pPEAssembly,
                                              FileLoadLevel targetLevel)
{
    CONTRACT(DomainAssembly *)
    {
        GC_TRIGGERS;
        THROWS;
        MODE_ANY;
        PRECONDITION(CheckPointer(pPEAssembly));
        PRECONDITION(::GetAppDomain()==this);
        POSTCONDITION(CheckPointer(RETVAL));
        POSTCONDITION(RETVAL->GetLoadLevel() >= GetCurrentFileLoadLevel()
                      || RETVAL->GetLoadLevel() >= targetLevel);
        POSTCONDITION(RETVAL->CheckNoError(targetLevel));
        INJECT_FAULT(COMPlusThrowOM(););
    }
    CONTRACT_END;


    DomainAssembly * result;

    // Go into preemptive mode since this may take a while.
    GCX_PREEMP();

    // Check for existing fully loaded assembly, or for an assembly which has failed during the loading process.
    result = FindAssembly(pPEAssembly, FindAssemblyOptions_IncludeFailedToLoad);

    if (result == NULL)
    {
        LoaderAllocator *pLoaderAllocator = NULL;

        AssemblyBinder *pAssemblyBinder = pPEAssembly->GetAssemblyBinder();
        // Assemblies loaded with CustomAssemblyBinder need to use a different LoaderAllocator if
        // marked as collectible
        pLoaderAllocator = pAssemblyBinder->GetLoaderAllocator();
        if (pLoaderAllocator == NULL)
        {
            pLoaderAllocator = this->GetLoaderAllocator();
        }

        // Allocate the DomainAssembly a bit early to avoid GC mode problems. We could potentially avoid
        // a rare redundant allocation by moving this closer to FileLoadLock::Create, but it's not worth it.
        AllocMemTracker amTracker;
        AllocMemTracker *pamTracker = &amTracker;
        NewHolder<DomainAssembly> pDomainAssembly = new DomainAssembly(pPEAssembly, pLoaderAllocator, pamTracker);

        LoadLockHolder lock(this);

        // Find the list lock entry
        FileLoadLock * fileLock = (FileLoadLock *)lock->FindFileLock(pPEAssembly);
        bool registerNewAssembly = false;
        if (fileLock == NULL)
        {
            // Check again in case we were racing
            result = FindAssembly(pPEAssembly, FindAssemblyOptions_IncludeFailedToLoad);
            if (result == NULL)
            {
                // We are the first one in - create the DomainAssembly
                registerNewAssembly = true;
                fileLock = FileLoadLock::Create(lock, pPEAssembly, pDomainAssembly);
                pDomainAssembly.SuppressRelease();
                pamTracker->SuppressRelease();

                // Set the assembly module to be tenured now that we know it won't be deleted
                pDomainAssembly->GetAssembly()->SetIsTenured();
                if (pDomainAssembly->IsCollectible())
                {
                    // We add the assembly to the LoaderAllocator only when we are sure that it can be added
                    // and won't be deleted in case of a concurrent load from the same ALC
                    ((AssemblyLoaderAllocator *)pLoaderAllocator)->AddDomainAssembly(pDomainAssembly);
                }
            }
        }
        else
        {
            fileLock->AddRef();
        }

        lock.Release();

        if (result == NULL)
        {
            // We pass our ref on fileLock to LoadDomainAssembly to release.

            // Note that if we throw here, we will poison fileLock with an error condition,
            // so it will not be removed until app domain unload.  So there is no need
            // to release our ref count.
            result = (DomainAssembly *)LoadDomainAssembly(fileLock, targetLevel);
        }
        else
        {
            result->EnsureLoadLevel(targetLevel);
        }

        if (registerNewAssembly)
        {
            pPEAssembly->GetAssemblyBinder()->AddLoadedAssembly(pDomainAssembly->GetAssembly());
        }
    }
    else
    {
        result->EnsureLoadLevel(targetLevel);
    }

    // Cache result in all cases, since found pPEAssembly could be from a different AssemblyRef than pIdentity
    if (pIdentity == NULL)
    {
        AssemblySpec spec;
        spec.InitializeSpec(result->GetPEAssembly());
        GetAppDomain()->AddAssemblyToCache(&spec, result);
    }
    else
    {
        GetAppDomain()->AddAssemblyToCache(pIdentity, result);
    }

    RETURN result;
} // AppDomain::LoadDomainAssembly

DomainAssembly *AppDomain::LoadDomainAssembly(FileLoadLock *pLock, FileLoadLevel targetLevel)
{
    CONTRACT(DomainAssembly *)
    {
        STANDARD_VM_CHECK;
        PRECONDITION(CheckPointer(pLock));
        PRECONDITION(AppDomain::GetCurrentDomain() == this);
        POSTCONDITION(RETVAL->GetLoadLevel() >= GetCurrentFileLoadLevel()
                      || RETVAL->GetLoadLevel() >= targetLevel);
        POSTCONDITION(RETVAL->CheckNoError(targetLevel));
    }
    CONTRACT_END;

    DomainAssembly *pFile = pLock->GetDomainAssembly();

    // Make sure we release the lock on exit
    FileLoadLockRefHolder lockRef(pLock);

    // Do a quick out check for the already loaded case.
    if (pLock->GetLoadLevel() >= targetLevel)
    {
        pFile->ThrowIfError(targetLevel);

        RETURN pFile;
    }

    // Initialize a loading queue.  This will hold any loads which are triggered recursively but
    // which cannot be immediately satisfied due to anti-deadlock constraints.

    // PendingLoadQueues are allocated on the stack during a load, and
    // shared with all nested loads on the same thread. (Note that we won't use
    // "candidate" if we are in a recursive load; that's OK since they are cheap to
    // construct.)
    FileLoadLevel immediateTargetLevel = targetLevel;
    {
        LoadLevelLimiter limit;
        limit.Activate();

        // We cannot set a target level higher than that allowed by the limiter currently.
        // This is because of anti-deadlock constraints.
        if (immediateTargetLevel > limit.GetLoadLevel())
            immediateTargetLevel = limit.GetLoadLevel();

        LOG((LF_LOADER, LL_INFO100, "LOADER: ***%s*\t>>>Load initiated, %s/%s\n",
             pFile->GetSimpleName(),
             fileLoadLevelName[immediateTargetLevel], fileLoadLevelName[targetLevel]));

        // Now loop and do the load incrementally to the target level.
        if (pLock->GetLoadLevel() < immediateTargetLevel)
        {
            while (pLock->Acquire(immediateTargetLevel))
            {
                FileLoadLevel workLevel;
                {
                    FileLoadLockHolder fileLock(pLock);

                    // Work level is next step to do
                    workLevel = (FileLoadLevel)(fileLock->GetLoadLevel()+1);

                    // Set up the anti-deadlock constraint: we cannot safely recursively load any assemblies
                    // on this thread to a higher level than this assembly is being loaded now.
                    // Note that we do allow work at a parallel level; any deadlocks caused here will
                    // be resolved by the deadlock detection in the FileLoadLocks.
                    limit.SetLoadLevel(workLevel);

                    LOG((LF_LOADER,
                         (workLevel == FILE_LOAD_BEGIN
                          || workLevel == FILE_LOADED
                          || workLevel == FILE_ACTIVE)
                         ? LL_INFO10 : LL_INFO1000,
                         "LOADER: %p:***%s*\t   loading at level %s\n",
                         this, pFile->GetSimpleName(), fileLoadLevelName[workLevel]));

                    TryIncrementalLoad(pFile, workLevel, fileLock);
                }
            }

            if (pLock->GetLoadLevel() == immediateTargetLevel-1)
            {
                LOG((LF_LOADER, LL_INFO100, "LOADER: ***%s*\t<<<Load limited due to detected deadlock, %s\n",
                     pFile->GetSimpleName(),
                     fileLoadLevelName[immediateTargetLevel-1]));
            }
        }

        LOG((LF_LOADER, LL_INFO100, "LOADER: ***%s*\t<<<Load completed, %s\n",
             pFile->GetSimpleName(),
             fileLoadLevelName[pLock->GetLoadLevel()]));

    }

    // There may have been an error stored on the domain file by another thread, or from a previous load
    pFile->ThrowIfError(targetLevel);

    // There are two normal results from the above loop.
    //
    // 1. We succeeded in loading the file to the current thread's load level.
    // 2. We succeeded in loading the file to the current thread's load level - 1, due
    //      to deadlock condition with another thread loading the same assembly.
    //
    // Either of these are considered satisfactory results, as code inside a load must expect
    // a parial load result.
    //
    // However, if load level elevation has occurred, then it is possible for a deadlock to
    // prevent us from loading an assembly which was loading before the elevation at a radically
    // lower level.  In such a case, we throw an exception which transiently fails the current
    // load, since it is likely we have not satisfied the caller.
    // (An alternate, and possibly preferable, strategy here would be for all callers to explicitly
    // specify the minimum load level acceptable and throw if not reached.)

    pFile->RequireLoadLevel((FileLoadLevel)(immediateTargetLevel-1));


    RETURN pFile;
}

void AppDomain::TryIncrementalLoad(DomainAssembly *pFile, FileLoadLevel workLevel, FileLoadLockHolder &lockHolder)
{
    STANDARD_VM_CONTRACT;

    // This is factored out so we don't call EX_TRY in a loop (EX_TRY can _alloca)

    BOOL released = FALSE;
    FileLoadLock* pLoadLock = lockHolder.GetValue();

    EX_TRY
    {
        // Do the work
        BOOL success = pFile->DoIncrementalLoad(workLevel);

        // Complete the level.
        if (pLoadLock->CompleteLoadLevel(workLevel, success) &&
            pLoadLock->GetLoadLevel()==FILE_LOAD_DELIVER_EVENTS)
        {
            lockHolder.Release();
            released = TRUE;
            pFile->DeliverAsyncEvents();
        };
    }
    EX_HOOK
    {
        Exception *pEx = GET_EXCEPTION();

        //We will cache this error and wire this load to forever fail,
        // unless the exception is transient or the file is loaded OK but just cannot execute
        if (!pEx->IsTransient() && !pFile->IsLoaded())
        {
            if (released)
            {
                // Reobtain lock to increment level. (Note that another thread may
                // have already done it which is OK.
                if (pLoadLock->Acquire(workLevel)) // note pLockHolder->Acquire isn't wired up to actually take the lock
                {
                    // note lockHolder.Acquire isn't wired up to actually take the lock
                    lockHolder = pLoadLock;
                    released = FALSE;
                }
            }

            if (!released)
            {
                // Report the error in the lock
                pLoadLock->SetError(pEx);
            }

            if (!EEFileLoadException::CheckType(pEx))
                EEFileLoadException::Throw(pFile->GetPEAssembly(), pEx->GetHR(), pEx);
        }

        // Otherwise, we simply abort this load, and can retry later on.
        // @todo cleanup: make sure that each level is restartable after an exception, and
        // leaves no bad side effects
    }
    EX_END_HOOK;
}

// Checks whether the module is valid to be in the given app domain (need not be yet loaded)
CHECK AppDomain::CheckValidModule(Module * pModule)
{
    CONTRACTL
    {
        THROWS;
        GC_TRIGGERS;
        MODE_ANY;
    }
    CONTRACTL_END;

    if (pModule->GetDomainAssembly() != NULL)
        CHECK_OK;

    CHECK_OK;
}

void AppDomain::SetupSharedStatics()
{
    CONTRACTL
    {
        THROWS;
        GC_TRIGGERS;
        MODE_ANY;
        INJECT_FAULT(COMPlusThrowOM(););
    }
    CONTRACTL_END;

    LOG((LF_CLASSLOADER, LL_INFO10000, "STATICS: SetupSharedStatics()"));

    // don't do any work in init stage. If not init only do work in non-shared case if are default domain
    _ASSERTE(!g_fEEInit);

    // Because we are allocating/referencing objects, need to be in cooperative mode
    GCX_COOP();

    // This is a convenient place to initialize String.Empty.
    // It is treated as intrinsic by the JIT as so the static constructor would never run.
    // Leaving it uninitialized would confuse debuggers.

    // String should not have any static constructors, so this should be safe. It will just ensure that statics are allocated
    g_pStringClass->CheckRunClassInitThrowing();

    FieldDesc * pEmptyStringFD = CoreLibBinder::GetField(FIELD__STRING__EMPTY);
    OBJECTREF* pEmptyStringHandle = (OBJECTREF*)
        ((TADDR)g_pStringClass->GetDynamicStaticsInfo()->GetGCStaticsPointer()+pEmptyStringFD->GetOffset());
    SetObjectReference( pEmptyStringHandle, StringObject::GetEmptyString());
}

DomainAssembly * AppDomain::FindAssembly(PEAssembly * pPEAssembly, FindAssemblyOptions options/* = FindAssemblyOptions_None*/)
{
    CONTRACTL
    {
        NOTHROW;
        GC_NOTRIGGER;
        MODE_ANY;
    }
    CONTRACTL_END;

    const bool includeFailedToLoad = (options & FindAssemblyOptions_IncludeFailedToLoad) != 0;

    if (pPEAssembly->HasHostAssembly())
    {
        DomainAssembly * pDA = pPEAssembly->GetHostAssembly()->GetDomainAssembly();
        if (pDA != nullptr && (pDA->IsLoaded() || (includeFailedToLoad && pDA->IsError())))
        {
            return pDA;
        }
        return nullptr;
    }

    AssemblyIterator i = IterateAssembliesEx((AssemblyIterationFlags)(
        kIncludeLoaded |
        (includeFailedToLoad ? kIncludeFailedToLoad : 0) |
        kIncludeExecution));
    CollectibleAssemblyHolder<DomainAssembly *> pDomainAssembly;

    while (i.Next(pDomainAssembly.This()))
    {
        PEAssembly * pManifestFile = pDomainAssembly->GetPEAssembly();
        if (pManifestFile &&
            pManifestFile->Equals(pPEAssembly))
        {
            return pDomainAssembly.GetValue();
        }
    }
    return NULL;
}

void AppDomain::SetFriendlyName(LPCWSTR pwzFriendlyName)
{
    CONTRACTL
    {
        THROWS;
        if (GetThreadNULLOk()) {GC_TRIGGERS;} else {DISABLED(GC_NOTRIGGER);}
        MODE_ANY;
        INJECT_FAULT(COMPlusThrowOM(););
    }
    CONTRACTL_END;

    // Do all computations into a temporary until we're ensured of success
    SString tmpFriendlyName;


    if (pwzFriendlyName)
        tmpFriendlyName.Set(pwzFriendlyName);
    else
        tmpFriendlyName.Set(DEFAULT_DOMAIN_FRIENDLY_NAME);

    tmpFriendlyName.Normalize();

    // This happens at most twice in a process, so don't worry about freeing the old one.
    LPWSTR newFriendlyName = new WCHAR[tmpFriendlyName.GetCount() + 1];
    u16_strcpy_s(newFriendlyName, tmpFriendlyName.GetCount() + 1, tmpFriendlyName.GetUnicode());

    m_friendlyName = newFriendlyName;

    if(g_pDebugInterface)
    {
        // update the name in the IPC publishing block
        if (SUCCEEDED(g_pDebugInterface->UpdateAppDomainEntryInIPC(this)))
        {
            // inform the attached debugger that the name of this appdomain has changed.
            if (IsDebuggerAttached())
                g_pDebugInterface->NameChangeEvent(this, NULL);
        }
    }
}
#endif // !DACCESS_COMPILE

LPCWSTR AppDomain::GetFriendlyName()
{
    CONTRACT (LPCWSTR)
    {
        NOTHROW;
        GC_NOTRIGGER;
        MODE_ANY;
        POSTCONDITION(CheckPointer(RETVAL, NULL_OK));
        INJECT_FAULT(COMPlusThrowOM(););
    }
    CONTRACT_END;

    if (m_friendlyName == NULL)
        RETURN DEFAULT_DOMAIN_FRIENDLY_NAME;

    RETURN (LPCWSTR)m_friendlyName;
}

#ifndef DACCESS_COMPILE

LPCWSTR AppDomain::GetFriendlyNameForDebugger()
{
    CONTRACT (LPCWSTR)
    {
        NOTHROW;
        if (GetThreadNULLOk()) {GC_TRIGGERS;} else {DISABLED(GC_NOTRIGGER);}
        MODE_ANY;
        POSTCONDITION(CheckPointer(RETVAL));
    }
    CONTRACT_END;


    if (m_friendlyName == NULL)
    {
        BOOL fSuccess = FALSE;

        EX_TRY
        {
            SetFriendlyName(NULL);

            fSuccess = TRUE;
        }
        EX_CATCH
        {
            // Gobble all exceptions.
        }
        EX_END_CATCH(SwallowAllExceptions);

        if (!fSuccess)
        {
            RETURN W("");
        }
    }

    RETURN m_friendlyName;
}


#endif // !DACCESS_COMPILE

#ifndef DACCESS_COMPILE

BOOL AppDomain::AddFileToCache(AssemblySpec* pSpec, PEAssembly * pPEAssembly)
{
    CONTRACTL
    {
        THROWS;
        GC_TRIGGERS;
        MODE_ANY;
        PRECONDITION(CheckPointer(pSpec));
        INJECT_FAULT(COMPlusThrowOM(););
    }
    CONTRACTL_END;

    GCX_PREEMP();
    DomainCacheCrstHolderForGCCoop holder(this);

    return m_AssemblyCache.StorePEAssembly(pSpec, pPEAssembly);
}

BOOL AppDomain::AddAssemblyToCache(AssemblySpec* pSpec, DomainAssembly *pAssembly)
{
    CONTRACTL
    {
        THROWS;
        GC_TRIGGERS;
        MODE_ANY;
        PRECONDITION(CheckPointer(pSpec));
        PRECONDITION(CheckPointer(pAssembly));
        INJECT_FAULT(COMPlusThrowOM(););
    }
    CONTRACTL_END;

    GCX_PREEMP();
    DomainCacheCrstHolderForGCCoop holder(this);

    // !!! suppress exceptions
    BOOL bRetVal = m_AssemblyCache.StoreAssembly(pSpec, pAssembly);
    return bRetVal;
}

BOOL AppDomain::AddExceptionToCache(AssemblySpec* pSpec, Exception *ex)
{
    CONTRACTL
    {
        THROWS;
        GC_TRIGGERS;
        MODE_ANY;
        PRECONDITION(CheckPointer(pSpec));
        INJECT_FAULT(COMPlusThrowOM(););
    }
    CONTRACTL_END;

    if (ex->IsTransient())
        return TRUE;

    GCX_PREEMP();
    DomainCacheCrstHolderForGCCoop holder(this);

    // !!! suppress exceptions
    return m_AssemblyCache.StoreException(pSpec, ex);
}

void AppDomain::AddUnmanagedImageToCache(LPCWSTR libraryName, NATIVE_LIBRARY_HANDLE hMod)
{
    CONTRACTL
    {
        THROWS;
        GC_NOTRIGGER;
        MODE_ANY;
        PRECONDITION(CheckPointer(libraryName));
        PRECONDITION(CheckPointer(hMod));
        INJECT_FAULT(COMPlusThrowOM(););
    }
    CONTRACTL_END;

    DomainCacheCrstHolderForGCPreemp lock(this);

    const UnmanagedImageCacheEntry *existingEntry = m_unmanagedCache.LookupPtr(libraryName);
    if (existingEntry != NULL)
    {
        _ASSERTE(existingEntry->Handle == hMod);
        return;
    }

    size_t len = (u16_strlen(libraryName) + 1) * sizeof(WCHAR);
    AllocMemHolder<WCHAR> copiedName(GetLowFrequencyHeap()->AllocMem(S_SIZE_T(len)));
    memcpy(copiedName, libraryName, len);

    m_unmanagedCache.Add(UnmanagedImageCacheEntry{ copiedName, hMod });
    copiedName.SuppressRelease();
}

NATIVE_LIBRARY_HANDLE AppDomain::FindUnmanagedImageInCache(LPCWSTR libraryName)
{
    CONTRACT(NATIVE_LIBRARY_HANDLE)
    {
        THROWS;
        GC_NOTRIGGER;
        MODE_ANY;
        PRECONDITION(CheckPointer(libraryName));
        POSTCONDITION(CheckPointer(RETVAL,NULL_OK));
        INJECT_FAULT(COMPlusThrowOM(););
    }
    CONTRACT_END;

    DomainCacheCrstHolderForGCPreemp lock(this);

    const UnmanagedImageCacheEntry *existingEntry = m_unmanagedCache.LookupPtr(libraryName);
    if (existingEntry == NULL)
        RETURN NULL;

    RETURN existingEntry->Handle;
}

BOOL AppDomain::RemoveFileFromCache(PEAssembly * pPEAssembly)
{
    CONTRACTL
    {
        GC_TRIGGERS;
        PRECONDITION(CheckPointer(pPEAssembly));
    }
    CONTRACTL_END;

    LoadLockHolder lock(this);
    FileLoadLock *fileLock = (FileLoadLock *)lock->FindFileLock(pPEAssembly);

    if (fileLock == NULL)
        return FALSE;

    VERIFY(lock->Unlink(fileLock));

    fileLock->Release();

    return TRUE;
}

BOOL AppDomain::RemoveAssemblyFromCache(DomainAssembly* pAssembly)
{
    CONTRACTL
    {
        THROWS;
        GC_TRIGGERS;
        MODE_ANY;
        PRECONDITION(CheckPointer(pAssembly));
        INJECT_FAULT(COMPlusThrowOM(););
    }
    CONTRACTL_END;

    GCX_PREEMP();
    DomainCacheCrstHolderForGCCoop holder(this);

    return m_AssemblyCache.RemoveAssembly(pAssembly);
}

BOOL AppDomain::IsCached(AssemblySpec *pSpec)
{
    WRAPPER_NO_CONTRACT;

    // Check to see if this fits our rather loose idea of a reference to CoreLib.
    // If so, don't use fusion to bind it - do it ourselves.
    if (pSpec->IsCoreLib())
        return TRUE;

    return m_AssemblyCache.Contains(pSpec);
}

PEAssembly* AppDomain::FindCachedFile(AssemblySpec* pSpec, BOOL fThrow /*=TRUE*/)
{
    CONTRACTL
    {
        if (fThrow) {
            GC_TRIGGERS;
            THROWS;
        }
        else {
            GC_NOTRIGGER;
            NOTHROW;
        }
        MODE_ANY;
    }
    CONTRACTL_END;

    // Check to see if this fits our rather loose idea of a reference to CoreLib.
    // If so, don't use fusion to bind it - do it ourselves.
    if (fThrow && pSpec->IsCoreLib())
    {
        CONSISTENCY_CHECK(SystemDomain::System()->SystemAssembly() != NULL);
        PEAssembly * pPEAssembly = SystemDomain::System()->SystemPEAssembly();
        pPEAssembly->AddRef();
        return pPEAssembly;
    }

    return m_AssemblyCache.LookupFile(pSpec, fThrow);
}


BOOL AppDomain::PostBindResolveAssembly(AssemblySpec  *pPrePolicySpec,
                                        AssemblySpec  *pPostPolicySpec,
                                        HRESULT        hrBindResult,
                                        AssemblySpec **ppFailedSpec)
{
    STATIC_CONTRACT_THROWS;
    STATIC_CONTRACT_GC_TRIGGERS;
    PRECONDITION(CheckPointer(pPrePolicySpec));
    PRECONDITION(CheckPointer(pPostPolicySpec));
    PRECONDITION(CheckPointer(ppFailedSpec));

    BOOL fFailure = TRUE;
    *ppFailedSpec = pPrePolicySpec;

    PEAssemblyHolder result;

    if ((EEFileLoadException::GetFileLoadKind(hrBindResult) == kFileNotFoundException) ||
        (hrBindResult == FUSION_E_REF_DEF_MISMATCH) ||
        (hrBindResult == FUSION_E_INVALID_NAME))
    {
        result = TryResolveAssemblyUsingEvent(*ppFailedSpec);

        if (result != NULL)
        {
            fFailure = FALSE;

            // Given the post-policy resolve event construction of the CLR binder,
            // chained managed resolve events can race with each other, therefore we do allow
            // the adding of the result to fail. Checking for already chached specs
            // is not an option as it would introduce another race window.
            // The binder does a re-fetch of the
            // original binding spec and therefore will not cause inconsistency here.
            // For the purposes of the resolve event, failure to add to the cache still is a success.
            AddFileToCache(pPrePolicySpec, result);
            if (*ppFailedSpec != pPrePolicySpec)
            {
                AddFileToCache(pPostPolicySpec, result);
            }
        }
    }

    return fFailure;
}

//---------------------------------------------------------------------------------------------------------------------
PEAssembly * AppDomain::BindAssemblySpec(
    AssemblySpec *         pSpec,
    BOOL                   fThrowOnFileNotFound)
{
    STATIC_CONTRACT_THROWS;
    STATIC_CONTRACT_GC_TRIGGERS;
    PRECONDITION(CheckPointer(pSpec));
    PRECONDITION(pSpec->GetAppDomain() == this);
    PRECONDITION(this==::GetAppDomain());

    GCX_PREEMP();

    BOOL fForceReThrow = FALSE;

    BinderTracing::AssemblyBindOperation bindOperation(pSpec);

    HRESULT hrBindResult = S_OK;
    PEAssemblyHolder result;

    bool isCached = false;
    EX_TRY
    {
        isCached = IsCached(pSpec);
        if (!isCached)
        {

            {
                ReleaseHolder<BINDER_SPACE::Assembly> boundAssembly;
                hrBindResult = pSpec->Bind(this, &boundAssembly);

                if (boundAssembly)
                {
                    if (SystemDomain::SystemPEAssembly() && boundAssembly->GetAssemblyName()->IsCoreLib())
                    {
                        // Avoid rebinding to another copy of CoreLib
                        result = SystemDomain::SystemPEAssembly();
                        result.SuppressRelease(); // Didn't get a refcount
                    }
                    else
                    {
                        // IsSystem on the PEAssembly should be false, even for CoreLib satellites
                        result = PEAssembly::Open(boundAssembly);
                    }

                    // Setup the reference to the binder, which performed the bind, into the AssemblySpec
                    AssemblyBinder* pBinder = result->GetAssemblyBinder();
                    _ASSERTE(pBinder != NULL);
                    pSpec->SetBinder(pBinder);

                    // Failure to add simply means someone else beat us to it. In that case
                    // the FindCachedFile call below (after catch block) will update result
                    // to the cached value.
                    AddFileToCache(pSpec, result);
                }
                else
                {
                    // Don't trigger the resolve event for the CoreLib satellite assembly. A misbehaving resolve event may
                    // return an assembly that does not match, and this can cause recursive resource lookups during error
                    // reporting. The CoreLib satellite assembly is loaded from relative locations based on the culture, see
                    // AssemblySpec::Bind().
                    if (!pSpec->IsCoreLibSatellite())
                    {
                        // Trigger the resolve event also for non-throw situation.
                        AssemblySpec NewSpec(this);
                        AssemblySpec *pFailedSpec = NULL;

                        fForceReThrow = TRUE; // Managed resolve event handler can throw

                        BOOL fFailure = PostBindResolveAssembly(pSpec, &NewSpec, hrBindResult, &pFailedSpec);

                        if (fFailure && fThrowOnFileNotFound)
                        {
                            EEFileLoadException::Throw(pFailedSpec, COR_E_FILENOTFOUND, NULL);
                        }
                    }
                }
            }
        }
    }
    EX_CATCH
    {
        Exception *ex = GET_EXCEPTION();

        AssemblySpec NewSpec(this);
        AssemblySpec *pFailedSpec = NULL;

        // Let transient exceptions or managed resolve event handler exceptions propagate
        if (ex->IsTransient() || fForceReThrow)
        {
            EX_RETHROW;
        }

        {
            BOOL fFailure = PostBindResolveAssembly(pSpec, &NewSpec, ex->GetHR(), &pFailedSpec);
            if (fFailure)
            {
                BOOL bFileNotFoundException =
                    (EEFileLoadException::GetFileLoadKind(ex->GetHR()) == kFileNotFoundException);

                if (!bFileNotFoundException)
                {
                    fFailure = AddExceptionToCache(pFailedSpec, ex);
                } // else, fFailure stays TRUE
                // Effectively, fFailure == bFileNotFoundException || AddExceptionToCache(pFailedSpec, ex)

                // Only throw this exception if we are the first in the cache
                if (fFailure)
                {
                    // Store the failure information for DAC to read
                    if (IsDebuggerAttached()) {
                        FailedAssembly *pFailed = new FailedAssembly();
                        pFailed->Initialize(pFailedSpec, ex);
                        IfFailThrow(m_failedAssemblies.Append(pFailed));
                    }

                    if (!bFileNotFoundException || fThrowOnFileNotFound)
                    {
                        // V1.1 App-compatibility workaround. See VSW530166 if you want to whine about it.
                        //
                        // In Everett, if we failed to download an assembly because of a broken network cable,
                        // we returned a FileNotFoundException with a COR_E_FILENOTFOUND hr embedded inside
                        // (which would be exposed when marshaled to native.)
                        //
                        // In Whidbey, we now set the more appropriate INET_E_RESOURCE_NOT_FOUND hr. But
                        // the online/offline switch code in VSTO for Everett hardcoded a check for
                        // COR_E_FILENOTFOUND.
                        //
                        // So now, to keep that code from breaking, we have to remap INET_E_RESOURCE_NOT_FOUND
                        // back to COR_E_FILENOTFOUND. We're doing it here rather down in Fusion so as to affect
                        // the least number of callers.

                        if (ex->GetHR() == INET_E_RESOURCE_NOT_FOUND)
                        {
                            EEFileLoadException::Throw(pFailedSpec, COR_E_FILENOTFOUND, ex);
                        }

                        if (EEFileLoadException::CheckType(ex))
                        {
                            if (pFailedSpec == pSpec)
                            {
                                EX_RETHROW; //preserve the information
                            }
                            else
                            {
                                StackSString exceptionDisplayName, failedSpecDisplayName;

                                ((EEFileLoadException*)ex)->GetName(exceptionDisplayName);
                                pFailedSpec->GetDisplayName(0, failedSpecDisplayName);

                                if (exceptionDisplayName.CompareCaseInsensitive(failedSpecDisplayName) == 0)
                                {
                                    EX_RETHROW; // Throw the original exception. Otherwise, we'd throw an exception that contains the same message twice.
                                }
                            }
                        }

                        EEFileLoadException::Throw(pFailedSpec, ex->GetHR(), ex);
                    }

                }
            }
        }
    }
    EX_END_CATCH(RethrowTerminalExceptions);

    // Now, if it's a cacheable bind we need to re-fetch the result from the cache, as we may have been racing with another
    // thread to store our result.  Note that we may throw from here, if there is a cached exception.
    // This will release the refcount of the current result holder (if any), and will replace
    // it with a non-addref'ed result
    result = FindCachedFile(pSpec);

    if (result != NULL)
        result->AddRef();

    bindOperation.SetResult(result.GetValue(), isCached);
    return result.Extract();
} // AppDomain::BindAssemblySpec



PEAssembly *AppDomain::TryResolveAssemblyUsingEvent(AssemblySpec *pSpec)
{
    STATIC_CONTRACT_THROWS;
    STATIC_CONTRACT_GC_TRIGGERS;
    STATIC_CONTRACT_MODE_ANY;

    // No assembly resolve on codebase binds
    if (pSpec->GetName() == nullptr)
        return nullptr;

    PEAssembly *result = nullptr;
    EX_TRY
    {
        Assembly *pAssembly = RaiseAssemblyResolveEvent(pSpec);
        if (pAssembly != nullptr)
        {
            PEAssembly* pPEAssembly = pAssembly->GetPEAssembly();
            pPEAssembly->AddRef();
            result = pPEAssembly;
        }

        BinderTracing::ResolutionAttemptedOperation::TraceAppDomainAssemblyResolve(pSpec, result);
    }
    EX_HOOK
    {
        Exception *pEx = GET_EXCEPTION();
        BinderTracing::ResolutionAttemptedOperation::TraceAppDomainAssemblyResolve(pSpec, nullptr, pEx);
        if (!pEx->IsTransient())
        {
            AddExceptionToCache(pSpec, pEx);
            if (!EEFileLoadException::CheckType(pEx))
                EEFileLoadException::Throw(pSpec, pEx->GetHR(), pEx);
        }
    }
    EX_END_HOOK;

    return result;
}


ULONG AppDomain::AddRef()
{
    LIMITED_METHOD_CONTRACT;
    return InterlockedIncrement(&m_cRef);
}

ULONG AppDomain::Release()
{
    CONTRACTL
    {
        NOTHROW;
        GC_TRIGGERS;
        MODE_ANY;
        PRECONDITION(m_cRef > 0);
    }
    CONTRACTL_END;

    ULONG   cRef = InterlockedDecrement(&m_cRef);
    if (!cRef)
    {
        _ASSERTE (m_Stage == STAGE_CREATING);
        delete this;
    }
    return (cRef);
}



void AppDomain::RaiseLoadingAssemblyEvent(Assembly *pAssembly)
{
    CONTRACTL
    {
        NOTHROW;
        GC_TRIGGERS;
        PRECONDITION(this == GetAppDomain());
        MODE_ANY;
    }
    CONTRACTL_END;

    if (pAssembly->GetPEAssembly()->IsSystem())
    {
        return;
    }

    GCX_COOP();
    FAULT_NOT_FATAL();
    OVERRIDE_TYPE_LOAD_LEVEL_LIMIT(CLASS_LOADED);

    EX_TRY
    {
        if (CoreLibBinder::GetField(FIELD__ASSEMBLYLOADCONTEXT__ASSEMBLY_LOAD)->GetStaticOBJECTREF() != NULL)
        {
            struct {
                OBJECTREF    orThis;
            } gc;
            gc.orThis = NULL;

            ARG_SLOT args[1];
            GCPROTECT_BEGIN(gc);

            gc.orThis = pAssembly->GetExposedObject();

            MethodDescCallSite onAssemblyLoad(METHOD__ASSEMBLYLOADCONTEXT__ON_ASSEMBLY_LOAD);

            // GetExposedAssemblyObject may cause a gc, so call this before filling args[0]
            args[0] = ObjToArgSlot(gc.orThis);

            onAssemblyLoad.Call(args);

            GCPROTECT_END();
        }
    }
    EX_CATCH
    {
    }
    EX_END_CATCH(SwallowAllExceptions);
}

BOOL AppDomain::OnUnhandledException(OBJECTREF *pThrowable, BOOL isTerminating/*=TRUE*/)
{
    STATIC_CONTRACT_NOTHROW;
    STATIC_CONTRACT_GC_TRIGGERS;
    STATIC_CONTRACT_MODE_ANY;

    BOOL retVal = FALSE;

    GCX_COOP();

    EX_TRY
    {
        retVal = GetAppDomain()->RaiseUnhandledExceptionEvent(pThrowable, isTerminating);
    }
    EX_CATCH
    {
    }
    EX_END_CATCH(SwallowAllExceptions)  // Swallow any errors.

    return retVal;
}

void AppDomain::RaiseExitProcessEvent()
{
    if (!g_fEEStarted)
        return;

    STATIC_CONTRACT_MODE_COOPERATIVE;
    STATIC_CONTRACT_THROWS;
    STATIC_CONTRACT_GC_TRIGGERS;

    // Only finalizer thread during shutdown can call this function.
    _ASSERTE ((g_fEEShutDown&ShutDown_Finalize1) && GetThread() == FinalizerThread::GetFinalizerThread());

    _ASSERTE (GetThread()->PreemptiveGCDisabled());

    MethodDescCallSite onProcessExit(METHOD__APPCONTEXT__ON_PROCESS_EXIT);
    onProcessExit.Call(NULL);
}

BOOL
AppDomain::RaiseUnhandledExceptionEvent(OBJECTREF *pThrowable, BOOL isTerminating)
{
    CONTRACTL
    {
        THROWS;
        GC_TRIGGERS;
        MODE_COOPERATIVE;
        INJECT_FAULT(COMPlusThrowOM(););
    }
    CONTRACTL_END;

    _ASSERTE(pThrowable != NULL && IsProtectedByGCFrame(pThrowable));

    OBJECTREF orDelegate = CoreLibBinder::GetField(FIELD__APPCONTEXT__UNHANDLED_EXCEPTION)->GetStaticOBJECTREF();
    if (orDelegate == NULL)
        return FALSE;

    struct {
        OBJECTREF Delegate;
        OBJECTREF Sender;
    } gc;
    gc.Delegate = orDelegate;
    gc.Sender = NULL;

    GCPROTECT_BEGIN(gc);
    if (orDelegate != NULL)
    {
        DistributeUnhandledExceptionReliably(&gc.Delegate, &gc.Sender, pThrowable, isTerminating);
    }
    GCPROTECT_END();
    return TRUE;
}


DefaultAssemblyBinder *AppDomain::CreateDefaultBinder()
{
    CONTRACT(DefaultAssemblyBinder *)
    {
        GC_TRIGGERS;
        THROWS;
        MODE_ANY;
        POSTCONDITION(CheckPointer(RETVAL));
        INJECT_FAULT(COMPlusThrowOM(););
    }
    CONTRACT_END;

    if (!m_pDefaultBinder)
    {
        ETWOnStartup (FusionAppCtx_V1, FusionAppCtxEnd_V1);

        GCX_PREEMP();

        // Initialize the assembly binder for the default context loads for CoreCLR.
        IfFailThrow(BINDER_SPACE::AssemblyBinderCommon::CreateDefaultBinder(&m_pDefaultBinder));
    }

    RETURN m_pDefaultBinder;
}



//---------------------------------------------------------------------------------------
//
// AppDomain::IsDebuggerAttached - is a debugger attached to this process
//
// Arguments:
//    None
//
// Return Value:
//    TRUE if a debugger is attached to this process, FALSE otherwise.
//
// Notes:
//    This is identical to CORDebuggerAttached.  This exists idependantly for legacy reasons - we used to
//    support attaching to individual AppDomains.  This should probably go away eventually.
//

BOOL AppDomain::IsDebuggerAttached()
{
    LIMITED_METHOD_CONTRACT;

    if (CORDebuggerAttached())
    {
        return TRUE;
    }
    else
    {
        return FALSE;
    }
}

#ifdef DEBUGGING_SUPPORTED

// This is called from the debugger to request notification events from
// Assemblies, Modules, Types in this appdomain.
BOOL AppDomain::NotifyDebuggerLoad(int flags, BOOL attaching)
{
    WRAPPER_NO_CONTRACT;
    BOOL result = FALSE;

    if (!attaching && !IsDebuggerAttached())
        return FALSE;

    AssemblyIterator i;

    // Attach to our assemblies
    LOG((LF_CORDB, LL_INFO100, "AD::NDA: Iterating assemblies\n"));
    i = IterateAssembliesEx((AssemblyIterationFlags)(kIncludeLoaded | kIncludeLoading | kIncludeExecution));
    CollectibleAssemblyHolder<DomainAssembly *> pDomainAssembly;
    while (i.Next(pDomainAssembly.This()))
    {
        result = (pDomainAssembly->NotifyDebuggerLoad(flags, attaching) ||
                  result);
    }

    return result;
}

void AppDomain::NotifyDebuggerUnload()
{
    WRAPPER_NO_CONTRACT;
    if (!IsDebuggerAttached())
        return;

    LOG((LF_CORDB, LL_INFO10, "AD::NDD domain %#08x\n", this));

    LOG((LF_CORDB, LL_INFO100, "AD::NDD: Interating domain bound assemblies\n"));
    AssemblyIterator i = IterateAssembliesEx((AssemblyIterationFlags)(kIncludeLoaded |  kIncludeLoading  | kIncludeExecution));
    CollectibleAssemblyHolder<DomainAssembly *> pDomainAssembly;

    // Detach from our assemblies
    while (i.Next(pDomainAssembly.This()))
    {
        LOG((LF_CORDB, LL_INFO100, "AD::NDD: Iterating assemblies\n"));
        pDomainAssembly->NotifyDebuggerUnload();
    }
}
#endif // DEBUGGING_SUPPORTED


#ifdef FEATURE_COMWRAPPERS

RCWRefCache *AppDomain::GetRCWRefCache()
{
    CONTRACT(RCWRefCache*)
    {
        THROWS;
        GC_NOTRIGGER;
        MODE_ANY;
        POSTCONDITION(CheckPointer(RETVAL));
    }
    CONTRACT_END;

    if (!m_pRCWRefCache) {
        NewHolder<RCWRefCache> pRCWRefCache = new RCWRefCache(this);
        if (InterlockedCompareExchangeT(&m_pRCWRefCache, (RCWRefCache *)pRCWRefCache, NULL) == NULL)
        {
            pRCWRefCache.SuppressRelease();
        }
    }
    RETURN m_pRCWRefCache;
}
#endif // FEATURE_COMWRAPPERS

#ifdef FEATURE_COMINTEROP

RCWCache *AppDomain::CreateRCWCache()
{
    CONTRACT(RCWCache*)
    {
        THROWS;
        GC_TRIGGERS;
        MODE_ANY;
        INJECT_FAULT(COMPlusThrowOM(););
        POSTCONDITION(CheckPointer(RETVAL));
    }
    CONTRACT_END;

    // Initialize the global RCW cleanup list here as well. This is so that it
    // it guaranteed to exist if any RCW's are created, but it is not created
    // unconditionally.
    if (!g_pRCWCleanupList)
    {
        SystemDomain::LockHolder lh;

        if (!g_pRCWCleanupList)
            g_pRCWCleanupList = new RCWCleanupList();
    }
    _ASSERTE(g_pRCWCleanupList);

    if (!m_pRCWCache)
    {
        NewHolder<RCWCache> pRCWCache = new RCWCache(this);
        if (InterlockedCompareExchangeT(&m_pRCWCache, (RCWCache *)pRCWCache, NULL) == NULL)
        {
            pRCWCache.SuppressRelease();
        }
    }

    RETURN m_pRCWCache;
}

void AppDomain::ReleaseRCWs(LPVOID pCtxCookie)
{
    WRAPPER_NO_CONTRACT;
    if (m_pRCWCache)
        m_pRCWCache->ReleaseWrappersWorker(pCtxCookie);
}

void AppDomain::DetachRCWs()
{
    WRAPPER_NO_CONTRACT;
    if (m_pRCWCache)
        m_pRCWCache->DetachWrappersWorker();
}

#endif // FEATURE_COMINTEROP

void AppDomain::ExceptionUnwind(Frame *pFrame)
{
    CONTRACTL
    {
        DISABLED(GC_TRIGGERS);  // EEResourceException
        DISABLED(THROWS);   // EEResourceException
        MODE_ANY;
    }
    CONTRACTL_END;

    LOG((LF_APPDOMAIN, LL_INFO10, "AppDomain::ExceptionUnwind for %8.8x\n", pFrame));
    Thread *pThread = GetThread();

    LOG((LF_APPDOMAIN, LL_INFO10, "AppDomain::ExceptionUnwind: not first transition or abort\n"));
}


#endif // !DACCESS_COMPILE

#ifndef DACCESS_COMPILE

Assembly* AppDomain::RaiseTypeResolveEventThrowing(Assembly* pAssembly, LPCSTR szName, ASSEMBLYREF *pResultingAssemblyRef)
{
    CONTRACTL
    {
        MODE_ANY;
        GC_TRIGGERS;
        THROWS;
        INJECT_FAULT(COMPlusThrowOM(););
    }
    CONTRACTL_END;

    OVERRIDE_TYPE_LOAD_LEVEL_LIMIT(CLASS_LOADED);

    Assembly* pResolvedAssembly = NULL;
    _ASSERTE(strcmp(szName, g_AppDomainClassName));

    GCX_COOP();

    struct {
        ASSEMBLYREF AssemblyRef;
        STRINGREF str;
    } gc;
    gc.AssemblyRef = NULL;
    gc.str = NULL;

    GCPROTECT_BEGIN(gc);

    if (pAssembly != NULL)
        gc.AssemblyRef = (ASSEMBLYREF)pAssembly->GetExposedObject();

    MethodDescCallSite onTypeResolve(METHOD__ASSEMBLYLOADCONTEXT__ON_TYPE_RESOLVE);

    gc.str = StringObject::NewString(szName);
    ARG_SLOT args[2] =
    {
        ObjToArgSlot(gc.AssemblyRef),
        ObjToArgSlot(gc.str)
    };
    gc.AssemblyRef = (ASSEMBLYREF) onTypeResolve.Call_RetOBJECTREF(args);

    if (gc.AssemblyRef != NULL)
    {
        _ASSERTE(CoreLibBinder::IsClass(gc.AssemblyRef->GetMethodTable(), CLASS__ASSEMBLY));

        pResolvedAssembly = gc.AssemblyRef->GetAssembly();

        if (pResultingAssemblyRef)
            *pResultingAssemblyRef = gc.AssemblyRef;
        else
        {
            if (pResolvedAssembly->IsCollectible())
            {
                COMPlusThrow(kNotSupportedException, W("NotSupported_CollectibleBoundNonCollectible"));
            }
        }
    }
    GCPROTECT_END();

    return pResolvedAssembly;
}


Assembly* AppDomain::RaiseResourceResolveEvent(Assembly* pAssembly, LPCSTR szName)
{
    CONTRACT(Assembly*)
    {
        THROWS;
        GC_TRIGGERS;
        MODE_ANY;
        POSTCONDITION(CheckPointer(RETVAL, NULL_OK));
        INJECT_FAULT(COMPlusThrowOM(););
    }
    CONTRACT_END;

    Assembly* pResolvedAssembly = NULL;

    GCX_COOP();

    struct {
        ASSEMBLYREF AssemblyRef;
        STRINGREF str;
    } gc;
    gc.AssemblyRef = NULL;
    gc.str = NULL;

    GCPROTECT_BEGIN(gc);

    if (pAssembly != NULL)
        gc.AssemblyRef=(ASSEMBLYREF)pAssembly->GetExposedObject();

    MethodDescCallSite onResourceResolve(METHOD__ASSEMBLYLOADCONTEXT__ON_RESOURCE_RESOLVE);
    gc.str = StringObject::NewString(szName);
    ARG_SLOT args[2] =
    {
        ObjToArgSlot(gc.AssemblyRef),
        ObjToArgSlot(gc.str)
    };
    gc.AssemblyRef = (ASSEMBLYREF) onResourceResolve.Call_RetOBJECTREF(args);
    if (gc.AssemblyRef != NULL)
    {
        _ASSERTE(CoreLibBinder::IsClass(gc.AssemblyRef->GetMethodTable(), CLASS__ASSEMBLY));

        pResolvedAssembly = gc.AssemblyRef->GetAssembly();
        if (pResolvedAssembly->IsCollectible())
        {
            COMPlusThrow(kNotSupportedException, W("NotSupported_CollectibleAssemblyResolve"));
        }
    }
    GCPROTECT_END();

    RETURN pResolvedAssembly;
}


Assembly *
AppDomain::RaiseAssemblyResolveEvent(
    AssemblySpec * pSpec)
{
    CONTRACT(Assembly*)
    {
        THROWS;
        GC_TRIGGERS;
        MODE_ANY;
        POSTCONDITION(CheckPointer(RETVAL, NULL_OK));
        INJECT_FAULT(COMPlusThrowOM(););
    }
    CONTRACT_END;

    StackSString ssName;
    pSpec->GetDisplayName(0, ssName);

    // Elevate threads allowed loading level.  This allows the host to load an assembly even in a restricted
    // condition.  Note, however, that this exposes us to possible recursion failures, if the host tries to
    // load the assemblies currently being loaded.  (Such cases would then throw an exception.)

    OVERRIDE_LOAD_LEVEL_LIMIT(FILE_ACTIVE);
    OVERRIDE_TYPE_LOAD_LEVEL_LIMIT(CLASS_LOADED);

    GCX_COOP();

    Assembly* pAssembly = NULL;

    struct {
        ASSEMBLYREF AssemblyRef;
        STRINGREF str;
    } gc;
    gc.AssemblyRef = NULL;
    gc.str = NULL;

    GCPROTECT_BEGIN(gc);
    {
        if (pSpec->GetParentAssembly() != NULL)
        {
            gc.AssemblyRef=(ASSEMBLYREF)pSpec->GetParentAssembly()->GetExposedObject();
        }

        MethodDescCallSite onAssemblyResolve(METHOD__ASSEMBLYLOADCONTEXT__ON_ASSEMBLY_RESOLVE);

        gc.str = StringObject::NewString(ssName);
        ARG_SLOT args[2] = {
            ObjToArgSlot(gc.AssemblyRef),
            ObjToArgSlot(gc.str)
        };

        gc.AssemblyRef = (ASSEMBLYREF) onAssemblyResolve.Call_RetOBJECTREF(args);

        if (gc.AssemblyRef != NULL)
        {
            _ASSERTE(CoreLibBinder::IsClass(gc.AssemblyRef->GetMethodTable(), CLASS__ASSEMBLY));

            pAssembly = gc.AssemblyRef->GetAssembly();
            if (pAssembly->IsCollectible())
            {
                COMPlusThrow(kNotSupportedException, W("NotSupported_CollectibleAssemblyResolve"));
            }
        }
    }
    GCPROTECT_END();

    RETURN pAssembly;
} // AppDomain::RaiseAssemblyResolveEvent

void SystemDomain::ProcessDelayedUnloadLoaderAllocators()
{
    CONTRACTL
    {
        NOTHROW;
        GC_TRIGGERS;
        MODE_COOPERATIVE;
    }
    CONTRACTL_END;

    int iGCRefPoint=GCHeapUtilities::GetGCHeap()->CollectionCount(GCHeapUtilities::GetGCHeap()->GetMaxGeneration());
    if (GCHeapUtilities::GetGCHeap()->IsConcurrentGCInProgress())
        iGCRefPoint--;

    LoaderAllocator * pAllocatorsToDelete = NULL;

    {
        CrstHolder lh(&m_DelayedUnloadCrst);

        LoaderAllocator ** ppAllocator=&m_pDelayedUnloadListOfLoaderAllocators;
        while (*ppAllocator!= NULL)
        {
            LoaderAllocator * pAllocator = *ppAllocator;
            if (0 < iGCRefPoint - pAllocator->GetGCRefPoint())
            {
                *ppAllocator = pAllocator->m_pLoaderAllocatorDestroyNext;

                pAllocator->m_pLoaderAllocatorDestroyNext = pAllocatorsToDelete;
                pAllocatorsToDelete = pAllocator;
            }
            else
            {
                ppAllocator = &pAllocator->m_pLoaderAllocatorDestroyNext;
            }
        }
    }

    // Delete collected loader allocators on the finalizer thread. We cannot offload it to appdomain unload thread because of
    // there is not guaranteed to be one, and it is not that expensive operation anyway.
    while (pAllocatorsToDelete != NULL)
    {
        LoaderAllocator * pAllocator = pAllocatorsToDelete;
        pAllocatorsToDelete = pAllocator->m_pLoaderAllocatorDestroyNext;
        delete pAllocator;
    }
}


void AppDomain::EnumStaticGCRefs(promote_func* fn, ScanContext* sc)
{
    CONTRACT_VOID
    {
        NOTHROW;
        GC_NOTRIGGER;
    }
    CONTRACT_END;

    _ASSERTE(GCHeapUtilities::IsGCInProgress() &&
             GCHeapUtilities::IsServerHeap()   &&
             IsGCSpecialThread());

    if (m_pPinnedHeapHandleTable != nullptr)
    {
        m_pPinnedHeapHandleTable->EnumStaticGCRefs(fn, sc);
    }

    RETURN;
}

#endif // !DACCESS_COMPILE

//------------------------------------------------------------------------
PTR_LoaderAllocator AppDomain::GetLoaderAllocator()
{
    WRAPPER_NO_CONTRACT;
    return SystemDomain::GetGlobalLoaderAllocator(); // The one and only domain is not unloadable
}

//------------------------------------------------------------------------
UINT32 AppDomain::GetTypeID(PTR_MethodTable pMT) {
    CONTRACTL {
        THROWS;
        GC_TRIGGERS;
    } CONTRACTL_END;

    return m_typeIDMap.GetTypeID(pMT, true);
}

//------------------------------------------------------------------------
// Returns the ID of the type if found. If not found, returns INVALID_TYPE_ID
UINT32 AppDomain::LookupTypeID(PTR_MethodTable pMT)
{
    CONTRACTL {
        NOTHROW;
        WRAPPER(GC_TRIGGERS);
    } CONTRACTL_END;

    return m_typeIDMap.LookupTypeID(pMT);
}

//------------------------------------------------------------------------
PTR_MethodTable AppDomain::LookupType(UINT32 id) {
    CONTRACTL {
        NOTHROW;
        WRAPPER(GC_TRIGGERS);
        CONSISTENCY_CHECK(id != TYPE_ID_THIS_CLASS);
    } CONTRACTL_END;

    PTR_MethodTable pMT = m_typeIDMap.LookupType(id);

    CONSISTENCY_CHECK(CheckPointer(pMT));
    CONSISTENCY_CHECK(pMT->IsInterface());
    return pMT;
}

#ifndef DACCESS_COMPILE
//---------------------------------------------------------------------------------------
void AppDomain::RemoveTypesFromTypeIDMap(LoaderAllocator* pLoaderAllocator)
{
    CONTRACTL {
        NOTHROW;
        GC_NOTRIGGER;
    } CONTRACTL_END;

    m_typeIDMap.RemoveTypes(pLoaderAllocator);
}
#endif // DACCESS_COMPILE

//---------------------------------------------------------------------------------------
//
BOOL
AppDomain::AssemblyIterator::Next(
    CollectibleAssemblyHolder<DomainAssembly *> * pDomainAssemblyHolder)
{
    CONTRACTL {
        NOTHROW;
        WRAPPER(GC_TRIGGERS); // Triggers only in MODE_COOPERATIVE (by taking the lock)
        MODE_ANY;
    } CONTRACTL_END;

    CrstHolder ch(m_pAppDomain->GetAssemblyListLock());
    return Next_Unlocked(pDomainAssemblyHolder);
}

//---------------------------------------------------------------------------------------
//
// Note: Does not lock the assembly list, but locks collectible assemblies for adding references.
//
BOOL
AppDomain::AssemblyIterator::Next_Unlocked(
    CollectibleAssemblyHolder<DomainAssembly *> * pDomainAssemblyHolder)
{
    CONTRACTL {
        NOTHROW;
        GC_NOTRIGGER;
        MODE_ANY;
    } CONTRACTL_END;

#ifndef DACCESS_COMPILE
    _ASSERTE(m_pAppDomain->GetAssemblyListLock()->OwnedByCurrentThread());
#endif

    while (m_Iterator.Next())
    {
        // Get element from the list/iterator (without adding reference to the assembly)
        DomainAssembly * pDomainAssembly = dac_cast<PTR_DomainAssembly>(m_Iterator.GetElement());
        if (pDomainAssembly == NULL)
        {
            continue;
        }

        if (pDomainAssembly->IsError())
        {
            if (m_assemblyIterationFlags & kIncludeFailedToLoad)
            {
                *pDomainAssemblyHolder = pDomainAssembly;
                return TRUE;
            }
            continue; // reject
        }

        // First, reject DomainAssemblies whose load status is not to be included in
        // the enumeration

        if (pDomainAssembly->IsAvailableToProfilers() &&
            (m_assemblyIterationFlags & kIncludeAvailableToProfilers))
        {
            // The assembly has reached the state at which we would notify profilers,
            // and we're supposed to include such assemblies in the enumeration. So
            // don't reject it (i.e., noop here, and don't bother with the rest of
            // the load status checks). Check for this first, since
            // kIncludeAvailableToProfilers contains some loaded AND loading
            // assemblies.
        }
        else if (pDomainAssembly->IsLoaded())
        {
            // A loaded assembly
            if (!(m_assemblyIterationFlags & kIncludeLoaded))
            {
                continue; // reject
            }
        }
        else
        {
            // A loading assembly
            if (!(m_assemblyIterationFlags & kIncludeLoading))
            {
                continue; // reject
            }
        }

        // Next, reject DomainAssemblies whose execution status is
        // not to be included in the enumeration

        // execution assembly
        if (!(m_assemblyIterationFlags & kIncludeExecution))
        {
            continue; // reject
        }

        // Next, reject collectible assemblies
        if (pDomainAssembly->IsCollectible())
        {
            if (m_assemblyIterationFlags & kExcludeCollectible)
            {
                _ASSERTE(!(m_assemblyIterationFlags & kIncludeCollected));
                continue; // reject
            }

            // Un-tenured collectible assemblies should not be returned. (This can only happen in a brief
            // window during collectible assembly creation. No thread should need to have a pointer
            // to the just allocated DomainAssembly at this stage.)
            if (!pDomainAssembly->GetAssembly()->GetModule()->IsTenured())
            {
                continue; // reject
            }

            if (pDomainAssembly->GetLoaderAllocator()->AddReferenceIfAlive())
            {   // The assembly is alive

                // Set the holder value (incl. increasing ref-count)
                *pDomainAssemblyHolder = pDomainAssembly;

                // Now release the reference we took in the if-condition
                pDomainAssembly->GetLoaderAllocator()->Release();
                return TRUE;
            }
            // The assembly is not alive anymore (and we didn't increase its ref-count in the
            // if-condition)

            if (!(m_assemblyIterationFlags & kIncludeCollected))
            {
                continue; // reject
            }
            // Set the holder value to assembly with 0 ref-count without increasing the ref-count (won't
            // call Release either)
            pDomainAssemblyHolder->Assign(pDomainAssembly, FALSE);
            return TRUE;
        }

        *pDomainAssemblyHolder = pDomainAssembly;
        return TRUE;
    }

    *pDomainAssemblyHolder = NULL;
    return FALSE;
} // AppDomain::AssemblyIterator::Next_Unlocked

#if !defined(DACCESS_COMPILE)

// Returns S_OK if the assembly was successfully loaded
HRESULT RuntimeInvokeHostAssemblyResolver(INT_PTR pManagedAssemblyLoadContextToBindWithin, BINDER_SPACE::AssemblyName *pAssemblyName, DefaultAssemblyBinder *pDefaultBinder, AssemblyBinder *pBinder, BINDER_SPACE::Assembly **ppLoadedAssembly)
{
    CONTRACTL
    {
        THROWS;
        GC_TRIGGERS;
        MODE_ANY;
        PRECONDITION(pAssemblyName != NULL);
        PRECONDITION(ppLoadedAssembly != NULL);
    }
    CONTRACTL_END;

    HRESULT hr = E_FAIL;

    // Switch to COOP mode since we are going to work with managed references
    GCX_COOP();

    struct
    {
        ASSEMBLYNAMEREF oRefAssemblyName;
        ASSEMBLYREF oRefLoadedAssembly;
    } _gcRefs;

    ZeroMemory(&_gcRefs, sizeof(_gcRefs));

    GCPROTECT_BEGIN(_gcRefs);

    BINDER_SPACE::Assembly *pResolvedAssembly = NULL;

    bool fResolvedAssembly = false;
    BinderTracing::ResolutionAttemptedOperation tracer{pAssemblyName, 0 /*binderID*/, pManagedAssemblyLoadContextToBindWithin, hr};

    // Allocate an AssemblyName managed object
    _gcRefs.oRefAssemblyName = (ASSEMBLYNAMEREF) AllocateObject(CoreLibBinder::GetClass(CLASS__ASSEMBLY_NAME));

    // Initialize the AssemblyName object
    AssemblySpec::InitializeAssemblyNameRef(pAssemblyName, &_gcRefs.oRefAssemblyName);

    bool isSatelliteAssemblyRequest = !pAssemblyName->IsNeutralCulture();

    EX_TRY
    {
        if (pDefaultBinder != NULL)
        {
            // Step 2 (of CustomAssemblyBinder::BindAssemblyByName) - Invoke Load method
            // This is not invoked for TPA Binder since it always returns NULL.
            tracer.GoToStage(BinderTracing::ResolutionAttemptedOperation::Stage::AssemblyLoadContextLoad);

            // Finally, setup arguments for invocation
            MethodDescCallSite methLoadAssembly(METHOD__ASSEMBLYLOADCONTEXT__RESOLVE);

            // Setup the arguments for the call
            ARG_SLOT args[2] =
            {
                PtrToArgSlot(pManagedAssemblyLoadContextToBindWithin), // IntPtr for managed assembly load context instance
                ObjToArgSlot(_gcRefs.oRefAssemblyName), // AssemblyName instance
            };

            // Make the call
            _gcRefs.oRefLoadedAssembly = (ASSEMBLYREF) methLoadAssembly.Call_RetOBJECTREF(args);
            if (_gcRefs.oRefLoadedAssembly != NULL)
            {
                fResolvedAssembly = true;
            }

            hr = fResolvedAssembly ? S_OK : COR_E_FILENOTFOUND;

            // Step 3 (of CustomAssemblyBinder::BindAssemblyByName)
            if (!fResolvedAssembly && !isSatelliteAssemblyRequest)
            {
                tracer.GoToStage(BinderTracing::ResolutionAttemptedOperation::Stage::DefaultAssemblyLoadContextFallback);

                // If we could not resolve the assembly using Load method, then attempt fallback with TPA Binder.
                // Since TPA binder cannot fallback to itself, this fallback does not happen for binds within TPA binder.
                //
                // Switch to pre-emp mode before calling into the binder
                GCX_PREEMP();
                BINDER_SPACE::Assembly *pCoreCLRFoundAssembly = NULL;
                hr = pDefaultBinder->BindUsingAssemblyName(pAssemblyName, &pCoreCLRFoundAssembly);
                if (SUCCEEDED(hr))
                {
                    _ASSERTE(pCoreCLRFoundAssembly != NULL);
                    pResolvedAssembly = pCoreCLRFoundAssembly;
                    fResolvedAssembly = true;
                }
            }
        }

        if (!fResolvedAssembly && isSatelliteAssemblyRequest)
        {
            // Step 4 (of CustomAssemblyBinder::BindAssemblyByName)
            //
            // Attempt to resolve it using the ResolveSatelliteAssembly method.
            // Finally, setup arguments for invocation
            tracer.GoToStage(BinderTracing::ResolutionAttemptedOperation::Stage::ResolveSatelliteAssembly);

            MethodDescCallSite methResolveSateliteAssembly(METHOD__ASSEMBLYLOADCONTEXT__RESOLVESATELLITEASSEMBLY);

            // Setup the arguments for the call
            ARG_SLOT args[2] =
            {
                PtrToArgSlot(pManagedAssemblyLoadContextToBindWithin), // IntPtr for managed assembly load context instance
                ObjToArgSlot(_gcRefs.oRefAssemblyName), // AssemblyName instance
            };

            // Make the call
            _gcRefs.oRefLoadedAssembly = (ASSEMBLYREF) methResolveSateliteAssembly.Call_RetOBJECTREF(args);
            if (_gcRefs.oRefLoadedAssembly != NULL)
            {
                // Set the flag indicating we found the assembly
                fResolvedAssembly = true;
            }

            hr = fResolvedAssembly ? S_OK : COR_E_FILENOTFOUND;
        }

        if (!fResolvedAssembly)
        {
            // Step 5 (of CustomAssemblyBinder::BindAssemblyByName)
            //
            // If we couldn't resolve the assembly using TPA LoadContext as well, then
            // attempt to resolve it using the Resolving event.
            // Finally, setup arguments for invocation
            tracer.GoToStage(BinderTracing::ResolutionAttemptedOperation::Stage::AssemblyLoadContextResolvingEvent);

            MethodDescCallSite methResolveUsingEvent(METHOD__ASSEMBLYLOADCONTEXT__RESOLVEUSINGEVENT);

            // Setup the arguments for the call
            ARG_SLOT args[2] =
            {
                PtrToArgSlot(pManagedAssemblyLoadContextToBindWithin), // IntPtr for managed assembly load context instance
                ObjToArgSlot(_gcRefs.oRefAssemblyName), // AssemblyName instance
            };

            // Make the call
            _gcRefs.oRefLoadedAssembly = (ASSEMBLYREF) methResolveUsingEvent.Call_RetOBJECTREF(args);
            if (_gcRefs.oRefLoadedAssembly != NULL)
            {
                // Set the flag indicating we found the assembly
                fResolvedAssembly = true;
            }

            hr = fResolvedAssembly ? S_OK : COR_E_FILENOTFOUND;
        }

        if (fResolvedAssembly && pResolvedAssembly == NULL)
        {
            // If we are here, assembly was successfully resolved via Load or Resolving events.
            _ASSERTE(_gcRefs.oRefLoadedAssembly != NULL);

            _ASSERTE(CoreLibBinder::IsClass(_gcRefs.oRefLoadedAssembly->GetMethodTable(), CLASS__ASSEMBLY));

            // We were able to get the assembly loaded. Now, get its name since the host could have
            // performed the resolution using an assembly with different name.
            Assembly *pAssembly = _gcRefs.oRefLoadedAssembly->GetAssembly();
            _ASSERTE(pAssembly != NULL);

            // Disallow reflection emitted assemblies returned in assembly resolution extension points
            if (pAssembly->IsDynamic())
            {
                PathString name;
                pAssemblyName->GetDisplayName(name, BINDER_SPACE::AssemblyName::INCLUDE_ALL);
                COMPlusThrowHR(COR_E_INVALIDOPERATION, IDS_HOST_ASSEMBLY_RESOLVER_DYNAMICALLY_EMITTED_ASSEMBLIES_UNSUPPORTED, name);
            }

            // For collectible assemblies, ensure that the parent loader allocator keeps the assembly's loader allocator
            // alive for all its lifetime.
            if (pAssembly->IsCollectible())
            {
                LoaderAllocator *pResultAssemblyLoaderAllocator = pAssembly->GetLoaderAllocator();
                LoaderAllocator *pParentLoaderAllocator = pBinder->GetLoaderAllocator();
                if (pParentLoaderAllocator == NULL)
                {
                    // The AssemblyLoadContext for which we are resolving the Assembly is not collectible.
                    COMPlusThrow(kNotSupportedException, W("NotSupported_CollectibleBoundNonCollectible"));
                }

                _ASSERTE(pResultAssemblyLoaderAllocator);
                pParentLoaderAllocator->EnsureReference(pResultAssemblyLoaderAllocator);
            }

            pResolvedAssembly = pAssembly->GetPEAssembly()->GetHostAssembly();
        }

        if (fResolvedAssembly)
        {
            _ASSERTE(pResolvedAssembly != NULL);

            // Get the BINDER_SPACE::Assembly reference to return back to.
            *ppLoadedAssembly = clr::SafeAddRef(pResolvedAssembly);
            hr = S_OK;

            tracer.SetFoundAssembly(static_cast<BINDER_SPACE::Assembly *>(pResolvedAssembly));
        }
        else
        {
            hr = COR_E_FILENOTFOUND;
        }
    }
    EX_HOOK
    {
        Exception* ex = GET_EXCEPTION();
        tracer.SetException(ex);
    }
    EX_END_HOOK

    GCPROTECT_END();

    return hr;
}
#endif // !defined(DACCESS_COMPILE)

//approximate size of loader data
//maintained for each assembly
#define APPROX_LOADER_DATA_PER_ASSEMBLY 8196

size_t AppDomain::EstimateSize()
{
    CONTRACTL
    {
        NOTHROW;
        GC_TRIGGERS;
        MODE_ANY;
    }
    CONTRACTL_END;

    size_t retval = sizeof(AppDomain);
    retval += GetLoaderAllocator()->EstimateSize();
    //very rough estimate
    retval += GetAssemblyCount() * APPROX_LOADER_DATA_PER_ASSEMBLY;
    return retval;
}

#ifdef DACCESS_COMPILE

void
AppDomain::EnumMemoryRegions(CLRDataEnumMemoryFlags flags, bool enumThis)
{
    SUPPORTS_DAC;

    if (enumThis)
    {
        //sizeof(AppDomain) == 0xeb0
        DAC_ENUM_VTHIS();
        EMEM_OUT(("MEM: %p AppDomain\n", dac_cast<TADDR>(this)));
    }

    // We don't need AppDomain name in triage dumps.
    if (flags != CLRDATA_ENUM_MEM_TRIAGE)
    {
        m_friendlyName.EnumMem();
    }

    if (flags == CLRDATA_ENUM_MEM_HEAP2)
    {
        GetLoaderAllocator()->EnumMemoryRegions(flags);
    }

    m_Assemblies.EnumMemoryRegions(flags);
    AssemblyIterator assem = IterateAssembliesEx((AssemblyIterationFlags)(kIncludeLoaded | kIncludeExecution));
    CollectibleAssemblyHolder<DomainAssembly *> pDomainAssembly;

    while (assem.Next(pDomainAssembly.This()))
    {
        pDomainAssembly->EnumMemoryRegions(flags);
    }
}

void
SystemDomain::EnumMemoryRegions(CLRDataEnumMemoryFlags flags, bool enumThis)
{
    SUPPORTS_DAC;
    if (enumThis)
    {
        DAC_ENUM_VTHIS();
        EMEM_OUT(("MEM: %p SystemAppomain\n", dac_cast<TADDR>(this)));
    }

    if (flags == CLRDATA_ENUM_MEM_HEAP2)
    {
        GetGlobalLoaderAllocator()->EnumMemoryRegions(flags);
    }
    if (m_pSystemPEAssembly.IsValid())
    {
        m_pSystemPEAssembly->EnumMemoryRegions(flags);
    }
    if (m_pSystemAssembly.IsValid())
    {
        m_pSystemAssembly->EnumMemoryRegions(flags);
    }
    if (AppDomain::GetCurrentDomain())
    {
        AppDomain::GetCurrentDomain()->EnumMemoryRegions(flags, true);
    }
}

#endif //DACCESS_COMPILE


PTR_LoaderAllocator SystemDomain::GetGlobalLoaderAllocator()
{
    return PTR_LoaderAllocator(PTR_HOST_MEMBER_TADDR(SystemDomain,System(),m_GlobalAllocator));
}

#if defined(FEATURE_TYPEEQUIVALENCE)

#ifndef DACCESS_COMPILE
TypeEquivalenceHashTable * AppDomain::GetTypeEquivalenceCache()
{
    CONTRACTL
    {
        THROWS;
        GC_TRIGGERS;
        INJECT_FAULT(COMPlusThrowOM());
        MODE_ANY;
    }
    CONTRACTL_END;

    // Take the critical section all of the time in debug builds to ensure that it is safe to take
    // the critical section in the unusual times when it may actually be needed in retail builds
#ifdef _DEBUG
    CrstHolder ch(&m_TypeEquivalenceCrst);
#endif

    if (m_pTypeEquivalenceTable.Load() == NULL)
    {
#ifndef _DEBUG
        CrstHolder ch(&m_TypeEquivalenceCrst);
#endif
        if (m_pTypeEquivalenceTable.Load() == NULL)
        {
            m_pTypeEquivalenceTable = TypeEquivalenceHashTable::Create(this, /* bucket count */ 12, &m_TypeEquivalenceCrst);
        }
    }
    return m_pTypeEquivalenceTable;
}
#endif //!DACCESS_COMPILE

#endif //FEATURE_TYPEEQUIVALENCE

#ifndef DACCESS_COMPILE
// Return native image for a given composite image file name, NULL when not found.
PTR_NativeImage AppDomain::GetNativeImage(LPCUTF8 simpleFileName)
{
    CrstHolder ch(&m_nativeImageLoadCrst);
    PTR_NativeImage pExistingImage;
    if (m_nativeImageMap.Lookup(simpleFileName, &pExistingImage))
    {
        return pExistingImage;
    }
    return nullptr;
}

PTR_NativeImage AppDomain::SetNativeImage(LPCUTF8 simpleFileName, PTR_NativeImage pNativeImage)
{
    CrstHolder ch(&m_nativeImageLoadCrst);
    PTR_NativeImage pExistingImage;
    if (m_nativeImageMap.Lookup(simpleFileName, &pExistingImage))
    {
        return pExistingImage;
    }
    m_nativeImageMap.Add(simpleFileName, pNativeImage);
    return nullptr;
}
#endif//DACCESS_COMPILE<|MERGE_RESOLUTION|>--- conflicted
+++ resolved
@@ -1610,6 +1610,7 @@
     , m_hndMissing{NULL}
 #endif //FEATURE_COMINTEROP
     , m_pDelayedLoaderAllocatorUnloadList{NULL}
+    , m_friendlyName{NULL}
     , m_pRootAssembly{NULL}
     , m_dwFlags{0}
     , m_cRef{1}
@@ -1637,13 +1638,6 @@
     }
     CONTRACTL_END;
 
-<<<<<<< HEAD
-    m_friendlyName = NULL;
-
-    m_cRef=1;
-
-=======
->>>>>>> e591fbfa
     m_JITLock.PreInit();
     m_ClassInitLock.PreInit();
     m_ILStubGenLock.PreInit();
