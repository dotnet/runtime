--- conflicted
+++ resolved
@@ -276,25 +276,6 @@
 #define               InlinedCallFrame__m_pCalleeSavedFP 0x14
 ASMCONSTANTS_C_ASSERT(InlinedCallFrame__m_pCalleeSavedFP == offsetof(InlinedCallFrame, m_pCalleeSavedFP));
 
-<<<<<<< HEAD
-#ifdef FEATURE_STUBS_AS_IL
-// DelegateObject from src/vm/object.h
-#define DelegateObject___target             0x04    // offset 0 is m_pMethTab of base class Object
-#define DelegateObject___methodPtrAux       0x08
-#define DelegateObject___methodPtr          0x0c
-#define DelegateObject___invocationList     0x10
-#define DelegateObject___invocationCount    0x14
-
-ASMCONSTANTS_C_ASSERT(DelegateObject___target           == offsetof(DelegateObject, _target));
-ASMCONSTANTS_C_ASSERT(DelegateObject___methodPtrAux     == offsetof(DelegateObject, _methodPtrAux));
-ASMCONSTANTS_C_ASSERT(DelegateObject___methodPtr        == offsetof(DelegateObject, _methodPtr));
-ASMCONSTANTS_C_ASSERT(DelegateObject___invocationList   == offsetof(DelegateObject, _invocationList));
-ASMCONSTANTS_C_ASSERT(DelegateObject___invocationCount  == offsetof(DelegateObject, _invocationCount));
-
-#endif
-
-=======
->>>>>>> 7b1e788c
 // ResolveCacheElem from src/vm/virtualcallstub.h
 #define ResolveCacheElem__pMT               0x00
 #define ResolveCacheElem__token             0x04
