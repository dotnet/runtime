// Licensed to the .NET Foundation under one or more agreements.
// The .NET Foundation licenses this file to you under the MIT license.
// ===========================================================================
// File: JITinterfaceX86.CPP
//
// ===========================================================================

// This contains JITinterface routines that are tailored for
// X86 platforms. Non-X86 versions of these can be found in
// JITinterfaceGen.cpp


#include "common.h"
#include "jitinterface.h"
#include "eeconfig.h"
#include "excep.h"
#include "comdelegate.h"
#include "field.h"
#include "ecall.h"
#include "asmconstants.h"
#include "virtualcallstub.h"
#include "eventtrace.h"
#include "threadsuspend.h"

#include <minipal/cpuid.h>

#if defined(_DEBUG) && !defined (WRITE_BARRIER_CHECK)
#define WRITE_BARRIER_CHECK 1
#endif

// To test with MON_DEBUG off, comment out the following line. DO NOT simply define
// to be 0 as the checks are for #ifdef not #if 0.
//
#ifdef _DEBUG
#define MON_DEBUG 1
#endif

class JIT_TrialAlloc
{
public:
    enum Flags
    {
        NORMAL       = 0x0,
        MP_ALLOCATOR = 0x1,
        SIZE_IN_EAX  = 0x2,
        OBJ_ARRAY    = 0x4,
        ALIGN8       = 0x8,     // insert a dummy object to insure 8 byte alignment (until the next GC)
        ALIGN8OBJ    = 0x10,
    };

    static void *GenAllocSFast(Flags flags);
    static void *GenBox(Flags flags);
    static void *GenAllocArray(Flags flags);
    static void *GenAllocString(Flags flags);

private:
    static void EmitAlignmentRoundup(CPUSTUBLINKER *psl,X86Reg regTestAlign, X86Reg regToAdj, Flags flags);
    static void EmitDummyObject(CPUSTUBLINKER *psl, X86Reg regTestAlign, Flags flags);
    static void EmitCore(CPUSTUBLINKER *psl, CodeLabel *noLock, CodeLabel *noAlloc, Flags flags);
    static void EmitNoAllocCode(CPUSTUBLINKER *psl, Flags flags);
};

extern "C" LONG g_global_alloc_lock;

extern "C" void STDCALL JIT_WriteBarrierReg_PreGrow();// JIThelp.asm/JIThelp.s
extern "C" void STDCALL JIT_WriteBarrierReg_PostGrow();// JIThelp.asm/JIThelp.s

#ifdef _DEBUG
extern "C" void STDCALL WriteBarrierAssert(BYTE* ptr, Object* obj)
{
    WRAPPER_NO_CONTRACT;

    static BOOL fVerifyHeap = -1;

    if (fVerifyHeap == -1)
        fVerifyHeap = g_pConfig->GetHeapVerifyLevel() & EEConfig::HEAPVERIFY_GC;

    if (fVerifyHeap)
    {
        if (obj)
        {
            obj->Validate(FALSE);
        }
        if (GCHeapUtilities::GetGCHeap()->IsHeapPointer(ptr))
        {
            Object* pObj = *(Object**)ptr;
            _ASSERTE (pObj == NULL || GCHeapUtilities::GetGCHeap()->IsHeapPointer(pObj));
        }
    }
    else
    {
        _ASSERTE((g_lowest_address <= ptr && ptr < g_highest_address) ||
             ((size_t)ptr < MAX_UNCHECKED_OFFSET_FOR_NULL_OBJECT));
    }
}

#endif // _DEBUG

FCDECL1(Object*, JIT_New, CORINFO_CLASS_HANDLE typeHnd_);


HCIMPL1(Object*, AllocObjectWrapper, MethodTable *pMT)
{
    CONTRACTL
    {
        FCALL_CHECK;
    }
    CONTRACTL_END;

    OBJECTREF newObj = NULL;
    HELPER_METHOD_FRAME_BEGIN_RET_0();    // Set up a frame
    newObj = AllocateObject(pMT);
    HELPER_METHOD_FRAME_END();
    return OBJECTREFToObject(newObj);
}
HCIMPLEND

/*********************************************************************/
#ifndef UNIX_X86_ABI
extern "C" void* g_TailCallFrameVptr;
void* g_TailCallFrameVptr;
#endif // !UNI_X86_ABI

#ifdef FEATURE_HIJACK
extern "C" void STDCALL JIT_TailCallHelper(Thread * pThread);
void STDCALL JIT_TailCallHelper(Thread * pThread)
{
    CONTRACTL {
        NOTHROW;
        GC_NOTRIGGER;
    } CONTRACTL_END;

    pThread->UnhijackThread();
}
#endif // FEATURE_HIJACK

    // emit code that adds MIN_OBJECT_SIZE to reg if reg is unaligned thus making it aligned
void JIT_TrialAlloc::EmitAlignmentRoundup(CPUSTUBLINKER *psl, X86Reg testAlignReg, X86Reg adjReg, Flags flags)
{
    STANDARD_VM_CONTRACT;

    _ASSERTE((MIN_OBJECT_SIZE & 7) == 4);   // want to change alignment

    CodeLabel *AlreadyAligned = psl->NewCodeLabel();

    // test reg, 7
    psl->Emit16(0xC0F7 | (static_cast<unsigned short>(testAlignReg) << 8));
    psl->Emit32(0x7);

    // jz alreadyAligned
    if (flags & ALIGN8OBJ)
    {
        psl->X86EmitCondJump(AlreadyAligned, X86CondCode::kJNZ);
    }
    else
    {
        psl->X86EmitCondJump(AlreadyAligned, X86CondCode::kJZ);
    }

    psl->X86EmitAddReg(adjReg, MIN_OBJECT_SIZE);
    // AlreadyAligned:
    psl->EmitLabel(AlreadyAligned);
}

    // if 'reg' is unaligned, then set the dummy object at EAX and increment EAX past
    // the dummy object
void JIT_TrialAlloc::EmitDummyObject(CPUSTUBLINKER *psl, X86Reg alignTestReg, Flags flags)
{
    STANDARD_VM_CONTRACT;

    CodeLabel *AlreadyAligned = psl->NewCodeLabel();

    // test reg, 7
    psl->Emit16(0xC0F7 | (static_cast<unsigned short>(alignTestReg) << 8));
    psl->Emit32(0x7);

    // jz alreadyAligned
    if (flags & ALIGN8OBJ)
    {
        psl->X86EmitCondJump(AlreadyAligned, X86CondCode::kJNZ);
    }
    else
    {
        psl->X86EmitCondJump(AlreadyAligned, X86CondCode::kJZ);
    }

    // Make the fake object
    // mov EDX, [g_pObjectClass]
    psl->Emit16(0x158B);
    psl->Emit32((int)(size_t)&g_pObjectClass);

    // mov [EAX], EDX
    psl->X86EmitOffsetModRM(0x89, kEDX, kEAX, 0);

    // add EAX, MIN_OBJECT_SIZE
    psl->X86EmitAddReg(kEAX, MIN_OBJECT_SIZE);

    // AlreadyAligned:
    psl->EmitLabel(AlreadyAligned);
}

void JIT_TrialAlloc::EmitCore(CPUSTUBLINKER *psl, CodeLabel *noLock, CodeLabel *noAlloc, Flags flags)
{
    STANDARD_VM_CONTRACT;

    // Upon entry here, ecx contains the method we are to try allocate memory for
    // Upon exit, eax contains the allocated memory, edx is trashed, and ecx undisturbed

    if (flags & MP_ALLOCATOR)
    {
        if (flags & (ALIGN8 | SIZE_IN_EAX | ALIGN8OBJ))
        {
            if (flags & ALIGN8OBJ)
            {
                // mov             eax, [ecx]MethodTable.m_BaseSize
                psl->X86EmitIndexRegLoad(kEAX, kECX, offsetof(MethodTable, m_BaseSize));
            }

            psl->X86EmitPushReg(kEBX);  // we need a spare register
        }
        else
        {
            // mov             eax, [ecx]MethodTable.m_BaseSize
            psl->X86EmitIndexRegLoad(kEAX, kECX, offsetof(MethodTable, m_BaseSize));
        }

        assert( ((flags & ALIGN8)==0     ||  // EAX loaded by else statement
                 (flags & SIZE_IN_EAX)   ||  // EAX already comes filled out
                 (flags & ALIGN8OBJ)     )   // EAX loaded in the if (flags & ALIGN8OBJ) statement
                 && "EAX should contain size for allocation and it doesnt!!!");

        // Fetch current thread into EDX, preserving EAX and ECX
        psl->X86EmitCurrentThreadAllocContextFetch(kEDX, (1 << kEAX) | (1 << kECX));

        // Try the allocation.


        if (flags & (ALIGN8 | SIZE_IN_EAX | ALIGN8OBJ))
        {
<<<<<<< HEAD
            // MOV EBX, [edx]Thread.m_alloc_context.gc_alloc_context.alloc_ptr
            psl->X86EmitOffsetModRM(0x8B, kEBX, kEDX, offsetof(Thread, m_alloc_context) + offsetof(ee_alloc_context, gc_alloc_context) + offsetof(gc_alloc_context, alloc_ptr));
=======
            // MOV EBX, [edx]gc_alloc_context.alloc_ptr
            psl->X86EmitOffsetModRM(0x8B, kEBX, kEDX, offsetof(gc_alloc_context, alloc_ptr));
>>>>>>> 6effb8f6
            // add EAX, EBX
            psl->Emit16(0xC303);
            if (flags & ALIGN8)
                EmitAlignmentRoundup(psl, kEBX, kEAX, flags);      // bump EAX up size by 12 if EBX unaligned (so that we are aligned)
        }
        else
        {
<<<<<<< HEAD
            // add             eax, [edx]Thread.m_alloc_context.gc_alloc_context.alloc_ptr
            psl->X86EmitOffsetModRM(0x03, kEAX, kEDX, offsetof(Thread, m_alloc_context) + offsetof(ee_alloc_context, gc_alloc_context) + offsetof(gc_alloc_context, alloc_ptr));
        }

        // cmp             eax, [edx]Thread.m_alloc_context.combined_limit
        psl->X86EmitOffsetModRM(0x3b, kEAX, kEDX, offsetof(Thread, m_alloc_context) + offsetof(ee_alloc_context, combined_limit));
=======
            // add             eax, [edx]gc_alloc_context.alloc_ptr
            psl->X86EmitOffsetModRM(0x03, kEAX, kEDX, offsetof(gc_alloc_context, alloc_ptr));
        }

        // cmp             eax, [edx]gc_alloc_context.alloc_limit
        psl->X86EmitOffsetModRM(0x3b, kEAX, kEDX, offsetof(gc_alloc_context, alloc_limit));
>>>>>>> 6effb8f6

        // ja              noAlloc
        psl->X86EmitCondJump(noAlloc, X86CondCode::kJA);

        // Fill in the allocation and get out.

<<<<<<< HEAD
        // mov             [edx]Thread.m_alloc_context.gc_alloc_context.alloc_ptr, eax
        psl->X86EmitIndexRegStore(kEDX, offsetof(Thread, m_alloc_context) + offsetof(ee_alloc_context, gc_alloc_context) + offsetof(gc_alloc_context, alloc_ptr), kEAX);
=======
        // mov             [edx]gc_alloc_context.alloc_ptr, eax
        psl->X86EmitIndexRegStore(kEDX, offsetof(gc_alloc_context, alloc_ptr), kEAX);
>>>>>>> 6effb8f6

        if (flags & (ALIGN8 | SIZE_IN_EAX | ALIGN8OBJ))
        {
            // mov EAX, EBX
            psl->Emit16(0xC38B);
            // pop EBX
            psl->X86EmitPopReg(kEBX);

            if (flags & ALIGN8)
                EmitDummyObject(psl, kEAX, flags);
        }
        else
        {
            // sub             eax, [ecx]MethodTable.m_BaseSize
            psl->X86EmitOffsetModRM(0x2b, kEAX, kECX, offsetof(MethodTable, m_BaseSize));
        }

        // mov             dword ptr [eax], ecx
        psl->X86EmitIndexRegStore(kEAX, 0, kECX);
    }
    else
    {
        // Take the GC lock (there is no lock prefix required - we will use JIT_TrialAllocSFastMP on an MP System).
        // inc             dword ptr [g_global_alloc_lock]
        psl->Emit16(0x05ff);
        psl->Emit32((int)(size_t)&g_global_alloc_lock);

        // jnz             NoLock
        psl->X86EmitCondJump(noLock, X86CondCode::kJNZ);

        if (flags & SIZE_IN_EAX)
        {
            // mov edx, eax
            psl->Emit16(0xd08b);
        }
        else
        {
            // mov             edx, [ecx]MethodTable.m_BaseSize
            psl->X86EmitIndexRegLoad(kEDX, kECX, offsetof(MethodTable, m_BaseSize));
        }

        // mov             eax, dword ptr [g_global_alloc_context]
        psl->Emit8(0xA1);
        psl->Emit32((int)(size_t)&g_global_alloc_context);

        // Try the allocation.
        // add             edx, eax
        psl->Emit16(0xd003);

        if (flags & (ALIGN8 | ALIGN8OBJ))
            EmitAlignmentRoundup(psl, kEAX, kEDX, flags);      // bump up EDX size by 12 if EAX unaligned (so that we are aligned)

        // cmp             edx, dword ptr [g_global_alloc_context+4]
        psl->Emit16(0x153b);
        psl->Emit32((int)(size_t)&g_global_alloc_context + 4);

        // ja              noAlloc
        psl->X86EmitCondJump(noAlloc, X86CondCode::kJA);

        // Fill in the allocation and get out.
        // mov             dword ptr [g_global_alloc_context], edx
        psl->Emit16(0x1589);
        psl->Emit32((int)(size_t)&g_global_alloc_context);

        if (flags & (ALIGN8 | ALIGN8OBJ))
            EmitDummyObject(psl, kEAX, flags);

        // mov             dword ptr [eax], ecx
        psl->X86EmitIndexRegStore(kEAX, 0, kECX);

        // mov             dword ptr [g_global_alloc_lock], 0FFFFFFFFh
        psl->Emit16(0x05C7);
        psl->Emit32((int)(size_t)&g_global_alloc_lock);
        psl->Emit32(0xFFFFFFFF);
    }


#ifdef INCREMENTAL_MEMCLR
    // <TODO>We're planning to get rid of this anyhow according to Patrick</TODO>
    _ASSERTE(!"NYI");
#endif // INCREMENTAL_MEMCLR
}

void JIT_TrialAlloc::EmitNoAllocCode(CPUSTUBLINKER *psl, Flags flags)
{
    STANDARD_VM_CONTRACT;

    if (flags & MP_ALLOCATOR)
    {
        if (flags & (ALIGN8|SIZE_IN_EAX))
            psl->X86EmitPopReg(kEBX);
    }
    else
    {
        // mov             dword ptr [g_global_alloc_lock], 0FFFFFFFFh
        psl->Emit16(0x05c7);
        psl->Emit32((int)(size_t)&g_global_alloc_lock);
        psl->Emit32(0xFFFFFFFF);
    }
}

void *JIT_TrialAlloc::GenAllocSFast(Flags flags)
{
    STANDARD_VM_CONTRACT;

    CPUSTUBLINKER sl;

    CodeLabel *noLock  = sl.NewCodeLabel();
    CodeLabel *noAlloc = sl.NewCodeLabel();

    // Emit the main body of the trial allocator, be it SP or MP
    EmitCore(&sl, noLock, noAlloc, flags);

    // Here we are at the end of the success case - just emit a ret
    sl.X86EmitReturn(0);

    // Come here in case of no space
    sl.EmitLabel(noAlloc);

    // Release the lock in the uniprocessor case
    EmitNoAllocCode(&sl, flags);

    // Come here in case of failure to get the lock
    sl.EmitLabel(noLock);

    // Jump to the framed helper
    sl.X86EmitNearJump(sl.NewExternalCodeLabel((LPVOID)JIT_New));

    Stub *pStub = sl.Link(SystemDomain::GetGlobalLoaderAllocator()->GetExecutableHeap());

    return (void *)pStub->GetEntryPoint();
}


void *JIT_TrialAlloc::GenBox(Flags flags)
{
    STANDARD_VM_CONTRACT;

    CPUSTUBLINKER sl;

    CodeLabel *noLock  = sl.NewCodeLabel();
    CodeLabel *noAlloc = sl.NewCodeLabel();
    CodeLabel *nullRef = sl.NewCodeLabel();

    // Save address of value to be boxed
    sl.X86EmitPushReg(kEBX);
    sl.Emit16(0xda8b);

    // Check for null ref
    // test edx, edx
    sl.X86EmitR2ROp(0x85, kEDX, kEDX);

    // je nullRef
    sl.X86EmitCondJump(nullRef, X86CondCode::kJE);

    // Emit the main body of the trial allocator
    EmitCore(&sl, noLock, noAlloc, flags);

    // Here we are at the end of the success case

    // Check whether the object contains pointers
    // test [ecx]MethodTable.m_dwFlags,MethodTable::enum_flag_ContainsPointers
    sl.X86EmitOffsetModRM(0xf7, (X86Reg)0x0, kECX, offsetof(MethodTable, m_dwFlags));
    sl.Emit32(MethodTable::enum_flag_ContainsPointers);

    CodeLabel *pointerLabel = sl.NewCodeLabel();

    // jne              pointerLabel
    sl.X86EmitCondJump(pointerLabel, X86CondCode::kJNE);

    // We have no pointers - emit a simple inline copy loop

    // mov             ecx, [ecx]MethodTable.m_BaseSize
    sl.X86EmitOffsetModRM(0x8b, kECX, kECX, offsetof(MethodTable, m_BaseSize));

    // sub ecx,12
    sl.X86EmitSubReg(kECX, 12);

    CodeLabel *loopLabel = sl.NewCodeLabel();

    sl.EmitLabel(loopLabel);

    // mov edx,[ebx+ecx]
    sl.X86EmitOp(0x8b, kEDX, kEBX, 0, kECX, 1);

    // mov [eax+ecx+4],edx
    sl.X86EmitOp(0x89, kEDX, kEAX, 4, kECX, 1);

    // sub ecx,4
    sl.X86EmitSubReg(kECX, 4);

    // jg loopLabel
    sl.X86EmitCondJump(loopLabel, X86CondCode::kJGE);

    sl.X86EmitPopReg(kEBX);

    sl.X86EmitReturn(0);

    // Arrive at this label if there are pointers in the object
    sl.EmitLabel(pointerLabel);

    // Do call to CopyValueClassUnchecked(object, data, pMT)

#ifdef UNIX_X86_ABI
#define STACK_ALIGN_PADDING 12
    // Make pad to align esp
    sl.X86EmitSubEsp(STACK_ALIGN_PADDING);
#endif // UNIX_X86_ABI

    // Pass pMT (still in ECX)
    sl.X86EmitPushReg(kECX);

    // Pass data (still in EBX)
    sl.X86EmitPushReg(kEBX);

    // Save the address of the object just allocated
    // mov ebx,eax
    sl.Emit16(0xD88B);


    // Pass address of first user byte in the newly allocated object
    sl.X86EmitAddReg(kEAX, 4);
    sl.X86EmitPushReg(kEAX);

    // call CopyValueClass
    sl.X86EmitCall(sl.NewExternalCodeLabel((LPVOID) CopyValueClassUnchecked), 12);
#ifdef UNIX_X86_ABI
    // Make pad to align esp
    sl.X86EmitAddEsp(STACK_ALIGN_PADDING);
#undef STACK_ALIGN_PADDING
#endif // UNIX_X86_ABI

    // Restore the address of the newly allocated object and return it.
    // mov eax,ebx
    sl.Emit16(0xC38B);

    sl.X86EmitPopReg(kEBX);

    sl.X86EmitReturn(0);

    // Come here in case of no space or null ref
    sl.EmitLabel(noAlloc);
    sl.EmitLabel(nullRef);

    // Release the lock in the uniprocessor case
    EmitNoAllocCode(&sl, flags);

    // Come here in case of failure to get the lock
    sl.EmitLabel(noLock);

    // Restore the address of the value to be boxed
    // mov edx,ebx
    sl.Emit16(0xD38B);

    // pop ebx
    sl.X86EmitPopReg(kEBX);

    // Jump to the slow version of JIT_Box
    sl.X86EmitNearJump(sl.NewExternalCodeLabel((LPVOID) JIT_Box));

    Stub *pStub = sl.Link(SystemDomain::GetGlobalLoaderAllocator()->GetExecutableHeap());

    return (void *)pStub->GetEntryPoint();
}

void *JIT_TrialAlloc::GenAllocArray(Flags flags)
{
    STANDARD_VM_CONTRACT;

    CPUSTUBLINKER sl;

    CodeLabel *noLock  = sl.NewCodeLabel();
    CodeLabel *noAlloc = sl.NewCodeLabel();

    // We were passed a (shared) method table in RCX, which contains the element type.

    // If this is the allocator for use from unmanaged code, ECX contains the
    // element type descriptor, or the CorElementType.

    // We need to save ECX for later

    // push ecx
    sl.X86EmitPushReg(kECX);

    // The element count is in EDX - we need to save it for later.

    // push edx
    sl.X86EmitPushReg(kEDX);

    // Do a conservative check here.  This is to avoid doing overflow checks within this function.  We'll
    // still have to do a size check before running through the body of EmitCore.  The way we do the check
    // against the allocation quantum there requires that we not overflow when adding the size to the
    // current allocation context pointer.  There is exactly LARGE_OBJECT_SIZE of headroom there, so do that
    // check before we EmitCore.
    //
    // For reference types, we can just pick the correct value of maxElems and skip the second check.
    //
    // By the way, we use 258 as a "slack" value to ensure that we don't overflow because of the size of the
    // array header or alignment.
    sl.Emit16(0xfa81);


        // The large object heap is 8 byte aligned, so for double arrays we
        // want to bias toward putting things in the large object heap
    unsigned maxElems =  0xffff - 256;

#ifdef FEATURE_DOUBLE_ALIGNMENT_HINT
    if ((flags & ALIGN8) && g_pConfig->GetDoubleArrayToLargeObjectHeapThreshold() < maxElems)
        maxElems = g_pConfig->GetDoubleArrayToLargeObjectHeapThreshold();
#endif // FEATURE_DOUBLE_ALIGNMENT_HINT
    if (flags & OBJ_ARRAY)
    {
        //Since we know that the array elements are sizeof(OBJECTREF), set maxElems exactly here (use the
        //same slack from above.
        maxElems = min(maxElems, (LARGE_OBJECT_SIZE/sizeof(OBJECTREF)) - 256);
    }
    sl.Emit32(maxElems);


    // jae noLock - seems tempting to jump to noAlloc, but we haven't taken the lock yet
    sl.X86EmitCondJump(noLock, X86CondCode::kJAE);

    if (flags & OBJ_ARRAY)
    {
        // In this case we know the element size is sizeof(void *), or 4 for x86
        // This helps us in two ways - we can shift instead of multiplying, and
        // there's no need to align the size either

        _ASSERTE(sizeof(void *) == 4);

        // mov eax, [ecx]MethodTable.m_BaseSize
        sl.X86EmitIndexRegLoad(kEAX, kECX, offsetof(MethodTable, m_BaseSize));

        // lea eax, [eax+edx*4]
        sl.X86EmitOp(0x8d, kEAX, kEAX, 0, kEDX, 4);
    }
    else
    {
        // movzx eax, [ECX]MethodTable.m_dwFlags /* component size */
        sl.Emit8(0x0f);
        sl.X86EmitOffsetModRM(0xb7, kEAX, kECX, offsetof(MethodTable, m_dwFlags /* component size */));

        // mul eax, edx
        sl.Emit16(0xe2f7);

        // add eax, [ecx]MethodTable.m_BaseSize
        sl.X86EmitOffsetModRM(0x03, kEAX, kECX, offsetof(MethodTable, m_BaseSize));

        // Since this is an array of value classes, we need an extra compare here to make sure we're still
        // less than LARGE_OBJECT_SIZE.  This is the last bit of arithmetic before we compare against the
        // allocation context, so do it here.

        // cmp eax, LARGE_OBJECT_SIZE
        // ja noLock
        sl.Emit8(0x3d);
        sl.Emit32(LARGE_OBJECT_SIZE);
        sl.X86EmitCondJump(noLock, X86CondCode::kJA);
    }

#if DATA_ALIGNMENT == 4
    if (flags & OBJ_ARRAY)
    {
        // No need for rounding in this case - element size is 4, and m_BaseSize is guaranteed
        // to be a multiple of 4.
    }
    else
#endif // DATA_ALIGNMENT == 4
    {
        // round the size to a multiple of 4

        // add eax, 3
        sl.X86EmitAddReg(kEAX, (DATA_ALIGNMENT-1));

        // and eax, ~3
        sl.Emit16(0xe083);
        sl.Emit8(~(DATA_ALIGNMENT-1));
    }

    flags = (Flags)(flags | SIZE_IN_EAX);

    // Emit the main body of the trial allocator, be it SP or MP
    EmitCore(&sl, noLock, noAlloc, flags);

    // Here we are at the end of the success case - store element count
    // and possibly the element type descriptor and return

    // pop edx - element count
    sl.X86EmitPopReg(kEDX);

    // pop ecx - array method table
    sl.X86EmitPopReg(kECX);

    // mov             dword ptr [eax]ArrayBase.m_NumComponents, edx
    sl.X86EmitIndexRegStore(kEAX, offsetof(ArrayBase,m_NumComponents), kEDX);

    // no stack parameters
    sl.X86EmitReturn(0);

    // Come here in case of no space
    sl.EmitLabel(noAlloc);

    // Release the lock in the uniprocessor case
    EmitNoAllocCode(&sl, flags);

    // Come here in case of failure to get the lock
    sl.EmitLabel(noLock);

    // pop edx - element count
    sl.X86EmitPopReg(kEDX);

    // pop ecx - array method table
    sl.X86EmitPopReg(kECX);

    // Jump to the framed helper
    CodeLabel * target = sl.NewExternalCodeLabel((LPVOID)JIT_NewArr1);
    _ASSERTE(target->e.m_pExternalAddress);
    sl.X86EmitNearJump(target);

    Stub *pStub = sl.Link(SystemDomain::GetGlobalLoaderAllocator()->GetExecutableHeap());

    return (void *)pStub->GetEntryPoint();
}


void *JIT_TrialAlloc::GenAllocString(Flags flags)
{
    STANDARD_VM_CONTRACT;

    CPUSTUBLINKER sl;

    CodeLabel *noLock  = sl.NewCodeLabel();
    CodeLabel *noAlloc = sl.NewCodeLabel();

    // We were passed the number of characters in ECX

    // push ecx
    sl.X86EmitPushReg(kECX);

    // mov eax, ecx
    sl.Emit16(0xc18b);

    // we need to load the method table for string from the global

    // mov ecx, [g_pStringClass]
    sl.Emit16(0x0d8b);
    sl.Emit32((int)(size_t)&g_pStringClass);

    // Instead of doing elaborate overflow checks, we just limit the number of elements
    // to (LARGE_OBJECT_SIZE - 256)/sizeof(WCHAR) or less.
    // This will avoid all overflow problems, as well as making sure
    // big string objects are correctly allocated in the big object heap.

    _ASSERTE(sizeof(WCHAR) == 2);

    // cmp edx,(LARGE_OBJECT_SIZE - 256)/sizeof(WCHAR)
    sl.Emit16(0xf881);
    sl.Emit32((LARGE_OBJECT_SIZE - 256)/sizeof(WCHAR));

    // jae noLock - seems tempting to jump to noAlloc, but we haven't taken the lock yet
    sl.X86EmitCondJump(noLock, X86CondCode::kJAE);

    // Calculate the final size to allocate.
    // We need to calculate baseSize + cnt*2, then round that up by adding 3 and anding ~3.

    // lea eax, [basesize+(alignment-1)+eax*2]
    sl.Emit16(0x048d);
    sl.Emit8(0x45);
    sl.Emit32(StringObject::GetBaseSize() + (DATA_ALIGNMENT-1));

    // and eax, ~3
    sl.Emit16(0xe083);
    sl.Emit8(~(DATA_ALIGNMENT-1));

    flags = (Flags)(flags | SIZE_IN_EAX);

    // Emit the main body of the trial allocator, be it SP or MP
    EmitCore(&sl, noLock, noAlloc, flags);

    // Here we are at the end of the success case - store element count
    // and possibly the element type descriptor and return

    // pop ecx - element count
    sl.X86EmitPopReg(kECX);

    // mov             dword ptr [eax]ArrayBase.m_StringLength, ecx
    sl.X86EmitIndexRegStore(kEAX, offsetof(StringObject,m_StringLength), kECX);

    // no stack parameters
    sl.X86EmitReturn(0);

    // Come here in case of no space
    sl.EmitLabel(noAlloc);

    // Release the lock in the uniprocessor case
    EmitNoAllocCode(&sl, flags);

    // Come here in case of failure to get the lock
    sl.EmitLabel(noLock);

    // pop ecx - element count
    sl.X86EmitPopReg(kECX);

    // Jump to the framed helper
    CodeLabel * target = sl.NewExternalCodeLabel((LPVOID)FramedAllocateString);
    sl.X86EmitNearJump(target);

    Stub *pStub = sl.Link(SystemDomain::GetGlobalLoaderAllocator()->GetExecutableHeap());

    return (void *)pStub->GetEntryPoint();
}

#define NUM_WRITE_BARRIERS 6

static const BYTE c_rgWriteBarrierRegs[NUM_WRITE_BARRIERS] = {
    0, // EAX
    1, // ECX
    3, // EBX
    6, // ESI
    7, // EDI
    5, // EBP
};

static const void * const c_rgWriteBarriers[NUM_WRITE_BARRIERS] = {
    (void *)JIT_WriteBarrierEAX,
    (void *)JIT_WriteBarrierECX,
    (void *)JIT_WriteBarrierEBX,
    (void *)JIT_WriteBarrierESI,
    (void *)JIT_WriteBarrierEDI,
    (void *)JIT_WriteBarrierEBP,
};

#ifdef WRITE_BARRIER_CHECK
static const void * const c_rgDebugWriteBarriers[NUM_WRITE_BARRIERS] = {
    (void *)JIT_DebugWriteBarrierEAX,
    (void *)JIT_DebugWriteBarrierECX,
    (void *)JIT_DebugWriteBarrierEBX,
    (void *)JIT_DebugWriteBarrierESI,
    (void *)JIT_DebugWriteBarrierEDI,
    (void *)JIT_DebugWriteBarrierEBP,
};
#endif // WRITE_BARRIER_CHECK

#define DEBUG_RANDOM_BARRIER_CHECK DbgGetEXETimeStamp() % 7 == 4

/*********************************************************************/
// Initialize the part of the JIT helpers that require very little of
// EE infrastructure to be in place.
/*********************************************************************/
#pragma warning (disable : 4731)
void InitJITHelpers1()
{
    STANDARD_VM_CONTRACT;

#define ETW_NUM_JIT_HELPERS 10
    static const LPCWSTR pHelperNames[ETW_NUM_JIT_HELPERS] = {
                                                      W("@NewObject"),
                                                      W("@NewObjectAlign8"),
                                                      W("@Box"),
                                                      W("@NewArray1Object"),
                                                      W("@NewArray1ValueType"),
                                                      W("@NewArray1ObjectAlign8"),
                                                      W("@StaticBaseObject"),
                                                      W("@StaticBaseNonObject"),
                                                      W("@StaticBaseObjectNoCCtor"),
                                                      W("@StaticBaseNonObjectNoCCtor")
                                                    };

    PVOID pMethodAddresses[ETW_NUM_JIT_HELPERS]={0};

    _ASSERTE(g_SystemInfo.dwNumberOfProcessors != 0);

    JIT_TrialAlloc::Flags flags = GCHeapUtilities::UseThreadAllocationContexts() ?
        JIT_TrialAlloc::MP_ALLOCATOR : JIT_TrialAlloc::NORMAL;

    if (!(TrackAllocationsEnabled()
        || LoggingOn(LF_GCALLOC, LL_INFO10)
#ifdef _DEBUG
        || (g_pConfig->ShouldInjectFault(INJECTFAULT_GCHEAP) != 0)
#endif
         )
        )
    {
        // Replace the slow helpers with faster version

        pMethodAddresses[0] = JIT_TrialAlloc::GenAllocSFast(flags);
        SetJitHelperFunction(CORINFO_HELP_NEWSFAST, pMethodAddresses[0]);
        pMethodAddresses[1] = JIT_TrialAlloc::GenAllocSFast((JIT_TrialAlloc::Flags)(flags|JIT_TrialAlloc::ALIGN8 | JIT_TrialAlloc::ALIGN8OBJ));
        SetJitHelperFunction(CORINFO_HELP_NEWSFAST_ALIGN8, pMethodAddresses[1]);
        pMethodAddresses[2] = JIT_TrialAlloc::GenBox(flags);
        SetJitHelperFunction(CORINFO_HELP_BOX, pMethodAddresses[2]);
        pMethodAddresses[3] = JIT_TrialAlloc::GenAllocArray((JIT_TrialAlloc::Flags)(flags|JIT_TrialAlloc::OBJ_ARRAY));
        SetJitHelperFunction(CORINFO_HELP_NEWARR_1_OBJ, pMethodAddresses[3]);
        pMethodAddresses[4] = JIT_TrialAlloc::GenAllocArray(flags);
        SetJitHelperFunction(CORINFO_HELP_NEWARR_1_VC, pMethodAddresses[4]);
        pMethodAddresses[5] = JIT_TrialAlloc::GenAllocArray((JIT_TrialAlloc::Flags)(flags|JIT_TrialAlloc::ALIGN8));
        SetJitHelperFunction(CORINFO_HELP_NEWARR_1_ALIGN8, pMethodAddresses[5]);

        // If allocation logging is on, then we divert calls to FastAllocateString to an Ecall method, not this
        // generated method. Find this workaround in Ecall::Init() in ecall.cpp.
        ECall::DynamicallyAssignFCallImpl((PCODE) JIT_TrialAlloc::GenAllocString(flags), ECall::FastAllocateString);
    }

    ETW::MethodLog::StubsInitialized(pMethodAddresses, (PVOID *)pHelperNames, ETW_NUM_JIT_HELPERS);

    // All write barrier helpers should fit into one page.
    // If you hit this assert on retail build, there is most likely problem with BBT script.
    _ASSERTE_ALL_BUILDS((BYTE*)JIT_WriteBarrierGroup_End - (BYTE*)JIT_WriteBarrierGroup < (ptrdiff_t)GetOsPageSize());
    _ASSERTE_ALL_BUILDS((BYTE*)JIT_PatchedWriteBarrierGroup_End - (BYTE*)JIT_PatchedWriteBarrierGroup < (ptrdiff_t)GetOsPageSize());

    // Copy the write barriers to their final resting place.
    for (int iBarrier = 0; iBarrier < NUM_WRITE_BARRIERS; iBarrier++)
    {
        BYTE * pfunc = (BYTE *) JIT_WriteBarrierReg_PreGrow;

        BYTE * pBuf = GetWriteBarrierCodeLocation((BYTE *)c_rgWriteBarriers[iBarrier]);
        int reg = c_rgWriteBarrierRegs[iBarrier];

        BYTE * pBufRW = pBuf;
        ExecutableWriterHolderNoLog<BYTE> barrierWriterHolder;
        if (IsWriteBarrierCopyEnabled())
        {
            barrierWriterHolder.AssignExecutableWriterHolder(pBuf, 34);
            pBufRW = barrierWriterHolder.GetRW();
        }

        memcpy(pBufRW, pfunc, 34);

        // assert the copied code ends in a ret to make sure we got the right length
        _ASSERTE(pBuf[33] == 0xC3);

        // We need to adjust registers in a couple of instructions
        // It would be nice to have the template contain all zeroes for
        // the register fields (corresponding to EAX), but that doesn't
        // work because then we get a smaller encoding for the compares
        // that only works for EAX but not the other registers.
        // So we always have to clear the register fields before updating them.

        // First instruction to patch is a mov [edx], reg

        _ASSERTE(pBuf[0] == 0x89);
        // Update the reg field (bits 3..5) of the ModR/M byte of this instruction
        pBufRW[1] &= 0xc7;
        pBufRW[1] |= reg << 3;

        // Second instruction to patch is cmp reg, imm32 (low bound)

        _ASSERTE(pBuf[2] == 0x81);
        // Here the lowest three bits in ModR/M field are the register
        pBufRW[3] &= 0xf8;
        pBufRW[3] |= reg;

#ifdef WRITE_BARRIER_CHECK
        // Don't do the fancy optimization just jump to the old one
        // Use the slow one from time to time in a debug build because
        // there are some good asserts in the unoptimized one
        if ((g_pConfig->GetHeapVerifyLevel() & EEConfig::HEAPVERIFY_BARRIERCHECK) || DEBUG_RANDOM_BARRIER_CHECK) {
            pfunc = &pBufRW[0];
            *pfunc++ = 0xE9;                // JMP c_rgDebugWriteBarriers[iBarrier]
            *((DWORD*) pfunc) = (BYTE*) c_rgDebugWriteBarriers[iBarrier] - (&pBuf[1] + sizeof(DWORD));
        }
#endif // WRITE_BARRIER_CHECK
    }

#ifndef CODECOVERAGE
    ValidateWriteBarrierHelpers();
#endif

    // Leave the patched region writable for StompWriteBarrierEphemeral(), StompWriteBarrierResize()

#ifndef UNIX_X86_ABI
    // Initialize g_TailCallFrameVptr for JIT_TailCall helper
    g_TailCallFrameVptr = (void*)TailCallFrame::GetMethodFrameVPtr();
#endif // !UNIX_X86_ABI
}
#pragma warning (default : 4731)

// these constans are offsets into our write barrier helpers for values that get updated as the bounds of the managed heap change.
// ephemeral region
const int AnyGrow_EphemeralLowerBound = 4; // offset is the same for both pre and post grow functions
const int PostGrow_EphemeralUpperBound = 12;

// card table
const int PreGrow_CardTableFirstLocation = 16;
const int PreGrow_CardTableSecondLocation = 28;
const int PostGrow_CardTableFirstLocation = 24;
const int PostGrow_CardTableSecondLocation = 36;


#ifndef CODECOVERAGE        // Deactivate alignment validation for code coverage builds
                            // because the instrumented binaries will not preserve alignment constraints and we will fail.

void ValidateWriteBarrierHelpers()
{
    // we have an invariant that the addresses of all the values that we update in our write barrier
    // helpers must be naturally aligned, this is so that the update can happen atomically since there
    // are places where we update these values while the EE is running

#ifdef WRITE_BARRIER_CHECK
    // write barrier checking uses the slower helpers that we don't bash so there is no need for validation
    if ((g_pConfig->GetHeapVerifyLevel() & EEConfig::HEAPVERIFY_BARRIERCHECK) || DEBUG_RANDOM_BARRIER_CHECK)
        return;
#endif // WRITE_BARRIER_CHECK

    // first validate the PreGrow helper
    BYTE* pWriteBarrierFunc = GetWriteBarrierCodeLocation(reinterpret_cast<BYTE*>(JIT_WriteBarrierEAX));

    // ephemeral region
    DWORD* pLocation = reinterpret_cast<DWORD*>(&pWriteBarrierFunc[AnyGrow_EphemeralLowerBound]);
    _ASSERTE_ALL_BUILDS((reinterpret_cast<DWORD>(pLocation) & 0x3) == 0);
    _ASSERTE_ALL_BUILDS(*pLocation == 0xf0f0f0f0);

    // card table
    pLocation = reinterpret_cast<DWORD*>(&pWriteBarrierFunc[PreGrow_CardTableFirstLocation]);
    _ASSERTE_ALL_BUILDS((reinterpret_cast<DWORD>(pLocation) & 0x3) == 0);
    _ASSERTE_ALL_BUILDS(*pLocation == 0xf0f0f0f0);
    pLocation = reinterpret_cast<DWORD*>(&pWriteBarrierFunc[PreGrow_CardTableSecondLocation]);
    _ASSERTE_ALL_BUILDS((reinterpret_cast<DWORD>(pLocation) & 0x3) == 0);
    _ASSERTE_ALL_BUILDS(*pLocation == 0xf0f0f0f0);

    // now validate the PostGrow helper
    pWriteBarrierFunc = reinterpret_cast<BYTE*>(JIT_WriteBarrierReg_PostGrow);

    // ephemeral region
    pLocation = reinterpret_cast<DWORD*>(&pWriteBarrierFunc[AnyGrow_EphemeralLowerBound]);
    _ASSERTE_ALL_BUILDS((reinterpret_cast<DWORD>(pLocation) & 0x3) == 0);
    _ASSERTE_ALL_BUILDS(*pLocation == 0xf0f0f0f0);
    pLocation = reinterpret_cast<DWORD*>(&pWriteBarrierFunc[PostGrow_EphemeralUpperBound]);
    _ASSERTE_ALL_BUILDS((reinterpret_cast<DWORD>(pLocation) & 0x3) == 0);
    _ASSERTE_ALL_BUILDS(*pLocation == 0xf0f0f0f0);

    // card table
    pLocation = reinterpret_cast<DWORD*>(&pWriteBarrierFunc[PostGrow_CardTableFirstLocation]);
    _ASSERTE_ALL_BUILDS((reinterpret_cast<DWORD>(pLocation) & 0x3) == 0);
    _ASSERTE_ALL_BUILDS(*pLocation == 0xf0f0f0f0);
    pLocation = reinterpret_cast<DWORD*>(&pWriteBarrierFunc[PostGrow_CardTableSecondLocation]);
    _ASSERTE_ALL_BUILDS((reinterpret_cast<DWORD>(pLocation) & 0x3) == 0);
    _ASSERTE_ALL_BUILDS(*pLocation == 0xf0f0f0f0);
}

#endif //CODECOVERAGE
/*********************************************************************/

#define WriteBarrierIsPreGrow() ((GetWriteBarrierCodeLocation((BYTE *)JIT_WriteBarrierEAX))[10] == 0xc1)


/*********************************************************************/
// When a GC happens, the upper and lower bounds of the ephemeral
// generation change.  This routine updates the WriteBarrier thunks
// with the new values.
int StompWriteBarrierEphemeral(bool /* isRuntimeSuspended */)
{
    CONTRACTL {
        NOTHROW;
        GC_NOTRIGGER;
    } CONTRACTL_END;

    int stompWBCompleteActions = SWB_PASS;

#ifdef WRITE_BARRIER_CHECK
        // Don't do the fancy optimization if we are checking write barrier
    if ((GetWriteBarrierCodeLocation((BYTE *)JIT_WriteBarrierEAX))[0] == 0xE9)  // we are using slow write barrier
        return stompWBCompleteActions;
#endif // WRITE_BARRIER_CHECK

    // Update the lower bound.
    for (int iBarrier = 0; iBarrier < NUM_WRITE_BARRIERS; iBarrier++)
    {
        BYTE * pBuf = GetWriteBarrierCodeLocation((BYTE *)c_rgWriteBarriers[iBarrier]);

        BYTE * pBufRW = pBuf;
        ExecutableWriterHolderNoLog<BYTE> barrierWriterHolder;
        if (IsWriteBarrierCopyEnabled())
        {
            barrierWriterHolder.AssignExecutableWriterHolder(pBuf, 42);
            pBufRW = barrierWriterHolder.GetRW();
        }

        // assert there is in fact a cmp r/m32, imm32 there
        _ASSERTE(pBuf[2] == 0x81);

        // Update the immediate which is the lower bound of the ephemeral generation
        size_t *pfunc = (size_t *) &pBufRW[AnyGrow_EphemeralLowerBound];
        //avoid trivial self modifying code
        if (*pfunc != (size_t) g_ephemeral_low)
        {
            stompWBCompleteActions |= SWB_ICACHE_FLUSH;
            *pfunc = (size_t) g_ephemeral_low;
        }
        if (!WriteBarrierIsPreGrow())
        {
            // assert there is in fact a cmp r/m32, imm32 there
            _ASSERTE(pBuf[10] == 0x81);

                // Update the upper bound if we are using the PostGrow thunk.
            pfunc = (size_t *) &pBufRW[PostGrow_EphemeralUpperBound];
            //avoid trivial self modifying code
            if (*pfunc != (size_t) g_ephemeral_high)
            {
                stompWBCompleteActions |= SWB_ICACHE_FLUSH;
                *pfunc = (size_t) g_ephemeral_high;
            }
        }
    }

    return stompWBCompleteActions;
}

/*********************************************************************/
// When the GC heap grows, the ephemeral generation may no longer
// be after the older generations.  If this happens, we need to switch
// to the PostGrow thunk that checks both upper and lower bounds.
// regardless we need to update the thunk with the
// card_table - lowest_address.
int StompWriteBarrierResize(bool isRuntimeSuspended, bool bReqUpperBoundsCheck)
{
    CONTRACTL {
        NOTHROW;
        if (GetThreadNULLOk()) {GC_TRIGGERS;} else {GC_NOTRIGGER;}
    } CONTRACTL_END;

    int stompWBCompleteActions = SWB_PASS;

#ifdef WRITE_BARRIER_CHECK
        // Don't do the fancy optimization if we are checking write barrier
    if ((GetWriteBarrierCodeLocation((BYTE *)JIT_WriteBarrierEAX))[0] == 0xE9)  // we are using slow write barrier
        return stompWBCompleteActions;
#endif // WRITE_BARRIER_CHECK

    bool bWriteBarrierIsPreGrow = WriteBarrierIsPreGrow();
    bool bStompWriteBarrierEphemeral = false;

    for (int iBarrier = 0; iBarrier < NUM_WRITE_BARRIERS; iBarrier++)
    {
        BYTE * pBuf = GetWriteBarrierCodeLocation((BYTE *)c_rgWriteBarriers[iBarrier]);
        int reg = c_rgWriteBarrierRegs[iBarrier];

        size_t *pfunc;

        BYTE * pBufRW = pBuf;
        ExecutableWriterHolderNoLog<BYTE> barrierWriterHolder;
        if (IsWriteBarrierCopyEnabled())
        {
            barrierWriterHolder.AssignExecutableWriterHolder(pBuf, 42);
            pBufRW = barrierWriterHolder.GetRW();
        }

        // Check if we are still using the pre-grow version of the write barrier.
        if (bWriteBarrierIsPreGrow)
        {
            // Check if we need to use the upper bounds checking barrier stub.
            if (bReqUpperBoundsCheck)
            {
                GCX_MAYBE_COOP_NO_THREAD_BROKEN((GetThreadNULLOk()!=NULL));
                if( !isRuntimeSuspended && !(stompWBCompleteActions & SWB_EE_RESTART) ) {
                    ThreadSuspend::SuspendEE(ThreadSuspend::SUSPEND_FOR_GC_PREP);
                    stompWBCompleteActions |= SWB_EE_RESTART;
                }

                pfunc = (size_t *) JIT_WriteBarrierReg_PostGrow;
                memcpy(pBufRW, pfunc, 42);

                // assert the copied code ends in a ret to make sure we got the right length
                _ASSERTE(pBuf[41] == 0xC3);

                // We need to adjust registers in a couple of instructions
                // It would be nice to have the template contain all zeroes for
                // the register fields (corresponding to EAX), but that doesn't
                // work because then we get a smaller encoding for the compares
                // that only works for EAX but not the other registers
                // So we always have to clear the register fields before updating them.

                // First instruction to patch is a mov [edx], reg

                _ASSERTE(pBuf[0] == 0x89);
                // Update the reg field (bits 3..5) of the ModR/M byte of this instruction
                pBufRW[1] &= 0xc7;
                pBufRW[1] |= reg << 3;

                // Second instruction to patch is cmp reg, imm32 (low bound)

                _ASSERTE(pBuf[2] == 0x81);
                // Here the lowest three bits in ModR/M field are the register
                pBufRW[3] &= 0xf8;
                pBufRW[3] |= reg;

                // Third instruction to patch is another cmp reg, imm32 (high bound)

                _ASSERTE(pBuf[10] == 0x81);
                // Here the lowest three bits in ModR/M field are the register
                pBufRW[11] &= 0xf8;
                pBufRW[11] |= reg;

                bStompWriteBarrierEphemeral = true;
                // What we're trying to update is the offset field of a

                // cmp offset[edx], 0ffh instruction
                _ASSERTE(pBuf[22] == 0x80);
                pfunc = (size_t *) &pBufRW[PostGrow_CardTableFirstLocation];
                if (*pfunc != (size_t) g_card_table)
                {
                    stompWBCompleteActions |= SWB_ICACHE_FLUSH;
                    *pfunc = (size_t) g_card_table;
                }

                // What we're trying to update is the offset field of a
                // mov offset[edx], 0ffh instruction
                _ASSERTE(pBuf[34] == 0xC6);
                pfunc = (size_t *) &pBufRW[PostGrow_CardTableSecondLocation];

            }
            else
            {
                // What we're trying to update is the offset field of a

                // cmp offset[edx], 0ffh instruction
                _ASSERTE(pBuf[14] == 0x80);
                pfunc = (size_t *) &pBufRW[PreGrow_CardTableFirstLocation];
                if (*pfunc != (size_t) g_card_table)
                {
                    stompWBCompleteActions |= SWB_ICACHE_FLUSH;
                    *pfunc = (size_t) g_card_table;
                }

                // What we're trying to update is the offset field of a

                // mov offset[edx], 0ffh instruction
                _ASSERTE(pBuf[26] == 0xC6);
                pfunc = (size_t *) &pBufRW[PreGrow_CardTableSecondLocation];
            }
        }
        else
        {
            // What we're trying to update is the offset field of a

            // cmp offset[edx], 0ffh instruction
            _ASSERTE(pBuf[22] == 0x80);
            pfunc = (size_t *) &pBufRW[PostGrow_CardTableFirstLocation];
            if (*pfunc != (size_t) g_card_table)
            {
                stompWBCompleteActions |= SWB_ICACHE_FLUSH;
                *pfunc = (size_t) g_card_table;
            }

            // What we're trying to update is the offset field of a
            // mov offset[edx], 0ffh instruction
            _ASSERTE(pBuf[34] == 0xC6);
            pfunc = (size_t *) &pBufRW[PostGrow_CardTableSecondLocation];
        }

        // Stick in the adjustment value.
        if (*pfunc != (size_t) g_card_table)
        {
            stompWBCompleteActions |= SWB_ICACHE_FLUSH;
            *pfunc = (size_t) g_card_table;
        }
    }

    if (bStompWriteBarrierEphemeral)
    {
        _ASSERTE(isRuntimeSuspended || (stompWBCompleteActions & SWB_EE_RESTART));
        stompWBCompleteActions |= StompWriteBarrierEphemeral(true);
    }
    return stompWBCompleteActions;
}

void FlushWriteBarrierInstructionCache()
{
    ClrFlushInstructionCache(GetWriteBarrierCodeLocation((BYTE*)JIT_PatchedWriteBarrierGroup),
        (BYTE*)JIT_PatchedWriteBarrierGroup_End - (BYTE*)JIT_PatchedWriteBarrierGroup, /* hasCodeExecutedBefore */ true);
}
<|MERGE_RESOLUTION|>--- conflicted
+++ resolved
@@ -237,13 +237,16 @@
 
         if (flags & (ALIGN8 | SIZE_IN_EAX | ALIGN8OBJ))
         {
-<<<<<<< HEAD
+            // --------------------------------------
+            // TODO: how to get to the ee_alloc_context from the thread?
             // MOV EBX, [edx]Thread.m_alloc_context.gc_alloc_context.alloc_ptr
-            psl->X86EmitOffsetModRM(0x8B, kEBX, kEDX, offsetof(Thread, m_alloc_context) + offsetof(ee_alloc_context, gc_alloc_context) + offsetof(gc_alloc_context, alloc_ptr));
-=======
+            // psl->X86EmitOffsetModRM(0x8B, kEBX, kEDX, offsetof(Thread, m_alloc_context) + offsetof(ee_alloc_context, gc_alloc_context) + offsetof(gc_alloc_context, alloc_ptr));
+
+            // TODO: this is the new code but I don't know how the allocation context ends up into edx...
             // MOV EBX, [edx]gc_alloc_context.alloc_ptr
             psl->X86EmitOffsetModRM(0x8B, kEBX, kEDX, offsetof(gc_alloc_context, alloc_ptr));
->>>>>>> 6effb8f6
+            // --------------------------------------
+
             // add EAX, EBX
             psl->Emit16(0xC303);
             if (flags & ALIGN8)
@@ -251,34 +254,39 @@
         }
         else
         {
-<<<<<<< HEAD
+        // --------------------------------------
+        // TODO: how to get to the ee_alloc_context from the thread?
             // add             eax, [edx]Thread.m_alloc_context.gc_alloc_context.alloc_ptr
-            psl->X86EmitOffsetModRM(0x03, kEAX, kEDX, offsetof(Thread, m_alloc_context) + offsetof(ee_alloc_context, gc_alloc_context) + offsetof(gc_alloc_context, alloc_ptr));
-        }
-
-        // cmp             eax, [edx]Thread.m_alloc_context.combined_limit
-        psl->X86EmitOffsetModRM(0x3b, kEAX, kEDX, offsetof(Thread, m_alloc_context) + offsetof(ee_alloc_context, combined_limit));
-=======
+        //    psl->X86EmitOffsetModRM(0x03, kEAX, kEDX, offsetof(Thread, m_alloc_context) + offsetof(ee_alloc_context, gc_alloc_context) + offsetof(gc_alloc_context, alloc_ptr));
+        //}
+
+        //// cmp             eax, [edx]Thread.m_alloc_context.combined_limit
+        //psl->X86EmitOffsetModRM(0x3b, kEAX, kEDX, offsetof(Thread, m_alloc_context) + offsetof(ee_alloc_context, combined_limit));
+
+            // TODO: this is the new code but I don't know how the allocation context ends up into edx...
             // add             eax, [edx]gc_alloc_context.alloc_ptr
             psl->X86EmitOffsetModRM(0x03, kEAX, kEDX, offsetof(gc_alloc_context, alloc_ptr));
         }
 
+        // TODO: this is the new code but I don't know how the allocation context ends up into edx...
         // cmp             eax, [edx]gc_alloc_context.alloc_limit
         psl->X86EmitOffsetModRM(0x3b, kEAX, kEDX, offsetof(gc_alloc_context, alloc_limit));
->>>>>>> 6effb8f6
+        // --------------------------------------
 
         // ja              noAlloc
         psl->X86EmitCondJump(noAlloc, X86CondCode::kJA);
 
         // Fill in the allocation and get out.
 
-<<<<<<< HEAD
+        // --------------------------------------
+        // TODO: how to get to the ee_alloc_context from the thread?
         // mov             [edx]Thread.m_alloc_context.gc_alloc_context.alloc_ptr, eax
-        psl->X86EmitIndexRegStore(kEDX, offsetof(Thread, m_alloc_context) + offsetof(ee_alloc_context, gc_alloc_context) + offsetof(gc_alloc_context, alloc_ptr), kEAX);
-=======
+        //psl->X86EmitIndexRegStore(kEDX, offsetof(Thread, m_alloc_context) + offsetof(ee_alloc_context, gc_alloc_context) + offsetof(gc_alloc_context, alloc_ptr), kEAX);
+
+        // TODO: this is the new code but I don't know how the allocation context ends up into edx...
         // mov             [edx]gc_alloc_context.alloc_ptr, eax
         psl->X86EmitIndexRegStore(kEDX, offsetof(gc_alloc_context, alloc_ptr), kEAX);
->>>>>>> 6effb8f6
+        // --------------------------------------
 
         if (flags & (ALIGN8 | SIZE_IN_EAX | ALIGN8OBJ))
         {
