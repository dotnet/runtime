--- conflicted
+++ resolved
@@ -383,20 +383,7 @@
 #define INSTALL_UNWIND_AND_CONTINUE_HANDLER                                                 \
     INSTALL_UNWIND_AND_CONTINUE_HANDLER_EX
 
-<<<<<<< HEAD
-// Optimized version for helper method frame. Avoids redundant GetThread() calls.
-#define INSTALL_UNWIND_AND_CONTINUE_HANDLER_FOR_HMF(pHelperFrame)                           \
-    {                                                                                       \
-        Exception* __pUnCException  = NULL;                                                 \
-        Frame*     __pUnCEntryFrame = (pHelperFrame);                                       \
-        bool       __fExceptionCaught = false;                                              \
-        if (true) PAL_CPP_TRY {
-
 #define UNINSTALL_UNWIND_AND_CONTINUE_HANDLER_EX(nativeRethrow)                             \
-=======
-#define UNINSTALL_UNWIND_AND_CONTINUE_HANDLER_EX(nativeRethrow)                      \
-            SCAN_EHMARKER_END_TRY();                                                        \
->>>>>>> c160acf0
         }                                                                                   \
         PAL_CPP_CATCH_NON_DERIVED_NOARG (const std::bad_alloc&)                             \
         {                                                                                   \
