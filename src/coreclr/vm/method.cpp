// Licensed to the .NET Foundation under one or more agreements.
// The .NET Foundation licenses this file to you under the MIT license.
// ===========================================================================
// File: Method.CPP
//

//
// See the book of the runtime entry for overall design:
// file:../../doc/BookOfTheRuntime/ClassLoader/MethodDescDesign.doc
//

#include "common.h"
#include "excep.h"
#include "dbginterface.h"
#include "ecall.h"
#include "eeconfig.h"
#include "mlinfo.h"
#include "dllimport.h"
#include "generics.h"
#include "genericdict.h"
#include "typedesc.h"
#include "typestring.h"
#include "virtualcallstub.h"
#include "jitinterface.h"
#include "runtimehandles.h"
#include "eventtrace.h"
#include "interoputil.h"
#include "prettyprintsig.h"
#include "formattype.h"
#include "fieldmarshaler.h"
#include "versionresilienthashcode.h"
#include "typehashingalgorithms.h"

#ifdef FEATURE_COMINTEROP
#include "comcallablewrapper.h"
#include "clrtocomcall.h"
#endif

#ifdef FEATURE_MINIMETADATA_IN_TRIAGEDUMPS
GVAL_IMPL(DWORD, g_MiniMetaDataBuffMaxSize);
GVAL_IMPL(TADDR, g_MiniMetaDataBuffAddress);
#endif // FEATURE_MINIMETADATA_IN_TRIAGEDUMPS

// forward decl
bool FixupSignatureContainingInternalTypes(
    DataImage *     image,
    PCCOR_SIGNATURE pSig,
    DWORD           cSig,
    bool checkOnly = false);

// Alias CLRToCOMCallMethodDesc to regular MethodDesc to simplify definition of the size table
#ifndef FEATURE_COMINTEROP
#define CLRToCOMCallMethodDesc MethodDesc
#endif

// Verify that the structure sizes of our MethodDescs support proper
// aligning for atomic stub replacement.
//
static_assert_no_msg((sizeof(MethodDescChunk)       & MethodDesc::ALIGNMENT_MASK) == 0);
static_assert_no_msg((sizeof(MethodDesc)            & MethodDesc::ALIGNMENT_MASK) == 0);
static_assert_no_msg((sizeof(FCallMethodDesc)       & MethodDesc::ALIGNMENT_MASK) == 0);
static_assert_no_msg((sizeof(PInvokeMethodDesc)     & MethodDesc::ALIGNMENT_MASK) == 0);
static_assert_no_msg((sizeof(EEImplMethodDesc)      & MethodDesc::ALIGNMENT_MASK) == 0);
static_assert_no_msg((sizeof(ArrayMethodDesc)       & MethodDesc::ALIGNMENT_MASK) == 0);
static_assert_no_msg((sizeof(CLRToCOMCallMethodDesc) & MethodDesc::ALIGNMENT_MASK) == 0);
static_assert_no_msg((sizeof(DynamicMethodDesc)     & MethodDesc::ALIGNMENT_MASK) == 0);

#define METHOD_DESC_SIZES(adjustment)                                       \
    adjustment + sizeof(MethodDesc),                 /* mcIL            */  \
    adjustment + sizeof(FCallMethodDesc),            /* mcFCall         */  \
    adjustment + sizeof(PInvokeMethodDesc),          /* mcPInvoke       */  \
    adjustment + sizeof(EEImplMethodDesc),           /* mcEEImpl        */  \
    adjustment + sizeof(ArrayMethodDesc),            /* mcArray         */  \
    adjustment + sizeof(InstantiatedMethodDesc),     /* mcInstantiated  */  \
    adjustment + sizeof(CLRToCOMCallMethodDesc),      /* mcComInterOp    */  \
    adjustment + sizeof(DynamicMethodDesc)           /* mcDynamic       */

const BYTE MethodDesc::s_ClassificationSizeTable[] = {
    // This is the raw
    METHOD_DESC_SIZES(0),

    // This extended part of the table is used for faster MethodDesc size lookup.
    // We index using optional slot flags into it
    METHOD_DESC_SIZES(sizeof(NonVtableSlot)),

    METHOD_DESC_SIZES(sizeof(MethodImpl)),
    METHOD_DESC_SIZES(sizeof(NonVtableSlot) + sizeof(MethodImpl)),

    METHOD_DESC_SIZES(sizeof(NativeCodeSlot)),
    METHOD_DESC_SIZES(sizeof(NonVtableSlot) + sizeof(NativeCodeSlot)),
    METHOD_DESC_SIZES(sizeof(MethodImpl) + sizeof(NativeCodeSlot)),
    METHOD_DESC_SIZES(sizeof(NonVtableSlot) + sizeof(MethodImpl) + sizeof(NativeCodeSlot)),

    METHOD_DESC_SIZES(sizeof(AsyncMethodData)),
    METHOD_DESC_SIZES(sizeof(NonVtableSlot) + sizeof(AsyncMethodData)),
    METHOD_DESC_SIZES(sizeof(MethodImpl) + sizeof(AsyncMethodData)),
    METHOD_DESC_SIZES(sizeof(NonVtableSlot) + sizeof(MethodImpl) + sizeof(AsyncMethodData)),
    METHOD_DESC_SIZES(sizeof(NativeCodeSlot) + sizeof(AsyncMethodData)),
    METHOD_DESC_SIZES(sizeof(NonVtableSlot) + sizeof(NativeCodeSlot) + sizeof(AsyncMethodData)),
    METHOD_DESC_SIZES(sizeof(MethodImpl) + sizeof(NativeCodeSlot) + sizeof(AsyncMethodData)),
    METHOD_DESC_SIZES(sizeof(NonVtableSlot) + sizeof(MethodImpl) + sizeof(NativeCodeSlot) + sizeof(AsyncMethodData)),
};

#ifndef FEATURE_COMINTEROP
#undef CLRToCOMCallMethodDesc
#endif

class ArgIteratorBaseForPInvoke : public ArgIteratorBase
{
protected:
    FORCEINLINE BOOL IsRegPassedStruct(MethodTable* pMT)
    {
        return pMT->GetNativeLayoutInfo()->IsNativeStructPassedInRegisters();
    }
};

class PInvokeArgIterator : public ArgIteratorTemplate<ArgIteratorBaseForPInvoke>
{
public:
    PInvokeArgIterator(MetaSig* pSig)
    {
        m_pSig = pSig;
    }
};


//*******************************************************************************
SIZE_T MethodDesc::SizeOf()
{
    LIMITED_METHOD_DAC_CONTRACT;

    SIZE_T size = s_ClassificationSizeTable[m_wFlags &
        (mdfClassification
        | mdfHasNonVtableSlot
        | mdfMethodImpl
        | mdfHasNativeCodeSlot
        | mdfHasAsyncMethodData)];

    return size;
}

/*********************************************************************/
#ifndef DACCESS_COMPILE
BOOL PInvokeMethodDesc::HasDefaultDllImportSearchPathsAttribute()
{
    CONTRACTL
    {
        THROWS;
        GC_NOTRIGGER;
        MODE_ANY;
    }
    CONTRACTL_END;

    if(IsDefaultDllImportSearchPathsAttributeCached())
    {
        return (m_wPInvokeFlags  & kDefaultDllImportSearchPathsStatus) != 0;
    }

    BOOL attributeIsFound = GetDefaultDllImportSearchPathsAttributeValue(GetModule(),GetMemberDef(),&m_DefaultDllImportSearchPathsAttributeValue);

    if(attributeIsFound )
    {
        InterlockedSetPInvokeFlags(kDefaultDllImportSearchPathsIsCached | kDefaultDllImportSearchPathsStatus);
    }
    else
    {
        InterlockedSetPInvokeFlags(kDefaultDllImportSearchPathsIsCached);
    }

    return (m_wPInvokeFlags  & kDefaultDllImportSearchPathsStatus) != 0;
}
#endif //!DACCESS_COMPILE

//*******************************************************************************
#ifndef DACCESS_COMPILE
VOID MethodDesc::EnsureActive()
{
    CONTRACTL
    {
        THROWS;
        GC_TRIGGERS;
        MODE_ANY;
    }
    CONTRACTL_END;
    GetMethodTable()->EnsureInstanceActive();
    if (HasMethodInstantiation() && !IsGenericMethodDefinition())
    {
        Instantiation methodInst = GetMethodInstantiation();
        for (DWORD i = 0; i < methodInst.GetNumArgs(); ++i)
        {
            MethodTable * pMT = methodInst[i].GetMethodTable();
            if (pMT)
                pMT->EnsureInstanceActive();
        }
    }
}
#endif //!DACCESS_COMPILE

//*******************************************************************************
CHECK MethodDesc::CheckActivated()
{
    WRAPPER_NO_CONTRACT;
    CHECK(GetModule()->CheckActivated());
    CHECK_OK;
}

#ifndef DACCESS_COMPILE

HRESULT MethodDesc::EnsureCodeDataExists(AllocMemTracker *pamTracker)
{
    CONTRACTL
    {
        NOTHROW;
        GC_NOTRIGGER;
    }
    CONTRACTL_END;

    // Assert that the associated type is published. This isn't quite sufficient to cover the case of allocating
    // this while creating a standalone MethodDesc, but catches most of the cases where lost allocations are easy to have happen.
    _ASSERTE(pamTracker != NULL || GetMethodTable()->GetAuxiliaryData()->IsPublished());

    if (m_codeData != NULL)
        return S_OK;

    LoaderHeap* heap = GetLoaderAllocator()->GetHighFrequencyHeap();

    AllocMemTracker amTracker;
    if (pamTracker == NULL)
        pamTracker = &amTracker;

    MethodDescCodeData* alloc = (MethodDescCodeData*)pamTracker->Track_NoThrow(heap->AllocMem_NoThrow(S_SIZE_T(sizeof(MethodDescCodeData))));
    if (alloc == NULL)
        return E_OUTOFMEMORY;

    // Try to set the field. Suppress clean-up if we win the race.
    if (InterlockedCompareExchangeT(&m_codeData, (MethodDescCodeData*)alloc, NULL) == NULL)
        amTracker.SuppressRelease();

    return S_OK;
}

HRESULT MethodDesc::SetMethodDescVersionState(PTR_MethodDescVersioningState state)
{
    WRAPPER_NO_CONTRACT;

    HRESULT hr;
    IfFailRet(EnsureCodeDataExists(NULL));

    _ASSERTE(m_codeData != NULL);
    if (InterlockedCompareExchangeT(&m_codeData->VersioningState, state, NULL) != NULL)
        return S_FALSE;

    return S_OK;
}

#ifdef FEATURE_INTERPRETER
// Set the call stub for the interpreter to JIT/AOT calls
// Returns true if the current call set the stub, false if it was already set
bool MethodDesc::SetCallStub(CallStubHeader *pHeader)
{
    STANDARD_VM_CONTRACT;

    IfFailThrow(EnsureCodeDataExists(NULL));

    _ASSERTE(m_codeData != NULL);
    return InterlockedCompareExchangeT(&m_codeData->CallStub, pHeader, NULL) == NULL;
}

CallStubHeader *MethodDesc::GetCallStub()
{
    LIMITED_METHOD_CONTRACT;

    PTR_MethodDescCodeData codeData = VolatileLoadWithoutBarrier(&m_codeData);
    if (codeData == NULL)
        return NULL;
    return VolatileLoadWithoutBarrier(&codeData->CallStub);
}
#endif // FEATURE_INTERPRETER

#endif //!DACCESS_COMPILE

PTR_MethodDescVersioningState MethodDesc::GetMethodDescVersionState()
{
    WRAPPER_NO_CONTRACT;
    PTR_MethodDescCodeData codeData = VolatileLoadWithoutBarrier(&m_codeData);
    if (codeData == NULL)
        return NULL;
    return VolatileLoadWithoutBarrier(&codeData->VersioningState);
}

//*******************************************************************************
LPCUTF8 MethodDesc::GetNameThrowing()
{
    CONTRACTL
    {
        THROWS;
    }
    CONTRACTL_END;

    LPCUTF8 result = GetName();
    if (result == NULL)
    {
        ThrowHR(COR_E_BADIMAGEFORMAT, BFA_METADATA_CORRUPT);
    }
    return result;
}

//*******************************************************************************
#ifndef DACCESS_COMPILE
LPCUTF8 MethodDesc::GetName(USHORT slot)
{
    // MethodDesc::GetDeclMethodDesc can throw.
    WRAPPER_NO_CONTRACT;
    MethodDesc *pDeclMD = GetDeclMethodDesc((UINT32)slot);
    CONSISTENCY_CHECK(IsInterface() || !pDeclMD->IsInterface());
    return pDeclMD->GetName();
}
#endif // DACCESS_COMPILE

//*******************************************************************************
LPCUTF8 MethodDesc::GetName()
{
    CONTRACTL
    {
        if (FORBIDGC_LOADER_USE_ENABLED()) NOTHROW; else THROWS; // MethodImpl::FindMethodDesc can throw.
        GC_NOTRIGGER;
        FORBID_FAULT;
        SUPPORTS_DAC;
    }
    CONTRACTL_END;

    if (IsArray())
    {
        // Array classes don't have metadata tokens
        return dac_cast<PTR_ArrayMethodDesc>(this)->GetMethodName();
    }
    else if (IsNoMetadata())
    {
        // LCG methods don't have metadata tokens
        return dac_cast<PTR_DynamicMethodDesc>(this)->GetMethodName();
    }
    else
    {
        // Get the metadata string name for this method
        LPCUTF8 result = NULL;

        if (FAILED(GetMDImport()->GetNameOfMethodDef(GetMemberDef(), &result)))
        {
            result = NULL;
        }

        return(result);
    }
}

#ifndef DACCESS_COMPILE
/*
 * Function to get a method's name, its namespace
 */
VOID MethodDesc::GetMethodInfoNoSig(SString &namespaceOrClassName, SString &methodName)
{
    static LPCWSTR pDynamicClassName = W("dynamicClass");

    // namespace
    if(IsDynamicMethod())
        namespaceOrClassName.Append(pDynamicClassName);
    else
        TypeString::AppendType(namespaceOrClassName, TypeHandle(GetMethodTable()));

    // name
    methodName.AppendUTF8(GetName());
}

/*
 * Function to get a method's name, its namespace and signature (legacy format)
 */
VOID MethodDesc::GetMethodInfo(SString &namespaceOrClassName, SString &methodName, SString &methodSignature)
{
    GetMethodInfoNoSig(namespaceOrClassName, methodName);

    // signature
    CQuickBytes qbOut;
    ULONG cSig = 0;
    PCCOR_SIGNATURE pSig;

    GetSig(&pSig, &cSig);
    PrettyPrintSigInternalLegacy(pSig, cSig, " ", &qbOut, GetMDImport());
    methodSignature.AppendUTF8((char *)qbOut.Ptr());
}

/*
 * Function to get a method's name, its namespace and signature (new format)
 */
VOID MethodDesc::GetMethodInfoWithNewSig(SString &namespaceOrClassName, SString &methodName, SString &methodSignature)
{
    GetMethodInfoNoSig(namespaceOrClassName, methodName);

    // signature
    CQuickBytes qbOut;
    ULONG cSig = 0;
    PCCOR_SIGNATURE pSig;

    GetSig(&pSig, &cSig);
    PrettyPrintSig(pSig, (DWORD)cSig, "", &qbOut, GetMDImport(), NULL);
    methodSignature.AppendUTF8((char *)qbOut.Ptr());
}

/*
 * Function to get a method's full name, something like
 * void [System.Private.CoreLib]System.StubHelpers.BSTRMarshaler::ClearNative(native int)
 */
VOID MethodDesc::GetFullMethodInfo(SString& fullMethodSigName)
{
    SString namespaceOrClassName, methodName;
    GetMethodInfoNoSig(namespaceOrClassName, methodName);

    // signature
    CQuickBytes qbOut;
    ULONG cSig = 0;
    PCCOR_SIGNATURE pSig;

    SString methodFullName;
    methodFullName.AppendPrintf(
        (LPCUTF8)"[%s] %s::%s",
        GetModule()->GetAssembly()->GetSimpleName(),
        namespaceOrClassName.GetUTF8(),
        methodName.GetUTF8());

    GetSig(&pSig, &cSig);

    PrettyPrintSig(pSig, (DWORD)cSig, methodFullName.GetUTF8(), &qbOut, GetMDImport(), NULL);
    fullMethodSigName.AppendUTF8((char *)qbOut.Ptr());
}

#endif

//*******************************************************************************
void MethodDesc::GetSig(PCCOR_SIGNATURE *ppSig, DWORD *pcSig)
{
    CONTRACTL
    {
        NOTHROW;
        GC_NOTRIGGER;
        FORBID_FAULT;
        SUPPORTS_DAC;
    }
    CONTRACTL_END

    if (HasStoredSig())
    {
        PTR_StoredSigMethodDesc pSMD = dac_cast<PTR_StoredSigMethodDesc>(this);
        if (pSMD->HasStoredMethodSig() || GetClassification()==mcDynamic)
        {
            *ppSig = pSMD->GetStoredMethodSig(pcSig);
            _ASSERTE(*ppSig != NULL);

            return;
        }
    }

    // Async variant methods have alternative signatures that do not match metadata.
    if (IsAsyncVariantMethod())
    {
        Signature sig = GetAddrOfAsyncMethodData()->sig;
        *ppSig = sig.GetRawSig();
        *pcSig = sig.GetRawSigLen();
        return;
    }

    GetSigFromMetadata(GetMDImport(), ppSig, pcSig);
    _ASSERTE(*ppSig != NULL);
}

//*******************************************************************************
// get a function signature from its metadata
// Arguments:
//    input:
//        importer   the metatdata importer to be used
//    output:
//        ppSig      the function signature
//        pcSig      number of elements in the signature


void MethodDesc::GetSigFromMetadata(IMDInternalImport * importer,
                                    PCCOR_SIGNATURE   * ppSig,
                                    DWORD             * pcSig)
{
    CONTRACTL
    {
        NOTHROW;
        GC_NOTRIGGER;
        FORBID_FAULT;
        SUPPORTS_DAC;
    }
    CONTRACTL_END

    _ASSERTE(!IsAsyncVariantMethod());
    if (FAILED(importer->GetSigOfMethodDef(GetMemberDef(), pcSig, ppSig)))
    {   // Class loader already asked for signature, so this should always succeed (unless there's a
        // bug or a new code path)
        _ASSERTE(!"If this ever fires, then this method should return HRESULT");
        *ppSig = NULL;
        *pcSig = 0;
    }
}

//*******************************************************************************

Signature MethodDesc::GetSignature()
{
    WRAPPER_NO_CONTRACT;
    SUPPORTS_DAC;

    PCCOR_SIGNATURE pSig;
    DWORD           cSig;

    GetSig(&pSig, &cSig);

    _ASSERTE(pSig != NULL);

    return Signature(pSig, cSig);
}

PCODE MethodDesc::GetMethodEntryPointIfExists()
{
    CONTRACTL
    {
        NOTHROW;
        GC_NOTRIGGER;
        MODE_ANY;
        SUPPORTS_DAC;
    }
    CONTRACTL_END;

    // Similarly to SetMethodEntryPoint(), it is up to the caller to ensure that calls to this function are appropriately
    // synchronized

    // Keep implementations of MethodDesc::GetMethodEntryPoint, MethodDesc::GetMethodEntryPointIfExists, and MethodDesc::GetAddrOfSlot in sync!

    if (HasNonVtableSlot())
    {
        SIZE_T size = GetBaseSize();

        TADDR pSlot = dac_cast<TADDR>(this) + size;

        return *PTR_PCODE(pSlot);
    }

    _ASSERTE(GetMethodTable()->IsCanonicalMethodTable());
    return GetMethodTable()->GetSlot(GetSlot());
}

#ifndef DACCESS_COMPILE
PCODE MethodDesc::GetMethodEntryPoint()
{
    CONTRACTL
    {
        THROWS;
        GC_NOTRIGGER;
        MODE_ANY;
        SUPPORTS_DAC;
    }
    CONTRACTL_END;

    // Similarly to SetMethodEntryPoint(), it is up to the caller to ensure that calls to this function are appropriately
    // synchronized

    // Keep implementations of MethodDesc::GetMethodEntryPoint, MethodDesc::GetMethodEntryPointIfExists, and MethodDesc::GetAddrOfSlot in sync!

    if (HasNonVtableSlot())
    {
        SIZE_T size = GetBaseSize();

        TADDR pSlot = dac_cast<TADDR>(this) + size;

        if (*PTR_PCODE(pSlot) == (PCODE)NULL)
        {
            EnsureTemporaryEntryPoint();
            _ASSERTE(*PTR_PCODE(pSlot) != (PCODE)NULL);
        }
        return *PTR_PCODE(pSlot);
    }

    _ASSERTE(GetMethodTable()->IsCanonicalMethodTable());
    return GetMethodTable()->GetRestoredSlot(GetSlot());
}
#endif // DACCESS_COMPILE

PTR_PCODE MethodDesc::GetAddrOfSlot()
{
    CONTRACTL
    {
        NOTHROW;
        GC_NOTRIGGER;
        MODE_ANY;
        SUPPORTS_DAC;
    }
    CONTRACTL_END;

    // Keep implementations of MethodDesc::GetMethodEntryPoint, MethodDesc::GetMethodEntryPointIfExists, and MethodDesc::GetAddrOfSlot in sync!
    if (HasNonVtableSlot())
    {
        SIZE_T size = GetBaseSize();

        return PTR_PCODE(dac_cast<TADDR>(this) + size);
    }

    _ASSERTE(GetMethodTable()->IsCanonicalMethodTable());
    return GetMethodTable()->GetSlotPtr(GetSlot());
}

//*******************************************************************************
#ifndef DACCESS_COMPILE
PTR_MethodDesc MethodDesc::GetDeclMethodDesc(UINT32 slotNumber)
{
    CONTRACTL {
        WRAPPER(THROWS);
        WRAPPER(GC_TRIGGERS);
        INSTANCE_CHECK;
    } CONTRACTL_END;

    MethodDesc *pMDResult = this;

    // If the MethodDesc is not itself a methodImpl, but it is not in its native
    // slot, then someone (perhaps itself) must have overridden a methodImpl
    // in a parent, which causes the method to get put into all of the methodImpl
    // slots. So, the MethodDesc is implicitly a methodImpl without containing
    // the data. To find the real methodImpl MethodDesc, climb the inheritance
    // hierarchy checking the native slot on the way.
    if ((UINT32)pMDResult->GetSlot() != slotNumber)
    {
        while (!pMDResult->IsMethodImpl())
        {
            CONSISTENCY_CHECK(CheckPointer(pMDResult->GetMethodTable()->GetParentMethodTable()));
            CONSISTENCY_CHECK(slotNumber < pMDResult->GetMethodTable()->GetParentMethodTable()->GetNumVirtuals());
            pMDResult = pMDResult->GetMethodTable()->GetParentMethodTable()->GetMethodDescForSlot(slotNumber);
        }

        {
            CONSISTENCY_CHECK(pMDResult->IsMethodImpl());
            MethodImpl *pImpl = pMDResult->GetMethodImpl();
            pMDResult = pImpl->FindMethodDesc(slotNumber, PTR_MethodDesc(pMDResult));
        }

        // It is possible that a methodImpl'd slot got copied into another slot because
        // of slot unification, for example:
        //      C1::A is methodImpled with C2::B
        //      C1::B is methodImpled with C2::C
        // this means that through slot unification that A is tied to B and B is tied to C,
        // so A is tied to C even though C does not have a methodImpl entry specifically
        // relating to that slot. In this case, we recurse to the parent type and ask the
        // same question again.
        if (pMDResult->GetSlot() != slotNumber)
        {
            MethodTable * pMTOfMD = pMDResult->GetMethodTable();
            CONSISTENCY_CHECK(slotNumber < pMTOfMD->GetParentMethodTable()->GetNumVirtuals());
            pMDResult = pMTOfMD->GetParentMethodTable()->GetMethodDescForSlot(slotNumber);
            pMDResult = pMDResult->GetDeclMethodDesc(slotNumber);
        }
    }

    CONSISTENCY_CHECK(CheckPointer(pMDResult));
    CONSISTENCY_CHECK((UINT32)pMDResult->GetSlot() == slotNumber);
    return PTR_MethodDesc(pMDResult);
}
#endif // DACCESS_COMPILE

//*******************************************************************************
// Returns a hash for the method.
// The hash will be the same for the method across multiple process runs.
#ifndef DACCESS_COMPILE
COUNT_T MethodDesc::GetStableHash()
{
    WRAPPER_NO_CONTRACT;
    const char *  className = NULL;

    if (IsLCGMethod())
    {
        className = "DynamicClass";
    }
    else if (IsILStub())
    {
        className = ILStubResolver::GetStubClassName(this);
    }

    if (className == NULL)
    {
        return GetVersionResilientMethodHashCode(this);
    }
    else
    {
        int typeHash = ComputeNameHashCode("", className);
        return typeHash ^ ComputeNameHashCode(GetName());
    }
}
#endif // DACCESS_COMPILE

//*******************************************************************************
// Get the number of type parameters to a generic method
DWORD MethodDesc::GetNumGenericMethodArgs()
{
    CONTRACTL
    {
        NOTHROW;
        GC_NOTRIGGER;
        FORBID_FAULT;
        CANNOT_TAKE_LOCK;
        SUPPORTS_DAC;
    }
    CONTRACTL_END

    if (GetClassification() == mcInstantiated)
    {
        InstantiatedMethodDesc *pIMD = AsInstantiatedMethodDesc();
        return pIMD->m_wNumGenericArgs;
    }
    else return 0;
}

//*******************************************************************************
MethodTable * MethodDesc::GetExactDeclaringType(MethodTable * ownerOrSubType)
{
    CONTRACTL
    {
        NOTHROW;
        GC_NOTRIGGER;
        MODE_ANY;
    }
    CONTRACTL_END;

    MethodTable * pMT = GetMethodTable();

    // Fast path for typical case.
    if (ownerOrSubType == pMT)
        return pMT;

    // If we come here for array method, the typedef tokens inside GetMethodTableMatchingParentClass
    // will match, but the types are actually from unrelated arrays, so the result would be incorrect.
    _ASSERTE(!IsArray());

    return ownerOrSubType->GetMethodTableMatchingParentClass(pMT);
}

//*******************************************************************************
Instantiation MethodDesc::GetExactClassInstantiation(TypeHandle possibleObjType)
{
    CONTRACTL
    {
        NOTHROW;
        GC_NOTRIGGER;
        FORBID_FAULT;
        SUPPORTS_DAC;
    }
    CONTRACTL_END


    return (possibleObjType.IsNull()
            ? GetClassInstantiation()
            : possibleObjType.GetInstantiationOfParentClass(GetMethodTable()));
}

//*******************************************************************************
BOOL MethodDesc::HasSameMethodDefAs(MethodDesc * pMD)
{
    LIMITED_METHOD_CONTRACT;

    if (this == pMD)
        return TRUE;

    return (GetMemberDef() == pMD->GetMemberDef()) && (GetModule() == pMD->GetModule() && pMD->IsAsyncVariantMethod() == IsAsyncVariantMethod());
}

//*******************************************************************************
BOOL MethodDesc::IsTypicalSharedInstantiation()
{
    WRAPPER_NO_CONTRACT;

    Instantiation classInst = GetMethodTable()->GetInstantiation();
    if (!ClassLoader::IsTypicalSharedInstantiation(classInst))
        return FALSE;

    if (IsGenericMethodDefinition())
        return FALSE;

    Instantiation methodInst = GetMethodInstantiation();
    if (!ClassLoader::IsTypicalSharedInstantiation(methodInst))
        return FALSE;

    return TRUE;
}

//*******************************************************************************
Instantiation MethodDesc::LoadMethodInstantiation()
{
    CONTRACTL
    {
        THROWS;
        GC_TRIGGERS;
        INJECT_FAULT(COMPlusThrowOM(););
    }
    CONTRACTL_END

    if (IsGenericMethodDefinition() && !IsTypicalMethodDefinition())
    {
        return LoadTypicalMethodDefinition()->GetMethodInstantiation();
    }
    else
        return GetMethodInstantiation();
}

//*******************************************************************************
BOOL MethodDesc::ContainsGenericVariables()
{
    CONTRACTL
    {
        NOTHROW;
        GC_NOTRIGGER;
        FORBID_FAULT;
    }
    CONTRACTL_END

    // If this is a method of a generic type, does the type have
    // non-instantiated type arguments

    if (TypeHandle(GetMethodTable()).ContainsGenericVariables())
        return TRUE;

    if (IsGenericMethodDefinition())
        return TRUE;

    // If this is an instantiated generic method, are there are any generic type variables
    if (GetNumGenericMethodArgs() != 0)
    {
        Instantiation methodInst = GetMethodInstantiation();
        for (DWORD i = 0; i < methodInst.GetNumArgs(); i++)
        {
            if (methodInst[i].ContainsGenericVariables())
                return TRUE;
        }
    }

    return FALSE;
}

//*******************************************************************************
BOOL MethodDesc::IsTightlyBoundToMethodTable()
{
    WRAPPER_NO_CONTRACT;
    SUPPORTS_DAC;

    // Anything with the real vtable slot is tightly bound
    if (!HasNonVtableSlot())
        return TRUE;

    // All instantiations of generic methods are stored in the InstMethHashTable.
    if (HasMethodInstantiation())
    {
        if (IsGenericMethodDefinition())
            return TRUE;
        else
            return FALSE;
    }

    // Wrapper stubs are stored in the InstMethHashTable, e.g. for static methods in generic classes
    if (IsWrapperStub())
        return FALSE;

    return TRUE;
}

#ifndef DACCESS_COMPILE

//*******************************************************************************
// Update flags in a thread safe manner.
WORD MethodDesc::InterlockedUpdateFlags(WORD wMask, BOOL fSet)
{
    CONTRACTL
    {
        THROWS;
        GC_NOTRIGGER;
        MODE_ANY;
    }
    CONTRACTL_END;

    WORD    wOldState = m_wFlags;
    DWORD   dwMask = wMask;

    // We need to make this operation atomic (multiple threads can play with the flags field at the same time). But the flags field
    // is a word and we only have interlock operations over dwords. So we round down the flags field address to the nearest aligned
    // dword (along with the intended bitfield mask). Note that we make the assumption that the flags word is aligned itself, so we
    // only have two possibilities: the field already lies on a dword boundary or it's precisely one word out.
    LONG* pdwFlags = (LONG*)((ULONG_PTR)&m_wFlags - (offsetof(MethodDesc, m_wFlags) & 0x3));

#if BIGENDIAN
    if ((offsetof(MethodDesc, m_wFlags) & 0x3) == 0) {
#else // !BIGENDIAN
    if ((offsetof(MethodDesc, m_wFlags) & 0x3) != 0) {
#endif // !BIGENDIAN
        static_assert_no_msg(sizeof(m_wFlags) == 2);
        dwMask <<= 16;
    }

    if (fSet)
        InterlockedOr(pdwFlags, dwMask);
    else
        InterlockedAnd(pdwFlags, ~dwMask);

    return wOldState;
}

WORD MethodDesc::InterlockedUpdateFlags3(WORD wMask, BOOL fSet)
{
    LIMITED_METHOD_CONTRACT;

    WORD    wOldState = m_wFlags3AndTokenRemainder;
    DWORD   dwMask = wMask;

    // We need to make this operation atomic (multiple threads can play with the flags field at the same time). But the flags field
    // is a word and we only have interlock operations over dwords. So we round down the flags field address to the nearest aligned
    // dword (along with the intended bitfield mask). Note that we make the assumption that the flags word is aligned itself, so we
    // only have two possibilities: the field already lies on a dword boundary or it's precisely one word out.
    LONG* pdwFlags = (LONG*)((ULONG_PTR)&m_wFlags3AndTokenRemainder - (offsetof(MethodDesc, m_wFlags3AndTokenRemainder) & 0x3));

#if BIGENDIAN
    if ((offsetof(MethodDesc, m_wFlags3AndTokenRemainder) & 0x3) == 0) {
#else // !BIGENDIAN
    if ((offsetof(MethodDesc, m_wFlags3AndTokenRemainder) & 0x3) != 0) {
#endif // !BIGENDIAN
        static_assert_no_msg(sizeof(m_wFlags3AndTokenRemainder) == 2);
        dwMask <<= 16;
    }

    if (fSet)
        InterlockedOr(pdwFlags, dwMask);
    else
        InterlockedAnd(pdwFlags, ~dwMask);

    return wOldState;
}

BYTE MethodDesc::InterlockedUpdateFlags4(BYTE bMask, BOOL fSet)
{
    LIMITED_METHOD_CONTRACT;

    BYTE    bOldState = m_bFlags4;
    DWORD   dwMask = bMask;

    // We need to make this operation atomic (multiple threads can play with the flags field at the same time). But the flags field
    // is a byte and we only have interlock operations over dwords. So we round down the flags field address to the nearest aligned
    // dword (along with the intended bitfield mask). Note that we make the assumption that the flags byte is aligned itself, so we
    // only have four possibilities: the field already lies on a dword boundary or it's 1, 2 or 3 bytes out
    LONG* pdwFlags = (LONG*)((ULONG_PTR)&m_bFlags4 - (offsetof(MethodDesc, m_bFlags4) & 0x3));

#if BIGENDIAN
    if ((offsetof(MethodDesc, m_bFlags4) & 0x3) == 0) {
#else // !BIGENDIAN
    if ((offsetof(MethodDesc, m_bFlags4) & 0x3) == 3) {
#endif // !BIGENDIAN
        dwMask <<= 24;
    }
#if BIGENDIAN
    else if ((offsetof(MethodDesc, m_bFlags4) & 0x3) == 1) {
#else // !BIGENDIAN
    else if ((offsetof(MethodDesc, m_bFlags4) & 0x3) == 2) {
#endif // !BIGENDIAN
        dwMask <<= 16;
    }
#if BIGENDIAN
    else if ((offsetof(MethodDesc, m_bFlags4) & 0x3) == 2) {
#else // !BIGENDIAN
    else if ((offsetof(MethodDesc, m_bFlags4) & 0x3) == 1) {
#endif // !BIGENDIAN
        dwMask <<= 8;
    }

    if (fSet)
        InterlockedOr(pdwFlags, dwMask);
    else
        InterlockedAnd(pdwFlags, ~dwMask);

    return bOldState;
}

WORD MethodDescChunk::InterlockedUpdateFlags(WORD wMask, BOOL fSet)
{
    LIMITED_METHOD_CONTRACT;

    WORD    wOldState = m_flagsAndTokenRange;
    DWORD   dwMask = wMask;

    // We need to make this operation atomic (multiple threads can play with the flags field at the same time). But the flags field
    // is a word and we only have interlock operations over dwords. So we round down the flags field address to the nearest aligned
    // dword (along with the intended bitfield mask). Note that we make the assumption that the flags word is aligned itself, so we
    // only have two possibilities: the field already lies on a dword boundary or it's precisely one word out.
    LONG* pdwFlags = (LONG*)((ULONG_PTR)&m_flagsAndTokenRange - (offsetof(MethodDescChunk, m_flagsAndTokenRange) & 0x3));

#if BIGENDIAN
    if ((offsetof(MethodDescChunk, m_flagsAndTokenRange) & 0x3) == 0) {
#else // !BIGENDIAN
    if ((offsetof(MethodDescChunk, m_flagsAndTokenRange) & 0x3) != 0) {
#endif // !BIGENDIAN
        static_assert_no_msg(sizeof(m_flagsAndTokenRange) == 2);
        dwMask <<= 16;
    }

    if (fSet)
        InterlockedOr(pdwFlags, dwMask);
    else
        InterlockedAnd(pdwFlags, ~dwMask);

    return wOldState;
}

#endif // !DACCESS_COMPILE

//*******************************************************************************
// Returns the address of the native code.
//
// Methods which have no native code are either implemented by stubs or not jitted yet.
// For example, PInvokeMethodDesc's have no native code.  They are treated as
// implemented by stubs.  On WIN64, these stubs are IL stubs, which DO have native code.
//
// This function returns null if the method has no native code.
PCODE MethodDesc::GetNativeCode()
{
    WRAPPER_NO_CONTRACT;
    SUPPORTS_DAC;
    _ASSERTE(!IsDefaultInterfaceMethod() || HasNativeCodeSlot());
    if (HasNativeCodeSlot())
    {
        // When profiler is enabled, profiler may ask to rejit a code even though we
        // we have ngen code for this MethodDesc.  (See MethodDesc::DoPrestub).
        // This means that *ppCode is not stable. It can turn from non-zero to zero.
        PTR_PCODE ppCode = GetAddrOfNativeCodeSlot();
        PCODE pCode = *ppCode;

#ifdef TARGET_ARM
        if (pCode != (PCODE)NULL)
            pCode |= THUMB_CODE;
#endif
        return pCode;
    }

    if (!HasStableEntryPoint() || HasPrecode())
        return (PCODE)NULL;

    return GetStableEntryPoint();
}

PCODE MethodDesc::GetNativeCodeAnyVersion()
{
    WRAPPER_NO_CONTRACT;
    SUPPORTS_DAC;

    PCODE pDefaultCode = GetNativeCode();
    if (pDefaultCode != (PCODE)NULL)
    {
        return pDefaultCode;
    }

    else
    {
        CodeVersionManager *pCodeVersionManager = GetCodeVersionManager();
        CodeVersionManager::LockHolder codeVersioningLockHolder;
        ILCodeVersionCollection ilVersionCollection = pCodeVersionManager->GetILCodeVersions(PTR_MethodDesc(this));
        for (ILCodeVersionIterator curIL = ilVersionCollection.Begin(), endIL = ilVersionCollection.End(); curIL != endIL; curIL++)
        {
            NativeCodeVersionCollection nativeCollection = curIL->GetNativeCodeVersions(PTR_MethodDesc(this));
            for (NativeCodeVersionIterator curNative = nativeCollection.Begin(), endNative = nativeCollection.End(); curNative != endNative; curNative++)
            {
                PCODE native = curNative->GetNativeCode();
                if(native != (PCODE)NULL)
                {
                    return native;
                }
            }
        }
        return (PCODE)NULL;
    }
}

//*******************************************************************************
PTR_PCODE MethodDesc::GetAddrOfNativeCodeSlot()
{
    WRAPPER_NO_CONTRACT;

    _ASSERTE(HasNativeCodeSlot());

    SIZE_T size = s_ClassificationSizeTable[m_wFlags & (mdfClassification | mdfHasNonVtableSlot |  mdfMethodImpl)];

    return (PTR_PCODE)(dac_cast<TADDR>(this) + size);
}

//*******************************************************************************
PTR_AsyncMethodData MethodDesc::GetAddrOfAsyncMethodData() const
{
    WRAPPER_NO_CONTRACT;

    _ASSERTE(HasAsyncMethodData());

    SIZE_T size = s_ClassificationSizeTable[m_wFlags & (mdfClassification | mdfHasNonVtableSlot |  mdfMethodImpl | mdfHasNativeCodeSlot)];

    return dac_cast<PTR_AsyncMethodData>(dac_cast<TADDR>(this) + size);
}

//*******************************************************************************
BOOL MethodDesc::IsVoid()
{
    WRAPPER_NO_CONTRACT;

    MetaSig sig(this);
    return sig.IsReturnTypeVoid();
}

//*******************************************************************************
BOOL MethodDesc::HasRetBuffArg()
{
    WRAPPER_NO_CONTRACT;

    MetaSig sig(this);
    ArgIterator argit(&sig);
    return argit.HasRetBuffArg();
}

//*******************************************************************************
// This returns the offset of the IL.
// The offset is relative to the base of the IL image.
ULONG MethodDesc::GetRVA()
{
    CONTRACTL
    {
        NOTHROW;
        GC_NOTRIGGER;
        FORBID_FAULT;
        SUPPORTS_DAC;
    }
    CONTRACTL_END

    if (IsRuntimeSupplied())
    {
        return 0;
    }

    // Methods without metadata don't have an RVA.  Examples are IL stubs and LCG methods.
    if (IsNoMetadata())
    {
        return 0;
    }

    // Between two Async variants of the same method only one represents the actual IL.
    // It is the variant that is not a thunk.
    if (IsAsyncThunkMethod())
    {
        return 0;
    }

    if (GetMemberDef() & 0x00FFFFFF)
    {
        Module *pModule = GetModule();
        _ASSERTE(pModule != NULL);

        DWORD dwDescrOffset;
        DWORD dwImplFlags;
        if (FAILED(pModule->GetMDImport()->GetMethodImplProps(GetMemberDef(), &dwDescrOffset, &dwImplFlags)))
        {   // Class loader already asked for MethodImpls, so this should always succeed (unless there's a
            // bug or a new code path)
            _ASSERTE(!"If this ever fires, then this method should return HRESULT");
            return 0;
        }
        BAD_FORMAT_NOTHROW_ASSERT(IsPInvoke() || IsMiIL(dwImplFlags) || IsMiOPTIL(dwImplFlags) || dwDescrOffset == 0);
        return dwDescrOffset;
    }

    return 0;
}

//*******************************************************************************
BOOL MethodDesc::IsVarArg()
{
    CONTRACTL
    {
        NOTHROW;
        GC_NOTRIGGER;
        MODE_ANY;
    }
    CONTRACTL_END;
    SUPPORTS_DAC;

    Signature signature = GetSignature();
    _ASSERTE(!signature.IsEmpty());
    return MetaSig::IsVarArg(signature);
}

//*******************************************************************************
COR_ILMETHOD* MethodDesc::GetILHeader()
{
    CONTRACTL
    {
        THROWS;
        GC_NOTRIGGER;
        PRECONDITION(IsIL());
        PRECONDITION(!IsUnboxingStub());
    }
    CONTRACTL_END

    Module *pModule = GetModule();

    // Always pickup overrides like reflection emit, EnC, etc.
    TADDR pIL = pModule->GetDynamicIL(GetMemberDef());

    if (pIL == (TADDR)NULL)
    {
        pIL = pModule->GetIL(GetRVA());
    }

#ifdef _DEBUG_IMPL
    if (pIL != (TADDR)NULL)
    {
        //
        // This is convenient place to verify that COR_ILMETHOD_DECODER::GetOnDiskSize is in sync
        // with our private DACized copy in PEDecoder::ComputeILMethodSize
        //
        COR_ILMETHOD_DECODER header((COR_ILMETHOD *)pIL);
        SIZE_T size1 = header.GetOnDiskSize((COR_ILMETHOD *)pIL);
        SIZE_T size2 = PEDecoder::ComputeILMethodSize(pIL);
        _ASSERTE(size1 == size2);
    }
#endif

#ifdef DACCESS_COMPILE
    return (pIL != (TADDR)NULL) ? DacGetIlMethod(pIL) : NULL;
#else // !DACCESS_COMPILE
    return PTR_COR_ILMETHOD(pIL);
#endif // !DACCESS_COMPILE
}

#if defined(TARGET_X86) && defined(HAVE_GCCOVER)
//*******************************************************************************
ReturnKind MethodDesc::GetReturnKind()
{
    CONTRACTL
    {
        if (FORBIDGC_LOADER_USE_ENABLED()) NOTHROW; else THROWS;
        GC_NOTRIGGER;
        FORBID_FAULT;
    }
    CONTRACTL_END

    ENABLE_FORBID_GC_LOADER_USE_IN_THIS_SCOPE();

    // For simplicity, we don't hijack in funclets, but if you ever change that,
    // be sure to choose the OnHijack... callback type to match that of the FUNCLET
    // not the main method (it would probably be Scalar).

    // Mark that we are performing a stackwalker like operation on the current thread.
    // This is necessary to allow the signature parsing functions to work without triggering any loads
    StackWalkerWalkingThreadHolder threadStackWalking(GetThread());

    TypeHandle thValueType;

    MetaSig sig(this);
    CorElementType et = sig.GetReturnTypeNormalized(&thValueType);

    switch (et)
    {
        case ELEMENT_TYPE_R4:
        case ELEMENT_TYPE_R8:
            // Figuring out whether the function returns FP or not is hard to do
            // on-the-fly, so we use a different callback helper on x86 where this
            // piece of information is needed in order to perform the right save &
            // restore of the return value around the call to OnHijackScalarWorker.
            return RT_Float;

        case ELEMENT_TYPE_STRING:
        case ELEMENT_TYPE_CLASS:
        case ELEMENT_TYPE_SZARRAY:
        case ELEMENT_TYPE_ARRAY:
        case ELEMENT_TYPE_OBJECT:
        case ELEMENT_TYPE_VAR:
            return RT_Object;

        case ELEMENT_TYPE_VALUETYPE:
            // We return value types in registers if they fit in ENREGISTERED_RETURNTYPE_MAXSIZE
            // These valuetypes could contain gc refs.
            {
                ArgIterator argit(&sig);
                if (!argit.HasRetBuffArg())
                {
                    // the type must already be loaded
                    _ASSERTE(!thValueType.IsNull());
                    if (!thValueType.IsTypeDesc())
                    {
                        MethodTable * pReturnTypeMT = thValueType.AsMethodTable();
                        if (pReturnTypeMT->ContainsGCPointers())
                        {
                            _ASSERTE(pReturnTypeMT->GetNumInstanceFieldBytes() == sizeof(void*));
                            return RT_Object;
                        }

                        if (pReturnTypeMT->IsByRefLike())
                        {
                            // This would require going through all fields
                            return RT_Illegal;
                        }
                    }
                }
            }
            break;

        case ELEMENT_TYPE_VOID:
            // String constructors return objects..
            if (IsCtor() && GetMethodTable()->HasComponentSize())
            {
                return RT_Object;
            }
            break;

        case ELEMENT_TYPE_BYREF:
            return RT_ByRef;

        default:
            break;
    }

    return RT_Scalar;
}
#endif // TARGET_X86 && HAVE_GCCOVER

#ifdef FEATURE_COMINTEROP

#ifndef DACCESS_COMPILE

//*******************************************************************************
LONG MethodDesc::GetComDispid()
{
    CONTRACTL
    {
        NOTHROW;
        GC_NOTRIGGER;
        MODE_ANY;
    }
    CONTRACTL_END

    ULONG dispid = -1;
    HRESULT hr = GetMDImport()->GetDispIdOfMemberDef(
                                    GetMemberDef(),   // The member for which to get props.
                                    &dispid // return dispid.
                                    );
    if (FAILED(hr))
        return -1;

    return (LONG)dispid;
}

//*******************************************************************************
WORD MethodDesc::GetComSlot()
{
    CONTRACTL
    {
        THROWS;
        GC_NOTRIGGER;
        FORBID_FAULT;
    }
    CONTRACTL_END

    MethodTable * pMT = GetMethodTable();

    _ASSERTE(pMT->IsInterface());

    // COM slots are biased from MethodTable slots depending on interface type
    WORD numExtraSlots = ComMethodTable::GetNumExtraSlots(pMT->GetComInterfaceType());

    // Normal interfaces are laid out the same way as in the MethodTable, while
    // sparse interfaces need to go through an extra layer of mapping.
    WORD slot;

    if (pMT->IsSparseForCOMInterop())
        slot = numExtraSlots + pMT->GetClass()->GetSparseCOMInteropVTableMap()->LookupVTSlot(GetSlot());
    else
        slot = numExtraSlots + GetSlot();

    return slot;
}

#endif // !DACCESS_COMPILE

#endif // FEATURE_COMINTEROP

//*******************************************************************************
DWORD MethodDesc::GetAttrs() const
{
    CONTRACTL
    {
        NOTHROW;
        GC_NOTRIGGER;
        MODE_ANY;
    }
    CONTRACTL_END

    if (IsArray())
        return dac_cast<PTR_ArrayMethodDesc>(this)->GetAttrs();
    else if (IsNoMetadata())
        return dac_cast<PTR_DynamicMethodDesc>(this)->GetAttrs();

    DWORD dwAttributes;
    if (FAILED(GetMDImport()->GetMethodDefProps(GetMemberDef(), &dwAttributes)))
    {   // Class loader already asked for attributes, so this should always succeed (unless there's a
        // bug or a new code path)
        _ASSERTE(!"If this ever fires, then this method should return HRESULT");
        return 0;
    }
    return dwAttributes;
}

//*******************************************************************************
DWORD MethodDesc::GetImplAttrs()
{
    CONTRACTL
    {
        NOTHROW;
        GC_NOTRIGGER;
        MODE_ANY;
    }
    CONTRACTL_END

    DWORD props;
    if (FAILED(GetMDImport()->GetMethodImplProps(GetMemberDef(), NULL, &props)))
    {   // Class loader already asked for MethodImpls, so this should always succeed (unless there's a
        // bug or a new code path)
        _ASSERTE(!"If this ever fires, then this method should return HRESULT");
        return 0;
    }
    return props;
}

PTR_Module MethodDescChunk::GetLoaderModule()
{
    LIMITED_METHOD_DAC_CONTRACT;
    if (IsLoaderModuleAttachedToChunk())
    {
        TADDR ppLoaderModule = dac_cast<TADDR>(this) + SizeOf() - sizeof(PTR_Module);
        return *dac_cast<DPTR(PTR_Module)>(ppLoaderModule);
    }
    else
    {
        return GetMethodTable()->GetLoaderModule();
    }
}

//*******************************************************************************
Module* MethodDesc::GetLoaderModule()
{
    CONTRACTL
    {
        NOTHROW;
        GC_NOTRIGGER;
        MODE_ANY;
    }
    CONTRACTL_END;

    Module* pLoaderModule = GetMethodDescChunk()->GetLoaderModule();

#ifdef _DEBUG
    // Verify that the LoaderModule stored in the MethodDescChunk matches the result achieved by computation
    if (HasMethodInstantiation() && !IsGenericMethodDefinition())
    {
        Module *computeLoaderModuleAlgorithmResult = ClassLoader::ComputeLoaderModule(GetMethodTable(),
                                                GetMemberDef(),
                                                GetMethodInstantiation());
        _ASSERTE(computeLoaderModuleAlgorithmResult == pLoaderModule);
    }
    else
    {
        _ASSERTE(pLoaderModule == GetMethodTable()->GetLoaderModule());
    }
#endif // _DEBUG

    return pLoaderModule;
}

//*******************************************************************************
Module *MethodDesc::GetModule() const
{
    STATIC_CONTRACT_NOTHROW;
    STATIC_CONTRACT_GC_NOTRIGGER;
    STATIC_CONTRACT_FORBID_FAULT;
    SUPPORTS_DAC;

    MethodTable* pMT = GetMethodDescChunk()->GetMethodTable();
    return pMT->GetModule();
}

//*******************************************************************************
// Is this an instantiating stub for generics?  This does not include those
// BoxedEntryPointStubs which call an instantiating stub.
BOOL MethodDesc::IsInstantiatingStub()
{
    WRAPPER_NO_CONTRACT;
    SUPPORTS_DAC;

    return
        (GetClassification() == mcInstantiated)
         && !IsUnboxingStub()
         && AsInstantiatedMethodDesc()->IMD_IsWrapperStubWithInstantiations();
}

//*******************************************************************************
BOOL MethodDesc::IsWrapperStub()
{
    WRAPPER_NO_CONTRACT;
    SUPPORTS_DAC;

    return (IsUnboxingStub() || IsInstantiatingStub());
}

#ifndef DACCESS_COMPILE
//*******************************************************************************

MethodDesc *MethodDesc::GetWrappedMethodDesc()
{
    WRAPPER_NO_CONTRACT;

    _ASSERTE(IsWrapperStub());

    if (IsUnboxingStub())
    {
        return this->GetMethodTable()->GetUnboxedEntryPointMD(this);
    }

    if (IsInstantiatingStub())
    {
        MethodDesc *pRet = AsInstantiatedMethodDesc()->IMD_GetWrappedMethodDesc();
#ifdef _DEBUG
        MethodDesc *pAltMD  =
               MethodDesc::FindOrCreateAssociatedMethodDesc(this,
                                                            this->GetMethodTable(),
                                                            FALSE, /* no unboxing entrypoint */
                                                            this->GetMethodInstantiation(),
                                                            TRUE /* get shared code */ );
        _ASSERTE(pAltMD == pRet);
#endif // _DEBUG
        return pRet;
    }
    return NULL;
}


MethodDesc *MethodDesc::GetExistingWrappedMethodDesc()
{
    CONTRACTL
    {
        THROWS;
        GC_NOTRIGGER;
        MODE_ANY;
    }
    CONTRACTL_END;

    _ASSERTE(IsWrapperStub());

    if (IsUnboxingStub())
    {
        return this->GetMethodTable()->GetExistingUnboxedEntryPointMD(this);
    }

    if (IsInstantiatingStub())
    {
        MethodDesc *pRet = AsInstantiatedMethodDesc()->IMD_GetWrappedMethodDesc();
        return pRet;
    }
    return NULL;
}



#endif // !DACCESS_COMPILE

//*******************************************************************************
BOOL MethodDesc::IsSharedByGenericInstantiations()
{
    LIMITED_METHOD_DAC_CONTRACT;

    if (IsWrapperStub())
        return FALSE;
    else if (GetMethodTable()->IsSharedByGenericInstantiations())
        return TRUE;
    else return IsSharedByGenericMethodInstantiations();
}

//*******************************************************************************
BOOL MethodDesc::IsSharedByGenericMethodInstantiations()
{
    LIMITED_METHOD_DAC_CONTRACT;

    if (GetClassification() == mcInstantiated)
        return AsInstantiatedMethodDesc()->IMD_IsSharedByGenericMethodInstantiations();
    else return FALSE;
}

//*******************************************************************************
// Does this method require an extra MethodTable argument for instantiation information?
// This is the case for
// * per-inst static methods in shared-code instantiated generic classes (e.g. static void MyClass<string>::m())
//     - there is no this pointer providing generic dictionary info
// * shared-code instance methods in instantiated generic structs (e.g. void MyValueType<string>::m())
//     - unboxed 'this' pointer in value-type instance methods don't have MethodTable pointer by definition
// * shared instance and default interface methods called via interface dispatch (e. g. IFoo<string>.Foo calling into IFoo<object>::Foo())
//     - this pointer is ambiguous as it can implement more than one IFoo<T>
BOOL MethodDesc::RequiresInstMethodTableArg()
{
    LIMITED_METHOD_DAC_CONTRACT;

    return
        IsSharedByGenericInstantiations() &&
        !HasMethodInstantiation() &&
        (IsStatic() || GetMethodTable()->IsValueType() || (GetMethodTable()->IsInterface() && !IsAbstract()));

}

//*******************************************************************************
// Does this method require an extra InstantiatedMethodDesc argument for instantiation information?
// This is the case for
// * shared-code instantiated generic methods
BOOL MethodDesc::RequiresInstMethodDescArg()
{
    LIMITED_METHOD_DAC_CONTRACT;

    return IsSharedByGenericInstantiations() &&
        HasMethodInstantiation();
}

//*******************************************************************************
// Does this method require any kind of extra argument for instantiation information?
BOOL MethodDesc::RequiresInstArg()
{
    LIMITED_METHOD_DAC_CONTRACT;

    BOOL fRet = IsSharedByGenericInstantiations() &&
        (HasMethodInstantiation() || IsStatic() || GetMethodTable()->IsValueType() || (GetMethodTable()->IsInterface() && !IsAbstract()));

    _ASSERT(fRet == (RequiresInstMethodTableArg() || RequiresInstMethodDescArg()));
    return fRet;
}

//*******************************************************************************
BOOL MethodDesc::IsRuntimeMethodHandle()
{
    WRAPPER_NO_CONTRACT;

    // <TODO> Refine this check further for BoxedEntryPointStubs </TODO>
    return (!HasMethodInstantiation() || !IsSharedByGenericMethodInstantiations());
}

//*******************************************************************************
// Strip off method and class instantiation if present e.g.
// C1<int>.m1<string> -> C1.m1
// C1<int>.m2 -> C1.m2
// C2.m2<int> -> C2.m2
// C2.m2 -> C2.m2
MethodDesc* MethodDesc::LoadTypicalMethodDefinition()
{
    CONTRACT(MethodDesc*)
    {
        THROWS;
        GC_TRIGGERS;
        INJECT_FAULT(COMPlusThrowOM(););
        POSTCONDITION(CheckPointer(RETVAL));
        POSTCONDITION(RETVAL->IsTypicalMethodDefinition());
    }
    CONTRACT_END

#ifndef DACCESS_COMPILE
    if (HasClassOrMethodInstantiation())
    {
        MethodTable* pMT = GetMethodTable();
        if (!pMT->IsTypicalTypeDefinition())
        {
            MethodTable* pMTTypical = ClassLoader::LoadTypeDefThrowing(pMT->GetModule(),
                                                    pMT->GetCl(),
                                                    ClassLoader::ThrowIfNotFound,
                                                    ClassLoader::PermitUninstDefOrRef).GetMethodTable();
            LOG((LF_CLASSLOADER, LL_INFO100000, "MD:LTMD: pMT:%p => pMTTypical:%p\n",
                pMT, pMTTypical));
            pMT = pMTTypical;
        }
        CONSISTENCY_CHECK(TypeHandle(pMT).CheckFullyLoaded());
        MethodDesc *resultMD = pMT->GetParallelMethodDesc(this);
        _ASSERTE(resultMD != NULL);
        resultMD->CheckRestore();
        RETURN (resultMD);
    }
    else
#endif // !DACCESS_COMPILE
    {
        RETURN(this);
    }
}

//*******************************************************************************
BOOL MethodDesc::IsTypicalMethodDefinition() const
{
    LIMITED_METHOD_CONTRACT;

    if (HasMethodInstantiation() && !IsGenericMethodDefinition())
        return FALSE;

    if (HasClassInstantiation() && !GetMethodTable()->IsGenericTypeDefinition())
        return FALSE;

    return TRUE;
}

//*******************************************************************************
BOOL MethodDesc::AcquiresInstMethodTableFromThis() {
    LIMITED_METHOD_CONTRACT;
    SUPPORTS_DAC;

    return
        IsSharedByGenericInstantiations()  &&
        !HasMethodInstantiation() &&
        !IsStatic() &&
        !GetMethodTable()->IsValueType() &&
        !(GetMethodTable()->IsInterface() && !IsAbstract());
}

//*******************************************************************************
UINT MethodDesc::SizeOfArgStack()
{
    WRAPPER_NO_CONTRACT;
    MetaSig msig(this);
    ArgIterator argit(&msig);
    return argit.SizeOfArgStack();
}


UINT MethodDesc::SizeOfNativeArgStack()
{
#ifndef UNIX_AMD64_ABI
    return SizeOfArgStack();
#else
    WRAPPER_NO_CONTRACT;
    MetaSig msig(this);
    PInvokeArgIterator argit(&msig);
    return argit.SizeOfArgStack();
#endif
}

#ifdef TARGET_X86
//*******************************************************************************
UINT MethodDesc::CbStackPop()
{
    WRAPPER_NO_CONTRACT;
    SUPPORTS_DAC;
    MetaSig msig(this);
    ArgIterator argit(&msig);

    bool fCtorOfVariableSizedObject = msig.HasThis() && (GetMethodTable() == g_pStringClass) && IsCtor();
    if (fCtorOfVariableSizedObject)
    {
        msig.ClearHasThis();
    }

    return argit.CbStackPop();
}
#endif // TARGET_X86

#ifndef DACCESS_COMPILE

//*******************************************************************************
// Strip off the method instantiation (if present) e.g.
// C<int>.m<string> -> C<int>.m
// D.m<string> -> D.m
// Note that this also canonicalizes the owning method table
// @todo check uses and clean this up
MethodDesc* MethodDesc::StripMethodInstantiation()
{
    CONTRACT(MethodDesc*)
    {
        NOTHROW;
        GC_NOTRIGGER;
        FORBID_FAULT;
        POSTCONDITION(CheckPointer(RETVAL));
    }
    CONTRACT_END

    if (!HasClassOrMethodInstantiation())
        RETURN(this);

    MethodTable *pMT = GetMethodTable()->GetCanonicalMethodTable();
    MethodDesc *resultMD = pMT->GetParallelMethodDesc(this);
    _ASSERTE(resultMD->IsGenericMethodDefinition() || !resultMD->HasMethodInstantiation());
    RETURN(resultMD);
}

//*******************************************************************************
MethodDescChunk *MethodDescChunk::CreateChunk(LoaderHeap *pHeap, DWORD methodDescCount,
    DWORD classification, BOOL fNonVtableSlot, BOOL fNativeCodeSlot, BOOL fAsyncMethodData, MethodTable *pInitialMT, AllocMemTracker *pamTracker, Module *pLoaderModule)
{
    CONTRACT(MethodDescChunk *)
    {
        THROWS;
        GC_NOTRIGGER;
        INJECT_FAULT(ThrowOutOfMemory());

        PRECONDITION(CheckPointer(pHeap));
        PRECONDITION(CheckPointer(pInitialMT));
        PRECONDITION(CheckPointer(pamTracker));

        POSTCONDITION(CheckPointer(RETVAL));
    }
    CONTRACT_END;

    SIZE_T oneSize = MethodDesc::GetBaseSize(classification);

    if (fNonVtableSlot)
        oneSize += sizeof(MethodDesc::NonVtableSlot);

    if (fNativeCodeSlot)
        oneSize += sizeof(MethodDesc::NativeCodeSlot);

    if (fAsyncMethodData)
        oneSize += sizeof(AsyncMethodData);

    _ASSERTE((oneSize & MethodDesc::ALIGNMENT_MASK) == 0);

    DWORD maxMethodDescsPerChunk = (DWORD)(MethodDescChunk::MaxSizeOfMethodDescs / oneSize);

    if (methodDescCount == 0)
        methodDescCount = maxMethodDescsPerChunk;

    MethodDescChunk * pFirstChunk = NULL;

    bool needsExplicitLoaderModule = false;
    if (pLoaderModule != NULL && pLoaderModule != pInitialMT->GetLoaderModule())
    {
        needsExplicitLoaderModule = true;
    }

    do
    {
        DWORD count = min(methodDescCount, maxMethodDescsPerChunk);

        void * pMem = pamTracker->Track(
                pHeap->AllocMem(S_SIZE_T(sizeof(MethodDescChunk) + oneSize * count + (needsExplicitLoaderModule ? sizeof(Module *) : 0))));

        // Skip pointer to temporary entrypoints
        MethodDescChunk * pChunk = (MethodDescChunk *)((BYTE*)pMem);

        pChunk->SetSizeAndCount(oneSize * count, count);
        pChunk->SetMethodTable(pInitialMT);
        if (needsExplicitLoaderModule)
        {
            pChunk->SetLoaderModuleAttachedToChunk(pLoaderModule);
        }

        MethodDesc * pMD = pChunk->GetFirstMethodDesc();
        for (DWORD i = 0; i < count; i++)
        {
            pMD->SetChunkIndex(pChunk);

            pMD->SetClassification(classification);
            if (fNonVtableSlot)
                pMD->SetHasNonVtableSlot();
            if (fNativeCodeSlot)
                pMD->SetHasNativeCodeSlot();
            if (fAsyncMethodData)
                pMD->SetHasAsyncMethodData();

            _ASSERTE(pMD->SizeOf() == oneSize);

            pMD = (MethodDesc *)((BYTE *)pMD + oneSize);
        }

        pChunk->m_next = pFirstChunk;
        pFirstChunk = pChunk;

        methodDescCount -= count;
    }
    while (methodDescCount > 0);

    RETURN pFirstChunk;
}

//--------------------------------------------------------------------
// Virtual Resolution on Objects
//
// Given a MethodDesc and an Object, return the target address
// and/or the target MethodDesc and/or make a call.
//
// Some of the implementation of this logic is in
// MethodTable::GetMethodDescForInterfaceMethodAndServer.
// Those functions should really be moved here.
//--------------------------------------------------------------------

//*******************************************************************************
// The following resolve virtual dispatch for the given method on the given
// object down to an actual address to call, including any
// handling of context proxies and other thunking layers.
MethodDesc* MethodDesc::ResolveGenericVirtualMethod(OBJECTREF *orThis)
{
    CONTRACT(MethodDesc *)
    {
        THROWS;
        GC_TRIGGERS;

        PRECONDITION(IsVtableMethod());
        PRECONDITION(HasMethodInstantiation());
        PRECONDITION(!ContainsGenericVariables());
        POSTCONDITION(CheckPointer(RETVAL));
        POSTCONDITION(RETVAL->HasMethodInstantiation());
    }
    CONTRACT_END;

    // Method table of target (might be instantiated)
    MethodTable *pObjMT = (*orThis)->GetMethodTable();

    // This is the static method descriptor describing the call.
    // It is not the destination of the call, which we must compute.
    MethodDesc* pStaticMD = this;

    // Strip off the method instantiation if present
    MethodDesc* pStaticMDWithoutGenericMethodArgs = pStaticMD->StripMethodInstantiation();

    // Compute the target, though we have not yet applied the type arguments.
    MethodDesc *pTargetMDBeforeGenericMethodArgs =
        pStaticMD->IsInterface()
        ? MethodTable::GetMethodDescForInterfaceMethodAndServer(TypeHandle(pStaticMD->GetMethodTable()),
                                                                pStaticMDWithoutGenericMethodArgs,orThis)
        : pObjMT->GetMethodDescForSlot(pStaticMDWithoutGenericMethodArgs->GetSlot());

    pTargetMDBeforeGenericMethodArgs->CheckRestore();

    // The actual destination may lie anywhere in the inheritance hierarchy.
    // between the static descriptor and the target object.
    // So now compute where we are really going!  This may be an instantiated
    // class type if the generic virtual lies in a generic class.
    MethodTable *pTargetMT = pTargetMDBeforeGenericMethodArgs->GetMethodTable();

    // No need to find/create a new generic instantiation if the target is the
    // same as the static, i.e. the virtual method has not been overridden.
    if (!pTargetMT->IsSharedByGenericInstantiations() && !pTargetMT->IsValueType() &&
        pTargetMDBeforeGenericMethodArgs == pStaticMDWithoutGenericMethodArgs)
        RETURN(pStaticMD);

    if (pTargetMT->IsSharedByGenericInstantiations())
    {
        pTargetMT = ClassLoader::LoadGenericInstantiationThrowing(pTargetMT->GetModule(),
                                                                  pTargetMT->GetCl(),
                                                                  pTargetMDBeforeGenericMethodArgs->GetExactClassInstantiation(TypeHandle(pObjMT))).GetMethodTable();
    }

    RETURN(MethodDesc::FindOrCreateAssociatedMethodDesc(
        pTargetMDBeforeGenericMethodArgs,
        pTargetMT,
        (pTargetMT->IsValueType()), /* get unboxing entry point if a struct*/
        pStaticMD->GetMethodInstantiation(),
        FALSE /* no allowInstParam */ ));
}

//*******************************************************************************
PCODE MethodDesc::GetSingleCallableAddrOfVirtualizedCode(OBJECTREF *orThis, TypeHandle staticTH)
{
    WRAPPER_NO_CONTRACT;
    PRECONDITION(IsVtableMethod());

    MethodTable *pObjMT = (*orThis)->GetMethodTable();

    if (HasMethodInstantiation())
    {
        CheckRestore();
        MethodDesc *pResultMD = ResolveGenericVirtualMethod(orThis);

        // If we're remoting this call we can't call directly on the returned
        // method desc, we need to go through a stub that guarantees we end up
        // in the remoting handler. The stub we use below is normally just for
        // non-virtual calls on virtual methods (that have the same problem
        // where we could end up bypassing the remoting system), but it serves
        // our purpose here (basically pushes our correctly instantiated,
        // resolved method desc on the stack and calls the remoting code).

        return pResultMD->GetSingleCallableAddrOfCode();
    }

    if (IsInterface())
    {
        MethodDesc * pTargetMD = MethodTable::GetMethodDescForInterfaceMethodAndServer(staticTH,this,orThis);
        return pTargetMD->GetSingleCallableAddrOfCode();
    }

    return pObjMT->GetRestoredSlot(GetSlot());
}

MethodDesc* MethodDesc::GetMethodDescOfVirtualizedCode(OBJECTREF *orThis, TypeHandle staticTH)
{
    CONTRACT(MethodDesc*)
    {
        THROWS;
        GC_TRIGGERS;

        PRECONDITION(IsVtableMethod());
        PRECONDITION(!staticTH.IsNull() || !IsInterface()); // If this is a non-interface method, staticTH may be null
        POSTCONDITION(RETVAL != NULL);
    }
    CONTRACT_END;
    // Method table of target (might be instantiated)
    MethodTable *pObjMT = (*orThis)->GetMethodTable();

    // This is the static method descriptor describing the call.
    // It is not the destination of the call, which we must compute.
    MethodDesc* pStaticMD = this;

    if (pStaticMD->HasMethodInstantiation())
    {
        CheckRestore();
        RETURN(ResolveGenericVirtualMethod(orThis));
    }

    if (pStaticMD->IsInterface())
    {
        RETURN(MethodTable::GetMethodDescForInterfaceMethodAndServer(staticTH, pStaticMD, orThis));
    }

    RETURN(pObjMT->GetMethodDescForSlot(pStaticMD->GetSlot()));
}

//*******************************************************************************
// The following resolve virtual dispatch for the given method on the given
// object down to an actual address to call, including any
// handling of context proxies and other thunking layers.
PCODE MethodDesc::GetMultiCallableAddrOfVirtualizedCode(OBJECTREF *orThis, TypeHandle staticTH)
{
    CONTRACT(PCODE)
    {
        THROWS;
        GC_TRIGGERS;
        POSTCONDITION(RETVAL != NULL);
    }
    CONTRACT_END;

    MethodDesc *pTargetMD = GetMethodDescOfVirtualizedCode(orThis, staticTH);
    RETURN(pTargetMD->GetMultiCallableAddrOfCode());
}

//*******************************************************************************
PCODE MethodDesc::GetMultiCallableAddrOfCode(CORINFO_ACCESS_FLAGS accessFlags /*=CORINFO_ACCESS_LDFTN*/)
{
    CONTRACTL
    {
        THROWS;
        GC_TRIGGERS;
        INJECT_FAULT(COMPlusThrowOM());
    }
    CONTRACTL_END

    PCODE ret = TryGetMultiCallableAddrOfCode(accessFlags);

    if (ret == (PCODE)NULL)
    {
        GCX_COOP();

        // We have to allocate funcptr stub
        ret = GetLoaderAllocator()->GetFuncPtrStubs()->GetFuncPtrStub(this);
    }

    return ret;
}

//*******************************************************************************
//
// Returns a callable entry point for a function.
// Multiple entry points could be used for a single function.
// ie. this function is not idempotent
//

// We must ensure that GetMultiCallableAddrOfCode works
// correctly for all of the following cases:
// 1.   shared generic method instantiations
// 2.   unshared generic method instantiations
// 3.   instance methods in shared generic classes
// 4.   instance methods in unshared generic classes
// 5.   static methods in shared generic classes.
// 6.   static methods in unshared generic classes.
//
// For case 1 and 5 the methods are implemented using
// an instantiating stub (i.e. IsInstantiatingStub()
// should be true).  These stubs pass on to
// shared-generic-code-which-requires-an-extra-type-context-parameter.
// So whenever we use LDFTN on these we need to give out
// the address of an instantiating stub.
//
// For cases 2, 3, 4 and 6 we can just use the standard technique for LdFtn:
// (for 2 we give out the address of the fake "slot" in InstantiatedMethodDescs)
// (for 3 it doesn't matter if the code is shared between instantiations
// because the instantiation context is picked up from the "this" parameter.)

PCODE MethodDesc::TryGetMultiCallableAddrOfCode(CORINFO_ACCESS_FLAGS accessFlags)
{
    CONTRACTL
    {
        THROWS;
        GC_TRIGGERS;
        INJECT_FAULT(COMPlusThrowOM());
    }
    CONTRACTL_END

    if (ContainsGenericVariables())
    {
        COMPlusThrow(kInvalidOperationException, IDS_EE_CODEEXECUTION_CONTAINSGENERICVAR);
    }

    if (accessFlags & CORINFO_ACCESS_LDFTN)
    {
        // Whenever we use LDFTN on shared-generic-code-which-requires-an-extra-parameter
        // we need to give out the address of an instantiating stub.  This is why we give
        // out GetStableEntryPoint() for the IsInstantiatingStub() case: this is
        // safe.  But first we assert that we only use GetMultiCallableAddrOfCode on
        // the instantiating stubs and not on the shared code itself.
        _ASSERTE(!RequiresInstArg());
        _ASSERTE(!IsSharedByGenericMethodInstantiations());

        // No other access flags are valid with CORINFO_ACCESS_LDFTN
        _ASSERTE((accessFlags & ~CORINFO_ACCESS_LDFTN) == 0);
    }

    if (RequiresStableEntryPoint() && !HasStableEntryPoint())
        GetOrCreatePrecode();

    // We create stable entrypoints for these upfront
    if (IsWrapperStub() || IsEnCAddedMethod())
        return GetStableEntryPoint();

    // For EnC always just return the stable entrypoint so we can update the code
    if (InEnCEnabledModule())
        return GetStableEntryPoint();

    // If the method has already been jitted, we can give out the direct address
    // Note that we may have previously created a FuncPtrStubEntry, but
    // GetMultiCallableAddrOfCode() does not need to be idempotent.

    if (IsFCall())
    {
        // FCalls need stable entrypoint that can be mapped back to MethodDesc
        return GetStableEntryPoint();
    }
    else
    {
        if (IsPointingToStableNativeCode())
            return GetNativeCode();
    }

    if (HasStableEntryPoint())
        return GetStableEntryPoint();

    if (IsVersionableWithVtableSlotBackpatch())
    {
        // Caller has to call via slot or allocate funcptr stub

        // But we need to ensure that some entrypoint is allocated and present in the slot, so that
        // it can be used.
        EnsureTemporaryEntryPoint();
        return (PCODE)NULL;
    }

    // Force the creation of the precode if we would eventually got one anyway
    if (MayHavePrecode())
        return GetOrCreatePrecode()->GetEntryPoint();

    _ASSERTE(!RequiresStableEntryPoint());

    if (accessFlags & CORINFO_ACCESS_PREFER_SLOT_OVER_TEMPORARY_ENTRYPOINT)
    {
        // If this access flag is set, prefer returning NULL over returning the temporary entrypoint
        // But we need to ensure that some entrypoint is allocated and present in the slot, so that
        // it can be used.
        EnsureTemporaryEntryPoint();
        return (PCODE)NULL;
    }
    else
    {
        //
        // Embed call to the temporary entrypoint into the code. It will be patched
        // to point to the actual code later.
        //
        return GetTemporaryEntryPoint();
    }
}

//*******************************************************************************
PCODE MethodDesc::GetCallTarget(OBJECTREF* pThisObj, TypeHandle ownerType)
{
    CONTRACTL
    {
        THROWS;                 // Resolving a generic virtual method can throw
        GC_TRIGGERS;
        MODE_COOPERATIVE;
    }
    CONTRACTL_END

    PCODE pTarget;

    if (IsVtableMethod() && !GetMethodTable()->IsValueType())
    {
        CONSISTENCY_CHECK(NULL != pThisObj);
        if (ownerType.IsNull())
            ownerType = GetMethodTable();
        pTarget = GetSingleCallableAddrOfVirtualizedCode(pThisObj, ownerType);
    }
    else
    {
        pTarget = GetSingleCallableAddrOfCode();
    }

    return pTarget;
}

MethodDesc* NonVirtualEntry2MethodDesc(PCODE entryPoint)
{
    CONTRACTL {
        NOTHROW;
        GC_NOTRIGGER;
        MODE_ANY;
    }
    CONTRACTL_END

    RangeSection* pRS = ExecutionManager::FindCodeRange(entryPoint, ExecutionManager::GetScanFlags());
    if (pRS == NULL)
    {
        return NULL;
    }

    // Inlined fast path for fixup precode and stub precode from RangeList implementation
    if (pRS->_flags == RangeSection::RANGE_SECTION_RANGELIST)
    {
        if (pRS->_pRangeList->GetCodeBlockKind() == STUB_CODE_BLOCK_FIXUPPRECODE)
        {
            return (MethodDesc*)((FixupPrecode*)PCODEToPINSTR(entryPoint))->GetMethodDesc();
        }
        if (pRS->_pRangeList->GetCodeBlockKind() == STUB_CODE_BLOCK_STUBPRECODE)
        {
            return (MethodDesc*)((StubPrecode*)PCODEToPINSTR(entryPoint))->GetMethodDesc();
        }
    }

    MethodDesc* pMD;
    if (pRS->_pjit->JitCodeToMethodInfo(pRS, entryPoint, &pMD, NULL))
        return pMD;

    auto stubCodeBlockKind = pRS->_pjit->GetStubCodeBlockKind(pRS, entryPoint);

    switch(stubCodeBlockKind)
    {
    case STUB_CODE_BLOCK_FIXUPPRECODE:
        return (MethodDesc*)((FixupPrecode*)PCODEToPINSTR(entryPoint))->GetMethodDesc();
    case STUB_CODE_BLOCK_STUBPRECODE:
        return (MethodDesc*)((StubPrecode*)PCODEToPINSTR(entryPoint))->GetMethodDesc();
    default:
        // We should never get here
        _ASSERTE(!"NonVirtualEntry2MethodDesc failed for RangeSection");
        return NULL;
    }
}

static void GetNameOfTypeDefOrRef(Module* pModule, mdToken tk, LPCSTR* pName, LPCSTR* pNamespace)
{
    *pName = "";
    *pNamespace = "";
    if (TypeFromToken(tk) == mdtTypeDef)
    {
        IfFailThrow(pModule->GetMDImport()->GetNameOfTypeDef(tk, pName, pNamespace));
    }
    else if (TypeFromToken(tk) == mdtTypeRef)
    {
        IfFailThrow(pModule->GetMDImport()->GetNameOfTypeRef(tk, pNamespace, pName));
    }
}

bool IsTypeDefOrRefImplementedInSystemModule(Module* pModule, mdToken tk)
{
    if (TypeFromToken(tk) == mdtTypeDef)
    {
        if (pModule->IsSystem())
        {
            return true;
        }
    }
    else if (TypeFromToken(tk) == mdtTypeRef)
    {
        mdToken tkTypeDef;
        Module* pModuleOfTypeDef;

        ClassLoader::ResolveTokenToTypeDefThrowing(pModule, tk, &pModuleOfTypeDef, &tkTypeDef);
        if (pModuleOfTypeDef->IsSystem())
        {
            return true;
        }
    }

    return false;
}

MethodReturnKind ClassifyMethodReturnKind(SigPointer sig, Module* pModule, ULONG* offsetOfAsyncDetails, bool *isValueTask)
{
    // Without runtime async, every declared method is classified as a NormalMethod.
    // Thus code that handles runtime async scenarios becomes unreachable.
    if (!g_pConfig->RuntimeAsync())
    {
        return MethodReturnKind::NormalMethod;
    }

    PCCOR_SIGNATURE initialSig = sig.GetPtr();
    uint32_t data;
    IfFailThrow(sig.GetCallingConvInfo(&data));
    if (data & IMAGE_CEE_CS_CALLCONV_GENERIC)
    {
        // Skip over generic argument count
        IfFailThrow(sig.GetData(&data));
    }

    // skip argument count
    IfFailThrow(sig.GetData(&data));

    // now look at return type
    // NOTE: this will skip modifiers
    CorElementType elemType;
    IfFailThrow(sig.GetElemType(&elemType));

    // can't reason about ELEMENT_TYPE_INTERNAL, but should not see it in metadata
    if (elemType == ELEMENT_TYPE_INTERNAL)
        ThrowHR(COR_E_BADIMAGEFORMAT);

    *offsetOfAsyncDetails = (ULONG)(sig.GetPtr() - initialSig) - 1;
    LPCSTR name, _namespace;
    mdToken tk;
    if (elemType == ELEMENT_TYPE_GENERICINST)
    {
        IfFailThrow(sig.GetElemType(&elemType));
        // can't reason about ELEMENT_TYPE_INTERNAL, but should not see it in metadata
        if (elemType == ELEMENT_TYPE_INTERNAL)
            ThrowHR(COR_E_BADIMAGEFORMAT);

        *isValueTask = (elemType == ELEMENT_TYPE_VALUETYPE);
        IfFailThrow(sig.GetToken(&tk));
        IfFailThrow(sig.GetData(&data));
        if (data == 1)
        {
            // This might be System.Threading.Tasks.Task`1
            GetNameOfTypeDefOrRef(pModule, tk, &name, &_namespace);
            if ((strcmp(name, *isValueTask ? "ValueTask`1" : "Task`1") == 0) && strcmp(_namespace, "System.Threading.Tasks") == 0)
            {
                if (IsTypeDefOrRefImplementedInSystemModule(pModule, tk))
                    return MethodReturnKind::GenericTaskReturningMethod;
            }
        }
    }
    else if ((elemType == ELEMENT_TYPE_CLASS) || (elemType == ELEMENT_TYPE_VALUETYPE))
    {
        IfFailThrow(sig.GetToken(&tk));
        *isValueTask = (elemType == ELEMENT_TYPE_VALUETYPE);
        // This might be System.Threading.Tasks.Task or ValueTask
        GetNameOfTypeDefOrRef(pModule, tk, &name, &_namespace);
        if ((strcmp(name, *isValueTask ? "ValueTask" : "Task") == 0) && strcmp(_namespace, "System.Threading.Tasks") == 0)
        {
            if (IsTypeDefOrRefImplementedInSystemModule(pModule, tk))
                return MethodReturnKind::NonGenericTaskReturningMethod;
        }
    }

    return MethodReturnKind::NormalMethod;
}

//*******************************************************************************
BOOL MethodDesc::IsPointingToPrestub()
{
    CONTRACTL
    {
        NOTHROW;
        GC_NOTRIGGER;
        MODE_ANY;
    }
    CONTRACTL_END;

    if (!HasStableEntryPoint())
    {
        if (IsVersionableWithVtableSlotBackpatch())
        {
            PCODE methodEntrypoint = GetMethodEntryPointIfExists();
            return methodEntrypoint == GetTemporaryEntryPointIfExists() && methodEntrypoint != (PCODE)NULL;
        }
        return TRUE;
    }

    if (!HasPrecode())
        return FALSE;

    return GetPrecode()->IsPointingToPrestub();
}

//*******************************************************************************
void MethodDesc::Reset()
{
    WRAPPER_NO_CONTRACT;

    // This method is not thread-safe since we are updating
    // different pieces of data non-atomically.
    // Use this only if you can guarantee thread-safety somehow.

    _ASSERTE(InEnCEnabledModule() || // The process is frozen by the debugger
             IsDynamicMethod() || // These are used in a very restricted way
             GetLoaderModule()->IsReflectionEmit()); // Rental methods

    // Reset any flags relevant to the old code
    ClearFlagsOnUpdate();

    if (HasPrecode())
    {
        GetPrecode()->Reset();
    }
    else
    {
        // We should go here only for the rental methods
        _ASSERTE(GetLoaderModule()->IsReflectionEmit());

        InterlockedUpdateFlags3(enum_flag3_HasStableEntryPoint | enum_flag3_HasPrecode, FALSE);

        *GetAddrOfSlot() = GetTemporaryEntryPoint();
    }

    if (HasNativeCodeSlot())
    {
        *GetAddrOfNativeCodeSlot() = (PCODE)NULL;
    }
    _ASSERTE(!HasNativeCode());
}

//*******************************************************************************
Dictionary* MethodDesc::GetMethodDictionary()
{
    WRAPPER_NO_CONTRACT;

    return
        (GetClassification() == mcInstantiated)
        ? (Dictionary*) (AsInstantiatedMethodDesc()->IMD_GetMethodDictionary())
        : NULL;
}

//*******************************************************************************
DictionaryLayout* MethodDesc::GetDictionaryLayout()
{
    WRAPPER_NO_CONTRACT;

    return
        ((GetClassification() == mcInstantiated) && !IsUnboxingStub())
        ? AsInstantiatedMethodDesc()->IMD_GetDictionaryLayout()
        : NULL;
}

#endif // !DACCESS_COMPILE

//*******************************************************************************
MethodImpl *MethodDesc::GetMethodImpl()
{
    CONTRACTL
    {
        NOTHROW;
        GC_NOTRIGGER;
        FORBID_FAULT;
        PRECONDITION(HasMethodImplSlot());
        SUPPORTS_DAC;
    }
    CONTRACTL_END

    SIZE_T size = s_ClassificationSizeTable[m_wFlags & (mdfClassification | mdfHasNonVtableSlot)];

    return PTR_MethodImpl(dac_cast<TADDR>(this) + size);
}

#ifndef DACCESS_COMPILE

//*******************************************************************************
BOOL MethodDesc::RequiresMethodDescCallingConvention()
{
    LIMITED_METHOD_CONTRACT;

    // Interop marshaling is implemented using shared stubs
<<<<<<< HEAD
    if (IsCLRToCOMCall())
=======
    if (IsPInvoke() || IsCLRToCOMCall())
>>>>>>> 41c675e5
        return TRUE;

    return FALSE;
}

//*******************************************************************************
BOOL MethodDesc::RequiresStableEntryPoint()
{
    BYTE bFlags4 = VolatileLoadWithoutBarrier(&m_bFlags4);
    if (bFlags4 & enum_flag4_ComputedRequiresStableEntryPoint)
    {
        return (bFlags4 & enum_flag4_RequiresStableEntryPoint) != 0;
    }
    else
    {
        BOOL fRequiresStableEntryPoint = RequiresStableEntryPointCore();
        BYTE requiresStableEntrypointFlags = (BYTE)(enum_flag4_ComputedRequiresStableEntryPoint | (fRequiresStableEntryPoint ? enum_flag4_RequiresStableEntryPoint : 0));
        InterlockedUpdateFlags4(requiresStableEntrypointFlags, TRUE);
        return fRequiresStableEntryPoint;
    }
}

BOOL MethodDesc::RequiresStableEntryPointCore()
{
    LIMITED_METHOD_CONTRACT;

    // Create precodes for versionable methods
    if (IsVersionableWithPrecode())
        return TRUE;

    // Create precodes for edit and continue to make methods updateable
    if (InEnCEnabledModule() || IsEnCAddedMethod())
        return TRUE;

    // Precreate precodes for LCG methods so we do not leak memory when the method descs are recycled
    if (IsLCGMethod())
        return TRUE;

    // Wrapper stubs are stored in generic dictionary that's not backpatched
    if (IsWrapperStub())
        return TRUE;

    // TODO: Can we avoid early allocation of precodes for interfaces and cominterop?
    if ((IsInterface() && !IsStatic() && IsVirtual()) || IsCLRToCOMCall())
        return TRUE;

    // FCalls need stable entrypoint that can be mapped back to MethodDesc
    if (IsFCall())
        return TRUE;

    return FALSE;
}

#endif // !DACCESS_COMPILE

//*******************************************************************************
BOOL MethodDesc::MayHaveNativeCode()
{
    CONTRACTL
    {
        NOTHROW;
        GC_NOTRIGGER;
        MODE_ANY;
    }
    CONTRACTL_END

    // This code flow of this method should roughly match the code flow of MethodDesc::DoPrestub.

    switch (GetClassification())
    {
    case mcIL:              // IsIL() case. Handled below.
        break;
    case mcFCall:           // FCalls do not have real native code.
        return FALSE;
    case mcPInvoke:         // PInvoke never have native code (note that the PInvoke method
        return FALSE;       //  does not appear as having a native code even for stubs as IL)
    case mcEEImpl:          // Runtime provided implementation. No native code.
        return FALSE;
    case mcArray:           // Runtime provided implementation. No native code.
        return FALSE;
    case mcInstantiated:    // IsIL() case. Handled below.
        break;
#ifdef FEATURE_COMINTEROP
    case mcComInterop:      // Generated stub. No native code.
        return FALSE;
#endif // FEATURE_COMINTEROP
    case mcDynamic:         // LCG or stub-as-il.
        return TRUE;
    default:
        _ASSERTE(!"Unknown classification");
    }

    _ASSERTE(IsIL());

    if (IsWrapperStub() || ContainsGenericVariables() || IsAbstract())
    {
        return FALSE;
    }

    return TRUE;
}

//*******************************************************************************
void MethodDesc::CheckRestore(ClassLoadLevel level)
{
    STATIC_CONTRACT_THROWS;
    STATIC_CONTRACT_GC_TRIGGERS;
    STATIC_CONTRACT_FAULT;

    if (!GetMethodTable()->IsFullyLoaded())
    {
        if (GetClassification() == mcInstantiated)
        {
#ifndef DACCESS_COMPILE
            InstantiatedMethodDesc *pIMD = AsInstantiatedMethodDesc();

            // First restore method table pointer in singleton chunk;
            // it might be out-of-module
            ClassLoader::EnsureLoaded(TypeHandle(GetMethodTable()), level);

            if (ETW_PROVIDER_ENABLED(MICROSOFT_WINDOWS_DOTNETRUNTIME_PROVIDER))
            {
                ETW::MethodLog::MethodRestored(this);
            }

#else // DACCESS_COMPILE
            DacNotImpl();
#endif // DACCESS_COMPILE
        }
        else if (IsILStub()) // the only stored-sig MD type that uses ET_INTERNAL
        {
            ClassLoader::EnsureLoaded(TypeHandle(GetMethodTable()), level);

#ifndef DACCESS_COMPILE
            if (ETW_PROVIDER_ENABLED(MICROSOFT_WINDOWS_DOTNETRUNTIME_PROVIDER))
            {
                ETW::MethodLog::MethodRestored(this);
            }
#else // DACCESS_COMPILE
            DacNotImpl();
#endif // DACCESS_COMPILE
        }
        else
        {
            ClassLoader::EnsureLoaded(TypeHandle(GetMethodTable()), level);
        }
    }
}

// static
MethodDesc* MethodDesc::GetMethodDescFromStubAddr(PCODE addr, BOOL fSpeculative /*=FALSE*/)
{
    CONTRACT(MethodDesc *)
    {
        GC_NOTRIGGER;
        NOTHROW;
    }
    CONTRACT_END;

    MethodDesc* pMD = NULL;

    // Otherwise this must be some kind of precode
    //
    PTR_Precode pPrecode = Precode::GetPrecodeFromEntryPoint(addr, fSpeculative);
    _ASSERTE(fSpeculative || (pPrecode != NULL));
    if (pPrecode != NULL)
    {
        pMD = pPrecode->GetMethodDesc(fSpeculative);
    }

    RETURN(pMD);
}

//*******************************************************************************
#ifndef DACCESS_COMPILE
PCODE MethodDesc::GetTemporaryEntryPoint()
{
    CONTRACTL
    {
        THROWS;
        GC_NOTRIGGER;
        MODE_ANY;
    }
    CONTRACTL_END;

    _ASSERTE(GetMethodTable()->GetAuxiliaryData()->IsPublished());

    PCODE pEntryPoint = GetTemporaryEntryPointIfExists();
    if (pEntryPoint != (PCODE)NULL)
        return pEntryPoint;

    EnsureTemporaryEntryPoint();
    pEntryPoint = GetTemporaryEntryPointIfExists();
    _ASSERTE(pEntryPoint != (PCODE)NULL);

#ifdef _DEBUG
    MethodDesc * pMD = MethodDesc::GetMethodDescFromStubAddr(pEntryPoint);
    _ASSERTE(PTR_HOST_TO_TADDR(this) == PTR_HOST_TO_TADDR(pMD));
#endif

    return pEntryPoint;
}
#endif

#ifndef DACCESS_COMPILE
//*******************************************************************************
void MethodDesc::SetTemporaryEntryPoint(AllocMemTracker *pamTracker)
{
    WRAPPER_NO_CONTRACT;

    _ASSERTE(pamTracker != NULL);
    EnsureTemporaryEntryPointCore(pamTracker);

#ifdef _DEBUG
    PTR_PCODE pSlot = GetAddrOfSlot();
    _ASSERTE(*pSlot != (PCODE)NULL);
#endif

    if (RequiresStableEntryPoint())
    {
        // The rest of the system assumes that certain methods always have stable entrypoints.
        // Mark the precode as such
        MarkPrecodeAsStableEntrypoint();
    }
}

void MethodDesc::EnsureTemporaryEntryPoint()
{
    CONTRACTL
    {
        THROWS;
        GC_NOTRIGGER;
        MODE_ANY;
    }
    CONTRACTL_END;

    // Since this can allocate memory that won't be freed, we need to make sure that the associated MethodTable
    // is fully allocated and permanent.
    _ASSERTE(GetMethodTable()->GetAuxiliaryData()->IsPublished());

    if (GetTemporaryEntryPointIfExists() == (PCODE)NULL)
    {
        EnsureTemporaryEntryPointCore(NULL);
    }
}

void MethodDesc::EnsureTemporaryEntryPointCore(AllocMemTracker *pamTracker)
{
    CONTRACTL
    {
        THROWS;
        GC_NOTRIGGER;
        MODE_ANY;
    }
    CONTRACTL_END;

    if (GetTemporaryEntryPointIfExists() == (PCODE)NULL)
    {
        GetMethodDescChunk()->DetermineAndSetIsEligibleForTieredCompilation();
        PTR_PCODE pSlot = GetAddrOfSlot();

        AllocMemTracker amt;
        AllocMemTracker *pamTrackerPrecode = pamTracker != NULL ? pamTracker : &amt;
        Precode* pPrecode = Precode::Allocate(GetPrecodeType(), this, GetLoaderAllocator(), pamTrackerPrecode);

        IfFailThrow(EnsureCodeDataExists(pamTracker));

        if (InterlockedCompareExchangeT(&m_codeData->TemporaryEntryPoint, pPrecode->GetEntryPoint(), (PCODE)NULL) == (PCODE)NULL)
            amt.SuppressRelease(); // We only need to suppress the release if we are working with a MethodDesc which is not newly allocated

        PCODE tempEntryPoint = m_codeData->TemporaryEntryPoint;
        _ASSERTE(tempEntryPoint != (PCODE)NULL);

        if (*pSlot == (PCODE)NULL)
        {
            InterlockedCompareExchangeT(pSlot, tempEntryPoint, (PCODE)NULL);
        }
        InterlockedUpdateFlags4(enum_flag4_TemporaryEntryPointAssigned, TRUE);
    }
}

//*******************************************************************************
void MethodDescChunk::DetermineAndSetIsEligibleForTieredCompilation()
{
    WRAPPER_NO_CONTRACT;

    if (!DeterminedIfMethodsAreEligibleForTieredCompilation())
    {
        int count = GetCount();

        // Determine eligibility for tiered compilation
        {
            MethodDesc *pMD = GetFirstMethodDesc();
            bool chunkContainsEligibleMethods = pMD->DetermineIsEligibleForTieredCompilationInvariantForAllMethodsInChunk();

    #ifdef _DEBUG
            // Validate every MethodDesc has the same result for DetermineIsEligibleForTieredCompilationInvariantForAllMethodsInChunk
            MethodDesc *pMDDebug = GetFirstMethodDesc();
            for (int i = 0; i < count; ++i)
            {
                _ASSERTE(chunkContainsEligibleMethods == pMDDebug->DetermineIsEligibleForTieredCompilationInvariantForAllMethodsInChunk());
                pMDDebug = (MethodDesc *)(dac_cast<TADDR>(pMDDebug) + pMDDebug->SizeOf());
            }
    #endif
            if (chunkContainsEligibleMethods)
            {
                for (int i = 0; i < count; ++i)
                {
                    bool isEligible = pMD->DetermineAndSetIsEligibleForTieredCompilation();
                    _ASSERTE(isEligible == pMD->IsEligibleForTieredCompilation_NoCheckMethodDescChunk());

                    pMD = (MethodDesc *)(dac_cast<TADDR>(pMD) + pMD->SizeOf());
                }
            }
        }

        InterlockedUpdateFlags(enum_flag_DeterminedIsEligibleForTieredCompilation, TRUE);

#ifdef _DEBUG
        {
            MethodDesc *pMD = GetFirstMethodDesc();
            for (int i = 0; i < count; ++i)
            {
                _ASSERTE(pMD->IsEligibleForTieredCompilation() == pMD->IsEligibleForTieredCompilation_NoCheckMethodDescChunk());
                if (pMD->IsEligibleForTieredCompilation())
                {
                    _ASSERTE(!pMD->IsVersionableWithPrecode() || pMD->RequiresStableEntryPoint());
                }
            }
        }
#endif
    }
}


//*******************************************************************************
Precode* MethodDesc::GetOrCreatePrecode()
{
    WRAPPER_NO_CONTRACT;
    _ASSERTE(!IsVersionableWithVtableSlotBackpatch());

    // Since this can allocate memory that won't be freed, we need to make sure that the associated MethodTable
    // is fully allocated and permanent.
    _ASSERTE(GetMethodTable()->GetAuxiliaryData()->IsPublished());

    if (HasPrecode())
    {
        return GetPrecode();
    }

    PCODE tempEntry = GetTemporaryEntryPoint();

#ifdef _DEBUG
    PTR_PCODE pSlot = GetAddrOfSlot();
    PrecodeType requiredType = GetPrecodeType();
    PrecodeType availableType = Precode::GetPrecodeFromEntryPoint(tempEntry)->GetType();
    _ASSERTE(requiredType == availableType);
    _ASSERTE(*pSlot != (PCODE)NULL);
    _ASSERTE(*pSlot == tempEntry);
#endif

    // Set the flags atomically
    InterlockedUpdateFlags3(enum_flag3_HasStableEntryPoint | enum_flag3_HasPrecode, TRUE);

    return Precode::GetPrecodeFromEntryPoint(tempEntry);
}

void MethodDesc::MarkPrecodeAsStableEntrypoint()
{
#if _DEBUG
    PCODE tempEntry = GetTemporaryEntryPointIfExists();
    _ASSERTE(tempEntry != (PCODE)NULL);
    PrecodeType requiredType = GetPrecodeType();
    PrecodeType availableType = Precode::GetPrecodeFromEntryPoint(tempEntry)->GetType();
    _ASSERTE(requiredType == availableType);
#endif
    _ASSERTE(!HasPrecode());
    _ASSERTE(RequiresStableEntryPoint());

    InterlockedUpdateFlags3(enum_flag3_HasStableEntryPoint | enum_flag3_HasPrecode, TRUE);
}

bool MethodDesc::DetermineIsEligibleForTieredCompilationInvariantForAllMethodsInChunk()
{
#ifdef FEATURE_TIERED_COMPILATION
#ifndef FEATURE_CODE_VERSIONING
    #error Tiered compilation requires code versioning
#endif
    return
        // Policy
        g_pConfig->TieredCompilation() &&

        // Functional requirement
        CodeVersionManager::IsMethodSupported(this) &&

        // Policy - If QuickJit is disabled and the module does not have any pregenerated code, the method would effectively not
        // be tiered currently, so make the method ineligible for tiering to avoid some unnecessary overhead
        (g_pConfig->TieredCompilation_QuickJit() || GetMethodTable()->GetModule()->IsReadyToRun()) &&

        // Policy - Tiered compilation is not disabled by the profiler
        !CORProfilerDisableTieredCompilation() &&

        // Policy - Generating optimized code is not disabled
        !IsJitOptimizationDisabledForAllMethodsInChunk();
#else
    return false;
#endif
}

bool MethodDesc::DetermineAndSetIsEligibleForTieredCompilation()
{
    WRAPPER_NO_CONTRACT;

#ifdef FEATURE_TIERED_COMPILATION
#ifndef FEATURE_CODE_VERSIONING
    #error Tiered compilation requires code versioning
#endif

    // This function should only be called if the chunk has already been checked. This is done
    // to reduce the amount of flags checked for each MethodDesc
    _ASSERTE(DetermineIsEligibleForTieredCompilationInvariantForAllMethodsInChunk());

    // Keep in-sync with MethodTableBuilder::NeedsNativeCodeSlot(bmtMDMethod * pMDMethod)
    // to ensure native slots are available where needed.
    if (
        // Functional requirement - The NativeCodeSlot is required to hold the code pointer for the default code version because
        // the method's entry point slot will point to a precode or to the current code entry point
        HasNativeCodeSlot() &&

        // Functional requirement - These methods have no IL that could be optimized
        !IsWrapperStub() &&

        // Functions with NoOptimization or AggressiveOptimization don't participate in tiering
        !IsJitOptimizationLevelRequested() &&

        // Tiering the async thunk methods doesn't make sense
        !IsAsyncThunkMethod()
        )
    {
        InterlockedUpdateFlags3(enum_flag3_IsEligibleForTieredCompilation, TRUE);
        return true;
    }
#endif

    return false;
}

#endif // !DACCESS_COMPILE

bool MethodDesc::IsJitOptimizationDisabled()
{
    WRAPPER_NO_CONTRACT;

    return IsJitOptimizationDisabledForAllMethodsInChunk() ||
        IsJitOptimizationDisabledForSpecificMethod();
}

bool MethodDesc::IsJitOptimizationDisabledForSpecificMethod()
{
    return (!IsNoMetadata() && IsMiNoOptimization(GetImplAttrs()));
}

bool MethodDesc::IsJitOptimizationLevelRequested()
{
    if (IsNoMetadata())
    {
        return false;
    }

    const DWORD attrs = GetImplAttrs();
    return IsMiNoOptimization(attrs) || IsMiAggressiveOptimization(attrs);
}

bool MethodDesc::IsJitOptimizationDisabledForAllMethodsInChunk()
{
    WRAPPER_NO_CONTRACT;

    return
        g_pConfig->JitMinOpts() ||
        g_pConfig->GenDebuggableCode() ||
        GetModule()->AreJITOptimizationsDisabled();
}

#ifndef DACCESS_COMPILE

void MethodDesc::RecordAndBackpatchEntryPointSlot(
    LoaderAllocator *slotLoaderAllocator, // the loader allocator from which the slot's memory is allocated
    TADDR slot,
    EntryPointSlots::SlotType slotType)
{
    WRAPPER_NO_CONTRACT;

    GCX_PREEMP();

    LoaderAllocator *mdLoaderAllocator = GetLoaderAllocator();
    MethodDescBackpatchInfoTracker::ConditionalLockHolder slotBackpatchLockHolder;

    RecordAndBackpatchEntryPointSlot_Locked(
        mdLoaderAllocator,
        slotLoaderAllocator,
        slot,
        slotType,
        GetEntryPointToBackpatch_Locked());
}

// This function tries to record a slot that would contain an entry point for the method, and backpatches the slot to contain
// method's current entry point. Once recorded, changes to the entry point due to tiering will cause the slot to be backpatched
// as necessary.
void MethodDesc::RecordAndBackpatchEntryPointSlot_Locked(
    LoaderAllocator *mdLoaderAllocator,
    LoaderAllocator *slotLoaderAllocator, // the loader allocator from which the slot's memory is allocated
    TADDR slot,
    EntryPointSlots::SlotType slotType,
    PCODE currentEntryPoint)
{
    WRAPPER_NO_CONTRACT;
    _ASSERTE(MethodDescBackpatchInfoTracker::IsLockOwnedByCurrentThread());
    _ASSERTE(mdLoaderAllocator != nullptr);
    _ASSERTE(mdLoaderAllocator == GetLoaderAllocator());
    _ASSERTE(slotLoaderAllocator != nullptr);
    _ASSERTE(slot != (TADDR)NULL);
    _ASSERTE(slotType < EntryPointSlots::SlotType_Count);
    _ASSERTE(MayHaveEntryPointSlotsToBackpatch());

    // The specified current entry point must actually be *current* in the sense that it must have been retrieved inside the
    // lock, such that a recorded slot is guaranteed to point to the entry point at the time at which it was recorded, in order
    // to synchronize with backpatching in MethodDesc::BackpatchEntryPointSlots(). If a slot pointing to an older entry point
    // were to be recorded due to concurrency issues, it would not get backpatched to point to the more recent, actually
    // current, entry point until another entry point change, which may never happen.
    _ASSERTE(currentEntryPoint == GetEntryPointToBackpatch_Locked());

    MethodDescBackpatchInfoTracker *backpatchTracker = mdLoaderAllocator->GetMethodDescBackpatchInfoTracker();
    backpatchTracker->AddSlotAndPatch_Locked(this, slotLoaderAllocator, slot, slotType, currentEntryPoint);
}

FORCEINLINE bool MethodDesc::TryBackpatchEntryPointSlots(
    PCODE entryPoint,
    bool isPrestubEntryPoint,
    bool onlyFromPrestubEntryPoint)
{
    WRAPPER_NO_CONTRACT;
    _ASSERTE(MayHaveEntryPointSlotsToBackpatch());
    _ASSERTE(entryPoint != (PCODE)NULL);
    _ASSERTE(isPrestubEntryPoint == (entryPoint == GetPrestubEntryPointToBackpatch()));
    _ASSERTE(!isPrestubEntryPoint || !onlyFromPrestubEntryPoint);
    _ASSERTE(MethodDescBackpatchInfoTracker::IsLockOwnedByCurrentThread());

    LoaderAllocator *mdLoaderAllocator = GetLoaderAllocator();
    MethodDescBackpatchInfoTracker *backpatchInfoTracker = mdLoaderAllocator->GetMethodDescBackpatchInfoTracker();

    // Get the entry point to backpatch inside the lock to synchronize with backpatching in MethodDesc::DoBackpatch()
    PCODE previousEntryPoint = GetEntryPointToBackpatch_Locked();
    if (previousEntryPoint == entryPoint)
    {
        return true;
    }

    if (onlyFromPrestubEntryPoint && previousEntryPoint != GetPrestubEntryPointToBackpatch())
    {
        return false;
    }

    if (IsVersionableWithVtableSlotBackpatch())
    {
        // Backpatch the func ptr stub if it was created
        FuncPtrStubs *funcPtrStubs = mdLoaderAllocator->GetFuncPtrStubsNoCreate();
        if (funcPtrStubs != nullptr)
        {
            Precode *funcPtrPrecode = funcPtrStubs->Lookup(this);
            if (funcPtrPrecode != nullptr)
            {
                if (isPrestubEntryPoint)
                {
                    funcPtrPrecode->ResetTargetInterlocked();
                }
                else
                {
                    funcPtrPrecode->SetTargetInterlocked(entryPoint, FALSE /* fOnlyRedirectFromPrestub */);
                }
            }
        }
    }

    backpatchInfoTracker->Backpatch_Locked(this, entryPoint);

    // Set the entry point to backpatch inside the lock to synchronize with backpatching in MethodDesc::DoBackpatch(), and set
    // it last in case there are exceptions above, as setting the entry point indicates that all recorded slots have been
    // backpatched
    SetEntryPointToBackpatch_Locked(entryPoint);
    return true;
}

void MethodDesc::TrySetInitialCodeEntryPointForVersionableMethod(
    PCODE entryPoint,
    bool mayHaveEntryPointSlotsToBackpatch)
{
    WRAPPER_NO_CONTRACT;
    _ASSERTE(entryPoint != (PCODE)NULL);
    _ASSERTE(IsVersionable());
    _ASSERTE(mayHaveEntryPointSlotsToBackpatch == MayHaveEntryPointSlotsToBackpatch());

    if (mayHaveEntryPointSlotsToBackpatch)
    {
        TryBackpatchEntryPointSlotsFromPrestub(entryPoint);
    }
    else
    {
        _ASSERTE(IsVersionableWithPrecode());
        GetOrCreatePrecode()->SetTargetInterlocked(entryPoint, TRUE /* fOnlyRedirectFromPrestub */);
    }
}

void MethodDesc::SetCodeEntryPoint(PCODE entryPoint)
{
    WRAPPER_NO_CONTRACT;
    _ASSERTE(entryPoint != (PCODE)NULL);

    if (MayHaveEntryPointSlotsToBackpatch())
    {
        BackpatchEntryPointSlots(entryPoint);
    }
    else if (IsVersionable())
    {
        _ASSERTE(IsVersionableWithPrecode());
        GetOrCreatePrecode()->SetTargetInterlocked(entryPoint, FALSE /* fOnlyRedirectFromPrestub */);

        // SetTargetInterlocked() would return false if it lost the race with another thread. That is fine, this thread
        // can continue assuming it was successful, similarly to it successfully updating the target and another thread
        // updating the target again shortly afterwards.
    }
    else if (HasPrecode() || RequiresStableEntryPoint())
    {
        // Use this path if there already exists a Precode, OR if RequiresStableEntryPoint is set.
        //
        // RequiresStableEntryPoint currently requires that the entrypoint must be a Precode
        GetOrCreatePrecode()->SetTargetInterlocked(entryPoint);
    }
    else if (!HasStableEntryPoint())
    {
        SetStableEntryPointInterlocked(entryPoint);
    }
}

void MethodDesc::ResetCodeEntryPoint()
{
    WRAPPER_NO_CONTRACT;
    _ASSERTE(IsVersionable());

    if (MayHaveEntryPointSlotsToBackpatch())
    {
        BackpatchToResetEntryPointSlots();
        return;
    }

    _ASSERTE(IsVersionableWithPrecode());
    if (HasPrecode())
    {
        GetPrecode()->ResetTargetInterlocked();
    }
}

void MethodDesc::ResetCodeEntryPointForEnC()
{
    WRAPPER_NO_CONTRACT;
    _ASSERTE(!IsVersionable());
    _ASSERTE(!IsVersionableWithPrecode());
    _ASSERTE(!MayHaveEntryPointSlotsToBackpatch());

    // Updates are expressed via metadata diff and a methoddef of a runtime async method
    // would be resolved to the thunk.
    // If we see a thunk here, fetch the other variant that owns the IL and reset that.
    if (IsAsyncThunkMethod())
    {
        MethodDesc *otherVariant = GetAsyncOtherVariantNoCreate();
        _ASSERTE(otherVariant != NULL);
        otherVariant->ResetCodeEntryPointForEnC();
        return;
    }

    LOG((LF_ENC, LL_INFO100000, "MD::RCEPFENC: this:%p - %s::%s - HasPrecode():%s, HasNativeCodeSlot():%s\n",
        this, m_pszDebugClassName, m_pszDebugMethodName, (HasPrecode() ? "true" : "false"), (HasNativeCodeSlot() ? "true" : "false")));
    if (HasPrecode())
    {
        GetPrecode()->ResetTargetInterlocked();
    }

    if (HasNativeCodeSlot())
    {
        PTR_PCODE ppCode = GetAddrOfNativeCodeSlot();
        PCODE pCode = *ppCode;
        LOG((LF_CORDB, LL_INFO1000000, "MD::RCEPFENC: %p -> %p\n",
            ppCode, pCode));
        *ppCode = (PCODE)NULL;
    }
}


//*******************************************************************************
BOOL MethodDesc::SetNativeCodeInterlocked(PCODE addr, PCODE pExpected /*=NULL*/)
{
    CONTRACTL {
        THROWS;
        GC_NOTRIGGER;
    } CONTRACTL_END;

    _ASSERTE(!IsDefaultInterfaceMethod() || HasNativeCodeSlot());

    if (HasNativeCodeSlot())
    {
#ifdef TARGET_ARM
        _ASSERTE(IsThumbCode(addr) || (addr == (PCODE)NULL));
        addr &= ~THUMB_CODE;

        if (pExpected != (PCODE)NULL)
        {
            _ASSERTE(IsThumbCode(pExpected));
            pExpected &= ~THUMB_CODE;
        }
#endif

        return InterlockedCompareExchangeT(GetAddrOfNativeCodeSlot(), addr, pExpected) == pExpected;
    }

    _ASSERTE(pExpected == (PCODE)NULL);
    return SetStableEntryPointInterlocked(addr);
}


//*******************************************************************************
void MethodDesc::SetMethodEntryPoint(PCODE addr)
{
    WRAPPER_NO_CONTRACT;
    _ASSERTE(addr != (PCODE)NULL);

    // Similarly to GetMethodEntryPoint(), it is up to the caller to ensure that calls to this function are appropriately
    // synchronized. Currently, the only caller synchronizes with the following lock.
    _ASSERTE(MethodDescBackpatchInfoTracker::IsLockOwnedByCurrentThread());

    *GetAddrOfSlot() = addr;
}


//*******************************************************************************
BOOL MethodDesc::SetStableEntryPointInterlocked(PCODE addr)
{
    CONTRACTL {
        THROWS;
        GC_NOTRIGGER;
    } CONTRACTL_END;

    _ASSERTE(!HasPrecode());
    _ASSERTE(!IsVersionable());

    PCODE pExpected = GetTemporaryEntryPoint();
    PTR_PCODE pSlot = GetAddrOfSlot();

    BOOL fResult = InterlockedCompareExchangeT(pSlot, addr, pExpected) == pExpected;

    InterlockedUpdateFlags3(enum_flag3_HasStableEntryPoint, TRUE);
    _ASSERTE(!RequiresStableEntryPoint()); // The RequiresStableEntryPoint scenarios should all result in a stable entry point which is a PreCode, so that it can be replaced and adjusted over time.

    return fResult;
}

BOOL PInvokeMethodDesc::ComputeMarshalingRequired()
{
    WRAPPER_NO_CONTRACT;

    return PInvoke::MarshalingRequired(this);
}

/**********************************************************************************/
// Forward declare the PInvokeImportWorker function - See dllimport.cpp
EXTERN_C LPVOID STDCALL PInvokeImportWorker(PInvokeMethodDesc*);
void *PInvokeMethodDesc::ResolveAndSetPInvokeTarget(_In_ PInvokeMethodDesc* pMD)
{
    CONTRACTL
    {
        THROWS;
        GC_TRIGGERS;
        INJECT_FAULT(COMPlusThrowOM(););
        PRECONDITION(CheckPointer(pMD));
    }
    CONTRACTL_END

// This build conditional is here due to dllimport.cpp
// not being relevant during the crossgen build.
    LPVOID targetMaybe = PInvokeImportWorker(pMD);
    _ASSERTE(targetMaybe != nullptr);
    pMD->SetPInvokeTarget(targetMaybe);
    return targetMaybe;

}

BOOL PInvokeMethodDesc::TryGetResolvedPInvokeTarget(_In_ PInvokeMethodDesc* pMD, _Out_ void** ndirectTarget)
{
    CONTRACTL
    {
        THROWS;
        GC_TRIGGERS;
        INJECT_FAULT(COMPlusThrowOM(););
        PRECONDITION(CheckPointer(pMD));
        PRECONDITION(CheckPointer(ndirectTarget));
    }
    CONTRACTL_END

    if (!pMD->PInvokeTargetIsImportThunk())
    {
        // This is an early out to handle already resolved targets
        *ndirectTarget = pMD->GetPInvokeTarget();
        return TRUE;
    }

    if (!pMD->ShouldSuppressGCTransition())
        return FALSE;

    *ndirectTarget = ResolveAndSetPInvokeTarget(pMD);
    return TRUE;

}

//*******************************************************************************
void PInvokeMethodDesc::InterlockedSetPInvokeFlags(WORD wFlags)
{
    CONTRACTL
    {
        THROWS;
        GC_NOTRIGGER;
    }
    CONTRACTL_END

    // Since InterlockedCompareExchange only works on ULONGs,
    // we'll have to operate on the entire ULONG. Ugh.

    WORD *pFlags = &m_wPInvokeFlags;

    // Make sure that m_flags is aligned on a 4 byte boundry
    _ASSERTE( ( ((size_t) pFlags) & (sizeof(ULONG)-1) ) == 0);

    // Ensure we won't be reading or writing outside the bounds of the PInvokeMethodDesc.
    _ASSERTE((BYTE*)pFlags >= (BYTE*)this);
    _ASSERTE((BYTE*)pFlags+sizeof(ULONG) <= (BYTE*)(this+1));

    DWORD dwMask = 0;

    // Set the flags in the mask
    ((WORD*)&dwMask)[0] |= wFlags;

    // Now, slam all 32 bits atomically.
    InterlockedOr((LONG*)pFlags, dwMask);
}


#ifdef TARGET_WINDOWS
FARPROC PInvokeMethodDesc::FindEntryPointWithMangling(NATIVE_LIBRARY_HANDLE hMod, PTR_CUTF8 entryPointName)
{
    CONTRACTL
    {
        THROWS;
        GC_TRIGGERS;
        MODE_ANY;
    }
    CONTRACTL_END;

    FARPROC pFunc = GetProcAddress(hMod, entryPointName);

#if defined(TARGET_X86)

    if (pFunc)
    {
        return pFunc;
    }

    if (IsStdCall())
    {
        EnsureStackArgumentSize();

        DWORD probedEntrypointNameLength = (DWORD)(strlen(entryPointName) + 1); // 1 for null terminator
        int dstbufsize = (int)(sizeof(char) * (probedEntrypointNameLength + 10)); // 10 for stdcall mangling
        LPSTR szProbedEntrypointName = ((LPSTR)_alloca(dstbufsize + 1));
        szProbedEntrypointName[0] = '_';
        strcpy_s(szProbedEntrypointName + 1, dstbufsize, entryPointName);
        szProbedEntrypointName[probedEntrypointNameLength] = '\0'; // Add an extra '\0'.

        UINT16 numParamBytesMangle = GetStackArgumentSize();

        sprintf_s(szProbedEntrypointName + probedEntrypointNameLength, dstbufsize - probedEntrypointNameLength + 1, "@%lu", (ULONG)numParamBytesMangle);
        pFunc = GetProcAddress(hMod, szProbedEntrypointName);
    }

#endif

    return pFunc;
}

FARPROC PInvokeMethodDesc::FindEntryPointWithSuffix(NATIVE_LIBRARY_HANDLE hMod, PTR_CUTF8 entryPointName, char suffix)
{
    // Allocate space for a copy of the entry point name.
    DWORD entryPointWithSuffixLen = (DWORD)(strlen(entryPointName) + 1); // +1 for charset decorations
    int dstbufsize = (int)(sizeof(char) * (entryPointWithSuffixLen + 1)); // +1 for the null terminator
    LPSTR entryPointWithSuffix = ((LPSTR)_alloca(dstbufsize));

    // Copy the name so we can mangle it.
    strcpy_s(entryPointWithSuffix, dstbufsize, entryPointName);
    entryPointWithSuffix[entryPointWithSuffixLen] = '\0'; // Null terminator
    entryPointWithSuffix[entryPointWithSuffixLen - 1] = suffix; // Charset suffix

    // Look for entry point with the suffix based on charset
    return FindEntryPointWithMangling(hMod, entryPointWithSuffix);
}

#endif

//*******************************************************************************
LPVOID PInvokeMethodDesc::FindEntryPoint(NATIVE_LIBRARY_HANDLE hMod)
{
    CONTRACTL
    {
        THROWS;
        GC_TRIGGERS;
        MODE_ANY;
    }
    CONTRACTL_END;

    char const * funcName = GetEntrypointName();

#ifndef TARGET_WINDOWS
    return reinterpret_cast<LPVOID>(PAL_GetProcAddressDirect(hMod, funcName));
#else
    // Handle ordinals.
    if (funcName[0] == '#')
    {
        long ordinal = atol(funcName + 1);
        return reinterpret_cast<LPVOID>(GetProcAddress(hMod, (LPCSTR)(size_t)((UINT16)ordinal)));
    }

    FARPROC pFunc = NULL;
    if (IsNativeNoMangled())
    {
        // Look for the user-provided entry point name only
        pFunc = FindEntryPointWithMangling(hMod, funcName);
    }
    else if (IsNativeAnsi())
    {
        // For ANSI, look for the user-provided entry point name first.
        // If that does not exist, try the charset suffix.
        pFunc = FindEntryPointWithMangling(hMod, funcName);
        if (pFunc == NULL)
            pFunc = FindEntryPointWithSuffix(hMod, funcName, 'A');
    }
    else
    {
        // For Unicode, look for the entry point name with the charset suffix first.
        // The 'W' API takes precedence over the undecorated one.
        pFunc = FindEntryPointWithSuffix(hMod, funcName, 'W');
        if (pFunc == NULL)
            pFunc = FindEntryPointWithMangling(hMod, funcName);
    }

    return reinterpret_cast<LPVOID>(pFunc);
#endif
}

#if defined(TARGET_X86)
//*******************************************************************************
void PInvokeMethodDesc::EnsureStackArgumentSize()
{
    STANDARD_VM_CONTRACT;

    if (m_cbStackArgumentSize == 0xFFFF)
    {
        // Marshalling required check sets the stack size as side-effect when marshalling is not required.
        if (MarshalingRequired())
        {
            // Generating interop stub sets the stack size as side-effect in all cases
            GetStubForInteropMethod(this, PINVOKESTUB_FL_FOR_NUMPARAMBYTES);
        }
    }
}
#endif


//*******************************************************************************
void PInvokeMethodDesc::InitEarlyBoundPInvokeTarget()
{
    CONTRACTL
    {
        THROWS;
        GC_TRIGGERS;
        INJECT_FAULT(COMPlusThrowOM(););
    }
    CONTRACTL_END

    _ASSERTE(IsEarlyBound());

    if (IsClassConstructorTriggeredAtLinkTime())
    {
        GetMethodTable()->CheckRunClassInitThrowing();
    }

    const void *target = GetModule()->GetInternalPInvokeTarget(GetRVA());
    _ASSERTE(target != 0);

#ifdef FEATURE_IJW
    if (HeuristicDoesThisLookLikeAGetLastErrorCall((LPBYTE)target))
        target = (BYTE*)FalseGetLastError;
#endif

    // As long as we've set the PInvoke target field we don't need to backpatch the import thunk glue.
    // All PInvoke calls all through the PInvoke target, so if it's updated, then we won't go into
    // PInvokeImportThunk().  In fact, backpatching the import thunk glue leads to race conditions.
    SetPInvokeTarget((LPVOID)target);
}

//*******************************************************************************
BOOL MethodDesc::HasUnmanagedCallersOnlyAttribute()
{
    CONTRACTL
    {
        THROWS;
        GC_NOTRIGGER;
        FORBID_FAULT;
    }
    CONTRACTL_END;

    if (IsILStub())
    {
        // Stubs generated for being called from native code are equivalent to
        // managed methods marked with UnmanagedCallersOnly.
        return AsDynamicMethodDesc()->GetILStubType() == DynamicMethodDesc::StubNativeToCLRInterop;
    }

    HRESULT hr = GetCustomAttribute(
        WellKnownAttribute::UnmanagedCallersOnly,
        nullptr,
        nullptr);

    return (hr == S_OK) ? TRUE : FALSE;
}

//*******************************************************************************
BOOL MethodDesc::ShouldSuppressGCTransition()
{
    CONTRACTL
    {
        THROWS;
        GC_TRIGGERS;
        INJECT_FAULT(COMPlusThrowOM());
    }
    CONTRACTL_END;

    MethodDesc* tgt = nullptr;
    if (IsPInvoke())
    {
        tgt = this;
    }
    else if (IsILStub())
    {
        // From the IL stub, determine if the actual target has been
        // marked to suppress the GC transition.
        PTR_DynamicMethodDesc ilStubMD = AsDynamicMethodDesc();
        PTR_ILStubResolver ilStubResolver = ilStubMD->GetILStubResolver();
        tgt = ilStubResolver->GetStubTargetMethodDesc();

        // In the event we can't get or don't have a target, there is no way
        // to determine if we should suppress the GC transition.
        if (tgt == nullptr)
            return FALSE;
    }
    else
    {
        return FALSE;
    }

    _ASSERTE(tgt != nullptr);
    bool suppressGCTransition;
    PInvoke::GetCallingConvention_IgnoreErrors(tgt, NULL /*callConv*/, &suppressGCTransition);
    return suppressGCTransition ? TRUE : FALSE;
}

#ifdef FEATURE_COMINTEROP
//*******************************************************************************
void CLRToCOMCallMethodDesc::InitComEventCallInfo()
{
    CONTRACTL
    {
        THROWS;
        GC_TRIGGERS;
        INJECT_FAULT(COMPlusThrowOM());
    }
    CONTRACTL_END

    MethodTable *pItfMT = GetInterfaceMethodTable();
    MethodDesc *pItfMD = this;
    MethodTable *pSrcItfClass = NULL;
    MethodTable *pEvProvClass = NULL;

    // Retrieve the event provider class.
    WORD cbExtraSlots = ComMethodTable::GetNumExtraSlots(pItfMT->GetComInterfaceType());
    WORD itfSlotNum = (WORD) m_pCLRToCOMCallInfo->m_cachedComSlot - cbExtraSlots;
    pItfMT->GetEventInterfaceInfo(&pSrcItfClass, &pEvProvClass);
    m_pCLRToCOMCallInfo->m_pEventProviderMD = MemberLoader::FindMethodForInterfaceSlot(pEvProvClass, pItfMT, itfSlotNum);

    // If we could not find the method, then the event provider does not support
    // this event. This is a fatal error.
    if (!m_pCLRToCOMCallInfo->m_pEventProviderMD)
    {
        // Init the interface MD for error reporting.
        pItfMD = (CLRToCOMCallMethodDesc*)pItfMT->GetMethodDescForSlot(itfSlotNum);

        // Retrieve the event provider class name.
        StackSString ssEvProvClassName;
        pEvProvClass->_GetFullyQualifiedNameForClass(ssEvProvClassName);

        // Retrieve the COM event interface class name.
        StackSString ssEvItfName;
        pItfMT->_GetFullyQualifiedNameForClass(ssEvItfName);

        // Convert the method name to unicode.
        StackSString ssMethodName(SString::Utf8, pItfMD->GetName());

        // Throw the exception.
        COMPlusThrow(kTypeLoadException, IDS_EE_METHOD_NOT_FOUND_ON_EV_PROV,
                     ssMethodName.GetUnicode(), ssEvItfName.GetUnicode(), ssEvProvClassName.GetUnicode());
    }
}
#endif // FEATURE_COMINTEROP

#endif // !DACCESS_COMPILE


#ifdef DACCESS_COMPILE

//*******************************************************************************
void
MethodDesc::EnumMemoryRegions(CLRDataEnumMemoryFlags flags)
{
    SUPPORTS_DAC;

    if (DacHasMethodDescBeenEnumerated(this))
    {
        return;
    }

    // Save away the whole MethodDescChunk as in many
    // places RecoverChunk is called on a method desc so
    // the whole chunk must be available.  This also
    // automatically picks up any prestubs and such.
    GetMethodDescChunk()->EnumMemoryRegions(flags);

    if (HasPrecode())
    {
        GetPrecode()->EnumMemoryRegions(flags);
    }

    // Need to save the Debug-Info for this method so that we can see it in a debugger later.
#ifdef FEATURE_CODE_VERSIONING
    {
        CodeVersionManager::LockHolder codeVersioningLockHolder;

        CodeVersionManager* pCodeVersionManager = GetCodeVersionManager();
        NativeCodeVersionCollection nativeCodeVersions = pCodeVersionManager->GetNativeCodeVersions(dac_cast<PTR_MethodDesc>(this));
        for (NativeCodeVersionIterator iter = nativeCodeVersions.Begin(); iter != nativeCodeVersions.End(); iter++)
        {
            PCODE addrCode = iter->GetNativeCode();
            EECodeInfo codeInfo(addrCode);
            DebugInfoManager::EnumMemoryRegionsForMethodDebugInfo(flags, &codeInfo);
        }
    }
#else
    PCODE entryPoint = GetNativeCode();
    EECodeInfo codeInfo(entryPoint);
    DebugInfoManager::EnumMemoryRegionsForMethodDebugInfo(flags, &codeInfo);
#endif // FEATURE_CODE_VERSIONING

    if (!IsNoMetadata() ||IsILStub())
    {
        // The assembling of the string below implicitly dumps the memory we need.

        StackSString str;
        TypeString::AppendMethodInternal(str, this, TypeString::FormatSignature|TypeString::FormatNamespace|TypeString::FormatFullInst);

#ifdef FEATURE_MINIMETADATA_IN_TRIAGEDUMPS
        if (flags == CLRDATA_ENUM_MEM_MINI || flags == CLRDATA_ENUM_MEM_TRIAGE)
        {
            // we want to save just the method name, so truncate at the open paranthesis
            SString::Iterator it = str.Begin();
            if (str.Find(it, W('(')))
            {
                // ensure the symbol ends in "()" to minimize regressions
                // in !analyze assuming the existence of the argument list
                str.Truncate(++it);
                str.Append(W(')'));
            }

            DacMdCacheAddEEName(dac_cast<TADDR>(this), str);
        }
#endif // FEATURE_MINIMETADATA_IN_TRIAGEDUMPS

        // The module path is used in the output of !clrstack and !pe if the
        // module is not available when the minidump is inspected. By retrieving
        // the path here, the required memory is implicitly dumped.
        Module* pModule = GetModule();
        if (pModule)
        {
            pModule->GetPath();
        }
    }

#ifdef FEATURE_CODE_VERSIONING
    // Make sure the active IL and native code version are in triage dumps.
    if (IsIL())
    {
        CodeVersionManager* pCodeVersionManager = GetCodeVersionManager();
        ILCodeVersion ilVersion = pCodeVersionManager->GetActiveILCodeVersion(dac_cast<PTR_MethodDesc>(this));
        if (!ilVersion.IsNull())
        {
            EX_TRY
            {
                ilVersion.GetActiveNativeCodeVersion(dac_cast<PTR_MethodDesc>(this));
                ilVersion.GetVersionId();
                ilVersion.GetRejitState();
                ilVersion.GetIL();
            }
            EX_CATCH_RETHROW_ONLY_COR_E_OPERATIONCANCELLED
        }
    }
#endif

    // Also, call DacValidateMD to dump the memory it needs. !clrstack calls
    // DacValidateMD before it retrieves the method name. We don't expect
    // DacValidateMD to fail, but if it does, ignore the failure and try to assemble the
    // string anyway so that clients that don't validate the MD still work.

    DacValidateMD(this);

    DacSetMethodDescEnumerated(this);

}

//*******************************************************************************
void
StoredSigMethodDesc::EnumMemoryRegions(CLRDataEnumMemoryFlags flags)
{
    SUPPORTS_DAC;
    // 'this' already done, see below.
    DacEnumMemoryRegion(GetSigRVA(), m_cSig);
}

//*******************************************************************************
void
MethodDescChunk::EnumMemoryRegions(CLRDataEnumMemoryFlags flags)
{
    SUPPORTS_DAC;

    DAC_CHECK_ENUM_THIS();
    EMEM_OUT(("MEM: %p MethodDescChunk\n", dac_cast<TADDR>(this)));

    DacEnumMemoryRegion(dac_cast<TADDR>(this), SizeOf());

    PTR_MethodTable pMT = GetMethodTable();

    if (pMT.IsValid())
    {
        pMT->EnumMemoryRegions(flags);
    }

    MethodDesc * pMD = GetFirstMethodDesc();
    MethodDesc * pOldMD = NULL;
    while (pMD != NULL && pMD != pOldMD)
    {
        pOldMD = pMD;
        EX_TRY
        {
            if (pMD->IsMethodImpl())
            {
                pMD->GetMethodImpl()->EnumMemoryRegions(flags);
            }
        }
        EX_CATCH_RETHROW_ONLY_COR_E_OPERATIONCANCELLED

        EX_TRY
        {
            if (pMD->HasStoredSig())
            {
                dac_cast<PTR_StoredSigMethodDesc>(pMD)->EnumMemoryRegions(flags);
            }

            // Check whether the next MethodDesc is within the bounds of the current chunks
            TADDR pNext = dac_cast<TADDR>(pMD) + pMD->SizeOf();
            TADDR pEnd = dac_cast<TADDR>(this) + this->SizeOf();

            pMD = (pNext < pEnd) ? PTR_MethodDesc(pNext) : NULL;
        }
        EX_CATCH_RETHROW_ONLY_COR_E_OPERATIONCANCELLED
    }
}

#endif // DACCESS_COMPILE

#ifndef DACCESS_COMPILE
//*******************************************************************************
MethodDesc *MethodDesc::GetInterfaceMD()
{
    CONTRACT (MethodDesc*) {
        THROWS;
        GC_TRIGGERS;
        INSTANCE_CHECK;
        PRECONDITION(!IsInterface());
        POSTCONDITION(CheckPointer(RETVAL, NULL_OK));
    } CONTRACT_END;
    MethodTable *pMT = GetMethodTable();
    RETURN(pMT->ReverseInterfaceMDLookup(GetSlot()));
}
#endif // !DACCESS_COMPILE

PTR_LoaderAllocator MethodDesc::GetLoaderAllocator()
{
    WRAPPER_NO_CONTRACT;
    return GetLoaderModule()->GetLoaderAllocator();
}

#if !defined(DACCESS_COMPILE)
REFLECTMETHODREF MethodDesc::AllocateStubMethodInfo()
{
    CONTRACTL
    {
        THROWS;
        GC_TRIGGERS;
        INJECT_FAULT(COMPlusThrowOM());
        MODE_COOPERATIVE;
    }
    CONTRACTL_END;

    REFLECTMETHODREF retVal;
    REFLECTMETHODREF methodRef = (REFLECTMETHODREF)AllocateObject(CoreLibBinder::GetClass(CLASS__STUBMETHODINFO));
    GCPROTECT_BEGIN(methodRef);

    methodRef->SetMethod(this);
    LoaderAllocator *pLoaderAllocatorOfMethod = this->GetLoaderAllocator();
    if (pLoaderAllocatorOfMethod->IsCollectible())
        methodRef->SetKeepAlive(pLoaderAllocatorOfMethod->GetExposedObject());

    retVal = methodRef;
    GCPROTECT_END();

    return retVal;
}
#endif // !DACCESS_COMPILE

#ifndef DACCESS_COMPILE
typedef void (*WalkValueTypeParameterFnPtr)(Module *pModule, mdToken token, Module *pDefModule, mdToken tkDefToken, SigPointer *ptr, SigTypeContext *pTypeContext, void *pData);

void MethodDesc::WalkValueTypeParameters(MethodTable *pMT, WalkValueTypeParameterFnPtr function, void *pData)
{
    CONTRACTL
    {
        THROWS;
        GC_TRIGGERS;
    }
    CONTRACTL_END;

    uint32_t numArgs = 0;
    Module *pModule = this->GetModule();
    SigPointer ptr = this->GetSigPointer();

    // skip over calling convention.
    uint32_t         callConv = 0;
    IfFailThrowBF(ptr.GetCallingConvInfo(&callConv), BFA_BAD_SIGNATURE, pModule);

    // If calling convention is generic, skip GenParamCount
    if (callConv & IMAGE_CEE_CS_CALLCONV_GENERIC)
    {
        IfFailThrowBF(ptr.GetData(NULL), BFA_BAD_SIGNATURE, pModule);
    }

    IfFailThrowBF(ptr.GetData(&numArgs), BFA_BAD_SIGNATURE, pModule);

    SigTypeContext typeContext(this, TypeHandle(pMT));

    // iterate over the return type and parameters
    for (DWORD j = 0; j <= numArgs; j++)
    {
        CorElementType type = ptr.PeekElemTypeClosed(pModule, &typeContext);
        if (type != ELEMENT_TYPE_VALUETYPE)
            goto moveToNextToken;

        mdToken token;
        Module *pTokenModule;
        token = ptr.PeekValueTypeTokenClosed(pModule, &typeContext, &pTokenModule);

        if (token == mdTokenNil)
            goto moveToNextToken;

        DWORD dwAttrType;
        Module *pDefModule;
        mdToken defToken;

        dwAttrType = 0;
        if (ClassLoader::ResolveTokenToTypeDefThrowing(pTokenModule, token, &pDefModule, &defToken))
        {
            if (function != NULL)
                function(pModule, token, pDefModule, defToken, &ptr, &typeContext, pData);
        }

moveToNextToken:
        // move to next argument token
        IfFailThrowBF(ptr.SkipExactlyOne(), BFA_BAD_SIGNATURE, pModule);
    }

    if (!HaveValueTypeParametersBeenWalked())
    {
        SetValueTypeParametersWalked();
    }
}

PrecodeType MethodDesc::GetPrecodeType()
{
    LIMITED_METHOD_CONTRACT;

    PrecodeType precodeType = PRECODE_INVALID;

#ifdef HAS_FIXUP_PRECODE
    if (!RequiresMethodDescCallingConvention())
    {
        // Use the more efficient fixup precode if possible
        precodeType = PRECODE_FIXUP;
    }
    else
#endif // HAS_FIXUP_PRECODE
    {
        precodeType = PRECODE_STUB;
    }

    return precodeType;
}

#endif // !DACCESS_COMPILE

#ifndef DACCESS_COMPILE
void MethodDesc::PrepareForUseAsADependencyOfANativeImageWorker()
{
    STANDARD_VM_CONTRACT;

    // This function ensures that a method is ready for use as a dependency of a native image
    // The current requirement is only that valuetypes can be resolved to their type defs as much
    // as is possible. (If the method is actually called, then this will not throw, but there
    // are cases where we call this method and we are unaware if this method will actually be called
    // or accessed as a native image dependency. This explains the contract (STANDARD_VM_CONTRACT)
    //  - This method should be callable only when general purpose VM code can be called
    // , as well as the TRY/CATCH.
    //  - This function should not introduce failures

    EX_TRY
    {
        WalkValueTypeParameters(this->GetMethodTable(), NULL, NULL);
    }
    EX_SWALLOW_NONTERMINAL
    _ASSERTE(HaveValueTypeParametersBeenWalked());
}

static void CheckForEquivalenceAndLoadType(Module *pModule, mdToken token, Module *pDefModule, mdToken defToken, const SigParser *ptr, SigTypeContext *pTypeContext, void *pData)
{
    CONTRACTL
    {
        THROWS;
        GC_TRIGGERS;
    }
    CONTRACTL_END;

    BOOL *pHasEquivalentParam = (BOOL *)pData;

#ifdef FEATURE_TYPEEQUIVALENCE
    *pHasEquivalentParam = IsTypeDefEquivalent(defToken, pDefModule);
#else
    _ASSERTE(*pHasEquivalentParam == FALSE); // Assert this is always false.
#endif // FEATURE_TYPEEQUIVALENCE

    SigPointer sigPtr(*ptr);
    TypeHandle th = sigPtr.GetTypeHandleThrowing(pModule, pTypeContext);
    _ASSERTE(!th.IsNull());
}

void MethodDesc::PrepareForUseAsAFunctionPointer()
{
    CONTRACTL
    {
        THROWS;
        GC_TRIGGERS;
        MODE_ANY;
    }
    CONTRACTL_END;

    // Since function pointers are unsafe and can enable type punning, all
    // value type parameters must be loaded prior to providing a function pointer.
    if (HaveValueTypeParametersBeenLoaded())
        return;

    BOOL fHasTypeEquivalentStructParameters = FALSE;
    WalkValueTypeParameters(this->GetMethodTable(), CheckForEquivalenceAndLoadType, &fHasTypeEquivalentStructParameters);

#ifdef FEATURE_TYPEEQUIVALENCE
    if (!fHasTypeEquivalentStructParameters)
        SetDoesNotHaveEquivalentValuetypeParameters();
#endif // FEATURE_TYPEEQUIVALENCE

    SetValueTypeParametersLoaded();
}
#endif //!DACCESS_COMPILE<|MERGE_RESOLUTION|>--- conflicted
+++ resolved
@@ -2481,11 +2481,7 @@
     LIMITED_METHOD_CONTRACT;
 
     // Interop marshaling is implemented using shared stubs
-<<<<<<< HEAD
     if (IsCLRToCOMCall())
-=======
-    if (IsPInvoke() || IsCLRToCOMCall())
->>>>>>> 41c675e5
         return TRUE;
 
     return FALSE;
