--- conflicted
+++ resolved
@@ -2669,8 +2669,10 @@
 
     EnsureTemporaryEntryPointCore(pLoaderAllocator, pamTracker);
 
+#ifdef _DEBUG
     PTR_PCODE pSlot = GetAddrOfSlot();
-    *pSlot = GetTemporaryEntryPoint();
+    _ASSERTE(*pSlot == (PCODE)NULL);
+#endif
 
     if (RequiresStableEntryPoint())
     {
@@ -2723,23 +2725,11 @@
         PCODE tempEntryPoint = m_codeData->TemporaryEntryPoint;
         _ASSERTE(tempEntryPoint != (PCODE)NULL);
 
-<<<<<<< HEAD
         if (*pSlot == (PCODE)NULL)
         {
             InterlockedCompareExchangeT(pSlot, tempEntryPoint, (PCODE)NULL);
         }
         InterlockedUpdateFlags4(enum_flag4_TemporaryEntryPointAssigned, TRUE);
-=======
-    PTR_PCODE pSlot = GetAddrOfSlot();
-    _ASSERTE(*pSlot == (PCODE)NULL);
-    *pSlot = GetTemporaryEntryPoint();
-
-    if (RequiresStableEntryPoint())
-    {
-        // The rest of the system assumes that certain methods always have stable entrypoints.
-        // Create them now.
-        GetOrCreatePrecode();
->>>>>>> 51176f0b
     }
 }
 
@@ -2748,7 +2738,6 @@
 {
     WRAPPER_NO_CONTRACT;
 
-<<<<<<< HEAD
     if (!DeterminedIfMethodsAreEligibleForTieredCompilation())
     {
         int count = GetCount();
@@ -2757,9 +2746,6 @@
         {
             MethodDesc *pMD = GetFirstMethodDesc();
             bool chunkContainsEligibleMethods = pMD->DetermineIsEligibleForTieredCompilationInvariantForAllMethodsInChunk();
-=======
-    _ASSERTE(GetTemporaryEntryPoints() == (TADDR)NULL);
->>>>>>> 51176f0b
 
     #ifdef _DEBUG
             // Validate every MethodDesc has the same result for DetermineIsEligibleForTieredCompilationInvariantForAllMethodsInChunk
@@ -2790,7 +2776,6 @@
 
         InterlockedUpdateFlags(enum_flag_DeterminedIsEligibleForTieredCompilation, TRUE);
 
-<<<<<<< HEAD
 #ifdef _DEBUG
         {
             MethodDesc *pMD = GetFirstMethodDesc();
@@ -2805,9 +2790,6 @@
         }
 #endif
     }
-=======
-    _ASSERTE(GetTemporaryEntryPoints() != (TADDR)NULL);
->>>>>>> 51176f0b
 }
 
 
