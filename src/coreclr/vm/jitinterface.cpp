--- conflicted
+++ resolved
@@ -12994,26 +12994,19 @@
             {
                 LARGE_INTEGER methodJitTimeStop;
                 QueryPerformanceCounter(&methodJitTimeStop);
-<<<<<<< HEAD
-                EString codeBase;
-                ftn->GetModule()->GetDomainAssembly()->GetPEAssembly()->GetPathOrCodeBase(codeBase);
-                codeBase.AppendPrintf(W(",0x%x,%d,%d\n"),
-                                 //(const WCHAR *)codeBase, //module name
-=======
 
                 SString moduleName;
                 ftn->GetModule()->GetDomainAssembly()->GetPEAssembly()->GetPathOrCodeBase(moduleName);
-                MAKE_UTF8PTR_FROMWIDE(moduleNameUtf8, moduleName.GetUnicode());
-
-                SString codeBase;
+                MAKE_UTF8PTR_FROMWIDE(moduleNameUtf8, moduleName);
+
+                EString<EncodingUTF8> codeBase;
                 codeBase.AppendPrintf("%s,0x%x,%d,%d\n",
                                  moduleNameUtf8, //module name
->>>>>>> 1313fda8
                                  ftn->GetMemberDef(), //method token
                                  (unsigned)(methodJitTimeStop.QuadPart - methodJitTimeStart.QuadPart), //cycle count
                                  methodInfo.ILCodeSize //il size
                                 );
-                OutputDebugStringUtf8(codeBase.GetUTF8NoConvert());
+                OutputDebugStringUtf8(codeBase);
             }
 #endif // PERF_TRACK_METHOD_JITTIMES
 
