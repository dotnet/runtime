// Licensed to the .NET Foundation under one or more agreements.
// The .NET Foundation licenses this file to you under the MIT license.
// ===========================================================================
// File: JITinterface.CPP
//

// ===========================================================================

#include "common.h"
#include "jitinterface.h"
#include "codeman.h"
#include "method.hpp"
#include "class.h"
#include "object.h"
#include "field.h"
#include "stublink.h"
#include "virtualcallstub.h"
#include "corjit.h"
#include "eeconfig.h"
#include "excep.h"
#include "log.h"
#include "excep.h"
#include "float.h"      // for isnan
#include "dbginterface.h"
#include "dllimport.h"
#include "callconvbuilder.hpp"
#include "gcheaputilities.h"
#include "comdelegate.h"
#include "corprof.h"
#include "eeprofinterfaces.h"
#ifdef PROFILING_SUPPORTED
#include "proftoeeinterfaceimpl.h"
#include "eetoprofinterfaceimpl.h"
#include "eetoprofinterfaceimpl.inl"
#include "profilepriv.h"
#include "rejit.h"
#endif // PROFILING_SUPPORTED
#include "ecall.h"
#include "generics.h"
#include "typestring.h"
#include "typedesc.h"
#include "genericdict.h"
#include "array.h"
#include "debuginfostore.h"
#include "safemath.h"
#include "runtimehandles.h"
#include "sigbuilder.h"
#include "openum.h"
#include "fieldmarshaler.h"
#ifdef HAVE_GCCOVER
#include "gccover.h"
#endif // HAVE_GCCOVER

#ifdef FEATURE_INTERPRETER
#include "interpreter.h"
#endif // FEATURE_INTERPRETER

#ifdef FEATURE_PERFMAP
#include "perfmap.h"
#endif

#ifdef FEATURE_PGO
#include "pgo.h"
#endif

#include "tailcallhelp.h"

#ifdef TARGET_WINDOWS
EXTERN_C uint32_t _tls_index;
#endif

#ifndef _MSC_VER
extern "C" void* __tls_get_addr(void* ti);
#endif // !_MSC_VER

// The Stack Overflow probe takes place in the COOPERATIVE_TRANSITION_BEGIN() macro
//

#define JIT_TO_EE_TRANSITION()          MAKE_CURRENT_THREAD_AVAILABLE_EX(m_pThread);                \
                                        INSTALL_UNWIND_AND_CONTINUE_HANDLER_EX;               \
                                        COOPERATIVE_TRANSITION_BEGIN();                             \

#define EE_TO_JIT_TRANSITION()          COOPERATIVE_TRANSITION_END();                               \
                                        UNINSTALL_UNWIND_AND_CONTINUE_HANDLER_EX(true);

#define JIT_TO_EE_TRANSITION_LEAF()
#define EE_TO_JIT_TRANSITION_LEAF()

#ifdef DACCESS_COMPILE

// The real definitions are in jithelpers.cpp. However, those files are not included in the DAC build.
// Hence, we add them here.
GARY_IMPL(VMHELPDEF, hlpFuncTable, CORINFO_HELP_COUNT);
GARY_IMPL(VMHELPDEF, hlpDynamicFuncTable, DYNAMIC_CORINFO_HELP_COUNT);

#else // DACCESS_COMPILE

Volatile<int64_t> g_cbILJitted = 0;
Volatile<int64_t> g_cMethodsJitted = 0;
Volatile<int64_t> g_c100nsTicksInJit = 0;
thread_local int64_t t_cbILJittedForThread = 0;
thread_local int64_t t_cMethodsJittedForThread = 0;
thread_local int64_t t_c100nsTicksInJitForThread = 0;

// This prevents tearing of 64 bit values on 32 bit systems
static inline
int64_t AtomicLoad64WithoutTearing(int64_t volatile *valueRef)
{
    WRAPPER_NO_CONTRACT;
#if TARGET_64BIT
    return VolatileLoad(valueRef);
#else
    return InterlockedCompareExchangeT((LONG64 volatile *)valueRef, (LONG64)0, (LONG64)0);
#endif // TARGET_64BIT
}

FCIMPL1(INT64, GetCompiledILBytes, CLR_BOOL currentThread)
{
    FCALL_CONTRACT;

    return currentThread ? t_cbILJittedForThread : AtomicLoad64WithoutTearing(&g_cbILJitted);
}
FCIMPLEND

FCIMPL1(INT64, GetCompiledMethodCount, CLR_BOOL currentThread)
{
    FCALL_CONTRACT;

    return currentThread ? t_cMethodsJittedForThread : AtomicLoad64WithoutTearing(&g_cMethodsJitted);
}
FCIMPLEND

FCIMPL1(INT64, GetCompilationTimeInTicks, CLR_BOOL currentThread)
{
    FCALL_CONTRACT;

    return currentThread ? t_c100nsTicksInJitForThread : AtomicLoad64WithoutTearing(&g_c100nsTicksInJit);
}
FCIMPLEND

/*********************************************************************/

inline CORINFO_MODULE_HANDLE GetScopeHandle(MethodDesc* method)
{
    LIMITED_METHOD_CONTRACT;
    if (method->IsDynamicMethod())
    {
        return MakeDynamicScope(method->AsDynamicMethodDesc()->GetResolver());
    }
    else
    {
        return GetScopeHandle(method->GetModule());
    }
}

//This is common refactored code from within several of the access check functions.
static BOOL ModifyCheckForDynamicMethod(DynamicResolver *pResolver,
                                 TypeHandle *pOwnerTypeForSecurity,
                                 AccessCheckOptions::AccessCheckType *pAccessCheckType,
                                 DynamicResolver** ppAccessContext)
{
    CONTRACTL {
        STANDARD_VM_CHECK;
        PRECONDITION(CheckPointer(pResolver));
        PRECONDITION(CheckPointer(pOwnerTypeForSecurity));
        PRECONDITION(CheckPointer(pAccessCheckType));
        PRECONDITION(CheckPointer(ppAccessContext));
        PRECONDITION(*pAccessCheckType == AccessCheckOptions::kNormalAccessibilityChecks);
    } CONTRACTL_END;

    BOOL doAccessCheck = TRUE;

    //Do not blindly initialize fields, since they've already got important values.
    DynamicResolver::SecurityControlFlags dwSecurityFlags = DynamicResolver::Default;

    TypeHandle dynamicOwner;
    pResolver->GetJitContext(&dwSecurityFlags, &dynamicOwner);
    if (!dynamicOwner.IsNull())
        *pOwnerTypeForSecurity = dynamicOwner;

    if (dwSecurityFlags & DynamicResolver::SkipVisibilityChecks)
    {
        doAccessCheck = FALSE;
    }
    else if (dwSecurityFlags & DynamicResolver::RestrictedSkipVisibilityChecks)
    {
        *pAccessCheckType = AccessCheckOptions::kRestrictedMemberAccessNoTransparency;
    }
    else
    {
        *pAccessCheckType = AccessCheckOptions::kNormalAccessNoTransparency;
    }

    return doAccessCheck;
}

TransientMethodDetails::TransientMethodDetails(MethodDesc* pMD, _In_opt_ COR_ILMETHOD_DECODER* header, CORINFO_MODULE_HANDLE scope)
    : Method{ pMD }
    , Header{ header }
    , Scope{ scope }
{
    LIMITED_METHOD_CONTRACT;
    _ASSERTE(Method != NULL);
    _ASSERTE(Scope == NULL || IsDynamicScope(Scope));
}

TransientMethodDetails::TransientMethodDetails(TransientMethodDetails&& other)
{
    LIMITED_METHOD_CONTRACT;
    *this = std::move(other);
}

TransientMethodDetails::~TransientMethodDetails()
{
    CONTRACTL
    {
        NOTHROW;
        GC_NOTRIGGER;
        MODE_ANY;
    }
    CONTRACTL_END;

    // If the supplied scope is dynamic, release resources.
    if (IsDynamicScope(Scope))
    {
        DynamicResolver* resolver = GetDynamicResolver(Scope);
        resolver->FreeCompileTimeState();
        delete resolver;
    }
}

TransientMethodDetails& TransientMethodDetails::operator=(TransientMethodDetails&& other)
{
    LIMITED_METHOD_CONTRACT;
    if (this != &other)
    {
        Method = other.Method;
        Header = other.Header;
        Scope = other.Scope;
        other.Method = NULL;
        other.Header = NULL;
        other.Scope = NULL;
    }
    return *this;
}

/*****************************************************************************/

// Initialize from data we passed across to the JIT
void CEEInfo::GetTypeContext(const CORINFO_SIG_INST *info, SigTypeContext *pTypeContext)
{
    LIMITED_METHOD_CONTRACT;
    SigTypeContext::InitTypeContext(
        Instantiation((TypeHandle *) info->classInst, info->classInstCount),
        Instantiation((TypeHandle *) info->methInst, info->methInstCount),
        pTypeContext);
}

MethodDesc* CEEInfo::GetMethodFromContext(CORINFO_CONTEXT_HANDLE context)
{
    LIMITED_METHOD_CONTRACT;

    if (context == METHOD_BEING_COMPILED_CONTEXT())
        return m_pMethodBeingCompiled;

    if (((size_t) context & CORINFO_CONTEXTFLAGS_MASK) == CORINFO_CONTEXTFLAGS_CLASS)
    {
        return NULL;
    }
    else
    {
        return GetMethod((CORINFO_METHOD_HANDLE)((size_t) context & ~CORINFO_CONTEXTFLAGS_MASK));
    }
}

TypeHandle CEEInfo::GetTypeFromContext(CORINFO_CONTEXT_HANDLE context)
{
    LIMITED_METHOD_CONTRACT;

    if (context == METHOD_BEING_COMPILED_CONTEXT())
        return m_pMethodBeingCompiled->GetMethodTable();

    if (((size_t) context & CORINFO_CONTEXTFLAGS_MASK) == CORINFO_CONTEXTFLAGS_CLASS)
    {
        return TypeHandle((CORINFO_CLASS_HANDLE) ((size_t) context & ~CORINFO_CONTEXTFLAGS_MASK));
    }
    else
    {
        return GetMethod((CORINFO_METHOD_HANDLE)((size_t)context & ~CORINFO_CONTEXTFLAGS_MASK))->GetMethodTable();
    }
}

// Initialize from a context parameter passed to the JIT and back.  This is a parameter
// that indicates which method is being jitted.

void CEEInfo::GetTypeContext(CORINFO_CONTEXT_HANDLE context, SigTypeContext *pTypeContext)
{
    CONTRACTL
    {
        NOTHROW;
        GC_NOTRIGGER;
        MODE_ANY;
        PRECONDITION(context != NULL);
    }
    CONTRACTL_END;
    MethodDesc* pMD = GetMethodFromContext(context);
    if (pMD != NULL)
    {
        SigTypeContext::InitTypeContext(pMD, pTypeContext);
    }
    else
    {
        SigTypeContext::InitTypeContext(GetTypeFromContext(context), pTypeContext);
    }
}

/*********************************************************************/
// This normalizes EE type information into the form expected by the JIT.
//
// If typeHnd contains exact type information, then *clsRet will contain
// the normalized CORINFO_CLASS_HANDLE information on return.

// Static
CorInfoType CEEInfo::asCorInfoType(CorElementType eeType,
                                   TypeHandle typeHnd, /* optional in */
                                   CORINFO_CLASS_HANDLE *clsRet/* optional out */ ) {
    CONTRACT(CorInfoType) {
        THROWS;
        GC_TRIGGERS;
        PRECONDITION((CorTypeInfo::IsGenericVariable(eeType)) ==
                     (!typeHnd.IsNull() && typeHnd.IsGenericVariable()));
        PRECONDITION(eeType != ELEMENT_TYPE_GENERICINST);
    } CONTRACT_END;

    TypeHandle typeHndUpdated = typeHnd;

    if (!typeHnd.IsNull())
    {
        CorElementType normType = typeHnd.GetInternalCorElementType();
        // If we have a type handle, then it has the better type
        // in some cases
        if (eeType == ELEMENT_TYPE_VALUETYPE && !CorTypeInfo::IsObjRef(normType))
            eeType = normType;

        // Zap the typeHnd when the type _really_ is a primitive
        // as far as verification is concerned. Returning a null class
        // handle means it is a primitive.
        //
        // Enums are exactly like primitives, even from a verification standpoint,
        // so we zap the type handle in this case.
        //
        // However RuntimeTypeHandle etc. are reported as E_T_INT (or something like that)
        // but don't count as primitives as far as verification is concerned...
        //
        // To make things stranger, TypedReference returns true for "IsTruePrimitive".
        // However the JIT likes us to report the type handle in that case.
        if (!typeHnd.IsTypeDesc() && (
                (typeHnd.AsMethodTable()->IsTruePrimitive() && typeHnd != TypeHandle(g_TypedReferenceMT))
                    || typeHnd.AsMethodTable()->IsEnum()) )
        {
            typeHndUpdated = TypeHandle();
        }

    }

    static const BYTE map[] = {
        CORINFO_TYPE_UNDEF,
        CORINFO_TYPE_VOID,
        CORINFO_TYPE_BOOL,
        CORINFO_TYPE_CHAR,
        CORINFO_TYPE_BYTE,
        CORINFO_TYPE_UBYTE,
        CORINFO_TYPE_SHORT,
        CORINFO_TYPE_USHORT,
        CORINFO_TYPE_INT,
        CORINFO_TYPE_UINT,
        CORINFO_TYPE_LONG,
        CORINFO_TYPE_ULONG,
        CORINFO_TYPE_FLOAT,
        CORINFO_TYPE_DOUBLE,
        CORINFO_TYPE_STRING,
        CORINFO_TYPE_PTR,            // PTR
        CORINFO_TYPE_BYREF,
        CORINFO_TYPE_VALUECLASS,
        CORINFO_TYPE_CLASS,
        CORINFO_TYPE_VAR,            // VAR (type variable)
        CORINFO_TYPE_CLASS,          // ARRAY
        CORINFO_TYPE_CLASS,          // WITH
        CORINFO_TYPE_REFANY,
        CORINFO_TYPE_UNDEF,          // VALUEARRAY_UNSUPPORTED
        CORINFO_TYPE_NATIVEINT,      // I
        CORINFO_TYPE_NATIVEUINT,     // U
        CORINFO_TYPE_UNDEF,          // R_UNSUPPORTED

        // put the correct type when we know our implementation
        CORINFO_TYPE_PTR,            // FNPTR
        CORINFO_TYPE_CLASS,          // OBJECT
        CORINFO_TYPE_CLASS,          // SZARRAY
        CORINFO_TYPE_VAR,            // MVAR

        CORINFO_TYPE_UNDEF,          // CMOD_REQD
        CORINFO_TYPE_UNDEF,          // CMOD_OPT
        CORINFO_TYPE_UNDEF,          // INTERNAL
        };

    _ASSERTE(sizeof(map) == ELEMENT_TYPE_MAX);
    _ASSERTE(eeType < (CorElementType) sizeof(map));
        // spot check of the map
    _ASSERTE((CorInfoType) map[ELEMENT_TYPE_I4] == CORINFO_TYPE_INT);
    _ASSERTE((CorInfoType) map[ELEMENT_TYPE_PTR] == CORINFO_TYPE_PTR);
    _ASSERTE((CorInfoType) map[ELEMENT_TYPE_TYPEDBYREF] == CORINFO_TYPE_REFANY);

    CorInfoType res = ((unsigned)eeType < ELEMENT_TYPE_MAX) ? ((CorInfoType) map[(unsigned)eeType]) : CORINFO_TYPE_UNDEF;

    if (clsRet)
        *clsRet = CORINFO_CLASS_HANDLE(typeHndUpdated.AsPtr());

    RETURN res;
}


inline static CorInfoType toJitType(TypeHandle typeHnd, CORINFO_CLASS_HANDLE *clsRet = NULL)
{
    WRAPPER_NO_CONTRACT;
    return CEEInfo::asCorInfoType(typeHnd.GetInternalCorElementType(), typeHnd, clsRet);
}

enum ConvToJitSigFlags : int
{
    CONV_TO_JITSIG_FLAGS_NONE       = 0x0,
    CONV_TO_JITSIG_FLAGS_LOCALSIG   = 0x1,
};

//---------------------------------------------------------------------------------------
//
//@GENERICS:
// The method handle is used to instantiate method and class type parameters
// It's also used to determine whether an extra dictionary parameter is required
//
// sig          - Input metadata signature
// scopeHnd     - The signature is to be interpreted in the context of this scope (module)
// token        - Metadata token used to refer to the signature (may be mdTokenNil for dynamic methods)
// sigRet       - Resulting output signature in a format that is understood by native compilers
// pContextMD   - The method with any instantiation information (may be NULL)
// localSig     - Is it a local variables declaration, or a method signature (with return type, etc).
// contextType  - The type with any instantiaton information
//
static void ConvToJitSig(
    PCCOR_SIGNATURE       pSig,
    DWORD                 cbSig,
    CORINFO_MODULE_HANDLE scopeHnd,
    mdToken               token,
    SigTypeContext*       typeContext,
    ConvToJitSigFlags     flags,
    CORINFO_SIG_INFO *    sigRet)
{
    CONTRACTL {
        THROWS;
        GC_TRIGGERS;
    } CONTRACTL_END;

    uint32_t sigRetFlags = 0;

    static_assert_no_msg(CORINFO_CALLCONV_DEFAULT == (CorInfoCallConv) IMAGE_CEE_CS_CALLCONV_DEFAULT);
    static_assert_no_msg(CORINFO_CALLCONV_VARARG == (CorInfoCallConv) IMAGE_CEE_CS_CALLCONV_VARARG);
    static_assert_no_msg(CORINFO_CALLCONV_MASK == (CorInfoCallConv) IMAGE_CEE_CS_CALLCONV_MASK);
    static_assert_no_msg(CORINFO_CALLCONV_HASTHIS == (CorInfoCallConv) IMAGE_CEE_CS_CALLCONV_HASTHIS);

    TypeHandle typeHnd = TypeHandle();

    sigRet->pSig = pSig;
    sigRet->cbSig = cbSig;
    sigRet->methodSignature = 0;
    sigRet->retTypeClass = 0;
    sigRet->retTypeSigClass = 0;
    sigRet->scope = scopeHnd;
    sigRet->token = token;
    sigRet->sigInst.classInst = (CORINFO_CLASS_HANDLE *) typeContext->m_classInst.GetRawArgs();
    sigRet->sigInst.classInstCount = (unsigned) typeContext->m_classInst.GetNumArgs();
    sigRet->sigInst.methInst = (CORINFO_CLASS_HANDLE *) typeContext->m_methodInst.GetRawArgs();
    sigRet->sigInst.methInstCount = (unsigned) typeContext->m_methodInst.GetNumArgs();

    SigPointer sig(pSig, cbSig);

    if ((flags & CONV_TO_JITSIG_FLAGS_LOCALSIG) == 0)
    {
        // This is a method signature which includes calling convention, return type,
        // arguments, etc

        _ASSERTE(!sig.IsNull());
        Module * module = GetModule(scopeHnd);

        uint32_t data;
        IfFailThrow(sig.GetCallingConvInfo(&data));
        sigRet->callConv = (CorInfoCallConv) data;

#if defined(TARGET_UNIX) || defined(TARGET_ARM)
        if ((isCallConv(sigRet->callConv, IMAGE_CEE_CS_CALLCONV_VARARG)) ||
            (isCallConv(sigRet->callConv, IMAGE_CEE_CS_CALLCONV_NATIVEVARARG)))
        {
            // This signature corresponds to a method that uses varargs, which are not supported.
             COMPlusThrow(kInvalidProgramException, IDS_EE_VARARG_NOT_SUPPORTED);
        }
#endif // defined(TARGET_UNIX) || defined(TARGET_ARM)

        // Skip number of type arguments
        if (sigRet->callConv & IMAGE_CEE_CS_CALLCONV_GENERIC)
          IfFailThrow(sig.GetData(NULL));

        uint32_t numArgs;
        IfFailThrow(sig.GetData(&numArgs));
        if (numArgs != (unsigned short) numArgs)
            COMPlusThrowHR(COR_E_INVALIDPROGRAM);

        sigRet->numArgs = (unsigned short) numArgs;

        CorElementType type = sig.PeekElemTypeClosed(module, typeContext);

        if (!CorTypeInfo::IsPrimitiveType(type))
        {
            typeHnd = sig.GetTypeHandleThrowing(module, typeContext);
            _ASSERTE(!typeHnd.IsNull());

            // I believe it doesn't make any diff. if this is
            // GetInternalCorElementType or GetSignatureCorElementType
            type = typeHnd.GetSignatureCorElementType();

        }
        sigRet->retType = CEEInfo::asCorInfoType(type, typeHnd, &sigRet->retTypeClass);
        sigRet->retTypeSigClass = CORINFO_CLASS_HANDLE(typeHnd.AsPtr());

        IfFailThrow(sig.SkipExactlyOne());  // must to a skip so we skip any class tokens associated with the return type
        _ASSERTE(sigRet->retType < CORINFO_TYPE_COUNT);

        sigRet->args = (CORINFO_ARG_LIST_HANDLE)sig.GetPtr();
    }
    else
    {
        // This is local variables declaration
        sigRetFlags |= CORINFO_SIGFLAG_IS_LOCAL_SIG;

        sigRet->callConv = CORINFO_CALLCONV_DEFAULT;
        sigRet->retType = CORINFO_TYPE_VOID;
        sigRet->numArgs = 0;
        if (!sig.IsNull())
        {
            uint32_t callConv;
            IfFailThrow(sig.GetCallingConvInfo(&callConv));
            if (callConv != IMAGE_CEE_CS_CALLCONV_LOCAL_SIG)
            {
                COMPlusThrowHR(COR_E_BADIMAGEFORMAT, BFA_CALLCONV_NOT_LOCAL_SIG);
            }

            uint32_t numArgs;
            IfFailThrow(sig.GetData(&numArgs));

            if (numArgs != (unsigned short) numArgs)
                COMPlusThrowHR(COR_E_INVALIDPROGRAM);

            sigRet->numArgs = (unsigned short) numArgs;
        }

        sigRet->args = (CORINFO_ARG_LIST_HANDLE)sig.GetPtr();
    }

    // Set computed flags
    sigRet->flags = sigRetFlags;

    _ASSERTE(SigInfoFlagsAreValid(sigRet));
} // ConvToJitSig

//---------------------------------------------------------------------------------------
//
CORINFO_CLASS_HANDLE CEEInfo::getTokenTypeAsHandle (CORINFO_RESOLVED_TOKEN * pResolvedToken)
{
    CONTRACTL {
        THROWS;
        GC_TRIGGERS;
        MODE_PREEMPTIVE;
    } CONTRACTL_END;

    CORINFO_CLASS_HANDLE tokenType = NULL;

    JIT_TO_EE_TRANSITION();

    _ASSERTE((pResolvedToken->hMethod == NULL) || (pResolvedToken->hField == NULL));

    BinderClassID classID = CLASS__TYPE_HANDLE;

    if (pResolvedToken->hMethod != NULL)
    {
        classID = CLASS__METHOD_HANDLE;
    }
    else
    if (pResolvedToken->hField != NULL)
    {
        classID = CLASS__FIELD_HANDLE;
    }

    tokenType = CORINFO_CLASS_HANDLE(CoreLibBinder::GetClass(classID));

    EE_TO_JIT_TRANSITION();

    return tokenType;
}


int CEEInfo::getStringLiteral (
        CORINFO_MODULE_HANDLE       moduleHnd,
        mdToken                     metaTOK,
        char16_t*                   buffer,
        int                         bufferSize,
        int                         startIndex)
{
    CONTRACTL{
        THROWS;
        GC_TRIGGERS;
        MODE_PREEMPTIVE;
    } CONTRACTL_END;

    Module* module = GetModule(moduleHnd);

    _ASSERTE(bufferSize >= 0);
    _ASSERTE(startIndex >= 0);

    int result = -1;

    JIT_TO_EE_TRANSITION();

    if (IsDynamicScope(moduleHnd))
    {
        GCX_COOP();
        STRINGREF strRef = GetDynamicResolver(moduleHnd)->GetStringLiteral(metaTOK);
        if (strRef != NULL)
        {
            StringObject* strObj = STRINGREFToObject(strRef);
            int length = (int)strObj->GetStringLength();
            result = (length >= startIndex) ? (length - startIndex) : 0;
            if (buffer != NULL && result != 0)
            {
                memcpyNoGCRefs(buffer, strObj->GetBuffer() + startIndex, min(bufferSize, result) * sizeof(char16_t));
            }
        }
    }
    else
    {
        ULONG dwCharCount;
        LPCWSTR pString;
        if (!FAILED((module)->GetMDImport()->GetUserString(metaTOK, &dwCharCount, NULL, &pString)))
        {
            _ASSERTE(dwCharCount >= 0 && dwCharCount <= INT_MAX);
            int length = (int)dwCharCount;
            result = (length >= startIndex) ? (length - startIndex) : 0;
            if (buffer != NULL && result != 0)
            {
                memcpyNoGCRefs(buffer, pString + startIndex, min(bufferSize, result) * sizeof(char16_t));
            }
        }
    }

    EE_TO_JIT_TRANSITION();

    return result;
}

size_t CEEInfo::printObjectDescription (
        CORINFO_OBJECT_HANDLE  handle,
        char*                  buffer,
        size_t                 bufferSize,
        size_t*                pRequiredBufferSize)
{
    CONTRACTL{
        THROWS;
        GC_TRIGGERS;
        MODE_PREEMPTIVE;
    } CONTRACTL_END;

    size_t bytesWritten = 0;

    _ASSERT(handle != nullptr);

    JIT_TO_EE_TRANSITION();

    GCX_COOP();
    OBJECTREF obj = getObjectFromJitHandle(handle);
    StackSString stackStr;

    // Currently only supported for String and RuntimeType
    if (obj->GetMethodTable()->IsString())
    {
        ((STRINGREF)obj)->GetSString(stackStr);
    }
    else if (obj->GetMethodTable() == g_pRuntimeTypeClass)
    {
        ((REFLECTCLASSBASEREF)obj)->GetType().GetName(stackStr);
    }
    else
    {
        obj->GetMethodTable()->_GetFullyQualifiedNameForClass(stackStr);
    }

    const UTF8* utf8data = stackStr.GetUTF8();
    if (bufferSize > 0)
    {
        bytesWritten = min(bufferSize - 1, stackStr.GetCount());
        memcpy((BYTE*)buffer, (BYTE*)utf8data, bytesWritten);

        // Always null-terminate
        buffer[bytesWritten] = 0;
    }

    if (pRequiredBufferSize != nullptr)
    {
        *pRequiredBufferSize = stackStr.GetCount() + 1;
    }

    EE_TO_JIT_TRANSITION();

    return bytesWritten;
}

/* static */
size_t CEEInfo::findNameOfToken (Module* module,
                                                 mdToken metaTOK,
                                                 _Out_writes_ (FQNameCapacity) char * szFQName,
                                                 size_t FQNameCapacity)
{
    CONTRACTL {
        NOTHROW;
        GC_TRIGGERS;
    } CONTRACTL_END;

#ifdef _DEBUG
    PCCOR_SIGNATURE sig = NULL;
    DWORD           cSig;
    LPCUTF8         pszNamespace = NULL;
    LPCUTF8         pszClassName = NULL;

    mdToken tokType = TypeFromToken(metaTOK);
    switch(tokType)
    {
        case mdtTypeRef:
            {
                if (FAILED(module->GetMDImport()->GetNameOfTypeRef(metaTOK, &pszNamespace, &pszClassName)))
                {
                    pszNamespace = pszClassName = "Invalid TypeRef record";
                }
                ns::MakePath(szFQName, (int)FQNameCapacity, pszNamespace, pszClassName);
                break;
            }
        case mdtTypeDef:
            {
                if (FAILED(module->GetMDImport()->GetNameOfTypeDef(metaTOK, &pszClassName, &pszNamespace)))
                {
                    pszClassName = pszNamespace = "Invalid TypeDef record";
                }
                ns::MakePath(szFQName, (int)FQNameCapacity, pszNamespace, pszClassName);
                break;
            }
        case mdtFieldDef:
            {
                LPCSTR szFieldName;
                if (FAILED(module->GetMDImport()->GetNameOfFieldDef(metaTOK, &szFieldName)))
                {
                    szFieldName = "Invalid FieldDef record";
                }
                strncpy_s(szFQName,  FQNameCapacity,  (char*)szFieldName, FQNameCapacity - 1);
                break;
            }
        case mdtMethodDef:
            {
                LPCSTR szMethodName;
                if (FAILED(module->GetMDImport()->GetNameOfMethodDef(metaTOK, &szMethodName)))
                {
                    szMethodName = "Invalid MethodDef record";
                }
                strncpy_s(szFQName, FQNameCapacity, (char*)szMethodName, FQNameCapacity - 1);
                break;
            }
        case mdtMemberRef:
            {
                LPCSTR szName;
                if (FAILED(module->GetMDImport()->GetNameAndSigOfMemberRef((mdMemberRef)metaTOK, &sig, &cSig, &szName)))
                {
                    szName = "Invalid MemberRef record";
                }
                strncpy_s(szFQName, FQNameCapacity, (char *)szName, FQNameCapacity - 1);
                break;
            }
        default:
            sprintf_s(szFQName, FQNameCapacity, "!TK_%x", metaTOK);
            break;
    }

#else // !_DEBUG
    strncpy_s (szFQName, FQNameCapacity, "<UNKNOWN>", FQNameCapacity - 1);
#endif // _DEBUG


    return strlen (szFQName);
}

CorInfoHelpFunc CEEInfo::getLazyStringLiteralHelper(CORINFO_MODULE_HANDLE handle)
{
    CONTRACTL {
        NOTHROW;
        GC_NOTRIGGER;
        MODE_PREEMPTIVE;
    } CONTRACTL_END;

    CorInfoHelpFunc result = CORINFO_HELP_UNDEF;

    JIT_TO_EE_TRANSITION_LEAF();

    result = IsDynamicScope(handle) ? CORINFO_HELP_UNDEF : CORINFO_HELP_STRCNS;

    EE_TO_JIT_TRANSITION_LEAF();

    return result;
}


CHECK CheckContext(CORINFO_MODULE_HANDLE scopeHnd, CORINFO_CONTEXT_HANDLE context)
{
    if (context != METHOD_BEING_COMPILED_CONTEXT())
    {
        CHECK_MSG(scopeHnd != NULL, "Illegal null scope");
        CHECK_MSG(((size_t)context & ~CORINFO_CONTEXTFLAGS_MASK) != NULL, "Illegal null context");
        if (((size_t)context & CORINFO_CONTEXTFLAGS_MASK) == CORINFO_CONTEXTFLAGS_CLASS)
        {
            TypeHandle handle((CORINFO_CLASS_HANDLE)((size_t)context & ~CORINFO_CONTEXTFLAGS_MASK));
            CHECK_MSG(handle.GetModule() == GetModule(scopeHnd), "Inconsistent scope and context");
        }
        else
        {
            MethodDesc* handle = (MethodDesc*)((size_t)context & ~CORINFO_CONTEXTFLAGS_MASK);
            CHECK_MSG(handle->GetModule() == GetModule(scopeHnd), "Inconsistent scope and context");
        }
    }

    CHECK_OK;
}


static DECLSPEC_NORETURN void ThrowBadTokenException(CORINFO_RESOLVED_TOKEN * pResolvedToken)
{
    switch (pResolvedToken->tokenType & CORINFO_TOKENKIND_Mask)
    {
    case CORINFO_TOKENKIND_Class:
        COMPlusThrowHR(COR_E_BADIMAGEFORMAT, BFA_BAD_CLASS_TOKEN);
    case CORINFO_TOKENKIND_Method:
        COMPlusThrowHR(COR_E_BADIMAGEFORMAT, BFA_INVALID_METHOD_TOKEN);
    case CORINFO_TOKENKIND_Field:
        COMPlusThrowHR(COR_E_BADIMAGEFORMAT, BFA_BAD_FIELD_TOKEN);
    default:
        COMPlusThrowHR(COR_E_BADIMAGEFORMAT);
    }
}

/*********************************************************************/
void CEEInfo::resolveToken(/* IN, OUT */ CORINFO_RESOLVED_TOKEN * pResolvedToken)
{
    CONTRACTL {
        THROWS;
        GC_TRIGGERS;
        MODE_PREEMPTIVE;
    } CONTRACTL_END;

    JIT_TO_EE_TRANSITION();

    _ASSERTE(CheckContext(pResolvedToken->tokenScope, pResolvedToken->tokenContext));

    pResolvedToken->pTypeSpec = NULL;
    pResolvedToken->cbTypeSpec = NULL;
    pResolvedToken->pMethodSpec = NULL;
    pResolvedToken->cbMethodSpec = NULL;

    TypeHandle th;
    MethodDesc * pMD = NULL;
    FieldDesc * pFD = NULL;

    CorInfoTokenKind tokenType = pResolvedToken->tokenType;

    if (IsDynamicScope(pResolvedToken->tokenScope))
    {
        GetDynamicResolver(pResolvedToken->tokenScope)->ResolveToken(pResolvedToken->token, &th, &pMD, &pFD);

        //
        // Check that we got the expected handles and fill in missing data if necessary
        //

        CorTokenType tkType = (CorTokenType)TypeFromToken(pResolvedToken->token);

        if (pMD != NULL)
        {
            if ((tkType != mdtMethodDef) && (tkType != mdtMemberRef))
                ThrowBadTokenException(pResolvedToken);
            if ((tokenType & CORINFO_TOKENKIND_Method) == 0)
                ThrowBadTokenException(pResolvedToken);
            if (th.IsNull())
                th = pMD->GetMethodTable();

            // "PermitUninstDefOrRef" check
            if ((tokenType != CORINFO_TOKENKIND_Ldtoken) && pMD->ContainsGenericVariables())
            {
                COMPlusThrow(kInvalidProgramException);
            }

            // if this is a BoxedEntryPointStub get the UnboxedEntryPoint one
            if (pMD->IsUnboxingStub())
            {
                pMD = pMD->GetMethodTable()->GetUnboxedEntryPointMD(pMD);
            }

            // Activate target if required
            if (tokenType != CORINFO_TOKENKIND_Ldtoken)
            {
                EnsureActive(th, pMD);
            }
        }
        else if (pFD != NULL)
        {
            if ((tkType != mdtFieldDef) && (tkType != mdtMemberRef))
                ThrowBadTokenException(pResolvedToken);
            if ((tokenType & CORINFO_TOKENKIND_Field) == 0)
                ThrowBadTokenException(pResolvedToken);
            if (th.IsNull())
                th = pFD->GetApproxEnclosingMethodTable();

            if (pFD->IsStatic() && (tokenType != CORINFO_TOKENKIND_Ldtoken))
            {
                EnsureActive(th);
            }
        }
        else
        {
            if ((tkType != mdtTypeDef) && (tkType != mdtTypeRef))
                ThrowBadTokenException(pResolvedToken);
            if ((tokenType & CORINFO_TOKENKIND_Class) == 0)
                ThrowBadTokenException(pResolvedToken);
            if (th.IsNull())
                ThrowBadTokenException(pResolvedToken);

            if (tokenType == CORINFO_TOKENKIND_Box || tokenType == CORINFO_TOKENKIND_Constrained)
            {
                EnsureActive(th);
            }
        }

        _ASSERTE((pMD == NULL) || (pFD == NULL));
        _ASSERTE(!th.IsNull());

        // "PermitUninstDefOrRef" check
        if ((tokenType != CORINFO_TOKENKIND_Ldtoken) && th.ContainsGenericVariables())
        {
            COMPlusThrow(kInvalidProgramException);
        }
    }
    else
    {
        mdToken metaTOK = pResolvedToken->token;
        Module * pModule = (Module *)pResolvedToken->tokenScope;

        switch (TypeFromToken(metaTOK))
        {
        case mdtModuleRef:
            if ((tokenType & CORINFO_TOKENKIND_Class) == 0)
                ThrowBadTokenException(pResolvedToken);

            {
                DomainAssembly *pTargetModule = pModule->LoadModule(metaTOK);
                if (pTargetModule == NULL)
                    COMPlusThrowHR(COR_E_BADIMAGEFORMAT);
                th = TypeHandle(pTargetModule->GetModule()->GetGlobalMethodTable());
                if (th.IsNull())
                    COMPlusThrowHR(COR_E_BADIMAGEFORMAT);
            }
            break;

        case mdtTypeDef:
        case mdtTypeRef:
            if ((tokenType & CORINFO_TOKENKIND_Class) == 0)
                ThrowBadTokenException(pResolvedToken);

            th = ClassLoader::LoadTypeDefOrRefThrowing(pModule, metaTOK,
                                         ClassLoader::ThrowIfNotFound,
                                         (tokenType == CORINFO_TOKENKIND_Ldtoken) ?
                                            ClassLoader::PermitUninstDefOrRef : ClassLoader::FailIfUninstDefOrRef);
            break;

        case mdtTypeSpec:
            {
                if ((tokenType & CORINFO_TOKENKIND_Class) == 0)
                    ThrowBadTokenException(pResolvedToken);

                IfFailThrow(pModule->GetMDImport()->GetTypeSpecFromToken(metaTOK, &pResolvedToken->pTypeSpec, (ULONG*)&pResolvedToken->cbTypeSpec));

                SigTypeContext typeContext;
                GetTypeContext(pResolvedToken->tokenContext, &typeContext);

                SigPointer sigptr(pResolvedToken->pTypeSpec, pResolvedToken->cbTypeSpec);
                th = sigptr.GetTypeHandleThrowing(pModule, &typeContext);
            }
            break;

        case mdtMethodDef:
            if ((tokenType & CORINFO_TOKENKIND_Method) == 0)
                ThrowBadTokenException(pResolvedToken);

            pMD = MemberLoader::GetMethodDescFromMethodDef(pModule, metaTOK, (tokenType != CORINFO_TOKENKIND_Ldtoken));

            th = pMD->GetMethodTable();
            break;

        case mdtFieldDef:
            if ((tokenType & CORINFO_TOKENKIND_Field) == 0)
                ThrowBadTokenException(pResolvedToken);

            pFD = MemberLoader::GetFieldDescFromFieldDef(pModule, metaTOK, (tokenType != CORINFO_TOKENKIND_Ldtoken));

            th = pFD->GetEnclosingMethodTable();
            break;

        case mdtMemberRef:
            {
                SigTypeContext typeContext;
                GetTypeContext(pResolvedToken->tokenContext, &typeContext);

                MemberLoader::GetDescFromMemberRef(pModule, metaTOK, &pMD, &pFD, &typeContext, (tokenType != CORINFO_TOKENKIND_Ldtoken),
                    &th, TRUE, &pResolvedToken->pTypeSpec, (ULONG*)&pResolvedToken->cbTypeSpec);

                _ASSERTE((pMD != NULL) ^ (pFD != NULL));
                _ASSERTE(!th.IsNull());

                if (pMD != NULL)
                {
                    if ((tokenType & CORINFO_TOKENKIND_Method) == 0)
                        ThrowBadTokenException(pResolvedToken);
                }
                else
                {
                    if ((tokenType & CORINFO_TOKENKIND_Field) == 0)
                        ThrowBadTokenException(pResolvedToken);
                }
            }
            break;

        case mdtMethodSpec:
            {
                if ((tokenType & CORINFO_TOKENKIND_Method) == 0)
                    ThrowBadTokenException(pResolvedToken);

                SigTypeContext typeContext;
                GetTypeContext(pResolvedToken->tokenContext, &typeContext);

                // We need the method desc to carry exact instantiation, thus allowInstParam == FALSE.
                pMD = MemberLoader::GetMethodDescFromMethodSpec(pModule, metaTOK, &typeContext, (tokenType != CORINFO_TOKENKIND_Ldtoken), FALSE /* allowInstParam */,
                    &th, TRUE, &pResolvedToken->pTypeSpec, (ULONG*)&pResolvedToken->cbTypeSpec, &pResolvedToken->pMethodSpec, (ULONG*)&pResolvedToken->cbMethodSpec);
            }
            break;

        default:
            ThrowBadTokenException(pResolvedToken);
        }

        //
        // Module activation tracking
        //
        if (!pModule->IsSystem())
        {
            if (pMD != NULL)
            {
                EnsureActive(th, pMD);
            }
            else
            if (pFD != NULL)
            {
                if (pFD->IsStatic())
                    EnsureActive(th);
            }
            else
            {
                // It should not be required to trigger the modules cctors for ldtoken, it is done for backward compatibility only.
                if (tokenType == CORINFO_TOKENKIND_Box || tokenType == CORINFO_TOKENKIND_Constrained || tokenType == CORINFO_TOKENKIND_Ldtoken)
                    EnsureActive(th);
            }
        }
    }

    //
    // tokenType specific verification and transformations
    //
    CorElementType et = th.GetInternalCorElementType();
    switch (tokenType)
    {
        case CORINFO_TOKENKIND_Ldtoken:
            // Allow everything.
            break;

        case CORINFO_TOKENKIND_Newarr:
            // Disallow ELEMENT_TYPE_BYREF and ELEMENT_TYPE_VOID
            if (et == ELEMENT_TYPE_BYREF || et == ELEMENT_TYPE_VOID)
                COMPlusThrow(kInvalidProgramException);

            th = ClassLoader::LoadArrayTypeThrowing(th);
            break;

        default:
            // Disallow ELEMENT_TYPE_BYREF and ELEMENT_TYPE_VOID
            if (et == ELEMENT_TYPE_BYREF || et == ELEMENT_TYPE_VOID)
                COMPlusThrow(kInvalidProgramException);
            break;
    }

    // The JIT interface should always return fully loaded types
    _ASSERTE(th.IsFullyLoaded());

    pResolvedToken->hClass = CORINFO_CLASS_HANDLE(th.AsPtr());
    pResolvedToken->hMethod = CORINFO_METHOD_HANDLE(pMD);
    pResolvedToken->hField = CORINFO_FIELD_HANDLE(pFD);

    EE_TO_JIT_TRANSITION();
}


/*********************************************************************/
// We have a few frequently used constants in CoreLib that are defined as
// readonly static fields for historic reasons. Check for them here and
// allow them to be treated as actual constants by the JIT.
static CORINFO_FIELD_ACCESSOR getFieldIntrinsic(FieldDesc * field)
{
    STANDARD_VM_CONTRACT;

    if (CoreLibBinder::GetField(FIELD__STRING__EMPTY) == field)
    {
        return CORINFO_FIELD_INTRINSIC_EMPTY_STRING;
    }
    else
    if ((CoreLibBinder::GetField(FIELD__INTPTR__ZERO) == field) ||
        (CoreLibBinder::GetField(FIELD__UINTPTR__ZERO) == field))
    {
        return CORINFO_FIELD_INTRINSIC_ZERO;
    }
    else
    if (CoreLibBinder::GetField(FIELD__BITCONVERTER__ISLITTLEENDIAN) == field)
    {
        return CORINFO_FIELD_INTRINSIC_ISLITTLEENDIAN;
    }

    return (CORINFO_FIELD_ACCESSOR)-1;
}

static CorInfoHelpFunc getGenericStaticsHelper(FieldDesc * pField)
{
    STANDARD_VM_CONTRACT;

    int helper = CORINFO_HELP_GETGENERICS_NONGCSTATIC_BASE;

    if (pField->GetFieldType() == ELEMENT_TYPE_CLASS ||
        pField->GetFieldType() == ELEMENT_TYPE_VALUETYPE)
    {
        helper = CORINFO_HELP_GETGENERICS_GCSTATIC_BASE;
    }

    if (pField->IsThreadStatic())
    {
        const int delta = CORINFO_HELP_GETGENERICS_GCTHREADSTATIC_BASE - CORINFO_HELP_GETGENERICS_GCSTATIC_BASE;

        static_assert_no_msg(CORINFO_HELP_GETGENERICS_NONGCTHREADSTATIC_BASE
            == CORINFO_HELP_GETGENERICS_NONGCSTATIC_BASE + delta);

        helper += (CORINFO_HELP_GETGENERICS_GCTHREADSTATIC_BASE - CORINFO_HELP_GETGENERICS_GCSTATIC_BASE);
    }

    return (CorInfoHelpFunc)helper;
}

CorInfoHelpFunc CEEInfo::getSharedStaticsHelper(FieldDesc * pField, MethodTable * pFieldMT)
{
    STANDARD_VM_CONTRACT;

    int helper = CORINFO_HELP_GETSHARED_NONGCSTATIC_BASE;

    if (pField->GetFieldType() == ELEMENT_TYPE_CLASS ||
        pField->GetFieldType() == ELEMENT_TYPE_VALUETYPE)
    {
        helper = CORINFO_HELP_GETSHARED_GCSTATIC_BASE;
    }

    if (pFieldMT->IsDynamicStatics())
    {
        const int delta = CORINFO_HELP_GETSHARED_GCSTATIC_BASE_DYNAMICCLASS - CORINFO_HELP_GETSHARED_GCSTATIC_BASE;

        static_assert_no_msg(CORINFO_HELP_GETSHARED_NONGCSTATIC_BASE_DYNAMICCLASS
            == CORINFO_HELP_GETSHARED_NONGCSTATIC_BASE + delta);

        helper += delta;
    }
    else
    if ((!pFieldMT->HasClassConstructor() && !pFieldMT->HasBoxedRegularStatics()) || pFieldMT->IsClassInited())
    {
        const int delta = CORINFO_HELP_GETSHARED_GCSTATIC_BASE_NOCTOR - CORINFO_HELP_GETSHARED_GCSTATIC_BASE;

        static_assert_no_msg(CORINFO_HELP_GETSHARED_NONGCSTATIC_BASE_NOCTOR
            == CORINFO_HELP_GETSHARED_NONGCSTATIC_BASE + delta);

        helper += delta;
    }

    if (pField->IsThreadStatic())
    {
        const int delta = CORINFO_HELP_GETSHARED_GCTHREADSTATIC_BASE - CORINFO_HELP_GETSHARED_GCSTATIC_BASE;

        static_assert_no_msg(CORINFO_HELP_GETSHARED_NONGCTHREADSTATIC_BASE
            == CORINFO_HELP_GETSHARED_NONGCSTATIC_BASE + delta);
        static_assert_no_msg(CORINFO_HELP_GETSHARED_GCTHREADSTATIC_BASE_NOCTOR
            == CORINFO_HELP_GETSHARED_GCSTATIC_BASE_NOCTOR + delta);
        static_assert_no_msg(CORINFO_HELP_GETSHARED_NONGCTHREADSTATIC_BASE_NOCTOR
            == CORINFO_HELP_GETSHARED_NONGCSTATIC_BASE_NOCTOR + delta);
        static_assert_no_msg(CORINFO_HELP_GETSHARED_GCTHREADSTATIC_BASE_DYNAMICCLASS
            == CORINFO_HELP_GETSHARED_GCSTATIC_BASE_DYNAMICCLASS + delta);
        static_assert_no_msg(CORINFO_HELP_GETSHARED_NONGCTHREADSTATIC_BASE_DYNAMICCLASS
            == CORINFO_HELP_GETSHARED_NONGCSTATIC_BASE_DYNAMICCLASS + delta);

        helper += delta;
    }

    return (CorInfoHelpFunc)helper;
}

static CorInfoHelpFunc getInstanceFieldHelper(FieldDesc * pField, CORINFO_ACCESS_FLAGS flags)
{
    STANDARD_VM_CONTRACT;

    int helper;

    CorElementType type = pField->GetFieldType();

    if (CorTypeInfo::IsObjRef(type))
        helper = CORINFO_HELP_GETFIELDOBJ;
    else
    switch (type)
    {
    case ELEMENT_TYPE_VALUETYPE:
        helper = CORINFO_HELP_GETFIELDSTRUCT;
        break;
    case ELEMENT_TYPE_I1:
    case ELEMENT_TYPE_BOOLEAN:
    case ELEMENT_TYPE_U1:
        helper = CORINFO_HELP_GETFIELD8;
        break;
    case ELEMENT_TYPE_I2:
    case ELEMENT_TYPE_CHAR:
    case ELEMENT_TYPE_U2:
        helper = CORINFO_HELP_GETFIELD16;
        break;
    case ELEMENT_TYPE_I4:
    case ELEMENT_TYPE_U4:
    IN_TARGET_32BIT(default:)
        helper = CORINFO_HELP_GETFIELD32;
        break;
    case ELEMENT_TYPE_I8:
    case ELEMENT_TYPE_U8:
    IN_TARGET_64BIT(default:)
        helper = CORINFO_HELP_GETFIELD64;
        break;
    case ELEMENT_TYPE_R4:
        helper = CORINFO_HELP_GETFIELDFLOAT;
        break;
    case ELEMENT_TYPE_R8:
        helper = CORINFO_HELP_GETFIELDDOUBLE;
        break;
    }

    if (flags & CORINFO_ACCESS_SET)
    {
        const int delta = CORINFO_HELP_SETFIELDOBJ - CORINFO_HELP_GETFIELDOBJ;

        static_assert_no_msg(CORINFO_HELP_SETFIELD8 == CORINFO_HELP_GETFIELD8 + delta);
        static_assert_no_msg(CORINFO_HELP_SETFIELD16 == CORINFO_HELP_GETFIELD16 + delta);
        static_assert_no_msg(CORINFO_HELP_SETFIELD32 == CORINFO_HELP_GETFIELD32 + delta);
        static_assert_no_msg(CORINFO_HELP_SETFIELD64 == CORINFO_HELP_GETFIELD64 + delta);
        static_assert_no_msg(CORINFO_HELP_SETFIELDSTRUCT == CORINFO_HELP_GETFIELDSTRUCT + delta);
        static_assert_no_msg(CORINFO_HELP_SETFIELDFLOAT == CORINFO_HELP_GETFIELDFLOAT + delta);
        static_assert_no_msg(CORINFO_HELP_SETFIELDDOUBLE == CORINFO_HELP_GETFIELDDOUBLE + delta);

        helper += delta;
    }

    return (CorInfoHelpFunc)helper;
}



/*********************************************************************/

void CEEInfo::getThreadLocalStaticInfo_NativeAOT(CORINFO_THREAD_STATIC_INFO_NATIVEAOT* pInfo)
{
    LIMITED_METHOD_CONTRACT;
    UNREACHABLE();      // only called with NativeAOT.
}

uint32_t CEEInfo::getThreadLocalFieldInfo (CORINFO_FIELD_HANDLE  field, bool isGCType)
{
    CONTRACTL {
        THROWS;
        GC_TRIGGERS;
        MODE_PREEMPTIVE;
    } CONTRACTL_END;

    UINT32 typeIndex = 0;

    JIT_TO_EE_TRANSITION();

    FieldDesc* fieldDesc = (FieldDesc*)field;
    _ASSERTE(fieldDesc->IsThreadStatic());

    if (isGCType)
    {
        typeIndex = AppDomain::GetCurrentDomain()->GetGCThreadStaticTypeIndex(fieldDesc->GetEnclosingMethodTable());
    }
    else
    {
        typeIndex = AppDomain::GetCurrentDomain()->GetNonGCThreadStaticTypeIndex(fieldDesc->GetEnclosingMethodTable());
    }

    assert(typeIndex != TypeIDProvider::INVALID_TYPE_ID);

    EE_TO_JIT_TRANSITION();
    return typeIndex;
}

#if defined(TARGET_WINDOWS)
/*********************************************************************/
static uint32_t ThreadLocalOffset(void* p)
{
    PTEB Teb = NtCurrentTeb();
    uint8_t** pTls = (uint8_t**)Teb->ThreadLocalStoragePointer;
    uint8_t* pOurTls = pTls[_tls_index];
    return (uint32_t)((uint8_t*)p - pOurTls);
}
#elif defined(TARGET_OSX)
extern "C" void* GetThreadVarsAddress();

static void* GetThreadVarsSectionAddressFromDesc(uint8_t* p)
{
    _ASSERT(p[0] == 0x48 && p[1] == 0x8d && p[2] == 0x3d);

    // At this point, `p` contains the instruction pointer and is pointing to the above opcodes.
    // These opcodes are patched by the dynamic linker.
    // Move beyond the opcodes that we have already checked above.
    p += 3;

    // The descriptor address is located at *p at this point.
    // (p + 4) below skips the descriptor address bytes embedded in the instruction and
    // add it to the `instruction pointer` to find out the address.
    return *(uint32_t*)p + (p + 4);
}

static void* GetThreadVarsSectionAddress()
{
#ifdef TARGET_AMD64
    // On x64, the address is related to rip, so, disassemble the function,
    // read the offset, and then relative to the IP, find the final address of
    // __thread_vars section.
    uint8_t* p = reinterpret_cast<uint8_t*>(&GetThreadVarsAddress);
    return GetThreadVarsSectionAddressFromDesc(p);
#else
    return GetThreadVarsAddress();
#endif // TARGET_AMD64
}

#else

// Linux

#ifdef TARGET_AMD64

extern "C" void* GetTlsIndexObjectDescOffset();

static void* GetThreadStaticDescriptor(uint8_t* p)
{
    if (!(p[0] == 0x66 && p[1] == 0x48 && p[2] == 0x8d && p[3] == 0x3d))
    {
        // The optimization is disabled if coreclr is not compiled in .so format.
        _ASSERTE(false && "Unexpected code sequence");
        return nullptr;
    }

    // At this point, `p` contains the instruction pointer and is pointing to the above opcodes.
    // These opcodes are patched by the dynamic linker.
    // Move beyond the opcodes that we have already checked above.
    p += 4;

    // The descriptor address is located at *p at this point. Read that and add
    // it to the instruction pointer to locate the address of `ti` that will be used
    // to pass to __tls_get_addr during execution.
    // (p + 4) below skips the descriptor address bytes embedded in the instruction and
    // add it to the `instruction pointer` to find out the address.
    return *(uint32_t*)p + (p + 4);
}

static void* GetTlsIndexObjectAddress()
{
    uint8_t* p = reinterpret_cast<uint8_t*>(&GetTlsIndexObjectDescOffset);
    return GetThreadStaticDescriptor(p);
}

#elif defined(TARGET_ARM64) || defined(TARGET_LOONGARCH64) || defined(TARGET_RISCV64)

extern "C" size_t GetThreadStaticsVariableOffset();

#endif // TARGET_ARM64 || TARGET_LOONGARCH64 || TARGET_RISCV64
#endif // TARGET_WINDOWS


void CEEInfo::getThreadLocalStaticBlocksInfo (CORINFO_THREAD_STATIC_BLOCKS_INFO* pInfo, bool isGCType)
{
    CONTRACTL {
        NOTHROW;
        GC_NOTRIGGER;
        MODE_PREEMPTIVE;
    } CONTRACTL_END;

    JIT_TO_EE_TRANSITION_LEAF();

    size_t threadStaticBaseOffset = 0;

#if defined(TARGET_WINDOWS)
    pInfo->tlsIndex.addr = (void*)static_cast<uintptr_t>(_tls_index);
    pInfo->tlsIndex.accessType = IAT_VALUE;

    pInfo->offsetOfThreadLocalStoragePointer = offsetof(_TEB, ThreadLocalStoragePointer);
    threadStaticBaseOffset = ThreadLocalOffset(&t_ThreadStatics);

#elif defined(TARGET_OSX)

    pInfo->threadVarsSection = GetThreadVarsSectionAddress();

#elif defined(TARGET_AMD64)

    // For Linux/x64, get the address of tls_get_addr system method and the base address
    // of struct that we will pass to it.
    pInfo->tlsGetAddrFtnPtr = reinterpret_cast<void*>(&__tls_get_addr);
    pInfo->tlsIndexObject = GetTlsIndexObjectAddress();

#elif defined(TARGET_ARM64) || defined(TARGET_LOONGARCH64) || defined(TARGET_RISCV64)

    // For Linux arm64/loongarch64/riscv64, just get the offset of thread static variable, and during execution,
    // this offset, arm64 taken from trpid_elp0 system register gives back the thread variable address.
    // this offset, loongarch64 taken from $tp register gives back the thread variable address.
    threadStaticBaseOffset = GetThreadStaticsVariableOffset();

#else
    _ASSERTE_MSG(false, "Unsupported scenario of optimizing TLS access on Linux Arm32/x86");
#endif // TARGET_WINDOWS

    if (isGCType)
    {
        pInfo->offsetOfMaxThreadStaticBlocks = (uint32_t)(threadStaticBaseOffset + offsetof(ThreadStaticBlockInfo, GCMaxThreadStaticBlocks));
        pInfo->offsetOfThreadStaticBlocks = (uint32_t)(threadStaticBaseOffset + offsetof(ThreadStaticBlockInfo, GCThreadStaticBlocks));
    }
    else
    {
        pInfo->offsetOfMaxThreadStaticBlocks = (uint32_t)(threadStaticBaseOffset + offsetof(ThreadStaticBlockInfo, NonGCMaxThreadStaticBlocks));
        pInfo->offsetOfThreadStaticBlocks = (uint32_t)(threadStaticBaseOffset + offsetof(ThreadStaticBlockInfo, NonGCThreadStaticBlocks));
    }
    pInfo->offsetOfGCDataPointer = static_cast<uint32_t>(PtrArray::GetDataOffset());

    EE_TO_JIT_TRANSITION_LEAF();
}

/*********************************************************************/
void CEEInfo::getFieldInfo (CORINFO_RESOLVED_TOKEN * pResolvedToken,
                            CORINFO_METHOD_HANDLE  callerHandle,
                            CORINFO_ACCESS_FLAGS   flags,
                            CORINFO_FIELD_INFO    *pResult
                           )
{
    CONTRACTL {
        THROWS;
        GC_TRIGGERS;
        MODE_PREEMPTIVE;
    } CONTRACTL_END;

    JIT_TO_EE_TRANSITION();

    _ASSERTE((flags & (CORINFO_ACCESS_GET | CORINFO_ACCESS_SET | CORINFO_ACCESS_ADDRESS | CORINFO_ACCESS_INIT_ARRAY)) != 0);

    INDEBUG(memset(pResult, 0xCC, sizeof(*pResult)));

    FieldDesc * pField = (FieldDesc*)pResolvedToken->hField;
    MethodTable * pFieldMT = pField->GetApproxEnclosingMethodTable();

    // Helper to use if the field access requires it
    CORINFO_FIELD_ACCESSOR fieldAccessor = (CORINFO_FIELD_ACCESSOR)-1;
    DWORD fieldFlags = 0;

    pResult->offset = pField->GetOffset();
    pResult->fieldLookup.addr = nullptr;

    if (pField->IsStatic())
    {
        fieldFlags |= CORINFO_FLG_FIELD_STATIC;

        if (pField->IsRVA())
        {
            fieldFlags |= CORINFO_FLG_FIELD_UNMANAGED;

            Module* module = pFieldMT->GetModule();
            if (module->IsRvaFieldTls(pResult->offset))
            {
                fieldAccessor = CORINFO_FIELD_STATIC_TLS;

                // Provide helper to use if the JIT is not able to emit the TLS access
                // as intrinsic
                pResult->helper = CORINFO_HELP_GETSTATICFIELDADDR_TLS;

                pResult->offset = module->GetFieldTlsOffset(pResult->offset);
            }
            else
            {
                fieldAccessor = CORINFO_FIELD_STATIC_RVA_ADDRESS;
                pResult->fieldLookup.addr = pField->GetStaticAddressHandle(NULL);
                pResult->fieldLookup.accessType = IAT_VALUE;
            }

            // We are not going through a helper. The constructor has to be triggered explicitly.
            if (!pFieldMT->IsClassInited())
                fieldFlags |= CORINFO_FLG_FIELD_INITCLASS;
        }
        else
        {
            // Regular or thread static
            CORINFO_FIELD_ACCESSOR intrinsicAccessor;

            if (pField->GetFieldType() == ELEMENT_TYPE_VALUETYPE)
                fieldFlags |= CORINFO_FLG_FIELD_STATIC_IN_HEAP;

            if (pFieldMT->IsSharedByGenericInstantiations())
            {
                if (pField->IsEnCNew())
                {
                    fieldAccessor = CORINFO_FIELD_STATIC_ADDR_HELPER;

                    pResult->helper = CORINFO_HELP_GETSTATICFIELDADDR;
                }
                else
                {
                    fieldAccessor = CORINFO_FIELD_STATIC_GENERICS_STATIC_HELPER;

                    pResult->helper = getGenericStaticsHelper(pField);
                }
            }
            else
            if (pFieldMT->GetModule()->IsSystem() && (flags & CORINFO_ACCESS_GET) &&
                (intrinsicAccessor = getFieldIntrinsic(pField)) != (CORINFO_FIELD_ACCESSOR)-1)
            {
                // Intrinsics
                fieldAccessor = intrinsicAccessor;
            }
            else
            if (pFieldMT->Collectible())
            {
                // Static fields are not pinned in collectible types. We will always access
                // them using a helper since the address cannot be embedded into the code.
                fieldAccessor = CORINFO_FIELD_STATIC_SHARED_STATIC_HELPER;

                pResult->helper = getSharedStaticsHelper(pField, pFieldMT);
            }
            else if (pField->IsThreadStatic())
            {
                 // We always treat accessing thread statics as if we are in domain neutral code.
                fieldAccessor = CORINFO_FIELD_STATIC_SHARED_STATIC_HELPER;

                pResult->helper = getSharedStaticsHelper(pField, pFieldMT);
#if defined(TARGET_ARM)
                // Optimization is disabled for linux/windows arm
#elif !defined(TARGET_WINDOWS) && defined(TARGET_X86)
                // Optimization is disabled for linux/x86
#elif defined(TARGET_LINUX_MUSL) && defined(TARGET_ARM64)
                // Optimization is disabled for linux musl arm64
#elif defined(TARGET_FREEBSD) && defined(TARGET_ARM64)
                // Optimization is disabled for FreeBSD/arm64
#else
                bool optimizeThreadStaticAccess = true;
#if !defined(TARGET_OSX) && defined(TARGET_UNIX) && defined(TARGET_AMD64)
                // For linux/x64, check if compiled coreclr as .so file and not single file.
                // For single file, the `tls_index` might not be accurate.
                // Do not perform this optimization in such case.
                optimizeThreadStaticAccess = GetTlsIndexObjectAddress() != nullptr;
#endif // !TARGET_OSX && TARGET_UNIX && TARGET_AMD64

                if (optimizeThreadStaticAccess)
                {
                    // For windows x64/x86/arm64, linux x64/arm64/loongarch64/riscv64:
                    // We convert the TLS access to the optimized helper where we will store
                    // the static blocks in TLS directly and access them via inline code.
                    if ((pResult->helper == CORINFO_HELP_GETSHARED_NONGCTHREADSTATIC_BASE_NOCTOR) ||
                        (pResult->helper == CORINFO_HELP_GETSHARED_NONGCTHREADSTATIC_BASE))
                    {
                        fieldAccessor = CORINFO_FIELD_STATIC_TLS_MANAGED;
                        pResult->helper = CORINFO_HELP_GETSHARED_NONGCTHREADSTATIC_BASE_NOCTOR_OPTIMIZED;
                    }
                    else if ((pResult->helper == CORINFO_HELP_GETSHARED_GCTHREADSTATIC_BASE_NOCTOR) ||
                                (pResult->helper == CORINFO_HELP_GETSHARED_GCTHREADSTATIC_BASE))
                    {
                        fieldAccessor = CORINFO_FIELD_STATIC_TLS_MANAGED;
                        pResult->helper = CORINFO_HELP_GETSHARED_GCTHREADSTATIC_BASE_NOCTOR_OPTIMIZED;
                    }
                }
#endif // TARGET_ARM
            }
            else
            {
                fieldAccessor = CORINFO_FIELD_STATIC_ADDRESS;

                // Allocate space for the local class if necessary, but don't trigger
                // class construction.
                DomainLocalModule* pLocalModule = pFieldMT->GetDomainLocalModule();
                pLocalModule->PopulateClass(pFieldMT);

                // We are not going through a helper. The constructor has to be triggered explicitly.
                if (!pFieldMT->IsClassInited())
                    fieldFlags |= CORINFO_FLG_FIELD_INITCLASS;

                GCX_COOP();

                _ASSERT(!pFieldMT->Collectible());
                // Field address is expected to be pinned so we don't need to protect it from GC here
                pResult->fieldLookup.addr = pField->GetStaticAddressHandle((void*)pField->GetBase());
                pResult->fieldLookup.accessType = IAT_VALUE;
                if (fieldFlags & CORINFO_FLG_FIELD_STATIC_IN_HEAP)
                {
                    Object* frozenObj = VolatileLoad((Object**)pResult->fieldLookup.addr);

                    if (frozenObj == nullptr)
                    {
                        // Boxed static is not yet set, allocate it
                        pFieldMT->AllocateRegularStaticBox(pField, (Object**)pResult->fieldLookup.addr);
                        frozenObj = VolatileLoad((Object**)pResult->fieldLookup.addr);
                    }

                    _ASSERT(frozenObj != nullptr);

                    // ContainsPointers here is unnecessary but it's cheaper than IsInFrozenSegment
                    // for structs containing gc handles
                    if (!frozenObj->GetMethodTable()->ContainsPointers() &&
                        GCHeapUtilities::GetGCHeap()->IsInFrozenSegment(frozenObj))
                    {
                        pResult->fieldLookup.addr = frozenObj->GetData();
                        fieldFlags &= ~CORINFO_FLG_FIELD_STATIC_IN_HEAP;
                    }
                }
            }
        }
    }
    else
    {
        if (pField->IsEnCNew())
        {
            fieldAccessor = CORINFO_FIELD_INSTANCE_ADDR_HELPER;

            pResult->helper = CORINFO_HELP_GETFIELDADDR;
        }
        else
        {
            fieldAccessor = CORINFO_FIELD_INSTANCE;
        }

        // FieldDesc::GetOffset() does not include the size of Object
        if (!pFieldMT->IsValueType())
        {
            pResult->offset += OBJECT_SIZE;
        }
    }

    // TODO: This is touching metadata. Can we avoid it?
    DWORD fieldAttribs = pField->GetAttributes();

    if (IsFdInitOnly(fieldAttribs))
        fieldFlags |= CORINFO_FLG_FIELD_FINAL;

    pResult->fieldAccessor = fieldAccessor;
    pResult->fieldFlags = fieldFlags;

    if (!(flags & CORINFO_ACCESS_INLINECHECK))
    {
        //get the field's type.  Grab the class for structs.
        pResult->fieldType = getFieldTypeInternal(pResolvedToken->hField, &pResult->structType, pResolvedToken->hClass);


        MethodDesc * pCallerForSecurity = GetMethodForSecurity(callerHandle);

        //
        //Since we can't get the special verify-only instantiated FD like we can with MDs, go back to the parent
        //of the memberRef and load that one.  That should give us the open instantiation.
        //
        //If the field we found is owned by a generic type, you have to go back to the signature and reload.
        //Otherwise we filled in !0.
        TypeHandle fieldTypeForSecurity = TypeHandle(pResolvedToken->hClass);
        if (pResolvedToken->pTypeSpec != NULL)
        {
            SigTypeContext typeContext;
            SigTypeContext::InitTypeContext(pCallerForSecurity, &typeContext);

            SigPointer sigptr(pResolvedToken->pTypeSpec, pResolvedToken->cbTypeSpec);
            fieldTypeForSecurity = sigptr.GetTypeHandleThrowing((Module *)pResolvedToken->tokenScope, &typeContext);

            // typeHnd can be a variable type
            if (fieldTypeForSecurity.GetMethodTable() == NULL)
            {
                COMPlusThrowHR(COR_E_BADIMAGEFORMAT, BFA_METHODDEF_PARENT_NO_MEMBERS);
            }
        }

        BOOL doAccessCheck = TRUE;
        AccessCheckOptions::AccessCheckType accessCheckType = AccessCheckOptions::kNormalAccessibilityChecks;

        DynamicResolver * pAccessContext = NULL;

        //More in code:CEEInfo::getCallInfo, but the short version is that the caller and callee Descs do
        //not completely describe the type.
        TypeHandle callerTypeForSecurity = TypeHandle(pCallerForSecurity->GetMethodTable());
        if (IsDynamicScope(pResolvedToken->tokenScope))
        {
            doAccessCheck = ModifyCheckForDynamicMethod(GetDynamicResolver(pResolvedToken->tokenScope), &callerTypeForSecurity,
                &accessCheckType, &pAccessContext);
        }

        //Now for some link time checks.
        //Um... where are the field link demands?

        pResult->accessAllowed = CORINFO_ACCESS_ALLOWED;

        if (doAccessCheck)
        {
            //Well, let's check some visibility at least.
            AccessCheckOptions accessCheckOptions(accessCheckType,
                pAccessContext,
                FALSE,
                pField);

            _ASSERTE(pCallerForSecurity != NULL && callerTypeForSecurity != NULL);
            AccessCheckContext accessContext(pCallerForSecurity, callerTypeForSecurity.GetMethodTable());

            BOOL canAccess = ClassLoader::CanAccess(
                &accessContext,
                fieldTypeForSecurity.GetMethodTable(),
                fieldTypeForSecurity.GetAssembly(),
                fieldAttribs,
                NULL,
                (flags & CORINFO_ACCESS_INIT_ARRAY) ? NULL : pField, // For InitializeArray, we don't need tocheck the type of the field.
                accessCheckOptions);

            if (!canAccess)
            {
                //Set up the throw helper
                pResult->accessAllowed = CORINFO_ACCESS_ILLEGAL;

                pResult->accessCalloutHelper.helperNum = CORINFO_HELP_FIELD_ACCESS_EXCEPTION;
                pResult->accessCalloutHelper.numArgs = 2;

                pResult->accessCalloutHelper.args[0].Set(CORINFO_METHOD_HANDLE(pCallerForSecurity));
                pResult->accessCalloutHelper.args[1].Set(CORINFO_FIELD_HANDLE(pField));
            }
        }
    }

    EE_TO_JIT_TRANSITION();
}

//---------------------------------------------------------------------------------------
//
bool CEEInfo::isFieldStatic(CORINFO_FIELD_HANDLE fldHnd)
{
    CONTRACTL {
        THROWS;
        GC_TRIGGERS;
        MODE_PREEMPTIVE;
    } CONTRACTL_END;

    bool res = false;
    JIT_TO_EE_TRANSITION_LEAF();
    FieldDesc* field = (FieldDesc*)fldHnd;
    res = (field->IsStatic() != 0);
    EE_TO_JIT_TRANSITION_LEAF();
    return res;
}

int CEEInfo::getArrayOrStringLength(CORINFO_OBJECT_HANDLE objHnd)
{
    CONTRACTL {
        THROWS;
        GC_TRIGGERS;
        MODE_PREEMPTIVE;
    } CONTRACTL_END;

    int arrLen = -1;
    JIT_TO_EE_TRANSITION();

    _ASSERT(objHnd != NULL);

    GCX_COOP();

    OBJECTREF obj = getObjectFromJitHandle(objHnd);

    if (obj->GetMethodTable()->IsArray())
    {
        arrLen = ((ARRAYBASEREF)obj)->GetNumComponents();
    }
    else if (obj->GetMethodTable()->IsString())
    {
        arrLen = ((STRINGREF)obj)->GetStringLength();
    }

    EE_TO_JIT_TRANSITION();
    return arrLen;
}

//---------------------------------------------------------------------------------------
//
void
CEEInfo::findCallSiteSig(
    CORINFO_MODULE_HANDLE  scopeHnd,
    unsigned               sigMethTok,
    CORINFO_CONTEXT_HANDLE context,
    CORINFO_SIG_INFO *     sigRet)
{
    CONTRACTL {
        THROWS;
        GC_TRIGGERS;
        MODE_PREEMPTIVE;
    } CONTRACTL_END;

    JIT_TO_EE_TRANSITION();

    PCCOR_SIGNATURE       pSig = NULL;
    uint32_t              cbSig = 0;

    if (IsDynamicScope(scopeHnd))
    {
        DynamicResolver * pResolver = GetDynamicResolver(scopeHnd);
        SigPointer sig;

        if (TypeFromToken(sigMethTok) == mdtMemberRef)
        {
            sig = pResolver->ResolveSignatureForVarArg(sigMethTok);
        }
        else
        {
            _ASSERTE(TypeFromToken(sigMethTok) == mdtMethodDef);

            TypeHandle classHandle;
            MethodDesc * pMD = NULL;
            FieldDesc * pFD = NULL;

            // in this case a method is asked for its sig. Resolve the method token and get the sig
            pResolver->ResolveToken(sigMethTok, &classHandle, &pMD, &pFD);
            if (pMD == NULL)
                COMPlusThrow(kInvalidProgramException);

            PCCOR_SIGNATURE pSig = NULL;
            DWORD           cbSig;
            pMD->GetSig(&pSig, &cbSig);
            sig = SigPointer(pSig, cbSig);

            context = MAKE_METHODCONTEXT(pMD);
            scopeHnd = GetScopeHandle(pMD->GetModule());
        }

        sig.GetSignature(&pSig, &cbSig);
        sigMethTok = mdTokenNil;
    }
    else
    {
        Module * module = (Module *)scopeHnd;
        LPCUTF8  szName;

        if (TypeFromToken(sigMethTok) == mdtMemberRef)
        {
            IfFailThrow(module->GetMDImport()->GetNameAndSigOfMemberRef(sigMethTok, &pSig, (ULONG*)&cbSig, &szName));
        }
        else if (TypeFromToken(sigMethTok) == mdtMethodDef)
        {
            IfFailThrow(module->GetMDImport()->GetSigOfMethodDef(sigMethTok, (ULONG*)&cbSig, &pSig));
        }
    }

    SigTypeContext typeContext;
    GetTypeContext(context, &typeContext);

    ConvToJitSig(
        pSig,
        cbSig,
        scopeHnd,
        sigMethTok,
        &typeContext,
        CONV_TO_JITSIG_FLAGS_NONE,
        sigRet);
    EE_TO_JIT_TRANSITION();
} // CEEInfo::findCallSiteSig

//---------------------------------------------------------------------------------------
//
void
CEEInfo::findSig(
    CORINFO_MODULE_HANDLE  scopeHnd,
    unsigned               sigTok,
    CORINFO_CONTEXT_HANDLE context,
    CORINFO_SIG_INFO *     sigRet)
{
    CONTRACTL {
        THROWS;
        GC_TRIGGERS;
        MODE_PREEMPTIVE;
    } CONTRACTL_END;

    JIT_TO_EE_TRANSITION();

    PCCOR_SIGNATURE       pSig = NULL;
    uint32_t              cbSig = 0;

    if (IsDynamicScope(scopeHnd))
    {
        SigPointer sig = GetDynamicResolver(scopeHnd)->ResolveSignature(sigTok);
        sig.GetSignature(&pSig, &cbSig);
        sigTok = mdTokenNil;
    }
    else
    {
        Module * module = (Module *)scopeHnd;

        // We need to resolve this stand alone sig
        IfFailThrow(module->GetMDImport()->GetSigFromToken(
            (mdSignature)sigTok,
            (ULONG*)(&cbSig),
            &pSig));
    }

    SigTypeContext typeContext;
    GetTypeContext(context, &typeContext);

    ConvToJitSig(
        pSig,
        cbSig,
        scopeHnd,
        sigTok,
        &typeContext,
        CONV_TO_JITSIG_FLAGS_NONE,
        sigRet);

    EE_TO_JIT_TRANSITION();
} // CEEInfo::findSig

//---------------------------------------------------------------------------------------
//
unsigned
CEEInfo::getClassSize(
    CORINFO_CLASS_HANDLE clsHnd)
{
    CONTRACTL {
        THROWS;
        GC_TRIGGERS;
        MODE_PREEMPTIVE;
    } CONTRACTL_END;

    unsigned result = 0;

    JIT_TO_EE_TRANSITION_LEAF();

    TypeHandle VMClsHnd(clsHnd);
    result = VMClsHnd.GetSize();

    EE_TO_JIT_TRANSITION_LEAF();

    return result;
}

//---------------------------------------------------------------------------------------
//
// Get the size of a reference type as allocated on the heap. This includes the size of the fields
// (and any padding between the fields) and the size of a method table pointer but doesn't include
// object header size or any padding for minimum size.
unsigned
CEEInfo::getHeapClassSize(
    CORINFO_CLASS_HANDLE clsHnd)
{
    CONTRACTL{
        NOTHROW;
        GC_NOTRIGGER;
        MODE_PREEMPTIVE;
    } CONTRACTL_END;

    unsigned result = 0;

    JIT_TO_EE_TRANSITION_LEAF();

    TypeHandle VMClsHnd(clsHnd);
    MethodTable* pMT = VMClsHnd.GetMethodTable();
    _ASSERTE(pMT);
    _ASSERTE(!pMT->IsValueType());
    _ASSERTE(!pMT->HasComponentSize());

    // Add OBJECT_SIZE to account for method table pointer.
    result = pMT->GetNumInstanceFieldBytes() + OBJECT_SIZE;

    EE_TO_JIT_TRANSITION_LEAF();
    return result;
}

//---------------------------------------------------------------------------------------
//
// Return TRUE if an object of this type can be allocated on the stack.
bool CEEInfo::canAllocateOnStack(CORINFO_CLASS_HANDLE clsHnd)
{
    CONTRACTL{
        NOTHROW;
        GC_NOTRIGGER;
        MODE_PREEMPTIVE;
    } CONTRACTL_END;

    bool result = false;

    JIT_TO_EE_TRANSITION_LEAF();

    TypeHandle VMClsHnd(clsHnd);
    MethodTable* pMT = VMClsHnd.GetMethodTable();
    _ASSERTE(pMT);
    _ASSERTE(!pMT->IsValueType());

    result = !pMT->HasFinalizer();

    EE_TO_JIT_TRANSITION_LEAF();
    return result;
}

unsigned CEEInfo::getClassAlignmentRequirement(CORINFO_CLASS_HANDLE type, bool fDoubleAlignHint)
{
    CONTRACTL {
        NOTHROW;
        GC_NOTRIGGER;
        MODE_PREEMPTIVE;
    } CONTRACTL_END;

    // Default alignment is sizeof(void*)
    unsigned result = TARGET_POINTER_SIZE;

    JIT_TO_EE_TRANSITION_LEAF();

    TypeHandle clsHnd(type);

#ifdef FEATURE_DOUBLE_ALIGNMENT_HINT
    if (fDoubleAlignHint)
    {
        MethodTable* pMT = clsHnd.GetMethodTable();
        if (pMT != NULL)
        {
            // Return the size of the double align hint. Ignore the actual alignment info account
            // so that structs with 64-bit integer fields do not trigger double aligned frames on x86.
            if (pMT->GetClass()->IsAlign8Candidate())
                result = 8;
        }
    }
    else
#endif
    {
        result = getClassAlignmentRequirementStatic(clsHnd);
    }

    EE_TO_JIT_TRANSITION_LEAF();

    return result;
}

unsigned CEEInfo::getClassAlignmentRequirementStatic(TypeHandle clsHnd)
{
    LIMITED_METHOD_CONTRACT;

    // Default alignment is sizeof(void*)
    unsigned result = TARGET_POINTER_SIZE;

    MethodTable * pMT = clsHnd.GetMethodTable();
    if (pMT == NULL)
        return result;

    if (pMT->HasLayout())
    {
        EEClassLayoutInfo* pInfo = pMT->GetLayoutInfo();

        if (clsHnd.IsNativeValueType())
        {
            // if it's the unmanaged view of the managed type, we always use the unmanaged alignment requirement
            result = pMT->GetNativeLayoutInfo()->GetLargestAlignmentRequirement();
        }
        else if (pInfo->IsManagedSequential() || pInfo->IsBlittable())
        {
            _ASSERTE(!pMT->ContainsPointers());

            // if it's managed sequential, we use the managed alignment requirement
            result = pInfo->m_ManagedLargestAlignmentRequirementOfAllMembers;
        }
    }

#ifdef FEATURE_64BIT_ALIGNMENT
    if (result < 8 && pMT->RequiresAlign8())
    {
        // If the structure contains 64-bit primitive fields and the platform requires 8-byte alignment for
        // such fields then make sure we return at least 8-byte alignment. Note that it's technically possible
        // to create unmanaged APIs that take unaligned structures containing such fields and this
        // unconditional alignment bump would cause us to get the calling convention wrong on platforms such
        // as ARM. If we see such cases in the future we'd need to add another control (such as an alignment
        // property for the StructLayout attribute or a marshaling directive attribute for p/invoke arguments)
        // that allows more precise control. For now we'll go with the likely scenario.
        result = 8;
    }
#endif // FEATURE_64BIT_ALIGNMENT

    return result;
}

CORINFO_FIELD_HANDLE
CEEInfo::getFieldInClass(CORINFO_CLASS_HANDLE clsHnd, INT num)
{
    CONTRACTL {
        NOTHROW;
        GC_NOTRIGGER;
        MODE_PREEMPTIVE;
    } CONTRACTL_END;

    CORINFO_FIELD_HANDLE result = NULL;

    JIT_TO_EE_TRANSITION_LEAF();

    TypeHandle VMClsHnd(clsHnd);

    MethodTable* pMT= VMClsHnd.AsMethodTable();

    result = (CORINFO_FIELD_HANDLE) ((pMT->GetApproxFieldDescListRaw()) + num);

    EE_TO_JIT_TRANSITION_LEAF();

    return result;
}

static GetTypeLayoutResult GetTypeLayoutHelper(
    MethodTable* pMT,
    unsigned parentIndex,
    unsigned baseOffs,
    FieldDesc* pFD,
    CORINFO_TYPE_LAYOUT_NODE* treeNodes,
    size_t maxTreeNodes,
    size_t* numTreeNodes)
{
    STANDARD_VM_CONTRACT;

    if (*numTreeNodes >= maxTreeNodes)
    {
        return GetTypeLayoutResult::Partial;
    }

    unsigned structNodeIndex = (unsigned)(*numTreeNodes)++;
    CORINFO_TYPE_LAYOUT_NODE& parNode = treeNodes[structNodeIndex];
    parNode.simdTypeHnd = NULL;
    parNode.diagFieldHnd = CORINFO_FIELD_HANDLE(pFD);
    parNode.parent = parentIndex;
    parNode.offset = baseOffs;
    parNode.size = pMT->GetNumInstanceFieldBytes();
    parNode.numFields = 0;
    parNode.type = CorInfoType::CORINFO_TYPE_VALUECLASS;

    EEClass* pClass = pMT->GetClass();
    parNode.hasSignificantPadding = pClass->HasExplicitFieldOffsetLayout() || pClass->HasExplicitSize();

    // The intrinsic SIMD/HW SIMD types have a lot of fields that the JIT does
    // not care about since they are considered primitives by the JIT.
    if (pMT->IsIntrinsicType())
    {
        const char* nsName;
        pMT->GetFullyQualifiedNameInfo(&nsName);

        if ((strcmp(nsName, "System.Runtime.Intrinsics") == 0) ||
            (strcmp(nsName, "System.Numerics") == 0))
        {
            parNode.simdTypeHnd = CORINFO_CLASS_HANDLE(pMT);
            if (parentIndex != UINT32_MAX)
            {
                return GetTypeLayoutResult::Success;
            }
        }
    }

    ApproxFieldDescIterator fieldIterator(pMT, ApproxFieldDescIterator::INSTANCE_FIELDS);
    for (FieldDesc* pFD = fieldIterator.Next(); pFD != NULL; pFD = fieldIterator.Next())
    {
        CorElementType fieldType = pFD->GetFieldType();
        parNode.numFields++;

        if (fieldType == ELEMENT_TYPE_VALUETYPE)
        {
            MethodTable* pFieldMT = pFD->GetApproxFieldTypeHandleThrowing().AsMethodTable();
            GetTypeLayoutResult result = GetTypeLayoutHelper(pFieldMT, structNodeIndex, baseOffs + pFD->GetOffset(), pFD, treeNodes, maxTreeNodes, numTreeNodes);
            if (result != GetTypeLayoutResult::Success)
            {
                return result;
            }
        }
        else
        {
            if (*numTreeNodes >= maxTreeNodes)
            {
                return GetTypeLayoutResult::Partial;
            }

            CorInfoType corInfoType = CEEInfo::asCorInfoType(fieldType);
            _ASSERTE(corInfoType != CORINFO_TYPE_UNDEF);

            CORINFO_TYPE_LAYOUT_NODE& treeNode = treeNodes[(*numTreeNodes)++];
            treeNode.simdTypeHnd = NULL;
            treeNode.diagFieldHnd = CORINFO_FIELD_HANDLE(pFD);
            treeNode.parent = structNodeIndex;
            treeNode.offset = baseOffs + pFD->GetOffset();
            treeNode.size = GetSizeForCorElementType(fieldType);
            treeNode.numFields = 0;
            treeNode.type = corInfoType;
            treeNode.hasSignificantPadding = false;
        }

        if (pMT->GetClass()->IsInlineArray())
        {
            size_t treeNodeEnd = *numTreeNodes;
            uint32_t elemSize = pFD->GetSize();
            uint32_t arrSize = pMT->GetNumInstanceFieldBytes();

            // Number of fields added for each element, including all
            // subfields. For example, for ValueTuple<int, int>[4]:
            // [ 0]: InlineArray
            // [ 1]:   ValueTuple<int, int>  parent = 0          -
            // [ 2]:     int                 parent = 1          |
            // [ 3]:     int                 parent = 1          |
            // [ 4]:   ValueTuple<int, int>  parent = 0          - stride = 3
            // [ 5]:     int                 parent = 4
            // [ 6]:     int                 parent = 4
            // [ 7]:   ValueTuple<int, int>  parent = 0
            // [ 8]:     int                 parent = 7
            // [ 9]:     int                 parent = 7
            // [10]:   ValueTuple<int, int>  parent = 0
            // [11]:     int                 parent = 10
            // [12]:     int                 parent = 10

            unsigned elemFieldsStride = (unsigned)*numTreeNodes - (structNodeIndex + 1);

            // Now duplicate the fields of the previous entry for each
            // additional element. For each entry we have to update the offset
            // and the parent index.
            for (uint32_t elemOffset = elemSize; elemOffset < arrSize; elemOffset += elemSize)
            {
                size_t prevElemStart = *numTreeNodes - elemFieldsStride;
                for (size_t i = 0; i < elemFieldsStride; i++)
                {
                    if (*numTreeNodes >= maxTreeNodes)
                    {
                        return GetTypeLayoutResult::Partial;
                    }

                    CORINFO_TYPE_LAYOUT_NODE& treeNode = treeNodes[(*numTreeNodes)++];
                    treeNode = treeNodes[prevElemStart + i];
                    treeNode.offset += elemSize;
                    // The first field points back to the inline array and has
                    // no bias; the rest of them do.
                    treeNode.parent += (i == 0) ? 0 : elemFieldsStride;
                }

                parNode.numFields++;
            }
        }
    }

    return GetTypeLayoutResult::Success;
}

GetTypeLayoutResult CEEInfo::getTypeLayout(
    CORINFO_CLASS_HANDLE clsHnd,
    CORINFO_TYPE_LAYOUT_NODE* treeNodes,
    size_t* numTreeNodes)
{
    STANDARD_VM_CONTRACT;

    GetTypeLayoutResult result = GetTypeLayoutResult::Failure;

    JIT_TO_EE_TRANSITION_LEAF();

    TypeHandle typeHnd(clsHnd);

    if (typeHnd.IsNativeValueType())
    {
        if (*numTreeNodes > 0)
        {
            *numTreeNodes = 1;
            treeNodes[0].simdTypeHnd = NULL;
            treeNodes[0].diagFieldHnd = NULL;
            treeNodes[0].parent = UINT32_MAX;
            treeNodes[0].offset = 0;
            treeNodes[0].size = typeHnd.GetSize();
            treeNodes[0].numFields = 0;
            treeNodes[0].type = CORINFO_TYPE_VALUECLASS;
            treeNodes[0].hasSignificantPadding = true;
            result = GetTypeLayoutResult::Success;
        }
        else
        {
            result = GetTypeLayoutResult::Partial;
        }
    }
    else if (typeHnd.IsValueType())
    {
        MethodTable* pMT = typeHnd.AsMethodTable();

        size_t maxTreeNodes = *numTreeNodes;
        *numTreeNodes = 0;
        result = GetTypeLayoutHelper(pMT, UINT32_MAX, 0, NULL, treeNodes, maxTreeNodes, numTreeNodes);
    }

    EE_TO_JIT_TRANSITION_LEAF();

    return result;
}

mdMethodDef
CEEInfo::getMethodDefFromMethod(CORINFO_METHOD_HANDLE hMethod)
{
    CONTRACTL {
        NOTHROW;
        GC_NOTRIGGER;
        MODE_PREEMPTIVE;
    } CONTRACTL_END;

    mdMethodDef result = 0;

    JIT_TO_EE_TRANSITION_LEAF();

    MethodDesc* pMD = GetMethod(hMethod);

    if (pMD->IsDynamicMethod())
    {
        // Dynamic methods do not have tokens
        result = mdMethodDefNil;
    }
    else
    {
        result = pMD->GetMemberDef();
    }

    EE_TO_JIT_TRANSITION_LEAF();

    return result;
}

bool CEEInfo::checkMethodModifier(CORINFO_METHOD_HANDLE hMethod,
                                  LPCSTR modifier,
                                  bool fOptional)
{
    CONTRACTL {
        THROWS;
        GC_TRIGGERS;
        MODE_PREEMPTIVE;
    } CONTRACTL_END;

    bool result = false;

    JIT_TO_EE_TRANSITION();

    MethodDesc* pMD = GetMethod(hMethod);
    Module* pModule = pMD->GetModule();
    MetaSig sig(pMD);
    CorElementType eeType = fOptional ? ELEMENT_TYPE_CMOD_OPT : ELEMENT_TYPE_CMOD_REQD;

    // modopts/modreqs for the method are by convention stored on the return type
    result = sig.GetReturnProps().HasCustomModifier(pModule, modifier, eeType);

    EE_TO_JIT_TRANSITION();

    return result;
}

static unsigned MarkGCField(BYTE* gcPtrs, CorInfoGCType type)
{
    STANDARD_VM_CONTRACT;

    // Ensure that if we have multiple fields with the same offset,
    // that we don't double count the data in the gc layout.
    if (*gcPtrs == TYPE_GC_NONE)
    {
        *gcPtrs = (BYTE)type;
        return 1;
    }
    else if (*gcPtrs != type)
    {
        COMPlusThrowHR(COR_E_BADIMAGEFORMAT);
    }

    return 0;
}

static unsigned ComputeGCLayout(MethodTable* pMT, BYTE* gcPtrs)
{
    STANDARD_VM_CONTRACT;

    _ASSERTE(pMT->IsValueType());

    unsigned result = 0;
    bool isInlineArray = pMT->GetClass()->IsInlineArray();
    ApproxFieldDescIterator fieldIterator(pMT, ApproxFieldDescIterator::INSTANCE_FIELDS);
    for (FieldDesc *pFD = fieldIterator.Next(); pFD != NULL; pFD = fieldIterator.Next())
    {
        int fieldStartIndex = pFD->GetOffset() / TARGET_POINTER_SIZE;

        if (pFD->GetFieldType() == ELEMENT_TYPE_VALUETYPE)
        {
            MethodTable* pFieldMT = pFD->GetApproxFieldTypeHandleThrowing().AsMethodTable();
            result += ComputeGCLayout(pFieldMT, gcPtrs + fieldStartIndex);
        }
        else if (pFD->IsObjRef())
        {
            result += MarkGCField(gcPtrs + fieldStartIndex, TYPE_GC_REF);
        }
        else if (pFD->IsByRef())
        {
            result += MarkGCField(gcPtrs + fieldStartIndex, TYPE_GC_BYREF);
        }

        if (isInlineArray)
        {
            if (result > 0)
            {
                _ASSERTE(pFD->GetOffset() == 0);
                DWORD totalLayoutSize = pMT->GetNumInstanceFieldBytes() / TARGET_POINTER_SIZE;
                DWORD elementLayoutSize = pFD->GetSize() / TARGET_POINTER_SIZE;
                DWORD gcPointersInElement = result;
                for (DWORD offset = elementLayoutSize; offset < totalLayoutSize; offset += elementLayoutSize)
                {
                    memcpy(gcPtrs + offset, gcPtrs, elementLayoutSize);
                    result += gcPointersInElement;
                }
            }

            // inline array has only one element field
            break;
        }
    }
    return result;
}

unsigned CEEInfo::getClassGClayout (CORINFO_CLASS_HANDLE clsHnd, BYTE* gcPtrs)
{
    CONTRACTL {
        THROWS;
        GC_TRIGGERS;
        MODE_PREEMPTIVE;
    } CONTRACTL_END;

    unsigned result = 0;

    JIT_TO_EE_TRANSITION();

    TypeHandle VMClsHnd(clsHnd);
    result = getClassGClayoutStatic(VMClsHnd, gcPtrs);

    EE_TO_JIT_TRANSITION();

    return result;
}


unsigned CEEInfo::getClassGClayoutStatic(TypeHandle VMClsHnd, BYTE* gcPtrs)
{
    STANDARD_VM_CONTRACT;

    unsigned result = 0;
    MethodTable* pMT = VMClsHnd.GetMethodTable();

    if (VMClsHnd.IsNativeValueType())
    {
        // native value types have no GC pointers
        result = 0;
        memset(gcPtrs, TYPE_GC_NONE,
               (VMClsHnd.GetSize() + TARGET_POINTER_SIZE - 1) / TARGET_POINTER_SIZE);
    }
    else if (pMT->IsByRefLike())
    {
        memset(gcPtrs, TYPE_GC_NONE,
            (VMClsHnd.GetSize() + TARGET_POINTER_SIZE - 1) / TARGET_POINTER_SIZE);
        // ByRefLike structs can contain byref fields or other ByRefLike structs
        result = ComputeGCLayout(VMClsHnd.AsMethodTable(), gcPtrs);
    }
    else
    {
        _ASSERTE(sizeof(BYTE) == 1);

        BOOL isValueClass = pMT->IsValueType();
        unsigned int size = isValueClass ? VMClsHnd.GetSize() : pMT->GetNumInstanceFieldBytes() + OBJECT_SIZE;

        // assume no GC pointers at first
        result = 0;
        memset(gcPtrs, TYPE_GC_NONE,
               (size + TARGET_POINTER_SIZE - 1) / TARGET_POINTER_SIZE);

        // walk the GC descriptors, turning on the correct bits
        if (pMT->ContainsPointers())
        {
            CGCDesc* map = CGCDesc::GetCGCDescFromMT(pMT);
            CGCDescSeries * pByValueSeries = map->GetLowestSeries();

            for (SIZE_T i = 0; i < map->GetNumSeries(); i++)
            {
                // Get offset into the value class of the first pointer field (includes a +Object)
                size_t cbSeriesSize = pByValueSeries->GetSeriesSize() + pMT->GetBaseSize();
                size_t cbSeriesOffset = pByValueSeries->GetSeriesOffset();
                size_t cbOffset = isValueClass ? cbSeriesOffset - OBJECT_SIZE : cbSeriesOffset;

                _ASSERTE (cbOffset % TARGET_POINTER_SIZE == 0);
                _ASSERTE (cbSeriesSize % TARGET_POINTER_SIZE == 0);

                result += (unsigned) (cbSeriesSize / TARGET_POINTER_SIZE);
                memset(&gcPtrs[cbOffset / TARGET_POINTER_SIZE], TYPE_GC_REF, cbSeriesSize / TARGET_POINTER_SIZE);

                pByValueSeries++;
            }
        }
    }

    return result;
}

// returns the enregister info for a struct based on type of fields, alignment, etc.
bool CEEInfo::getSystemVAmd64PassStructInRegisterDescriptor(
                                                /*IN*/  CORINFO_CLASS_HANDLE structHnd,
                                                /*OUT*/ SYSTEMV_AMD64_CORINFO_STRUCT_REG_PASSING_DESCRIPTOR* structPassInRegDescPtr)
{
    CONTRACTL {
        THROWS;
        GC_TRIGGERS;
        MODE_PREEMPTIVE;
    } CONTRACTL_END;

#if defined(UNIX_AMD64_ABI_ITF)
    JIT_TO_EE_TRANSITION();

    _ASSERTE(structPassInRegDescPtr != nullptr);
    TypeHandle th(structHnd);

    structPassInRegDescPtr->passedInRegisters = false;

    // Make sure this is a value type.
    if (th.IsValueType())
    {
        _ASSERTE(CorInfoType2UnixAmd64Classification(th.GetInternalCorElementType()) == SystemVClassificationTypeStruct);

        // The useNativeLayout in this case tracks whether the classification
        // is for a native layout of the struct or not.
        // If the struct has special marshaling it has a native layout.
        // In such cases the classifier needs to use the native layout.
        // For structs with no native layout, the managed layout should be used
        // even if classified for the purposes of marshaling/PInvoke passing.
        bool useNativeLayout = false;
        MethodTable* methodTablePtr = nullptr;
        if (!th.IsTypeDesc())
        {
            methodTablePtr = th.AsMethodTable();
        }
        else
        {
            _ASSERTE(th.IsNativeValueType());

            useNativeLayout = true;
            methodTablePtr = th.AsNativeValueType();
        }
        _ASSERTE(methodTablePtr != nullptr);

        // If we have full support for UNIX_AMD64_ABI, and not just the interface,
        // then we've cached whether this is a reg passed struct in the MethodTable, computed during
        // MethodTable construction. Otherwise, we are just building in the interface, and we haven't
        // computed or cached anything, so we need to compute it now.
#if defined(UNIX_AMD64_ABI)
        bool canPassInRegisters = useNativeLayout ? methodTablePtr->GetNativeLayoutInfo()->IsNativeStructPassedInRegisters()
                                                  : methodTablePtr->IsRegPassedStruct();
#else // !defined(UNIX_AMD64_ABI)
        bool canPassInRegisters = false;
        SystemVStructRegisterPassingHelper helper((unsigned int)th.GetSize());
        if (th.GetSize() <= CLR_SYSTEMV_MAX_STRUCT_BYTES_TO_PASS_IN_REGISTERS)
        {
            canPassInRegisters = methodTablePtr->ClassifyEightBytes(&helper, 0, 0, useNativeLayout);
        }
#endif // !defined(UNIX_AMD64_ABI)

        if (canPassInRegisters)
        {
#if defined(UNIX_AMD64_ABI)
            SystemVStructRegisterPassingHelper helper((unsigned int)th.GetSize());
            bool result = methodTablePtr->ClassifyEightBytes(&helper, 0, 0, useNativeLayout);

            // The answer must be true at this point.
            _ASSERTE(result);
#endif // UNIX_AMD64_ABI

            structPassInRegDescPtr->passedInRegisters = true;

            structPassInRegDescPtr->eightByteCount = (uint8_t)helper.eightByteCount;
            _ASSERTE(structPassInRegDescPtr->eightByteCount <= CLR_SYSTEMV_MAX_EIGHTBYTES_COUNT_TO_PASS_IN_REGISTERS);

            for (unsigned int i = 0; i < CLR_SYSTEMV_MAX_EIGHTBYTES_COUNT_TO_PASS_IN_REGISTERS; i++)
            {
                structPassInRegDescPtr->eightByteClassifications[i] = helper.eightByteClassifications[i];
                structPassInRegDescPtr->eightByteSizes[i] = (uint8_t)helper.eightByteSizes[i];
                structPassInRegDescPtr->eightByteOffsets[i] = (uint8_t)helper.eightByteOffsets[i];
            }
        }

        _ASSERTE(structPassInRegDescPtr->passedInRegisters == canPassInRegisters);
    }

    EE_TO_JIT_TRANSITION();

    return true;
#else // !defined(UNIX_AMD64_ABI_ITF)
    return false;
#endif // !defined(UNIX_AMD64_ABI_ITF)
}

/*********************************************************************/
unsigned CEEInfo::getClassNumInstanceFields (CORINFO_CLASS_HANDLE clsHnd)
{
    CONTRACTL {
        NOTHROW;
        GC_NOTRIGGER;
        MODE_PREEMPTIVE;
    } CONTRACTL_END;

    unsigned result = 0;

    JIT_TO_EE_TRANSITION_LEAF();

    TypeHandle th(clsHnd);

    if (!th.IsTypeDesc())
    {
        result = th.AsMethodTable()->GetNumInstanceFields();
    }
    else
    {
        // native value types are opaque aggregates with explicit size
        result = 0;
    }

    EE_TO_JIT_TRANSITION_LEAF();

    return result;
}


CorInfoType CEEInfo::asCorInfoType (CORINFO_CLASS_HANDLE clsHnd)
{
    CONTRACTL {
        THROWS;
        GC_TRIGGERS;
        MODE_PREEMPTIVE;
    } CONTRACTL_END;

    CorInfoType result = CORINFO_TYPE_UNDEF;

    JIT_TO_EE_TRANSITION();

    TypeHandle VMClsHnd(clsHnd);
    result = toJitType(VMClsHnd);

    EE_TO_JIT_TRANSITION();

    return result;
}


void CEEInfo::getLocationOfThisType(CORINFO_METHOD_HANDLE context, CORINFO_LOOKUP_KIND* pLookupKind)
{
    CONTRACTL {
        THROWS;
        GC_TRIGGERS;
        MODE_PREEMPTIVE;
    } CONTRACTL_END;

    /* Initialize fields of result for debug build warning */
    pLookupKind->needsRuntimeLookup = false;
    pLookupKind->runtimeLookupKind  = CORINFO_LOOKUP_THISOBJ;

    JIT_TO_EE_TRANSITION();

    MethodDesc *pContextMD = GetMethod(context);

    // If the method table is not shared, then return CONST
    if (!pContextMD->GetMethodTable()->IsSharedByGenericInstantiations())
    {
        pLookupKind->needsRuntimeLookup = false;
    }
    else
    {
        pLookupKind->needsRuntimeLookup = true;

        // If we've got a vtable extra argument, go through that
        if (pContextMD->RequiresInstMethodTableArg())
        {
            pLookupKind->runtimeLookupKind = CORINFO_LOOKUP_CLASSPARAM;
        }
        // If we've got an object, go through its vtable
        else if (pContextMD->AcquiresInstMethodTableFromThis())
        {
            pLookupKind->runtimeLookupKind = CORINFO_LOOKUP_THISOBJ;
        }
        // Otherwise go through the method-desc argument
        else
        {
            _ASSERTE(pContextMD->RequiresInstMethodDescArg());
            pLookupKind->runtimeLookupKind = CORINFO_LOOKUP_METHODPARAM;
        }
    }

    EE_TO_JIT_TRANSITION();
}

CORINFO_METHOD_HANDLE CEEInfo::GetDelegateCtor(
                                        CORINFO_METHOD_HANDLE methHnd,
                                        CORINFO_CLASS_HANDLE clsHnd,
                                        CORINFO_METHOD_HANDLE targetMethodHnd,
                                        DelegateCtorArgs *pCtorData)
{
    CONTRACTL {
        THROWS;
        GC_TRIGGERS;
        MODE_PREEMPTIVE;
    } CONTRACTL_END;

    CORINFO_METHOD_HANDLE result = NULL;

    JIT_TO_EE_TRANSITION();

    MethodDesc *pCurrentCtor = (MethodDesc*)methHnd;
    if (!pCurrentCtor->IsFCall())
    {
        result =  methHnd;
    }
    else
    {
        MethodDesc *pTargetMethod = (MethodDesc*)targetMethodHnd;
        TypeHandle delegateType = (TypeHandle)clsHnd;

        MethodDesc *pDelegateCtor = COMDelegate::GetDelegateCtor(delegateType, pTargetMethod, pCtorData);
        if (!pDelegateCtor)
            pDelegateCtor = pCurrentCtor;
        result = (CORINFO_METHOD_HANDLE)pDelegateCtor;
    }

    EE_TO_JIT_TRANSITION();

    return result;
}

void CEEInfo::MethodCompileComplete(CORINFO_METHOD_HANDLE methHnd)
{
    CONTRACTL {
        THROWS;
        GC_TRIGGERS;
        MODE_PREEMPTIVE;
    } CONTRACTL_END;

    JIT_TO_EE_TRANSITION();

    MethodDesc* pMD = GetMethod(methHnd);

    if (pMD->IsDynamicMethod())
    {
        pMD->AsDynamicMethodDesc()->GetResolver()->FreeCompileTimeState();
    }

    EE_TO_JIT_TRANSITION();
}

// Given a module scope (scopeHnd), a method handle (context) and an metadata token,
// attempt to load the handle (type, field or method) associated with the token.
// If this is not possible at compile-time (because the method code is shared and the token contains type parameters)
// then indicate how the handle should be looked up at run-time.
//
// See corinfo.h for more details
//
void CEEInfo::embedGenericHandle(
            CORINFO_RESOLVED_TOKEN * pResolvedToken,
            bool                     fEmbedParent,
            CORINFO_GENERICHANDLE_RESULT *pResult)
{
    CONTRACTL {
        THROWS;
        GC_TRIGGERS;
        MODE_PREEMPTIVE;
    } CONTRACTL_END;

    INDEBUG(memset(pResult, 0xCC, sizeof(*pResult)));

    JIT_TO_EE_TRANSITION();

    BOOL fRuntimeLookup;
    MethodDesc * pTemplateMD = NULL;

    if (!fEmbedParent && pResolvedToken->hMethod != NULL)
    {
        MethodDesc * pMD = (MethodDesc *)pResolvedToken->hMethod;
        TypeHandle th(pResolvedToken->hClass);

        pResult->handleType = CORINFO_HANDLETYPE_METHOD;

        Instantiation methodInst = pMD->GetMethodInstantiation();

        pMD = MethodDesc::FindOrCreateAssociatedMethodDesc(pMD, th.GetMethodTable(), FALSE, methodInst, FALSE);

        // Normalize the method handle for reflection
        if (pResolvedToken->tokenType == CORINFO_TOKENKIND_Ldtoken)
            pMD = MethodDesc::FindOrCreateAssociatedMethodDescForReflection(pMD, th, methodInst);

        pResult->compileTimeHandle = (CORINFO_GENERIC_HANDLE)pMD;
        pTemplateMD = pMD;

        // Runtime lookup is only required for stubs. Regular entrypoints are always the same shared MethodDescs.
        fRuntimeLookup = pMD->IsWrapperStub() &&
            (th.IsSharedByGenericInstantiations() || TypeHandle::IsCanonicalSubtypeInstantiation(methodInst));
    }
    else
    if (!fEmbedParent && pResolvedToken->hField != NULL)
    {
        FieldDesc * pFD = (FieldDesc *)pResolvedToken->hField;
        TypeHandle th(pResolvedToken->hClass);

        pResult->handleType = CORINFO_HANDLETYPE_FIELD;

        pResult->compileTimeHandle = (CORINFO_GENERIC_HANDLE)pFD;

        fRuntimeLookup = th.IsSharedByGenericInstantiations() && pFD->IsStatic();
    }
    else
    {
        TypeHandle th(pResolvedToken->hClass);

        pResult->handleType = CORINFO_HANDLETYPE_CLASS;
        pResult->compileTimeHandle = (CORINFO_GENERIC_HANDLE)th.AsPtr();

        if (fEmbedParent && pResolvedToken->hMethod != NULL)
        {
            MethodDesc * pDeclaringMD = (MethodDesc *)pResolvedToken->hMethod;

            if (!pDeclaringMD->GetMethodTable()->HasSameTypeDefAs(th.GetMethodTable()) && !pDeclaringMD->GetMethodTable()->IsArray())
            {
                //
                // The method type may point to a sub-class of the actual class that declares the method.
                // It is important to embed the declaring type in this case.
                //

                pTemplateMD = pDeclaringMD;

                pResult->compileTimeHandle = (CORINFO_GENERIC_HANDLE)pDeclaringMD->GetMethodTable();
            }
        }

        // IsSharedByGenericInstantiations would not work here. The runtime lookup is required
        // even for standalone generic variables that show up as __Canon here.
        fRuntimeLookup = th.IsCanonicalSubtype();
    }

    _ASSERTE(pResult->compileTimeHandle);

    if (fRuntimeLookup)
    {
        DictionaryEntryKind entryKind = EmptySlot;
        switch (pResult->handleType)
        {
        case CORINFO_HANDLETYPE_CLASS:
            entryKind = (pTemplateMD != NULL) ? DeclaringTypeHandleSlot : TypeHandleSlot;
            break;
        case CORINFO_HANDLETYPE_METHOD:
            entryKind = MethodDescSlot;
            break;
        case CORINFO_HANDLETYPE_FIELD:
            entryKind = FieldDescSlot;
            break;
        default:
            _ASSERTE(false);
        }

        ComputeRuntimeLookupForSharedGenericToken(entryKind,
                                                  pResolvedToken,
                                                  NULL,
                                                  pTemplateMD,
                                                  &pResult->lookup);
    }
    else
    {
        // If the target is not shared then we've already got our result and
        // can simply do a static look up
        pResult->lookup.lookupKind.needsRuntimeLookup = false;

        pResult->lookup.constLookup.handle = pResult->compileTimeHandle;
        pResult->lookup.constLookup.accessType = IAT_VALUE;
    }

    EE_TO_JIT_TRANSITION();
}

//
// EnsureActive is used to track triggers for creation of per-AppDomain state instead, including allocations required for statics and
// triggering of module cctors.
//
// The basic rule is: There should be no possibility of a module that is "active" to have a direct call into a  module that
// is not "active". And we don't want to intercept every call during runtime, so during compile time we track static calls and
// everything that can result in new virtual calls.
//
// The current algorithm (scan the parent type chain and instantiation variables) is more than enough to maintain this invariant.
// One could come up with a more efficient algorithm that still maintains the invariant, but it may introduce backward compatibility
// issues.
//
void CEEInfo::EnsureActive(TypeHandle th, MethodDesc * pMD)
{
    STANDARD_VM_CONTRACT;

    if (pMD != NULL && pMD->HasMethodInstantiation())
        pMD->EnsureActive();
    if (!th.IsTypeDesc())
        th.AsMethodTable()->EnsureInstanceActive();
}

CORINFO_OBJECT_HANDLE CEEInfo::getJitHandleForObject(OBJECTREF objref, bool knownFrozen)
{
    CONTRACTL
    {
        THROWS;
        GC_TRIGGERS;
        MODE_COOPERATIVE;
    }
    CONTRACTL_END;

    Object* obj = OBJECTREFToObject(objref);
    if (knownFrozen || GCHeapUtilities::GetGCHeap()->IsInFrozenSegment(obj))
    {
        return (CORINFO_OBJECT_HANDLE)obj;
    }

    if (m_pJitHandles == nullptr)
    {
        m_pJitHandles = new SArray<OBJECTHANDLE>();
    }

    OBJECTHANDLEHolder handle = AppDomain::GetCurrentDomain()->CreateHandle(objref);
    m_pJitHandles->Append(handle);
    handle.SuppressRelease();

    // We know that handle is aligned so we use the lowest bit as a marker
    // "this is a handle, not a frozen object".
    return (CORINFO_OBJECT_HANDLE)((size_t)handle.GetValue() | 1);
}

OBJECTREF CEEInfo::getObjectFromJitHandle(CORINFO_OBJECT_HANDLE handle)
{
    CONTRACTL
    {
        NOTHROW;
        GC_NOTRIGGER;
        MODE_COOPERATIVE;
    }
    CONTRACTL_END;

    size_t intHandle = (size_t)handle;
    if (intHandle & 1)
    {
        return ObjectToOBJECTREF(*(Object**)(intHandle - 1));
    }

    // Frozen object
    return ObjectToOBJECTREF((Object*)intHandle);
}

MethodDesc * CEEInfo::GetMethodForSecurity(CORINFO_METHOD_HANDLE callerHandle)
{
    STANDARD_VM_CONTRACT;

    // Cache the cast lookup
    if (callerHandle == m_hMethodForSecurity_Key)
    {
        return m_pMethodForSecurity_Value;
    }

    MethodDesc * pCallerMethod = (MethodDesc *)callerHandle;

    //If the caller is generic, load the open type and then load the field again,  This allows us to
    //differentiate between BadGeneric<T> containing a memberRef for a field of type InaccessibleClass and
    //GoodGeneric<T> containing a memberRef for a field of type T instantiated over InaccessibleClass.
    MethodDesc * pMethodForSecurity = pCallerMethod->IsILStub() ?
        pCallerMethod : pCallerMethod->LoadTypicalMethodDefinition();

    m_hMethodForSecurity_Key = callerHandle;
    m_pMethodForSecurity_Value = pMethodForSecurity;

    return pMethodForSecurity;
}

// Check that the instantiation is <!/!!0, ..., !/!!(n-1)>
static bool IsSignatureForTypicalInstantiation(SigPointer sigptr, CorElementType varType, ULONG ntypars)
{
    STANDARD_VM_CONTRACT;

    for (uint32_t i = 0; i < ntypars; i++)
    {
        CorElementType type;
        IfFailThrow(sigptr.GetElemType(&type));
        if (type != varType)
            return false;

        uint32_t data;
        IfFailThrow(sigptr.GetData(&data));

        if (data != i)
             return false;
    }

    return true;
}

// Check that methodSpec instantiation is <!!0, ..., !!(n-1)>
static bool IsMethodSpecForTypicalInstantiation(SigPointer sigptr)
{
    STANDARD_VM_CONTRACT;

    BYTE etype;
    IfFailThrow(sigptr.GetByte(&etype));
    _ASSERTE(etype == (BYTE)IMAGE_CEE_CS_CALLCONV_GENERICINST);

    uint32_t ntypars;
    IfFailThrow(sigptr.GetData(&ntypars));

    return IsSignatureForTypicalInstantiation(sigptr, ELEMENT_TYPE_MVAR, ntypars);
}

// Check that typeSpec instantiation is <!0, ..., !(n-1)>
static bool IsTypeSpecForTypicalInstantiation(SigPointer sigptr)
{
    STANDARD_VM_CONTRACT;

    CorElementType type;
    IfFailThrow(sigptr.GetElemType(&type));
    if (type != ELEMENT_TYPE_GENERICINST)
        return false;

    IfFailThrow(sigptr.SkipExactlyOne());

    uint32_t ntypars;
    IfFailThrow(sigptr.GetData(&ntypars));

    return IsSignatureForTypicalInstantiation(sigptr, ELEMENT_TYPE_VAR, ntypars);
}

void CEEInfo::ComputeRuntimeLookupForSharedGenericToken(DictionaryEntryKind entryKind,
                                                        CORINFO_RESOLVED_TOKEN * pResolvedToken,
                                                        CORINFO_RESOLVED_TOKEN * pConstrainedResolvedToken,
                                                        MethodDesc * pTemplateMD /* for method-based slots */,
                                                        CORINFO_LOOKUP *pResultLookup)
{
    CONTRACTL{
        STANDARD_VM_CHECK;
        PRECONDITION(CheckPointer(pResultLookup));
    } CONTRACTL_END;

    pResultLookup->lookupKind.needsRuntimeLookup = true;
    pResultLookup->lookupKind.runtimeLookupFlags = 0;

    CORINFO_RUNTIME_LOOKUP *pResult = &pResultLookup->runtimeLookup;
    pResult->signature = NULL;

    pResult->indirectFirstOffset = 0;
    pResult->indirectSecondOffset = 0;

    // Dictionary size checks skipped by default, unless we decide otherwise
    pResult->sizeOffset = CORINFO_NO_SIZE_CHECK;

    // Unless we decide otherwise, just do the lookup via a helper function
    pResult->indirections = CORINFO_USEHELPER;

    // Runtime lookups in inlined contexts are not supported by the runtime for now
    if (pResolvedToken->tokenContext != METHOD_BEING_COMPILED_CONTEXT())
    {
        pResultLookup->lookupKind.runtimeLookupKind = CORINFO_LOOKUP_NOT_SUPPORTED;
        return;
    }

    MethodDesc* pContextMD = GetMethodFromContext(pResolvedToken->tokenContext);
    MethodTable* pContextMT = pContextMD->GetMethodTable();
    bool isStaticVirtual = (pConstrainedResolvedToken != nullptr && pContextMD != nullptr && pContextMD->IsStatic());

    // There is a pathological case where invalid IL refereces __Canon type directly, but there is no dictionary availabled to store the lookup.
    if (!pContextMD->IsSharedByGenericInstantiations())
        COMPlusThrow(kInvalidProgramException);

    BOOL fInstrument = FALSE;

    if (pContextMD->RequiresInstMethodDescArg())
    {
        pResultLookup->lookupKind.runtimeLookupKind = CORINFO_LOOKUP_METHODPARAM;
    }
    else
    {
        if (pContextMD->RequiresInstMethodTableArg())
            pResultLookup->lookupKind.runtimeLookupKind = CORINFO_LOOKUP_CLASSPARAM;
        else
            pResultLookup->lookupKind.runtimeLookupKind = CORINFO_LOOKUP_THISOBJ;
    }

    // If we've got a  method type parameter of any kind then we must look in the method desc arg
    if (pContextMD->RequiresInstMethodDescArg())
    {
        pResult->helper = fInstrument ? CORINFO_HELP_RUNTIMEHANDLE_METHOD_LOG : CORINFO_HELP_RUNTIMEHANDLE_METHOD;

        if (fInstrument)
            goto NoSpecialCase;

        // Special cases:
        // (1) Naked method type variable: look up directly in instantiation hanging off runtime md
        // (2) Reference to method-spec of current method (e.g. a recursive call) i.e. currentmeth<!0,...,!(n-1)>
        if ((entryKind == TypeHandleSlot) && (pResolvedToken->tokenType != CORINFO_TOKENKIND_Newarr))
        {
            SigPointer sigptr(pResolvedToken->pTypeSpec, pResolvedToken->cbTypeSpec);
            CorElementType type;
            IfFailThrow(sigptr.GetElemType(&type));
            if (type == ELEMENT_TYPE_MVAR)
            {
                pResult->indirections = 2;
                pResult->testForNull = 0;
                pResult->offsets[0] = offsetof(InstantiatedMethodDesc, m_pPerInstInfo);

                uint32_t data;
                IfFailThrow(sigptr.GetData(&data));
                pResult->offsets[1] = sizeof(TypeHandle) * data;

                return;
            }
        }
        else if (entryKind == MethodDescSlot)
        {
            // It's the context itself (i.e. a recursive call)
            if (!pTemplateMD->HasSameMethodDefAs(pContextMD))
                goto NoSpecialCase;

            // Now just check that the instantiation is (!!0, ..., !!(n-1))
            if (!IsMethodSpecForTypicalInstantiation(SigPointer(pResolvedToken->pMethodSpec, pResolvedToken->cbMethodSpec)))
                goto NoSpecialCase;

            // Type instantiation has to match too if there is one
            if (pContextMT->HasInstantiation())
            {
                TypeHandle thTemplate(pResolvedToken->hClass);

                if (thTemplate.IsTypeDesc() || !thTemplate.AsMethodTable()->HasSameTypeDefAs(pContextMT))
                    goto NoSpecialCase;

                // This check filters out method instantiation on generic type definition, like G::M<!!0>()
                // We may not ever get it here. Filter it out just to be sure...
                if (pResolvedToken->pTypeSpec == NULL)
                    goto NoSpecialCase;

                if (!IsTypeSpecForTypicalInstantiation(SigPointer(pResolvedToken->pTypeSpec, pResolvedToken->cbTypeSpec)))
                    goto NoSpecialCase;
            }

            // Just use the method descriptor that was passed in!
            pResult->indirections = 0;
            pResult->testForNull = 0;

            return;
        }
    }
    // Otherwise we must just have class type variables
    else
    {
        _ASSERTE(pContextMT->GetNumGenericArgs() > 0);

        if (pContextMD->RequiresInstMethodTableArg())
        {
            // If we've got a vtable extra argument, go through that
            pResult->helper = fInstrument ? CORINFO_HELP_RUNTIMEHANDLE_CLASS_LOG : CORINFO_HELP_RUNTIMEHANDLE_CLASS;
        }
        // If we've got an object, go through its vtable
        else
        {
            _ASSERTE(pContextMD->AcquiresInstMethodTableFromThis());
            pResult->helper = fInstrument ? CORINFO_HELP_RUNTIMEHANDLE_CLASS_LOG : CORINFO_HELP_RUNTIMEHANDLE_CLASS;
        }

        if (fInstrument)
            goto NoSpecialCase;

        // Special cases:
        // (1) Naked class type variable: look up directly in instantiation hanging off vtable
        // (2) C<!0,...,!(n-1)> where C is the context's class and C is sealed: just return vtable ptr
        if ((entryKind == TypeHandleSlot) && (pResolvedToken->tokenType != CORINFO_TOKENKIND_Newarr))
        {
            SigPointer sigptr(pResolvedToken->pTypeSpec, pResolvedToken->cbTypeSpec);
            CorElementType type;
            IfFailThrow(sigptr.GetElemType(&type));
            if (type == ELEMENT_TYPE_VAR)
            {
                pResult->indirections = 3;
                pResult->testForNull = 0;
                pResult->offsets[0] = MethodTable::GetOffsetOfPerInstInfo();
                pResult->offsets[1] = sizeof(TypeHandle*) * (pContextMT->GetNumDicts() - 1);
                uint32_t data;
                IfFailThrow(sigptr.GetData(&data));
                pResult->offsets[2] = sizeof(TypeHandle) * data;

                return;
            }
            else if (type == ELEMENT_TYPE_GENERICINST &&
                (pContextMT->IsSealed() || pResultLookup->lookupKind.runtimeLookupKind == CORINFO_LOOKUP_CLASSPARAM))
            {
                TypeHandle thTemplate(pResolvedToken->hClass);

                if (thTemplate.IsTypeDesc() || !thTemplate.AsMethodTable()->HasSameTypeDefAs(pContextMT))
                    goto NoSpecialCase;

                if (!IsTypeSpecForTypicalInstantiation(SigPointer(pResolvedToken->pTypeSpec, pResolvedToken->cbTypeSpec)))
                    goto NoSpecialCase;

                // Just use the vtable pointer itself!
                pResult->indirections = 0;
                pResult->testForNull = 0;

                return;
            }
        }
    }

NoSpecialCase:

    SigBuilder sigBuilder;

    sigBuilder.AppendData(entryKind);

    if (pResultLookup->lookupKind.runtimeLookupKind != CORINFO_LOOKUP_METHODPARAM)
    {
        _ASSERTE(pContextMT->GetNumDicts() > 0);
        sigBuilder.AppendData(pContextMT->GetNumDicts() - 1);
    }

    Module * pModule = (Module *)pResolvedToken->tokenScope;

    switch (entryKind)
    {
    case DeclaringTypeHandleSlot:
        _ASSERTE(pTemplateMD != NULL);
        sigBuilder.AppendElementType(ELEMENT_TYPE_INTERNAL);
        sigBuilder.AppendPointer(pTemplateMD->GetMethodTable());
        FALLTHROUGH;

    case TypeHandleSlot:
        {
            if (pResolvedToken->tokenType == CORINFO_TOKENKIND_Newarr)
            {
                sigBuilder.AppendElementType(ELEMENT_TYPE_SZARRAY);
            }

            // Note that we can come here with pResolvedToken->pTypeSpec == NULL for invalid IL that
            // directly references __Canon
            if (pResolvedToken->pTypeSpec != NULL)
            {
                SigPointer sigptr(pResolvedToken->pTypeSpec, pResolvedToken->cbTypeSpec);
                sigptr.ConvertToInternalExactlyOne(pModule, NULL, &sigBuilder);
            }
            else
            {
                sigBuilder.AppendElementType(ELEMENT_TYPE_INTERNAL);
                sigBuilder.AppendPointer(pResolvedToken->hClass);
            }
        }
        break;

    case ConstrainedMethodEntrySlot:
        // Encode constrained type token
        if (pConstrainedResolvedToken->pTypeSpec != NULL)
        {
            SigPointer sigptr(pConstrainedResolvedToken->pTypeSpec, pConstrainedResolvedToken->cbTypeSpec);
            sigptr.ConvertToInternalExactlyOne(pModule, NULL, &sigBuilder);
        }
        else
        {
            sigBuilder.AppendElementType(ELEMENT_TYPE_INTERNAL);
            sigBuilder.AppendPointer(pConstrainedResolvedToken->hClass);
        }
        FALLTHROUGH;

    case MethodDescSlot:
    case MethodEntrySlot:
    case DispatchStubAddrSlot:
        {
            // Encode containing type
            if (pResolvedToken->pTypeSpec != NULL)
            {
                SigPointer sigptr(pResolvedToken->pTypeSpec, pResolvedToken->cbTypeSpec);
                sigptr.ConvertToInternalExactlyOne(pModule, NULL, &sigBuilder);
            }
            else
            {
                sigBuilder.AppendElementType(ELEMENT_TYPE_INTERNAL);
                sigBuilder.AppendPointer(pResolvedToken->hClass);
            }

            // Encode method
            _ASSERTE(pTemplateMD != NULL);

            mdMethodDef methodToken               = pTemplateMD->GetMemberDef();
            DWORD       methodFlags               = 0;

            // Check for non-NULL method spec first. We can encode the method instantiation only if we have one in method spec to start with. Note that there are weird cases
            // like instantiating stub for generic method definition that do not have method spec but that won't be caught by the later conditions either.
            BOOL fMethodNeedsInstantiation = (pResolvedToken->pMethodSpec != NULL) && pTemplateMD->HasMethodInstantiation() && !pTemplateMD->IsGenericMethodDefinition();

            if (pTemplateMD->IsUnboxingStub())
                methodFlags |= ENCODE_METHOD_SIG_UnboxingStub;
            // Always create instantiating stub for method entry points even if the template does not ask for it. It saves caller
            // from creating throw-away instantiating stub.
            if (pTemplateMD->IsInstantiatingStub() || (entryKind == MethodEntrySlot))
                methodFlags |= ENCODE_METHOD_SIG_InstantiatingStub;
            if (fMethodNeedsInstantiation)
                methodFlags |= ENCODE_METHOD_SIG_MethodInstantiation;
            if (IsNilToken(methodToken))
            {
                methodFlags |= ENCODE_METHOD_SIG_SlotInsteadOfToken;
            }
            else
            if (entryKind == DispatchStubAddrSlot && pTemplateMD->IsVtableMethod())
            {
                // Encode the method for dispatch stub using slot to avoid touching the interface method MethodDesc at runtime

                // There should be no other flags set if we are encoding the method using slot for virtual stub dispatch
                _ASSERTE(methodFlags == 0);

                methodFlags |= ENCODE_METHOD_SIG_SlotInsteadOfToken;
            }

            sigBuilder.AppendData(methodFlags);

            if ((methodFlags & ENCODE_METHOD_SIG_SlotInsteadOfToken) == 0)
            {
                // Encode method token and its module context (as method's type)
                sigBuilder.AppendElementType(ELEMENT_TYPE_INTERNAL);
                sigBuilder.AppendPointer(pTemplateMD->GetMethodTable());

                sigBuilder.AppendData(RidFromToken(methodToken));
            }
            else
            {
                sigBuilder.AppendData(pTemplateMD->GetSlot());
            }

            if (fMethodNeedsInstantiation)
            {
                SigPointer sigptr(pResolvedToken->pMethodSpec, pResolvedToken->cbMethodSpec);

                BYTE etype;
                IfFailThrow(sigptr.GetByte(&etype));

                // Load the generic method instantiation
                THROW_BAD_FORMAT_MAYBE(etype == (BYTE)IMAGE_CEE_CS_CALLCONV_GENERICINST, 0, pModule);

                uint32_t nGenericMethodArgs;
                IfFailThrow(sigptr.GetData(&nGenericMethodArgs));
                sigBuilder.AppendData(nGenericMethodArgs);

                _ASSERTE(nGenericMethodArgs == pTemplateMD->GetNumGenericMethodArgs());

                for (DWORD i = 0; i < nGenericMethodArgs; i++)
                {
                    sigptr.ConvertToInternalExactlyOne(pModule, NULL, &sigBuilder);
                }
            }
        }
        break;

    case FieldDescSlot:
        {
            if (pResolvedToken->pTypeSpec != NULL)
            {
                 // Encode containing type
                SigPointer sigptr(pResolvedToken->pTypeSpec, pResolvedToken->cbTypeSpec);
                sigptr.ConvertToInternalExactlyOne(pModule, NULL, &sigBuilder);
            }
            else
            {
                sigBuilder.AppendElementType(ELEMENT_TYPE_INTERNAL);
                sigBuilder.AppendPointer(pResolvedToken->hClass);
            }

            FieldDesc * pField = (FieldDesc *)pResolvedToken->hField;
            _ASSERTE(pField != NULL);

            DWORD fieldIndex = pField->GetApproxEnclosingMethodTable()->GetIndexForFieldDesc(pField);
            sigBuilder.AppendData(fieldIndex);
        }
        break;

    default:
        _ASSERTE(false);
    }

    DictionaryEntrySignatureSource signatureSource = FromJIT;

    WORD slot;

    // It's a method dictionary lookup
    if (pResultLookup->lookupKind.runtimeLookupKind == CORINFO_LOOKUP_METHODPARAM)
    {
        _ASSERTE(pContextMD != NULL);
        _ASSERTE(pContextMD->HasMethodInstantiation());

        if (DictionaryLayout::FindToken(pContextMD, pContextMD->GetLoaderAllocator(), 1, &sigBuilder, NULL, signatureSource, pResult, &slot))
        {
            pResult->testForNull = 1;
            int minDictSize = pContextMD->GetNumGenericMethodArgs() + 1 + pContextMD->GetDictionaryLayout()->GetNumInitialSlots();
            if (slot >= minDictSize)
            {
                // Dictionaries are guaranteed to have at least the number of slots allocated initially, so skip size check for smaller indexes
                pResult->sizeOffset = (WORD)pContextMD->GetNumGenericMethodArgs() * sizeof(DictionaryEntry);
            }

            // Indirect through dictionary table pointer in InstantiatedMethodDesc
            pResult->offsets[0] = offsetof(InstantiatedMethodDesc, m_pPerInstInfo);
        }
    }

    // It's a class dictionary lookup (CORINFO_LOOKUP_CLASSPARAM or CORINFO_LOOKUP_THISOBJ)
    else
    {
        if (DictionaryLayout::FindToken(pContextMT, pContextMT->GetLoaderAllocator(), 2, &sigBuilder, NULL, signatureSource, pResult, &slot))
        {
            pResult->testForNull = 1;
            int minDictSize = pContextMT->GetNumGenericArgs() + 1 + pContextMT->GetClass()->GetDictionaryLayout()->GetNumInitialSlots();
            if (slot >= minDictSize)
            {
                // Dictionaries are guaranteed to have at least the number of slots allocated initially, so skip size check for smaller indexes
                pResult->sizeOffset = (WORD)pContextMT->GetNumGenericArgs() * sizeof(DictionaryEntry);
            }

            // Indirect through dictionary table pointer in vtable
            pResult->offsets[0] = MethodTable::GetOffsetOfPerInstInfo();

            // Next indirect through the dictionary appropriate to this instantiated type
            pResult->offsets[1] = sizeof(TypeHandle*) * (pContextMT->GetNumDicts() - 1);
        }
    }
}

void CEEInfo::AddTransientMethodDetails(TransientMethodDetails details)
{
    STANDARD_VM_CONTRACT;
    _ASSERTE(details.Method != NULL);

    if (m_transientDetails == NULL)
        m_transientDetails = new SArray<TransientMethodDetails, FALSE>();
    m_transientDetails->Append(std::move(details));
}

TransientMethodDetails CEEInfo::RemoveTransientMethodDetails(MethodDesc* pMD)
{
    STANDARD_VM_CONTRACT;
    _ASSERTE(pMD != NULL);

    TransientMethodDetails local{};
    TransientMethodDetails* details;
    if (FindTransientMethodDetails(pMD, &details))
    {
        // Details found, move contents to return
        // and default initialize the found instance.
        local = std::move(*details);
        *details = {};
    }
    return local;
}

bool CEEInfo::FindTransientMethodDetails(MethodDesc* pMD, TransientMethodDetails** details)
{
    STANDARD_VM_CONTRACT;
    _ASSERTE(pMD != NULL);
    _ASSERTE(details != NULL);

    if (m_transientDetails != NULL)
    {
        TransientMethodDetails* curr = m_transientDetails->GetElements();
        TransientMethodDetails* end = curr + m_transientDetails->GetCount();
        for (;curr != end; ++curr)
        {
            if (curr->Method == pMD)
            {
                *details = curr;
                return true;
            }
        }
    }
    return false;
}

/*********************************************************************/
size_t CEEInfo::printClassName(CORINFO_CLASS_HANDLE cls, char* buffer, size_t bufferSize, size_t* pRequiredBufferSize)
{
    CONTRACTL {
        MODE_PREEMPTIVE;
        THROWS;
        GC_TRIGGERS;
    } CONTRACTL_END;

    size_t bytesWritten = 0;

    JIT_TO_EE_TRANSITION();

    size_t requiredBufferSize = 0;

    TypeHandle th(cls);
    IMDInternalImport* pImport = th.GetMethodTable()->GetMDImport();

    auto append = [buffer, bufferSize, &bytesWritten, &requiredBufferSize](const char* str)
    {
        size_t strLen = strlen(str);

        if ((buffer != nullptr) && (bytesWritten + 1 < bufferSize))
        {
            if (bytesWritten + strLen >= bufferSize)
            {
                memcpy(buffer + bytesWritten, str, bufferSize - bytesWritten - 1);
                bytesWritten = bufferSize - 1;
            }
            else
            {
                memcpy(buffer + bytesWritten, str, strLen);
                bytesWritten += strLen;
            }
        }

        requiredBufferSize += strLen;
    };

    // Subset of TypeString that does just what we need while staying in UTF8
    // and avoiding expensive copies. This function is called a lot in checked
    // builds.
    // One difference is that we do not handle escaping type names here (see
    // IsTypeNameReservedChar). The situation is rare and somewhat complicated
    // to handle since it requires iterating UTF8 encoded codepoints. Given
    // that this function is only needed for diagnostics the complication seems
    // unnecessary.
    mdTypeDef td = th.GetCl();
    if (IsNilToken(td))
    {
        append("(dynamicClass)");
    }
    else
    {
        DWORD attr;
        IfFailThrow(pImport->GetTypeDefProps(td, &attr, NULL));

        StackSArray<mdTypeDef> nestedHierarchy;
        nestedHierarchy.Append(td);

        if (IsTdNested(attr))
        {
            while (SUCCEEDED(pImport->GetNestedClassProps(td, &td)))
                nestedHierarchy.Append(td);
        }

        for (SCOUNT_T i = nestedHierarchy.GetCount() - 1; i >= 0; i--)
        {
            LPCUTF8 name;
            LPCUTF8 nameSpace;
            IfFailThrow(pImport->GetNameOfTypeDef(nestedHierarchy[i], &name, &nameSpace));

            if ((nameSpace != NULL) && (*nameSpace != '\0'))
            {
                append(nameSpace);
                append(".");
            }

            append(name);

            if (i != 0)
            {
                append("+");
            }
        }
    }

    if (bufferSize > 0)
    {
        _ASSERTE(bytesWritten < bufferSize);
        buffer[bytesWritten] = '\0';
    }

    if (pRequiredBufferSize != nullptr)
    {
        *pRequiredBufferSize = requiredBufferSize + 1;
    }

    EE_TO_JIT_TRANSITION();

    return bytesWritten;
}

/*********************************************************************/
CORINFO_MODULE_HANDLE CEEInfo::getClassModule(CORINFO_CLASS_HANDLE clsHnd)
{
    CONTRACTL {
        NOTHROW;
        GC_NOTRIGGER;
        MODE_PREEMPTIVE;
    } CONTRACTL_END;

    CORINFO_MODULE_HANDLE result = NULL;

    JIT_TO_EE_TRANSITION_LEAF();

    TypeHandle     VMClsHnd(clsHnd);

    result = CORINFO_MODULE_HANDLE(VMClsHnd.GetModule());

    EE_TO_JIT_TRANSITION_LEAF();

    return result;
}

/*********************************************************************/
CORINFO_ASSEMBLY_HANDLE CEEInfo::getModuleAssembly(CORINFO_MODULE_HANDLE modHnd)
{
    CONTRACTL {
        NOTHROW;
        GC_NOTRIGGER;
        MODE_PREEMPTIVE;
    } CONTRACTL_END;

    CORINFO_ASSEMBLY_HANDLE result = NULL;

    JIT_TO_EE_TRANSITION_LEAF();

    result = CORINFO_ASSEMBLY_HANDLE(GetModule(modHnd)->GetAssembly());

    EE_TO_JIT_TRANSITION_LEAF();

    return result;
}

/*********************************************************************/
const char* CEEInfo::getAssemblyName(CORINFO_ASSEMBLY_HANDLE asmHnd)
{
    CONTRACTL {
        THROWS;
        GC_TRIGGERS;
        MODE_PREEMPTIVE;
    } CONTRACTL_END;

    const char*  result = NULL;

    JIT_TO_EE_TRANSITION();
    result = ((Assembly*)asmHnd)->GetSimpleName();
    EE_TO_JIT_TRANSITION();

    return result;
}

/*********************************************************************/
void* CEEInfo::LongLifetimeMalloc(size_t sz)
{
    CONTRACTL {
        NOTHROW;
        GC_NOTRIGGER;
        MODE_PREEMPTIVE;
    } CONTRACTL_END;

    void*  result = NULL;

    JIT_TO_EE_TRANSITION_LEAF();
    result = new (nothrow) char[sz];
    EE_TO_JIT_TRANSITION_LEAF();

    return result;
}

/*********************************************************************/
void CEEInfo::LongLifetimeFree(void* obj)
{
    CONTRACTL {
        NOTHROW;
        GC_NOTRIGGER;
        MODE_PREEMPTIVE;
    } CONTRACTL_END;

    JIT_TO_EE_TRANSITION_LEAF();
    (operator delete)(obj);
    EE_TO_JIT_TRANSITION_LEAF();
}

/*********************************************************************/
size_t CEEInfo::getClassModuleIdForStatics(CORINFO_CLASS_HANDLE clsHnd, CORINFO_MODULE_HANDLE *pModuleHandle, void **ppIndirection)
{
    CONTRACTL {
        NOTHROW;
        GC_NOTRIGGER;
        MODE_PREEMPTIVE;
    } CONTRACTL_END;

    size_t result = 0;

    JIT_TO_EE_TRANSITION_LEAF();

    TypeHandle     VMClsHnd(clsHnd);
    Module *pModule = VMClsHnd.AsMethodTable()->GetModuleForStatics();

    if (ppIndirection != NULL)
        *ppIndirection = NULL;

    // The zapper needs the module handle. The jit should not use it at all.
    if (pModuleHandle)
        *pModuleHandle = CORINFO_MODULE_HANDLE(pModule);

    result = pModule->GetModuleID();

    _ASSERTE(result);

    EE_TO_JIT_TRANSITION_LEAF();

    return result;
}

/*********************************************************************/
bool CEEInfo::getIsClassInitedFlagAddress(CORINFO_CLASS_HANDLE cls, CORINFO_CONST_LOOKUP* addr, int* offset)
{
    CONTRACTL {
        NOTHROW;
        GC_NOTRIGGER;
        MODE_PREEMPTIVE;
    } CONTRACTL_END;

    _ASSERTE(addr);

    JIT_TO_EE_TRANSITION_LEAF();

    TypeHandle clsTypeHandle(cls);
    PTR_MethodTable pMT = clsTypeHandle.AsMethodTable();

    // Impl is based on IsPrecomputedClassInitialized()
    UINT32 clsIndex = 0;
    if (pMT->IsDynamicStatics())
    {
        clsIndex = (UINT32)pMT->GetModuleDynamicEntryID();
    }
    else
    {
        clsIndex = (UINT32)pMT->GetClassIndex();
    }

    size_t moduleId = pMT->GetModuleForStatics()->GetModuleID();
    addr->addr = (UINT8*)moduleId + DomainLocalModule::GetOffsetOfDataBlob() + clsIndex;
    addr->accessType = IAT_VALUE;
    *offset = 0;

    EE_TO_JIT_TRANSITION_LEAF();

    return true;
}

/*********************************************************************/
bool CEEInfo::getStaticBaseAddress(CORINFO_CLASS_HANDLE cls, bool isGc, CORINFO_CONST_LOOKUP* addr)
{
    CONTRACTL {
        NOTHROW;
        GC_NOTRIGGER;
        MODE_PREEMPTIVE;
    } CONTRACTL_END;

    JIT_TO_EE_TRANSITION_LEAF();

    TypeHandle clsTypeHandle(cls);
    PTR_MethodTable pMT = clsTypeHandle.AsMethodTable();

    GCX_COOP();
    addr->addr = isGc ? pMT->GetGCStaticsBasePointer() : pMT->GetNonGCStaticsBasePointer();
    addr->accessType = IAT_VALUE;

    EE_TO_JIT_TRANSITION_LEAF();

    return true;
}

/*********************************************************************/
bool CEEInfo::isValueClass(CORINFO_CLASS_HANDLE clsHnd)
{
    CONTRACTL {
        NOTHROW;
        GC_NOTRIGGER;
        MODE_PREEMPTIVE;
    } CONTRACTL_END;

    bool ret = false;

    JIT_TO_EE_TRANSITION_LEAF();

    _ASSERTE(clsHnd);

    ret = TypeHandle(clsHnd).IsValueType();

    EE_TO_JIT_TRANSITION_LEAF();

    return ret;
}

/*********************************************************************/
uint32_t CEEInfo::getClassAttribs (CORINFO_CLASS_HANDLE clsHnd)
{
    CONTRACTL {
        THROWS;
        GC_TRIGGERS;
        MODE_PREEMPTIVE;
    } CONTRACTL_END;

    // <REVISIT_TODO>@todo FIX need to really fetch the class attributes.  at present
    // we don't need to because the JIT only cares in the case of COM classes</REVISIT_TODO>
    uint32_t ret = 0;

    JIT_TO_EE_TRANSITION();

    ret = getClassAttribsInternal(clsHnd);

    EE_TO_JIT_TRANSITION();

    return ret;
}

/*********************************************************************/
uint32_t CEEInfo::getClassAttribsInternal (CORINFO_CLASS_HANDLE clsHnd)
{
    STANDARD_VM_CONTRACT;

    DWORD ret = 0;

    _ASSERTE(clsHnd);

    TypeHandle     VMClsHnd(clsHnd);

    // Byrefs should only occur in method and local signatures, which are accessed
    // using ICorClassInfo and ICorClassInfo.getChildType.
    // So getClassAttribs() should not be called for byrefs

    if (VMClsHnd.IsByRef())
    {
        _ASSERTE(!"Did findClass() return a Byref?");
        COMPlusThrowHR(COR_E_BADIMAGEFORMAT);
    }
    else if (VMClsHnd.IsGenericVariable())
    {
        //@GENERICSVER: for now, type variables simply report "variable".
        ret |= CORINFO_FLG_GENERIC_TYPE_VARIABLE;
    }
    else
    {
        MethodTable *pMT = VMClsHnd.GetMethodTable();

        if (!pMT)
        {
            _ASSERTE(!"Did findClass() return a Byref?");
            COMPlusThrowHR(COR_E_BADIMAGEFORMAT);
        }

        EEClass * pClass = pMT->GetClass();

        // The array flag is used to identify the faked-up methods on
        // array types, i.e. .ctor, Get, Set and Address
        if (pMT->IsArray())
            ret |= CORINFO_FLG_ARRAY;

        if (pMT->IsInterface())
            ret |= CORINFO_FLG_INTERFACE;

        if (pMT->HasComponentSize())
            ret |= CORINFO_FLG_VAROBJSIZE;

        if (VMClsHnd.IsValueType())
        {
            ret |= CORINFO_FLG_VALUECLASS;

            if (pMT->IsByRefLike())
                ret |= CORINFO_FLG_BYREF_LIKE;

            if (pClass->IsUnsafeValueClass())
                ret |= CORINFO_FLG_UNSAFE_VALUECLASS;
        }
        if (pClass->HasExplicitFieldOffsetLayout() && pClass->HasOverlaidField())
            ret |= CORINFO_FLG_OVERLAPPING_FIELDS;

        if (pClass->IsInlineArray())
            ret |= CORINFO_FLG_INDEXABLE_FIELDS;

        if (VMClsHnd.IsCanonicalSubtype())
            ret |= CORINFO_FLG_SHAREDINST;

        if (pMT->ContainsPointers() || pMT == g_TypedReferenceMT)
            ret |= CORINFO_FLG_CONTAINS_GC_PTR;

        if (pMT->IsDelegate())
            ret |= CORINFO_FLG_DELEGATE;

        if (pClass->IsBeforeFieldInit())
            ret |= CORINFO_FLG_BEFOREFIELDINIT;

        if (pClass->IsAbstract())
            ret |= CORINFO_FLG_ABSTRACT;

        if (pClass->IsSealed())
            ret |= CORINFO_FLG_FINAL;

        if (pMT->IsIntrinsicType())
            ret |= CORINFO_FLG_INTRINSIC_TYPE;
    }

    return ret;
}

/*********************************************************************/
//
// See code:CorInfoFlag#ClassConstructionFlags  for details.
//
CorInfoInitClassResult CEEInfo::initClass(
            CORINFO_FIELD_HANDLE    field,
            CORINFO_METHOD_HANDLE   method,
            CORINFO_CONTEXT_HANDLE  context)
{
    CONTRACTL {
        THROWS;
        GC_TRIGGERS;
        MODE_PREEMPTIVE;
    } CONTRACTL_END;

    DWORD result = CORINFO_INITCLASS_NOT_REQUIRED;

    JIT_TO_EE_TRANSITION();
    {

    FieldDesc * pFD = (FieldDesc *)field;
    _ASSERTE(pFD == NULL || pFD->IsStatic());

    MethodDesc* pMD = (method != NULL) ? (MethodDesc*)method : m_pMethodBeingCompiled;

    TypeHandle typeToInitTH = (pFD != NULL) ? pFD->GetEnclosingMethodTable() : GetTypeFromContext(context);

    MethodDesc *methodBeingCompiled = m_pMethodBeingCompiled;

    MethodTable *pTypeToInitMT = typeToInitTH.AsMethodTable();

    if (pTypeToInitMT->IsClassInited())
    {
        // If the type is initialized there really is nothing to do.
        result = CORINFO_INITCLASS_INITIALIZED;
        goto exit;
    }

    if (pTypeToInitMT->IsGlobalClass())
    {
        // For both jitted and ngen code the global class is always considered initialized
        result = CORINFO_INITCLASS_NOT_REQUIRED;
        goto exit;
    }

    if (pFD == NULL)
    {
        if (pTypeToInitMT->GetClass()->IsBeforeFieldInit())
        {
            // We can wait for field accesses to run .cctor
            result = CORINFO_INITCLASS_NOT_REQUIRED;
            goto exit;
        }

        // Run .cctor on statics & constructors
        if (pMD->IsStatic())
        {
            // Except don't class construct on .cctor - it would be circular
            if (pMD->IsClassConstructor())
            {
                result = CORINFO_INITCLASS_NOT_REQUIRED;
                goto exit;
            }
        }
        else
        // According to the spec, we should be able to do this optimization for both reference and valuetypes.
        // To maintain backward compatibility, we are doing it for reference types only.
        // We don't do this for interfaces though, as those don't have instance constructors.
        if (!pMD->IsCtor() && !pTypeToInitMT->IsValueType() && !pTypeToInitMT->IsInterface())
        {
            // For instance methods of types with precise-initialization
            // semantics, we can assume that the .ctor triggered the
            // type initialization.
            // This does not hold for NULL "this" object. However, the spec does
            // not require that case to work.
            result = CORINFO_INITCLASS_NOT_REQUIRED;
            goto exit;
        }
    }

    if (pTypeToInitMT->IsSharedByGenericInstantiations())
    {
        if ((pFD == NULL) && (method != NULL) && (context == METHOD_BEING_COMPILED_CONTEXT()))
        {
            _ASSERTE(pTypeToInitMT == methodBeingCompiled->GetMethodTable());
            // If we're inling a call to a method in our own type, then we should already
            // have triggered the .cctor when caller was itself called.
            result = CORINFO_INITCLASS_NOT_REQUIRED;
            goto exit;
        }

        // Shared generic code has to use helper. Moreover, tell JIT not to inline since
        // inlining of generic dictionary lookups is not supported.
        result = CORINFO_INITCLASS_USE_HELPER | CORINFO_INITCLASS_DONT_INLINE;
        goto exit;
    }

    //
    // Try to prove that the initialization is not necessary because of nesting
    //

    if (pFD == NULL)
    {
        // Handled above
        _ASSERTE(!pTypeToInitMT->GetClass()->IsBeforeFieldInit());

        if (method != NULL && pTypeToInitMT == methodBeingCompiled->GetMethodTable())
        {
            // If we're inling a call to a method in our own type, then we should already
            // have triggered the .cctor when caller was itself called.
            result = CORINFO_INITCLASS_NOT_REQUIRED;
            goto exit;
        }
    }
    else
    {
        // This optimization may cause static fields in reference types to be accessed without cctor being triggered
        // for NULL "this" object. It does not conform with what the spec says. However, we have been historically
        // doing it for perf reasons.
        if (!pTypeToInitMT->IsValueType() && !pTypeToInitMT->IsInterface() && !pTypeToInitMT->GetClass()->IsBeforeFieldInit())
        {
            if (pTypeToInitMT == GetTypeFromContext(context).AsMethodTable() || pTypeToInitMT == methodBeingCompiled->GetMethodTable())
            {
                // The class will be initialized by the time we access the field.
                result = CORINFO_INITCLASS_NOT_REQUIRED;
                goto exit;
            }
        }

        // If we are currently compiling the class constructor for this static field access then we can skip the initClass
        if (methodBeingCompiled->GetMethodTable() == pTypeToInitMT && methodBeingCompiled->IsStatic() && methodBeingCompiled->IsClassConstructor())
        {
            // The class will be initialized by the time we access the field.
            result = CORINFO_INITCLASS_NOT_REQUIRED;
            goto exit;
        }
    }

    //
    // Optimizations for domain specific code
    //

    // Allocate space for the local class if necessary, but don't trigger
    // class construction.
    DomainLocalModule *pModule = pTypeToInitMT->GetDomainLocalModule();
    pModule->PopulateClass(pTypeToInitMT);

    if (pTypeToInitMT->IsClassInited())
    {
        result = CORINFO_INITCLASS_INITIALIZED;
        goto exit;
    }

    result = CORINFO_INITCLASS_USE_HELPER;
    }
exit: ;
    EE_TO_JIT_TRANSITION();

    return (CorInfoInitClassResult)result;
}



void CEEInfo::classMustBeLoadedBeforeCodeIsRun (CORINFO_CLASS_HANDLE typeToLoadHnd)
{
    CONTRACTL {
        NOTHROW;
        GC_NOTRIGGER;
        MODE_PREEMPTIVE;
    } CONTRACTL_END;

    JIT_TO_EE_TRANSITION_LEAF();

    TypeHandle th = TypeHandle(typeToLoadHnd);

    // Type handles returned to JIT at runtime are always fully loaded. Verify that it is the case.
    _ASSERTE(th.IsFullyLoaded());

    EE_TO_JIT_TRANSITION_LEAF();
}

/*********************************************************************/
void CEEInfo::methodMustBeLoadedBeforeCodeIsRun (CORINFO_METHOD_HANDLE methHnd)
{
    CONTRACTL {
        NOTHROW;
        GC_NOTRIGGER;
        MODE_PREEMPTIVE;
    } CONTRACTL_END;

    JIT_TO_EE_TRANSITION_LEAF();

    MethodDesc *pMD = (MethodDesc*) methHnd;

    // MethodDescs returned to JIT at runtime are always fully loaded. Verify that it is the case.
    _ASSERTE(pMD->GetMethodTable()->IsFullyLoaded());

    EE_TO_JIT_TRANSITION_LEAF();
}

/*********************************************************************/
CORINFO_METHOD_HANDLE CEEInfo::mapMethodDeclToMethodImpl(CORINFO_METHOD_HANDLE methHnd)
{
    CONTRACTL {
        THROWS;
        GC_TRIGGERS;
        MODE_PREEMPTIVE;
    } CONTRACTL_END;

    CORINFO_METHOD_HANDLE result = NULL;

    JIT_TO_EE_TRANSITION();

    MethodDesc *pMD = GetMethod(methHnd);
    pMD = MethodTable::MapMethodDeclToMethodImpl(pMD);
    result = (CORINFO_METHOD_HANDLE) pMD;

    EE_TO_JIT_TRANSITION();

    return result;
}

/*********************************************************************/
CORINFO_CLASS_HANDLE CEEInfo::getBuiltinClass(CorInfoClassId classId)
{
    CONTRACTL {
        THROWS;
        GC_TRIGGERS;
        MODE_PREEMPTIVE;
    } CONTRACTL_END;

    CORINFO_CLASS_HANDLE result = (CORINFO_CLASS_HANDLE) 0;

    JIT_TO_EE_TRANSITION();

    switch (classId)
    {
    case CLASSID_SYSTEM_OBJECT:
        result = CORINFO_CLASS_HANDLE(g_pObjectClass);
        break;
    case CLASSID_TYPED_BYREF:
        result = CORINFO_CLASS_HANDLE(g_TypedReferenceMT);
        break;
    case CLASSID_TYPE_HANDLE:
        result = CORINFO_CLASS_HANDLE(CoreLibBinder::GetClass(CLASS__TYPE_HANDLE));
        break;
    case CLASSID_FIELD_HANDLE:
        result = CORINFO_CLASS_HANDLE(CoreLibBinder::GetClass(CLASS__FIELD_HANDLE));
        break;
    case CLASSID_METHOD_HANDLE:
        result = CORINFO_CLASS_HANDLE(CoreLibBinder::GetClass(CLASS__METHOD_HANDLE));
        break;
    case CLASSID_ARGUMENT_HANDLE:
        result = CORINFO_CLASS_HANDLE(CoreLibBinder::GetClass(CLASS__ARGUMENT_HANDLE));
        break;
    case CLASSID_STRING:
        result = CORINFO_CLASS_HANDLE(g_pStringClass);
        break;
    case CLASSID_RUNTIME_TYPE:
        result = CORINFO_CLASS_HANDLE(g_pRuntimeTypeClass);
        break;
    default:
        _ASSERTE(!"NYI: unknown classId");
        break;
    }

    EE_TO_JIT_TRANSITION();

    return result;
}



/*********************************************************************/
CorInfoType CEEInfo::getTypeForPrimitiveValueClass(
        CORINFO_CLASS_HANDLE clsHnd)
{
    CONTRACTL {
        THROWS;
        GC_TRIGGERS;
        MODE_PREEMPTIVE;
    } CONTRACTL_END;

    CorInfoType result = CORINFO_TYPE_UNDEF;

    JIT_TO_EE_TRANSITION();

    TypeHandle th(clsHnd);
    _ASSERTE (!th.IsGenericVariable());

    CorElementType elementType = th.GetVerifierCorElementType();
    if (CorIsPrimitiveType(elementType))
    {
        result = asCorInfoType(elementType);
    }
    EE_TO_JIT_TRANSITION();

    return result;
}

/*********************************************************************/
CorInfoType CEEInfo::getTypeForPrimitiveNumericClass(
        CORINFO_CLASS_HANDLE clsHnd)
{
    CONTRACTL{
        NOTHROW;
        GC_NOTRIGGER;
        MODE_PREEMPTIVE;
    } CONTRACTL_END;

    CorInfoType result = CORINFO_TYPE_UNDEF;

    JIT_TO_EE_TRANSITION_LEAF();

    TypeHandle th(clsHnd);
    _ASSERTE (!th.IsGenericVariable());

    CorElementType ty = th.GetSignatureCorElementType();
    switch (ty)
    {
    case ELEMENT_TYPE_I1:
        result = CORINFO_TYPE_BYTE;
        break;
    case ELEMENT_TYPE_U1:
        result = CORINFO_TYPE_UBYTE;
        break;
    case ELEMENT_TYPE_I2:
        result = CORINFO_TYPE_SHORT;
        break;
    case ELEMENT_TYPE_U2:
        result = CORINFO_TYPE_USHORT;
        break;
    case ELEMENT_TYPE_I4:
        result = CORINFO_TYPE_INT;
        break;
    case ELEMENT_TYPE_U4:
        result = CORINFO_TYPE_UINT;
        break;
    case ELEMENT_TYPE_I8:
        result = CORINFO_TYPE_LONG;
        break;
    case ELEMENT_TYPE_U8:
        result = CORINFO_TYPE_ULONG;
        break;
    case ELEMENT_TYPE_R4:
        result = CORINFO_TYPE_FLOAT;
        break;
    case ELEMENT_TYPE_R8:
        result = CORINFO_TYPE_DOUBLE;
        break;
    case ELEMENT_TYPE_I:
        result = CORINFO_TYPE_NATIVEINT;
        break;
    case ELEMENT_TYPE_U:
        result = CORINFO_TYPE_NATIVEUINT;
        break;

    default:
        // Error case, we will return CORINFO_TYPE_UNDEF
        break;
    }

    JIT_TO_EE_TRANSITION_LEAF();

    return result;
}


void CEEInfo::getGSCookie(GSCookie * pCookieVal, GSCookie ** ppCookieVal)
{
    CONTRACTL {
        THROWS;
        GC_TRIGGERS;
        MODE_PREEMPTIVE;
    } CONTRACTL_END;

    JIT_TO_EE_TRANSITION();

    if (pCookieVal)
    {
        *pCookieVal = GetProcessGSCookie();
        *ppCookieVal = NULL;
    }
    else
    {
        *ppCookieVal = GetProcessGSCookiePtr();
    }

    EE_TO_JIT_TRANSITION();
}


/*********************************************************************/
// TRUE if child is a subtype of parent
// if parent is an interface, then does child implement / extend parent
bool CEEInfo::canCast(
        CORINFO_CLASS_HANDLE        child,
        CORINFO_CLASS_HANDLE        parent)
{
    CONTRACTL {
        THROWS;
        GC_TRIGGERS;
        MODE_PREEMPTIVE;
    } CONTRACTL_END;

    bool result = false;

    JIT_TO_EE_TRANSITION();

    result = !!((TypeHandle)child).CanCastTo((TypeHandle)parent);

    EE_TO_JIT_TRANSITION();

    return result;
}

/*********************************************************************/
// See if a cast from fromClass to toClass will succeed, fail, or needs
// to be resolved at runtime.
TypeCompareState CEEInfo::compareTypesForCast(
        CORINFO_CLASS_HANDLE        fromClass,
        CORINFO_CLASS_HANDLE        toClass)
{
    CONTRACTL {
        THROWS;
        GC_TRIGGERS;
        MODE_PREEMPTIVE;
    } CONTRACTL_END;

    TypeCompareState result = TypeCompareState::May;

    JIT_TO_EE_TRANSITION();

    TypeHandle fromHnd = (TypeHandle) fromClass;
    TypeHandle toHnd = (TypeHandle) toClass;

#ifdef FEATURE_COMINTEROP
    // If casting from a com object class, don't try to optimize.
    if (fromHnd.IsComObjectType())
    {
        result = TypeCompareState::May;
    }
    else
#endif // FEATURE_COMINTEROP

    // If casting from ICastable or IDynamicInterfaceCastable, don't try to optimize
    if (fromHnd.GetMethodTable()->IsICastable() || fromHnd.GetMethodTable()->IsIDynamicInterfaceCastable())
    {
        result = TypeCompareState::May;
    }
    // If casting to Nullable<T>, don't try to optimize
    else if (Nullable::IsNullableType(toHnd))
    {
        result = TypeCompareState::May;
    }
    // If the types are not shared, we can check directly.
    else if (!fromHnd.IsCanonicalSubtype() && !toHnd.IsCanonicalSubtype())
    {
        result = fromHnd.CanCastTo(toHnd) ? TypeCompareState::Must : TypeCompareState::MustNot;
    }
    // Casting from a shared type to an unshared type.
    else if (fromHnd.IsCanonicalSubtype() && !toHnd.IsCanonicalSubtype())
    {
        // Only handle casts to interface types for now
        if (toHnd.IsInterface())
        {
            // Do a preliminary check.
            BOOL canCast = fromHnd.CanCastTo(toHnd);

            // Pass back positive results unfiltered. The unknown type
            // parameters in fromClass did not come into play.
            if (canCast)
            {
                result = TypeCompareState::Must;
            }
            // We have __Canon parameter(s) in fromClass, somewhere.
            //
            // In CanCastTo, these __Canon(s) won't match the interface or
            // instantiated types on the interface, so CanCastTo may
            // return false negatives.
            //
            // Only report MustNot if the fromClass is not __Canon
            // and the interface is not instantiated; then there is
            // no way for the fromClass __Canon(s) to confuse things.
            //
            //    __Canon       -> IBar             May
            //    IFoo<__Canon> -> IFoo<string>     May
            //    IFoo<__Canon> -> IBar             MustNot
            //
            else if (fromHnd == TypeHandle(g_pCanonMethodTableClass))
            {
                result = TypeCompareState::May;
            }
            else if (toHnd.HasInstantiation())
            {
                result = TypeCompareState::May;
            }
            else
            {
                result = TypeCompareState::MustNot;
            }
        }
    }

    EE_TO_JIT_TRANSITION();

    return result;
}

// Returns true if hnd1 and hnd2 are guaranteed to represent different types. Returns false if hnd1 and hnd2 may represent the same type.
static bool AreGuaranteedToRepresentDifferentTypes(TypeHandle hnd1, TypeHandle hnd2)
{
    STANDARD_VM_CONTRACT;

    CorElementType et1 = hnd1.GetSignatureCorElementType();
    CorElementType et2 = hnd2.GetSignatureCorElementType();

    TypeHandle canonHnd = TypeHandle(g_pCanonMethodTableClass);
    if ((hnd1 == canonHnd) || (hnd2 == canonHnd))
    {
        return CorTypeInfo::IsObjRef(et1) != CorTypeInfo::IsObjRef(et2);
    }

    if (et1 != et2)
    {
        return true;
    }

    switch (et1)
    {
    case ELEMENT_TYPE_ARRAY:
        if (hnd1.GetRank() != hnd2.GetRank())
            return true;
        return AreGuaranteedToRepresentDifferentTypes(hnd1.GetTypeParam(), hnd2.GetTypeParam());
    case ELEMENT_TYPE_SZARRAY:
    case ELEMENT_TYPE_BYREF:
    case ELEMENT_TYPE_PTR:
        return AreGuaranteedToRepresentDifferentTypes(hnd1.GetTypeParam(), hnd2.GetTypeParam());

    default:
        if (!hnd1.IsTypeDesc())
        {
            if (!hnd1.AsMethodTable()->HasSameTypeDefAs(hnd2.AsMethodTable()))
                return true;

            if (hnd1.AsMethodTable()->HasInstantiation())
            {
                Instantiation inst1 = hnd1.AsMethodTable()->GetInstantiation();
                Instantiation inst2 = hnd2.AsMethodTable()->GetInstantiation();
                _ASSERTE(inst1.GetNumArgs() == inst2.GetNumArgs());

                for (DWORD i = 0; i < inst1.GetNumArgs(); i++)
                {
                    if (AreGuaranteedToRepresentDifferentTypes(inst1[i], inst2[i]))
                        return true;
                }
            }
        }
        break;
    }

    return false;
}

/*********************************************************************/
// See if types represented by cls1 and cls2 compare equal, not
// equal, or the comparison needs to be resolved at runtime.
TypeCompareState CEEInfo::compareTypesForEquality(
        CORINFO_CLASS_HANDLE        cls1,
        CORINFO_CLASS_HANDLE        cls2)
{
    CONTRACTL {
        THROWS;
        GC_TRIGGERS;
        MODE_PREEMPTIVE;
    } CONTRACTL_END;

    TypeCompareState result = TypeCompareState::May;

    JIT_TO_EE_TRANSITION();

    TypeHandle hnd1 = (TypeHandle) cls1;
    TypeHandle hnd2 = (TypeHandle) cls2;

    // If neither type is a canonical subtype, type handle comparison suffices
    if (!hnd1.IsCanonicalSubtype() && !hnd2.IsCanonicalSubtype())
    {
        result = (hnd1 == hnd2 ? TypeCompareState::Must : TypeCompareState::MustNot);
    }
    else
    {
        // If either or both types are canonical subtypes, we can sometimes prove inequality.
        if (AreGuaranteedToRepresentDifferentTypes(hnd1, hnd2))
        {
            result = TypeCompareState::MustNot;
        }
    }

    EE_TO_JIT_TRANSITION();

    return result;
}


/*********************************************************************/
static BOOL isMoreSpecificTypeHelper(TypeHandle hnd1, TypeHandle hnd2)
{
    STANDARD_VM_CONTRACT;

    // We can't really reason about equivalent types. Just
    // assume the new type is not more specific.
    if (hnd1.HasTypeEquivalence() || hnd2.HasTypeEquivalence())
    {
        return FALSE;
    }

    // If we have a mixture of shared and unshared types,
    // consider the unshared type as more specific.
    BOOL isHnd1CanonSubtype = hnd1.IsCanonicalSubtype();
    BOOL isHnd2CanonSubtype = hnd2.IsCanonicalSubtype();
    if (isHnd1CanonSubtype != isHnd2CanonSubtype)
    {
        // Only one of hnd1 and hnd2 is shared.
        // hdn2 is more specific if hnd1 is the shared type.
        return isHnd1CanonSubtype;
    }

    // Otherwise both types are either shared or not shared.
    // Look for a common parent type.
    TypeHandle merged = TypeHandle::MergeTypeHandlesToCommonParent(hnd1, hnd2);

    // If the common parent is hnd1, then hnd2 is more specific.
    return merged == hnd1;
}

// Returns true if cls2 is known to be a more specific type
// than cls1 (a subtype or more restrictive shared type).
bool CEEInfo::isMoreSpecificType(
        CORINFO_CLASS_HANDLE        cls1,
        CORINFO_CLASS_HANDLE        cls2)
{
    CONTRACTL {
        THROWS;
        GC_TRIGGERS;
        MODE_PREEMPTIVE;
    } CONTRACTL_END;

    bool result = false;

    JIT_TO_EE_TRANSITION();

    result = isMoreSpecificTypeHelper(TypeHandle(cls1), TypeHandle(cls2));

    EE_TO_JIT_TRANSITION();
    return result;
}

static bool isExactTypeHelper(TypeHandle th)
{
    STANDARD_VM_CONTRACT;

    while (th.IsArray())
    {
        MethodTable* pMT = th.AsMethodTable();

        // Single dimensional array with non-zero bounds may be SZ array.
        if (pMT->IsMultiDimArray() && pMT->GetRank() == 1)
            return false;

        th = pMT->GetArrayElementTypeHandle();

        // Arrays of primitives are interchangeable with arrays of enums of the same underlying type.
        if (CorTypeInfo::IsPrimitiveType(th.GetVerifierCorElementType()))
            return false;
    }

    // Use conservative answer for pointers.
    if (th.IsTypeDesc())
        return false;

    MethodTable* pMT = th.AsMethodTable();

    // Use conservative answer for equivalent and variant types.
    if (pMT->HasTypeEquivalence() || pMT->HasVariance())
        return false;

    return pMT->IsSealed();
}

// Returns true if a class handle can only describe values of exactly one type.
bool CEEInfo::isExactType(CORINFO_CLASS_HANDLE cls)
{
    CONTRACTL {
        THROWS;
        GC_TRIGGERS;
        MODE_PREEMPTIVE;
    } CONTRACTL_END;

    bool result = false;

    JIT_TO_EE_TRANSITION();

    result = isExactTypeHelper(TypeHandle(cls));

    EE_TO_JIT_TRANSITION();
    return result;
}

/*********************************************************************/
// Returns TypeCompareState::Must if cls is known to be an enum.
// For enums with known exact type returns the underlying
// type in underlyingType when the provided pointer is
// non-NULL.
// Returns TypeCompareState::May when a runtime check is required.
TypeCompareState CEEInfo::isEnum(
        CORINFO_CLASS_HANDLE        cls,
        CORINFO_CLASS_HANDLE*       underlyingType)
{
    CONTRACTL {
        THROWS;
        GC_TRIGGERS;
        MODE_PREEMPTIVE;
    } CONTRACTL_END;

    TypeCompareState result = TypeCompareState::May;

    if (underlyingType != nullptr)
    {
        *underlyingType = nullptr;
    }

    JIT_TO_EE_TRANSITION_LEAF();

    TypeHandle th(cls);

    _ASSERTE(!th.IsNull());

    if (!th.IsGenericVariable())
    {
        if (!th.IsTypeDesc() && th.AsMethodTable()->IsEnum())
        {
            result = TypeCompareState::Must;
            if (underlyingType != nullptr)
            {
                CorElementType elemType = th.AsMethodTable()->GetInternalCorElementType();
                TypeHandle underlyingHandle(CoreLibBinder::GetElementType(elemType));
                *underlyingType = CORINFO_CLASS_HANDLE(underlyingHandle.AsPtr());
            }
        }
        else
        {
            result = TypeCompareState::MustNot;
        }
    }

    EE_TO_JIT_TRANSITION_LEAF();
    return result;
}

/*********************************************************************/
// Given a class handle, returns the Parent type.
// For COMObjectType, it returns Class Handle of System.Object.
// Returns 0 if System.Object is passed in.
CORINFO_CLASS_HANDLE CEEInfo::getParentType(
            CORINFO_CLASS_HANDLE    cls)
{
    CONTRACTL {
        THROWS;
        GC_TRIGGERS;
        MODE_PREEMPTIVE;
    } CONTRACTL_END;

    CORINFO_CLASS_HANDLE result = NULL;

    JIT_TO_EE_TRANSITION();

    TypeHandle th(cls);

    _ASSERTE(!th.IsNull());
    _ASSERTE(!th.IsGenericVariable());

    TypeHandle thParent = th.GetParent();

#ifdef FEATURE_COMINTEROP
    // If we encounter __ComObject in the hierarchy, we need to skip it
    // since this hierarchy is introduced by the EE, but won't be present
    // in the metadata.
    if (!thParent.IsNull() && IsComObjectClass(thParent))
    {
        result = (CORINFO_CLASS_HANDLE) g_pObjectClass;
    }
    else
#endif // FEATURE_COMINTEROP
    {
        result = CORINFO_CLASS_HANDLE(thParent.AsPtr());
    }

    EE_TO_JIT_TRANSITION();

    return result;
}


/*********************************************************************/
// Returns the CorInfoType of the "child type". If the child type is
// not a primitive type, *clsRet will be set.
// Given an Array of Type Foo, returns Foo.
// Given BYREF Foo, returns Foo
CorInfoType CEEInfo::getChildType (
        CORINFO_CLASS_HANDLE       clsHnd,
        CORINFO_CLASS_HANDLE       *clsRet
        )
{
    CONTRACTL {
        THROWS;
        GC_TRIGGERS;
        MODE_PREEMPTIVE;
    } CONTRACTL_END;

    CorInfoType ret = CORINFO_TYPE_UNDEF;
    *clsRet = 0;
    TypeHandle  retType = TypeHandle();

    JIT_TO_EE_TRANSITION();

    TypeHandle th(clsHnd);

    _ASSERTE(!th.IsNull());

    // BYREF, pointer types
    if (th.HasTypeParam())
    {
        retType = th.GetTypeParam();
    }

    if (!retType.IsNull()) {
        CorElementType type = retType.GetInternalCorElementType();
        ret = CEEInfo::asCorInfoType(type,retType, clsRet);

        // <REVISIT_TODO>What if this one is a value array ?</REVISIT_TODO>
    }

    EE_TO_JIT_TRANSITION();

    return ret;
}

/*********************************************************************/
// Check if this is a single dimensional, zero based array type
bool CEEInfo::isSDArray(CORINFO_CLASS_HANDLE  cls)
{
    CONTRACTL {
        THROWS;
        GC_TRIGGERS;
        MODE_PREEMPTIVE;
    } CONTRACTL_END;

    bool result = false;

    JIT_TO_EE_TRANSITION();

    TypeHandle th(cls);

    _ASSERTE(!th.IsNull());

    if (th.IsArray())
    {
        // Lots of code used to think that System.Array's methodtable returns TRUE for IsArray(). It doesn't.
        _ASSERTE(th != TypeHandle(g_pArrayClass));

        result = (th.GetInternalCorElementType() == ELEMENT_TYPE_SZARRAY);
    }

    EE_TO_JIT_TRANSITION();

    return result;
}

/*********************************************************************/
// Get the number of dimensions in an array
unsigned CEEInfo::getArrayRank(CORINFO_CLASS_HANDLE  cls)
{
    CONTRACTL {
        THROWS;
        GC_TRIGGERS;
        MODE_PREEMPTIVE;
    } CONTRACTL_END;

    unsigned result = 0;

    JIT_TO_EE_TRANSITION();

    TypeHandle th(cls);

    _ASSERTE(!th.IsNull());

    if (th.IsArray())
    {
        // Lots of code used to think that System.Array's methodtable returns TRUE for IsArray(). It doesn't.
        _ASSERTE(th != TypeHandle(g_pArrayClass));

        result = th.GetRank();
    }

    EE_TO_JIT_TRANSITION();

    return result;
}

/*********************************************************************/
// Get the index of runtime provided array method
CorInfoArrayIntrinsic CEEInfo::getArrayIntrinsicID(CORINFO_METHOD_HANDLE ftn)
{
    CONTRACTL {
        THROWS;
        GC_TRIGGERS;
        MODE_PREEMPTIVE;
    } CONTRACTL_END;

    CorInfoArrayIntrinsic result = CorInfoArrayIntrinsic::ILLEGAL;

    JIT_TO_EE_TRANSITION();

    MethodDesc* pMD = GetMethod(ftn);

    if (pMD->IsArray())
    {
        DWORD index = ((ArrayMethodDesc*)pMD)->GetArrayFuncIndex();
        switch (index)
        {
            case 0: // ARRAY_FUNC_GET
                result = CorInfoArrayIntrinsic::GET;
                break;
            case 1: // ARRAY_FUNC_SET
                result = CorInfoArrayIntrinsic::SET;
                break;
            case 2: // ARRAY_FUNC_ADDRESS
                result = CorInfoArrayIntrinsic::ADDRESS;
                break;
        }
    }

    EE_TO_JIT_TRANSITION();

    return result;
}

/*********************************************************************/
// Get static field data for an array
// Note that it's OK to return NULL from this method.  This will cause
// the JIT to make a runtime call to InitializeArray instead of doing
// the inline optimization (thus preserving the original behavior).
void * CEEInfo::getArrayInitializationData(
            CORINFO_FIELD_HANDLE        field,
            uint32_t                    size
            )
{
    CONTRACTL {
        THROWS;
        GC_TRIGGERS;
        MODE_PREEMPTIVE;
    } CONTRACTL_END;

    void * result = NULL;

    JIT_TO_EE_TRANSITION();

    FieldDesc* pField = (FieldDesc*) field;

    if (!pField                    ||
        !pField->IsRVA()           ||
        (pField->LoadSize() < size))
    {
        result = NULL;
    }
    else
    {
        result = pField->GetStaticAddressHandle(NULL);
    }

    EE_TO_JIT_TRANSITION();

    return result;
}

CorInfoIsAccessAllowedResult CEEInfo::canAccessClass(
            CORINFO_RESOLVED_TOKEN * pResolvedToken,
            CORINFO_METHOD_HANDLE   callerHandle,
            CORINFO_HELPER_DESC    *pAccessHelper
            )
{
    CONTRACTL {
        THROWS;
        GC_TRIGGERS;
        MODE_PREEMPTIVE;
    } CONTRACTL_END;

    CorInfoIsAccessAllowedResult isAccessAllowed = CORINFO_ACCESS_ALLOWED;

    JIT_TO_EE_TRANSITION();

    INDEBUG(memset(pAccessHelper, 0xCC, sizeof(*pAccessHelper)));

    BOOL doAccessCheck = TRUE;
    AccessCheckOptions::AccessCheckType accessCheckType = AccessCheckOptions::kNormalAccessibilityChecks;
    DynamicResolver * pAccessContext = NULL;

    //All access checks must be done on the open instantiation.
    MethodDesc * pCallerForSecurity = GetMethodForSecurity(callerHandle);
    TypeHandle callerTypeForSecurity = TypeHandle(pCallerForSecurity->GetMethodTable());

    TypeHandle pCalleeForSecurity = TypeHandle(pResolvedToken->hClass);
    if (pResolvedToken->pTypeSpec != NULL)
    {
        SigTypeContext typeContext;
        SigTypeContext::InitTypeContext(pCallerForSecurity, &typeContext);

        SigPointer sigptr(pResolvedToken->pTypeSpec, pResolvedToken->cbTypeSpec);
        pCalleeForSecurity = sigptr.GetTypeHandleThrowing((Module *)pResolvedToken->tokenScope, &typeContext);
    }

    while (pCalleeForSecurity.HasTypeParam())
    {
        pCalleeForSecurity = pCalleeForSecurity.GetTypeParam();
    }

    if (IsDynamicScope(pResolvedToken->tokenScope))
    {
        doAccessCheck = ModifyCheckForDynamicMethod(GetDynamicResolver(pResolvedToken->tokenScope),
                                                    &callerTypeForSecurity, &accessCheckType,
                                                    &pAccessContext);
    }

    //Since this is a check against a TypeHandle, there are some things we can stick in a TypeHandle that
    //don't require access checks.
    if (pCalleeForSecurity.IsGenericVariable())
    {
        //I don't need to check for access against !!0.
        doAccessCheck = FALSE;
    }

    //Now do the visibility checks
    if (doAccessCheck)
    {
        AccessCheckOptions accessCheckOptions(accessCheckType,
                                              pAccessContext,
                                              FALSE /*throw on error*/,
                                              pCalleeForSecurity.GetMethodTable());

        _ASSERTE(pCallerForSecurity != NULL && callerTypeForSecurity != NULL);
        AccessCheckContext accessContext(pCallerForSecurity, callerTypeForSecurity.GetMethodTable());

        BOOL canAccessType = ClassLoader::CanAccessClass(&accessContext,
                                                         pCalleeForSecurity.GetMethodTable(),
                                                         pCalleeForSecurity.GetAssembly(),
                                                         accessCheckOptions);

        isAccessAllowed = canAccessType ? CORINFO_ACCESS_ALLOWED : CORINFO_ACCESS_ILLEGAL;
    }


    if (isAccessAllowed != CORINFO_ACCESS_ALLOWED)
    {
        //These all get the throw helper
        pAccessHelper->helperNum = CORINFO_HELP_CLASS_ACCESS_EXCEPTION;
        pAccessHelper->numArgs = 2;

        pAccessHelper->args[0].Set(CORINFO_METHOD_HANDLE(pCallerForSecurity));
        pAccessHelper->args[1].Set(CORINFO_CLASS_HANDLE(pCalleeForSecurity.AsPtr()));
    }

    EE_TO_JIT_TRANSITION();
    return isAccessAllowed;
}

//---------------------------------------------------------------------------------------
// Given a method descriptor ftnHnd, extract signature information into sigInfo
// Obtain (representative) instantiation information from ftnHnd's owner class
//@GENERICSVER: added explicit owner parameter
// Internal version without JIT-EE transition
static void getMethodSigInternal(
    CORINFO_METHOD_HANDLE ftnHnd,
    CORINFO_SIG_INFO *    sigRet,
    CORINFO_CLASS_HANDLE  owner,
    SignatureKind signatureKind)
{
    STANDARD_VM_CONTRACT;

    MethodDesc * ftn = GetMethod(ftnHnd);

    PCCOR_SIGNATURE pSig = NULL;
    DWORD           cbSig = 0;
    ftn->GetSig(&pSig, &cbSig);

    SigTypeContext context(ftn, (TypeHandle)owner);

    // Type parameters in the signature are instantiated
    // according to the class/method/array instantiation of ftnHnd and owner
    ConvToJitSig(
        pSig,
        cbSig,
        GetScopeHandle(ftn),
        mdTokenNil,
        &context,
        CONV_TO_JITSIG_FLAGS_NONE,
        sigRet);

    //@GENERICS:
    // Shared generic methods and shared methods on generic structs take an extra argument representing their instantiation
    if (ftn->RequiresInstArg())
    {
        //
        // If we are making a virtual call to an instance method on an interface, we need to lie to the JIT.
        // The reason being that we already made sure target is always directly callable (through instantiation stubs),
        // JIT should not generate shared generics aware call code and insert the secret argument again at the callsite.
        // Otherwise we would end up with two secret generic dictionary arguments (since the stub also provides one).
        //
        BOOL isCallSiteThatGoesThroughInstantiatingStub =
            (signatureKind == SK_VIRTUAL_CALLSITE &&
            !ftn->IsStatic() &&
            ftn->GetMethodTable()->IsInterface()) ||
            signatureKind == SK_STATIC_VIRTUAL_CODEPOINTER_CALLSITE;
        if (!isCallSiteThatGoesThroughInstantiatingStub)
            sigRet->callConv = (CorInfoCallConv) (sigRet->callConv | CORINFO_CALLCONV_PARAMTYPE);
    }

    // We want the calling convention bit to be consistant with the method attribute bit
    _ASSERTE( (IsMdStatic(ftn->GetAttrs()) == 0) == ((sigRet->callConv & CORINFO_CALLCONV_HASTHIS) != 0) );
}

/***********************************************************************/
// return the address of a pointer to a callable stub that will do the
// virtual or interface call
void CEEInfo::getCallInfo(
            CORINFO_RESOLVED_TOKEN * pResolvedToken,
            CORINFO_RESOLVED_TOKEN * pConstrainedResolvedToken,
            CORINFO_METHOD_HANDLE   callerHandle,
            CORINFO_CALLINFO_FLAGS  flags,
            CORINFO_CALL_INFO      *pResult /*out */)
{
    CONTRACTL {
        THROWS;
        GC_TRIGGERS;
        MODE_PREEMPTIVE;
    } CONTRACTL_END;

    JIT_TO_EE_TRANSITION();

    _ASSERTE(CheckPointer(pResult));

    INDEBUG(memset(pResult, 0xCC, sizeof(*pResult)));

    pResult->stubLookup.lookupKind.needsRuntimeLookup = false;

    MethodDesc* pMD = (MethodDesc *)pResolvedToken->hMethod;
    TypeHandle th(pResolvedToken->hClass);

    _ASSERTE(pMD);
    _ASSERTE((size_t(pMD) & 0x1) == 0);

    // Spec says that a callvirt lookup ignores static methods. Since static methods
    // can't have the exact same signature as instance methods, a lookup that found
    // a static method would have never found an instance method.
    if (pMD->IsStatic() && (flags & CORINFO_CALLINFO_CALLVIRT))
    {
        EX_THROW(EEMessageException, (kMissingMethodException, IDS_EE_MISSING_METHOD, W("?")));
    }

    TypeHandle exactType = TypeHandle(pResolvedToken->hClass);

    TypeHandle constrainedType;
    if (pConstrainedResolvedToken != NULL)
    {
        constrainedType = TypeHandle(pConstrainedResolvedToken->hClass);
    }

    BOOL fIsStaticVirtualMethod = (pConstrainedResolvedToken != NULL && pMD->IsInterface() && pMD->IsStatic());

    BOOL fResolvedConstraint = FALSE;
    BOOL fForceUseRuntimeLookup = FALSE;
    BOOL fAbstractSVM = FALSE;

    // The below may need to mutate the constrained token, in which case we
    // switch to this local copy to avoid mutating the in argument.
    CORINFO_RESOLVED_TOKEN constrainedResolvedTokenCopy;

    MethodDesc * pMDAfterConstraintResolution = pMD;
    if (constrainedType.IsNull())
    {
        pResult->thisTransform = CORINFO_NO_THIS_TRANSFORM;
    }
    // <NICE> Things go wrong when this code path is used when verifying generic code.
    // It would be nice if we didn't go down this sort of code path when verifying but
    // not generating code. </NICE>
    else if (constrainedType.ContainsGenericVariables() || exactType.ContainsGenericVariables())
    {
        // <NICE> It shouldn't really matter what we do here - but the x86 JIT is annoyingly sensitive
        // about what we do, since it pretend generic variables are reference types and generates
        // an internal JIT tree even when just verifying generic code. </NICE>
        if (constrainedType.IsGenericVariable())
        {
            pResult->thisTransform = CORINFO_DEREF_THIS; // convert 'this' of type &T --> T
        }
        else if (constrainedType.IsValueType())
        {
            pResult->thisTransform = CORINFO_BOX_THIS; // convert 'this' of type &VC<T> --> boxed(VC<T>)
        }
        else
        {
            pResult->thisTransform = CORINFO_DEREF_THIS; // convert 'this' of type &C<T> --> C<T>
        }
    }
    else
    {
        // We have a "constrained." call.  Try a partial resolve of the constraint call.  Note that this
        // will not necessarily resolve the call exactly, since we might be compiling
        // shared generic code - it may just resolve it to a candidate suitable for
        // JIT compilation, and require a runtime lookup for the actual code pointer
        // to call.
        if (constrainedType.IsEnum())
        {
            // Optimize constrained calls to enum's GetHashCode method. TryResolveConstraintMethodApprox would return
            // null since the virtual method resolves to System.Enum's implementation and that's a reference type.
            // We can't do this for any other method since ToString and Equals have different semantics for enums
            // and their underlying type.
            if (pMD->GetSlot() == CoreLibBinder::GetMethod(METHOD__OBJECT__GET_HASH_CODE)->GetSlot())
            {
                // Pretend this was a "constrained. UnderlyingType" instruction prefix
                constrainedType = TypeHandle(CoreLibBinder::GetElementType(constrainedType.GetVerifierCorElementType()));

                constrainedResolvedTokenCopy = *pConstrainedResolvedToken;
                pConstrainedResolvedToken = &constrainedResolvedTokenCopy;

                // Native image signature encoder will use this field. It needs to match that pretended type, a bogus signature
                // would be produced otherwise.
                pConstrainedResolvedToken->hClass = (CORINFO_CLASS_HANDLE)constrainedType.AsPtr();

                // Clear the token and typespec because of they do not match hClass anymore.
                pConstrainedResolvedToken->token = mdTokenNil;
                pConstrainedResolvedToken->pTypeSpec = NULL;
            }
        }

        MethodDesc * directMethod = constrainedType.GetMethodTable()->TryResolveConstraintMethodApprox(
            exactType,
            pMD,
            &fForceUseRuntimeLookup);
        if (directMethod
#ifdef FEATURE_DEFAULT_INTERFACES
            && !directMethod->IsInterface() /* Could be a default interface method implementation */
#endif
            )
        {
            // Either
            //    1. no constraint resolution at compile time (!directMethod)
            // OR 2. no code sharing lookup in call
            // OR 3. we have resolved to an instantiating stub

            pMDAfterConstraintResolution = directMethod;
            _ASSERTE(!pMDAfterConstraintResolution->IsInterface());
            fResolvedConstraint = TRUE;
            pResult->thisTransform = CORINFO_NO_THIS_TRANSFORM;

            exactType = constrainedType;
        }
#ifdef FEATURE_DEFAULT_INTERFACES
        else if (directMethod && pMD->IsStatic())
        {
            if (directMethod->IsAbstract())
            {
                // This is the result when we call a SVM which is abstract, or re-abstracted
                directMethod = NULL;
                pResult->thisTransform = CORINFO_NO_THIS_TRANSFORM;
                fAbstractSVM = true;
            }
            else
            {
                // Default interface implementation of static virtual method
                pMDAfterConstraintResolution = directMethod;
                fResolvedConstraint = TRUE;
                pResult->thisTransform = CORINFO_NO_THIS_TRANSFORM;
                exactType = directMethod->GetMethodTable();
            }
        }
#endif
        else  if (constrainedType.IsValueType())
        {
            pResult->thisTransform = CORINFO_BOX_THIS;
        }
        else if (!fIsStaticVirtualMethod)
        {
            pResult->thisTransform = CORINFO_DEREF_THIS;
        }
        else
        {
            pResult->thisTransform = CORINFO_NO_THIS_TRANSFORM;
        }
    }

    //
    // Initialize callee context used for inlining and instantiation arguments
    //

    MethodDesc * pTargetMD = pMDAfterConstraintResolution;
    DWORD dwTargetMethodAttrs = pTargetMD->GetAttrs();

    pResult->exactContextNeedsRuntimeLookup = (fIsStaticVirtualMethod && !fResolvedConstraint && !constrainedType.IsNull() && constrainedType.IsCanonicalSubtype());

    if (pTargetMD->HasMethodInstantiation())
    {
        pResult->contextHandle = MAKE_METHODCONTEXT(pTargetMD);
        if (pTargetMD->GetMethodTable()->IsSharedByGenericInstantiations() || TypeHandle::IsCanonicalSubtypeInstantiation(pTargetMD->GetMethodInstantiation()))
        {
            pResult->exactContextNeedsRuntimeLookup = TRUE;
        }
    }
    else
    {
        if (!exactType.IsTypeDesc() && !pTargetMD->IsArray())
        {
            // Because of .NET's notion of base calls, exactType may point to a sub-class
            // of the actual class that defines pTargetMD.  If the JIT decides to inline, it is
            // important that they 'match', so we fix exactType here.
            exactType = pTargetMD->GetExactDeclaringType(exactType.AsMethodTable());
            _ASSERTE(!exactType.IsNull());
        }

        pResult->contextHandle = MAKE_CLASSCONTEXT(exactType.AsPtr());
        if (exactType.IsSharedByGenericInstantiations())
        {
            pResult->exactContextNeedsRuntimeLookup = TRUE;
        }

        // Use main method as the context as long as the methods are called on the same type
        if (pResult->exactContextNeedsRuntimeLookup &&
            pResolvedToken->tokenContext == METHOD_BEING_COMPILED_CONTEXT() &&
            constrainedType.IsNull() &&
            exactType == m_pMethodBeingCompiled->GetMethodTable() &&
            ((pResolvedToken->cbTypeSpec  == 0) || IsTypeSpecForTypicalInstantiation(SigPointer(pResolvedToken->pTypeSpec, pResolvedToken->cbTypeSpec))))
        {
            // The typespec signature should be only missing for dynamic methods
            _ASSERTE((pResolvedToken->cbTypeSpec != 0) || m_pMethodBeingCompiled->IsDynamicMethod());

            pResult->contextHandle = METHOD_BEING_COMPILED_CONTEXT();
        }
    }

    //
    // Determine whether to perform direct call
    //

    bool directCall = false;
    bool resolvedCallVirt = false;

    if ((flags & CORINFO_CALLINFO_LDFTN) && (!fIsStaticVirtualMethod || fResolvedConstraint))
    {
        // Since the ldvirtftn instruction resolves types
        // at run-time we do this earlier than ldftn. The
        // ldftn scenario is handled later when the fixed
        // address is requested by in the JIT.
        // See getFunctionFixedEntryPoint().
        //
        // Using ldftn or ldvirtftn on a Generic method
        // requires early type loading since instantiation
        // occurs at run-time as opposed to JIT time. The
        // GC special cases Generic types and relaxes the
        // loaded type constraint to permit Generic types
        // that are loaded with Canon as opposed to being
        // instantiated with an actual type.
        if ((flags & CORINFO_CALLINFO_CALLVIRT)
            || pTargetMD->HasMethodInstantiation())
        {
            pTargetMD->PrepareForUseAsAFunctionPointer();
        }

        directCall = true;
    }
    else
    // Static methods are always direct calls
    if (pTargetMD->IsStatic() && (!fIsStaticVirtualMethod || fResolvedConstraint))
    {
        directCall = true;
    }
    else
    if ((!fIsStaticVirtualMethod && !(flags & CORINFO_CALLINFO_CALLVIRT)) || fResolvedConstraint)
    {
        directCall = true;
    }
    else
    {
        bool devirt;
        if (pTargetMD->GetMethodTable()->IsInterface())
        {
            // Handle interface methods specially because the Sealed bit has no meaning on interfaces.
            devirt = !IsMdVirtual(dwTargetMethodAttrs);
        }
        else
        {
            devirt = !IsMdVirtual(dwTargetMethodAttrs) || IsMdFinal(dwTargetMethodAttrs) || pTargetMD->GetMethodTable()->IsSealed();
        }

        if (devirt)
        {
            resolvedCallVirt = true;
            directCall = true;
        }
    }

    if (directCall)
    {
        // Direct calls to abstract methods are not allowed
        if (IsMdAbstract(dwTargetMethodAttrs) &&
            // Compensate for always treating delegates as direct calls above
            !(((flags & CORINFO_CALLINFO_LDFTN) && (flags & CORINFO_CALLINFO_CALLVIRT) && !resolvedCallVirt))
            && !(IsMdStatic(dwTargetMethodAttrs) && fForceUseRuntimeLookup))
        {
            COMPlusThrowHR(COR_E_BADIMAGEFORMAT, BFA_BAD_IL);
        }

        bool allowInstParam = (flags & CORINFO_CALLINFO_ALLOWINSTPARAM);

        // If the target method is resolved via constrained static virtual dispatch
        // And it requires an instParam, we do not have the generic dictionary infrastructure
        // to load the correct generic context arg via EmbedGenericHandle.
        // Instead, force the call to go down the CORINFO_CALL_CODE_POINTER code path
        // which should have somewhat inferior performance. This should only actually happen in the case
        // of shared generic code calling a shared generic implementation method, which should be rare.
        //
        // An alternative design would be to add a new generic dictionary entry kind to hold the MethodDesc
        // of the constrained target instead, and use that in some circumstances; however, implementation of
        // that design requires refactoring variuos parts of the JIT interface as well as
        // TryResolveConstraintMethodApprox. In particular we would need to be abled to embed a constrained lookup
        // via EmbedGenericHandle, as well as decide in TryResolveConstraintMethodApprox if the call can be made
        // via a single use of CORINFO_CALL_CODE_POINTER, or would be better done with a CORINFO_CALL + embedded
        // constrained generic handle, or if there is a case where we would want to use both a CORINFO_CALL and
        // embedded constrained generic handle. Given the current expected high performance use case of this feature
        // which is generic numerics which will always resolve to exact valuetypes, it is not expected that
        // the complexity involved would be worth the risk. Other scenarios are not expected to be as performance
        // sensitive.
        if (IsMdStatic(dwTargetMethodAttrs) && constrainedType != NULL && pResult->exactContextNeedsRuntimeLookup)
        {
            allowInstParam = FALSE;
        }

        // Create instantiating stub if necessary
        if (!allowInstParam && pTargetMD->RequiresInstArg())
        {
            pTargetMD = MethodDesc::FindOrCreateAssociatedMethodDesc(pTargetMD,
                exactType.AsMethodTable(),
                FALSE /* forceBoxedEntryPoint */,
                pTargetMD->GetMethodInstantiation(),
                FALSE /* allowInstParam */);
        }

        // We don't allow a JIT to call the code directly if a runtime lookup is
        // needed. This is the case if
        //     1. the scan of the call token indicated that it involves code sharing
        // AND 2. the method is an instantiating stub
        //
        // In these cases the correct instantiating stub is only found via a runtime lookup.
        //
        // Note that most JITs don't call instantiating stubs directly if they can help it -
        // they call the underlying shared code and provide the type context parameter
        // explicitly. However
        //    (a) some JITs may call instantiating stubs (it makes the JIT simpler) and
        //    (b) if the method is a remote stub then the EE will force the
        //        call through an instantiating stub and
        //    (c) constraint calls that require runtime context lookup are never resolved
        //        to underlying shared generic code

        bool unresolvedLdVirtFtn = (flags & CORINFO_CALLINFO_LDFTN) && (flags & CORINFO_CALLINFO_CALLVIRT) && !resolvedCallVirt;

        if (((pResult->exactContextNeedsRuntimeLookup && pTargetMD->IsInstantiatingStub() && (!allowInstParam || fResolvedConstraint)) || fForceUseRuntimeLookup))
        {
            _ASSERTE(!m_pMethodBeingCompiled->IsDynamicMethod());

            pResult->kind = CORINFO_CALL_CODE_POINTER;

            DictionaryEntryKind entryKind;
            if (constrainedType.IsNull() || ((flags & CORINFO_CALLINFO_CALLVIRT) && !constrainedType.IsValueType()))
            {
                // For reference types, the constrained type does not affect method resolution on a callvirt, and if there is no
                // constraint, it doesn't effect it either
                entryKind = MethodEntrySlot;
            }
            else
            {
                // constrained. callvirt case where the constraint type is a valuetype
                // OR
                // constrained. call or constrained. ldftn case
                entryKind = ConstrainedMethodEntrySlot;
            }
            ComputeRuntimeLookupForSharedGenericToken(entryKind,
                                                        pResolvedToken,
                                                        pConstrainedResolvedToken,
                                                        pMD,
                                                        &pResult->codePointerLookup);
        }
        else
        {
            if (allowInstParam && pTargetMD->IsInstantiatingStub())
            {
                pTargetMD = pTargetMD->GetWrappedMethodDesc();
            }

            pResult->kind = CORINFO_CALL;
        }
        pResult->nullInstanceCheck = resolvedCallVirt;
    }
    // All virtual calls which take method instantiations must
    // currently be implemented by an indirect call via a runtime-lookup
    // function pointer
    else if (pTargetMD->HasMethodInstantiation() && !fIsStaticVirtualMethod)
    {
        pResult->kind = CORINFO_VIRTUALCALL_LDVIRTFTN;  // stub dispatch can't handle generic method calls yet
        pResult->nullInstanceCheck = TRUE;
    }
    // Non-interface dispatches go through the vtable.
    else if (!pTargetMD->IsInterface() && !fIsStaticVirtualMethod)
    {
        pResult->kind = CORINFO_VIRTUALCALL_VTABLE;
        pResult->nullInstanceCheck = TRUE;
    }
    else
    {
        // No need to null check - the dispatch code will deal with null this.
        pResult->nullInstanceCheck = FALSE;
#ifdef STUB_DISPATCH_PORTABLE
        pResult->kind = CORINFO_VIRTUALCALL_LDVIRTFTN;
#else // STUB_DISPATCH_PORTABLE
        pResult->kind = CORINFO_VIRTUALCALL_STUB;
        if (fIsStaticVirtualMethod)
        {
            pResult->kind = CORINFO_CALL_CODE_POINTER;
        }

        // We can't make stub calls when we need exact information
        // for interface calls from shared code.

        if (pResult->exactContextNeedsRuntimeLookup)
        {
            _ASSERTE(!m_pMethodBeingCompiled->IsDynamicMethod());

            ComputeRuntimeLookupForSharedGenericToken(fIsStaticVirtualMethod ? ConstrainedMethodEntrySlot : DispatchStubAddrSlot,
                                                        pResolvedToken,
                                                        pConstrainedResolvedToken,
                                                        pMD,
                                                        &pResult->stubLookup);
        }
        else
        {
            BYTE * indcell = NULL;

            // We shouldn't be using GetLoaderAllocator here because for LCG, we need to get the
            // VirtualCallStubManager from where the stub will be used.
            // For normal methods there is no difference.
            LoaderAllocator *pLoaderAllocator = m_pMethodBeingCompiled->GetLoaderAllocator();
            VirtualCallStubManager *pMgr = pLoaderAllocator->GetVirtualCallStubManager();

            PCODE addr = pMgr->GetCallStub(exactType, pTargetMD);

            // Now we want to indirect through a cell so that updates can take place atomically.
            if (m_pMethodBeingCompiled->IsLCGMethod())
            {
                // LCG methods should use recycled indcells to prevent leaks.
                indcell = pMgr->GenerateStubIndirection(addr, TRUE);

                // Add it to the per DM list so that we can recycle them when the resolver is finalized
                LCGMethodResolver *pResolver = m_pMethodBeingCompiled->AsDynamicMethodDesc()->GetLCGMethodResolver();
                pResolver->AddToUsedIndCellList(indcell);
            }
            else
            {
                // Normal methods should avoid recycled cells to preserve the locality of all indcells
                // used by one method.
                indcell = pMgr->GenerateStubIndirection(addr, FALSE);
            }

            // We use an indirect call
            pResult->stubLookup.constLookup.accessType = IAT_PVALUE;
            pResult->stubLookup.constLookup.addr = indcell;
        }
#endif // STUB_DISPATCH_PORTABLE
    }

    pResult->hMethod = CORINFO_METHOD_HANDLE(pTargetMD);

    pResult->accessAllowed = CORINFO_ACCESS_ALLOWED;
    MethodDesc* callerMethod = (MethodDesc*)callerHandle;
    if ((flags & CORINFO_CALLINFO_SECURITYCHECKS)
        && RequiresAccessCheck(pResolvedToken->tokenScope))
    {
        //Our type system doesn't always represent the target exactly with the MethodDesc.  In all cases,
        //carry around the parent MethodTable for both Caller and Callee.
        TypeHandle calleeTypeForSecurity = TypeHandle(pResolvedToken->hClass);
        MethodDesc * pCalleeForSecurity = pMD;

        MethodDesc * pCallerForSecurity = GetMethodForSecurity(callerHandle); //Should this be the open MD?

        if (pCallerForSecurity->HasClassOrMethodInstantiation())
        {
            _ASSERTE(!IsDynamicScope(pResolvedToken->tokenScope));

            SigTypeContext typeContext;
            SigTypeContext::InitTypeContext(pCallerForSecurity, &typeContext);
            _ASSERTE(!typeContext.IsEmpty());

            //If the caller is generic, load the open type and resolve the token again.  Use that for the access
            //checks.  If we don't do this then we can't tell the difference between:
            //
            //BadGeneric<T> containing a methodspec for InaccessibleType::member (illegal)
            //and
            //BadGeneric<T> containing a methodspec for !!0::member instantiated over InaccessibleType (legal)

            if (pResolvedToken->pTypeSpec != NULL)
            {
                SigPointer sigptr(pResolvedToken->pTypeSpec, pResolvedToken->cbTypeSpec);
                calleeTypeForSecurity = sigptr.GetTypeHandleThrowing((Module *)pResolvedToken->tokenScope, &typeContext);

                // typeHnd can be a variable type
                if (calleeTypeForSecurity.GetMethodTable() == NULL)
                {
                    COMPlusThrowHR(COR_E_BADIMAGEFORMAT, BFA_METHODDEF_PARENT_NO_MEMBERS);
                }
            }

            if (pCalleeForSecurity->IsArray())
            {
                // FindOrCreateAssociatedMethodDesc won't remap array method desc because of array base type
                // is not part of instantiation. We have to special case it.
                pCalleeForSecurity = calleeTypeForSecurity.GetMethodTable()->GetParallelMethodDesc(pCalleeForSecurity);
            }
            else if (pResolvedToken->pMethodSpec != NULL)
            {
                uint32_t nGenericMethodArgs = 0;
                CQuickBytes qbGenericMethodArgs;
                TypeHandle *genericMethodArgs = NULL;

                SigPointer sp(pResolvedToken->pMethodSpec, pResolvedToken->cbMethodSpec);

                BYTE etype;
                IfFailThrow(sp.GetByte(&etype));

                // Load the generic method instantiation
                THROW_BAD_FORMAT_MAYBE(etype == (BYTE)IMAGE_CEE_CS_CALLCONV_GENERICINST, 0, (Module *)pResolvedToken->tokenScope);

                IfFailThrow(sp.GetData(&nGenericMethodArgs));

                DWORD cbAllocSize = 0;
                if (!ClrSafeInt<DWORD>::multiply(nGenericMethodArgs, sizeof(TypeHandle), cbAllocSize))
                {
                    COMPlusThrowHR(COR_E_OVERFLOW);
                }

                genericMethodArgs = reinterpret_cast<TypeHandle *>(qbGenericMethodArgs.AllocThrows(cbAllocSize));

                for (uint32_t i = 0; i < nGenericMethodArgs; i++)
                {
                    genericMethodArgs[i] = sp.GetTypeHandleThrowing((Module *)pResolvedToken->tokenScope, &typeContext);
                    _ASSERTE (!genericMethodArgs[i].IsNull());
                    IfFailThrow(sp.SkipExactlyOne());
                }

                pCalleeForSecurity = MethodDesc::FindOrCreateAssociatedMethodDesc(pMD, calleeTypeForSecurity.GetMethodTable(), FALSE, Instantiation(genericMethodArgs, nGenericMethodArgs), FALSE);
            }
            else if (pResolvedToken->pTypeSpec != NULL)
            {
                pCalleeForSecurity = MethodDesc::FindOrCreateAssociatedMethodDesc(pMD, calleeTypeForSecurity.GetMethodTable(), FALSE, Instantiation(), TRUE);
            }
        }

        TypeHandle callerTypeForSecurity = TypeHandle(pCallerForSecurity->GetMethodTable());

        //Passed various link-time checks.  Now do access checks.

        BOOL doAccessCheck = TRUE;
        BOOL canAccessMethod = TRUE;
        AccessCheckOptions::AccessCheckType accessCheckType = AccessCheckOptions::kNormalAccessibilityChecks;
        DynamicResolver * pAccessContext = NULL;

        callerTypeForSecurity = TypeHandle(pCallerForSecurity->GetMethodTable());
        if (pCallerForSecurity->IsDynamicMethod())
        {
            doAccessCheck = ModifyCheckForDynamicMethod(pCallerForSecurity->AsDynamicMethodDesc()->GetResolver(),
                                                        &callerTypeForSecurity,
                                                        &accessCheckType, &pAccessContext);
        }

        pResult->accessAllowed = CORINFO_ACCESS_ALLOWED;

        if (doAccessCheck)
        {
            AccessCheckOptions accessCheckOptions(accessCheckType,
                                                  pAccessContext,
                                                  FALSE,
                                                  pCalleeForSecurity);

            _ASSERTE(pCallerForSecurity != NULL && callerTypeForSecurity != NULL);
            AccessCheckContext accessContext(pCallerForSecurity, callerTypeForSecurity.GetMethodTable());

            canAccessMethod = ClassLoader::CanAccess(&accessContext,
                                                     calleeTypeForSecurity.GetMethodTable(),
                                                     calleeTypeForSecurity.GetAssembly(),
                                                     pCalleeForSecurity->GetAttrs(),
                                                     pCalleeForSecurity,
                                                     NULL,
                                                     accessCheckOptions
                                                    );

            // If we were allowed access to the exact method, but it is on a type that has a type parameter
            // (for instance an array), we need to ensure that we also have access to the type parameter.
            if (canAccessMethod && calleeTypeForSecurity.HasTypeParam())
            {
                TypeHandle typeParam = calleeTypeForSecurity.GetTypeParam();
                while (typeParam.HasTypeParam())
                {
                    typeParam = typeParam.GetTypeParam();
                }

                _ASSERTE(pCallerForSecurity != NULL && callerTypeForSecurity != NULL);
                AccessCheckContext accessContext(pCallerForSecurity, callerTypeForSecurity.GetMethodTable());

                MethodTable* pTypeParamMT = typeParam.GetMethodTable();

                // No access check is need for Var, MVar, or FnPtr.
                if (pTypeParamMT != NULL)
                    canAccessMethod = ClassLoader::CanAccessClass(&accessContext,
                                                                  pTypeParamMT,
                                                                  typeParam.GetAssembly(),
                                                                  accessCheckOptions);
            }

            pResult->accessAllowed = canAccessMethod ? CORINFO_ACCESS_ALLOWED : CORINFO_ACCESS_ILLEGAL;
            if (!canAccessMethod)
            {
                //Check failed, fill in the throw exception helper.
                pResult->callsiteCalloutHelper.helperNum = CORINFO_HELP_METHOD_ACCESS_EXCEPTION;
                pResult->callsiteCalloutHelper.numArgs = 2;

                pResult->callsiteCalloutHelper.args[0].Set(CORINFO_METHOD_HANDLE(pCallerForSecurity));
                pResult->callsiteCalloutHelper.args[1].Set(CORINFO_METHOD_HANDLE(pCalleeForSecurity));
            }
        }
    }

    //We're pretty much done at this point.  Let's grab the rest of the information that the jit is going to
    //need.
    pResult->classFlags = getClassAttribsInternal(pResolvedToken->hClass);

    pResult->methodFlags = getMethodAttribsInternal(pResult->hMethod);

    SignatureKind signatureKind;
    if (flags & CORINFO_CALLINFO_CALLVIRT && !(pResult->kind == CORINFO_CALL))
    {
        signatureKind = SK_VIRTUAL_CALLSITE;
    }
    else if ((pResult->kind == CORINFO_CALL_CODE_POINTER) && IsMdVirtual(dwTargetMethodAttrs) && IsMdStatic(dwTargetMethodAttrs))
    {
        signatureKind = SK_STATIC_VIRTUAL_CODEPOINTER_CALLSITE;
    }
    else
    {
        signatureKind = SK_CALLSITE;
    }
    getMethodSigInternal(pResult->hMethod, &pResult->sig, (pResult->hMethod == pResolvedToken->hMethod) ? pResolvedToken->hClass : NULL, signatureKind);
    if (fIsStaticVirtualMethod && !fResolvedConstraint)
    {
        if (pResult->exactContextNeedsRuntimeLookup)
        {
            // Runtime lookup for static virtual methods always returns exact call addresses not requiring the instantiation argument
            pResult->sig.callConv = (CorInfoCallConv)(pResult->sig.callConv & ~CORINFO_CALLCONV_PARAMTYPE);
        }
        else
        {
            // Unresolved static virtual method in the absence of shared generics means
            // that the runtime needs to throw when reaching the call. SVM resolution within
            // shared generics is covered by the ConstrainedMethodEntrySlot dictionary entry.
            pResult->kind = CORINFO_CALL;
            pResult->accessAllowed = CORINFO_ACCESS_ILLEGAL;
            if (fAbstractSVM)
            {
                pResult->callsiteCalloutHelper.helperNum = CORINFO_HELP_THROW_ENTRYPOINT_NOT_FOUND_EXCEPTION;
            }
            else
            {
                pResult->callsiteCalloutHelper.helperNum = CORINFO_HELP_THROW_AMBIGUOUS_RESOLUTION_EXCEPTION;
            }
            pResult->callsiteCalloutHelper.numArgs = 3;
            pResult->callsiteCalloutHelper.args[0].methodHandle = (CORINFO_METHOD_HANDLE)pMD;
            pResult->callsiteCalloutHelper.args[0].argType = CORINFO_HELPER_ARG_TYPE_Method;
            pResult->callsiteCalloutHelper.args[1].classHandle = (CORINFO_CLASS_HANDLE)th.AsMethodTable();
            pResult->callsiteCalloutHelper.args[1].argType = CORINFO_HELPER_ARG_TYPE_Class;
            pResult->callsiteCalloutHelper.args[2].classHandle = (CORINFO_CLASS_HANDLE)constrainedType.AsMethodTable();
            pResult->callsiteCalloutHelper.args[2].argType = CORINFO_HELPER_ARG_TYPE_Class;
        }
    }

    pResult->wrapperDelegateInvoke = FALSE;

    if (m_pMethodBeingCompiled->IsDynamicMethod())
    {
        auto pMD = m_pMethodBeingCompiled->AsDynamicMethodDesc();
        if (pMD->IsILStub() && pMD->IsWrapperDelegateStub())
        {
            pResult->wrapperDelegateInvoke = TRUE;
        }
    }

    EE_TO_JIT_TRANSITION();
}


/***********************************************************************/
unsigned CEEInfo::getClassDomainID (CORINFO_CLASS_HANDLE clsHnd,
                                    void **ppIndirection)
{
    CONTRACTL {
        THROWS;
        GC_TRIGGERS;
        MODE_PREEMPTIVE;
    } CONTRACTL_END;

    unsigned result = 0;

    if (ppIndirection != NULL)
        *ppIndirection = NULL;

    JIT_TO_EE_TRANSITION();

    TypeHandle  VMClsHnd(clsHnd);

    if (VMClsHnd.AsMethodTable()->IsDynamicStatics())
    {
        result = (unsigned)VMClsHnd.AsMethodTable()->GetModuleDynamicEntryID();
    }
    else
    {
        result = (unsigned)VMClsHnd.AsMethodTable()->GetClassIndex();
    }

    EE_TO_JIT_TRANSITION();

    return result;
}

//---------------------------------------------------------------------------------------
//
// Used by the JIT to determine whether the profiler is tracking object
// allocations
//
// Return Value:
//    bool indicating whether the profiler is tracking object allocations
//
// Notes:
//    Normally, a profiler would just directly call the inline helper to determine
//    whether the profiler set the relevant event flag (e.g.,
//    CORProfilerTrackAllocationsEnabled). However, this wrapper also asks whether we're
//    enabling the object allocated ETW event. If so,
//    we treat that the same as if the profiler requested allocation information, so that
//    the JIT will still use the profiling-friendly object allocation jit helper, so the
//    allocations can be tracked.
//

bool __stdcall TrackAllocationsEnabled()
{
    CONTRACTL
    {
        NOTHROW;
        GC_NOTRIGGER;
        MODE_ANY;
    }
    CONTRACTL_END;

    return (
        FALSE
#ifdef PROFILING_SUPPORTED
        || CORProfilerTrackAllocationsEnabled()
#endif // PROFILING_SUPPORTED
#ifdef FEATURE_EVENT_TRACE
        || ETW::TypeSystemLog::IsHeapAllocEventEnabled()
#endif // FEATURE_EVENT_TRACE
        );
}

/***********************************************************************/
CorInfoHelpFunc CEEInfo::getNewHelper(CORINFO_CLASS_HANDLE classHandle, bool* pHasSideEffects)
{
    CONTRACTL {
        THROWS;
        GC_TRIGGERS;
        MODE_PREEMPTIVE;
    } CONTRACTL_END;

    CorInfoHelpFunc result = CORINFO_HELP_UNDEF;

    JIT_TO_EE_TRANSITION();

    TypeHandle  VMClsHnd(classHandle);

    if(VMClsHnd.IsTypeDesc())
    {
        COMPlusThrow(kInvalidOperationException,W("InvalidOperation_CantInstantiateFunctionPointer"));
    }

    if(VMClsHnd.IsAbstract())
    {
        COMPlusThrow(kInvalidOperationException,W("InvalidOperation_CantInstantiateAbstractClass"));
    }

    MethodTable* pMT = VMClsHnd.AsMethodTable();
    result = getNewHelperStatic(pMT, pHasSideEffects);

    _ASSERTE(result != CORINFO_HELP_UNDEF);

    EE_TO_JIT_TRANSITION();

    return result;
}

/***********************************************************************/
CorInfoHelpFunc CEEInfo::getNewHelperStatic(MethodTable * pMT, bool * pHasSideEffects)
{
    STANDARD_VM_CONTRACT;


    // Slow helper is the default
    CorInfoHelpFunc helper = CORINFO_HELP_NEWFAST;
    BOOL hasFinalizer = pMT->HasFinalizer();
    BOOL isComObjectType = pMT->IsComObjectType();

    if (isComObjectType)
    {
        *pHasSideEffects = true;
    }
    else
    {
        *pHasSideEffects = !!hasFinalizer;
    }

    if (isComObjectType)
    {
        // Use slow helper
        _ASSERTE(helper == CORINFO_HELP_NEWFAST);
    }
    else
    if ((pMT->GetBaseSize() >= LARGE_OBJECT_SIZE) ||
        hasFinalizer)
    {
        // Use slow helper
        _ASSERTE(helper == CORINFO_HELP_NEWFAST);
    }
    else
    // don't call the super-optimized one since that does not check
    // for GCStress
    if (GCStress<cfg_alloc>::IsEnabled())
    {
        // Use slow helper
        _ASSERTE(helper == CORINFO_HELP_NEWFAST);
    }
    else
#ifdef _LOGALLOC
#ifdef LOGGING
    // Super fast version doesn't do logging
    if (LoggingOn(LF_GCALLOC, LL_INFO10))
    {
        // Use slow helper
        _ASSERTE(helper == CORINFO_HELP_NEWFAST);
    }
    else
#endif // LOGGING
#endif // _LOGALLOC
    // Don't use the SFAST allocator when tracking object allocations,
    // so we don't have to instrument it.
    if (TrackAllocationsEnabled())
    {
        // Use slow helper
        _ASSERTE(helper == CORINFO_HELP_NEWFAST);
    }
    else
#ifdef FEATURE_64BIT_ALIGNMENT
    // @ARMTODO: Force all 8-byte alignment requiring allocations down one slow path. As performance
    // measurements dictate we can spread these out to faster, more specialized helpers later.
    if (pMT->RequiresAlign8())
    {
        // Use slow helper
        _ASSERTE(helper == CORINFO_HELP_NEWFAST);
    }
    else
#endif
    {
        // Use the fast helper when all conditions are met
        helper = CORINFO_HELP_NEWSFAST;
    }

#ifdef FEATURE_DOUBLE_ALIGNMENT_HINT
    // If we are use the fast allocator we also may need the
    // specialized varion for align8
    if (pMT->GetClass()->IsAlign8Candidate() &&
        (helper == CORINFO_HELP_NEWSFAST))
    {
        helper = CORINFO_HELP_NEWSFAST_ALIGN8;
    }
#endif // FEATURE_DOUBLE_ALIGNMENT_HINT

    return helper;
}

/***********************************************************************/
// <REVIEW> this only works for shared generic code because all the
// helpers are actually the same. If they were different then things might
// break because the same helper would end up getting used for different but
// representation-compatible arrays (e.g. one with a default constructor
// and one without) </REVIEW>
CorInfoHelpFunc CEEInfo::getNewArrHelper (CORINFO_CLASS_HANDLE arrayClsHnd)
{
    CONTRACTL {
        THROWS;
        GC_TRIGGERS;
        MODE_PREEMPTIVE;
    } CONTRACTL_END;

    CorInfoHelpFunc result = CORINFO_HELP_UNDEF;

    JIT_TO_EE_TRANSITION();

    TypeHandle arrayType(arrayClsHnd);

    result = getNewArrHelperStatic(arrayType);

    _ASSERTE(result != CORINFO_HELP_UNDEF);

    EE_TO_JIT_TRANSITION();

    return result;
}

/***********************************************************************/
CorInfoHelpFunc CEEInfo::getNewArrHelperStatic(TypeHandle clsHnd)
{
    STANDARD_VM_CONTRACT;

    _ASSERTE(clsHnd.GetInternalCorElementType() == ELEMENT_TYPE_SZARRAY);

    if (GCStress<cfg_alloc>::IsEnabled())
    {
        return CORINFO_HELP_NEWARR_1_DIRECT;
    }

    CorInfoHelpFunc result = CORINFO_HELP_UNDEF;

    TypeHandle thElemType = clsHnd.GetArrayElementTypeHandle();
    CorElementType elemType = thElemType.GetInternalCorElementType();

    // This is if we're asked for newarr !0 when verifying generic code
    // Of course ideally you wouldn't even be generating code when
    // simply doing verification (we run the JIT importer in import-only
    // mode), but importing does more than one would like so we try to be
    // tolerant when asked for non-sensical helpers.
    if (CorTypeInfo::IsGenericVariable(elemType))
    {
        result = CORINFO_HELP_NEWARR_1_OBJ;
    }
    else if (CorTypeInfo::IsObjRef(elemType))
    {
        // It is an array of object refs
        result = CORINFO_HELP_NEWARR_1_OBJ;
    }
    else
    {
        // These cases always must use the slow helper
        if (
#ifdef FEATURE_64BIT_ALIGNMENT
            thElemType.RequiresAlign8() ||
#endif
            (elemType == ELEMENT_TYPE_VOID) ||
            LoggingOn(LF_GCALLOC, LL_INFO10) ||
            TrackAllocationsEnabled())
        {
            // Use the slow helper
            result = CORINFO_HELP_NEWARR_1_DIRECT;
        }
#ifdef FEATURE_DOUBLE_ALIGNMENT_HINT
        else if (elemType == ELEMENT_TYPE_R8)
        {
            // Use the Align8 fast helper
            result = CORINFO_HELP_NEWARR_1_ALIGN8;
        }
#endif
        else
        {
            // Yea, we can do it the fast way!
            result = CORINFO_HELP_NEWARR_1_VC;
        }
    }

    return result;
}

/***********************************************************************/
CorInfoHelpFunc CEEInfo::getCastingHelper(CORINFO_RESOLVED_TOKEN * pResolvedToken, bool fThrowing)
{
    CONTRACTL {
        THROWS;
        GC_TRIGGERS;
        MODE_PREEMPTIVE;
    } CONTRACTL_END;

    CorInfoHelpFunc result = CORINFO_HELP_UNDEF;

    JIT_TO_EE_TRANSITION();

    result = getCastingHelperStatic(TypeHandle(pResolvedToken->hClass), fThrowing);

    EE_TO_JIT_TRANSITION();

    return result;
}

/***********************************************************************/
CorInfoHelpFunc CEEInfo::getCastingHelperStatic(TypeHandle clsHnd, bool fThrowing)
{
    STANDARD_VM_CONTRACT;

    // Slow helper is the default
    int helper = CORINFO_HELP_ISINSTANCEOFANY;

    if (clsHnd == TypeHandle(g_pCanonMethodTableClass))
    {
        // In shared code just use the catch-all helper for type variables, as the same
        // code may be used for interface/array/class instantiations
        //
        // We may be able to take advantage of constraints to select a specialized helper.
        // This optimizations does not seem to be warranted at the moment.
        _ASSERTE(helper == CORINFO_HELP_ISINSTANCEOFANY);
    }
    else
    if (!clsHnd.IsTypeDesc() && clsHnd.AsMethodTable()->HasVariance())
    {
        _ASSERTE(helper == CORINFO_HELP_ISINSTANCEOFANY);
    }
    else
    if (!clsHnd.IsTypeDesc() && clsHnd.AsMethodTable()->HasTypeEquivalence())
    {
        // If the type can be equivalent with something, use the slow helper
        // Note: if the type of the instance is the one marked as equivalent, it will be
        // caught by the fast helpers in the same way as they catch transparent proxies.
        _ASSERTE(helper == CORINFO_HELP_ISINSTANCEOFANY);
    }
    else
    if (clsHnd.IsInterface())
    {
        // If it is a non-variant interface, use the fast interface helper
        helper = CORINFO_HELP_ISINSTANCEOFINTERFACE;
    }
    else
    if (clsHnd.IsArray())
    {
        // If it is an array, use the fast array helper
        helper = CORINFO_HELP_ISINSTANCEOFARRAY;
    }
    else
    if (!clsHnd.IsTypeDesc() && !Nullable::IsNullableType(clsHnd))
    {
        // If it is a non-variant class, use the fast class helper
        helper = CORINFO_HELP_ISINSTANCEOFCLASS;
    }
    else
    {
        // Otherwise, use the slow helper
        _ASSERTE(helper == CORINFO_HELP_ISINSTANCEOFANY);
    }

    if (fThrowing)
    {
        const int delta = CORINFO_HELP_CHKCASTANY - CORINFO_HELP_ISINSTANCEOFANY;

        static_assert_no_msg(CORINFO_HELP_CHKCASTINTERFACE
            == CORINFO_HELP_ISINSTANCEOFINTERFACE + delta);
        static_assert_no_msg(CORINFO_HELP_CHKCASTARRAY
            == CORINFO_HELP_ISINSTANCEOFARRAY + delta);
        static_assert_no_msg(CORINFO_HELP_CHKCASTCLASS
            == CORINFO_HELP_ISINSTANCEOFCLASS + delta);

        helper += delta;
    }

    return (CorInfoHelpFunc)helper;
}

/***********************************************************************/
CorInfoHelpFunc CEEInfo::getSharedCCtorHelper(CORINFO_CLASS_HANDLE clsHnd)
{
    CONTRACTL {
        NOTHROW;
        GC_NOTRIGGER;
        MODE_PREEMPTIVE;
    } CONTRACTL_END;

    CorInfoHelpFunc result = CORINFO_HELP_GETSHARED_NONGCSTATIC_BASE;

    JIT_TO_EE_TRANSITION_LEAF();

    TypeHandle cls(clsHnd);
    MethodTable* pMT = cls.AsMethodTable();

    if (pMT->IsDynamicStatics())
    {
        _ASSERTE(!cls.ContainsGenericVariables());
        _ASSERTE(pMT->GetModuleDynamicEntryID() != (unsigned) -1);

        result = CORINFO_HELP_CLASSINIT_SHARED_DYNAMICCLASS;
    }

    EE_TO_JIT_TRANSITION_LEAF();

    return result;
}

/***********************************************************************/
CorInfoHelpFunc CEEInfo::getUnBoxHelper(CORINFO_CLASS_HANDLE clsHnd)
{
    LIMITED_METHOD_CONTRACT;

    classMustBeLoadedBeforeCodeIsRun(clsHnd);

    TypeHandle VMClsHnd(clsHnd);
    if (Nullable::IsNullableType(VMClsHnd))
        return CORINFO_HELP_UNBOX_NULLABLE;

    return CORINFO_HELP_UNBOX;
}

/***********************************************************************/
CORINFO_OBJECT_HANDLE CEEInfo::getRuntimeTypePointer(CORINFO_CLASS_HANDLE clsHnd)
{
    CONTRACTL{
        THROWS;
        GC_TRIGGERS;
        MODE_PREEMPTIVE;
    } CONTRACTL_END;

    CORINFO_OBJECT_HANDLE pointer = NULL;

    JIT_TO_EE_TRANSITION();

    TypeHandle typeHnd(clsHnd);
    if (!typeHnd.IsCanonicalSubtype() && typeHnd.IsManagedClassObjectPinned())
    {
        GCX_COOP();
        // ManagedClassObject is frozen here
        pointer = (CORINFO_OBJECT_HANDLE)OBJECTREFToObject(typeHnd.GetManagedClassObject());
        _ASSERT(GCHeapUtilities::GetGCHeap()->IsInFrozenSegment((Object*)pointer));
    }

    EE_TO_JIT_TRANSITION();

    return pointer;
}


/***********************************************************************/
bool CEEInfo::isObjectImmutable(CORINFO_OBJECT_HANDLE objHandle)
{
    CONTRACTL{
        THROWS;
        GC_TRIGGERS;
        MODE_PREEMPTIVE;
    } CONTRACTL_END;

    _ASSERT(objHandle != NULL);

    bool isImmutable = false;

    JIT_TO_EE_TRANSITION();

    GCX_COOP();
    OBJECTREF obj = getObjectFromJitHandle(objHandle);
    MethodTable* type = obj->GetMethodTable();

    if (type->IsString() || type == g_pRuntimeTypeClass)
    {
        // These types are always immutable
        isImmutable = true;
    }
    else if (type->IsArray() && ((ArrayBase*)OBJECTREFToObject(obj))->GetComponentSize() == 0)
    {
        // Empty arrays are always immutable
        isImmutable = true;
    }
    else if (type->IsDelegate() || type->GetNumInstanceFields() == 0)
    {
        // Delegates and types without fields are always immutable
        isImmutable = true;
    }

    EE_TO_JIT_TRANSITION();

    return isImmutable;
}

/***********************************************************************/
bool CEEInfo::getStringChar(CORINFO_OBJECT_HANDLE obj, int index, uint16_t* value)
{
    CONTRACTL{
        THROWS;
        GC_TRIGGERS;
        MODE_PREEMPTIVE;
    } CONTRACTL_END;

    _ASSERT(obj != NULL);

    bool result = false;

    JIT_TO_EE_TRANSITION();

    GCX_COOP();
    OBJECTREF objRef = getObjectFromJitHandle(obj);
    MethodTable* type = objRef->GetMethodTable();
    if (type->IsString())
    {
        STRINGREF strRef = (STRINGREF)objRef;
        if (strRef->GetStringLength() > (DWORD)index)
        {
            *value = strRef->GetBuffer()[index];
            result = true;
        }
    }

    EE_TO_JIT_TRANSITION();

    return result;
}

/***********************************************************************/
CORINFO_CLASS_HANDLE CEEInfo::getObjectType(CORINFO_OBJECT_HANDLE objHandle)
{
    CONTRACTL{
        THROWS;
        GC_TRIGGERS;
        MODE_PREEMPTIVE;
    } CONTRACTL_END;

    _ASSERT(objHandle != NULL);

    CORINFO_CLASS_HANDLE handle = NULL;

    JIT_TO_EE_TRANSITION();

    GCX_COOP();
    OBJECTREF obj = getObjectFromJitHandle(objHandle);
    handle = (CORINFO_CLASS_HANDLE)obj->GetMethodTable();

    EE_TO_JIT_TRANSITION();

    return handle;
}

/***********************************************************************/
bool CEEInfo::getReadyToRunHelper(
        CORINFO_RESOLVED_TOKEN *        pResolvedToken,
        CORINFO_LOOKUP_KIND *           pGenericLookupKind,
        CorInfoHelpFunc                 id,
        CORINFO_CONST_LOOKUP *          pLookup
        )
{
    LIMITED_METHOD_CONTRACT;
    UNREACHABLE();      // only called during NGen
}

/***********************************************************************/
void CEEInfo::getReadyToRunDelegateCtorHelper(
        CORINFO_RESOLVED_TOKEN * pTargetMethod,
        mdToken                  targetConstraint,
        CORINFO_CLASS_HANDLE     delegateType,
        CORINFO_LOOKUP *   pLookup
        )
{
    LIMITED_METHOD_CONTRACT;
    UNREACHABLE();      // only called during NGen
}

/***********************************************************************/
// see code:Nullable#NullableVerification

CORINFO_CLASS_HANDLE  CEEInfo::getTypeForBox(CORINFO_CLASS_HANDLE  cls)
{
    LIMITED_METHOD_CONTRACT;

    TypeHandle VMClsHnd(cls);
    if (Nullable::IsNullableType(VMClsHnd)) {
        VMClsHnd = VMClsHnd.AsMethodTable()->GetInstantiation()[0];
    }
    return static_cast<CORINFO_CLASS_HANDLE>(VMClsHnd.AsPtr());
}

/***********************************************************************/
// see code:Nullable#NullableVerification
CorInfoHelpFunc CEEInfo::getBoxHelper(CORINFO_CLASS_HANDLE clsHnd)
{
    CONTRACTL {
        THROWS;
        GC_TRIGGERS;
        MODE_PREEMPTIVE;
    } CONTRACTL_END;

    CorInfoHelpFunc result = CORINFO_HELP_UNDEF;

    JIT_TO_EE_TRANSITION();

    TypeHandle VMClsHnd(clsHnd);
    if (Nullable::IsNullableType(VMClsHnd))
    {
        result = CORINFO_HELP_BOX_NULLABLE;
    }
    else
    {
        if (VMClsHnd.IsTypeDesc() || !VMClsHnd.IsValueType())
            COMPlusThrow(kInvalidOperationException,W("InvalidOperation_TypeCannotBeBoxed"));

        // we shouldn't allow boxing of types that contains stack pointers
        // csc and vbc already disallow it.
        if (VMClsHnd.AsMethodTable()->IsByRefLike())
            COMPlusThrow(kInvalidProgramException,W("NotSupported_ByRefLike"));

        result = CORINFO_HELP_BOX;
    }

    EE_TO_JIT_TRANSITION();

    return result;
}

/***********************************************************************/
// registers a vararg sig & returns a class-specific cookie for it.

CORINFO_VARARGS_HANDLE CEEInfo::getVarArgsHandle(CORINFO_SIG_INFO *sig,
                                                 void **ppIndirection)
{
    CONTRACTL {
        THROWS;
        GC_TRIGGERS;
        MODE_PREEMPTIVE;
    } CONTRACTL_END;

    CORINFO_VARARGS_HANDLE result = NULL;

    if (ppIndirection != NULL)
        *ppIndirection = NULL;

    JIT_TO_EE_TRANSITION();

    Module* module = GetModule(sig->scope);

    result = CORINFO_VARARGS_HANDLE(module->GetVASigCookie(Signature(sig->pSig, sig->cbSig)));

    EE_TO_JIT_TRANSITION();

    return result;
}

bool CEEInfo::canGetVarArgsHandle(CORINFO_SIG_INFO *sig)
{
    LIMITED_METHOD_CONTRACT;
    return true;
}

/***********************************************************************/
unsigned CEEInfo::getMethodHash (CORINFO_METHOD_HANDLE ftnHnd)
{
    CONTRACTL {
        THROWS;
        GC_TRIGGERS;
        MODE_PREEMPTIVE;
    } CONTRACTL_END;

    unsigned result = 0;

    JIT_TO_EE_TRANSITION();

    MethodDesc* ftn = GetMethod(ftnHnd);

    result = (unsigned) ftn->GetStableHash();

    EE_TO_JIT_TRANSITION();

    return result;
}

/***********************************************************************/
size_t CEEInfo::printMethodName(CORINFO_METHOD_HANDLE ftnHnd, char* buffer, size_t bufferSize, size_t* pRequiredBufferSize)
{
    CONTRACTL {
        THROWS;
        GC_NOTRIGGER;
        MODE_PREEMPTIVE;
    } CONTRACTL_END;

    size_t bytesWritten = 0;

    JIT_TO_EE_TRANSITION();

    MethodDesc* ftn = GetMethod(ftnHnd);
    const char* ftnName = ftn->GetName();

    size_t len = strlen(ftnName);
    if (bufferSize > 0)
    {
        bytesWritten = min(len, bufferSize - 1);
        memcpy(buffer, ftnName, bytesWritten);
        buffer[bytesWritten] = '\0';
    }

    if (pRequiredBufferSize != NULL)
    {
        *pRequiredBufferSize = len + 1;
    }

    EE_TO_JIT_TRANSITION();

    return bytesWritten;
}

const char* CEEInfo::getMethodNameFromMetadata(CORINFO_METHOD_HANDLE ftnHnd, const char** className, const char** namespaceName, const char **enclosingClassName)
{
    CONTRACTL {
        THROWS;
        GC_TRIGGERS;
        MODE_PREEMPTIVE;
    } CONTRACTL_END;

    const char* result = NULL;

    JIT_TO_EE_TRANSITION();

    if (className != NULL)
    {
        *className = NULL;
    }

    if (namespaceName != NULL)
    {
        *namespaceName = NULL;
    }

    if (enclosingClassName != NULL)
    {
        *enclosingClassName = NULL;
    }

    MethodDesc *ftn = GetMethod(ftnHnd);
    mdMethodDef token = ftn->GetMemberDef();

    if (!IsNilToken(token))
    {
        MethodTable* pMT = ftn->GetMethodTable();
        IMDInternalImport* pMDImport = pMT->GetMDImport();

        IfFailThrow(pMDImport->GetNameOfMethodDef(token, &result));
        if (className != NULL || namespaceName != NULL)
        {
            IfFailThrow(pMDImport->GetNameOfTypeDef(pMT->GetCl(), className, namespaceName));
        }
        // Query enclosingClassName when the method is in a nested class
        // and get the namespace of enclosing classes (nested class's namespace is empty)
        if ((enclosingClassName != NULL || namespaceName != NULL) && pMT->GetClass()->IsNested())
        {
            IfFailThrow(pMDImport->GetNameOfTypeDef(pMT->GetEnclosingCl(), enclosingClassName, namespaceName));
        }
    }

    EE_TO_JIT_TRANSITION();

    return result;
}

/*********************************************************************/
const char* CEEInfo::getClassNameFromMetadata(CORINFO_CLASS_HANDLE cls, const char** namespaceName)
{
    CONTRACTL {
        THROWS;
        GC_TRIGGERS;
        MODE_PREEMPTIVE;
    } CONTRACTL_END;

    const char* result = NULL;
    const char* namespaceResult = NULL;

    JIT_TO_EE_TRANSITION();
    TypeHandle VMClsHnd(cls);

    if (!VMClsHnd.IsTypeDesc())
    {
        result = VMClsHnd.AsMethodTable()->GetFullyQualifiedNameInfo(&namespaceResult);
    }

    if (namespaceName != NULL)
    {
        *namespaceName = namespaceResult;
    }

    EE_TO_JIT_TRANSITION();

    return result;
}

/*********************************************************************/
CORINFO_CLASS_HANDLE CEEInfo::getTypeInstantiationArgument(CORINFO_CLASS_HANDLE cls, unsigned index)
{
    CONTRACTL {
        THROWS;
        GC_TRIGGERS;
        MODE_PREEMPTIVE;
    } CONTRACTL_END;

    CORINFO_CLASS_HANDLE result = NULL;

    JIT_TO_EE_TRANSITION_LEAF();

    TypeHandle VMClsHnd(cls);
    Instantiation inst = VMClsHnd.GetInstantiation();
    TypeHandle typeArg = index < inst.GetNumArgs() ? inst[index] : NULL;
    result = CORINFO_CLASS_HANDLE(typeArg.AsPtr());

    EE_TO_JIT_TRANSITION_LEAF();

    return result;
}

/*********************************************************************/
bool CEEInfo::isIntrinsic(CORINFO_METHOD_HANDLE ftn)
{
    CONTRACTL {
        NOTHROW;
        GC_NOTRIGGER;
        MODE_PREEMPTIVE;
    } CONTRACTL_END;

    bool ret = false;

    JIT_TO_EE_TRANSITION_LEAF();

    _ASSERTE(ftn);

    MethodDesc *pMD = (MethodDesc*)ftn;
    ret = pMD->IsIntrinsic();

    EE_TO_JIT_TRANSITION_LEAF();

    return ret;
}

bool CEEInfo::notifyMethodInfoUsage(CORINFO_METHOD_HANDLE ftn)
{
    CONTRACTL {
        THROWS;
        GC_TRIGGERS;
        MODE_PREEMPTIVE;
    } CONTRACTL_END;

    JIT_TO_EE_TRANSITION();

    _ASSERTE(ftn);

#ifdef FEATURE_REJIT
    MethodDesc *pCallee = GetMethod(ftn);
    MethodDesc *pCaller = m_pMethodBeingCompiled;
    pCallee->GetModule()->AddInlining(pCaller, pCallee);
#endif // FEATURE_REJIT

    EE_TO_JIT_TRANSITION();

    return true;
}

/*********************************************************************/
uint32_t CEEInfo::getMethodAttribs (CORINFO_METHOD_HANDLE ftn)
{
    CONTRACTL {
        THROWS;
        GC_TRIGGERS;
        MODE_PREEMPTIVE;
    } CONTRACTL_END;

    DWORD result = 0;

    JIT_TO_EE_TRANSITION();

    result = getMethodAttribsInternal(ftn);

    EE_TO_JIT_TRANSITION();

    return result;
}

/*********************************************************************/
DWORD CEEInfo::getMethodAttribsInternal (CORINFO_METHOD_HANDLE ftn)
{
    STANDARD_VM_CONTRACT;

/*
    returns method attribute flags (defined in corhdr.h)

    NOTE: This doesn't return certain method flags
    (mdAssem, mdFamANDAssem, mdFamORAssem, mdPrivateScope)
*/

    MethodDesc* pMD = GetMethod(ftn);

    if (pMD->IsLCGMethod())
    {
        return CORINFO_FLG_STATIC | CORINFO_FLG_DONT_INLINE;
    }

    DWORD result = 0;

    DWORD attribs = pMD->GetAttrs();

    if (IsMdStatic(attribs))
        result |= CORINFO_FLG_STATIC;
    if (pMD->IsSynchronized())
        result |= CORINFO_FLG_SYNCH;
    if (pMD->IsFCall())
        result |= CORINFO_FLG_NOGCCHECK;
    if (pMD->IsIntrinsic() || pMD->IsArray())
        result |= CORINFO_FLG_INTRINSIC;
    if (IsMdVirtual(attribs))
        result |= CORINFO_FLG_VIRTUAL;
    if (IsMdAbstract(attribs))
        result |= CORINFO_FLG_ABSTRACT;
    if (IsMdRTSpecialName(attribs))
    {
        LPCUTF8 pName = pMD->GetName();
        if (IsMdInstanceInitializer(attribs, pName) ||
            IsMdClassConstructor(attribs, pName))
            result |= CORINFO_FLG_CONSTRUCTOR;
    }

    //
    // See if we need to embed a .cctor call at the head of the
    // method body.
    //

    MethodTable* pMT = pMD->GetMethodTable();

    // method or class might have the final bit
    if (IsMdFinal(attribs) || pMT->IsSealed())
    {
        result |= CORINFO_FLG_FINAL;
    }

    if (pMD->IsEnCAddedMethod())
    {
        result |= CORINFO_FLG_EnC;
    }

    if (pMD->IsSharedByGenericInstantiations())
    {
        result |= CORINFO_FLG_SHAREDINST;
    }

    if (pMD->IsNDirect())
    {
        result |= CORINFO_FLG_PINVOKE;
    }

    if (IsMdRequireSecObject(attribs))
    {
        // Assume all methods marked as DynamicSecurity are
        // marked that way because they use StackCrawlMark to identify
        // the caller.
        // See comments in canInline or canTailCall
        result |= CORINFO_FLG_DONT_INLINE_CALLER;
    }

    // Check for the aggressive optimization directive. AggressiveOptimization only makes sense for IL methods.
    DWORD ilMethodImplAttribs = 0;
    if (pMD->IsIL())
    {
        ilMethodImplAttribs = pMD->GetImplAttrs();
        if (IsMiAggressiveOptimization(ilMethodImplAttribs))
        {
            result |= CORINFO_FLG_AGGRESSIVE_OPT;
        }
    }

    // Check for an inlining directive.
    if (pMD->IsNotInline())
    {
        /* Function marked as not inlineable */
        result |= CORINFO_FLG_DONT_INLINE;
    }
    // AggressiveInlining only makes sense for IL methods.
    else if (pMD->IsIL() && IsMiAggressiveInlining(ilMethodImplAttribs))
    {
        result |= CORINFO_FLG_FORCEINLINE;
    }

    if (pMT->IsDelegate() && ((DelegateEEClass*)(pMT->GetClass()))->GetInvokeMethod() == pMD)
    {
        // This is now used to emit efficient invoke code for any delegate invoke,
        // including multicast.
        result |= CORINFO_FLG_DELEGATE_INVOKE;
    }

    if (!g_pConfig->TieredCompilation_QuickJitForLoops())
    {
        result |= CORINFO_FLG_DISABLE_TIER0_FOR_LOOPS;
    }

    return result;
}

/*********************************************************************/
void CEEInfo::setMethodAttribs (
        CORINFO_METHOD_HANDLE ftnHnd,
        CorInfoMethodRuntimeFlags attribs)
{
    CONTRACTL {
        THROWS;
        GC_TRIGGERS;
        MODE_PREEMPTIVE;
    } CONTRACTL_END;

    JIT_TO_EE_TRANSITION();

    MethodDesc* ftn = GetMethod(ftnHnd);

    if (attribs & CORINFO_FLG_BAD_INLINEE)
    {
        ftn->SetNotInline(true);
    }

    if (attribs & (CORINFO_FLG_SWITCHED_TO_OPTIMIZED | CORINFO_FLG_SWITCHED_TO_MIN_OPT))
    {
        PrepareCodeConfig *config = GetThread()->GetCurrentPrepareCodeConfig();
        if (config != nullptr)
        {
            if (attribs & CORINFO_FLG_SWITCHED_TO_MIN_OPT)
            {
                _ASSERTE(!ftn->IsJitOptimizationDisabled());
                config->SetJitSwitchedToMinOpt();
            }
#ifdef FEATURE_TIERED_COMPILATION
            else if (attribs & CORINFO_FLG_SWITCHED_TO_OPTIMIZED)
            {
                _ASSERTE(ftn->IsEligibleForTieredCompilation());
                config->SetJitSwitchedToOptimized();
            }
#endif
        }
    }

    EE_TO_JIT_TRANSITION();
}

/*********************************************************************/

void getMethodInfoILMethodHeaderHelper(
    COR_ILMETHOD_DECODER* header,
    CORINFO_METHOD_INFO* methInfo
    )
{
    LIMITED_METHOD_CONTRACT;

    methInfo->ILCode          = const_cast<BYTE*>(header->Code);
    methInfo->ILCodeSize      = header->GetCodeSize();
    methInfo->maxStack        = static_cast<unsigned short>(header->GetMaxStack());
    methInfo->EHcount         = static_cast<unsigned short>(header->EHCount());

    methInfo->options         =
        (CorInfoOptions)((header->GetFlags() & CorILMethod_InitLocals) ? CORINFO_OPT_INIT_LOCALS : 0) ;
}

mdToken FindGenericMethodArgTypeSpec(IMDInternalImport* pInternalImport)
{
    STANDARD_VM_CONTRACT;

    HENUMInternalHolder hEnumTypeSpecs(pInternalImport);
    mdToken token;

    static const BYTE signature[] = { ELEMENT_TYPE_MVAR, 0 };

    hEnumTypeSpecs.EnumAllInit(mdtTypeSpec);
    while (hEnumTypeSpecs.EnumNext(&token))
    {
        PCCOR_SIGNATURE pSig;
        ULONG cbSig;
        IfFailThrow(pInternalImport->GetTypeSpecFromToken(token, &pSig, &cbSig));
        if (cbSig == sizeof(signature) && memcmp(pSig, signature, cbSig) == 0)
            return token;
    }

    COMPlusThrowHR(COR_E_BADIMAGEFORMAT);
}

static void setILIntrinsicMethodInfo(CORINFO_METHOD_INFO* methInfo,uint8_t* ilcode, int ilsize, int maxstack)
{
    methInfo->ILCode = ilcode;
    methInfo->ILCodeSize = ilsize;
    methInfo->maxStack = maxstack;
    methInfo->EHcount = 0;
    methInfo->options = (CorInfoOptions)0;
}

/*********************************************************************

IL is the most efficient and portable way to implement certain low level methods
in CoreLib. Unfortunately, there is no good way to link IL into CoreLib today.
Until we find a good way to link IL into CoreLib, we will provide the IL implementation here.

- All IL intrinsincs are members of System.Runtime.CompilerServices.JitHelpers class
- All IL intrinsincs should be kept very simple. Implement the minimal reusable version of
unsafe construct and depend on inlining to do the rest.
- The C# implementation of the IL intrinsic should be good enough for functionalily. Everything should work
correctly (but slower) if the IL intrinsics are removed.

*********************************************************************/

bool getILIntrinsicImplementationForUnsafe(MethodDesc * ftn,
                                           CORINFO_METHOD_INFO * methInfo)
{
    STANDARD_VM_CONTRACT;

    _ASSERTE(CoreLibBinder::IsClass(ftn->GetMethodTable(), CLASS__UNSAFE));

    mdMethodDef tk = ftn->GetMemberDef();

    if (tk == CoreLibBinder::GetMethod(METHOD__UNSAFE__AS_POINTER)->GetMemberDef())
    {
        // Return the argument that was passed in.
        static const BYTE ilcode[] =
        {
            CEE_LDARG_0,
            CEE_CONV_U,
            CEE_RET
        };

        setILIntrinsicMethodInfo(methInfo,const_cast<BYTE*>(ilcode),sizeof(ilcode), 1);

        return true;
    }
    else if (tk == CoreLibBinder::GetMethod(METHOD__UNSAFE__BYREF_AS)->GetMemberDef() ||
             tk == CoreLibBinder::GetMethod(METHOD__UNSAFE__OBJECT_AS)->GetMemberDef() ||
             tk == CoreLibBinder::GetMethod(METHOD__UNSAFE__AS_REF_IN)->GetMemberDef())
    {
        // Return the argument that was passed in.
        static const BYTE ilcode[] =
        {
            CEE_LDARG_0,
            CEE_RET
        };

        setILIntrinsicMethodInfo(methInfo,const_cast<BYTE*>(ilcode),sizeof(ilcode), 1);

        return true;
    }
    else if (tk == CoreLibBinder::GetMethod(METHOD__UNSAFE__BYREF_ADD)->GetMemberDef() ||
             tk == CoreLibBinder::GetMethod(METHOD__UNSAFE__PTR_ADD)->GetMemberDef())
    {
        mdToken tokGenericArg = FindGenericMethodArgTypeSpec(CoreLibBinder::GetModule()->GetMDImport());

        static const BYTE ilcode[] =
        {
            CEE_LDARG_0,
            CEE_LDARG_1,
            CEE_PREFIX1, (CEE_SIZEOF & 0xFF), (BYTE)(tokGenericArg), (BYTE)(tokGenericArg >> 8), (BYTE)(tokGenericArg >> 16), (BYTE)(tokGenericArg >> 24),
            CEE_CONV_I,
            CEE_MUL,
            CEE_ADD,
            CEE_RET
        };

        setILIntrinsicMethodInfo(methInfo,const_cast<BYTE*>(ilcode),sizeof(ilcode), 3);

        return true;
    }
    else if (tk == CoreLibBinder::GetMethod(METHOD__UNSAFE__BYREF_INTPTR_ADD)->GetMemberDef() ||
             tk == CoreLibBinder::GetMethod(METHOD__UNSAFE__BYREF_UINTPTR_ADD)->GetMemberDef())
    {
        mdToken tokGenericArg = FindGenericMethodArgTypeSpec(CoreLibBinder::GetModule()->GetMDImport());

        static const BYTE ilcode[] =
        {
            CEE_LDARG_0,
            CEE_LDARG_1,
            CEE_PREFIX1, (CEE_SIZEOF & 0xFF), (BYTE)(tokGenericArg), (BYTE)(tokGenericArg >> 8), (BYTE)(tokGenericArg >> 16), (BYTE)(tokGenericArg >> 24),
            CEE_MUL,
            CEE_ADD,
            CEE_RET
        };

        setILIntrinsicMethodInfo(methInfo,const_cast<BYTE*>(ilcode),sizeof(ilcode), 3);

        return true;
    }
    else if (tk == CoreLibBinder::GetMethod(METHOD__UNSAFE__BYREF_INTPTR_ADD_BYTE_OFFSET)->GetMemberDef() ||
        tk == CoreLibBinder::GetMethod(METHOD__UNSAFE__BYREF_UINTPTR_ADD_BYTE_OFFSET)->GetMemberDef())
    {
        static const BYTE ilcode[] =
        {
            CEE_LDARG_0,
            CEE_LDARG_1,
            CEE_ADD,
            CEE_RET
        };

        setILIntrinsicMethodInfo(methInfo,const_cast<BYTE*>(ilcode),sizeof(ilcode), 2);

        return true;
    }
    else if (tk == CoreLibBinder::GetMethod(METHOD__UNSAFE__BYREF_ARE_SAME)->GetMemberDef())
    {
        // Compare the two arguments
        static const BYTE ilcode[] =
        {
            CEE_LDARG_0,
            CEE_LDARG_1,
            CEE_PREFIX1, (CEE_CEQ & 0xFF),
            CEE_RET
        };

        setILIntrinsicMethodInfo(methInfo,const_cast<BYTE*>(ilcode),sizeof(ilcode), 2);

        return true;
    }
    else if (tk == CoreLibBinder::GetMethod(METHOD__UNSAFE__PTR_BYREF_COPY)->GetMemberDef() ||
        tk == CoreLibBinder::GetMethod(METHOD__UNSAFE__BYREF_PTR_COPY)->GetMemberDef())
    {
        _ASSERTE(ftn->HasMethodInstantiation());
        Instantiation inst = ftn->GetMethodInstantiation();
        _ASSERTE(ftn->GetNumGenericMethodArgs() == 1);
        mdToken tokGenericArg = FindGenericMethodArgTypeSpec(CoreLibBinder::GetModule()->GetMDImport());

        static const BYTE ilcode[] =
        {
            CEE_LDARG_0,
            CEE_LDARG_1,
            CEE_LDOBJ, (BYTE)(tokGenericArg), (BYTE)(tokGenericArg >> 8), (BYTE)(tokGenericArg >> 16), (BYTE)(tokGenericArg >> 24),
            CEE_STOBJ, (BYTE)(tokGenericArg), (BYTE)(tokGenericArg >> 8), (BYTE)(tokGenericArg >> 16), (BYTE)(tokGenericArg >> 24),
            CEE_RET
        };

        setILIntrinsicMethodInfo(methInfo,const_cast<BYTE*>(ilcode),sizeof(ilcode), 3);

        return true;
    }
    else if (tk == CoreLibBinder::GetMethod(METHOD__UNSAFE__PTR_COPY_BLOCK)->GetMemberDef() ||
        tk == CoreLibBinder::GetMethod(METHOD__UNSAFE__BYREF_COPY_BLOCK)->GetMemberDef())
    {
        static const BYTE ilcode[] =
        {
            CEE_LDARG_0,
            CEE_LDARG_1,
            CEE_LDARG_2,
            CEE_PREFIX1, (CEE_CPBLK & 0xFF),
            CEE_RET
        };

        setILIntrinsicMethodInfo(methInfo,const_cast<BYTE*>(ilcode),sizeof(ilcode), 3);

        return true;
    }
    else if (tk == CoreLibBinder::GetMethod(METHOD__UNSAFE__PTR_COPY_BLOCK_UNALIGNED)->GetMemberDef() ||
        tk == CoreLibBinder::GetMethod(METHOD__UNSAFE__BYREF_COPY_BLOCK_UNALIGNED)->GetMemberDef())
    {
        static const BYTE ilcode[] =
        {
            CEE_LDARG_0,
            CEE_LDARG_1,
            CEE_LDARG_2,
            CEE_PREFIX1, (CEE_UNALIGNED & 0xFF), 0x01,
            CEE_PREFIX1, (CEE_CPBLK & 0xFF),
            CEE_RET
        };

        setILIntrinsicMethodInfo(methInfo,const_cast<BYTE*>(ilcode),sizeof(ilcode), 3);

        return true;
    }
    else if (tk == CoreLibBinder::GetMethod(METHOD__UNSAFE__BYREF_IS_ADDRESS_GREATER_THAN)->GetMemberDef())
    {
        // Compare the two arguments
        static const BYTE ilcode[] =
        {
            CEE_LDARG_0,
            CEE_LDARG_1,
            CEE_PREFIX1, (CEE_CGT_UN & 0xFF),
            CEE_RET
        };

        setILIntrinsicMethodInfo(methInfo,const_cast<BYTE*>(ilcode),sizeof(ilcode), 2);

        return true;
    }
    else if (tk == CoreLibBinder::GetMethod(METHOD__UNSAFE__BYREF_IS_ADDRESS_LESS_THAN)->GetMemberDef())
    {
        // Compare the two arguments
        static const BYTE ilcode[] =
        {
            CEE_LDARG_0,
            CEE_LDARG_1,
            CEE_PREFIX1, (CEE_CLT_UN & 0xFF),
            CEE_RET
        };

        setILIntrinsicMethodInfo(methInfo,const_cast<BYTE*>(ilcode),sizeof(ilcode), 2);

        return true;
    }
    else if (tk == CoreLibBinder::GetMethod(METHOD__UNSAFE__BYREF_NULLREF)->GetMemberDef())
    {
        static const BYTE ilcode[] =
        {
            CEE_LDC_I4_0,
            CEE_CONV_U,
            CEE_RET
        };

        setILIntrinsicMethodInfo(methInfo,const_cast<BYTE*>(ilcode),sizeof(ilcode), 1);

        return true;
    }
    else if (tk == CoreLibBinder::GetMethod(METHOD__UNSAFE__BYREF_IS_NULL)->GetMemberDef())
    {
        // 'ldnull' opcode would produce type o, and we can't compare & against o (ECMA-335, Table III.4).
        // However, we can compare & against native int, so we'll use that instead.

        static const BYTE ilcode[] =
        {
            CEE_LDARG_0,
            CEE_LDC_I4_0,
            CEE_CONV_U,
            CEE_PREFIX1, (CEE_CEQ & 0xFF),
            CEE_RET
        };

        setILIntrinsicMethodInfo(methInfo,const_cast<BYTE*>(ilcode),sizeof(ilcode), 2);

        return true;
    }
    else if (tk == CoreLibBinder::GetMethod(METHOD__UNSAFE__BYREF_INIT_BLOCK)->GetMemberDef() ||
            tk == CoreLibBinder::GetMethod(METHOD__UNSAFE__PTR_INIT_BLOCK)->GetMemberDef())
    {
        static const BYTE ilcode[] =
        {
            CEE_LDARG_0,
            CEE_LDARG_1,
            CEE_LDARG_2,
            CEE_PREFIX1, (CEE_INITBLK & 0xFF),
            CEE_RET
        };

        setILIntrinsicMethodInfo(methInfo,const_cast<BYTE*>(ilcode),sizeof(ilcode), 3);

        return true;
    }
    else if (tk == CoreLibBinder::GetMethod(METHOD__UNSAFE__BYREF_INIT_BLOCK_UNALIGNED)->GetMemberDef() ||
            tk == CoreLibBinder::GetMethod(METHOD__UNSAFE__PTR_INIT_BLOCK_UNALIGNED)->GetMemberDef())
    {
        static const BYTE ilcode[] =
        {
            CEE_LDARG_0,
            CEE_LDARG_1,
            CEE_LDARG_2,
            CEE_PREFIX1, (CEE_UNALIGNED & 0xFF), 0x01,
            CEE_PREFIX1, (CEE_INITBLK & 0xFF),
            CEE_RET
        };

        setILIntrinsicMethodInfo(methInfo,const_cast<BYTE*>(ilcode),sizeof(ilcode), 3);

        return true;
    }
    else if (tk == CoreLibBinder::GetMethod(METHOD__UNSAFE__BYREF_BYTE_OFFSET)->GetMemberDef())
    {
        static const BYTE ilcode[] =
        {
            CEE_LDARG_1,
            CEE_LDARG_0,
            CEE_SUB,
            CEE_RET
        };

        setILIntrinsicMethodInfo(methInfo,const_cast<BYTE*>(ilcode),sizeof(ilcode), 2);

        return true;
    }
    else if (tk == CoreLibBinder::GetMethod(METHOD__UNSAFE__BYREF_READ_UNALIGNED)->GetMemberDef() ||
             tk == CoreLibBinder::GetMethod(METHOD__UNSAFE__PTR_READ_UNALIGNED)->GetMemberDef())
    {
        _ASSERTE(ftn->HasMethodInstantiation());
        Instantiation inst = ftn->GetMethodInstantiation();
        _ASSERTE(ftn->GetNumGenericMethodArgs() == 1);
        mdToken tokGenericArg = FindGenericMethodArgTypeSpec(CoreLibBinder::GetModule()->GetMDImport());

        static const BYTE ilcode[] =
        {
            CEE_LDARG_0,
            CEE_PREFIX1, (CEE_UNALIGNED & 0xFF), 1,
            CEE_LDOBJ, (BYTE)(tokGenericArg), (BYTE)(tokGenericArg >> 8), (BYTE)(tokGenericArg >> 16), (BYTE)(tokGenericArg >> 24),
            CEE_RET
        };

        setILIntrinsicMethodInfo(methInfo,const_cast<BYTE*>(ilcode),sizeof(ilcode), 2);

        return true;
    }
    else if (tk == CoreLibBinder::GetMethod(METHOD__UNSAFE__BYREF_WRITE_UNALIGNED)->GetMemberDef() ||
             tk == CoreLibBinder::GetMethod(METHOD__UNSAFE__PTR_WRITE_UNALIGNED)->GetMemberDef())
    {
        _ASSERTE(ftn->HasMethodInstantiation());
        Instantiation inst = ftn->GetMethodInstantiation();
        _ASSERTE(ftn->GetNumGenericMethodArgs() == 1);
        mdToken tokGenericArg = FindGenericMethodArgTypeSpec(CoreLibBinder::GetModule()->GetMDImport());

        static const BYTE ilcode[] =
        {
            CEE_LDARG_0,
            CEE_LDARG_1,
            CEE_PREFIX1, (CEE_UNALIGNED & 0xFF), 1,
            CEE_STOBJ, (BYTE)(tokGenericArg), (BYTE)(tokGenericArg >> 8), (BYTE)(tokGenericArg >> 16), (BYTE)(tokGenericArg >> 24),
            CEE_RET
        };

        setILIntrinsicMethodInfo(methInfo,const_cast<BYTE*>(ilcode),sizeof(ilcode), 2);

        return true;
    }
    else if (tk == CoreLibBinder::GetMethod(METHOD__UNSAFE__READ)->GetMemberDef())
    {
        _ASSERTE(ftn->HasMethodInstantiation());
        Instantiation inst = ftn->GetMethodInstantiation();
        _ASSERTE(ftn->GetNumGenericMethodArgs() == 1);
        mdToken tokGenericArg = FindGenericMethodArgTypeSpec(CoreLibBinder::GetModule()->GetMDImport());

        static const BYTE ilcode[] =
        {
            CEE_LDARG_0,
            CEE_LDOBJ, (BYTE)(tokGenericArg), (BYTE)(tokGenericArg >> 8), (BYTE)(tokGenericArg >> 16), (BYTE)(tokGenericArg >> 24),
            CEE_RET
        };

        setILIntrinsicMethodInfo(methInfo,const_cast<BYTE*>(ilcode),sizeof(ilcode), 2);

        return true;
    }
    else if (tk == CoreLibBinder::GetMethod(METHOD__UNSAFE__SKIPINIT)->GetMemberDef())
    {
        static const BYTE ilcode[] =
        {
            CEE_RET
        };

        setILIntrinsicMethodInfo(methInfo,const_cast<BYTE*>(ilcode),sizeof(ilcode), 0);

        return true;
    }
    else if (tk == CoreLibBinder::GetMethod(METHOD__UNSAFE__BYREF_INT_SUBTRACT)->GetMemberDef() ||
             tk == CoreLibBinder::GetMethod(METHOD__UNSAFE__PTR_INT_SUBTRACT)->GetMemberDef())
    {
        mdToken tokGenericArg = FindGenericMethodArgTypeSpec(CoreLibBinder::GetModule()->GetMDImport());

        static const BYTE ilcode[] =
        {
            CEE_LDARG_0,
            CEE_LDARG_1,
            CEE_PREFIX1, (CEE_SIZEOF & 0xFF), (BYTE)(tokGenericArg), (BYTE)(tokGenericArg >> 8), (BYTE)(tokGenericArg >> 16), (BYTE)(tokGenericArg >> 24),
            CEE_CONV_I,
            CEE_MUL,
            CEE_SUB,
            CEE_RET
        };

        setILIntrinsicMethodInfo(methInfo,const_cast<BYTE*>(ilcode),sizeof(ilcode), 3);

        return true;
    }
    else if (tk == CoreLibBinder::GetMethod(METHOD__UNSAFE__BYREF_INTPTR_SUBTRACT)->GetMemberDef() ||
             tk == CoreLibBinder::GetMethod(METHOD__UNSAFE__BYREF_UINTPTR_SUBTRACT)->GetMemberDef())
    {
        mdToken tokGenericArg = FindGenericMethodArgTypeSpec(CoreLibBinder::GetModule()->GetMDImport());

        static const BYTE ilcode[] =
        {
            CEE_LDARG_0,
            CEE_LDARG_1,
            CEE_PREFIX1, (CEE_SIZEOF & 0xFF), (BYTE)(tokGenericArg), (BYTE)(tokGenericArg >> 8), (BYTE)(tokGenericArg >> 16), (BYTE)(tokGenericArg >> 24),
            CEE_MUL,
            CEE_SUB,
            CEE_RET
        };

        setILIntrinsicMethodInfo(methInfo,const_cast<BYTE*>(ilcode),sizeof(ilcode), 3);

        return true;
    }
    else if (tk == CoreLibBinder::GetMethod(METHOD__UNSAFE__BYREF_INTPTR_SUBTRACT_BYTE_OFFSET)->GetMemberDef() ||
        tk == CoreLibBinder::GetMethod(METHOD__UNSAFE__BYREF_UINTPTR_SUBTRACT_BYTE_OFFSET)->GetMemberDef())
    {
        static const BYTE ilcode[] =
        {
            CEE_LDARG_0,
            CEE_LDARG_1,
            CEE_SUB,
            CEE_RET
        };

        setILIntrinsicMethodInfo(methInfo,const_cast<BYTE*>(ilcode),sizeof(ilcode), 2);

        return true;
    }
    else if (tk == CoreLibBinder::GetMethod(METHOD__UNSAFE__WRITE)->GetMemberDef())
    {
        _ASSERTE(ftn->HasMethodInstantiation());
        Instantiation inst = ftn->GetMethodInstantiation();
        _ASSERTE(ftn->GetNumGenericMethodArgs() == 1);
        mdToken tokGenericArg = FindGenericMethodArgTypeSpec(CoreLibBinder::GetModule()->GetMDImport());

        static const BYTE ilcode[] =
        {
            CEE_LDARG_0,
            CEE_LDARG_1,
            CEE_STOBJ, (BYTE)(tokGenericArg), (BYTE)(tokGenericArg >> 8), (BYTE)(tokGenericArg >> 16), (BYTE)(tokGenericArg >> 24),
            CEE_RET
        };

        setILIntrinsicMethodInfo(methInfo,const_cast<BYTE*>(ilcode),sizeof(ilcode), 2);

        return true;
    }
    else if (tk == CoreLibBinder::GetMethod(METHOD__UNSAFE__UNBOX)->GetMemberDef())
    {
        _ASSERTE(ftn->HasMethodInstantiation());
        Instantiation inst = ftn->GetMethodInstantiation();
        _ASSERTE(ftn->GetNumGenericMethodArgs() == 1);
        mdToken tokGenericArg = FindGenericMethodArgTypeSpec(CoreLibBinder::GetModule()->GetMDImport());

        static const BYTE ilcode[] =
        {
            CEE_LDARG_0,
            CEE_UNBOX, (BYTE)(tokGenericArg), (BYTE)(tokGenericArg >> 8), (BYTE)(tokGenericArg >> 16), (BYTE)(tokGenericArg >> 24),
            CEE_RET
        };

        setILIntrinsicMethodInfo(methInfo,const_cast<BYTE*>(ilcode),sizeof(ilcode), 2);

        return true;
    }

    return false;
}

bool getILIntrinsicImplementationForInterlocked(MethodDesc * ftn,
                                                CORINFO_METHOD_INFO * methInfo)
{
    STANDARD_VM_CONTRACT;

    _ASSERTE(CoreLibBinder::IsClass(ftn->GetMethodTable(), CLASS__INTERLOCKED));

    // We are only interested if ftn's token and CompareExchange<T> token match
    if (ftn->GetMemberDef() != CoreLibBinder::GetMethod(METHOD__INTERLOCKED__COMPARE_EXCHANGE_T)->GetMemberDef())
        return false;

    // Get MethodDesc for non-generic System.Threading.Interlocked.CompareExchange()
    MethodDesc* cmpxchgObject = CoreLibBinder::GetMethod(METHOD__INTERLOCKED__COMPARE_EXCHANGE_OBJECT);

    // Setup up the body of the method
    static BYTE il[] = {
                          CEE_LDARG_0,
                          CEE_LDARG_1,
                          CEE_LDARG_2,
                          CEE_CALL,0,0,0,0,
                          CEE_RET
                        };

    // Get the token for non-generic System.Threading.Interlocked.CompareExchange(), and patch [target]
    mdMethodDef cmpxchgObjectToken = cmpxchgObject->GetMemberDef();
    il[4] = (BYTE)((int)cmpxchgObjectToken >> 0);
    il[5] = (BYTE)((int)cmpxchgObjectToken >> 8);
    il[6] = (BYTE)((int)cmpxchgObjectToken >> 16);
    il[7] = (BYTE)((int)cmpxchgObjectToken >> 24);

    // Initialize methInfo
    methInfo->ILCode = const_cast<BYTE*>(il);
    methInfo->ILCodeSize = sizeof(il);
    methInfo->maxStack = 3;
    methInfo->EHcount = 0;
    methInfo->options = (CorInfoOptions)0;

    return true;
}

bool IsBitwiseEquatable(TypeHandle typeHandle, MethodTable * methodTable)
{
    if (!methodTable->IsValueType() ||
        !CanCompareBitsOrUseFastGetHashCode(methodTable))
    {
        return false;
    }

    // CanCompareBitsOrUseFastGetHashCode checks for an object.Equals override.
    // We also need to check for an IEquatable<T> implementation.
    Instantiation inst(&typeHandle, 1);
    if (typeHandle.CanCastTo(TypeHandle(CoreLibBinder::GetClass(CLASS__IEQUATABLEGENERIC)).Instantiate(inst)))
    {
        return false;
    }

    return true;
}

bool getILIntrinsicImplementationForRuntimeHelpers(MethodDesc * ftn,
    CORINFO_METHOD_INFO * methInfo)
{
    STANDARD_VM_CONTRACT;

    _ASSERTE(CoreLibBinder::IsClass(ftn->GetMethodTable(), CLASS__RUNTIME_HELPERS));

    mdMethodDef tk = ftn->GetMemberDef();

    if (tk == CoreLibBinder::GetMethod(METHOD__RUNTIME_HELPERS__IS_REFERENCE_OR_CONTAINS_REFERENCES)->GetMemberDef())
    {
        _ASSERTE(ftn->HasMethodInstantiation());
        Instantiation inst = ftn->GetMethodInstantiation();

        _ASSERTE(ftn->GetNumGenericMethodArgs() == 1);
        TypeHandle typeHandle = inst[0];
        MethodTable * methodTable = typeHandle.GetMethodTable();

        static const BYTE returnTrue[] = { CEE_LDC_I4_1, CEE_RET };
        static const BYTE returnFalse[] = { CEE_LDC_I4_0, CEE_RET };

        if (!methodTable->IsValueType() || methodTable->ContainsPointers())
        {
            methInfo->ILCode = const_cast<BYTE*>(returnTrue);
        }
        else
        {
            methInfo->ILCode = const_cast<BYTE*>(returnFalse);
        }

        methInfo->ILCodeSize = sizeof(returnTrue);
        methInfo->maxStack = 1;
        methInfo->EHcount = 0;
        methInfo->options = (CorInfoOptions)0;
        return true;
    }

    if (tk == CoreLibBinder::GetMethod(METHOD__RUNTIME_HELPERS__IS_BITWISE_EQUATABLE)->GetMemberDef())
    {
        _ASSERTE(ftn->HasMethodInstantiation());
        Instantiation inst = ftn->GetMethodInstantiation();

        _ASSERTE(ftn->GetNumGenericMethodArgs() == 1);
        TypeHandle typeHandle = inst[0];
        MethodTable * methodTable = typeHandle.GetMethodTable();

        static const BYTE returnTrue[] = { CEE_LDC_I4_1, CEE_RET };
        static const BYTE returnFalse[] = { CEE_LDC_I4_0, CEE_RET };

        // Ideally we could detect automatically whether a type is trivially equatable
        // (i.e., its operator == could be implemented via memcmp). The best we can do
        // for now is hardcode a list of known supported types and then also include anything
        // that doesn't provide its own object.Equals override / IEquatable<T> implementation.
        // n.b. This doesn't imply that the type's CompareTo method can be memcmp-implemented,
        // as a method like CompareTo may need to take a type's signedness into account.

        if (methodTable == CoreLibBinder::GetClass(CLASS__BOOLEAN)
            || methodTable == CoreLibBinder::GetClass(CLASS__BYTE)
            || methodTable == CoreLibBinder::GetClass(CLASS__SBYTE)
            || methodTable == CoreLibBinder::GetClass(CLASS__CHAR)
            || methodTable == CoreLibBinder::GetClass(CLASS__INT16)
            || methodTable == CoreLibBinder::GetClass(CLASS__UINT16)
            || methodTable == CoreLibBinder::GetClass(CLASS__INT32)
            || methodTable == CoreLibBinder::GetClass(CLASS__UINT32)
            || methodTable == CoreLibBinder::GetClass(CLASS__INT64)
            || methodTable == CoreLibBinder::GetClass(CLASS__UINT64)
            || methodTable == CoreLibBinder::GetClass(CLASS__INTPTR)
            || methodTable == CoreLibBinder::GetClass(CLASS__UINTPTR)
            || methodTable == CoreLibBinder::GetClass(CLASS__RUNE)
            || methodTable->IsEnum()
            || IsBitwiseEquatable(typeHandle, methodTable))
        {
            methInfo->ILCode = const_cast<BYTE*>(returnTrue);
        }
        else
        {
            methInfo->ILCode = const_cast<BYTE*>(returnFalse);
        }

        methInfo->ILCodeSize = sizeof(returnTrue);
        methInfo->maxStack = 1;
        methInfo->EHcount = 0;
        methInfo->options = (CorInfoOptions)0;
        return true;
    }

    if (tk == CoreLibBinder::GetMethod(METHOD__RUNTIME_HELPERS__GET_METHOD_TABLE)->GetMemberDef())
    {
        mdToken tokRawData = CoreLibBinder::GetField(FIELD__RAW_DATA__DATA)->GetMemberDef();

        // In the CLR, an object is laid out as follows.
        // [ object_header || MethodTable* (64-bit pointer) || instance_data ]
        //                    ^                                ^-- ref <theObj>.firstField points here
        //                    `-- <theObj> reference (type O) points here
        //
        // So essentially what we want to do is to turn an object reference (type O) into a
        // native int&, then dereference it to get the MethodTable*. (Essentially, an object
        // reference is a MethodTable**.) Per ECMA-335, Sec. III.1.5, we can add
        // (but not subtract) a & and an int32 to produce a &. So we'll get a reference to
        // <theObj>.firstField (type &), then back up one pointer length to get a value of
        // essentially type (MethodTable*)&. Both of these are legal GC-trackable references
        // to <theObj>, regardless of <theObj>'s actual length.

        static BYTE ilcode[] = { CEE_LDARG_0,         // stack contains [ O ] = <theObj>
                                 CEE_LDFLDA,0,0,0,0,  // stack contains [ & ] = ref <theObj>.firstField
                                 CEE_LDC_I4_S,(BYTE)(-TARGET_POINTER_SIZE), // stack contains [ &, int32 ] = -IntPtr.Size
                                 CEE_ADD,             // stack contains [ & ] = ref <theObj>.methodTablePtr
                                 CEE_LDIND_I,         // stack contains [ native int ] = <theObj>.methodTablePtr
                                 CEE_RET };

        ilcode[2] = (BYTE)(tokRawData);
        ilcode[3] = (BYTE)(tokRawData >> 8);
        ilcode[4] = (BYTE)(tokRawData >> 16);
        ilcode[5] = (BYTE)(tokRawData >> 24);

        methInfo->ILCode = const_cast<BYTE*>(ilcode);
        methInfo->ILCodeSize = sizeof(ilcode);
        methInfo->maxStack = 2;
        methInfo->EHcount = 0;
        methInfo->options = (CorInfoOptions)0;
        return true;
    }

    if (tk == CoreLibBinder::GetMethod(METHOD__RUNTIME_HELPERS__ENUM_EQUALS)->GetMemberDef())
    {
        // Normally we would follow the above pattern and unconditionally replace the IL,
        // relying on generic type constraints to guarantee that it will only ever be instantiated
        // on the type/size of argument we expect.
        //
        // However C#/CLR does not support restricting a generic type to be an Enum, so the best
        // we can do is constrain it to be a value type.  This is fine for run time, since we only
        // ever create instantiations on 4 byte or less Enums. But during NGen we may compile instantiations
        // on other value types (to be specific, every value type instatiation of EqualityComparer
        // because of its TypeDependencyAttribute; here again we would like to restrict this to
        // 4 byte or less Enums but cannot).
        //
        // This IL is invalid for those instantiations, and replacing it would lead to all sorts of
        // errors at NGen time.  So we only replace it for instantiations where it would be valid,
        // leaving the others, which we should never execute, with the C# implementation of throwing.

        _ASSERTE(ftn->HasMethodInstantiation());
        Instantiation inst = ftn->GetMethodInstantiation();

        _ASSERTE(inst.GetNumArgs() == 1);
        CorElementType et = inst[0].GetVerifierCorElementType();
        if (et == ELEMENT_TYPE_I4 ||
            et == ELEMENT_TYPE_U4 ||
            et == ELEMENT_TYPE_I2 ||
            et == ELEMENT_TYPE_U2 ||
            et == ELEMENT_TYPE_I1 ||
            et == ELEMENT_TYPE_U1 ||
            et == ELEMENT_TYPE_I8 ||
            et == ELEMENT_TYPE_U8)
        {
            static const BYTE ilcode[] = { CEE_LDARG_0, CEE_LDARG_1, CEE_PREFIX1, (CEE_CEQ & 0xFF), CEE_RET };
            methInfo->ILCode = const_cast<BYTE*>(ilcode);
            methInfo->ILCodeSize = sizeof(ilcode);
            methInfo->maxStack = 2;
            methInfo->EHcount = 0;
            methInfo->options = (CorInfoOptions)0;
            return true;
        }
    }
    else if (tk == CoreLibBinder::GetMethod(METHOD__RUNTIME_HELPERS__ENUM_COMPARE_TO)->GetMemberDef())
    {
        // The comment above on why this is not an unconditional replacement.  This case handles
        // Enums backed by 8 byte values.

        _ASSERTE(ftn->HasMethodInstantiation());
        Instantiation inst = ftn->GetMethodInstantiation();

        _ASSERTE(inst.GetNumArgs() == 1);
        CorElementType et = inst[0].GetVerifierCorElementType();
        if (et == ELEMENT_TYPE_I4 ||
            et == ELEMENT_TYPE_U4 ||
            et == ELEMENT_TYPE_I2 ||
            et == ELEMENT_TYPE_U2 ||
            et == ELEMENT_TYPE_I1 ||
            et == ELEMENT_TYPE_U1 ||
            et == ELEMENT_TYPE_I8 ||
            et == ELEMENT_TYPE_U8)
        {
            static BYTE ilcode[8][9];

            TypeHandle thUnderlyingType = CoreLibBinder::GetElementType(et);

            TypeHandle thIComparable = TypeHandle(CoreLibBinder::GetClass(CLASS__ICOMPARABLEGENERIC)).Instantiate(Instantiation(&thUnderlyingType, 1));

            MethodDesc* pCompareToMD = thUnderlyingType.AsMethodTable()->GetMethodDescForInterfaceMethod(
                thIComparable, CoreLibBinder::GetMethod(METHOD__ICOMPARABLEGENERIC__COMPARE_TO), TRUE /* throwOnConflict */);

            // Call CompareTo method on the primitive type
            int tokCompareTo = pCompareToMD->GetMemberDef();

            unsigned int index = (et - ELEMENT_TYPE_I1);
            _ASSERTE(index < ARRAY_SIZE(ilcode));

            ilcode[index][0] = CEE_LDARGA_S;
            ilcode[index][1] = 0;
            ilcode[index][2] = CEE_LDARG_1;
            ilcode[index][3] = CEE_CALL;
            ilcode[index][4] = (BYTE)(tokCompareTo);
            ilcode[index][5] = (BYTE)(tokCompareTo >> 8);
            ilcode[index][6] = (BYTE)(tokCompareTo >> 16);
            ilcode[index][7] = (BYTE)(tokCompareTo >> 24);
            ilcode[index][8] = CEE_RET;

            methInfo->ILCode = const_cast<BYTE*>(ilcode[index]);
            methInfo->ILCodeSize = sizeof(ilcode[index]);
            methInfo->maxStack = 2;
            methInfo->EHcount = 0;
            methInfo->options = (CorInfoOptions)0;
            return true;
        }
    }

    return false;
}

bool getILIntrinsicImplementationForActivator(MethodDesc* ftn,
    CORINFO_METHOD_INFO* methInfo,
    SigPointer* pSig)
{
    STANDARD_VM_CONTRACT;

    _ASSERTE(CoreLibBinder::IsClass(ftn->GetMethodTable(), CLASS__ACTIVATOR));

    // We are only interested if ftn's token and CreateInstance<T> token match
    if (ftn->GetMemberDef() != CoreLibBinder::GetMethod(METHOD__ACTIVATOR__CREATE_INSTANCE_OF_T)->GetMemberDef())
        return false;

    _ASSERTE(ftn->HasMethodInstantiation());
    Instantiation inst = ftn->GetMethodInstantiation();

    _ASSERTE(ftn->GetNumGenericMethodArgs() == 1);
    TypeHandle typeHandle = inst[0];
    MethodTable* methodTable = typeHandle.GetMethodTable();

    if (!methodTable->IsValueType() || methodTable->HasDefaultConstructor())
        return false;

    // Replace the body with implementation that just returns "default"
    MethodDesc* createDefaultInstance = CoreLibBinder::GetMethod(METHOD__ACTIVATOR__CREATE_DEFAULT_INSTANCE_OF_T);
    COR_ILMETHOD_DECODER header(createDefaultInstance->GetILHeader(FALSE), createDefaultInstance->GetMDImport(), NULL);
    getMethodInfoILMethodHeaderHelper(&header, methInfo);
    *pSig = SigPointer(header.LocalVarSig, header.cbLocalVarSig);

    return true;
}

//---------------------------------------------------------------------------------------
//

class MethodInfoHelperContext final
{
public:
    MethodDesc* Method;
    COR_ILMETHOD_DECODER* Header;
    DynamicResolver* TransientResolver;

    MethodInfoHelperContext(MethodDesc* pMD, _In_opt_ COR_ILMETHOD_DECODER* header = NULL)
        : Method{ pMD }
        , Header{ header }
        , TransientResolver{}
    {
        LIMITED_METHOD_CONTRACT;
        _ASSERTE(pMD != NULL);
    }

    MethodInfoHelperContext(const MethodInfoHelperContext&) = delete;
    MethodInfoHelperContext(MethodInfoHelperContext&& other) = delete;

    ~MethodInfoHelperContext()
    {
        STANDARD_VM_CONTRACT;
        delete TransientResolver;
    }

    MethodInfoHelperContext& operator=(const MethodInfoHelperContext&) = delete;
    MethodInfoHelperContext& operator=(MethodInfoHelperContext&& other) = delete;

    bool HasTransientMethodDetails() const
    {
        LIMITED_METHOD_CONTRACT;
        return TransientResolver != NULL;
    }

    CORINFO_MODULE_HANDLE CreateScopeHandle() const
    {
        LIMITED_METHOD_CONTRACT;
        _ASSERTE(HasTransientMethodDetails());
        return MakeDynamicScope(TransientResolver);
    }

    // This operation transfers any ownership to a
    // TransientMethodDetails instance.
    TransientMethodDetails CreateTransientMethodDetails()
    {
        STANDARD_VM_CONTRACT;
        _ASSERTE(HasTransientMethodDetails());

        CORINFO_MODULE_HANDLE handle = CreateScopeHandle();
        TransientResolver = NULL;
        return TransientMethodDetails{ Method, Header, handle };
    }

    void UpdateWith(const TransientMethodDetails& details)
    {
        LIMITED_METHOD_CONTRACT;
        Header = details.Header;
        TransientResolver = details.Scope != NULL ? GetDynamicResolver(details.Scope) : NULL;
    }

    void TakeOwnership(TransientMethodDetails details)
    {
        LIMITED_METHOD_CONTRACT;
        UpdateWith(details);

        // Default initialize local instance since we are
        // taking ownership of the transient method details.
        details = {};
    }
};

static void getMethodInfoHelper(
    MethodInfoHelperContext& cxt,
    CORINFO_METHOD_INFO* methInfo,
    CORINFO_CONTEXT_HANDLE exactContext = NULL)
{
    STANDARD_VM_CONTRACT;
    _ASSERTE(methInfo != NULL);

    MethodDesc* ftn      = cxt.Method;
    methInfo->ftn        = (CORINFO_METHOD_HANDLE)ftn;
    methInfo->regionKind = CORINFO_REGION_JIT;

    CORINFO_MODULE_HANDLE scopeHnd = NULL;

    /* Grab information from the IL header */
    PCCOR_SIGNATURE pLocalSig   = NULL;
    uint32_t        cbLocalSig  = 0;

    // Having a header means there is backing IL for the method.
    if (NULL != cxt.Header)
    {
        scopeHnd = cxt.HasTransientMethodDetails()
            ? cxt.CreateScopeHandle()
            : GetScopeHandle(ftn);
        bool fILIntrinsic = false;

        MethodTable * pMT  = ftn->GetMethodTable();

        if (ftn->IsIntrinsic())
        {
            if (CoreLibBinder::IsClass(pMT, CLASS__UNSAFE))
            {
                fILIntrinsic = getILIntrinsicImplementationForUnsafe(ftn, methInfo);
            }
            else if (CoreLibBinder::IsClass(pMT, CLASS__INTERLOCKED))
            {
                fILIntrinsic = getILIntrinsicImplementationForInterlocked(ftn, methInfo);
            }
            else if (CoreLibBinder::IsClass(pMT, CLASS__RUNTIME_HELPERS))
            {
                fILIntrinsic = getILIntrinsicImplementationForRuntimeHelpers(ftn, methInfo);
            }
            else if (CoreLibBinder::IsClass(pMT, CLASS__ACTIVATOR))
            {
                SigPointer localSig;
                fILIntrinsic = getILIntrinsicImplementationForActivator(ftn, methInfo, &localSig);
                if (fILIntrinsic)
                {
                    localSig.GetSignature(&pLocalSig, &cbLocalSig);
                }
            }
        }

        if (!fILIntrinsic)
        {
            getMethodInfoILMethodHeaderHelper(cxt.Header, methInfo);
            pLocalSig = cxt.Header->LocalVarSig;
            cbLocalSig = cxt.Header->cbLocalVarSig;
        }
    }
    else if (ftn->IsDynamicMethod())
    {
        DynamicResolver* pResolver = ftn->AsDynamicMethodDesc()->GetResolver();
        scopeHnd = MakeDynamicScope(pResolver);

        unsigned int EHCount;
        methInfo->ILCode = pResolver->GetCodeInfo(&methInfo->ILCodeSize,
                                                  &methInfo->maxStack,
                                                  &methInfo->options,
                                                  &EHCount);
        methInfo->EHcount = (unsigned short)EHCount;
        SigPointer localSig = pResolver->GetLocalSig();
        localSig.GetSignature(&pLocalSig, &cbLocalSig);
    }
    else
    {
        if (!ftn->TryGenerateUnsafeAccessor(&cxt.TransientResolver, &cxt.Header))
            ThrowHR(COR_E_BADIMAGEFORMAT);

        scopeHnd = cxt.CreateScopeHandle();

        _ASSERTE(cxt.Header != NULL);
        getMethodInfoILMethodHeaderHelper(cxt.Header, methInfo);
        pLocalSig = cxt.Header->LocalVarSig;
        cbLocalSig = cxt.Header->cbLocalVarSig;
    }

    _ASSERTE(scopeHnd != NULL);
    methInfo->scope = scopeHnd;
    methInfo->options = (CorInfoOptions)(((UINT32)methInfo->options) |
                            ((ftn->AcquiresInstMethodTableFromThis() ? CORINFO_GENERICS_CTXT_FROM_THIS : 0) |
                             (ftn->RequiresInstMethodTableArg() ? CORINFO_GENERICS_CTXT_FROM_METHODTABLE : 0) |
                             (ftn->RequiresInstMethodDescArg() ? CORINFO_GENERICS_CTXT_FROM_METHODDESC : 0)));

    // EEJitManager::ResolveEHClause and CrawlFrame::GetExactGenericInstantiations
    // need to be able to get to CORINFO_GENERICS_CTXT_MASK if there are any
    // catch clauses like "try {} catch(MyException<T> e) {}".
    // Such constructs are rare, and having to extend the lifetime of variable
    // for such cases is reasonable

    if (methInfo->options & CORINFO_GENERICS_CTXT_MASK)
    {
#if defined(PROFILING_SUPPORTED)
        BOOL fProfilerRequiresGenericsContextForEnterLeave = FALSE;
        {
            BEGIN_PROFILER_CALLBACK(CORProfilerPresent());
            if ((&g_profControlBlock)->RequiresGenericsContextForEnterLeave())
            {
                fProfilerRequiresGenericsContextForEnterLeave = TRUE;
            }
            END_PROFILER_CALLBACK();
        }
        if (fProfilerRequiresGenericsContextForEnterLeave)
        {
            methInfo->options = CorInfoOptions(methInfo->options|CORINFO_GENERICS_CTXT_KEEP_ALIVE);
        }
#endif // defined(PROFILING_SUPPORTED)
    }

    PCCOR_SIGNATURE pSig = NULL;
    DWORD           cbSig = 0;
    ftn->GetSig(&pSig, &cbSig);

    SigTypeContext context;

    if (exactContext == NULL || exactContext == METHOD_BEING_COMPILED_CONTEXT())
    {
        SigTypeContext::InitTypeContext(ftn, &context);
    }
    else if (((size_t)exactContext & CORINFO_CONTEXTFLAGS_MASK) == CORINFO_CONTEXTFLAGS_METHOD)
    {
        MethodDesc* contextMD = (MethodDesc*)((size_t)exactContext & ~CORINFO_CONTEXTFLAGS_MASK);
        SigTypeContext::InitTypeContext(contextMD, &context);
    }
    else
    {
        _ASSERT(((size_t)exactContext & CORINFO_CONTEXTFLAGS_MASK) == CORINFO_CONTEXTFLAGS_CLASS);
        TypeHandle th = TypeHandle((CORINFO_CLASS_HANDLE)((size_t)exactContext & ~CORINFO_CONTEXTFLAGS_MASK));
        SigTypeContext::InitTypeContext(th, &context);
    }

    /* Fetch the method signature */
    // Type parameters in the signature should be instantiated according to the
    // class/method/array instantiation of ftnHnd
    ConvToJitSig(
        pSig,
        cbSig,
        methInfo->scope,
        mdTokenNil,
        &context,
        CONV_TO_JITSIG_FLAGS_NONE,
        &methInfo->args);

    // Shared generic or static per-inst methods and shared methods on generic structs
    // take an extra argument representing their instantiation
    if (ftn->RequiresInstArg())
        methInfo->args.callConv = (CorInfoCallConv)(methInfo->args.callConv | CORINFO_CALLCONV_PARAMTYPE);

    _ASSERTE((IsMdStatic(ftn->GetAttrs()) == 0) == ((methInfo->args.callConv & CORINFO_CALLCONV_HASTHIS) != 0));

    /* And its local variables */
    // Type parameters in the signature should be instantiated according to the
    // class/method/array instantiation of ftnHnd
    ConvToJitSig(
        pLocalSig,
        cbLocalSig,
        methInfo->scope,
        mdTokenNil,
        &context,
        CONV_TO_JITSIG_FLAGS_LOCALSIG,
        &methInfo->locals);
} // getMethodInfoHelper

//---------------------------------------------------------------------------------------
//
bool
CEEInfo::getMethodInfo(
    CORINFO_METHOD_HANDLE ftnHnd,
    CORINFO_METHOD_INFO * methInfo,
    CORINFO_CONTEXT_HANDLE context)
{
    CONTRACTL {
        THROWS;
        GC_TRIGGERS;
        MODE_PREEMPTIVE;
    } CONTRACTL_END;

    bool result = false;

    JIT_TO_EE_TRANSITION();

    MethodDesc * ftn = GetMethod(ftnHnd);

    // Get the IL header
    MethodInfoHelperContext cxt{ ftn };
    if (ftn->IsDynamicMethod())
    {
        getMethodInfoHelper(cxt, methInfo, context);
        result = true;
    }
    else if (!ftn->IsWrapperStub() && ftn->HasILHeader())
    {
        COR_ILMETHOD_DECODER header(ftn->GetILHeader(TRUE), ftn->GetMDImport(), NULL);
        cxt.Header = &header;
        getMethodInfoHelper(cxt, methInfo, context);
        result = true;
    }
    else if (ftn->IsIL() && ftn->GetRVA() == 0)
    {
        // We will either find or create transient method details.
        _ASSERTE(!cxt.HasTransientMethodDetails());

        // IL methods with no RVA indicate there is no implementation defined in metadata.
        // Check if we previously generated details/implementation for this method.
        TransientMethodDetails* detailsMaybe = NULL;
        if (FindTransientMethodDetails(ftn, &detailsMaybe))
            cxt.UpdateWith(*detailsMaybe);

        getMethodInfoHelper(cxt, methInfo);

        // If we have transient method details we need to handle
        // the lifetime of the details.
        if (cxt.HasTransientMethodDetails())
        {
            // If we didn't find transient details, but we have them
            // after getting method info, store them for cleanup.
            if (detailsMaybe == NULL)
                AddTransientMethodDetails(cxt.CreateTransientMethodDetails());

            // Reset the context because ownership has either been
            // transferred or was found in this instance.
            cxt.UpdateWith({});
        }

        result = true;
    }

    if (result)
    {
        LOG((LF_JIT, LL_INFO100000, "Getting method info (possible inline) %s::%s%s\n",
            ftn->m_pszDebugClassName, ftn->m_pszDebugMethodName, ftn->m_pszDebugMethodSignature));
    }

    EE_TO_JIT_TRANSITION();

    return result;
}

bool CEEInfo::haveSameMethodDefinition(
    CORINFO_METHOD_HANDLE meth1Hnd,
    CORINFO_METHOD_HANDLE meth2Hnd)
{
    CONTRACTL {
        NOTHROW;
        GC_NOTRIGGER;
        MODE_PREEMPTIVE;
    } CONTRACTL_END;

    bool result = false;

    JIT_TO_EE_TRANSITION_LEAF();

    MethodDesc* meth1 = GetMethod(meth1Hnd);
    MethodDesc* meth2 = GetMethod(meth2Hnd);
    result = meth1->HasSameMethodDefAs(meth2);

    EE_TO_JIT_TRANSITION_LEAF();

    return result;
}

/*************************************************************
 * Check if the caller and calle are in the same assembly
 * i.e. do not inline across assemblies
 *************************************************************/

CorInfoInline CEEInfo::canInline (CORINFO_METHOD_HANDLE hCaller,
                                  CORINFO_METHOD_HANDLE hCallee)
{
    CONTRACTL {
        THROWS;
        GC_TRIGGERS;
        MODE_PREEMPTIVE;
    } CONTRACTL_END;

    CorInfoInline result = INLINE_PASS;  // By default we pass.
                                         // Do not set pass in the rest of the method.
    const char *  szFailReason = NULL;   // for reportInlineDecision

    JIT_TO_EE_TRANSITION();

    // This does not work in the multi-threaded case
#if 0
    // Caller should check this condition first
    _ASSERTE(!(CORINFO_FLG_DONT_INLINE & getMethodAttribsInternal(hCallee)));
#endif

    MethodDesc* pCaller = GetMethod(hCaller);
    MethodDesc* pCallee = GetMethod(hCallee);

    if (pCallee->IsNoMetadata())
    {
        result = INLINE_FAIL;
        szFailReason = "Inlinee is NoMetadata";
        goto exit;
    }

#ifdef DEBUGGING_SUPPORTED

    // If the callee wants debuggable code, don't allow it to be inlined

    {
        // Combining the next two lines, and eliminating jitDebuggerFlags, leads to bad codegen in x86 Release builds using Visual C++ 19.00.24215.1.
        CORJIT_FLAGS jitDebuggerFlags = GetDebuggerCompileFlags(pCallee->GetModule(), CORJIT_FLAGS());
        if (jitDebuggerFlags.IsSet(CORJIT_FLAGS::CORJIT_FLAG_DEBUG_CODE))
        {
            result = INLINE_NEVER;
            szFailReason = "Inlinee is debuggable";
            goto exit;
        }
    }
#endif

    // The original caller is the current method
    MethodDesc *  pOrigCaller;
    pOrigCaller = m_pMethodBeingCompiled;
    Module *      pOrigCallerModule;
    pOrigCallerModule = pOrigCaller->GetLoaderModule();

    if (pCallee->IsNotInline())
    {
        result = INLINE_NEVER;
        szFailReason = "Inlinee is marked as no inline";
        goto exit;
    }

    // Also check to see if the method requires a security object.  This means they call demand and
    // shouldn't be inlined.
    if (IsMdRequireSecObject(pCallee->GetAttrs()))
    {
        result = INLINE_NEVER;
        szFailReason = "Inlinee requires a security object (or contains StackCrawlMark)";
        goto exit;
    }

    // If the method is MethodImpl'd by another method within the same type, then we have
    // an issue that the importer will import the wrong body. In this case, we'll just
    // disallow inlining because getFunctionEntryPoint will do the right thing.
    {
        MethodDesc  *pMDDecl = pCallee;
        MethodTable *pMT     = pMDDecl->GetMethodTable();
        MethodDesc  *pMDImpl = pMT->MapMethodDeclToMethodImpl(pMDDecl);

        if (pMDDecl != pMDImpl)
        {
            result = INLINE_NEVER;
            szFailReason = "Inlinee is MethodImpl'd by another method within the same type";
            goto exit;
        }
    }

#ifdef PROFILING_SUPPORTED
    if (CORProfilerPresent())
    {
        // #rejit
        //
        // Currently the rejit path is the only path which sets this.
        // If we get more reasons to set this then we may need to change
        // the failure reason message or disambiguate them.
        if (!m_allowInlining)
        {
            result = INLINE_FAIL;
            szFailReason = "ReJIT request disabled inlining from caller";
            goto exit;
        }

        // If the profiler has set a mask preventing inlining, always return
        // false to the jit.
        if (CORProfilerDisableInlining())
        {
            result = INLINE_FAIL;
            szFailReason = "Profiler disabled inlining globally";
            goto exit;
        }

#if defined(FEATURE_REJIT) && !defined(DACCESS_COMPILE)
        if (CORProfilerEnableRejit())
        {
            CodeVersionManager* pCodeVersionManager = pCallee->GetCodeVersionManager();
            CodeVersionManager::LockHolder codeVersioningLockHolder;
            ILCodeVersion ilVersion = pCodeVersionManager->GetActiveILCodeVersion(pCallee);
            if (ilVersion.GetRejitState() != ILCodeVersion::kStateActive || !ilVersion.HasDefaultIL())
            {
                result = INLINE_FAIL;
                szFailReason = "ReJIT methods cannot be inlined.";
                goto exit;
            }
        }
#endif // defined(FEATURE_REJIT) && !defined(DACCESS_COMPILE)

        // If the profiler wishes to be notified of JIT events and the result from
        // the above tests will cause a function to be inlined, we need to tell the
        // profiler that this inlining is going to take place, and give them a
        // chance to prevent it.
        {
            BEGIN_PROFILER_CALLBACK(CORProfilerTrackJITInfo());
            if (pCaller->IsILStub() || pCallee->IsILStub())
            {
                // do nothing
            }
            else
            {
                BOOL fShouldInline;
                HRESULT hr = (&g_profControlBlock)->JITInlining(
                    (FunctionID)pCaller,
                    (FunctionID)pCallee,
                    &fShouldInline);

                if (SUCCEEDED(hr) && !fShouldInline)
                {
                    result = INLINE_FAIL;
                    szFailReason = "Profiler disabled inlining locally";
                    goto exit;
                }
            }
            END_PROFILER_CALLBACK();
        }
    }
#endif // PROFILING_SUPPORTED

exit: ;

    EE_TO_JIT_TRANSITION();

    if (dontInline(result))
    {
        // If you hit this assert, it means you added a new way to prevent inlining
        // without documenting it for ETW!
        _ASSERTE(szFailReason != NULL);
        reportInliningDecision(hCaller, hCallee, result, szFailReason);
    }

    return result;
}

void CEEInfo::beginInlining(CORINFO_METHOD_HANDLE inlinerHnd,
                            CORINFO_METHOD_HANDLE inlineeHnd)
{
    // do nothing
}

void CEEInfo::reportInliningDecision (CORINFO_METHOD_HANDLE inlinerHnd,
                                      CORINFO_METHOD_HANDLE inlineeHnd,
                                      CorInfoInline inlineResult,
                                      const char * reason)
{
    STATIC_CONTRACT_THROWS;
    STATIC_CONTRACT_GC_TRIGGERS;

    JIT_TO_EE_TRANSITION();

#ifdef _DEBUG
    if (LoggingOn(LF_JIT, LL_INFO100000))
    {
        SString currentMethodName;
        currentMethodName.AppendUTF8(m_pMethodBeingCompiled->GetModule()->GetPEAssembly()->GetSimpleName());
        currentMethodName.Append(L'/');
        TypeString::AppendMethodInternal(currentMethodName, m_pMethodBeingCompiled, TypeString::FormatBasic);

        SString inlineeMethodName;
        if (GetMethod(inlineeHnd))
        {
            inlineeMethodName.AppendUTF8(GetMethod(inlineeHnd)->GetModule()->GetPEAssembly()->GetSimpleName());
            inlineeMethodName.Append(L'/');
            TypeString::AppendMethodInternal(inlineeMethodName, GetMethod(inlineeHnd), TypeString::FormatBasic);
        }
        else
        {
            inlineeMethodName.AppendASCII( "<null>" );
        }

        SString inlinerMethodName;
        if (GetMethod(inlinerHnd))
        {
            inlinerMethodName.AppendUTF8(GetMethod(inlinerHnd)->GetModule()->GetPEAssembly()->GetSimpleName());
            inlinerMethodName.Append(L'/');
            TypeString::AppendMethodInternal(inlinerMethodName, GetMethod(inlinerHnd), TypeString::FormatBasic);
        }
        else
        {
            inlinerMethodName.AppendASCII("<null>");
        }

        if (dontInline(inlineResult))
        {
            LOG((LF_JIT, LL_INFO100000,
                 "While compiling '%s', inline of '%s' into '%s' failed because: '%s'.\n",
                 currentMethodName.GetUTF8(), inlineeMethodName.GetUTF8(),
                 inlinerMethodName.GetUTF8(), reason));
        }
        else if(inlineResult == INLINE_PASS)
        {
            LOG((LF_JIT, LL_INFO100000, "While compiling '%s', inline of '%s' into '%s' succeeded.\n",
                 currentMethodName.GetUTF8(), inlineeMethodName.GetUTF8(),
                 inlinerMethodName.GetUTF8()));

        }
    }
#endif //_DEBUG

    //I'm gonna duplicate this code because the format is slightly different.  And LoggingOn is debug only.
    if (ETW_TRACING_CATEGORY_ENABLED(MICROSOFT_WINDOWS_DOTNETRUNTIME_PROVIDER_DOTNET_Context,
                                     TRACE_LEVEL_VERBOSE,
                                     CLR_JITTRACING_KEYWORD) &&
        (inlineResult <= INLINE_PASS)) // Only report pass, and failure inliner information. The various informative reports such as INLINE_CHECK_CAN_INLINE_SUCCESS are not to be reported via ETW
    {
        SString methodBeingCompiledNames[3];
        SString inlinerNames[3];
        SString inlineeNames[3];
        MethodDesc * methodBeingCompiled = m_pMethodBeingCompiled;
#define GMI(pMD, strArray) \
        do { \
            if (pMD) { \
                (pMD)->GetMethodInfo((strArray)[0], (strArray)[1], (strArray)[2]); \
            } else {  \
                (strArray)[0].Set(W("<null>")); \
                (strArray)[1].Set(W("<null>")); \
                (strArray)[2].Set(W("<null>")); \
            } } while (0)

        GMI(methodBeingCompiled, methodBeingCompiledNames);
        GMI(GetMethod(inlinerHnd), inlinerNames);
        GMI(GetMethod(inlineeHnd), inlineeNames);
#undef GMI
        if (dontInline(inlineResult))
        {
            const char * str = (reason ? reason : "");
            SString strReason;
            strReason.SetUTF8(str);


            FireEtwMethodJitInliningFailed(methodBeingCompiledNames[0].GetUnicode(),
                                           methodBeingCompiledNames[1].GetUnicode(),
                                           methodBeingCompiledNames[2].GetUnicode(),
                                           inlinerNames[0].GetUnicode(),
                                           inlinerNames[1].GetUnicode(),
                                           inlinerNames[2].GetUnicode(),
                                           inlineeNames[0].GetUnicode(),
                                           inlineeNames[1].GetUnicode(),
                                           inlineeNames[2].GetUnicode(),
                                           inlineResult == INLINE_NEVER,
                                           strReason.GetUnicode(),
                                           GetClrInstanceId());
        }
        else if(inlineResult == INLINE_PASS)
        {
            FireEtwMethodJitInliningSucceeded(methodBeingCompiledNames[0].GetUnicode(),
                                              methodBeingCompiledNames[1].GetUnicode(),
                                              methodBeingCompiledNames[2].GetUnicode(),
                                              inlinerNames[0].GetUnicode(),
                                              inlinerNames[1].GetUnicode(),
                                              inlinerNames[2].GetUnicode(),
                                              inlineeNames[0].GetUnicode(),
                                              inlineeNames[1].GetUnicode(),
                                              inlineeNames[2].GetUnicode(),
                                              GetClrInstanceId());
        }

    }


#if defined FEATURE_REJIT && !defined(DACCESS_COMPILE)
    if(inlineResult == INLINE_PASS)
    {
        // We don't want to track the chain of methods, so intentionally use m_pMethodBeingCompiled
        // to just track the methods that pCallee is eventually inlined in
        MethodDesc *pCallee = GetMethod(inlineeHnd);
        MethodDesc *pCaller = m_pMethodBeingCompiled;
        pCallee->GetModule()->AddInlining(pCaller, pCallee);

        if (CORProfilerEnableRejit())
        {
            ModuleID modId = 0;
            mdMethodDef methodDef = mdMethodDefNil;
            BOOL shouldCallReJIT = FALSE;

            {
                // If ReJIT is enabled, there is a chance that a race happened where the profiler
                // requested a ReJIT on a method, but before the ReJIT occurred an inlining happened.
                // If we end up reporting an inlining on a method with non-default IL it means the race
                // happened and we need to manually request ReJIT for it since it was missed.
                CodeVersionManager* pCodeVersionManager = pCallee->GetCodeVersionManager();
                CodeVersionManager::LockHolder codeVersioningLockHolder;
                ILCodeVersion ilVersion = pCodeVersionManager->GetActiveILCodeVersion(pCallee);
                if (ilVersion.GetRejitState() != ILCodeVersion::kStateActive || !ilVersion.HasDefaultIL())
                {
                    shouldCallReJIT = TRUE;
                    modId = reinterpret_cast<ModuleID>(pCaller->GetModule());
                    methodDef = pCaller->GetMemberDef();
                    // Do Not call RequestReJIT inside this scope, calling RequestReJIT while holding the CodeVersionManager lock
                    // will cause deadlocks with other threads calling RequestReJIT since it tries to obtain the CodeVersionManager lock
                }
            }

            if (shouldCallReJIT)
            {
                _ASSERTE(modId != 0);
                _ASSERTE(methodDef != mdMethodDefNil);
                ReJitManager::RequestReJIT(1, &modId, &methodDef, static_cast<COR_PRF_REJIT_FLAGS>(0));
            }
        }
    }
#endif // defined FEATURE_REJIT && !defined(DACCESS_COMPILE)

    EE_TO_JIT_TRANSITION();
}


/*************************************************************
 * Similar to above, but perform check for tail call
 * eligibility. The callee can be passed as NULL if not known
 * (calli and callvirt).
 *************************************************************/

bool CEEInfo::canTailCall (CORINFO_METHOD_HANDLE hCaller,
                           CORINFO_METHOD_HANDLE hDeclaredCallee,
                           CORINFO_METHOD_HANDLE hExactCallee,
                           bool fIsTailPrefix)
{
    CONTRACTL {
        THROWS;
        GC_TRIGGERS;
        MODE_PREEMPTIVE;
    } CONTRACTL_END;

    bool result = false;
    const char * szFailReason = NULL;

    JIT_TO_EE_TRANSITION();

    // See comments in canInline above.

    MethodDesc* pCaller = GetMethod(hCaller);
    MethodDesc* pDeclaredCallee = GetMethod(hDeclaredCallee);
    MethodDesc* pExactCallee = GetMethod(hExactCallee);

    _ASSERTE(pCaller->GetModule());
    _ASSERTE(pCaller->GetModule()->GetClassLoader());

    _ASSERTE((pExactCallee == NULL) || pExactCallee->GetModule());
    _ASSERTE((pExactCallee == NULL) || pExactCallee->GetModule()->GetClassLoader());

    if (!fIsTailPrefix)
    {
        mdMethodDef callerToken = pCaller->GetMemberDef();

        // Do not tailcall from the application entrypoint.
        // We want Main to be visible in stack traces.
        if (callerToken == pCaller->GetModule()->GetEntryPointToken())
        {
            result = false;
            szFailReason = "Caller is the entry point";
            goto exit;
        }

        if (!pCaller->IsNoMetadata())
        {
            // Do not tailcall from methods that are marked as noinline (people often use no-inline
            // to mean "I want to always see this method in stacktrace")
            DWORD dwImplFlags = 0;
            IfFailThrow(pCaller->GetMDImport()->GetMethodImplProps(callerToken, NULL, &dwImplFlags));

            if (IsMiNoInlining(dwImplFlags))
            {
                result = false;
                szFailReason = "Caller is marked as no inline";
                goto exit;
            }
        }

        // Methods with StackCrawlMark depend on finding their caller on the stack.
        // If we tail call one of these guys, they get confused.  For lack of
        // a better way of identifying them, we use DynamicSecurity attribute to identify
        // them. We have an assert in canInline that ensures all StackCrawlMark
        // methods are appropriately marked.
        //
        if ((pExactCallee != NULL) && IsMdRequireSecObject(pExactCallee->GetAttrs()))
        {
            result = false;
            szFailReason = "Callee might have a StackCrawlMark.LookForMyCaller";
            goto exit;
        }
    }


    result = true;

exit: ;

    EE_TO_JIT_TRANSITION();

    if (!result)
    {
        // If you hit this assert, it means you added a new way to prevent tail calls
        // without documenting it for ETW!
        _ASSERTE(szFailReason != NULL);
        reportTailCallDecision(hCaller, hExactCallee, fIsTailPrefix, TAILCALL_FAIL, szFailReason);
    }

    return result;
}

void CEEInfo::reportTailCallDecision (CORINFO_METHOD_HANDLE callerHnd,
                                     CORINFO_METHOD_HANDLE calleeHnd,
                                     bool fIsTailPrefix,
                                     CorInfoTailCall tailCallResult,
                                     const char * reason)
{
    STATIC_CONTRACT_THROWS;
    STATIC_CONTRACT_GC_TRIGGERS;

    JIT_TO_EE_TRANSITION();

    //put code here.  Make sure to report the method being compiled in addition to inliner and inlinee.
#ifdef _DEBUG
    if (LoggingOn(LF_JIT, LL_INFO100000))
    {
        SString currentMethodName;
        TypeString::AppendMethodInternal(currentMethodName, m_pMethodBeingCompiled,
                                         TypeString::FormatBasic);

        SString calleeMethodName;
        if (GetMethod(calleeHnd))
        {
            TypeString::AppendMethodInternal(calleeMethodName, GetMethod(calleeHnd),
                                             TypeString::FormatBasic);
        }
        else
        {
            calleeMethodName.AppendASCII( "<null>" );
        }

        SString callerMethodName;
        if (GetMethod(callerHnd))
        {
            TypeString::AppendMethodInternal(callerMethodName, GetMethod(callerHnd),
                                             TypeString::FormatBasic);
        }
        else
        {
            callerMethodName.AppendASCII( "<null>" );
        }
        if (tailCallResult == TAILCALL_FAIL)
        {
            LOG((LF_JIT, LL_INFO100000,
                 "While compiling '%s', %splicit tail call from '%s' to '%s' failed because: '%s'.\n",
                 currentMethodName.GetUTF8(), fIsTailPrefix ? "ex" : "im",
                 callerMethodName.GetUTF8(), calleeMethodName.GetUTF8(), reason));
        }
        else
        {
            static const char * const tailCallType[] = {
                "optimized tail call", "recursive loop", "helper assisted tailcall"
            };
            _ASSERTE(tailCallResult >= 0 && (size_t)tailCallResult < ARRAY_SIZE(tailCallType));
            LOG((LF_JIT, LL_INFO100000,
                 "While compiling '%s', %splicit tail call from '%s' to '%s' generated as a %s.\n",
                 currentMethodName.GetUTF8(), fIsTailPrefix ? "ex" : "im",
                 callerMethodName.GetUTF8(), calleeMethodName.GetUTF8(), tailCallType[tailCallResult]));

        }
    }
#endif //_DEBUG

    // I'm gonna duplicate this code because the format is slightly different.  And LoggingOn is debug only.
    if (ETW_TRACING_CATEGORY_ENABLED(MICROSOFT_WINDOWS_DOTNETRUNTIME_PROVIDER_DOTNET_Context,
                                     TRACE_LEVEL_VERBOSE,
                                     CLR_JITTRACING_KEYWORD))
    {
        SString methodBeingCompiledNames[3];
        SString callerNames[3];
        SString calleeNames[3];
        MethodDesc * methodBeingCompiled = m_pMethodBeingCompiled;
#define GMI(pMD, strArray) \
        do { \
            if (pMD) { \
                (pMD)->GetMethodInfo((strArray)[0], (strArray)[1], (strArray)[2]); \
            } else {  \
                (strArray)[0].Set(W("<null>")); \
                (strArray)[1].Set(W("<null>")); \
                (strArray)[2].Set(W("<null>")); \
            } } while (0)

        GMI(methodBeingCompiled, methodBeingCompiledNames);
        GMI(GetMethod(callerHnd), callerNames);
        GMI(GetMethod(calleeHnd), calleeNames);
#undef GMI
        if (tailCallResult == TAILCALL_FAIL)
        {
            const char * str = (reason ? reason : "");
            SString strReason;
            strReason.SetUTF8(str);

            FireEtwMethodJitTailCallFailed(methodBeingCompiledNames[0].GetUnicode(),
                                           methodBeingCompiledNames[1].GetUnicode(),
                                           methodBeingCompiledNames[2].GetUnicode(),
                                           callerNames[0].GetUnicode(),
                                           callerNames[1].GetUnicode(),
                                           callerNames[2].GetUnicode(),
                                           calleeNames[0].GetUnicode(),
                                           calleeNames[1].GetUnicode(),
                                           calleeNames[2].GetUnicode(),
                                           fIsTailPrefix,
                                           strReason.GetUnicode(),
                                           GetClrInstanceId());
        }
        else
        {
            FireEtwMethodJitTailCallSucceeded(methodBeingCompiledNames[0].GetUnicode(),
                                              methodBeingCompiledNames[1].GetUnicode(),
                                              methodBeingCompiledNames[2].GetUnicode(),
                                              callerNames[0].GetUnicode(),
                                              callerNames[1].GetUnicode(),
                                              callerNames[2].GetUnicode(),
                                              calleeNames[0].GetUnicode(),
                                              calleeNames[1].GetUnicode(),
                                              calleeNames[2].GetUnicode(),
                                              fIsTailPrefix,
                                              tailCallResult,
                                              GetClrInstanceId());
        }

    }


    EE_TO_JIT_TRANSITION();
}

static void getEHinfoHelper(
    CORINFO_METHOD_HANDLE   ftnHnd,
    unsigned                EHnumber,
    CORINFO_EH_CLAUSE*      clause,
    COR_ILMETHOD_DECODER*   pILHeader)
{
    STANDARD_VM_CONTRACT;

    _ASSERTE(CheckPointer(pILHeader->EH));
    _ASSERTE(EHnumber < pILHeader->EH->EHCount());

    COR_ILMETHOD_SECT_EH_CLAUSE_FAT ehClause;
    const COR_ILMETHOD_SECT_EH_CLAUSE_FAT* ehInfo;
    ehInfo = (COR_ILMETHOD_SECT_EH_CLAUSE_FAT*)pILHeader->EH->EHClause(EHnumber, &ehClause);

    clause->Flags = (CORINFO_EH_CLAUSE_FLAGS)ehInfo->GetFlags();
    clause->TryOffset = ehInfo->GetTryOffset();
    clause->TryLength = ehInfo->GetTryLength();
    clause->HandlerOffset = ehInfo->GetHandlerOffset();
    clause->HandlerLength = ehInfo->GetHandlerLength();
    if ((clause->Flags & CORINFO_EH_CLAUSE_FILTER) == 0)
        clause->ClassToken = ehInfo->GetClassToken();
    else
        clause->FilterOffset = ehInfo->GetFilterOffset();
}

/*********************************************************************/
// get individual exception handler
void CEEInfo::getEHinfo(
            CORINFO_METHOD_HANDLE ftnHnd,
            unsigned      EHnumber,
            CORINFO_EH_CLAUSE* clause)
{
    CONTRACTL {
        THROWS;
        GC_TRIGGERS;
        MODE_PREEMPTIVE;
    } CONTRACTL_END;

    JIT_TO_EE_TRANSITION();

    MethodDesc * ftn          = GetMethod(ftnHnd);

    if (IsDynamicMethodHandle(ftnHnd))
    {
        GetMethod(ftnHnd)->AsDynamicMethodDesc()->GetResolver()->GetEHInfo(EHnumber, clause);
    }
    else
    {
        COR_ILMETHOD_DECODER header(ftn->GetILHeader(TRUE), ftn->GetMDImport(), NULL);
        getEHinfoHelper(ftnHnd, EHnumber, clause, &header);
    }

    EE_TO_JIT_TRANSITION();
}

//---------------------------------------------------------------------------------------
//
void
CEEInfo::getMethodSig(
    CORINFO_METHOD_HANDLE ftnHnd,
    CORINFO_SIG_INFO *    sigRet,
    CORINFO_CLASS_HANDLE  owner)
{
    CONTRACTL {
        THROWS;
        GC_TRIGGERS;
        MODE_PREEMPTIVE;
    } CONTRACTL_END;

    JIT_TO_EE_TRANSITION();

    getMethodSigInternal(ftnHnd, sigRet, owner, SK_NOT_CALLSITE);

    EE_TO_JIT_TRANSITION();
}

//---------------------------------------------------------------------------------------
//
//@GENERICSVER: for a method desc in a typical instantiation of a generic class,
// this will return the typical instantiation of the generic class,
// but only provided type variables are never shared.
// The JIT verifier relies on this behaviour to extract the typical class from an instantiated method's typical method handle.
//
CORINFO_CLASS_HANDLE
CEEInfo::getMethodClass(
    CORINFO_METHOD_HANDLE methodHnd)
{
    CONTRACTL {
        THROWS;
        GC_TRIGGERS;
        MODE_PREEMPTIVE;
    } CONTRACTL_END;

    CORINFO_CLASS_HANDLE result = NULL;

    JIT_TO_EE_TRANSITION();

    MethodDesc* method = GetMethod(methodHnd);

    if (method->IsDynamicMethod())
    {
        DynamicResolver::SecurityControlFlags securityControlFlags = DynamicResolver::Default;
        TypeHandle typeOwner;

        DynamicResolver* pResolver = method->AsDynamicMethodDesc()->GetResolver();
        pResolver->GetJitContext(&securityControlFlags, &typeOwner);

        if (!typeOwner.IsNull() && (method == pResolver->GetDynamicMethod()))
        {
            result = CORINFO_CLASS_HANDLE(typeOwner.AsPtr());
        }
    }

    if (result == NULL)
    {
        TypeHandle th = TypeHandle(method->GetMethodTable());

        result = CORINFO_CLASS_HANDLE(th.AsPtr());
    }

    EE_TO_JIT_TRANSITION();

    return result;
}

/*********************************************************************/
bool CEEInfo::isIntrinsicType(CORINFO_CLASS_HANDLE classHnd)
{
    CONTRACTL {
        NOTHROW;
        GC_NOTRIGGER;
        MODE_PREEMPTIVE;
    } CONTRACTL_END;

    bool result = false;
    JIT_TO_EE_TRANSITION_LEAF();

    TypeHandle VMClsHnd(classHnd);
    PTR_MethodTable methodTable = VMClsHnd.GetMethodTable();
    result = methodTable->IsIntrinsicType();

    EE_TO_JIT_TRANSITION_LEAF();
    return result;
}

/*********************************************************************/
void CEEInfo::getMethodVTableOffset (CORINFO_METHOD_HANDLE methodHnd,
                                     unsigned * pOffsetOfIndirection,
                                     unsigned * pOffsetAfterIndirection,
                                     bool * isRelative)
{
    CONTRACTL {
        NOTHROW;
        GC_NOTRIGGER;
        MODE_PREEMPTIVE;
    } CONTRACTL_END;

    JIT_TO_EE_TRANSITION_LEAF();

    MethodDesc* method = GetMethod(methodHnd);

    //@GENERICS: shouldn't be doing this for instantiated methods as they live elsewhere
    _ASSERTE(!method->HasMethodInstantiation());

    _ASSERTE(MethodTable::GetVtableOffset() < 256);  // a rough sanity check

    // better be in the vtable
    _ASSERTE(method->GetSlot() < method->GetMethodTable()->GetNumVirtuals());

    *pOffsetOfIndirection = MethodTable::GetVtableOffset() + MethodTable::GetIndexOfVtableIndirection(method->GetSlot()) * TARGET_POINTER_SIZE /* sizeof(MethodTable::VTableIndir_t) */;
    *pOffsetAfterIndirection = MethodTable::GetIndexAfterVtableIndirection(method->GetSlot()) * TARGET_POINTER_SIZE /* sizeof(MethodTable::VTableIndir2_t) */;
    *isRelative = false;

    EE_TO_JIT_TRANSITION_LEAF();
}

/*********************************************************************/
bool CEEInfo::resolveVirtualMethodHelper(CORINFO_DEVIRTUALIZATION_INFO * info)
{
    CONTRACTL {
        THROWS;
        GC_TRIGGERS;
        MODE_PREEMPTIVE;
    } CONTRACTL_END;

    // Initialize OUT fields
    info->devirtualizedMethod = NULL;
    info->requiresInstMethodTableArg = false;
    info->exactContext = NULL;
    memset(&info->resolvedTokenDevirtualizedMethod, 0, sizeof(info->resolvedTokenDevirtualizedMethod));
    memset(&info->resolvedTokenDevirtualizedUnboxedMethod, 0, sizeof(info->resolvedTokenDevirtualizedUnboxedMethod));

    MethodDesc* pBaseMD = GetMethod(info->virtualMethod);
    MethodTable* pBaseMT = pBaseMD->GetMethodTable();

    // Method better be from a fully loaded class
    _ASSERTE(pBaseMT->IsFullyLoaded());

    //@GENERICS: shouldn't be doing this for instantiated methods as they live elsewhere
    _ASSERTE(!pBaseMD->HasMethodInstantiation());

    // Method better be virtual
    _ASSERTE(pBaseMD->IsVirtual());

    MethodDesc* pDevirtMD = nullptr;

    TypeHandle ObjClassHnd(info->objClass);
    MethodTable* pObjMT = ObjClassHnd.GetMethodTable();
    _ASSERTE(pObjMT->IsFullyLoaded());

    // Can't devirtualize from __Canon.
    if (ObjClassHnd == TypeHandle(g_pCanonMethodTableClass))
    {
        info->detail = CORINFO_DEVIRTUALIZATION_FAILED_CANON;
        return false;
    }

    if (pBaseMT->IsInterface())
    {

#ifdef FEATURE_COMINTEROP
        // Don't try and devirtualize com interface calls.
        if (pObjMT->IsComObjectType())
        {
            info->detail = CORINFO_DEVIRTUALIZATION_FAILED_COM;
            return false;
        }
#endif // FEATURE_COMINTEROP

        if (info->context != nullptr)
        {
            pBaseMT = GetTypeFromContext(info->context).GetMethodTable();
        }

        // Interface call devirtualization.
        //
        // We must ensure that pObjMT actually implements the
        // interface corresponding to pBaseMD.
        if (!pObjMT->CanCastToInterface(pBaseMT))
        {
            info->detail = CORINFO_DEVIRTUALIZATION_FAILED_CAST;
            return false;
        }

        // For generic interface methods we must have context to
        // safely devirtualize.
        if (info->context != nullptr)
        {
            // If the derived class is a shared class, make sure the
            // owner class is too.
            if (pObjMT->IsSharedByGenericInstantiations())
            {
                MethodTable* pCanonBaseMT = pBaseMT->GetCanonicalMethodTable();

                // Check to see if the derived class implements multiple variants of a matching interface.
                // If so, we cannot predict exactly which implementation is in use here.
                MethodTable::InterfaceMapIterator it = pObjMT->IterateInterfaceMap();
                int canonicallyMatchingInterfacesFound = 0;
                while (it.Next())
                {
                    if (it.GetInterface(pObjMT)->GetCanonicalMethodTable() == pCanonBaseMT)
                    {
                        canonicallyMatchingInterfacesFound++;
                        if (canonicallyMatchingInterfacesFound > 1)
                        {
                            // Multiple canonically identical interfaces found when attempting to devirtualize an inexact interface dispatch
                            info->detail = CORINFO_DEVIRTUALIZATION_MULTIPLE_IMPL;
                            return false;
                        }
                    }
                }
            }

            pDevirtMD = pObjMT->GetMethodDescForInterfaceMethod(TypeHandle(pBaseMT), pBaseMD, FALSE /* throwOnConflict */);
        }
        else if (!pBaseMD->HasClassOrMethodInstantiation())
        {
            pDevirtMD = pObjMT->GetMethodDescForInterfaceMethod(pBaseMD, FALSE /* throwOnConflict */);
        }

        if (pDevirtMD == nullptr)
        {
            info->detail = CORINFO_DEVIRTUALIZATION_FAILED_LOOKUP;
            return false;
        }

        // If we devirtualized into a default interface method on a generic type, we should actually return an
        // instantiating stub but this is not happening.
        // Making this work is tracked by https://github.com/dotnet/runtime/issues/9588
        if (pDevirtMD->GetMethodTable()->IsInterface() && pDevirtMD->HasClassInstantiation())
        {
            info->detail = CORINFO_DEVIRTUALIZATION_FAILED_DIM;
            return false;
        }
    }
    else
    {
        // Virtual call devirtualization.
        //
        // The derived class should be a subclass of the base class.
        MethodTable* pCheckMT = pObjMT;

        while (pCheckMT != nullptr)
        {
            if (pCheckMT->HasSameTypeDefAs(pBaseMT))
            {
                break;
            }

            pCheckMT = pCheckMT->GetParentMethodTable();
        }

        if (pCheckMT == nullptr)
        {
            info->detail = CORINFO_DEVIRTUALIZATION_FAILED_SUBCLASS;
            return false;
        }

        // The base method should be in the base vtable
        WORD slot = pBaseMD->GetSlot();
        _ASSERTE(slot < pBaseMT->GetNumVirtuals());

        // Fetch the method that would be invoked if the class were
        // exactly derived class. It is up to the jit to determine whether
        // directly calling this method is correct.
        pDevirtMD = pObjMT->GetMethodDescForSlot(slot);

        // If the derived method's slot does not match the vtable slot,
        // bail on devirtualization, as the method was installed into
        // the vtable slot via an explicit override and even if the
        // method is final, the slot may not be.
        //
        // Note the jit could still safely devirtualize if it had an exact
        // class, but such cases are likely rare.
        WORD dslot = pDevirtMD->GetSlot();

        if (dslot != slot)
        {
            info->detail = CORINFO_DEVIRTUALIZATION_FAILED_SLOT;
            return false;
        }
    }

    // Determine the exact class.
    //
    // We may fail to get an exact context if the method is a default
    // interface method. If so, we'll use the method's class.
    //
    MethodTable* pApproxMT = pDevirtMD->GetMethodTable();
    MethodTable* pExactMT = pApproxMT;

    if (pApproxMT->IsInterface())
    {
        // As noted above, we can't yet handle generic interfaces
        // with default methods.
        _ASSERTE(!pDevirtMD->HasClassInstantiation());

    }
    else
    {
        pExactMT = pDevirtMD->GetExactDeclaringType(pObjMT);
    }

    // Success! Pass back the results.
    //
    info->devirtualizedMethod = (CORINFO_METHOD_HANDLE) pDevirtMD;
    info->exactContext = MAKE_CLASSCONTEXT((CORINFO_CLASS_HANDLE) pExactMT);
    info->requiresInstMethodTableArg = false;
    info->detail = CORINFO_DEVIRTUALIZATION_SUCCESS;

    return true;
}

bool CEEInfo::resolveVirtualMethod(CORINFO_DEVIRTUALIZATION_INFO * info)
{
    CONTRACTL {
        THROWS;
        GC_TRIGGERS;
        MODE_PREEMPTIVE;
    } CONTRACTL_END;

    bool result = false;

    JIT_TO_EE_TRANSITION();

    result = resolveVirtualMethodHelper(info);

    EE_TO_JIT_TRANSITION();

    return result;
}

/*********************************************************************/
CORINFO_METHOD_HANDLE CEEInfo::getUnboxedEntry(
    CORINFO_METHOD_HANDLE ftn,
    bool* requiresInstMethodTableArg)
{
    CONTRACTL {
        THROWS;
        GC_TRIGGERS;
        MODE_PREEMPTIVE;
    } CONTRACTL_END;

    CORINFO_METHOD_HANDLE result = NULL;

    JIT_TO_EE_TRANSITION();

    MethodDesc* pMD = GetMethod(ftn);
    bool requiresInstMTArg = false;

    if (pMD->IsUnboxingStub())
    {
        MethodTable* pMT = pMD->GetMethodTable();
        MethodDesc* pUnboxedMD = pMT->GetUnboxedEntryPointMD(pMD);

        result = (CORINFO_METHOD_HANDLE)pUnboxedMD;
        requiresInstMTArg = !!pUnboxedMD->RequiresInstMethodTableArg();
    }

    *requiresInstMethodTableArg = requiresInstMTArg;

    EE_TO_JIT_TRANSITION();

    return result;
}

/*********************************************************************/
void CEEInfo::expandRawHandleIntrinsic(
    CORINFO_RESOLVED_TOKEN *        pResolvedToken,
    CORINFO_GENERICHANDLE_RESULT *  pResult)
{
    LIMITED_METHOD_CONTRACT;
    UNREACHABLE();      // only called with NativeAOT.
}

/*********************************************************************/
CORINFO_CLASS_HANDLE CEEInfo::getDefaultComparerClass(CORINFO_CLASS_HANDLE elemType)
{
    CONTRACTL {
        THROWS;
        GC_TRIGGERS;
        MODE_PREEMPTIVE;
    } CONTRACTL_END;

    CORINFO_CLASS_HANDLE result = NULL;

    JIT_TO_EE_TRANSITION();

    result = getDefaultComparerClassHelper(elemType);

    EE_TO_JIT_TRANSITION();

    return result;
}

CORINFO_CLASS_HANDLE CEEInfo::getDefaultComparerClassHelper(CORINFO_CLASS_HANDLE elemType)
{
    CONTRACTL {
        THROWS;
        GC_TRIGGERS;
        MODE_PREEMPTIVE;
    } CONTRACTL_END;

    TypeHandle elemTypeHnd(elemType);

    // Mirrors the logic in BCL's CompareHelpers.CreateDefaultComparer
    // And in compile.cpp's SpecializeComparer
    //
    // We need to find the appropriate instantiation
    Instantiation inst(&elemTypeHnd, 1);

    // Nullable<T>
    if (Nullable::IsNullableType(elemTypeHnd))
    {
        Instantiation nullableInst = elemTypeHnd.AsMethodTable()->GetInstantiation();
        TypeHandle resultTh = ((TypeHandle)CoreLibBinder::GetClass(CLASS__NULLABLE_COMPARER)).Instantiate(nullableInst);
        return CORINFO_CLASS_HANDLE(resultTh.GetMethodTable());
    }

    // We need to special case the Enum comparers based on their underlying type to avoid boxing
    if (elemTypeHnd.IsEnum())
    {
        TypeHandle resultTh = ((TypeHandle)CoreLibBinder::GetClass(CLASS__ENUM_COMPARER)).Instantiate(inst);
        return CORINFO_CLASS_HANDLE(resultTh.GetMethodTable());
    }

    if (elemTypeHnd.IsCanonicalSubtype())
    {
        return NULL;
    }

    // If T implements IComparable<T>
    if (elemTypeHnd.CanCastTo(TypeHandle(CoreLibBinder::GetClass(CLASS__ICOMPARABLEGENERIC)).Instantiate(inst)))
    {
        TypeHandle resultTh = ((TypeHandle)CoreLibBinder::GetClass(CLASS__GENERIC_COMPARER)).Instantiate(inst);
        return CORINFO_CLASS_HANDLE(resultTh.GetMethodTable());
    }

    // Default case
    TypeHandle resultTh = ((TypeHandle)CoreLibBinder::GetClass(CLASS__OBJECT_COMPARER)).Instantiate(inst);

    return CORINFO_CLASS_HANDLE(resultTh.GetMethodTable());
}

/*********************************************************************/
CORINFO_CLASS_HANDLE CEEInfo::getDefaultEqualityComparerClass(CORINFO_CLASS_HANDLE elemType)
{
    CONTRACTL {
        THROWS;
        GC_TRIGGERS;
        MODE_PREEMPTIVE;
    } CONTRACTL_END;

    CORINFO_CLASS_HANDLE result = NULL;

    JIT_TO_EE_TRANSITION();

    result = getDefaultEqualityComparerClassHelper(elemType);

    EE_TO_JIT_TRANSITION();

    return result;
}

CORINFO_CLASS_HANDLE CEEInfo::getDefaultEqualityComparerClassHelper(CORINFO_CLASS_HANDLE elemType)
{
    CONTRACTL {
        THROWS;
        GC_TRIGGERS;
        MODE_PREEMPTIVE;
    } CONTRACTL_END;

    // Mirrors the logic in BCL's CompareHelpers.CreateDefaultEqualityComparer
    // And in compile.cpp's SpecializeEqualityComparer
    TypeHandle elemTypeHnd(elemType);

    // Mirrors the logic in BCL's CompareHelpers.CreateDefaultComparer
    // And in compile.cpp's SpecializeComparer
    //
    // We need to find the appropriate instantiation
    Instantiation inst(&elemTypeHnd, 1);

    // Nullable<T>
    if (Nullable::IsNullableType(elemTypeHnd))
    {
        Instantiation nullableInst = elemTypeHnd.AsMethodTable()->GetInstantiation();
        TypeHandle resultTh = ((TypeHandle)CoreLibBinder::GetClass(CLASS__NULLABLE_EQUALITYCOMPARER)).Instantiate(nullableInst);
        return CORINFO_CLASS_HANDLE(resultTh.GetMethodTable());
    }

    // Enum
    //
    // We need to special case the Enum comparers based on their underlying type,
    // to avoid boxing and call the correct versions of GetHashCode.
    if (elemTypeHnd.IsEnum())
    {
        TypeHandle resultTh = ((TypeHandle)CoreLibBinder::GetClass(CLASS__ENUM_EQUALITYCOMPARER)).Instantiate(inst);
        return CORINFO_CLASS_HANDLE(resultTh.GetMethodTable());
    }

    if (elemTypeHnd.IsCanonicalSubtype())
    {
        return NULL;
    }

    // If T implements IEquatable<T>
    if (elemTypeHnd.CanCastTo(TypeHandle(CoreLibBinder::GetClass(CLASS__IEQUATABLEGENERIC)).Instantiate(inst)))
    {
        TypeHandle resultTh = ((TypeHandle)CoreLibBinder::GetClass(CLASS__GENERIC_EQUALITYCOMPARER)).Instantiate(inst);
        return CORINFO_CLASS_HANDLE(resultTh.GetMethodTable());
    }

    // Default case
    TypeHandle resultTh = ((TypeHandle)CoreLibBinder::GetClass(CLASS__OBJECT_EQUALITYCOMPARER)).Instantiate(inst);

    return CORINFO_CLASS_HANDLE(resultTh.GetMethodTable());
}

/*********************************************************************/
void CEEInfo::getFunctionEntryPoint(CORINFO_METHOD_HANDLE  ftnHnd,
                                    CORINFO_CONST_LOOKUP * pResult,
                                    CORINFO_ACCESS_FLAGS   accessFlags)
{
    CONTRACTL {
        THROWS;
        GC_TRIGGERS;
        MODE_PREEMPTIVE;
    } CONTRACTL_END;

    void* ret = NULL;
    InfoAccessType accessType = IAT_VALUE;

    JIT_TO_EE_TRANSITION();

    MethodDesc * ftn = GetMethod(ftnHnd);
#if defined(FEATURE_GDBJIT)
    MethodDesc * orig_ftn = ftn;
#endif

    // Resolve methodImpl.
    ftn = ftn->GetMethodTable()->MapMethodDeclToMethodImpl(ftn);

    if (!ftn->IsFCall() && ftn->IsVersionableWithPrecode() && (ftn->GetPrecodeType() == PRECODE_FIXUP) && !ftn->IsPointingToStableNativeCode())
    {
        ret = ((FixupPrecode*)ftn->GetOrCreatePrecode())->GetTargetSlot();
        accessType = IAT_PVALUE;
    }
    else
    {
        ret = (void *)ftn->TryGetMultiCallableAddrOfCode(accessFlags);

        // TryGetMultiCallableAddrOfCode returns NULL if indirect access is desired
        if (ret == NULL)
        {
            // should never get here for EnC methods or if interception via remoting stub is required
            _ASSERTE(!ftn->InEnCEnabledModule());

            ret = (void *)ftn->GetAddrOfSlot();

            accessType = IAT_PVALUE;
        }
    }

#if defined(FEATURE_GDBJIT)
    CalledMethod * pCM = new CalledMethod(orig_ftn, ret, m_pCalledMethods);
    m_pCalledMethods = pCM;
#endif

    EE_TO_JIT_TRANSITION();

    _ASSERTE(ret != NULL);

    pResult->accessType = accessType;
    pResult->addr = ret;
}

/*********************************************************************/
void CEEInfo::getFunctionFixedEntryPoint(CORINFO_METHOD_HANDLE   ftn,
                                         bool isUnsafeFunctionPointer,
                                         CORINFO_CONST_LOOKUP *  pResult)
{
    CONTRACTL {
        THROWS;
        GC_TRIGGERS;
        MODE_PREEMPTIVE;
    } CONTRACTL_END;

    JIT_TO_EE_TRANSITION();

    MethodDesc * pMD = GetMethod(ftn);

    if (isUnsafeFunctionPointer)
        pMD->PrepareForUseAsAFunctionPointer();

    pResult->accessType = IAT_VALUE;
    pResult->addr = (void*)pMD->GetMultiCallableAddrOfCode();

    EE_TO_JIT_TRANSITION();
}

/*********************************************************************/
size_t CEEInfo::printFieldName(CORINFO_FIELD_HANDLE fieldHnd, char* buffer, size_t bufferSize, size_t* pRequiredBufferSize)
{
    CONTRACTL {
        THROWS;
        GC_NOTRIGGER;
        MODE_PREEMPTIVE;
    } CONTRACTL_END;

    size_t bytesWritten = 0;
    JIT_TO_EE_TRANSITION();

    FieldDesc* field = (FieldDesc*) fieldHnd;
    const char* fieldName = field->GetName();

    size_t len = strlen(fieldName);
    if (bufferSize > 0)
    {
        bytesWritten = min(len, bufferSize - 1);
        memcpy(buffer, fieldName, len);
        buffer[bytesWritten] = '\0';
    }

    if (pRequiredBufferSize != NULL)
    {
        *pRequiredBufferSize = len + 1;
    }

    EE_TO_JIT_TRANSITION();

    return bytesWritten;
}

/*********************************************************************/
// Get the type that declares the field
CORINFO_CLASS_HANDLE CEEInfo::getFieldClass (CORINFO_FIELD_HANDLE fieldHnd)
{
    CONTRACTL {
        NOTHROW;
        GC_NOTRIGGER;
        MODE_PREEMPTIVE;
    } CONTRACTL_END;

    CORINFO_CLASS_HANDLE result = NULL;

    JIT_TO_EE_TRANSITION_LEAF();

    FieldDesc* field = (FieldDesc*) fieldHnd;
    result = CORINFO_CLASS_HANDLE(field->GetApproxEnclosingMethodTable());

    EE_TO_JIT_TRANSITION_LEAF();

    return result;
}

/*********************************************************************/
// Returns the basic type of the field (not the type that declares the field)
//
// pTypeHnd - Optional. If not null then on return, for reference and value types,
//            *pTypeHnd will contain the normalized type of the field.
// owner - Optional. For resolving in a generic context

CorInfoType CEEInfo::getFieldType (CORINFO_FIELD_HANDLE fieldHnd,
                                   CORINFO_CLASS_HANDLE* pTypeHnd,
                                   CORINFO_CLASS_HANDLE owner)
{
    CONTRACTL {
        THROWS;
        GC_TRIGGERS;
        MODE_PREEMPTIVE;
    } CONTRACTL_END;

    CorInfoType result = CORINFO_TYPE_UNDEF;

    JIT_TO_EE_TRANSITION();

    result = getFieldTypeInternal(fieldHnd, pTypeHnd, owner);

    EE_TO_JIT_TRANSITION();

    return result;
}

/*********************************************************************/
CorInfoType CEEInfo::getFieldTypeInternal (CORINFO_FIELD_HANDLE fieldHnd,
                                           CORINFO_CLASS_HANDLE* pTypeHnd,
                                           CORINFO_CLASS_HANDLE owner)
{
    STANDARD_VM_CONTRACT;

    if (pTypeHnd != nullptr)
    {
        *pTypeHnd = 0;
    }

    TypeHandle clsHnd = TypeHandle();
    FieldDesc* field = (FieldDesc*) fieldHnd;
    CorElementType type   = field->GetFieldType();
    if (!CorTypeInfo::IsPrimitiveType(type))
    {
        PCCOR_SIGNATURE sig;
        DWORD sigCount;
        CorCallingConvention conv;

        field->GetSig(&sig, &sigCount);

        conv = (CorCallingConvention)CorSigUncompressCallingConv(sig);
        _ASSERTE(isCallConv(conv, IMAGE_CEE_CS_CALLCONV_FIELD));

        SigPointer ptr(sig, sigCount);

        // For verifying code involving generics, use the class instantiation
        // of the optional owner (to provide exact, not representative,
        // type information)
        SigTypeContext typeContext(field, (TypeHandle)owner);

        clsHnd = ptr.GetTypeHandleThrowing(field->GetModule(), &typeContext);
        _ASSERTE(!clsHnd.IsNull());

        // I believe it doesn't make any diff. if this is GetInternalCorElementType
        // or GetSignatureCorElementType.
        type = clsHnd.GetSignatureCorElementType();
    }

    return CEEInfo::asCorInfoType(type, clsHnd, pTypeHnd);
}

/*********************************************************************/
unsigned CEEInfo::getFieldOffset (CORINFO_FIELD_HANDLE fieldHnd)
{
    CONTRACTL {
        THROWS;
        GC_TRIGGERS;
        MODE_PREEMPTIVE;
    } CONTRACTL_END;

    unsigned result = (unsigned) -1;

    JIT_TO_EE_TRANSITION();

    FieldDesc* field = (FieldDesc*) fieldHnd;

    // GetOffset() does not include the size of Object
    result = field->GetOffset();

    // So if it is not a value class, add the Object into it
    if (field->IsStatic())
    {
        Module* pModule = field->GetModule();
        if (field->IsRVA() && pModule->IsRvaFieldTls(field->GetOffset()))
        {
            result = pModule->GetFieldTlsOffset(field->GetOffset());
        }
    }
    else if (!field->GetApproxEnclosingMethodTable()->IsValueType())
    {
        result += OBJECT_SIZE;
    }

    EE_TO_JIT_TRANSITION();

    return result;
}

/*********************************************************************/
uint32_t CEEInfo::getFieldThreadLocalStoreID(CORINFO_FIELD_HANDLE fieldHnd, void **ppIndirection)
{
    CONTRACTL {
        THROWS;
        GC_TRIGGERS;
        MODE_PREEMPTIVE;
    } CONTRACTL_END;

    uint32_t result = 0;

    if (ppIndirection != NULL)
        *ppIndirection = NULL;

    JIT_TO_EE_TRANSITION();

    FieldDesc* field = (FieldDesc*) fieldHnd;
    Module* module = field->GetModule();

    _ASSERTE(field->IsRVA());       // Only RVA statics can be thread local
    _ASSERTE(module->IsRvaFieldTls(field->GetOffset()));

    result = module->GetTlsIndex();

    EE_TO_JIT_TRANSITION();

    return result;
}

void *CEEInfo::allocateArray(size_t cBytes)
{
    CONTRACTL {
        THROWS;
        GC_TRIGGERS;
        MODE_PREEMPTIVE;
    } CONTRACTL_END;

    void * result = NULL;

    JIT_TO_EE_TRANSITION();

    result = new BYTE [cBytes];

    EE_TO_JIT_TRANSITION();

    return result;
}

void CEEInfo::freeArrayInternal(void* array)
{
    CONTRACTL {
        NOTHROW;
        GC_NOTRIGGER;
        MODE_PREEMPTIVE;
    } CONTRACTL_END;

    delete [] ((BYTE*) array);
}

void CEEInfo::freeArray(void *array)
{
    CONTRACTL {
        NOTHROW;
        GC_NOTRIGGER;
        MODE_PREEMPTIVE;
    } CONTRACTL_END;

    JIT_TO_EE_TRANSITION();

    freeArrayInternal(array);

    EE_TO_JIT_TRANSITION();
}

void CEEInfo::getBoundaries(CORINFO_METHOD_HANDLE ftn,
                               unsigned int *cILOffsets, uint32_t **pILOffsets,
                               ICorDebugInfo::BoundaryTypes *implicitBoundaries)
{
    CONTRACTL {
        THROWS;
        GC_TRIGGERS;
        MODE_PREEMPTIVE;
    } CONTRACTL_END;

    JIT_TO_EE_TRANSITION();

#ifdef DEBUGGING_SUPPORTED
    if (g_pDebugInterface)
    {
        g_pDebugInterface->getBoundaries(GetMethod(ftn), cILOffsets, (DWORD**)pILOffsets,
                                     implicitBoundaries);
    }
    else
    {
        *cILOffsets = 0;
        *pILOffsets = NULL;
        *implicitBoundaries = ICorDebugInfo::DEFAULT_BOUNDARIES;
    }
#endif // DEBUGGING_SUPPORTED

    EE_TO_JIT_TRANSITION();
}

void CEEInfo::getVars(CORINFO_METHOD_HANDLE ftn, ULONG32 *cVars, ICorDebugInfo::ILVarInfo **vars,
                         bool *extendOthers)
{
    CONTRACTL {
        THROWS;
        GC_TRIGGERS;
        MODE_PREEMPTIVE;
    } CONTRACTL_END;

    JIT_TO_EE_TRANSITION();

#ifdef DEBUGGING_SUPPORTED
    if (g_pDebugInterface)
    {
        g_pDebugInterface->getVars(GetMethod(ftn), cVars, vars, extendOthers);
    }
    else
    {
        *cVars = 0;
        *vars = NULL;

        // Just tell the JIT to extend everything.
        *extendOthers = true;
    }
#endif // DEBUGGING_SUPPORTED

    EE_TO_JIT_TRANSITION();
}

/*********************************************************************/
CORINFO_ARG_LIST_HANDLE CEEInfo::getArgNext(CORINFO_ARG_LIST_HANDLE args)
{
    CONTRACTL {
        THROWS;
        GC_TRIGGERS;
        MODE_PREEMPTIVE;
    } CONTRACTL_END;

    CORINFO_ARG_LIST_HANDLE result = NULL;

    JIT_TO_EE_TRANSITION();

    SigPointer ptr((unsigned __int8*) args);
    IfFailThrow(ptr.SkipExactlyOne());

    result = (CORINFO_ARG_LIST_HANDLE) ptr.GetPtr();

    EE_TO_JIT_TRANSITION();

    return result;
}


/*********************************************************************/

CorInfoTypeWithMod CEEInfo::getArgType (
        CORINFO_SIG_INFO*       sig,
        CORINFO_ARG_LIST_HANDLE args,
        CORINFO_CLASS_HANDLE*   vcTypeRet
        )
{
    CONTRACTL {
        THROWS;
        GC_TRIGGERS;
        MODE_PREEMPTIVE;
    } CONTRACTL_END;

    CorInfoTypeWithMod result = CorInfoTypeWithMod(CORINFO_TYPE_UNDEF);

    JIT_TO_EE_TRANSITION();

   _ASSERTE((BYTE*) sig->pSig <= (BYTE*) sig->args && (BYTE*) args < (BYTE*) sig->pSig + sig->cbSig);
   _ASSERTE((BYTE*) sig->args <= (BYTE*) args);
    INDEBUG(*vcTypeRet = CORINFO_CLASS_HANDLE((size_t)INVALID_POINTER_CC));

    SigPointer ptr((unsigned __int8*) args);
    CorElementType eType;
    IfFailThrow(ptr.PeekElemType(&eType));
    while (eType == ELEMENT_TYPE_PINNED)
    {
        result = CORINFO_TYPE_MOD_PINNED;
        IfFailThrow(ptr.GetElemType(NULL));
        IfFailThrow(ptr.PeekElemType(&eType));
    }

    // Now read off the "real" element type after taking any instantiations into consideration
    SigTypeContext typeContext;
    GetTypeContext(&sig->sigInst,&typeContext);

    Module* pModule = GetModule(sig->scope);

    CorElementType type = ptr.PeekElemTypeClosed(pModule, &typeContext);

    TypeHandle typeHnd = TypeHandle();
    switch (type) {
      case ELEMENT_TYPE_VAR :
      case ELEMENT_TYPE_MVAR :
      case ELEMENT_TYPE_VALUETYPE :
      case ELEMENT_TYPE_TYPEDBYREF :
      case ELEMENT_TYPE_INTERNAL :
      {
            typeHnd = ptr.GetTypeHandleThrowing(pModule, &typeContext);
            _ASSERTE(!typeHnd.IsNull());

            CorElementType normType = typeHnd.GetInternalCorElementType();

            // if we are looking up a value class, don't morph it to a refernece type
            // (This can only happen in illegal IL)
            if (!CorTypeInfo::IsObjRef(normType) || type != ELEMENT_TYPE_VALUETYPE)
            {
                type = normType;
            }
        }
        break;

    case ELEMENT_TYPE_PTR:
        // Load the type eagerly under debugger to make the eval work
        if (CORDisableJITOptimizations(pModule->GetDebuggerInfoBits()))
        {
            // NOTE: in some IJW cases, when the type pointed at is unmanaged,
            // the GetTypeHandle may fail, because there is no TypeDef for such type.
            // Usage of GetTypeHandleThrowing would lead to class load exception
            TypeHandle thPtr = ptr.GetTypeHandleNT(pModule, &typeContext);
            if(!thPtr.IsNull())
            {
                classMustBeLoadedBeforeCodeIsRun(CORINFO_CLASS_HANDLE(thPtr.AsPtr()));
            }
        }
        break;

    case ELEMENT_TYPE_VOID:
        // void is not valid in local sigs
        if (sig->flags & CORINFO_SIGFLAG_IS_LOCAL_SIG)
            COMPlusThrowHR(COR_E_INVALIDPROGRAM);
        break;

    case ELEMENT_TYPE_END:
           COMPlusThrowHR(COR_E_BADIMAGEFORMAT);
        break;

    default:
        break;
    }

    result = CorInfoTypeWithMod(result | CEEInfo::asCorInfoType(type, typeHnd, vcTypeRet));
    EE_TO_JIT_TRANSITION();

    return result;
}

// Now the implementation is only focused on the float fields info,
// while a struct-arg has no more than two fields and total size is no larger than two-pointer-size.
// These depends on the platform's ABI rules.
//
// The returned value's encoding details how a struct argument uses float registers:
// see the enum `StructFloatFieldInfoFlags`.
uint32_t CEEInfo::getLoongArch64PassStructInRegisterFlags(CORINFO_CLASS_HANDLE cls)
{
    CONTRACTL {
        NOTHROW;
        GC_NOTRIGGER;
        MODE_PREEMPTIVE;
    } CONTRACTL_END;

    JIT_TO_EE_TRANSITION_LEAF();

    uint32_t size = STRUCT_NO_FLOAT_FIELD;

#if defined(TARGET_LOONGARCH64)
    size = (uint32_t)MethodTable::GetLoongArch64PassStructInRegisterFlags(cls);
#endif

    EE_TO_JIT_TRANSITION_LEAF();

    return size;
}

uint32_t CEEInfo::getRISCV64PassStructInRegisterFlags(CORINFO_CLASS_HANDLE cls)
{
    CONTRACTL {
        NOTHROW;
        GC_NOTRIGGER;
        MODE_PREEMPTIVE;
    } CONTRACTL_END;

    JIT_TO_EE_TRANSITION_LEAF();

    uint32_t size = STRUCT_NO_FLOAT_FIELD;

#if defined(TARGET_RISCV64)
    size = (uint32_t)MethodTable::GetRiscV64PassStructInRegisterFlags(cls);
#endif // TARGET_RISCV64

    EE_TO_JIT_TRANSITION_LEAF();

    return size;
}

/*********************************************************************/

int CEEInfo::getExactClasses (
        CORINFO_CLASS_HANDLE  baseType,
        int                   maxExactClasses,
        CORINFO_CLASS_HANDLE* exactClsRet
        )
{
    CONTRACTL {
        NOTHROW;
        GC_NOTRIGGER;
        MODE_ANY;
    } CONTRACTL_END;

    int exactClassesCount = 0;

    JIT_TO_EE_TRANSITION();

    // This function is currently implemented only on NativeAOT
    // but can be implemented for CoreCLR as well (e.g. for internal types)

    EE_TO_JIT_TRANSITION();

    return exactClassesCount;
}

/*********************************************************************/

CORINFO_CLASS_HANDLE CEEInfo::getArgClass (
    CORINFO_SIG_INFO*       sig,
    CORINFO_ARG_LIST_HANDLE args
    )
{
    CONTRACTL {
        THROWS;
        GC_TRIGGERS;
        MODE_PREEMPTIVE;
    } CONTRACTL_END;

    CORINFO_CLASS_HANDLE result = NULL;

    JIT_TO_EE_TRANSITION();

    // make certain we dont have a completely wacked out sig pointer
    _ASSERTE((BYTE*) sig->pSig <= (BYTE*) sig->args);
    _ASSERTE((BYTE*) sig->args <= (BYTE*) args && (BYTE*) args < &((BYTE*) sig->args)[0x10000*5]);

    Module* pModule = GetModule(sig->scope);

    SigPointer ptr((unsigned __int8*) args);

    CorElementType eType;
    IfFailThrow(ptr.PeekElemType(&eType));

    while (eType == ELEMENT_TYPE_PINNED)
    {
        IfFailThrow(ptr.GetElemType(NULL));
        IfFailThrow(ptr.PeekElemType(&eType));
    }
    // Now read off the "real" element type after taking any instantiations into consideration
    SigTypeContext typeContext;
    GetTypeContext(&sig->sigInst, &typeContext);
    CorElementType type = ptr.PeekElemTypeClosed(pModule, &typeContext);

    if (!CorTypeInfo::IsPrimitiveType(type)) {
        TypeHandle th = ptr.GetTypeHandleThrowing(pModule, &typeContext);
        result = CORINFO_CLASS_HANDLE(th.AsPtr());
    }

    EE_TO_JIT_TRANSITION();

    return result;
}

/*********************************************************************/

CorInfoHFAElemType CEEInfo::getHFAType(CORINFO_CLASS_HANDLE hClass)
{
    CONTRACTL {
        THROWS;
        GC_TRIGGERS;
        MODE_PREEMPTIVE;
    } CONTRACTL_END;

    CorInfoHFAElemType result = CORINFO_HFA_ELEM_NONE;

    JIT_TO_EE_TRANSITION();

    TypeHandle VMClsHnd(hClass);

    result = VMClsHnd.GetHFAType();

    EE_TO_JIT_TRANSITION();

    return result;
}

namespace
{
    CorInfoCallConvExtension getUnmanagedCallConvForSig(CORINFO_MODULE_HANDLE mod, PCCOR_SIGNATURE pSig, DWORD cbSig, bool* pSuppressGCTransition)
    {
        STANDARD_VM_CONTRACT;

        SigParser parser(pSig, cbSig);
        uint32_t rawCallConv;
        if (FAILED(parser.GetCallingConv(&rawCallConv)))
        {
            COMPlusThrowHR(COR_E_BADIMAGEFORMAT);
        }
        switch ((CorCallingConvention)rawCallConv)
        {
        case IMAGE_CEE_CS_CALLCONV_DEFAULT:
            _ASSERTE_MSG(false, "bad callconv");
            return CorInfoCallConvExtension::Managed;
        case IMAGE_CEE_CS_CALLCONV_C:
            return CorInfoCallConvExtension::C;
        case IMAGE_CEE_CS_CALLCONV_STDCALL:
            return CorInfoCallConvExtension::Stdcall;
        case IMAGE_CEE_CS_CALLCONV_THISCALL:
            return CorInfoCallConvExtension::Thiscall;
        case IMAGE_CEE_CS_CALLCONV_FASTCALL:
            return CorInfoCallConvExtension::Fastcall;
        case IMAGE_CEE_CS_CALLCONV_UNMANAGED:
        {
            CallConvBuilder builder;
            UINT errorResID;
            HRESULT hr = CallConv::TryGetUnmanagedCallingConventionFromModOpt(mod, pSig, cbSig, &builder, &errorResID);

            if (FAILED(hr))
                COMPlusThrowHR(hr, errorResID);

            CorInfoCallConvExtension callConvLocal = builder.GetCurrentCallConv();
            if (callConvLocal == CallConvBuilder::UnsetValue)
            {
                callConvLocal = CallConv::GetDefaultUnmanagedCallingConvention();
            }

            *pSuppressGCTransition = builder.IsCurrentCallConvModSet(CallConvBuilder::CALL_CONV_MOD_SUPPRESSGCTRANSITION);
            return callConvLocal;
        }
        case IMAGE_CEE_CS_CALLCONV_NATIVEVARARG:
            return CorInfoCallConvExtension::C;
        default:
            _ASSERTE_MSG(false, "bad callconv");
            return CorInfoCallConvExtension::Managed;
        }
    }

    CorInfoCallConvExtension getUnmanagedCallConvForMethod(MethodDesc* pMD, bool* pSuppressGCTransition)
    {
        STANDARD_VM_CONTRACT;

        uint32_t methodCallConv;
        PCCOR_SIGNATURE pSig;
        DWORD cbSig;
        pMD->GetSig(&pSig, &cbSig);
        if (FAILED(SigParser(pSig, cbSig).GetCallingConv(&methodCallConv)))
        {
            COMPlusThrowHR(COR_E_BADIMAGEFORMAT);
        }

        if (methodCallConv == CORINFO_CALLCONV_DEFAULT || methodCallConv == CORINFO_CALLCONV_VARARG)
        {
            _ASSERTE(pMD->IsNDirect() || pMD->HasUnmanagedCallersOnlyAttribute());
            if (pMD->IsNDirect())
            {
                CorInfoCallConvExtension unmanagedCallConv;
                NDirect::GetCallingConvention_IgnoreErrors(pMD, &unmanagedCallConv, pSuppressGCTransition);
                return unmanagedCallConv;
            }
            else
            {
                CorInfoCallConvExtension unmanagedCallConv;
                if (CallConv::TryGetCallingConventionFromUnmanagedCallersOnly(pMD, &unmanagedCallConv))
                {
                    if (methodCallConv == IMAGE_CEE_CS_CALLCONV_VARARG)
                    {
                        return CorInfoCallConvExtension::C;
                    }
                    return unmanagedCallConv;
                }
                return CallConv::GetDefaultUnmanagedCallingConvention();
            }
        }
        else
        {
            return getUnmanagedCallConvForSig(GetScopeHandle(pMD->GetModule()), pSig, cbSig, pSuppressGCTransition);
        }
    }
}

/*********************************************************************/

    // return the entry point calling convention for any of the following
    // - a P/Invoke
    // - a method marked with UnmanagedCallersOnly
    // - a function pointer with the CORINFO_CALLCONV_UNMANAGED calling convention.
CorInfoCallConvExtension CEEInfo::getUnmanagedCallConv(CORINFO_METHOD_HANDLE method, CORINFO_SIG_INFO* callSiteSig, bool* pSuppressGCTransition)
{
    CONTRACTL {
        THROWS;
        GC_TRIGGERS;
        MODE_PREEMPTIVE;
    } CONTRACTL_END;

    CorInfoCallConvExtension callConv = CorInfoCallConvExtension::Managed;

    JIT_TO_EE_TRANSITION();

    if (pSuppressGCTransition)
    {
        *pSuppressGCTransition = false;
    }

    if (method)
    {
        callConv = getUnmanagedCallConvForMethod(GetMethod(method), pSuppressGCTransition);
    }
    else
    {
        _ASSERTE(callSiteSig != nullptr);
        callConv = getUnmanagedCallConvForSig(callSiteSig->scope, callSiteSig->pSig, callSiteSig->cbSig, pSuppressGCTransition);
    }

    EE_TO_JIT_TRANSITION();

    return callConv;
}

/*********************************************************************/
bool CEEInfo::pInvokeMarshalingRequired(CORINFO_METHOD_HANDLE method, CORINFO_SIG_INFO* callSiteSig)
{
    CONTRACTL {
        THROWS;
        GC_TRIGGERS;
        MODE_PREEMPTIVE;
    } CONTRACTL_END;

    bool result = false;

    JIT_TO_EE_TRANSITION();

    if (method == NULL)
    {
        // check the call site signature
        result = NDirect::MarshalingRequired(
                    NULL,
                    callSiteSig->pSig,
                    GetModule(callSiteSig->scope));
    }
    else
    {
        MethodDesc* ftn = GetMethod(method);
        _ASSERTE(ftn->IsNDirect());
        NDirectMethodDesc *pMD = (NDirectMethodDesc*)ftn;

#if defined(HAS_NDIRECT_IMPORT_PRECODE)
        if (pMD->IsVarArg())
        {
            // Varag P/Invoke must not be inlined because its NDirectMethodDesc
            // does not contain a meaningful stack size (it is call site specific).
            // See code:InlinedCallFrame.UpdateRegDisplay where this is needed.
            result = TRUE;
        }
        else if (pMD->MarshalingRequired())
        {
            // This is not a no-marshal signature.
            result = TRUE;
        }
        else
        {
            // This is a no-marshal non-vararg signature.
            result = FALSE;
        }
#else
        // Marshalling is required to lazy initialize the indirection cell
        // without NDirectImportPrecode.
        result = TRUE;
#endif
    }

    PrepareCodeConfig *config = GetThread()->GetCurrentPrepareCodeConfig();
    if (config != nullptr && config->IsForMulticoreJit())
    {
        bool suppressGCTransition = false;
        CorInfoCallConvExtension unmanagedCallConv = getUnmanagedCallConv(method, callSiteSig, &suppressGCTransition);

        if (suppressGCTransition)
        {
            // MultiCoreJit thread can't inline PInvoke with SuppressGCTransitionAttribute,
            // because it can't be resolved in mcj thread
            result = TRUE;
        }
    }

    EE_TO_JIT_TRANSITION();

    return result;
}

/*********************************************************************/
// Generate a cookie based on the signature that would needs to be passed
// to CORINFO_HELP_PINVOKE_CALLI
LPVOID CEEInfo::GetCookieForPInvokeCalliSig(CORINFO_SIG_INFO* szMetaSig,
                                            void **ppIndirection)
{
    WRAPPER_NO_CONTRACT;

    return getVarArgsHandle(szMetaSig, ppIndirection);
}

bool CEEInfo::canGetCookieForPInvokeCalliSig(CORINFO_SIG_INFO* szMetaSig)
{
    LIMITED_METHOD_CONTRACT;
    return true;
}


// Check any constraints on method type arguments
bool CEEInfo::satisfiesMethodConstraints(
    CORINFO_CLASS_HANDLE        parent,
    CORINFO_METHOD_HANDLE       method)
{
    CONTRACTL {
        THROWS;
        GC_TRIGGERS;
        MODE_PREEMPTIVE;
    } CONTRACTL_END;

    bool result = false;

    JIT_TO_EE_TRANSITION();

    _ASSERTE(parent != NULL);
    _ASSERTE(method != NULL);
    result = !!GetMethod(method)->SatisfiesMethodConstraints(TypeHandle(parent));

    EE_TO_JIT_TRANSITION();

    return result;
}


/*********************************************************************/
// return address of fixup area for late-bound N/Direct calls.
void CEEInfo::getAddressOfPInvokeTarget(CORINFO_METHOD_HANDLE method,
                                        CORINFO_CONST_LOOKUP *pLookup)
{
    CONTRACTL {
        THROWS;
        GC_TRIGGERS;
        MODE_PREEMPTIVE;
    } CONTRACTL_END;

    JIT_TO_EE_TRANSITION();

    MethodDesc* pMD = GetMethod(method);
    _ASSERTE(pMD->IsNDirect());

    NDirectMethodDesc* pNMD = reinterpret_cast<NDirectMethodDesc*>(pMD);

    void* pIndirection;
    if (NDirectMethodDesc::TryGetResolvedNDirectTarget(pNMD, &pIndirection))
    {
        pLookup->accessType = IAT_VALUE;
        pLookup->addr = pIndirection;
    }
    else
    {
        pLookup->accessType = IAT_PVALUE;
        pLookup->addr = (LPVOID)&(pNMD->ndirect.m_pNDirectTarget);
    }

    EE_TO_JIT_TRANSITION();
}

/*********************************************************************/
CORINFO_JUST_MY_CODE_HANDLE CEEInfo::getJustMyCodeHandle(
                CORINFO_METHOD_HANDLE       method,
                CORINFO_JUST_MY_CODE_HANDLE**ppIndirection)
{
    CONTRACTL {
        NOTHROW;
        GC_NOTRIGGER;
        MODE_PREEMPTIVE;
    } CONTRACTL_END;

    CORINFO_JUST_MY_CODE_HANDLE result = NULL;

    if (ppIndirection)
        *ppIndirection = NULL;

    JIT_TO_EE_TRANSITION_LEAF();

    // Get the flag from the debugger.
    MethodDesc* ftn = GetMethod(method);
    DWORD * pFlagAddr = NULL;

    if (g_pDebugInterface)
    {
        pFlagAddr = g_pDebugInterface->GetJMCFlagAddr(ftn->GetModule());
    }

    result = (CORINFO_JUST_MY_CODE_HANDLE) pFlagAddr;

    EE_TO_JIT_TRANSITION_LEAF();

    return result;
}

/*********************************************************************/
void InlinedCallFrame::GetEEInfo(CORINFO_EE_INFO::InlinedCallFrameInfo *pInfo)
{
    LIMITED_METHOD_CONTRACT;

    pInfo->size                          = sizeof(GSCookie) + sizeof(InlinedCallFrame);

    pInfo->offsetOfGSCookie              = 0;
    pInfo->offsetOfFrameVptr             = sizeof(GSCookie);
    pInfo->offsetOfFrameLink             = sizeof(GSCookie) + Frame::GetOffsetOfNextLink();
    pInfo->offsetOfCallSiteSP            = sizeof(GSCookie) + offsetof(InlinedCallFrame, m_pCallSiteSP);
    pInfo->offsetOfCalleeSavedFP         = sizeof(GSCookie) + offsetof(InlinedCallFrame, m_pCalleeSavedFP);
    pInfo->offsetOfCallTarget            = sizeof(GSCookie) + offsetof(InlinedCallFrame, m_Datum);
    pInfo->offsetOfReturnAddress         = sizeof(GSCookie) + offsetof(InlinedCallFrame, m_pCallerReturnAddress);
#ifdef TARGET_ARM
    pInfo->offsetOfSPAfterProlog         = sizeof(GSCookie) + offsetof(InlinedCallFrame, m_pSPAfterProlog);
#endif // TARGET_ARM
}

CORINFO_OS getClrVmOs()
{
#ifdef TARGET_OSX
    return CORINFO_APPLE;
#elif defined(TARGET_UNIX)
    return CORINFO_UNIX;
#else
    return CORINFO_WINNT;
#endif
}

/*********************************************************************/
// Return details about EE internal data structures
void CEEInfo::getEEInfo(CORINFO_EE_INFO *pEEInfoOut)
{
    CONTRACTL {
        THROWS;
        GC_TRIGGERS;
        MODE_PREEMPTIVE;
    } CONTRACTL_END;

    INDEBUG(memset(pEEInfoOut, 0xCC, sizeof(*pEEInfoOut)));

    JIT_TO_EE_TRANSITION();

    InlinedCallFrame::GetEEInfo(&pEEInfoOut->inlinedCallFrameInfo);

    // Offsets into the Thread structure
    pEEInfoOut->offsetOfThreadFrame = Thread::GetOffsetOfCurrentFrame();
    pEEInfoOut->offsetOfGCState     = Thread::GetOffsetOfGCFlag();

#ifndef CROSSBITNESS_COMPILE
    // The assertions must hold in every non-crossbitness scenario
    _ASSERTE(OFFSETOF__DelegateObject__target       == DelegateObject::GetOffsetOfTarget());
    _ASSERTE(OFFSETOF__DelegateObject__methodPtr    == DelegateObject::GetOffsetOfMethodPtr());
    _ASSERTE(OFFSETOF__DelegateObject__methodPtrAux == DelegateObject::GetOffsetOfMethodPtrAux());
    _ASSERTE(OFFSETOF__PtrArray__m_Array_           == PtrArray::GetDataOffset());
#endif

    // Delegate offsets
    pEEInfoOut->offsetOfDelegateInstance    = OFFSETOF__DelegateObject__target;
    pEEInfoOut->offsetOfDelegateFirstTarget = OFFSETOF__DelegateObject__methodPtr;

    // Wrapper delegate offsets
    pEEInfoOut->offsetOfWrapperDelegateIndirectCell = OFFSETOF__DelegateObject__methodPtrAux;

    pEEInfoOut->sizeOfReversePInvokeFrame = TARGET_POINTER_SIZE * READYTORUN_ReversePInvokeTransitionFrameSizeInPointerUnits;

    // The following assert doesn't work in cross-bitness scenarios since the pointer size differs.
#if (defined(TARGET_64BIT) && defined(HOST_64BIT)) || (defined(TARGET_32BIT) && defined(HOST_32BIT))
    _ASSERTE(sizeof(ReversePInvokeFrame) <= pEEInfoOut->sizeOfReversePInvokeFrame);
#endif

    pEEInfoOut->osPageSize = GetOsPageSize();
    pEEInfoOut->maxUncheckedOffsetForNullObject = MAX_UNCHECKED_OFFSET_FOR_NULL_OBJECT;
    pEEInfoOut->targetAbi = CORINFO_CORECLR_ABI;
    pEEInfoOut->osType = getClrVmOs();

    EE_TO_JIT_TRANSITION();
}

const char16_t * CEEInfo::getJitTimeLogFilename()
{
    CONTRACTL {
        THROWS;
        GC_TRIGGERS;
        MODE_PREEMPTIVE;
    } CONTRACTL_END;

    LPCWSTR result = NULL;

    JIT_TO_EE_TRANSITION();
    result = CLRConfig::GetConfigValue(CLRConfig::INTERNAL_JitTimeLogFile);
    EE_TO_JIT_TRANSITION();

    return (const char16_t *)result;
}



    // Return details about EE internal data structures
uint32_t CEEInfo::getThreadTLSIndex(void **ppIndirection)
{
    CONTRACTL {
        THROWS;
        GC_TRIGGERS;
        MODE_PREEMPTIVE;
    } CONTRACTL_END;

    uint32_t result = (uint32_t)-1;

    if (ppIndirection != NULL)
        *ppIndirection = NULL;

    return result;
}


int32_t * CEEInfo::getAddrOfCaptureThreadGlobal(void **ppIndirection)
{
    CONTRACTL {
        NOTHROW;
        GC_NOTRIGGER;
        MODE_PREEMPTIVE;
    } CONTRACTL_END;

    int32_t * result = NULL;

    if (ppIndirection != NULL)
        *ppIndirection = NULL;

    JIT_TO_EE_TRANSITION_LEAF();

    result = (int32_t *)&g_TrapReturningThreads;

    EE_TO_JIT_TRANSITION_LEAF();

    return result;
}


// This method is called from CEEInfo::FilterException which
// is run as part of the SEH filter clause for the JIT.
// It is fatal to throw an exception while running a SEH filter clause
// so our contract is NOTHROW, NOTRIGGER.
//
LONG EEFilterException(struct _EXCEPTION_POINTERS *pExceptionPointers, void *unused)
{
    CONTRACTL {
        NOTHROW;
        GC_NOTRIGGER;
    } CONTRACTL_END;

    int result = 0;

    JIT_TO_EE_TRANSITION_LEAF();

    unsigned code = pExceptionPointers->ExceptionRecord->ExceptionCode;

#ifdef _DEBUG
    if (code == EXCEPTION_ACCESS_VIOLATION)
    {
        static int hit = 0;
        if (hit++ == 0)
        {
            _ASSERTE(!"Access violation while Jitting!");
            // If you set the debugger to catch access violations and 'go'
            // you will get back to the point at which the access violation occurred
            result = EXCEPTION_CONTINUE_EXECUTION;
        }
        else
        {
            result = EXCEPTION_CONTINUE_SEARCH;
        }
    }
    else
#endif // _DEBUG
    // No one should be catching breakpoint
    // Similarly the JIT doesn't know how to reset the guard page, so it shouldn't
    // be catching a hard stack overflow
    if (code == EXCEPTION_BREAKPOINT || code == EXCEPTION_SINGLE_STEP || code == EXCEPTION_STACK_OVERFLOW)
    {
        result = EXCEPTION_CONTINUE_SEARCH;
    }
    else if (!IsComPlusException(pExceptionPointers->ExceptionRecord))
    {
        result = EXCEPTION_EXECUTE_HANDLER;
    }
    else
    {
        GCX_COOP();

        // This is actually the LastThrown exception object.
        OBJECTREF throwable = CLRException::GetThrowableFromExceptionRecord(pExceptionPointers->ExceptionRecord);

        if (throwable != NULL)
        {
            struct
            {
                OBJECTREF oLastThrownObject;
            } _gc;

            ZeroMemory(&_gc, sizeof(_gc));

            // Setup the throwables
            _gc.oLastThrownObject = throwable;

            GCPROTECT_BEGIN(_gc);

            // Don't catch ThreadAbort and other uncatchable exceptions
            if (IsUncatchable(&_gc.oLastThrownObject))
                result = EXCEPTION_CONTINUE_SEARCH;
            else
                result = EXCEPTION_EXECUTE_HANDLER;

            GCPROTECT_END();
        }
    }

    EE_TO_JIT_TRANSITION_LEAF();

    return result;
}

// This code is called if FilterException chose to handle the exception.
void CEEInfo::HandleException(struct _EXCEPTION_POINTERS *pExceptionPointers)
{
    CONTRACTL {
        NOTHROW;
        GC_NOTRIGGER;
    } CONTRACTL_END;

    JIT_TO_EE_TRANSITION_LEAF();

    if (IsComPlusException(pExceptionPointers->ExceptionRecord))
    {
        GCX_COOP();

        // This is actually the LastThrown exception object.
        OBJECTREF throwable = CLRException::GetThrowableFromExceptionRecord(pExceptionPointers->ExceptionRecord);

        if (throwable != NULL)
        {
            struct
            {
                OBJECTREF oLastThrownObject;
                OBJECTREF oCurrentThrowable;
            } _gc;

            ZeroMemory(&_gc, sizeof(_gc));

            PTR_Thread pCurThread = GetThread();

            // Setup the throwables
            _gc.oLastThrownObject = throwable;

            // This will be NULL if no managed exception is active. Otherwise,
            // it will reference the active throwable.
            _gc.oCurrentThrowable = pCurThread->GetThrowable();

            GCPROTECT_BEGIN(_gc);

            // JIT does not use or reference managed exceptions at all and simply swallows them,
            // or lets them fly through so that they will either get caught in managed code, the VM
            // or will go unhandled.
            //
            // Blind swallowing of managed exceptions can break the semantic of "which exception handler"
            // gets to process the managed exception first. The expected handler is managed code exception
            // handler (e.g. COMPlusFrameHandler on x86 and ProcessCLRException on 64bit) which will setup
            // the exception tracker for the exception that will enable the expected sync between the
            // LastThrownObject (LTO), setup in RaiseTheExceptionInternalOnly, and the exception tracker.
            //
            // However, JIT can break this by swallowing the managed exception before managed code exception
            // handler gets a chance to setup an exception tracker for it. Since there is no cleanup
            // done for the swallowed exception as part of the unwind (because no exception tracker may have been setup),
            // we need to reset the LTO, if it is out of sync from the active throwable.
            //
            // Hence, check if the LastThrownObject and active-exception throwable are in sync or not.
            // If not, bring them in sync.
            //
            // Example
            // -------
            // It is possible that an exception was already in progress and while processing it (e.g.
            // invoking finally block), we invoked JIT that had another managed exception @ JIT-EE transition boundary
            // that is swallowed by the JIT before managed code exception handler sees it. This breaks the sync between
            // LTO and the active exception in the exception tracker.
            if (_gc.oCurrentThrowable != _gc.oLastThrownObject)
            {
                // Update the LTO.
                //
                // Note: Incase of OOM, this will get set to OOM instance.
                pCurThread->SafeSetLastThrownObject(_gc.oCurrentThrowable);
            }

            GCPROTECT_END();
        }
    }

    EE_TO_JIT_TRANSITION_LEAF();
}

CORINFO_MODULE_HANDLE CEEInfo::embedModuleHandle(CORINFO_MODULE_HANDLE handle,
                                                 void **ppIndirection)
{
    CONTRACTL {
        NOTHROW;
        GC_NOTRIGGER;
        MODE_PREEMPTIVE;
        PRECONDITION(!IsDynamicScope(handle));
    }
    CONTRACTL_END;

    if (ppIndirection != NULL)
        *ppIndirection = NULL;

    JIT_TO_EE_TRANSITION_LEAF();

    EE_TO_JIT_TRANSITION_LEAF();

    return handle;
}

CORINFO_CLASS_HANDLE CEEInfo::embedClassHandle(CORINFO_CLASS_HANDLE handle,
                                               void **ppIndirection)
{
    CONTRACTL {
        NOTHROW;
        GC_NOTRIGGER;
        MODE_PREEMPTIVE;
    }
    CONTRACTL_END;

    if (ppIndirection != NULL)
        *ppIndirection = NULL;

    JIT_TO_EE_TRANSITION_LEAF();

    EE_TO_JIT_TRANSITION_LEAF();

    return handle;
}

CORINFO_FIELD_HANDLE CEEInfo::embedFieldHandle(CORINFO_FIELD_HANDLE handle,
                                               void **ppIndirection)
{
    CONTRACTL {
        NOTHROW;
        GC_NOTRIGGER;
        MODE_PREEMPTIVE;
    }
    CONTRACTL_END;

    if (ppIndirection != NULL)
        *ppIndirection = NULL;

    JIT_TO_EE_TRANSITION_LEAF();

    EE_TO_JIT_TRANSITION_LEAF();

    return handle;
}

CORINFO_METHOD_HANDLE CEEInfo::embedMethodHandle(CORINFO_METHOD_HANDLE handle,
                                                 void **ppIndirection)
{
    CONTRACTL {
        NOTHROW;
        GC_NOTRIGGER;
        MODE_PREEMPTIVE;
    }
    CONTRACTL_END;

    if (ppIndirection != NULL)
        *ppIndirection = NULL;

    JIT_TO_EE_TRANSITION_LEAF();

    EE_TO_JIT_TRANSITION_LEAF();

    return handle;
}

/*********************************************************************/
void CEEInfo::setJitFlags(const CORJIT_FLAGS& jitFlags)
{
    LIMITED_METHOD_CONTRACT;

    m_jitFlags = jitFlags;
}

/*********************************************************************/
uint32_t CEEInfo::getJitFlags(CORJIT_FLAGS* jitFlags, uint32_t sizeInBytes)
{
    CONTRACTL {
        NOTHROW;
        GC_NOTRIGGER;
        MODE_PREEMPTIVE;
    } CONTRACTL_END;

    JIT_TO_EE_TRANSITION_LEAF();

    _ASSERTE(sizeInBytes >= sizeof(m_jitFlags));
    *jitFlags = m_jitFlags;

    EE_TO_JIT_TRANSITION_LEAF();

    return sizeof(m_jitFlags);
}

/*********************************************************************/
#if !defined(TARGET_UNIX)

struct RunWithErrorTrapFilterParam
{
    ICorDynamicInfo* m_corInfo;
    void (*m_function)(void*);
    void* m_param;
    EXCEPTION_POINTERS m_exceptionPointers;
};

static LONG RunWithErrorTrapFilter(struct _EXCEPTION_POINTERS* exceptionPointers, void* theParam)
{
    WRAPPER_NO_CONTRACT;

    auto* param = reinterpret_cast<RunWithErrorTrapFilterParam*>(theParam);
    param->m_exceptionPointers = *exceptionPointers;
    return EEFilterException(exceptionPointers, nullptr);
}

#endif // !defined(TARGET_UNIX)

bool CEEInfo::runWithSPMIErrorTrap(void (*function)(void*), void* param)
{
    // No dynamic contract here because SEH is used
    STATIC_CONTRACT_THROWS;
    STATIC_CONTRACT_GC_TRIGGERS;
    STATIC_CONTRACT_MODE_PREEMPTIVE;

    // NOTE: the lack of JIT/EE transition markers in this method is intentional. Any
    //       transitions into the EE proper should occur either via JIT/EE
    //       interface calls made by `function`.

    // As we aren't SPMI, we don't need to do anything other than call the function.

    function(param);
    return true;
}

bool CEEInfo::runWithErrorTrap(void (*function)(void*), void* param)
{
    // No dynamic contract here because SEH is used
    STATIC_CONTRACT_THROWS;
    STATIC_CONTRACT_GC_TRIGGERS;
    STATIC_CONTRACT_MODE_PREEMPTIVE;

    // NOTE: the lack of JIT/EE transition markers in this method is intentional. Any
    //       transitions into the EE proper should occur either via the call to
    //       `EEFilterException` (which is appropriately marked) or via JIT/EE
    //       interface calls made by `function`.

    bool success = true;

#if !defined(TARGET_UNIX)

    RunWithErrorTrapFilterParam trapParam;
    trapParam.m_corInfo = this;
    trapParam.m_function = function;
    trapParam.m_param = param;

    PAL_TRY(RunWithErrorTrapFilterParam*, pTrapParam, &trapParam)
    {
        pTrapParam->m_function(pTrapParam->m_param);
    }
    PAL_EXCEPT_FILTER(RunWithErrorTrapFilter)
    {
        HandleException(&trapParam.m_exceptionPointers);
        success = false;
    }
    PAL_ENDTRY

#else // !defined(TARGET_UNIX)

    // We shouldn't need PAL_TRY on *nix: any exceptions that we are able to catch
    // ought to originate from the runtime itself and should be catchable inside of
    // EX_TRY/EX_CATCH, including emulated SEH exceptions.
    EX_TRY
    {
        function(param);
    }
    EX_CATCH
    {
        success = false;
    }
    EX_END_CATCH(RethrowTerminalExceptions);

#endif

    return success;
}

/*********************************************************************/
int CEEInfo::doAssert(const char* szFile, int iLine, const char* szExpr)
{
    STATIC_CONTRACT_THROWS;
    STATIC_CONTRACT_GC_TRIGGERS;
    STATIC_CONTRACT_MODE_PREEMPTIVE;
    STATIC_CONTRACT_DEBUG_ONLY;

    int result = 0;

    JIT_TO_EE_TRANSITION();


#ifdef _DEBUG
    BEGIN_DEBUG_ONLY_CODE;
    if (CLRConfig::GetConfigValue(CLRConfig::INTERNAL_JitThrowOnAssertionFailure) != 0)
    {
        SString output;
        output.Printf(
            "JIT assert failed:\n"
            "%s\n"
            "    File: %s Line: %d\n",
            szExpr, szFile, iLine);
        COMPlusThrowNonLocalized(kInvalidProgramException, output.GetUnicode());
    }

    result = _DbgBreakCheck(szFile, iLine, szExpr);
    END_DEBUG_ONLY_CODE;
#else // !_DEBUG
    result = 1;   // break into debugger
#endif // !_DEBUG


    EE_TO_JIT_TRANSITION();

    return result;
}

void CEEInfo::reportFatalError(CorJitResult result)
{
    STATIC_CONTRACT_THROWS;
    STATIC_CONTRACT_GC_TRIGGERS;
    STATIC_CONTRACT_MODE_PREEMPTIVE;

    JIT_TO_EE_TRANSITION_LEAF();

    STRESS_LOG2(LF_JIT,LL_ERROR, "Jit reported error 0x%x while compiling 0x%p\n",
                (int)result, (INT_PTR)getMethodBeingCompiled());

    EE_TO_JIT_TRANSITION_LEAF();
}

bool CEEInfo::logMsg(unsigned level, const char* fmt, va_list args)
{
    STATIC_CONTRACT_THROWS;
    STATIC_CONTRACT_GC_TRIGGERS;
    STATIC_CONTRACT_MODE_PREEMPTIVE;
    STATIC_CONTRACT_DEBUG_ONLY;

    bool result = false;

    JIT_TO_EE_TRANSITION_LEAF();

#ifdef LOGGING
    if (LoggingOn(LF_JIT, level))
    {
        LogSpewValist(LF_JIT, level, (char*) fmt, args);
        result = true;
    }
#endif // LOGGING

    EE_TO_JIT_TRANSITION_LEAF();

    return result;
}


/*********************************************************************/

void* CEEJitInfo::getHelperFtn(CorInfoHelpFunc    ftnNum,         /* IN  */
                               void **            ppIndirection)  /* OUT */
{
    CONTRACTL {
        NOTHROW;
        GC_NOTRIGGER;
        MODE_PREEMPTIVE;
    } CONTRACTL_END;

    void* result = NULL;

    if (ppIndirection != NULL)
        *ppIndirection = NULL;

    JIT_TO_EE_TRANSITION_LEAF();

    _ASSERTE(ftnNum < CORINFO_HELP_COUNT);

    void* pfnHelper = hlpFuncTable[ftnNum].pfnHelper;

    size_t dynamicFtnNum = ((size_t)pfnHelper - 1);
    if (dynamicFtnNum < DYNAMIC_CORINFO_HELP_COUNT)
    {
#ifdef _PREFAST_
#pragma warning(push)
#pragma warning(disable:26001) // "Bounds checked above using the underflow trick"
#endif /*_PREFAST_ */

#if defined(TARGET_AMD64)
        // To avoid using a jump stub we always call certain helpers using an indirect call.
        // Because when using a direct call and the target is father away than 2^31 bytes,
        // the direct call instead goes to a jump stub which jumps to the jit helper.
        // However in this process the jump stub will corrupt RAX.
        //
        // The set of helpers for which RAX must be preserved are profiler probes, CFG dispatcher
        // and the STOP_FOR_GC helper which maps to JIT_RareDisableHelper.
        // In the case of the STOP_FOR_GC helper RAX can be holding a function return value.
        //
        if (dynamicFtnNum == DYNAMIC_CORINFO_HELP_STOP_FOR_GC    ||
            dynamicFtnNum == DYNAMIC_CORINFO_HELP_PROF_FCN_ENTER ||
            dynamicFtnNum == DYNAMIC_CORINFO_HELP_PROF_FCN_LEAVE ||
            dynamicFtnNum == DYNAMIC_CORINFO_HELP_PROF_FCN_TAILCALL ||
            dynamicFtnNum == DYNAMIC_CORINFO_HELP_DISPATCH_INDIRECT_CALL)
        {
            _ASSERTE(ppIndirection != NULL);
            *ppIndirection = &hlpDynamicFuncTable[dynamicFtnNum].pfnHelper;
            return NULL;
        }
#endif

        // Check if we already have a cached address of the final target
        static LPVOID hlpFinalTierAddrTable[DYNAMIC_CORINFO_HELP_COUNT] = {};
        LPVOID finalTierAddr = hlpFinalTierAddrTable[dynamicFtnNum];
        if (finalTierAddr != NULL)
        {
            return finalTierAddr;
        }

        if (dynamicFtnNum == DYNAMIC_CORINFO_HELP_ISINSTANCEOFINTERFACE ||
            dynamicFtnNum == DYNAMIC_CORINFO_HELP_ISINSTANCEOFANY ||
            dynamicFtnNum == DYNAMIC_CORINFO_HELP_ISINSTANCEOFARRAY ||
            dynamicFtnNum == DYNAMIC_CORINFO_HELP_ISINSTANCEOFCLASS ||
            dynamicFtnNum == DYNAMIC_CORINFO_HELP_CHKCASTANY ||
            dynamicFtnNum == DYNAMIC_CORINFO_HELP_CHKCASTARRAY ||
            dynamicFtnNum == DYNAMIC_CORINFO_HELP_CHKCASTINTERFACE ||
            dynamicFtnNum == DYNAMIC_CORINFO_HELP_CHKCASTCLASS ||
            dynamicFtnNum == DYNAMIC_CORINFO_HELP_CHKCASTCLASS_SPECIAL ||
            dynamicFtnNum == DYNAMIC_CORINFO_HELP_UNBOX ||
            dynamicFtnNum == DYNAMIC_CORINFO_HELP_ARRADDR_ST ||
            dynamicFtnNum == DYNAMIC_CORINFO_HELP_LDELEMA_REF)
        {
            Precode* pPrecode = Precode::GetPrecodeFromEntryPoint((PCODE)hlpDynamicFuncTable[dynamicFtnNum].pfnHelper);
            _ASSERTE(pPrecode->GetType() == PRECODE_FIXUP);

            // Check if the target MethodDesc is already jitted to its final Tier
            // so we no longer need to use indirections and can emit a direct call instead.
            //
            // Avoid taking the lock for foreground jit compilations
            if (!GetAppDomain()->GetTieredCompilationManager()->IsTieringDelayActive())
            {
                MethodDesc* helperMD = pPrecode->GetMethodDesc();
                _ASSERT(helperMD != nullptr);

                CodeVersionManager* manager = helperMD->GetCodeVersionManager();
                NativeCodeVersion activeCodeVersion;

                {
                    // Get active code version under a lock
                    CodeVersionManager::LockHolder codeVersioningLockHolder;
                    activeCodeVersion = manager->GetActiveILCodeVersion(helperMD).GetActiveNativeCodeVersion(helperMD);
                }

                if (activeCodeVersion.IsFinalTier())
                {
                    finalTierAddr = (LPVOID)activeCodeVersion.GetNativeCode();
                    if (finalTierAddr != NULL)
                    {
                        // Cache it for future uses to avoid taking the lock again.
                        hlpFinalTierAddrTable[dynamicFtnNum] = finalTierAddr;
                        return finalTierAddr;
                    }
                }
            }

            *ppIndirection = ((FixupPrecode*)pPrecode)->GetTargetSlot();
            return NULL;
        }

        pfnHelper = hlpDynamicFuncTable[dynamicFtnNum].pfnHelper;

#ifdef _PREFAST_
#pragma warning(pop)
#endif /*_PREFAST_*/
    }

    _ASSERTE(pfnHelper);

    result = (LPVOID)GetEEFuncEntryPoint(pfnHelper);

    EE_TO_JIT_TRANSITION_LEAF();

    return result;
}

PCODE CEEJitInfo::getHelperFtnStatic(CorInfoHelpFunc ftnNum)
{
    LIMITED_METHOD_CONTRACT;

    void* pfnHelper = hlpFuncTable[ftnNum].pfnHelper;

    // If pfnHelper is an index into the dynamic helper table, it should be less
    // than DYNAMIC_CORINFO_HELP_COUNT.  In this case we need to find the actual pfnHelper
    // using an extra indirection.  Note the special case
    // where pfnHelper==0 where pfnHelper-1 will underflow and we will avoid the indirection.
    if (((size_t)pfnHelper - 1) < DYNAMIC_CORINFO_HELP_COUNT)
    {
        pfnHelper = hlpDynamicFuncTable[((size_t)pfnHelper - 1)].pfnHelper;
    }

    _ASSERTE(pfnHelper != NULL);

    return GetEEFuncEntryPoint(pfnHelper);
}

// Wrapper around CEEInfo::GetProfilingHandle.  The first time this is called for a
// method desc, it calls through to EEToProfInterfaceImpl::EEFunctionIDMappe and caches the
// result in CEEJitInfo::GetProfilingHandleCache.  Thereafter, this wrapper regurgitates the cached values
// rather than calling into CEEInfo::GetProfilingHandle each time.  This avoids
// making duplicate calls into the profiler's FunctionIDMapper callback.
void CEEJitInfo::GetProfilingHandle(bool                      *pbHookFunction,
                                    void                     **pProfilerHandle,
                                    bool                      *pbIndirectedHandles)
{
    CONTRACTL {
        THROWS;
        GC_TRIGGERS;
        MODE_PREEMPTIVE;
    } CONTRACTL_END;

    _ASSERTE(pbHookFunction != NULL);
    _ASSERTE(pProfilerHandle != NULL);
    _ASSERTE(pbIndirectedHandles != NULL);

    if (!m_gphCache.m_bGphIsCacheValid)
    {
#ifdef PROFILING_SUPPORTED
        JIT_TO_EE_TRANSITION();

        // Cache not filled in, so make our first and only call to CEEInfo::GetProfilingHandle here

        // methods with no metadata behind cannot be exposed to tools expecting metadata (profiler, debugger...)
        // they shouldnever come here as they are called out in GetCompileFlag
        _ASSERTE(!m_pMethodBeingCompiled->IsNoMetadata());

        // We pass in the typical method definition to the function mapper because in
        // Whidbey all the profiling API transactions are done in terms of typical
        // method definitions not instantiations.
        BOOL bHookFunction = TRUE;
        void * profilerHandle = m_pMethodBeingCompiled;

        {
            BEGIN_PROFILER_CALLBACK(CORProfilerFunctionIDMapperEnabled());
            profilerHandle = (void *)(&g_profControlBlock)->EEFunctionIDMapper((FunctionID) m_pMethodBeingCompiled, &bHookFunction);
            END_PROFILER_CALLBACK();
        }

        m_gphCache.m_pvGphProfilerHandle = profilerHandle;
        m_gphCache.m_bGphHookFunction = (bHookFunction != FALSE);
        m_gphCache.m_bGphIsCacheValid = true;

        EE_TO_JIT_TRANSITION();
#endif //PROFILING_SUPPORTED
    }

    // Our cache of these values are bitfield bools, but the interface requires
    // bool.  So to avoid setting aside a staging area on the stack for these
    // values, we filled them in directly in the if (not cached yet) case.
    *pbHookFunction = (m_gphCache.m_bGphHookFunction != false);

    // At this point, the remaining values must be in the cache by now, so use them
    *pProfilerHandle = m_gphCache.m_pvGphProfilerHandle;

    //
    // This is the JIT case, which is never indirected.
    //
    *pbIndirectedHandles = false;
}

/*********************************************************************/
void CEEJitInfo::WriteCodeBytes()
{
    LIMITED_METHOD_CONTRACT;

#ifdef USE_INDIRECT_CODEHEADER
    if (m_pRealCodeHeader != NULL)
    {
        // Restore the read only version of the real code header
        m_CodeHeaderRW->SetRealCodeHeader(m_pRealCodeHeader);
        m_pRealCodeHeader = NULL;
    }
#endif // USE_INDIRECT_CODEHEADER

    if (m_CodeHeaderRW != m_CodeHeader)
    {
        ExecutableWriterHolder<void> codeWriterHolder((void *)m_CodeHeader, m_codeWriteBufferSize);
        memcpy(codeWriterHolder.GetRW(), m_CodeHeaderRW, m_codeWriteBufferSize);
    }
}

/*********************************************************************/
void CEEJitInfo::BackoutJitData(EEJitManager * jitMgr)
{
    CONTRACTL {
        NOTHROW;
        GC_TRIGGERS;
    } CONTRACTL_END;

    // The RemoveJitData call below requires the m_CodeHeader to be valid, so we need to write
    // the code bytes to the target memory location.
    WriteCodeBytes();

    CodeHeader* pCodeHeader = m_CodeHeader;
    if (pCodeHeader)
        jitMgr->RemoveJitData(pCodeHeader, m_GCinfo_len, m_EHinfo_len);
}

/*********************************************************************/
void CEEJitInfo::WriteCode(EEJitManager * jitMgr)
{
    CONTRACTL {
        THROWS;
        GC_TRIGGERS;
    } CONTRACTL_END;

#ifdef FEATURE_INTERPRETER
    // TODO: the InterpterCEEInfo doesn't support features about W^X.
    // see also #53173
    if (m_pCodeHeap == nullptr) return;
#endif

    WriteCodeBytes();

    // Now that the code header was written to the final location, publish the code via the nibble map
    jitMgr->NibbleMapSet(m_pCodeHeap, m_CodeHeader->GetCodeStartAddress(), TRUE);

#if defined(TARGET_AMD64)
    // Publish the new unwind information in a way that the ETW stack crawler can find
    _ASSERTE(m_usedUnwindInfos == m_totalUnwindInfos);
    UnwindInfoTable::PublishUnwindInfoForMethod(m_moduleBase, m_CodeHeader->GetUnwindInfo(0), m_totalUnwindInfos);
#endif // defined(TARGET_AMD64)

}


/*********************************************************************/
// Route jit information to the Jit Debug store.
void CEEJitInfo::setBoundaries(CORINFO_METHOD_HANDLE ftn, uint32_t cMap,
                               ICorDebugInfo::OffsetMapping *pMap)
{
    CONTRACTL {
        THROWS;
        GC_TRIGGERS;
        MODE_PREEMPTIVE;
    } CONTRACTL_END;

    JIT_TO_EE_TRANSITION();

    // We receive ownership of the array
    _ASSERTE(m_pOffsetMapping == NULL && m_iOffsetMapping == 0);
    m_iOffsetMapping = cMap;
    m_pOffsetMapping = pMap;

    EE_TO_JIT_TRANSITION();
}

void CEEJitInfo::setVars(CORINFO_METHOD_HANDLE ftn, uint32_t cVars, ICorDebugInfo::NativeVarInfo *vars)
{
    CONTRACTL {
        THROWS;
        GC_TRIGGERS;
        MODE_PREEMPTIVE;
    } CONTRACTL_END;

    JIT_TO_EE_TRANSITION();

    // We receive ownership of the array
    _ASSERTE(m_pNativeVarInfo == NULL && m_iNativeVarInfo == 0);
    m_iNativeVarInfo = cVars;
    m_pNativeVarInfo = vars;

    EE_TO_JIT_TRANSITION();
}

void CEEJitInfo::reportRichMappings(
        ICorDebugInfo::InlineTreeNode*    inlineTreeNodes,
        uint32_t                          numInlineTreeNodes,
        ICorDebugInfo::RichOffsetMapping* mappings,
        uint32_t                          numMappings)
{
    CONTRACTL {
        NOTHROW;
        GC_NOTRIGGER;
        MODE_PREEMPTIVE;
    } CONTRACTL_END;

    JIT_TO_EE_TRANSITION();

    if (m_jitManager->IsStoringRichDebugInfo())
    {
        m_inlineTreeNodes = inlineTreeNodes;
        m_numInlineTreeNodes = numInlineTreeNodes;
        m_richOffsetMappings = mappings;
        m_numRichOffsetMappings = numMappings;
    }
    else
    {
        freeArrayInternal(inlineTreeNodes);
        freeArrayInternal(mappings);
    }

    EE_TO_JIT_TRANSITION();
}

void CEEJitInfo::reportMetadata(
        const char* key,
<<<<<<< HEAD
        const void* value)
=======
        const void* value,
        size_t length)
>>>>>>> 80084aa5
{
    CONTRACTL {
        NOTHROW;
        GC_NOTRIGGER;
        MODE_PREEMPTIVE;
    } CONTRACTL_END;

    JIT_TO_EE_TRANSITION_LEAF();

    EE_TO_JIT_TRANSITION_LEAF();
}

void CEEJitInfo::setPatchpointInfo(PatchpointInfo* patchpointInfo)
{
    CONTRACTL {
        THROWS;
        GC_TRIGGERS;
        MODE_PREEMPTIVE;
    } CONTRACTL_END;

    JIT_TO_EE_TRANSITION();

#ifdef FEATURE_ON_STACK_REPLACEMENT
    // We receive ownership of the array
    _ASSERTE(m_pPatchpointInfoFromJit == NULL);
    m_pPatchpointInfoFromJit = patchpointInfo;
#else
    UNREACHABLE();
#endif

    EE_TO_JIT_TRANSITION();
}

PatchpointInfo* CEEJitInfo::getOSRInfo(unsigned* ilOffset)
{
    CONTRACTL {
        THROWS;
        GC_TRIGGERS;
        MODE_PREEMPTIVE;
    } CONTRACTL_END;

    PatchpointInfo* result = NULL;
    *ilOffset = 0;

    JIT_TO_EE_TRANSITION();

#ifdef FEATURE_ON_STACK_REPLACEMENT
    result = m_pPatchpointInfoFromRuntime;
    *ilOffset = m_ilOffset;
#endif

    EE_TO_JIT_TRANSITION();

    return result;
}

void CEEJitInfo::CompressDebugInfo()
{
    CONTRACTL {
        THROWS;
        GC_TRIGGERS;
        MODE_PREEMPTIVE;
    } CONTRACTL_END;

#ifdef FEATURE_ON_STACK_REPLACEMENT
    PatchpointInfo* patchpointInfo = m_pPatchpointInfoFromJit;
#else
    PatchpointInfo* patchpointInfo = NULL;
#endif

    // Don't track JIT info for DynamicMethods.
    if (m_pMethodBeingCompiled->IsDynamicMethod() && !g_pConfig->GetTrackDynamicMethodDebugInfo())
    {
        _ASSERTE(patchpointInfo == NULL);
        return;
    }

    if ((m_iOffsetMapping == 0) && (m_iNativeVarInfo == 0) && (patchpointInfo == NULL) && (m_numInlineTreeNodes == 0) && (m_numRichOffsetMappings == 0))
        return;

    JIT_TO_EE_TRANSITION();

    EX_TRY
    {
        BOOL writeFlagByte = FALSE;
#ifdef FEATURE_ON_STACK_REPLACEMENT
        writeFlagByte = TRUE;
#endif
        if (m_jitManager->IsStoringRichDebugInfo())
            writeFlagByte = TRUE;

        PTR_BYTE pDebugInfo = CompressDebugInfo::CompressBoundariesAndVars(
            m_pOffsetMapping, m_iOffsetMapping,
            m_pNativeVarInfo, m_iNativeVarInfo,
            patchpointInfo,
            m_inlineTreeNodes, m_numInlineTreeNodes,
            m_richOffsetMappings, m_numRichOffsetMappings,
            writeFlagByte,
            m_pMethodBeingCompiled->GetLoaderAllocator()->GetLowFrequencyHeap());

        m_CodeHeaderRW->SetDebugInfo(pDebugInfo);
    }
    EX_CATCH
    {
        // Just ignore exceptions here. The debugger's structures will still be in a consistent state.
    }
    EX_END_CATCH(SwallowAllExceptions)

    EE_TO_JIT_TRANSITION();
}

void reservePersonalityRoutineSpace(uint32_t &unwindSize)
{
#if defined(TARGET_X86)
    // Do nothing
#elif defined(TARGET_AMD64)
    // Add space for personality routine, it must be 4-byte aligned.
    // Everything in the UNWIND_INFO up to the variable-sized UnwindCodes
    // array has already had its size included in unwindSize by the caller.
    unwindSize += sizeof(ULONG);

    // Note that the count of unwind codes (2 bytes each) is stored as a UBYTE
    // So the largest size could be 510 bytes, plus the header and language
    // specific stuff.  This can't overflow.

    _ASSERTE(FitsInU4(unwindSize + sizeof(ULONG)));
    unwindSize = (ULONG)(ALIGN_UP(unwindSize, sizeof(ULONG)));
#elif defined(TARGET_ARM) || defined(TARGET_ARM64)
    // The JIT passes in a 4-byte aligned block of unwind data.
    _ASSERTE(IS_ALIGNED(unwindSize, sizeof(ULONG)));

    // Add space for personality routine, it must be 4-byte aligned.
    unwindSize += sizeof(ULONG);
#elif defined(TARGET_LOONGARCH64)
    // The JIT passes in a 4-byte aligned block of unwind data.
    _ASSERTE(IS_ALIGNED(unwindSize, sizeof(ULONG)));

    // Add space for personality routine, it must be 4-byte aligned.
    unwindSize += sizeof(ULONG);
#elif defined(TARGET_RISCV64)
    // The JIT passes in a 4-byte aligned block of unwind data.
    _ASSERTE(IS_ALIGNED(unwindSize, sizeof(ULONG)));

    // Add space for personality routine, it must be 4-byte aligned.
    unwindSize += sizeof(ULONG);
#else
    PORTABILITY_ASSERT("reservePersonalityRoutineSpace");
#endif // !defined(TARGET_AMD64)

}
// Reserve memory for the method/funclet's unwind information.
// Note that this must be called before allocMem. It should be
// called once for the main method, once for every funclet, and
// once for every block of cold code for which allocUnwindInfo
// will be called.
//
// This is necessary because jitted code must allocate all the
// memory needed for the unwindInfo at the allocMem call.
// For prejitted code we split up the unwinding information into
// separate sections .rdata and .pdata.
//
void CEEJitInfo::reserveUnwindInfo(bool isFunclet, bool isColdCode, uint32_t unwindSize)
{
#ifdef FEATURE_EH_FUNCLETS
    CONTRACTL {
        NOTHROW;
        GC_NOTRIGGER;
        MODE_PREEMPTIVE;
    }
    CONTRACTL_END;

    JIT_TO_EE_TRANSITION_LEAF();

    CONSISTENCY_CHECK_MSG(!isColdCode, "Hot/Cold splitting is not supported in jitted code");
    _ASSERTE_MSG(m_theUnwindBlock == NULL,
        "reserveUnwindInfo() can only be called before allocMem(), but allocMem() has already been called. "
        "This may indicate the JIT has hit a NO_WAY assert after calling allocMem(), and is re-JITting. "
        "Set DOTNET_JitBreakOnBadCode=1 and rerun to get the real error.");

    uint32_t currentSize  = unwindSize;

    reservePersonalityRoutineSpace(currentSize);

    m_totalUnwindSize += currentSize;

    m_totalUnwindInfos++;

    EE_TO_JIT_TRANSITION_LEAF();
#else // FEATURE_EH_FUNCLETS
    LIMITED_METHOD_CONTRACT;
    // Dummy implementation to make cross-platform altjit work
#endif // FEATURE_EH_FUNCLETS
}

// Allocate and initialize the .rdata and .pdata for this method or
// funclet and get the block of memory needed for the machine specific
// unwind information (the info for crawling the stack frame).
// Note that allocMem must be called first.
//
// The pHotCode parameter points at the first byte of the code of the method
// The startOffset and endOffset are the region (main or funclet) that
// we are to allocate and create .rdata and .pdata for.
// The pUnwindBlock is copied and contains the .pdata unwind area
//
// Parameters:
//
//    pHotCode        main method code buffer, always filled in
//    pColdCode       always NULL for jitted code
//    startOffset     start of code block, relative to pHotCode
//    endOffset       end of code block, relative to pHotCode
//    unwindSize      size of unwind info pointed to by pUnwindBlock
//    pUnwindBlock    pointer to unwind info
//    funcKind        type of funclet (main method code, handler, filter)
//
void CEEJitInfo::allocUnwindInfo (
        uint8_t *           pHotCode,              /* IN */
        uint8_t *           pColdCode,             /* IN */
        uint32_t            startOffset,           /* IN */
        uint32_t            endOffset,             /* IN */
        uint32_t            unwindSize,            /* IN */
        uint8_t *           pUnwindBlock,          /* IN */
        CorJitFuncKind      funcKind               /* IN */
        )
{
#ifdef FEATURE_EH_FUNCLETS
    CONTRACTL {
        THROWS;
        GC_TRIGGERS;
        MODE_PREEMPTIVE;
        PRECONDITION(m_theUnwindBlock != NULL);
        PRECONDITION(m_usedUnwindSize < m_totalUnwindSize);
        PRECONDITION(m_usedUnwindInfos < m_totalUnwindInfos);
        PRECONDITION(endOffset <= m_codeSize);
    } CONTRACTL_END;

    CONSISTENCY_CHECK_MSG(pColdCode == NULL, "Hot/Cold code splitting not supported for jitted code");

    JIT_TO_EE_TRANSITION();

    //
    // We add one callback-type dynamic function table per range section.
    // Therefore, the RUNTIME_FUNCTION info is always relative to the
    // image base contained in the dynamic function table, which happens
    // to be the LowAddress of the range section.  The JIT has no
    // knowledge of the range section, so it gives us offsets that are
    // relative to the beginning of the method (pHotCode) and we allocate
    // and initialize the RUNTIME_FUNCTION data and record its location
    // in this function.
    //

    if (funcKind != CORJIT_FUNC_ROOT)
    {
        // The main method should be emitted before funclets
        _ASSERTE(m_usedUnwindInfos > 0);
    }

    PT_RUNTIME_FUNCTION pRuntimeFunction = m_CodeHeaderRW->GetUnwindInfo(m_usedUnwindInfos);

    m_usedUnwindInfos++;

    // Make sure that the RUNTIME_FUNCTION is aligned on a DWORD sized boundary
    _ASSERTE(IS_ALIGNED(pRuntimeFunction, sizeof(DWORD)));


    size_t writeableOffset = (BYTE *)m_CodeHeaderRW - (BYTE *)m_CodeHeader;
    UNWIND_INFO * pUnwindInfo = (UNWIND_INFO *) &(m_theUnwindBlock[m_usedUnwindSize]);
    UNWIND_INFO * pUnwindInfoRW = (UNWIND_INFO *)((BYTE*)pUnwindInfo + writeableOffset);

    m_usedUnwindSize += unwindSize;

    reservePersonalityRoutineSpace(m_usedUnwindSize);

    _ASSERTE(m_usedUnwindSize <= m_totalUnwindSize);

    // Make sure that the UnwindInfo is aligned
    _ASSERTE(IS_ALIGNED(pUnwindInfo, sizeof(ULONG)));

    /* Calculate Image Relative offset to add to the jit generated unwind offsets */

    TADDR baseAddress = m_moduleBase;

    size_t currentCodeSizeT = (size_t)pHotCode - baseAddress;

    /* Check if currentCodeSizeT offset fits in 32-bits */
    if (!FitsInU4(currentCodeSizeT))
    {
        _ASSERTE(!"Bad currentCodeSizeT");
        COMPlusThrowHR(E_FAIL);
    }

    /* Check if EndAddress offset fits in 32-bit */
    if (!FitsInU4(currentCodeSizeT + endOffset))
    {
        _ASSERTE(!"Bad currentCodeSizeT");
        COMPlusThrowHR(E_FAIL);
    }

    unsigned currentCodeOffset = (unsigned) currentCodeSizeT;

    /* Calculate Unwind Info delta */
    size_t unwindInfoDeltaT = (size_t) pUnwindInfo - baseAddress;

    /* Check if unwindDeltaT offset fits in 32-bits */
    if (!FitsInU4(unwindInfoDeltaT))
    {
        _ASSERTE(!"Bad unwindInfoDeltaT");
        COMPlusThrowHR(E_FAIL);
    }

    unsigned unwindInfoDelta = (unsigned) unwindInfoDeltaT;

    RUNTIME_FUNCTION__SetBeginAddress(pRuntimeFunction, currentCodeOffset + startOffset);

#ifdef TARGET_AMD64
    pRuntimeFunction->EndAddress        = currentCodeOffset + endOffset;
#endif

    RUNTIME_FUNCTION__SetUnwindInfoAddress(pRuntimeFunction, unwindInfoDelta);

#ifdef _DEBUG
    if (funcKind != CORJIT_FUNC_ROOT)
    {
        // Check the new funclet doesn't overlap any existing funclet.

        for (ULONG iUnwindInfo = 0; iUnwindInfo < m_usedUnwindInfos - 1; iUnwindInfo++)
        {
            PT_RUNTIME_FUNCTION pOtherFunction = m_CodeHeaderRW->GetUnwindInfo(iUnwindInfo);
            _ASSERTE((   RUNTIME_FUNCTION__BeginAddress(pOtherFunction) >= RUNTIME_FUNCTION__EndAddress(pRuntimeFunction, baseAddress + writeableOffset)
                     || RUNTIME_FUNCTION__EndAddress(pOtherFunction, baseAddress + writeableOffset) <= RUNTIME_FUNCTION__BeginAddress(pRuntimeFunction)));
        }
    }
#endif // _DEBUG

    memcpy(pUnwindInfoRW, pUnwindBlock, unwindSize);

#if defined(TARGET_X86)

    // Do NOTHING

#elif defined(TARGET_AMD64)

    pUnwindInfoRW->Flags = UNW_FLAG_EHANDLER | UNW_FLAG_UHANDLER;

    ULONG * pPersonalityRoutineRW = (ULONG*)ALIGN_UP(&(pUnwindInfoRW->UnwindCode[pUnwindInfoRW->CountOfUnwindCodes]), sizeof(ULONG));
    *pPersonalityRoutineRW = ExecutionManager::GetCLRPersonalityRoutineValue();

#elif defined(TARGET_ARM64)

    *(LONG *)pUnwindInfoRW |= (1 << 20); // X bit

    ULONG * pPersonalityRoutineRW = (ULONG*)((BYTE *)pUnwindInfoRW + ALIGN_UP(unwindSize, sizeof(ULONG)));
    *pPersonalityRoutineRW = ExecutionManager::GetCLRPersonalityRoutineValue();

#elif defined(TARGET_ARM)

    *(LONG *)pUnwindInfoRW |= (1 << 20); // X bit

    ULONG * pPersonalityRoutineRW = (ULONG*)((BYTE *)pUnwindInfoRW + ALIGN_UP(unwindSize, sizeof(ULONG)));
    *pPersonalityRoutineRW = (TADDR)ProcessCLRException - baseAddress;

#elif defined(TARGET_LOONGARCH64)

    *(LONG *)pUnwindInfoRW |= (1 << 20); // X bit

    ULONG * pPersonalityRoutineRW = (ULONG*)((BYTE *)pUnwindInfoRW + ALIGN_UP(unwindSize, sizeof(ULONG)));
    *pPersonalityRoutineRW = ExecutionManager::GetCLRPersonalityRoutineValue();

#elif defined(TARGET_RISCV64)
    *(LONG *)pUnwindInfoRW |= (1 << 20); // X bit

    ULONG * pPersonalityRoutineRW = (ULONG*)((BYTE *)pUnwindInfoRW + ALIGN_UP(unwindSize, sizeof(ULONG)));
    *pPersonalityRoutineRW = ExecutionManager::GetCLRPersonalityRoutineValue();

#endif

    EE_TO_JIT_TRANSITION();
#else // FEATURE_EH_FUNCLETS
    LIMITED_METHOD_CONTRACT;
    // Dummy implementation to make cross-platform altjit work
#endif // FEATURE_EH_FUNCLETS
}

void CEEJitInfo::recordCallSite(uint32_t              instrOffset,
                                CORINFO_SIG_INFO *    callSig,
                                CORINFO_METHOD_HANDLE methodHandle)
{
    // Currently, only testing tools use this method. The EE itself doesn't need record this information.
    // N.B. The memory that callSig points to is managed by the JIT and isn't guaranteed to be around after
    // this function returns, so future implementations should copy the sig info if they want it to persist.
    LIMITED_METHOD_CONTRACT;
}

// This is a variant for AMD64 or other machines that
// cannot always hold the destination address in a 32-bit location
// A relocation is recorded if we are pre-jitting.
// A jump thunk may be inserted if we are jitting

void CEEJitInfo::recordRelocation(void * location,
                                  void * locationRW,
                                  void * target,
                                  WORD   fRelocType,
                                  INT32  addlDelta)
{
    CONTRACTL {
        THROWS;
        GC_TRIGGERS;
        MODE_PREEMPTIVE;
    } CONTRACTL_END;

#ifdef HOST_64BIT
    JIT_TO_EE_TRANSITION();

    INT64 delta;

    switch (fRelocType)
    {
    case IMAGE_REL_BASED_DIR64:
        // Write 64-bits into location
        *((UINT64 *) locationRW) = (UINT64) target;
        break;

#ifdef TARGET_AMD64
    case IMAGE_REL_BASED_REL32:
        {
            target = (BYTE *)target + addlDelta;

            INT32 * fixupLocation = (INT32 *) location;
            INT32 * fixupLocationRW = (INT32 *) locationRW;
            BYTE * baseAddr = (BYTE *)fixupLocation + sizeof(INT32);

            delta  = (INT64)((BYTE *)target - baseAddr);

            //
            // Do we need to insert a jump stub to make the source reach the target?
            //
            // Note that we cannot stress insertion of jump stub by inserting it unconditionally. JIT records the relocations
            // for intra-module jumps and calls. It does not expect the register used by the jump stub to be trashed.
            //
            if (!FitsInI4(delta))
            {
                if (m_fAllowRel32)
                {
                    //
                    // When m_fAllowRel32 == TRUE, the JIT will use REL32s for both data addresses and direct code targets.
                    // Since we cannot tell what the relocation is for, we have to defensively retry.
                    //
                    m_fJumpStubOverflow = TRUE;
                    delta = 0;
                }
                else
                {
                    //
                    // When m_fAllowRel32 == FALSE, the JIT will use a REL32s for direct code targets only.
                    // Use jump stub.
                    //
                    delta = rel32UsingJumpStub(fixupLocation, (PCODE)target, m_pMethodBeingCompiled, NULL, false /* throwOnOutOfMemoryWithinRange */);
                    if (delta == 0)
                    {
                        // This forces the JIT to retry the method, which allows us to reserve more space for jump stubs and have a higher chance that
                        // we will find space for them.
                        m_fJumpStubOverflow = TRUE;
                    }

                    // Keep track of conservative estimate of how much memory may be needed by jump stubs. We will use it to reserve extra memory
                    // on retry to increase chances that the retry succeeds.
                    m_reserveForJumpStubs = max(0x400, m_reserveForJumpStubs + 0x10);
                }
            }

            LOG((LF_JIT, LL_INFO100000, "Encoded a PCREL32 at" FMT_ADDR "to" FMT_ADDR "+%d,  delta is 0x%04x\n",
                 DBG_ADDR(fixupLocation), DBG_ADDR(target), addlDelta, delta));

            // Write the 32-bits pc-relative delta into location
            *fixupLocationRW = (INT32) delta;
        }
        break;
#endif // TARGET_AMD64

#ifdef TARGET_ARM64
    case IMAGE_REL_ARM64_BRANCH26:   // 26 bit offset << 2 & sign ext, for B and BL
        {
            _ASSERTE(addlDelta == 0);

            PCODE branchTarget  = (PCODE) target;
            _ASSERTE((branchTarget & 0x3) == 0);   // the low two bits must be zero

            PCODE fixupLocation = (PCODE) location;
            PCODE fixupLocationRW = (PCODE) locationRW;
            _ASSERTE((fixupLocation & 0x3) == 0);  // the low two bits must be zero

            delta = (INT64)(branchTarget - fixupLocation);
            _ASSERTE((delta & 0x3) == 0);          // the low two bits must be zero

            UINT32 branchInstr = *((UINT32*) fixupLocationRW);
            branchInstr &= 0xFC000000;  // keep bits 31-26
            _ASSERTE((branchInstr & 0x7FFFFFFF) == 0x14000000);  // Must be B or BL

            //
            // Do we need to insert a jump stub to make the source reach the target?
            //
            //
            if (!FitsInRel28(delta))
            {
                // Use jump stub.
                //
                TADDR baseAddr = (TADDR)fixupLocation;
                TADDR loAddr   = baseAddr - 0x08000000;   // -2^27
                TADDR hiAddr   = baseAddr + 0x07FFFFFF;   // +2^27-1

                // Check for the wrap around cases
                if (loAddr > baseAddr)
                    loAddr = UINT64_MIN; // overflow
                if (hiAddr < baseAddr)
                    hiAddr = UINT64_MAX; // overflow

                PCODE jumpStubAddr = ExecutionManager::jumpStub(m_pMethodBeingCompiled,
                                                                (PCODE)  target,
                                                                (BYTE *) loAddr,
                                                                (BYTE *) hiAddr,
                                                                NULL,
                                                                false);

                // Keep track of conservative estimate of how much memory may be needed by jump stubs. We will use it to reserve extra memory
                // on retry to increase chances that the retry succeeds.
                m_reserveForJumpStubs = max(0x400, m_reserveForJumpStubs + 2*BACK_TO_BACK_JUMP_ALLOCATE_SIZE);

                if (jumpStubAddr == 0)
                {
                    // This forces the JIT to retry the method, which allows us to reserve more space for jump stubs and have a higher chance that
                    // we will find space for them.
                    m_fJumpStubOverflow = TRUE;
                    break;
                }

                delta = (INT64)(jumpStubAddr - fixupLocation);

                if (!FitsInRel28(delta))
                {
                    _ASSERTE(!"jump stub was not in expected range");
                    EEPOLICY_HANDLE_FATAL_ERROR(COR_E_EXECUTIONENGINE);
                }

                LOG((LF_JIT, LL_INFO100000, "Using JumpStub at" FMT_ADDR "that jumps to" FMT_ADDR "\n",
                     DBG_ADDR(jumpStubAddr), DBG_ADDR(target)));
            }

            LOG((LF_JIT, LL_INFO100000, "Encoded a BRANCH26 at" FMT_ADDR "to" FMT_ADDR ",  delta is 0x%04x\n",
                 DBG_ADDR(fixupLocation), DBG_ADDR(target), delta));

            _ASSERTE(FitsInRel28(delta));

            PutArm64Rel28((UINT32*) fixupLocationRW, (INT32)delta);
        }
        break;

    case IMAGE_REL_ARM64_PAGEBASE_REL21:
        {
            _ASSERTE(addlDelta == 0);

            // Write the 21 bits pc-relative page address into location.
            INT64 targetPage = (INT64)target & 0xFFFFFFFFFFFFF000LL;
            INT64 locationPage = (INT64)location & 0xFFFFFFFFFFFFF000LL;
            INT64 relPage = (INT64)(targetPage - locationPage);
            INT32 imm21 = (INT32)(relPage >> 12) & 0x1FFFFF;
            PutArm64Rel21((UINT32 *)locationRW, imm21);
        }
        break;

    case IMAGE_REL_ARM64_PAGEOFFSET_12A:
        {
            _ASSERTE(addlDelta == 0);

            // Write the 12 bits page offset into location.
            INT32 imm12 = (INT32)(SIZE_T)target & 0xFFFLL;
            PutArm64Rel12((UINT32 *)locationRW, imm12);
        }
        break;

#endif // TARGET_ARM64

    default:
        _ASSERTE(!"Unknown reloc type");
        break;
    }

    EE_TO_JIT_TRANSITION();
#else // HOST_64BIT
    JIT_TO_EE_TRANSITION_LEAF();

    // Nothing to do on 32-bit

    EE_TO_JIT_TRANSITION_LEAF();
#endif // HOST_64BIT
}

// Get a hint for whether the relocation kind to use for the target address.
// Note that this is currently a best-guess effort as we do not know exactly
// where the jitted code will end up at. Instead we try to keep executable code
// and static fields in a preferred memory region and base the decision on this
// region.
//
// If we guess wrong we will recover in recordRelocation if we notice that we
// cannot actually use the kind of reloc: in that case we will rejit the
// function and turn off the use of those relocs in the future. This scheme
// works based on two assumptions:
//
// 1) The JIT will ask about relocs only for memory that was allocated by the
//    loader heap in the preferred region.
// 2) The loader heap allocates memory in the preferred region in a circular fashion;
//    the region itself might be larger than 2 GB, but the current compilation should
//    only be hitting the preferred region within 2 GB.
//
// Under these assumptions we should only hit the "recovery" case once the
// preferred range is actually full.
WORD CEEJitInfo::getRelocTypeHint(void * target)
{
    CONTRACTL {
        THROWS;
        GC_TRIGGERS;
        MODE_PREEMPTIVE;
    } CONTRACTL_END;

#ifdef TARGET_AMD64
    if (m_fAllowRel32)
    {
        if (ExecutableAllocator::IsPreferredExecutableRange(target))
            return IMAGE_REL_BASED_REL32;
    }
#endif // TARGET_AMD64

    // No hints
    return (WORD)-1;
}

uint32_t CEEJitInfo::getExpectedTargetArchitecture()
{
    LIMITED_METHOD_CONTRACT;

    return IMAGE_FILE_MACHINE_NATIVE;
}

void CEEInfo::JitProcessShutdownWork()
{
    LIMITED_METHOD_CONTRACT;

    EEJitManager* jitMgr = ExecutionManager::GetEEJitManager();

    // If we didn't load the JIT, there is no work to do.
    if (jitMgr->m_jit != NULL)
    {
        // Do the shutdown work.
        jitMgr->m_jit->ProcessShutdownWork(this);
    }

#ifdef ALLOW_SXS_JIT
    if (jitMgr->m_alternateJit != NULL)
    {
        jitMgr->m_alternateJit->ProcessShutdownWork(this);
    }
#endif // ALLOW_SXS_JIT
}

/*********************************************************************/
InfoAccessType CEEJitInfo::constructStringLiteral(CORINFO_MODULE_HANDLE scopeHnd,
                                                  mdToken metaTok,
                                                  void **ppValue)
{
    CONTRACTL {
        THROWS;
        GC_TRIGGERS;
        MODE_PREEMPTIVE;
    } CONTRACTL_END;

    InfoAccessType result = IAT_PVALUE;

    JIT_TO_EE_TRANSITION();

    _ASSERTE(ppValue != NULL);

    if (IsDynamicScope(scopeHnd))
    {
        *ppValue = (LPVOID)GetDynamicResolver(scopeHnd)->ConstructStringLiteral(metaTok);
    }
    else
    {
        // If ConstructStringLiteral returns a pinned reference we can return it by value (IAT_VALUE)
        void* ppPinnedString = nullptr;
        void** ptr = (void**)ConstructStringLiteral(scopeHnd, metaTok, &ppPinnedString);

        if (ppPinnedString != nullptr)
        {
            *ppValue = ppPinnedString;
            result = IAT_VALUE;
        }
        else
        {
            *ppValue = (void*)ptr;
        }
    }

    EE_TO_JIT_TRANSITION();

    return result;
}

/*********************************************************************/
InfoAccessType CEEJitInfo::emptyStringLiteral(void ** ppValue)
{
    CONTRACTL {
        THROWS;
        GC_TRIGGERS;
        MODE_PREEMPTIVE;
    } CONTRACTL_END;

    InfoAccessType result = IAT_PVALUE;

    JIT_TO_EE_TRANSITION();
    void* pinnedStr = nullptr;
    void* pinnedStrHandlePtr = StringObject::GetEmptyStringRefPtr(&pinnedStr);

    if (pinnedStr != nullptr)
    {
        *ppValue = pinnedStr;
        result = IAT_VALUE;
    }
    else
    {
        *ppValue = pinnedStrHandlePtr;
    }

    EE_TO_JIT_TRANSITION();

    return result;
}

bool CEEInfo::getStaticObjRefContent(OBJECTREF obj, uint8_t* buffer, bool ignoreMovableObjects)
{
    CONTRACTL {
        THROWS;
        GC_TRIGGERS;
        MODE_COOPERATIVE;
    } CONTRACTL_END;


    if (obj == NULL)
    {
        // GC handle is null
        memset(buffer, 0, sizeof(CORINFO_OBJECT_HANDLE));
        return true;
    }
    else if (!ignoreMovableObjects || GCHeapUtilities::GetGCHeap()->IsInFrozenSegment(OBJECTREFToObject(obj)))
    {
        CORINFO_OBJECT_HANDLE handle = getJitHandleForObject(obj);
        memcpy(buffer, &handle, sizeof(CORINFO_OBJECT_HANDLE));
        return true;
    }
    return false;
}

bool CEEInfo::getStaticFieldContent(CORINFO_FIELD_HANDLE fieldHnd, uint8_t* buffer, int bufferSize, int valueOffset, bool ignoreMovableObjects)
{
    CONTRACTL {
        THROWS;
        GC_TRIGGERS;
        MODE_PREEMPTIVE;
    } CONTRACTL_END;

    _ASSERT(fieldHnd != NULL);
    _ASSERT(buffer != NULL);
    _ASSERT(bufferSize > 0);
    _ASSERT(valueOffset >= 0);

    bool result = false;

    JIT_TO_EE_TRANSITION();

    FieldDesc* field = (FieldDesc*)fieldHnd;
    _ASSERTE(field->IsStatic());

    MethodTable* pEnclosingMT = field->GetEnclosingMethodTable();
    _ASSERTE(!pEnclosingMT->IsSharedByGenericInstantiations());
    _ASSERTE(!pEnclosingMT->ContainsGenericVariables());

    // Allocate space for the local class if necessary, but don't trigger
    // class construction.
    DomainLocalModule* pLocalModule = pEnclosingMT->GetDomainLocalModule();
    pLocalModule->PopulateClass(pEnclosingMT);

    if (!field->IsThreadStatic() && pEnclosingMT->IsClassInited() && IsFdInitOnly(field->GetAttributes()))
    {
        if (field->IsObjRef())
        {
            GCX_COOP();

            _ASSERT(!field->IsRVA());
            _ASSERT(valueOffset == 0); // there is no point in returning a chunk of a gc handle
            _ASSERT((UINT)bufferSize == field->GetSize());

            result = getStaticObjRefContent(field->GetStaticOBJECTREF(), buffer, ignoreMovableObjects);
        }
        else
        {
            UINT size = field->GetSize();
            _ASSERTE(size > 0);

            if (size >= (UINT)bufferSize && valueOffset >= 0 && (UINT)valueOffset <= size - (UINT)bufferSize)
            {
                bool useMemcpy = false;

                // For structs containing GC pointers we want to make sure those GC pointers belong to FOH
                // so we expect valueOffset to be a real field offset (same for bufferSize)
                if (!field->IsRVA() && field->GetFieldType() == ELEMENT_TYPE_VALUETYPE)
                {
                    TypeHandle structType = field->GetFieldTypeHandleThrowing();
                    PTR_MethodTable structTypeMT = structType.AsMethodTable();
                    if (!structTypeMT->ContainsPointers())
                    {
                        // Fast-path: no GC pointers in the struct, we can use memcpy
                        useMemcpy = true;
                    }
                    else
                    {
                        // The struct contains GC pointer(s), but we still can use memcpy if we don't intersect with them.
                        unsigned numSlots = (structType.GetSize() + TARGET_POINTER_SIZE - 1) / TARGET_POINTER_SIZE;
                        CQuickBytes gcPtrs;
                        BYTE* ptr = static_cast<BYTE*>(gcPtrs.AllocThrows(numSlots));
                        CEEInfo::getClassGClayoutStatic(structType, ptr);

                        _ASSERT(numSlots > 0);

                        useMemcpy = true;
                        for (unsigned i = 0; i < numSlots; i++)
                        {
                            if (ptr[i] == TYPE_GC_NONE)
                            {
                                // Not a GC slot
                                continue;
                            }

                            const unsigned gcSlotBegin = i * TARGET_POINTER_SIZE;
                            const unsigned gcSlotEnd = gcSlotBegin + TARGET_POINTER_SIZE;

                            if (gcSlotBegin >= (unsigned)valueOffset && gcSlotEnd <= (unsigned)(valueOffset + bufferSize))
                            {
                                // GC slot intersects with our valueOffset + bufferSize - we can't use memcpy...
                                useMemcpy = false;

                                // ...unless we're interested in that GC slot's value itself
                                if (gcSlotBegin == (unsigned)valueOffset && gcSlotEnd == (unsigned)(valueOffset + bufferSize) && ptr[i] == TYPE_GC_REF)
                                {
                                    GCX_COOP();

                                    size_t baseAddr = (size_t)field->GetCurrentStaticAddress();

                                    _ASSERT((UINT)bufferSize == sizeof(CORINFO_OBJECT_HANDLE));
                                    result = getStaticObjRefContent(ObjectToOBJECTREF(*(Object**)((uint8_t*)baseAddr + gcSlotBegin)), buffer, ignoreMovableObjects);
                                }

                                // We had an intersection with a gc slot - no point in looking futher.
                                break;
                            }
                        }
                    }
                }
                else
                {
                    // RVA data, no gc pointers
                    useMemcpy = true;
                }

                if (useMemcpy)
                {
                    _ASSERT(!result);
                    result = true;
                    GCX_COOP();
                    size_t baseAddr = (size_t)field->GetCurrentStaticAddress();
                    _ASSERT(baseAddr != 0);
                    memcpy(buffer, (uint8_t*)baseAddr + valueOffset, bufferSize);
                }
            }
        }
    }

    EE_TO_JIT_TRANSITION();

    return result;
}

bool CEEInfo::getObjectContent(CORINFO_OBJECT_HANDLE handle, uint8_t* buffer, int bufferSize, int valueOffset)
{
    CONTRACTL {
        THROWS;
        GC_TRIGGERS;
        MODE_PREEMPTIVE;
    } CONTRACTL_END;

    _ASSERT(handle != NULL);
    _ASSERT(buffer != NULL);
    _ASSERT(bufferSize > 0);
    _ASSERT(valueOffset >= 0);

    bool result = false;

    JIT_TO_EE_TRANSITION();

    GCX_COOP();
    OBJECTREF objRef = getObjectFromJitHandle(handle);
    _ASSERTE(objRef != NULL);

    // TODO: support types containing GC pointers
    if (bufferSize + valueOffset <= (int)objRef->GetSize())
    {
        Object* obj = OBJECTREFToObject(objRef);
        PTR_MethodTable type = obj->GetMethodTable();
        if (type->ContainsPointers())
        {
            // RuntimeType has a gc field (object m_keepAlive), but if the object is in a frozen segment
            // it means that field is always nullptr so we can read any part of the object:
            if (type == g_pRuntimeTypeClass && GCHeapUtilities::GetGCHeap()->IsInFrozenSegment(obj))
            {
                memcpy(buffer, (uint8_t*)obj + valueOffset, bufferSize);
                result = true;
            }
        }
        else
        {
            memcpy(buffer, (uint8_t*)obj + valueOffset, bufferSize);
            result = true;
        }
    }

    EE_TO_JIT_TRANSITION();

    return result;
}

/*********************************************************************/
CORINFO_CLASS_HANDLE CEEJitInfo::getStaticFieldCurrentClass(CORINFO_FIELD_HANDLE fieldHnd,
                                                            bool* pIsSpeculative)
{
    CONTRACTL {
        THROWS;
        GC_TRIGGERS;
        MODE_PREEMPTIVE;
    } CONTRACTL_END;

    CORINFO_CLASS_HANDLE result = NULL;

    if (pIsSpeculative != NULL)
    {
        *pIsSpeculative = true;
    }

    JIT_TO_EE_TRANSITION();

    FieldDesc* field = (FieldDesc*) fieldHnd;
    bool isClassInitialized = false;

    // We're only interested in ref class typed static fields
    // where the field handle specifies a unique location.
    if (field->IsStatic() && field->IsObjRef() && !field->IsThreadStatic())
    {
        MethodTable* pEnclosingMT = field->GetEnclosingMethodTable();

        if (!pEnclosingMT->IsSharedByGenericInstantiations())
        {
            // Allocate space for the local class if necessary, but don't trigger
            // class construction.
            DomainLocalModule *pLocalModule = pEnclosingMT->GetDomainLocalModule();
            pLocalModule->PopulateClass(pEnclosingMT);

            GCX_COOP();

            OBJECTREF fieldObj = field->GetStaticOBJECTREF();
            VALIDATEOBJECTREF(fieldObj);

            // Check for initialization before looking at the value
            isClassInitialized = !!pEnclosingMT->IsClassInited();

            if (fieldObj != NULL)
            {
                MethodTable *pObjMT = fieldObj->GetMethodTable();

                // TODO: Check if the jit is allowed to embed this handle in jitted code.
                // Note for the initonly cases it probably won't embed.
                result = (CORINFO_CLASS_HANDLE) pObjMT;
            }
        }
    }

    // Did we find a class?
    if (result != NULL)
    {
        // Figure out what to report back.
        bool isResultImmutable = isClassInitialized && IsFdInitOnly(field->GetAttributes());

        if (pIsSpeculative != NULL)
        {
            // Caller is ok with potentially mutable results.
            *pIsSpeculative = !isResultImmutable;
        }
        else
        {
            // Caller only wants to see immutable results.
            if (!isResultImmutable)
            {
                result = NULL;
            }
        }
    }

    EE_TO_JIT_TRANSITION();

    return result;
}

/*********************************************************************/
static void *GetClassSync(MethodTable *pMT)
{
    STANDARD_VM_CONTRACT;

    GCX_COOP();

    OBJECTREF ref = pMT->GetManagedClassObject();
    return (void*)ref->GetSyncBlock()->GetMonitor();
}

/*********************************************************************/
void* CEEJitInfo::getMethodSync(CORINFO_METHOD_HANDLE ftnHnd,
                                void **ppIndirection)
{
    CONTRACTL {
        THROWS;
        GC_TRIGGERS;
        MODE_PREEMPTIVE;
    } CONTRACTL_END;

    void * result = NULL;

    if (ppIndirection != NULL)
        *ppIndirection = NULL;

    JIT_TO_EE_TRANSITION();

    result = GetClassSync((GetMethod(ftnHnd))->GetMethodTable());

    EE_TO_JIT_TRANSITION();

    return result;
}

/*********************************************************************/
HRESULT CEEJitInfo::allocPgoInstrumentationBySchema(
            CORINFO_METHOD_HANDLE ftnHnd, /* IN */
            PgoInstrumentationSchema* pSchema, /* IN/OUT */
            uint32_t countSchemaItems, /* IN */
            uint8_t** pInstrumentationData /* OUT */
            )
{
    CONTRACTL {
        THROWS;
        GC_TRIGGERS;
        MODE_PREEMPTIVE;
    } CONTRACTL_END;

    HRESULT hr = E_FAIL;

    JIT_TO_EE_TRANSITION();

    // We need to know the code size. Typically we can get the code size
    // from m_ILHeader. For dynamic methods, m_ILHeader will be NULL, so
    // for that case we need to use DynamicResolver to get the code size.

    unsigned codeSize = 0;
    if (m_pMethodBeingCompiled->IsDynamicMethod())
    {
        unsigned stackSize, ehSize;
        CorInfoOptions options;
        DynamicResolver * pResolver = m_pMethodBeingCompiled->AsDynamicMethodDesc()->GetResolver();
        pResolver->GetCodeInfo(&codeSize, &stackSize, &options, &ehSize);
    }
    else
    {
        codeSize = m_ILHeader->GetCodeSize();
    }

#ifdef FEATURE_PGO
    hr = PgoManager::allocPgoInstrumentationBySchema(m_pMethodBeingCompiled, pSchema, countSchemaItems, pInstrumentationData);
#else
    _ASSERTE(!"allocMethodBlockCounts not implemented on CEEJitInfo!");
    hr = E_NOTIMPL;
#endif // !FEATURE_PGO

    EE_TO_JIT_TRANSITION();

    return hr;
}

// Consider implementing getBBProfileData on CEEJitInfo.  This will allow us
// to use profile info in codegen for non zapped images.
HRESULT CEEJitInfo::getPgoInstrumentationResults(
            CORINFO_METHOD_HANDLE      ftnHnd,
            PgoInstrumentationSchema **pSchema,                    // pointer to the schema table which describes the instrumentation results (pointer will not remain valid after jit completes)
            uint32_t *                 pCountSchemaItems,          // pointer to the count schema items
            uint8_t **                 pInstrumentationData,       // pointer to the actual instrumentation data (pointer will not remain valid after jit completes)
            PgoSource *                pPgoSource                  // source of pgo data
            )
{
    CONTRACTL {
        THROWS;
        GC_TRIGGERS;
        MODE_PREEMPTIVE;
    } CONTRACTL_END;

    HRESULT hr = E_FAIL;
    *pCountSchemaItems = 0;
    *pInstrumentationData = NULL;
    *pPgoSource = PgoSource::Unknown;

    JIT_TO_EE_TRANSITION();

#ifdef FEATURE_PGO

    MethodDesc* pMD = (MethodDesc*)ftnHnd;
    ComputedPgoData* pDataCur = m_foundPgoData;

    // Search linked list of previously found pgo information
    for (; pDataCur != nullptr; pDataCur = pDataCur->m_next)
    {
        if (pDataCur->m_pMD == pMD)
        {
            break;
        }
    }

    if (pDataCur == nullptr)
    {
        // If not found in previous list, gather it here, and add to linked list
        NewHolder<ComputedPgoData> newPgoData = new ComputedPgoData(pMD);
        newPgoData->m_next = m_foundPgoData;
        m_foundPgoData = newPgoData;
        newPgoData.SuppressRelease();

        newPgoData->m_hr = PgoManager::getPgoInstrumentationResults(pMD, &newPgoData->m_allocatedData, &newPgoData->m_schema,
            &newPgoData->m_cSchemaElems, &newPgoData->m_pInstrumentationData, &newPgoData->m_pgoSource);
        pDataCur = m_foundPgoData;
    }

    *pSchema = pDataCur->m_schema;
    *pCountSchemaItems = pDataCur->m_cSchemaElems;
    *pInstrumentationData = pDataCur->m_pInstrumentationData;
    *pPgoSource = pDataCur->m_pgoSource;
    hr = pDataCur->m_hr;
#else
    _ASSERTE(!"getPgoInstrumentationResults not implemented on CEEJitInfo!");
    hr = E_NOTIMPL;
#endif

    EE_TO_JIT_TRANSITION();

    return hr;
}

void CEEJitInfo::allocMem (AllocMemArgs *pArgs)
{
    CONTRACTL {
        THROWS;
        GC_TRIGGERS;
        MODE_PREEMPTIVE;
    } CONTRACTL_END;

    JIT_TO_EE_TRANSITION();

    _ASSERTE(pArgs->coldCodeSize == 0);
    if (pArgs->coldCodeBlock)
    {
        pArgs->coldCodeBlock = NULL;
    }

    ULONG codeSize      = pArgs->hotCodeSize;
    void **codeBlock    = &pArgs->hotCodeBlock;
    void **codeBlockRW  = &pArgs->hotCodeBlockRW;

    S_SIZE_T totalSize = S_SIZE_T(codeSize);

    size_t roDataAlignment = sizeof(void*);
    if ((pArgs->flag & CORJIT_ALLOCMEM_FLG_RODATA_64BYTE_ALIGN)!= 0)
    {
        roDataAlignment = 64;
    }
    else if ((pArgs->flag & CORJIT_ALLOCMEM_FLG_RODATA_32BYTE_ALIGN)!= 0)
    {
        roDataAlignment = 32;
    }
    else if ((pArgs->flag & CORJIT_ALLOCMEM_FLG_RODATA_16BYTE_ALIGN)!= 0)
    {
        roDataAlignment = 16;
    }
    else if (pArgs->roDataSize >= 8)
    {
        roDataAlignment = 8;
    }
    if (pArgs->roDataSize > 0)
    {
        size_t codeAlignment = sizeof(void*);

        if ((pArgs->flag & CORJIT_ALLOCMEM_FLG_32BYTE_ALIGN) != 0)
        {
            codeAlignment = 32;
        }
        else if ((pArgs->flag & CORJIT_ALLOCMEM_FLG_16BYTE_ALIGN) != 0)
        {
            codeAlignment = 16;
        }
        totalSize.AlignUp(codeAlignment);

        if (roDataAlignment > codeAlignment) {
            // Add padding to align read-only data.
            totalSize += (roDataAlignment - codeAlignment);
        }
        totalSize += pArgs->roDataSize;
    }

#ifdef FEATURE_EH_FUNCLETS
    totalSize.AlignUp(sizeof(DWORD));
    totalSize += m_totalUnwindSize;
#endif

    _ASSERTE(m_CodeHeader == 0 &&
            // The jit-compiler sometimes tries to compile a method a second time
            // if it failed the first time. In such a situation, m_CodeHeader may
            // have already been assigned. Its OK to ignore this assert in such a
            // situation - we will leak some memory, but that is acceptable
            // since this should happen very rarely.
            "Note that this may fire if the JITCompiler tries to recompile a method");

    if( totalSize.IsOverflow() )
    {
        COMPlusThrowHR(CORJIT_OUTOFMEM);
    }

    if (ETW_EVENT_ENABLED(MICROSOFT_WINDOWS_DOTNETRUNTIME_PROVIDER_DOTNET_Context, MethodJitMemoryAllocatedForCode))
    {
        ULONGLONG ullMethodIdentifier = 0;
        ULONGLONG ullModuleID = 0;

        if (m_pMethodBeingCompiled)
        {
            Module* pModule = m_pMethodBeingCompiled->GetModule();
            ullModuleID = (ULONGLONG)(TADDR)pModule;
            ullMethodIdentifier = (ULONGLONG)m_pMethodBeingCompiled;
        }

        FireEtwMethodJitMemoryAllocatedForCode(ullMethodIdentifier, ullModuleID,
            pArgs->hotCodeSize + pArgs->coldCodeSize, pArgs->roDataSize, totalSize.Value(), pArgs->flag, GetClrInstanceId());
    }

    m_jitManager->allocCode(m_pMethodBeingCompiled, totalSize.Value(), GetReserveForJumpStubs(), pArgs->flag, &m_CodeHeader, &m_CodeHeaderRW, &m_codeWriteBufferSize, &m_pCodeHeap
#ifdef USE_INDIRECT_CODEHEADER
                          , &m_pRealCodeHeader
#endif
#ifdef FEATURE_EH_FUNCLETS
                          , m_totalUnwindInfos
#endif
                          );

#ifdef FEATURE_EH_FUNCLETS
    m_moduleBase = m_pCodeHeap->GetModuleBase();
#endif

    BYTE* current = (BYTE *)m_CodeHeader->GetCodeStartAddress();
    size_t writeableOffset = (BYTE *)m_CodeHeaderRW - (BYTE *)m_CodeHeader;

    *codeBlock = current;
    *codeBlockRW = current + writeableOffset;
    current += codeSize;

    if (pArgs->roDataSize > 0)
    {
        current = (BYTE *)ALIGN_UP(current, roDataAlignment);
        pArgs->roDataBlock = current;
        pArgs->roDataBlockRW = current + writeableOffset;
        current += pArgs->roDataSize;
    }
    else
    {
        pArgs->roDataBlock = NULL;
        pArgs->roDataBlockRW = NULL;
    }

#ifdef FEATURE_EH_FUNCLETS
    current = (BYTE *)ALIGN_UP(current, sizeof(DWORD));

    m_theUnwindBlock = current;
    current += m_totalUnwindSize;
#endif

    _ASSERTE((SIZE_T)(current - (BYTE *)m_CodeHeader->GetCodeStartAddress()) <= totalSize.Value());

#ifdef _DEBUG
    m_codeSize = codeSize;
#endif  // _DEBUG

    EE_TO_JIT_TRANSITION();
}

/*********************************************************************/
void * CEEJitInfo::allocGCInfo (size_t size)
{
    CONTRACTL {
        THROWS;
        GC_TRIGGERS;
        MODE_PREEMPTIVE;
    } CONTRACTL_END;

    void * block = NULL;

    JIT_TO_EE_TRANSITION();

    _ASSERTE(m_CodeHeaderRW != 0);
    _ASSERTE(m_CodeHeaderRW->GetGCInfo() == 0);

#ifdef HOST_64BIT
    if (size & 0xFFFFFFFF80000000LL)
    {
        COMPlusThrowHR(CORJIT_OUTOFMEM);
    }
#endif // HOST_64BIT

    block = m_jitManager->allocGCInfo(m_CodeHeaderRW,(DWORD)size, &m_GCinfo_len);
    if (!block)
    {
        COMPlusThrowHR(CORJIT_OUTOFMEM);
    }

    _ASSERTE(m_CodeHeaderRW->GetGCInfo() != 0 && block == m_CodeHeaderRW->GetGCInfo());

    EE_TO_JIT_TRANSITION();

    return block;
}

/*********************************************************************/
void CEEJitInfo::setEHcount (
        unsigned      cEH)
{
    CONTRACTL {
        THROWS;
        GC_TRIGGERS;
        MODE_PREEMPTIVE;
    } CONTRACTL_END;

    JIT_TO_EE_TRANSITION();

    _ASSERTE(cEH != 0);
    _ASSERTE(m_CodeHeaderRW != 0);
    _ASSERTE(m_CodeHeaderRW->GetEHInfo() == 0);

    EE_ILEXCEPTION* ret;
    ret = m_jitManager->allocEHInfo(m_CodeHeaderRW,cEH, &m_EHinfo_len);
    _ASSERTE(ret);      // allocEHInfo throws if there's not enough memory

    _ASSERTE(m_CodeHeaderRW->GetEHInfo() != 0 && m_CodeHeaderRW->GetEHInfo()->EHCount() == cEH);

    EE_TO_JIT_TRANSITION();
}

/*********************************************************************/
void CEEJitInfo::setEHinfo (
        unsigned      EHnumber,
        const CORINFO_EH_CLAUSE* clause)
{
    CONTRACTL {
        THROWS;
        GC_TRIGGERS;
        MODE_PREEMPTIVE;
    } CONTRACTL_END;

    JIT_TO_EE_TRANSITION();

    // <REVISIT_TODO> Fix make the Code Manager EH clauses EH_INFO+</REVISIT_TODO>
    _ASSERTE(m_CodeHeaderRW->GetEHInfo() != 0 && EHnumber < m_CodeHeaderRW->GetEHInfo()->EHCount());

    EE_ILEXCEPTION_CLAUSE* pEHClause = m_CodeHeaderRW->GetEHInfo()->EHClause(EHnumber);

    pEHClause->TryStartPC     = clause->TryOffset;
    pEHClause->TryEndPC       = clause->TryLength;
    pEHClause->HandlerStartPC = clause->HandlerOffset;
    pEHClause->HandlerEndPC   = clause->HandlerLength;
    pEHClause->ClassToken     = clause->ClassToken;
    pEHClause->Flags          = (CorExceptionFlag)clause->Flags;

    LOG((LF_EH, LL_INFO1000000, "Setting EH clause #%d for %s::%s\n", EHnumber, m_pMethodBeingCompiled->m_pszDebugClassName, m_pMethodBeingCompiled->m_pszDebugMethodName));
    LOG((LF_EH, LL_INFO1000000, "    Flags         : 0x%08lx  ->  0x%08lx\n",            clause->Flags,         pEHClause->Flags));
    LOG((LF_EH, LL_INFO1000000, "    TryOffset     : 0x%08lx  ->  0x%08lx (startpc)\n",  clause->TryOffset,     pEHClause->TryStartPC));
    LOG((LF_EH, LL_INFO1000000, "    TryLength     : 0x%08lx  ->  0x%08lx (endpc)\n",    clause->TryLength,     pEHClause->TryEndPC));
    LOG((LF_EH, LL_INFO1000000, "    HandlerOffset : 0x%08lx  ->  0x%08lx\n",            clause->HandlerOffset, pEHClause->HandlerStartPC));
    LOG((LF_EH, LL_INFO1000000, "    HandlerLength : 0x%08lx  ->  0x%08lx\n",            clause->HandlerLength, pEHClause->HandlerEndPC));
    LOG((LF_EH, LL_INFO1000000, "    ClassToken    : 0x%08lx  ->  0x%08lx\n",            clause->ClassToken,    pEHClause->ClassToken));
    LOG((LF_EH, LL_INFO1000000, "    FilterOffset  : 0x%08lx  ->  0x%08lx\n",            clause->FilterOffset,  pEHClause->FilterOffset));

    if (m_pMethodBeingCompiled->IsDynamicMethod() &&
        ((pEHClause->Flags & COR_ILEXCEPTION_CLAUSE_FILTER) == 0) &&
        (clause->ClassToken != NULL))
    {
        MethodDesc * pMD; FieldDesc * pFD;
        m_pMethodBeingCompiled->AsDynamicMethodDesc()->GetResolver()->ResolveToken(clause->ClassToken, (TypeHandle *)&pEHClause->TypeHandle, &pMD, &pFD);
        SetHasCachedTypeHandle(pEHClause);
        LOG((LF_EH, LL_INFO1000000, "  CachedTypeHandle: 0x%08lx  ->  0x%08lx\n",        clause->ClassToken,    pEHClause->TypeHandle));
    }

    EE_TO_JIT_TRANSITION();
}

/*********************************************************************/
// get individual exception handler
void CEEJitInfo::getEHinfo(
                              CORINFO_METHOD_HANDLE  ftn,      /* IN  */
                              unsigned               EHnumber, /* IN  */
                              CORINFO_EH_CLAUSE*     clause)   /* OUT */
{
    CONTRACTL {
        THROWS;
        GC_TRIGGERS;
        MODE_PREEMPTIVE;
    } CONTRACTL_END;

    JIT_TO_EE_TRANSITION();

    if (IsDynamicMethodHandle(ftn))
    {
        GetMethod(ftn)->AsDynamicMethodDesc()->GetResolver()->GetEHInfo(EHnumber, clause);
    }
    else
    {
        _ASSERTE(ftn == CORINFO_METHOD_HANDLE(m_pMethodBeingCompiled));  // For now only support if the method being jitted
        getEHinfoHelper(ftn, EHnumber, clause, m_ILHeader);
    }

    EE_TO_JIT_TRANSITION();
}




#ifdef FEATURE_INTERPRETER
static CorJitResult CompileMethodWithEtwWrapper(EEJitManager *jitMgr,
                                                      CEEInfo *comp,
                                                      struct CORINFO_METHOD_INFO *info,
                                                      unsigned flags,
                                                      BYTE **nativeEntry,
                                                      ULONG *nativeSizeOfCode)
{
    STATIC_CONTRACT_THROWS;
    STATIC_CONTRACT_GC_TRIGGERS;
    STATIC_CONTRACT_MODE_PREEMPTIVE;

    SString namespaceOrClassName, methodName, methodSignature;
    // Fire an ETW event to mark the beginning of JIT'ing
    ETW::MethodLog::MethodJitting(reinterpret_cast<MethodDesc*>(info->ftn), NULL, &namespaceOrClassName, &methodName, &methodSignature);

    CorJitResult ret = jitMgr->m_jit->compileMethod(comp, info, flags, nativeEntry, nativeSizeOfCode);

    // Logically, it would seem that the end-of-JITting ETW even should go here, but it must come after the native code has been
    // set for the given method desc, which happens in a caller.

    return ret;
}
#endif // FEATURE_INTERPRETER

//
// Helper function because can't have dtors in BEGIN_SO_TOLERANT_CODE.
//
CorJitResult invokeCompileMethodHelper(EEJitManager *jitMgr,
                                 CEEInfo *comp,
                                 struct CORINFO_METHOD_INFO *info,
                                 CORJIT_FLAGS jitFlags,
                                 BYTE **nativeEntry,
                                 uint32_t *nativeSizeOfCode)
{
    STATIC_CONTRACT_THROWS;
    STATIC_CONTRACT_GC_TRIGGERS;
    STATIC_CONTRACT_MODE_PREEMPTIVE;

    CorJitResult ret = CORJIT_SKIPPED;   // Note that CORJIT_SKIPPED is an error exit status code

#if defined(ALLOW_SXS_JIT)
    if (FAILED(ret) && jitMgr->m_alternateJit)
    {
        CORJIT_FLAGS altJitFlags = jitFlags;
        altJitFlags.Set(CORJIT_FLAGS::CORJIT_FLAG_ALT_JIT);
        comp->setJitFlags(altJitFlags);
        ret = jitMgr->m_alternateJit->compileMethod( comp,
                                                     info,
                                                     CORJIT_FLAGS::CORJIT_FLAG_CALL_GETJITFLAGS,
                                                     nativeEntry,
                                                     nativeSizeOfCode);

        // If we failed to jit, then fall back to the primary Jit.
        if (FAILED(ret))
        {
            ((CEEJitInfo*)comp)->BackoutJitData(jitMgr);
            ((CEEJitInfo*)comp)->ResetForJitRetry();
            ret = CORJIT_SKIPPED;
        }
    }
#endif // defined(ALLOW_SXS_JIT)
    comp->setJitFlags(jitFlags);

#ifdef FEATURE_INTERPRETER
    static ConfigDWORD s_InterpreterFallback;
    static ConfigDWORD s_ForceInterpreter;

    bool isInterpreterStub   = false;
    bool interpreterFallback = (s_InterpreterFallback.val(CLRConfig::INTERNAL_InterpreterFallback) != 0);
    bool forceInterpreter    = (s_ForceInterpreter.val(CLRConfig::INTERNAL_ForceInterpreter) != 0);

    if (interpreterFallback == false)
    {
        // If we're doing an "import_only" compilation, it's for verification, so don't interpret.
        // (We assume that importation is completely architecture-independent, or at least nearly so.)
        if (FAILED(ret) &&
            (forceInterpreter || !jitFlags.IsSet(CORJIT_FLAGS::CORJIT_FLAG_MAKEFINALCODE)))
        {
            if (SUCCEEDED(ret = Interpreter::GenerateInterpreterStub(comp, info, nativeEntry, nativeSizeOfCode)))
            {
                isInterpreterStub = true;
            }
        }
    }

    if (FAILED(ret) && jitMgr->m_jit)
    {
        ret = CompileMethodWithEtwWrapper(jitMgr,
                                          comp,
                                          info,
                                          CORJIT_FLAGS::CORJIT_FLAG_CALL_GETJITFLAGS,
                                          nativeEntry,
                                          nativeSizeOfCode);
    }

    if (interpreterFallback == true)
    {
        // If we're doing an "import_only" compilation, it's for verification, so don't interpret.
        // (We assume that importation is completely architecture-independent, or at least nearly so.)
        if (FAILED(ret) &&
            (forceInterpreter || !jitFlags.IsSet(CORJIT_FLAGS::CORJIT_FLAG_MAKEFINALCODE)))
        {
            if (SUCCEEDED(ret = Interpreter::GenerateInterpreterStub(comp, info, nativeEntry, nativeSizeOfCode)))
            {
                isInterpreterStub = true;
            }
        }
    }
#else
    if (FAILED(ret))
    {
        ret = jitMgr->m_jit->compileMethod( comp,
                                            info,
                                            CORJIT_FLAGS::CORJIT_FLAG_CALL_GETJITFLAGS,
                                            nativeEntry,
                                            nativeSizeOfCode);
    }
#endif // FEATURE_INTERPRETER

    // Cleanup any internal data structures allocated
    // such as IL code after a successful JIT compile
    // If the JIT fails we keep the IL around and will
    // try reJIT the same IL.  VSW 525059
    //
    if (SUCCEEDED(ret) && !((CEEJitInfo*)comp)->JitAgain())
    {
        ((CEEJitInfo*)comp)->CompressDebugInfo();

#ifdef FEATURE_INTERPRETER
        // We do this cleanup in the prestub, where we know whether the method
        // has been interpreted.
#else
        comp->MethodCompileComplete(info->ftn);
#endif // FEATURE_INTERPRETER
    }


#if defined(FEATURE_GDBJIT)
    bool isJittedEntry = SUCCEEDED(ret) && *nativeEntry != NULL;

#ifdef FEATURE_INTERPRETER
    isJittedEntry &= !isInterpreterStub;
#endif // FEATURE_INTERPRETER

    if (isJittedEntry)
    {
        CodeHeader* pCH = ((CodeHeader*)((PCODE)*nativeEntry & ~1)) - 1;
        pCH->SetCalledMethods((PTR_VOID)comp->GetCalledMethods());
    }
#endif

    return ret;
}


/*********************************************************************/
CorJitResult invokeCompileMethod(EEJitManager *jitMgr,
                                 CEEInfo *comp,
                                 struct CORINFO_METHOD_INFO *info,
                                 CORJIT_FLAGS jitFlags,
                                 BYTE **nativeEntry,
                                 uint32_t *nativeSizeOfCode)
{
    CONTRACTL {
        THROWS;
        GC_TRIGGERS;
        MODE_COOPERATIVE;
    } CONTRACTL_END;
    //
    // The JIT runs in preemptive mode
    //

    GCX_PREEMP();

    CorJitResult ret = invokeCompileMethodHelper(jitMgr, comp, info, jitFlags, nativeEntry, nativeSizeOfCode);

    //
    // Verify that we are still in preemptive mode when we return
    // from the JIT
    //

    _ASSERTE(GetThread()->PreemptiveGCDisabled() == FALSE);

    return ret;
}

/*********************************************************************/
// Figures out the compile flags that are used by both JIT and NGen

/* static */ CORJIT_FLAGS CEEInfo::GetBaseCompileFlags(MethodDesc * ftn)
{
     CONTRACTL {
        THROWS;
        GC_TRIGGERS;
    } CONTRACTL_END;

    //
    // Figure out the code quality flags
    //

    CORJIT_FLAGS flags;
    if (g_pConfig->JitFramed())
        flags.Set(CORJIT_FLAGS::CORJIT_FLAG_FRAMED);

    // Set flags based on method's ImplFlags.
    if (!ftn->IsNoMetadata())
    {
         DWORD dwImplFlags = 0;
         IfFailThrow(ftn->GetMDImport()->GetMethodImplProps(ftn->GetMemberDef(), NULL, &dwImplFlags));

         if (IsMiNoOptimization(dwImplFlags))
         {
             flags.Set(CORJIT_FLAGS::CORJIT_FLAG_MIN_OPT);
         }

         // Always emit frames for methods marked no-inline (see #define ETW_EBP_FRAMED in the JIT)
         if (IsMiNoInlining(dwImplFlags))
         {
             flags.Set(CORJIT_FLAGS::CORJIT_FLAG_FRAMED);
         }
    }

    if (ftn->HasUnmanagedCallersOnlyAttribute())
    {
        // If the stub was generated by the runtime, don't validate
        // it for UnmanagedCallersOnlyAttribute usage. There are cases
        // where the validation doesn't handle all of the cases we can
        // permit during stub generation (e.g. Vector2 returns).
        if (!ftn->IsILStub())
            COMDelegate::ThrowIfInvalidUnmanagedCallersOnlyUsage(ftn);

        flags.Set(CORJIT_FLAGS::CORJIT_FLAG_REVERSE_PINVOKE);

        // If we're a reverse IL stub, we need to use the TrackTransitions variant
        // so we have the target MethodDesc entrypoint to tell the debugger about.
        if (CORProfilerTrackTransitions() || ftn->IsILStub())
        {
            flags.Set(CORJIT_FLAGS::CORJIT_FLAG_TRACK_TRANSITIONS);
        }
    }

    return flags;
}

/*********************************************************************/
// Figures out (some of) the flags to use to compile the method
// Returns the new set to use

CORJIT_FLAGS GetDebuggerCompileFlags(Module* pModule, CORJIT_FLAGS flags)
{
    STANDARD_VM_CONTRACT;

    //Right now if we don't have a debug interface on CoreCLR, we can't generate debug info.  So, in those
    //cases don't attempt it.
    if (!g_pDebugInterface)
        return flags;

#ifdef DEBUGGING_SUPPORTED

    if (g_pConfig->GenDebuggableCode())
    {
        flags.Set(CORJIT_FLAGS::CORJIT_FLAG_DEBUG_CODE);
    }

#ifdef FEATURE_METADATA_UPDATER
    if (pModule->IsEditAndContinueEnabled())
    {
        flags.Set(CORJIT_FLAGS::CORJIT_FLAG_DEBUG_EnC);
    }
#endif // FEATURE_METADATA_UPDATER

    // Debug info is always tracked
    flags.Set(CORJIT_FLAGS::CORJIT_FLAG_DEBUG_INFO);
#endif // DEBUGGING_SUPPORTED

    if (CORDisableJITOptimizations(pModule->GetDebuggerInfoBits()))
    {
        flags.Set(CORJIT_FLAGS::CORJIT_FLAG_DEBUG_CODE);
    }

    return flags;
}

static CORJIT_FLAGS GetCompileFlags(PrepareCodeConfig* prepareConfig, MethodDesc* ftn, CORINFO_METHOD_INFO* methodInfo)
{
    STANDARD_VM_CONTRACT;
    _ASSERTE(prepareConfig != NULL);
    _ASSERTE(ftn != NULL);
    _ASSERTE(methodInfo->regionKind ==  CORINFO_REGION_JIT);

    CORJIT_FLAGS flags = prepareConfig->GetJitCompilationFlags();

    //
    // Get the compile flags that are shared between JIT and NGen
    //
    flags.Add(CEEInfo::GetBaseCompileFlags(ftn));

    //
    // Get CPU specific flags
    //
    flags.Add(ExecutionManager::GetEEJitManager()->GetCPUCompileFlags());

    //
    // Find the debugger and profiler related flags
    //

#ifdef DEBUGGING_SUPPORTED
    flags.Add(GetDebuggerCompileFlags(ftn->GetModule(), flags));
#endif

#ifdef PROFILING_SUPPORTED
    if (CORProfilerTrackEnterLeave() && !ftn->IsNoMetadata())
        flags.Set(CORJIT_FLAGS::CORJIT_FLAG_PROF_ENTERLEAVE);

    if (CORProfilerTrackTransitions())
        flags.Set(CORJIT_FLAGS::CORJIT_FLAG_PROF_NO_PINVOKE_INLINE);
#endif // PROFILING_SUPPORTED

    // Don't allow allocations on FOH from collectible contexts to avoid memory leaks
    if (!ftn->GetLoaderAllocator()->CanUnload())
    {
        flags.Set(CORJIT_FLAGS::CORJIT_FLAG_FROZEN_ALLOC_ALLOWED);
    }

    // Set optimization flags
    if (!flags.IsSet(CORJIT_FLAGS::CORJIT_FLAG_MIN_OPT))
    {
        unsigned optType = g_pConfig->GenOptimizeType();
        _ASSERTE(optType <= OPT_RANDOM);

        if (optType == OPT_RANDOM)
            optType = methodInfo->ILCodeSize % OPT_RANDOM;

        if (g_pConfig->JitMinOpts())
        {
            flags.Set(CORJIT_FLAGS::CORJIT_FLAG_MIN_OPT);
        }
        else
        {
            if (!flags.IsSet(CORJIT_FLAGS::CORJIT_FLAG_TIER0))
                flags.Set(CORJIT_FLAGS::CORJIT_FLAG_BBOPT);
        }

        if (optType == OPT_SIZE)
        {
            flags.Set(CORJIT_FLAGS::CORJIT_FLAG_SIZE_OPT);
        }
        else if (optType == OPT_SPEED)
        {
            flags.Set(CORJIT_FLAGS::CORJIT_FLAG_SPEED_OPT);
        }
    }

    if (IsDynamicScope(methodInfo->scope))
    {
        // no debug info available for IL stubs
        if (!g_pConfig->GetTrackDynamicMethodDebugInfo())
            flags.Clear(CORJIT_FLAGS::CORJIT_FLAG_DEBUG_INFO);

        DynamicResolver* pResolver = GetDynamicResolver(methodInfo->scope);
        flags.Add(pResolver->GetJitFlags());
    }

#ifdef ARM_SOFTFP
    flags.Set(CORJIT_FLAGS::CORJIT_FLAG_SOFTFP_ABI);
#endif // ARM_SOFTFP

#ifdef FEATURE_PGO

    if (CLRConfig::GetConfigValue(CLRConfig::INTERNAL_ReadPGOData) > 0)
    {
        flags.Set(CORJIT_FLAGS::CORJIT_FLAG_BBOPT);
    }
    else if (g_pConfig->TieredPGO() && flags.IsSet(CORJIT_FLAGS::CORJIT_FLAG_TIER1))
    {
        flags.Set(CORJIT_FLAGS::CORJIT_FLAG_BBOPT);
    }

#endif

    return flags;
}

// ********************************************************************

// Throw the right type of exception for the given JIT result

void ThrowExceptionForJit(HRESULT res)
{
    CONTRACTL
    {
        THROWS;
        GC_NOTRIGGER;
        MODE_ANY;
    }
    CONTRACTL_END;
    switch (res)
    {
        case CORJIT_OUTOFMEM:
            COMPlusThrowOM();
            break;

        case CORJIT_INTERNALERROR:
            COMPlusThrow(kInvalidProgramException, (UINT) IDS_EE_JIT_COMPILER_ERROR);
            break;

        case CORJIT_BADCODE:
        case CORJIT_IMPLLIMITATION:
        default:
            COMPlusThrow(kInvalidProgramException);
            break;
    }
 }

// ********************************************************************
//#define PERF_TRACK_METHOD_JITTIMES
#ifdef TARGET_AMD64
BOOL g_fAllowRel32 = TRUE;
#endif


// ********************************************************************
//                  README!!
// ********************************************************************

// The reason that this is named UnsafeJitFunction is that this helper
// method is not thread safe!  When multiple threads get in here for
// the same pMD, ALL of them MUST return the SAME value.
// To insure that this happens you must call MakeJitWorker.
// It creates a DeadlockAware list of methods being jitted and prevents us
// from trying to jit the same method more that once.
//
// Calls to this method that occur to check if inlining can occur on x86,
// are OK since they discard the return value of this method.
PCODE UnsafeJitFunction(PrepareCodeConfig* config,
                        _In_opt_ COR_ILMETHOD_DECODER* ILHeader,
                        _In_ CORJIT_FLAGS* pJitFlags,
                        _In_opt_ ULONG* pSizeOfCode)
{
    STANDARD_VM_CONTRACT;
    _ASSERTE(config != NULL);
    _ASSERTE(pJitFlags != NULL);

    NativeCodeVersion nativeCodeVersion = config->GetCodeVersion();
    MethodDesc* ftn = nativeCodeVersion.GetMethodDesc();

    PCODE ret = NULL;
    NormalizedTimer timer;
    int64_t c100nsTicksInJit = 0;

    COOPERATIVE_TRANSITION_BEGIN();

    timer.Start();

    EEJitManager *jitMgr = ExecutionManager::GetEEJitManager();
    if (!jitMgr->LoadJIT())
    {
#ifdef ALLOW_SXS_JIT
        if (!jitMgr->IsMainJitLoaded())
        {
            // Don't want to throw InvalidProgram from here.
            EEPOLICY_HANDLE_FATAL_ERROR_WITH_MESSAGE(COR_E_EXECUTIONENGINE, W("Failed to load JIT compiler"));
        }
        if (!jitMgr->IsAltJitLoaded())
        {
            // Don't want to throw InvalidProgram from here.
            EEPOLICY_HANDLE_FATAL_ERROR_WITH_MESSAGE(COR_E_EXECUTIONENGINE, W("Failed to load alternative JIT compiler"));
        }
#else // ALLOW_SXS_JIT
        // Don't want to throw InvalidProgram from here.
        EEPOLICY_HANDLE_FATAL_ERROR_WITH_MESSAGE(COR_E_EXECUTIONENGINE, W("Failed to load JIT compiler"));
#endif // ALLOW_SXS_JIT
    }

#ifdef _DEBUG
    // This is here so we can see the name and class easily in the debugger

    LPCUTF8 cls  = ftn->GetMethodTable()->GetDebugClassName();
    LPCUTF8 name = ftn->GetName();

    if (ftn->IsNoMetadata())
    {
        if (ftn->IsILStub())
        {
            LOG((LF_JIT, LL_INFO10000, "{ Jitting IL Stub }\n"));
        }
        else
        {
            LOG((LF_JIT, LL_INFO10000, "{ Jitting dynamic method }\n"));
        }
    }
    else
    {
        SString methodString;
        if (LoggingOn(LF_JIT, LL_INFO10000))
            TypeString::AppendMethodDebug(methodString, ftn);

        LOG((LF_JIT, LL_INFO10000, "{ Jitting method (%p) %s %s\n", ftn, methodString.GetUTF8(), ftn->m_pszDebugMethodSignature));
    }
#endif // _DEBUG

    MethodInfoHelperContext cxt{ ftn, ILHeader };
    CORINFO_METHOD_INFO methodInfo;
    getMethodInfoHelper(cxt, &methodInfo);

    // If it's generic then we can only enter through an instantiated MethodDesc
    _ASSERTE(!ftn->IsGenericMethodDefinition());

    // method attributes and signature are consistant
    _ASSERTE(!!ftn->IsStatic() == ((methodInfo.args.callConv & CORINFO_CALLCONV_HASTHIS) == 0));

    *pJitFlags = GetCompileFlags(config, ftn, &methodInfo);

#if defined(TARGET_AMD64) || defined(TARGET_ARM64)
    BOOL fForceJumpStubOverflow = FALSE;

#ifdef _DEBUG
    // Always exercise the overflow codepath with force relocs
    if (PEDecoder::GetForceRelocs())
        fForceJumpStubOverflow = TRUE;
#endif

#if defined(TARGET_AMD64)
    BOOL fAllowRel32 = (g_fAllowRel32 | fForceJumpStubOverflow) && g_pConfig->JitEnableOptionalRelocs();
#endif

    size_t reserveForJumpStubs = 0;

#endif // defined(TARGET_AMD64) || defined(TARGET_ARM64)

    while (true)
    {
        CEEJitInfo jitInfo(ftn, ILHeader, jitMgr, !pJitFlags->IsSet(CORJIT_FLAGS::CORJIT_FLAG_NO_INLINING));

#if defined(TARGET_AMD64) || defined(TARGET_ARM64)
#if defined(TARGET_AMD64)
        if (fForceJumpStubOverflow)
            jitInfo.SetJumpStubOverflow(fAllowRel32);
        jitInfo.SetAllowRel32(fAllowRel32);
#else
        if (fForceJumpStubOverflow)
            jitInfo.SetJumpStubOverflow(fForceJumpStubOverflow);
#endif
        jitInfo.SetReserveForJumpStubs(reserveForJumpStubs);
#endif // defined(TARGET_AMD64) || defined(TARGET_ARM64)

#ifdef FEATURE_ON_STACK_REPLACEMENT
        // If this is an OSR jit request, grab the OSR info so we can pass it to the jit
        if (pJitFlags->IsSet(CORJIT_FLAGS::CORJIT_FLAG_OSR))
        {
            unsigned ilOffset = 0;
            PatchpointInfo* patchpointInfo = nativeCodeVersion.GetOSRInfo(&ilOffset);
            jitInfo.SetOSRInfo(patchpointInfo, ilOffset);
        }
#endif // FEATURE_ON_STACK_REPLACEMENT

        if (cxt.HasTransientMethodDetails())
            jitInfo.AddTransientMethodDetails(cxt.CreateTransientMethodDetails());

        MethodDesc * pMethodForSecurity = jitInfo.GetMethodForSecurity(methodInfo.ftn);

        //Since the check could trigger a demand, we have to do this every time.
        //This is actually an overly complicated way to make sure that a method can access all its arguments
        //and its return type.
        AccessCheckOptions::AccessCheckType accessCheckType = AccessCheckOptions::kNormalAccessibilityChecks;
        TypeHandle ownerTypeForSecurity = TypeHandle(pMethodForSecurity->GetMethodTable());
        DynamicResolver *pAccessContext = NULL;
        BOOL doAccessCheck = TRUE;
        if (pMethodForSecurity->IsDynamicMethod())
        {
            doAccessCheck = ModifyCheckForDynamicMethod(pMethodForSecurity->AsDynamicMethodDesc()->GetResolver(),
                                                        &ownerTypeForSecurity,
                                                        &accessCheckType, &pAccessContext);
        }
        if (doAccessCheck)
        {
            AccessCheckOptions accessCheckOptions(accessCheckType,
                                                  pAccessContext,
                                                  TRUE /*Throw on error*/,
                                                  pMethodForSecurity);

            AccessCheckContext accessContext(pMethodForSecurity, ownerTypeForSecurity.GetMethodTable());

            // We now do an access check from pMethodForSecurity to pMethodForSecurity, its sole purpose is to
            // verify that pMethodForSecurity/ownerTypeForSecurity has access to all its parameters.

            // ownerTypeForSecurity.GetMethodTable() can be null if the pMethodForSecurity is a DynamicMethod
            // associated with a TypeDesc (Array, Ptr, Ref, or FnPtr). That doesn't make any sense, but we will
            // just do an access check from a NULL context which means only public types are accessible.
            if (!ClassLoader::CanAccess(&accessContext,
                                        ownerTypeForSecurity.GetMethodTable(),
                                        ownerTypeForSecurity.GetAssembly(),
                                        pMethodForSecurity->GetAttrs(),
                                        pMethodForSecurity,
                                        NULL,
                                        accessCheckOptions))
            {
                EX_THROW(EEMethodException, (pMethodForSecurity));
            }
        }

        CorJitResult res;
        PBYTE nativeEntry;
        uint32_t sizeOfCode;

        {
            GCX_COOP();

            /* There is a double indirection to call compileMethod  - can we
               improve this with the new structure? */

#ifdef PERF_TRACK_METHOD_JITTIMES
            //Because we're not calling QPC enough.  I'm not going to track times if we're just importing.
            LARGE_INTEGER methodJitTimeStart = {0};
            QueryPerformanceCounter (&methodJitTimeStart);

#endif
            LOG((LF_CORDB, LL_EVERYTHING, "Calling invokeCompileMethod...\n"));

            res = invokeCompileMethod(jitMgr,
                                      &jitInfo,
                                      &methodInfo,
                                      *pJitFlags,
                                      &nativeEntry,
                                      &sizeOfCode);

            LOG((LF_CORDB, LL_EVERYTHING, "Got through invokeCompileMethod\n"));

#if FEATURE_PERFMAP
            // Save the code size so that it can be reported to the perfmap.
            if (pSizeOfCode != NULL)
            {
                *pSizeOfCode = sizeOfCode;
            }
#endif

#ifdef PERF_TRACK_METHOD_JITTIMES
            //store the time in the string buffer.  Module name and token are unique enough.  Also, do not
            //capture importing time, just actual compilation time.
            {
                LARGE_INTEGER methodJitTimeStop;
                QueryPerformanceCounter(&methodJitTimeStop);

                SString moduleName;
                ftn->GetModule()->GetDomainAssembly()->GetPEAssembly()->GetPathOrCodeBase(moduleName);

                SString codeBase;
                codeBase.AppendPrintf("%s,0x%x,%d,%d\n",
                                 moduleName.GetUTF8(), //module name
                                 ftn->GetMemberDef(), //method token
                                 (unsigned)(methodJitTimeStop.QuadPart - methodJitTimeStart.QuadPart), //cycle count
                                 methodInfo.ILCodeSize //il size
                                );
                OutputDebugStringUtf8(codeBase.GetUTF8());
            }
#endif // PERF_TRACK_METHOD_JITTIMES

        }

        LOG((LF_JIT, LL_INFO10000, "Done Jitting method %s::%s  %s }\n",cls,name, ftn->m_pszDebugMethodSignature));

        if (SUCCEEDED(res))
        {
            jitInfo.WriteCode(jitMgr);
#if defined(DEBUGGING_SUPPORTED)
            //
            // Notify the debugger that we have successfully jitted the function
            //
            if (g_pDebugInterface)
            {
                if (!jitInfo.JitAgain())
                {
                    g_pDebugInterface->JITComplete(nativeCodeVersion, (TADDR)nativeEntry);
                }
            }
#endif // DEBUGGING_SUPPORTED
        }
        else
        {
            jitInfo.BackoutJitData(jitMgr);
            ThrowExceptionForJit(res);
        }

        if (!nativeEntry)
            COMPlusThrow(kInvalidProgramException);

#if (defined(TARGET_AMD64) || defined(TARGET_ARM64))
        if (jitInfo.IsJumpStubOverflow())
        {
            // Backout and try again with fAllowRel32 == FALSE.
            jitInfo.BackoutJitData(jitMgr);

#ifdef TARGET_AMD64
            // Disallow rel32 relocs in future.
            g_fAllowRel32 = FALSE;

            fAllowRel32 = FALSE;
#endif // TARGET_AMD64
#ifdef TARGET_ARM64
            fForceJumpStubOverflow = FALSE;
#endif // TARGET_ARM64

            reserveForJumpStubs = jitInfo.GetReserveForJumpStubs();

            // Get any transient method details and take ownership
            // from the JITInfo instance. We are going to be recreating
            // a new JITInfo and will reuse these details there.
            TransientMethodDetails details = jitInfo.RemoveTransientMethodDetails(ftn);
            cxt.TakeOwnership(std::move(details));
            continue;
        }
#endif // (TARGET_AMD64 || TARGET_ARM64)

        LOG((LF_JIT, LL_INFO10000,
            "Jitted Entry at" FMT_ADDR "method %s::%s %s\n", DBG_ADDR(nativeEntry),
             ftn->m_pszDebugClassName, ftn->m_pszDebugMethodName, ftn->m_pszDebugMethodSignature));

#ifdef _DEBUG
        LPCUTF8 pszDebugClassName = ftn->m_pszDebugClassName;
        LPCUTF8 pszDebugMethodName = ftn->m_pszDebugMethodName;
        LPCUTF8 pszDebugMethodSignature = ftn->m_pszDebugMethodSignature;
#elif 0
        LPCUTF8 pszNamespace;
        LPCUTF8 pszDebugClassName = ftn->GetMethodTable()->GetFullyQualifiedNameInfo(&pszNamespace);
        LPCUTF8 pszDebugMethodName = ftn->GetName();
        LPCUTF8 pszDebugMethodSignature = "";
#endif

        //DbgPrintf("Jitted Entry at" FMT_ADDR "method %s::%s %s size %08x\n", DBG_ADDR(nativeEntry),
        //          pszDebugClassName, pszDebugMethodName, pszDebugMethodSignature, sizeOfCode);

        // For dynamic method, the code memory may be reused, thus we are passing in the hasCodeExecutedBefore set to true
        ClrFlushInstructionCache(nativeEntry, sizeOfCode, /* hasCodeExecutedBefore */ true);
        ret = (PCODE)nativeEntry;

#ifdef TARGET_ARM
        ret |= THUMB_CODE;
#endif

        // We are done
        break;
    }

#ifdef _DEBUG
    static BOOL fHeartbeat = -1;

    if (fHeartbeat == -1)
        fHeartbeat = CLRConfig::GetConfigValue(CLRConfig::INTERNAL_JitHeartbeat);

    if (fHeartbeat)
        printf(".");
#endif // _DEBUG

    timer.Stop();
    c100nsTicksInJit = timer.Elapsed100nsTicks();

    InterlockedExchangeAdd64((LONG64*)&g_c100nsTicksInJit, c100nsTicksInJit);
    t_c100nsTicksInJitForThread += c100nsTicksInJit;

    InterlockedExchangeAdd64((LONG64*)&g_cbILJitted, methodInfo.ILCodeSize);
    t_cbILJittedForThread += methodInfo.ILCodeSize;

    InterlockedIncrement64((LONG64*)&g_cMethodsJitted);
    t_cMethodsJittedForThread++;

    COOPERATIVE_TRANSITION_END();
    return ret;
}

#ifdef FEATURE_READYTORUN
CorInfoHelpFunc MapReadyToRunHelper(ReadyToRunHelper helperNum)
{
    LIMITED_METHOD_CONTRACT;

    switch (helperNum)
    {
#define HELPER(readyToRunHelper, corInfoHelpFunc, flags) \
    case readyToRunHelper:                                  return corInfoHelpFunc;
#include "readytorunhelpers.h"

    case READYTORUN_HELPER_GetString:                       return CORINFO_HELP_STRCNS;

    default:                                                return CORINFO_HELP_UNDEF;
    }
}

void ComputeGCRefMap(MethodTable * pMT, BYTE * pGCRefMap, size_t cbGCRefMap)
{
    STANDARD_VM_CONTRACT;

    ZeroMemory(pGCRefMap, cbGCRefMap);

    if (!pMT->ContainsPointers())
        return;

    CGCDesc* map = CGCDesc::GetCGCDescFromMT(pMT);
    CGCDescSeries* cur = map->GetHighestSeries();
    CGCDescSeries* last = map->GetLowestSeries();
    DWORD size = pMT->GetBaseSize();
    _ASSERTE(cur >= last);

    do
    {
        // offset to embedded references in this series must be
        // adjusted by the VTable pointer, when in the unboxed state.
        size_t offset = cur->GetSeriesOffset() - TARGET_POINTER_SIZE;
        size_t offsetStop = offset + cur->GetSeriesSize() + size;
        while (offset < offsetStop)
        {
            size_t bit = offset / TARGET_POINTER_SIZE;

            size_t index = bit / 8;
            _ASSERTE(index < cbGCRefMap);
            pGCRefMap[index] |= (1 << (bit & 7));

            offset += TARGET_POINTER_SIZE;
        }
        cur--;
    } while (cur >= last);
}

//
// Type layout check verifies that there was no incompatible change in the value type layout.
// If there was one, we will fall back to JIT instead of using the pre-generated code from the ready to run image.
// This should be rare situation. Changes in value type layout not common.
//
// The following properties of the value type layout are checked:
// - Size
// - HFA-ness (on platform that support HFAs)
// - Alignment
// - Position of GC references
//
BOOL TypeLayoutCheck(MethodTable * pMT, PCCOR_SIGNATURE pBlob, BOOL printDiff)
{
    STANDARD_VM_CONTRACT;

    SigPointer p(pBlob);
    IfFailThrow(p.SkipExactlyOne());

    uint32_t dwFlags;
    IfFailThrow(p.GetData(&dwFlags));

    BOOL result = TRUE;

    // Size is checked unconditionally
    uint32_t dwExpectedSize;
    IfFailThrow(p.GetData(&dwExpectedSize));

    DWORD dwActualSize = pMT->GetNumInstanceFieldBytes();
    if (dwExpectedSize != dwActualSize)
    {
        if (printDiff)
        {
            result = FALSE;

            DefineFullyQualifiedNameForClass();
            printf("Type %s: expected size 0x%08x, actual size 0x%08x\n",
                GetFullyQualifiedNameForClass(pMT), dwExpectedSize, dwActualSize);
        }
        else
        {
            return FALSE;
        }
    }

#ifdef FEATURE_HFA
    if (dwFlags & READYTORUN_LAYOUT_HFA)
    {
        uint32_t dwExpectedHFAType;
        IfFailThrow(p.GetData(&dwExpectedHFAType));

        DWORD dwActualHFAType = pMT->GetHFAType();
        if (dwExpectedHFAType != dwActualHFAType)
        {
            if (printDiff)
            {
                result = FALSE;

                DefineFullyQualifiedNameForClass();
                printf("Type %s: expected HFA type %08x, actual %08x\n",
                    GetFullyQualifiedNameForClass(pMT), dwExpectedHFAType, dwActualHFAType);
            }
            else
            {
                return FALSE;
            }
        }
    }
    else
    {
        if (pMT->IsHFA())
        {
            if (printDiff)
            {
                result = FALSE;

                DefineFullyQualifiedNameForClass();
                printf("Type %s: type is HFA but READYTORUN_LAYOUT_HFA flag is not set\n",
                    GetFullyQualifiedNameForClass(pMT));
            }
            else
            {
                return FALSE;
            }
        }
    }
#else
    _ASSERTE(!(dwFlags & READYTORUN_LAYOUT_HFA));
#endif

    if (dwFlags & READYTORUN_LAYOUT_Alignment)
    {
        uint32_t dwExpectedAlignment = TARGET_POINTER_SIZE;
        if (!(dwFlags & READYTORUN_LAYOUT_Alignment_Native))
        {
            IfFailThrow(p.GetData(&dwExpectedAlignment));
        }

        DWORD dwActualAlignment = CEEInfo::getClassAlignmentRequirementStatic(pMT);
        if (dwExpectedAlignment != dwActualAlignment)
        {
            if (printDiff)
            {
                result = FALSE;

                DefineFullyQualifiedNameForClass();
                printf("Type %s: expected alignment 0x%08x, actual 0x%08x\n",
                    GetFullyQualifiedNameForClass(pMT), dwExpectedAlignment, dwActualAlignment);
            }
            else
            {
                return FALSE;
            }
        }

    }

    if (dwFlags & READYTORUN_LAYOUT_GCLayout)
    {
        if (dwFlags & READYTORUN_LAYOUT_GCLayout_Empty)
        {
            if (pMT->ContainsPointers())
            {
                if (printDiff)
                {
                    result = FALSE;

                    DefineFullyQualifiedNameForClass();
                    printf("Type %s contains pointers but READYTORUN_LAYOUT_GCLayout_Empty is set\n",
                        GetFullyQualifiedNameForClass(pMT));
                }
                else
                {
                    return FALSE;
                }
            }
        }
        else
        {
            size_t cbGCRefMap = (dwActualSize / TARGET_POINTER_SIZE + 7) / 8;
            _ASSERTE(cbGCRefMap > 0);

            BYTE * pGCRefMap = (BYTE *)_alloca(cbGCRefMap);

            ComputeGCRefMap(pMT, pGCRefMap, cbGCRefMap);

            if (memcmp(pGCRefMap, p.GetPtr(), cbGCRefMap) != 0)
            {
                if (printDiff)
                {
                    result = FALSE;

                    DefineFullyQualifiedNameForClass();
                    printf("Type %s: GC refmap content doesn't match\n",
                        GetFullyQualifiedNameForClass(pMT));
                }
                else
                {
                    return FALSE;
                }
            }
        }
    }

    return result;
}

#endif // FEATURE_READYTORUN

bool IsInstructionSetSupported(CORJIT_FLAGS jitFlags, ReadyToRunInstructionSet r2rInstructionSet)
{
    CORINFO_InstructionSet instructionSet = InstructionSetFromR2RInstructionSet(r2rInstructionSet);
    return jitFlags.IsSet(instructionSet);
}

BOOL LoadDynamicInfoEntry(Module *currentModule,
                          RVA fixupRva,
                          SIZE_T *entry,
                          BOOL mayUsePrecompiledNDirectMethods)
{
    STANDARD_VM_CONTRACT;

    PCCOR_SIGNATURE pBlob = currentModule->GetNativeFixupBlobData(fixupRva);

    BYTE kind = *pBlob++;

    ModuleBase * pInfoModule = currentModule;

    if (kind & ENCODE_MODULE_OVERRIDE)
    {
        pInfoModule = currentModule->GetModuleFromIndex(CorSigUncompressData(pBlob));
        kind &= ~ENCODE_MODULE_OVERRIDE;
    }

    MethodDesc * pMD = NULL;

    PCCOR_SIGNATURE pSig;
    DWORD cSig;

    size_t result = 0;

    switch (kind)
    {
    case ENCODE_MODULE_HANDLE:
        result = (size_t)pInfoModule;
        break;

    case ENCODE_TYPE_HANDLE:
    case ENCODE_TYPE_DICTIONARY:
        {
            TypeHandle th = ZapSig::DecodeType(currentModule, pInfoModule, pBlob);

            if (!th.IsTypeDesc())
            {
                if (currentModule->IsReadyToRun())
                {
                    // We do not emit activation fixups for version resilient references. Activate the target explicitly.
                    th.AsMethodTable()->EnsureInstanceActive();
                }
            }

            result = (size_t)th.AsPtr();
        }
        break;

    case ENCODE_METHOD_HANDLE:
    case ENCODE_METHOD_DICTIONARY:
        {
            MethodDesc * pMD = ZapSig::DecodeMethod(currentModule, pInfoModule, pBlob);

            if (currentModule->IsReadyToRun())
            {
                // We do not emit activation fixups for version resilient references. Activate the target explicitly.
                pMD->EnsureActive();
            }

            result = (size_t)pMD;
        }
        break;

    case ENCODE_FIELD_HANDLE:
        result = (size_t) ZapSig::DecodeField(currentModule, pInfoModule, pBlob);
        break;

    case ENCODE_STRING_HANDLE:
        {
            // We need to update strings atomically (due to NoStringInterning attribute). Note
            // that modules with string interning dont really need this, as the hash tables have
            // their own locking, but dont add more complexity for what will be the non common
            // case.

            // We will have to lock and update the entry. (this is really a double check, where
            // the first check is done in the caller of this function)
            DWORD rid = CorSigUncompressData(pBlob);
            if (rid == 0)
            {
                // Empty string
                result = (size_t)StringObject::GetEmptyStringRefPtr(nullptr);
            }
            else
            {
                result = (size_t) pInfoModule->ResolveStringRef(TokenFromRid(rid, mdtString));
            }
        }
        break;

    case ENCODE_VARARGS_SIG:
        {
            mdSignature token = TokenFromRid(
                                    CorSigUncompressData(pBlob),
                                    mdtSignature);

            IfFailThrow(pInfoModule->GetMDImport()->GetSigFromToken(token, &cSig, &pSig));

            goto VarArgs;
        }
        break;

    case ENCODE_VARARGS_METHODREF:
        {
            mdSignature token = TokenFromRid(
                                    CorSigUncompressData(pBlob),
                                    mdtMemberRef);

            LPCSTR szName_Ignore;
            IfFailThrow(pInfoModule->GetMDImport()->GetNameAndSigOfMemberRef(token, &pSig, &cSig, &szName_Ignore));

            goto VarArgs;
        }
        break;

    case ENCODE_VARARGS_METHODDEF:
        {
            mdSignature token = TokenFromRid(
                                    CorSigUncompressData(pBlob),
                                    mdtMethodDef);

            IfFailThrow(pInfoModule->GetMDImport()->GetSigOfMethodDef(token, &cSig, &pSig));
        }
        {
        VarArgs:
            result = (size_t) CORINFO_VARARGS_HANDLE(currentModule->GetVASigCookie(Signature(pSig, cSig)));
        }
        break;

    case ENCODE_METHOD_ENTRY_DEF_TOKEN:
        {
            mdToken MethodDef = TokenFromRid(CorSigUncompressData(pBlob), mdtMethodDef);
            _ASSERTE(pInfoModule->IsFullModule());
            pMD = MemberLoader::GetMethodDescFromMethodDef(static_cast<Module*>(pInfoModule), MethodDef, FALSE);

            pMD->PrepareForUseAsADependencyOfANativeImage();

            if (currentModule->IsReadyToRun())
            {
                // We do not emit activation fixups for version resilient references. Activate the target explicitly.
                pMD->EnsureActive();
            }

            goto MethodEntry;
        }

    case ENCODE_METHOD_ENTRY_REF_TOKEN:
        {
            SigTypeContext typeContext;
            mdToken MemberRef = TokenFromRid(CorSigUncompressData(pBlob), mdtMemberRef);
            FieldDesc * pFD = NULL;
            TypeHandle th;

            MemberLoader::GetDescFromMemberRef(pInfoModule, MemberRef, &pMD, &pFD, &typeContext, FALSE /* strict metadata checks */, &th);
            _ASSERTE(pMD != NULL);

            pMD->PrepareForUseAsADependencyOfANativeImage();

            if (currentModule->IsReadyToRun())
            {
                // We do not emit activation fixups for version resilient references. Activate the target explicitly.
                pMD->EnsureActive();
            }

            goto MethodEntry;
        }

    case ENCODE_METHOD_ENTRY:
        {
            pMD = ZapSig::DecodeMethod(currentModule, pInfoModule, pBlob);

            if (currentModule->IsReadyToRun())
            {
                // We do not emit activation fixups for version resilient references. Activate the target explicitly.
                pMD->EnsureActive();
            }

        MethodEntry:
            result = pMD->GetMultiCallableAddrOfCode(CORINFO_ACCESS_ANY);
        }
        break;

    case ENCODE_SYNC_LOCK:
        {
            TypeHandle th = ZapSig::DecodeType(currentModule, pInfoModule, pBlob);

            result = (size_t) GetClassSync(th.AsMethodTable());
        }
        break;

    case ENCODE_INDIRECT_PINVOKE_TARGET:
        {
            MethodDesc *pMethod = ZapSig::DecodeMethod(currentModule, pInfoModule, pBlob);

            _ASSERTE(pMethod->IsNDirect());
            NDirectMethodDesc *pMD = (NDirectMethodDesc*)pMethod;
            result = (size_t)(LPVOID)&(pMD->ndirect.m_pNDirectTarget);
        }
        break;

    case ENCODE_PINVOKE_TARGET:
        {
            if (mayUsePrecompiledNDirectMethods)
            {
                MethodDesc *pMethod = ZapSig::DecodeMethod(currentModule, pInfoModule, pBlob);

                _ASSERTE(pMethod->IsNDirect());
                result = (size_t)(LPVOID)NDirectMethodDesc::ResolveAndSetNDirectTarget((NDirectMethodDesc*)pMethod);
            }
            else
            {
                return FALSE;
            }
        }
        break;

#if defined(PROFILING_SUPPORTED)
    case ENCODE_PROFILING_HANDLE:
        {
            MethodDesc *pMethod = ZapSig::DecodeMethod(currentModule, pInfoModule, pBlob);

            // methods with no metadata behind cannot be exposed to tools expecting metadata (profiler, debugger...)
            // they shouldnever come here as they are called out in GetCompileFlag
            _ASSERTE(!pMethod->IsNoMetadata());

            FunctionID funId = (FunctionID)pMethod;

            BOOL bHookFunction = TRUE;
            CORINFO_PROFILING_HANDLE profilerHandle = (CORINFO_PROFILING_HANDLE)funId;

            {
                BEGIN_PROFILER_CALLBACK(CORProfilerFunctionIDMapperEnabled());
                profilerHandle = (CORINFO_PROFILING_HANDLE)(&g_profControlBlock)->EEFunctionIDMapper(funId, &bHookFunction);
                END_PROFILER_CALLBACK();
            }

            // Profiling handle is opaque token. It does not have to be aligned thus we can not store it in the same location as token.
            *(entry+kZapProfilingHandleImportValueIndexClientData) = (SIZE_T)profilerHandle;

            if (bHookFunction)
            {
                *(entry+kZapProfilingHandleImportValueIndexEnterAddr) = (SIZE_T)(void *)hlpDynamicFuncTable[DYNAMIC_CORINFO_HELP_PROF_FCN_ENTER].pfnHelper;
                *(entry+kZapProfilingHandleImportValueIndexLeaveAddr) = (SIZE_T)(void *)hlpDynamicFuncTable[DYNAMIC_CORINFO_HELP_PROF_FCN_LEAVE].pfnHelper;
                *(entry+kZapProfilingHandleImportValueIndexTailcallAddr) = (SIZE_T)(void *)hlpDynamicFuncTable[DYNAMIC_CORINFO_HELP_PROF_FCN_TAILCALL].pfnHelper;
            }
            else
            {
                *(entry+kZapProfilingHandleImportValueIndexEnterAddr) = (SIZE_T)(void *)JIT_ProfilerEnterLeaveTailcallStub;
                *(entry+kZapProfilingHandleImportValueIndexLeaveAddr) = (SIZE_T)(void *)JIT_ProfilerEnterLeaveTailcallStub;
                *(entry+kZapProfilingHandleImportValueIndexTailcallAddr) = (SIZE_T)(void *)JIT_ProfilerEnterLeaveTailcallStub;
            }
        }
        break;
#endif // PROFILING_SUPPORTED

    case ENCODE_FIELD_ADDRESS:
        {
            FieldDesc *pField = ZapSig::DecodeField(currentModule, pInfoModule, pBlob);

            pField->GetEnclosingMethodTable()->CheckRestore();

            // We can take address of RVA field only since ngened code is domain neutral
            _ASSERTE(pField->IsRVA());

            result = (size_t)pField->GetStaticAddressHandle(NULL);
        }
        break;

    case ENCODE_VIRTUAL_ENTRY_SLOT:
        {
            DWORD slot = CorSigUncompressData(pBlob);

            TypeHandle ownerType = ZapSig::DecodeType(currentModule, pInfoModule, pBlob);

            LOG((LF_ZAP, LL_INFO100000, "     Fixup stub dispatch\n"));

            VirtualCallStubManager * pMgr = currentModule->GetLoaderAllocator()->GetVirtualCallStubManager();

            // <REVISIT_TODO>
            // We should be generating a stub indirection here, but the zapper already uses one level
            // of indirection, i.e. we would have to return IAT_PPVALUE to the JIT, and on the whole the JITs
            // aren't quite set up to accept that. Furthermore the call sequences would be different - at
            // the moment an indirection cell uses "call [cell-addr]" on x86, and instead we would want the
            // euqivalent of "call [[call-addr]]".  This could perhaps be implemented as "call [eax]" </REVISIT_TODO>
            result = pMgr->GetCallStub(ownerType, slot);
        }
        break;

    case ENCODE_CLASS_ID_FOR_STATICS:
        {
            TypeHandle th = ZapSig::DecodeType(currentModule, pInfoModule, pBlob);

            MethodTable * pMT = th.AsMethodTable();
            if (pMT->IsDynamicStatics())
            {
                result = pMT->GetModuleDynamicEntryID();
            }
            else
            {
                result = pMT->GetClassIndex();
            }
        }
        break;

    case ENCODE_MODULE_ID_FOR_GENERIC_STATICS:
        {
            TypeHandle th = ZapSig::DecodeType(currentModule, pInfoModule, pBlob);

            MethodTable * pMT = th.AsMethodTable();

            result = pMT->GetModuleForStatics()->GetModuleID();
        }
        break;

#ifdef FEATURE_READYTORUN
    case ENCODE_READYTORUN_HELPER:
        {
            DWORD helperNum = CorSigUncompressData(pBlob);

            CorInfoHelpFunc corInfoHelpFunc = MapReadyToRunHelper((ReadyToRunHelper)helperNum);
            if (corInfoHelpFunc != CORINFO_HELP_UNDEF)
            {
                result = (size_t)CEEJitInfo::getHelperFtnStatic(corInfoHelpFunc);
            }
            else
            {
                switch (helperNum)
                {
                case READYTORUN_HELPER_Module:
                    {
                        _ASSERTE(pInfoModule->IsFullModule());
                        Module *fullModule = static_cast<Module*>(pInfoModule);
                        Module * pPrevious = InterlockedCompareExchangeT((Module **)entry, fullModule, NULL);
                        if (pPrevious != pInfoModule && pPrevious != NULL)
                            COMPlusThrowHR(COR_E_FILELOAD, IDS_NATIVE_IMAGE_CANNOT_BE_LOADED_MULTIPLE_TIMES, fullModule->GetPath());
                        return TRUE;
                    }
                    break;

                case READYTORUN_HELPER_GSCookie:
                    result = (size_t)GetProcessGSCookie();
                    break;

                case READYTORUN_HELPER_IndirectTrapThreads:
                    result = (size_t)&g_TrapReturningThreads;
                    break;

                case READYTORUN_HELPER_DelayLoad_MethodCall:
                    result = (size_t)GetEEFuncEntryPoint(DelayLoad_MethodCall);
                    break;

                case READYTORUN_HELPER_DelayLoad_Helper:
                    result = (size_t)GetEEFuncEntryPoint(DelayLoad_Helper);
                    break;

                case READYTORUN_HELPER_DelayLoad_Helper_Obj:
                    result = (size_t)GetEEFuncEntryPoint(DelayLoad_Helper_Obj);
                    break;

                case READYTORUN_HELPER_DelayLoad_Helper_ObjObj:
                    result = (size_t)GetEEFuncEntryPoint(DelayLoad_Helper_ObjObj);
                    break;

                default:
                    STRESS_LOG1(LF_ZAP, LL_WARNING, "Unknown READYTORUN_HELPER %d\n", helperNum);
                    _ASSERTE(!"Unknown READYTORUN_HELPER");
                    return FALSE;
                }
            }
        }
        break;

    case ENCODE_FIELD_OFFSET:
        {
            FieldDesc * pFD = ZapSig::DecodeField(currentModule, pInfoModule, pBlob);
            _ASSERTE(!pFD->IsStatic());
            _ASSERTE(!pFD->IsFieldOfValueType());

            DWORD dwOffset = (DWORD)sizeof(Object) + pFD->GetOffset();

            if (dwOffset > MAX_UNCHECKED_OFFSET_FOR_NULL_OBJECT)
                return FALSE;
            result = dwOffset;
        }
        break;

    case ENCODE_FIELD_BASE_OFFSET:
        {
            TypeHandle th = ZapSig::DecodeType(currentModule, pInfoModule, pBlob);

            MethodTable * pMT = th.AsMethodTable();
            _ASSERTE(!pMT->IsValueType());

            DWORD dwOffsetBase = ReadyToRunInfo::GetFieldBaseOffset(pMT);
            if (dwOffsetBase > MAX_UNCHECKED_OFFSET_FOR_NULL_OBJECT)
                return FALSE;
            result = dwOffsetBase;
        }
        break;

    case ENCODE_CHECK_TYPE_LAYOUT:
    case ENCODE_VERIFY_TYPE_LAYOUT:
        {
            TypeHandle th = ZapSig::DecodeType(currentModule, pInfoModule, pBlob);
            MethodTable * pMT = th.AsMethodTable();
            _ASSERTE(pMT->IsValueType());

            if (!TypeLayoutCheck(pMT, pBlob, /* printDiff */ kind == ENCODE_VERIFY_TYPE_LAYOUT))
            {
                if (kind == ENCODE_CHECK_TYPE_LAYOUT)
                {
                    return FALSE;
                }
                else
                {
                    // Verification failures are failfast events
                    DefineFullyQualifiedNameForClass();
                    SString fatalErrorString;
                    fatalErrorString.Printf("Verify_TypeLayout '%s' failed to verify type layout",
                        GetFullyQualifiedNameForClass(pMT));

#ifdef _DEBUG
                    {
                        _ASSERTE_MSG(false, fatalErrorString.GetUTF8());
                        // Run through the type layout logic again, after the assert, makes debugging easy
                        TypeLayoutCheck(pMT, pBlob, /* printDiff */ TRUE);
                    }
#endif

                    EEPOLICY_HANDLE_FATAL_ERROR_WITH_MESSAGE(-1, fatalErrorString.GetUnicode());
                    return FALSE;
                }
            }

            result = 1;
        }
        break;

    case ENCODE_CHECK_FIELD_OFFSET:
        {
            DWORD dwExpectedOffset = CorSigUncompressData(pBlob);

            FieldDesc * pFD = ZapSig::DecodeField(currentModule, pInfoModule, pBlob);
            _ASSERTE(!pFD->IsStatic());

            DWORD dwOffset = pFD->GetOffset();
            if (!pFD->IsFieldOfValueType())
                dwOffset += sizeof(Object);

            if (dwExpectedOffset != dwOffset)
                return FALSE;

            result = 1;
        }
        break;

    case ENCODE_VERIFY_FIELD_OFFSET:
        {
            DWORD baseOffset = CorSigUncompressData(pBlob);
            DWORD fieldOffset = CorSigUncompressData(pBlob);
            FieldDesc* pField = ZapSig::DecodeField(currentModule, pInfoModule, pBlob);
            MethodTable *pEnclosingMT = pField->GetApproxEnclosingMethodTable();
            pEnclosingMT->CheckRestore();
            DWORD actualFieldOffset = pField->GetOffset();
            if (!pField->IsStatic() && !pField->IsFieldOfValueType())
            {
                actualFieldOffset += sizeof(Object);
            }

            DWORD actualBaseOffset = 0;
            if (!pField->IsStatic() &&
                pEnclosingMT->GetParentMethodTable() != NULL &&
                !pEnclosingMT->IsValueType())
            {
                actualBaseOffset = ReadyToRunInfo::GetFieldBaseOffset(pEnclosingMT);
            }

            if (baseOffset == 0)
            {
                // Relative verification of just the field offset when the base class
                // is outside of the current R2R version bubble
                actualFieldOffset -= actualBaseOffset;
                actualBaseOffset = 0;
            }

            if ((fieldOffset != actualFieldOffset) || (baseOffset != actualBaseOffset))
            {
                // Verification failures are failfast events
                DefineFullyQualifiedNameForClass();

                SString fatalErrorString;
                fatalErrorString.Printf("Verify_FieldOffset '%s.%s' Field offset %d!=%d(actual) || baseOffset %d!=%d(actual)",
                    GetFullyQualifiedNameForClass(pEnclosingMT),
                    pField->GetName(),
                    fieldOffset,
                    actualFieldOffset,
                    baseOffset,
                    actualBaseOffset);
                _ASSERTE_MSG(false, fatalErrorString.GetUTF8());

                EEPOLICY_HANDLE_FATAL_ERROR_WITH_MESSAGE(-1, fatalErrorString.GetUnicode());
                return FALSE;
            }
            result = 1;
        }
        break;

    case ENCODE_VERIFY_VIRTUAL_FUNCTION_OVERRIDE:
    case ENCODE_CHECK_VIRTUAL_FUNCTION_OVERRIDE:
        {
            PCCOR_SIGNATURE updatedSignature = pBlob;

            ReadyToRunVirtualFunctionOverrideFlags flags = (ReadyToRunVirtualFunctionOverrideFlags)CorSigUncompressData(updatedSignature);

            SigTypeContext typeContext;    // empty context is OK: encoding should not contain type variables.
            ZapSig::Context zapSigContext(pInfoModule, (void *)currentModule, ZapSig::NormalTokens);
            MethodDesc *pDeclMethod = ZapSig::DecodeMethod(pInfoModule, updatedSignature, &typeContext, &zapSigContext, NULL, NULL, NULL, &updatedSignature, TRUE);
            TypeHandle thImpl = ZapSig::DecodeType(currentModule, pInfoModule, updatedSignature, CLASS_LOADED, &updatedSignature);

            MethodDesc *pImplMethodCompiler = NULL;

            if ((flags & READYTORUN_VIRTUAL_OVERRIDE_VirtualFunctionOverridden) != 0)
            {
                pImplMethodCompiler = ZapSig::DecodeMethod(currentModule, pInfoModule, updatedSignature);
            }

            MethodDesc *pImplMethodRuntime;
            if (pDeclMethod->IsInterface())
            {
                if (!thImpl.CanCastTo(pDeclMethod->GetMethodTable()))
                {
                    MethodTable *pInterfaceTypeCanonical = pDeclMethod->GetMethodTable()->GetCanonicalMethodTable();

                    // Its possible for the decl method to need to be found on the only canonically compatible interface on the owning type
                    MethodTable::InterfaceMapIterator it = thImpl.GetMethodTable()->IterateInterfaceMap();
                    while (it.Next())
                    {
                        MethodTable *pItfInMap = it.GetInterface(thImpl.GetMethodTable());
                        if (pInterfaceTypeCanonical == pItfInMap->GetCanonicalMethodTable())
                        {
                            pDeclMethod = MethodDesc::FindOrCreateAssociatedMethodDesc(pDeclMethod, pItfInMap, FALSE, pDeclMethod->GetMethodInstantiation(), FALSE, TRUE);
                            break;
                        }
                    }
                }
                DispatchSlot slot = thImpl.GetMethodTable()->FindDispatchSlotForInterfaceMD(pDeclMethod, /*throwOnConflict*/ FALSE);
                pImplMethodRuntime = slot.GetMethodDesc();
            }
            else
            {
                MethodTable *pCheckMT = thImpl.GetMethodTable();
                MethodTable *pBaseMT = pDeclMethod->GetMethodTable();
                WORD slot = pDeclMethod->GetSlot();

                while (pCheckMT != nullptr)
                {
                    if (pCheckMT->HasSameTypeDefAs(pBaseMT))
                    {
                        break;
                    }

                    pCheckMT = pCheckMT->GetParentMethodTable();
                }

                if (pCheckMT == nullptr)
                {
                    pImplMethodRuntime = NULL;
                }
                else if (IsMdFinal(pDeclMethod->GetAttrs()))
                {
                    pImplMethodRuntime = pDeclMethod;
                }
                else
                {
                    _ASSERTE(slot < pBaseMT->GetNumVirtuals());
                    pImplMethodRuntime = thImpl.GetMethodTable()->GetMethodDescForSlot(slot);
                }
            }

            if (pImplMethodRuntime != pImplMethodCompiler)
            {
                if (kind == ENCODE_CHECK_VIRTUAL_FUNCTION_OVERRIDE)
                {
                    return FALSE;
                }
                else
                {
                    // Verification failures are failfast events
                    DefineFullyQualifiedNameForClass();
                    SString methodNameDecl;
                    SString methodNameImplRuntime(W("(NULL)"));
                    SString methodNameImplCompiler(W("(NULL)"));

                    pDeclMethod->GetFullMethodInfo(methodNameDecl);

                    if (pImplMethodRuntime != NULL)
                    {
                        methodNameImplRuntime.Clear();
                        pImplMethodRuntime->GetFullMethodInfo(methodNameImplRuntime);
                    }

                    if (pImplMethodCompiler != NULL)
                    {
                        methodNameImplCompiler.Clear();
                        pImplMethodCompiler->GetFullMethodInfo(methodNameImplCompiler);
                    }

                    SString fatalErrorString;
                    fatalErrorString.Printf("Verify_VirtualFunctionOverride Decl Method '%s' on type '%s' is '%s'(actual) instead of expected '%s'(from compiler)",
                        methodNameDecl.GetUTF8(),
                        GetFullyQualifiedNameForClass(thImpl.GetMethodTable()),
                        methodNameImplRuntime.GetUTF8(),
                        methodNameImplCompiler.GetUTF8());

                    _ASSERTE_MSG(false, fatalErrorString.GetUTF8());
                    _ASSERTE(!IsDebuggerPresent() && "Stop on assert here instead of fatal error for ease of live debugging");

                    EEPOLICY_HANDLE_FATAL_ERROR_WITH_MESSAGE(-1, fatalErrorString.GetUnicode());
                    return FALSE;

                }
            }

            result = 1;
        }
        break;


    case ENCODE_CHECK_INSTRUCTION_SET_SUPPORT:
        {
            DWORD dwInstructionSetCount = CorSigUncompressData(pBlob);
            CORJIT_FLAGS corjitFlags = ExecutionManager::GetEEJitManager()->GetCPUCompileFlags();

            for (DWORD dwinstructionSetIndex = 0; dwinstructionSetIndex < dwInstructionSetCount; dwinstructionSetIndex++)
            {
                DWORD instructionSetEncoded = CorSigUncompressData(pBlob);
                bool mustInstructionSetBeSupported = !!(instructionSetEncoded & 1);
                ReadyToRunInstructionSet instructionSet = (ReadyToRunInstructionSet)(instructionSetEncoded >> 1);
                if (IsInstructionSetSupported(corjitFlags, instructionSet) != mustInstructionSetBeSupported)
                {
                    return FALSE;
                }
            }
            result = 1;
        }
        break;

    case ENCODE_CHECK_IL_BODY:
    case ENCODE_VERIFY_IL_BODY:
        {
            DWORD dwBlobSize = CorSigUncompressData(pBlob);
            const uint8_t *const pBlobStart = pBlob;
            pBlob += dwBlobSize;
            StackSArray<TypeHandle> types;
            DWORD cTypes = CorSigUncompressData(pBlob);
            bool fail = false;

            for (DWORD iType = 0; iType < cTypes && !fail; iType++)
            {
                if (kind == ENCODE_CHECK_IL_BODY)
                {
                    EX_TRY
                    {
                        types.Append(ZapSig::DecodeType(currentModule, pInfoModule, pBlob, CLASS_LOAD_APPROXPARENTS, &pBlob));
                    }
                    EX_CATCH
                    {
                        fail = true;
                    }
                    EX_END_CATCH(SwallowAllExceptions)

                }
                else
                {
                    types.Append(ZapSig::DecodeType(currentModule, pInfoModule, pBlob, CLASS_LOAD_APPROXPARENTS, &pBlob));
                }
            }

            MethodDesc *pMDCompare = NULL;

            if (!fail)
            {
                if (kind == ENCODE_CHECK_IL_BODY)
                {
                    EX_TRY
                    {
                        pMDCompare = ZapSig::DecodeMethod(currentModule, pInfoModule, pBlob);
                    }
                    EX_CATCH
                    {
                        fail = true;
                    }
                    EX_END_CATCH(SwallowAllExceptions)
                }
                else
                {
                    pMDCompare = ZapSig::DecodeMethod(currentModule, pInfoModule, pBlob);
                }
            }

            ReadyToRunStandaloneMethodMetadata *pMethodMetadata = NULL;
            if (!fail)
            {
                pMethodMetadata = GetReadyToRunStandaloneMethodMetadata(pMDCompare);
                if (pMethodMetadata == NULL)
                    fail = true;

                fail = fail || (pMethodMetadata->cByteData != dwBlobSize);
            }

            if (!fail)
            {
                fail = 0 != memcmp(pBlobStart, pMethodMetadata->pByteData, dwBlobSize);
            }

            if (!fail)
            {
                fail = cTypes != pMethodMetadata->cTypes;
            }

            if (!fail)
            {
                for (COUNT_T i = 0; i < cTypes && !fail; i++)
                {
                    fail = types[i] != pMethodMetadata->pTypes[i];
                }
            }

            if (!fail && !currentModule->GetReadyToRunInfo()->IsForbidProcessMoreILBodyFixups())
            {
                result = (size_t)pMDCompare;
            }
            else
            {
                if (kind == ENCODE_CHECK_IL_BODY || (!fail && currentModule->GetReadyToRunInfo()->IsForbidProcessMoreILBodyFixups()))
                {
                    return FALSE;
                }
                else
                {
                    DefineFullyQualifiedNameForClass();
                    SString methodName;
                    pMDCompare->GetFullMethodInfo(methodName);
                    void* compileTimeTypes = types.OpenRawBuffer();

                    int runtimeMethodDataSize = pMethodMetadata != NULL ? (int)pMethodMetadata->cByteData : 0;
                    void* runtimeMethodData = pMethodMetadata != NULL ? (void*)pMethodMetadata->pByteData : (void*)NULL;

                    int runtimeTypeCount = pMethodMetadata != NULL ? (int)pMethodMetadata->cTypes : 0;
                    void* runtimeTypeData = pMethodMetadata != NULL ? (void*)pMethodMetadata->pTypes : (void*)NULL;

                    SString fatalErrorString;
                    fatalErrorString.Printf("VERIFY_IL_BODY Method '%s' type '%s' does not match IL body expected DEBUGINFO MethodData {%d} {%p} RuntimeMethodData {%d} {%p} Types {%d} {%p} RuntimeTypes {%d} {%p}",
                        methodName.GetUTF8(),
                        GetFullyQualifiedNameForClass(pMDCompare->GetMethodTable()),
                        (int)dwBlobSize, pBlobStart,
                        runtimeMethodDataSize, runtimeMethodData,
                        (int)cTypes, compileTimeTypes,
                        runtimeTypeCount, runtimeTypeData
                        );

                    _ASSERTE_MSG(false, fatalErrorString.GetUTF8());
                    _ASSERTE(!IsDebuggerPresent() && "Stop on assert here instead of fatal error for ease of live debugging");

                    EEPOLICY_HANDLE_FATAL_ERROR_WITH_MESSAGE(-1, fatalErrorString.GetUnicode());
                    return FALSE;
                }
            }
            break;
        }
#endif // FEATURE_READYTORUN
    default:
        STRESS_LOG1(LF_ZAP, LL_WARNING, "Unknown FIXUP_BLOB_KIND %d\n", kind);
        _ASSERTE(!"Unknown FIXUP_BLOB_KIND");
        return FALSE;
    }

    MemoryBarrier();
    *entry = result;

    return TRUE;
}

bool CEEInfo::getTailCallHelpersInternal(CORINFO_RESOLVED_TOKEN* callToken,
                                         CORINFO_SIG_INFO* sig,
                                         CORINFO_GET_TAILCALL_HELPERS_FLAGS flags,
                                         CORINFO_TAILCALL_HELPERS* pResult)
{
    MethodDesc* pTargetMD = NULL;

    if (callToken != NULL)
    {
        pTargetMD = (MethodDesc*)callToken->hMethod;
        _ASSERTE(pTargetMD != NULL);

        if (pTargetMD->IsWrapperStub())
        {
            pTargetMD = pTargetMD->GetWrappedMethodDesc();
        }

        // We currently do not handle generating the proper call to managed
        // varargs methods.
        if (pTargetMD->IsVarArg())
        {
            return false;
        }
    }

    SigTypeContext typeCtx;
    GetTypeContext(&sig->sigInst, &typeCtx);

    MetaSig msig(sig->pSig, sig->cbSig, GetModule(sig->scope), &typeCtx);

    bool isCallvirt = (flags & CORINFO_TAILCALL_IS_CALLVIRT) != 0;
    bool isThisArgByRef = (flags & CORINFO_TAILCALL_THIS_ARG_IS_BYREF) != 0;

    MethodDesc* pStoreArgsMD;
    MethodDesc* pCallTargetMD;
    bool needsTarget;

    TailCallHelp::CreateTailCallHelperStubs(
        m_pMethodBeingCompiled, pTargetMD,
        msig, isCallvirt, isThisArgByRef, sig->hasTypeArg(),
        &pStoreArgsMD, &needsTarget,
        &pCallTargetMD);

    unsigned outFlags = 0;
    if (needsTarget)
    {
        outFlags |= CORINFO_TAILCALL_STORE_TARGET;
    }

    pResult->flags = (CORINFO_TAILCALL_HELPERS_FLAGS)outFlags;
    pResult->hStoreArgs = (CORINFO_METHOD_HANDLE)pStoreArgsMD;
    pResult->hCallTarget = (CORINFO_METHOD_HANDLE)pCallTargetMD;
    pResult->hDispatcher = (CORINFO_METHOD_HANDLE)TailCallHelp::GetOrLoadTailCallDispatcherMD();
    return true;
}

bool CEEInfo::getTailCallHelpers(CORINFO_RESOLVED_TOKEN* callToken,
                                 CORINFO_SIG_INFO* sig,
                                 CORINFO_GET_TAILCALL_HELPERS_FLAGS flags,
                                 CORINFO_TAILCALL_HELPERS* pResult)
{
    CONTRACTL {
        THROWS;
        GC_TRIGGERS;
        MODE_PREEMPTIVE;
    } CONTRACTL_END;

    bool success = false;

    JIT_TO_EE_TRANSITION();

    success = getTailCallHelpersInternal(callToken, sig, flags, pResult);

    EE_TO_JIT_TRANSITION();

    return success;
}

bool CEEInfo::convertPInvokeCalliToCall(CORINFO_RESOLVED_TOKEN * pResolvedToken, bool fMustConvert)
{
    return false;
}

void CEEInfo::updateEntryPointForTailCall(CORINFO_CONST_LOOKUP* entryPoint)
{
    // No update necessary, all entry points are tail callable in runtime.
}

void CEEInfo::allocMem (AllocMemArgs *pArgs)
{
    LIMITED_METHOD_CONTRACT;
    UNREACHABLE();      // only called on derived class.
}

void CEEInfo::reserveUnwindInfo (
        bool                isFunclet,             /* IN */
        bool                isColdCode,            /* IN */
        uint32_t            unwindSize             /* IN */
        )
{
    LIMITED_METHOD_CONTRACT;
    UNREACHABLE();      // only called on derived class.
}

void CEEInfo::allocUnwindInfo (
        uint8_t *           pHotCode,              /* IN */
        uint8_t *           pColdCode,             /* IN */
        uint32_t            startOffset,           /* IN */
        uint32_t            endOffset,             /* IN */
        uint32_t            unwindSize,            /* IN */
        uint8_t *           pUnwindBlock,          /* IN */
        CorJitFuncKind      funcKind               /* IN */
        )
{
    LIMITED_METHOD_CONTRACT;
    UNREACHABLE();      // only called on derived class.
}

void * CEEInfo::allocGCInfo (
        size_t                  size        /* IN */
        )
{
    LIMITED_METHOD_CONTRACT;
    UNREACHABLE_RET();      // only called on derived class.
}

void CEEInfo::setEHcount (
        unsigned             cEH    /* IN */
        )
{
    LIMITED_METHOD_CONTRACT;
    UNREACHABLE();      // only called on derived class.
}

void CEEInfo::setEHinfo (
        unsigned             EHnumber,   /* IN  */
        const CORINFO_EH_CLAUSE *clause      /* IN */
        )
{
    LIMITED_METHOD_CONTRACT;
    UNREACHABLE();      // only called on derived class.
}

InfoAccessType CEEInfo::constructStringLiteral(CORINFO_MODULE_HANDLE scopeHnd,
                                               mdToken metaTok,
                                               void **ppValue)
{
    LIMITED_METHOD_CONTRACT;
    UNREACHABLE();      // only called on derived class.
}

InfoAccessType CEEInfo::emptyStringLiteral(void ** ppValue)
{
    LIMITED_METHOD_CONTRACT;
    UNREACHABLE();      // only called on derived class.
}

CORINFO_CLASS_HANDLE CEEInfo::getStaticFieldCurrentClass(CORINFO_FIELD_HANDLE fieldHnd,
                                                         bool* pIsSpeculative)
{
    LIMITED_METHOD_CONTRACT;
    UNREACHABLE();      // only called on derived class.
}

void* CEEInfo::getMethodSync(CORINFO_METHOD_HANDLE ftnHnd,
                             void **ppIndirection)
{
    LIMITED_METHOD_CONTRACT;
    UNREACHABLE();      // only called on derived class.
}

HRESULT CEEInfo::allocPgoInstrumentationBySchema(
            CORINFO_METHOD_HANDLE ftnHnd, /* IN */
            PgoInstrumentationSchema* pSchema, /* IN/OUT */
            uint32_t countSchemaItems, /* IN */
            uint8_t** pInstrumentationData /* OUT */
            )
{
    LIMITED_METHOD_CONTRACT;
    UNREACHABLE_RET();      // only called on derived class.
}

HRESULT CEEInfo::getPgoInstrumentationResults(
            CORINFO_METHOD_HANDLE      ftnHnd,
            PgoInstrumentationSchema **pSchema,                    // pointer to the schema table which describes the instrumentation results (pointer will not remain valid after jit completes)
            uint32_t *                 pCountSchemaItems,          // pointer to the count schema items
            uint8_t **                 pInstrumentationData,       // pointer to the actual instrumentation data (pointer will not remain valid after jit completes)
            PgoSource *                pPgoSource
            )
{
    LIMITED_METHOD_CONTRACT;
    UNREACHABLE_RET();      // only called on derived class.
}

void CEEInfo::recordCallSite(
        uint32_t              instrOffset,  /* IN */
        CORINFO_SIG_INFO *    callSig,      /* IN */
        CORINFO_METHOD_HANDLE methodHandle  /* IN */
        )
{
    LIMITED_METHOD_CONTRACT;
    UNREACHABLE();      // only called on derived class.
}

void CEEInfo::recordRelocation(
        void *                 location,   /* IN  */
        void *                 locationRW, /* IN  */
        void *                 target,     /* IN  */
        WORD                   fRelocType, /* IN  */
        INT32                  addlDelta /* IN  */
        )
{
    LIMITED_METHOD_CONTRACT;
    UNREACHABLE();      // only called on derived class.
}

WORD CEEInfo::getRelocTypeHint(void * target)
{
    LIMITED_METHOD_CONTRACT;
    UNREACHABLE_RET();      // only called on derived class.
}

uint32_t CEEInfo::getExpectedTargetArchitecture()
{
    LIMITED_METHOD_CONTRACT;

    return IMAGE_FILE_MACHINE_NATIVE;
}

void CEEInfo::setBoundaries(CORINFO_METHOD_HANDLE ftn, ULONG32 cMap,
                               ICorDebugInfo::OffsetMapping *pMap)
{
    LIMITED_METHOD_CONTRACT;
    UNREACHABLE();      // only called on derived class.
}

void CEEInfo::setVars(CORINFO_METHOD_HANDLE ftn, ULONG32 cVars, ICorDebugInfo::NativeVarInfo *vars)
{
    LIMITED_METHOD_CONTRACT;
    UNREACHABLE();      // only called on derived class.
}

void CEEInfo::reportRichMappings(
        ICorDebugInfo::InlineTreeNode*    inlineTreeNodes,
        uint32_t                          numInlineTreeNodes,
        ICorDebugInfo::RichOffsetMapping* mappings,
        uint32_t                          numMappings)
{
    LIMITED_METHOD_CONTRACT;
    UNREACHABLE();      // only called on derived class.
}

<<<<<<< HEAD
void CEEInfo::reportMetadata(const char* key, const void* value)
=======
void CEEInfo::reportMetadata(const char* key, const void* value, size_t length)
>>>>>>> 80084aa5
{
    LIMITED_METHOD_CONTRACT;
    UNREACHABLE();      // only called on derived class.
}

void CEEInfo::setPatchpointInfo(PatchpointInfo* patchpointInfo)
{
    LIMITED_METHOD_CONTRACT;
    UNREACHABLE();      // only called on derived class.
}

PatchpointInfo* CEEInfo::getOSRInfo(unsigned* ilOffset)
{
    LIMITED_METHOD_CONTRACT;
    UNREACHABLE();      // only called on derived class.
}

void* CEEInfo::getHelperFtn(CorInfoHelpFunc    ftnNum,         /* IN  */
                            void **            ppIndirection)  /* OUT */
{
    LIMITED_METHOD_CONTRACT;
    UNREACHABLE();      // only called on derived class.
}

void CEEInfo::GetProfilingHandle(bool                      *pbHookFunction,
                                 void                     **pProfilerHandle,
                                 bool                      *pbIndirectedHandles)
{
    LIMITED_METHOD_CONTRACT;
    UNREACHABLE();      // only called on derived class.
}

bool CEEInfo::notifyInstructionSetUsage(CORINFO_InstructionSet instructionSet,
                                        bool supportEnabled)
{
    LIMITED_METHOD_CONTRACT;
    // Do nothing. This api does not provide value in JIT scenarios and
    // crossgen does not utilize the api either.
    return supportEnabled;
}

#endif // !DACCESS_COMPILE

EECodeInfo::EECodeInfo()
{
    WRAPPER_NO_CONTRACT;

    m_codeAddress = NULL;

    m_pJM = NULL;
    m_pMD = NULL;
    m_relOffset = 0;

#ifdef FEATURE_EH_FUNCLETS
    m_pFunctionEntry = NULL;
#endif
}

void EECodeInfo::Init(PCODE codeAddress)
{
    CONTRACTL {
        NOTHROW;
        GC_NOTRIGGER;
    } CONTRACTL_END;

    Init(codeAddress, ExecutionManager::GetScanFlags());
}

void EECodeInfo::Init(PCODE codeAddress, ExecutionManager::ScanFlag scanFlag)
{
    CONTRACTL {
        NOTHROW;
        GC_NOTRIGGER;
    } CONTRACTL_END;

    m_codeAddress = codeAddress;

    RangeSection * pRS = ExecutionManager::FindCodeRange(codeAddress, scanFlag);
    if (pRS == NULL)
        goto Invalid;

    if (!pRS->_pjit->JitCodeToMethodInfo(pRS, codeAddress, &m_pMD, this))
        goto Invalid;

    m_pJM = pRS->_pjit;
    return;

Invalid:
    m_pJM = NULL;
    m_pMD = NULL;
    m_relOffset = 0;

#ifdef FEATURE_EH_FUNCLETS
    m_pFunctionEntry = NULL;
#endif
}

TADDR EECodeInfo::GetSavedMethodCode()
{
    CONTRACTL {
        // All EECodeInfo methods must be NOTHROW/GC_NOTRIGGER since they can
        // be used during GC.
        NOTHROW;
        GC_NOTRIGGER;
        HOST_NOCALLS;
        SUPPORTS_DAC;
    } CONTRACTL_END;
#ifndef HOST_64BIT
#if defined(HAVE_GCCOVER)

    PTR_GCCoverageInfo gcCover = GetNativeCodeVersion().GetGCCoverageInfo();
    _ASSERTE (!gcCover || GCStress<cfg_instr>::IsEnabled());
    if (GCStress<cfg_instr>::IsEnabled()
        && gcCover)
    {
        _ASSERTE(gcCover->savedCode);

        // Make sure we return the TADDR of savedCode here.  The byte array is not marshaled automatically.
        // The caller is responsible for any necessary marshaling.
        return PTR_TO_MEMBER_TADDR(GCCoverageInfo, gcCover, savedCode);
    }
#endif //defined(HAVE_GCCOVER)
#endif

    return GetStartAddress();
}

TADDR EECodeInfo::GetStartAddress()
{
    CONTRACTL {
        NOTHROW;
        GC_NOTRIGGER;
        HOST_NOCALLS;
        SUPPORTS_DAC;
    } CONTRACTL_END;

    return m_pJM->JitTokenToStartAddress(m_methodToken);
}

NativeCodeVersion EECodeInfo::GetNativeCodeVersion()
{
    CONTRACTL
    {
        NOTHROW;
        GC_NOTRIGGER;
    }
    CONTRACTL_END;

    PTR_MethodDesc pMD = PTR_MethodDesc(GetMethodDesc());
    if (pMD == NULL)
    {
        return NativeCodeVersion();
    }

#ifdef FEATURE_CODE_VERSIONING
    if (pMD->IsVersionable())
    {
        CodeVersionManager *pCodeVersionManager = pMD->GetCodeVersionManager();
        CodeVersionManager::LockHolder codeVersioningLockHolder;
        return pCodeVersionManager->GetNativeCodeVersion(pMD, PINSTRToPCODE(GetStartAddress()));
    }
#endif
    return NativeCodeVersion(pMD);
}

#if defined(FEATURE_EH_FUNCLETS)

// ----------------------------------------------------------------------------
// EECodeInfo::GetMainFunctionInfo
//
// Description:
//    Simple helper to transform a funclet's EECodeInfo into a parent function EECodeInfo.
//
// Return Value:
//    An EECodeInfo for the start of the main function body (offset 0).
//

EECodeInfo EECodeInfo::GetMainFunctionInfo()
{
    LIMITED_METHOD_CONTRACT;
    SUPPORTS_DAC;

    EECodeInfo result = *this;
    result.m_relOffset = 0;
    result.m_codeAddress = this->GetStartAddress();
    result.m_pFunctionEntry = NULL;

    return result;
}

PTR_RUNTIME_FUNCTION EECodeInfo::GetFunctionEntry()
{
    LIMITED_METHOD_CONTRACT;
    SUPPORTS_DAC;

    if (m_pFunctionEntry == NULL)
        m_pFunctionEntry = m_pJM->LazyGetFunctionEntry(this);
    return m_pFunctionEntry;
}

#if defined(TARGET_AMD64)

BOOL EECodeInfo::HasFrameRegister()
{
    LIMITED_METHOD_CONTRACT;

    PTR_RUNTIME_FUNCTION pFuncEntry = GetFunctionEntry();
    _ASSERTE(pFuncEntry != NULL);

    BOOL fHasFrameRegister = FALSE;
    PUNWIND_INFO pUnwindInfo = (PUNWIND_INFO)(GetModuleBase() + pFuncEntry->UnwindData);
    if (pUnwindInfo->FrameRegister != 0)
    {
        fHasFrameRegister = TRUE;
        _ASSERTE(pUnwindInfo->FrameRegister == kRBP);
    }

    return fHasFrameRegister;
}
#endif // defined(TARGET_AMD64)

#endif // defined(FEATURE_EH_FUNCLETS)


#if defined(TARGET_AMD64)
// ----------------------------------------------------------------------------
// EECodeInfo::GetUnwindInfoHelper
//
// Description:
//    Simple helper to return a pointer to the UNWIND_INFO given the offset to the unwind info.
//    On DAC builds, this function will read the memory from the target process and create a host copy.
//
// Arguments:
//    * unwindInfoOffset - This is the offset to the unwind info, relative to the beginning of the code heap
//        for jitted code or to the module base for ngned code. this->GetModuleBase() will return the correct
//        module base.
//
// Return Value:
//    Return a pointer to the UNWIND_INFO.  On DAC builds, this function will create a host copy of the
//    UNWIND_INFO and return a host pointer.  It will correctly read all of the memory for the variable-sized
//    unwind info.
//

UNWIND_INFO * EECodeInfo::GetUnwindInfoHelper(ULONG unwindInfoOffset)
{
#if defined(DACCESS_COMPILE)
    return DacGetUnwindInfo(static_cast<TADDR>(this->GetModuleBase() + unwindInfoOffset));
#else  // !DACCESS_COMPILE
    UNWIND_INFO * pUnwindInfo = reinterpret_cast<UNWIND_INFO *>(this->GetModuleBase() + unwindInfoOffset);
#if defined(TARGET_AMD64)
    if (pUnwindInfo->Flags & UNW_FLAG_CHAININFO)
    {
        unwindInfoOffset = ((PTR_RUNTIME_FUNCTION)(&(pUnwindInfo->UnwindCode)))->UnwindData;
        pUnwindInfo = reinterpret_cast<UNWIND_INFO *>(this->GetModuleBase() + unwindInfoOffset);
    }
#endif // TARGET_AMD64
    return pUnwindInfo;
#endif // !DACCESS_COMPILE
}

// ----------------------------------------------------------------------------
// EECodeInfo::GetFixedStackSize
//
// Description:
//    Return the fixed stack size of a specified managed method.  This function DOES NOT take current control
//    PC into account.  So the fixed stack size returned by this function is not valid in the prolog or
//    the epilog.
//
// Return Value:
//    Return the fixed stack size.
//
// Notes:
//    * For method with dynamic stack allocations, this function will return the fixed stack size on X64 (the
//        stack size immediately after the prolog), and it will return 0 on IA64. This difference is due to
//        the different unwind info encoding.
//

ULONG EECodeInfo::GetFixedStackSize()
{
    WRAPPER_NO_CONTRACT;
    SUPPORTS_DAC;

    ULONG uFixedStackSize = 0;

    ULONG uDummy = 0;
    GetOffsetsFromUnwindInfo(&uFixedStackSize, &uDummy);

    return uFixedStackSize;
}

#define kRBP    5
// The information returned by this method is only valid if we are not in a prolog or an epilog.
// Since this method is only used for the security stackwalk cache and EnC transition, this assumption is
// valid, since we cannot see these in a prolog or an epilog.
//
// The next assumption is that only rbp is used as a frame register in jitted code.  There is an
// assert below to guard this assumption.
void EECodeInfo::GetOffsetsFromUnwindInfo(ULONG* pRSPOffset, ULONG* pRBPOffset)
{
    LIMITED_METHOD_CONTRACT;
    SUPPORTS_DAC;

    _ASSERTE((pRSPOffset != NULL) && (pRBPOffset != NULL));

    // moduleBase is a target address.
    TADDR moduleBase = GetModuleBase();

    DWORD unwindInfo = RUNTIME_FUNCTION__GetUnwindInfoAddress(GetFunctionEntry());

    if ((unwindInfo & RUNTIME_FUNCTION_INDIRECT) != 0)
    {
        unwindInfo = RUNTIME_FUNCTION__GetUnwindInfoAddress(PTR_RUNTIME_FUNCTION(moduleBase + (unwindInfo & ~RUNTIME_FUNCTION_INDIRECT)));
    }

    UNWIND_INFO * pInfo = GetUnwindInfoHelper(unwindInfo);
    _ASSERTE((pInfo->Flags & UNW_FLAG_CHAININFO) == 0);

    // Either we are not using a frame pointer, or we are using rbp as the frame pointer.
    if ( (pInfo->FrameRegister != 0) && (pInfo->FrameRegister != kRBP) )
    {
        _ASSERTE(!"GetRbpOffset() - non-RBP frame pointer used, violating assumptions of the security stackwalk cache");
        DebugBreak();
    }

    // Walk the unwind info.
    ULONG StackOffset     = 0;
    ULONG StackSize       = 0;
    for (int i = 0; i < pInfo->CountOfUnwindCodes; i++)
    {
        ULONG UnwindOp = pInfo->UnwindCode[i].UnwindOp;
        ULONG OpInfo   = pInfo->UnwindCode[i].OpInfo;

        if (UnwindOp == UWOP_SAVE_NONVOL)
        {
            if (OpInfo == kRBP)
            {
                StackOffset = pInfo->UnwindCode[i+1].FrameOffset * 8;
            }
        }
        else if (UnwindOp == UWOP_SAVE_NONVOL_FAR)
        {
            if (OpInfo == kRBP)
            {
                StackOffset  =  pInfo->UnwindCode[i + 1].FrameOffset;
                StackOffset += (pInfo->UnwindCode[i + 2].FrameOffset << 16);
            }
        }
        else if (UnwindOp == UWOP_ALLOC_SMALL)
        {
            StackSize += (OpInfo * 8) + 8;
        }
        else if (UnwindOp == UWOP_ALLOC_LARGE)
        {
            ULONG IncrementalStackSize = pInfo->UnwindCode[i + 1].FrameOffset;
            if (OpInfo == 0)
            {
                IncrementalStackSize *= 8;
            }
            else
            {
                IncrementalStackSize += (pInfo->UnwindCode[i + 2].FrameOffset << 16);

                // This is a special opcode.  We need to increment the index by 1 in addition to the normal adjustments.
                i += 1;
            }
            StackSize += IncrementalStackSize;
        }
        else if (UnwindOp == UWOP_PUSH_NONVOL)
        {
            // Because of constraints on epilogs, this unwind opcode is always last in the unwind code array.
            // This means that StackSize has been initialized already when we first see this unwind opcode.
            // Note that the initial value of StackSize does not include the stack space used for pushes.
            // Thus, here we only need to increment StackSize 8 bytes at a time until we see the unwind code for "push rbp".
            if (OpInfo == kRBP)
            {
                StackOffset = StackSize;
            }

            StackSize += 8;
        }

        // Adjust the index into the unwind code array.
        i += UnwindOpExtraSlotTable[UnwindOp];
    }

    *pRSPOffset = StackSize + 8;        // add 8 for the return address
    *pRBPOffset = StackOffset;
}
#undef kRBP

ULONG EECodeInfo::GetFrameOffsetFromUnwindInfo()
{
    WRAPPER_NO_CONTRACT;

    SUPPORTS_DAC;

    // moduleBase is a target address.
    TADDR moduleBase = GetModuleBase();

    DWORD unwindInfo = RUNTIME_FUNCTION__GetUnwindInfoAddress(GetFunctionEntry());

    if ((unwindInfo & RUNTIME_FUNCTION_INDIRECT) != 0)
    {
        unwindInfo = RUNTIME_FUNCTION__GetUnwindInfoAddress(PTR_RUNTIME_FUNCTION(moduleBase + (unwindInfo & ~RUNTIME_FUNCTION_INDIRECT)));
    }

    UNWIND_INFO * pInfo = GetUnwindInfoHelper(unwindInfo);
    _ASSERTE((pInfo->Flags & UNW_FLAG_CHAININFO) == 0);

    // Either we are not using a frame pointer, or we are using rbp as the frame pointer.
    if ( (pInfo->FrameRegister != 0) && (pInfo->FrameRegister != kRBP) )
    {
        _ASSERTE(!"GetRbpOffset() - non-RBP frame pointer used, violating assumptions of the security stackwalk cache");
        DebugBreak();
    }

    ULONG frameOffset = pInfo->FrameOffset;
#ifdef UNIX_AMD64_ABI
    if ((frameOffset == 15) && (pInfo->UnwindCode[0].UnwindOp == UWOP_SET_FPREG_LARGE))
    {
        frameOffset = *(ULONG*)&pInfo->UnwindCode[1];
    }
#endif

    return frameOffset;
}


#if defined(_DEBUG) && defined(HAVE_GCCOVER)

LPVOID                EECodeInfo::findNextFunclet (LPVOID pvFuncletStart, SIZE_T cbCode, LPVOID *ppvFuncletEnd)
{
    CONTRACTL {
        NOTHROW;
        GC_NOTRIGGER;
    } CONTRACTL_END;

    while (cbCode > 0)
    {
        PT_RUNTIME_FUNCTION   pFunctionEntry;
        ULONGLONG           uImageBase;
#ifdef TARGET_UNIX
        EECodeInfo codeInfo;
        codeInfo.Init((PCODE)pvFuncletStart);
        pFunctionEntry = codeInfo.GetFunctionEntry();
        uImageBase = (ULONGLONG)codeInfo.GetModuleBase();
#else // !TARGET_UNIX
        //
        // This is GCStress debug only - use the slow OS APIs to enumerate funclets
        //

        pFunctionEntry = (PT_RUNTIME_FUNCTION) RtlLookupFunctionEntry((ULONGLONG)pvFuncletStart,
                              &uImageBase
                              AMD64_ARG(NULL)
                              );
#endif

        if (pFunctionEntry != NULL)
        {

            _ASSERTE((TADDR)pvFuncletStart == (TADDR)uImageBase + pFunctionEntry->BeginAddress);
            _ASSERTE((TADDR)uImageBase + pFunctionEntry->EndAddress <= (TADDR)pvFuncletStart + cbCode);
            *ppvFuncletEnd = (LPVOID)(uImageBase + pFunctionEntry->EndAddress);
            return (LPVOID)(uImageBase + pFunctionEntry->BeginAddress);
        }

        pvFuncletStart = (LPVOID)((TADDR)pvFuncletStart + 1);
        cbCode--;
    }

    return NULL;
}
#endif // defined(_DEBUG) && !defined(HAVE_GCCOVER)
#endif // defined(TARGET_AMD64)<|MERGE_RESOLUTION|>--- conflicted
+++ resolved
@@ -10958,12 +10958,8 @@
 
 void CEEJitInfo::reportMetadata(
         const char* key,
-<<<<<<< HEAD
-        const void* value)
-=======
         const void* value,
         size_t length)
->>>>>>> 80084aa5
 {
     CONTRACTL {
         NOTHROW;
@@ -14441,11 +14437,7 @@
     UNREACHABLE();      // only called on derived class.
 }
 
-<<<<<<< HEAD
-void CEEInfo::reportMetadata(const char* key, const void* value)
-=======
 void CEEInfo::reportMetadata(const char* key, const void* value, size_t length)
->>>>>>> 80084aa5
 {
     LIMITED_METHOD_CONTRACT;
     UNREACHABLE();      // only called on derived class.
