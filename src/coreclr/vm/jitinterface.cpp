--- conflicted
+++ resolved
@@ -1499,33 +1499,7 @@
                 fieldAccessor = CORINFO_FIELD_STATIC_SHARED_STATIC_HELPER;
 
                 pResult->helper = getSharedStaticsHelper(pField, pFieldMT);
-<<<<<<< HEAD
-#if defined(TARGET_ARM)
-                // Optimization is disabled for linux/windows arm
-#elif !defined(TARGET_WINDOWS) && defined(TARGET_X86)
-                // Optimization is disabled for linux/x86
-#elif defined(TARGET_LINUX_MUSL) && defined(TARGET_ARM64)
-                // Optimization is disabled for linux musl arm64
-#elif defined(TARGET_FREEBSD) && defined(TARGET_ARM64)
-                // Optimization is disabled for FreeBSD/arm64
-#else
-                bool optimizeThreadStaticAccess = true;
-#if !defined(TARGET_OSX) && defined(TARGET_UNIX) && defined(TARGET_AMD64)
-                // For linux/x64, check if compiled coreclr as .so file and not single file.
-                // For single file, the `tls_index` might not be accurate.
-                // Do not perform this optimization in such case.
-                optimizeThreadStaticAccess = GetTlsIndexObjectAddress() != nullptr;
-#endif // !TARGET_OSX && TARGET_UNIX && TARGET_AMD64
-
-#if defined(FEATURE_INTERPRETER)
-                // Not yet supported by the interpreter
-                optimizeThreadStaticAccess = false;
-#endif
-
-                if (optimizeThreadStaticAccess)
-=======
                 if (CanJITOptimizeTLSAccess())
->>>>>>> 4f9cd4d9
                 {
                     // For windows x64/x86/arm64, linux x64/arm64/loongarch64/riscv64:
                     // We convert the TLS access to the optimized helper where we will store
