// Licensed to the .NET Foundation under one or more agreements.
// The .NET Foundation licenses this file to you under the MIT license.
// ===========================================================================
// File: JITinterface.CPP
//

// ===========================================================================

#include "common.h"
#include "jitinterface.h"
#include "codeman.h"
#include "method.hpp"
#include "class.h"
#include "object.h"
#include "field.h"
#include "stublink.h"
#include "virtualcallstub.h"
#include "corjit.h"
#include "eeconfig.h"
#include "excep.h"
#include "log.h"
#include "excep.h"
#include "float.h"      // for isnan
#include "dbginterface.h"
#include "dllimport.h"
#include "callconvbuilder.hpp"
#include "gcheaputilities.h"
#include "comdelegate.h"
#include "corprof.h"
#include "eeprofinterfaces.h"
#ifdef PROFILING_SUPPORTED
#include "proftoeeinterfaceimpl.h"
#include "eetoprofinterfaceimpl.h"
#include "eetoprofinterfaceimpl.inl"
#include "profilepriv.h"
#include "rejit.h"
#endif // PROFILING_SUPPORTED
#include "ecall.h"
#include "generics.h"
#include "typestring.h"
#include "typedesc.h"
#include "genericdict.h"
#include "array.h"
#include "debuginfostore.h"
#include "safemath.h"
#include "runtimehandles.h"
#include "sigbuilder.h"
#include "openum.h"
#include "fieldmarshaler.h"
#ifdef HAVE_GCCOVER
#include "gccover.h"
#endif // HAVE_GCCOVER

#ifdef FEATURE_INTERPRETER
#include "interpreter.h"
#endif // FEATURE_INTERPRETER

#ifdef FEATURE_PERFMAP
#include "perfmap.h"
#endif

#ifdef FEATURE_PGO
#include "pgo.h"
#endif

#include "tailcallhelp.h"

// The Stack Overflow probe takes place in the COOPERATIVE_TRANSITION_BEGIN() macro
//

#define JIT_TO_EE_TRANSITION()          MAKE_CURRENT_THREAD_AVAILABLE_EX(m_pThread);                \
                                        INSTALL_UNWIND_AND_CONTINUE_HANDLER_NO_PROBE;               \
                                        COOPERATIVE_TRANSITION_BEGIN();                             \

#define EE_TO_JIT_TRANSITION()          COOPERATIVE_TRANSITION_END();                               \
                                        UNINSTALL_UNWIND_AND_CONTINUE_HANDLER_NO_PROBE;

#define JIT_TO_EE_TRANSITION_LEAF()
#define EE_TO_JIT_TRANSITION_LEAF()



#ifdef DACCESS_COMPILE

// The real definitions are in jithelpers.cpp. However, those files are not included in the DAC build.
// Hence, we add them here.
GARY_IMPL(VMHELPDEF, hlpFuncTable, CORINFO_HELP_COUNT);
GARY_IMPL(VMHELPDEF, hlpDynamicFuncTable, DYNAMIC_CORINFO_HELP_COUNT);

#else // DACCESS_COMPILE

Volatile<int64_t> g_cbILJitted = 0;
Volatile<int64_t> g_cMethodsJitted = 0;
Volatile<int64_t> g_c100nsTicksInJit = 0;
thread_local int64_t t_cbILJittedForThread = 0;
thread_local int64_t t_cMethodsJittedForThread = 0;
thread_local int64_t t_c100nsTicksInJitForThread = 0;

// This prevents tearing of 64 bit values on 32 bit systems
static inline
int64_t AtomicLoad64WithoutTearing(int64_t volatile *valueRef)
{
    WRAPPER_NO_CONTRACT;
#if TARGET_64BIT
    return VolatileLoad(valueRef);
#else
    return InterlockedCompareExchangeT((LONG64 volatile *)valueRef, (LONG64)0, (LONG64)0);
#endif // TARGET_64BIT
}

FCIMPL1(INT64, GetCompiledILBytes, CLR_BOOL currentThread)
{
    FCALL_CONTRACT;

    return currentThread ? t_cbILJittedForThread : AtomicLoad64WithoutTearing(&g_cbILJitted);
}
FCIMPLEND

FCIMPL1(INT64, GetCompiledMethodCount, CLR_BOOL currentThread)
{
    FCALL_CONTRACT;

    return currentThread ? t_cMethodsJittedForThread : AtomicLoad64WithoutTearing(&g_cMethodsJitted);
}
FCIMPLEND

FCIMPL1(INT64, GetCompilationTimeInTicks, CLR_BOOL currentThread)
{
    FCALL_CONTRACT;

    return currentThread ? t_c100nsTicksInJitForThread : AtomicLoad64WithoutTearing(&g_c100nsTicksInJit);
}
FCIMPLEND

/*********************************************************************/

inline CORINFO_MODULE_HANDLE GetScopeHandle(MethodDesc* method)
{
    LIMITED_METHOD_CONTRACT;
    if (method->IsDynamicMethod())
    {
        return MakeDynamicScope(method->AsDynamicMethodDesc()->GetResolver());
    }
    else
    {
        return GetScopeHandle(method->GetModule());
    }
}

//This is common refactored code from within several of the access check functions.
BOOL ModifyCheckForDynamicMethod(DynamicResolver *pResolver,
                                 TypeHandle *pOwnerTypeForSecurity,
                                 AccessCheckOptions::AccessCheckType *pAccessCheckType,
                                 DynamicResolver** ppAccessContext)
{
    CONTRACTL {
        STANDARD_VM_CHECK;
        PRECONDITION(CheckPointer(pResolver));
        PRECONDITION(CheckPointer(pOwnerTypeForSecurity));
        PRECONDITION(CheckPointer(pAccessCheckType));
        PRECONDITION(CheckPointer(ppAccessContext));
        PRECONDITION(*pAccessCheckType == AccessCheckOptions::kNormalAccessibilityChecks);
    } CONTRACTL_END;

    BOOL doAccessCheck = TRUE;

    //Do not blindly initialize fields, since they've already got important values.
    DynamicResolver::SecurityControlFlags dwSecurityFlags = DynamicResolver::Default;

    TypeHandle dynamicOwner;
    pResolver->GetJitContext(&dwSecurityFlags, &dynamicOwner);
    if (!dynamicOwner.IsNull())
        *pOwnerTypeForSecurity = dynamicOwner;

    if (dwSecurityFlags & DynamicResolver::SkipVisibilityChecks)
    {
        doAccessCheck = FALSE;
    }
    else if (dwSecurityFlags & DynamicResolver::RestrictedSkipVisibilityChecks)
    {
        *pAccessCheckType = AccessCheckOptions::kRestrictedMemberAccessNoTransparency;
    }
    else
    {
        *pAccessCheckType = AccessCheckOptions::kNormalAccessNoTransparency;
    }

    return doAccessCheck;
}

/*****************************************************************************/

// Initialize from data we passed across to the JIT
void CEEInfo::GetTypeContext(const CORINFO_SIG_INST *info, SigTypeContext *pTypeContext)
{
    LIMITED_METHOD_CONTRACT;
    SigTypeContext::InitTypeContext(
        Instantiation((TypeHandle *) info->classInst, info->classInstCount),
        Instantiation((TypeHandle *) info->methInst, info->methInstCount),
        pTypeContext);
}

MethodDesc* CEEInfo::GetMethodFromContext(CORINFO_CONTEXT_HANDLE context)
{
    LIMITED_METHOD_CONTRACT;

    if (context == METHOD_BEING_COMPILED_CONTEXT())
        return m_pMethodBeingCompiled;

    if (((size_t) context & CORINFO_CONTEXTFLAGS_MASK) == CORINFO_CONTEXTFLAGS_CLASS)
    {
        return NULL;
    }
    else
    {
        return GetMethod((CORINFO_METHOD_HANDLE)((size_t) context & ~CORINFO_CONTEXTFLAGS_MASK));
    }
}

TypeHandle CEEInfo::GetTypeFromContext(CORINFO_CONTEXT_HANDLE context)
{
    LIMITED_METHOD_CONTRACT;

    if (context == METHOD_BEING_COMPILED_CONTEXT())
        return m_pMethodBeingCompiled->GetMethodTable();

    if (((size_t) context & CORINFO_CONTEXTFLAGS_MASK) == CORINFO_CONTEXTFLAGS_CLASS)
    {
        return TypeHandle((CORINFO_CLASS_HANDLE) ((size_t) context & ~CORINFO_CONTEXTFLAGS_MASK));
    }
    else
    {
        return GetMethod((CORINFO_METHOD_HANDLE)((size_t)context & ~CORINFO_CONTEXTFLAGS_MASK))->GetMethodTable();
    }
}

// Initialize from a context parameter passed to the JIT and back.  This is a parameter
// that indicates which method is being jitted.

void CEEInfo::GetTypeContext(CORINFO_CONTEXT_HANDLE context, SigTypeContext *pTypeContext)
{
    CONTRACTL
    {
        NOTHROW;
        GC_NOTRIGGER;
        MODE_ANY;
        PRECONDITION(context != NULL);
    }
    CONTRACTL_END;
    MethodDesc* pMD = GetMethodFromContext(context);
    if (pMD != NULL)
    {
        SigTypeContext::InitTypeContext(pMD, pTypeContext);
    }
    else
    {
        SigTypeContext::InitTypeContext(GetTypeFromContext(context), pTypeContext);
    }
}

// Returns true if context is providing any generic variables
BOOL CEEInfo::ContextIsInstantiated(CORINFO_CONTEXT_HANDLE context)
{
    LIMITED_METHOD_CONTRACT;
    MethodDesc* pMD = GetMethodFromContext(context);
    if (pMD != NULL)
    {
        return pMD->HasClassOrMethodInstantiation();
    }
    else
    {
        return GetTypeFromContext(context).HasInstantiation();
    }
}

/*********************************************************************/
// This normalizes EE type information into the form expected by the JIT.
//
// If typeHnd contains exact type information, then *clsRet will contain
// the normalized CORINFO_CLASS_HANDLE information on return.

// Static
CorInfoType CEEInfo::asCorInfoType(CorElementType eeType,
                                   TypeHandle typeHnd, /* optional in */
                                   CORINFO_CLASS_HANDLE *clsRet/* optional out */ ) {
    CONTRACT(CorInfoType) {
        THROWS;
        GC_TRIGGERS;
        PRECONDITION((CorTypeInfo::IsGenericVariable(eeType)) ==
                     (!typeHnd.IsNull() && typeHnd.IsGenericVariable()));
        PRECONDITION(eeType != ELEMENT_TYPE_GENERICINST);
    } CONTRACT_END;

    TypeHandle typeHndUpdated = typeHnd;

    if (!typeHnd.IsNull())
    {
        CorElementType normType = typeHnd.GetInternalCorElementType();
        // If we have a type handle, then it has the better type
        // in some cases
        if (eeType == ELEMENT_TYPE_VALUETYPE && !CorTypeInfo::IsObjRef(normType))
            eeType = normType;

        // Zap the typeHnd when the type _really_ is a primitive
        // as far as verification is concerned. Returning a null class
        // handle means it is a primitive.
        //
        // Enums are exactly like primitives, even from a verification standpoint,
        // so we zap the type handle in this case.
        //
        // However RuntimeTypeHandle etc. are reported as E_T_INT (or something like that)
        // but don't count as primitives as far as verification is concerned...
        //
        // To make things stranger, TypedReference returns true for "IsTruePrimitive".
        // However the JIT likes us to report the type handle in that case.
        if (!typeHnd.IsTypeDesc() && (
                (typeHnd.AsMethodTable()->IsTruePrimitive() && typeHnd != TypeHandle(g_TypedReferenceMT))
                    || typeHnd.AsMethodTable()->IsEnum()) )
        {
            typeHndUpdated = TypeHandle();
        }

    }

    static const BYTE map[] = {
        CORINFO_TYPE_UNDEF,
        CORINFO_TYPE_VOID,
        CORINFO_TYPE_BOOL,
        CORINFO_TYPE_CHAR,
        CORINFO_TYPE_BYTE,
        CORINFO_TYPE_UBYTE,
        CORINFO_TYPE_SHORT,
        CORINFO_TYPE_USHORT,
        CORINFO_TYPE_INT,
        CORINFO_TYPE_UINT,
        CORINFO_TYPE_LONG,
        CORINFO_TYPE_ULONG,
        CORINFO_TYPE_FLOAT,
        CORINFO_TYPE_DOUBLE,
        CORINFO_TYPE_STRING,
        CORINFO_TYPE_PTR,            // PTR
        CORINFO_TYPE_BYREF,
        CORINFO_TYPE_VALUECLASS,
        CORINFO_TYPE_CLASS,
        CORINFO_TYPE_VAR,            // VAR (type variable)
        CORINFO_TYPE_CLASS,          // ARRAY
        CORINFO_TYPE_CLASS,          // WITH
        CORINFO_TYPE_REFANY,
        CORINFO_TYPE_UNDEF,          // VALUEARRAY_UNSUPPORTED
        CORINFO_TYPE_NATIVEINT,      // I
        CORINFO_TYPE_NATIVEUINT,     // U
        CORINFO_TYPE_UNDEF,          // R_UNSUPPORTED

        // put the correct type when we know our implementation
        CORINFO_TYPE_PTR,            // FNPTR
        CORINFO_TYPE_CLASS,          // OBJECT
        CORINFO_TYPE_CLASS,          // SZARRAY
        CORINFO_TYPE_VAR,            // MVAR

        CORINFO_TYPE_UNDEF,          // CMOD_REQD
        CORINFO_TYPE_UNDEF,          // CMOD_OPT
        CORINFO_TYPE_UNDEF,          // INTERNAL
        };

    _ASSERTE(sizeof(map) == ELEMENT_TYPE_MAX);
    _ASSERTE(eeType < (CorElementType) sizeof(map));
        // spot check of the map
    _ASSERTE((CorInfoType) map[ELEMENT_TYPE_I4] == CORINFO_TYPE_INT);
    _ASSERTE((CorInfoType) map[ELEMENT_TYPE_PTR] == CORINFO_TYPE_PTR);
    _ASSERTE((CorInfoType) map[ELEMENT_TYPE_TYPEDBYREF] == CORINFO_TYPE_REFANY);

    CorInfoType res = ((unsigned)eeType < ELEMENT_TYPE_MAX) ? ((CorInfoType) map[(unsigned)eeType]) : CORINFO_TYPE_UNDEF;

    if (clsRet)
        *clsRet = CORINFO_CLASS_HANDLE(typeHndUpdated.AsPtr());

    RETURN res;
}


inline static CorInfoType toJitType(TypeHandle typeHnd, CORINFO_CLASS_HANDLE *clsRet = NULL)
{
    WRAPPER_NO_CONTRACT;
    return CEEInfo::asCorInfoType(typeHnd.GetInternalCorElementType(), typeHnd, clsRet);
}

//---------------------------------------------------------------------------------------
//
//@GENERICS:
// The method handle is used to instantiate method and class type parameters
// It's also used to determine whether an extra dictionary parameter is required
//
// sig          - Input metadata signature
// scopeHnd     - The signature is to be interpreted in the context of this scope (module)
// token        - Metadata token used to refer to the signature (may be mdTokenNil for dynamic methods)
// sigRet       - Resulting output signature in a format that is understood by native compilers
// pContextMD   - The method with any instantiation information (may be NULL)
// localSig     - Is it a local variables declaration, or a method signature (with return type, etc).
// contextType  - The type with any instantiaton information
//
//static
void
CEEInfo::ConvToJitSig(
    PCCOR_SIGNATURE       pSig,
    DWORD                 cbSig,
    CORINFO_MODULE_HANDLE scopeHnd,
    mdToken               token,
    SigTypeContext*       typeContext,
    ConvToJitSigFlags     flags,
    CORINFO_SIG_INFO *    sigRet)
{
    CONTRACTL {
        THROWS;
        GC_TRIGGERS;
    } CONTRACTL_END;

    uint32_t sigRetFlags = 0;

    static_assert_no_msg(CORINFO_CALLCONV_DEFAULT == (CorInfoCallConv) IMAGE_CEE_CS_CALLCONV_DEFAULT);
    static_assert_no_msg(CORINFO_CALLCONV_VARARG == (CorInfoCallConv) IMAGE_CEE_CS_CALLCONV_VARARG);
    static_assert_no_msg(CORINFO_CALLCONV_MASK == (CorInfoCallConv) IMAGE_CEE_CS_CALLCONV_MASK);
    static_assert_no_msg(CORINFO_CALLCONV_HASTHIS == (CorInfoCallConv) IMAGE_CEE_CS_CALLCONV_HASTHIS);

    TypeHandle typeHnd = TypeHandle();

    sigRet->pSig = pSig;
    sigRet->cbSig = cbSig;
    sigRet->methodSignature = 0;
    sigRet->retTypeClass = 0;
    sigRet->retTypeSigClass = 0;
    sigRet->scope = scopeHnd;
    sigRet->token = token;
    sigRet->sigInst.classInst = (CORINFO_CLASS_HANDLE *) typeContext->m_classInst.GetRawArgs();
    sigRet->sigInst.classInstCount = (unsigned) typeContext->m_classInst.GetNumArgs();
    sigRet->sigInst.methInst = (CORINFO_CLASS_HANDLE *) typeContext->m_methodInst.GetRawArgs();
    sigRet->sigInst.methInstCount = (unsigned) typeContext->m_methodInst.GetNumArgs();

    SigPointer sig(pSig, cbSig);

    if ((flags & CONV_TO_JITSIG_FLAGS_LOCALSIG) == 0)
    {
        // This is a method signature which includes calling convention, return type,
        // arguments, etc

        _ASSERTE(!sig.IsNull());
        Module * module = GetModule(scopeHnd);

        uint32_t data;
        IfFailThrow(sig.GetCallingConvInfo(&data));
        sigRet->callConv = (CorInfoCallConv) data;

#if defined(TARGET_UNIX) || defined(TARGET_ARM)
        if ((isCallConv(sigRet->callConv, IMAGE_CEE_CS_CALLCONV_VARARG)) ||
            (isCallConv(sigRet->callConv, IMAGE_CEE_CS_CALLCONV_NATIVEVARARG)))
        {
            // This signature corresponds to a method that uses varargs, which are not supported.
             COMPlusThrow(kInvalidProgramException, IDS_EE_VARARG_NOT_SUPPORTED);
        }
#endif // defined(TARGET_UNIX) || defined(TARGET_ARM)

        // Skip number of type arguments
        if (sigRet->callConv & IMAGE_CEE_CS_CALLCONV_GENERIC)
          IfFailThrow(sig.GetData(NULL));

        uint32_t numArgs;
        IfFailThrow(sig.GetData(&numArgs));
        if (numArgs != (unsigned short) numArgs)
            COMPlusThrowHR(COR_E_INVALIDPROGRAM);

        sigRet->numArgs = (unsigned short) numArgs;

        CorElementType type = sig.PeekElemTypeClosed(module, typeContext);

        if (!CorTypeInfo::IsPrimitiveType(type))
        {
            typeHnd = sig.GetTypeHandleThrowing(module, typeContext);
            _ASSERTE(!typeHnd.IsNull());

            // I believe it doesn't make any diff. if this is
            // GetInternalCorElementType or GetSignatureCorElementType
            type = typeHnd.GetSignatureCorElementType();

        }
        sigRet->retType = CEEInfo::asCorInfoType(type, typeHnd, &sigRet->retTypeClass);
        sigRet->retTypeSigClass = CORINFO_CLASS_HANDLE(typeHnd.AsPtr());

        IfFailThrow(sig.SkipExactlyOne());  // must to a skip so we skip any class tokens associated with the return type
        _ASSERTE(sigRet->retType < CORINFO_TYPE_COUNT);

        sigRet->args = (CORINFO_ARG_LIST_HANDLE)sig.GetPtr();
    }
    else
    {
        // This is local variables declaration
        sigRetFlags |= CORINFO_SIGFLAG_IS_LOCAL_SIG;

        sigRet->callConv = CORINFO_CALLCONV_DEFAULT;
        sigRet->retType = CORINFO_TYPE_VOID;
        sigRet->numArgs = 0;
        if (!sig.IsNull())
        {
            uint32_t callConv;
            IfFailThrow(sig.GetCallingConvInfo(&callConv));
            if (callConv != IMAGE_CEE_CS_CALLCONV_LOCAL_SIG)
            {
                COMPlusThrowHR(COR_E_BADIMAGEFORMAT, BFA_CALLCONV_NOT_LOCAL_SIG);
            }

            uint32_t numArgs;
            IfFailThrow(sig.GetData(&numArgs));

            if (numArgs != (unsigned short) numArgs)
                COMPlusThrowHR(COR_E_INVALIDPROGRAM);

            sigRet->numArgs = (unsigned short) numArgs;
        }

        sigRet->args = (CORINFO_ARG_LIST_HANDLE)sig.GetPtr();
    }

    // Set computed flags
    sigRet->flags = sigRetFlags;

    _ASSERTE(SigInfoFlagsAreValid(sigRet));
} // CEEInfo::ConvToJitSig

//---------------------------------------------------------------------------------------
//
CORINFO_CLASS_HANDLE CEEInfo::getTokenTypeAsHandle (CORINFO_RESOLVED_TOKEN * pResolvedToken)
{
    CONTRACTL {
        THROWS;
        GC_TRIGGERS;
        MODE_PREEMPTIVE;
    } CONTRACTL_END;

    CORINFO_CLASS_HANDLE tokenType = NULL;

    JIT_TO_EE_TRANSITION();

    _ASSERTE((pResolvedToken->hMethod == NULL) || (pResolvedToken->hField == NULL));

    BinderClassID classID = CLASS__TYPE_HANDLE;

    if (pResolvedToken->hMethod != NULL)
    {
        classID = CLASS__METHOD_HANDLE;
    }
    else
    if (pResolvedToken->hField != NULL)
    {
        classID = CLASS__FIELD_HANDLE;
    }

    tokenType = CORINFO_CLASS_HANDLE(CoreLibBinder::GetClass(classID));

    EE_TO_JIT_TRANSITION();

    return tokenType;
}

/*********************************************************************/
size_t CEEInfo::findNameOfToken (
            CORINFO_MODULE_HANDLE       scopeHnd,
            mdToken                     metaTOK,
            _Out_writes_ (FQNameCapacity)  char * szFQName,
            size_t FQNameCapacity)
{
    CONTRACTL {
        THROWS;
        GC_TRIGGERS;
        MODE_PREEMPTIVE;
    } CONTRACTL_END;

    size_t NameLen = 0;

    JIT_TO_EE_TRANSITION();

    if (IsDynamicScope(scopeHnd))
    {
        strncpy_s (szFQName, FQNameCapacity, "DynamicToken", FQNameCapacity - 1);
        NameLen = strlen (szFQName);
    }
    else
    {
        Module* module = (Module *)scopeHnd;
        NameLen = findNameOfToken(module, metaTOK, szFQName, FQNameCapacity);
    }

    EE_TO_JIT_TRANSITION();

    return NameLen;
}

/*********************************************************************/
// Checks if the given metadata token is valid
bool CEEInfo::isValidToken (
        CORINFO_MODULE_HANDLE       module,
        mdToken                     metaTOK)
{
    CONTRACTL {
        NOTHROW;
        GC_NOTRIGGER;
        MODE_ANY;
    } CONTRACTL_END;

    bool result = false;

    JIT_TO_EE_TRANSITION_LEAF();

    if (IsDynamicScope(module))
    {
        // No explicit token validation for dynamic code. Validation is
        // side-effect of token resolution.
        result = true;
    }
    else
    {
        result = ((Module *)module)->GetMDImport()->IsValidToken(metaTOK);
    }

    EE_TO_JIT_TRANSITION_LEAF();

    return result;
}

/*********************************************************************/
// Checks if the given metadata token is valid StringRef
bool CEEInfo::isValidStringRef (
        CORINFO_MODULE_HANDLE       module,
        mdToken                     metaTOK)
{
    CONTRACTL {
        THROWS;
        GC_TRIGGERS;
        MODE_PREEMPTIVE;
    } CONTRACTL_END;

    bool result = true;

    JIT_TO_EE_TRANSITION();

    if (IsDynamicScope(module))
    {
        result = GetDynamicResolver(module)->IsValidStringRef(metaTOK);
    }
    else
    {
        result = ((Module *)module)->CheckStringRef(metaTOK);
        if (result)
        {
            DWORD dwCharCount;
            LPCWSTR pString;
            result = (!FAILED(((Module *)module)->GetMDImport()->GetUserString(metaTOK, &dwCharCount, NULL, &pString)) &&
                     pString != NULL);
        }
    }

    EE_TO_JIT_TRANSITION();

    return result;
}

int CEEInfo::getStringLiteral (
        CORINFO_MODULE_HANDLE       moduleHnd,
        mdToken                     metaTOK,
        char16_t*                   buffer,
        int                         bufferSize)
{
    CONTRACTL{
        THROWS;
        GC_TRIGGERS;
        MODE_PREEMPTIVE;
    } CONTRACTL_END;

    Module* module = GetModule(moduleHnd);

    _ASSERTE(bufferSize >= 0);

    int result = -1;

    JIT_TO_EE_TRANSITION();

    if (IsDynamicScope(moduleHnd))
    {
        GCX_COOP();
        STRINGREF strRef = GetDynamicResolver(moduleHnd)->GetStringLiteral(metaTOK);
        if (strRef != NULL)
        {
            StringObject* strObj = STRINGREFToObject(strRef);
            result = (int)strObj->GetStringLength();
            if (buffer != NULL)
            {
                memcpyNoGCRefs(buffer, strObj->GetBuffer(), min(bufferSize, result) * sizeof(char16_t));
            }
        }
    }
    else
    {
        ULONG dwCharCount;
        LPCWSTR pString;
        if (!FAILED((module)->GetMDImport()->GetUserString(metaTOK, &dwCharCount, NULL, &pString)))
        {
            _ASSERTE(dwCharCount >= 0 && dwCharCount <= INT_MAX);
            result = (int)dwCharCount;
            if (buffer != NULL)
            {
                memcpyNoGCRefs(buffer, pString, min(bufferSize, result) * sizeof(char16_t));
            }
        }
    }

    EE_TO_JIT_TRANSITION();

    return result;
}

/* static */
size_t CEEInfo::findNameOfToken (Module* module,
                                                 mdToken metaTOK,
                                                 _Out_writes_ (FQNameCapacity) char * szFQName,
                                                 size_t FQNameCapacity)
{
    CONTRACTL {
        NOTHROW;
        GC_TRIGGERS;
    } CONTRACTL_END;

#ifdef _DEBUG
    PCCOR_SIGNATURE sig = NULL;
    DWORD           cSig;
    LPCUTF8         pszNamespace = NULL;
    LPCUTF8         pszClassName = NULL;

    mdToken tokType = TypeFromToken(metaTOK);
    switch(tokType)
    {
        case mdtTypeRef:
            {
                if (FAILED(module->GetMDImport()->GetNameOfTypeRef(metaTOK, &pszNamespace, &pszClassName)))
                {
                    pszNamespace = pszClassName = "Invalid TypeRef record";
                }
                ns::MakePath(szFQName, (int)FQNameCapacity, pszNamespace, pszClassName);
                break;
            }
        case mdtTypeDef:
            {
                if (FAILED(module->GetMDImport()->GetNameOfTypeDef(metaTOK, &pszClassName, &pszNamespace)))
                {
                    pszClassName = pszNamespace = "Invalid TypeDef record";
                }
                ns::MakePath(szFQName, (int)FQNameCapacity, pszNamespace, pszClassName);
                break;
            }
        case mdtFieldDef:
            {
                LPCSTR szFieldName;
                if (FAILED(module->GetMDImport()->GetNameOfFieldDef(metaTOK, &szFieldName)))
                {
                    szFieldName = "Invalid FieldDef record";
                }
                strncpy_s(szFQName,  FQNameCapacity,  (char*)szFieldName, FQNameCapacity - 1);
                break;
            }
        case mdtMethodDef:
            {
                LPCSTR szMethodName;
                if (FAILED(module->GetMDImport()->GetNameOfMethodDef(metaTOK, &szMethodName)))
                {
                    szMethodName = "Invalid MethodDef record";
                }
                strncpy_s(szFQName, FQNameCapacity, (char*)szMethodName, FQNameCapacity - 1);
                break;
            }
        case mdtMemberRef:
            {
                LPCSTR szName;
                if (FAILED(module->GetMDImport()->GetNameAndSigOfMemberRef((mdMemberRef)metaTOK, &sig, &cSig, &szName)))
                {
                    szName = "Invalid MemberRef record";
                }
                strncpy_s(szFQName, FQNameCapacity, (char *)szName, FQNameCapacity - 1);
                break;
            }
        default:
            sprintf_s(szFQName, FQNameCapacity, "!TK_%x", metaTOK);
            break;
    }

#else // !_DEBUG
    strncpy_s (szFQName, FQNameCapacity, "<UNKNOWN>", FQNameCapacity - 1);
#endif // _DEBUG


    return strlen (szFQName);
}

CorInfoHelpFunc CEEInfo::getLazyStringLiteralHelper(CORINFO_MODULE_HANDLE handle)
{
    CONTRACTL {
        NOTHROW;
        GC_NOTRIGGER;
        MODE_PREEMPTIVE;
    } CONTRACTL_END;

    CorInfoHelpFunc result = CORINFO_HELP_UNDEF;

    JIT_TO_EE_TRANSITION_LEAF();

    result = IsDynamicScope(handle) ? CORINFO_HELP_UNDEF : CORINFO_HELP_STRCNS;

    EE_TO_JIT_TRANSITION_LEAF();

    return result;
}


CHECK CheckContext(CORINFO_MODULE_HANDLE scopeHnd, CORINFO_CONTEXT_HANDLE context)
{
    if (context != METHOD_BEING_COMPILED_CONTEXT())
    {
        CHECK_MSG(scopeHnd != NULL, "Illegal null scope");
        CHECK_MSG(((size_t)context & ~CORINFO_CONTEXTFLAGS_MASK) != NULL, "Illegal null context");
        if (((size_t)context & CORINFO_CONTEXTFLAGS_MASK) == CORINFO_CONTEXTFLAGS_CLASS)
        {
            TypeHandle handle((CORINFO_CLASS_HANDLE)((size_t)context & ~CORINFO_CONTEXTFLAGS_MASK));
            CHECK_MSG(handle.GetModule() == GetModule(scopeHnd), "Inconsistent scope and context");
        }
        else
        {
            MethodDesc* handle = (MethodDesc*)((size_t)context & ~CORINFO_CONTEXTFLAGS_MASK);
            CHECK_MSG(handle->GetModule() == GetModule(scopeHnd), "Inconsistent scope and context");
        }
    }

    CHECK_OK;
}


static DECLSPEC_NORETURN void ThrowBadTokenException(CORINFO_RESOLVED_TOKEN * pResolvedToken)
{
    switch (pResolvedToken->tokenType & CORINFO_TOKENKIND_Mask)
    {
    case CORINFO_TOKENKIND_Class:
        COMPlusThrowHR(COR_E_BADIMAGEFORMAT, BFA_BAD_CLASS_TOKEN);
    case CORINFO_TOKENKIND_Method:
        COMPlusThrowHR(COR_E_BADIMAGEFORMAT, BFA_INVALID_METHOD_TOKEN);
    case CORINFO_TOKENKIND_Field:
        COMPlusThrowHR(COR_E_BADIMAGEFORMAT, BFA_BAD_FIELD_TOKEN);
    default:
        COMPlusThrowHR(COR_E_BADIMAGEFORMAT);
    }
}

/*********************************************************************/
void CEEInfo::resolveToken(/* IN, OUT */ CORINFO_RESOLVED_TOKEN * pResolvedToken)
{
    CONTRACTL {
        THROWS;
        GC_TRIGGERS;
        MODE_PREEMPTIVE;
    } CONTRACTL_END;

    JIT_TO_EE_TRANSITION();

    _ASSERTE(CheckContext(pResolvedToken->tokenScope, pResolvedToken->tokenContext));

    pResolvedToken->pTypeSpec = NULL;
    pResolvedToken->cbTypeSpec = NULL;
    pResolvedToken->pMethodSpec = NULL;
    pResolvedToken->cbMethodSpec = NULL;

    TypeHandle th;
    MethodDesc * pMD = NULL;
    FieldDesc * pFD = NULL;

    CorInfoTokenKind tokenType = pResolvedToken->tokenType;

    if (IsDynamicScope(pResolvedToken->tokenScope))
    {
        GetDynamicResolver(pResolvedToken->tokenScope)->ResolveToken(pResolvedToken->token, &th, &pMD, &pFD);

        //
        // Check that we got the expected handles and fill in missing data if necessary
        //

        CorTokenType tkType = (CorTokenType)TypeFromToken(pResolvedToken->token);

        if (pMD != NULL)
        {
            if ((tkType != mdtMethodDef) && (tkType != mdtMemberRef))
                ThrowBadTokenException(pResolvedToken);
            if ((tokenType & CORINFO_TOKENKIND_Method) == 0)
                ThrowBadTokenException(pResolvedToken);
            if (th.IsNull())
                th = pMD->GetMethodTable();

            // "PermitUninstDefOrRef" check
            if ((tokenType != CORINFO_TOKENKIND_Ldtoken) && pMD->ContainsGenericVariables())
            {
                COMPlusThrow(kInvalidProgramException);
            }

            // if this is a BoxedEntryPointStub get the UnboxedEntryPoint one
            if (pMD->IsUnboxingStub())
            {
                pMD = pMD->GetMethodTable()->GetUnboxedEntryPointMD(pMD);
            }

            // Activate target if required
            if (tokenType != CORINFO_TOKENKIND_Ldtoken)
            {
                ScanTokenForDynamicScope(pResolvedToken, th, pMD);
            }
        }
        else
        if (pFD != NULL)
        {
            if ((tkType != mdtFieldDef) && (tkType != mdtMemberRef))
                ThrowBadTokenException(pResolvedToken);
            if ((tokenType & CORINFO_TOKENKIND_Field) == 0)
                ThrowBadTokenException(pResolvedToken);
            if (th.IsNull())
                th = pFD->GetApproxEnclosingMethodTable();

            if (pFD->IsStatic() && (tokenType != CORINFO_TOKENKIND_Ldtoken))
            {
                ScanTokenForDynamicScope(pResolvedToken, th);
            }
        }
        else
        {
            if ((tkType != mdtTypeDef) && (tkType != mdtTypeRef))
                ThrowBadTokenException(pResolvedToken);
            if ((tokenType & CORINFO_TOKENKIND_Class) == 0)
                ThrowBadTokenException(pResolvedToken);
            if (th.IsNull())
                ThrowBadTokenException(pResolvedToken);

            if (tokenType == CORINFO_TOKENKIND_Box || tokenType == CORINFO_TOKENKIND_Constrained)
            {
                ScanTokenForDynamicScope(pResolvedToken, th);
            }
        }

        _ASSERTE((pMD == NULL) || (pFD == NULL));
        _ASSERTE(!th.IsNull());

        // "PermitUninstDefOrRef" check
        if ((tokenType != CORINFO_TOKENKIND_Ldtoken) && th.ContainsGenericVariables())
        {
            COMPlusThrow(kInvalidProgramException);
        }
    }
    else
    {
        unsigned metaTOK = pResolvedToken->token;
        Module * pModule = (Module *)pResolvedToken->tokenScope;

        switch (TypeFromToken(metaTOK))
        {
        case mdtModuleRef:
            if ((tokenType & CORINFO_TOKENKIND_Class) == 0)
                ThrowBadTokenException(pResolvedToken);

            {
                DomainAssembly *pTargetModule = pModule->LoadModule(GetAppDomain(), metaTOK);
                if (pTargetModule == NULL)
                    COMPlusThrowHR(COR_E_BADIMAGEFORMAT);
                th = TypeHandle(pTargetModule->GetModule()->GetGlobalMethodTable());
                if (th.IsNull())
                    COMPlusThrowHR(COR_E_BADIMAGEFORMAT);
            }
            break;

        case mdtTypeDef:
        case mdtTypeRef:
            if ((tokenType & CORINFO_TOKENKIND_Class) == 0)
                ThrowBadTokenException(pResolvedToken);

            th = ClassLoader::LoadTypeDefOrRefThrowing(pModule, metaTOK,
                                         ClassLoader::ThrowIfNotFound,
                                         (tokenType == CORINFO_TOKENKIND_Ldtoken) ?
                                            ClassLoader::PermitUninstDefOrRef : ClassLoader::FailIfUninstDefOrRef);
            break;

        case mdtTypeSpec:
            {
                if ((tokenType & CORINFO_TOKENKIND_Class) == 0)
                    ThrowBadTokenException(pResolvedToken);

                IfFailThrow(pModule->GetMDImport()->GetTypeSpecFromToken(metaTOK, &pResolvedToken->pTypeSpec, (ULONG*)&pResolvedToken->cbTypeSpec));

                SigTypeContext typeContext;
                GetTypeContext(pResolvedToken->tokenContext, &typeContext);

                SigPointer sigptr(pResolvedToken->pTypeSpec, pResolvedToken->cbTypeSpec);
                th = sigptr.GetTypeHandleThrowing(pModule, &typeContext);
            }
            break;

        case mdtMethodDef:
            if ((tokenType & CORINFO_TOKENKIND_Method) == 0)
                ThrowBadTokenException(pResolvedToken);

            pMD = MemberLoader::GetMethodDescFromMethodDef(pModule, metaTOK, (tokenType != CORINFO_TOKENKIND_Ldtoken));

            th = pMD->GetMethodTable();
            break;

        case mdtFieldDef:
            if ((tokenType & CORINFO_TOKENKIND_Field) == 0)
                ThrowBadTokenException(pResolvedToken);

            pFD = MemberLoader::GetFieldDescFromFieldDef(pModule, metaTOK, (tokenType != CORINFO_TOKENKIND_Ldtoken));

            th = pFD->GetEnclosingMethodTable();
            break;

        case mdtMemberRef:
            {
                SigTypeContext typeContext;
                GetTypeContext(pResolvedToken->tokenContext, &typeContext);

                MemberLoader::GetDescFromMemberRef(pModule, metaTOK, &pMD, &pFD, &typeContext, (tokenType != CORINFO_TOKENKIND_Ldtoken),
                    &th, TRUE, &pResolvedToken->pTypeSpec, (ULONG*)&pResolvedToken->cbTypeSpec);

                _ASSERTE((pMD != NULL) ^ (pFD != NULL));
                _ASSERTE(!th.IsNull());

                if (pMD != NULL)
                {
                    if ((tokenType & CORINFO_TOKENKIND_Method) == 0)
                        ThrowBadTokenException(pResolvedToken);
                }
                else
                {
                    if ((tokenType & CORINFO_TOKENKIND_Field) == 0)
                        ThrowBadTokenException(pResolvedToken);
                }
            }
            break;

        case mdtMethodSpec:
            {
                if ((tokenType & CORINFO_TOKENKIND_Method) == 0)
                    ThrowBadTokenException(pResolvedToken);

                SigTypeContext typeContext;
                GetTypeContext(pResolvedToken->tokenContext, &typeContext);

                // We need the method desc to carry exact instantiation, thus allowInstParam == FALSE.
                pMD = MemberLoader::GetMethodDescFromMethodSpec(pModule, metaTOK, &typeContext, (tokenType != CORINFO_TOKENKIND_Ldtoken), FALSE /* allowInstParam */,
                    &th, TRUE, &pResolvedToken->pTypeSpec, (ULONG*)&pResolvedToken->cbTypeSpec, &pResolvedToken->pMethodSpec, (ULONG*)&pResolvedToken->cbMethodSpec);
            }
            break;

        default:
            ThrowBadTokenException(pResolvedToken);
        }

        //
        // Module dependency tracking
        //
        if (pMD != NULL)
        {
            ScanToken(pModule, pResolvedToken, th, pMD);
        }
        else
        if (pFD != NULL)
        {
            if (pFD->IsStatic())
                ScanToken(pModule, pResolvedToken, th);
        }
        else
        {
            // It should not be required to trigger the modules cctors for ldtoken, it is done for backward compatibility only.
            if (tokenType == CORINFO_TOKENKIND_Box || tokenType == CORINFO_TOKENKIND_Constrained || tokenType == CORINFO_TOKENKIND_Ldtoken)
                ScanToken(pModule, pResolvedToken, th);
        }
    }

    //
    // tokenType specific verification and transformations
    //
    CorElementType et = th.GetInternalCorElementType();
    switch (tokenType)
    {
        case CORINFO_TOKENKIND_Ldtoken:
            // Allow everything.
            break;

        case CORINFO_TOKENKIND_Newarr:
            // Disallow ELEMENT_TYPE_BYREF and ELEMENT_TYPE_VOID
            if (et == ELEMENT_TYPE_BYREF || et == ELEMENT_TYPE_VOID)
                COMPlusThrow(kInvalidProgramException);

            th = ClassLoader::LoadArrayTypeThrowing(th);
            break;

        default:
            // Disallow ELEMENT_TYPE_BYREF and ELEMENT_TYPE_VOID
            if (et == ELEMENT_TYPE_BYREF || et == ELEMENT_TYPE_VOID)
                COMPlusThrow(kInvalidProgramException);
            break;
    }

    // The JIT interface should always return fully loaded types
    _ASSERTE(th.IsFullyLoaded());

    pResolvedToken->hClass = CORINFO_CLASS_HANDLE(th.AsPtr());
    pResolvedToken->hMethod = CORINFO_METHOD_HANDLE(pMD);
    pResolvedToken->hField = CORINFO_FIELD_HANDLE(pFD);

    EE_TO_JIT_TRANSITION();
}

/*********************************************************************/
struct TryResolveTokenFilterParam
{
    CEEInfo* m_this;
    CORINFO_RESOLVED_TOKEN* m_resolvedToken;
    EXCEPTION_POINTERS m_exceptionPointers;
    bool m_success;
};

bool isValidTokenForTryResolveToken(CEEInfo* info, CORINFO_RESOLVED_TOKEN* resolvedToken)
{
    CONTRACTL {
        NOTHROW;
        GC_NOTRIGGER;
        MODE_ANY;
    } CONTRACTL_END;

    if (!info->isValidToken(resolvedToken->tokenScope, resolvedToken->token))
    {
        return false;
    }

    CorInfoTokenKind tokenType = resolvedToken->tokenType;
    switch (TypeFromToken(resolvedToken->token))
    {
    case mdtModuleRef:
    case mdtTypeDef:
    case mdtTypeRef:
    case mdtTypeSpec:
        if ((tokenType & CORINFO_TOKENKIND_Class) == 0)
            return false;
        break;

    case mdtMethodDef:
    case mdtMethodSpec:
        if ((tokenType & CORINFO_TOKENKIND_Method) == 0)
            return false;
        break;

    case mdtFieldDef:
        if ((tokenType & CORINFO_TOKENKIND_Field) == 0)
            return false;
        break;

    case mdtMemberRef:
        if ((tokenType & (CORINFO_TOKENKIND_Method | CORINFO_TOKENKIND_Field)) == 0)
            return false;
        break;

    default:
        return false;
    }

    return true;
}

LONG EEFilterException(struct _EXCEPTION_POINTERS* exceptionPointers, void* unused);

LONG TryResolveTokenFilter(struct _EXCEPTION_POINTERS* exceptionPointers, void* theParam)
{
    CONTRACTL {
        NOTHROW;
        GC_NOTRIGGER;
        MODE_ANY;
    } CONTRACTL_END;

    // Backward compatibility: Convert bad image format exceptions thrown while resolving tokens
    // to simple true/false successes. This is done for backward compatibility only. Ideally,
    // we would always treat bad tokens in the IL  stream as fatal errors.
    if (exceptionPointers->ExceptionRecord->ExceptionCode == EXCEPTION_COMPLUS)
    {
        auto* param = reinterpret_cast<TryResolveTokenFilterParam*>(theParam);
        if (!isValidTokenForTryResolveToken(param->m_this, param->m_resolvedToken))
        {
            param->m_exceptionPointers = *exceptionPointers;
            return EEFilterException(exceptionPointers, nullptr);
        }
    }

    return EXCEPTION_CONTINUE_SEARCH;
}

bool CEEInfo::tryResolveToken(CORINFO_RESOLVED_TOKEN* resolvedToken)
{
    // No dynamic contract here because SEH is used
    STATIC_CONTRACT_THROWS;
    STATIC_CONTRACT_GC_TRIGGERS;
    STATIC_CONTRACT_MODE_PREEMPTIVE;

    TryResolveTokenFilterParam param;
    param.m_this = this;
    param.m_resolvedToken = resolvedToken;
    param.m_success = true;

    PAL_TRY(TryResolveTokenFilterParam*, pParam, &param)
    {
        pParam->m_this->resolveToken(pParam->m_resolvedToken);
    }
    PAL_EXCEPT_FILTER(TryResolveTokenFilter)
    {
        if (param.m_exceptionPointers.ExceptionRecord->ExceptionCode == EXCEPTION_COMPLUS)
        {
            HandleException(&param.m_exceptionPointers);
        }

        param.m_success = false;
    }
    PAL_ENDTRY

    return param.m_success;
}

/*********************************************************************/
// We have a few frequently used constants in CoreLib that are defined as
// readonly static fields for historic reasons. Check for them here and
// allow them to be treated as actual constants by the JIT.
static CORINFO_FIELD_ACCESSOR getFieldIntrinsic(FieldDesc * field)
{
    STANDARD_VM_CONTRACT;

    if (CoreLibBinder::GetField(FIELD__STRING__EMPTY) == field)
    {
        return CORINFO_FIELD_INTRINSIC_EMPTY_STRING;
    }
    else
    if ((CoreLibBinder::GetField(FIELD__INTPTR__ZERO) == field) ||
        (CoreLibBinder::GetField(FIELD__UINTPTR__ZERO) == field))
    {
        return CORINFO_FIELD_INTRINSIC_ZERO;
    }
    else
    if (CoreLibBinder::GetField(FIELD__BITCONVERTER__ISLITTLEENDIAN) == field)
    {
        return CORINFO_FIELD_INTRINSIC_ISLITTLEENDIAN;
    }

    return (CORINFO_FIELD_ACCESSOR)-1;
}

static CorInfoHelpFunc getGenericStaticsHelper(FieldDesc * pField)
{
    STANDARD_VM_CONTRACT;

    int helper = CORINFO_HELP_GETGENERICS_NONGCSTATIC_BASE;

    if (pField->GetFieldType() == ELEMENT_TYPE_CLASS ||
        pField->GetFieldType() == ELEMENT_TYPE_VALUETYPE)
    {
        helper = CORINFO_HELP_GETGENERICS_GCSTATIC_BASE;
    }

    if (pField->IsThreadStatic())
    {
        const int delta = CORINFO_HELP_GETGENERICS_GCTHREADSTATIC_BASE - CORINFO_HELP_GETGENERICS_GCSTATIC_BASE;

        static_assert_no_msg(CORINFO_HELP_GETGENERICS_NONGCTHREADSTATIC_BASE
            == CORINFO_HELP_GETGENERICS_NONGCSTATIC_BASE + delta);

        helper += (CORINFO_HELP_GETGENERICS_GCTHREADSTATIC_BASE - CORINFO_HELP_GETGENERICS_GCSTATIC_BASE);
    }

    return (CorInfoHelpFunc)helper;
}

CorInfoHelpFunc CEEInfo::getSharedStaticsHelper(FieldDesc * pField, MethodTable * pFieldMT)
{
    STANDARD_VM_CONTRACT;

    int helper = CORINFO_HELP_GETSHARED_NONGCSTATIC_BASE;

    if (pField->GetFieldType() == ELEMENT_TYPE_CLASS ||
        pField->GetFieldType() == ELEMENT_TYPE_VALUETYPE)
    {
        helper = CORINFO_HELP_GETSHARED_GCSTATIC_BASE;
    }

    if (pFieldMT->IsDynamicStatics())
    {
        const int delta = CORINFO_HELP_GETSHARED_GCSTATIC_BASE_DYNAMICCLASS - CORINFO_HELP_GETSHARED_GCSTATIC_BASE;

        static_assert_no_msg(CORINFO_HELP_GETSHARED_NONGCSTATIC_BASE_DYNAMICCLASS
            == CORINFO_HELP_GETSHARED_NONGCSTATIC_BASE + delta);

        helper += delta;
    }
    else
    if (!pFieldMT->HasClassConstructor() && !pFieldMT->HasBoxedRegularStatics())
    {
        const int delta = CORINFO_HELP_GETSHARED_GCSTATIC_BASE_NOCTOR - CORINFO_HELP_GETSHARED_GCSTATIC_BASE;

        static_assert_no_msg(CORINFO_HELP_GETSHARED_NONGCSTATIC_BASE_NOCTOR
            == CORINFO_HELP_GETSHARED_NONGCSTATIC_BASE + delta);

        helper += delta;
    }

    if (pField->IsThreadStatic())
    {
        const int delta = CORINFO_HELP_GETSHARED_GCTHREADSTATIC_BASE - CORINFO_HELP_GETSHARED_GCSTATIC_BASE;

        static_assert_no_msg(CORINFO_HELP_GETSHARED_NONGCTHREADSTATIC_BASE
            == CORINFO_HELP_GETSHARED_NONGCSTATIC_BASE + delta);
        static_assert_no_msg(CORINFO_HELP_GETSHARED_GCTHREADSTATIC_BASE_NOCTOR
            == CORINFO_HELP_GETSHARED_GCSTATIC_BASE_NOCTOR + delta);
        static_assert_no_msg(CORINFO_HELP_GETSHARED_NONGCTHREADSTATIC_BASE_NOCTOR
            == CORINFO_HELP_GETSHARED_NONGCSTATIC_BASE_NOCTOR + delta);
        static_assert_no_msg(CORINFO_HELP_GETSHARED_GCTHREADSTATIC_BASE_DYNAMICCLASS
            == CORINFO_HELP_GETSHARED_GCSTATIC_BASE_DYNAMICCLASS + delta);
        static_assert_no_msg(CORINFO_HELP_GETSHARED_NONGCTHREADSTATIC_BASE_DYNAMICCLASS
            == CORINFO_HELP_GETSHARED_NONGCSTATIC_BASE_DYNAMICCLASS + delta);

        helper += delta;
    }

    return (CorInfoHelpFunc)helper;
}

static CorInfoHelpFunc getInstanceFieldHelper(FieldDesc * pField, CORINFO_ACCESS_FLAGS flags)
{
    STANDARD_VM_CONTRACT;

    int helper;

    CorElementType type = pField->GetFieldType();

    if (CorTypeInfo::IsObjRef(type))
        helper = CORINFO_HELP_GETFIELDOBJ;
    else
    switch (type)
    {
    case ELEMENT_TYPE_VALUETYPE:
        helper = CORINFO_HELP_GETFIELDSTRUCT;
        break;
    case ELEMENT_TYPE_I1:
    case ELEMENT_TYPE_BOOLEAN:
    case ELEMENT_TYPE_U1:
        helper = CORINFO_HELP_GETFIELD8;
        break;
    case ELEMENT_TYPE_I2:
    case ELEMENT_TYPE_CHAR:
    case ELEMENT_TYPE_U2:
        helper = CORINFO_HELP_GETFIELD16;
        break;
    case ELEMENT_TYPE_I4:
    case ELEMENT_TYPE_U4:
    IN_TARGET_32BIT(default:)
        helper = CORINFO_HELP_GETFIELD32;
        break;
    case ELEMENT_TYPE_I8:
    case ELEMENT_TYPE_U8:
    IN_TARGET_64BIT(default:)
        helper = CORINFO_HELP_GETFIELD64;
        break;
    case ELEMENT_TYPE_R4:
        helper = CORINFO_HELP_GETFIELDFLOAT;
        break;
    case ELEMENT_TYPE_R8:
        helper = CORINFO_HELP_GETFIELDDOUBLE;
        break;
    }

    if (flags & CORINFO_ACCESS_SET)
    {
        const int delta = CORINFO_HELP_SETFIELDOBJ - CORINFO_HELP_GETFIELDOBJ;

        static_assert_no_msg(CORINFO_HELP_SETFIELD8 == CORINFO_HELP_GETFIELD8 + delta);
        static_assert_no_msg(CORINFO_HELP_SETFIELD16 == CORINFO_HELP_GETFIELD16 + delta);
        static_assert_no_msg(CORINFO_HELP_SETFIELD32 == CORINFO_HELP_GETFIELD32 + delta);
        static_assert_no_msg(CORINFO_HELP_SETFIELD64 == CORINFO_HELP_GETFIELD64 + delta);
        static_assert_no_msg(CORINFO_HELP_SETFIELDSTRUCT == CORINFO_HELP_GETFIELDSTRUCT + delta);
        static_assert_no_msg(CORINFO_HELP_SETFIELDFLOAT == CORINFO_HELP_GETFIELDFLOAT + delta);
        static_assert_no_msg(CORINFO_HELP_SETFIELDDOUBLE == CORINFO_HELP_GETFIELDDOUBLE + delta);

        helper += delta;
    }

    return (CorInfoHelpFunc)helper;
}

/*********************************************************************/
void CEEInfo::getFieldInfo (CORINFO_RESOLVED_TOKEN * pResolvedToken,
                            CORINFO_METHOD_HANDLE  callerHandle,
                            CORINFO_ACCESS_FLAGS   flags,
                            CORINFO_FIELD_INFO    *pResult
                           )
{
    CONTRACTL {
        THROWS;
        GC_TRIGGERS;
        MODE_PREEMPTIVE;
    } CONTRACTL_END;

    JIT_TO_EE_TRANSITION();

    _ASSERTE((flags & (CORINFO_ACCESS_GET | CORINFO_ACCESS_SET | CORINFO_ACCESS_ADDRESS | CORINFO_ACCESS_INIT_ARRAY)) != 0);

    INDEBUG(memset(pResult, 0xCC, sizeof(*pResult)));

    FieldDesc * pField = (FieldDesc*)pResolvedToken->hField;
    MethodTable * pFieldMT = pField->GetApproxEnclosingMethodTable();

    // Helper to use if the field access requires it
    CORINFO_FIELD_ACCESSOR fieldAccessor = (CORINFO_FIELD_ACCESSOR)-1;
    DWORD fieldFlags = 0;

    pResult->offset = pField->GetOffset();
    if (pField->IsStatic())
    {
        fieldFlags |= CORINFO_FLG_FIELD_STATIC;

        if (pField->IsRVA())
        {
            fieldFlags |= CORINFO_FLG_FIELD_UNMANAGED;

            Module* module = pFieldMT->GetModule();
            if (module->IsRvaFieldTls(pResult->offset))
            {
                fieldAccessor = CORINFO_FIELD_STATIC_TLS;

                // Provide helper to use if the JIT is not able to emit the TLS access
                // as intrinsic
                pResult->helper = CORINFO_HELP_GETSTATICFIELDADDR_TLS;

                pResult->offset = module->GetFieldTlsOffset(pResult->offset);
            }
            else
            {
                fieldAccessor = CORINFO_FIELD_STATIC_RVA_ADDRESS;
            }

            // We are not going through a helper. The constructor has to be triggered explicitly.
            if (!pFieldMT->IsClassPreInited())
                fieldFlags |= CORINFO_FLG_FIELD_INITCLASS;
        }
        else
        {
            // Regular or thread static
            CORINFO_FIELD_ACCESSOR intrinsicAccessor;

            if (pField->GetFieldType() == ELEMENT_TYPE_VALUETYPE)
                fieldFlags |= CORINFO_FLG_FIELD_STATIC_IN_HEAP;

            if (pFieldMT->IsSharedByGenericInstantiations())
            {
                fieldAccessor = CORINFO_FIELD_STATIC_GENERICS_STATIC_HELPER;

                pResult->helper = getGenericStaticsHelper(pField);
            }
            else
            if (pFieldMT->GetModule()->IsSystem() && (flags & CORINFO_ACCESS_GET) &&
                (intrinsicAccessor = getFieldIntrinsic(pField)) != (CORINFO_FIELD_ACCESSOR)-1)
            {
                // Intrinsics
                fieldAccessor = intrinsicAccessor;
            }
            else
            if (// Static fields are not pinned in collectible types. We will always access
                // them using a helper since the address cannot be embeded into the code.
                pFieldMT->Collectible() ||
                // We always treat accessing thread statics as if we are in domain neutral code.
                pField->IsThreadStatic()
                )
            {
                fieldAccessor = CORINFO_FIELD_STATIC_SHARED_STATIC_HELPER;

                pResult->helper = getSharedStaticsHelper(pField, pFieldMT);
            }
            else
            {
                fieldAccessor = CORINFO_FIELD_STATIC_ADDRESS;

                // We are not going through a helper. The constructor has to be triggered explicitly.
                if (!pFieldMT->IsClassPreInited())
                    fieldFlags |= CORINFO_FLG_FIELD_INITCLASS;
            }
        }

        //
        // Currently, we only this optimization for regular statics, but it
        // looks like it may be permissible to do this optimization for
        // thread statics as well.
        //
        if ((flags & CORINFO_ACCESS_ADDRESS) &&
            !pField->IsThreadStatic() &&
            (fieldAccessor != CORINFO_FIELD_STATIC_TLS))
        {
            fieldFlags |= CORINFO_FLG_FIELD_SAFESTATIC_BYREF_RETURN;
        }
    }
    else
    {
        BOOL fInstanceHelper = FALSE;

        if (fInstanceHelper)
        {
            if (flags & CORINFO_ACCESS_ADDRESS)
            {
                fieldAccessor = CORINFO_FIELD_INSTANCE_ADDR_HELPER;

                pResult->helper = CORINFO_HELP_GETFIELDADDR;
            }
            else
            {
                fieldAccessor = CORINFO_FIELD_INSTANCE_HELPER;

                pResult->helper = getInstanceFieldHelper(pField, flags);
            }
        }
        else
        if (pField->IsEnCNew())
        {
            fieldAccessor = CORINFO_FIELD_INSTANCE_ADDR_HELPER;

            pResult->helper = CORINFO_HELP_GETFIELDADDR;
        }
        else
        {
            fieldAccessor = CORINFO_FIELD_INSTANCE;
        }

        // FieldDesc::GetOffset() does not include the size of Object
        if (!pFieldMT->IsValueType())
        {
            pResult->offset += OBJECT_SIZE;
        }
    }

    // TODO: This is touching metadata. Can we avoid it?
    DWORD fieldAttribs = pField->GetAttributes();

    if (IsFdFamily(fieldAttribs))
        fieldFlags |= CORINFO_FLG_FIELD_PROTECTED;

    if (IsFdInitOnly(fieldAttribs))
        fieldFlags |= CORINFO_FLG_FIELD_FINAL;

    pResult->fieldAccessor = fieldAccessor;
    pResult->fieldFlags = fieldFlags;

    if (!(flags & CORINFO_ACCESS_INLINECHECK))
    {
        //get the field's type.  Grab the class for structs.
        pResult->fieldType = getFieldTypeInternal(pResolvedToken->hField, &pResult->structType, pResolvedToken->hClass);


        MethodDesc * pCallerForSecurity = GetMethodForSecurity(callerHandle);

        //
        //Since we can't get the special verify-only instantiated FD like we can with MDs, go back to the parent
        //of the memberRef and load that one.  That should give us the open instantiation.
        //
        //If the field we found is owned by a generic type, you have to go back to the signature and reload.
        //Otherwise we filled in !0.
        TypeHandle fieldTypeForSecurity = TypeHandle(pResolvedToken->hClass);
        if (pResolvedToken->pTypeSpec != NULL)
        {
            SigTypeContext typeContext;
            SigTypeContext::InitTypeContext(pCallerForSecurity, &typeContext);

            SigPointer sigptr(pResolvedToken->pTypeSpec, pResolvedToken->cbTypeSpec);
            fieldTypeForSecurity = sigptr.GetTypeHandleThrowing((Module *)pResolvedToken->tokenScope, &typeContext);

            // typeHnd can be a variable type
            if (fieldTypeForSecurity.GetMethodTable() == NULL)
            {
                COMPlusThrowHR(COR_E_BADIMAGEFORMAT, BFA_METHODDEF_PARENT_NO_MEMBERS);
            }
        }

        BOOL doAccessCheck = TRUE;
        AccessCheckOptions::AccessCheckType accessCheckType = AccessCheckOptions::kNormalAccessibilityChecks;

        DynamicResolver * pAccessContext = NULL;

        //More in code:CEEInfo::getCallInfo, but the short version is that the caller and callee Descs do
        //not completely describe the type.
        TypeHandle callerTypeForSecurity = TypeHandle(pCallerForSecurity->GetMethodTable());
        if (IsDynamicScope(pResolvedToken->tokenScope))
        {
            doAccessCheck = ModifyCheckForDynamicMethod(GetDynamicResolver(pResolvedToken->tokenScope), &callerTypeForSecurity,
                &accessCheckType, &pAccessContext);
        }

        //Now for some link time checks.
        //Um... where are the field link demands?

        pResult->accessAllowed = CORINFO_ACCESS_ALLOWED;

        if (doAccessCheck)
        {
            //Well, let's check some visibility at least.
            AccessCheckOptions accessCheckOptions(accessCheckType,
                pAccessContext,
                FALSE,
                pField);

            _ASSERTE(pCallerForSecurity != NULL && callerTypeForSecurity != NULL);
            AccessCheckContext accessContext(pCallerForSecurity, callerTypeForSecurity.GetMethodTable());

            BOOL canAccess = ClassLoader::CanAccess(
                &accessContext,
                fieldTypeForSecurity.GetMethodTable(),
                fieldTypeForSecurity.GetAssembly(),
                fieldAttribs,
                NULL,
                (flags & CORINFO_ACCESS_INIT_ARRAY) ? NULL : pField, // For InitializeArray, we don't need tocheck the type of the field.
                accessCheckOptions);

            if (!canAccess)
            {
                //Set up the throw helper
                pResult->accessAllowed = CORINFO_ACCESS_ILLEGAL;

                pResult->accessCalloutHelper.helperNum = CORINFO_HELP_FIELD_ACCESS_EXCEPTION;
                pResult->accessCalloutHelper.numArgs = 2;

                pResult->accessCalloutHelper.args[0].Set(CORINFO_METHOD_HANDLE(pCallerForSecurity));
                pResult->accessCalloutHelper.args[1].Set(CORINFO_FIELD_HANDLE(pField));
            }
        }
    }

    EE_TO_JIT_TRANSITION();
}

//---------------------------------------------------------------------------------------
//
bool CEEInfo::isFieldStatic(CORINFO_FIELD_HANDLE fldHnd)
{
    CONTRACTL {
        THROWS;
        GC_TRIGGERS;
        MODE_PREEMPTIVE;
    } CONTRACTL_END;

    bool res = false;
    JIT_TO_EE_TRANSITION_LEAF();
    FieldDesc* field = (FieldDesc*)fldHnd;
    res = (field->IsStatic() != 0);
    EE_TO_JIT_TRANSITION_LEAF();
    return res;
}

//---------------------------------------------------------------------------------------
//
void
CEEInfo::findCallSiteSig(
    CORINFO_MODULE_HANDLE  scopeHnd,
    unsigned               sigMethTok,
    CORINFO_CONTEXT_HANDLE context,
    CORINFO_SIG_INFO *     sigRet)
{
    CONTRACTL {
        THROWS;
        GC_TRIGGERS;
        MODE_PREEMPTIVE;
    } CONTRACTL_END;

    JIT_TO_EE_TRANSITION();

    PCCOR_SIGNATURE       pSig = NULL;
    uint32_t              cbSig = 0;

    if (IsDynamicScope(scopeHnd))
    {
        DynamicResolver * pResolver = GetDynamicResolver(scopeHnd);
        SigPointer sig;

        if (TypeFromToken(sigMethTok) == mdtMemberRef)
        {
            sig = pResolver->ResolveSignatureForVarArg(sigMethTok);
        }
        else
        {
            _ASSERTE(TypeFromToken(sigMethTok) == mdtMethodDef);

            TypeHandle classHandle;
            MethodDesc * pMD = NULL;
            FieldDesc * pFD = NULL;

            // in this case a method is asked for its sig. Resolve the method token and get the sig
            pResolver->ResolveToken(sigMethTok, &classHandle, &pMD, &pFD);
            if (pMD == NULL)
                COMPlusThrow(kInvalidProgramException);

            PCCOR_SIGNATURE pSig = NULL;
            DWORD           cbSig;
            pMD->GetSig(&pSig, &cbSig);
            sig = SigPointer(pSig, cbSig);

            context = MAKE_METHODCONTEXT(pMD);
            scopeHnd = GetScopeHandle(pMD->GetModule());
        }

        sig.GetSignature(&pSig, &cbSig);
        sigMethTok = mdTokenNil;
    }
    else
    {
        Module * module = (Module *)scopeHnd;
        LPCUTF8  szName;

        if (TypeFromToken(sigMethTok) == mdtMemberRef)
        {
            IfFailThrow(module->GetMDImport()->GetNameAndSigOfMemberRef(sigMethTok, &pSig, (ULONG*)&cbSig, &szName));
        }
        else if (TypeFromToken(sigMethTok) == mdtMethodDef)
        {
            IfFailThrow(module->GetMDImport()->GetSigOfMethodDef(sigMethTok, (ULONG*)&cbSig, &pSig));
        }
    }

    SigTypeContext typeContext;
    GetTypeContext(context, &typeContext);

    CEEInfo::ConvToJitSig(
        pSig,
        cbSig,
        scopeHnd,
        sigMethTok,
        &typeContext,
        CONV_TO_JITSIG_FLAGS_NONE,
        sigRet);
    EE_TO_JIT_TRANSITION();
} // CEEInfo::findCallSiteSig

//---------------------------------------------------------------------------------------
//
void
CEEInfo::findSig(
    CORINFO_MODULE_HANDLE  scopeHnd,
    unsigned               sigTok,
    CORINFO_CONTEXT_HANDLE context,
    CORINFO_SIG_INFO *     sigRet)
{
    CONTRACTL {
        THROWS;
        GC_TRIGGERS;
        MODE_PREEMPTIVE;
    } CONTRACTL_END;

    JIT_TO_EE_TRANSITION();

    PCCOR_SIGNATURE       pSig = NULL;
    uint32_t              cbSig = 0;

    if (IsDynamicScope(scopeHnd))
    {
        SigPointer sig = GetDynamicResolver(scopeHnd)->ResolveSignature(sigTok);
        sig.GetSignature(&pSig, &cbSig);
        sigTok = mdTokenNil;
    }
    else
    {
        Module * module = (Module *)scopeHnd;

        // We need to resolve this stand alone sig
        IfFailThrow(module->GetMDImport()->GetSigFromToken(
            (mdSignature)sigTok,
            (ULONG*)(&cbSig),
            &pSig));
    }

    SigTypeContext typeContext;
    GetTypeContext(context, &typeContext);

    CEEInfo::ConvToJitSig(
        pSig,
        cbSig,
        scopeHnd,
        sigTok,
        &typeContext,
        CONV_TO_JITSIG_FLAGS_NONE,
        sigRet);

    EE_TO_JIT_TRANSITION();
} // CEEInfo::findSig

//---------------------------------------------------------------------------------------
//
unsigned
CEEInfo::getClassSize(
    CORINFO_CLASS_HANDLE clsHnd)
{
    CONTRACTL {
        THROWS;
        GC_TRIGGERS;
        MODE_PREEMPTIVE;
    } CONTRACTL_END;

    unsigned result = 0;

    JIT_TO_EE_TRANSITION_LEAF();

    TypeHandle VMClsHnd(clsHnd);
    result = VMClsHnd.GetSize();

    EE_TO_JIT_TRANSITION_LEAF();

    return result;
}

//---------------------------------------------------------------------------------------
//
// Get the size of a reference type as allocated on the heap. This includes the size of the fields
// (and any padding between the fields) and the size of a method table pointer but doesn't include
// object header size or any padding for minimum size.
unsigned
CEEInfo::getHeapClassSize(
    CORINFO_CLASS_HANDLE clsHnd)
{
    CONTRACTL{
        NOTHROW;
        GC_NOTRIGGER;
        MODE_PREEMPTIVE;
    } CONTRACTL_END;

    unsigned result = 0;

    JIT_TO_EE_TRANSITION_LEAF();

    TypeHandle VMClsHnd(clsHnd);
    MethodTable* pMT = VMClsHnd.GetMethodTable();
    _ASSERTE(pMT);
    _ASSERTE(!pMT->IsValueType());
    _ASSERTE(!pMT->HasComponentSize());

    // Add OBJECT_SIZE to account for method table pointer.
    result = pMT->GetNumInstanceFieldBytes() + OBJECT_SIZE;

    EE_TO_JIT_TRANSITION_LEAF();
    return result;
}

//---------------------------------------------------------------------------------------
//
// Return TRUE if an object of this type can be allocated on the stack.
bool CEEInfo::canAllocateOnStack(CORINFO_CLASS_HANDLE clsHnd)
{
    CONTRACTL{
        NOTHROW;
        GC_NOTRIGGER;
        MODE_PREEMPTIVE;
    } CONTRACTL_END;

    bool result = false;

    JIT_TO_EE_TRANSITION_LEAF();

    TypeHandle VMClsHnd(clsHnd);
    MethodTable* pMT = VMClsHnd.GetMethodTable();
    _ASSERTE(pMT);
    _ASSERTE(!pMT->IsValueType());

    result = !pMT->HasFinalizer();

    EE_TO_JIT_TRANSITION_LEAF();
    return result;
}

unsigned CEEInfo::getClassAlignmentRequirement(CORINFO_CLASS_HANDLE type, bool fDoubleAlignHint)
{
    CONTRACTL {
        NOTHROW;
        GC_NOTRIGGER;
        MODE_PREEMPTIVE;
    } CONTRACTL_END;

    // Default alignment is sizeof(void*)
    unsigned result = TARGET_POINTER_SIZE;

    JIT_TO_EE_TRANSITION_LEAF();

    TypeHandle clsHnd(type);

#ifdef FEATURE_DOUBLE_ALIGNMENT_HINT
    if (fDoubleAlignHint)
    {
        MethodTable* pMT = clsHnd.GetMethodTable();
        if (pMT != NULL)
        {
            // Return the size of the double align hint. Ignore the actual alignment info account
            // so that structs with 64-bit integer fields do not trigger double aligned frames on x86.
            if (pMT->GetClass()->IsAlign8Candidate())
                result = 8;
        }
    }
    else
#endif
    {
        result = getClassAlignmentRequirementStatic(clsHnd);
    }

    EE_TO_JIT_TRANSITION_LEAF();

    return result;
}

unsigned CEEInfo::getClassAlignmentRequirementStatic(TypeHandle clsHnd)
{
    LIMITED_METHOD_CONTRACT;

    // Default alignment is sizeof(void*)
    unsigned result = TARGET_POINTER_SIZE;

    MethodTable * pMT = clsHnd.GetMethodTable();
    if (pMT == NULL)
        return result;

    if (pMT->HasLayout())
    {
        EEClassLayoutInfo* pInfo = pMT->GetLayoutInfo();

        if (clsHnd.IsNativeValueType())
        {
            // if it's the unmanaged view of the managed type, we always use the unmanaged alignment requirement
            result = pMT->GetNativeLayoutInfo()->GetLargestAlignmentRequirement();
        }
        else if (pInfo->IsManagedSequential() || pInfo->IsBlittable())
        {
            _ASSERTE(!pMT->ContainsPointers());

            // if it's managed sequential, we use the managed alignment requirement
            result = pInfo->m_ManagedLargestAlignmentRequirementOfAllMembers;
        }
    }

#ifdef FEATURE_64BIT_ALIGNMENT
    if (result < 8 && pMT->RequiresAlign8())
    {
        // If the structure contains 64-bit primitive fields and the platform requires 8-byte alignment for
        // such fields then make sure we return at least 8-byte alignment. Note that it's technically possible
        // to create unmanaged APIs that take unaligned structures containing such fields and this
        // unconditional alignment bump would cause us to get the calling convention wrong on platforms such
        // as ARM. If we see such cases in the future we'd need to add another control (such as an alignment
        // property for the StructLayout attribute or a marshaling directive attribute for p/invoke arguments)
        // that allows more precise control. For now we'll go with the likely scenario.
        result = 8;
    }
#endif // FEATURE_64BIT_ALIGNMENT

    return result;
}

CORINFO_FIELD_HANDLE
CEEInfo::getFieldInClass(CORINFO_CLASS_HANDLE clsHnd, INT num)
{
    CONTRACTL {
        NOTHROW;
        GC_NOTRIGGER;
        MODE_PREEMPTIVE;
    } CONTRACTL_END;

    CORINFO_FIELD_HANDLE result = NULL;

    JIT_TO_EE_TRANSITION_LEAF();

    TypeHandle VMClsHnd(clsHnd);

    MethodTable* pMT= VMClsHnd.AsMethodTable();

    result = (CORINFO_FIELD_HANDLE) ((pMT->GetApproxFieldDescListRaw()) + num);

    EE_TO_JIT_TRANSITION_LEAF();

    return result;
}

mdMethodDef
CEEInfo::getMethodDefFromMethod(CORINFO_METHOD_HANDLE hMethod)
{
    CONTRACTL {
        NOTHROW;
        GC_NOTRIGGER;
        MODE_PREEMPTIVE;
    } CONTRACTL_END;

    mdMethodDef result = 0;

    JIT_TO_EE_TRANSITION_LEAF();

    MethodDesc* pMD = GetMethod(hMethod);

    if (pMD->IsDynamicMethod())
    {
        // Dynamic methods do not have tokens
        result = mdMethodDefNil;
    }
    else
    {
        result = pMD->GetMemberDef();
    }

    EE_TO_JIT_TRANSITION_LEAF();

    return result;
}

bool CEEInfo::checkMethodModifier(CORINFO_METHOD_HANDLE hMethod,
                                  LPCSTR modifier,
                                  bool fOptional)
{
    CONTRACTL {
        THROWS;
        GC_TRIGGERS;
        MODE_PREEMPTIVE;
    } CONTRACTL_END;

    bool result = false;

    JIT_TO_EE_TRANSITION();

    MethodDesc* pMD = GetMethod(hMethod);
    Module* pModule = pMD->GetModule();
    MetaSig sig(pMD);
    CorElementType eeType = fOptional ? ELEMENT_TYPE_CMOD_OPT : ELEMENT_TYPE_CMOD_REQD;

    // modopts/modreqs for the method are by convention stored on the return type
    result = sig.GetReturnProps().HasCustomModifier(pModule, modifier, eeType);

    EE_TO_JIT_TRANSITION();

    return result;
}

static unsigned MarkGCField(BYTE* gcPtrs, CorInfoGCType type)
{
    STANDARD_VM_CONTRACT;

    // Ensure that if we have multiple fields with the same offset,
    // that we don't double count the data in the gc layout.
    if (*gcPtrs == TYPE_GC_NONE)
    {
        *gcPtrs = (BYTE)type;
        return 1;
    }
    else if (*gcPtrs != type)
    {
        COMPlusThrowHR(COR_E_BADIMAGEFORMAT);
    }

    return 0;
}

/*********************************************************************/
static unsigned ComputeGCLayout(MethodTable * pMT, BYTE* gcPtrs)
{
    STANDARD_VM_CONTRACT;

    _ASSERTE(pMT->IsValueType());

    if (pMT->HasSameTypeDefAs(g_pByReferenceClass))
        return MarkGCField(gcPtrs, TYPE_GC_BYREF);

    unsigned result = 0;
    ApproxFieldDescIterator fieldIterator(pMT, ApproxFieldDescIterator::INSTANCE_FIELDS);
    for (FieldDesc *pFD = fieldIterator.Next(); pFD != NULL; pFD = fieldIterator.Next())
    {
        int fieldStartIndex = pFD->GetOffset() / TARGET_POINTER_SIZE;

        if (pFD->GetFieldType() == ELEMENT_TYPE_VALUETYPE)
        {
            MethodTable * pFieldMT = pFD->GetApproxFieldTypeHandleThrowing().AsMethodTable();
            result += ComputeGCLayout(pFieldMT, gcPtrs + fieldStartIndex);
        }
        else if (pFD->IsObjRef())
        {
            result += MarkGCField(gcPtrs + fieldStartIndex, TYPE_GC_REF);
        }
        else if (pFD->IsByRef())
        {
            result += MarkGCField(gcPtrs + fieldStartIndex, TYPE_GC_BYREF);
        }
    }
    return result;
}

unsigned CEEInfo::getClassGClayout (CORINFO_CLASS_HANDLE clsHnd, BYTE* gcPtrs)
{
    CONTRACTL {
        THROWS;
        GC_TRIGGERS;
        MODE_PREEMPTIVE;
    } CONTRACTL_END;

    unsigned result = 0;

    JIT_TO_EE_TRANSITION();

    TypeHandle VMClsHnd(clsHnd);
    result = getClassGClayoutStatic(VMClsHnd, gcPtrs);

    EE_TO_JIT_TRANSITION();

    return result;
}


unsigned CEEInfo::getClassGClayoutStatic(TypeHandle VMClsHnd, BYTE* gcPtrs)
{
    unsigned result = 0;
    MethodTable* pMT = VMClsHnd.GetMethodTable();

    if (VMClsHnd.IsNativeValueType())
    {
        // native value types have no GC pointers
        result = 0;
        memset(gcPtrs, TYPE_GC_NONE,
               (VMClsHnd.GetSize() + TARGET_POINTER_SIZE - 1) / TARGET_POINTER_SIZE);
    }
    else if (pMT->IsByRefLike())
    {
        memset(gcPtrs, TYPE_GC_NONE,
            (VMClsHnd.GetSize() + TARGET_POINTER_SIZE - 1) / TARGET_POINTER_SIZE);
        // ByRefLike structs can be included as fields in other value types.
        result = ComputeGCLayout(VMClsHnd.AsMethodTable(), gcPtrs);
    }
    else
    {
        _ASSERTE(sizeof(BYTE) == 1);

        BOOL isValueClass = pMT->IsValueType();
        unsigned int size = isValueClass ? VMClsHnd.GetSize() : pMT->GetNumInstanceFieldBytes() + OBJECT_SIZE;

        // assume no GC pointers at first
        result = 0;
        memset(gcPtrs, TYPE_GC_NONE,
               (size + TARGET_POINTER_SIZE - 1) / TARGET_POINTER_SIZE);

        // walk the GC descriptors, turning on the correct bits
        if (pMT->ContainsPointers())
        {
            CGCDesc* map = CGCDesc::GetCGCDescFromMT(pMT);
            CGCDescSeries * pByValueSeries = map->GetLowestSeries();

            for (SIZE_T i = 0; i < map->GetNumSeries(); i++)
            {
                // Get offset into the value class of the first pointer field (includes a +Object)
                size_t cbSeriesSize = pByValueSeries->GetSeriesSize() + pMT->GetBaseSize();
                size_t cbSeriesOffset = pByValueSeries->GetSeriesOffset();
                size_t cbOffset = isValueClass ? cbSeriesOffset - OBJECT_SIZE : cbSeriesOffset;

                _ASSERTE (cbOffset % TARGET_POINTER_SIZE == 0);
                _ASSERTE (cbSeriesSize % TARGET_POINTER_SIZE == 0);

                result += (unsigned) (cbSeriesSize / TARGET_POINTER_SIZE);
                memset(&gcPtrs[cbOffset / TARGET_POINTER_SIZE], TYPE_GC_REF, cbSeriesSize / TARGET_POINTER_SIZE);

                pByValueSeries++;
            }
        }
    }

    return result;
}

// returns the enregister info for a struct based on type of fields, alignment, etc.
bool CEEInfo::getSystemVAmd64PassStructInRegisterDescriptor(
                                                /*IN*/  CORINFO_CLASS_HANDLE structHnd,
                                                /*OUT*/ SYSTEMV_AMD64_CORINFO_STRUCT_REG_PASSING_DESCRIPTOR* structPassInRegDescPtr)
{
    CONTRACTL {
        THROWS;
        GC_TRIGGERS;
        MODE_PREEMPTIVE;
    } CONTRACTL_END;

#if defined(UNIX_AMD64_ABI_ITF)
    JIT_TO_EE_TRANSITION();

    _ASSERTE(structPassInRegDescPtr != nullptr);
    TypeHandle th(structHnd);

    structPassInRegDescPtr->passedInRegisters = false;

    // Make sure this is a value type.
    if (th.IsValueType())
    {
        _ASSERTE(CorInfoType2UnixAmd64Classification(th.GetInternalCorElementType()) == SystemVClassificationTypeStruct);

        // The useNativeLayout in this case tracks whether the classification
        // is for a native layout of the struct or not.
        // If the struct has special marshaling it has a native layout.
        // In such cases the classifier needs to use the native layout.
        // For structs with no native layout, the managed layout should be used
        // even if classified for the purposes of marshaling/PInvoke passing.
        bool useNativeLayout = false;
        MethodTable* methodTablePtr = nullptr;
        if (!th.IsTypeDesc())
        {
            methodTablePtr = th.AsMethodTable();
        }
        else
        {
            _ASSERTE(th.IsNativeValueType());

            useNativeLayout = true;
            methodTablePtr = th.AsNativeValueType();
        }
        _ASSERTE(methodTablePtr != nullptr);

        // If we have full support for UNIX_AMD64_ABI, and not just the interface,
        // then we've cached whether this is a reg passed struct in the MethodTable, computed during
        // MethodTable construction. Otherwise, we are just building in the interface, and we haven't
        // computed or cached anything, so we need to compute it now.
#if defined(UNIX_AMD64_ABI)
        bool canPassInRegisters = useNativeLayout ? methodTablePtr->GetNativeLayoutInfo()->IsNativeStructPassedInRegisters()
                                                  : methodTablePtr->IsRegPassedStruct();
#else // !defined(UNIX_AMD64_ABI)
        bool canPassInRegisters = false;
        SystemVStructRegisterPassingHelper helper((unsigned int)th.GetSize());
        if (th.GetSize() <= CLR_SYSTEMV_MAX_STRUCT_BYTES_TO_PASS_IN_REGISTERS)
        {
            canPassInRegisters = methodTablePtr->ClassifyEightBytes(&helper, 0, 0, useNativeLayout);
        }
#endif // !defined(UNIX_AMD64_ABI)

        if (canPassInRegisters)
        {
#if defined(UNIX_AMD64_ABI)
            SystemVStructRegisterPassingHelper helper((unsigned int)th.GetSize());
            bool result = methodTablePtr->ClassifyEightBytes(&helper, 0, 0, useNativeLayout);

            // The answer must be true at this point.
            _ASSERTE(result);
#endif // UNIX_AMD64_ABI

            structPassInRegDescPtr->passedInRegisters = true;

            structPassInRegDescPtr->eightByteCount = (uint8_t)helper.eightByteCount;
            _ASSERTE(structPassInRegDescPtr->eightByteCount <= CLR_SYSTEMV_MAX_EIGHTBYTES_COUNT_TO_PASS_IN_REGISTERS);

            for (unsigned int i = 0; i < CLR_SYSTEMV_MAX_EIGHTBYTES_COUNT_TO_PASS_IN_REGISTERS; i++)
            {
                structPassInRegDescPtr->eightByteClassifications[i] = helper.eightByteClassifications[i];
                structPassInRegDescPtr->eightByteSizes[i] = (uint8_t)helper.eightByteSizes[i];
                structPassInRegDescPtr->eightByteOffsets[i] = (uint8_t)helper.eightByteOffsets[i];
            }
        }

        _ASSERTE(structPassInRegDescPtr->passedInRegisters == canPassInRegisters);
    }

    EE_TO_JIT_TRANSITION();

    return true;
#else // !defined(UNIX_AMD64_ABI_ITF)
    return false;
#endif // !defined(UNIX_AMD64_ABI_ITF)
}

/*********************************************************************/
unsigned CEEInfo::getClassNumInstanceFields (CORINFO_CLASS_HANDLE clsHnd)
{
    CONTRACTL {
        NOTHROW;
        GC_NOTRIGGER;
        MODE_PREEMPTIVE;
    } CONTRACTL_END;

    unsigned result = 0;

    JIT_TO_EE_TRANSITION_LEAF();

    TypeHandle th(clsHnd);

    if (!th.IsTypeDesc())
    {
        result = th.AsMethodTable()->GetNumInstanceFields();
    }
    else
    {
        // native value types are opaque aggregates with explicit size
        result = 0;
    }

    EE_TO_JIT_TRANSITION_LEAF();

    return result;
}


CorInfoType CEEInfo::asCorInfoType (CORINFO_CLASS_HANDLE clsHnd)
{
    CONTRACTL {
        THROWS;
        GC_TRIGGERS;
        MODE_PREEMPTIVE;
    } CONTRACTL_END;

    CorInfoType result = CORINFO_TYPE_UNDEF;

    JIT_TO_EE_TRANSITION();

    TypeHandle VMClsHnd(clsHnd);
    result = toJitType(VMClsHnd);

    EE_TO_JIT_TRANSITION();

    return result;
}


void CEEInfo::getLocationOfThisType(CORINFO_METHOD_HANDLE context, CORINFO_LOOKUP_KIND* pLookupKind)
{
    CONTRACTL {
        THROWS;
        GC_TRIGGERS;
        MODE_PREEMPTIVE;
    } CONTRACTL_END;

    /* Initialize fields of result for debug build warning */
    pLookupKind->needsRuntimeLookup = false;
    pLookupKind->runtimeLookupKind  = CORINFO_LOOKUP_THISOBJ;

    JIT_TO_EE_TRANSITION();

    MethodDesc *pContextMD = GetMethod(context);

    // If the method table is not shared, then return CONST
    if (!pContextMD->GetMethodTable()->IsSharedByGenericInstantiations())
    {
        pLookupKind->needsRuntimeLookup = false;
    }
    else
    {
        pLookupKind->needsRuntimeLookup = true;

        // If we've got a vtable extra argument, go through that
        if (pContextMD->RequiresInstMethodTableArg())
        {
            pLookupKind->runtimeLookupKind = CORINFO_LOOKUP_CLASSPARAM;
        }
        // If we've got an object, go through its vtable
        else if (pContextMD->AcquiresInstMethodTableFromThis())
        {
            pLookupKind->runtimeLookupKind = CORINFO_LOOKUP_THISOBJ;
        }
        // Otherwise go through the method-desc argument
        else
        {
            _ASSERTE(pContextMD->RequiresInstMethodDescArg());
            pLookupKind->runtimeLookupKind = CORINFO_LOOKUP_METHODPARAM;
        }
    }

    EE_TO_JIT_TRANSITION();
}

CORINFO_METHOD_HANDLE CEEInfo::GetDelegateCtor(
                                        CORINFO_METHOD_HANDLE methHnd,
                                        CORINFO_CLASS_HANDLE clsHnd,
                                        CORINFO_METHOD_HANDLE targetMethodHnd,
                                        DelegateCtorArgs *pCtorData)
{
    CONTRACTL {
        THROWS;
        GC_TRIGGERS;
        MODE_PREEMPTIVE;
    } CONTRACTL_END;

    CORINFO_METHOD_HANDLE result = NULL;

    JIT_TO_EE_TRANSITION();

    MethodDesc *pCurrentCtor = (MethodDesc*)methHnd;
    if (!pCurrentCtor->IsFCall())
    {
        result =  methHnd;
    }
    else
    {
        MethodDesc *pTargetMethod = (MethodDesc*)targetMethodHnd;
        TypeHandle delegateType = (TypeHandle)clsHnd;

        MethodDesc *pDelegateCtor = COMDelegate::GetDelegateCtor(delegateType, pTargetMethod, pCtorData);
        if (!pDelegateCtor)
            pDelegateCtor = pCurrentCtor;
        result = (CORINFO_METHOD_HANDLE)pDelegateCtor;
    }

    EE_TO_JIT_TRANSITION();

    return result;
}

void CEEInfo::MethodCompileComplete(CORINFO_METHOD_HANDLE methHnd)
{
    CONTRACTL {
        THROWS;
        GC_TRIGGERS;
        MODE_PREEMPTIVE;
    } CONTRACTL_END;

    JIT_TO_EE_TRANSITION();

    MethodDesc* pMD = GetMethod(methHnd);

    if (pMD->IsDynamicMethod())
    {
        pMD->AsDynamicMethodDesc()->GetResolver()->FreeCompileTimeState();
    }

    EE_TO_JIT_TRANSITION();
}

// Given a module scope (scopeHnd), a method handle (context) and an metadata token,
// attempt to load the handle (type, field or method) associated with the token.
// If this is not possible at compile-time (because the method code is shared and the token contains type parameters)
// then indicate how the handle should be looked up at run-time.
//
// See corinfo.h for more details
//
void CEEInfo::embedGenericHandle(
            CORINFO_RESOLVED_TOKEN * pResolvedToken,
            bool                     fEmbedParent,
            CORINFO_GENERICHANDLE_RESULT *pResult)
{
    CONTRACTL {
        THROWS;
        GC_TRIGGERS;
        MODE_PREEMPTIVE;
    } CONTRACTL_END;

    INDEBUG(memset(pResult, 0xCC, sizeof(*pResult)));

    JIT_TO_EE_TRANSITION();

    BOOL fRuntimeLookup;
    MethodDesc * pTemplateMD = NULL;

    if (!fEmbedParent && pResolvedToken->hMethod != NULL)
    {
        MethodDesc * pMD = (MethodDesc *)pResolvedToken->hMethod;
        TypeHandle th(pResolvedToken->hClass);

        pResult->handleType = CORINFO_HANDLETYPE_METHOD;

        Instantiation methodInst = pMD->GetMethodInstantiation();

        pMD = MethodDesc::FindOrCreateAssociatedMethodDesc(pMD, th.GetMethodTable(), FALSE, methodInst, FALSE);

        // Normalize the method handle for reflection
        if (pResolvedToken->tokenType == CORINFO_TOKENKIND_Ldtoken)
            pMD = MethodDesc::FindOrCreateAssociatedMethodDescForReflection(pMD, th, methodInst);

        pResult->compileTimeHandle = (CORINFO_GENERIC_HANDLE)pMD;
        pTemplateMD = pMD;

        // Runtime lookup is only required for stubs. Regular entrypoints are always the same shared MethodDescs.
        fRuntimeLookup = pMD->IsWrapperStub() &&
            (th.IsSharedByGenericInstantiations() || TypeHandle::IsCanonicalSubtypeInstantiation(methodInst));
    }
    else
    if (!fEmbedParent && pResolvedToken->hField != NULL)
    {
        FieldDesc * pFD = (FieldDesc *)pResolvedToken->hField;
        TypeHandle th(pResolvedToken->hClass);

        pResult->handleType = CORINFO_HANDLETYPE_FIELD;

        pResult->compileTimeHandle = (CORINFO_GENERIC_HANDLE)pFD;

        fRuntimeLookup = th.IsSharedByGenericInstantiations() && pFD->IsStatic();
    }
    else
    {
        TypeHandle th(pResolvedToken->hClass);

        pResult->handleType = CORINFO_HANDLETYPE_CLASS;
        pResult->compileTimeHandle = (CORINFO_GENERIC_HANDLE)th.AsPtr();

        if (fEmbedParent && pResolvedToken->hMethod != NULL)
        {
            MethodDesc * pDeclaringMD = (MethodDesc *)pResolvedToken->hMethod;

            if (!pDeclaringMD->GetMethodTable()->HasSameTypeDefAs(th.GetMethodTable()))
            {
                //
                // The method type may point to a sub-class of the actual class that declares the method.
                // It is important to embed the declaring type in this case.
                //

                pTemplateMD = pDeclaringMD;

                pResult->compileTimeHandle = (CORINFO_GENERIC_HANDLE)pDeclaringMD->GetMethodTable();
            }
        }

        // IsSharedByGenericInstantiations would not work here. The runtime lookup is required
        // even for standalone generic variables that show up as __Canon here.
        fRuntimeLookup = th.IsCanonicalSubtype();
    }

    _ASSERTE(pResult->compileTimeHandle);

    if (fRuntimeLookup)
    {
        DictionaryEntryKind entryKind = EmptySlot;
        switch (pResult->handleType)
        {
        case CORINFO_HANDLETYPE_CLASS:
            entryKind = (pTemplateMD != NULL) ? DeclaringTypeHandleSlot : TypeHandleSlot;
            break;
        case CORINFO_HANDLETYPE_METHOD:
            entryKind = MethodDescSlot;
            break;
        case CORINFO_HANDLETYPE_FIELD:
            entryKind = FieldDescSlot;
            break;
        default:
            _ASSERTE(false);
        }

        ComputeRuntimeLookupForSharedGenericToken(entryKind,
                                                  pResolvedToken,
                                                  NULL,
                                                  pTemplateMD,
                                                  &pResult->lookup);
    }
    else
    {
        // If the target is not shared then we've already got our result and
        // can simply do a static look up
        pResult->lookup.lookupKind.needsRuntimeLookup = false;

        pResult->lookup.constLookup.handle = pResult->compileTimeHandle;
        pResult->lookup.constLookup.accessType = IAT_VALUE;
    }

    EE_TO_JIT_TRANSITION();
}

void CEEInfo::ScanForModuleDependencies(Module* pModule, SigPointer psig)
{
    STANDARD_VM_CONTRACT;

    _ASSERTE(pModule && !pModule->IsSystem());

    CorElementType eType;
    IfFailThrow(psig.GetElemType(&eType));

    switch (eType)
    {
        case ELEMENT_TYPE_GENERICINST:
        {
            ScanForModuleDependencies(pModule,psig);
            IfFailThrow(psig.SkipExactlyOne());

            uint32_t ntypars;
            IfFailThrow(psig.GetData(&ntypars));
            for (uint32_t i = 0; i < ntypars; i++)
            {
              ScanForModuleDependencies(pModule,psig);
              IfFailThrow(psig.SkipExactlyOne());
            }
            break;
        }

        case ELEMENT_TYPE_VALUETYPE:
        case ELEMENT_TYPE_CLASS:
        {
            mdToken tk;
            IfFailThrow(psig.GetToken(&tk));
            if (TypeFromToken(tk) ==  mdtTypeRef)
            {
                Module * pTypeDefModule;
                mdToken tkTypeDef;

                if  (ClassLoader::ResolveTokenToTypeDefThrowing(pModule, tk, &pTypeDefModule, &tkTypeDef))
                    break;

                if (!pTypeDefModule->IsSystem() && (pModule != pTypeDefModule))
                {
                    addActiveDependency((CORINFO_MODULE_HANDLE)pModule, (CORINFO_MODULE_HANDLE)pTypeDefModule);
                }
            }
            break;
        }

        default:
            break;
    }
}

void CEEInfo::ScanMethodSpec(Module * pModule, PCCOR_SIGNATURE pMethodSpec, ULONG cbMethodSpec)
{
    STANDARD_VM_CONTRACT;

    SigPointer sp(pMethodSpec, cbMethodSpec);

    BYTE etype;
    IfFailThrow(sp.GetByte(&etype));

    _ASSERT(etype == (BYTE)IMAGE_CEE_CS_CALLCONV_GENERICINST);

    uint32_t nGenericMethodArgs;
    IfFailThrow(sp.GetData(&nGenericMethodArgs));

    for (uint32_t i = 0; i < nGenericMethodArgs; i++)
    {
        ScanForModuleDependencies(pModule,sp);
        IfFailThrow(sp.SkipExactlyOne());
    }
}

bool CEEInfo::ScanTypeSpec(Module * pModule, PCCOR_SIGNATURE pTypeSpec, ULONG cbTypeSpec)
{
    STANDARD_VM_CONTRACT;

    SigPointer sp(pTypeSpec, cbTypeSpec);

    CorElementType eType;
    IfFailThrow(sp.GetElemType(&eType));

    // Filter out non-instantiated types and typedescs (typevars, arrays, ...)
    if (eType != ELEMENT_TYPE_GENERICINST)
    {
        // Scanning of the parent chain is required for reference types only.
        // Note that the parent chain MUST NOT be scanned for instantiated
        // generic variables because of they are not a real dependencies.
        return (eType == ELEMENT_TYPE_CLASS);
    }

    IfFailThrow(sp.SkipExactlyOne());

    uint32_t ntypars;
    IfFailThrow(sp.GetData(&ntypars));

    for (uint32_t i = 0; i < ntypars; i++)
    {
        ScanForModuleDependencies(pModule,sp);
        IfFailThrow(sp.SkipExactlyOne());
    }

    return true;
}

void CEEInfo::ScanInstantiation(Module * pModule, Instantiation inst)
{
    STANDARD_VM_CONTRACT;

    for (DWORD i = 0; i < inst.GetNumArgs(); i++)
    {
        TypeHandle th = inst[i];
        if (th.IsTypeDesc())
            continue;

        MethodTable * pMT = th.AsMethodTable();

        Module * pDefModule = pMT->GetModule();

        if (!pDefModule->IsSystem() && (pModule != pDefModule))
        {
            addActiveDependency((CORINFO_MODULE_HANDLE)pModule, (CORINFO_MODULE_HANDLE)pDefModule);
        }

        if (pMT->HasInstantiation())
        {
            ScanInstantiation(pModule, pMT->GetInstantiation());
        }
    }
}

//
// ScanToken is used to track triggers for creation of per-AppDomain state instead, including allocations required for statics and
// triggering of module cctors.
//
// The basic rule is: There should be no possibility of a shared module that is "active" to have a direct call into a  module that
// is not "active". And we don't want to intercept every call during runtime, so during compile time we track static calls and
// everything that can result in new virtual calls.
//
// The current algorithm (scan the parent type chain and instantiation variables) is more than enough to maintain this invariant.
// One could come up with a more efficient algorithm that still maintains the invariant, but it may introduce backward compatibility
// issues.
//
// For efficiency, the implementation leverages the loaded types as much as possible. Unfortunately, we still have to go back to
// metadata when the generic variables could have been substituted via generic context.
//
void CEEInfo::ScanToken(Module * pModule, CORINFO_RESOLVED_TOKEN * pResolvedToken, TypeHandle th, MethodDesc * pMD)
{
    STANDARD_VM_CONTRACT;

    if (pModule->IsSystem())
        return;

    //
    // Scan method instantiation
    //
    if (pMD != NULL && pResolvedToken->pMethodSpec != NULL)
    {
        if (ContextIsInstantiated(pResolvedToken->tokenContext))
        {
            ScanMethodSpec(pModule, pResolvedToken->pMethodSpec, pResolvedToken->cbMethodSpec);
        }
        else
        {
            ScanInstantiation(pModule, pMD->GetMethodInstantiation());
        }
    }

    if (th.IsTypeDesc())
        return;

    MethodTable * pMT = th.AsMethodTable();

    //
    // Scan type instantiation
    //
    if (pResolvedToken->pTypeSpec != NULL)
    {
        if (ContextIsInstantiated(pResolvedToken->tokenContext))
        {
            if (!ScanTypeSpec(pModule, pResolvedToken->pTypeSpec, pResolvedToken->cbTypeSpec))
                return;
        }
        else
        {
            ScanInstantiation(pModule, pMT->GetInstantiation());
        }
    }

    //
    // Scan chain of parent types
    //
    while (true)
    {
        Module * pDefModule = pMT->GetModule();
        if (pDefModule->IsSystem())
            break;

        if (pModule != pDefModule)
        {
            addActiveDependency((CORINFO_MODULE_HANDLE)pModule, (CORINFO_MODULE_HANDLE)pDefModule);
        }

        MethodTable * pParentMT = pMT->GetParentMethodTable();
        if (pParentMT == NULL)
            break;

        if (pParentMT->HasInstantiation())
        {
            IMDInternalImport* pInternalImport = pDefModule->GetMDImport();

            mdToken tkParent;
            IfFailThrow(pInternalImport->GetTypeDefProps(pMT->GetCl(), NULL, &tkParent));

            if (TypeFromToken(tkParent) == mdtTypeSpec)
            {
                PCCOR_SIGNATURE pTypeSpec;
                ULONG           cbTypeSpec;
                IfFailThrow(pInternalImport->GetTypeSpecFromToken(tkParent, &pTypeSpec, &cbTypeSpec));

                ScanTypeSpec(pDefModule, pTypeSpec, cbTypeSpec);
            }
        }

        pMT = pParentMT;
    }
}

void CEEInfo::ScanTokenForDynamicScope(CORINFO_RESOLVED_TOKEN * pResolvedToken, TypeHandle th, MethodDesc * pMD)
{
    STANDARD_VM_CONTRACT;

    if (m_pMethodBeingCompiled->IsLCGMethod())
    {
        // The dependency tracking for LCG is irrelevant. Perform immediate activation.
        if (pMD != NULL && pMD->HasMethodInstantiation())
            pMD->EnsureActive();
        if (!th.IsTypeDesc())
            th.AsMethodTable()->EnsureInstanceActive();
        return;
    }

    // Stubs-as-IL have to do regular dependency tracking because they can be shared cross-domain.
    Module * pModule = GetDynamicResolver(pResolvedToken->tokenScope)->GetDynamicMethod()->GetModule();
    ScanToken(pModule, pResolvedToken, th, pMD);
}

MethodDesc * CEEInfo::GetMethodForSecurity(CORINFO_METHOD_HANDLE callerHandle)
{
    STANDARD_VM_CONTRACT;

    // Cache the cast lookup
    if (callerHandle == m_hMethodForSecurity_Key)
    {
        return m_pMethodForSecurity_Value;
    }

    MethodDesc * pCallerMethod = (MethodDesc *)callerHandle;

    //If the caller is generic, load the open type and then load the field again,  This allows us to
    //differentiate between BadGeneric<T> containing a memberRef for a field of type InaccessibleClass and
    //GoodGeneric<T> containing a memberRef for a field of type T instantiated over InaccessibleClass.
    MethodDesc * pMethodForSecurity = pCallerMethod->IsILStub() ?
        pCallerMethod : pCallerMethod->LoadTypicalMethodDefinition();

    m_hMethodForSecurity_Key = callerHandle;
    m_pMethodForSecurity_Value = pMethodForSecurity;

    return pMethodForSecurity;
}

// Check that the instantation is <!/!!0, ..., !/!!(n-1)>
static bool IsSignatureForTypicalInstantiation(SigPointer sigptr, CorElementType varType, ULONG ntypars)
{
    STANDARD_VM_CONTRACT;

    for (uint32_t i = 0; i < ntypars; i++)
    {
        CorElementType type;
        IfFailThrow(sigptr.GetElemType(&type));
        if (type != varType)
            return false;

        uint32_t data;
        IfFailThrow(sigptr.GetData(&data));

        if (data != i)
             return false;
    }

    return true;
}

// Check that methodSpec instantiation is <!!0, ..., !!(n-1)>
static bool IsMethodSpecForTypicalInstantation(SigPointer sigptr)
{
    STANDARD_VM_CONTRACT;

    BYTE etype;
    IfFailThrow(sigptr.GetByte(&etype));
    _ASSERTE(etype == (BYTE)IMAGE_CEE_CS_CALLCONV_GENERICINST);

    uint32_t ntypars;
    IfFailThrow(sigptr.GetData(&ntypars));

    return IsSignatureForTypicalInstantiation(sigptr, ELEMENT_TYPE_MVAR, ntypars);
}

// Check that typeSpec instantiation is <!0, ..., !(n-1)>
static bool IsTypeSpecForTypicalInstantiation(SigPointer sigptr)
{
    STANDARD_VM_CONTRACT;

    CorElementType type;
    IfFailThrow(sigptr.GetElemType(&type));
    if (type != ELEMENT_TYPE_GENERICINST)
        return false;

    IfFailThrow(sigptr.SkipExactlyOne());

    uint32_t ntypars;
    IfFailThrow(sigptr.GetData(&ntypars));

    return IsSignatureForTypicalInstantiation(sigptr, ELEMENT_TYPE_VAR, ntypars);
}

void CEEInfo::ComputeRuntimeLookupForSharedGenericToken(DictionaryEntryKind entryKind,
                                                        CORINFO_RESOLVED_TOKEN * pResolvedToken,
                                                        CORINFO_RESOLVED_TOKEN * pConstrainedResolvedToken,
                                                        MethodDesc * pTemplateMD /* for method-based slots */,
                                                        CORINFO_LOOKUP *pResultLookup)
{
    CONTRACTL{
        STANDARD_VM_CHECK;
        PRECONDITION(CheckPointer(pResultLookup));
    } CONTRACTL_END;

    pResultLookup->lookupKind.needsRuntimeLookup = true;
    pResultLookup->lookupKind.runtimeLookupFlags = 0;

    CORINFO_RUNTIME_LOOKUP *pResult = &pResultLookup->runtimeLookup;
    pResult->signature = NULL;

    pResult->indirectFirstOffset = 0;
    pResult->indirectSecondOffset = 0;

    // Dictionary size checks skipped by default, unless we decide otherwise
    pResult->sizeOffset = CORINFO_NO_SIZE_CHECK;

    // Unless we decide otherwise, just do the lookup via a helper function
    pResult->indirections = CORINFO_USEHELPER;

    // Runtime lookups in inlined contexts are not supported by the runtime for now
    if (pResolvedToken->tokenContext != METHOD_BEING_COMPILED_CONTEXT())
    {
        pResultLookup->lookupKind.runtimeLookupKind = CORINFO_LOOKUP_NOT_SUPPORTED;
        return;
    }

    MethodDesc* pContextMD = GetMethodFromContext(pResolvedToken->tokenContext);
    MethodTable* pContextMT = pContextMD->GetMethodTable();
    bool isStaticVirtual = (pConstrainedResolvedToken != nullptr && pContextMD != nullptr && pContextMD->IsStatic());

    // There is a pathological case where invalid IL refereces __Canon type directly, but there is no dictionary availabled to store the lookup.
    if (!pContextMD->IsSharedByGenericInstantiations())
        COMPlusThrow(kInvalidProgramException);

    BOOL fInstrument = FALSE;

    if (pContextMD->RequiresInstMethodDescArg())
    {
        pResultLookup->lookupKind.runtimeLookupKind = CORINFO_LOOKUP_METHODPARAM;
    }
    else
    {
        if (pContextMD->RequiresInstMethodTableArg())
            pResultLookup->lookupKind.runtimeLookupKind = CORINFO_LOOKUP_CLASSPARAM;
        else
            pResultLookup->lookupKind.runtimeLookupKind = CORINFO_LOOKUP_THISOBJ;
    }

    // If we've got a  method type parameter of any kind then we must look in the method desc arg
    if (pContextMD->RequiresInstMethodDescArg())
    {
        pResult->helper = fInstrument ? CORINFO_HELP_RUNTIMEHANDLE_METHOD_LOG : CORINFO_HELP_RUNTIMEHANDLE_METHOD;

        if (fInstrument)
            goto NoSpecialCase;

        // Special cases:
        // (1) Naked method type variable: look up directly in instantiation hanging off runtime md
        // (2) Reference to method-spec of current method (e.g. a recursive call) i.e. currentmeth<!0,...,!(n-1)>
        if ((entryKind == TypeHandleSlot) && (pResolvedToken->tokenType != CORINFO_TOKENKIND_Newarr))
        {
            SigPointer sigptr(pResolvedToken->pTypeSpec, pResolvedToken->cbTypeSpec);
            CorElementType type;
            IfFailThrow(sigptr.GetElemType(&type));
            if (type == ELEMENT_TYPE_MVAR)
            {
                pResult->indirections = 2;
                pResult->testForNull = 0;
                pResult->testForFixup = 0;
                pResult->offsets[0] = offsetof(InstantiatedMethodDesc, m_pPerInstInfo);

                uint32_t data;
                IfFailThrow(sigptr.GetData(&data));
                pResult->offsets[1] = sizeof(TypeHandle) * data;

                return;
            }
        }
        else if (entryKind == MethodDescSlot)
        {
            // It's the context itself (i.e. a recursive call)
            if (!pTemplateMD->HasSameMethodDefAs(pContextMD))
                goto NoSpecialCase;

            // Now just check that the instantiation is (!!0, ..., !!(n-1))
            if (!IsMethodSpecForTypicalInstantation(SigPointer(pResolvedToken->pMethodSpec, pResolvedToken->cbMethodSpec)))
                goto NoSpecialCase;

            // Type instantiation has to match too if there is one
            if (pContextMT->HasInstantiation())
            {
                TypeHandle thTemplate(pResolvedToken->hClass);

                if (thTemplate.IsTypeDesc() || !thTemplate.AsMethodTable()->HasSameTypeDefAs(pContextMT))
                    goto NoSpecialCase;

                // This check filters out method instantiation on generic type definition, like G::M<!!0>()
                // We may not ever get it here. Filter it out just to be sure...
                if (pResolvedToken->pTypeSpec == NULL)
                    goto NoSpecialCase;

                if (!IsTypeSpecForTypicalInstantiation(SigPointer(pResolvedToken->pTypeSpec, pResolvedToken->cbTypeSpec)))
                    goto NoSpecialCase;
            }

            // Just use the method descriptor that was passed in!
            pResult->indirections = 0;
            pResult->testForNull = 0;
            pResult->testForFixup = 0;

            return;
        }
    }
    // Otherwise we must just have class type variables
    else
    {
        _ASSERTE(pContextMT->GetNumGenericArgs() > 0);

        if (pContextMD->RequiresInstMethodTableArg())
        {
            // If we've got a vtable extra argument, go through that
            pResult->helper = fInstrument ? CORINFO_HELP_RUNTIMEHANDLE_CLASS_LOG : CORINFO_HELP_RUNTIMEHANDLE_CLASS;
        }
        // If we've got an object, go through its vtable
        else
        {
            _ASSERTE(pContextMD->AcquiresInstMethodTableFromThis());
            pResult->helper = fInstrument ? CORINFO_HELP_RUNTIMEHANDLE_CLASS_LOG : CORINFO_HELP_RUNTIMEHANDLE_CLASS;
        }

        if (fInstrument)
            goto NoSpecialCase;

        // Special cases:
        // (1) Naked class type variable: look up directly in instantiation hanging off vtable
        // (2) C<!0,...,!(n-1)> where C is the context's class and C is sealed: just return vtable ptr
        if ((entryKind == TypeHandleSlot) && (pResolvedToken->tokenType != CORINFO_TOKENKIND_Newarr))
        {
            SigPointer sigptr(pResolvedToken->pTypeSpec, pResolvedToken->cbTypeSpec);
            CorElementType type;
            IfFailThrow(sigptr.GetElemType(&type));
            if (type == ELEMENT_TYPE_VAR)
            {
                pResult->indirections = 3;
                pResult->testForNull = 0;
                pResult->testForFixup = 0;
                pResult->offsets[0] = MethodTable::GetOffsetOfPerInstInfo();
                pResult->offsets[1] = sizeof(TypeHandle*) * (pContextMT->GetNumDicts() - 1);
                uint32_t data;
                IfFailThrow(sigptr.GetData(&data));
                pResult->offsets[2] = sizeof(TypeHandle) * data;

                return;
            }
            else if (type == ELEMENT_TYPE_GENERICINST &&
                (pContextMT->IsSealed() || pResultLookup->lookupKind.runtimeLookupKind == CORINFO_LOOKUP_CLASSPARAM))
            {
                TypeHandle thTemplate(pResolvedToken->hClass);

                if (thTemplate.IsTypeDesc() || !thTemplate.AsMethodTable()->HasSameTypeDefAs(pContextMT))
                    goto NoSpecialCase;

                if (!IsTypeSpecForTypicalInstantiation(SigPointer(pResolvedToken->pTypeSpec, pResolvedToken->cbTypeSpec)))
                    goto NoSpecialCase;

                // Just use the vtable pointer itself!
                pResult->indirections = 0;
                pResult->testForNull = 0;
                pResult->testForFixup = 0;

                return;
            }
        }
    }

NoSpecialCase:

    SigBuilder sigBuilder;

    sigBuilder.AppendData(entryKind);

    if (pResultLookup->lookupKind.runtimeLookupKind != CORINFO_LOOKUP_METHODPARAM)
    {
        _ASSERTE(pContextMT->GetNumDicts() > 0);
        sigBuilder.AppendData(pContextMT->GetNumDicts() - 1);
    }

    Module * pModule = (Module *)pResolvedToken->tokenScope;

    switch (entryKind)
    {
    case DeclaringTypeHandleSlot:
        _ASSERTE(pTemplateMD != NULL);
        sigBuilder.AppendElementType(ELEMENT_TYPE_INTERNAL);
        sigBuilder.AppendPointer(pTemplateMD->GetMethodTable());
        FALLTHROUGH;

    case TypeHandleSlot:
        {
            if (pResolvedToken->tokenType == CORINFO_TOKENKIND_Newarr)
            {
                sigBuilder.AppendElementType(ELEMENT_TYPE_SZARRAY);
            }

            // Note that we can come here with pResolvedToken->pTypeSpec == NULL for invalid IL that
            // directly references __Canon
            if (pResolvedToken->pTypeSpec != NULL)
            {
                SigPointer sigptr(pResolvedToken->pTypeSpec, pResolvedToken->cbTypeSpec);
                sigptr.ConvertToInternalExactlyOne(pModule, NULL, &sigBuilder);
            }
            else
            {
                sigBuilder.AppendElementType(ELEMENT_TYPE_INTERNAL);
                sigBuilder.AppendPointer(pResolvedToken->hClass);
            }
        }
        break;

    case ConstrainedMethodEntrySlot:
        // Encode constrained type token
        if (pConstrainedResolvedToken->pTypeSpec != NULL)
        {
            SigPointer sigptr(pConstrainedResolvedToken->pTypeSpec, pConstrainedResolvedToken->cbTypeSpec);
            sigptr.ConvertToInternalExactlyOne(pModule, NULL, &sigBuilder);
        }
        else
        {
            sigBuilder.AppendElementType(ELEMENT_TYPE_INTERNAL);
            sigBuilder.AppendPointer(pConstrainedResolvedToken->hClass);
        }
        FALLTHROUGH;

    case MethodDescSlot:
    case MethodEntrySlot:
    case DispatchStubAddrSlot:
        {
            // Encode containing type
            if (pResolvedToken->pTypeSpec != NULL)
            {
                SigPointer sigptr(pResolvedToken->pTypeSpec, pResolvedToken->cbTypeSpec);
                sigptr.ConvertToInternalExactlyOne(pModule, NULL, &sigBuilder);
            }
            else
            {
                sigBuilder.AppendElementType(ELEMENT_TYPE_INTERNAL);
                sigBuilder.AppendPointer(pResolvedToken->hClass);
            }

            // Encode method
            _ASSERTE(pTemplateMD != NULL);

            mdMethodDef methodToken               = pTemplateMD->GetMemberDef_NoLogging();
            DWORD       methodFlags               = 0;

            // Check for non-NULL method spec first. We can encode the method instantiation only if we have one in method spec to start with. Note that there are weird cases
            // like instantiating stub for generic method definition that do not have method spec but that won't be caught by the later conditions either.
            BOOL fMethodNeedsInstantiation = (pResolvedToken->pMethodSpec != NULL) && pTemplateMD->HasMethodInstantiation() && !pTemplateMD->IsGenericMethodDefinition();

            if (pTemplateMD->IsUnboxingStub())
                methodFlags |= ENCODE_METHOD_SIG_UnboxingStub;
            // Always create instantiating stub for method entry points even if the template does not ask for it. It saves caller
            // from creating throw-away instantiating stub.
            if (pTemplateMD->IsInstantiatingStub() || (entryKind == MethodEntrySlot))
                methodFlags |= ENCODE_METHOD_SIG_InstantiatingStub;
            if (fMethodNeedsInstantiation)
                methodFlags |= ENCODE_METHOD_SIG_MethodInstantiation;
            if (IsNilToken(methodToken))
            {
                methodFlags |= ENCODE_METHOD_SIG_SlotInsteadOfToken;
            }
            else
            if (entryKind == DispatchStubAddrSlot && pTemplateMD->IsVtableMethod())
            {
                // Encode the method for dispatch stub using slot to avoid touching the interface method MethodDesc at runtime

                // There should be no other flags set if we are encoding the method using slot for virtual stub dispatch
                _ASSERTE(methodFlags == 0);

                methodFlags |= ENCODE_METHOD_SIG_SlotInsteadOfToken;
            }
            else
            if (!pTemplateMD->GetModule()->IsInCurrentVersionBubble())
            {
                // Using a method defined in another version bubble. We can assume the slot number is stable only for real interface methods.
                if (!pTemplateMD->GetMethodTable()->IsInterface() || pTemplateMD->IsStatic() || pTemplateMD->HasMethodInstantiation())
                {
                    _ASSERTE(!"References to non-interface methods not yet supported in version resilient images");
                    IfFailThrow(E_FAIL);
                }
                methodFlags |= ENCODE_METHOD_SIG_SlotInsteadOfToken;
            }

            sigBuilder.AppendData(methodFlags);

            if ((methodFlags & ENCODE_METHOD_SIG_SlotInsteadOfToken) == 0)
            {
                // Encode method token and its module context (as method's type)
                sigBuilder.AppendElementType(ELEMENT_TYPE_INTERNAL);
                sigBuilder.AppendPointer(pTemplateMD->GetMethodTable());

                sigBuilder.AppendData(RidFromToken(methodToken));
            }
            else
            {
                sigBuilder.AppendData(pTemplateMD->GetSlot());
            }

            if (fMethodNeedsInstantiation)
            {
                SigPointer sigptr(pResolvedToken->pMethodSpec, pResolvedToken->cbMethodSpec);

                BYTE etype;
                IfFailThrow(sigptr.GetByte(&etype));

                // Load the generic method instantiation
                THROW_BAD_FORMAT_MAYBE(etype == (BYTE)IMAGE_CEE_CS_CALLCONV_GENERICINST, 0, pModule);

                uint32_t nGenericMethodArgs;
                IfFailThrow(sigptr.GetData(&nGenericMethodArgs));
                sigBuilder.AppendData(nGenericMethodArgs);

                _ASSERTE(nGenericMethodArgs == pTemplateMD->GetNumGenericMethodArgs());

                for (DWORD i = 0; i < nGenericMethodArgs; i++)
                {
                    sigptr.ConvertToInternalExactlyOne(pModule, NULL, &sigBuilder);
                }
            }
        }
        break;

    case FieldDescSlot:
        {
            if (pResolvedToken->pTypeSpec != NULL)
            {
                 // Encode containing type
                SigPointer sigptr(pResolvedToken->pTypeSpec, pResolvedToken->cbTypeSpec);
                sigptr.ConvertToInternalExactlyOne(pModule, NULL, &sigBuilder);
            }
            else
            {
                sigBuilder.AppendElementType(ELEMENT_TYPE_INTERNAL);
                sigBuilder.AppendPointer(pResolvedToken->hClass);
            }

            FieldDesc * pField = (FieldDesc *)pResolvedToken->hField;
            _ASSERTE(pField != NULL);

            DWORD fieldIndex = pField->GetApproxEnclosingMethodTable()->GetIndexForFieldDesc(pField);
            sigBuilder.AppendData(fieldIndex);
        }
        break;

    default:
        _ASSERTE(false);
    }

    DictionaryEntrySignatureSource signatureSource = FromJIT;

    WORD slot;

    // It's a method dictionary lookup
    if (pResultLookup->lookupKind.runtimeLookupKind == CORINFO_LOOKUP_METHODPARAM)
    {
        _ASSERTE(pContextMD != NULL);
        _ASSERTE(pContextMD->HasMethodInstantiation());

        if (DictionaryLayout::FindToken(pContextMD, pContextMD->GetLoaderAllocator(), 1, &sigBuilder, NULL, signatureSource, pResult, &slot))
        {
            pResult->testForNull = 1;
            pResult->testForFixup = 0;
            int minDictSize = pContextMD->GetNumGenericMethodArgs() + 1 + pContextMD->GetDictionaryLayout()->GetNumInitialSlots();
            if (slot >= minDictSize)
            {
                // Dictionaries are guaranteed to have at least the number of slots allocated initially, so skip size check for smaller indexes
                pResult->sizeOffset = (WORD)pContextMD->GetNumGenericMethodArgs() * sizeof(DictionaryEntry);
            }

            // Indirect through dictionary table pointer in InstantiatedMethodDesc
            pResult->offsets[0] = offsetof(InstantiatedMethodDesc, m_pPerInstInfo);
        }
    }

    // It's a class dictionary lookup (CORINFO_LOOKUP_CLASSPARAM or CORINFO_LOOKUP_THISOBJ)
    else
    {
        if (DictionaryLayout::FindToken(pContextMT, pContextMT->GetLoaderAllocator(), 2, &sigBuilder, NULL, signatureSource, pResult, &slot))
        {
            pResult->testForNull = 1;
            pResult->testForFixup = 0;
            int minDictSize = pContextMT->GetNumGenericArgs() + 1 + pContextMT->GetClass()->GetDictionaryLayout()->GetNumInitialSlots();
            if (slot >= minDictSize)
            {
                // Dictionaries are guaranteed to have at least the number of slots allocated initially, so skip size check for smaller indexes
                pResult->sizeOffset = (WORD)pContextMT->GetNumGenericArgs() * sizeof(DictionaryEntry);
            }

            // Indirect through dictionary table pointer in vtable
            pResult->offsets[0] = MethodTable::GetOffsetOfPerInstInfo();

            // Next indirect through the dictionary appropriate to this instantiated type
            pResult->offsets[1] = sizeof(TypeHandle*) * (pContextMT->GetNumDicts() - 1);
        }
    }
}



/*********************************************************************/
const char* CEEInfo::getClassName (CORINFO_CLASS_HANDLE clsHnd)
{
    CONTRACTL {
        THROWS;
        GC_TRIGGERS;
        MODE_PREEMPTIVE;
    } CONTRACTL_END;

    const char* result = NULL;

    JIT_TO_EE_TRANSITION();

    TypeHandle VMClsHnd(clsHnd);
    MethodTable* pMT = VMClsHnd.GetMethodTable();
    if (pMT == NULL)
    {
        result = "";
    }
    else
    {
#ifdef _DEBUG
        result = pMT->GetDebugClassName();
#else // !_DEBUG
        // since this is for diagnostic purposes only,
        // give up on the namespace, as we don't have a buffer to concat it
        // also note this won't show array class names.
        LPCUTF8 nameSpace;
        result = pMT->GetFullyQualifiedNameInfo(&nameSpace);
#endif
    }

    EE_TO_JIT_TRANSITION();

    return result;
}

/***********************************************************************/
const char* CEEInfo::getHelperName (CorInfoHelpFunc ftnNum)
{
    CONTRACTL {
        NOTHROW;
        GC_NOTRIGGER;
        MODE_PREEMPTIVE;
        PRECONDITION(ftnNum >= 0 && ftnNum < CORINFO_HELP_COUNT);
    } CONTRACTL_END;

    const char* result = NULL;

    JIT_TO_EE_TRANSITION_LEAF();

#ifdef _DEBUG
    result = hlpFuncTable[ftnNum].name;
#else
    result = "AnyJITHelper";
#endif

    EE_TO_JIT_TRANSITION_LEAF();

    return result;
}


/*********************************************************************/
int CEEInfo::appendClassName(_Outptr_opt_result_buffer_(*pnBufLen) char16_t**   ppBuf,
                             int*                                               pnBufLen,
                             CORINFO_CLASS_HANDLE                               clsHnd,
                             bool                                               fNamespace,
                             bool                                               fFullInst,
                             bool                                               fAssembly)
{
    CONTRACTL {
        MODE_PREEMPTIVE;
        THROWS;
        GC_TRIGGERS;
    } CONTRACTL_END;

    int nLen = 0;

    JIT_TO_EE_TRANSITION();

    TypeHandle th(clsHnd);
    StackSString ss;
    TypeString::AppendType(ss,th,
                           (fNamespace ? TypeString::FormatNamespace : 0) |
                           (fFullInst ? TypeString::FormatFullInst : 0) |
                           (fAssembly ? TypeString::FormatAssembly : 0));
    const WCHAR* szString = ss.GetUnicode();
    nLen = (int)wcslen(szString);
    if (*pnBufLen > 0)
    {
        // Copy as much as will fit.
        WCHAR* pBuf = (WCHAR*)*ppBuf;
        int nLenToCopy = min(*pnBufLen, nLen + /* null terminator */ 1);
        for (int i = 0; i < nLenToCopy - 1; i++)
        {
            pBuf[i] = szString[i];
        }
        pBuf[nLenToCopy - 1] = 0; // null terminate the string if it wasn't already

        // Update the buffer pointer and buffer size pointer based on the amount actually copied.
        // Don't include the null terminator. `*ppBuf` will point at the added null terminator.
        (*ppBuf) += nLenToCopy - 1;
        (*pnBufLen) -= nLenToCopy - 1;
    }

    EE_TO_JIT_TRANSITION();

    // Return the actual length of the string, not including the null terminator.
    return nLen;
}

/*********************************************************************/
CORINFO_MODULE_HANDLE CEEInfo::getClassModule(CORINFO_CLASS_HANDLE clsHnd)
{
    CONTRACTL {
        NOTHROW;
        GC_NOTRIGGER;
        MODE_PREEMPTIVE;
    } CONTRACTL_END;

    CORINFO_MODULE_HANDLE result = NULL;

    JIT_TO_EE_TRANSITION_LEAF();

    TypeHandle     VMClsHnd(clsHnd);

    result = CORINFO_MODULE_HANDLE(VMClsHnd.GetModule());

    EE_TO_JIT_TRANSITION_LEAF();

    return result;
}

/*********************************************************************/
CORINFO_ASSEMBLY_HANDLE CEEInfo::getModuleAssembly(CORINFO_MODULE_HANDLE modHnd)
{
    CONTRACTL {
        NOTHROW;
        GC_NOTRIGGER;
        MODE_PREEMPTIVE;
    } CONTRACTL_END;

    CORINFO_ASSEMBLY_HANDLE result = NULL;

    JIT_TO_EE_TRANSITION_LEAF();

    result = CORINFO_ASSEMBLY_HANDLE(GetModule(modHnd)->GetAssembly());

    EE_TO_JIT_TRANSITION_LEAF();

    return result;
}

/*********************************************************************/
const char* CEEInfo::getAssemblyName(CORINFO_ASSEMBLY_HANDLE asmHnd)
{
    CONTRACTL {
        THROWS;
        GC_TRIGGERS;
        MODE_PREEMPTIVE;
    } CONTRACTL_END;

    const char*  result = NULL;

    JIT_TO_EE_TRANSITION();
    result = ((Assembly*)asmHnd)->GetSimpleName();
    EE_TO_JIT_TRANSITION();

    return result;
}

/*********************************************************************/
void* CEEInfo::LongLifetimeMalloc(size_t sz)
{
    CONTRACTL {
        NOTHROW;
        GC_NOTRIGGER;
        MODE_PREEMPTIVE;
    } CONTRACTL_END;

    void*  result = NULL;

    JIT_TO_EE_TRANSITION_LEAF();
    result = new (nothrow) char[sz];
    EE_TO_JIT_TRANSITION_LEAF();

    return result;
}

/*********************************************************************/
void CEEInfo::LongLifetimeFree(void* obj)
{
    CONTRACTL {
        NOTHROW;
        GC_NOTRIGGER;
        MODE_PREEMPTIVE;
    } CONTRACTL_END;

    JIT_TO_EE_TRANSITION_LEAF();
    (operator delete)(obj);
    EE_TO_JIT_TRANSITION_LEAF();
}

/*********************************************************************/
size_t CEEInfo::getClassModuleIdForStatics(CORINFO_CLASS_HANDLE clsHnd, CORINFO_MODULE_HANDLE *pModuleHandle, void **ppIndirection)
{
    CONTRACTL {
        NOTHROW;
        GC_NOTRIGGER;
        MODE_PREEMPTIVE;
    } CONTRACTL_END;

    size_t result = 0;

    JIT_TO_EE_TRANSITION_LEAF();

    TypeHandle     VMClsHnd(clsHnd);
    Module *pModule = VMClsHnd.AsMethodTable()->GetModuleForStatics();

    if (ppIndirection != NULL)
        *ppIndirection = NULL;

    // The zapper needs the module handle. The jit should not use it at all.
    if (pModuleHandle)
        *pModuleHandle = CORINFO_MODULE_HANDLE(pModule);

    result = pModule->GetModuleID();

    _ASSERTE(result);

    EE_TO_JIT_TRANSITION_LEAF();

    return result;
}

/*********************************************************************/
bool CEEInfo::isValueClass(CORINFO_CLASS_HANDLE clsHnd)
{
    CONTRACTL {
        NOTHROW;
        GC_NOTRIGGER;
        MODE_PREEMPTIVE;
    } CONTRACTL_END;

    bool ret = false;

    JIT_TO_EE_TRANSITION_LEAF();

    _ASSERTE(clsHnd);

    ret = TypeHandle(clsHnd).IsValueType();

    EE_TO_JIT_TRANSITION_LEAF();

    return ret;
}

/*********************************************************************/
// Decides how the JIT should do the optimization to inline the check for
//     GetTypeFromHandle(handle) == obj.GetType()
//     GetTypeFromHandle(X) == GetTypeFromHandle(Y)
//
// This will enable to use directly the typehandle instead of going through getClassByHandle
CorInfoInlineTypeCheck CEEInfo::canInlineTypeCheck(CORINFO_CLASS_HANDLE clsHnd, CorInfoInlineTypeCheckSource source)
{
    LIMITED_METHOD_CONTRACT;
    return CORINFO_INLINE_TYPECHECK_PASS;
}

/*********************************************************************/
uint32_t CEEInfo::getClassAttribs (CORINFO_CLASS_HANDLE clsHnd)
{
    CONTRACTL {
        THROWS;
        GC_TRIGGERS;
        MODE_PREEMPTIVE;
    } CONTRACTL_END;

    // <REVISIT_TODO>@todo FIX need to really fetch the class attributes.  at present
    // we don't need to because the JIT only cares in the case of COM classes</REVISIT_TODO>
    uint32_t ret = 0;

    JIT_TO_EE_TRANSITION();

    ret = getClassAttribsInternal(clsHnd);

    EE_TO_JIT_TRANSITION();

    return ret;
}

/*********************************************************************/
uint32_t CEEInfo::getClassAttribsInternal (CORINFO_CLASS_HANDLE clsHnd)
{
    STANDARD_VM_CONTRACT;

    DWORD ret = 0;

    _ASSERTE(clsHnd);

    TypeHandle     VMClsHnd(clsHnd);

    // Byrefs should only occur in method and local signatures, which are accessed
    // using ICorClassInfo and ICorClassInfo.getChildType.
    // So getClassAttribs() should not be called for byrefs

    if (VMClsHnd.IsByRef())
    {
        _ASSERTE(!"Did findClass() return a Byref?");
        COMPlusThrowHR(COR_E_BADIMAGEFORMAT);
    }
    else if (VMClsHnd.IsGenericVariable())
    {
        //@GENERICSVER: for now, type variables simply report "variable".
        ret |= CORINFO_FLG_GENERIC_TYPE_VARIABLE;
    }
    else
    {
        MethodTable *pMT = VMClsHnd.GetMethodTable();

        if (!pMT)
        {
            _ASSERTE(!"Did findClass() return a Byref?");
            COMPlusThrowHR(COR_E_BADIMAGEFORMAT);
        }

        EEClass * pClass = pMT->GetClass();

        // The array flag is used to identify the faked-up methods on
        // array types, i.e. .ctor, Get, Set and Address
        if (pMT->IsArray())
            ret |= CORINFO_FLG_ARRAY;

        if (pMT->IsInterface())
            ret |= CORINFO_FLG_INTERFACE;

        if (pMT->HasComponentSize())
            ret |= CORINFO_FLG_VAROBJSIZE;

        if (VMClsHnd.IsValueType())
        {
            ret |= CORINFO_FLG_VALUECLASS;

            if (pMT->IsByRefLike())
                ret |= CORINFO_FLG_BYREF_LIKE;

            if ((pClass->IsNotTightlyPacked() && (!pClass->IsManagedSequential() || pClass->HasExplicitSize())) ||
                pMT == g_TypedReferenceMT ||
                VMClsHnd.IsNativeValueType())
            {
                ret |= CORINFO_FLG_CUSTOMLAYOUT;
            }

            if (pClass->IsUnsafeValueClass())
                ret |= CORINFO_FLG_UNSAFE_VALUECLASS;
        }
        if (pClass->HasExplicitFieldOffsetLayout() && pClass->HasOverLayedField())
            ret |= CORINFO_FLG_OVERLAPPING_FIELDS;
        if (VMClsHnd.IsCanonicalSubtype())
            ret |= CORINFO_FLG_SHAREDINST;

        if (pMT->HasVariance())
            ret |= CORINFO_FLG_VARIANCE;

        if (pMT->ContainsPointers() || pMT == g_TypedReferenceMT)
            ret |= CORINFO_FLG_CONTAINS_GC_PTR;

        if (pMT->IsDelegate())
            ret |= CORINFO_FLG_DELEGATE;

        if (pClass->IsBeforeFieldInit())
        {
            ret |= CORINFO_FLG_BEFOREFIELDINIT;
        }

        if (pClass->IsAbstract())
            ret |= CORINFO_FLG_ABSTRACT;

        if (pClass->IsSealed())
            ret |= CORINFO_FLG_FINAL;

        if (pMT->IsIntrinsicType())
            ret |= CORINFO_FLG_INTRINSIC_TYPE;
    }

    return ret;
}

/*********************************************************************/
//
// See code:CorInfoFlag#ClassConstructionFlags  for details.
//
CorInfoInitClassResult CEEInfo::initClass(
            CORINFO_FIELD_HANDLE    field,
            CORINFO_METHOD_HANDLE   method,
            CORINFO_CONTEXT_HANDLE  context)
{
    CONTRACTL {
        THROWS;
        GC_TRIGGERS;
        MODE_PREEMPTIVE;
    } CONTRACTL_END;

    DWORD result = CORINFO_INITCLASS_NOT_REQUIRED;

    JIT_TO_EE_TRANSITION();
    {

    FieldDesc * pFD = (FieldDesc *)field;
    _ASSERTE(pFD == NULL || pFD->IsStatic());

    MethodDesc* pMD = (method != NULL) ? (MethodDesc*)method : m_pMethodBeingCompiled;

    TypeHandle typeToInitTH = (pFD != NULL) ? pFD->GetEnclosingMethodTable() : GetTypeFromContext(context);

    MethodDesc *methodBeingCompiled = m_pMethodBeingCompiled;

    MethodTable *pTypeToInitMT = typeToInitTH.AsMethodTable();

    if (pTypeToInitMT->IsClassInited())
    {
        // If the type is initialized there really is nothing to do.
        result = CORINFO_INITCLASS_INITIALIZED;
        goto exit;
    }

    if (pTypeToInitMT->IsGlobalClass())
    {
        // For both jitted and ngen code the global class is always considered initialized
        result = CORINFO_INITCLASS_NOT_REQUIRED;
        goto exit;
    }

    if (pFD == NULL)
    {
        if (pTypeToInitMT->GetClass()->IsBeforeFieldInit())
        {
            // We can wait for field accesses to run .cctor
            result = CORINFO_INITCLASS_NOT_REQUIRED;
            goto exit;
        }

        // Run .cctor on statics & constructors
        if (pMD->IsStatic())
        {
            // Except don't class construct on .cctor - it would be circular
            if (pMD->IsClassConstructor())
            {
                result = CORINFO_INITCLASS_NOT_REQUIRED;
                goto exit;
            }
        }
        else
        // According to the spec, we should be able to do this optimization for both reference and valuetypes.
        // To maintain backward compatibility, we are doing it for reference types only.
        // We don't do this for interfaces though, as those don't have instance constructors.
        if (!pMD->IsCtor() && !pTypeToInitMT->IsValueType() && !pTypeToInitMT->IsInterface())
        {
            // For instance methods of types with precise-initialization
            // semantics, we can assume that the .ctor triggerred the
            // type initialization.
            // This does not hold for NULL "this" object. However, the spec does
            // not require that case to work.
            result = CORINFO_INITCLASS_NOT_REQUIRED;
            goto exit;
        }
    }

    if (pTypeToInitMT->IsSharedByGenericInstantiations())
    {
        if ((pFD == NULL) && (method != NULL) && (context == METHOD_BEING_COMPILED_CONTEXT()))
        {
            _ASSERTE(pTypeToInitMT == methodBeingCompiled->GetMethodTable());
            // If we're inling a call to a method in our own type, then we should already
            // have triggered the .cctor when caller was itself called.
            result = CORINFO_INITCLASS_NOT_REQUIRED;
            goto exit;
        }

        // Shared generic code has to use helper. Moreover, tell JIT not to inline since
        // inlining of generic dictionary lookups is not supported.
        result = CORINFO_INITCLASS_USE_HELPER | CORINFO_INITCLASS_DONT_INLINE;
        goto exit;
    }

    //
    // Try to prove that the initialization is not necessary because of nesting
    //

    if (pFD == NULL)
    {
        // Handled above
        _ASSERTE(!pTypeToInitMT->GetClass()->IsBeforeFieldInit());

        if (method != NULL && pTypeToInitMT == methodBeingCompiled->GetMethodTable())
        {
            // If we're inling a call to a method in our own type, then we should already
            // have triggered the .cctor when caller was itself called.
            result = CORINFO_INITCLASS_NOT_REQUIRED;
            goto exit;
        }
    }
    else
    {
        // This optimization may cause static fields in reference types to be accessed without cctor being triggered
        // for NULL "this" object. It does not conform with what the spec says. However, we have been historically
        // doing it for perf reasons.
        if (!pTypeToInitMT->IsValueType() && !pTypeToInitMT->IsInterface() && !pTypeToInitMT->GetClass()->IsBeforeFieldInit())
        {
            if (pTypeToInitMT == GetTypeFromContext(context).AsMethodTable() || pTypeToInitMT == methodBeingCompiled->GetMethodTable())
            {
                // The class will be initialized by the time we access the field.
                result = CORINFO_INITCLASS_NOT_REQUIRED;
                goto exit;
            }
        }

        // If we are currently compiling the class constructor for this static field access then we can skip the initClass
        if (methodBeingCompiled->GetMethodTable() == pTypeToInitMT && methodBeingCompiled->IsStatic() && methodBeingCompiled->IsClassConstructor())
        {
            // The class will be initialized by the time we access the field.
            result = CORINFO_INITCLASS_NOT_REQUIRED;
            goto exit;
        }
    }

    //
    // Optimizations for domain specific code
    //

    // Allocate space for the local class if necessary, but don't trigger
    // class construction.
    DomainLocalModule *pModule = pTypeToInitMT->GetDomainLocalModule();
    pModule->PopulateClass(pTypeToInitMT);

    if (pTypeToInitMT->IsClassInited())
    {
        result = CORINFO_INITCLASS_INITIALIZED;
        goto exit;
    }

    result = CORINFO_INITCLASS_USE_HELPER;
    }
exit: ;
    EE_TO_JIT_TRANSITION();

    return (CorInfoInitClassResult)result;
}



void CEEInfo::classMustBeLoadedBeforeCodeIsRun (CORINFO_CLASS_HANDLE typeToLoadHnd)
{
    CONTRACTL {
        NOTHROW;
        GC_NOTRIGGER;
        MODE_PREEMPTIVE;
    } CONTRACTL_END;

    JIT_TO_EE_TRANSITION_LEAF();

    TypeHandle th = TypeHandle(typeToLoadHnd);

    // Type handles returned to JIT at runtime are always fully loaded. Verify that it is the case.
    _ASSERTE(th.IsFullyLoaded());

    EE_TO_JIT_TRANSITION_LEAF();
}

/*********************************************************************/
void CEEInfo::methodMustBeLoadedBeforeCodeIsRun (CORINFO_METHOD_HANDLE methHnd)
{
    CONTRACTL {
        NOTHROW;
        GC_NOTRIGGER;
        MODE_PREEMPTIVE;
    } CONTRACTL_END;

    JIT_TO_EE_TRANSITION_LEAF();

    MethodDesc *pMD = (MethodDesc*) methHnd;

    // MethodDescs returned to JIT at runtime are always fully loaded. Verify that it is the case.
    _ASSERTE(pMD->GetMethodTable()->IsFullyLoaded());

    EE_TO_JIT_TRANSITION_LEAF();
}

/*********************************************************************/
CORINFO_METHOD_HANDLE CEEInfo::mapMethodDeclToMethodImpl(CORINFO_METHOD_HANDLE methHnd)
{
    CONTRACTL {
        THROWS;
        GC_TRIGGERS;
        MODE_PREEMPTIVE;
    } CONTRACTL_END;

    CORINFO_METHOD_HANDLE result = NULL;

    JIT_TO_EE_TRANSITION();

    MethodDesc *pMD = GetMethod(methHnd);
    pMD = MethodTable::MapMethodDeclToMethodImpl(pMD);
    result = (CORINFO_METHOD_HANDLE) pMD;

    EE_TO_JIT_TRANSITION();

    return result;
}

/*********************************************************************/
CORINFO_CLASS_HANDLE CEEInfo::getBuiltinClass(CorInfoClassId classId)
{
    CONTRACTL {
        THROWS;
        GC_TRIGGERS;
        MODE_PREEMPTIVE;
    } CONTRACTL_END;

    CORINFO_CLASS_HANDLE result = (CORINFO_CLASS_HANDLE) 0;

    JIT_TO_EE_TRANSITION();

    switch (classId)
    {
    case CLASSID_SYSTEM_OBJECT:
        result = CORINFO_CLASS_HANDLE(g_pObjectClass);
        break;
    case CLASSID_TYPED_BYREF:
        result = CORINFO_CLASS_HANDLE(g_TypedReferenceMT);
        break;
    case CLASSID_TYPE_HANDLE:
        result = CORINFO_CLASS_HANDLE(CoreLibBinder::GetClass(CLASS__TYPE_HANDLE));
        break;
    case CLASSID_FIELD_HANDLE:
        result = CORINFO_CLASS_HANDLE(CoreLibBinder::GetClass(CLASS__FIELD_HANDLE));
        break;
    case CLASSID_METHOD_HANDLE:
        result = CORINFO_CLASS_HANDLE(CoreLibBinder::GetClass(CLASS__METHOD_HANDLE));
        break;
    case CLASSID_ARGUMENT_HANDLE:
        result = CORINFO_CLASS_HANDLE(CoreLibBinder::GetClass(CLASS__ARGUMENT_HANDLE));
        break;
    case CLASSID_STRING:
        result = CORINFO_CLASS_HANDLE(g_pStringClass);
        break;
    case CLASSID_RUNTIME_TYPE:
        result = CORINFO_CLASS_HANDLE(g_pRuntimeTypeClass);
        break;
    default:
        _ASSERTE(!"NYI: unknown classId");
        break;
    }

    EE_TO_JIT_TRANSITION();

    return result;
}



/*********************************************************************/
CorInfoType CEEInfo::getTypeForPrimitiveValueClass(
        CORINFO_CLASS_HANDLE clsHnd)
{
    CONTRACTL {
        THROWS;
        GC_TRIGGERS;
        MODE_PREEMPTIVE;
    } CONTRACTL_END;

    CorInfoType result = CORINFO_TYPE_UNDEF;

    JIT_TO_EE_TRANSITION();

    TypeHandle th(clsHnd);
    _ASSERTE (!th.IsGenericVariable());

    MethodTable    *pMT = th.GetMethodTable();
    PREFIX_ASSUME(pMT != NULL);

    // Is it a non primitive struct such as
    // RuntimeTypeHandle, RuntimeMethodHandle, RuntimeArgHandle?
    if (pMT->IsValueType() &&
        !pMT->IsTruePrimitive()  &&
        !pMT->IsEnum())
    {
        // default value CORINFO_TYPE_UNDEF is what we want
    }
    else
    {
        switch (th.GetInternalCorElementType())
        {
        case ELEMENT_TYPE_I1:
        case ELEMENT_TYPE_U1:
        case ELEMENT_TYPE_BOOLEAN:
            result = asCorInfoType(ELEMENT_TYPE_I1);
            break;

        case ELEMENT_TYPE_I2:
        case ELEMENT_TYPE_U2:
        case ELEMENT_TYPE_CHAR:
            result = asCorInfoType(ELEMENT_TYPE_I2);
            break;

        case ELEMENT_TYPE_I4:
        case ELEMENT_TYPE_U4:
            result = asCorInfoType(ELEMENT_TYPE_I4);
            break;

        case ELEMENT_TYPE_I8:
        case ELEMENT_TYPE_U8:
            result = asCorInfoType(ELEMENT_TYPE_I8);
            break;

        case ELEMENT_TYPE_I:
        case ELEMENT_TYPE_U:
            result = asCorInfoType(ELEMENT_TYPE_I);
            break;

        case ELEMENT_TYPE_R4:
            result = asCorInfoType(ELEMENT_TYPE_R4);
            break;

        case ELEMENT_TYPE_R8:
            result = asCorInfoType(ELEMENT_TYPE_R8);
            break;

        case ELEMENT_TYPE_VOID:
            result = asCorInfoType(ELEMENT_TYPE_VOID);
            break;

        case ELEMENT_TYPE_PTR:
        case ELEMENT_TYPE_FNPTR:
            result = asCorInfoType(ELEMENT_TYPE_PTR);
            break;

        default:
            break;
        }
    }

    EE_TO_JIT_TRANSITION();

    return result;
}

/*********************************************************************/
CorInfoType CEEInfo::getTypeForPrimitiveNumericClass(
        CORINFO_CLASS_HANDLE clsHnd)
{
    CONTRACTL{
        NOTHROW;
        GC_NOTRIGGER;
        MODE_PREEMPTIVE;
    } CONTRACTL_END;

    CorInfoType result = CORINFO_TYPE_UNDEF;

    JIT_TO_EE_TRANSITION_LEAF();

    TypeHandle th(clsHnd);
    _ASSERTE (!th.IsGenericVariable());

    CorElementType ty = th.GetSignatureCorElementType();
    switch (ty)
    {
    case ELEMENT_TYPE_I1:
        result = CORINFO_TYPE_BYTE;
        break;
    case ELEMENT_TYPE_U1:
        result = CORINFO_TYPE_UBYTE;
        break;
    case ELEMENT_TYPE_I2:
        result = CORINFO_TYPE_SHORT;
        break;
    case ELEMENT_TYPE_U2:
        result = CORINFO_TYPE_USHORT;
        break;
    case ELEMENT_TYPE_I4:
        result = CORINFO_TYPE_INT;
        break;
    case ELEMENT_TYPE_U4:
        result = CORINFO_TYPE_UINT;
        break;
    case ELEMENT_TYPE_I8:
        result = CORINFO_TYPE_LONG;
        break;
    case ELEMENT_TYPE_U8:
        result = CORINFO_TYPE_ULONG;
        break;
    case ELEMENT_TYPE_R4:
        result = CORINFO_TYPE_FLOAT;
        break;
    case ELEMENT_TYPE_R8:
        result = CORINFO_TYPE_DOUBLE;
        break;
    case ELEMENT_TYPE_I:
        result = CORINFO_TYPE_NATIVEINT;
        break;
    case ELEMENT_TYPE_U:
        result = CORINFO_TYPE_NATIVEUINT;
        break;

    default:
        // Error case, we will return CORINFO_TYPE_UNDEF
        break;
    }

    JIT_TO_EE_TRANSITION_LEAF();

    return result;
}


void CEEInfo::getGSCookie(GSCookie * pCookieVal, GSCookie ** ppCookieVal)
{
    CONTRACTL {
        THROWS;
        GC_TRIGGERS;
        MODE_PREEMPTIVE;
    } CONTRACTL_END;

    JIT_TO_EE_TRANSITION();

    if (pCookieVal)
    {
        *pCookieVal = GetProcessGSCookie();
        *ppCookieVal = NULL;
    }
    else
    {
        *ppCookieVal = GetProcessGSCookiePtr();
    }

    EE_TO_JIT_TRANSITION();
}


/*********************************************************************/
// TRUE if child is a subtype of parent
// if parent is an interface, then does child implement / extend parent
bool CEEInfo::canCast(
        CORINFO_CLASS_HANDLE        child,
        CORINFO_CLASS_HANDLE        parent)
{
    CONTRACTL {
        THROWS;
        GC_TRIGGERS;
        MODE_PREEMPTIVE;
    } CONTRACTL_END;

    bool result = false;

    JIT_TO_EE_TRANSITION();

    result = !!((TypeHandle)child).CanCastTo((TypeHandle)parent);

    EE_TO_JIT_TRANSITION();

    return result;
}

/*********************************************************************/
// TRUE if cls1 and cls2 are considered equivalent types.
bool CEEInfo::areTypesEquivalent(
        CORINFO_CLASS_HANDLE        cls1,
        CORINFO_CLASS_HANDLE        cls2)
{
    CONTRACTL {
        THROWS;
        GC_TRIGGERS;
        MODE_PREEMPTIVE;
    } CONTRACTL_END;

    bool result = false;

    JIT_TO_EE_TRANSITION();

    result = !!((TypeHandle)cls1).IsEquivalentTo((TypeHandle)cls2);

    EE_TO_JIT_TRANSITION();

    return result;
}

/*********************************************************************/
// See if a cast from fromClass to toClass will succeed, fail, or needs
// to be resolved at runtime.
TypeCompareState CEEInfo::compareTypesForCast(
        CORINFO_CLASS_HANDLE        fromClass,
        CORINFO_CLASS_HANDLE        toClass)
{
    CONTRACTL {
        THROWS;
        GC_TRIGGERS;
        MODE_PREEMPTIVE;
    } CONTRACTL_END;

    TypeCompareState result = TypeCompareState::May;

    JIT_TO_EE_TRANSITION();

    TypeHandle fromHnd = (TypeHandle) fromClass;
    TypeHandle toHnd = (TypeHandle) toClass;

#ifdef FEATURE_COMINTEROP
    // If casting from a com object class, don't try to optimize.
    if (fromHnd.IsComObjectType())
    {
        result = TypeCompareState::May;
    }
    else
#endif // FEATURE_COMINTEROP

    // If casting from ICastable or IDynamicInterfaceCastable, don't try to optimize
    if (fromHnd.GetMethodTable()->IsICastable() || fromHnd.GetMethodTable()->IsIDynamicInterfaceCastable())
    {
        result = TypeCompareState::May;
    }
    // If casting to Nullable<T>, don't try to optimize
    else if (Nullable::IsNullableType(toHnd))
    {
        result = TypeCompareState::May;
    }
    // If the types are not shared, we can check directly.
    else if (!fromHnd.IsCanonicalSubtype() && !toHnd.IsCanonicalSubtype())
    {
        result = fromHnd.CanCastTo(toHnd) ? TypeCompareState::Must : TypeCompareState::MustNot;
    }
    // Casting from a shared type to an unshared type.
    else if (fromHnd.IsCanonicalSubtype() && !toHnd.IsCanonicalSubtype())
    {
        // Only handle casts to interface types for now
        if (toHnd.IsInterface())
        {
            // Do a preliminary check.
            BOOL canCast = fromHnd.CanCastTo(toHnd);

            // Pass back positive results unfiltered. The unknown type
            // parameters in fromClass did not come into play.
            if (canCast)
            {
                result = TypeCompareState::Must;
            }
            // We have __Canon parameter(s) in fromClass, somewhere.
            //
            // In CanCastTo, these __Canon(s) won't match the interface or
            // instantiated types on the interface, so CanCastTo may
            // return false negatives.
            //
            // Only report MustNot if the fromClass is not __Canon
            // and the interface is not instantiated; then there is
            // no way for the fromClass __Canon(s) to confuse things.
            //
            //    __Canon       -> IBar             May
            //    IFoo<__Canon> -> IFoo<string>     May
            //    IFoo<__Canon> -> IBar             MustNot
            //
            else if (fromHnd == TypeHandle(g_pCanonMethodTableClass))
            {
                result = TypeCompareState::May;
            }
            else if (toHnd.HasInstantiation())
            {
                result = TypeCompareState::May;
            }
            else
            {
                result = TypeCompareState::MustNot;
            }
        }
    }

    EE_TO_JIT_TRANSITION();

    return result;
}

/*********************************************************************/
// See if types represented by cls1 and cls2 compare equal, not
// equal, or the comparison needs to be resolved at runtime.
TypeCompareState CEEInfo::compareTypesForEquality(
        CORINFO_CLASS_HANDLE        cls1,
        CORINFO_CLASS_HANDLE        cls2)
{
    CONTRACTL {
        THROWS;
        GC_TRIGGERS;
        MODE_PREEMPTIVE;
    } CONTRACTL_END;

    TypeCompareState result = TypeCompareState::May;

    JIT_TO_EE_TRANSITION();

    TypeHandle hnd1 = (TypeHandle) cls1;
    TypeHandle hnd2 = (TypeHandle) cls2;

    // If neither type is a canonical subtype, type handle comparison suffices
    if (!hnd1.IsCanonicalSubtype() && !hnd2.IsCanonicalSubtype())
    {
        result = (hnd1 == hnd2 ? TypeCompareState::Must : TypeCompareState::MustNot);
    }
    // If either or both types are canonical subtypes, we can sometimes prove inequality.
    else
    {
        // If either is a value type then the types cannot
        // be equal unless the type defs are the same.
        if (hnd1.IsValueType() || hnd2.IsValueType())
        {
            if (!hnd1.GetMethodTable()->HasSameTypeDefAs(hnd2.GetMethodTable()))
            {
                result = TypeCompareState::MustNot;
            }
        }
        // If we have two ref types that are not __Canon, then the
        // types cannot be equal unless the type defs are the same.
        else
        {
            TypeHandle canonHnd = TypeHandle(g_pCanonMethodTableClass);
            if ((hnd1 != canonHnd) && (hnd2 != canonHnd))
            {
                if (!hnd1.GetMethodTable()->HasSameTypeDefAs(hnd2.GetMethodTable()))
                {
                    result = TypeCompareState::MustNot;
                }
            }
        }
    }

    EE_TO_JIT_TRANSITION();

    return result;
}

/*********************************************************************/
// returns the intersection of cls1 and cls2.
CORINFO_CLASS_HANDLE CEEInfo::mergeClasses(
        CORINFO_CLASS_HANDLE        cls1,
        CORINFO_CLASS_HANDLE        cls2)
{
    CONTRACTL {
        THROWS;
        GC_TRIGGERS;
        MODE_PREEMPTIVE;
    } CONTRACTL_END;

    CORINFO_CLASS_HANDLE result = NULL;

    JIT_TO_EE_TRANSITION();

    TypeHandle merged = TypeHandle::MergeTypeHandlesToCommonParent(TypeHandle(cls1), TypeHandle(cls2));
#ifdef _DEBUG
    {
        //Make sure the merge is reflexive in the cases we "support".
        TypeHandle hnd1 = TypeHandle(cls1);
        TypeHandle hnd2 = TypeHandle(cls2);
        TypeHandle reflexive = TypeHandle::MergeTypeHandlesToCommonParent(hnd2, hnd1);

        //If both sides are classes than either they have a common non-interface parent (in which case it is
        //reflexive)
        //OR they share a common interface, and it can be order dependent (if they share multiple interfaces
        //in common)
        if (!hnd1.IsInterface() && !hnd2.IsInterface())
        {
            if (merged.IsInterface())
            {
                _ASSERTE(reflexive.IsInterface());
            }
            else
            {
                _ASSERTE(merged == reflexive);
            }
        }
        //Both results must either be interfaces or classes.  They cannot be mixed.
        _ASSERTE((!!merged.IsInterface()) == (!!reflexive.IsInterface()));

        //If the result of the merge was a class, then the result of the reflexive merge was the same class.
        if (!merged.IsInterface())
        {
            _ASSERTE(merged == reflexive);
        }

        // If both sides are arrays, then the result is either an array or g_pArrayClass.  The above is
        // actually true for reference types as well, but it is a little excessive to deal with.
        if (hnd1.IsArray() && hnd2.IsArray())
        {
            _ASSERTE((merged.IsArray() && reflexive.IsArray())
                     || ((merged == g_pArrayClass) && (reflexive == g_pArrayClass)));
        }

        //Can I assert anything about generic variables?

        //The results must always be assignable
        _ASSERTE(hnd1.CanCastTo(merged) && hnd2.CanCastTo(merged) && hnd1.CanCastTo(reflexive)
                 && hnd2.CanCastTo(reflexive));
    }
#endif
    result = CORINFO_CLASS_HANDLE(merged.AsPtr());

    EE_TO_JIT_TRANSITION();
    return result;
}

/*********************************************************************/
static BOOL isMoreSpecificTypeHelper(
       CORINFO_CLASS_HANDLE        cls1,
       CORINFO_CLASS_HANDLE        cls2)
{
    CONTRACTL {
        THROWS;
        GC_TRIGGERS;
        MODE_PREEMPTIVE;
    } CONTRACTL_END;

    TypeHandle hnd1 = TypeHandle(cls1);
    TypeHandle hnd2 = TypeHandle(cls2);

    // We can't really reason about equivalent types. Just
    // assume the new type is not more specific.
    if (hnd1.HasTypeEquivalence() || hnd2.HasTypeEquivalence())
    {
        return FALSE;
    }

    // If we have a mixture of shared and unshared types,
    // consider the unshared type as more specific.
    BOOL isHnd1CanonSubtype = hnd1.IsCanonicalSubtype();
    BOOL isHnd2CanonSubtype = hnd2.IsCanonicalSubtype();
    if (isHnd1CanonSubtype != isHnd2CanonSubtype)
    {
        // Only one of hnd1 and hnd2 is shared.
        // hdn2 is more specific if hnd1 is the shared type.
        return isHnd1CanonSubtype;
    }

    // Otherwise both types are either shared or not shared.
    // Look for a common parent type.
    TypeHandle merged = TypeHandle::MergeTypeHandlesToCommonParent(hnd1, hnd2);

    // If the common parent is hnd1, then hnd2 is more specific.
    return merged == hnd1;
}

// Returns true if cls2 is known to be a more specific type
// than cls1 (a subtype or more restrictive shared type).
bool CEEInfo::isMoreSpecificType(
        CORINFO_CLASS_HANDLE        cls1,
        CORINFO_CLASS_HANDLE        cls2)
{
    CONTRACTL {
        THROWS;
        GC_TRIGGERS;
        MODE_PREEMPTIVE;
    } CONTRACTL_END;

    bool result = false;

    JIT_TO_EE_TRANSITION();

    result = isMoreSpecificTypeHelper(cls1, cls2);

    EE_TO_JIT_TRANSITION();
    return result;
}

/*********************************************************************/
// Given a class handle, returns the Parent type.
// For COMObjectType, it returns Class Handle of System.Object.
// Returns 0 if System.Object is passed in.
CORINFO_CLASS_HANDLE CEEInfo::getParentType(
            CORINFO_CLASS_HANDLE    cls)
{
    CONTRACTL {
        THROWS;
        GC_TRIGGERS;
        MODE_PREEMPTIVE;
    } CONTRACTL_END;

    CORINFO_CLASS_HANDLE result = NULL;

    JIT_TO_EE_TRANSITION();

    TypeHandle th(cls);

    _ASSERTE(!th.IsNull());
    _ASSERTE(!th.IsGenericVariable());

    TypeHandle thParent = th.GetParent();

#ifdef FEATURE_COMINTEROP
    // If we encounter __ComObject in the hierarchy, we need to skip it
    // since this hierarchy is introduced by the EE, but won't be present
    // in the metadata.
    if (!thParent.IsNull() && IsComObjectClass(thParent))
    {
        result = (CORINFO_CLASS_HANDLE) g_pObjectClass;
    }
    else
#endif // FEATURE_COMINTEROP
    {
        result = CORINFO_CLASS_HANDLE(thParent.AsPtr());
    }

    EE_TO_JIT_TRANSITION();

    return result;
}


/*********************************************************************/
// Returns the CorInfoType of the "child type". If the child type is
// not a primitive type, *clsRet will be set.
// Given an Array of Type Foo, returns Foo.
// Given BYREF Foo, returns Foo
CorInfoType CEEInfo::getChildType (
        CORINFO_CLASS_HANDLE       clsHnd,
        CORINFO_CLASS_HANDLE       *clsRet
        )
{
    CONTRACTL {
        THROWS;
        GC_TRIGGERS;
        MODE_PREEMPTIVE;
    } CONTRACTL_END;

    CorInfoType ret = CORINFO_TYPE_UNDEF;
    *clsRet = 0;
    TypeHandle  retType = TypeHandle();

    JIT_TO_EE_TRANSITION();

    TypeHandle th(clsHnd);

    _ASSERTE(!th.IsNull());

    // BYREF, pointer types
    if (th.HasTypeParam())
    {
        retType = th.GetTypeParam();
    }

    if (!retType.IsNull()) {
        CorElementType type = retType.GetInternalCorElementType();
        ret = CEEInfo::asCorInfoType(type,retType, clsRet);

        // <REVISIT_TODO>What if this one is a value array ?</REVISIT_TODO>
    }

    EE_TO_JIT_TRANSITION();

    return ret;
}

/*********************************************************************/
// Check any constraints on class type arguments
bool CEEInfo::satisfiesClassConstraints(CORINFO_CLASS_HANDLE cls)
{
    CONTRACTL {
        THROWS;
        GC_TRIGGERS;
        MODE_PREEMPTIVE;
    } CONTRACTL_END;

    bool result = false;

    JIT_TO_EE_TRANSITION();

    _ASSERTE(cls != NULL);
    result = TypeHandle(cls).SatisfiesClassConstraints();

    EE_TO_JIT_TRANSITION();

    return result;
}

/*********************************************************************/
// Check if this is a single dimensional array type
bool CEEInfo::isSDArray(CORINFO_CLASS_HANDLE  cls)
{
    CONTRACTL {
        THROWS;
        GC_TRIGGERS;
        MODE_PREEMPTIVE;
    } CONTRACTL_END;

    bool result = false;

    JIT_TO_EE_TRANSITION();

    TypeHandle th(cls);

    _ASSERTE(!th.IsNull());

    if (th.IsArray())
    {
        // Lots of code used to think that System.Array's methodtable returns TRUE for IsArray(). It doesn't.
        _ASSERTE(th != TypeHandle(g_pArrayClass));

        result = (th.GetInternalCorElementType() == ELEMENT_TYPE_SZARRAY);
    }

    EE_TO_JIT_TRANSITION();

    return result;
}

/*********************************************************************/
// Get the number of dimensions in an array
unsigned CEEInfo::getArrayRank(CORINFO_CLASS_HANDLE  cls)
{
    CONTRACTL {
        THROWS;
        GC_TRIGGERS;
        MODE_PREEMPTIVE;
    } CONTRACTL_END;

    unsigned result = 0;

    JIT_TO_EE_TRANSITION();

    TypeHandle th(cls);

    _ASSERTE(!th.IsNull());

    if (th.IsArray())
    {
        // Lots of code used to think that System.Array's methodtable returns TRUE for IsArray(). It doesn't.
        _ASSERTE(th != TypeHandle(g_pArrayClass));

        result = th.GetRank();
    }

    EE_TO_JIT_TRANSITION();

    return result;
}

/*********************************************************************/
// Get the index of runtime provided array method
CorInfoArrayIntrinsic CEEInfo::getArrayIntrinsicID(CORINFO_METHOD_HANDLE ftn)
{
    CONTRACTL {
        THROWS;
        GC_TRIGGERS;
        MODE_PREEMPTIVE;
    } CONTRACTL_END;

    CorInfoArrayIntrinsic result = CorInfoArrayIntrinsic::ILLEGAL;

    JIT_TO_EE_TRANSITION();

    MethodDesc* pMD = GetMethod(ftn);

    if (pMD->IsArray())
    {
        DWORD index = ((ArrayMethodDesc*)pMD)->GetArrayFuncIndex();
        switch (index)
        {
            case 0: // ARRAY_FUNC_GET
                result = CorInfoArrayIntrinsic::GET;
                break;
            case 1: // ARRAY_FUNC_SET
                result = CorInfoArrayIntrinsic::SET;
                break;
            case 2: // ARRAY_FUNC_ADDRESS
                result = CorInfoArrayIntrinsic::ADDRESS;
                break;
        }
    }

    EE_TO_JIT_TRANSITION();

    return result;
}

/*********************************************************************/
// Get static field data for an array
// Note that it's OK to return NULL from this method.  This will cause
// the JIT to make a runtime call to InitializeArray instead of doing
// the inline optimization (thus preserving the original behavior).
void * CEEInfo::getArrayInitializationData(
            CORINFO_FIELD_HANDLE        field,
            uint32_t                    size
            )
{
    CONTRACTL {
        THROWS;
        GC_TRIGGERS;
        MODE_PREEMPTIVE;
    } CONTRACTL_END;

    void * result = NULL;

    JIT_TO_EE_TRANSITION();

    FieldDesc* pField = (FieldDesc*) field;

    if (!pField                    ||
        !pField->IsRVA()           ||
        (pField->LoadSize() < size))
    {
        result = NULL;
    }
    else
    {
        result = pField->GetStaticAddressHandle(NULL);
    }

    EE_TO_JIT_TRANSITION();

    return result;
}

CorInfoIsAccessAllowedResult CEEInfo::canAccessClass(
            CORINFO_RESOLVED_TOKEN * pResolvedToken,
            CORINFO_METHOD_HANDLE   callerHandle,
            CORINFO_HELPER_DESC    *pAccessHelper
            )
{
    CONTRACTL {
        THROWS;
        GC_TRIGGERS;
        MODE_PREEMPTIVE;
    } CONTRACTL_END;

    CorInfoIsAccessAllowedResult isAccessAllowed = CORINFO_ACCESS_ALLOWED;

    JIT_TO_EE_TRANSITION();

    INDEBUG(memset(pAccessHelper, 0xCC, sizeof(*pAccessHelper)));

    BOOL doAccessCheck = TRUE;
    AccessCheckOptions::AccessCheckType accessCheckType = AccessCheckOptions::kNormalAccessibilityChecks;
    DynamicResolver * pAccessContext = NULL;

    //All access checks must be done on the open instantiation.
    MethodDesc * pCallerForSecurity = GetMethodForSecurity(callerHandle);
    TypeHandle callerTypeForSecurity = TypeHandle(pCallerForSecurity->GetMethodTable());

    TypeHandle pCalleeForSecurity = TypeHandle(pResolvedToken->hClass);
    if (pResolvedToken->pTypeSpec != NULL)
    {
        SigTypeContext typeContext;
        SigTypeContext::InitTypeContext(pCallerForSecurity, &typeContext);

        SigPointer sigptr(pResolvedToken->pTypeSpec, pResolvedToken->cbTypeSpec);
        pCalleeForSecurity = sigptr.GetTypeHandleThrowing((Module *)pResolvedToken->tokenScope, &typeContext);
    }

    while (pCalleeForSecurity.HasTypeParam())
    {
        pCalleeForSecurity = pCalleeForSecurity.GetTypeParam();
    }

    if (IsDynamicScope(pResolvedToken->tokenScope))
    {
        doAccessCheck = ModifyCheckForDynamicMethod(GetDynamicResolver(pResolvedToken->tokenScope),
                                                    &callerTypeForSecurity, &accessCheckType,
                                                    &pAccessContext);
    }

    //Since this is a check against a TypeHandle, there are some things we can stick in a TypeHandle that
    //don't require access checks.
    if (pCalleeForSecurity.IsGenericVariable())
    {
        //I don't need to check for access against !!0.
        doAccessCheck = FALSE;
    }

    //Now do the visibility checks
    if (doAccessCheck)
    {
        AccessCheckOptions accessCheckOptions(accessCheckType,
                                              pAccessContext,
                                              FALSE /*throw on error*/,
                                              pCalleeForSecurity.GetMethodTable());

        _ASSERTE(pCallerForSecurity != NULL && callerTypeForSecurity != NULL);
        AccessCheckContext accessContext(pCallerForSecurity, callerTypeForSecurity.GetMethodTable());

        BOOL canAccessType = ClassLoader::CanAccessClass(&accessContext,
                                                         pCalleeForSecurity.GetMethodTable(),
                                                         pCalleeForSecurity.GetAssembly(),
                                                         accessCheckOptions);

        isAccessAllowed = canAccessType ? CORINFO_ACCESS_ALLOWED : CORINFO_ACCESS_ILLEGAL;
    }


    if (isAccessAllowed != CORINFO_ACCESS_ALLOWED)
    {
        //These all get the throw helper
        pAccessHelper->helperNum = CORINFO_HELP_CLASS_ACCESS_EXCEPTION;
        pAccessHelper->numArgs = 2;

        pAccessHelper->args[0].Set(CORINFO_METHOD_HANDLE(pCallerForSecurity));
        pAccessHelper->args[1].Set(CORINFO_CLASS_HANDLE(pCalleeForSecurity.AsPtr()));
    }

    EE_TO_JIT_TRANSITION();
    return isAccessAllowed;
}

/***********************************************************************/
// return the address of a pointer to a callable stub that will do the
// virtual or interface call
void CEEInfo::getCallInfo(
            CORINFO_RESOLVED_TOKEN * pResolvedToken,
            CORINFO_RESOLVED_TOKEN * pConstrainedResolvedToken,
            CORINFO_METHOD_HANDLE   callerHandle,
            CORINFO_CALLINFO_FLAGS  flags,
            CORINFO_CALL_INFO      *pResult /*out */)
{
    CONTRACTL {
        THROWS;
        GC_TRIGGERS;
        MODE_PREEMPTIVE;
    } CONTRACTL_END;

    JIT_TO_EE_TRANSITION();

    _ASSERTE(CheckPointer(pResult));

    INDEBUG(memset(pResult, 0xCC, sizeof(*pResult)));

    pResult->stubLookup.lookupKind.needsRuntimeLookup = false;

    MethodDesc* pMD = (MethodDesc *)pResolvedToken->hMethod;
    TypeHandle th(pResolvedToken->hClass);

    _ASSERTE(pMD);
    _ASSERTE((size_t(pMD) & 0x1) == 0);

    // Spec says that a callvirt lookup ignores static methods. Since static methods
    // can't have the exact same signature as instance methods, a lookup that found
    // a static method would have never found an instance method.
    if (pMD->IsStatic() && (flags & CORINFO_CALLINFO_CALLVIRT))
    {
        EX_THROW(EEMessageException, (kMissingMethodException, IDS_EE_MISSING_METHOD, W("?")));
    }

    TypeHandle exactType = TypeHandle(pResolvedToken->hClass);

    TypeHandle constrainedType;
    if (pConstrainedResolvedToken != NULL)
    {
        constrainedType = TypeHandle(pConstrainedResolvedToken->hClass);
    }

    BOOL fIsStaticVirtualMethod = (pConstrainedResolvedToken != NULL && pMD->IsInterface() && pMD->IsStatic());

    BOOL fResolvedConstraint = FALSE;
    BOOL fForceUseRuntimeLookup = FALSE;

    MethodDesc * pMDAfterConstraintResolution = pMD;
    if (constrainedType.IsNull())
    {
        pResult->thisTransform = CORINFO_NO_THIS_TRANSFORM;
    }
    // <NICE> Things go wrong when this code path is used when verifying generic code.
    // It would be nice if we didn't go down this sort of code path when verifying but
    // not generating code. </NICE>
    else if (constrainedType.ContainsGenericVariables() || exactType.ContainsGenericVariables())
    {
        // <NICE> It shouldn't really matter what we do here - but the x86 JIT is annoyingly sensitive
        // about what we do, since it pretend generic variables are reference types and generates
        // an internal JIT tree even when just verifying generic code. </NICE>
        if (constrainedType.IsGenericVariable())
        {
            pResult->thisTransform = CORINFO_DEREF_THIS; // convert 'this' of type &T --> T
        }
        else if (constrainedType.IsValueType())
        {
            pResult->thisTransform = CORINFO_BOX_THIS; // convert 'this' of type &VC<T> --> boxed(VC<T>)
        }
        else
        {
            pResult->thisTransform = CORINFO_DEREF_THIS; // convert 'this' of type &C<T> --> C<T>
        }
    }
    else
    {
        // We have a "constrained." call.  Try a partial resolve of the constraint call.  Note that this
        // will not necessarily resolve the call exactly, since we might be compiling
        // shared generic code - it may just resolve it to a candidate suitable for
        // JIT compilation, and require a runtime lookup for the actual code pointer
        // to call.
        if (constrainedType.IsEnum())
        {
            // Optimize constrained calls to enum's GetHashCode method. TryResolveConstraintMethodApprox would return
            // null since the virtual method resolves to System.Enum's implementation and that's a reference type.
            // We can't do this for any other method since ToString and Equals have different semantics for enums
            // and their underlying type.
            if (pMD->GetSlot() == CoreLibBinder::GetMethod(METHOD__OBJECT__GET_HASH_CODE)->GetSlot())
            {
                // Pretend this was a "constrained. UnderlyingType" instruction prefix
                constrainedType = TypeHandle(CoreLibBinder::GetElementType(constrainedType.GetVerifierCorElementType()));

                // Native image signature encoder will use this field. It needs to match that pretended type, a bogus signature
                // would be produced otherwise.
                pConstrainedResolvedToken->hClass = (CORINFO_CLASS_HANDLE)constrainedType.AsPtr();

                // Clear the token and typespec because of they do not match hClass anymore.
                pConstrainedResolvedToken->token = mdTokenNil;
                pConstrainedResolvedToken->pTypeSpec = NULL;
            }
        }

        MethodDesc * directMethod = constrainedType.GetMethodTable()->TryResolveConstraintMethodApprox(
            exactType,
            pMD,
            &fForceUseRuntimeLookup);
        if (directMethod
#ifdef FEATURE_DEFAULT_INTERFACES
            && !directMethod->IsInterface() /* Could be a default interface method implementation */
#endif
            )
        {
            // Either
            //    1. no constraint resolution at compile time (!directMethod)
            // OR 2. no code sharing lookup in call
            // OR 3. we have resolved to an instantiating stub

            pMDAfterConstraintResolution = directMethod;
            _ASSERTE(!pMDAfterConstraintResolution->IsInterface());
            fResolvedConstraint = TRUE;
            pResult->thisTransform = CORINFO_NO_THIS_TRANSFORM;

            exactType = constrainedType;
        }
#ifdef FEATURE_DEFAULT_INTERFACES
        else if (directMethod && pMD->IsStatic())
        {
            // Default interface implementation of static virtual method
            pMDAfterConstraintResolution = directMethod;
            fResolvedConstraint = TRUE;
            pResult->thisTransform = CORINFO_NO_THIS_TRANSFORM;
            exactType = directMethod->GetMethodTable();
        }
#endif
        else  if (constrainedType.IsValueType())
        {
            pResult->thisTransform = CORINFO_BOX_THIS;
        }
        else if (!fIsStaticVirtualMethod)
        {
            pResult->thisTransform = CORINFO_DEREF_THIS;
        }
        else
        {
            pResult->thisTransform = CORINFO_NO_THIS_TRANSFORM;
        }
    }

    //
    // Initialize callee context used for inlining and instantiation arguments
    //

    MethodDesc * pTargetMD = pMDAfterConstraintResolution;
    DWORD dwTargetMethodAttrs = pTargetMD->GetAttrs();

    pResult->exactContextNeedsRuntimeLookup = (!constrainedType.IsNull() && constrainedType.IsCanonicalSubtype());

    if (pTargetMD->HasMethodInstantiation())
    {
        pResult->contextHandle = MAKE_METHODCONTEXT(pTargetMD);
        if (pTargetMD->GetMethodTable()->IsSharedByGenericInstantiations() || TypeHandle::IsCanonicalSubtypeInstantiation(pTargetMD->GetMethodInstantiation()))
        {
            pResult->exactContextNeedsRuntimeLookup = TRUE;
        }
    }
    else
    {
        if (!exactType.IsTypeDesc() && !pTargetMD->IsArray())
        {
            // Because of .NET's notion of base calls, exactType may point to a sub-class
            // of the actual class that defines pTargetMD.  If the JIT decides to inline, it is
            // important that they 'match', so we fix exactType here.
            exactType = pTargetMD->GetExactDeclaringType(exactType.AsMethodTable());
            _ASSERTE(!exactType.IsNull());
        }

        pResult->contextHandle = MAKE_CLASSCONTEXT(exactType.AsPtr());
        if (exactType.IsSharedByGenericInstantiations())
        {
            pResult->exactContextNeedsRuntimeLookup = TRUE;
        }

        // Use main method as the context as long as the methods are called on the same type
        if (pResult->exactContextNeedsRuntimeLookup &&
            pResolvedToken->tokenContext == METHOD_BEING_COMPILED_CONTEXT() &&
            constrainedType.IsNull() &&
            exactType == m_pMethodBeingCompiled->GetMethodTable() &&
            ((pResolvedToken->cbTypeSpec  == 0) || IsTypeSpecForTypicalInstantiation(SigPointer(pResolvedToken->pTypeSpec, pResolvedToken->cbTypeSpec))))
        {
            // The typespec signature should be only missing for dynamic methods
            _ASSERTE((pResolvedToken->cbTypeSpec != 0) || m_pMethodBeingCompiled->IsDynamicMethod());

            pResult->contextHandle = METHOD_BEING_COMPILED_CONTEXT();
        }
    }

    //
    // Determine whether to perform direct call
    //

    bool directCall = false;
    bool resolvedCallVirt = false;

    if ((flags & CORINFO_CALLINFO_LDFTN) && (!fIsStaticVirtualMethod || fResolvedConstraint))
    {
        // Since the ldvirtftn instruction resolves types
        // at run-time we do this earlier than ldftn. The
        // ldftn scenario is handled later when the fixed
        // address is requested by in the JIT.
        // See getFunctionFixedEntryPoint().
        //
        // Using ldftn or ldvirtftn on a Generic method
        // requires early type loading since instantiation
        // occurs at run-time as opposed to JIT time. The
        // GC special cases Generic types and relaxes the
        // loaded type constraint to permit Generic types
        // that are loaded with Canon as opposed to being
        // instantiated with an actual type.
        if ((flags & CORINFO_CALLINFO_CALLVIRT)
            || pTargetMD->HasMethodInstantiation())
        {
            pTargetMD->PrepareForUseAsAFunctionPointer();
        }

        directCall = true;
    }
    else
    // Static methods are always direct calls
    if (pTargetMD->IsStatic() && (!fIsStaticVirtualMethod || fResolvedConstraint))
    {
        directCall = true;
    }
    else
    if ((!fIsStaticVirtualMethod && !(flags & CORINFO_CALLINFO_CALLVIRT)) || fResolvedConstraint)
    {
        directCall = true;
    }
    else
    {
        bool devirt;
        if (pTargetMD->GetMethodTable()->IsInterface())
        {
            // Handle interface methods specially because the Sealed bit has no meaning on interfaces.
            devirt = !IsMdVirtual(dwTargetMethodAttrs);
        }
        else
        {
            devirt = !IsMdVirtual(dwTargetMethodAttrs) || IsMdFinal(dwTargetMethodAttrs) || pTargetMD->GetMethodTable()->IsSealed();
        }

        if (devirt)
        {
            resolvedCallVirt = true;
            directCall = true;
        }
    }

    if (directCall)
    {
        // Direct calls to abstract methods are not allowed
        if (IsMdAbstract(dwTargetMethodAttrs) &&
            // Compensate for always treating delegates as direct calls above
            !(((flags & CORINFO_CALLINFO_LDFTN) && (flags & CORINFO_CALLINFO_CALLVIRT) && !resolvedCallVirt))
            && !(IsMdStatic(dwTargetMethodAttrs) && fForceUseRuntimeLookup))
        {
            COMPlusThrowHR(COR_E_BADIMAGEFORMAT, BFA_BAD_IL);
        }

        bool allowInstParam = (flags & CORINFO_CALLINFO_ALLOWINSTPARAM);

        // If the target method is resolved via constrained static virtual dispatch
        // And it requires an instParam, we do not have the generic dictionary infrastructure
        // to load the correct generic context arg via EmbedGenericHandle.
        // Instead, force the call to go down the CORINFO_CALL_CODE_POINTER code path
        // which should have somewhat inferior performance. This should only actually happen in the case
        // of shared generic code calling a shared generic implementation method, which should be rare.
        //
        // An alternative design would be to add a new generic dictionary entry kind to hold the MethodDesc
        // of the constrained target instead, and use that in some circumstances; however, implementation of
        // that design requires refactoring variuos parts of the JIT interface as well as
        // TryResolveConstraintMethodApprox. In particular we would need to be abled to embed a constrained lookup
        // via EmbedGenericHandle, as well as decide in TryResolveConstraintMethodApprox if the call can be made
        // via a single use of CORINFO_CALL_CODE_POINTER, or would be better done with a CORINFO_CALL + embedded
        // constrained generic handle, or if there is a case where we would want to use both a CORINFO_CALL and
        // embedded constrained generic handle. Given the current expected high performance use case of this feature
        // which is generic numerics which will always resolve to exact valuetypes, it is not expected that
        // the complexity involved would be worth the risk. Other scenarios are not expected to be as performance
        // sensitive.
        if (IsMdStatic(dwTargetMethodAttrs) && constrainedType != NULL && pResult->exactContextNeedsRuntimeLookup)
        {
            allowInstParam = FALSE;
        }

        // Create instantiating stub if necesary
        if (!allowInstParam && pTargetMD->RequiresInstArg())
        {
            pTargetMD = MethodDesc::FindOrCreateAssociatedMethodDesc(pTargetMD,
                exactType.AsMethodTable(),
                FALSE /* forceBoxedEntryPoint */,
                pTargetMD->GetMethodInstantiation(),
                FALSE /* allowInstParam */);
        }

        // We don't allow a JIT to call the code directly if a runtime lookup is
        // needed. This is the case if
        //     1. the scan of the call token indicated that it involves code sharing
        // AND 2. the method is an instantiating stub
        //
        // In these cases the correct instantiating stub is only found via a runtime lookup.
        //
        // Note that most JITs don't call instantiating stubs directly if they can help it -
        // they call the underlying shared code and provide the type context parameter
        // explicitly. However
        //    (a) some JITs may call instantiating stubs (it makes the JIT simpler) and
        //    (b) if the method is a remote stub then the EE will force the
        //        call through an instantiating stub and
        //    (c) constraint calls that require runtime context lookup are never resolved
        //        to underlying shared generic code

        bool unresolvedLdVirtFtn = (flags & CORINFO_CALLINFO_LDFTN) && (flags & CORINFO_CALLINFO_CALLVIRT) && !resolvedCallVirt;

        if (((pResult->exactContextNeedsRuntimeLookup && pTargetMD->IsInstantiatingStub() && (!allowInstParam || fResolvedConstraint)) || fForceUseRuntimeLookup))
        {
            _ASSERTE(!m_pMethodBeingCompiled->IsDynamicMethod());

            pResult->kind = CORINFO_CALL_CODE_POINTER;

            DictionaryEntryKind entryKind;
            if (constrainedType.IsNull() || ((flags & CORINFO_CALLINFO_CALLVIRT) && !constrainedType.IsValueType()))
            {
                // For reference types, the constrained type does not affect method resolution on a callvirt, and if there is no
                // constraint, it doesn't effect it either
                entryKind = MethodEntrySlot;
            }
            else
            {
                // constrained. callvirt case where the constraint type is a valuetype
                // OR
                // constrained. call or constrained. ldftn case
                entryKind = ConstrainedMethodEntrySlot;
            }
            ComputeRuntimeLookupForSharedGenericToken(entryKind,
                                                        pResolvedToken,
                                                        pConstrainedResolvedToken,
                                                        pMD,
                                                        &pResult->codePointerLookup);
        }
        else
        {
            if (allowInstParam && pTargetMD->IsInstantiatingStub())
            {
                pTargetMD = pTargetMD->GetWrappedMethodDesc();
            }

            pResult->kind = CORINFO_CALL;
        }
        pResult->nullInstanceCheck = resolvedCallVirt;
    }
    // All virtual calls which take method instantiations must
    // currently be implemented by an indirect call via a runtime-lookup
    // function pointer
    else if (pTargetMD->HasMethodInstantiation() && !fIsStaticVirtualMethod)
    {
        pResult->kind = CORINFO_VIRTUALCALL_LDVIRTFTN;  // stub dispatch can't handle generic method calls yet
        pResult->nullInstanceCheck = TRUE;
    }
    // Non-interface dispatches go through the vtable.
    else if (!pTargetMD->IsInterface() && !fIsStaticVirtualMethod)
    {
        pResult->kind = CORINFO_VIRTUALCALL_VTABLE;
        pResult->nullInstanceCheck = TRUE;
    }
    else
    {
        // No need to null check - the dispatch code will deal with null this.
        pResult->nullInstanceCheck = FALSE;
#ifdef STUB_DISPATCH_PORTABLE
        pResult->kind = CORINFO_VIRTUALCALL_LDVIRTFTN;
#else // STUB_DISPATCH_PORTABLE
        pResult->kind = CORINFO_VIRTUALCALL_STUB;
        if (fIsStaticVirtualMethod)
        {
            pResult->kind = CORINFO_CALL_CODE_POINTER;
        }

        // We can't make stub calls when we need exact information
        // for interface calls from shared code.

        if (pResult->exactContextNeedsRuntimeLookup)
        {
            _ASSERTE(!m_pMethodBeingCompiled->IsDynamicMethod());

            ComputeRuntimeLookupForSharedGenericToken(fIsStaticVirtualMethod ? ConstrainedMethodEntrySlot : DispatchStubAddrSlot,
                                                        pResolvedToken,
                                                        pConstrainedResolvedToken,
                                                        pMD,
                                                        &pResult->stubLookup);
        }
        else
        {
            BYTE * indcell = NULL;

            if (!(flags & CORINFO_CALLINFO_KINDONLY))
            {
                // We shouldn't be using GetLoaderAllocator here because for LCG, we need to get the
                // VirtualCallStubManager from where the stub will be used.
                // For normal methods there is no difference.
                LoaderAllocator *pLoaderAllocator = m_pMethodBeingCompiled->GetLoaderAllocator();
                VirtualCallStubManager *pMgr = pLoaderAllocator->GetVirtualCallStubManager();

                PCODE addr = pMgr->GetCallStub(exactType, pTargetMD);
                _ASSERTE(pMgr->isStub(addr));

                // Now we want to indirect through a cell so that updates can take place atomically.
                if (m_pMethodBeingCompiled->IsLCGMethod())
                {
                    // LCG methods should use recycled indcells to prevent leaks.
                    indcell = pMgr->GenerateStubIndirection(addr, TRUE);

                    // Add it to the per DM list so that we can recycle them when the resolver is finalized
                    LCGMethodResolver *pResolver = m_pMethodBeingCompiled->AsDynamicMethodDesc()->GetLCGMethodResolver();
                    pResolver->AddToUsedIndCellList(indcell);
                }
                else
                {
                    // Normal methods should avoid recycled cells to preserve the locality of all indcells
                    // used by one method.
                    indcell = pMgr->GenerateStubIndirection(addr, FALSE);
                }
            }

            // We use an indirect call
            pResult->stubLookup.constLookup.accessType = IAT_PVALUE;
            pResult->stubLookup.constLookup.addr = indcell;
        }
#endif // STUB_DISPATCH_PORTABLE
    }

    pResult->hMethod = CORINFO_METHOD_HANDLE(pTargetMD);

    pResult->accessAllowed = CORINFO_ACCESS_ALLOWED;
    if ((flags & CORINFO_CALLINFO_SECURITYCHECKS) &&
        !((MethodDesc *)callerHandle)->IsILStub()) // IL stubs can access everything, don't bother doing access checks
    {
        //Our type system doesn't always represent the target exactly with the MethodDesc.  In all cases,
        //carry around the parent MethodTable for both Caller and Callee.
        TypeHandle calleeTypeForSecurity = TypeHandle(pResolvedToken->hClass);
        MethodDesc * pCalleeForSecurity = pMD;

        MethodDesc * pCallerForSecurity = GetMethodForSecurity(callerHandle); //Should this be the open MD?

        if (pCallerForSecurity->HasClassOrMethodInstantiation())
        {
            _ASSERTE(!IsDynamicScope(pResolvedToken->tokenScope));

            SigTypeContext typeContext;
            SigTypeContext::InitTypeContext(pCallerForSecurity, &typeContext);
            _ASSERTE(!typeContext.IsEmpty());

            //If the caller is generic, load the open type and resolve the token again.  Use that for the access
            //checks.  If we don't do this then we can't tell the difference between:
            //
            //BadGeneric<T> containing a methodspec for InaccessibleType::member (illegal)
            //and
            //BadGeneric<T> containing a methodspec for !!0::member instantiated over InaccessibleType (legal)

            if (pResolvedToken->pTypeSpec != NULL)
            {
                SigPointer sigptr(pResolvedToken->pTypeSpec, pResolvedToken->cbTypeSpec);
                calleeTypeForSecurity = sigptr.GetTypeHandleThrowing((Module *)pResolvedToken->tokenScope, &typeContext);

                // typeHnd can be a variable type
                if (calleeTypeForSecurity.GetMethodTable() == NULL)
                {
                    COMPlusThrowHR(COR_E_BADIMAGEFORMAT, BFA_METHODDEF_PARENT_NO_MEMBERS);
                }
            }

            if (pCalleeForSecurity->IsArray())
            {
                // FindOrCreateAssociatedMethodDesc won't remap array method desc because of array base type
                // is not part of instantiation. We have to special case it.
                pCalleeForSecurity = calleeTypeForSecurity.GetMethodTable()->GetParallelMethodDesc(pCalleeForSecurity);
            }
            else
            if (pResolvedToken->pMethodSpec != NULL)
            {
                uint32_t nGenericMethodArgs = 0;
                CQuickBytes qbGenericMethodArgs;
                TypeHandle *genericMethodArgs = NULL;

                SigPointer sp(pResolvedToken->pMethodSpec, pResolvedToken->cbMethodSpec);

                BYTE etype;
                IfFailThrow(sp.GetByte(&etype));

                // Load the generic method instantiation
                THROW_BAD_FORMAT_MAYBE(etype == (BYTE)IMAGE_CEE_CS_CALLCONV_GENERICINST, 0, (Module *)pResolvedToken->tokenScope);

                IfFailThrow(sp.GetData(&nGenericMethodArgs));

                DWORD cbAllocSize = 0;
                if (!ClrSafeInt<DWORD>::multiply(nGenericMethodArgs, sizeof(TypeHandle), cbAllocSize))
                {
                    COMPlusThrowHR(COR_E_OVERFLOW);
                }

                genericMethodArgs = reinterpret_cast<TypeHandle *>(qbGenericMethodArgs.AllocThrows(cbAllocSize));

                for (uint32_t i = 0; i < nGenericMethodArgs; i++)
                {
                    genericMethodArgs[i] = sp.GetTypeHandleThrowing((Module *)pResolvedToken->tokenScope, &typeContext);
                    _ASSERTE (!genericMethodArgs[i].IsNull());
                    IfFailThrow(sp.SkipExactlyOne());
                }

                pCalleeForSecurity = MethodDesc::FindOrCreateAssociatedMethodDesc(pMD, calleeTypeForSecurity.GetMethodTable(), FALSE, Instantiation(genericMethodArgs, nGenericMethodArgs), FALSE);
            }
            else
            if (pResolvedToken->pTypeSpec != NULL)
            {
                pCalleeForSecurity = MethodDesc::FindOrCreateAssociatedMethodDesc(pMD, calleeTypeForSecurity.GetMethodTable(), FALSE, Instantiation(), TRUE);
            }
        }

        TypeHandle callerTypeForSecurity = TypeHandle(pCallerForSecurity->GetMethodTable());

        //Passed various link-time checks.  Now do access checks.

        BOOL doAccessCheck = TRUE;
        BOOL canAccessMethod = TRUE;
        AccessCheckOptions::AccessCheckType accessCheckType = AccessCheckOptions::kNormalAccessibilityChecks;
        DynamicResolver * pAccessContext = NULL;

        callerTypeForSecurity = TypeHandle(pCallerForSecurity->GetMethodTable());
        if (pCallerForSecurity->IsDynamicMethod())
        {
            doAccessCheck = ModifyCheckForDynamicMethod(pCallerForSecurity->AsDynamicMethodDesc()->GetResolver(),
                                                        &callerTypeForSecurity,
                                                        &accessCheckType, &pAccessContext);
        }

        pResult->accessAllowed = CORINFO_ACCESS_ALLOWED;

        if (doAccessCheck)
        {
            AccessCheckOptions accessCheckOptions(accessCheckType,
                                                  pAccessContext,
                                                  FALSE,
                                                  pCalleeForSecurity);

            _ASSERTE(pCallerForSecurity != NULL && callerTypeForSecurity != NULL);
            AccessCheckContext accessContext(pCallerForSecurity, callerTypeForSecurity.GetMethodTable());

            canAccessMethod = ClassLoader::CanAccess(&accessContext,
                                                     calleeTypeForSecurity.GetMethodTable(),
                                                     calleeTypeForSecurity.GetAssembly(),
                                                     pCalleeForSecurity->GetAttrs(),
                                                     pCalleeForSecurity,
                                                     NULL,
                                                     accessCheckOptions
                                                    );

            // If we were allowed access to the exact method, but it is on a type that has a type parameter
            // (for instance an array), we need to ensure that we also have access to the type parameter.
            if (canAccessMethod && calleeTypeForSecurity.HasTypeParam())
            {
                TypeHandle typeParam = calleeTypeForSecurity.GetTypeParam();
                while (typeParam.HasTypeParam())
                {
                    typeParam = typeParam.GetTypeParam();
                }

                _ASSERTE(pCallerForSecurity != NULL && callerTypeForSecurity != NULL);
                AccessCheckContext accessContext(pCallerForSecurity, callerTypeForSecurity.GetMethodTable());

                MethodTable* pTypeParamMT = typeParam.GetMethodTable();

                // No access check is need for Var, MVar, or FnPtr.
                if (pTypeParamMT != NULL)
                    canAccessMethod = ClassLoader::CanAccessClass(&accessContext,
                                                                  pTypeParamMT,
                                                                  typeParam.GetAssembly(),
                                                                  accessCheckOptions);
            }

            pResult->accessAllowed = canAccessMethod ? CORINFO_ACCESS_ALLOWED : CORINFO_ACCESS_ILLEGAL;
            if (!canAccessMethod)
            {
                //Check failed, fill in the throw exception helper.
                pResult->callsiteCalloutHelper.helperNum = CORINFO_HELP_METHOD_ACCESS_EXCEPTION;
                pResult->callsiteCalloutHelper.numArgs = 2;

                pResult->callsiteCalloutHelper.args[0].Set(CORINFO_METHOD_HANDLE(pCallerForSecurity));
                pResult->callsiteCalloutHelper.args[1].Set(CORINFO_METHOD_HANDLE(pCalleeForSecurity));
            }
        }
    }

    //We're pretty much done at this point.  Let's grab the rest of the information that the jit is going to
    //need.
    pResult->classFlags = getClassAttribsInternal(pResolvedToken->hClass);

    pResult->methodFlags = getMethodAttribsInternal(pResult->hMethod);

    SignatureKind signatureKind;
    if (flags & CORINFO_CALLINFO_CALLVIRT && !(pResult->kind == CORINFO_CALL))
    {
        signatureKind = SK_VIRTUAL_CALLSITE;
    }
    else if ((pResult->kind == CORINFO_CALL_CODE_POINTER) && IsMdVirtual(dwTargetMethodAttrs) && IsMdStatic(dwTargetMethodAttrs))
    {
        signatureKind = SK_STATIC_VIRTUAL_CODEPOINTER_CALLSITE;
    }
    else
    {
        signatureKind = SK_CALLSITE;
    }
    getMethodSigInternal(pResult->hMethod, &pResult->sig, (pResult->hMethod == pResolvedToken->hMethod) ? pResolvedToken->hClass : NULL, signatureKind);
    if (fIsStaticVirtualMethod && !fResolvedConstraint)
    {
        if (pResult->exactContextNeedsRuntimeLookup)
        {
            // Runtime lookup for static virtual methods always returns exact call addresses not requiring the instantiation argument
            pResult->sig.callConv = (CorInfoCallConv)(pResult->sig.callConv & ~CORINFO_CALLCONV_PARAMTYPE);
        }
        else
        {
            // Unresolved static virtual method in the absence of shared generics means
            // that the runtime needs to throw when reaching the call. SVM resolution within
            // shared generics is covered by the ConstrainedMethodEntrySlot dictionary entry.
            pResult->kind = CORINFO_CALL;
            pResult->accessAllowed = CORINFO_ACCESS_ILLEGAL;
            pResult->callsiteCalloutHelper.helperNum = CORINFO_HELP_THROW_AMBIGUOUS_RESOLUTION_EXCEPTION;
            pResult->callsiteCalloutHelper.numArgs = 3;
            pResult->callsiteCalloutHelper.args[0].methodHandle = (CORINFO_METHOD_HANDLE)pMD;
            pResult->callsiteCalloutHelper.args[0].argType = CORINFO_HELPER_ARG_TYPE_Method;
            pResult->callsiteCalloutHelper.args[1].classHandle = (CORINFO_CLASS_HANDLE)th.AsMethodTable();
            pResult->callsiteCalloutHelper.args[1].argType = CORINFO_HELPER_ARG_TYPE_Class;
            pResult->callsiteCalloutHelper.args[2].classHandle = (CORINFO_CLASS_HANDLE)constrainedType.AsMethodTable();
            pResult->callsiteCalloutHelper.args[2].argType = CORINFO_HELPER_ARG_TYPE_Class;
        }
    }

    if (flags & CORINFO_CALLINFO_VERIFICATION)
    {
        if (pResult->hMethod != pResolvedToken->hMethod)
        {
            pResult->verMethodFlags = getMethodAttribsInternal(pResolvedToken->hMethod);
            getMethodSigInternal(pResolvedToken->hMethod, &pResult->verSig, pResolvedToken->hClass);
        }
        else
        {
            pResult->verMethodFlags = pResult->methodFlags;
            pResult->verSig = pResult->sig;
        }
    }

    pResult->wrapperDelegateInvoke = FALSE;

    if (m_pMethodBeingCompiled->IsDynamicMethod())
    {
        auto pMD = m_pMethodBeingCompiled->AsDynamicMethodDesc();
        if (pMD->IsILStub() && pMD->IsWrapperDelegateStub())
        {
            pResult->wrapperDelegateInvoke = TRUE;
        }
    }

    EE_TO_JIT_TRANSITION();
}

bool CEEInfo::canAccessFamily(CORINFO_METHOD_HANDLE hCaller,
                              CORINFO_CLASS_HANDLE hInstanceType)
{
    WRAPPER_NO_CONTRACT;

    bool ret = false;

    //Since this is only for verification, I don't need to do the demand.
    JIT_TO_EE_TRANSITION();

    TypeHandle targetType = TypeHandle(hInstanceType);
    TypeHandle accessingType = TypeHandle(GetMethod(hCaller)->GetMethodTable());
    AccessCheckOptions::AccessCheckType accessCheckOptions = AccessCheckOptions::kNormalAccessibilityChecks;
    DynamicResolver* pIgnored;
    BOOL doCheck = TRUE;
    if (GetMethod(hCaller)->IsDynamicMethod())
    {
        //If this is a DynamicMethod, perform the check from the type to which the DynamicMethod was
        //attached.
        //
        //If this is a dynamic method, don't do this check.  If they specified SkipVisibilityChecks
        //(ModifyCheckForDynamicMethod returned false), we should obviously skip the check for the C++
        //protected rule (since we skipped all the other visibility checks).  If they specified
        //RestrictedSkipVisibilityChecks, then they're a "free" DynamicMethod.  This check is meaningless
        //(i.e.  it would always fail).  We've already done a demand for access to the member.  Let that be
        //enough.
        doCheck = ModifyCheckForDynamicMethod(GetMethod(hCaller)->AsDynamicMethodDesc()->GetResolver(),
                                              &accessingType, &accessCheckOptions, &pIgnored);
        if (accessCheckOptions == AccessCheckOptions::kRestrictedMemberAccess
            || accessCheckOptions == AccessCheckOptions::kRestrictedMemberAccessNoTransparency
            )
            doCheck = FALSE;
    }

    if (doCheck)
    {
        ret = !!ClassLoader::CanAccessFamilyVerification(accessingType, targetType);
    }
    else
    {
        ret = true;
    }

    EE_TO_JIT_TRANSITION();
    return ret;
}
void CEEInfo::ThrowExceptionForHelper(const CORINFO_HELPER_DESC * throwHelper)
{
    CONTRACTL {
        THROWS;
        GC_TRIGGERS;
        MODE_PREEMPTIVE;
    } CONTRACTL_END;

    JIT_TO_EE_TRANSITION();

    _ASSERTE(throwHelper->args[0].argType == CORINFO_HELPER_ARG_TYPE_Method);
    MethodDesc *pCallerMD = GetMethod(throwHelper->args[0].methodHandle);

    AccessCheckContext accessContext(pCallerMD);

    switch (throwHelper->helperNum)
    {
    case CORINFO_HELP_METHOD_ACCESS_EXCEPTION:
        {
            _ASSERTE(throwHelper->args[1].argType == CORINFO_HELPER_ARG_TYPE_Method);
            ThrowMethodAccessException(&accessContext, GetMethod(throwHelper->args[1].methodHandle));
        }
        break;
    case CORINFO_HELP_FIELD_ACCESS_EXCEPTION:
        {
            _ASSERTE(throwHelper->args[1].argType == CORINFO_HELPER_ARG_TYPE_Field);
            ThrowFieldAccessException(&accessContext, reinterpret_cast<FieldDesc *>(throwHelper->args[1].fieldHandle));
        }
        break;
    case CORINFO_HELP_CLASS_ACCESS_EXCEPTION:
        {
            _ASSERTE(throwHelper->args[1].argType == CORINFO_HELPER_ARG_TYPE_Class);
            TypeHandle typeHnd(throwHelper->args[1].classHandle);
            ThrowTypeAccessException(&accessContext, typeHnd.GetMethodTable());
        }
        break;

    default:
        _ASSERTE(!"Unknown access exception type");
    }
    EE_TO_JIT_TRANSITION();
}


bool CEEInfo::isRIDClassDomainID(CORINFO_CLASS_HANDLE cls)
{
    CONTRACTL {
        THROWS;
        GC_TRIGGERS;
        MODE_PREEMPTIVE;
    } CONTRACTL_END;

    bool result = FALSE;

    JIT_TO_EE_TRANSITION();

    TypeHandle  VMClsHnd(cls);

    result = !VMClsHnd.AsMethodTable()->IsDynamicStatics();

    EE_TO_JIT_TRANSITION();

    return result;
}


/***********************************************************************/
unsigned CEEInfo::getClassDomainID (CORINFO_CLASS_HANDLE clsHnd,
                                    void **ppIndirection)
{
    CONTRACTL {
        THROWS;
        GC_TRIGGERS;
        MODE_PREEMPTIVE;
    } CONTRACTL_END;

    unsigned result = 0;

    if (ppIndirection != NULL)
        *ppIndirection = NULL;

    JIT_TO_EE_TRANSITION();

    TypeHandle  VMClsHnd(clsHnd);

    if (VMClsHnd.AsMethodTable()->IsDynamicStatics())
    {
        result = (unsigned)VMClsHnd.AsMethodTable()->GetModuleDynamicEntryID();
    }
    else
    {
        result = (unsigned)VMClsHnd.AsMethodTable()->GetClassIndex();
    }

    EE_TO_JIT_TRANSITION();

    return result;
}

//---------------------------------------------------------------------------------------
//
// Used by the JIT to determine whether the profiler or IBC is tracking object
// allocations
//
// Return Value:
//    bool indicating whether the profiler or IBC is tracking object allocations
//
// Notes:
//    Normally, a profiler would just directly call the inline helper to determine
//    whether the profiler set the relevant event flag (e.g.,
//    CORProfilerTrackAllocationsEnabled). However, this wrapper also asks whether we're
//    running for IBC instrumentation or enabling the object allocated ETW event. If so,
//    we treat that the same as if the profiler requested allocation information, so that
//    the JIT will still use the profiling-friendly object allocation jit helper, so the
//    allocations can be tracked.
//

bool __stdcall TrackAllocationsEnabled()
{
    CONTRACTL
    {
        NOTHROW;
        GC_NOTRIGGER;
        MODE_ANY;
    }
    CONTRACTL_END;

    return (
        FALSE
#ifdef PROFILING_SUPPORTED
        || CORProfilerTrackAllocationsEnabled()
#endif // PROFILING_SUPPORTED
#ifdef FEATURE_EVENT_TRACE
        || ETW::TypeSystemLog::IsHeapAllocEventEnabled()
#endif // FEATURE_EVENT_TRACE
        );
}

/***********************************************************************/
CorInfoHelpFunc CEEInfo::getNewHelper(CORINFO_RESOLVED_TOKEN * pResolvedToken, CORINFO_METHOD_HANDLE callerHandle, bool * pHasSideEffects)
{
    CONTRACTL {
        THROWS;
        GC_TRIGGERS;
        MODE_PREEMPTIVE;
    } CONTRACTL_END;

    CorInfoHelpFunc result = CORINFO_HELP_UNDEF;

    JIT_TO_EE_TRANSITION();

    TypeHandle  VMClsHnd(pResolvedToken->hClass);

    if(VMClsHnd.IsTypeDesc())
    {
        COMPlusThrow(kInvalidOperationException,W("InvalidOperation_CantInstantiateFunctionPointer"));
    }

    if(VMClsHnd.IsAbstract())
    {
        COMPlusThrow(kInvalidOperationException,W("InvalidOperation_CantInstantiateAbstractClass"));
    }

    MethodTable* pMT = VMClsHnd.AsMethodTable();
    result = getNewHelperStatic(pMT, pHasSideEffects);

    _ASSERTE(result != CORINFO_HELP_UNDEF);

    EE_TO_JIT_TRANSITION();

    return result;
}

/***********************************************************************/
CorInfoHelpFunc CEEInfo::getNewHelperStatic(MethodTable * pMT, bool * pHasSideEffects)
{
    STANDARD_VM_CONTRACT;


    // Slow helper is the default
    CorInfoHelpFunc helper = CORINFO_HELP_NEWFAST;
    BOOL hasFinalizer = pMT->HasFinalizer();
    BOOL isComObjectType = pMT->IsComObjectType();

    if (isComObjectType)
    {
        *pHasSideEffects = true;
    }
    else
    {
        *pHasSideEffects = !!hasFinalizer;
    }

    if (isComObjectType)
    {
        // Use slow helper
        _ASSERTE(helper == CORINFO_HELP_NEWFAST);
    }
    else
    if ((pMT->GetBaseSize() >= LARGE_OBJECT_SIZE) ||
        hasFinalizer)
    {
        // Use slow helper
        _ASSERTE(helper == CORINFO_HELP_NEWFAST);
    }
    else
    // don't call the super-optimized one since that does not check
    // for GCStress
    if (GCStress<cfg_alloc>::IsEnabled())
    {
        // Use slow helper
        _ASSERTE(helper == CORINFO_HELP_NEWFAST);
    }
    else
#ifdef _LOGALLOC
#ifdef LOGGING
    // Super fast version doesn't do logging
    if (LoggingOn(LF_GCALLOC, LL_INFO10))
    {
        // Use slow helper
        _ASSERTE(helper == CORINFO_HELP_NEWFAST);
    }
    else
#endif // LOGGING
#endif // _LOGALLOC
    // Don't use the SFAST allocator when tracking object allocations,
    // so we don't have to instrument it.
    if (TrackAllocationsEnabled())
    {
        // Use slow helper
        _ASSERTE(helper == CORINFO_HELP_NEWFAST);
    }
    else
#ifdef FEATURE_64BIT_ALIGNMENT
    // @ARMTODO: Force all 8-byte alignment requiring allocations down one slow path. As performance
    // measurements dictate we can spread these out to faster, more specialized helpers later.
    if (pMT->RequiresAlign8())
    {
        // Use slow helper
        _ASSERTE(helper == CORINFO_HELP_NEWFAST);
    }
    else
#endif
    {
        // Use the fast helper when all conditions are met
        helper = CORINFO_HELP_NEWSFAST;
    }

#ifdef FEATURE_DOUBLE_ALIGNMENT_HINT
    // If we are use the fast allocator we also may need the
    // specialized varion for align8
    if (pMT->GetClass()->IsAlign8Candidate() &&
        (helper == CORINFO_HELP_NEWSFAST))
    {
        helper = CORINFO_HELP_NEWSFAST_ALIGN8;
    }
#endif // FEATURE_DOUBLE_ALIGNMENT_HINT

    return helper;
}

/***********************************************************************/
// <REVIEW> this only works for shared generic code because all the
// helpers are actually the same. If they were different then things might
// break because the same helper would end up getting used for different but
// representation-compatible arrays (e.g. one with a default constructor
// and one without) </REVIEW>
CorInfoHelpFunc CEEInfo::getNewArrHelper (CORINFO_CLASS_HANDLE arrayClsHnd)
{
    CONTRACTL {
        THROWS;
        GC_TRIGGERS;
        MODE_PREEMPTIVE;
    } CONTRACTL_END;

    CorInfoHelpFunc result = CORINFO_HELP_UNDEF;

    JIT_TO_EE_TRANSITION();

    TypeHandle arrayType(arrayClsHnd);

    result = getNewArrHelperStatic(arrayType);

    _ASSERTE(result != CORINFO_HELP_UNDEF);

    EE_TO_JIT_TRANSITION();

    return result;
}

/***********************************************************************/
CorInfoHelpFunc CEEInfo::getNewArrHelperStatic(TypeHandle clsHnd)
{
    STANDARD_VM_CONTRACT;

    _ASSERTE(clsHnd.GetInternalCorElementType() == ELEMENT_TYPE_SZARRAY);

    if (GCStress<cfg_alloc>::IsEnabled())
    {
        return CORINFO_HELP_NEWARR_1_DIRECT;
    }

    CorInfoHelpFunc result = CORINFO_HELP_UNDEF;

    TypeHandle thElemType = clsHnd.GetArrayElementTypeHandle();
    CorElementType elemType = thElemType.GetInternalCorElementType();

    // This is if we're asked for newarr !0 when verifying generic code
    // Of course ideally you wouldn't even be generating code when
    // simply doing verification (we run the JIT importer in import-only
    // mode), but importing does more than one would like so we try to be
    // tolerant when asked for non-sensical helpers.
    if (CorTypeInfo::IsGenericVariable(elemType))
    {
        result = CORINFO_HELP_NEWARR_1_OBJ;
    }
    else if (CorTypeInfo::IsObjRef(elemType))
    {
        // It is an array of object refs
        result = CORINFO_HELP_NEWARR_1_OBJ;
    }
    else
    {
        // These cases always must use the slow helper
        if (
#ifdef FEATURE_64BIT_ALIGNMENT
            thElemType.RequiresAlign8() ||
#endif
            (elemType == ELEMENT_TYPE_VOID) ||
            LoggingOn(LF_GCALLOC, LL_INFO10) ||
            TrackAllocationsEnabled())
        {
            // Use the slow helper
            result = CORINFO_HELP_NEWARR_1_DIRECT;
        }
#ifdef FEATURE_DOUBLE_ALIGNMENT_HINT
        else if (elemType == ELEMENT_TYPE_R8)
        {
            // Use the Align8 fast helper
            result = CORINFO_HELP_NEWARR_1_ALIGN8;
        }
#endif
        else
        {
            // Yea, we can do it the fast way!
            result = CORINFO_HELP_NEWARR_1_VC;
        }
    }

    return result;
}

/***********************************************************************/
CorInfoHelpFunc CEEInfo::getCastingHelper(CORINFO_RESOLVED_TOKEN * pResolvedToken, bool fThrowing)
{
    CONTRACTL {
        THROWS;
        GC_TRIGGERS;
        MODE_PREEMPTIVE;
    } CONTRACTL_END;

    CorInfoHelpFunc result = CORINFO_HELP_UNDEF;

    JIT_TO_EE_TRANSITION();

    bool fClassMustBeRestored;
    result = getCastingHelperStatic(TypeHandle(pResolvedToken->hClass), fThrowing, &fClassMustBeRestored);
    if (fClassMustBeRestored)
        classMustBeLoadedBeforeCodeIsRun(pResolvedToken->hClass);

    EE_TO_JIT_TRANSITION();

    return result;
}

/***********************************************************************/
CorInfoHelpFunc CEEInfo::getCastingHelperStatic(TypeHandle clsHnd, bool fThrowing, bool * pfClassMustBeRestored)
{
    STANDARD_VM_CONTRACT;

    // Slow helper is the default
    int helper = CORINFO_HELP_ISINSTANCEOFANY;

    *pfClassMustBeRestored = false;

    if (clsHnd == TypeHandle(g_pCanonMethodTableClass))
    {
        // In shared code just use the catch-all helper for type variables, as the same
        // code may be used for interface/array/class instantiations
        //
        // We may be able to take advantage of constraints to select a specialized helper.
        // This optimizations does not seem to be warranted at the moment.
        _ASSERTE(helper == CORINFO_HELP_ISINSTANCEOFANY);
    }
    else
    if (!clsHnd.IsTypeDesc() && clsHnd.AsMethodTable()->HasVariance())
    {
        // Casting to variant type requires the type to be fully loaded
        *pfClassMustBeRestored = true;

        _ASSERTE(helper == CORINFO_HELP_ISINSTANCEOFANY);
    }
    else
    if (!clsHnd.IsTypeDesc() && clsHnd.AsMethodTable()->HasTypeEquivalence())
    {
        // If the type can be equivalent with something, use the slow helper
        // Note: if the type of the instance is the one marked as equivalent, it will be
        // caught by the fast helpers in the same way as they catch transparent proxies.
        _ASSERTE(helper == CORINFO_HELP_ISINSTANCEOFANY);
    }
    else
    if (clsHnd.IsInterface())
    {
        // If it is a non-variant interface, use the fast interface helper
        helper = CORINFO_HELP_ISINSTANCEOFINTERFACE;
    }
    else
    if (clsHnd.IsArray())
    {
        if (clsHnd.GetInternalCorElementType() != ELEMENT_TYPE_SZARRAY)
        {
            // Casting to multidimensional array type requires restored pointer to EEClass to fetch rank
            *pfClassMustBeRestored = true;
        }

        // If it is an array, use the fast array helper
        helper = CORINFO_HELP_ISINSTANCEOFARRAY;
    }
    else
    if (!clsHnd.IsTypeDesc() && !Nullable::IsNullableType(clsHnd))
    {
        // If it is a non-variant class, use the fast class helper
        helper = CORINFO_HELP_ISINSTANCEOFCLASS;
    }
    else
    {
        // Otherwise, use the slow helper
        _ASSERTE(helper == CORINFO_HELP_ISINSTANCEOFANY);
    }

    if (fThrowing)
    {
        const int delta = CORINFO_HELP_CHKCASTANY - CORINFO_HELP_ISINSTANCEOFANY;

        static_assert_no_msg(CORINFO_HELP_CHKCASTINTERFACE
            == CORINFO_HELP_ISINSTANCEOFINTERFACE + delta);
        static_assert_no_msg(CORINFO_HELP_CHKCASTARRAY
            == CORINFO_HELP_ISINSTANCEOFARRAY + delta);
        static_assert_no_msg(CORINFO_HELP_CHKCASTCLASS
            == CORINFO_HELP_ISINSTANCEOFCLASS + delta);

        helper += delta;
    }

    return (CorInfoHelpFunc)helper;
}

/***********************************************************************/
CorInfoHelpFunc CEEInfo::getSharedCCtorHelper(CORINFO_CLASS_HANDLE clsHnd)
{
    CONTRACTL {
        NOTHROW;
        GC_NOTRIGGER;
        MODE_PREEMPTIVE;
    } CONTRACTL_END;

    CorInfoHelpFunc result = CORINFO_HELP_GETSHARED_NONGCSTATIC_BASE;

    JIT_TO_EE_TRANSITION_LEAF();

    TypeHandle cls(clsHnd);
    MethodTable* pMT = cls.AsMethodTable();

    if (pMT->IsDynamicStatics())
    {
        _ASSERTE(!cls.ContainsGenericVariables());
        _ASSERTE(pMT->GetModuleDynamicEntryID() != (unsigned) -1);

        result = CORINFO_HELP_CLASSINIT_SHARED_DYNAMICCLASS;
    }

    EE_TO_JIT_TRANSITION_LEAF();

    return result;
}

/***********************************************************************/
CorInfoHelpFunc CEEInfo::getUnBoxHelper(CORINFO_CLASS_HANDLE clsHnd)
{
    LIMITED_METHOD_CONTRACT;

    classMustBeLoadedBeforeCodeIsRun(clsHnd);

    TypeHandle VMClsHnd(clsHnd);
    if (Nullable::IsNullableType(VMClsHnd))
        return CORINFO_HELP_UNBOX_NULLABLE;

    return CORINFO_HELP_UNBOX;
}

/***********************************************************************/
bool CEEInfo::getReadyToRunHelper(
        CORINFO_RESOLVED_TOKEN *        pResolvedToken,
        CORINFO_LOOKUP_KIND *           pGenericLookupKind,
        CorInfoHelpFunc                 id,
        CORINFO_CONST_LOOKUP *          pLookup
        )
{
    LIMITED_METHOD_CONTRACT;
    UNREACHABLE();      // only called during NGen
}

/***********************************************************************/
void CEEInfo::getReadyToRunDelegateCtorHelper(
        CORINFO_RESOLVED_TOKEN * pTargetMethod,
        mdToken                  targetConstraint,
        CORINFO_CLASS_HANDLE     delegateType,
        CORINFO_LOOKUP *   pLookup
        )
{
    LIMITED_METHOD_CONTRACT;
    UNREACHABLE();      // only called during NGen
}

/***********************************************************************/
// see code:Nullable#NullableVerification

CORINFO_CLASS_HANDLE  CEEInfo::getTypeForBox(CORINFO_CLASS_HANDLE  cls)
{
    LIMITED_METHOD_CONTRACT;

    TypeHandle VMClsHnd(cls);
    if (Nullable::IsNullableType(VMClsHnd)) {
        VMClsHnd = VMClsHnd.AsMethodTable()->GetInstantiation()[0];
    }
    return static_cast<CORINFO_CLASS_HANDLE>(VMClsHnd.AsPtr());
}

/***********************************************************************/
// see code:Nullable#NullableVerification
CorInfoHelpFunc CEEInfo::getBoxHelper(CORINFO_CLASS_HANDLE clsHnd)
{
    CONTRACTL {
        THROWS;
        GC_TRIGGERS;
        MODE_PREEMPTIVE;
    } CONTRACTL_END;

    CorInfoHelpFunc result = CORINFO_HELP_UNDEF;

    JIT_TO_EE_TRANSITION();

    TypeHandle VMClsHnd(clsHnd);
    if (Nullable::IsNullableType(VMClsHnd))
    {
        result = CORINFO_HELP_BOX_NULLABLE;
    }
    else
    {
        if (VMClsHnd.IsTypeDesc() || !VMClsHnd.IsValueType())
            COMPlusThrow(kInvalidOperationException,W("InvalidOperation_TypeCannotBeBoxed"));

        // we shouldn't allow boxing of types that contains stack pointers
        // csc and vbc already disallow it.
        if (VMClsHnd.AsMethodTable()->IsByRefLike())
            COMPlusThrow(kInvalidProgramException,W("NotSupported_ByRefLike"));

        result = CORINFO_HELP_BOX;
    }

    EE_TO_JIT_TRANSITION();

    return result;
}

/***********************************************************************/
// registers a vararg sig & returns a class-specific cookie for it.

CORINFO_VARARGS_HANDLE CEEInfo::getVarArgsHandle(CORINFO_SIG_INFO *sig,
                                                 void **ppIndirection)
{
    CONTRACTL {
        THROWS;
        GC_TRIGGERS;
        MODE_PREEMPTIVE;
    } CONTRACTL_END;

    CORINFO_VARARGS_HANDLE result = NULL;

    if (ppIndirection != NULL)
        *ppIndirection = NULL;

    JIT_TO_EE_TRANSITION();

    Module* module = GetModule(sig->scope);

    result = CORINFO_VARARGS_HANDLE(module->GetVASigCookie(Signature(sig->pSig, sig->cbSig)));

    EE_TO_JIT_TRANSITION();

    return result;
}

bool CEEInfo::canGetVarArgsHandle(CORINFO_SIG_INFO *sig)
{
    LIMITED_METHOD_CONTRACT;
    return true;
}

/***********************************************************************/
unsigned CEEInfo::getMethodHash (CORINFO_METHOD_HANDLE ftnHnd)
{
    CONTRACTL {
        THROWS;
        GC_TRIGGERS;
        MODE_PREEMPTIVE;
    } CONTRACTL_END;

    unsigned result = 0;

    JIT_TO_EE_TRANSITION();

    MethodDesc* ftn = GetMethod(ftnHnd);

    result = (unsigned) ftn->GetStableHash();

    EE_TO_JIT_TRANSITION();

    return result;
}

/***********************************************************************/
const char* CEEInfo::getMethodName (CORINFO_METHOD_HANDLE ftnHnd, const char** scopeName)
{
    CONTRACTL {
        THROWS;
        GC_TRIGGERS;
        MODE_PREEMPTIVE;
    } CONTRACTL_END;

    const char* result = NULL;

    JIT_TO_EE_TRANSITION();

    MethodDesc *ftn;

    ftn = GetMethod(ftnHnd);

    if (scopeName != 0)
    {
        if (ftn->IsLCGMethod())
        {
            *scopeName = "DynamicClass";
        }
        else if (ftn->IsILStub())
        {
            *scopeName = ILStubResolver::GetStubClassName(ftn);
        }
        else
        {
            MethodTable * pMT = ftn->GetMethodTable();
#if defined(_DEBUG)
#ifdef FEATURE_SYMDIFF
            if (CLRConfig::GetConfigValue(CLRConfig::INTERNAL_SymDiffDump))
            {
                if (pMT->IsArray())
                {
                    ssClsNameBuff.Clear();
                    ssClsNameBuff.SetUTF8(pMT->GetDebugClassName());
                }
                else
                    pMT->_GetFullyQualifiedNameForClassNestedAware(ssClsNameBuff);
            }
            else
            {
#endif
                // Calling _GetFullyQualifiedNameForClass in chk build is very expensive
                // since it construct the class name everytime we call this method. In chk
                // builds we already have a cheaper way to get the class name -
                // GetDebugClassName - which doesn't calculate the class name everytime.
                // This results in huge saving in Ngen time for checked builds.
                ssClsNameBuff.Clear();
                ssClsNameBuff.SetUTF8(pMT->GetDebugClassName());

#ifdef FEATURE_SYMDIFF
            }
#endif
            // Append generic instantiation at the end
            Instantiation inst = pMT->GetInstantiation();
            if (!inst.IsEmpty())
                TypeString::AppendInst(ssClsNameBuff, inst);

            ssClsNameBuffUTF8.SetAndConvertToUTF8(ssClsNameBuff.GetUnicode());
            *scopeName = ssClsNameBuffUTF8.GetUTF8();
#else // !_DEBUG
            // since this is for diagnostic purposes only,
            // give up on the namespace, as we don't have a buffer to concat it
            // also note this won't show array class names.
            LPCUTF8 nameSpace;
            *scopeName= pMT->GetFullyQualifiedNameInfo(&nameSpace);
#endif // !_DEBUG
        }
    }

    result = ftn->GetName();

    EE_TO_JIT_TRANSITION();

    return result;
}

const char* CEEInfo::getMethodNameFromMetadata(CORINFO_METHOD_HANDLE ftnHnd, const char** className, const char** namespaceName, const char **enclosingClassName)
{
    CONTRACTL {
        THROWS;
        GC_TRIGGERS;
        MODE_PREEMPTIVE;
    } CONTRACTL_END;

    const char* result = NULL;
    const char* classResult = NULL;
    const char* namespaceResult = NULL;
    const char* enclosingResult = NULL;

    JIT_TO_EE_TRANSITION();

    MethodDesc *ftn = GetMethod(ftnHnd);
    mdMethodDef token = ftn->GetMemberDef();

    if (!IsNilToken(token))
    {
        MethodTable* pMT = ftn->GetMethodTable();
        IMDInternalImport* pMDImport = pMT->GetMDImport();

        IfFailThrow(pMDImport->GetNameOfMethodDef(token, &result));
        IfFailThrow(pMDImport->GetNameOfTypeDef(pMT->GetCl(), &classResult, &namespaceResult));
        // Query enclosingClassName when the method is in a nested class
        // and get the namespace of enclosing classes (nested class's namespace is empty)
        if (pMT->GetClass()->IsNested())
        {
            IfFailThrow(pMDImport->GetNameOfTypeDef(pMT->GetEnclosingCl(), &enclosingResult, &namespaceResult));
        }
    }

    if (className != NULL)
    {
        *className = classResult;
    }

    if (namespaceName != NULL)
    {
        *namespaceName = namespaceResult;
    }

    if (enclosingClassName != NULL)
    {
        *enclosingClassName = enclosingResult;
    }

    EE_TO_JIT_TRANSITION();

    return result;
}

/*********************************************************************/
const char* CEEInfo::getClassNameFromMetadata(CORINFO_CLASS_HANDLE cls, const char** namespaceName)
{
    CONTRACTL {
        THROWS;
        GC_TRIGGERS;
        MODE_PREEMPTIVE;
    } CONTRACTL_END;

    const char* result = NULL;
    const char* namespaceResult = NULL;

    JIT_TO_EE_TRANSITION();
    TypeHandle VMClsHnd(cls);

    if (!VMClsHnd.IsTypeDesc())
    {
        result = VMClsHnd.AsMethodTable()->GetFullyQualifiedNameInfo(&namespaceResult);
    }

    if (namespaceName != NULL)
    {
        *namespaceName = namespaceResult;
    }

    EE_TO_JIT_TRANSITION();

    return result;
}

/*********************************************************************/
CORINFO_CLASS_HANDLE CEEInfo::getTypeInstantiationArgument(CORINFO_CLASS_HANDLE cls, unsigned index)
{
    CONTRACTL {
        THROWS;
        GC_TRIGGERS;
        MODE_PREEMPTIVE;
    } CONTRACTL_END;

    CORINFO_CLASS_HANDLE result = NULL;

    JIT_TO_EE_TRANSITION_LEAF();

    TypeHandle VMClsHnd(cls);
    Instantiation inst = VMClsHnd.GetInstantiation();
    TypeHandle typeArg = index < inst.GetNumArgs() ? inst[index] : NULL;
    result = CORINFO_CLASS_HANDLE(typeArg.AsPtr());

    EE_TO_JIT_TRANSITION_LEAF();

    return result;
}

/*********************************************************************/
bool CEEInfo::isIntrinsic(CORINFO_METHOD_HANDLE ftn)
{
    CONTRACTL {
        NOTHROW;
        GC_NOTRIGGER;
        MODE_PREEMPTIVE;
    } CONTRACTL_END;

    bool ret = false;

    JIT_TO_EE_TRANSITION_LEAF();

    _ASSERTE(ftn);

    MethodDesc *pMD = (MethodDesc*)ftn;
    ret = pMD->IsIntrinsic();

    EE_TO_JIT_TRANSITION_LEAF();

    return ret;
}

/*********************************************************************/
uint32_t CEEInfo::getMethodAttribs (CORINFO_METHOD_HANDLE ftn)
{
    CONTRACTL {
        THROWS;
        GC_TRIGGERS;
        MODE_PREEMPTIVE;
    } CONTRACTL_END;

    DWORD result = 0;

    JIT_TO_EE_TRANSITION();

    result = getMethodAttribsInternal(ftn);

    EE_TO_JIT_TRANSITION();

    return result;
}

/*********************************************************************/
DWORD CEEInfo::getMethodAttribsInternal (CORINFO_METHOD_HANDLE ftn)
{
    STANDARD_VM_CONTRACT;

/*
    returns method attribute flags (defined in corhdr.h)

    NOTE: This doesn't return certain method flags
    (mdAssem, mdFamANDAssem, mdFamORAssem, mdPrivateScope)
*/

    MethodDesc* pMD = GetMethod(ftn);

    if (pMD->IsLCGMethod())
    {
        return CORINFO_FLG_STATIC | CORINFO_FLG_DONT_INLINE;
    }

    DWORD result = 0;

    DWORD attribs = pMD->GetAttrs();

    if (IsMdFamily(attribs))
        result |= CORINFO_FLG_PROTECTED;
    if (IsMdStatic(attribs))
        result |= CORINFO_FLG_STATIC;
    if (pMD->IsSynchronized())
        result |= CORINFO_FLG_SYNCH;
    if (pMD->IsFCall())
        result |= CORINFO_FLG_NOGCCHECK;
    if (pMD->IsIntrinsic() || pMD->IsArray())
        result |= CORINFO_FLG_INTRINSIC;
    if (IsMdVirtual(attribs))
        result |= CORINFO_FLG_VIRTUAL;
    if (IsMdAbstract(attribs))
        result |= CORINFO_FLG_ABSTRACT;
    if (IsMdRTSpecialName(attribs))
    {
        LPCUTF8 pName = pMD->GetName();
        if (IsMdInstanceInitializer(attribs, pName) ||
            IsMdClassConstructor(attribs, pName))
            result |= CORINFO_FLG_CONSTRUCTOR;
    }

    //
    // See if we need to embed a .cctor call at the head of the
    // method body.
    //

    MethodTable* pMT = pMD->GetMethodTable();

    // method or class might have the final bit
    if (IsMdFinal(attribs) || pMT->IsSealed())
    {
        result |= CORINFO_FLG_FINAL;
    }

    if (pMD->IsEnCAddedMethod())
    {
        result |= CORINFO_FLG_EnC;
    }

    if (pMD->IsSharedByGenericInstantiations())
    {
        result |= CORINFO_FLG_SHAREDINST;
    }

    if (pMD->IsNDirect())
    {
        result |= CORINFO_FLG_PINVOKE;
    }

    if (IsMdRequireSecObject(attribs))
    {
        // Assume all methods marked as DynamicSecurity are
        // marked that way because they use StackCrawlMark to identify
        // the caller.
        // See comments in canInline or canTailCall
        result |= CORINFO_FLG_DONT_INLINE_CALLER;
    }

    // Check for the aggressive optimization directive. AggressiveOptimization only makes sense for IL methods.
    DWORD ilMethodImplAttribs = 0;
    if (pMD->IsIL())
    {
        ilMethodImplAttribs = pMD->GetImplAttrs();
        if (IsMiAggressiveOptimization(ilMethodImplAttribs))
        {
            result |= CORINFO_FLG_AGGRESSIVE_OPT;
        }
    }

    // Check for an inlining directive.
    if (pMD->IsNotInline())
    {
        /* Function marked as not inlineable */
        result |= CORINFO_FLG_DONT_INLINE;
    }
    // AggressiveInlining only makes sense for IL methods.
    else if (pMD->IsIL() && IsMiAggressiveInlining(ilMethodImplAttribs))
    {
        result |= CORINFO_FLG_FORCEINLINE;
    }

    if (pMT->IsDelegate() && ((DelegateEEClass*)(pMT->GetClass()))->GetInvokeMethod() == pMD)
    {
        // This is now used to emit efficient invoke code for any delegate invoke,
        // including multicast.
        result |= CORINFO_FLG_DELEGATE_INVOKE;
    }

    if (!g_pConfig->TieredCompilation_QuickJitForLoops())
    {
        result |= CORINFO_FLG_DISABLE_TIER0_FOR_LOOPS;
    }

    return result;
}

/*********************************************************************/
void CEEInfo::setMethodAttribs (
        CORINFO_METHOD_HANDLE ftnHnd,
        CorInfoMethodRuntimeFlags attribs)
{
    CONTRACTL {
        THROWS;
        GC_TRIGGERS;
        MODE_PREEMPTIVE;
    } CONTRACTL_END;

    JIT_TO_EE_TRANSITION();

    MethodDesc* ftn = GetMethod(ftnHnd);

    if (attribs & CORINFO_FLG_BAD_INLINEE)
    {
        ftn->SetNotInline(true);
    }

    if (attribs & (CORINFO_FLG_SWITCHED_TO_OPTIMIZED | CORINFO_FLG_SWITCHED_TO_MIN_OPT))
    {
        PrepareCodeConfig *config = GetThread()->GetCurrentPrepareCodeConfig();
        if (config != nullptr)
        {
            if (attribs & CORINFO_FLG_SWITCHED_TO_MIN_OPT)
            {
                _ASSERTE(!ftn->IsJitOptimizationDisabled());
                config->SetJitSwitchedToMinOpt();
            }
#ifdef FEATURE_TIERED_COMPILATION
            else if (attribs & CORINFO_FLG_SWITCHED_TO_OPTIMIZED)
            {
                _ASSERTE(ftn->IsEligibleForTieredCompilation());
                config->SetJitSwitchedToOptimized();
            }
#endif
        }
    }

    EE_TO_JIT_TRANSITION();
}

/*********************************************************************/

void getMethodInfoILMethodHeaderHelper(
    COR_ILMETHOD_DECODER* header,
    CORINFO_METHOD_INFO* methInfo
    )
{
    LIMITED_METHOD_CONTRACT;

    methInfo->ILCode          = const_cast<BYTE*>(header->Code);
    methInfo->ILCodeSize      = header->GetCodeSize();
    methInfo->maxStack        = static_cast<unsigned short>(header->GetMaxStack());
    methInfo->EHcount         = static_cast<unsigned short>(header->EHCount());

    methInfo->options         =
        (CorInfoOptions)((header->GetFlags() & CorILMethod_InitLocals) ? CORINFO_OPT_INIT_LOCALS : 0) ;
}

mdToken FindGenericMethodArgTypeSpec(IMDInternalImport* pInternalImport)
{
    STANDARD_VM_CONTRACT;

    HENUMInternalHolder hEnumTypeSpecs(pInternalImport);
    mdToken token;

    static const BYTE signature[] = { ELEMENT_TYPE_MVAR, 0 };

    hEnumTypeSpecs.EnumAllInit(mdtTypeSpec);
    while (hEnumTypeSpecs.EnumNext(&token))
    {
        PCCOR_SIGNATURE pSig;
        ULONG cbSig;
        IfFailThrow(pInternalImport->GetTypeSpecFromToken(token, &pSig, &cbSig));
        if (cbSig == sizeof(signature) && memcmp(pSig, signature, cbSig) == 0)
            return token;
    }

    COMPlusThrowHR(COR_E_BADIMAGEFORMAT);
}

/*********************************************************************

IL is the most efficient and portable way to implement certain low level methods
in CoreLib. Unfortunately, there is no good way to link IL into CoreLib today.
Until we find a good way to link IL into CoreLib, we will provide the IL implementation here.

- All IL intrinsincs are members of System.Runtime.CompilerServices.JitHelpers class
- All IL intrinsincs should be kept very simple. Implement the minimal reusable version of
unsafe construct and depend on inlining to do the rest.
- The C# implementation of the IL intrinsic should be good enough for functionalily. Everything should work
correctly (but slower) if the IL intrinsics are removed.

*********************************************************************/

bool getILIntrinsicImplementationForUnsafe(MethodDesc * ftn,
                                           CORINFO_METHOD_INFO * methInfo)
{
    STANDARD_VM_CONTRACT;

    _ASSERTE(CoreLibBinder::IsClass(ftn->GetMethodTable(), CLASS__UNSAFE));

    mdMethodDef tk = ftn->GetMemberDef();

    if (tk == CoreLibBinder::GetMethod(METHOD__UNSAFE__AS_POINTER)->GetMemberDef())
    {
        // Return the argument that was passed in.
        static const BYTE ilcode[] =
        {
            CEE_LDARG_0,
            CEE_CONV_U,
            CEE_RET
        };

        setILIntrinsicMethodInfo(methInfo,const_cast<BYTE*>(ilcode),sizeof(ilcode), 1);

        return true;
    }
    else if (tk == CoreLibBinder::GetMethod(METHOD__UNSAFE__SIZEOF)->GetMemberDef())
    {
        _ASSERTE(ftn->HasMethodInstantiation());
        Instantiation inst = ftn->GetMethodInstantiation();

        _ASSERTE(ftn->GetNumGenericMethodArgs() == 1);
        mdToken tokGenericArg = FindGenericMethodArgTypeSpec(CoreLibBinder::GetModule()->GetMDImport());

        static const BYTE ilcode[] =
        {
            CEE_PREFIX1, (CEE_SIZEOF & 0xFF), (BYTE)(tokGenericArg), (BYTE)(tokGenericArg >> 8), (BYTE)(tokGenericArg >> 16), (BYTE)(tokGenericArg >> 24),
            CEE_RET
        };

        setILIntrinsicMethodInfo(methInfo,const_cast<BYTE*>(ilcode),sizeof(ilcode), 1);

        return true;
    }
    else if (tk == CoreLibBinder::GetMethod(METHOD__UNSAFE__BYREF_AS)->GetMemberDef() ||
             tk == CoreLibBinder::GetMethod(METHOD__UNSAFE__OBJECT_AS)->GetMemberDef() ||
             tk == CoreLibBinder::GetMethod(METHOD__UNSAFE__AS_REF_POINTER)->GetMemberDef() ||
             tk == CoreLibBinder::GetMethod(METHOD__UNSAFE__AS_REF_IN)->GetMemberDef())
    {
        // Return the argument that was passed in.
        static const BYTE ilcode[] =
        {
            CEE_LDARG_0,
            CEE_RET
        };

        setILIntrinsicMethodInfo(methInfo,const_cast<BYTE*>(ilcode),sizeof(ilcode), 1);

        return true;
    }
    else if (tk == CoreLibBinder::GetMethod(METHOD__UNSAFE__BYREF_ADD)->GetMemberDef() ||
             tk == CoreLibBinder::GetMethod(METHOD__UNSAFE__PTR_ADD)->GetMemberDef())
    {
        mdToken tokGenericArg = FindGenericMethodArgTypeSpec(CoreLibBinder::GetModule()->GetMDImport());

        static const BYTE ilcode[] =
        {
            CEE_LDARG_0,
            CEE_LDARG_1,
            CEE_PREFIX1, (CEE_SIZEOF & 0xFF), (BYTE)(tokGenericArg), (BYTE)(tokGenericArg >> 8), (BYTE)(tokGenericArg >> 16), (BYTE)(tokGenericArg >> 24),
            CEE_CONV_I,
            CEE_MUL,
            CEE_ADD,
            CEE_RET
        };

        setILIntrinsicMethodInfo(methInfo,const_cast<BYTE*>(ilcode),sizeof(ilcode), 3);

        return true;
    }
    else if (tk == CoreLibBinder::GetMethod(METHOD__UNSAFE__BYREF_INTPTR_ADD)->GetMemberDef() ||
             tk == CoreLibBinder::GetMethod(METHOD__UNSAFE__BYREF_UINTPTR_ADD)->GetMemberDef())
    {
        mdToken tokGenericArg = FindGenericMethodArgTypeSpec(CoreLibBinder::GetModule()->GetMDImport());

        static const BYTE ilcode[] =
        {
            CEE_LDARG_0,
            CEE_LDARG_1,
            CEE_PREFIX1, (CEE_SIZEOF & 0xFF), (BYTE)(tokGenericArg), (BYTE)(tokGenericArg >> 8), (BYTE)(tokGenericArg >> 16), (BYTE)(tokGenericArg >> 24),
            CEE_MUL,
            CEE_ADD,
            CEE_RET
        };

        setILIntrinsicMethodInfo(methInfo,const_cast<BYTE*>(ilcode),sizeof(ilcode), 3);

        return true;
    }
    else if (tk == CoreLibBinder::GetMethod(METHOD__UNSAFE__BYREF_INTPTR_ADD_BYTE_OFFSET)->GetMemberDef() ||
        tk == CoreLibBinder::GetMethod(METHOD__UNSAFE__BYREF_UINTPTR_ADD_BYTE_OFFSET)->GetMemberDef())
    {
        static const BYTE ilcode[] =
        {
            CEE_LDARG_0,
            CEE_LDARG_1,
            CEE_ADD,
            CEE_RET
        };

        setILIntrinsicMethodInfo(methInfo,const_cast<BYTE*>(ilcode),sizeof(ilcode), 2);

        return true;
    }
    else if (tk == CoreLibBinder::GetMethod(METHOD__UNSAFE__BYREF_ARE_SAME)->GetMemberDef())
    {
        // Compare the two arguments
        static const BYTE ilcode[] =
        {
            CEE_LDARG_0,
            CEE_LDARG_1,
            CEE_PREFIX1, (CEE_CEQ & 0xFF),
            CEE_RET
        };

        setILIntrinsicMethodInfo(methInfo,const_cast<BYTE*>(ilcode),sizeof(ilcode), 2);

        return true;
    }
    else if (tk == CoreLibBinder::GetMethod(METHOD__UNSAFE__PTR_BYREF_COPY)->GetMemberDef() ||
        tk == CoreLibBinder::GetMethod(METHOD__UNSAFE__BYREF_PTR_COPY)->GetMemberDef())
    {
        _ASSERTE(ftn->HasMethodInstantiation());
        Instantiation inst = ftn->GetMethodInstantiation();
        _ASSERTE(ftn->GetNumGenericMethodArgs() == 1);
        mdToken tokGenericArg = FindGenericMethodArgTypeSpec(CoreLibBinder::GetModule()->GetMDImport());

        static const BYTE ilcode[] =
        {
            CEE_LDARG_0,
            CEE_LDARG_1,
            CEE_LDOBJ, (BYTE)(tokGenericArg), (BYTE)(tokGenericArg >> 8), (BYTE)(tokGenericArg >> 16), (BYTE)(tokGenericArg >> 24),
            CEE_STOBJ, (BYTE)(tokGenericArg), (BYTE)(tokGenericArg >> 8), (BYTE)(tokGenericArg >> 16), (BYTE)(tokGenericArg >> 24),
            CEE_RET
        };

        setILIntrinsicMethodInfo(methInfo,const_cast<BYTE*>(ilcode),sizeof(ilcode), 3);

        return true;
    }
    else if (tk == CoreLibBinder::GetMethod(METHOD__UNSAFE__PTR_COPY_BLOCK)->GetMemberDef() ||
        tk == CoreLibBinder::GetMethod(METHOD__UNSAFE__BYREF_COPY_BLOCK)->GetMemberDef())
    {
        static const BYTE ilcode[] =
        {
            CEE_LDARG_0,
            CEE_LDARG_1,
            CEE_LDARG_2,
            CEE_PREFIX1, (CEE_CPBLK & 0xFF),
            CEE_RET
        };

        setILIntrinsicMethodInfo(methInfo,const_cast<BYTE*>(ilcode),sizeof(ilcode), 3);

        return true;
    }
    else if (tk == CoreLibBinder::GetMethod(METHOD__UNSAFE__PTR_COPY_BLOCK_UNALIGNED)->GetMemberDef() ||
        tk == CoreLibBinder::GetMethod(METHOD__UNSAFE__BYREF_COPY_BLOCK_UNALIGNED)->GetMemberDef())
    {
        static const BYTE ilcode[] =
        {
            CEE_LDARG_0,
            CEE_LDARG_1,
            CEE_LDARG_2,
            CEE_PREFIX1, (CEE_UNALIGNED & 0xFF), 0x01,
            CEE_PREFIX1, (CEE_CPBLK & 0xFF),
            CEE_RET
        };

        setILIntrinsicMethodInfo(methInfo,const_cast<BYTE*>(ilcode),sizeof(ilcode), 3);

        return true;
    }
    else if (tk == CoreLibBinder::GetMethod(METHOD__UNSAFE__BYREF_IS_ADDRESS_GREATER_THAN)->GetMemberDef())
    {
        // Compare the two arguments
        static const BYTE ilcode[] =
        {
            CEE_LDARG_0,
            CEE_LDARG_1,
            CEE_PREFIX1, (CEE_CGT_UN & 0xFF),
            CEE_RET
        };

        setILIntrinsicMethodInfo(methInfo,const_cast<BYTE*>(ilcode),sizeof(ilcode), 2);

        return true;
    }
    else if (tk == CoreLibBinder::GetMethod(METHOD__UNSAFE__BYREF_IS_ADDRESS_LESS_THAN)->GetMemberDef())
    {
        // Compare the two arguments
        static const BYTE ilcode[] =
        {
            CEE_LDARG_0,
            CEE_LDARG_1,
            CEE_PREFIX1, (CEE_CLT_UN & 0xFF),
            CEE_RET
        };

        setILIntrinsicMethodInfo(methInfo,const_cast<BYTE*>(ilcode),sizeof(ilcode), 2);

        return true;
    }
    else if (tk == CoreLibBinder::GetMethod(METHOD__UNSAFE__BYREF_NULLREF)->GetMemberDef())
    {
        static const BYTE ilcode[] =
        {
            CEE_LDC_I4_0,
            CEE_CONV_U,
            CEE_RET
        };

        setILIntrinsicMethodInfo(methInfo,const_cast<BYTE*>(ilcode),sizeof(ilcode), 1);

        return true;
    }
    else if (tk == CoreLibBinder::GetMethod(METHOD__UNSAFE__BYREF_IS_NULL)->GetMemberDef())
    {
        // 'ldnull' opcode would produce type o, and we can't compare & against o (ECMA-335, Table III.4).
        // However, we can compare & against native int, so we'll use that instead.

        static const BYTE ilcode[] =
        {
            CEE_LDARG_0,
            CEE_LDC_I4_0,
            CEE_CONV_U,
            CEE_PREFIX1, (CEE_CEQ & 0xFF),
            CEE_RET
        };

        setILIntrinsicMethodInfo(methInfo,const_cast<BYTE*>(ilcode),sizeof(ilcode), 2);

        return true;
    }
    else if (tk == CoreLibBinder::GetMethod(METHOD__UNSAFE__BYREF_INIT_BLOCK)->GetMemberDef() ||
            tk == CoreLibBinder::GetMethod(METHOD__UNSAFE__PTR_INIT_BLOCK)->GetMemberDef())
    {
        static const BYTE ilcode[] =
        {
            CEE_LDARG_0,
            CEE_LDARG_1,
            CEE_LDARG_2,
            CEE_PREFIX1, (CEE_INITBLK & 0xFF),
            CEE_RET
        };

        setILIntrinsicMethodInfo(methInfo,const_cast<BYTE*>(ilcode),sizeof(ilcode), 3);

        return true;
    }
    else if (tk == CoreLibBinder::GetMethod(METHOD__UNSAFE__BYREF_INIT_BLOCK_UNALIGNED)->GetMemberDef() ||
            tk == CoreLibBinder::GetMethod(METHOD__UNSAFE__PTR_INIT_BLOCK_UNALIGNED)->GetMemberDef())
    {
        static const BYTE ilcode[] =
        {
            CEE_LDARG_0,
            CEE_LDARG_1,
            CEE_LDARG_2,
            CEE_PREFIX1, (CEE_UNALIGNED & 0xFF), 0x01,
            CEE_PREFIX1, (CEE_INITBLK & 0xFF),
            CEE_RET
        };

        setILIntrinsicMethodInfo(methInfo,const_cast<BYTE*>(ilcode),sizeof(ilcode), 3);

        return true;
    }
    else if (tk == CoreLibBinder::GetMethod(METHOD__UNSAFE__BYREF_BYTE_OFFSET)->GetMemberDef())
    {
        static const BYTE ilcode[] =
        {
            CEE_LDARG_1,
            CEE_LDARG_0,
            CEE_SUB,
            CEE_RET
        };

        setILIntrinsicMethodInfo(methInfo,const_cast<BYTE*>(ilcode),sizeof(ilcode), 2);

        return true;
    }
    else if (tk == CoreLibBinder::GetMethod(METHOD__UNSAFE__BYREF_READ_UNALIGNED)->GetMemberDef() ||
             tk == CoreLibBinder::GetMethod(METHOD__UNSAFE__PTR_READ_UNALIGNED)->GetMemberDef())
    {
        _ASSERTE(ftn->HasMethodInstantiation());
        Instantiation inst = ftn->GetMethodInstantiation();
        _ASSERTE(ftn->GetNumGenericMethodArgs() == 1);
        mdToken tokGenericArg = FindGenericMethodArgTypeSpec(CoreLibBinder::GetModule()->GetMDImport());

        static const BYTE ilcode[] =
        {
            CEE_LDARG_0,
            CEE_PREFIX1, (CEE_UNALIGNED & 0xFF), 1,
            CEE_LDOBJ, (BYTE)(tokGenericArg), (BYTE)(tokGenericArg >> 8), (BYTE)(tokGenericArg >> 16), (BYTE)(tokGenericArg >> 24),
            CEE_RET
        };

        setILIntrinsicMethodInfo(methInfo,const_cast<BYTE*>(ilcode),sizeof(ilcode), 2);

        return true;
    }
    else if (tk == CoreLibBinder::GetMethod(METHOD__UNSAFE__BYREF_WRITE_UNALIGNED)->GetMemberDef() ||
             tk == CoreLibBinder::GetMethod(METHOD__UNSAFE__PTR_WRITE_UNALIGNED)->GetMemberDef())
    {
        _ASSERTE(ftn->HasMethodInstantiation());
        Instantiation inst = ftn->GetMethodInstantiation();
        _ASSERTE(ftn->GetNumGenericMethodArgs() == 1);
        mdToken tokGenericArg = FindGenericMethodArgTypeSpec(CoreLibBinder::GetModule()->GetMDImport());

        static const BYTE ilcode[] =
        {
            CEE_LDARG_0,
            CEE_LDARG_1,
            CEE_PREFIX1, (CEE_UNALIGNED & 0xFF), 1,
            CEE_STOBJ, (BYTE)(tokGenericArg), (BYTE)(tokGenericArg >> 8), (BYTE)(tokGenericArg >> 16), (BYTE)(tokGenericArg >> 24),
            CEE_RET
        };

        setILIntrinsicMethodInfo(methInfo,const_cast<BYTE*>(ilcode),sizeof(ilcode), 2);

        return true;
    }
    else if (tk == CoreLibBinder::GetMethod(METHOD__UNSAFE__READ)->GetMemberDef())
    {
        _ASSERTE(ftn->HasMethodInstantiation());
        Instantiation inst = ftn->GetMethodInstantiation();
        _ASSERTE(ftn->GetNumGenericMethodArgs() == 1);
        mdToken tokGenericArg = FindGenericMethodArgTypeSpec(CoreLibBinder::GetModule()->GetMDImport());

        static const BYTE ilcode[] =
        {
            CEE_LDARG_0,
            CEE_LDOBJ, (BYTE)(tokGenericArg), (BYTE)(tokGenericArg >> 8), (BYTE)(tokGenericArg >> 16), (BYTE)(tokGenericArg >> 24),
            CEE_RET
        };

        setILIntrinsicMethodInfo(methInfo,const_cast<BYTE*>(ilcode),sizeof(ilcode), 2);

        return true;
    }
    else if (tk == CoreLibBinder::GetMethod(METHOD__UNSAFE__SKIPINIT)->GetMemberDef())
    {
        static const BYTE ilcode[] =
        {
            CEE_RET
        };

        setILIntrinsicMethodInfo(methInfo,const_cast<BYTE*>(ilcode),sizeof(ilcode), 0);

        return true;
    }
    else if (tk == CoreLibBinder::GetMethod(METHOD__UNSAFE__BYREF_INT_SUBTRACT)->GetMemberDef() ||
             tk == CoreLibBinder::GetMethod(METHOD__UNSAFE__PTR_INT_SUBTRACT)->GetMemberDef())
    {
        mdToken tokGenericArg = FindGenericMethodArgTypeSpec(CoreLibBinder::GetModule()->GetMDImport());

        static const BYTE ilcode[] =
        {
            CEE_LDARG_0,
            CEE_LDARG_1,
            CEE_PREFIX1, (CEE_SIZEOF & 0xFF), (BYTE)(tokGenericArg), (BYTE)(tokGenericArg >> 8), (BYTE)(tokGenericArg >> 16), (BYTE)(tokGenericArg >> 24),
            CEE_CONV_I,
            CEE_MUL,
            CEE_SUB,
            CEE_RET
        };

        setILIntrinsicMethodInfo(methInfo,const_cast<BYTE*>(ilcode),sizeof(ilcode), 3);

        return true;
    }
    else if (tk == CoreLibBinder::GetMethod(METHOD__UNSAFE__BYREF_INTPTR_SUBTRACT)->GetMemberDef() ||
             tk == CoreLibBinder::GetMethod(METHOD__UNSAFE__BYREF_UINTPTR_SUBTRACT)->GetMemberDef())
    {
        mdToken tokGenericArg = FindGenericMethodArgTypeSpec(CoreLibBinder::GetModule()->GetMDImport());

        static const BYTE ilcode[] =
        {
            CEE_LDARG_0,
            CEE_LDARG_1,
            CEE_PREFIX1, (CEE_SIZEOF & 0xFF), (BYTE)(tokGenericArg), (BYTE)(tokGenericArg >> 8), (BYTE)(tokGenericArg >> 16), (BYTE)(tokGenericArg >> 24),
            CEE_MUL,
            CEE_SUB,
            CEE_RET
        };

        setILIntrinsicMethodInfo(methInfo,const_cast<BYTE*>(ilcode),sizeof(ilcode), 3);

        return true;
    }
    else if (tk == CoreLibBinder::GetMethod(METHOD__UNSAFE__BYREF_INTPTR_SUBTRACT_BYTE_OFFSET)->GetMemberDef() ||
        tk == CoreLibBinder::GetMethod(METHOD__UNSAFE__BYREF_UINTPTR_SUBTRACT_BYTE_OFFSET)->GetMemberDef())
    {
        static const BYTE ilcode[] =
        {
            CEE_LDARG_0,
            CEE_LDARG_1,
            CEE_SUB,
            CEE_RET
        };

        setILIntrinsicMethodInfo(methInfo,const_cast<BYTE*>(ilcode),sizeof(ilcode), 2);

        return true;
    }
    else if (tk == CoreLibBinder::GetMethod(METHOD__UNSAFE__WRITE)->GetMemberDef())
    {
        _ASSERTE(ftn->HasMethodInstantiation());
        Instantiation inst = ftn->GetMethodInstantiation();
        _ASSERTE(ftn->GetNumGenericMethodArgs() == 1);
        mdToken tokGenericArg = FindGenericMethodArgTypeSpec(CoreLibBinder::GetModule()->GetMDImport());

        static const BYTE ilcode[] =
        {
            CEE_LDARG_0,
            CEE_LDARG_1,
            CEE_STOBJ, (BYTE)(tokGenericArg), (BYTE)(tokGenericArg >> 8), (BYTE)(tokGenericArg >> 16), (BYTE)(tokGenericArg >> 24),
            CEE_RET
        };

        setILIntrinsicMethodInfo(methInfo,const_cast<BYTE*>(ilcode),sizeof(ilcode), 2);

        return true;
    }
    else if (tk == CoreLibBinder::GetMethod(METHOD__UNSAFE__UNBOX)->GetMemberDef())
    {
        _ASSERTE(ftn->HasMethodInstantiation());
        Instantiation inst = ftn->GetMethodInstantiation();
        _ASSERTE(ftn->GetNumGenericMethodArgs() == 1);
        mdToken tokGenericArg = FindGenericMethodArgTypeSpec(CoreLibBinder::GetModule()->GetMDImport());

        static const BYTE ilcode[] =
        {
            CEE_LDARG_0,
            CEE_UNBOX, (BYTE)(tokGenericArg), (BYTE)(tokGenericArg >> 8), (BYTE)(tokGenericArg >> 16), (BYTE)(tokGenericArg >> 24),
            CEE_RET
        };

        setILIntrinsicMethodInfo(methInfo,const_cast<BYTE*>(ilcode),sizeof(ilcode), 2);

        return true;
    }

    return false;
}

bool getILIntrinsicImplementationForMemoryMarshal(MethodDesc * ftn,
                                                  CORINFO_METHOD_INFO * methInfo)
{
    STANDARD_VM_CONTRACT;

    _ASSERTE(CoreLibBinder::IsClass(ftn->GetMethodTable(), CLASS__MEMORY_MARSHAL));

    mdMethodDef tk = ftn->GetMemberDef();

    if (tk == CoreLibBinder::GetMethod(METHOD__MEMORY_MARSHAL__GET_ARRAY_DATA_REFERENCE_SZARRAY)->GetMemberDef())
    {
        mdToken tokRawSzArrayData = CoreLibBinder::GetField(FIELD__RAW_ARRAY_DATA__DATA)->GetMemberDef();

        static BYTE ilcode[] = { CEE_LDARG_0,
                                 CEE_LDFLDA,0,0,0,0,
                                 CEE_RET };

        ilcode[2] = (BYTE)(tokRawSzArrayData);
        ilcode[3] = (BYTE)(tokRawSzArrayData >> 8);
        ilcode[4] = (BYTE)(tokRawSzArrayData >> 16);
        ilcode[5] = (BYTE)(tokRawSzArrayData >> 24);

        methInfo->ILCode = const_cast<BYTE*>(ilcode);
        methInfo->ILCodeSize = sizeof(ilcode);
        methInfo->maxStack = 1;
        methInfo->EHcount = 0;
        methInfo->options = (CorInfoOptions)0;
        return true;
    }

    return false;
}

bool getILIntrinsicImplementationForVolatile(MethodDesc * ftn,
                                             CORINFO_METHOD_INFO * methInfo)
{
    STANDARD_VM_CONTRACT;

    //
    // This replaces the implementations of Volatile.* in CoreLib with more efficient ones.
    // We do this because we cannot otherwise express these in C#.  What we *want* to do is
    // to treat the byref args to these methods as "volatile."  In pseudo-C#, this would look
    // like:
    //
    //   int Read(ref volatile int location)
    //   {
    //       return location;
    //   }
    //
    // However, C# does not yet provide a way to declare a byref as "volatile."  So instead,
    // we substitute raw IL bodies for these methods that use the correct volatile instructions.
    //

    _ASSERTE(CoreLibBinder::IsClass(ftn->GetMethodTable(), CLASS__VOLATILE));

    const size_t VolatileMethodBodySize = 6;

    struct VolatileMethodImpl
    {
        BinderMethodID methodId;
        BYTE body[VolatileMethodBodySize];
    };

#define VOLATILE_IMPL(type, loadinst, storeinst) \
    { \
        METHOD__VOLATILE__READ_##type, \
        { \
            CEE_LDARG_0, \
            CEE_PREFIX1, (CEE_VOLATILE & 0xFF), \
            loadinst, \
            CEE_NOP, /*pad to VolatileMethodBodySize bytes*/ \
            CEE_RET \
        } \
    }, \
    { \
        METHOD__VOLATILE__WRITE_##type, \
        { \
            CEE_LDARG_0, \
            CEE_LDARG_1, \
            CEE_PREFIX1, (CEE_VOLATILE & 0xFF), \
            storeinst, \
            CEE_RET \
        } \
    },

    static const VolatileMethodImpl volatileImpls[] =
    {
        VOLATILE_IMPL(T,       CEE_LDIND_REF, CEE_STIND_REF)
        VOLATILE_IMPL(Bool,    CEE_LDIND_I1,  CEE_STIND_I1)
        VOLATILE_IMPL(Int,     CEE_LDIND_I4,  CEE_STIND_I4)
        VOLATILE_IMPL(IntPtr,  CEE_LDIND_I,   CEE_STIND_I)
        VOLATILE_IMPL(UInt,    CEE_LDIND_U4,  CEE_STIND_I4)
        VOLATILE_IMPL(UIntPtr, CEE_LDIND_I,   CEE_STIND_I)
        VOLATILE_IMPL(SByt,    CEE_LDIND_I1,  CEE_STIND_I1)
        VOLATILE_IMPL(Byte,    CEE_LDIND_U1,  CEE_STIND_I1)
        VOLATILE_IMPL(Shrt,    CEE_LDIND_I2,  CEE_STIND_I2)
        VOLATILE_IMPL(UShrt,   CEE_LDIND_U2,  CEE_STIND_I2)
        VOLATILE_IMPL(Flt,     CEE_LDIND_R4,  CEE_STIND_R4)

        //
        // Ordinary volatile loads and stores only guarantee atomicity for pointer-sized (or smaller) data.
        // So, on 32-bit platforms we must use Interlocked operations instead for the 64-bit types.
        // The implementation in CoreLib already does this, so we will only substitute a new
        // IL body if we're running on a 64-bit platform.
        //
        IN_TARGET_64BIT(VOLATILE_IMPL(Long,  CEE_LDIND_I8, CEE_STIND_I8))
        IN_TARGET_64BIT(VOLATILE_IMPL(ULong, CEE_LDIND_I8, CEE_STIND_I8))
        IN_TARGET_64BIT(VOLATILE_IMPL(Dbl,   CEE_LDIND_R8, CEE_STIND_R8))
    };

    mdMethodDef md = ftn->GetMemberDef();
    for (unsigned i = 0; i < ARRAY_SIZE(volatileImpls); i++)
    {
        if (md == CoreLibBinder::GetMethod(volatileImpls[i].methodId)->GetMemberDef())
        {
            methInfo->ILCode = const_cast<BYTE*>(volatileImpls[i].body);
            methInfo->ILCodeSize = VolatileMethodBodySize;
            methInfo->maxStack = 2;
            methInfo->EHcount = 0;
            methInfo->options = (CorInfoOptions)0;
            return true;
        }
    }

    return false;
}

bool getILIntrinsicImplementationForInterlocked(MethodDesc * ftn,
                                                CORINFO_METHOD_INFO * methInfo)
{
    STANDARD_VM_CONTRACT;

    _ASSERTE(CoreLibBinder::IsClass(ftn->GetMethodTable(), CLASS__INTERLOCKED));

    // We are only interested if ftn's token and CompareExchange<T> token match
    if (ftn->GetMemberDef() != CoreLibBinder::GetMethod(METHOD__INTERLOCKED__COMPARE_EXCHANGE_T)->GetMemberDef())
        return false;

    // Get MethodDesc for non-generic System.Threading.Interlocked.CompareExchange()
    MethodDesc* cmpxchgObject = CoreLibBinder::GetMethod(METHOD__INTERLOCKED__COMPARE_EXCHANGE_OBJECT);

    // Setup up the body of the method
    static BYTE il[] = {
                          CEE_LDARG_0,
                          CEE_LDARG_1,
                          CEE_LDARG_2,
                          CEE_CALL,0,0,0,0,
                          CEE_RET
                        };

    // Get the token for non-generic System.Threading.Interlocked.CompareExchange(), and patch [target]
    mdMethodDef cmpxchgObjectToken = cmpxchgObject->GetMemberDef();
    il[4] = (BYTE)((int)cmpxchgObjectToken >> 0);
    il[5] = (BYTE)((int)cmpxchgObjectToken >> 8);
    il[6] = (BYTE)((int)cmpxchgObjectToken >> 16);
    il[7] = (BYTE)((int)cmpxchgObjectToken >> 24);

    // Initialize methInfo
    methInfo->ILCode = const_cast<BYTE*>(il);
    methInfo->ILCodeSize = sizeof(il);
    methInfo->maxStack = 3;
    methInfo->EHcount = 0;
    methInfo->options = (CorInfoOptions)0;

    return true;
}

bool getILIntrinsicImplementationForRuntimeHelpers(MethodDesc * ftn,
    CORINFO_METHOD_INFO * methInfo)
{
    STANDARD_VM_CONTRACT;

    _ASSERTE(CoreLibBinder::IsClass(ftn->GetMethodTable(), CLASS__RUNTIME_HELPERS));

    mdMethodDef tk = ftn->GetMemberDef();

    if (tk == CoreLibBinder::GetMethod(METHOD__RUNTIME_HELPERS__IS_REFERENCE_OR_CONTAINS_REFERENCES)->GetMemberDef())
    {
        _ASSERTE(ftn->HasMethodInstantiation());
        Instantiation inst = ftn->GetMethodInstantiation();

        _ASSERTE(ftn->GetNumGenericMethodArgs() == 1);
        TypeHandle typeHandle = inst[0];
        MethodTable * methodTable = typeHandle.GetMethodTable();

        static const BYTE returnTrue[] = { CEE_LDC_I4_1, CEE_RET };
        static const BYTE returnFalse[] = { CEE_LDC_I4_0, CEE_RET };

        if (!methodTable->IsValueType() || methodTable->ContainsPointers())
        {
            methInfo->ILCode = const_cast<BYTE*>(returnTrue);
        }
        else
        {
            methInfo->ILCode = const_cast<BYTE*>(returnFalse);
        }

        methInfo->ILCodeSize = sizeof(returnTrue);
        methInfo->maxStack = 1;
        methInfo->EHcount = 0;
        methInfo->options = (CorInfoOptions)0;
        return true;
    }

    if (tk == CoreLibBinder::GetMethod(METHOD__RUNTIME_HELPERS__IS_BITWISE_EQUATABLE)->GetMemberDef())
    {
        _ASSERTE(ftn->HasMethodInstantiation());
        Instantiation inst = ftn->GetMethodInstantiation();

        _ASSERTE(ftn->GetNumGenericMethodArgs() == 1);
        TypeHandle typeHandle = inst[0];
        MethodTable * methodTable = typeHandle.GetMethodTable();

        static const BYTE returnTrue[] = { CEE_LDC_I4_1, CEE_RET };
        static const BYTE returnFalse[] = { CEE_LDC_I4_0, CEE_RET };

        // Ideally we could detect automatically whether a type is trivially equatable
        // (i.e., its operator == could be implemented via memcmp). But for now we'll
        // do the simple thing and hardcode the list of types we know fulfill this contract.
        // n.b. This doesn't imply that the type's CompareTo method can be memcmp-implemented,
        // as a method like CompareTo may need to take a type's signedness into account.

        if (methodTable == CoreLibBinder::GetClass(CLASS__BOOLEAN)
            || methodTable == CoreLibBinder::GetClass(CLASS__BYTE)
            || methodTable == CoreLibBinder::GetClass(CLASS__SBYTE)
            || methodTable == CoreLibBinder::GetClass(CLASS__CHAR)
            || methodTable == CoreLibBinder::GetClass(CLASS__INT16)
            || methodTable == CoreLibBinder::GetClass(CLASS__UINT16)
            || methodTable == CoreLibBinder::GetClass(CLASS__INT32)
            || methodTable == CoreLibBinder::GetClass(CLASS__UINT32)
            || methodTable == CoreLibBinder::GetClass(CLASS__INT64)
            || methodTable == CoreLibBinder::GetClass(CLASS__UINT64)
            || methodTable == CoreLibBinder::GetClass(CLASS__INTPTR)
            || methodTable == CoreLibBinder::GetClass(CLASS__UINTPTR)
            || methodTable == CoreLibBinder::GetClass(CLASS__RUNE)
            || methodTable->IsEnum())
        {
            methInfo->ILCode = const_cast<BYTE*>(returnTrue);
        }
        else
        {
            methInfo->ILCode = const_cast<BYTE*>(returnFalse);
        }

        methInfo->ILCodeSize = sizeof(returnTrue);
        methInfo->maxStack = 1;
        methInfo->EHcount = 0;
        methInfo->options = (CorInfoOptions)0;
        return true;
    }

    if (tk == CoreLibBinder::GetMethod(METHOD__RUNTIME_HELPERS__GET_METHOD_TABLE)->GetMemberDef())
    {
        mdToken tokRawData = CoreLibBinder::GetField(FIELD__RAW_DATA__DATA)->GetMemberDef();

        // In the CLR, an object is laid out as follows.
        // [ object_header || MethodTable* (64-bit pointer) || instance_data ]
        //                    ^                                ^-- ref <theObj>.firstField points here
        //                    `-- <theObj> reference (type O) points here
        //
        // So essentially what we want to do is to turn an object reference (type O) into a
        // native int&, then dereference it to get the MethodTable*. (Essentially, an object
        // reference is a MethodTable**.) Per ECMA-335, Sec. III.1.5, we can add
        // (but not subtract) a & and an int32 to produce a &. So we'll get a reference to
        // <theObj>.firstField (type &), then back up one pointer length to get a value of
        // essentially type (MethodTable*)&. Both of these are legal GC-trackable references
        // to <theObj>, regardless of <theObj>'s actual length.

        static BYTE ilcode[] = { CEE_LDARG_0,         // stack contains [ O ] = <theObj>
                                 CEE_LDFLDA,0,0,0,0,  // stack contains [ & ] = ref <theObj>.firstField
                                 CEE_LDC_I4_S,(BYTE)(-TARGET_POINTER_SIZE), // stack contains [ &, int32 ] = -IntPtr.Size
                                 CEE_ADD,             // stack contains [ & ] = ref <theObj>.methodTablePtr
                                 CEE_LDIND_I,         // stack contains [ native int ] = <theObj>.methodTablePtr
                                 CEE_RET };

        ilcode[2] = (BYTE)(tokRawData);
        ilcode[3] = (BYTE)(tokRawData >> 8);
        ilcode[4] = (BYTE)(tokRawData >> 16);
        ilcode[5] = (BYTE)(tokRawData >> 24);

        methInfo->ILCode = const_cast<BYTE*>(ilcode);
        methInfo->ILCodeSize = sizeof(ilcode);
        methInfo->maxStack = 2;
        methInfo->EHcount = 0;
        methInfo->options = (CorInfoOptions)0;
        return true;
    }

    if (tk == CoreLibBinder::GetMethod(METHOD__RUNTIME_HELPERS__ENUM_EQUALS)->GetMemberDef())
    {
        // Normally we would follow the above pattern and unconditionally replace the IL,
        // relying on generic type constraints to guarantee that it will only ever be instantiated
        // on the type/size of argument we expect.
        //
        // However C#/CLR does not support restricting a generic type to be an Enum, so the best
        // we can do is constrain it to be a value type.  This is fine for run time, since we only
        // ever create instantiations on 4 byte or less Enums. But during NGen we may compile instantiations
        // on other value types (to be specific, every value type instatiation of EqualityComparer
        // because of its TypeDependencyAttribute; here again we would like to restrict this to
        // 4 byte or less Enums but cannot).
        //
        // This IL is invalid for those instantiations, and replacing it would lead to all sorts of
        // errors at NGen time.  So we only replace it for instantiations where it would be valid,
        // leaving the others, which we should never execute, with the C# implementation of throwing.

        _ASSERTE(ftn->HasMethodInstantiation());
        Instantiation inst = ftn->GetMethodInstantiation();

        _ASSERTE(inst.GetNumArgs() == 1);
        CorElementType et = inst[0].GetVerifierCorElementType();
        if (et == ELEMENT_TYPE_I4 ||
            et == ELEMENT_TYPE_U4 ||
            et == ELEMENT_TYPE_I2 ||
            et == ELEMENT_TYPE_U2 ||
            et == ELEMENT_TYPE_I1 ||
            et == ELEMENT_TYPE_U1 ||
            et == ELEMENT_TYPE_I8 ||
            et == ELEMENT_TYPE_U8)
        {
            static const BYTE ilcode[] = { CEE_LDARG_0, CEE_LDARG_1, CEE_PREFIX1, (CEE_CEQ & 0xFF), CEE_RET };
            methInfo->ILCode = const_cast<BYTE*>(ilcode);
            methInfo->ILCodeSize = sizeof(ilcode);
            methInfo->maxStack = 2;
            methInfo->EHcount = 0;
            methInfo->options = (CorInfoOptions)0;
            return true;
        }
    }
    else if (tk == CoreLibBinder::GetMethod(METHOD__RUNTIME_HELPERS__ENUM_COMPARE_TO)->GetMemberDef())
    {
        // The comment above on why this is not an unconditional replacement.  This case handles
        // Enums backed by 8 byte values.

        _ASSERTE(ftn->HasMethodInstantiation());
        Instantiation inst = ftn->GetMethodInstantiation();

        _ASSERTE(inst.GetNumArgs() == 1);
        CorElementType et = inst[0].GetVerifierCorElementType();
        if (et == ELEMENT_TYPE_I4 ||
            et == ELEMENT_TYPE_U4 ||
            et == ELEMENT_TYPE_I2 ||
            et == ELEMENT_TYPE_U2 ||
            et == ELEMENT_TYPE_I1 ||
            et == ELEMENT_TYPE_U1 ||
            et == ELEMENT_TYPE_I8 ||
            et == ELEMENT_TYPE_U8)
        {
            static BYTE ilcode[8][9];

            TypeHandle thUnderlyingType = CoreLibBinder::GetElementType(et);

            TypeHandle thIComparable = TypeHandle(CoreLibBinder::GetClass(CLASS__ICOMPARABLEGENERIC)).Instantiate(Instantiation(&thUnderlyingType, 1));

            MethodDesc* pCompareToMD = thUnderlyingType.AsMethodTable()->GetMethodDescForInterfaceMethod(
                thIComparable, CoreLibBinder::GetMethod(METHOD__ICOMPARABLEGENERIC__COMPARE_TO), TRUE /* throwOnConflict */);

            // Call CompareTo method on the primitive type
            int tokCompareTo = pCompareToMD->GetMemberDef();

            unsigned int index = (et - ELEMENT_TYPE_I1);
            _ASSERTE(index < ARRAY_SIZE(ilcode));

            ilcode[index][0] = CEE_LDARGA_S;
            ilcode[index][1] = 0;
            ilcode[index][2] = CEE_LDARG_1;
            ilcode[index][3] = CEE_CALL;
            ilcode[index][4] = (BYTE)(tokCompareTo);
            ilcode[index][5] = (BYTE)(tokCompareTo >> 8);
            ilcode[index][6] = (BYTE)(tokCompareTo >> 16);
            ilcode[index][7] = (BYTE)(tokCompareTo >> 24);
            ilcode[index][8] = CEE_RET;

            methInfo->ILCode = const_cast<BYTE*>(ilcode[index]);
            methInfo->ILCodeSize = sizeof(ilcode[index]);
            methInfo->maxStack = 2;
            methInfo->EHcount = 0;
            methInfo->options = (CorInfoOptions)0;
            return true;
        }
    }

    return false;
}

bool getILIntrinsicImplementationForActivator(MethodDesc* ftn,
    CORINFO_METHOD_INFO* methInfo,
    SigPointer* pSig)
{
    STANDARD_VM_CONTRACT;

    _ASSERTE(CoreLibBinder::IsClass(ftn->GetMethodTable(), CLASS__ACTIVATOR));

    // We are only interested if ftn's token and CreateInstance<T> token match
    if (ftn->GetMemberDef() != CoreLibBinder::GetMethod(METHOD__ACTIVATOR__CREATE_INSTANCE_OF_T)->GetMemberDef())
        return false;

    _ASSERTE(ftn->HasMethodInstantiation());
    Instantiation inst = ftn->GetMethodInstantiation();

    _ASSERTE(ftn->GetNumGenericMethodArgs() == 1);
    TypeHandle typeHandle = inst[0];
    MethodTable* methodTable = typeHandle.GetMethodTable();

    if (!methodTable->IsValueType() || methodTable->HasDefaultConstructor())
        return false;

    // Replace the body with implementation that just returns "default"
    MethodDesc* createDefaultInstance = CoreLibBinder::GetMethod(METHOD__ACTIVATOR__CREATE_DEFAULT_INSTANCE_OF_T);
    COR_ILMETHOD_DECODER header(createDefaultInstance->GetILHeader(FALSE), createDefaultInstance->GetMDImport(), NULL);
    getMethodInfoILMethodHeaderHelper(&header, methInfo);
    *pSig = SigPointer(header.LocalVarSig, header.cbLocalVarSig);

    return true;
}

void setILIntrinsicMethodInfo(CORINFO_METHOD_INFO* methInfo,uint8_t* ilcode, int ilsize, int maxstack)
{
    methInfo->ILCode = ilcode;
    methInfo->ILCodeSize = ilsize;
    methInfo->maxStack = maxstack;
    methInfo->EHcount = 0;
    methInfo->options = (CorInfoOptions)0;
}

//---------------------------------------------------------------------------------------
//
//static
void
getMethodInfoHelper(
    MethodDesc *           ftn,
    CORINFO_METHOD_HANDLE  ftnHnd,
    COR_ILMETHOD_DECODER * header,
    CORINFO_METHOD_INFO *  methInfo)
{
    STANDARD_VM_CONTRACT;

    _ASSERTE(ftn == GetMethod(ftnHnd));

    methInfo->ftn             = ftnHnd;
    methInfo->scope           = GetScopeHandle(ftn);
    methInfo->regionKind      = CORINFO_REGION_JIT;
    //
    // For Jitted code the regionKind is JIT;
    // For Ngen-ed code the zapper will set this to HOT or COLD, if we
    // are using IBC data to partition methods into Hot/Cold regions

    /* Grab information from the IL header */

    PCCOR_SIGNATURE pLocalSig = NULL;
    uint32_t        cbLocalSig = 0;

    if (NULL != header)
    {
        bool fILIntrinsic = false;

        MethodTable * pMT  = ftn->GetMethodTable();

        if (ftn->IsIntrinsic())
        {
            if (CoreLibBinder::IsClass(pMT, CLASS__UNSAFE))
            {
                fILIntrinsic = getILIntrinsicImplementationForUnsafe(ftn, methInfo);
            }
            else if (CoreLibBinder::IsClass(pMT, CLASS__MEMORY_MARSHAL))
            {
                fILIntrinsic = getILIntrinsicImplementationForMemoryMarshal(ftn, methInfo);
            }
            else if (CoreLibBinder::IsClass(pMT, CLASS__INTERLOCKED))
            {
                fILIntrinsic = getILIntrinsicImplementationForInterlocked(ftn, methInfo);
            }
            else if (CoreLibBinder::IsClass(pMT, CLASS__VOLATILE))
            {
                fILIntrinsic = getILIntrinsicImplementationForVolatile(ftn, methInfo);
            }
            else if (CoreLibBinder::IsClass(pMT, CLASS__RUNTIME_HELPERS))
            {
                fILIntrinsic = getILIntrinsicImplementationForRuntimeHelpers(ftn, methInfo);
            }
            else if (CoreLibBinder::IsClass(pMT, CLASS__ACTIVATOR))
            {
                SigPointer localSig;
                fILIntrinsic = getILIntrinsicImplementationForActivator(ftn, methInfo, &localSig);
                if (fILIntrinsic)
                {
                    localSig.GetSignature(&pLocalSig, &cbLocalSig);
                }
            }
        }

        if (!fILIntrinsic)
        {
            getMethodInfoILMethodHeaderHelper(header, methInfo);
            pLocalSig = header->LocalVarSig;
            cbLocalSig = header->cbLocalVarSig;
        }
    }
    else
    {
        _ASSERTE(ftn->IsDynamicMethod());

        DynamicResolver * pResolver = ftn->AsDynamicMethodDesc()->GetResolver();
        unsigned int EHCount;
        methInfo->ILCode = pResolver->GetCodeInfo(&methInfo->ILCodeSize,
                                                  &methInfo->maxStack,
                                                  &methInfo->options,
                                                  &EHCount);
        methInfo->EHcount = (unsigned short)EHCount;
        SigPointer localSig = pResolver->GetLocalSig();
        localSig.GetSignature(&pLocalSig, &cbLocalSig);
    }

    methInfo->options = (CorInfoOptions)(((UINT32)methInfo->options) |
                            ((ftn->AcquiresInstMethodTableFromThis() ? CORINFO_GENERICS_CTXT_FROM_THIS : 0) |
                             (ftn->RequiresInstMethodTableArg() ? CORINFO_GENERICS_CTXT_FROM_METHODTABLE : 0) |
                             (ftn->RequiresInstMethodDescArg() ? CORINFO_GENERICS_CTXT_FROM_METHODDESC : 0)));

    // EEJitManager::ResolveEHClause and CrawlFrame::GetExactGenericInstantiations
    // need to be able to get to CORINFO_GENERICS_CTXT_MASK if there are any
    // catch clauses like "try {} catch(MyException<T> e) {}".
    // Such constructs are rare, and having to extend the lifetime of variable
    // for such cases is reasonable

    if (methInfo->options & CORINFO_GENERICS_CTXT_MASK)
    {
#if defined(PROFILING_SUPPORTED)
        BOOL fProfilerRequiresGenericsContextForEnterLeave = FALSE;
        {
            BEGIN_PROFILER_CALLBACK(CORProfilerPresent());
            if ((&g_profControlBlock)->RequiresGenericsContextForEnterLeave())
            {
                fProfilerRequiresGenericsContextForEnterLeave = TRUE;
            }
            END_PROFILER_CALLBACK();
        }
        if (fProfilerRequiresGenericsContextForEnterLeave)
        {
            methInfo->options = CorInfoOptions(methInfo->options|CORINFO_GENERICS_CTXT_KEEP_ALIVE);
        }
        else
#endif // defined(PROFILING_SUPPORTED)
        {
            // Check all the exception clauses

            if (ftn->IsDynamicMethod())
            {
                // @TODO: how do we detect the need to mark this flag?
            }
            else
            {
                COR_ILMETHOD_SECT_EH_CLAUSE_FAT ehClause;

                for (unsigned i = 0; i < methInfo->EHcount; i++)
                {
                    const COR_ILMETHOD_SECT_EH_CLAUSE_FAT* ehInfo =
                            (COR_ILMETHOD_SECT_EH_CLAUSE_FAT*)header->EH->EHClause(i, &ehClause);

                    // Is it a typed catch clause?
                    if (ehInfo->GetFlags() != COR_ILEXCEPTION_CLAUSE_NONE)
                        continue;

                    // Check if we catch "C<T>" ?

                    DWORD catchTypeToken = ehInfo->GetClassToken();
                    if (TypeFromToken(catchTypeToken) != mdtTypeSpec)
                        continue;

                    PCCOR_SIGNATURE pSig;
                    ULONG cSig;
                    IfFailThrow(ftn->GetMDImport()->GetTypeSpecFromToken(catchTypeToken, &pSig, &cSig));

                    SigPointer psig(pSig, cSig);

                    SigTypeContext sigTypeContext(ftn);
                    if (psig.IsPolyType(&sigTypeContext) & hasSharableVarsMask)
                    {
                        methInfo->options = CorInfoOptions(methInfo->options|CORINFO_GENERICS_CTXT_KEEP_ALIVE);
                        break;
                    }
                }
            }
        }
    }

    PCCOR_SIGNATURE pSig = NULL;
    DWORD           cbSig = 0;
    ftn->GetSig(&pSig, &cbSig);

    SigTypeContext context(ftn);

    /* Fetch the method signature */
    // Type parameters in the signature should be instantiated according to the
    // class/method/array instantiation of ftnHnd
    CEEInfo::ConvToJitSig(
        pSig,
        cbSig,
        GetScopeHandle(ftn),
        mdTokenNil,
        &context,
        CEEInfo::CONV_TO_JITSIG_FLAGS_NONE,
        &methInfo->args);

    // Shared generic or static per-inst methods and shared methods on generic structs
    // take an extra argument representing their instantiation
    if (ftn->RequiresInstArg())
        methInfo->args.callConv = (CorInfoCallConv)(methInfo->args.callConv | CORINFO_CALLCONV_PARAMTYPE);

    _ASSERTE((IsMdStatic(ftn->GetAttrs()) == 0) == ((methInfo->args.callConv & CORINFO_CALLCONV_HASTHIS) != 0));

    /* And its local variables */
    // Type parameters in the signature should be instantiated according to the
    // class/method/array instantiation of ftnHnd
    CEEInfo::ConvToJitSig(
        pLocalSig,
        cbLocalSig,
        GetScopeHandle(ftn),
        mdTokenNil,
        &context,
        CEEInfo::CONV_TO_JITSIG_FLAGS_LOCALSIG,
        &methInfo->locals);

} // getMethodInfoHelper

//---------------------------------------------------------------------------------------
//
bool
CEEInfo::getMethodInfo(
    CORINFO_METHOD_HANDLE ftnHnd,
    CORINFO_METHOD_INFO * methInfo)
{
    CONTRACTL {
        THROWS;
        GC_TRIGGERS;
        MODE_PREEMPTIVE;
    } CONTRACTL_END;

    bool result = false;

    JIT_TO_EE_TRANSITION();

    MethodDesc * ftn = GetMethod(ftnHnd);

    if (!ftn->IsDynamicMethod() && (!ftn->IsIL() || !ftn->GetRVA() || ftn->IsWrapperStub()))
    {
    /* Return false if not IL or has no code */
        result = false;
    }
    else
    {
        /* Get the IL header */

        if (ftn->IsDynamicMethod())
        {
            getMethodInfoHelper(ftn, ftnHnd, NULL, methInfo);
        }
        else
        {
            COR_ILMETHOD_DECODER header(ftn->GetILHeader(TRUE), ftn->GetMDImport(), NULL);

            getMethodInfoHelper(ftn, ftnHnd, &header, methInfo);
        }

        LOG((LF_JIT, LL_INFO100000, "Getting method info (possible inline) %s::%s%s\n",
            ftn->m_pszDebugClassName, ftn->m_pszDebugMethodName, ftn->m_pszDebugMethodSignature));

        result = true;
    }

    EE_TO_JIT_TRANSITION();

    return result;
}

#ifdef _DEBUG

/************************************************************************
    Return true when ftn contains a local of type CLASS__STACKCRAWMARK
*/

bool containsStackCrawlMarkLocal(MethodDesc* ftn)
{
    STANDARD_VM_CONTRACT;

    COR_ILMETHOD* ilHeader = ftn->GetILHeader();
    _ASSERTE(ilHeader);

    COR_ILMETHOD_DECODER header(ilHeader, ftn->GetMDImport(), NULL);

    if (header.LocalVarSig == NULL)
        return NULL;

    SigPointer ptr(header.LocalVarSig, header.cbLocalVarSig);

    IfFailThrow(ptr.GetData(NULL)); // IMAGE_CEE_CS_CALLCONV_LOCAL_SIG

    uint32_t numLocals;
    IfFailThrow(ptr.GetData(&numLocals));

    for(uint32_t i = 0; i < numLocals; i++)
    {
        CorElementType eType;
        IfFailThrow(ptr.PeekElemType(&eType));
        if (eType != ELEMENT_TYPE_VALUETYPE)
        {
            IfFailThrow(ptr.SkipExactlyOne());
            continue;
        }

        IfFailThrow(ptr.GetElemType(NULL));

        mdToken token;
        IfFailThrow(ptr.GetToken(&token));

        // We are inside CoreLib - simple token match is sufficient
        if (token == CoreLibBinder::GetClass(CLASS__STACKCRAWMARK)->GetCl())
            return TRUE;
    }

    return FALSE;
}

#endif

/*************************************************************
 * Check if the caller and calle are in the same assembly
 * i.e. do not inline across assemblies
 *************************************************************/

CorInfoInline CEEInfo::canInline (CORINFO_METHOD_HANDLE hCaller,
                                  CORINFO_METHOD_HANDLE hCallee)
{
    CONTRACTL {
        THROWS;
        GC_TRIGGERS;
        MODE_PREEMPTIVE;
    } CONTRACTL_END;

    CorInfoInline result = INLINE_PASS;  // By default we pass.
                                         // Do not set pass in the rest of the method.
    const char *  szFailReason = NULL;   // for reportInlineDecision

    JIT_TO_EE_TRANSITION();

    // This does not work in the multi-threaded case
#if 0
    // Caller should check this condition first
    _ASSERTE(!(CORINFO_FLG_DONT_INLINE & getMethodAttribsInternal(hCallee)));
#endif

    MethodDesc* pCaller = GetMethod(hCaller);
    MethodDesc* pCallee = GetMethod(hCallee);

    if (pCallee->IsNoMetadata())
    {
        result = INLINE_FAIL;
        szFailReason = "Inlinee is NoMetadata";
        goto exit;
    }

#ifdef DEBUGGING_SUPPORTED

    // If the callee wants debuggable code, don't allow it to be inlined

    {
        // Combining the next two lines, and eliminating jitDebuggerFlags, leads to bad codegen in x86 Release builds using Visual C++ 19.00.24215.1.
        CORJIT_FLAGS jitDebuggerFlags = GetDebuggerCompileFlags(pCallee->GetModule(), CORJIT_FLAGS());
        if (jitDebuggerFlags.IsSet(CORJIT_FLAGS::CORJIT_FLAG_DEBUG_CODE))
        {
            result = INLINE_NEVER;
            szFailReason = "Inlinee is debuggable";
            goto exit;
        }
    }
#endif

    // The orginal caller is the current method
    MethodDesc *  pOrigCaller;
    pOrigCaller = m_pMethodBeingCompiled;
    Module *      pOrigCallerModule;
    pOrigCallerModule = pOrigCaller->GetLoaderModule();

    if (pCallee->IsNotInline())
    {
        result = INLINE_NEVER;
        szFailReason = "Inlinee is marked as no inline";
        goto exit;
    }

    // Also check to see if the method requires a security object.  This means they call demand and
    // shouldn't be inlined.
    if (IsMdRequireSecObject(pCallee->GetAttrs()))
    {
        result = INLINE_NEVER;
        szFailReason = "Inlinee requires a security object (or contains StackCrawlMark)";
        goto exit;
    }

    // If the method is MethodImpl'd by another method within the same type, then we have
    // an issue that the importer will import the wrong body. In this case, we'll just
    // disallow inlining because getFunctionEntryPoint will do the right thing.
    {
        MethodDesc  *pMDDecl = pCallee;
        MethodTable *pMT     = pMDDecl->GetMethodTable();
        MethodDesc  *pMDImpl = pMT->MapMethodDeclToMethodImpl(pMDDecl);

        if (pMDDecl != pMDImpl)
        {
            result = INLINE_NEVER;
            szFailReason = "Inlinee is MethodImpl'd by another method within the same type";
            goto exit;
        }
    }

#ifdef PROFILING_SUPPORTED
    if (CORProfilerPresent())
    {
        // #rejit
        //
        // Currently the rejit path is the only path which sets this.
        // If we get more reasons to set this then we may need to change
        // the failure reason message or disambiguate them.
        if (!m_allowInlining)
        {
            result = INLINE_FAIL;
            szFailReason = "ReJIT request disabled inlining from caller";
            goto exit;
        }

        // If the profiler has set a mask preventing inlining, always return
        // false to the jit.
        if (CORProfilerDisableInlining())
        {
            result = INLINE_FAIL;
            szFailReason = "Profiler disabled inlining globally";
            goto exit;
        }

#if defined(FEATURE_REJIT) && !defined(DACCESS_COMPILE)
        if (CORProfilerEnableRejit())
        {
            CodeVersionManager* pCodeVersionManager = pCallee->GetCodeVersionManager();
            CodeVersionManager::LockHolder codeVersioningLockHolder;
            ILCodeVersion ilVersion = pCodeVersionManager->GetActiveILCodeVersion(pCallee);
            if (ilVersion.GetRejitState() != ILCodeVersion::kStateActive || !ilVersion.HasDefaultIL())
            {
                result = INLINE_FAIL;
                szFailReason = "ReJIT methods cannot be inlined.";
                goto exit;
            }
        }
#endif // defined(FEATURE_REJIT) && !defined(DACCESS_COMPILE)

        // If the profiler wishes to be notified of JIT events and the result from
        // the above tests will cause a function to be inlined, we need to tell the
        // profiler that this inlining is going to take place, and give them a
        // chance to prevent it.
        {
            BEGIN_PROFILER_CALLBACK(CORProfilerTrackJITInfo());
            if (pCaller->IsILStub() || pCallee->IsILStub())
            {
                // do nothing
            }
            else
            {
                BOOL fShouldInline;
                HRESULT hr = (&g_profControlBlock)->JITInlining(
                    (FunctionID)pCaller,
                    (FunctionID)pCallee,
                    &fShouldInline);

                if (SUCCEEDED(hr) && !fShouldInline)
                {
                    result = INLINE_FAIL;
                    szFailReason = "Profiler disabled inlining locally";
                    goto exit;
                }
            }
            END_PROFILER_CALLBACK();
        }
    }
#endif // PROFILING_SUPPORTED

exit: ;

    EE_TO_JIT_TRANSITION();

    if (dontInline(result))
    {
        // If you hit this assert, it means you added a new way to prevent inlining
        // without documenting it for ETW!
        _ASSERTE(szFailReason != NULL);
        reportInliningDecision(hCaller, hCallee, result, szFailReason);
    }

    return result;
}

void CEEInfo::beginInlining(CORINFO_METHOD_HANDLE inlinerHnd,
                            CORINFO_METHOD_HANDLE inlineeHnd)
{
    // do nothing
}

void CEEInfo::reportInliningDecision (CORINFO_METHOD_HANDLE inlinerHnd,
                                      CORINFO_METHOD_HANDLE inlineeHnd,
                                      CorInfoInline inlineResult,
                                      const char * reason)
{
    STATIC_CONTRACT_THROWS;
    STATIC_CONTRACT_GC_TRIGGERS;

    JIT_TO_EE_TRANSITION();

#ifdef _DEBUG
    if (LoggingOn(LF_JIT, LL_INFO100000))
    {
        SString currentMethodName;
        currentMethodName.AppendUTF8(m_pMethodBeingCompiled->GetModule_NoLogging()->GetPEAssembly()->GetSimpleName());
        currentMethodName.Append(L'/');
        TypeString::AppendMethodInternal(currentMethodName, m_pMethodBeingCompiled, TypeString::FormatBasic);

        SString inlineeMethodName;
        if (GetMethod(inlineeHnd))
        {
            inlineeMethodName.AppendUTF8(GetMethod(inlineeHnd)->GetModule_NoLogging()->GetPEAssembly()->GetSimpleName());
            inlineeMethodName.Append(L'/');
            TypeString::AppendMethodInternal(inlineeMethodName, GetMethod(inlineeHnd), TypeString::FormatBasic);
        }
        else
        {
            inlineeMethodName.AppendASCII( "<null>" );
        }

        SString inlinerMethodName;
        if (GetMethod(inlinerHnd))
        {
            inlinerMethodName.AppendUTF8(GetMethod(inlinerHnd)->GetModule_NoLogging()->GetPEAssembly()->GetSimpleName());
            inlinerMethodName.Append(L'/');
            TypeString::AppendMethodInternal(inlinerMethodName, GetMethod(inlinerHnd), TypeString::FormatBasic);
        }
        else
        {
            inlinerMethodName.AppendASCII("<null>");
        }

        if (dontInline(inlineResult))
        {
            LOG((LF_JIT, LL_INFO100000,
                 "While compiling '%S', inline of '%S' into '%S' failed because: '%s'.\n",
                 currentMethodName.GetUnicode(), inlineeMethodName.GetUnicode(),
                 inlinerMethodName.GetUnicode(), reason));
        }
        else if(inlineResult == INLINE_PASS)
        {
            LOG((LF_JIT, LL_INFO100000, "While compiling '%S', inline of '%S' into '%S' succeeded.\n",
                 currentMethodName.GetUnicode(), inlineeMethodName.GetUnicode(),
                 inlinerMethodName.GetUnicode()));

        }
    }
#endif //_DEBUG

    //I'm gonna duplicate this code because the format is slightly different.  And LoggingOn is debug only.
    if (ETW_TRACING_CATEGORY_ENABLED(MICROSOFT_WINDOWS_DOTNETRUNTIME_PROVIDER_DOTNET_Context,
                                     TRACE_LEVEL_VERBOSE,
                                     CLR_JITTRACING_KEYWORD) &&
        (inlineResult <= INLINE_PASS)) // Only report pass, and failure inliner information. The various informative reports such as INLINE_CHECK_CAN_INLINE_SUCCESS are not to be reported via ETW
    {
        SString methodBeingCompiledNames[3];
        SString inlinerNames[3];
        SString inlineeNames[3];
        MethodDesc * methodBeingCompiled = m_pMethodBeingCompiled;
#define GMI(pMD, strArray) \
        do { \
            if (pMD) { \
                (pMD)->GetMethodInfo((strArray)[0], (strArray)[1], (strArray)[2]); \
            } else {  \
                (strArray)[0].Set(W("<null>")); \
                (strArray)[1].Set(W("<null>")); \
                (strArray)[2].Set(W("<null>")); \
            } } while (0)

        GMI(methodBeingCompiled, methodBeingCompiledNames);
        GMI(GetMethod(inlinerHnd), inlinerNames);
        GMI(GetMethod(inlineeHnd), inlineeNames);
#undef GMI
        if (dontInline(inlineResult))
        {
            const char * str = (reason ? reason : "");
            SString strReason;
            strReason.SetANSI(str);


            FireEtwMethodJitInliningFailed(methodBeingCompiledNames[0].GetUnicode(),
                                           methodBeingCompiledNames[1].GetUnicode(),
                                           methodBeingCompiledNames[2].GetUnicode(),
                                           inlinerNames[0].GetUnicode(),
                                           inlinerNames[1].GetUnicode(),
                                           inlinerNames[2].GetUnicode(),
                                           inlineeNames[0].GetUnicode(),
                                           inlineeNames[1].GetUnicode(),
                                           inlineeNames[2].GetUnicode(),
                                           inlineResult == INLINE_NEVER,
                                           strReason.GetUnicode(),
                                           GetClrInstanceId());
        }
        else if(inlineResult == INLINE_PASS)
        {
            FireEtwMethodJitInliningSucceeded(methodBeingCompiledNames[0].GetUnicode(),
                                              methodBeingCompiledNames[1].GetUnicode(),
                                              methodBeingCompiledNames[2].GetUnicode(),
                                              inlinerNames[0].GetUnicode(),
                                              inlinerNames[1].GetUnicode(),
                                              inlinerNames[2].GetUnicode(),
                                              inlineeNames[0].GetUnicode(),
                                              inlineeNames[1].GetUnicode(),
                                              inlineeNames[2].GetUnicode(),
                                              GetClrInstanceId());
        }

    }


#if defined FEATURE_REJIT && !defined(DACCESS_COMPILE)
    if(inlineResult == INLINE_PASS)
    {
        // We don't want to track the chain of methods, so intentionally use m_pMethodBeingCompiled
        // to just track the methods that pCallee is eventually inlined in
        MethodDesc *pCallee = GetMethod(inlineeHnd);
        MethodDesc *pCaller = m_pMethodBeingCompiled;
        pCallee->GetModule()->AddInlining(pCaller, pCallee);

        if (CORProfilerEnableRejit())
        {
            // If ReJIT is enabled, there is a chance that a race happened where the profiler
            // requested a ReJIT on a method, but before the ReJIT occurred an inlining happened.
            // If we end up reporting an inlining on a method with non-default IL it means the race
            // happened and we need to manually request ReJIT for it since it was missed.
            CodeVersionManager* pCodeVersionManager = pCallee->GetCodeVersionManager();
            CodeVersionManager::LockHolder codeVersioningLockHolder;
            ILCodeVersion ilVersion = pCodeVersionManager->GetActiveILCodeVersion(pCallee);
            if (ilVersion.GetRejitState() != ILCodeVersion::kStateActive || !ilVersion.HasDefaultIL())
            {
                ModuleID modId = pCaller->GetModule()->GetModuleID();
                mdMethodDef methodDef = pCaller->GetMemberDef();
                ReJitManager::RequestReJIT(1, &modId, &methodDef, static_cast<COR_PRF_REJIT_FLAGS>(0));
            }
        }
    }
#endif // defined FEATURE_REJIT && !defined(DACCESS_COMPILE)

    EE_TO_JIT_TRANSITION();
}


/*************************************************************
 * Similar to above, but perform check for tail call
 * eligibility. The callee can be passed as NULL if not known
 * (calli and callvirt).
 *************************************************************/

bool CEEInfo::canTailCall (CORINFO_METHOD_HANDLE hCaller,
                           CORINFO_METHOD_HANDLE hDeclaredCallee,
                           CORINFO_METHOD_HANDLE hExactCallee,
                           bool fIsTailPrefix)
{
    CONTRACTL {
        THROWS;
        GC_TRIGGERS;
        MODE_PREEMPTIVE;
    } CONTRACTL_END;

    bool result = false;
    const char * szFailReason = NULL;

    JIT_TO_EE_TRANSITION();

    // See comments in canInline above.

    MethodDesc* pCaller = GetMethod(hCaller);
    MethodDesc* pDeclaredCallee = GetMethod(hDeclaredCallee);
    MethodDesc* pExactCallee = GetMethod(hExactCallee);

    _ASSERTE(pCaller->GetModule());
    _ASSERTE(pCaller->GetModule()->GetClassLoader());

    _ASSERTE((pExactCallee == NULL) || pExactCallee->GetModule());
    _ASSERTE((pExactCallee == NULL) || pExactCallee->GetModule()->GetClassLoader());

    if (!fIsTailPrefix)
    {
        mdMethodDef callerToken = pCaller->GetMemberDef();

        // We don't want to tailcall the entrypoint for an application; JIT64 will sometimes
        // do this for simple entrypoints and it results in a rather confusing debugging
        // experience.
        if (callerToken == pCaller->GetModule()->GetEntryPointToken())
        {
            result = false;
            szFailReason = "Caller is the entry point";
            goto exit;
        }

        if (!pCaller->IsNoMetadata())
        {
            // Do not tailcall from methods that are marked as noinline (people often use no-inline
            // to mean "I want to always see this method in stacktrace")
            DWORD dwImplFlags = 0;
            IfFailThrow(pCaller->GetMDImport()->GetMethodImplProps(callerToken, NULL, &dwImplFlags));

            if (IsMiNoInlining(dwImplFlags))
            {
                result = false;
                szFailReason = "Caller is marked as no inline";
                goto exit;
            }
        }

        // Methods with StackCrawlMark depend on finding their caller on the stack.
        // If we tail call one of these guys, they get confused.  For lack of
        // a better way of identifying them, we use DynamicSecurity attribute to identify
        // them. We have an assert in canInline that ensures all StackCrawlMark
        // methods are appropriately marked.
        //
        if ((pExactCallee != NULL) && IsMdRequireSecObject(pExactCallee->GetAttrs()))
        {
            result = false;
            szFailReason = "Callee might have a StackCrawlMark.LookForMyCaller";
            goto exit;
        }
    }


    result = true;

exit: ;

    EE_TO_JIT_TRANSITION();

    if (!result)
    {
        // If you hit this assert, it means you added a new way to prevent tail calls
        // without documenting it for ETW!
        _ASSERTE(szFailReason != NULL);
        reportTailCallDecision(hCaller, hExactCallee, fIsTailPrefix, TAILCALL_FAIL, szFailReason);
    }

    return result;
}

void CEEInfo::reportTailCallDecision (CORINFO_METHOD_HANDLE callerHnd,
                                     CORINFO_METHOD_HANDLE calleeHnd,
                                     bool fIsTailPrefix,
                                     CorInfoTailCall tailCallResult,
                                     const char * reason)
{
    STATIC_CONTRACT_THROWS;
    STATIC_CONTRACT_GC_TRIGGERS;

    JIT_TO_EE_TRANSITION();

    //put code here.  Make sure to report the method being compiled in addition to inliner and inlinee.
#ifdef _DEBUG
    if (LoggingOn(LF_JIT, LL_INFO100000))
    {
        SString currentMethodName;
        TypeString::AppendMethodInternal(currentMethodName, m_pMethodBeingCompiled,
                                         TypeString::FormatBasic);

        SString calleeMethodName;
        if (GetMethod(calleeHnd))
        {
            TypeString::AppendMethodInternal(calleeMethodName, GetMethod(calleeHnd),
                                             TypeString::FormatBasic);
        }
        else
        {
            calleeMethodName.AppendASCII( "<null>" );
        }

        SString callerMethodName;
        if (GetMethod(callerHnd))
        {
            TypeString::AppendMethodInternal(callerMethodName, GetMethod(callerHnd),
                                             TypeString::FormatBasic);
        }
        else
        {
            callerMethodName.AppendASCII( "<null>" );
        }
        if (tailCallResult == TAILCALL_FAIL)
        {
            LOG((LF_JIT, LL_INFO100000,
                 "While compiling '%S', %Splicit tail call from '%S' to '%S' failed because: '%s'.\n",
                 currentMethodName.GetUnicode(), fIsTailPrefix ? W("ex") : W("im"),
                 callerMethodName.GetUnicode(), calleeMethodName.GetUnicode(), reason));
        }
        else
        {
            static const char * const tailCallType[] = {
                "optimized tail call", "recursive loop", "helper assisted tailcall"
            };
            _ASSERTE(tailCallResult >= 0 && (size_t)tailCallResult < ARRAY_SIZE(tailCallType));
            LOG((LF_JIT, LL_INFO100000,
                 "While compiling '%S', %Splicit tail call from '%S' to '%S' generated as a %s.\n",
                 currentMethodName.GetUnicode(), fIsTailPrefix ? W("ex") : W("im"),
                 callerMethodName.GetUnicode(), calleeMethodName.GetUnicode(), tailCallType[tailCallResult]));

        }
    }
#endif //_DEBUG

    // I'm gonna duplicate this code because the format is slightly different.  And LoggingOn is debug only.
    if (ETW_TRACING_CATEGORY_ENABLED(MICROSOFT_WINDOWS_DOTNETRUNTIME_PROVIDER_DOTNET_Context,
                                     TRACE_LEVEL_VERBOSE,
                                     CLR_JITTRACING_KEYWORD))
    {
        SString methodBeingCompiledNames[3];
        SString callerNames[3];
        SString calleeNames[3];
        MethodDesc * methodBeingCompiled = m_pMethodBeingCompiled;
#define GMI(pMD, strArray) \
        do { \
            if (pMD) { \
                (pMD)->GetMethodInfo((strArray)[0], (strArray)[1], (strArray)[2]); \
            } else {  \
                (strArray)[0].Set(W("<null>")); \
                (strArray)[1].Set(W("<null>")); \
                (strArray)[2].Set(W("<null>")); \
            } } while (0)

        GMI(methodBeingCompiled, methodBeingCompiledNames);
        GMI(GetMethod(callerHnd), callerNames);
        GMI(GetMethod(calleeHnd), calleeNames);
#undef GMI
        if (tailCallResult == TAILCALL_FAIL)
        {
            const char * str = (reason ? reason : "");
            SString strReason;
            strReason.SetANSI(str);

            FireEtwMethodJitTailCallFailed(methodBeingCompiledNames[0].GetUnicode(),
                                           methodBeingCompiledNames[1].GetUnicode(),
                                           methodBeingCompiledNames[2].GetUnicode(),
                                           callerNames[0].GetUnicode(),
                                           callerNames[1].GetUnicode(),
                                           callerNames[2].GetUnicode(),
                                           calleeNames[0].GetUnicode(),
                                           calleeNames[1].GetUnicode(),
                                           calleeNames[2].GetUnicode(),
                                           fIsTailPrefix,
                                           strReason.GetUnicode(),
                                           GetClrInstanceId());
        }
        else
        {
            FireEtwMethodJitTailCallSucceeded(methodBeingCompiledNames[0].GetUnicode(),
                                              methodBeingCompiledNames[1].GetUnicode(),
                                              methodBeingCompiledNames[2].GetUnicode(),
                                              callerNames[0].GetUnicode(),
                                              callerNames[1].GetUnicode(),
                                              callerNames[2].GetUnicode(),
                                              calleeNames[0].GetUnicode(),
                                              calleeNames[1].GetUnicode(),
                                              calleeNames[2].GetUnicode(),
                                              fIsTailPrefix,
                                              tailCallResult,
                                              GetClrInstanceId());
        }

    }


    EE_TO_JIT_TRANSITION();
}

void CEEInfo::getEHinfoHelper(
    CORINFO_METHOD_HANDLE   ftnHnd,
    unsigned                EHnumber,
    CORINFO_EH_CLAUSE*      clause,
    COR_ILMETHOD_DECODER*   pILHeader)
{
    STANDARD_VM_CONTRACT;

    _ASSERTE(CheckPointer(pILHeader->EH));
    _ASSERTE(EHnumber < pILHeader->EH->EHCount());

    COR_ILMETHOD_SECT_EH_CLAUSE_FAT ehClause;
    const COR_ILMETHOD_SECT_EH_CLAUSE_FAT* ehInfo;
    ehInfo = (COR_ILMETHOD_SECT_EH_CLAUSE_FAT*)pILHeader->EH->EHClause(EHnumber, &ehClause);

    clause->Flags = (CORINFO_EH_CLAUSE_FLAGS)ehInfo->GetFlags();
    clause->TryOffset = ehInfo->GetTryOffset();
    clause->TryLength = ehInfo->GetTryLength();
    clause->HandlerOffset = ehInfo->GetHandlerOffset();
    clause->HandlerLength = ehInfo->GetHandlerLength();
    if ((clause->Flags & CORINFO_EH_CLAUSE_FILTER) == 0)
        clause->ClassToken = ehInfo->GetClassToken();
    else
        clause->FilterOffset = ehInfo->GetFilterOffset();
}

/*********************************************************************/
// get individual exception handler
void CEEInfo::getEHinfo(
            CORINFO_METHOD_HANDLE ftnHnd,
            unsigned      EHnumber,
            CORINFO_EH_CLAUSE* clause)
{
    CONTRACTL {
        THROWS;
        GC_TRIGGERS;
        MODE_PREEMPTIVE;
    } CONTRACTL_END;

    JIT_TO_EE_TRANSITION();

    MethodDesc * ftn          = GetMethod(ftnHnd);

    if (IsDynamicMethodHandle(ftnHnd))
    {
        GetMethod(ftnHnd)->AsDynamicMethodDesc()->GetResolver()->GetEHInfo(EHnumber, clause);
    }
    else
    {
        COR_ILMETHOD_DECODER header(ftn->GetILHeader(TRUE), ftn->GetMDImport(), NULL);
        getEHinfoHelper(ftnHnd, EHnumber, clause, &header);
    }

    EE_TO_JIT_TRANSITION();
}

//---------------------------------------------------------------------------------------
//
void
CEEInfo::getMethodSig(
    CORINFO_METHOD_HANDLE ftnHnd,
    CORINFO_SIG_INFO *    sigRet,
    CORINFO_CLASS_HANDLE  owner)
{
    CONTRACTL {
        THROWS;
        GC_TRIGGERS;
        MODE_PREEMPTIVE;
    } CONTRACTL_END;

    JIT_TO_EE_TRANSITION();

    getMethodSigInternal(ftnHnd, sigRet, owner);

    EE_TO_JIT_TRANSITION();
}

//---------------------------------------------------------------------------------------
//
void
CEEInfo::getMethodSigInternal(
    CORINFO_METHOD_HANDLE ftnHnd,
    CORINFO_SIG_INFO *    sigRet,
    CORINFO_CLASS_HANDLE  owner,
    SignatureKind signatureKind)
{
    STANDARD_VM_CONTRACT;

    MethodDesc * ftn = GetMethod(ftnHnd);

    PCCOR_SIGNATURE pSig = NULL;
    DWORD           cbSig = 0;
    ftn->GetSig(&pSig, &cbSig);

    SigTypeContext context(ftn, (TypeHandle)owner);

    // Type parameters in the signature are instantiated
    // according to the class/method/array instantiation of ftnHnd and owner
    CEEInfo::ConvToJitSig(
        pSig,
        cbSig,
        GetScopeHandle(ftn),
        mdTokenNil,
        &context,
        CONV_TO_JITSIG_FLAGS_NONE,
        sigRet);

    //@GENERICS:
    // Shared generic methods and shared methods on generic structs take an extra argument representing their instantiation
    if (ftn->RequiresInstArg())
    {
        //
        // If we are making a virtual call to an instance method on an interface, we need to lie to the JIT.
        // The reason being that we already made sure target is always directly callable (through instantiation stubs),
        // JIT should not generate shared generics aware call code and insert the secret argument again at the callsite.
        // Otherwise we would end up with two secret generic dictionary arguments (since the stub also provides one).
        //
        BOOL isCallSiteThatGoesThroughInstantiatingStub =
            (signatureKind == SK_VIRTUAL_CALLSITE &&
            !ftn->IsStatic() &&
            ftn->GetMethodTable()->IsInterface()) ||
            signatureKind == SK_STATIC_VIRTUAL_CODEPOINTER_CALLSITE;
        if (!isCallSiteThatGoesThroughInstantiatingStub)
            sigRet->callConv = (CorInfoCallConv) (sigRet->callConv | CORINFO_CALLCONV_PARAMTYPE);
    }

    // We want the calling convention bit to be consistant with the method attribute bit
    _ASSERTE( (IsMdStatic(ftn->GetAttrs()) == 0) == ((sigRet->callConv & CORINFO_CALLCONV_HASTHIS) != 0) );
}

//---------------------------------------------------------------------------------------
//
//@GENERICSVER: for a method desc in a typical instantiation of a generic class,
// this will return the typical instantiation of the generic class,
// but only provided type variables are never shared.
// The JIT verifier relies on this behaviour to extract the typical class from an instantiated method's typical method handle.
//
CORINFO_CLASS_HANDLE
CEEInfo::getMethodClass(
    CORINFO_METHOD_HANDLE methodHnd)
{
    CONTRACTL {
        THROWS;
        GC_TRIGGERS;
        MODE_PREEMPTIVE;
    } CONTRACTL_END;

    CORINFO_CLASS_HANDLE result = NULL;

    JIT_TO_EE_TRANSITION();

    MethodDesc* method = GetMethod(methodHnd);

    if (method->IsDynamicMethod())
    {
        DynamicResolver::SecurityControlFlags securityControlFlags = DynamicResolver::Default;
        TypeHandle typeOwner;

        DynamicResolver* pResolver = method->AsDynamicMethodDesc()->GetResolver();
        pResolver->GetJitContext(&securityControlFlags, &typeOwner);

        if (!typeOwner.IsNull() && (method == pResolver->GetDynamicMethod()))
        {
            result = CORINFO_CLASS_HANDLE(typeOwner.AsPtr());
        }
    }

    if (result == NULL)
    {
        TypeHandle th = TypeHandle(method->GetMethodTable());

        result = CORINFO_CLASS_HANDLE(th.AsPtr());
    }

    EE_TO_JIT_TRANSITION();

    return result;
}

/***********************************************************************/
CORINFO_MODULE_HANDLE CEEInfo::getMethodModule (CORINFO_METHOD_HANDLE methodHnd)
{
    CONTRACTL {
        NOTHROW;
        GC_NOTRIGGER;
        MODE_PREEMPTIVE;
    } CONTRACTL_END;

    CORINFO_MODULE_HANDLE result = NULL;

    JIT_TO_EE_TRANSITION_LEAF();

    MethodDesc* method = GetMethod(methodHnd);

    if (method->IsDynamicMethod())
    {
        // this should never be called, thus the assert, I don't know if the (non existent) caller
        // expects the Module or the scope
        UNREACHABLE();
    }
    else
    {
        result = (CORINFO_MODULE_HANDLE) method->GetModule();
    }

    EE_TO_JIT_TRANSITION_LEAF();

    return result;
}

/*********************************************************************/
bool CEEInfo::isIntrinsicType(CORINFO_CLASS_HANDLE classHnd)
{
    CONTRACTL {
        NOTHROW;
        GC_NOTRIGGER;
        MODE_PREEMPTIVE;
    } CONTRACTL_END;

    bool result = false;
    JIT_TO_EE_TRANSITION_LEAF();

    TypeHandle VMClsHnd(classHnd);
    PTR_MethodTable methodTable = VMClsHnd.GetMethodTable();
    result = methodTable->IsIntrinsicType();

    EE_TO_JIT_TRANSITION_LEAF();
    return result;
}

/*********************************************************************/
void CEEInfo::getMethodVTableOffset (CORINFO_METHOD_HANDLE methodHnd,
                                     unsigned * pOffsetOfIndirection,
                                     unsigned * pOffsetAfterIndirection,
                                     bool * isRelative)
{
    CONTRACTL {
        NOTHROW;
        GC_NOTRIGGER;
        MODE_PREEMPTIVE;
    } CONTRACTL_END;

    JIT_TO_EE_TRANSITION_LEAF();

    MethodDesc* method = GetMethod(methodHnd);

    //@GENERICS: shouldn't be doing this for instantiated methods as they live elsewhere
    _ASSERTE(!method->HasMethodInstantiation());

    _ASSERTE(MethodTable::GetVtableOffset() < 256);  // a rough sanity check

    // better be in the vtable
    _ASSERTE(method->GetSlot() < method->GetMethodTable()->GetNumVirtuals());

    *pOffsetOfIndirection = MethodTable::GetVtableOffset() + MethodTable::GetIndexOfVtableIndirection(method->GetSlot()) * TARGET_POINTER_SIZE /* sizeof(MethodTable::VTableIndir_t) */;
    *pOffsetAfterIndirection = MethodTable::GetIndexAfterVtableIndirection(method->GetSlot()) * TARGET_POINTER_SIZE /* sizeof(MethodTable::VTableIndir2_t) */;
    *isRelative = false;

    EE_TO_JIT_TRANSITION_LEAF();
}

/*********************************************************************/
bool CEEInfo::resolveVirtualMethodHelper(CORINFO_DEVIRTUALIZATION_INFO * info)
{
    CONTRACTL {
        THROWS;
        GC_TRIGGERS;
        MODE_PREEMPTIVE;
    } CONTRACTL_END;

    // Initialize OUT fields
    info->devirtualizedMethod = NULL;
    info->requiresInstMethodTableArg = false;
    info->exactContext = NULL;
    memset(&info->resolvedTokenDevirtualizedMethod, 0, sizeof(info->resolvedTokenDevirtualizedMethod));
    memset(&info->resolvedTokenDevirtualizedUnboxedMethod, 0, sizeof(info->resolvedTokenDevirtualizedUnboxedMethod));

    MethodDesc* pBaseMD = GetMethod(info->virtualMethod);
    MethodTable* pBaseMT = pBaseMD->GetMethodTable();

    // Method better be from a fully loaded class
    _ASSERTE(pBaseMT->IsFullyLoaded());

    //@GENERICS: shouldn't be doing this for instantiated methods as they live elsewhere
    _ASSERTE(!pBaseMD->HasMethodInstantiation());

    // Method better be virtual
    _ASSERTE(pBaseMD->IsVirtual());

    MethodDesc* pDevirtMD = nullptr;

    TypeHandle ObjClassHnd(info->objClass);
    MethodTable* pObjMT = ObjClassHnd.GetMethodTable();
    _ASSERTE(pObjMT->IsRestored() && pObjMT->IsFullyLoaded());

    // Can't devirtualize from __Canon.
    if (ObjClassHnd == TypeHandle(g_pCanonMethodTableClass))
    {
        info->detail = CORINFO_DEVIRTUALIZATION_FAILED_CANON;
        return false;
    }

    if (pBaseMT->IsInterface())
    {

#ifdef FEATURE_COMINTEROP
        // Don't try and devirtualize com interface calls.
        if (pObjMT->IsComObjectType())
        {
            info->detail = CORINFO_DEVIRTUALIZATION_FAILED_COM;
            return false;
        }
#endif // FEATURE_COMINTEROP

        if (info->context != nullptr)
        {
            pBaseMT = GetTypeFromContext(info->context).GetMethodTable();
        }

        // Interface call devirtualization.
        //
        // We must ensure that pObjMT actually implements the
        // interface corresponding to pBaseMD.
        if (!pObjMT->CanCastToInterface(pBaseMT))
        {
            info->detail = CORINFO_DEVIRTUALIZATION_FAILED_CAST;
            return false;
        }

        // For generic interface methods we must have context to
        // safely devirtualize.
        if (info->context != nullptr)
        {
            // If the derived class is a shared class, make sure the
            // owner class is too.
            if (pObjMT->IsSharedByGenericInstantiations())
            {
                MethodTable* pCanonBaseMT = pBaseMT->GetCanonicalMethodTable();

                // Check to see if the derived class implements multiple variants of a matching interface.
                // If so, we cannot predict exactly which implementation is in use here.
                MethodTable::InterfaceMapIterator it = pObjMT->IterateInterfaceMap();
                int canonicallyMatchingInterfacesFound = 0;
                while (it.Next())
                {
                    if (it.GetInterface(pObjMT)->GetCanonicalMethodTable() == pCanonBaseMT)
                    {
                        canonicallyMatchingInterfacesFound++;
                        if (canonicallyMatchingInterfacesFound > 1)
                        {
                            // Multiple canonically identical interfaces found when attempting to devirtualize an inexact interface dispatch
                            info->detail = CORINFO_DEVIRTUALIZATION_MULTIPLE_IMPL;
                            return false;
                        }
                    }
                }
            }

            pDevirtMD = pObjMT->GetMethodDescForInterfaceMethod(TypeHandle(pBaseMT), pBaseMD, FALSE /* throwOnConflict */);
        }
        else if (!pBaseMD->HasClassOrMethodInstantiation())
        {
            pDevirtMD = pObjMT->GetMethodDescForInterfaceMethod(pBaseMD, FALSE /* throwOnConflict */);
        }

        if (pDevirtMD == nullptr)
        {
            info->detail = CORINFO_DEVIRTUALIZATION_FAILED_LOOKUP;
            return false;
        }

        // If we devirtualized into a default interface method on a generic type, we should actually return an
        // instantiating stub but this is not happening.
        // Making this work is tracked by https://github.com/dotnet/runtime/issues/9588
        if (pDevirtMD->GetMethodTable()->IsInterface() && pDevirtMD->HasClassInstantiation())
        {
            info->detail = CORINFO_DEVIRTUALIZATION_FAILED_DIM;
            return false;
        }
    }
    else
    {
        // Virtual call devirtualization.
        //
        // The derived class should be a subclass of the base class.
        MethodTable* pCheckMT = pObjMT;

        while (pCheckMT != nullptr)
        {
            if (pCheckMT->HasSameTypeDefAs(pBaseMT))
            {
                break;
            }

            pCheckMT = pCheckMT->GetParentMethodTable();
        }

        if (pCheckMT == nullptr)
        {
            info->detail = CORINFO_DEVIRTUALIZATION_FAILED_SUBCLASS;
            return false;
        }

        // The base method should be in the base vtable
        WORD slot = pBaseMD->GetSlot();
        _ASSERTE(slot < pBaseMT->GetNumVirtuals());

        // Fetch the method that would be invoked if the class were
        // exactly derived class. It is up to the jit to determine whether
        // directly calling this method is correct.
        pDevirtMD = pObjMT->GetMethodDescForSlot(slot);

        // If the derived method's slot does not match the vtable slot,
        // bail on devirtualization, as the method was installed into
        // the vtable slot via an explicit override and even if the
        // method is final, the slot may not be.
        //
        // Note the jit could still safely devirtualize if it had an exact
        // class, but such cases are likely rare.
        WORD dslot = pDevirtMD->GetSlot();

        if (dslot != slot)
        {
            info->detail = CORINFO_DEVIRTUALIZATION_FAILED_SLOT;
            return false;
        }
    }

    // Determine the exact class.
    //
    // We may fail to get an exact context if the method is a default
    // interface method. If so, we'll use the method's class.
    //
    MethodTable* pApproxMT = pDevirtMD->GetMethodTable();
    MethodTable* pExactMT = pApproxMT;

    if (pApproxMT->IsInterface())
    {
        // As noted above, we can't yet handle generic interfaces
        // with default methods.
        _ASSERTE(!pDevirtMD->HasClassInstantiation());

    }
    else
    {
        pExactMT = pDevirtMD->GetExactDeclaringType(pObjMT);
    }

    // Success! Pass back the results.
    //
    info->devirtualizedMethod = (CORINFO_METHOD_HANDLE) pDevirtMD;
    info->exactContext = MAKE_CLASSCONTEXT((CORINFO_CLASS_HANDLE) pExactMT);
    info->requiresInstMethodTableArg = false;
    info->detail = CORINFO_DEVIRTUALIZATION_SUCCESS;

    return true;
}

bool CEEInfo::resolveVirtualMethod(CORINFO_DEVIRTUALIZATION_INFO * info)
{
    CONTRACTL {
        THROWS;
        GC_TRIGGERS;
        MODE_PREEMPTIVE;
    } CONTRACTL_END;

    bool result = false;

    JIT_TO_EE_TRANSITION();

    result = resolveVirtualMethodHelper(info);

    EE_TO_JIT_TRANSITION();

    return result;
}

/*********************************************************************/
CORINFO_METHOD_HANDLE CEEInfo::getUnboxedEntry(
    CORINFO_METHOD_HANDLE ftn,
    bool* requiresInstMethodTableArg)
{
    CONTRACTL {
        THROWS;
        GC_TRIGGERS;
        MODE_PREEMPTIVE;
    } CONTRACTL_END;

    CORINFO_METHOD_HANDLE result = NULL;

    JIT_TO_EE_TRANSITION();

    MethodDesc* pMD = GetMethod(ftn);
    bool requiresInstMTArg = false;

    if (pMD->IsUnboxingStub())
    {
        MethodTable* pMT = pMD->GetMethodTable();
        MethodDesc* pUnboxedMD = pMT->GetUnboxedEntryPointMD(pMD);

        result = (CORINFO_METHOD_HANDLE)pUnboxedMD;
        requiresInstMTArg = !!pUnboxedMD->RequiresInstMethodTableArg();
    }

    *requiresInstMethodTableArg = requiresInstMTArg;

    EE_TO_JIT_TRANSITION();

    return result;
}

/*********************************************************************/
void CEEInfo::expandRawHandleIntrinsic(
    CORINFO_RESOLVED_TOKEN *        pResolvedToken,
    CORINFO_GENERICHANDLE_RESULT *  pResult)
{
    LIMITED_METHOD_CONTRACT;
    UNREACHABLE();      // only called with NativeAOT.
}

/*********************************************************************/
CORINFO_CLASS_HANDLE CEEInfo::getDefaultComparerClass(CORINFO_CLASS_HANDLE elemType)
{
    CONTRACTL {
        THROWS;
        GC_TRIGGERS;
        MODE_PREEMPTIVE;
    } CONTRACTL_END;

    CORINFO_CLASS_HANDLE result = NULL;

    JIT_TO_EE_TRANSITION();

    result = getDefaultComparerClassHelper(elemType);

    EE_TO_JIT_TRANSITION();

    return result;
}

CORINFO_CLASS_HANDLE CEEInfo::getDefaultComparerClassHelper(CORINFO_CLASS_HANDLE elemType)
{
    CONTRACTL {
        THROWS;
        GC_TRIGGERS;
        MODE_PREEMPTIVE;
    } CONTRACTL_END;

    TypeHandle elemTypeHnd(elemType);

    // Mirrors the logic in BCL's CompareHelpers.CreateDefaultComparer
    // And in compile.cpp's SpecializeComparer
    //
    // We need to find the appropriate instantiation
    Instantiation inst(&elemTypeHnd, 1);

    // If T implements IComparable<T>
    if (elemTypeHnd.CanCastTo(TypeHandle(CoreLibBinder::GetClass(CLASS__ICOMPARABLEGENERIC)).Instantiate(inst)))
    {
        TypeHandle resultTh = ((TypeHandle)CoreLibBinder::GetClass(CLASS__GENERIC_COMPARER)).Instantiate(inst);
        return CORINFO_CLASS_HANDLE(resultTh.GetMethodTable());
    }

    // Nullable<T>
    if (Nullable::IsNullableType(elemTypeHnd))
    {
        Instantiation nullableInst = elemTypeHnd.AsMethodTable()->GetInstantiation();
        TypeHandle iequatable = TypeHandle(CoreLibBinder::GetClass(CLASS__IEQUATABLEGENERIC)).Instantiate(nullableInst);
        if (nullableInst[0].CanCastTo(iequatable))
        {
            TypeHandle resultTh = ((TypeHandle)CoreLibBinder::GetClass(CLASS__NULLABLE_COMPARER)).Instantiate(nullableInst);
            return CORINFO_CLASS_HANDLE(resultTh.GetMethodTable());
        }
    }

    // We need to special case the Enum comparers based on their underlying type to avoid boxing
    if (elemTypeHnd.IsEnum())
    {
        MethodTable* targetClass = NULL;
        CorElementType normType = elemTypeHnd.GetVerifierCorElementType();

        switch(normType)
        {
            case ELEMENT_TYPE_I1:
            case ELEMENT_TYPE_I2:
            case ELEMENT_TYPE_U1:
            case ELEMENT_TYPE_U2:
            case ELEMENT_TYPE_I4:
            case ELEMENT_TYPE_U4:
            case ELEMENT_TYPE_I8:
            case ELEMENT_TYPE_U8:
            {
                targetClass = CoreLibBinder::GetClass(CLASS__ENUM_COMPARER);
                break;
            }

            default:
                break;
        }

        if (targetClass != NULL)
        {
            TypeHandle resultTh = ((TypeHandle)targetClass->GetCanonicalMethodTable()).Instantiate(inst);
            return CORINFO_CLASS_HANDLE(resultTh.GetMethodTable());
        }
    }

    // Default case
    TypeHandle resultTh = ((TypeHandle)CoreLibBinder::GetClass(CLASS__OBJECT_COMPARER)).Instantiate(inst);

    return CORINFO_CLASS_HANDLE(resultTh.GetMethodTable());
}

/*********************************************************************/
CORINFO_CLASS_HANDLE CEEInfo::getDefaultEqualityComparerClass(CORINFO_CLASS_HANDLE elemType)
{
    CONTRACTL {
        THROWS;
        GC_TRIGGERS;
        MODE_PREEMPTIVE;
    } CONTRACTL_END;

    CORINFO_CLASS_HANDLE result = NULL;

    JIT_TO_EE_TRANSITION();

    result = getDefaultEqualityComparerClassHelper(elemType);

    EE_TO_JIT_TRANSITION();

    return result;
}

CORINFO_CLASS_HANDLE CEEInfo::getDefaultEqualityComparerClassHelper(CORINFO_CLASS_HANDLE elemType)
{
    CONTRACTL {
        THROWS;
        GC_TRIGGERS;
        MODE_PREEMPTIVE;
    } CONTRACTL_END;

    // Mirrors the logic in BCL's CompareHelpers.CreateDefaultEqualityComparer
    // And in compile.cpp's SpecializeEqualityComparer
    TypeHandle elemTypeHnd(elemType);

    // Special case for byte
    if (elemTypeHnd.AsMethodTable()->HasSameTypeDefAs(CoreLibBinder::GetClass(CLASS__ELEMENT_TYPE_U1)))
    {
        return CORINFO_CLASS_HANDLE(CoreLibBinder::GetClass(CLASS__BYTE_EQUALITYCOMPARER));
    }

    // Mirrors the logic in BCL's CompareHelpers.CreateDefaultComparer
    // And in compile.cpp's SpecializeComparer
    //
    // We need to find the appropriate instantiation
    Instantiation inst(&elemTypeHnd, 1);

    // If T implements IEquatable<T>
    if (elemTypeHnd.CanCastTo(TypeHandle(CoreLibBinder::GetClass(CLASS__IEQUATABLEGENERIC)).Instantiate(inst)))
    {
        TypeHandle resultTh = ((TypeHandle)CoreLibBinder::GetClass(CLASS__GENERIC_EQUALITYCOMPARER)).Instantiate(inst);
        return CORINFO_CLASS_HANDLE(resultTh.GetMethodTable());
    }

    // Nullable<T>
    if (Nullable::IsNullableType(elemTypeHnd))
    {
        Instantiation nullableInst = elemTypeHnd.AsMethodTable()->GetInstantiation();
        TypeHandle resultTh = ((TypeHandle)CoreLibBinder::GetClass(CLASS__NULLABLE_EQUALITYCOMPARER)).Instantiate(nullableInst);
        return CORINFO_CLASS_HANDLE(resultTh.GetMethodTable());
    }

    // Enum
    //
    // We need to special case the Enum comparers based on their underlying type,
    // to avoid boxing and call the correct versions of GetHashCode.
    if (elemTypeHnd.IsEnum())
    {
        MethodTable* targetClass = NULL;
        CorElementType normType = elemTypeHnd.GetVerifierCorElementType();

        switch(normType)
        {
            case ELEMENT_TYPE_I1:
            case ELEMENT_TYPE_I2:
            case ELEMENT_TYPE_U1:
            case ELEMENT_TYPE_U2:
            case ELEMENT_TYPE_I4:
            case ELEMENT_TYPE_U4:
            case ELEMENT_TYPE_I8:
            case ELEMENT_TYPE_U8:
            {
                targetClass = CoreLibBinder::GetClass(CLASS__ENUM_EQUALITYCOMPARER);
                break;
            }

            default:
                break;
        }

        if (targetClass != NULL)
        {
            TypeHandle resultTh = ((TypeHandle)targetClass->GetCanonicalMethodTable()).Instantiate(inst);
            return CORINFO_CLASS_HANDLE(resultTh.GetMethodTable());
        }
    }

    // Default case
    TypeHandle resultTh = ((TypeHandle)CoreLibBinder::GetClass(CLASS__OBJECT_EQUALITYCOMPARER)).Instantiate(inst);

    return CORINFO_CLASS_HANDLE(resultTh.GetMethodTable());
}

/*********************************************************************/
void CEEInfo::getFunctionEntryPoint(CORINFO_METHOD_HANDLE  ftnHnd,
                                    CORINFO_CONST_LOOKUP * pResult,
                                    CORINFO_ACCESS_FLAGS   accessFlags)
{
    CONTRACTL {
        THROWS;
        GC_TRIGGERS;
        MODE_PREEMPTIVE;
    } CONTRACTL_END;

    void* ret = NULL;
    InfoAccessType accessType = IAT_VALUE;

    JIT_TO_EE_TRANSITION();

    MethodDesc * ftn = GetMethod(ftnHnd);
#if defined(FEATURE_GDBJIT)
    MethodDesc * orig_ftn = ftn;
#endif

    // Resolve methodImpl.
    ftn = ftn->GetMethodTable()->MapMethodDeclToMethodImpl(ftn);

    if (!ftn->IsFCall() && ftn->IsVersionableWithPrecode() && (ftn->GetPrecodeType() == PRECODE_FIXUP) && !ftn->IsPointingToStableNativeCode())
    {
        ret = ((FixupPrecode*)ftn->GetOrCreatePrecode())->GetTargetSlot();
        accessType = IAT_PVALUE;
    }
    else
    {
        ret = (void *)ftn->TryGetMultiCallableAddrOfCode(accessFlags);

        // TryGetMultiCallableAddrOfCode returns NULL if indirect access is desired
        if (ret == NULL)
        {
            // should never get here for EnC methods or if interception via remoting stub is required
            _ASSERTE(!ftn->IsEnCMethod());

            ret = (void *)ftn->GetAddrOfSlot();

            accessType = IAT_PVALUE;
        }
    }

#if defined(FEATURE_GDBJIT)
    CalledMethod * pCM = new CalledMethod(orig_ftn, ret, m_pCalledMethods);
    m_pCalledMethods = pCM;
#endif

    EE_TO_JIT_TRANSITION();

    _ASSERTE(ret != NULL);

    pResult->accessType = accessType;
    pResult->addr = ret;
}

/*********************************************************************/
void CEEInfo::getFunctionFixedEntryPoint(CORINFO_METHOD_HANDLE   ftn,
                                         bool isUnsafeFunctionPointer,
                                         CORINFO_CONST_LOOKUP *  pResult)
{
    CONTRACTL {
        THROWS;
        GC_TRIGGERS;
        MODE_PREEMPTIVE;
    } CONTRACTL_END;

    JIT_TO_EE_TRANSITION();

    MethodDesc * pMD = GetMethod(ftn);

    if (isUnsafeFunctionPointer)
        pMD->PrepareForUseAsAFunctionPointer();

    pResult->accessType = IAT_VALUE;
    pResult->addr = (void*)pMD->GetMultiCallableAddrOfCode();

    EE_TO_JIT_TRANSITION();
}

/*********************************************************************/
const char* CEEInfo::getFieldName (CORINFO_FIELD_HANDLE fieldHnd, const char** scopeName)
{
    CONTRACTL {
        THROWS;
        GC_TRIGGERS;
        MODE_PREEMPTIVE;
    } CONTRACTL_END;

    const char* result = NULL;

    JIT_TO_EE_TRANSITION();

    FieldDesc* field = (FieldDesc*) fieldHnd;
    if (scopeName != 0)
    {
        TypeHandle t = TypeHandle(field->GetApproxEnclosingMethodTable());
        *scopeName = "";
        if (!t.IsNull())
        {
#ifdef _DEBUG
            t.GetName(ssClsNameBuff);
            ssClsNameBuffUTF8.SetAndConvertToUTF8(ssClsNameBuff.GetUnicode());
            *scopeName = ssClsNameBuffUTF8.GetUTF8();
#else // !_DEBUG
            // since this is for diagnostic purposes only,
            // give up on the namespace, as we don't have a buffer to concat it
            // also note this won't show array class names.
            LPCUTF8 nameSpace;
            *scopeName= t.GetMethodTable()->GetFullyQualifiedNameInfo(&nameSpace);
#endif // !_DEBUG
        }
    }

    result = field->GetName();

    EE_TO_JIT_TRANSITION();

    return result;
}

/*********************************************************************/
// Get the type that declares the field
CORINFO_CLASS_HANDLE CEEInfo::getFieldClass (CORINFO_FIELD_HANDLE fieldHnd)
{
    CONTRACTL {
        NOTHROW;
        GC_NOTRIGGER;
        MODE_PREEMPTIVE;
    } CONTRACTL_END;

    CORINFO_CLASS_HANDLE result = NULL;

    JIT_TO_EE_TRANSITION_LEAF();

    FieldDesc* field = (FieldDesc*) fieldHnd;
    result = CORINFO_CLASS_HANDLE(field->GetApproxEnclosingMethodTable());

    EE_TO_JIT_TRANSITION_LEAF();

    return result;
}

/*********************************************************************/
// Returns the basic type of the field (not the type that declares the field)
//
// pTypeHnd - Optional. If not null then on return, for reference and value types,
//            *pTypeHnd will contain the normalized type of the field.
// owner - Optional. For resolving in a generic context

CorInfoType CEEInfo::getFieldType (CORINFO_FIELD_HANDLE fieldHnd,
                                   CORINFO_CLASS_HANDLE* pTypeHnd,
                                   CORINFO_CLASS_HANDLE owner)
{
    CONTRACTL {
        THROWS;
        GC_TRIGGERS;
        MODE_PREEMPTIVE;
    } CONTRACTL_END;

    CorInfoType result = CORINFO_TYPE_UNDEF;

    JIT_TO_EE_TRANSITION();

    result = getFieldTypeInternal(fieldHnd, pTypeHnd, owner);

    EE_TO_JIT_TRANSITION();

    return result;
}

/*********************************************************************/
CorInfoType CEEInfo::getFieldTypeInternal (CORINFO_FIELD_HANDLE fieldHnd,
                                           CORINFO_CLASS_HANDLE* pTypeHnd,
                                           CORINFO_CLASS_HANDLE owner)
{
    STANDARD_VM_CONTRACT;

    if (pTypeHnd != nullptr)
    {
        *pTypeHnd = 0;
    }

    TypeHandle clsHnd = TypeHandle();
    FieldDesc* field = (FieldDesc*) fieldHnd;
    CorElementType type   = field->GetFieldType();

    if (type == ELEMENT_TYPE_I)
    {
        PTR_MethodTable enclosingMethodTable = field->GetApproxEnclosingMethodTable();
        if (enclosingMethodTable->IsByRefLike() && enclosingMethodTable->HasSameTypeDefAs(g_pByReferenceClass))
        {
            _ASSERTE(field->GetOffset() == 0);
            return CORINFO_TYPE_BYREF;
        }
    }

    if (!CorTypeInfo::IsPrimitiveType(type))
    {
        PCCOR_SIGNATURE sig;
        DWORD sigCount;
        CorCallingConvention conv;

        field->GetSig(&sig, &sigCount);

        conv = (CorCallingConvention)CorSigUncompressCallingConv(sig);
        _ASSERTE(isCallConv(conv, IMAGE_CEE_CS_CALLCONV_FIELD));

        SigPointer ptr(sig, sigCount);

        // For verifying code involving generics, use the class instantiation
        // of the optional owner (to provide exact, not representative,
        // type information)
        SigTypeContext typeContext(field, (TypeHandle)owner);

        clsHnd = ptr.GetTypeHandleThrowing(field->GetModule(), &typeContext);
        _ASSERTE(!clsHnd.IsNull());

        // I believe it doesn't make any diff. if this is GetInternalCorElementType
        // or GetSignatureCorElementType.
        type = clsHnd.GetSignatureCorElementType();
    }

    return CEEInfo::asCorInfoType(type, clsHnd, pTypeHnd);
}

/*********************************************************************/
unsigned CEEInfo::getFieldOffset (CORINFO_FIELD_HANDLE fieldHnd)
{
    CONTRACTL {
        THROWS;
        GC_TRIGGERS;
        MODE_PREEMPTIVE;
    } CONTRACTL_END;

    unsigned result = (unsigned) -1;

    JIT_TO_EE_TRANSITION();

    FieldDesc* field = (FieldDesc*) fieldHnd;

    // GetOffset() does not include the size of Object
    result = field->GetOffset();

    // So if it is not a value class, add the Object into it
    if (field->IsStatic())
    {
        Module* pModule = field->GetModule();
        if (field->IsRVA() && pModule->IsRvaFieldTls(field->GetOffset()))
        {
            result = pModule->GetFieldTlsOffset(field->GetOffset());
        }
    }
    else if (!field->GetApproxEnclosingMethodTable()->IsValueType())
    {
        result += OBJECT_SIZE;
    }

    EE_TO_JIT_TRANSITION();

    return result;
}

/*********************************************************************/
uint32_t CEEInfo::getFieldThreadLocalStoreID(CORINFO_FIELD_HANDLE fieldHnd, void **ppIndirection)
{
    CONTRACTL {
        THROWS;
        GC_TRIGGERS;
        MODE_PREEMPTIVE;
    } CONTRACTL_END;

    uint32_t result = 0;

    if (ppIndirection != NULL)
        *ppIndirection = NULL;

    JIT_TO_EE_TRANSITION();

    FieldDesc* field = (FieldDesc*) fieldHnd;
    Module* module = field->GetModule();

    _ASSERTE(field->IsRVA());       // Only RVA statics can be thread local
    _ASSERTE(module->IsRvaFieldTls(field->GetOffset()));

    result = module->GetTlsIndex();

    EE_TO_JIT_TRANSITION();

    return result;
}

void *CEEInfo::allocateArray(size_t cBytes)
{
    CONTRACTL {
        THROWS;
        GC_TRIGGERS;
        MODE_PREEMPTIVE;
    } CONTRACTL_END;

    void * result = NULL;

    JIT_TO_EE_TRANSITION();

    result = new BYTE [cBytes];

    EE_TO_JIT_TRANSITION();

    return result;
}

void CEEInfo::freeArray(void *array)
{
    CONTRACTL {
        THROWS;
        GC_TRIGGERS;
        MODE_PREEMPTIVE;
    } CONTRACTL_END;

    JIT_TO_EE_TRANSITION();

    delete [] ((BYTE*) array);

    EE_TO_JIT_TRANSITION();
}

void CEEInfo::getBoundaries(CORINFO_METHOD_HANDLE ftn,
                               unsigned int *cILOffsets, uint32_t **pILOffsets,
                               ICorDebugInfo::BoundaryTypes *implicitBoundaries)
{
    CONTRACTL {
        THROWS;
        GC_TRIGGERS;
        MODE_PREEMPTIVE;
    } CONTRACTL_END;

    JIT_TO_EE_TRANSITION();

#ifdef DEBUGGING_SUPPORTED
    if (g_pDebugInterface)
    {
        g_pDebugInterface->getBoundaries(GetMethod(ftn), cILOffsets, (DWORD**)pILOffsets,
                                     implicitBoundaries);
    }
    else
    {
        *cILOffsets = 0;
        *pILOffsets = NULL;
        *implicitBoundaries = ICorDebugInfo::DEFAULT_BOUNDARIES;
    }
#endif // DEBUGGING_SUPPORTED

    EE_TO_JIT_TRANSITION();
}

void CEEInfo::getVars(CORINFO_METHOD_HANDLE ftn, ULONG32 *cVars, ICorDebugInfo::ILVarInfo **vars,
                         bool *extendOthers)
{
    CONTRACTL {
        THROWS;
        GC_TRIGGERS;
        MODE_PREEMPTIVE;
    } CONTRACTL_END;

    JIT_TO_EE_TRANSITION();

#ifdef DEBUGGING_SUPPORTED
    if (g_pDebugInterface)
    {
        g_pDebugInterface->getVars(GetMethod(ftn), cVars, vars, extendOthers);
    }
    else
    {
        *cVars = 0;
        *vars = NULL;

        // Just tell the JIT to extend everything.
        *extendOthers = true;
    }
#endif // DEBUGGING_SUPPORTED

    EE_TO_JIT_TRANSITION();
}

/*********************************************************************/
CORINFO_ARG_LIST_HANDLE CEEInfo::getArgNext(CORINFO_ARG_LIST_HANDLE args)
{
    CONTRACTL {
        THROWS;
        GC_TRIGGERS;
        MODE_PREEMPTIVE;
    } CONTRACTL_END;

    CORINFO_ARG_LIST_HANDLE result = NULL;

    JIT_TO_EE_TRANSITION();

    SigPointer ptr((unsigned __int8*) args);
    IfFailThrow(ptr.SkipExactlyOne());

    result = (CORINFO_ARG_LIST_HANDLE) ptr.GetPtr();

    EE_TO_JIT_TRANSITION();

    return result;
}


/*********************************************************************/

CorInfoTypeWithMod CEEInfo::getArgType (
        CORINFO_SIG_INFO*       sig,
        CORINFO_ARG_LIST_HANDLE args,
        CORINFO_CLASS_HANDLE*   vcTypeRet
        )
{
    CONTRACTL {
        THROWS;
        GC_TRIGGERS;
        MODE_PREEMPTIVE;
    } CONTRACTL_END;

    CorInfoTypeWithMod result = CorInfoTypeWithMod(CORINFO_TYPE_UNDEF);

    JIT_TO_EE_TRANSITION();

   _ASSERTE((BYTE*) sig->pSig <= (BYTE*) sig->args && (BYTE*) args < (BYTE*) sig->pSig + sig->cbSig);
   _ASSERTE((BYTE*) sig->args <= (BYTE*) args);
    INDEBUG(*vcTypeRet = CORINFO_CLASS_HANDLE((size_t)INVALID_POINTER_CC));

    SigPointer ptr((unsigned __int8*) args);
    CorElementType eType;
    IfFailThrow(ptr.PeekElemType(&eType));
    while (eType == ELEMENT_TYPE_PINNED)
    {
        result = CORINFO_TYPE_MOD_PINNED;
        IfFailThrow(ptr.GetElemType(NULL));
        IfFailThrow(ptr.PeekElemType(&eType));
    }

    // Now read off the "real" element type after taking any instantiations into consideration
    SigTypeContext typeContext;
    GetTypeContext(&sig->sigInst,&typeContext);

    Module* pModule = GetModule(sig->scope);

    CorElementType type = ptr.PeekElemTypeClosed(pModule, &typeContext);

    TypeHandle typeHnd = TypeHandle();
    switch (type) {
      case ELEMENT_TYPE_VAR :
      case ELEMENT_TYPE_MVAR :
      case ELEMENT_TYPE_VALUETYPE :
      case ELEMENT_TYPE_TYPEDBYREF :
      case ELEMENT_TYPE_INTERNAL :
      {
            typeHnd = ptr.GetTypeHandleThrowing(pModule, &typeContext);
            _ASSERTE(!typeHnd.IsNull());

            CorElementType normType = typeHnd.GetInternalCorElementType();

            // if we are looking up a value class, don't morph it to a refernece type
            // (This can only happen in illegal IL)
            if (!CorTypeInfo::IsObjRef(normType) || type != ELEMENT_TYPE_VALUETYPE)
            {
                type = normType;
            }
        }
        break;

    case ELEMENT_TYPE_PTR:
        // Load the type eagerly under debugger to make the eval work
        if (CORDisableJITOptimizations(pModule->GetDebuggerInfoBits()))
        {
            // NOTE: in some IJW cases, when the type pointed at is unmanaged,
            // the GetTypeHandle may fail, because there is no TypeDef for such type.
            // Usage of GetTypeHandleThrowing would lead to class load exception
            TypeHandle thPtr = ptr.GetTypeHandleNT(pModule, &typeContext);
            if(!thPtr.IsNull())
            {
                classMustBeLoadedBeforeCodeIsRun(CORINFO_CLASS_HANDLE(thPtr.AsPtr()));
            }
        }
        break;

    case ELEMENT_TYPE_VOID:
        // void is not valid in local sigs
        if (sig->flags & CORINFO_SIGFLAG_IS_LOCAL_SIG)
            COMPlusThrowHR(COR_E_INVALIDPROGRAM);
        break;

    case ELEMENT_TYPE_END:
           COMPlusThrowHR(COR_E_BADIMAGEFORMAT);
        break;

    default:
        break;
    }

    result = CorInfoTypeWithMod(result | CEEInfo::asCorInfoType(type, typeHnd, vcTypeRet));
    EE_TO_JIT_TRANSITION();

    return result;
}

// Now the implementation is only focused on the float fields info,
// while a struct-arg has no more than two fields and total size is no larger than two-pointer-size.
// These depends on the platform's ABI rules.
//
// The returned value's encoding details how a struct argument uses float registers:
// see the enum `StructFloatFieldInfoFlags`.
uint32_t CEEInfo::getLoongArch64PassStructInRegisterFlags(CORINFO_CLASS_HANDLE cls)
{
    CONTRACTL {
        NOTHROW;
        GC_NOTRIGGER;
        MODE_PREEMPTIVE;
    } CONTRACTL_END;

    JIT_TO_EE_TRANSITION_LEAF();

    uint32_t size = STRUCT_NO_FLOAT_FIELD;

#if defined(TARGET_LOONGARCH64)
    size = (uint32_t)MethodTable::GetLoongArch64PassStructInRegisterFlags(cls);
#endif

    EE_TO_JIT_TRANSITION_LEAF();

    return size;
}

/*********************************************************************/

CORINFO_CLASS_HANDLE CEEInfo::getArgClass (
    CORINFO_SIG_INFO*       sig,
    CORINFO_ARG_LIST_HANDLE args
    )
{
    CONTRACTL {
        THROWS;
        GC_TRIGGERS;
        MODE_PREEMPTIVE;
    } CONTRACTL_END;

    CORINFO_CLASS_HANDLE result = NULL;

    JIT_TO_EE_TRANSITION();

    // make certain we dont have a completely wacked out sig pointer
    _ASSERTE((BYTE*) sig->pSig <= (BYTE*) sig->args);
    _ASSERTE((BYTE*) sig->args <= (BYTE*) args && (BYTE*) args < &((BYTE*) sig->args)[0x10000*5]);

    Module* pModule = GetModule(sig->scope);

    SigPointer ptr((unsigned __int8*) args);

    CorElementType eType;
    IfFailThrow(ptr.PeekElemType(&eType));

    while (eType == ELEMENT_TYPE_PINNED)
    {
        IfFailThrow(ptr.GetElemType(NULL));
        IfFailThrow(ptr.PeekElemType(&eType));
    }
    // Now read off the "real" element type after taking any instantiations into consideration
    SigTypeContext typeContext;
    GetTypeContext(&sig->sigInst, &typeContext);
    CorElementType type = ptr.PeekElemTypeClosed(pModule, &typeContext);

    if (!CorTypeInfo::IsPrimitiveType(type)) {
        TypeHandle th = ptr.GetTypeHandleThrowing(pModule, &typeContext);
        result = CORINFO_CLASS_HANDLE(th.AsPtr());
    }

    EE_TO_JIT_TRANSITION();

    return result;
}

/*********************************************************************/

CorInfoHFAElemType CEEInfo::getHFAType(CORINFO_CLASS_HANDLE hClass)
{
    CONTRACTL {
        THROWS;
        GC_TRIGGERS;
        MODE_PREEMPTIVE;
    } CONTRACTL_END;

    CorInfoHFAElemType result = CORINFO_HFA_ELEM_NONE;

    JIT_TO_EE_TRANSITION();

    TypeHandle VMClsHnd(hClass);

    result = VMClsHnd.GetHFAType();

    EE_TO_JIT_TRANSITION();

    return result;
}

namespace
{
    CorInfoCallConvExtension getUnmanagedCallConvForSig(CORINFO_MODULE_HANDLE mod, PCCOR_SIGNATURE pSig, DWORD cbSig, bool* pSuppressGCTransition)
    {
        STANDARD_VM_CONTRACT;

        SigParser parser(pSig, cbSig);
        uint32_t rawCallConv;
        if (FAILED(parser.GetCallingConv(&rawCallConv)))
        {
            COMPlusThrowHR(COR_E_BADIMAGEFORMAT);
        }
        switch ((CorCallingConvention)rawCallConv)
        {
        case IMAGE_CEE_CS_CALLCONV_DEFAULT:
            _ASSERTE_MSG(false, "bad callconv");
            return CorInfoCallConvExtension::Managed;
        case IMAGE_CEE_CS_CALLCONV_C:
            return CorInfoCallConvExtension::C;
        case IMAGE_CEE_CS_CALLCONV_STDCALL:
            return CorInfoCallConvExtension::Stdcall;
        case IMAGE_CEE_CS_CALLCONV_THISCALL:
            return CorInfoCallConvExtension::Thiscall;
        case IMAGE_CEE_CS_CALLCONV_FASTCALL:
            return CorInfoCallConvExtension::Fastcall;
        case IMAGE_CEE_CS_CALLCONV_UNMANAGED:
        {
            CallConvBuilder builder;
            UINT errorResID;
            HRESULT hr = CallConv::TryGetUnmanagedCallingConventionFromModOpt(mod, pSig, cbSig, &builder, &errorResID);

            if (FAILED(hr))
                COMPlusThrowHR(hr, errorResID);

            CorInfoCallConvExtension callConvLocal = builder.GetCurrentCallConv();
            if (callConvLocal == CallConvBuilder::UnsetValue)
            {
                callConvLocal = CallConv::GetDefaultUnmanagedCallingConvention();
            }

            *pSuppressGCTransition = builder.IsCurrentCallConvModSet(CallConvBuilder::CALL_CONV_MOD_SUPPRESSGCTRANSITION);
            return callConvLocal;
        }
        case IMAGE_CEE_CS_CALLCONV_NATIVEVARARG:
            return CorInfoCallConvExtension::C;
        default:
            _ASSERTE_MSG(false, "bad callconv");
            return CorInfoCallConvExtension::Managed;
        }
    }

    CorInfoCallConvExtension getUnmanagedCallConvForMethod(MethodDesc* pMD, bool* pSuppressGCTransition)
    {
        STANDARD_VM_CONTRACT;

        uint32_t methodCallConv;
        PCCOR_SIGNATURE pSig;
        DWORD cbSig;
        pMD->GetSig(&pSig, &cbSig);
        if (FAILED(SigParser(pSig, cbSig).GetCallingConv(&methodCallConv)))
        {
            COMPlusThrowHR(COR_E_BADIMAGEFORMAT);
        }

        if (methodCallConv == CORINFO_CALLCONV_DEFAULT || methodCallConv == CORINFO_CALLCONV_VARARG)
        {
            _ASSERTE(pMD->IsNDirect() || pMD->HasUnmanagedCallersOnlyAttribute());
            if (pMD->IsNDirect())
            {
                CorInfoCallConvExtension unmanagedCallConv;
                NDirect::GetCallingConvention_IgnoreErrors(pMD, &unmanagedCallConv, pSuppressGCTransition);
                return unmanagedCallConv;
            }
            else
            {
                CorInfoCallConvExtension unmanagedCallConv;
                if (CallConv::TryGetCallingConventionFromUnmanagedCallersOnly(pMD, &unmanagedCallConv))
                {
                    if (methodCallConv == IMAGE_CEE_CS_CALLCONV_VARARG)
                    {
                        return CorInfoCallConvExtension::C;
                    }
                    return unmanagedCallConv;
                }
                return CallConv::GetDefaultUnmanagedCallingConvention();
            }
        }
        else
        {
            return getUnmanagedCallConvForSig(GetScopeHandle(pMD->GetModule()), pSig, cbSig, pSuppressGCTransition);
        }
    }
}

/*********************************************************************/

    // return the entry point calling convention for any of the following
    // - a P/Invoke
    // - a method marked with UnmanagedCallersOnly
    // - a function pointer with the CORINFO_CALLCONV_UNMANAGED calling convention.
CorInfoCallConvExtension CEEInfo::getUnmanagedCallConv(CORINFO_METHOD_HANDLE method, CORINFO_SIG_INFO* callSiteSig, bool* pSuppressGCTransition)
{
    CONTRACTL {
        THROWS;
        GC_TRIGGERS;
        MODE_PREEMPTIVE;
    } CONTRACTL_END;

    CorInfoCallConvExtension callConv = CorInfoCallConvExtension::Managed;

    JIT_TO_EE_TRANSITION();

    if (pSuppressGCTransition)
    {
        *pSuppressGCTransition = false;
    }

    if (method)
    {
        callConv = getUnmanagedCallConvForMethod(GetMethod(method), pSuppressGCTransition);
    }
    else
    {
        _ASSERTE(callSiteSig != nullptr);
        callConv = getUnmanagedCallConvForSig(callSiteSig->scope, callSiteSig->pSig, callSiteSig->cbSig, pSuppressGCTransition);
    }

    EE_TO_JIT_TRANSITION();

    return callConv;
}

/*********************************************************************/
bool CEEInfo::pInvokeMarshalingRequired(CORINFO_METHOD_HANDLE method, CORINFO_SIG_INFO* callSiteSig)
{
    CONTRACTL {
        THROWS;
        GC_TRIGGERS;
        MODE_PREEMPTIVE;
    } CONTRACTL_END;

    bool result = false;

    JIT_TO_EE_TRANSITION();

    if (method == NULL)
    {
        // check the call site signature
        result = NDirect::MarshalingRequired(
                    NULL,
                    callSiteSig->pSig,
                    GetModule(callSiteSig->scope));
    }
    else
    {
        MethodDesc* ftn = GetMethod(method);
        _ASSERTE(ftn->IsNDirect());
        NDirectMethodDesc *pMD = (NDirectMethodDesc*)ftn;

#if defined(HAS_NDIRECT_IMPORT_PRECODE)
        if (pMD->IsVarArg())
        {
            // Varag P/Invoke must not be inlined because its NDirectMethodDesc
            // does not contain a meaningful stack size (it is call site specific).
            // See code:InlinedCallFrame.UpdateRegDisplay where this is needed.
            result = TRUE;
        }
        else if (pMD->MarshalingRequired())
        {
            // This is not a no-marshal signature.
            result = TRUE;
        }
        else
        {
            // This is a no-marshal non-vararg signature.
            result = FALSE;
        }
#else
        // Marshalling is required to lazy initialize the indirection cell
        // without NDirectImportPrecode.
        result = TRUE;
#endif
    }

    PrepareCodeConfig *config = GetThread()->GetCurrentPrepareCodeConfig();
    if (config != nullptr && config->IsForMulticoreJit())
    {
        bool suppressGCTransition = false;
        CorInfoCallConvExtension unmanagedCallConv = getUnmanagedCallConv(method, callSiteSig, &suppressGCTransition);

        if (suppressGCTransition)
        {
            // MultiCoreJit thread can't inline PInvoke with SuppressGCTransitionAttribute,
            // because it can't be resolved in mcj thread
            result = TRUE;
        }
    }

    EE_TO_JIT_TRANSITION();

    return result;
}

/*********************************************************************/
// Generate a cookie based on the signature that would needs to be passed
// to CORINFO_HELP_PINVOKE_CALLI
LPVOID CEEInfo::GetCookieForPInvokeCalliSig(CORINFO_SIG_INFO* szMetaSig,
                                            void **ppIndirection)
{
    WRAPPER_NO_CONTRACT;

    return getVarArgsHandle(szMetaSig, ppIndirection);
}

bool CEEInfo::canGetCookieForPInvokeCalliSig(CORINFO_SIG_INFO* szMetaSig)
{
    LIMITED_METHOD_CONTRACT;
    return true;
}


// Check any constraints on method type arguments
bool CEEInfo::satisfiesMethodConstraints(
    CORINFO_CLASS_HANDLE        parent,
    CORINFO_METHOD_HANDLE       method)
{
    CONTRACTL {
        THROWS;
        GC_TRIGGERS;
        MODE_PREEMPTIVE;
    } CONTRACTL_END;

    bool result = false;

    JIT_TO_EE_TRANSITION();

    _ASSERTE(parent != NULL);
    _ASSERTE(method != NULL);
    result = !!GetMethod(method)->SatisfiesMethodConstraints(TypeHandle(parent));

    EE_TO_JIT_TRANSITION();

    return result;
}



/*********************************************************************/
// Given a delegate target class, a target method parent class,  a  target method,
// a delegate class, check if the method signature is compatible with the Invoke method of the delegate
// (under the typical instantiation of any free type variables in the memberref signatures).
//
// objCls should be NULL if the target object is NULL
//@GENERICSVER: new (suitable for generics)
bool CEEInfo::isCompatibleDelegate(
            CORINFO_CLASS_HANDLE        objCls,
            CORINFO_CLASS_HANDLE        methodParentCls,
            CORINFO_METHOD_HANDLE       method,
            CORINFO_CLASS_HANDLE        delegateCls,
            bool*                       pfIsOpenDelegate)
{
    CONTRACTL {
        THROWS;
        GC_TRIGGERS;
        MODE_PREEMPTIVE;
    } CONTRACTL_END;

    bool result = false;

    JIT_TO_EE_TRANSITION();

    _ASSERTE(method != NULL);
    _ASSERTE(delegateCls != NULL);

    TypeHandle delegateClsHnd = (TypeHandle) delegateCls;

    _ASSERTE(delegateClsHnd.GetMethodTable()->IsDelegate());

    TypeHandle methodParentHnd = (TypeHandle) (methodParentCls);
    MethodDesc* pMDFtn = GetMethod(method);
    TypeHandle objClsHnd(objCls);

    EX_TRY
    {
      result = COMDelegate::ValidateCtor(objClsHnd, methodParentHnd, pMDFtn, delegateClsHnd, pfIsOpenDelegate);
    }
    EX_CATCH
    {
    }
    EX_END_CATCH(SwallowAllExceptions)

    EE_TO_JIT_TRANSITION();

    return result;
}

/*********************************************************************/
    // return address of fixup area for late-bound N/Direct calls.
void* CEEInfo::getAddressOfPInvokeFixup(CORINFO_METHOD_HANDLE method,
                                        void **ppIndirection)
{
    CONTRACTL {
        NOTHROW;
        GC_NOTRIGGER;
        MODE_PREEMPTIVE;
    } CONTRACTL_END;

    void * result = NULL;

    if (ppIndirection != NULL)
        *ppIndirection = NULL;

    JIT_TO_EE_TRANSITION_LEAF();

    MethodDesc* ftn = GetMethod(method);
    _ASSERTE(ftn->IsNDirect());
    NDirectMethodDesc *pMD = (NDirectMethodDesc*)ftn;

    result = (LPVOID)&(pMD->GetWriteableData()->m_pNDirectTarget);

    EE_TO_JIT_TRANSITION_LEAF();

    return result;
}

/*********************************************************************/
// return address of fixup area for late-bound N/Direct calls.
void CEEInfo::getAddressOfPInvokeTarget(CORINFO_METHOD_HANDLE method,
                                        CORINFO_CONST_LOOKUP *pLookup)
{
    WRAPPER_NO_CONTRACT;

    void* pIndirection;
    {
        JIT_TO_EE_TRANSITION_LEAF();

        MethodDesc* pMD = GetMethod(method);
        if (NDirectMethodDesc::TryResolveNDirectTargetForNoGCTransition(pMD, &pIndirection))
        {
            pLookup->accessType = IAT_VALUE;
            pLookup->addr = pIndirection;
            return;
        }

        EE_TO_JIT_TRANSITION_LEAF();
    }

    pLookup->accessType = IAT_PVALUE;
    pLookup->addr = getAddressOfPInvokeFixup(method, &pIndirection);
    _ASSERTE(pIndirection == NULL);
}

/*********************************************************************/
CORINFO_JUST_MY_CODE_HANDLE CEEInfo::getJustMyCodeHandle(
                CORINFO_METHOD_HANDLE       method,
                CORINFO_JUST_MY_CODE_HANDLE**ppIndirection)
{
    CONTRACTL {
        NOTHROW;
        GC_NOTRIGGER;
        MODE_PREEMPTIVE;
    } CONTRACTL_END;

    CORINFO_JUST_MY_CODE_HANDLE result = NULL;

    if (ppIndirection)
        *ppIndirection = NULL;

    JIT_TO_EE_TRANSITION_LEAF();

    // Get the flag from the debugger.
    MethodDesc* ftn = GetMethod(method);
    DWORD * pFlagAddr = NULL;

    if (g_pDebugInterface)
    {
        pFlagAddr = g_pDebugInterface->GetJMCFlagAddr(ftn->GetModule());
    }

    result = (CORINFO_JUST_MY_CODE_HANDLE) pFlagAddr;

    EE_TO_JIT_TRANSITION_LEAF();

    return result;
}

/*********************************************************************/
void InlinedCallFrame::GetEEInfo(CORINFO_EE_INFO::InlinedCallFrameInfo *pInfo)
{
    LIMITED_METHOD_CONTRACT;

    pInfo->size                          = sizeof(GSCookie) + sizeof(InlinedCallFrame);

    pInfo->offsetOfGSCookie              = 0;
    pInfo->offsetOfFrameVptr             = sizeof(GSCookie);
    pInfo->offsetOfFrameLink             = sizeof(GSCookie) + Frame::GetOffsetOfNextLink();
    pInfo->offsetOfCallSiteSP            = sizeof(GSCookie) + offsetof(InlinedCallFrame, m_pCallSiteSP);
    pInfo->offsetOfCalleeSavedFP         = sizeof(GSCookie) + offsetof(InlinedCallFrame, m_pCalleeSavedFP);
    pInfo->offsetOfCallTarget            = sizeof(GSCookie) + offsetof(InlinedCallFrame, m_Datum);
    pInfo->offsetOfReturnAddress         = sizeof(GSCookie) + offsetof(InlinedCallFrame, m_pCallerReturnAddress);
#ifdef TARGET_ARM
    pInfo->offsetOfSPAfterProlog         = sizeof(GSCookie) + offsetof(InlinedCallFrame, m_pSPAfterProlog);
#endif // TARGET_ARM
}

CORINFO_OS getClrVmOs()
{
#ifdef TARGET_OSX
    return CORINFO_MACOS;
#elif defined(TARGET_UNIX)
    return CORINFO_UNIX;
#else
    return CORINFO_WINNT;
#endif
}

/*********************************************************************/
// Return details about EE internal data structures
void CEEInfo::getEEInfo(CORINFO_EE_INFO *pEEInfoOut)
{
    CONTRACTL {
        THROWS;
        GC_TRIGGERS;
        MODE_PREEMPTIVE;
    } CONTRACTL_END;

    INDEBUG(memset(pEEInfoOut, 0xCC, sizeof(*pEEInfoOut)));

    JIT_TO_EE_TRANSITION();

    InlinedCallFrame::GetEEInfo(&pEEInfoOut->inlinedCallFrameInfo);

    // Offsets into the Thread structure
    pEEInfoOut->offsetOfThreadFrame = Thread::GetOffsetOfCurrentFrame();
    pEEInfoOut->offsetOfGCState     = Thread::GetOffsetOfGCFlag();

#ifndef CROSSBITNESS_COMPILE
    // The assertions must hold in every non-crossbitness scenario
    _ASSERTE(OFFSETOF__DelegateObject__target       == DelegateObject::GetOffsetOfTarget());
    _ASSERTE(OFFSETOF__DelegateObject__methodPtr    == DelegateObject::GetOffsetOfMethodPtr());
    _ASSERTE(OFFSETOF__DelegateObject__methodPtrAux == DelegateObject::GetOffsetOfMethodPtrAux());
    _ASSERTE(OFFSETOF__PtrArray__m_Array_           == PtrArray::GetDataOffset());
#endif

    // Delegate offsets
    pEEInfoOut->offsetOfDelegateInstance    = OFFSETOF__DelegateObject__target;
    pEEInfoOut->offsetOfDelegateFirstTarget = OFFSETOF__DelegateObject__methodPtr;

    // Wrapper delegate offsets
    pEEInfoOut->offsetOfWrapperDelegateIndirectCell = OFFSETOF__DelegateObject__methodPtrAux;

    pEEInfoOut->sizeOfReversePInvokeFrame = TARGET_POINTER_SIZE * READYTORUN_ReversePInvokeTransitionFrameSizeInPointerUnits;

    // The following assert doesn't work in cross-bitness scenarios since the pointer size differs.
#if (defined(TARGET_64BIT) && defined(HOST_64BIT)) || (defined(TARGET_32BIT) && defined(HOST_32BIT))
    _ASSERTE(sizeof(ReversePInvokeFrame) <= pEEInfoOut->sizeOfReversePInvokeFrame);
#endif

    pEEInfoOut->osPageSize = GetOsPageSize();
    pEEInfoOut->maxUncheckedOffsetForNullObject = MAX_UNCHECKED_OFFSET_FOR_NULL_OBJECT;
    pEEInfoOut->targetAbi = CORINFO_CORECLR_ABI;
    pEEInfoOut->osType = getClrVmOs();

    EE_TO_JIT_TRANSITION();
}

const char16_t * CEEInfo::getJitTimeLogFilename()
{
    CONTRACTL {
        THROWS;
        GC_TRIGGERS;
        MODE_PREEMPTIVE;
    } CONTRACTL_END;

    LPCWSTR result = NULL;

    JIT_TO_EE_TRANSITION();
    result = CLRConfig::GetConfigValue(CLRConfig::INTERNAL_JitTimeLogFile);
    EE_TO_JIT_TRANSITION();

    return (const char16_t *)result;
}



    // Return details about EE internal data structures
uint32_t CEEInfo::getThreadTLSIndex(void **ppIndirection)
{
    CONTRACTL {
        THROWS;
        GC_TRIGGERS;
        MODE_PREEMPTIVE;
    } CONTRACTL_END;

    uint32_t result = (uint32_t)-1;

    if (ppIndirection != NULL)
        *ppIndirection = NULL;

    return result;
}

const void * CEEInfo::getInlinedCallFrameVptr(void **ppIndirection)
{
    CONTRACTL {
        NOTHROW;
        GC_NOTRIGGER;
        MODE_PREEMPTIVE;
    } CONTRACTL_END;

    void * result = NULL;

    if (ppIndirection != NULL)
        *ppIndirection = NULL;

    JIT_TO_EE_TRANSITION_LEAF();

    result = (void*)InlinedCallFrame::GetMethodFrameVPtr();

    EE_TO_JIT_TRANSITION_LEAF();

    return result;
}

int32_t * CEEInfo::getAddrOfCaptureThreadGlobal(void **ppIndirection)
{
    CONTRACTL {
        NOTHROW;
        GC_NOTRIGGER;
        MODE_PREEMPTIVE;
    } CONTRACTL_END;

    int32_t * result = NULL;

    if (ppIndirection != NULL)
        *ppIndirection = NULL;

    JIT_TO_EE_TRANSITION_LEAF();

    result = (int32_t *)&g_TrapReturningThreads;

    EE_TO_JIT_TRANSITION_LEAF();

    return result;
}



HRESULT CEEInfo::GetErrorHRESULT(struct _EXCEPTION_POINTERS *pExceptionPointers)
{
    CONTRACTL {
        NOTHROW;
        GC_TRIGGERS;
        MODE_ANY;
    } CONTRACTL_END;

    HRESULT hr = S_OK;

    //This function is called from the JIT64 exception filter during PEVerify.  Because it is a filter, it
    //can be "called" from a NOTHROW region in the case of StackOverflow.  Security::MapToHR throws
    //internally, but it catches all exceptions.  Therefore, none of the children can cause an exception to
    //percolate out of this function (except for Stack Overflow).  Obviously I can't explain most of this to
    //the Contracts system, and I can't add this CONTRACT_VIOLATION to the filter in Jit64.
    CONTRACT_VIOLATION(ThrowsViolation);

    JIT_TO_EE_TRANSITION();

    GCX_COOP();

    OBJECTREF throwable = GetThread()->LastThrownObject();
    hr = GetExceptionHResult(throwable);

    EE_TO_JIT_TRANSITION();

    return hr;
}


uint32_t CEEInfo::GetErrorMessage(_Inout_updates_(bufferLength) char16_t* buffer, uint32_t bufferLength)
{
    CONTRACTL {
        THROWS;
        GC_TRIGGERS;
        MODE_PREEMPTIVE;
    } CONTRACTL_END;

    uint32_t result = 0;

    JIT_TO_EE_TRANSITION();

    GCX_COOP();

    OBJECTREF throwable = GetThread()->LastThrownObject();

    if (throwable != NULL)
    {
        EX_TRY
        {
            result = GetExceptionMessage(throwable, (LPWSTR)buffer, bufferLength);
        }
        EX_CATCH
        {
        }
        EX_END_CATCH(SwallowAllExceptions)
    }

    EE_TO_JIT_TRANSITION();

    return result;
}

// This method is called from CEEInfo::FilterException which
// is run as part of the SEH filter clause for the JIT.
// It is fatal to throw an exception while running a SEH filter clause
// so our contract is NOTHROW, NOTRIGGER.
//
LONG EEFilterException(struct _EXCEPTION_POINTERS *pExceptionPointers, void *unused)
{
    CONTRACTL {
        NOTHROW;
        GC_NOTRIGGER;
    } CONTRACTL_END;

    int result = 0;

    JIT_TO_EE_TRANSITION_LEAF();

    unsigned code = pExceptionPointers->ExceptionRecord->ExceptionCode;

#ifdef _DEBUG
    if (code == EXCEPTION_ACCESS_VIOLATION)
    {
        static int hit = 0;
        if (hit++ == 0)
        {
            _ASSERTE(!"Access violation while Jitting!");
            // If you set the debugger to catch access violations and 'go'
            // you will get back to the point at which the access violation occurred
            result = EXCEPTION_CONTINUE_EXECUTION;
        }
        else
        {
            result = EXCEPTION_CONTINUE_SEARCH;
        }
    }
    else
#endif // _DEBUG
    // No one should be catching breakpoint
    // Similarly the JIT doesn't know how to reset the guard page, so it shouldn't
    // be catching a hard stack overflow
    if (code == EXCEPTION_BREAKPOINT || code == EXCEPTION_SINGLE_STEP || code == EXCEPTION_STACK_OVERFLOW)
    {
        result = EXCEPTION_CONTINUE_SEARCH;
    }
    else if (!IsComPlusException(pExceptionPointers->ExceptionRecord))
    {
        result = EXCEPTION_EXECUTE_HANDLER;
    }
    else
    {
        GCX_COOP();

        // This is actually the LastThrown exception object.
        OBJECTREF throwable = CLRException::GetThrowableFromExceptionRecord(pExceptionPointers->ExceptionRecord);

        if (throwable != NULL)
        {
            struct
            {
                OBJECTREF oLastThrownObject;
            } _gc;

            ZeroMemory(&_gc, sizeof(_gc));

            // Setup the throwables
            _gc.oLastThrownObject = throwable;

            GCPROTECT_BEGIN(_gc);

            // Don't catch ThreadAbort and other uncatchable exceptions
            if (IsUncatchable(&_gc.oLastThrownObject))
                result = EXCEPTION_CONTINUE_SEARCH;
            else
                result = EXCEPTION_EXECUTE_HANDLER;

            GCPROTECT_END();
        }
    }

    EE_TO_JIT_TRANSITION_LEAF();

    return result;
}

int CEEInfo::FilterException(struct _EXCEPTION_POINTERS *pExceptionPointers)
{
    WRAPPER_NO_CONTRACT;
    return EEFilterException(pExceptionPointers, nullptr);
}

// This code is called if FilterException chose to handle the exception.
void CEEInfo::HandleException(struct _EXCEPTION_POINTERS *pExceptionPointers)
{
    CONTRACTL {
        NOTHROW;
        GC_NOTRIGGER;
    } CONTRACTL_END;

    JIT_TO_EE_TRANSITION_LEAF();

    if (IsComPlusException(pExceptionPointers->ExceptionRecord))
    {
        GCX_COOP();

        // This is actually the LastThrown exception object.
        OBJECTREF throwable = CLRException::GetThrowableFromExceptionRecord(pExceptionPointers->ExceptionRecord);

        if (throwable != NULL)
        {
            struct
            {
                OBJECTREF oLastThrownObject;
                OBJECTREF oCurrentThrowable;
            } _gc;

            ZeroMemory(&_gc, sizeof(_gc));

            PTR_Thread pCurThread = GetThread();

            // Setup the throwables
            _gc.oLastThrownObject = throwable;

            // This will be NULL if no managed exception is active. Otherwise,
            // it will reference the active throwable.
            _gc.oCurrentThrowable = pCurThread->GetThrowable();

            GCPROTECT_BEGIN(_gc);

            // JIT does not use or reference managed exceptions at all and simply swallows them,
            // or lets them fly through so that they will either get caught in managed code, the VM
            // or will go unhandled.
            //
            // Blind swallowing of managed exceptions can break the semantic of "which exception handler"
            // gets to process the managed exception first. The expected handler is managed code exception
            // handler (e.g. COMPlusFrameHandler on x86 and ProcessCLRException on 64bit) which will setup
            // the exception tracker for the exception that will enable the expected sync between the
            // LastThrownObject (LTO), setup in RaiseTheExceptionInternalOnly, and the exception tracker.
            //
            // However, JIT can break this by swallowing the managed exception before managed code exception
            // handler gets a chance to setup an exception tracker for it. Since there is no cleanup
            // done for the swallowed exception as part of the unwind (because no exception tracker may have been setup),
            // we need to reset the LTO, if it is out of sync from the active throwable.
            //
            // Hence, check if the LastThrownObject and active-exception throwable are in sync or not.
            // If not, bring them in sync.
            //
            // Example
            // -------
            // It is possible that an exception was already in progress and while processing it (e.g.
            // invoking finally block), we invoked JIT that had another managed exception @ JIT-EE transition boundary
            // that is swallowed by the JIT before managed code exception handler sees it. This breaks the sync between
            // LTO and the active exception in the exception tracker.
            if (_gc.oCurrentThrowable != _gc.oLastThrownObject)
            {
                // Update the LTO.
                //
                // Note: Incase of OOM, this will get set to OOM instance.
                pCurThread->SafeSetLastThrownObject(_gc.oCurrentThrowable);
            }

            GCPROTECT_END();
        }
    }

    EE_TO_JIT_TRANSITION_LEAF();
}

void ThrowExceptionForJit(HRESULT res);

void CEEInfo::ThrowExceptionForJitResult(
        HRESULT result)
{
    CONTRACTL {
        THROWS;
        GC_TRIGGERS;
        MODE_PREEMPTIVE;
    } CONTRACTL_END;

    JIT_TO_EE_TRANSITION();

    if (!SUCCEEDED(result))
        ThrowExceptionForJit(result);

    EE_TO_JIT_TRANSITION();
}


CORINFO_MODULE_HANDLE CEEInfo::embedModuleHandle(CORINFO_MODULE_HANDLE handle,
                                                 void **ppIndirection)
{
    CONTRACTL {
        NOTHROW;
        GC_NOTRIGGER;
        MODE_PREEMPTIVE;
        PRECONDITION(!IsDynamicScope(handle));
    }
    CONTRACTL_END;

    if (ppIndirection != NULL)
        *ppIndirection = NULL;

    JIT_TO_EE_TRANSITION_LEAF();

    EE_TO_JIT_TRANSITION_LEAF();

    return handle;
}

CORINFO_CLASS_HANDLE CEEInfo::embedClassHandle(CORINFO_CLASS_HANDLE handle,
                                               void **ppIndirection)
{
    CONTRACTL {
        NOTHROW;
        GC_NOTRIGGER;
        MODE_PREEMPTIVE;
    }
    CONTRACTL_END;

    if (ppIndirection != NULL)
        *ppIndirection = NULL;

    JIT_TO_EE_TRANSITION_LEAF();

    EE_TO_JIT_TRANSITION_LEAF();

    return handle;
}

CORINFO_FIELD_HANDLE CEEInfo::embedFieldHandle(CORINFO_FIELD_HANDLE handle,
                                               void **ppIndirection)
{
    CONTRACTL {
        NOTHROW;
        GC_NOTRIGGER;
        MODE_PREEMPTIVE;
    }
    CONTRACTL_END;

    if (ppIndirection != NULL)
        *ppIndirection = NULL;

    JIT_TO_EE_TRANSITION_LEAF();

    EE_TO_JIT_TRANSITION_LEAF();

    return handle;
}

CORINFO_METHOD_HANDLE CEEInfo::embedMethodHandle(CORINFO_METHOD_HANDLE handle,
                                                 void **ppIndirection)
{
    CONTRACTL {
        NOTHROW;
        GC_NOTRIGGER;
        MODE_PREEMPTIVE;
    }
    CONTRACTL_END;

    if (ppIndirection != NULL)
        *ppIndirection = NULL;

    JIT_TO_EE_TRANSITION_LEAF();

    EE_TO_JIT_TRANSITION_LEAF();

    return handle;
}

/*********************************************************************/
void CEEInfo::setJitFlags(const CORJIT_FLAGS& jitFlags)
{
    LIMITED_METHOD_CONTRACT;

    m_jitFlags = jitFlags;
}

/*********************************************************************/
uint32_t CEEInfo::getJitFlags(CORJIT_FLAGS* jitFlags, uint32_t sizeInBytes)
{
    CONTRACTL {
        NOTHROW;
        GC_NOTRIGGER;
        MODE_PREEMPTIVE;
    } CONTRACTL_END;

    JIT_TO_EE_TRANSITION_LEAF();

    _ASSERTE(sizeInBytes >= sizeof(m_jitFlags));
    *jitFlags = m_jitFlags;

    EE_TO_JIT_TRANSITION_LEAF();

    return sizeof(m_jitFlags);
}

/*********************************************************************/
#if !defined(TARGET_UNIX)

struct RunWithErrorTrapFilterParam
{
    ICorDynamicInfo* m_corInfo;
    void (*m_function)(void*);
    void* m_param;
    EXCEPTION_POINTERS m_exceptionPointers;
};

static LONG RunWithErrorTrapFilter(struct _EXCEPTION_POINTERS* exceptionPointers, void* theParam)
{
    WRAPPER_NO_CONTRACT;

    auto* param = reinterpret_cast<RunWithErrorTrapFilterParam*>(theParam);
    param->m_exceptionPointers = *exceptionPointers;
    return param->m_corInfo->FilterException(exceptionPointers);
}

#endif // !defined(TARGET_UNIX)

bool CEEInfo::runWithSPMIErrorTrap(void (*function)(void*), void* param)
{
    // No dynamic contract here because SEH is used
    STATIC_CONTRACT_THROWS;
    STATIC_CONTRACT_GC_TRIGGERS;
    STATIC_CONTRACT_MODE_PREEMPTIVE;

    // NOTE: the lack of JIT/EE transition markers in this method is intentional. Any
    //       transitions into the EE proper should occur either via JIT/EE
    //       interface calls made by `function`.

    // As we aren't SPMI, we don't need to do anything other than call the function.

    function(param);
    return true;
}

bool CEEInfo::runWithErrorTrap(void (*function)(void*), void* param)
{
    // No dynamic contract here because SEH is used
    STATIC_CONTRACT_THROWS;
    STATIC_CONTRACT_GC_TRIGGERS;
    STATIC_CONTRACT_MODE_PREEMPTIVE;

    // NOTE: the lack of JIT/EE transition markers in this method is intentional. Any
    //       transitions into the EE proper should occur either via the call to
    //       `EEFilterException` (which is appropriately marked) or via JIT/EE
    //       interface calls made by `function`.

    bool success = true;

#if !defined(TARGET_UNIX)

    RunWithErrorTrapFilterParam trapParam;
    trapParam.m_corInfo = this;
    trapParam.m_function = function;
    trapParam.m_param = param;

    PAL_TRY(RunWithErrorTrapFilterParam*, pTrapParam, &trapParam)
    {
        pTrapParam->m_function(pTrapParam->m_param);
    }
    PAL_EXCEPT_FILTER(RunWithErrorTrapFilter)
    {
        HandleException(&trapParam.m_exceptionPointers);
        success = false;
    }
    PAL_ENDTRY

#else // !defined(TARGET_UNIX)

    // We shouldn't need PAL_TRY on *nix: any exceptions that we are able to catch
    // ought to originate from the runtime itself and should be catchable inside of
    // EX_TRY/EX_CATCH, including emulated SEH exceptions.
    EX_TRY
    {
        function(param);
    }
    EX_CATCH
    {
        success = false;
    }
    EX_END_CATCH(RethrowTerminalExceptions);

#endif

    return success;
}

/*********************************************************************/
int CEEInfo::doAssert(const char* szFile, int iLine, const char* szExpr)
{
    STATIC_CONTRACT_THROWS;
    STATIC_CONTRACT_GC_TRIGGERS;
    STATIC_CONTRACT_MODE_PREEMPTIVE;
    STATIC_CONTRACT_DEBUG_ONLY;

    int result = 0;

    JIT_TO_EE_TRANSITION();


#ifdef _DEBUG
    BEGIN_DEBUG_ONLY_CODE;
    if (CLRConfig::GetConfigValue(CLRConfig::INTERNAL_JitThrowOnAssertionFailure) != 0)
    {
        SString output;
        output.Printf(
            W("JIT assert failed:\n")
            W("%hs\n")
            W("    File: %hs Line: %d\n"),
            szExpr, szFile, iLine);
        COMPlusThrowNonLocalized(kInvalidProgramException, output.GetUnicode());
    }

    result = _DbgBreakCheck(szFile, iLine, szExpr);
    END_DEBUG_ONLY_CODE;
#else // !_DEBUG
    result = 1;   // break into debugger
#endif // !_DEBUG


    EE_TO_JIT_TRANSITION();

    return result;
}

void CEEInfo::reportFatalError(CorJitResult result)
{
    STATIC_CONTRACT_THROWS;
    STATIC_CONTRACT_GC_TRIGGERS;
    STATIC_CONTRACT_MODE_PREEMPTIVE;

    JIT_TO_EE_TRANSITION_LEAF();

    STRESS_LOG2(LF_JIT,LL_ERROR, "Jit reported error 0x%x while compiling 0x%p\n",
                (int)result, (INT_PTR)getMethodBeingCompiled());

    EE_TO_JIT_TRANSITION_LEAF();
}

bool CEEInfo::logMsg(unsigned level, const char* fmt, va_list args)
{
    STATIC_CONTRACT_THROWS;
    STATIC_CONTRACT_GC_TRIGGERS;
    STATIC_CONTRACT_MODE_PREEMPTIVE;
    STATIC_CONTRACT_DEBUG_ONLY;

    bool result = false;

    JIT_TO_EE_TRANSITION_LEAF();

#ifdef LOGGING
    if (LoggingOn(LF_JIT, level))
    {
        LogSpewValist(LF_JIT, level, (char*) fmt, args);
        result = true;
    }
#endif // LOGGING

    EE_TO_JIT_TRANSITION_LEAF();

    return result;
}


/*********************************************************************/

void* CEEJitInfo::getHelperFtn(CorInfoHelpFunc    ftnNum,         /* IN  */
                               void **            ppIndirection)  /* OUT */
{
    CONTRACTL {
        NOTHROW;
        GC_NOTRIGGER;
        MODE_PREEMPTIVE;
    } CONTRACTL_END;

    void* result = NULL;

    if (ppIndirection != NULL)
        *ppIndirection = NULL;

    JIT_TO_EE_TRANSITION_LEAF();

    _ASSERTE(ftnNum < CORINFO_HELP_COUNT);

    void* pfnHelper = hlpFuncTable[ftnNum].pfnHelper;

    size_t dynamicFtnNum = ((size_t)pfnHelper - 1);
    if (dynamicFtnNum < DYNAMIC_CORINFO_HELP_COUNT)
    {
#ifdef _PREFAST_
#pragma warning(push)
#pragma warning(disable:26001) // "Bounds checked above using the underflow trick"
#endif /*_PREFAST_ */

#if defined(TARGET_AMD64)
        // To avoid using a jump stub we always call certain helpers using an indirect call.
        // Because when using a direct call and the target is father away than 2^31 bytes,
        // the direct call instead goes to a jump stub which jumps to the jit helper.
        // However in this process the jump stub will corrupt RAX.
        //
        // The set of helpers for which RAX must be preserved are profiler probes, CFG dispatcher
        // and the STOP_FOR_GC helper which maps to JIT_RareDisableHelper.
        // In the case of the STOP_FOR_GC helper RAX can be holding a function return value.
        //
        if (dynamicFtnNum == DYNAMIC_CORINFO_HELP_STOP_FOR_GC    ||
            dynamicFtnNum == DYNAMIC_CORINFO_HELP_PROF_FCN_ENTER ||
            dynamicFtnNum == DYNAMIC_CORINFO_HELP_PROF_FCN_LEAVE ||
            dynamicFtnNum == DYNAMIC_CORINFO_HELP_PROF_FCN_TAILCALL ||
            dynamicFtnNum == DYNAMIC_CORINFO_HELP_DISPATCH_INDIRECT_CALL)
        {
            _ASSERTE(ppIndirection != NULL);
            *ppIndirection = &hlpDynamicFuncTable[dynamicFtnNum].pfnHelper;
            return NULL;
        }
#endif

        if (dynamicFtnNum == DYNAMIC_CORINFO_HELP_ISINSTANCEOFINTERFACE ||
            dynamicFtnNum == DYNAMIC_CORINFO_HELP_ISINSTANCEOFANY ||
            dynamicFtnNum == DYNAMIC_CORINFO_HELP_ISINSTANCEOFARRAY ||
            dynamicFtnNum == DYNAMIC_CORINFO_HELP_ISINSTANCEOFCLASS ||
            dynamicFtnNum == DYNAMIC_CORINFO_HELP_CHKCASTANY ||
            dynamicFtnNum == DYNAMIC_CORINFO_HELP_CHKCASTARRAY ||
            dynamicFtnNum == DYNAMIC_CORINFO_HELP_CHKCASTINTERFACE ||
            dynamicFtnNum == DYNAMIC_CORINFO_HELP_CHKCASTCLASS ||
            dynamicFtnNum == DYNAMIC_CORINFO_HELP_CHKCASTCLASS_SPECIAL ||
            dynamicFtnNum == DYNAMIC_CORINFO_HELP_UNBOX)
        {
            Precode* pPrecode = Precode::GetPrecodeFromEntryPoint((PCODE)hlpDynamicFuncTable[dynamicFtnNum].pfnHelper);
            _ASSERTE(pPrecode->GetType() == PRECODE_FIXUP);
            *ppIndirection = ((FixupPrecode*)pPrecode)->GetTargetSlot();
            return NULL;
        }

        pfnHelper = hlpDynamicFuncTable[dynamicFtnNum].pfnHelper;

#ifdef _PREFAST_
#pragma warning(pop)
#endif /*_PREFAST_*/
    }

    _ASSERTE(pfnHelper);

    result = (LPVOID)GetEEFuncEntryPoint(pfnHelper);

    EE_TO_JIT_TRANSITION_LEAF();

    return result;
}

PCODE CEEJitInfo::getHelperFtnStatic(CorInfoHelpFunc ftnNum)
{
    LIMITED_METHOD_CONTRACT;

    void* pfnHelper = hlpFuncTable[ftnNum].pfnHelper;

    // If pfnHelper is an index into the dynamic helper table, it should be less
    // than DYNAMIC_CORINFO_HELP_COUNT.  In this case we need to find the actual pfnHelper
    // using an extra indirection.  Note the special case
    // where pfnHelper==0 where pfnHelper-1 will underflow and we will avoid the indirection.
    if (((size_t)pfnHelper - 1) < DYNAMIC_CORINFO_HELP_COUNT)
    {
        pfnHelper = hlpDynamicFuncTable[((size_t)pfnHelper - 1)].pfnHelper;
    }

    _ASSERTE(pfnHelper != NULL);

    return GetEEFuncEntryPoint(pfnHelper);
}

void CEEJitInfo::addActiveDependency(CORINFO_MODULE_HANDLE moduleFrom,CORINFO_MODULE_HANDLE moduleTo)
{
    CONTRACTL
    {
        STANDARD_VM_CHECK;
        PRECONDITION(CheckPointer(moduleFrom));
        PRECONDITION(!IsDynamicScope(moduleFrom));
        PRECONDITION(CheckPointer(moduleTo));
        PRECONDITION(!IsDynamicScope(moduleTo));
        PRECONDITION(moduleFrom != moduleTo);
    }
    CONTRACTL_END;

    // This is only called internaly. JIT-EE transition is not needed.
    // JIT_TO_EE_TRANSITION();

    Module *dependency = (Module *)moduleTo;
    _ASSERTE(!dependency->IsSystem());

    dependency->EnsureActive();

    // EE_TO_JIT_TRANSITION();
}


// Wrapper around CEEInfo::GetProfilingHandle.  The first time this is called for a
// method desc, it calls through to EEToProfInterfaceImpl::EEFunctionIDMappe and caches the
// result in CEEJitInfo::GetProfilingHandleCache.  Thereafter, this wrapper regurgitates the cached values
// rather than calling into CEEInfo::GetProfilingHandle each time.  This avoids
// making duplicate calls into the profiler's FunctionIDMapper callback.
void CEEJitInfo::GetProfilingHandle(bool                      *pbHookFunction,
                                    void                     **pProfilerHandle,
                                    bool                      *pbIndirectedHandles)
{
    CONTRACTL {
        THROWS;
        GC_TRIGGERS;
        MODE_PREEMPTIVE;
    } CONTRACTL_END;

    _ASSERTE(pbHookFunction != NULL);
    _ASSERTE(pProfilerHandle != NULL);
    _ASSERTE(pbIndirectedHandles != NULL);

    if (!m_gphCache.m_bGphIsCacheValid)
    {
#ifdef PROFILING_SUPPORTED
        JIT_TO_EE_TRANSITION();

        // Cache not filled in, so make our first and only call to CEEInfo::GetProfilingHandle here

        // methods with no metadata behind cannot be exposed to tools expecting metadata (profiler, debugger...)
        // they shouldnever come here as they are called out in GetCompileFlag
        _ASSERTE(!m_pMethodBeingCompiled->IsNoMetadata());

        // We pass in the typical method definition to the function mapper because in
        // Whidbey all the profiling API transactions are done in terms of typical
        // method definitions not instantiations.
        BOOL bHookFunction = TRUE;
        void * profilerHandle = m_pMethodBeingCompiled;

        {
            BEGIN_PROFILER_CALLBACK(CORProfilerFunctionIDMapperEnabled());
            profilerHandle = (void *)(&g_profControlBlock)->EEFunctionIDMapper((FunctionID) m_pMethodBeingCompiled, &bHookFunction);
            END_PROFILER_CALLBACK();
        }

        m_gphCache.m_pvGphProfilerHandle = profilerHandle;
        m_gphCache.m_bGphHookFunction = (bHookFunction != FALSE);
        m_gphCache.m_bGphIsCacheValid = true;

        EE_TO_JIT_TRANSITION();
#endif //PROFILING_SUPPORTED
    }

    // Our cache of these values are bitfield bools, but the interface requires
    // bool.  So to avoid setting aside a staging area on the stack for these
    // values, we filled them in directly in the if (not cached yet) case.
    *pbHookFunction = (m_gphCache.m_bGphHookFunction != false);

    // At this point, the remaining values must be in the cache by now, so use them
    *pProfilerHandle = m_gphCache.m_pvGphProfilerHandle;

    //
    // This is the JIT case, which is never indirected.
    //
    *pbIndirectedHandles = false;
}

/*********************************************************************/
void CEEJitInfo::WriteCodeBytes()
{
    LIMITED_METHOD_CONTRACT;

#ifdef USE_INDIRECT_CODEHEADER
    if (m_pRealCodeHeader != NULL)
    {
        // Restore the read only version of the real code header
        m_CodeHeaderRW->SetRealCodeHeader(m_pRealCodeHeader);
        m_pRealCodeHeader = NULL;
    }
#endif // USE_INDIRECT_CODEHEADER

    if (m_CodeHeaderRW != m_CodeHeader)
    {
        ExecutableWriterHolder<void> codeWriterHolder((void *)m_CodeHeader, m_codeWriteBufferSize);
        memcpy(codeWriterHolder.GetRW(), m_CodeHeaderRW, m_codeWriteBufferSize);
    }
}

/*********************************************************************/
void CEEJitInfo::BackoutJitData(EEJitManager * jitMgr)
{
    CONTRACTL {
        NOTHROW;
        GC_TRIGGERS;
    } CONTRACTL_END;

    // The RemoveJitData call below requires the m_CodeHeader to be valid, so we need to write
    // the code bytes to the target memory location.
    WriteCodeBytes();

    CodeHeader* pCodeHeader = m_CodeHeader;
    if (pCodeHeader)
        jitMgr->RemoveJitData(pCodeHeader, m_GCinfo_len, m_EHinfo_len);
}

/*********************************************************************/
void CEEJitInfo::WriteCode(EEJitManager * jitMgr)
{
    CONTRACTL {
        THROWS;
        GC_TRIGGERS;
    } CONTRACTL_END;

#ifdef FEATURE_INTERPRETER
    // TODO: the InterpterCEEInfo doesn't support features about W^X.
    // see also #53173
    if (m_pCodeHeap == nullptr) return;
#endif

    WriteCodeBytes();

    // Now that the code header was written to the final location, publish the code via the nibble map
    jitMgr->NibbleMapSet(m_pCodeHeap, m_CodeHeader->GetCodeStartAddress(), TRUE);

#if defined(TARGET_AMD64)
    // Publish the new unwind information in a way that the ETW stack crawler can find
    _ASSERTE(m_usedUnwindInfos == m_totalUnwindInfos);
    UnwindInfoTable::PublishUnwindInfoForMethod(m_moduleBase, m_CodeHeader->GetUnwindInfo(0), m_totalUnwindInfos);
#endif // defined(TARGET_AMD64)

}


/*********************************************************************/
// Route jit information to the Jit Debug store.
void CEEJitInfo::setBoundaries(CORINFO_METHOD_HANDLE ftn, uint32_t cMap,
                               ICorDebugInfo::OffsetMapping *pMap)
{
    CONTRACTL {
        THROWS;
        GC_TRIGGERS;
        MODE_PREEMPTIVE;
    } CONTRACTL_END;

    JIT_TO_EE_TRANSITION();

    // We receive ownership of the array
    _ASSERTE(m_pOffsetMapping == NULL && m_iOffsetMapping == 0);
    m_iOffsetMapping = cMap;
    m_pOffsetMapping = pMap;

    EE_TO_JIT_TRANSITION();
}

void CEEJitInfo::setVars(CORINFO_METHOD_HANDLE ftn, uint32_t cVars, ICorDebugInfo::NativeVarInfo *vars)
{
    CONTRACTL {
        THROWS;
        GC_TRIGGERS;
        MODE_PREEMPTIVE;
    } CONTRACTL_END;

    JIT_TO_EE_TRANSITION();

    // We receive ownership of the array
    _ASSERTE(m_pNativeVarInfo == NULL && m_iNativeVarInfo == 0);
    m_iNativeVarInfo = cVars;
    m_pNativeVarInfo = vars;

    EE_TO_JIT_TRANSITION();
}

void CEEJitInfo::setPatchpointInfo(PatchpointInfo* patchpointInfo)
{
    CONTRACTL {
        THROWS;
        GC_TRIGGERS;
        MODE_PREEMPTIVE;
    } CONTRACTL_END;

    JIT_TO_EE_TRANSITION();

#ifdef FEATURE_ON_STACK_REPLACEMENT
    // We receive ownership of the array
    _ASSERTE(m_pPatchpointInfoFromJit == NULL);
    m_pPatchpointInfoFromJit = patchpointInfo;
#else
    UNREACHABLE();
#endif

    EE_TO_JIT_TRANSITION();
}

PatchpointInfo* CEEJitInfo::getOSRInfo(unsigned* ilOffset)
{
    CONTRACTL {
        THROWS;
        GC_TRIGGERS;
        MODE_PREEMPTIVE;
    } CONTRACTL_END;

    PatchpointInfo* result = NULL;
    *ilOffset = 0;

    JIT_TO_EE_TRANSITION();

#ifdef FEATURE_ON_STACK_REPLACEMENT
    result = m_pPatchpointInfoFromRuntime;
    *ilOffset = m_ilOffset;
#endif

    EE_TO_JIT_TRANSITION();

    return result;
}

void CEEJitInfo::CompressDebugInfo()
{
    CONTRACTL {
        THROWS;
        GC_TRIGGERS;
        MODE_PREEMPTIVE;
    } CONTRACTL_END;

#ifdef FEATURE_ON_STACK_REPLACEMENT
    PatchpointInfo* patchpointInfo = m_pPatchpointInfoFromJit;
#else
    PatchpointInfo* patchpointInfo = NULL;
#endif

    // Don't track JIT info for DynamicMethods.
    if (m_pMethodBeingCompiled->IsDynamicMethod() && !g_pConfig->GetTrackDynamicMethodDebugInfo())
    {
        _ASSERTE(patchpointInfo == NULL);
        return;
    }

    if ((m_iOffsetMapping == 0) && (m_iNativeVarInfo == 0) && (patchpointInfo == NULL))
        return;

    JIT_TO_EE_TRANSITION();

    EX_TRY
    {
        PTR_BYTE pDebugInfo = CompressDebugInfo::CompressBoundariesAndVars(
            m_pOffsetMapping, m_iOffsetMapping,
            m_pNativeVarInfo, m_iNativeVarInfo,
            patchpointInfo,
            NULL,
            m_pMethodBeingCompiled->GetLoaderAllocator()->GetLowFrequencyHeap());

        m_CodeHeaderRW->SetDebugInfo(pDebugInfo);
    }
    EX_CATCH
    {
        // Just ignore exceptions here. The debugger's structures will still be in a consistent state.
    }
    EX_END_CATCH(SwallowAllExceptions)

    EE_TO_JIT_TRANSITION();
}

void reservePersonalityRoutineSpace(uint32_t &unwindSize)
{
#if defined(TARGET_X86)
    // Do nothing
#elif defined(TARGET_AMD64)
    // Add space for personality routine, it must be 4-byte aligned.
    // Everything in the UNWIND_INFO up to the variable-sized UnwindCodes
    // array has already had its size included in unwindSize by the caller.
    unwindSize += sizeof(ULONG);

    // Note that the count of unwind codes (2 bytes each) is stored as a UBYTE
    // So the largest size could be 510 bytes, plus the header and language
    // specific stuff.  This can't overflow.

    _ASSERTE(FitsInU4(unwindSize + sizeof(ULONG)));
    unwindSize = (ULONG)(ALIGN_UP(unwindSize, sizeof(ULONG)));
#elif defined(TARGET_ARM) || defined(TARGET_ARM64)
    // The JIT passes in a 4-byte aligned block of unwind data.
    _ASSERTE(IS_ALIGNED(unwindSize, sizeof(ULONG)));

    // Add space for personality routine, it must be 4-byte aligned.
    unwindSize += sizeof(ULONG);
#elif defined(TARGET_LOONGARCH64)
    // The JIT passes in a 4-byte aligned block of unwind data.
    _ASSERTE(IS_ALIGNED(unwindSize, sizeof(ULONG)));

    // Add space for personality routine, it must be 4-byte aligned.
    unwindSize += sizeof(ULONG);
#else
    PORTABILITY_ASSERT("reservePersonalityRoutineSpace");
#endif // !defined(TARGET_AMD64)

}
// Reserve memory for the method/funclet's unwind information.
// Note that this must be called before allocMem. It should be
// called once for the main method, once for every funclet, and
// once for every block of cold code for which allocUnwindInfo
// will be called.
//
// This is necessary because jitted code must allocate all the
// memory needed for the unwindInfo at the allocMem call.
// For prejitted code we split up the unwinding information into
// separate sections .rdata and .pdata.
//
void CEEJitInfo::reserveUnwindInfo(bool isFunclet, bool isColdCode, uint32_t unwindSize)
{
#ifdef FEATURE_EH_FUNCLETS
    CONTRACTL {
        NOTHROW;
        GC_NOTRIGGER;
        MODE_PREEMPTIVE;
    }
    CONTRACTL_END;

    JIT_TO_EE_TRANSITION_LEAF();

    CONSISTENCY_CHECK_MSG(!isColdCode, "Hot/Cold splitting is not supported in jitted code");
    _ASSERTE_MSG(m_theUnwindBlock == NULL,
        "reserveUnwindInfo() can only be called before allocMem(), but allocMem() has already been called. "
        "This may indicate the JIT has hit a NO_WAY assert after calling allocMem(), and is re-JITting. "
        "Set COMPlus_JitBreakOnBadCode=1 and rerun to get the real error.");

    uint32_t currentSize  = unwindSize;

    reservePersonalityRoutineSpace(currentSize);

    m_totalUnwindSize += currentSize;

    m_totalUnwindInfos++;

    EE_TO_JIT_TRANSITION_LEAF();
#else // FEATURE_EH_FUNCLETS
    LIMITED_METHOD_CONTRACT;
    // Dummy implementation to make cross-platform altjit work
#endif // FEATURE_EH_FUNCLETS
}

// Allocate and initialize the .rdata and .pdata for this method or
// funclet and get the block of memory needed for the machine specific
// unwind information (the info for crawling the stack frame).
// Note that allocMem must be called first.
//
// The pHotCode parameter points at the first byte of the code of the method
// The startOffset and endOffset are the region (main or funclet) that
// we are to allocate and create .rdata and .pdata for.
// The pUnwindBlock is copied and contains the .pdata unwind area
//
// Parameters:
//
//    pHotCode        main method code buffer, always filled in
//    pColdCode       always NULL for jitted code
//    startOffset     start of code block, relative to pHotCode
//    endOffset       end of code block, relative to pHotCode
//    unwindSize      size of unwind info pointed to by pUnwindBlock
//    pUnwindBlock    pointer to unwind info
//    funcKind        type of funclet (main method code, handler, filter)
//
void CEEJitInfo::allocUnwindInfo (
        uint8_t *           pHotCode,              /* IN */
        uint8_t *           pColdCode,             /* IN */
        uint32_t            startOffset,           /* IN */
        uint32_t            endOffset,             /* IN */
        uint32_t            unwindSize,            /* IN */
        uint8_t *           pUnwindBlock,          /* IN */
        CorJitFuncKind      funcKind               /* IN */
        )
{
#ifdef FEATURE_EH_FUNCLETS
    CONTRACTL {
        THROWS;
        GC_TRIGGERS;
        MODE_PREEMPTIVE;
        PRECONDITION(m_theUnwindBlock != NULL);
        PRECONDITION(m_usedUnwindSize < m_totalUnwindSize);
        PRECONDITION(m_usedUnwindInfos < m_totalUnwindInfos);
        PRECONDITION(endOffset <= m_codeSize);
    } CONTRACTL_END;

    CONSISTENCY_CHECK_MSG(pColdCode == NULL, "Hot/Cold code splitting not supported for jitted code");

    JIT_TO_EE_TRANSITION();

    //
    // We add one callback-type dynamic function table per range section.
    // Therefore, the RUNTIME_FUNCTION info is always relative to the
    // image base contained in the dynamic function table, which happens
    // to be the LowAddress of the range section.  The JIT has no
    // knowledge of the range section, so it gives us offsets that are
    // relative to the beginning of the method (pHotCode) and we allocate
    // and initialize the RUNTIME_FUNCTION data and record its location
    // in this function.
    //

    if (funcKind != CORJIT_FUNC_ROOT)
    {
        // The main method should be emitted before funclets
        _ASSERTE(m_usedUnwindInfos > 0);
    }

    PT_RUNTIME_FUNCTION pRuntimeFunction = m_CodeHeaderRW->GetUnwindInfo(m_usedUnwindInfos);

    m_usedUnwindInfos++;

    // Make sure that the RUNTIME_FUNCTION is aligned on a DWORD sized boundary
    _ASSERTE(IS_ALIGNED(pRuntimeFunction, sizeof(DWORD)));


    size_t writeableOffset = (BYTE *)m_CodeHeaderRW - (BYTE *)m_CodeHeader;
    UNWIND_INFO * pUnwindInfo = (UNWIND_INFO *) &(m_theUnwindBlock[m_usedUnwindSize]);
    UNWIND_INFO * pUnwindInfoRW = (UNWIND_INFO *)((BYTE*)pUnwindInfo + writeableOffset);

    m_usedUnwindSize += unwindSize;

    reservePersonalityRoutineSpace(m_usedUnwindSize);

    _ASSERTE(m_usedUnwindSize <= m_totalUnwindSize);

    // Make sure that the UnwindInfo is aligned
    _ASSERTE(IS_ALIGNED(pUnwindInfo, sizeof(ULONG)));

    /* Calculate Image Relative offset to add to the jit generated unwind offsets */

    TADDR baseAddress = m_moduleBase;

    size_t currentCodeSizeT = (size_t)pHotCode - baseAddress;

    /* Check if currentCodeSizeT offset fits in 32-bits */
    if (!FitsInU4(currentCodeSizeT))
    {
        _ASSERTE(!"Bad currentCodeSizeT");
        COMPlusThrowHR(E_FAIL);
    }

    /* Check if EndAddress offset fits in 32-bit */
    if (!FitsInU4(currentCodeSizeT + endOffset))
    {
        _ASSERTE(!"Bad currentCodeSizeT");
        COMPlusThrowHR(E_FAIL);
    }

    unsigned currentCodeOffset = (unsigned) currentCodeSizeT;

    /* Calculate Unwind Info delta */
    size_t unwindInfoDeltaT = (size_t) pUnwindInfo - baseAddress;

    /* Check if unwindDeltaT offset fits in 32-bits */
    if (!FitsInU4(unwindInfoDeltaT))
    {
        _ASSERTE(!"Bad unwindInfoDeltaT");
        COMPlusThrowHR(E_FAIL);
    }

    unsigned unwindInfoDelta = (unsigned) unwindInfoDeltaT;

    RUNTIME_FUNCTION__SetBeginAddress(pRuntimeFunction, currentCodeOffset + startOffset);

#ifdef TARGET_AMD64
    pRuntimeFunction->EndAddress        = currentCodeOffset + endOffset;
#endif

    RUNTIME_FUNCTION__SetUnwindInfoAddress(pRuntimeFunction, unwindInfoDelta);

#ifdef _DEBUG
    if (funcKind != CORJIT_FUNC_ROOT)
    {
        // Check the new funclet doesn't overlap any existing funclet.

        for (ULONG iUnwindInfo = 0; iUnwindInfo < m_usedUnwindInfos - 1; iUnwindInfo++)
        {
            PT_RUNTIME_FUNCTION pOtherFunction = m_CodeHeaderRW->GetUnwindInfo(iUnwindInfo);
            _ASSERTE((   RUNTIME_FUNCTION__BeginAddress(pOtherFunction) >= RUNTIME_FUNCTION__EndAddress(pRuntimeFunction, baseAddress + writeableOffset)
                     || RUNTIME_FUNCTION__EndAddress(pOtherFunction, baseAddress + writeableOffset) <= RUNTIME_FUNCTION__BeginAddress(pRuntimeFunction)));
        }
    }
#endif // _DEBUG

    memcpy(pUnwindInfoRW, pUnwindBlock, unwindSize);

#if defined(TARGET_X86)

    // Do NOTHING

#elif defined(TARGET_AMD64)

    pUnwindInfoRW->Flags = UNW_FLAG_EHANDLER | UNW_FLAG_UHANDLER;

    ULONG * pPersonalityRoutineRW = (ULONG*)ALIGN_UP(&(pUnwindInfoRW->UnwindCode[pUnwindInfoRW->CountOfUnwindCodes]), sizeof(ULONG));
    *pPersonalityRoutineRW = ExecutionManager::GetCLRPersonalityRoutineValue();

#elif defined(TARGET_ARM64)

    *(LONG *)pUnwindInfoRW |= (1 << 20); // X bit

    ULONG * pPersonalityRoutineRW = (ULONG*)((BYTE *)pUnwindInfoRW + ALIGN_UP(unwindSize, sizeof(ULONG)));
    *pPersonalityRoutineRW = ExecutionManager::GetCLRPersonalityRoutineValue();

#elif defined(TARGET_ARM)

    *(LONG *)pUnwindInfoRW |= (1 << 20); // X bit

    ULONG * pPersonalityRoutineRW = (ULONG*)((BYTE *)pUnwindInfoRW + ALIGN_UP(unwindSize, sizeof(ULONG)));
    *pPersonalityRoutineRW = (TADDR)ProcessCLRException - baseAddress;

#elif defined(TARGET_LOONGARCH64)

    *(LONG *)pUnwindInfoRW |= (1 << 20); // X bit

    ULONG * pPersonalityRoutineRW = (ULONG*)((BYTE *)pUnwindInfoRW + ALIGN_UP(unwindSize, sizeof(ULONG)));
    *pPersonalityRoutineRW = ExecutionManager::GetCLRPersonalityRoutineValue();

#endif

    EE_TO_JIT_TRANSITION();
#else // FEATURE_EH_FUNCLETS
    LIMITED_METHOD_CONTRACT;
    // Dummy implementation to make cross-platform altjit work
#endif // FEATURE_EH_FUNCLETS
}

void CEEJitInfo::recordCallSite(uint32_t              instrOffset,
                                CORINFO_SIG_INFO *    callSig,
                                CORINFO_METHOD_HANDLE methodHandle)
{
    // Currently, only testing tools use this method. The EE itself doesn't need record this information.
    // N.B. The memory that callSig points to is managed by the JIT and isn't guaranteed to be around after
    // this function returns, so future implementations should copy the sig info if they want it to persist.
    LIMITED_METHOD_CONTRACT;
}

// This is a variant for AMD64 or other machines that
// cannot always hold the destination address in a 32-bit location
// A relocation is recorded if we are pre-jitting.
// A jump thunk may be inserted if we are jitting

void CEEJitInfo::recordRelocation(void * location,
                                  void * locationRW,
                                  void * target,
                                  WORD   fRelocType,
                                  WORD   slot,
                                  INT32  addlDelta)
{
    CONTRACTL {
        THROWS;
        GC_TRIGGERS;
        MODE_PREEMPTIVE;
    } CONTRACTL_END;

#ifdef HOST_64BIT
    JIT_TO_EE_TRANSITION();

    INT64 delta;

    switch (fRelocType)
    {
    case IMAGE_REL_BASED_DIR64:
        // Write 64-bits into location
        *((UINT64 *) ((BYTE *) locationRW + slot)) = (UINT64) target;
        break;

#ifdef TARGET_AMD64
    case IMAGE_REL_BASED_REL32:
        {
            target = (BYTE *)target + addlDelta;

            INT32 * fixupLocation = (INT32 *) ((BYTE *) location + slot);
            INT32 * fixupLocationRW = (INT32 *) ((BYTE *) locationRW + slot);
            BYTE * baseAddr = (BYTE *)fixupLocation + sizeof(INT32);

            delta  = (INT64)((BYTE *)target - baseAddr);

            //
            // Do we need to insert a jump stub to make the source reach the target?
            //
            // Note that we cannot stress insertion of jump stub by inserting it unconditionally. JIT records the relocations
            // for intra-module jumps and calls. It does not expect the register used by the jump stub to be trashed.
            //
            if (!FitsInI4(delta))
            {
                if (m_fAllowRel32)
                {
                    //
                    // When m_fAllowRel32 == TRUE, the JIT will use REL32s for both data addresses and direct code targets.
                    // Since we cannot tell what the relocation is for, we have to defensively retry.
                    //
                    m_fJumpStubOverflow = TRUE;
                    delta = 0;
                }
                else
                {
                    //
                    // When m_fAllowRel32 == FALSE, the JIT will use a REL32s for direct code targets only.
                    // Use jump stub.
                    //
                    delta = rel32UsingJumpStub(fixupLocation, (PCODE)target, m_pMethodBeingCompiled, NULL, false /* throwOnOutOfMemoryWithinRange */);
                    if (delta == 0)
                    {
                        // This forces the JIT to retry the method, which allows us to reserve more space for jump stubs and have a higher chance that
                        // we will find space for them.
                        m_fJumpStubOverflow = TRUE;
                    }

                    // Keep track of conservative estimate of how much memory may be needed by jump stubs. We will use it to reserve extra memory
                    // on retry to increase chances that the retry succeeds.
                    m_reserveForJumpStubs = max(0x400, m_reserveForJumpStubs + 0x10);
                }
            }

            LOG((LF_JIT, LL_INFO100000, "Encoded a PCREL32 at" FMT_ADDR "to" FMT_ADDR "+%d,  delta is 0x%04x\n",
                 DBG_ADDR(fixupLocation), DBG_ADDR(target), addlDelta, delta));

            // Write the 32-bits pc-relative delta into location
            *fixupLocationRW = (INT32) delta;
        }
        break;
#endif // TARGET_AMD64

#ifdef TARGET_ARM64
    case IMAGE_REL_ARM64_BRANCH26:   // 26 bit offset << 2 & sign ext, for B and BL
        {
            _ASSERTE(slot == 0);
            _ASSERTE(addlDelta == 0);

            PCODE branchTarget  = (PCODE) target;
            _ASSERTE((branchTarget & 0x3) == 0);   // the low two bits must be zero

            PCODE fixupLocation = (PCODE) location;
            PCODE fixupLocationRW = (PCODE) locationRW;
            _ASSERTE((fixupLocation & 0x3) == 0);  // the low two bits must be zero

            delta = (INT64)(branchTarget - fixupLocation);
            _ASSERTE((delta & 0x3) == 0);          // the low two bits must be zero

            UINT32 branchInstr = *((UINT32*) fixupLocationRW);
            branchInstr &= 0xFC000000;  // keep bits 31-26
            _ASSERTE((branchInstr & 0x7FFFFFFF) == 0x14000000);  // Must be B or BL

            //
            // Do we need to insert a jump stub to make the source reach the target?
            //
            //
            if (!FitsInRel28(delta))
            {
                // Use jump stub.
                //
                TADDR baseAddr = (TADDR)fixupLocation;
                TADDR loAddr   = baseAddr - 0x08000000;   // -2^27
                TADDR hiAddr   = baseAddr + 0x07FFFFFF;   // +2^27-1

                // Check for the wrap around cases
                if (loAddr > baseAddr)
                    loAddr = UINT64_MIN; // overflow
                if (hiAddr < baseAddr)
                    hiAddr = UINT64_MAX; // overflow

                PCODE jumpStubAddr = ExecutionManager::jumpStub(m_pMethodBeingCompiled,
                                                                (PCODE)  target,
                                                                (BYTE *) loAddr,
                                                                (BYTE *) hiAddr,
                                                                NULL,
                                                                false);

                // Keep track of conservative estimate of how much memory may be needed by jump stubs. We will use it to reserve extra memory
                // on retry to increase chances that the retry succeeds.
                m_reserveForJumpStubs = max(0x400, m_reserveForJumpStubs + 2*BACK_TO_BACK_JUMP_ALLOCATE_SIZE);

                if (jumpStubAddr == 0)
                {
                    // This forces the JIT to retry the method, which allows us to reserve more space for jump stubs and have a higher chance that
                    // we will find space for them.
                    m_fJumpStubOverflow = TRUE;
                    break;
                }

                delta = (INT64)(jumpStubAddr - fixupLocation);

                if (!FitsInRel28(delta))
                {
                    _ASSERTE(!"jump stub was not in expected range");
                    EEPOLICY_HANDLE_FATAL_ERROR(COR_E_EXECUTIONENGINE);
                }

                LOG((LF_JIT, LL_INFO100000, "Using JumpStub at" FMT_ADDR "that jumps to" FMT_ADDR "\n",
                     DBG_ADDR(jumpStubAddr), DBG_ADDR(target)));
            }

            LOG((LF_JIT, LL_INFO100000, "Encoded a BRANCH26 at" FMT_ADDR "to" FMT_ADDR ",  delta is 0x%04x\n",
                 DBG_ADDR(fixupLocation), DBG_ADDR(target), delta));

            _ASSERTE(FitsInRel28(delta));

            PutArm64Rel28((UINT32*) fixupLocationRW, (INT32)delta);
        }
        break;

    case IMAGE_REL_ARM64_PAGEBASE_REL21:
        {
            _ASSERTE(slot == 0);
            _ASSERTE(addlDelta == 0);

            // Write the 21 bits pc-relative page address into location.
            INT64 targetPage = (INT64)target & 0xFFFFFFFFFFFFF000LL;
            INT64 locationPage = (INT64)location & 0xFFFFFFFFFFFFF000LL;
            INT64 relPage = (INT64)(targetPage - locationPage);
            INT32 imm21 = (INT32)(relPage >> 12) & 0x1FFFFF;
            PutArm64Rel21((UINT32 *)locationRW, imm21);
        }
        break;

    case IMAGE_REL_ARM64_PAGEOFFSET_12A:
        {
            _ASSERTE(slot == 0);
            _ASSERTE(addlDelta == 0);

            // Write the 12 bits page offset into location.
            INT32 imm12 = (INT32)(SIZE_T)target & 0xFFFLL;
            PutArm64Rel12((UINT32 *)locationRW, imm12);
        }
        break;

#endif // TARGET_ARM64

    default:
        _ASSERTE(!"Unknown reloc type");
        break;
    }

    EE_TO_JIT_TRANSITION();
#else // HOST_64BIT
    JIT_TO_EE_TRANSITION_LEAF();

    // Nothing to do on 32-bit

    EE_TO_JIT_TRANSITION_LEAF();
#endif // HOST_64BIT
}

// Get a hint for whether the relocation kind to use for the target address.
// Note that this is currently a best-guess effort as we do not know exactly
// where the jitted code will end up at. Instead we try to keep executable code
// and static fields in a preferred memory region and base the decision on this
// region.
//
// If we guess wrong we will recover in recordRelocation if we notice that we
// cannot actually use the kind of reloc: in that case we will rejit the
// function and turn off the use of those relocs in the future. This scheme
// works based on two assumptions:
//
// 1) The JIT will ask about relocs only for memory that was allocated by the
//    loader heap in the preferred region.
// 2) The loader heap allocates memory in the preferred region in a circular fashion;
//    the region itself might be larger than 2 GB, but the current compilation should
//    only be hitting the preferred region within 2 GB.
//
// Under these assumptions we should only hit the "recovery" case once the
// preferred range is actually full.
WORD CEEJitInfo::getRelocTypeHint(void * target)
{
    CONTRACTL {
        THROWS;
        GC_TRIGGERS;
        MODE_PREEMPTIVE;
    } CONTRACTL_END;

#ifdef TARGET_AMD64
    if (m_fAllowRel32)
    {
        if (ExecutableAllocator::IsPreferredExecutableRange(target))
            return IMAGE_REL_BASED_REL32;
    }
#endif // TARGET_AMD64

    // No hints
    return (WORD)-1;
}

uint32_t CEEJitInfo::getExpectedTargetArchitecture()
{
    LIMITED_METHOD_CONTRACT;

    return IMAGE_FILE_MACHINE_NATIVE;
}

void CEEInfo::JitProcessShutdownWork()
{
    LIMITED_METHOD_CONTRACT;

    EEJitManager* jitMgr = ExecutionManager::GetEEJitManager();

    // If we didn't load the JIT, there is no work to do.
    if (jitMgr->m_jit != NULL)
    {
        // Do the shutdown work.
        jitMgr->m_jit->ProcessShutdownWork(this);
    }

#ifdef ALLOW_SXS_JIT
    if (jitMgr->m_alternateJit != NULL)
    {
        jitMgr->m_alternateJit->ProcessShutdownWork(this);
    }
#endif // ALLOW_SXS_JIT
}

/*********************************************************************/
InfoAccessType CEEJitInfo::constructStringLiteral(CORINFO_MODULE_HANDLE scopeHnd,
                                                  mdToken metaTok,
                                                  void **ppValue)
{
    CONTRACTL {
        THROWS;
        GC_TRIGGERS;
        MODE_PREEMPTIVE;
    } CONTRACTL_END;

    InfoAccessType result = IAT_PVALUE;

    JIT_TO_EE_TRANSITION();

    _ASSERTE(ppValue != NULL);

    if (IsDynamicScope(scopeHnd))
    {
        *ppValue = (LPVOID)GetDynamicResolver(scopeHnd)->ConstructStringLiteral(metaTok);
    }
    else
    {
        *ppValue = (LPVOID)ConstructStringLiteral(scopeHnd, metaTok); // throws
    }

    EE_TO_JIT_TRANSITION();

    return result;
}

/*********************************************************************/
InfoAccessType CEEJitInfo::emptyStringLiteral(void ** ppValue)
{
    CONTRACTL {
        THROWS;
        GC_TRIGGERS;
        MODE_PREEMPTIVE;
    } CONTRACTL_END;

    InfoAccessType result = IAT_PVALUE;

    JIT_TO_EE_TRANSITION();
    *ppValue = StringObject::GetEmptyStringRefPtr();
    EE_TO_JIT_TRANSITION();

    return result;
}

/*********************************************************************/
void* CEEJitInfo::getFieldAddress(CORINFO_FIELD_HANDLE fieldHnd,
                                  void **ppIndirection)
{
    CONTRACTL {
        THROWS;
        GC_TRIGGERS;
        MODE_PREEMPTIVE;
    } CONTRACTL_END;

    void *result = NULL;

    if (ppIndirection != NULL)
        *ppIndirection = NULL;

    JIT_TO_EE_TRANSITION();

    FieldDesc* field = (FieldDesc*) fieldHnd;

    MethodTable* pMT = field->GetEnclosingMethodTable();

    _ASSERTE(!pMT->ContainsGenericVariables());

    void *base = NULL;

    if (!field->IsRVA())
    {
        // <REVISIT_TODO>@todo: assert that the current method being compiled is unshared</REVISIT_TODO>
        // We must not call here for statics of collectible types.
        _ASSERTE(!pMT->Collectible());

        // Allocate space for the local class if necessary, but don't trigger
        // class construction.
        DomainLocalModule *pLocalModule = pMT->GetDomainLocalModule();
        pLocalModule->PopulateClass(pMT);

        GCX_COOP();

        base = (void *) field->GetBase();
    }

    result = field->GetStaticAddressHandle(base);

    EE_TO_JIT_TRANSITION();

    return result;
}

/*********************************************************************/
CORINFO_CLASS_HANDLE CEEJitInfo::getStaticFieldCurrentClass(CORINFO_FIELD_HANDLE fieldHnd,
                                                            bool* pIsSpeculative)
{
    CONTRACTL {
        THROWS;
        GC_TRIGGERS;
        MODE_PREEMPTIVE;
    } CONTRACTL_END;

    CORINFO_CLASS_HANDLE result = NULL;

    if (pIsSpeculative != NULL)
    {
        *pIsSpeculative = true;
    }

    JIT_TO_EE_TRANSITION();

    FieldDesc* field = (FieldDesc*) fieldHnd;
    bool isClassInitialized = false;

    // We're only interested in ref class typed static fields
    // where the field handle specifies a unique location.
    if (field->IsStatic() && field->IsObjRef() && !field->IsThreadStatic())
    {
        MethodTable* pEnclosingMT = field->GetEnclosingMethodTable();

        if (!pEnclosingMT->IsSharedByGenericInstantiations())
        {
            // Allocate space for the local class if necessary, but don't trigger
            // class construction.
            DomainLocalModule *pLocalModule = pEnclosingMT->GetDomainLocalModule();
            pLocalModule->PopulateClass(pEnclosingMT);

            GCX_COOP();

            OBJECTREF fieldObj = field->GetStaticOBJECTREF();
            VALIDATEOBJECTREF(fieldObj);

            // Check for initialization before looking at the value
            isClassInitialized = !!pEnclosingMT->IsClassInited();

            if (fieldObj != NULL)
            {
                MethodTable *pObjMT = fieldObj->GetMethodTable();

                // TODO: Check if the jit is allowed to embed this handle in jitted code.
                // Note for the initonly cases it probably won't embed.
                result = (CORINFO_CLASS_HANDLE) pObjMT;
            }
        }
    }

    // Did we find a class?
    if (result != NULL)
    {
        // Figure out what to report back.
        bool isResultImmutable = isClassInitialized && IsFdInitOnly(field->GetAttributes());

        if (pIsSpeculative != NULL)
        {
            // Caller is ok with potentially mutable results.
            *pIsSpeculative = !isResultImmutable;
        }
        else
        {
            // Caller only wants to see immutable results.
            if (!isResultImmutable)
            {
                result = NULL;
            }
        }
    }

    EE_TO_JIT_TRANSITION();

    return result;
}

/*********************************************************************/
static void *GetClassSync(MethodTable *pMT)
{
    STANDARD_VM_CONTRACT;

    GCX_COOP();

    OBJECTREF ref = pMT->GetManagedClassObject();
    return (void*)ref->GetSyncBlock()->GetMonitor();
}

/*********************************************************************/
void* CEEJitInfo::getMethodSync(CORINFO_METHOD_HANDLE ftnHnd,
                                void **ppIndirection)
{
    CONTRACTL {
        THROWS;
        GC_TRIGGERS;
        MODE_PREEMPTIVE;
    } CONTRACTL_END;

    void * result = NULL;

    if (ppIndirection != NULL)
        *ppIndirection = NULL;

    JIT_TO_EE_TRANSITION();

    result = GetClassSync((GetMethod(ftnHnd))->GetMethodTable());

    EE_TO_JIT_TRANSITION();

    return result;
}

/*********************************************************************/
HRESULT CEEJitInfo::allocPgoInstrumentationBySchema(
            CORINFO_METHOD_HANDLE ftnHnd, /* IN */
            PgoInstrumentationSchema* pSchema, /* IN/OUT */
            uint32_t countSchemaItems, /* IN */
            uint8_t** pInstrumentationData /* OUT */
            )
{
    CONTRACTL {
        THROWS;
        GC_TRIGGERS;
        MODE_PREEMPTIVE;
    } CONTRACTL_END;

    HRESULT hr = E_FAIL;

    JIT_TO_EE_TRANSITION();

    // We need to know the code size. Typically we can get the code size
    // from m_ILHeader. For dynamic methods, m_ILHeader will be NULL, so
    // for that case we need to use DynamicResolver to get the code size.

    unsigned codeSize = 0;
    if (m_pMethodBeingCompiled->IsDynamicMethod())
    {
        unsigned stackSize, ehSize;
        CorInfoOptions options;
        DynamicResolver * pResolver = m_pMethodBeingCompiled->AsDynamicMethodDesc()->GetResolver();
        pResolver->GetCodeInfo(&codeSize, &stackSize, &options, &ehSize);
    }
    else
    {
        codeSize = m_ILHeader->GetCodeSize();
    }

#ifdef FEATURE_PGO
    hr = PgoManager::allocPgoInstrumentationBySchema(m_pMethodBeingCompiled, pSchema, countSchemaItems, pInstrumentationData);
#else
    _ASSERTE(!"allocMethodBlockCounts not implemented on CEEJitInfo!");
    hr = E_NOTIMPL;
#endif // !FEATURE_PGO

    EE_TO_JIT_TRANSITION();

    return hr;
}

// Consider implementing getBBProfileData on CEEJitInfo.  This will allow us
// to use profile info in codegen for non zapped images.
HRESULT CEEJitInfo::getPgoInstrumentationResults(
            CORINFO_METHOD_HANDLE      ftnHnd,
            PgoInstrumentationSchema **pSchema,                    // pointer to the schema table which describes the instrumentation results (pointer will not remain valid after jit completes)
            uint32_t *                 pCountSchemaItems,          // pointer to the count schema items
            uint8_t **                 pInstrumentationData,       // pointer to the actual instrumentation data (pointer will not remain valid after jit completes)
            PgoSource *                pPgoSource                  // source of pgo data
            )
{
    CONTRACTL {
        THROWS;
        GC_TRIGGERS;
        MODE_PREEMPTIVE;
    } CONTRACTL_END;

    HRESULT hr = E_FAIL;
    *pCountSchemaItems = 0;
    *pInstrumentationData = NULL;
    *pPgoSource = PgoSource::Unknown;

    JIT_TO_EE_TRANSITION();

#ifdef FEATURE_PGO

    MethodDesc* pMD = (MethodDesc*)ftnHnd;
    ComputedPgoData* pDataCur = m_foundPgoData;

    // Search linked list of previously found pgo information
    for (; pDataCur != nullptr; pDataCur = pDataCur->m_next)
    {
        if (pDataCur->m_pMD == pMD)
        {
            break;
        }
    }

    if (pDataCur == nullptr)
    {
        // If not found in previous list, gather it here, and add to linked list
        NewHolder<ComputedPgoData> newPgoData = new ComputedPgoData(pMD);
        newPgoData->m_next = m_foundPgoData;
        m_foundPgoData = newPgoData;
        newPgoData.SuppressRelease();

        newPgoData->m_hr = PgoManager::getPgoInstrumentationResults(pMD, &newPgoData->m_allocatedData, &newPgoData->m_schema,
            &newPgoData->m_cSchemaElems, &newPgoData->m_pInstrumentationData, &newPgoData->m_pgoSource);
        pDataCur = m_foundPgoData;
    }

    *pSchema = pDataCur->m_schema;
    *pCountSchemaItems = pDataCur->m_cSchemaElems;
    *pInstrumentationData = pDataCur->m_pInstrumentationData;
    *pPgoSource = pDataCur->m_pgoSource;
    hr = pDataCur->m_hr;
#else
    _ASSERTE(!"getPgoInstrumentationResults not implemented on CEEJitInfo!");
    hr = E_NOTIMPL;
#endif

    EE_TO_JIT_TRANSITION();

    return hr;
}

void CEEJitInfo::allocMem (AllocMemArgs *pArgs)
{
    CONTRACTL {
        THROWS;
        GC_TRIGGERS;
        MODE_PREEMPTIVE;
    } CONTRACTL_END;

    JIT_TO_EE_TRANSITION();

    _ASSERTE(pArgs->coldCodeSize == 0);
    if (pArgs->coldCodeBlock)
    {
        pArgs->coldCodeBlock = NULL;
    }

    ULONG codeSize      = pArgs->hotCodeSize;
    void **codeBlock    = &pArgs->hotCodeBlock;
    void **codeBlockRW  = &pArgs->hotCodeBlockRW;

    S_SIZE_T totalSize = S_SIZE_T(codeSize);

    size_t roDataAlignment = sizeof(void*);
    if ((pArgs->flag & CORJIT_ALLOCMEM_FLG_RODATA_32BYTE_ALIGN)!= 0)
    {
        roDataAlignment = 32;
    }
    else if ((pArgs->flag & CORJIT_ALLOCMEM_FLG_RODATA_16BYTE_ALIGN)!= 0)
    {
        roDataAlignment = 16;
    }
    else if (pArgs->roDataSize >= 8)
    {
        roDataAlignment = 8;
    }
    if (pArgs->roDataSize > 0)
    {
        size_t codeAlignment = sizeof(void*);

        if ((pArgs->flag & CORJIT_ALLOCMEM_FLG_32BYTE_ALIGN) != 0)
        {
            codeAlignment = 32;
        }
        else if ((pArgs->flag & CORJIT_ALLOCMEM_FLG_16BYTE_ALIGN) != 0)
        {
            codeAlignment = 16;
        }
        totalSize.AlignUp(codeAlignment);

        if (roDataAlignment > codeAlignment) {
            // Add padding to align read-only data.
            totalSize += (roDataAlignment - codeAlignment);
        }
        totalSize += pArgs->roDataSize;
    }

#ifdef FEATURE_EH_FUNCLETS
    totalSize.AlignUp(sizeof(DWORD));
    totalSize += m_totalUnwindSize;
#endif

    _ASSERTE(m_CodeHeader == 0 &&
            // The jit-compiler sometimes tries to compile a method a second time
            // if it failed the first time. In such a situation, m_CodeHeader may
            // have already been assigned. Its OK to ignore this assert in such a
            // situation - we will leak some memory, but that is acceptable
            // since this should happen very rarely.
            "Note that this may fire if the JITCompiler tries to recompile a method");

    if( totalSize.IsOverflow() )
    {
        COMPlusThrowHR(CORJIT_OUTOFMEM);
    }

    if (ETW_EVENT_ENABLED(MICROSOFT_WINDOWS_DOTNETRUNTIME_PROVIDER_DOTNET_Context, MethodJitMemoryAllocatedForCode))
    {
        ULONGLONG ullMethodIdentifier = 0;
        ULONGLONG ullModuleID = 0;

        if (m_pMethodBeingCompiled)
        {
            Module* pModule = m_pMethodBeingCompiled->GetModule_NoLogging();
            ullModuleID = (ULONGLONG)(TADDR)pModule;
            ullMethodIdentifier = (ULONGLONG)m_pMethodBeingCompiled;
        }

        FireEtwMethodJitMemoryAllocatedForCode(ullMethodIdentifier, ullModuleID,
            pArgs->hotCodeSize + pArgs->coldCodeSize, pArgs->roDataSize, totalSize.Value(), pArgs->flag, GetClrInstanceId());
    }

    m_jitManager->allocCode(m_pMethodBeingCompiled, totalSize.Value(), GetReserveForJumpStubs(), pArgs->flag, &m_CodeHeader, &m_CodeHeaderRW, &m_codeWriteBufferSize, &m_pCodeHeap
#ifdef USE_INDIRECT_CODEHEADER
                          , &m_pRealCodeHeader
#endif
#ifdef FEATURE_EH_FUNCLETS
                          , m_totalUnwindInfos
#endif
                          );

#ifdef FEATURE_EH_FUNCLETS
    m_moduleBase = m_pCodeHeap->GetModuleBase();
#endif

    BYTE* current = (BYTE *)m_CodeHeader->GetCodeStartAddress();
    size_t writeableOffset = (BYTE *)m_CodeHeaderRW - (BYTE *)m_CodeHeader;

    *codeBlock = current;
    *codeBlockRW = current + writeableOffset;
    current += codeSize;

    if (pArgs->roDataSize > 0)
    {
        current = (BYTE *)ALIGN_UP(current, roDataAlignment);
        pArgs->roDataBlock = current;
        pArgs->roDataBlockRW = current + writeableOffset;
        current += pArgs->roDataSize;
    }
    else
    {
        pArgs->roDataBlock = NULL;
        pArgs->roDataBlockRW = NULL;
    }

#ifdef FEATURE_EH_FUNCLETS
    current = (BYTE *)ALIGN_UP(current, sizeof(DWORD));

    m_theUnwindBlock = current;
    current += m_totalUnwindSize;
#endif

    _ASSERTE((SIZE_T)(current - (BYTE *)m_CodeHeader->GetCodeStartAddress()) <= totalSize.Value());

#ifdef _DEBUG
    m_codeSize = codeSize;
#endif  // _DEBUG

    EE_TO_JIT_TRANSITION();
}

/*********************************************************************/
void * CEEJitInfo::allocGCInfo (size_t size)
{
    CONTRACTL {
        THROWS;
        GC_TRIGGERS;
        MODE_PREEMPTIVE;
    } CONTRACTL_END;

    void * block = NULL;

    JIT_TO_EE_TRANSITION();

    _ASSERTE(m_CodeHeaderRW != 0);
    _ASSERTE(m_CodeHeaderRW->GetGCInfo() == 0);

#ifdef HOST_64BIT
    if (size & 0xFFFFFFFF80000000LL)
    {
        COMPlusThrowHR(CORJIT_OUTOFMEM);
    }
#endif // HOST_64BIT

    block = m_jitManager->allocGCInfo(m_CodeHeaderRW,(DWORD)size, &m_GCinfo_len);
    if (!block)
    {
        COMPlusThrowHR(CORJIT_OUTOFMEM);
    }

    _ASSERTE(m_CodeHeaderRW->GetGCInfo() != 0 && block == m_CodeHeaderRW->GetGCInfo());

    EE_TO_JIT_TRANSITION();

    return block;
}

/*********************************************************************/
void CEEJitInfo::setEHcount (
        unsigned      cEH)
{
    CONTRACTL {
        THROWS;
        GC_TRIGGERS;
        MODE_PREEMPTIVE;
    } CONTRACTL_END;

    JIT_TO_EE_TRANSITION();

    _ASSERTE(cEH != 0);
    _ASSERTE(m_CodeHeaderRW != 0);
    _ASSERTE(m_CodeHeaderRW->GetEHInfo() == 0);

    EE_ILEXCEPTION* ret;
    ret = m_jitManager->allocEHInfo(m_CodeHeaderRW,cEH, &m_EHinfo_len);
    _ASSERTE(ret);      // allocEHInfo throws if there's not enough memory

    _ASSERTE(m_CodeHeaderRW->GetEHInfo() != 0 && m_CodeHeaderRW->GetEHInfo()->EHCount() == cEH);

    EE_TO_JIT_TRANSITION();
}

/*********************************************************************/
void CEEJitInfo::setEHinfo (
        unsigned      EHnumber,
        const CORINFO_EH_CLAUSE* clause)
{
    CONTRACTL {
        THROWS;
        GC_TRIGGERS;
        MODE_PREEMPTIVE;
    } CONTRACTL_END;

    JIT_TO_EE_TRANSITION();

    // <REVISIT_TODO> Fix make the Code Manager EH clauses EH_INFO+</REVISIT_TODO>
    _ASSERTE(m_CodeHeaderRW->GetEHInfo() != 0 && EHnumber < m_CodeHeaderRW->GetEHInfo()->EHCount());

    EE_ILEXCEPTION_CLAUSE* pEHClause = m_CodeHeaderRW->GetEHInfo()->EHClause(EHnumber);

    pEHClause->TryStartPC     = clause->TryOffset;
    pEHClause->TryEndPC       = clause->TryLength;
    pEHClause->HandlerStartPC = clause->HandlerOffset;
    pEHClause->HandlerEndPC   = clause->HandlerLength;
    pEHClause->ClassToken     = clause->ClassToken;
    pEHClause->Flags          = (CorExceptionFlag)clause->Flags;

    LOG((LF_EH, LL_INFO1000000, "Setting EH clause #%d for %s::%s\n", EHnumber, m_pMethodBeingCompiled->m_pszDebugClassName, m_pMethodBeingCompiled->m_pszDebugMethodName));
    LOG((LF_EH, LL_INFO1000000, "    Flags         : 0x%08lx  ->  0x%08lx\n",            clause->Flags,         pEHClause->Flags));
    LOG((LF_EH, LL_INFO1000000, "    TryOffset     : 0x%08lx  ->  0x%08lx (startpc)\n",  clause->TryOffset,     pEHClause->TryStartPC));
    LOG((LF_EH, LL_INFO1000000, "    TryLength     : 0x%08lx  ->  0x%08lx (endpc)\n",    clause->TryLength,     pEHClause->TryEndPC));
    LOG((LF_EH, LL_INFO1000000, "    HandlerOffset : 0x%08lx  ->  0x%08lx\n",            clause->HandlerOffset, pEHClause->HandlerStartPC));
    LOG((LF_EH, LL_INFO1000000, "    HandlerLength : 0x%08lx  ->  0x%08lx\n",            clause->HandlerLength, pEHClause->HandlerEndPC));
    LOG((LF_EH, LL_INFO1000000, "    ClassToken    : 0x%08lx  ->  0x%08lx\n",            clause->ClassToken,    pEHClause->ClassToken));
    LOG((LF_EH, LL_INFO1000000, "    FilterOffset  : 0x%08lx  ->  0x%08lx\n",            clause->FilterOffset,  pEHClause->FilterOffset));

    if (m_pMethodBeingCompiled->IsDynamicMethod() &&
        ((pEHClause->Flags & COR_ILEXCEPTION_CLAUSE_FILTER) == 0) &&
        (clause->ClassToken != NULL))
    {
        MethodDesc * pMD; FieldDesc * pFD;
        m_pMethodBeingCompiled->AsDynamicMethodDesc()->GetResolver()->ResolveToken(clause->ClassToken, (TypeHandle *)&pEHClause->TypeHandle, &pMD, &pFD);
        SetHasCachedTypeHandle(pEHClause);
        LOG((LF_EH, LL_INFO1000000, "  CachedTypeHandle: 0x%08lx  ->  0x%08lx\n",        clause->ClassToken,    pEHClause->TypeHandle));
    }

    EE_TO_JIT_TRANSITION();
}

/*********************************************************************/
// get individual exception handler
void CEEJitInfo::getEHinfo(
                              CORINFO_METHOD_HANDLE  ftn,      /* IN  */
                              unsigned               EHnumber, /* IN  */
                              CORINFO_EH_CLAUSE*     clause)   /* OUT */
{
    CONTRACTL {
        THROWS;
        GC_TRIGGERS;
        MODE_PREEMPTIVE;
    } CONTRACTL_END;

    JIT_TO_EE_TRANSITION();

    if (IsDynamicMethodHandle(ftn))
    {
        GetMethod(ftn)->AsDynamicMethodDesc()->GetResolver()->GetEHInfo(EHnumber, clause);
    }
    else
    {
        _ASSERTE(ftn == CORINFO_METHOD_HANDLE(m_pMethodBeingCompiled));  // For now only support if the method being jitted
        getEHinfoHelper(ftn, EHnumber, clause, m_ILHeader);
    }

    EE_TO_JIT_TRANSITION();
}




#ifdef FEATURE_INTERPRETER
static CorJitResult CompileMethodWithEtwWrapper(EEJitManager *jitMgr,
                                                      CEEInfo *comp,
                                                      struct CORINFO_METHOD_INFO *info,
                                                      unsigned flags,
                                                      BYTE **nativeEntry,
                                                      ULONG *nativeSizeOfCode)
{
    STATIC_CONTRACT_THROWS;
    STATIC_CONTRACT_GC_TRIGGERS;
    STATIC_CONTRACT_MODE_PREEMPTIVE;

    SString namespaceOrClassName, methodName, methodSignature;
    // Fire an ETW event to mark the beginning of JIT'ing
    ETW::MethodLog::MethodJitting(reinterpret_cast<MethodDesc*>(info->ftn), &namespaceOrClassName, &methodName, &methodSignature);

    CorJitResult ret = jitMgr->m_jit->compileMethod(comp, info, flags, nativeEntry, nativeSizeOfCode);

    // Logically, it would seem that the end-of-JITting ETW even should go here, but it must come after the native code has been
    // set for the given method desc, which happens in a caller.

    return ret;
}
#endif // FEATURE_INTERPRETER

//
// Helper function because can't have dtors in BEGIN_SO_TOLERANT_CODE.
//
CorJitResult invokeCompileMethodHelper(EEJitManager *jitMgr,
                                 CEEInfo *comp,
                                 struct CORINFO_METHOD_INFO *info,
                                 CORJIT_FLAGS jitFlags,
                                 BYTE **nativeEntry,
                                 uint32_t *nativeSizeOfCode)
{
    STATIC_CONTRACT_THROWS;
    STATIC_CONTRACT_GC_TRIGGERS;
    STATIC_CONTRACT_MODE_PREEMPTIVE;

    CorJitResult ret = CORJIT_SKIPPED;   // Note that CORJIT_SKIPPED is an error exit status code

#ifdef FEATURE_STACK_SAMPLING
    static ConfigDWORD s_stackSamplingEnabled;
    bool samplingEnabled = (s_stackSamplingEnabled.val(CLRConfig::UNSUPPORTED_StackSamplingEnabled) != 0);
#endif

#if defined(ALLOW_SXS_JIT)
    if (FAILED(ret) && jitMgr->m_alternateJit
#ifdef FEATURE_STACK_SAMPLING
        && (!samplingEnabled || (jitFlags.IsSet(CORJIT_FLAGS::CORJIT_FLAG_SAMPLING_JIT_BACKGROUND)))
#endif
       )
    {
        CORJIT_FLAGS altJitFlags = jitFlags;
        altJitFlags.Set(CORJIT_FLAGS::CORJIT_FLAG_ALT_JIT);
        comp->setJitFlags(altJitFlags);
        ret = jitMgr->m_alternateJit->compileMethod( comp,
                                                     info,
                                                     CORJIT_FLAGS::CORJIT_FLAG_CALL_GETJITFLAGS,
                                                     nativeEntry,
                                                     nativeSizeOfCode);

#ifdef FEATURE_STACK_SAMPLING
        if (jitFlags.IsSet(CORJIT_FLAGS::CORJIT_FLAG_SAMPLING_JIT_BACKGROUND))
        {
            // Don't bother with failures if we couldn't collect a trace.
            ret = CORJIT_OK;
        }
#endif // FEATURE_STACK_SAMPLING

        // If we failed to jit, then fall back to the primary Jit.
        if (FAILED(ret))
        {
            ((CEEJitInfo*)comp)->BackoutJitData(jitMgr);
            ((CEEJitInfo*)comp)->ResetForJitRetry();
            ret = CORJIT_SKIPPED;
        }
    }
#endif // defined(ALLOW_SXS_JIT)
    comp->setJitFlags(jitFlags);

#ifdef FEATURE_INTERPRETER
    static ConfigDWORD s_InterpreterFallback;
    static ConfigDWORD s_ForceInterpreter;

    bool isInterpreterStub   = false;
    bool interpreterFallback = (s_InterpreterFallback.val(CLRConfig::INTERNAL_InterpreterFallback) != 0);
    bool forceInterpreter    = (s_ForceInterpreter.val(CLRConfig::INTERNAL_ForceInterpreter) != 0);

    if (interpreterFallback == false)
    {
        // If we're doing an "import_only" compilation, it's for verification, so don't interpret.
        // (We assume that importation is completely architecture-independent, or at least nearly so.)
        if (FAILED(ret) &&
            (forceInterpreter || !jitFlags.IsSet(CORJIT_FLAGS::CORJIT_FLAG_MAKEFINALCODE)))
        {
            if (SUCCEEDED(ret = Interpreter::GenerateInterpreterStub(comp, info, nativeEntry, nativeSizeOfCode)))
            {
                isInterpreterStub = true;
            }
        }
    }

    if (FAILED(ret) && jitMgr->m_jit)
    {
        ret = CompileMethodWithEtwWrapper(jitMgr,
                                          comp,
                                          info,
                                          CORJIT_FLAGS::CORJIT_FLAG_CALL_GETJITFLAGS,
                                          nativeEntry,
                                          nativeSizeOfCode);
    }

    if (interpreterFallback == true)
    {
        // If we're doing an "import_only" compilation, it's for verification, so don't interpret.
        // (We assume that importation is completely architecture-independent, or at least nearly so.)
        if (FAILED(ret) &&
            (forceInterpreter || !jitFlags.IsSet(CORJIT_FLAGS::CORJIT_FLAG_MAKEFINALCODE)))
        {
            if (SUCCEEDED(ret = Interpreter::GenerateInterpreterStub(comp, info, nativeEntry, nativeSizeOfCode)))
            {
                isInterpreterStub = true;
            }
        }
    }
#else
    if (FAILED(ret))
    {
        ret = jitMgr->m_jit->compileMethod( comp,
                                            info,
                                            CORJIT_FLAGS::CORJIT_FLAG_CALL_GETJITFLAGS,
                                            nativeEntry,
                                            nativeSizeOfCode);
    }
#endif // FEATURE_INTERPRETER

    // Cleanup any internal data structures allocated
    // such as IL code after a successfull JIT compile
    // If the JIT fails we keep the IL around and will
    // try reJIT the same IL.  VSW 525059
    //
    if (SUCCEEDED(ret) && !((CEEJitInfo*)comp)->JitAgain())
    {
        ((CEEJitInfo*)comp)->CompressDebugInfo();

#ifdef FEATURE_INTERPRETER
        // We do this cleanup in the prestub, where we know whether the method
        // has been interpreted.
#else
        comp->MethodCompileComplete(info->ftn);
#endif // FEATURE_INTERPRETER
    }


#if defined(FEATURE_GDBJIT)
    bool isJittedEntry = SUCCEEDED(ret) && *nativeEntry != NULL;

#ifdef FEATURE_INTERPRETER
    isJittedEntry &= !isInterpreterStub;
#endif // FEATURE_INTERPRETER

    if (isJittedEntry)
    {
        CodeHeader* pCH = ((CodeHeader*)((PCODE)*nativeEntry & ~1)) - 1;
        pCH->SetCalledMethods((PTR_VOID)comp->GetCalledMethods());
    }
#endif

    return ret;
}


/*********************************************************************/
CorJitResult invokeCompileMethod(EEJitManager *jitMgr,
                                 CEEInfo *comp,
                                 struct CORINFO_METHOD_INFO *info,
                                 CORJIT_FLAGS jitFlags,
                                 BYTE **nativeEntry,
                                 uint32_t *nativeSizeOfCode)
{
    CONTRACTL {
        THROWS;
        GC_TRIGGERS;
        MODE_COOPERATIVE;
    } CONTRACTL_END;
    //
    // The JIT runs in preemptive mode
    //

    GCX_PREEMP();

    CorJitResult ret = invokeCompileMethodHelper(jitMgr, comp, info, jitFlags, nativeEntry, nativeSizeOfCode);

    //
    // Verify that we are still in preemptive mode when we return
    // from the JIT
    //

    _ASSERTE(GetThread()->PreemptiveGCDisabled() == FALSE);

    return ret;
}

/*********************************************************************/
// Figures out the compile flags that are used by both JIT and NGen

/* static */ CORJIT_FLAGS CEEInfo::GetBaseCompileFlags(MethodDesc * ftn)
{
     CONTRACTL {
        THROWS;
        GC_TRIGGERS;
    } CONTRACTL_END;

    //
    // Figure out the code quality flags
    //

    CORJIT_FLAGS flags;
    if (g_pConfig->JitFramed())
        flags.Set(CORJIT_FLAGS::CORJIT_FLAG_FRAMED);
#ifdef TARGET_X86
    if (g_pConfig->PInvokeRestoreEsp(ftn->GetModule()->IsPreV4Assembly()))
        flags.Set(CORJIT_FLAGS::CORJIT_FLAG_PINVOKE_RESTORE_ESP);
#endif // TARGET_X86

    // Set flags based on method's ImplFlags.
    if (!ftn->IsNoMetadata())
    {
         DWORD dwImplFlags = 0;
         IfFailThrow(ftn->GetMDImport()->GetMethodImplProps(ftn->GetMemberDef(), NULL, &dwImplFlags));

         if (IsMiNoOptimization(dwImplFlags))
         {
             flags.Set(CORJIT_FLAGS::CORJIT_FLAG_MIN_OPT);
         }

         // Always emit frames for methods marked no-inline (see #define ETW_EBP_FRAMED in the JIT)
         if (IsMiNoInlining(dwImplFlags))
         {
             flags.Set(CORJIT_FLAGS::CORJIT_FLAG_FRAMED);
         }
    }

    if (ftn->HasUnmanagedCallersOnlyAttribute())
    {
        // If the stub was generated by the runtime, don't validate
        // it for UnmanagedCallersOnlyAttribute usage. There are cases
        // where the validation doesn't handle all of the cases we can
        // permit during stub generation (e.g. Vector2 returns).
        if (!ftn->IsILStub())
            COMDelegate::ThrowIfInvalidUnmanagedCallersOnlyUsage(ftn);

        flags.Set(CORJIT_FLAGS::CORJIT_FLAG_REVERSE_PINVOKE);

        // If we're a reverse IL stub, we need to use the TrackTransitions variant
        // so we have the target MethodDesc entrypoint to tell the debugger about.
        if (CORProfilerTrackTransitions() || ftn->IsILStub())
        {
            flags.Set(CORJIT_FLAGS::CORJIT_FLAG_TRACK_TRANSITIONS);
        }
    }

    return flags;
}

/*********************************************************************/
// Figures out (some of) the flags to use to compile the method
// Returns the new set to use

CORJIT_FLAGS GetDebuggerCompileFlags(Module* pModule, CORJIT_FLAGS flags)
{
    STANDARD_VM_CONTRACT;

    //Right now if we don't have a debug interface on CoreCLR, we can't generate debug info.  So, in those
    //cases don't attempt it.
    if (!g_pDebugInterface)
        return flags;

#ifdef DEBUGGING_SUPPORTED

#ifdef _DEBUG
    if (g_pConfig->GenDebuggableCode())
        flags.Set(CORJIT_FLAGS::CORJIT_FLAG_DEBUG_CODE);
#endif // _DEBUG

#ifdef EnC_SUPPORTED
    if (pModule->IsEditAndContinueEnabled())
    {
        flags.Set(CORJIT_FLAGS::CORJIT_FLAG_DEBUG_EnC);
    }
#endif // EnC_SUPPORTED

    // Debug info is always tracked
    flags.Set(CORJIT_FLAGS::CORJIT_FLAG_DEBUG_INFO);
#endif // DEBUGGING_SUPPORTED

    if (CORDisableJITOptimizations(pModule->GetDebuggerInfoBits()))
    {
        flags.Set(CORJIT_FLAGS::CORJIT_FLAG_DEBUG_CODE);
    }

    return flags;
}

CORJIT_FLAGS GetCompileFlags(MethodDesc * ftn, CORJIT_FLAGS flags, CORINFO_METHOD_INFO * methodInfo)
{
    STANDARD_VM_CONTRACT;

    _ASSERTE(methodInfo->regionKind ==  CORINFO_REGION_JIT);

    //
    // Get the compile flags that are shared between JIT and NGen
    //
    flags.Add(CEEInfo::GetBaseCompileFlags(ftn));

    //
    // Get CPU specific flags
    //
    flags.Add(ExecutionManager::GetEEJitManager()->GetCPUCompileFlags());

    //
    // Find the debugger and profiler related flags
    //

#ifdef DEBUGGING_SUPPORTED
    flags.Add(GetDebuggerCompileFlags(ftn->GetModule(), flags));
#endif

#ifdef PROFILING_SUPPORTED
    if (CORProfilerTrackEnterLeave() && !ftn->IsNoMetadata())
        flags.Set(CORJIT_FLAGS::CORJIT_FLAG_PROF_ENTERLEAVE);

    if (CORProfilerTrackTransitions())
        flags.Set(CORJIT_FLAGS::CORJIT_FLAG_PROF_NO_PINVOKE_INLINE);
#endif // PROFILING_SUPPORTED

    // Set optimization flags
    if (!flags.IsSet(CORJIT_FLAGS::CORJIT_FLAG_MIN_OPT))
    {
        unsigned optType = g_pConfig->GenOptimizeType();
        _ASSERTE(optType <= OPT_RANDOM);

        if (optType == OPT_RANDOM)
            optType = methodInfo->ILCodeSize % OPT_RANDOM;

        if (g_pConfig->JitMinOpts())
        {
            flags.Set(CORJIT_FLAGS::CORJIT_FLAG_MIN_OPT);
        }
        else
        {
            if (!flags.IsSet(CORJIT_FLAGS::CORJIT_FLAG_TIER0))
                flags.Set(CORJIT_FLAGS::CORJIT_FLAG_BBOPT);
        }

        if (optType == OPT_SIZE)
        {
            flags.Set(CORJIT_FLAGS::CORJIT_FLAG_SIZE_OPT);
        }
        else if (optType == OPT_SPEED)
        {
            flags.Set(CORJIT_FLAGS::CORJIT_FLAG_SPEED_OPT);
        }
    }

    flags.Set(CORJIT_FLAGS::CORJIT_FLAG_SKIP_VERIFICATION);

    if (ftn->IsILStub() && !g_pConfig->GetTrackDynamicMethodDebugInfo())
    {
        // no debug info available for IL stubs
        flags.Clear(CORJIT_FLAGS::CORJIT_FLAG_DEBUG_INFO);
    }

#ifdef ARM_SOFTFP
    flags.Set(CORJIT_FLAGS::CORJIT_FLAG_SOFTFP_ABI);
#endif // ARM_SOFTFP

#ifdef FEATURE_PGO

    // Instrument, if
    //
    // * We're writing pgo data and we're jitting at Tier0.
    // * Tiered PGO is enabled and we're jitting at Tier0.
    // * Tiered PGO is enabled and we are jitting an OSR method.
    //
    if ((CLRConfig::GetConfigValue(CLRConfig::INTERNAL_WritePGOData) > 0)
        && flags.IsSet(CORJIT_FLAGS::CORJIT_FLAG_TIER0))
    {
        flags.Set(CORJIT_FLAGS::CORJIT_FLAG_BBINSTR);
    }
    else if ((CLRConfig::GetConfigValue(CLRConfig::INTERNAL_TieredPGO) > 0)
        && (flags.IsSet(CORJIT_FLAGS::CORJIT_FLAG_TIER0) || flags.IsSet(CORJIT_FLAGS::CORJIT_FLAG_OSR)))
    {
        flags.Set(CORJIT_FLAGS::CORJIT_FLAG_BBINSTR);
    }

    if (CLRConfig::GetConfigValue(CLRConfig::INTERNAL_ReadPGOData) > 0)
    {
        flags.Set(CORJIT_FLAGS::CORJIT_FLAG_BBOPT);
    }
    else if ((CLRConfig::GetConfigValue(CLRConfig::INTERNAL_TieredPGO) > 0)
        && flags.IsSet(CORJIT_FLAGS::CORJIT_FLAG_TIER1))
    {
        flags.Set(CORJIT_FLAGS::CORJIT_FLAG_BBOPT);
    }

#endif

    return flags;
}

// ********************************************************************

// Throw the right type of exception for the given JIT result

void ThrowExceptionForJit(HRESULT res)
{
    CONTRACTL
    {
        THROWS;
        GC_NOTRIGGER;
        MODE_ANY;
    }
    CONTRACTL_END;
    switch (res)
    {
        case CORJIT_OUTOFMEM:
            COMPlusThrowOM();
            break;

        case CORJIT_INTERNALERROR:
            COMPlusThrow(kInvalidProgramException, (UINT) IDS_EE_JIT_COMPILER_ERROR);
            break;

        case CORJIT_BADCODE:
        case CORJIT_IMPLLIMITATION:
        default:
            COMPlusThrow(kInvalidProgramException);
            break;
    }
 }

// ********************************************************************
//#define PERF_TRACK_METHOD_JITTIMES
#ifdef TARGET_AMD64
BOOL g_fAllowRel32 = TRUE;
#endif


// ********************************************************************
//                  README!!
// ********************************************************************

// The reason that this is named UnsafeJitFunction is that this helper
// method is not thread safe!  When multiple threads get in here for
// the same pMD, ALL of them MUST return the SAME value.
// To insure that this happens you must call MakeJitWorker.
// It creates a DeadlockAware list of methods being jitted and prevents us
// from trying to jit the same method more that once.
//
// Calls to this method that occur to check if inlining can occur on x86,
// are OK since they discard the return value of this method.
PCODE UnsafeJitFunction(PrepareCodeConfig* config,
                        COR_ILMETHOD_DECODER* ILHeader,
                        CORJIT_FLAGS flags,
                        ULONG * pSizeOfCode)
{
    STANDARD_VM_CONTRACT;

    NativeCodeVersion nativeCodeVersion = config->GetCodeVersion();
    MethodDesc* ftn = nativeCodeVersion.GetMethodDesc();

    PCODE ret = NULL;
    NormalizedTimer timer;
    int64_t c100nsTicksInJit = 0;

    COOPERATIVE_TRANSITION_BEGIN();

    timer.Start();

    EEJitManager *jitMgr = ExecutionManager::GetEEJitManager();
    if (!jitMgr->LoadJIT())
    {
#ifdef ALLOW_SXS_JIT
        if (!jitMgr->IsMainJitLoaded())
        {
            // Don't want to throw InvalidProgram from here.
            EEPOLICY_HANDLE_FATAL_ERROR_WITH_MESSAGE(COR_E_EXECUTIONENGINE, W("Failed to load JIT compiler"));
        }
        if (!jitMgr->IsAltJitLoaded())
        {
            // Don't want to throw InvalidProgram from here.
            EEPOLICY_HANDLE_FATAL_ERROR_WITH_MESSAGE(COR_E_EXECUTIONENGINE, W("Failed to load alternative JIT compiler"));
        }
#else // ALLOW_SXS_JIT
        // Don't want to throw InvalidProgram from here.
        EEPOLICY_HANDLE_FATAL_ERROR_WITH_MESSAGE(COR_E_EXECUTIONENGINE, W("Failed to load JIT compiler"));
#endif // ALLOW_SXS_JIT
    }

#ifdef _DEBUG
    // This is here so we can see the name and class easily in the debugger

    LPCUTF8 cls  = ftn->GetMethodTable()->GetDebugClassName();
    LPCUTF8 name = ftn->GetName();

    if (ftn->IsNoMetadata())
    {
        if (ftn->IsILStub())
        {
            LOG((LF_JIT, LL_INFO10000, "{ Jitting IL Stub }\n"));
        }
        else
        {
            LOG((LF_JIT, LL_INFO10000, "{ Jitting dynamic method }\n"));
        }
    }
    else
    {
        SString methodString;
        if (LoggingOn(LF_JIT, LL_INFO10000))
            TypeString::AppendMethodDebug(methodString, ftn);

        LOG((LF_JIT, LL_INFO10000, "{ Jitting method (%p) %S %s\n", ftn, methodString.GetUnicode(), ftn->m_pszDebugMethodSignature));
    }

#if 0
    if (!SString::_stricmp(cls,"ENC") &&
       (!SString::_stricmp(name,"G")))
    {
       static count = 0;
       count++;
       if (count > 0)
            DebugBreak();
    }
#endif // 0
#endif // _DEBUG

    CORINFO_METHOD_HANDLE ftnHnd = (CORINFO_METHOD_HANDLE)ftn;
    CORINFO_METHOD_INFO methodInfo;

    getMethodInfoHelper(ftn, ftnHnd, ILHeader, &methodInfo);

    // If it's generic then we can only enter through an instantiated md
    _ASSERTE(!ftn->IsGenericMethodDefinition());

    // method attributes and signature are consistant
    _ASSERTE(!!ftn->IsStatic() == ((methodInfo.args.callConv & CORINFO_CALLCONV_HASTHIS) == 0));

    flags = GetCompileFlags(ftn, flags, &methodInfo);

#ifdef _DEBUG
    if (!flags.IsSet(CORJIT_FLAGS::CORJIT_FLAG_SKIP_VERIFICATION))
    {
        SString methodString;
        if (LoggingOn(LF_VERIFIER, LL_INFO100))
            TypeString::AppendMethodDebug(methodString, ftn);

        LOG((LF_VERIFIER, LL_INFO100, "{ Will verify method (%p) %S %s\n", ftn, methodString.GetUnicode(), ftn->m_pszDebugMethodSignature));
    }
#endif //_DEBUG

#if defined(TARGET_AMD64) || defined(TARGET_ARM64)
    BOOL fForceJumpStubOverflow = FALSE;

#ifdef _DEBUG
    // Always exercise the overflow codepath with force relocs
    if (PEDecoder::GetForceRelocs())
        fForceJumpStubOverflow = TRUE;
#endif

#if defined(TARGET_AMD64)
    BOOL fAllowRel32 = (g_fAllowRel32 | fForceJumpStubOverflow);
#endif

    size_t reserveForJumpStubs = 0;

#endif // defined(TARGET_AMD64) || defined(TARGET_ARM64)

    while (true)
    {
        CEEJitInfo jitInfo(ftn, ILHeader, jitMgr, !flags.IsSet(CORJIT_FLAGS::CORJIT_FLAG_NO_INLINING));

#if (defined(TARGET_AMD64) || defined(TARGET_ARM64))
#ifdef TARGET_AMD64
        if (fForceJumpStubOverflow)
            jitInfo.SetJumpStubOverflow(fAllowRel32);
        jitInfo.SetAllowRel32(fAllowRel32);
#else
        if (fForceJumpStubOverflow)
            jitInfo.SetJumpStubOverflow(fForceJumpStubOverflow);
#endif
        jitInfo.SetReserveForJumpStubs(reserveForJumpStubs);
#endif

#ifdef FEATURE_ON_STACK_REPLACEMENT
        // If this is an OSR jit request, grab the OSR info so we can pass it to the jit
        if (flags.IsSet(CORJIT_FLAGS::CORJIT_FLAG_OSR))
        {
            unsigned ilOffset = 0;
            PatchpointInfo* patchpointInfo = nativeCodeVersion.GetOSRInfo(&ilOffset);
            jitInfo.SetOSRInfo(patchpointInfo, ilOffset);
        }
#endif

        MethodDesc * pMethodForSecurity = jitInfo.GetMethodForSecurity(ftnHnd);

        //Since the check could trigger a demand, we have to do this every time.
        //This is actually an overly complicated way to make sure that a method can access all its arguments
        //and its return type.
        AccessCheckOptions::AccessCheckType accessCheckType = AccessCheckOptions::kNormalAccessibilityChecks;
        TypeHandle ownerTypeForSecurity = TypeHandle(pMethodForSecurity->GetMethodTable());
        DynamicResolver *pAccessContext = NULL;
        BOOL doAccessCheck = TRUE;
        if (pMethodForSecurity->IsDynamicMethod())
        {
            doAccessCheck = ModifyCheckForDynamicMethod(pMethodForSecurity->AsDynamicMethodDesc()->GetResolver(),
                                                        &ownerTypeForSecurity,
                                                        &accessCheckType, &pAccessContext);
        }
        if (doAccessCheck)
        {
            AccessCheckOptions accessCheckOptions(accessCheckType,
                                                  pAccessContext,
                                                  TRUE /*Throw on error*/,
                                                  pMethodForSecurity);

            AccessCheckContext accessContext(pMethodForSecurity, ownerTypeForSecurity.GetMethodTable());

            // We now do an access check from pMethodForSecurity to pMethodForSecurity, its sole purpose is to
            // verify that pMethodForSecurity/ownerTypeForSecurity has access to all its parameters.

            // ownerTypeForSecurity.GetMethodTable() can be null if the pMethodForSecurity is a DynamicMethod
            // associated with a TypeDesc (Array, Ptr, Ref, or FnPtr). That doesn't make any sense, but we will
            // just do an access check from a NULL context which means only public types are accessible.
            if (!ClassLoader::CanAccess(&accessContext,
                                        ownerTypeForSecurity.GetMethodTable(),
                                        ownerTypeForSecurity.GetAssembly(),
                                        pMethodForSecurity->GetAttrs(),
                                        pMethodForSecurity,
                                        NULL,
                                        accessCheckOptions))
            {
                EX_THROW(EEMethodException, (pMethodForSecurity));
            }
        }

        CorJitResult res;
        PBYTE nativeEntry;
        uint32_t sizeOfCode;

        {
            GCX_COOP();

            /* There is a double indirection to call compileMethod  - can we
               improve this with the new structure? */

#ifdef PERF_TRACK_METHOD_JITTIMES
            //Because we're not calling QPC enough.  I'm not going to track times if we're just importing.
            LARGE_INTEGER methodJitTimeStart = {0};
            QueryPerformanceCounter (&methodJitTimeStart);

#endif
            LOG((LF_CORDB, LL_EVERYTHING, "Calling invokeCompileMethod...\n"));

            res = invokeCompileMethod(jitMgr,
                                      &jitInfo,
                                      &methodInfo,
                                      flags,
                                      &nativeEntry,
                                      &sizeOfCode);

            LOG((LF_CORDB, LL_EVERYTHING, "Got through invokeCompileMethod\n"));

#if FEATURE_PERFMAP
            // Save the code size so that it can be reported to the perfmap.
            if (pSizeOfCode != NULL)
            {
                *pSizeOfCode = sizeOfCode;
            }
#endif

#ifdef PERF_TRACK_METHOD_JITTIMES
            //store the time in the string buffer.  Module name and token are unique enough.  Also, do not
            //capture importing time, just actual compilation time.
            {
                LARGE_INTEGER methodJitTimeStop;
                QueryPerformanceCounter(&methodJitTimeStop);

                SString moduleName;
                ftn->GetModule()->GetDomainAssembly()->GetPEAssembly()->GetPathOrCodeBase(moduleName);

                SString codeBase;
                codeBase.AppendPrintf("%s,0x%x,%d,%d\n",
                                 moduleName.GetUTF8(), //module name
                                 ftn->GetMemberDef(), //method token
                                 (unsigned)(methodJitTimeStop.QuadPart - methodJitTimeStart.QuadPart), //cycle count
                                 methodInfo.ILCodeSize //il size
                                );
                OutputDebugStringUtf8(codeBase.GetUTF8());
            }
#endif // PERF_TRACK_METHOD_JITTIMES

        }

        LOG((LF_JIT, LL_INFO10000, "Done Jitting method %s::%s  %s }\n",cls,name, ftn->m_pszDebugMethodSignature));

        if (SUCCEEDED(res))
        {
            jitInfo.WriteCode(jitMgr);
#if defined(DEBUGGING_SUPPORTED)
            // Note: if we're only importing (ie, verifying/
            // checking to make sure we could JIT, but not actually generating code (
            // eg, for inlining), then DON'T TELL THE DEBUGGER about this.
            if (!flags.IsSet(CORJIT_FLAGS::CORJIT_FLAG_MCJIT_BACKGROUND)
#ifdef FEATURE_STACK_SAMPLING
                && !flags.IsSet(CORJIT_FLAGS::CORJIT_FLAG_SAMPLING_JIT_BACKGROUND)
#endif // FEATURE_STACK_SAMPLING
               )
            {
                //
                // Notify the debugger that we have successfully jitted the function
                //
                if (g_pDebugInterface)
                {
                    if (!jitInfo.JitAgain())
                    {
                        g_pDebugInterface->JITComplete(nativeCodeVersion, (TADDR)nativeEntry);
                    }
                }
            }
#endif // DEBUGGING_SUPPORTED
        }
        else
        {
            jitInfo.BackoutJitData(jitMgr);
            ThrowExceptionForJit(res);
        }

        if (!nativeEntry)
            COMPlusThrow(kInvalidProgramException);

#if (defined(TARGET_AMD64) || defined(TARGET_ARM64))
        if (jitInfo.IsJumpStubOverflow())
        {
            // Backout and try again with fAllowRel32 == FALSE.
            jitInfo.BackoutJitData(jitMgr);

#ifdef TARGET_AMD64
            // Disallow rel32 relocs in future.
            g_fAllowRel32 = FALSE;

            fAllowRel32 = FALSE;
#endif // TARGET_AMD64
#ifdef TARGET_ARM64
            fForceJumpStubOverflow = FALSE;
#endif // TARGET_ARM64

            reserveForJumpStubs = jitInfo.GetReserveForJumpStubs();
            continue;
        }
#endif // (TARGET_AMD64 || TARGET_ARM64)

        LOG((LF_JIT, LL_INFO10000,
            "Jitted Entry at" FMT_ADDR "method %s::%s %s\n", DBG_ADDR(nativeEntry),
             ftn->m_pszDebugClassName, ftn->m_pszDebugMethodName, ftn->m_pszDebugMethodSignature));

#ifdef _DEBUG
        LPCUTF8 pszDebugClassName = ftn->m_pszDebugClassName;
        LPCUTF8 pszDebugMethodName = ftn->m_pszDebugMethodName;
        LPCUTF8 pszDebugMethodSignature = ftn->m_pszDebugMethodSignature;
#elif 0
        LPCUTF8 pszNamespace;
        LPCUTF8 pszDebugClassName = ftn->GetMethodTable()->GetFullyQualifiedNameInfo(&pszNamespace);
        LPCUTF8 pszDebugMethodName = ftn->GetName();
        LPCUTF8 pszDebugMethodSignature = "";
#endif

        //DbgPrintf("Jitted Entry at" FMT_ADDR "method %s::%s %s size %08x\n", DBG_ADDR(nativeEntry),
        //          pszDebugClassName, pszDebugMethodName, pszDebugMethodSignature, sizeOfCode);

        ClrFlushInstructionCache(nativeEntry, sizeOfCode);
        ret = (PCODE)nativeEntry;

#ifdef TARGET_ARM
        ret |= THUMB_CODE;
#endif

        // We are done
        break;
    }

#ifdef _DEBUG
    static BOOL fHeartbeat = -1;

    if (fHeartbeat == -1)
        fHeartbeat = CLRConfig::GetConfigValue(CLRConfig::INTERNAL_JitHeartbeat);

    if (fHeartbeat)
        printf(".");
#endif // _DEBUG

    timer.Stop();
    c100nsTicksInJit = timer.Elapsed100nsTicks();

    InterlockedExchangeAdd64((LONG64*)&g_c100nsTicksInJit, c100nsTicksInJit);
    t_c100nsTicksInJitForThread += c100nsTicksInJit;

    InterlockedExchangeAdd64((LONG64*)&g_cbILJitted, methodInfo.ILCodeSize);
    t_cbILJittedForThread += methodInfo.ILCodeSize;

    InterlockedIncrement64((LONG64*)&g_cMethodsJitted);
    t_cMethodsJittedForThread++;

    COOPERATIVE_TRANSITION_END();
    return ret;
}

#ifdef FEATURE_READYTORUN
CorInfoHelpFunc MapReadyToRunHelper(ReadyToRunHelper helperNum)
{
    LIMITED_METHOD_CONTRACT;

    switch (helperNum)
    {
#define HELPER(readyToRunHelper, corInfoHelpFunc, flags) \
    case readyToRunHelper:                                  return corInfoHelpFunc;
#include "readytorunhelpers.h"

    case READYTORUN_HELPER_GetString:                       return CORINFO_HELP_STRCNS;

    default:                                                return CORINFO_HELP_UNDEF;
    }
}

void ComputeGCRefMap(MethodTable * pMT, BYTE * pGCRefMap, size_t cbGCRefMap)
{
    STANDARD_VM_CONTRACT;

    ZeroMemory(pGCRefMap, cbGCRefMap);

    if (!pMT->ContainsPointers())
        return;

    CGCDesc* map = CGCDesc::GetCGCDescFromMT(pMT);
    CGCDescSeries* cur = map->GetHighestSeries();
    CGCDescSeries* last = map->GetLowestSeries();
    DWORD size = pMT->GetBaseSize();
    _ASSERTE(cur >= last);

    do
    {
        // offset to embedded references in this series must be
        // adjusted by the VTable pointer, when in the unboxed state.
        size_t offset = cur->GetSeriesOffset() - TARGET_POINTER_SIZE;
        size_t offsetStop = offset + cur->GetSeriesSize() + size;
        while (offset < offsetStop)
        {
            size_t bit = offset / TARGET_POINTER_SIZE;

            size_t index = bit / 8;
            _ASSERTE(index < cbGCRefMap);
            pGCRefMap[index] |= (1 << (bit & 7));

            offset += TARGET_POINTER_SIZE;
        }
        cur--;
    } while (cur >= last);
}

//
// Type layout check verifies that there was no incompatible change in the value type layout.
// If there was one, we will fall back to JIT instead of using the pre-generated code from the ready to run image.
// This should be rare situation. Changes in value type layout not common.
//
// The following properties of the value type layout are checked:
// - Size
// - HFA-ness (on platform that support HFAs)
// - Alignment
// - Position of GC references
//
BOOL TypeLayoutCheck(MethodTable * pMT, PCCOR_SIGNATURE pBlob, BOOL printDiff)
{
    STANDARD_VM_CONTRACT;

    SigPointer p(pBlob);
    IfFailThrow(p.SkipExactlyOne());

    uint32_t dwFlags;
    IfFailThrow(p.GetData(&dwFlags));

    BOOL result = TRUE;

    // Size is checked unconditionally
    uint32_t dwExpectedSize;
    IfFailThrow(p.GetData(&dwExpectedSize));

    DWORD dwActualSize = pMT->GetNumInstanceFieldBytes();
    if (dwExpectedSize != dwActualSize)
    {
        if (printDiff)
        {
            result = FALSE;

            DefineFullyQualifiedNameForClass();
            printf("Type %s: expected size 0x%08x, actual size 0x%08x\n",
                GetFullyQualifiedNameForClass(pMT), dwExpectedSize, dwActualSize);
        }
        else
        {
            return FALSE;
        }
    }

#ifdef FEATURE_HFA
    if (dwFlags & READYTORUN_LAYOUT_HFA)
    {
        uint32_t dwExpectedHFAType;
        IfFailThrow(p.GetData(&dwExpectedHFAType));

        DWORD dwActualHFAType = pMT->GetHFAType();
        if (dwExpectedHFAType != dwActualHFAType)
        {
            if (printDiff)
            {
                result = FALSE;

                DefineFullyQualifiedNameForClass();
                printf("Type %s: expected HFA type %08x, actual %08x\n",
                    GetFullyQualifiedNameForClass(pMT), dwExpectedHFAType, dwActualHFAType);
            }
            else
            {
                return FALSE;
            }
        }
    }
    else
    {
        if (pMT->IsHFA())
        {
            if (printDiff)
            {
                result = FALSE;

                DefineFullyQualifiedNameForClass();
                printf("Type %s: type is HFA but READYTORUN_LAYOUT_HFA flag is not set\n",
                    GetFullyQualifiedNameForClass(pMT));
            }
            else
            {
                return FALSE;
            }
        }
    }
#else
    _ASSERTE(!(dwFlags & READYTORUN_LAYOUT_HFA));
#endif

    if (dwFlags & READYTORUN_LAYOUT_Alignment)
    {
        uint32_t dwExpectedAlignment = TARGET_POINTER_SIZE;
        if (!(dwFlags & READYTORUN_LAYOUT_Alignment_Native))
        {
            IfFailThrow(p.GetData(&dwExpectedAlignment));
        }

        DWORD dwActualAlignment = CEEInfo::getClassAlignmentRequirementStatic(pMT);
        if (dwExpectedAlignment != dwActualAlignment)
        {
            if (printDiff)
            {
                result = FALSE;

                DefineFullyQualifiedNameForClass();
                printf("Type %s: expected alignment 0x%08x, actual 0x%08x\n",
                    GetFullyQualifiedNameForClass(pMT), dwExpectedAlignment, dwActualAlignment);
            }
            else
            {
                return FALSE;
            }
        }

    }

    if (dwFlags & READYTORUN_LAYOUT_GCLayout)
    {
        if (dwFlags & READYTORUN_LAYOUT_GCLayout_Empty)
        {
            if (pMT->ContainsPointers())
            {
                if (printDiff)
                {
                    result = FALSE;

                    DefineFullyQualifiedNameForClass();
                    printf("Type %s contains pointers but READYTORUN_LAYOUT_GCLayout_Empty is set\n",
                        GetFullyQualifiedNameForClass(pMT));
                }
                else
                {
                    return FALSE;
                }
            }
        }
        else
        {
            size_t cbGCRefMap = (dwActualSize / TARGET_POINTER_SIZE + 7) / 8;
            _ASSERTE(cbGCRefMap > 0);

            BYTE * pGCRefMap = (BYTE *)_alloca(cbGCRefMap);

            ComputeGCRefMap(pMT, pGCRefMap, cbGCRefMap);

            if (memcmp(pGCRefMap, p.GetPtr(), cbGCRefMap) != 0)
            {
                if (printDiff)
                {
                    result = FALSE;

                    DefineFullyQualifiedNameForClass();
                    printf("Type %s: GC refmap content doesn't match\n",
                        GetFullyQualifiedNameForClass(pMT));
                }
                else
                {
                    return FALSE;
                }
            }
        }
    }

    return result;
}

#endif // FEATURE_READYTORUN

bool IsInstructionSetSupported(CORJIT_FLAGS jitFlags, ReadyToRunInstructionSet r2rInstructionSet)
{
    CORINFO_InstructionSet instructionSet = InstructionSetFromR2RInstructionSet(r2rInstructionSet);
    return jitFlags.IsSet(instructionSet);
}

BOOL LoadDynamicInfoEntry(Module *currentModule,
                          RVA fixupRva,
                          SIZE_T *entry,
                          BOOL mayUsePrecompiledNDirectMethods)
{
    STANDARD_VM_CONTRACT;

    PCCOR_SIGNATURE pBlob = currentModule->GetNativeFixupBlobData(fixupRva);

    BYTE kind = *pBlob++;

    Module * pInfoModule = currentModule;

    if (kind & ENCODE_MODULE_OVERRIDE)
    {
        pInfoModule = currentModule->GetModuleFromIndex(CorSigUncompressData(pBlob));
        kind &= ~ENCODE_MODULE_OVERRIDE;
    }

    MethodDesc * pMD = NULL;

    PCCOR_SIGNATURE pSig;
    DWORD cSig;

    size_t result = 0;

    switch (kind)
    {
    case ENCODE_MODULE_HANDLE:
        result = (size_t)pInfoModule;
        break;

    case ENCODE_TYPE_HANDLE:
    case ENCODE_TYPE_DICTIONARY:
        {
            TypeHandle th = ZapSig::DecodeType(currentModule, pInfoModule, pBlob);

            if (!th.IsTypeDesc())
            {
                if (currentModule->IsReadyToRun())
                {
                    // We do not emit activation fixups for version resilient references. Activate the target explicitly.
                    th.AsMethodTable()->EnsureInstanceActive();
                }
            }

            result = (size_t)th.AsPtr();
        }
        break;

    case ENCODE_METHOD_HANDLE:
    case ENCODE_METHOD_DICTIONARY:
        {
            MethodDesc * pMD = ZapSig::DecodeMethod(currentModule, pInfoModule, pBlob);

            if (currentModule->IsReadyToRun())
            {
                // We do not emit activation fixups for version resilient references. Activate the target explicitly.
                pMD->EnsureActive();
            }

            result = (size_t)pMD;
        }
        break;

    case ENCODE_FIELD_HANDLE:
        result = (size_t) ZapSig::DecodeField(currentModule, pInfoModule, pBlob);
        break;

    case ENCODE_STRING_HANDLE:
        {
            // We need to update strings atomically (due to NoStringInterning attribute). Note
            // that modules with string interning dont really need this, as the hash tables have
            // their own locking, but dont add more complexity for what will be the non common
            // case.

            // We will have to lock and update the entry. (this is really a double check, where
            // the first check is done in the caller of this function)
            DWORD rid = CorSigUncompressData(pBlob);
            if (rid == 0)
            {
                // Empty string
                result = (size_t)StringObject::GetEmptyStringRefPtr();
            }
            else
            {
                CrstHolder ch(pInfoModule->GetFixupCrst());

                if (*entry != NULL)
                {
                    // We lost the race, just return
                    return TRUE;
                }

                result = (size_t) pInfoModule->ResolveStringRef(TokenFromRid(rid, mdtString), currentModule->GetDomain());
            }
        }
        break;

    case ENCODE_VARARGS_SIG:
        {
            mdSignature token = TokenFromRid(
                                    CorSigUncompressData(pBlob),
                                    mdtSignature);

            IfFailThrow(pInfoModule->GetMDImport()->GetSigFromToken(token, &cSig, &pSig));

            goto VarArgs;
        }
        break;

    case ENCODE_VARARGS_METHODREF:
        {
            mdSignature token = TokenFromRid(
                                    CorSigUncompressData(pBlob),
                                    mdtMemberRef);

            LPCSTR szName_Ignore;
            IfFailThrow(pInfoModule->GetMDImport()->GetNameAndSigOfMemberRef(token, &pSig, &cSig, &szName_Ignore));

            goto VarArgs;
        }
        break;

    case ENCODE_VARARGS_METHODDEF:
        {
            mdSignature token = TokenFromRid(
                                    CorSigUncompressData(pBlob),
                                    mdtMethodDef);

            IfFailThrow(pInfoModule->GetMDImport()->GetSigOfMethodDef(token, &cSig, &pSig));
        }
        {
        VarArgs:
            result = (size_t) CORINFO_VARARGS_HANDLE(currentModule->GetVASigCookie(Signature(pSig, cSig)));
        }
        break;

    case ENCODE_METHOD_ENTRY_DEF_TOKEN:
        {
            mdToken MethodDef = TokenFromRid(CorSigUncompressData(pBlob), mdtMethodDef);
            pMD = MemberLoader::GetMethodDescFromMethodDef(pInfoModule, MethodDef, FALSE);

            pMD->PrepareForUseAsADependencyOfANativeImage();

            if (currentModule->IsReadyToRun())
            {
                // We do not emit activation fixups for version resilient references. Activate the target explicitly.
                pMD->EnsureActive();
            }

            goto MethodEntry;
        }

    case ENCODE_METHOD_ENTRY_REF_TOKEN:
        {
            SigTypeContext typeContext;
            mdToken MemberRef = TokenFromRid(CorSigUncompressData(pBlob), mdtMemberRef);
            FieldDesc * pFD = NULL;
            TypeHandle th;

            MemberLoader::GetDescFromMemberRef(pInfoModule, MemberRef, &pMD, &pFD, &typeContext, FALSE /* strict metadata checks */, &th);
            _ASSERTE(pMD != NULL);

            pMD->PrepareForUseAsADependencyOfANativeImage();

            if (currentModule->IsReadyToRun())
            {
                // We do not emit activation fixups for version resilient references. Activate the target explicitly.
                pMD->EnsureActive();
            }

            goto MethodEntry;
        }

    case ENCODE_METHOD_ENTRY:
        {
            pMD = ZapSig::DecodeMethod(currentModule, pInfoModule, pBlob);

            if (currentModule->IsReadyToRun())
            {
                // We do not emit activation fixups for version resilient references. Activate the target explicitly.
                pMD->EnsureActive();
            }

        MethodEntry:
            result = pMD->GetMultiCallableAddrOfCode(CORINFO_ACCESS_ANY);
        }
        break;

    case ENCODE_SYNC_LOCK:
        {
            TypeHandle th = ZapSig::DecodeType(currentModule, pInfoModule, pBlob);

            result = (size_t) GetClassSync(th.AsMethodTable());
        }
        break;

    case ENCODE_INDIRECT_PINVOKE_TARGET:
        {
            MethodDesc *pMethod = ZapSig::DecodeMethod(currentModule, pInfoModule, pBlob);

            _ASSERTE(pMethod->IsNDirect());
            NDirectMethodDesc *pMD = (NDirectMethodDesc*)pMethod;
            result = (size_t)(LPVOID)&(pMD->GetWriteableData()->m_pNDirectTarget);
        }
        break;

    case ENCODE_PINVOKE_TARGET:
        {
            if (mayUsePrecompiledNDirectMethods)
            {
                MethodDesc *pMethod = ZapSig::DecodeMethod(currentModule, pInfoModule, pBlob);

                _ASSERTE(pMethod->IsNDirect());
                result = (size_t)(LPVOID)NDirectMethodDesc::ResolveAndSetNDirectTarget((NDirectMethodDesc*)pMethod);
            }
            else
            {
                return FALSE;
            }
        }
        break;

#if defined(PROFILING_SUPPORTED)
    case ENCODE_PROFILING_HANDLE:
        {
            MethodDesc *pMethod = ZapSig::DecodeMethod(currentModule, pInfoModule, pBlob);

            // methods with no metadata behind cannot be exposed to tools expecting metadata (profiler, debugger...)
            // they shouldnever come here as they are called out in GetCompileFlag
            _ASSERTE(!pMethod->IsNoMetadata());

            FunctionID funId = (FunctionID)pMethod;

            BOOL bHookFunction = TRUE;
            CORINFO_PROFILING_HANDLE profilerHandle = (CORINFO_PROFILING_HANDLE)funId;

            {
                BEGIN_PROFILER_CALLBACK(CORProfilerFunctionIDMapperEnabled());
                profilerHandle = (CORINFO_PROFILING_HANDLE)(&g_profControlBlock)->EEFunctionIDMapper(funId, &bHookFunction);
                END_PROFILER_CALLBACK();
            }

            // Profiling handle is opaque token. It does not have to be aligned thus we can not store it in the same location as token.
            *(entry+kZapProfilingHandleImportValueIndexClientData) = (SIZE_T)profilerHandle;

            if (bHookFunction)
            {
                *(entry+kZapProfilingHandleImportValueIndexEnterAddr) = (SIZE_T)(void *)hlpDynamicFuncTable[DYNAMIC_CORINFO_HELP_PROF_FCN_ENTER].pfnHelper;
                *(entry+kZapProfilingHandleImportValueIndexLeaveAddr) = (SIZE_T)(void *)hlpDynamicFuncTable[DYNAMIC_CORINFO_HELP_PROF_FCN_LEAVE].pfnHelper;
                *(entry+kZapProfilingHandleImportValueIndexTailcallAddr) = (SIZE_T)(void *)hlpDynamicFuncTable[DYNAMIC_CORINFO_HELP_PROF_FCN_TAILCALL].pfnHelper;
            }
            else
            {
                *(entry+kZapProfilingHandleImportValueIndexEnterAddr) = (SIZE_T)(void *)JIT_ProfilerEnterLeaveTailcallStub;
                *(entry+kZapProfilingHandleImportValueIndexLeaveAddr) = (SIZE_T)(void *)JIT_ProfilerEnterLeaveTailcallStub;
                *(entry+kZapProfilingHandleImportValueIndexTailcallAddr) = (SIZE_T)(void *)JIT_ProfilerEnterLeaveTailcallStub;
            }
        }
        break;
#endif // PROFILING_SUPPORTED

    case ENCODE_STATIC_FIELD_ADDRESS:
        {
            FieldDesc *pField = ZapSig::DecodeField(currentModule, pInfoModule, pBlob);

            pField->GetEnclosingMethodTable()->CheckRestore();

            // We can take address of RVA field only since ngened code is domain neutral
            _ASSERTE(pField->IsRVA());

            // Field address is not aligned thus we can not store it in the same location as token.
            *(entry+1) = (size_t)pField->GetStaticAddressHandle(NULL);
        }
        break;

    case ENCODE_VIRTUAL_ENTRY_SLOT:
        {
            DWORD slot = CorSigUncompressData(pBlob);

            TypeHandle ownerType = ZapSig::DecodeType(currentModule, pInfoModule, pBlob);

            LOG((LF_ZAP, LL_INFO100000, "     Fixup stub dispatch\n"));

            VirtualCallStubManager * pMgr = currentModule->GetLoaderAllocator()->GetVirtualCallStubManager();

            // <REVISIT_TODO>
            // We should be generating a stub indirection here, but the zapper already uses one level
            // of indirection, i.e. we would have to return IAT_PPVALUE to the JIT, and on the whole the JITs
            // aren't quite set up to accept that. Furthermore the call sequences would be different - at
            // the moment an indirection cell uses "call [cell-addr]" on x86, and instead we would want the
            // euqivalent of "call [[call-addr]]".  This could perhaps be implemented as "call [eax]" </REVISIT_TODO>
            result = pMgr->GetCallStub(ownerType, slot);
        }
        break;

    case ENCODE_CLASS_ID_FOR_STATICS:
        {
            TypeHandle th = ZapSig::DecodeType(currentModule, pInfoModule, pBlob);

            MethodTable * pMT = th.AsMethodTable();
            if (pMT->IsDynamicStatics())
            {
                result = pMT->GetModuleDynamicEntryID();
            }
            else
            {
                result = pMT->GetClassIndex();
            }
        }
        break;

    case ENCODE_MODULE_ID_FOR_STATICS:
        {
            result = pInfoModule->GetModuleID();
        }
        break;

    case ENCODE_MODULE_ID_FOR_GENERIC_STATICS:
        {
            TypeHandle th = ZapSig::DecodeType(currentModule, pInfoModule, pBlob);

            MethodTable * pMT = th.AsMethodTable();

            result = pMT->GetModuleForStatics()->GetModuleID();
        }
        break;

    case ENCODE_ACTIVE_DEPENDENCY:
        {
            Module* pModule = currentModule->GetModuleFromIndex(CorSigUncompressData(pBlob));

            STRESS_LOG3(LF_ZAP,LL_INFO10000,"Modules are: %08x,%08x,%08x",currentModule,pInfoModule,pModule);
            pInfoModule->AddActiveDependency(pModule, FALSE);
        }
        break;

#ifdef FEATURE_READYTORUN
    case ENCODE_READYTORUN_HELPER:
        {
            DWORD helperNum = CorSigUncompressData(pBlob);

            CorInfoHelpFunc corInfoHelpFunc = MapReadyToRunHelper((ReadyToRunHelper)helperNum);
            if (corInfoHelpFunc != CORINFO_HELP_UNDEF)
            {
                result = (size_t)CEEJitInfo::getHelperFtnStatic(corInfoHelpFunc);
            }
            else
            {
                switch (helperNum)
                {
                case READYTORUN_HELPER_Module:
                    {
                        Module * pPrevious = InterlockedCompareExchangeT((Module **)entry, pInfoModule, NULL);
                        if (pPrevious != pInfoModule && pPrevious != NULL)
                            COMPlusThrowHR(COR_E_FILELOAD, IDS_NATIVE_IMAGE_CANNOT_BE_LOADED_MULTIPLE_TIMES, pInfoModule->GetPath());
                        return TRUE;
                    }
                    break;

                case READYTORUN_HELPER_GSCookie:
                    result = (size_t)GetProcessGSCookie();
                    break;

                case READYTORUN_HELPER_IndirectTrapThreads:
                    result = (size_t)&g_TrapReturningThreads;
                    break;

                case READYTORUN_HELPER_DelayLoad_MethodCall:
                    result = (size_t)GetEEFuncEntryPoint(DelayLoad_MethodCall);
                    break;

                case READYTORUN_HELPER_DelayLoad_Helper:
                    result = (size_t)GetEEFuncEntryPoint(DelayLoad_Helper);
                    break;

                case READYTORUN_HELPER_DelayLoad_Helper_Obj:
                    result = (size_t)GetEEFuncEntryPoint(DelayLoad_Helper_Obj);
                    break;

                case READYTORUN_HELPER_DelayLoad_Helper_ObjObj:
                    result = (size_t)GetEEFuncEntryPoint(DelayLoad_Helper_ObjObj);
                    break;

                default:
                    STRESS_LOG1(LF_ZAP, LL_WARNING, "Unknown READYTORUN_HELPER %d\n", helperNum);
                    _ASSERTE(!"Unknown READYTORUN_HELPER");
                    return FALSE;
                }
            }
        }
        break;

    case ENCODE_FIELD_OFFSET:
        {
            FieldDesc * pFD = ZapSig::DecodeField(currentModule, pInfoModule, pBlob);
            _ASSERTE(!pFD->IsStatic());
            _ASSERTE(!pFD->IsFieldOfValueType());

            DWORD dwOffset = (DWORD)sizeof(Object) + pFD->GetOffset();

            if (dwOffset > MAX_UNCHECKED_OFFSET_FOR_NULL_OBJECT)
                return FALSE;
            result = dwOffset;
        }
        break;

    case ENCODE_FIELD_BASE_OFFSET:
        {
            TypeHandle th = ZapSig::DecodeType(currentModule, pInfoModule, pBlob);

            MethodTable * pMT = th.AsMethodTable();
            _ASSERTE(!pMT->IsValueType());

            DWORD dwOffsetBase = ReadyToRunInfo::GetFieldBaseOffset(pMT);
            if (dwOffsetBase > MAX_UNCHECKED_OFFSET_FOR_NULL_OBJECT)
                return FALSE;
            result = dwOffsetBase;
        }
        break;

    case ENCODE_CHECK_TYPE_LAYOUT:
    case ENCODE_VERIFY_TYPE_LAYOUT:
        {
            TypeHandle th = ZapSig::DecodeType(currentModule, pInfoModule, pBlob);
            MethodTable * pMT = th.AsMethodTable();
            _ASSERTE(pMT->IsValueType());

            if (!TypeLayoutCheck(pMT, pBlob, /* printDiff */ kind == ENCODE_VERIFY_TYPE_LAYOUT))
            {
                if (kind == ENCODE_CHECK_TYPE_LAYOUT)
                {
                    return FALSE;
                }
                else
                {
                    // Verification failures are failfast events
                    DefineFullyQualifiedNameForClassW();
                    SString fatalErrorString;
                    fatalErrorString.Printf(W("Verify_TypeLayout '%s' failed to verify type layout"),
                        GetFullyQualifiedNameForClassW(pMT));

#ifdef _DEBUG
                    {
                        StackSString buf;
                        buf.SetAndConvertToUTF8(fatalErrorString.GetUnicode());
                        _ASSERTE_MSG(false, buf.GetUTF8());
                        // Run through the type layout logic again, after the assert, makes debugging easy
                        TypeLayoutCheck(pMT, pBlob, /* printDiff */ TRUE);
                    }
#endif

                    EEPOLICY_HANDLE_FATAL_ERROR_WITH_MESSAGE(-1, fatalErrorString.GetUnicode());
                    return FALSE;
                }
            }

            result = 1;
        }
        break;

    case ENCODE_CHECK_FIELD_OFFSET:
        {
            DWORD dwExpectedOffset = CorSigUncompressData(pBlob);

            FieldDesc * pFD = ZapSig::DecodeField(currentModule, pInfoModule, pBlob);
            _ASSERTE(!pFD->IsStatic());

            DWORD dwOffset = pFD->GetOffset();
            if (!pFD->IsFieldOfValueType())
                dwOffset += sizeof(Object);

            if (dwExpectedOffset != dwOffset)
                return FALSE;

            result = 1;
        }
        break;

    case ENCODE_VERIFY_FIELD_OFFSET:
        {
            DWORD baseOffset = CorSigUncompressData(pBlob);
            DWORD fieldOffset = CorSigUncompressData(pBlob);
            FieldDesc* pField = ZapSig::DecodeField(currentModule, pInfoModule, pBlob);
            MethodTable *pEnclosingMT = pField->GetApproxEnclosingMethodTable();
            pEnclosingMT->CheckRestore();
            DWORD actualFieldOffset = pField->GetOffset();
            if (!pField->IsStatic() && !pField->IsFieldOfValueType())
            {
                actualFieldOffset += sizeof(Object);
            }

            DWORD actualBaseOffset = 0;
            if (!pField->IsStatic() &&
                pEnclosingMT->GetParentMethodTable() != NULL &&
                !pEnclosingMT->IsValueType())
            {
                actualBaseOffset = ReadyToRunInfo::GetFieldBaseOffset(pEnclosingMT);
            }

            if (baseOffset == 0)
            {
                // Relative verification of just the field offset when the base class
                // is outside of the current R2R version bubble
                actualFieldOffset -= actualBaseOffset;
                actualBaseOffset = 0;
            }

            if ((fieldOffset != actualFieldOffset) || (baseOffset != actualBaseOffset))
            {
                // Verification failures are failfast events
                DefineFullyQualifiedNameForClassW();
                SString ssFieldName(SString::Utf8, pField->GetName());

                SString fatalErrorString;
                fatalErrorString.Printf(W("Verify_FieldOffset '%s.%s' Field offset %d!=%d(actual) || baseOffset %d!=%d(actual)"),
                    GetFullyQualifiedNameForClassW(pEnclosingMT),
                    ssFieldName.GetUnicode(),
                    fieldOffset,
                    actualFieldOffset,
                    baseOffset,
                    actualBaseOffset);

#ifdef _DEBUG
                {
                    StackSString buf;
                    buf.SetAndConvertToUTF8(fatalErrorString.GetUnicode());
                    _ASSERTE_MSG(false, buf.GetUTF8());
                }
#endif

                EEPOLICY_HANDLE_FATAL_ERROR_WITH_MESSAGE(-1, fatalErrorString.GetUnicode());
                return FALSE;
            }
            result = 1;
        }
        break;

    case ENCODE_VERIFY_VIRTUAL_FUNCTION_OVERRIDE:
    case ENCODE_CHECK_VIRTUAL_FUNCTION_OVERRIDE:
        {
            PCCOR_SIGNATURE updatedSignature = pBlob;

            ReadyToRunVirtualFunctionOverrideFlags flags = (ReadyToRunVirtualFunctionOverrideFlags)CorSigUncompressData(updatedSignature);

            SigTypeContext typeContext;    // empty context is OK: encoding should not contain type variables.
            ZapSig::Context zapSigContext(pInfoModule, (void *)currentModule, ZapSig::NormalTokens);
            MethodDesc *pDeclMethod = ZapSig::DecodeMethod(pInfoModule, updatedSignature, &typeContext, &zapSigContext, NULL, NULL, NULL, &updatedSignature, TRUE);
            TypeHandle thImpl = ZapSig::DecodeType(currentModule, pInfoModule, updatedSignature, CLASS_LOADED, &updatedSignature);

            MethodDesc *pImplMethodCompiler = NULL;

            if ((flags & READYTORUN_VIRTUAL_OVERRIDE_VirtualFunctionOverriden) != 0)
            {
                pImplMethodCompiler = ZapSig::DecodeMethod(currentModule, pInfoModule, updatedSignature);
            }

            MethodDesc *pImplMethodRuntime;
            if (pDeclMethod->IsInterface())
            {
                if (!thImpl.CanCastTo(pDeclMethod->GetMethodTable()))
                {
                    MethodTable *pInterfaceTypeCanonical = pDeclMethod->GetMethodTable()->GetCanonicalMethodTable();

                    // Its possible for the decl method to need to be found on the only canonically compatible interface on the owning type
                    MethodTable::InterfaceMapIterator it = thImpl.GetMethodTable()->IterateInterfaceMap();
                    while (it.Next())
                    {
                        MethodTable *pItfInMap = it.GetInterface(thImpl.GetMethodTable());
                        if (pInterfaceTypeCanonical == pItfInMap->GetCanonicalMethodTable())
                        {
                            pDeclMethod = MethodDesc::FindOrCreateAssociatedMethodDesc(pDeclMethod, pItfInMap, FALSE, pDeclMethod->GetMethodInstantiation(), FALSE, TRUE);
                            break;
                        }
                    }
                }
                DispatchSlot slot = thImpl.GetMethodTable()->FindDispatchSlotForInterfaceMD(pDeclMethod, /*throwOnConflict*/ FALSE);
                pImplMethodRuntime = slot.GetMethodDesc();
            }
            else
            {
                MethodTable *pCheckMT = thImpl.GetMethodTable();
                MethodTable *pBaseMT = pDeclMethod->GetMethodTable();
                WORD slot = pDeclMethod->GetSlot();

                while (pCheckMT != nullptr)
                {
                    if (pCheckMT->HasSameTypeDefAs(pBaseMT))
                    {
                        break;
                    }

                    pCheckMT = pCheckMT->GetParentMethodTable();
                }

                if (pCheckMT == nullptr)
                {
                    pImplMethodRuntime = NULL;
                }
                else if (IsMdFinal(pDeclMethod->GetAttrs()))
                {
                    pImplMethodRuntime = pDeclMethod;
                }
                else
                {
                    _ASSERTE(slot < pBaseMT->GetNumVirtuals());
                    pImplMethodRuntime = thImpl.GetMethodTable()->GetMethodDescForSlot(slot);
                }
            }

            if (pImplMethodRuntime != pImplMethodCompiler)
            {
                if (kind == ENCODE_CHECK_VIRTUAL_FUNCTION_OVERRIDE)
                {
                    return FALSE;
                }
                else
                {
                    // Verification failures are failfast events
                    DefineFullyQualifiedNameForClassW();
                    SString methodNameDecl;
                    SString methodNameImplRuntime(W("(NULL)"));
                    SString methodNameImplCompiler(W("(NULL)"));

                    pDeclMethod->GetFullMethodInfo(methodNameDecl);

                    if (pImplMethodRuntime != NULL)
                    {
                        methodNameImplRuntime.Clear();
                        pImplMethodRuntime->GetFullMethodInfo(methodNameImplRuntime);
                    }

                    if (pImplMethodCompiler != NULL)
                    {
                        methodNameImplCompiler.Clear();
                        pImplMethodCompiler->GetFullMethodInfo(methodNameImplCompiler);
                    }

                    SString fatalErrorString;
                    fatalErrorString.Printf(W("Verify_VirtualFunctionOverride Decl Method '%s' on type '%s' is '%s'(actual) instead of expected '%s'(from compiler)"),
                        methodNameDecl.GetUnicode(),
                        GetFullyQualifiedNameForClassW(thImpl.GetMethodTable()),
                        methodNameImplRuntime.GetUnicode(),
                        methodNameImplCompiler.GetUnicode());

#ifdef _DEBUG
                    {
                        StackSString buf;
                        buf.SetAndConvertToUTF8(fatalErrorString.GetUnicode());
                        _ASSERTE_MSG(false, buf.GetUTF8());
                    }
#endif
                    _ASSERTE(!IsDebuggerPresent() && "Stop on assert here instead of fatal error for ease of live debugging");

                    EEPOLICY_HANDLE_FATAL_ERROR_WITH_MESSAGE(-1, fatalErrorString.GetUnicode());
                    return FALSE;

                }
            }

            result = 1;
        }
        break;


    case ENCODE_CHECK_INSTRUCTION_SET_SUPPORT:
        {
            DWORD dwInstructionSetCount = CorSigUncompressData(pBlob);
            CORJIT_FLAGS corjitFlags = ExecutionManager::GetEEJitManager()->GetCPUCompileFlags();

            for (DWORD dwinstructionSetIndex = 0; dwinstructionSetIndex < dwInstructionSetCount; dwinstructionSetIndex++)
            {
                DWORD instructionSetEncoded = CorSigUncompressData(pBlob);
                bool mustInstructionSetBeSupported = !!(instructionSetEncoded & 1);
                ReadyToRunInstructionSet instructionSet = (ReadyToRunInstructionSet)(instructionSetEncoded >> 1);
                if (IsInstructionSetSupported(corjitFlags, instructionSet) != mustInstructionSetBeSupported)
                {
                    return FALSE;
                }
            }
            result = 1;
        }
        break;
#endif // FEATURE_READYTORUN

<<<<<<< HEAD
    case ENCODE_CHECK_IL_BODY:
    case ENCODE_VERIFY_IL_BODY:
        {
            DWORD dwBlobSize = CorSigUncompressData(pBlob);
            const uint8_t *const pBlobStart = pBlob;
            pBlob += dwBlobSize;    
            StackSArray<TypeHandle> types;
            DWORD cTypes = CorSigUncompressData(pBlob);
            bool fail = false;

            for (DWORD iType = 0; iType < cTypes && !fail; iType++)
            {
                if (kind == ENCODE_CHECK_IL_BODY)
                {
                    EX_TRY
                    {
                        types.Append(ZapSig::DecodeType(currentModule, pInfoModule, pBlob, CLASS_LOAD_APPROXPARENTS, &pBlob));
                    }
                    EX_CATCH
                    {
                        fail = true;
                    }
                    EX_END_CATCH(SwallowAllExceptions)

                }
                else
                {
                    types.Append(ZapSig::DecodeType(currentModule, pInfoModule, pBlob, CLASS_LOAD_APPROXPARENTS, &pBlob));
                }
            }

            MethodDesc *pMDCompare = NULL;
            
            if (!fail)
            {
                if (kind == ENCODE_CHECK_IL_BODY)
                {
                    EX_TRY
                    {
                        pMDCompare = ZapSig::DecodeMethod(currentModule, pInfoModule, pBlob);
                    }
                    EX_CATCH
                    {
                        fail = true;
                    }
                    EX_END_CATCH(SwallowAllExceptions)
                }
                else
                {
                    pMDCompare = ZapSig::DecodeMethod(currentModule, pInfoModule, pBlob);
                }
            }

            ReadyToRunStandaloneMethodMetadata *pMethodMetadata = NULL;
            if (!fail)
            {
                pMethodMetadata = GetReadyToRunStandaloneMethodMetadata(pMDCompare);
                if (pMethodMetadata == NULL)
                    fail = true;

                fail = fail || (pMethodMetadata->cByteData != dwBlobSize);
            }
            
            if (!fail)
            {
                fail = 0 != memcmp(pBlobStart, pMethodMetadata->pByteData, dwBlobSize);
            }

            if (!fail)
            {
                fail = cTypes != pMethodMetadata->cTypes;
            }

            if (!fail)
            {
                for (COUNT_T i = 0; i < cTypes && !fail; i++)
                {
                    fail = types[i] != pMethodMetadata->pTypes[i];
                }
            }

            if (!fail && !currentModule->GetReadyToRunInfo()->IsForbidProcessMoreILBodyFixups())
            {
                result = (size_t)pMDCompare;
            }
            else
            {
                if (kind == ENCODE_CHECK_IL_BODY || (!fail && currentModule->GetReadyToRunInfo()->IsForbidProcessMoreILBodyFixups()))
                {
                    return FALSE;
                }
                else
                {
                    DefineFullyQualifiedNameForClassW();
                    SString methodName;
                    pMDCompare->GetFullMethodInfo(methodName);
                    void* compileTimeTypes = types.OpenRawBuffer();

                    int runtimeMethodDataSize = pMethodMetadata != NULL ? (int)pMethodMetadata->cByteData : 0;
                    void* runtimeMethodData = pMethodMetadata != NULL ? (void*)pMethodMetadata->pByteData : (void*)NULL;

                    int runtimeTypeCount = pMethodMetadata != NULL ? (int)pMethodMetadata->cTypes : 0;
                    void* runtimeTypeData = pMethodMetadata != NULL ? (void*)pMethodMetadata->pTypes : (void*)NULL;

                    SString fatalErrorString;
                    fatalErrorString.Printf(W("VERIFY_IL_BODY Method '%s' type '%s' does not match IL body expected DEBUGINFO MethodData {%d} {%p} RuntimeMethodData {%d} {%p} Types {%d} {%p} RuntimeTypes {%d} {%p}"),
                        methodName.GetUnicode(),
                        GetFullyQualifiedNameForClassW(pMDCompare->GetMethodTable()),
                        (int)dwBlobSize, pBlobStart,
                        runtimeMethodDataSize, runtimeMethodData,
                        (int)cTypes, compileTimeTypes,
                        runtimeTypeCount, runtimeTypeData
                        );

#ifdef _DEBUG
                    {
                        StackSString buf;
                        buf.SetAndConvertToUTF8(fatalErrorString.GetUnicode());
                        _ASSERTE_MSG(false, buf.GetUTF8());
                    }
#endif
                    _ASSERTE(!IsDebuggerPresent() && "Stop on assert here instead of fatal error for ease of live debugging");
=======
>>>>>>> c9007c8c

    default:
        STRESS_LOG1(LF_ZAP, LL_WARNING, "Unknown FIXUP_BLOB_KIND %d\n", kind);
        _ASSERTE(!"Unknown FIXUP_BLOB_KIND");
        return FALSE;
    }

    MemoryBarrier();
    *entry = result;

    return TRUE;
}

bool CEEInfo::getTailCallHelpersInternal(CORINFO_RESOLVED_TOKEN* callToken,
                                         CORINFO_SIG_INFO* sig,
                                         CORINFO_GET_TAILCALL_HELPERS_FLAGS flags,
                                         CORINFO_TAILCALL_HELPERS* pResult)
{
    MethodDesc* pTargetMD = NULL;

    if (callToken != NULL)
    {
        pTargetMD = (MethodDesc*)callToken->hMethod;
        _ASSERTE(pTargetMD != NULL);

        if (pTargetMD->IsWrapperStub())
        {
            pTargetMD = pTargetMD->GetWrappedMethodDesc();
        }

        // We currently do not handle generating the proper call to managed
        // varargs methods.
        if (pTargetMD->IsVarArg())
        {
            return false;
        }
    }

    SigTypeContext typeCtx;
    GetTypeContext(&sig->sigInst, &typeCtx);

    MetaSig msig(sig->pSig, sig->cbSig, GetModule(sig->scope), &typeCtx);

    bool isCallvirt = (flags & CORINFO_TAILCALL_IS_CALLVIRT) != 0;
    bool isThisArgByRef = (flags & CORINFO_TAILCALL_THIS_ARG_IS_BYREF) != 0;

    MethodDesc* pStoreArgsMD;
    MethodDesc* pCallTargetMD;
    bool needsTarget;

    TailCallHelp::CreateTailCallHelperStubs(
        m_pMethodBeingCompiled, pTargetMD,
        msig, isCallvirt, isThisArgByRef, sig->hasTypeArg(),
        &pStoreArgsMD, &needsTarget,
        &pCallTargetMD);

    unsigned outFlags = 0;
    if (needsTarget)
    {
        outFlags |= CORINFO_TAILCALL_STORE_TARGET;
    }

    pResult->flags = (CORINFO_TAILCALL_HELPERS_FLAGS)outFlags;
    pResult->hStoreArgs = (CORINFO_METHOD_HANDLE)pStoreArgsMD;
    pResult->hCallTarget = (CORINFO_METHOD_HANDLE)pCallTargetMD;
    pResult->hDispatcher = (CORINFO_METHOD_HANDLE)TailCallHelp::GetOrLoadTailCallDispatcherMD();
    return true;
}

bool CEEInfo::getTailCallHelpers(CORINFO_RESOLVED_TOKEN* callToken,
                                 CORINFO_SIG_INFO* sig,
                                 CORINFO_GET_TAILCALL_HELPERS_FLAGS flags,
                                 CORINFO_TAILCALL_HELPERS* pResult)
{
    CONTRACTL {
        THROWS;
        GC_TRIGGERS;
        MODE_PREEMPTIVE;
    } CONTRACTL_END;

    bool success = false;

    JIT_TO_EE_TRANSITION();

    success = getTailCallHelpersInternal(callToken, sig, flags, pResult);

    EE_TO_JIT_TRANSITION();

    return success;
}

bool CEEInfo::convertPInvokeCalliToCall(CORINFO_RESOLVED_TOKEN * pResolvedToken, bool fMustConvert)
{
    return false;
}

void CEEInfo::updateEntryPointForTailCall(CORINFO_CONST_LOOKUP* entryPoint)
{
    // No update necessary, all entry points are tail callable in runtime.
}

void CEEInfo::allocMem (AllocMemArgs *pArgs)
{
    LIMITED_METHOD_CONTRACT;
    UNREACHABLE();      // only called on derived class.
}

void CEEInfo::reserveUnwindInfo (
        bool                isFunclet,             /* IN */
        bool                isColdCode,            /* IN */
        uint32_t            unwindSize             /* IN */
        )
{
    LIMITED_METHOD_CONTRACT;
    UNREACHABLE();      // only called on derived class.
}

void CEEInfo::allocUnwindInfo (
        uint8_t *           pHotCode,              /* IN */
        uint8_t *           pColdCode,             /* IN */
        uint32_t            startOffset,           /* IN */
        uint32_t            endOffset,             /* IN */
        uint32_t            unwindSize,            /* IN */
        uint8_t *           pUnwindBlock,          /* IN */
        CorJitFuncKind      funcKind               /* IN */
        )
{
    LIMITED_METHOD_CONTRACT;
    UNREACHABLE();      // only called on derived class.
}

void * CEEInfo::allocGCInfo (
        size_t                  size        /* IN */
        )
{
    LIMITED_METHOD_CONTRACT;
    UNREACHABLE_RET();      // only called on derived class.
}

void CEEInfo::setEHcount (
        unsigned             cEH    /* IN */
        )
{
    LIMITED_METHOD_CONTRACT;
    UNREACHABLE();      // only called on derived class.
}

void CEEInfo::setEHinfo (
        unsigned             EHnumber,   /* IN  */
        const CORINFO_EH_CLAUSE *clause      /* IN */
        )
{
    LIMITED_METHOD_CONTRACT;
    UNREACHABLE();      // only called on derived class.
}

InfoAccessType CEEInfo::constructStringLiteral(CORINFO_MODULE_HANDLE scopeHnd,
                                               mdToken metaTok,
                                               void **ppValue)
{
    LIMITED_METHOD_CONTRACT;
    UNREACHABLE();      // only called on derived class.
}

InfoAccessType CEEInfo::emptyStringLiteral(void ** ppValue)
{
    LIMITED_METHOD_CONTRACT;
    UNREACHABLE();      // only called on derived class.
}

void* CEEInfo::getFieldAddress(CORINFO_FIELD_HANDLE fieldHnd,
                                  void **ppIndirection)
{
    CONTRACTL{
        THROWS;
        GC_TRIGGERS;
        MODE_PREEMPTIVE;
    } CONTRACTL_END;

    void *result = NULL;

    if (ppIndirection != NULL)
        *ppIndirection = NULL;

    JIT_TO_EE_TRANSITION();

    FieldDesc* field = (FieldDesc*)fieldHnd;

    _ASSERTE(field->IsRVA());

    result = field->GetStaticAddressHandle(NULL);

    EE_TO_JIT_TRANSITION();

    return result;
}

CORINFO_CLASS_HANDLE CEEInfo::getStaticFieldCurrentClass(CORINFO_FIELD_HANDLE fieldHnd,
                                                         bool* pIsSpeculative)
{
    LIMITED_METHOD_CONTRACT;
    UNREACHABLE();      // only called on derived class.
}

void* CEEInfo::getMethodSync(CORINFO_METHOD_HANDLE ftnHnd,
                             void **ppIndirection)
{
    LIMITED_METHOD_CONTRACT;
    UNREACHABLE();      // only called on derived class.
}

HRESULT CEEInfo::allocPgoInstrumentationBySchema(
            CORINFO_METHOD_HANDLE ftnHnd, /* IN */
            PgoInstrumentationSchema* pSchema, /* IN/OUT */
            uint32_t countSchemaItems, /* IN */
            uint8_t** pInstrumentationData /* OUT */
            )
{
    LIMITED_METHOD_CONTRACT;
    UNREACHABLE_RET();      // only called on derived class.
}

HRESULT CEEInfo::getPgoInstrumentationResults(
            CORINFO_METHOD_HANDLE      ftnHnd,
            PgoInstrumentationSchema **pSchema,                    // pointer to the schema table which describes the instrumentation results (pointer will not remain valid after jit completes)
            uint32_t *                 pCountSchemaItems,          // pointer to the count schema items
            uint8_t **                 pInstrumentationData,       // pointer to the actual instrumentation data (pointer will not remain valid after jit completes)
            PgoSource *                pPgoSource
            )
{
    LIMITED_METHOD_CONTRACT;
    UNREACHABLE_RET();      // only called on derived class.
}

void CEEInfo::recordCallSite(
        uint32_t              instrOffset,  /* IN */
        CORINFO_SIG_INFO *    callSig,      /* IN */
        CORINFO_METHOD_HANDLE methodHandle  /* IN */
        )
{
    LIMITED_METHOD_CONTRACT;
    UNREACHABLE();      // only called on derived class.
}

void CEEInfo::recordRelocation(
        void *                 location,   /* IN  */
        void *                 locationRW, /* IN  */
        void *                 target,     /* IN  */
        WORD                   fRelocType, /* IN  */
        WORD                   slotNum,  /* IN  */
        INT32                  addlDelta /* IN  */
        )
{
    LIMITED_METHOD_CONTRACT;
    UNREACHABLE();      // only called on derived class.
}

WORD CEEInfo::getRelocTypeHint(void * target)
{
    LIMITED_METHOD_CONTRACT;
    UNREACHABLE_RET();      // only called on derived class.
}

uint32_t CEEInfo::getExpectedTargetArchitecture()
{
    LIMITED_METHOD_CONTRACT;

    return IMAGE_FILE_MACHINE_NATIVE;
}

void CEEInfo::setBoundaries(CORINFO_METHOD_HANDLE ftn, ULONG32 cMap,
                               ICorDebugInfo::OffsetMapping *pMap)
{
    LIMITED_METHOD_CONTRACT;
    UNREACHABLE();      // only called on derived class.
}

void CEEInfo::setVars(CORINFO_METHOD_HANDLE ftn, ULONG32 cVars, ICorDebugInfo::NativeVarInfo *vars)
{
    LIMITED_METHOD_CONTRACT;
    UNREACHABLE();      // only called on derived class.
}

void CEEInfo::setPatchpointInfo(PatchpointInfo* patchpointInfo)
{
    LIMITED_METHOD_CONTRACT;
    UNREACHABLE();      // only called on derived class.
}

PatchpointInfo* CEEInfo::getOSRInfo(unsigned* ilOffset)
{
    LIMITED_METHOD_CONTRACT;
    UNREACHABLE();      // only called on derived class.
}

void* CEEInfo::getHelperFtn(CorInfoHelpFunc    ftnNum,         /* IN  */
                            void **            ppIndirection)  /* OUT */
{
    LIMITED_METHOD_CONTRACT;
    UNREACHABLE();      // only called on derived class.
}

// Active dependency helpers
void CEEInfo::addActiveDependency(CORINFO_MODULE_HANDLE moduleFrom,CORINFO_MODULE_HANDLE moduleTo)
{
    LIMITED_METHOD_CONTRACT;
    UNREACHABLE();      // only called on derived class.
}

void CEEInfo::GetProfilingHandle(bool                      *pbHookFunction,
                                 void                     **pProfilerHandle,
                                 bool                      *pbIndirectedHandles)
{
    LIMITED_METHOD_CONTRACT;
    UNREACHABLE();      // only called on derived class.
}

bool CEEInfo::notifyInstructionSetUsage(CORINFO_InstructionSet instructionSet,
                                        bool supportEnabled)
{
    LIMITED_METHOD_CONTRACT;
    // Do nothing. This api does not provide value in JIT scenarios and
    // crossgen does not utilize the api either.
    return supportEnabled;
}

#endif // !DACCESS_COMPILE

EECodeInfo::EECodeInfo()
{
    WRAPPER_NO_CONTRACT;

    m_codeAddress = NULL;

    m_pJM = NULL;
    m_pMD = NULL;
    m_relOffset = 0;

#ifdef FEATURE_EH_FUNCLETS
    m_pFunctionEntry = NULL;
#endif
}

void EECodeInfo::Init(PCODE codeAddress)
{
    CONTRACTL {
        NOTHROW;
        GC_NOTRIGGER;
    } CONTRACTL_END;

    Init(codeAddress, ExecutionManager::GetScanFlags());
}

void EECodeInfo::Init(PCODE codeAddress, ExecutionManager::ScanFlag scanFlag)
{
    CONTRACTL {
        NOTHROW;
        GC_NOTRIGGER;
    } CONTRACTL_END;

    m_codeAddress = codeAddress;

    RangeSection * pRS = ExecutionManager::FindCodeRange(codeAddress, scanFlag);
    if (pRS == NULL)
        goto Invalid;

    if (!pRS->pjit->JitCodeToMethodInfo(pRS, codeAddress, &m_pMD, this))
        goto Invalid;

    m_pJM = pRS->pjit;
    return;

Invalid:
    m_pJM = NULL;
    m_pMD = NULL;
    m_relOffset = 0;

#ifdef FEATURE_EH_FUNCLETS
    m_pFunctionEntry = NULL;
#endif
}

TADDR EECodeInfo::GetSavedMethodCode()
{
    CONTRACTL {
        // All EECodeInfo methods must be NOTHROW/GC_NOTRIGGER since they can
        // be used during GC.
        NOTHROW;
        GC_NOTRIGGER;
        HOST_NOCALLS;
        SUPPORTS_DAC;
    } CONTRACTL_END;
#ifndef HOST_64BIT
#if defined(HAVE_GCCOVER)

    PTR_GCCoverageInfo gcCover = GetNativeCodeVersion().GetGCCoverageInfo();
    _ASSERTE (!gcCover || GCStress<cfg_instr>::IsEnabled());
    if (GCStress<cfg_instr>::IsEnabled()
        && gcCover)
    {
        _ASSERTE(gcCover->savedCode);

        // Make sure we return the TADDR of savedCode here.  The byte array is not marshaled automatically.
        // The caller is responsible for any necessary marshaling.
        return PTR_TO_MEMBER_TADDR(GCCoverageInfo, gcCover, savedCode);
    }
#endif //defined(HAVE_GCCOVER)
#endif

    return GetStartAddress();
}

TADDR EECodeInfo::GetStartAddress()
{
    CONTRACTL {
        NOTHROW;
        GC_NOTRIGGER;
        HOST_NOCALLS;
        SUPPORTS_DAC;
    } CONTRACTL_END;

    return m_pJM->JitTokenToStartAddress(m_methodToken);
}

NativeCodeVersion EECodeInfo::GetNativeCodeVersion()
{
    CONTRACTL
    {
        NOTHROW;
        GC_NOTRIGGER;
    }
    CONTRACTL_END;

    PTR_MethodDesc pMD = PTR_MethodDesc(GetMethodDesc());
    if (pMD == NULL)
    {
        return NativeCodeVersion();
    }

#ifdef FEATURE_CODE_VERSIONING
    if (pMD->IsVersionable())
    {
        CodeVersionManager *pCodeVersionManager = pMD->GetCodeVersionManager();
        CodeVersionManager::LockHolder codeVersioningLockHolder;
        return pCodeVersionManager->GetNativeCodeVersion(pMD, PINSTRToPCODE(GetStartAddress()));
    }
#endif
    return NativeCodeVersion(pMD);
}

#if defined(FEATURE_EH_FUNCLETS)

// ----------------------------------------------------------------------------
// EECodeInfo::GetMainFunctionInfo
//
// Description:
//    Simple helper to transform a funclet's EECodeInfo into a parent function EECodeInfo.
//
// Return Value:
//    An EECodeInfo for the start of the main function body (offset 0).
//

EECodeInfo EECodeInfo::GetMainFunctionInfo()
{
    LIMITED_METHOD_CONTRACT;
    SUPPORTS_DAC;

    EECodeInfo result = *this;
    result.m_relOffset = 0;
    result.m_codeAddress = this->GetStartAddress();
    result.m_pFunctionEntry = NULL;

    return result;
}

PTR_RUNTIME_FUNCTION EECodeInfo::GetFunctionEntry()
{
    LIMITED_METHOD_CONTRACT;
    SUPPORTS_DAC;

    if (m_pFunctionEntry == NULL)
        m_pFunctionEntry = m_pJM->LazyGetFunctionEntry(this);
    return m_pFunctionEntry;
}

#if defined(TARGET_AMD64)

BOOL EECodeInfo::HasFrameRegister()
{
    LIMITED_METHOD_CONTRACT;

    PTR_RUNTIME_FUNCTION pFuncEntry = GetFunctionEntry();
    _ASSERTE(pFuncEntry != NULL);

    BOOL fHasFrameRegister = FALSE;
    PUNWIND_INFO pUnwindInfo = (PUNWIND_INFO)(GetModuleBase() + pFuncEntry->UnwindData);
    if (pUnwindInfo->FrameRegister != 0)
    {
        fHasFrameRegister = TRUE;
        _ASSERTE(pUnwindInfo->FrameRegister == kRBP);
    }

    return fHasFrameRegister;
}
#endif // defined(TARGET_AMD64)

#endif // defined(FEATURE_EH_FUNCLETS)


#if defined(TARGET_AMD64)
// ----------------------------------------------------------------------------
// EECodeInfo::GetUnwindInfoHelper
//
// Description:
//    Simple helper to return a pointer to the UNWIND_INFO given the offset to the unwind info.
//    On DAC builds, this function will read the memory from the target process and create a host copy.
//
// Arguments:
//    * unwindInfoOffset - This is the offset to the unwind info, relative to the beginning of the code heap
//        for jitted code or to the module base for ngned code. this->GetModuleBase() will return the correct
//        module base.
//
// Return Value:
//    Return a pointer to the UNWIND_INFO.  On DAC builds, this function will create a host copy of the
//    UNWIND_INFO and return a host pointer.  It will correctly read all of the memory for the variable-sized
//    unwind info.
//

UNWIND_INFO * EECodeInfo::GetUnwindInfoHelper(ULONG unwindInfoOffset)
{
#if defined(DACCESS_COMPILE)
    return DacGetUnwindInfo(static_cast<TADDR>(this->GetModuleBase() + unwindInfoOffset));
#else  // !DACCESS_COMPILE
    return reinterpret_cast<UNWIND_INFO *>(this->GetModuleBase() + unwindInfoOffset);
#endif // !DACCESS_COMPILE
}

// ----------------------------------------------------------------------------
// EECodeInfo::GetFixedStackSize
//
// Description:
//    Return the fixed stack size of a specified managed method.  This function DOES NOT take current control
//    PC into account.  So the fixed stack size returned by this function is not valid in the prolog or
//    the epilog.
//
// Return Value:
//    Return the fixed stack size.
//
// Notes:
//    * For method with dynamic stack allocations, this function will return the fixed stack size on X64 (the
//        stack size immediately after the prolog), and it will return 0 on IA64. This difference is due to
//        the different unwind info encoding.
//

ULONG EECodeInfo::GetFixedStackSize()
{
    WRAPPER_NO_CONTRACT;
    SUPPORTS_DAC;

    ULONG uFixedStackSize = 0;

    ULONG uDummy = 0;
    GetOffsetsFromUnwindInfo(&uFixedStackSize, &uDummy);

    return uFixedStackSize;
}

#define kRBP    5
// The information returned by this method is only valid if we are not in a prolog or an epilog.
// Since this method is only used for the security stackwalk cache and EnC transition, this assumption is
// valid, since we cannot see these in a prolog or an epilog.
//
// The next assumption is that only rbp is used as a frame register in jitted code.  There is an
// assert below to guard this assumption.
void EECodeInfo::GetOffsetsFromUnwindInfo(ULONG* pRSPOffset, ULONG* pRBPOffset)
{
    LIMITED_METHOD_CONTRACT;
    SUPPORTS_DAC;

    _ASSERTE((pRSPOffset != NULL) && (pRBPOffset != NULL));

    // moduleBase is a target address.
    TADDR moduleBase = GetModuleBase();

    DWORD unwindInfo = RUNTIME_FUNCTION__GetUnwindInfoAddress(GetFunctionEntry());

    if ((unwindInfo & RUNTIME_FUNCTION_INDIRECT) != 0)
    {
        unwindInfo = RUNTIME_FUNCTION__GetUnwindInfoAddress(PTR_RUNTIME_FUNCTION(moduleBase + (unwindInfo & ~RUNTIME_FUNCTION_INDIRECT)));
    }

    UNWIND_INFO * pInfo = GetUnwindInfoHelper(unwindInfo);
    if (pInfo->Flags & UNW_FLAG_CHAININFO)
    {
        _ASSERTE(!"GetRbpOffset() - chained unwind info used, violating assumptions of the security stackwalk cache");
        DebugBreak();
    }

    // Either we are not using a frame pointer, or we are using rbp as the frame pointer.
    if ( (pInfo->FrameRegister != 0) && (pInfo->FrameRegister != kRBP) )
    {
        _ASSERTE(!"GetRbpOffset() - non-RBP frame pointer used, violating assumptions of the security stackwalk cache");
        DebugBreak();
    }

    // Walk the unwind info.
    ULONG StackOffset     = 0;
    ULONG StackSize       = 0;
    for (int i = 0; i < pInfo->CountOfUnwindCodes; i++)
    {
        ULONG UnwindOp = pInfo->UnwindCode[i].UnwindOp;
        ULONG OpInfo   = pInfo->UnwindCode[i].OpInfo;

        if (UnwindOp == UWOP_SAVE_NONVOL)
        {
            if (OpInfo == kRBP)
            {
                StackOffset = pInfo->UnwindCode[i+1].FrameOffset * 8;
            }
        }
        else if (UnwindOp == UWOP_SAVE_NONVOL_FAR)
        {
            if (OpInfo == kRBP)
            {
                StackOffset  =  pInfo->UnwindCode[i + 1].FrameOffset;
                StackOffset += (pInfo->UnwindCode[i + 2].FrameOffset << 16);
            }
        }
        else if (UnwindOp == UWOP_ALLOC_SMALL)
        {
            StackSize += (OpInfo * 8) + 8;
        }
        else if (UnwindOp == UWOP_ALLOC_LARGE)
        {
            ULONG IncrementalStackSize = pInfo->UnwindCode[i + 1].FrameOffset;
            if (OpInfo == 0)
            {
                IncrementalStackSize *= 8;
            }
            else
            {
                IncrementalStackSize += (pInfo->UnwindCode[i + 2].FrameOffset << 16);

                // This is a special opcode.  We need to increment the index by 1 in addition to the normal adjustments.
                i += 1;
            }
            StackSize += IncrementalStackSize;
        }
        else if (UnwindOp == UWOP_PUSH_NONVOL)
        {
            // Because of constraints on epilogs, this unwind opcode is always last in the unwind code array.
            // This means that StackSize has been initialized already when we first see this unwind opcode.
            // Note that the intial value of StackSize does not include the stack space used for pushes.
            // Thus, here we only need to increment StackSize 8 bytes at a time until we see the unwind code for "push rbp".
            if (OpInfo == kRBP)
            {
                StackOffset = StackSize;
            }

            StackSize += 8;
        }

        // Adjust the index into the unwind code array.
        i += UnwindOpExtraSlotTable[UnwindOp];
    }

    *pRSPOffset = StackSize + 8;        // add 8 for the return address
    *pRBPOffset = StackOffset;
}
#undef kRBP


#if defined(_DEBUG) && defined(HAVE_GCCOVER)

LPVOID                EECodeInfo::findNextFunclet (LPVOID pvFuncletStart, SIZE_T cbCode, LPVOID *ppvFuncletEnd)
{
    CONTRACTL {
        NOTHROW;
        GC_NOTRIGGER;
    } CONTRACTL_END;

    while (cbCode > 0)
    {
        PT_RUNTIME_FUNCTION   pFunctionEntry;
        ULONGLONG           uImageBase;
#ifdef TARGET_UNIX
        EECodeInfo codeInfo;
        codeInfo.Init((PCODE)pvFuncletStart);
        pFunctionEntry = codeInfo.GetFunctionEntry();
        uImageBase = (ULONGLONG)codeInfo.GetModuleBase();
#else // !TARGET_UNIX
        //
        // This is GCStress debug only - use the slow OS APIs to enumerate funclets
        //

        pFunctionEntry = (PT_RUNTIME_FUNCTION) RtlLookupFunctionEntry((ULONGLONG)pvFuncletStart,
                              &uImageBase
                              AMD64_ARG(NULL)
                              );
#endif

        if (pFunctionEntry != NULL)
        {

            _ASSERTE((TADDR)pvFuncletStart == (TADDR)uImageBase + pFunctionEntry->BeginAddress);
            _ASSERTE((TADDR)uImageBase + pFunctionEntry->EndAddress <= (TADDR)pvFuncletStart + cbCode);
            *ppvFuncletEnd = (LPVOID)(uImageBase + pFunctionEntry->EndAddress);
            return (LPVOID)(uImageBase + pFunctionEntry->BeginAddress);
        }

        pvFuncletStart = (LPVOID)((TADDR)pvFuncletStart + 1);
        cbCode--;
    }

    return NULL;
}
#endif // defined(_DEBUG) && !defined(HAVE_GCCOVER)
#endif // defined(TARGET_AMD64)<|MERGE_RESOLUTION|>--- conflicted
+++ resolved
@@ -13980,131 +13980,6 @@
         break;
 #endif // FEATURE_READYTORUN
 
-<<<<<<< HEAD
-    case ENCODE_CHECK_IL_BODY:
-    case ENCODE_VERIFY_IL_BODY:
-        {
-            DWORD dwBlobSize = CorSigUncompressData(pBlob);
-            const uint8_t *const pBlobStart = pBlob;
-            pBlob += dwBlobSize;    
-            StackSArray<TypeHandle> types;
-            DWORD cTypes = CorSigUncompressData(pBlob);
-            bool fail = false;
-
-            for (DWORD iType = 0; iType < cTypes && !fail; iType++)
-            {
-                if (kind == ENCODE_CHECK_IL_BODY)
-                {
-                    EX_TRY
-                    {
-                        types.Append(ZapSig::DecodeType(currentModule, pInfoModule, pBlob, CLASS_LOAD_APPROXPARENTS, &pBlob));
-                    }
-                    EX_CATCH
-                    {
-                        fail = true;
-                    }
-                    EX_END_CATCH(SwallowAllExceptions)
-
-                }
-                else
-                {
-                    types.Append(ZapSig::DecodeType(currentModule, pInfoModule, pBlob, CLASS_LOAD_APPROXPARENTS, &pBlob));
-                }
-            }
-
-            MethodDesc *pMDCompare = NULL;
-            
-            if (!fail)
-            {
-                if (kind == ENCODE_CHECK_IL_BODY)
-                {
-                    EX_TRY
-                    {
-                        pMDCompare = ZapSig::DecodeMethod(currentModule, pInfoModule, pBlob);
-                    }
-                    EX_CATCH
-                    {
-                        fail = true;
-                    }
-                    EX_END_CATCH(SwallowAllExceptions)
-                }
-                else
-                {
-                    pMDCompare = ZapSig::DecodeMethod(currentModule, pInfoModule, pBlob);
-                }
-            }
-
-            ReadyToRunStandaloneMethodMetadata *pMethodMetadata = NULL;
-            if (!fail)
-            {
-                pMethodMetadata = GetReadyToRunStandaloneMethodMetadata(pMDCompare);
-                if (pMethodMetadata == NULL)
-                    fail = true;
-
-                fail = fail || (pMethodMetadata->cByteData != dwBlobSize);
-            }
-            
-            if (!fail)
-            {
-                fail = 0 != memcmp(pBlobStart, pMethodMetadata->pByteData, dwBlobSize);
-            }
-
-            if (!fail)
-            {
-                fail = cTypes != pMethodMetadata->cTypes;
-            }
-
-            if (!fail)
-            {
-                for (COUNT_T i = 0; i < cTypes && !fail; i++)
-                {
-                    fail = types[i] != pMethodMetadata->pTypes[i];
-                }
-            }
-
-            if (!fail && !currentModule->GetReadyToRunInfo()->IsForbidProcessMoreILBodyFixups())
-            {
-                result = (size_t)pMDCompare;
-            }
-            else
-            {
-                if (kind == ENCODE_CHECK_IL_BODY || (!fail && currentModule->GetReadyToRunInfo()->IsForbidProcessMoreILBodyFixups()))
-                {
-                    return FALSE;
-                }
-                else
-                {
-                    DefineFullyQualifiedNameForClassW();
-                    SString methodName;
-                    pMDCompare->GetFullMethodInfo(methodName);
-                    void* compileTimeTypes = types.OpenRawBuffer();
-
-                    int runtimeMethodDataSize = pMethodMetadata != NULL ? (int)pMethodMetadata->cByteData : 0;
-                    void* runtimeMethodData = pMethodMetadata != NULL ? (void*)pMethodMetadata->pByteData : (void*)NULL;
-
-                    int runtimeTypeCount = pMethodMetadata != NULL ? (int)pMethodMetadata->cTypes : 0;
-                    void* runtimeTypeData = pMethodMetadata != NULL ? (void*)pMethodMetadata->pTypes : (void*)NULL;
-
-                    SString fatalErrorString;
-                    fatalErrorString.Printf(W("VERIFY_IL_BODY Method '%s' type '%s' does not match IL body expected DEBUGINFO MethodData {%d} {%p} RuntimeMethodData {%d} {%p} Types {%d} {%p} RuntimeTypes {%d} {%p}"),
-                        methodName.GetUnicode(),
-                        GetFullyQualifiedNameForClassW(pMDCompare->GetMethodTable()),
-                        (int)dwBlobSize, pBlobStart,
-                        runtimeMethodDataSize, runtimeMethodData,
-                        (int)cTypes, compileTimeTypes,
-                        runtimeTypeCount, runtimeTypeData
-                        );
-
-#ifdef _DEBUG
-                    {
-                        StackSString buf;
-                        buf.SetAndConvertToUTF8(fatalErrorString.GetUnicode());
-                        _ASSERTE_MSG(false, buf.GetUTF8());
-                    }
-#endif
-                    _ASSERTE(!IsDebuggerPresent() && "Stop on assert here instead of fatal error for ease of live debugging");
-=======
->>>>>>> c9007c8c
 
     default:
         STRESS_LOG1(LF_ZAP, LL_WARNING, "Unknown FIXUP_BLOB_KIND %d\n", kind);
