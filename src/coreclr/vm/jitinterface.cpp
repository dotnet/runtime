// Licensed to the .NET Foundation under one or more agreements.
// The .NET Foundation licenses this file to you under the MIT license.
// ===========================================================================
// File: JITinterface.CPP
//

// ===========================================================================

#include "common.h"
#include "jitinterface.h"
#include "codeman.h"
#include "method.hpp"
#include "class.h"
#include "object.h"
#include "field.h"
#include "stublink.h"
#include "virtualcallstub.h"
#include "corjit.h"
#include "eeconfig.h"
#include "excep.h"
#include "log.h"
#include "excep.h"
#include "float.h"      // for isnan
#include "dbginterface.h"
#include "dllimport.h"
#include "callconvbuilder.hpp"
#include "gcheaputilities.h"
#include "comdelegate.h"
#include "corprof.h"
#include "eeprofinterfaces.h"
#ifdef PROFILING_SUPPORTED
#include "proftoeeinterfaceimpl.h"
#include "eetoprofinterfaceimpl.h"
#include "eetoprofinterfaceimpl.inl"
#include "profilepriv.h"
#include "rejit.h"
#endif // PROFILING_SUPPORTED
#include "ecall.h"
#include "generics.h"
#include "typestring.h"
#include "typedesc.h"
#include "genericdict.h"
#include "array.h"
#include "debuginfostore.h"
#include "safemath.h"
#include "runtimehandles.h"
#include "sigbuilder.h"
#include "openum.h"
#include "fieldmarshaler.h"
#ifdef HAVE_GCCOVER
#include "gccover.h"
#endif // HAVE_GCCOVER

#ifdef FEATURE_INTERPRETER
#include "interpreter.h"
#endif // FEATURE_INTERPRETER

#ifdef FEATURE_PERFMAP
#include "perfmap.h"
#endif

#ifdef FEATURE_PGO
#include "pgo.h"
#endif

#include "tailcallhelp.h"

#ifdef HOST_WINDOWS
EXTERN_C uint32_t _tls_index;
#endif

#ifdef _MSC_VER
__declspec(selectany) __declspec(thread) uint32_t t_NonGCMaxThreadStaticBlocks;
__declspec(selectany) __declspec(thread) uint32_t t_GCMaxThreadStaticBlocks;

__declspec(selectany) __declspec(thread) void** t_NonGCThreadStaticBlocks;
__declspec(selectany) __declspec(thread) void** t_GCThreadStaticBlocks;
#else
EXTERN_C __thread uint32_t t_maxThreadStaticBlocks;
EXTERN_C __thread void** t_threadStaticBlocks;
#endif

// The Stack Overflow probe takes place in the COOPERATIVE_TRANSITION_BEGIN() macro
//

#define JIT_TO_EE_TRANSITION()          MAKE_CURRENT_THREAD_AVAILABLE_EX(m_pThread);                \
                                        INSTALL_UNWIND_AND_CONTINUE_HANDLER_NO_PROBE;               \
                                        COOPERATIVE_TRANSITION_BEGIN();                             \

#define EE_TO_JIT_TRANSITION()          COOPERATIVE_TRANSITION_END();                               \
                                        UNINSTALL_UNWIND_AND_CONTINUE_HANDLER_NO_PROBE;

#define JIT_TO_EE_TRANSITION_LEAF()
#define EE_TO_JIT_TRANSITION_LEAF()

#ifdef DACCESS_COMPILE

// The real definitions are in jithelpers.cpp. However, those files are not included in the DAC build.
// Hence, we add them here.
GARY_IMPL(VMHELPDEF, hlpFuncTable, CORINFO_HELP_COUNT);
GARY_IMPL(VMHELPDEF, hlpDynamicFuncTable, DYNAMIC_CORINFO_HELP_COUNT);

#else // DACCESS_COMPILE

Volatile<int64_t> g_cbILJitted = 0;
Volatile<int64_t> g_cMethodsJitted = 0;
Volatile<int64_t> g_c100nsTicksInJit = 0;
thread_local int64_t t_cbILJittedForThread = 0;
thread_local int64_t t_cMethodsJittedForThread = 0;
thread_local int64_t t_c100nsTicksInJitForThread = 0;

// This prevents tearing of 64 bit values on 32 bit systems
static inline
int64_t AtomicLoad64WithoutTearing(int64_t volatile *valueRef)
{
    WRAPPER_NO_CONTRACT;
#if TARGET_64BIT
    return VolatileLoad(valueRef);
#else
    return InterlockedCompareExchangeT((LONG64 volatile *)valueRef, (LONG64)0, (LONG64)0);
#endif // TARGET_64BIT
}

FCIMPL1(INT64, GetCompiledILBytes, CLR_BOOL currentThread)
{
    FCALL_CONTRACT;

    return currentThread ? t_cbILJittedForThread : AtomicLoad64WithoutTearing(&g_cbILJitted);
}
FCIMPLEND

FCIMPL1(INT64, GetCompiledMethodCount, CLR_BOOL currentThread)
{
    FCALL_CONTRACT;

    return currentThread ? t_cMethodsJittedForThread : AtomicLoad64WithoutTearing(&g_cMethodsJitted);
}
FCIMPLEND

FCIMPL1(INT64, GetCompilationTimeInTicks, CLR_BOOL currentThread)
{
    FCALL_CONTRACT;

    return currentThread ? t_c100nsTicksInJitForThread : AtomicLoad64WithoutTearing(&g_c100nsTicksInJit);
}
FCIMPLEND

/*********************************************************************/

inline CORINFO_MODULE_HANDLE GetScopeHandle(MethodDesc* method)
{
    LIMITED_METHOD_CONTRACT;
    if (method->IsDynamicMethod())
    {
        return MakeDynamicScope(method->AsDynamicMethodDesc()->GetResolver());
    }
    else
    {
        return GetScopeHandle(method->GetModule());
    }
}

//This is common refactored code from within several of the access check functions.
static BOOL ModifyCheckForDynamicMethod(DynamicResolver *pResolver,
                                 TypeHandle *pOwnerTypeForSecurity,
                                 AccessCheckOptions::AccessCheckType *pAccessCheckType,
                                 DynamicResolver** ppAccessContext)
{
    CONTRACTL {
        STANDARD_VM_CHECK;
        PRECONDITION(CheckPointer(pResolver));
        PRECONDITION(CheckPointer(pOwnerTypeForSecurity));
        PRECONDITION(CheckPointer(pAccessCheckType));
        PRECONDITION(CheckPointer(ppAccessContext));
        PRECONDITION(*pAccessCheckType == AccessCheckOptions::kNormalAccessibilityChecks);
    } CONTRACTL_END;

    BOOL doAccessCheck = TRUE;

    //Do not blindly initialize fields, since they've already got important values.
    DynamicResolver::SecurityControlFlags dwSecurityFlags = DynamicResolver::Default;

    TypeHandle dynamicOwner;
    pResolver->GetJitContext(&dwSecurityFlags, &dynamicOwner);
    if (!dynamicOwner.IsNull())
        *pOwnerTypeForSecurity = dynamicOwner;

    if (dwSecurityFlags & DynamicResolver::SkipVisibilityChecks)
    {
        doAccessCheck = FALSE;
    }
    else if (dwSecurityFlags & DynamicResolver::RestrictedSkipVisibilityChecks)
    {
        *pAccessCheckType = AccessCheckOptions::kRestrictedMemberAccessNoTransparency;
    }
    else
    {
        *pAccessCheckType = AccessCheckOptions::kNormalAccessNoTransparency;
    }

    return doAccessCheck;
}

TransientMethodDetails::TransientMethodDetails(MethodDesc* pMD, _In_opt_ COR_ILMETHOD_DECODER* header, CORINFO_MODULE_HANDLE scope)
    : Method{ pMD }
    , Header{ header }
    , Scope{ scope }
{
    LIMITED_METHOD_CONTRACT;
    _ASSERTE(Method != NULL);
    _ASSERTE(Scope == NULL || IsDynamicScope(Scope));
}

TransientMethodDetails::TransientMethodDetails(TransientMethodDetails&& other)
{
    LIMITED_METHOD_CONTRACT;
    *this = std::move(other);
}

TransientMethodDetails::~TransientMethodDetails()
{
    CONTRACTL
    {
        NOTHROW;
        GC_NOTRIGGER;
        MODE_ANY;
    }
    CONTRACTL_END;

    // If the supplied scope is dynamic, release resources.
    if (IsDynamicScope(Scope))
    {
        DynamicResolver* resolver = GetDynamicResolver(Scope);
        resolver->FreeCompileTimeState();
        delete resolver;
    }
}

TransientMethodDetails& TransientMethodDetails::operator=(TransientMethodDetails&& other)
{
    LIMITED_METHOD_CONTRACT;
    if (this != &other)
    {
        Method = other.Method;
        Header = other.Header;
        Scope = other.Scope;
        other.Method = NULL;
        other.Header = NULL;
        other.Scope = NULL;
    }
    return *this;
}

/*****************************************************************************/

// Initialize from data we passed across to the JIT
void CEEInfo::GetTypeContext(const CORINFO_SIG_INST *info, SigTypeContext *pTypeContext)
{
    LIMITED_METHOD_CONTRACT;
    SigTypeContext::InitTypeContext(
        Instantiation((TypeHandle *) info->classInst, info->classInstCount),
        Instantiation((TypeHandle *) info->methInst, info->methInstCount),
        pTypeContext);
}

MethodDesc* CEEInfo::GetMethodFromContext(CORINFO_CONTEXT_HANDLE context)
{
    LIMITED_METHOD_CONTRACT;

    if (context == METHOD_BEING_COMPILED_CONTEXT())
        return m_pMethodBeingCompiled;

    if (((size_t) context & CORINFO_CONTEXTFLAGS_MASK) == CORINFO_CONTEXTFLAGS_CLASS)
    {
        return NULL;
    }
    else
    {
        return GetMethod((CORINFO_METHOD_HANDLE)((size_t) context & ~CORINFO_CONTEXTFLAGS_MASK));
    }
}

TypeHandle CEEInfo::GetTypeFromContext(CORINFO_CONTEXT_HANDLE context)
{
    LIMITED_METHOD_CONTRACT;

    if (context == METHOD_BEING_COMPILED_CONTEXT())
        return m_pMethodBeingCompiled->GetMethodTable();

    if (((size_t) context & CORINFO_CONTEXTFLAGS_MASK) == CORINFO_CONTEXTFLAGS_CLASS)
    {
        return TypeHandle((CORINFO_CLASS_HANDLE) ((size_t) context & ~CORINFO_CONTEXTFLAGS_MASK));
    }
    else
    {
        return GetMethod((CORINFO_METHOD_HANDLE)((size_t)context & ~CORINFO_CONTEXTFLAGS_MASK))->GetMethodTable();
    }
}

// Initialize from a context parameter passed to the JIT and back.  This is a parameter
// that indicates which method is being jitted.

void CEEInfo::GetTypeContext(CORINFO_CONTEXT_HANDLE context, SigTypeContext *pTypeContext)
{
    CONTRACTL
    {
        NOTHROW;
        GC_NOTRIGGER;
        MODE_ANY;
        PRECONDITION(context != NULL);
    }
    CONTRACTL_END;
    MethodDesc* pMD = GetMethodFromContext(context);
    if (pMD != NULL)
    {
        SigTypeContext::InitTypeContext(pMD, pTypeContext);
    }
    else
    {
        SigTypeContext::InitTypeContext(GetTypeFromContext(context), pTypeContext);
    }
}

/*********************************************************************/
// This normalizes EE type information into the form expected by the JIT.
//
// If typeHnd contains exact type information, then *clsRet will contain
// the normalized CORINFO_CLASS_HANDLE information on return.

// Static
CorInfoType CEEInfo::asCorInfoType(CorElementType eeType,
                                   TypeHandle typeHnd, /* optional in */
                                   CORINFO_CLASS_HANDLE *clsRet/* optional out */ ) {
    CONTRACT(CorInfoType) {
        THROWS;
        GC_TRIGGERS;
        PRECONDITION((CorTypeInfo::IsGenericVariable(eeType)) ==
                     (!typeHnd.IsNull() && typeHnd.IsGenericVariable()));
        PRECONDITION(eeType != ELEMENT_TYPE_GENERICINST);
    } CONTRACT_END;

    TypeHandle typeHndUpdated = typeHnd;

    if (!typeHnd.IsNull())
    {
        CorElementType normType = typeHnd.GetInternalCorElementType();
        // If we have a type handle, then it has the better type
        // in some cases
        if (eeType == ELEMENT_TYPE_VALUETYPE && !CorTypeInfo::IsObjRef(normType))
            eeType = normType;

        // Zap the typeHnd when the type _really_ is a primitive
        // as far as verification is concerned. Returning a null class
        // handle means it is a primitive.
        //
        // Enums are exactly like primitives, even from a verification standpoint,
        // so we zap the type handle in this case.
        //
        // However RuntimeTypeHandle etc. are reported as E_T_INT (or something like that)
        // but don't count as primitives as far as verification is concerned...
        //
        // To make things stranger, TypedReference returns true for "IsTruePrimitive".
        // However the JIT likes us to report the type handle in that case.
        if (!typeHnd.IsTypeDesc() && (
                (typeHnd.AsMethodTable()->IsTruePrimitive() && typeHnd != TypeHandle(g_TypedReferenceMT))
                    || typeHnd.AsMethodTable()->IsEnum()) )
        {
            typeHndUpdated = TypeHandle();
        }

    }

    static const BYTE map[] = {
        CORINFO_TYPE_UNDEF,
        CORINFO_TYPE_VOID,
        CORINFO_TYPE_BOOL,
        CORINFO_TYPE_CHAR,
        CORINFO_TYPE_BYTE,
        CORINFO_TYPE_UBYTE,
        CORINFO_TYPE_SHORT,
        CORINFO_TYPE_USHORT,
        CORINFO_TYPE_INT,
        CORINFO_TYPE_UINT,
        CORINFO_TYPE_LONG,
        CORINFO_TYPE_ULONG,
        CORINFO_TYPE_FLOAT,
        CORINFO_TYPE_DOUBLE,
        CORINFO_TYPE_STRING,
        CORINFO_TYPE_PTR,            // PTR
        CORINFO_TYPE_BYREF,
        CORINFO_TYPE_VALUECLASS,
        CORINFO_TYPE_CLASS,
        CORINFO_TYPE_VAR,            // VAR (type variable)
        CORINFO_TYPE_CLASS,          // ARRAY
        CORINFO_TYPE_CLASS,          // WITH
        CORINFO_TYPE_REFANY,
        CORINFO_TYPE_UNDEF,          // VALUEARRAY_UNSUPPORTED
        CORINFO_TYPE_NATIVEINT,      // I
        CORINFO_TYPE_NATIVEUINT,     // U
        CORINFO_TYPE_UNDEF,          // R_UNSUPPORTED

        // put the correct type when we know our implementation
        CORINFO_TYPE_PTR,            // FNPTR
        CORINFO_TYPE_CLASS,          // OBJECT
        CORINFO_TYPE_CLASS,          // SZARRAY
        CORINFO_TYPE_VAR,            // MVAR

        CORINFO_TYPE_UNDEF,          // CMOD_REQD
        CORINFO_TYPE_UNDEF,          // CMOD_OPT
        CORINFO_TYPE_UNDEF,          // INTERNAL
        };

    _ASSERTE(sizeof(map) == ELEMENT_TYPE_MAX);
    _ASSERTE(eeType < (CorElementType) sizeof(map));
        // spot check of the map
    _ASSERTE((CorInfoType) map[ELEMENT_TYPE_I4] == CORINFO_TYPE_INT);
    _ASSERTE((CorInfoType) map[ELEMENT_TYPE_PTR] == CORINFO_TYPE_PTR);
    _ASSERTE((CorInfoType) map[ELEMENT_TYPE_TYPEDBYREF] == CORINFO_TYPE_REFANY);

    CorInfoType res = ((unsigned)eeType < ELEMENT_TYPE_MAX) ? ((CorInfoType) map[(unsigned)eeType]) : CORINFO_TYPE_UNDEF;

    if (clsRet)
        *clsRet = CORINFO_CLASS_HANDLE(typeHndUpdated.AsPtr());

    RETURN res;
}


inline static CorInfoType toJitType(TypeHandle typeHnd, CORINFO_CLASS_HANDLE *clsRet = NULL)
{
    WRAPPER_NO_CONTRACT;
    return CEEInfo::asCorInfoType(typeHnd.GetInternalCorElementType(), typeHnd, clsRet);
}

enum ConvToJitSigFlags : int
{
    CONV_TO_JITSIG_FLAGS_NONE       = 0x0,
    CONV_TO_JITSIG_FLAGS_LOCALSIG   = 0x1,
};

//---------------------------------------------------------------------------------------
//
//@GENERICS:
// The method handle is used to instantiate method and class type parameters
// It's also used to determine whether an extra dictionary parameter is required
//
// sig          - Input metadata signature
// scopeHnd     - The signature is to be interpreted in the context of this scope (module)
// token        - Metadata token used to refer to the signature (may be mdTokenNil for dynamic methods)
// sigRet       - Resulting output signature in a format that is understood by native compilers
// pContextMD   - The method with any instantiation information (may be NULL)
// localSig     - Is it a local variables declaration, or a method signature (with return type, etc).
// contextType  - The type with any instantiaton information
//
static void ConvToJitSig(
    PCCOR_SIGNATURE       pSig,
    DWORD                 cbSig,
    CORINFO_MODULE_HANDLE scopeHnd,
    mdToken               token,
    SigTypeContext*       typeContext,
    ConvToJitSigFlags     flags,
    CORINFO_SIG_INFO *    sigRet)
{
    CONTRACTL {
        THROWS;
        GC_TRIGGERS;
    } CONTRACTL_END;

    uint32_t sigRetFlags = 0;

    static_assert_no_msg(CORINFO_CALLCONV_DEFAULT == (CorInfoCallConv) IMAGE_CEE_CS_CALLCONV_DEFAULT);
    static_assert_no_msg(CORINFO_CALLCONV_VARARG == (CorInfoCallConv) IMAGE_CEE_CS_CALLCONV_VARARG);
    static_assert_no_msg(CORINFO_CALLCONV_MASK == (CorInfoCallConv) IMAGE_CEE_CS_CALLCONV_MASK);
    static_assert_no_msg(CORINFO_CALLCONV_HASTHIS == (CorInfoCallConv) IMAGE_CEE_CS_CALLCONV_HASTHIS);

    TypeHandle typeHnd = TypeHandle();

    sigRet->pSig = pSig;
    sigRet->cbSig = cbSig;
    sigRet->methodSignature = 0;
    sigRet->retTypeClass = 0;
    sigRet->retTypeSigClass = 0;
    sigRet->scope = scopeHnd;
    sigRet->token = token;
    sigRet->sigInst.classInst = (CORINFO_CLASS_HANDLE *) typeContext->m_classInst.GetRawArgs();
    sigRet->sigInst.classInstCount = (unsigned) typeContext->m_classInst.GetNumArgs();
    sigRet->sigInst.methInst = (CORINFO_CLASS_HANDLE *) typeContext->m_methodInst.GetRawArgs();
    sigRet->sigInst.methInstCount = (unsigned) typeContext->m_methodInst.GetNumArgs();

    SigPointer sig(pSig, cbSig);

    if ((flags & CONV_TO_JITSIG_FLAGS_LOCALSIG) == 0)
    {
        // This is a method signature which includes calling convention, return type,
        // arguments, etc

        _ASSERTE(!sig.IsNull());
        Module * module = GetModule(scopeHnd);

        uint32_t data;
        IfFailThrow(sig.GetCallingConvInfo(&data));
        sigRet->callConv = (CorInfoCallConv) data;

#if defined(TARGET_UNIX) || defined(TARGET_ARM)
        if ((isCallConv(sigRet->callConv, IMAGE_CEE_CS_CALLCONV_VARARG)) ||
            (isCallConv(sigRet->callConv, IMAGE_CEE_CS_CALLCONV_NATIVEVARARG)))
        {
            // This signature corresponds to a method that uses varargs, which are not supported.
             COMPlusThrow(kInvalidProgramException, IDS_EE_VARARG_NOT_SUPPORTED);
        }
#endif // defined(TARGET_UNIX) || defined(TARGET_ARM)

        // Skip number of type arguments
        if (sigRet->callConv & IMAGE_CEE_CS_CALLCONV_GENERIC)
          IfFailThrow(sig.GetData(NULL));

        uint32_t numArgs;
        IfFailThrow(sig.GetData(&numArgs));
        if (numArgs != (unsigned short) numArgs)
            COMPlusThrowHR(COR_E_INVALIDPROGRAM);

        sigRet->numArgs = (unsigned short) numArgs;

        CorElementType type = sig.PeekElemTypeClosed(module, typeContext);

        if (!CorTypeInfo::IsPrimitiveType(type))
        {
            typeHnd = sig.GetTypeHandleThrowing(module, typeContext);
            _ASSERTE(!typeHnd.IsNull());

            // I believe it doesn't make any diff. if this is
            // GetInternalCorElementType or GetSignatureCorElementType
            type = typeHnd.GetSignatureCorElementType();

        }
        sigRet->retType = CEEInfo::asCorInfoType(type, typeHnd, &sigRet->retTypeClass);
        sigRet->retTypeSigClass = CORINFO_CLASS_HANDLE(typeHnd.AsPtr());

        IfFailThrow(sig.SkipExactlyOne());  // must to a skip so we skip any class tokens associated with the return type
        _ASSERTE(sigRet->retType < CORINFO_TYPE_COUNT);

        sigRet->args = (CORINFO_ARG_LIST_HANDLE)sig.GetPtr();
    }
    else
    {
        // This is local variables declaration
        sigRetFlags |= CORINFO_SIGFLAG_IS_LOCAL_SIG;

        sigRet->callConv = CORINFO_CALLCONV_DEFAULT;
        sigRet->retType = CORINFO_TYPE_VOID;
        sigRet->numArgs = 0;
        if (!sig.IsNull())
        {
            uint32_t callConv;
            IfFailThrow(sig.GetCallingConvInfo(&callConv));
            if (callConv != IMAGE_CEE_CS_CALLCONV_LOCAL_SIG)
            {
                COMPlusThrowHR(COR_E_BADIMAGEFORMAT, BFA_CALLCONV_NOT_LOCAL_SIG);
            }

            uint32_t numArgs;
            IfFailThrow(sig.GetData(&numArgs));

            if (numArgs != (unsigned short) numArgs)
                COMPlusThrowHR(COR_E_INVALIDPROGRAM);

            sigRet->numArgs = (unsigned short) numArgs;
        }

        sigRet->args = (CORINFO_ARG_LIST_HANDLE)sig.GetPtr();
    }

    // Set computed flags
    sigRet->flags = sigRetFlags;

    _ASSERTE(SigInfoFlagsAreValid(sigRet));
} // ConvToJitSig

//---------------------------------------------------------------------------------------
//
CORINFO_CLASS_HANDLE CEEInfo::getTokenTypeAsHandle (CORINFO_RESOLVED_TOKEN * pResolvedToken)
{
    CONTRACTL {
        THROWS;
        GC_TRIGGERS;
        MODE_PREEMPTIVE;
    } CONTRACTL_END;

    CORINFO_CLASS_HANDLE tokenType = NULL;

    JIT_TO_EE_TRANSITION();

    _ASSERTE((pResolvedToken->hMethod == NULL) || (pResolvedToken->hField == NULL));

    BinderClassID classID = CLASS__TYPE_HANDLE;

    if (pResolvedToken->hMethod != NULL)
    {
        classID = CLASS__METHOD_HANDLE;
    }
    else
    if (pResolvedToken->hField != NULL)
    {
        classID = CLASS__FIELD_HANDLE;
    }

    tokenType = CORINFO_CLASS_HANDLE(CoreLibBinder::GetClass(classID));

    EE_TO_JIT_TRANSITION();

    return tokenType;
}


int CEEInfo::getStringLiteral (
        CORINFO_MODULE_HANDLE       moduleHnd,
        mdToken                     metaTOK,
        char16_t*                   buffer,
        int                         bufferSize,
        int                         startIndex)
{
    CONTRACTL{
        THROWS;
        GC_TRIGGERS;
        MODE_PREEMPTIVE;
    } CONTRACTL_END;

    Module* module = GetModule(moduleHnd);

    _ASSERTE(bufferSize >= 0);
    _ASSERTE(startIndex >= 0);

    int result = -1;

    JIT_TO_EE_TRANSITION();

    if (IsDynamicScope(moduleHnd))
    {
        GCX_COOP();
        STRINGREF strRef = GetDynamicResolver(moduleHnd)->GetStringLiteral(metaTOK);
        if (strRef != NULL)
        {
            StringObject* strObj = STRINGREFToObject(strRef);
            int length = (int)strObj->GetStringLength();
            result = (length >= startIndex) ? (length - startIndex) : 0;
            if (buffer != NULL && result != 0)
            {
                memcpyNoGCRefs(buffer, strObj->GetBuffer() + startIndex, min(bufferSize, result) * sizeof(char16_t));
            }
        }
    }
    else
    {
        ULONG dwCharCount;
        LPCWSTR pString;
        if (!FAILED((module)->GetMDImport()->GetUserString(metaTOK, &dwCharCount, NULL, &pString)))
        {
            _ASSERTE(dwCharCount >= 0 && dwCharCount <= INT_MAX);
            int length = (int)dwCharCount;
            result = (length >= startIndex) ? (length - startIndex) : 0;
            if (buffer != NULL && result != 0)
            {
                memcpyNoGCRefs(buffer, pString + startIndex, min(bufferSize, result) * sizeof(char16_t));
            }
        }
    }

    EE_TO_JIT_TRANSITION();

    return result;
}

size_t CEEInfo::printObjectDescription (
        CORINFO_OBJECT_HANDLE  handle,
        char*                  buffer,
        size_t                 bufferSize,
        size_t*                pRequiredBufferSize)
{
    CONTRACTL{
        THROWS;
        GC_TRIGGERS;
        MODE_PREEMPTIVE;
    } CONTRACTL_END;

    size_t bytesWritten = 0;

    _ASSERT(handle != nullptr);

    JIT_TO_EE_TRANSITION();

    GCX_COOP();
    OBJECTREF obj = getObjectFromJitHandle(handle);
    StackSString stackStr;

    // Currently only supported for String and RuntimeType
    if (obj->GetMethodTable()->IsString())
    {
        ((STRINGREF)obj)->GetSString(stackStr);
    }
    else if (obj->GetMethodTable() == g_pRuntimeTypeClass)
    {
        ((REFLECTCLASSBASEREF)obj)->GetType().GetName(stackStr);
    }
    else
    {
        obj->GetMethodTable()->_GetFullyQualifiedNameForClass(stackStr);
    }

    const UTF8* utf8data = stackStr.GetUTF8();
    if (bufferSize > 0)
    {
        bytesWritten = min(bufferSize - 1, stackStr.GetCount());
        memcpy((BYTE*)buffer, (BYTE*)utf8data, bytesWritten);

        // Always null-terminate
        buffer[bytesWritten] = 0;
    }

    if (pRequiredBufferSize != nullptr)
    {
        *pRequiredBufferSize = stackStr.GetCount() + 1;
    }

    EE_TO_JIT_TRANSITION();

    return bytesWritten;
}

/* static */
size_t CEEInfo::findNameOfToken (Module* module,
                                                 mdToken metaTOK,
                                                 _Out_writes_ (FQNameCapacity) char * szFQName,
                                                 size_t FQNameCapacity)
{
    CONTRACTL {
        NOTHROW;
        GC_TRIGGERS;
    } CONTRACTL_END;

#ifdef _DEBUG
    PCCOR_SIGNATURE sig = NULL;
    DWORD           cSig;
    LPCUTF8         pszNamespace = NULL;
    LPCUTF8         pszClassName = NULL;

    mdToken tokType = TypeFromToken(metaTOK);
    switch(tokType)
    {
        case mdtTypeRef:
            {
                if (FAILED(module->GetMDImport()->GetNameOfTypeRef(metaTOK, &pszNamespace, &pszClassName)))
                {
                    pszNamespace = pszClassName = "Invalid TypeRef record";
                }
                ns::MakePath(szFQName, (int)FQNameCapacity, pszNamespace, pszClassName);
                break;
            }
        case mdtTypeDef:
            {
                if (FAILED(module->GetMDImport()->GetNameOfTypeDef(metaTOK, &pszClassName, &pszNamespace)))
                {
                    pszClassName = pszNamespace = "Invalid TypeDef record";
                }
                ns::MakePath(szFQName, (int)FQNameCapacity, pszNamespace, pszClassName);
                break;
            }
        case mdtFieldDef:
            {
                LPCSTR szFieldName;
                if (FAILED(module->GetMDImport()->GetNameOfFieldDef(metaTOK, &szFieldName)))
                {
                    szFieldName = "Invalid FieldDef record";
                }
                strncpy_s(szFQName,  FQNameCapacity,  (char*)szFieldName, FQNameCapacity - 1);
                break;
            }
        case mdtMethodDef:
            {
                LPCSTR szMethodName;
                if (FAILED(module->GetMDImport()->GetNameOfMethodDef(metaTOK, &szMethodName)))
                {
                    szMethodName = "Invalid MethodDef record";
                }
                strncpy_s(szFQName, FQNameCapacity, (char*)szMethodName, FQNameCapacity - 1);
                break;
            }
        case mdtMemberRef:
            {
                LPCSTR szName;
                if (FAILED(module->GetMDImport()->GetNameAndSigOfMemberRef((mdMemberRef)metaTOK, &sig, &cSig, &szName)))
                {
                    szName = "Invalid MemberRef record";
                }
                strncpy_s(szFQName, FQNameCapacity, (char *)szName, FQNameCapacity - 1);
                break;
            }
        default:
            sprintf_s(szFQName, FQNameCapacity, "!TK_%x", metaTOK);
            break;
    }

#else // !_DEBUG
    strncpy_s (szFQName, FQNameCapacity, "<UNKNOWN>", FQNameCapacity - 1);
#endif // _DEBUG


    return strlen (szFQName);
}

CorInfoHelpFunc CEEInfo::getLazyStringLiteralHelper(CORINFO_MODULE_HANDLE handle)
{
    CONTRACTL {
        NOTHROW;
        GC_NOTRIGGER;
        MODE_PREEMPTIVE;
    } CONTRACTL_END;

    CorInfoHelpFunc result = CORINFO_HELP_UNDEF;

    JIT_TO_EE_TRANSITION_LEAF();

    result = IsDynamicScope(handle) ? CORINFO_HELP_UNDEF : CORINFO_HELP_STRCNS;

    EE_TO_JIT_TRANSITION_LEAF();

    return result;
}


CHECK CheckContext(CORINFO_MODULE_HANDLE scopeHnd, CORINFO_CONTEXT_HANDLE context)
{
    if (context != METHOD_BEING_COMPILED_CONTEXT())
    {
        CHECK_MSG(scopeHnd != NULL, "Illegal null scope");
        CHECK_MSG(((size_t)context & ~CORINFO_CONTEXTFLAGS_MASK) != NULL, "Illegal null context");
        if (((size_t)context & CORINFO_CONTEXTFLAGS_MASK) == CORINFO_CONTEXTFLAGS_CLASS)
        {
            TypeHandle handle((CORINFO_CLASS_HANDLE)((size_t)context & ~CORINFO_CONTEXTFLAGS_MASK));
            CHECK_MSG(handle.GetModule() == GetModule(scopeHnd), "Inconsistent scope and context");
        }
        else
        {
            MethodDesc* handle = (MethodDesc*)((size_t)context & ~CORINFO_CONTEXTFLAGS_MASK);
            CHECK_MSG(handle->GetModule() == GetModule(scopeHnd), "Inconsistent scope and context");
        }
    }

    CHECK_OK;
}


static DECLSPEC_NORETURN void ThrowBadTokenException(CORINFO_RESOLVED_TOKEN * pResolvedToken)
{
    switch (pResolvedToken->tokenType & CORINFO_TOKENKIND_Mask)
    {
    case CORINFO_TOKENKIND_Class:
        COMPlusThrowHR(COR_E_BADIMAGEFORMAT, BFA_BAD_CLASS_TOKEN);
    case CORINFO_TOKENKIND_Method:
        COMPlusThrowHR(COR_E_BADIMAGEFORMAT, BFA_INVALID_METHOD_TOKEN);
    case CORINFO_TOKENKIND_Field:
        COMPlusThrowHR(COR_E_BADIMAGEFORMAT, BFA_BAD_FIELD_TOKEN);
    default:
        COMPlusThrowHR(COR_E_BADIMAGEFORMAT);
    }
}

/*********************************************************************/
void CEEInfo::resolveToken(/* IN, OUT */ CORINFO_RESOLVED_TOKEN * pResolvedToken)
{
    CONTRACTL {
        THROWS;
        GC_TRIGGERS;
        MODE_PREEMPTIVE;
    } CONTRACTL_END;

    JIT_TO_EE_TRANSITION();

    _ASSERTE(CheckContext(pResolvedToken->tokenScope, pResolvedToken->tokenContext));

    pResolvedToken->pTypeSpec = NULL;
    pResolvedToken->cbTypeSpec = NULL;
    pResolvedToken->pMethodSpec = NULL;
    pResolvedToken->cbMethodSpec = NULL;

    TypeHandle th;
    MethodDesc * pMD = NULL;
    FieldDesc * pFD = NULL;

    CorInfoTokenKind tokenType = pResolvedToken->tokenType;

    if (IsDynamicScope(pResolvedToken->tokenScope))
    {
        GetDynamicResolver(pResolvedToken->tokenScope)->ResolveToken(pResolvedToken->token, &th, &pMD, &pFD);

        //
        // Check that we got the expected handles and fill in missing data if necessary
        //

        CorTokenType tkType = (CorTokenType)TypeFromToken(pResolvedToken->token);

        if (pMD != NULL)
        {
            if ((tkType != mdtMethodDef) && (tkType != mdtMemberRef))
                ThrowBadTokenException(pResolvedToken);
            if ((tokenType & CORINFO_TOKENKIND_Method) == 0)
                ThrowBadTokenException(pResolvedToken);
            if (th.IsNull())
                th = pMD->GetMethodTable();

            // "PermitUninstDefOrRef" check
            if ((tokenType != CORINFO_TOKENKIND_Ldtoken) && pMD->ContainsGenericVariables())
            {
                COMPlusThrow(kInvalidProgramException);
            }

            // if this is a BoxedEntryPointStub get the UnboxedEntryPoint one
            if (pMD->IsUnboxingStub())
            {
                pMD = pMD->GetMethodTable()->GetUnboxedEntryPointMD(pMD);
            }

            // Activate target if required
            if (tokenType != CORINFO_TOKENKIND_Ldtoken)
            {
                EnsureActive(th, pMD);
            }
        }
        else if (pFD != NULL)
        {
            if ((tkType != mdtFieldDef) && (tkType != mdtMemberRef))
                ThrowBadTokenException(pResolvedToken);
            if ((tokenType & CORINFO_TOKENKIND_Field) == 0)
                ThrowBadTokenException(pResolvedToken);
            if (th.IsNull())
                th = pFD->GetApproxEnclosingMethodTable();

            if (pFD->IsStatic() && (tokenType != CORINFO_TOKENKIND_Ldtoken))
            {
                EnsureActive(th);
            }
        }
        else
        {
            if ((tkType != mdtTypeDef) && (tkType != mdtTypeRef))
                ThrowBadTokenException(pResolvedToken);
            if ((tokenType & CORINFO_TOKENKIND_Class) == 0)
                ThrowBadTokenException(pResolvedToken);
            if (th.IsNull())
                ThrowBadTokenException(pResolvedToken);

            if (tokenType == CORINFO_TOKENKIND_Box || tokenType == CORINFO_TOKENKIND_Constrained)
            {
                EnsureActive(th);
            }
        }

        _ASSERTE((pMD == NULL) || (pFD == NULL));
        _ASSERTE(!th.IsNull());

        // "PermitUninstDefOrRef" check
        if ((tokenType != CORINFO_TOKENKIND_Ldtoken) && th.ContainsGenericVariables())
        {
            COMPlusThrow(kInvalidProgramException);
        }
    }
    else
    {
        mdToken metaTOK = pResolvedToken->token;
        Module * pModule = (Module *)pResolvedToken->tokenScope;

        switch (TypeFromToken(metaTOK))
        {
        case mdtModuleRef:
            if ((tokenType & CORINFO_TOKENKIND_Class) == 0)
                ThrowBadTokenException(pResolvedToken);

            {
                DomainAssembly *pTargetModule = pModule->LoadModule(metaTOK);
                if (pTargetModule == NULL)
                    COMPlusThrowHR(COR_E_BADIMAGEFORMAT);
                th = TypeHandle(pTargetModule->GetModule()->GetGlobalMethodTable());
                if (th.IsNull())
                    COMPlusThrowHR(COR_E_BADIMAGEFORMAT);
            }
            break;

        case mdtTypeDef:
        case mdtTypeRef:
            if ((tokenType & CORINFO_TOKENKIND_Class) == 0)
                ThrowBadTokenException(pResolvedToken);

            th = ClassLoader::LoadTypeDefOrRefThrowing(pModule, metaTOK,
                                         ClassLoader::ThrowIfNotFound,
                                         (tokenType == CORINFO_TOKENKIND_Ldtoken) ?
                                            ClassLoader::PermitUninstDefOrRef : ClassLoader::FailIfUninstDefOrRef);
            break;

        case mdtTypeSpec:
            {
                if ((tokenType & CORINFO_TOKENKIND_Class) == 0)
                    ThrowBadTokenException(pResolvedToken);

                IfFailThrow(pModule->GetMDImport()->GetTypeSpecFromToken(metaTOK, &pResolvedToken->pTypeSpec, (ULONG*)&pResolvedToken->cbTypeSpec));

                SigTypeContext typeContext;
                GetTypeContext(pResolvedToken->tokenContext, &typeContext);

                SigPointer sigptr(pResolvedToken->pTypeSpec, pResolvedToken->cbTypeSpec);
                th = sigptr.GetTypeHandleThrowing(pModule, &typeContext);
            }
            break;

        case mdtMethodDef:
            if ((tokenType & CORINFO_TOKENKIND_Method) == 0)
                ThrowBadTokenException(pResolvedToken);

            pMD = MemberLoader::GetMethodDescFromMethodDef(pModule, metaTOK, (tokenType != CORINFO_TOKENKIND_Ldtoken));

            th = pMD->GetMethodTable();
            break;

        case mdtFieldDef:
            if ((tokenType & CORINFO_TOKENKIND_Field) == 0)
                ThrowBadTokenException(pResolvedToken);

            pFD = MemberLoader::GetFieldDescFromFieldDef(pModule, metaTOK, (tokenType != CORINFO_TOKENKIND_Ldtoken));

            th = pFD->GetEnclosingMethodTable();
            break;

        case mdtMemberRef:
            {
                SigTypeContext typeContext;
                GetTypeContext(pResolvedToken->tokenContext, &typeContext);

                MemberLoader::GetDescFromMemberRef(pModule, metaTOK, &pMD, &pFD, &typeContext, (tokenType != CORINFO_TOKENKIND_Ldtoken),
                    &th, TRUE, &pResolvedToken->pTypeSpec, (ULONG*)&pResolvedToken->cbTypeSpec);

                _ASSERTE((pMD != NULL) ^ (pFD != NULL));
                _ASSERTE(!th.IsNull());

                if (pMD != NULL)
                {
                    if ((tokenType & CORINFO_TOKENKIND_Method) == 0)
                        ThrowBadTokenException(pResolvedToken);
                }
                else
                {
                    if ((tokenType & CORINFO_TOKENKIND_Field) == 0)
                        ThrowBadTokenException(pResolvedToken);
                }
            }
            break;

        case mdtMethodSpec:
            {
                if ((tokenType & CORINFO_TOKENKIND_Method) == 0)
                    ThrowBadTokenException(pResolvedToken);

                SigTypeContext typeContext;
                GetTypeContext(pResolvedToken->tokenContext, &typeContext);

                // We need the method desc to carry exact instantiation, thus allowInstParam == FALSE.
                pMD = MemberLoader::GetMethodDescFromMethodSpec(pModule, metaTOK, &typeContext, (tokenType != CORINFO_TOKENKIND_Ldtoken), FALSE /* allowInstParam */,
                    &th, TRUE, &pResolvedToken->pTypeSpec, (ULONG*)&pResolvedToken->cbTypeSpec, &pResolvedToken->pMethodSpec, (ULONG*)&pResolvedToken->cbMethodSpec);
            }
            break;

        default:
            ThrowBadTokenException(pResolvedToken);
        }

        //
        // Module activation tracking
        //
        if (!pModule->IsSystem())
        {
            if (pMD != NULL)
            {
                EnsureActive(th, pMD);
            }
            else
            if (pFD != NULL)
            {
                if (pFD->IsStatic())
                    EnsureActive(th);
            }
            else
            {
                // It should not be required to trigger the modules cctors for ldtoken, it is done for backward compatibility only.
                if (tokenType == CORINFO_TOKENKIND_Box || tokenType == CORINFO_TOKENKIND_Constrained || tokenType == CORINFO_TOKENKIND_Ldtoken)
                    EnsureActive(th);
            }
        }
    }

    //
    // tokenType specific verification and transformations
    //
    CorElementType et = th.GetInternalCorElementType();
    switch (tokenType)
    {
        case CORINFO_TOKENKIND_Ldtoken:
            // Allow everything.
            break;

        case CORINFO_TOKENKIND_Newarr:
            // Disallow ELEMENT_TYPE_BYREF and ELEMENT_TYPE_VOID
            if (et == ELEMENT_TYPE_BYREF || et == ELEMENT_TYPE_VOID)
                COMPlusThrow(kInvalidProgramException);

            th = ClassLoader::LoadArrayTypeThrowing(th);
            break;

        default:
            // Disallow ELEMENT_TYPE_BYREF and ELEMENT_TYPE_VOID
            if (et == ELEMENT_TYPE_BYREF || et == ELEMENT_TYPE_VOID)
                COMPlusThrow(kInvalidProgramException);
            break;
    }

    // The JIT interface should always return fully loaded types
    _ASSERTE(th.IsFullyLoaded());

    pResolvedToken->hClass = CORINFO_CLASS_HANDLE(th.AsPtr());
    pResolvedToken->hMethod = CORINFO_METHOD_HANDLE(pMD);
    pResolvedToken->hField = CORINFO_FIELD_HANDLE(pFD);

    EE_TO_JIT_TRANSITION();
}


/*********************************************************************/
// We have a few frequently used constants in CoreLib that are defined as
// readonly static fields for historic reasons. Check for them here and
// allow them to be treated as actual constants by the JIT.
static CORINFO_FIELD_ACCESSOR getFieldIntrinsic(FieldDesc * field)
{
    STANDARD_VM_CONTRACT;

    if (CoreLibBinder::GetField(FIELD__STRING__EMPTY) == field)
    {
        return CORINFO_FIELD_INTRINSIC_EMPTY_STRING;
    }
    else
    if ((CoreLibBinder::GetField(FIELD__INTPTR__ZERO) == field) ||
        (CoreLibBinder::GetField(FIELD__UINTPTR__ZERO) == field))
    {
        return CORINFO_FIELD_INTRINSIC_ZERO;
    }
    else
    if (CoreLibBinder::GetField(FIELD__BITCONVERTER__ISLITTLEENDIAN) == field)
    {
        return CORINFO_FIELD_INTRINSIC_ISLITTLEENDIAN;
    }

    return (CORINFO_FIELD_ACCESSOR)-1;
}

static CorInfoHelpFunc getGenericStaticsHelper(FieldDesc * pField)
{
    STANDARD_VM_CONTRACT;

    int helper = CORINFO_HELP_GETGENERICS_NONGCSTATIC_BASE;

    if (pField->GetFieldType() == ELEMENT_TYPE_CLASS ||
        pField->GetFieldType() == ELEMENT_TYPE_VALUETYPE)
    {
        helper = CORINFO_HELP_GETGENERICS_GCSTATIC_BASE;
    }

    if (pField->IsThreadStatic())
    {
        const int delta = CORINFO_HELP_GETGENERICS_GCTHREADSTATIC_BASE - CORINFO_HELP_GETGENERICS_GCSTATIC_BASE;

        static_assert_no_msg(CORINFO_HELP_GETGENERICS_NONGCTHREADSTATIC_BASE
            == CORINFO_HELP_GETGENERICS_NONGCSTATIC_BASE + delta);

        helper += (CORINFO_HELP_GETGENERICS_GCTHREADSTATIC_BASE - CORINFO_HELP_GETGENERICS_GCSTATIC_BASE);
    }

    return (CorInfoHelpFunc)helper;
}

CorInfoHelpFunc CEEInfo::getSharedStaticsHelper(FieldDesc * pField, MethodTable * pFieldMT)
{
    STANDARD_VM_CONTRACT;

    int helper = CORINFO_HELP_GETSHARED_NONGCSTATIC_BASE;

    if (pField->GetFieldType() == ELEMENT_TYPE_CLASS ||
        pField->GetFieldType() == ELEMENT_TYPE_VALUETYPE)
    {
        helper = CORINFO_HELP_GETSHARED_GCSTATIC_BASE;
    }

    if (pFieldMT->IsDynamicStatics())
    {
        const int delta = CORINFO_HELP_GETSHARED_GCSTATIC_BASE_DYNAMICCLASS - CORINFO_HELP_GETSHARED_GCSTATIC_BASE;

        static_assert_no_msg(CORINFO_HELP_GETSHARED_NONGCSTATIC_BASE_DYNAMICCLASS
            == CORINFO_HELP_GETSHARED_NONGCSTATIC_BASE + delta);

        helper += delta;
    }
    else
    if ((!pFieldMT->HasClassConstructor() && !pFieldMT->HasBoxedRegularStatics()) || pFieldMT->IsClassInited())
    {
        const int delta = CORINFO_HELP_GETSHARED_GCSTATIC_BASE_NOCTOR - CORINFO_HELP_GETSHARED_GCSTATIC_BASE;

        static_assert_no_msg(CORINFO_HELP_GETSHARED_NONGCSTATIC_BASE_NOCTOR
            == CORINFO_HELP_GETSHARED_NONGCSTATIC_BASE + delta);

        helper += delta;
    }

    if (pField->IsThreadStatic())
    {
        const int delta = CORINFO_HELP_GETSHARED_GCTHREADSTATIC_BASE - CORINFO_HELP_GETSHARED_GCSTATIC_BASE;

        static_assert_no_msg(CORINFO_HELP_GETSHARED_NONGCTHREADSTATIC_BASE
            == CORINFO_HELP_GETSHARED_NONGCSTATIC_BASE + delta);
        static_assert_no_msg(CORINFO_HELP_GETSHARED_GCTHREADSTATIC_BASE_NOCTOR
            == CORINFO_HELP_GETSHARED_GCSTATIC_BASE_NOCTOR + delta);
        static_assert_no_msg(CORINFO_HELP_GETSHARED_NONGCTHREADSTATIC_BASE_NOCTOR
            == CORINFO_HELP_GETSHARED_NONGCSTATIC_BASE_NOCTOR + delta);
        static_assert_no_msg(CORINFO_HELP_GETSHARED_GCTHREADSTATIC_BASE_DYNAMICCLASS
            == CORINFO_HELP_GETSHARED_GCSTATIC_BASE_DYNAMICCLASS + delta);
        static_assert_no_msg(CORINFO_HELP_GETSHARED_NONGCTHREADSTATIC_BASE_DYNAMICCLASS
            == CORINFO_HELP_GETSHARED_NONGCSTATIC_BASE_DYNAMICCLASS + delta);

        helper += delta;
    }

    return (CorInfoHelpFunc)helper;
}

static CorInfoHelpFunc getInstanceFieldHelper(FieldDesc * pField, CORINFO_ACCESS_FLAGS flags)
{
    STANDARD_VM_CONTRACT;

    int helper;

    CorElementType type = pField->GetFieldType();

    if (CorTypeInfo::IsObjRef(type))
        helper = CORINFO_HELP_GETFIELDOBJ;
    else
    switch (type)
    {
    case ELEMENT_TYPE_VALUETYPE:
        helper = CORINFO_HELP_GETFIELDSTRUCT;
        break;
    case ELEMENT_TYPE_I1:
    case ELEMENT_TYPE_BOOLEAN:
    case ELEMENT_TYPE_U1:
        helper = CORINFO_HELP_GETFIELD8;
        break;
    case ELEMENT_TYPE_I2:
    case ELEMENT_TYPE_CHAR:
    case ELEMENT_TYPE_U2:
        helper = CORINFO_HELP_GETFIELD16;
        break;
    case ELEMENT_TYPE_I4:
    case ELEMENT_TYPE_U4:
    IN_TARGET_32BIT(default:)
        helper = CORINFO_HELP_GETFIELD32;
        break;
    case ELEMENT_TYPE_I8:
    case ELEMENT_TYPE_U8:
    IN_TARGET_64BIT(default:)
        helper = CORINFO_HELP_GETFIELD64;
        break;
    case ELEMENT_TYPE_R4:
        helper = CORINFO_HELP_GETFIELDFLOAT;
        break;
    case ELEMENT_TYPE_R8:
        helper = CORINFO_HELP_GETFIELDDOUBLE;
        break;
    }

    if (flags & CORINFO_ACCESS_SET)
    {
        const int delta = CORINFO_HELP_SETFIELDOBJ - CORINFO_HELP_GETFIELDOBJ;

        static_assert_no_msg(CORINFO_HELP_SETFIELD8 == CORINFO_HELP_GETFIELD8 + delta);
        static_assert_no_msg(CORINFO_HELP_SETFIELD16 == CORINFO_HELP_GETFIELD16 + delta);
        static_assert_no_msg(CORINFO_HELP_SETFIELD32 == CORINFO_HELP_GETFIELD32 + delta);
        static_assert_no_msg(CORINFO_HELP_SETFIELD64 == CORINFO_HELP_GETFIELD64 + delta);
        static_assert_no_msg(CORINFO_HELP_SETFIELDSTRUCT == CORINFO_HELP_GETFIELDSTRUCT + delta);
        static_assert_no_msg(CORINFO_HELP_SETFIELDFLOAT == CORINFO_HELP_GETFIELDFLOAT + delta);
        static_assert_no_msg(CORINFO_HELP_SETFIELDDOUBLE == CORINFO_HELP_GETFIELDDOUBLE + delta);

        helper += delta;
    }

    return (CorInfoHelpFunc)helper;
}

/*********************************************************************/
void CEEInfo::getFieldInfo (CORINFO_RESOLVED_TOKEN * pResolvedToken,
                            CORINFO_METHOD_HANDLE  callerHandle,
                            CORINFO_ACCESS_FLAGS   flags,
                            CORINFO_FIELD_INFO    *pResult
                           )
{
    CONTRACTL {
        THROWS;
        GC_TRIGGERS;
        MODE_PREEMPTIVE;
    } CONTRACTL_END;

    JIT_TO_EE_TRANSITION();

    _ASSERTE((flags & (CORINFO_ACCESS_GET | CORINFO_ACCESS_SET | CORINFO_ACCESS_ADDRESS | CORINFO_ACCESS_INIT_ARRAY)) != 0);

    INDEBUG(memset(pResult, 0xCC, sizeof(*pResult)));

    FieldDesc * pField = (FieldDesc*)pResolvedToken->hField;
    MethodTable * pFieldMT = pField->GetApproxEnclosingMethodTable();

    // Helper to use if the field access requires it
    CORINFO_FIELD_ACCESSOR fieldAccessor = (CORINFO_FIELD_ACCESSOR)-1;
    DWORD fieldFlags = 0;

    pResult->offset = pField->GetOffset();
    pResult->fieldLookup.addr = nullptr;

    if (pField->IsStatic())
    {
        fieldFlags |= CORINFO_FLG_FIELD_STATIC;

        if (pField->IsRVA())
        {
            fieldFlags |= CORINFO_FLG_FIELD_UNMANAGED;

            Module* module = pFieldMT->GetModule();
            if (module->IsRvaFieldTls(pResult->offset))
            {
                fieldAccessor = CORINFO_FIELD_STATIC_TLS;

                // Provide helper to use if the JIT is not able to emit the TLS access
                // as intrinsic
                pResult->helper = CORINFO_HELP_GETSTATICFIELDADDR_TLS;

                pResult->offset = module->GetFieldTlsOffset(pResult->offset);
            }
            else
            {
                fieldAccessor = CORINFO_FIELD_STATIC_RVA_ADDRESS;
                pResult->fieldLookup.addr = pField->GetStaticAddressHandle(NULL);
                pResult->fieldLookup.accessType = IAT_VALUE;
            }

            // We are not going through a helper. The constructor has to be triggered explicitly.
            if (!pFieldMT->IsClassInited())
                fieldFlags |= CORINFO_FLG_FIELD_INITCLASS;
        }
        else
        {
            // Regular or thread static
            CORINFO_FIELD_ACCESSOR intrinsicAccessor;

            if (pField->GetFieldType() == ELEMENT_TYPE_VALUETYPE)
                fieldFlags |= CORINFO_FLG_FIELD_STATIC_IN_HEAP;

            if (pFieldMT->IsSharedByGenericInstantiations())
            {
                if (pField->IsEnCNew())
                {
                    fieldAccessor = CORINFO_FIELD_STATIC_ADDR_HELPER;

                    pResult->helper = CORINFO_HELP_GETSTATICFIELDADDR;
                }
                else
                {
                    fieldAccessor = CORINFO_FIELD_STATIC_GENERICS_STATIC_HELPER;

                    pResult->helper = getGenericStaticsHelper(pField);
                }
            }
            else
            if (pFieldMT->GetModule()->IsSystem() && (flags & CORINFO_ACCESS_GET) &&
                (intrinsicAccessor = getFieldIntrinsic(pField)) != (CORINFO_FIELD_ACCESSOR)-1)
            {
                // Intrinsics
                fieldAccessor = intrinsicAccessor;
            }
            else
            if (pFieldMT->Collectible())
            {
                // Static fields are not pinned in collectible types. We will always access
                // them using a helper since the address cannot be embedded into the code.
                fieldAccessor = CORINFO_FIELD_STATIC_SHARED_STATIC_HELPER;

                pResult->helper = getSharedStaticsHelper(pField, pFieldMT);
            }
            else if (pField->IsThreadStatic())
            {
                 // We always treat accessing thread statics as if we are in domain neutral code.
                fieldAccessor = CORINFO_FIELD_STATIC_SHARED_STATIC_HELPER;

                pResult->helper = getSharedStaticsHelper(pField, pFieldMT);

#ifdef HOST_WINDOWS
#ifndef TARGET_ARM
                // For windows, we convert the TLS access to the optimized helper where we will store
                // the static blocks in TLS directly and access them via inline code.
                if ((pResult->helper == CORINFO_HELP_GETSHARED_NONGCTHREADSTATIC_BASE_NOCTOR) ||
                    (pResult->helper == CORINFO_HELP_GETSHARED_NONGCTHREADSTATIC_BASE))
                {
                    fieldAccessor = CORINFO_FIELD_STATIC_TLS_MANAGED;
                    pResult->helper = CORINFO_HELP_GETSHARED_NONGCTHREADSTATIC_BASE_NOCTOR_OPTIMIZED;
                }
                else if ((pResult->helper == CORINFO_HELP_GETSHARED_GCTHREADSTATIC_BASE_NOCTOR) ||
                            (pResult->helper == CORINFO_HELP_GETSHARED_GCTHREADSTATIC_BASE))
                {
                    fieldAccessor = CORINFO_FIELD_STATIC_TLS_MANAGED;
                    pResult->helper = CORINFO_HELP_GETSHARED_GCTHREADSTATIC_BASE_NOCTOR_OPTIMIZED;
                }
#endif // !TARGET_ARM
#endif // HOST_WINDOWS
            }
            else
            {
                fieldAccessor = CORINFO_FIELD_STATIC_ADDRESS;

                // Allocate space for the local class if necessary, but don't trigger
                // class construction.
                DomainLocalModule* pLocalModule = pFieldMT->GetDomainLocalModule();
                pLocalModule->PopulateClass(pFieldMT);

                // We are not going through a helper. The constructor has to be triggered explicitly.
                if (!pFieldMT->IsClassInited())
                    fieldFlags |= CORINFO_FLG_FIELD_INITCLASS;

                GCX_COOP();

                _ASSERT(!pFieldMT->Collectible());
                // Field address is expected to be pinned so we don't need to protect it from GC here
                pResult->fieldLookup.addr = pField->GetStaticAddressHandle((void*)pField->GetBase());
                pResult->fieldLookup.accessType = IAT_VALUE;
                if (fieldFlags & CORINFO_FLG_FIELD_STATIC_IN_HEAP)
                {
                    Object* frozenObj = VolatileLoad((Object**)pResult->fieldLookup.addr);

                    if (frozenObj == nullptr)
                    {
                        // Boxed static is not yet set, allocate it
                        pFieldMT->AllocateRegularStaticBox(pField, (Object**)pResult->fieldLookup.addr);
                        frozenObj = VolatileLoad((Object**)pResult->fieldLookup.addr);
                    }

                    _ASSERT(frozenObj != nullptr);

                    // ContainsPointers here is unnecessary but it's cheaper than IsInFrozenSegment
                    // for structs containing gc handles
                    if (!frozenObj->GetMethodTable()->ContainsPointers() &&
                        GCHeapUtilities::GetGCHeap()->IsInFrozenSegment(frozenObj))
                    {
                        pResult->fieldLookup.addr = frozenObj->GetData();
                        fieldFlags &= ~CORINFO_FLG_FIELD_STATIC_IN_HEAP;
                    }
                }
            }
        }
    }
    else
    {
        BOOL fInstanceHelper = FALSE;

        if (fInstanceHelper)
        {
            if (flags & CORINFO_ACCESS_ADDRESS)
            {
                fieldAccessor = CORINFO_FIELD_INSTANCE_ADDR_HELPER;

                pResult->helper = CORINFO_HELP_GETFIELDADDR;
            }
            else
            {
                fieldAccessor = CORINFO_FIELD_INSTANCE_HELPER;

                pResult->helper = getInstanceFieldHelper(pField, flags);
            }
        }
        else
        if (pField->IsEnCNew())
        {
            fieldAccessor = CORINFO_FIELD_INSTANCE_ADDR_HELPER;

            pResult->helper = CORINFO_HELP_GETFIELDADDR;
        }
        else
        {
            fieldAccessor = CORINFO_FIELD_INSTANCE;
        }

        // FieldDesc::GetOffset() does not include the size of Object
        if (!pFieldMT->IsValueType())
        {
            pResult->offset += OBJECT_SIZE;
        }
    }

    // TODO: This is touching metadata. Can we avoid it?
    DWORD fieldAttribs = pField->GetAttributes();

    if (IsFdFamily(fieldAttribs))
        fieldFlags |= CORINFO_FLG_FIELD_PROTECTED;

    if (IsFdInitOnly(fieldAttribs))
        fieldFlags |= CORINFO_FLG_FIELD_FINAL;

    pResult->fieldAccessor = fieldAccessor;
    pResult->fieldFlags = fieldFlags;

    if (!(flags & CORINFO_ACCESS_INLINECHECK))
    {
        //get the field's type.  Grab the class for structs.
        pResult->fieldType = getFieldTypeInternal(pResolvedToken->hField, &pResult->structType, pResolvedToken->hClass);


        MethodDesc * pCallerForSecurity = GetMethodForSecurity(callerHandle);

        //
        //Since we can't get the special verify-only instantiated FD like we can with MDs, go back to the parent
        //of the memberRef and load that one.  That should give us the open instantiation.
        //
        //If the field we found is owned by a generic type, you have to go back to the signature and reload.
        //Otherwise we filled in !0.
        TypeHandle fieldTypeForSecurity = TypeHandle(pResolvedToken->hClass);
        if (pResolvedToken->pTypeSpec != NULL)
        {
            SigTypeContext typeContext;
            SigTypeContext::InitTypeContext(pCallerForSecurity, &typeContext);

            SigPointer sigptr(pResolvedToken->pTypeSpec, pResolvedToken->cbTypeSpec);
            fieldTypeForSecurity = sigptr.GetTypeHandleThrowing((Module *)pResolvedToken->tokenScope, &typeContext);

            // typeHnd can be a variable type
            if (fieldTypeForSecurity.GetMethodTable() == NULL)
            {
                COMPlusThrowHR(COR_E_BADIMAGEFORMAT, BFA_METHODDEF_PARENT_NO_MEMBERS);
            }
        }

        BOOL doAccessCheck = TRUE;
        AccessCheckOptions::AccessCheckType accessCheckType = AccessCheckOptions::kNormalAccessibilityChecks;

        DynamicResolver * pAccessContext = NULL;

        //More in code:CEEInfo::getCallInfo, but the short version is that the caller and callee Descs do
        //not completely describe the type.
        TypeHandle callerTypeForSecurity = TypeHandle(pCallerForSecurity->GetMethodTable());
        if (IsDynamicScope(pResolvedToken->tokenScope))
        {
            doAccessCheck = ModifyCheckForDynamicMethod(GetDynamicResolver(pResolvedToken->tokenScope), &callerTypeForSecurity,
                &accessCheckType, &pAccessContext);
        }

        //Now for some link time checks.
        //Um... where are the field link demands?

        pResult->accessAllowed = CORINFO_ACCESS_ALLOWED;

        if (doAccessCheck)
        {
            //Well, let's check some visibility at least.
            AccessCheckOptions accessCheckOptions(accessCheckType,
                pAccessContext,
                FALSE,
                pField);

            _ASSERTE(pCallerForSecurity != NULL && callerTypeForSecurity != NULL);
            AccessCheckContext accessContext(pCallerForSecurity, callerTypeForSecurity.GetMethodTable());

            BOOL canAccess = ClassLoader::CanAccess(
                &accessContext,
                fieldTypeForSecurity.GetMethodTable(),
                fieldTypeForSecurity.GetAssembly(),
                fieldAttribs,
                NULL,
                (flags & CORINFO_ACCESS_INIT_ARRAY) ? NULL : pField, // For InitializeArray, we don't need tocheck the type of the field.
                accessCheckOptions);

            if (!canAccess)
            {
                //Set up the throw helper
                pResult->accessAllowed = CORINFO_ACCESS_ILLEGAL;

                pResult->accessCalloutHelper.helperNum = CORINFO_HELP_FIELD_ACCESS_EXCEPTION;
                pResult->accessCalloutHelper.numArgs = 2;

                pResult->accessCalloutHelper.args[0].Set(CORINFO_METHOD_HANDLE(pCallerForSecurity));
                pResult->accessCalloutHelper.args[1].Set(CORINFO_FIELD_HANDLE(pField));
            }
        }
    }

    EE_TO_JIT_TRANSITION();
}



#ifdef HOST_WINDOWS

/*********************************************************************/
uint32_t CEEInfo::getThreadLocalFieldInfo (CORINFO_FIELD_HANDLE  field, bool isGCType)
{
    CONTRACTL {
        THROWS;
        GC_TRIGGERS;
        MODE_PREEMPTIVE;
    } CONTRACTL_END;

    UINT32 typeIndex = 0;

    JIT_TO_EE_TRANSITION();

    FieldDesc* fieldDesc = (FieldDesc*)field;
    _ASSERTE(fieldDesc->IsThreadStatic());

    if (isGCType)
    {
        typeIndex = AppDomain::GetCurrentDomain()->GetGCThreadStaticTypeIndex(fieldDesc->GetEnclosingMethodTable());
    }
    else
    {
        typeIndex = AppDomain::GetCurrentDomain()->GetNonGCThreadStaticTypeIndex(fieldDesc->GetEnclosingMethodTable());
    }

    assert(typeIndex != TypeIDProvider::INVALID_TYPE_ID);

    EE_TO_JIT_TRANSITION();
    return typeIndex;
}

/*********************************************************************/
static uint32_t ThreadLocalOffset(void* p)
{
    PTEB Teb = NtCurrentTeb();
    uint8_t** pTls = (uint8_t**)Teb->ThreadLocalStoragePointer;
    uint8_t* pOurTls = pTls[_tls_index];
    return (uint32_t)((uint8_t*)p - pOurTls);
}

void CEEInfo::getThreadLocalStaticBlocksInfo (CORINFO_THREAD_STATIC_BLOCKS_INFO* pInfo, bool isGCType)
{
    CONTRACTL {
        NOTHROW;
        GC_NOTRIGGER;
        MODE_PREEMPTIVE;
    } CONTRACTL_END;

    JIT_TO_EE_TRANSITION_LEAF();

    pInfo->tlsIndex.addr = (void*)static_cast<uintptr_t>(_tls_index);
    pInfo->tlsIndex.accessType = IAT_VALUE;

    pInfo->offsetOfThreadLocalStoragePointer = offsetof(_TEB, ThreadLocalStoragePointer);
    if (isGCType)
    {
        pInfo->offsetOfThreadStaticBlocks = ThreadLocalOffset(&t_GCThreadStaticBlocks);
        pInfo->offsetOfMaxThreadStaticBlocks = ThreadLocalOffset(&t_GCMaxThreadStaticBlocks);
    }
    else
    {
        pInfo->offsetOfThreadStaticBlocks = ThreadLocalOffset(&t_NonGCThreadStaticBlocks);
        pInfo->offsetOfMaxThreadStaticBlocks = ThreadLocalOffset(&t_NonGCMaxThreadStaticBlocks);
    }

    pInfo->offsetOfGCDataPointer = static_cast<uint32_t>(PtrArray::GetDataOffset());

    JIT_TO_EE_TRANSITION_LEAF();
}
#else

uint32_t CEEInfo::getThreadLocalFieldInfo (CORINFO_FIELD_HANDLE  field, bool isGCType)
{
    CONTRACTL {
        NOTHROW;
        GC_NOTRIGGER;
        MODE_PREEMPTIVE;
    } CONTRACTL_END;

    return 0;
}

void CEEInfo::getThreadLocalStaticBlocksInfo (CORINFO_THREAD_STATIC_BLOCKS_INFO* pInfo, bool isGCType)
{
    CONTRACTL {
        NOTHROW;
        GC_NOTRIGGER;
        MODE_PREEMPTIVE;
    } CONTRACTL_END;

    JIT_TO_EE_TRANSITION_LEAF();

    pInfo->tlsIndex.addr = (UINT8*)0;

    pInfo->offsetOfThreadLocalStoragePointer = 0;
    pInfo->offsetOfThreadStaticBlocks = 0;
    pInfo->offsetOfMaxThreadStaticBlocks = 0;
    pInfo->offsetOfGCDataPointer = 0;

    JIT_TO_EE_TRANSITION_LEAF();
}
#endif // HOST_WINDOWS

//---------------------------------------------------------------------------------------
//
bool CEEInfo::isFieldStatic(CORINFO_FIELD_HANDLE fldHnd)
{
    CONTRACTL {
        THROWS;
        GC_TRIGGERS;
        MODE_PREEMPTIVE;
    } CONTRACTL_END;

    bool res = false;
    JIT_TO_EE_TRANSITION_LEAF();
    FieldDesc* field = (FieldDesc*)fldHnd;
    res = (field->IsStatic() != 0);
    EE_TO_JIT_TRANSITION_LEAF();
    return res;
}

int CEEInfo::getArrayOrStringLength(CORINFO_OBJECT_HANDLE objHnd)
{
    CONTRACTL {
        THROWS;
        GC_TRIGGERS;
        MODE_PREEMPTIVE;
    } CONTRACTL_END;

    int arrLen = -1;
    JIT_TO_EE_TRANSITION();

    _ASSERT(objHnd != NULL);

    GCX_COOP();

    OBJECTREF obj = getObjectFromJitHandle(objHnd);

    if (obj->GetMethodTable()->IsArray())
    {
        arrLen = ((ARRAYBASEREF)obj)->GetNumComponents();
    }
    else if (obj->GetMethodTable()->IsString())
    {
        arrLen = ((STRINGREF)obj)->GetStringLength();
    }

    EE_TO_JIT_TRANSITION();
    return arrLen;
}

//---------------------------------------------------------------------------------------
//
void
CEEInfo::findCallSiteSig(
    CORINFO_MODULE_HANDLE  scopeHnd,
    unsigned               sigMethTok,
    CORINFO_CONTEXT_HANDLE context,
    CORINFO_SIG_INFO *     sigRet)
{
    CONTRACTL {
        THROWS;
        GC_TRIGGERS;
        MODE_PREEMPTIVE;
    } CONTRACTL_END;

    JIT_TO_EE_TRANSITION();

    PCCOR_SIGNATURE       pSig = NULL;
    uint32_t              cbSig = 0;

    if (IsDynamicScope(scopeHnd))
    {
        DynamicResolver * pResolver = GetDynamicResolver(scopeHnd);
        SigPointer sig;

        if (TypeFromToken(sigMethTok) == mdtMemberRef)
        {
            sig = pResolver->ResolveSignatureForVarArg(sigMethTok);
        }
        else
        {
            _ASSERTE(TypeFromToken(sigMethTok) == mdtMethodDef);

            TypeHandle classHandle;
            MethodDesc * pMD = NULL;
            FieldDesc * pFD = NULL;

            // in this case a method is asked for its sig. Resolve the method token and get the sig
            pResolver->ResolveToken(sigMethTok, &classHandle, &pMD, &pFD);
            if (pMD == NULL)
                COMPlusThrow(kInvalidProgramException);

            PCCOR_SIGNATURE pSig = NULL;
            DWORD           cbSig;
            pMD->GetSig(&pSig, &cbSig);
            sig = SigPointer(pSig, cbSig);

            context = MAKE_METHODCONTEXT(pMD);
            scopeHnd = GetScopeHandle(pMD->GetModule());
        }

        sig.GetSignature(&pSig, &cbSig);
        sigMethTok = mdTokenNil;
    }
    else
    {
        Module * module = (Module *)scopeHnd;
        LPCUTF8  szName;

        if (TypeFromToken(sigMethTok) == mdtMemberRef)
        {
            IfFailThrow(module->GetMDImport()->GetNameAndSigOfMemberRef(sigMethTok, &pSig, (ULONG*)&cbSig, &szName));
        }
        else if (TypeFromToken(sigMethTok) == mdtMethodDef)
        {
            IfFailThrow(module->GetMDImport()->GetSigOfMethodDef(sigMethTok, (ULONG*)&cbSig, &pSig));
        }
    }

    SigTypeContext typeContext;
    GetTypeContext(context, &typeContext);

    ConvToJitSig(
        pSig,
        cbSig,
        scopeHnd,
        sigMethTok,
        &typeContext,
        CONV_TO_JITSIG_FLAGS_NONE,
        sigRet);
    EE_TO_JIT_TRANSITION();
} // CEEInfo::findCallSiteSig

//---------------------------------------------------------------------------------------
//
void
CEEInfo::findSig(
    CORINFO_MODULE_HANDLE  scopeHnd,
    unsigned               sigTok,
    CORINFO_CONTEXT_HANDLE context,
    CORINFO_SIG_INFO *     sigRet)
{
    CONTRACTL {
        THROWS;
        GC_TRIGGERS;
        MODE_PREEMPTIVE;
    } CONTRACTL_END;

    JIT_TO_EE_TRANSITION();

    PCCOR_SIGNATURE       pSig = NULL;
    uint32_t              cbSig = 0;

    if (IsDynamicScope(scopeHnd))
    {
        SigPointer sig = GetDynamicResolver(scopeHnd)->ResolveSignature(sigTok);
        sig.GetSignature(&pSig, &cbSig);
        sigTok = mdTokenNil;
    }
    else
    {
        Module * module = (Module *)scopeHnd;

        // We need to resolve this stand alone sig
        IfFailThrow(module->GetMDImport()->GetSigFromToken(
            (mdSignature)sigTok,
            (ULONG*)(&cbSig),
            &pSig));
    }

    SigTypeContext typeContext;
    GetTypeContext(context, &typeContext);

    ConvToJitSig(
        pSig,
        cbSig,
        scopeHnd,
        sigTok,
        &typeContext,
        CONV_TO_JITSIG_FLAGS_NONE,
        sigRet);

    EE_TO_JIT_TRANSITION();
} // CEEInfo::findSig

//---------------------------------------------------------------------------------------
//
unsigned
CEEInfo::getClassSize(
    CORINFO_CLASS_HANDLE clsHnd)
{
    CONTRACTL {
        THROWS;
        GC_TRIGGERS;
        MODE_PREEMPTIVE;
    } CONTRACTL_END;

    unsigned result = 0;

    JIT_TO_EE_TRANSITION_LEAF();

    TypeHandle VMClsHnd(clsHnd);
    result = VMClsHnd.GetSize();

    EE_TO_JIT_TRANSITION_LEAF();

    return result;
}

//---------------------------------------------------------------------------------------
//
// Get the size of a reference type as allocated on the heap. This includes the size of the fields
// (and any padding between the fields) and the size of a method table pointer but doesn't include
// object header size or any padding for minimum size.
unsigned
CEEInfo::getHeapClassSize(
    CORINFO_CLASS_HANDLE clsHnd)
{
    CONTRACTL{
        NOTHROW;
        GC_NOTRIGGER;
        MODE_PREEMPTIVE;
    } CONTRACTL_END;

    unsigned result = 0;

    JIT_TO_EE_TRANSITION_LEAF();

    TypeHandle VMClsHnd(clsHnd);
    MethodTable* pMT = VMClsHnd.GetMethodTable();
    _ASSERTE(pMT);
    _ASSERTE(!pMT->IsValueType());
    _ASSERTE(!pMT->HasComponentSize());

    // Add OBJECT_SIZE to account for method table pointer.
    result = pMT->GetNumInstanceFieldBytes() + OBJECT_SIZE;

    EE_TO_JIT_TRANSITION_LEAF();
    return result;
}

//---------------------------------------------------------------------------------------
//
// Return TRUE if an object of this type can be allocated on the stack.
bool CEEInfo::canAllocateOnStack(CORINFO_CLASS_HANDLE clsHnd)
{
    CONTRACTL{
        NOTHROW;
        GC_NOTRIGGER;
        MODE_PREEMPTIVE;
    } CONTRACTL_END;

    bool result = false;

    JIT_TO_EE_TRANSITION_LEAF();

    TypeHandle VMClsHnd(clsHnd);
    MethodTable* pMT = VMClsHnd.GetMethodTable();
    _ASSERTE(pMT);
    _ASSERTE(!pMT->IsValueType());

    result = !pMT->HasFinalizer();

    EE_TO_JIT_TRANSITION_LEAF();
    return result;
}

unsigned CEEInfo::getClassAlignmentRequirement(CORINFO_CLASS_HANDLE type, bool fDoubleAlignHint)
{
    CONTRACTL {
        NOTHROW;
        GC_NOTRIGGER;
        MODE_PREEMPTIVE;
    } CONTRACTL_END;

    // Default alignment is sizeof(void*)
    unsigned result = TARGET_POINTER_SIZE;

    JIT_TO_EE_TRANSITION_LEAF();

    TypeHandle clsHnd(type);

#ifdef FEATURE_DOUBLE_ALIGNMENT_HINT
    if (fDoubleAlignHint)
    {
        MethodTable* pMT = clsHnd.GetMethodTable();
        if (pMT != NULL)
        {
            // Return the size of the double align hint. Ignore the actual alignment info account
            // so that structs with 64-bit integer fields do not trigger double aligned frames on x86.
            if (pMT->GetClass()->IsAlign8Candidate())
                result = 8;
        }
    }
    else
#endif
    {
        result = getClassAlignmentRequirementStatic(clsHnd);
    }

    EE_TO_JIT_TRANSITION_LEAF();

    return result;
}

unsigned CEEInfo::getClassAlignmentRequirementStatic(TypeHandle clsHnd)
{
    LIMITED_METHOD_CONTRACT;

    // Default alignment is sizeof(void*)
    unsigned result = TARGET_POINTER_SIZE;

    MethodTable * pMT = clsHnd.GetMethodTable();
    if (pMT == NULL)
        return result;

    if (pMT->HasLayout())
    {
        EEClassLayoutInfo* pInfo = pMT->GetLayoutInfo();

        if (clsHnd.IsNativeValueType())
        {
            // if it's the unmanaged view of the managed type, we always use the unmanaged alignment requirement
            result = pMT->GetNativeLayoutInfo()->GetLargestAlignmentRequirement();
        }
        else if (pInfo->IsManagedSequential() || pInfo->IsBlittable())
        {
            _ASSERTE(!pMT->ContainsPointers());

            // if it's managed sequential, we use the managed alignment requirement
            result = pInfo->m_ManagedLargestAlignmentRequirementOfAllMembers;
        }
    }

#ifdef FEATURE_64BIT_ALIGNMENT
    if (result < 8 && pMT->RequiresAlign8())
    {
        // If the structure contains 64-bit primitive fields and the platform requires 8-byte alignment for
        // such fields then make sure we return at least 8-byte alignment. Note that it's technically possible
        // to create unmanaged APIs that take unaligned structures containing such fields and this
        // unconditional alignment bump would cause us to get the calling convention wrong on platforms such
        // as ARM. If we see such cases in the future we'd need to add another control (such as an alignment
        // property for the StructLayout attribute or a marshaling directive attribute for p/invoke arguments)
        // that allows more precise control. For now we'll go with the likely scenario.
        result = 8;
    }
#endif // FEATURE_64BIT_ALIGNMENT

    return result;
}

CORINFO_FIELD_HANDLE
CEEInfo::getFieldInClass(CORINFO_CLASS_HANDLE clsHnd, INT num)
{
    CONTRACTL {
        NOTHROW;
        GC_NOTRIGGER;
        MODE_PREEMPTIVE;
    } CONTRACTL_END;

    CORINFO_FIELD_HANDLE result = NULL;

    JIT_TO_EE_TRANSITION_LEAF();

    TypeHandle VMClsHnd(clsHnd);

    MethodTable* pMT= VMClsHnd.AsMethodTable();

    result = (CORINFO_FIELD_HANDLE) ((pMT->GetApproxFieldDescListRaw()) + num);

    EE_TO_JIT_TRANSITION_LEAF();

    return result;
}

mdMethodDef
CEEInfo::getMethodDefFromMethod(CORINFO_METHOD_HANDLE hMethod)
{
    CONTRACTL {
        NOTHROW;
        GC_NOTRIGGER;
        MODE_PREEMPTIVE;
    } CONTRACTL_END;

    mdMethodDef result = 0;

    JIT_TO_EE_TRANSITION_LEAF();

    MethodDesc* pMD = GetMethod(hMethod);

    if (pMD->IsDynamicMethod())
    {
        // Dynamic methods do not have tokens
        result = mdMethodDefNil;
    }
    else
    {
        result = pMD->GetMemberDef();
    }

    EE_TO_JIT_TRANSITION_LEAF();

    return result;
}

bool CEEInfo::checkMethodModifier(CORINFO_METHOD_HANDLE hMethod,
                                  LPCSTR modifier,
                                  bool fOptional)
{
    CONTRACTL {
        THROWS;
        GC_TRIGGERS;
        MODE_PREEMPTIVE;
    } CONTRACTL_END;

    bool result = false;

    JIT_TO_EE_TRANSITION();

    MethodDesc* pMD = GetMethod(hMethod);
    Module* pModule = pMD->GetModule();
    MetaSig sig(pMD);
    CorElementType eeType = fOptional ? ELEMENT_TYPE_CMOD_OPT : ELEMENT_TYPE_CMOD_REQD;

    // modopts/modreqs for the method are by convention stored on the return type
    result = sig.GetReturnProps().HasCustomModifier(pModule, modifier, eeType);

    EE_TO_JIT_TRANSITION();

    return result;
}

static unsigned MarkGCField(BYTE* gcPtrs, CorInfoGCType type)
{
    STANDARD_VM_CONTRACT;

    // Ensure that if we have multiple fields with the same offset,
    // that we don't double count the data in the gc layout.
    if (*gcPtrs == TYPE_GC_NONE)
    {
        *gcPtrs = (BYTE)type;
        return 1;
    }
    else if (*gcPtrs != type)
    {
        COMPlusThrowHR(COR_E_BADIMAGEFORMAT);
    }

    return 0;
}

static unsigned ComputeGCLayout(MethodTable* pMT, BYTE* gcPtrs)
{
    STANDARD_VM_CONTRACT;

    _ASSERTE(pMT->IsValueType());

    unsigned result = 0;
    bool isInlineArray = pMT->GetClass()->IsInlineArray();
    ApproxFieldDescIterator fieldIterator(pMT, ApproxFieldDescIterator::INSTANCE_FIELDS);
    for (FieldDesc *pFD = fieldIterator.Next(); pFD != NULL; pFD = fieldIterator.Next())
    {
        int fieldStartIndex = pFD->GetOffset() / TARGET_POINTER_SIZE;

        if (pFD->GetFieldType() == ELEMENT_TYPE_VALUETYPE)
        {
            MethodTable* pFieldMT = pFD->GetApproxFieldTypeHandleThrowing().AsMethodTable();
            result += ComputeGCLayout(pFieldMT, gcPtrs + fieldStartIndex);
        }
        else if (pFD->IsObjRef())
        {
            result += MarkGCField(gcPtrs + fieldStartIndex, TYPE_GC_REF);
        }
        else if (pFD->IsByRef())
        {
            result += MarkGCField(gcPtrs + fieldStartIndex, TYPE_GC_BYREF);
        }

        if (isInlineArray)
        {
            if (result > 0)
            {
                _ASSERTE(pFD->GetOffset() == 0);
                DWORD totalLayoutSize = pMT->GetNumInstanceFieldBytes() / TARGET_POINTER_SIZE;
                DWORD elementLayoutSize = pFD->GetSize() / TARGET_POINTER_SIZE;
                DWORD gcPointersInElement = result;
                for (DWORD offset = elementLayoutSize; offset < totalLayoutSize; offset += elementLayoutSize)
                {
                    memcpy(gcPtrs + offset, gcPtrs, elementLayoutSize);
                    result += gcPointersInElement;
                }
            }

            // inline array has only one element field
            break;
        }
    }
    return result;
}

unsigned CEEInfo::getClassGClayout (CORINFO_CLASS_HANDLE clsHnd, BYTE* gcPtrs)
{
    CONTRACTL {
        THROWS;
        GC_TRIGGERS;
        MODE_PREEMPTIVE;
    } CONTRACTL_END;

    unsigned result = 0;

    JIT_TO_EE_TRANSITION();

    TypeHandle VMClsHnd(clsHnd);
    result = getClassGClayoutStatic(VMClsHnd, gcPtrs);

    EE_TO_JIT_TRANSITION();

    return result;
}


unsigned CEEInfo::getClassGClayoutStatic(TypeHandle VMClsHnd, BYTE* gcPtrs)
{
    unsigned result = 0;
    MethodTable* pMT = VMClsHnd.GetMethodTable();

    if (VMClsHnd.IsNativeValueType())
    {
        // native value types have no GC pointers
        result = 0;
        memset(gcPtrs, TYPE_GC_NONE,
               (VMClsHnd.GetSize() + TARGET_POINTER_SIZE - 1) / TARGET_POINTER_SIZE);
    }
    else if (pMT->IsByRefLike())
    {
        memset(gcPtrs, TYPE_GC_NONE,
            (VMClsHnd.GetSize() + TARGET_POINTER_SIZE - 1) / TARGET_POINTER_SIZE);
        // ByRefLike structs can contain byref fields or other ByRefLike structs
        result = ComputeGCLayout(VMClsHnd.AsMethodTable(), gcPtrs);
    }
    else
    {
        _ASSERTE(sizeof(BYTE) == 1);

        BOOL isValueClass = pMT->IsValueType();
        unsigned int size = isValueClass ? VMClsHnd.GetSize() : pMT->GetNumInstanceFieldBytes() + OBJECT_SIZE;

        // assume no GC pointers at first
        result = 0;
        memset(gcPtrs, TYPE_GC_NONE,
               (size + TARGET_POINTER_SIZE - 1) / TARGET_POINTER_SIZE);

        // walk the GC descriptors, turning on the correct bits
        if (pMT->ContainsPointers())
        {
            CGCDesc* map = CGCDesc::GetCGCDescFromMT(pMT);
            CGCDescSeries * pByValueSeries = map->GetLowestSeries();

            for (SIZE_T i = 0; i < map->GetNumSeries(); i++)
            {
                // Get offset into the value class of the first pointer field (includes a +Object)
                size_t cbSeriesSize = pByValueSeries->GetSeriesSize() + pMT->GetBaseSize();
                size_t cbSeriesOffset = pByValueSeries->GetSeriesOffset();
                size_t cbOffset = isValueClass ? cbSeriesOffset - OBJECT_SIZE : cbSeriesOffset;

                _ASSERTE (cbOffset % TARGET_POINTER_SIZE == 0);
                _ASSERTE (cbSeriesSize % TARGET_POINTER_SIZE == 0);

                result += (unsigned) (cbSeriesSize / TARGET_POINTER_SIZE);
                memset(&gcPtrs[cbOffset / TARGET_POINTER_SIZE], TYPE_GC_REF, cbSeriesSize / TARGET_POINTER_SIZE);

                pByValueSeries++;
            }
        }
    }

    return result;
}

// returns the enregister info for a struct based on type of fields, alignment, etc.
bool CEEInfo::getSystemVAmd64PassStructInRegisterDescriptor(
                                                /*IN*/  CORINFO_CLASS_HANDLE structHnd,
                                                /*OUT*/ SYSTEMV_AMD64_CORINFO_STRUCT_REG_PASSING_DESCRIPTOR* structPassInRegDescPtr)
{
    CONTRACTL {
        THROWS;
        GC_TRIGGERS;
        MODE_PREEMPTIVE;
    } CONTRACTL_END;

#if defined(UNIX_AMD64_ABI_ITF)
    JIT_TO_EE_TRANSITION();

    _ASSERTE(structPassInRegDescPtr != nullptr);
    TypeHandle th(structHnd);

    structPassInRegDescPtr->passedInRegisters = false;

    // Make sure this is a value type.
    if (th.IsValueType())
    {
        _ASSERTE(CorInfoType2UnixAmd64Classification(th.GetInternalCorElementType()) == SystemVClassificationTypeStruct);

        // The useNativeLayout in this case tracks whether the classification
        // is for a native layout of the struct or not.
        // If the struct has special marshaling it has a native layout.
        // In such cases the classifier needs to use the native layout.
        // For structs with no native layout, the managed layout should be used
        // even if classified for the purposes of marshaling/PInvoke passing.
        bool useNativeLayout = false;
        MethodTable* methodTablePtr = nullptr;
        if (!th.IsTypeDesc())
        {
            methodTablePtr = th.AsMethodTable();
        }
        else
        {
            _ASSERTE(th.IsNativeValueType());

            useNativeLayout = true;
            methodTablePtr = th.AsNativeValueType();
        }
        _ASSERTE(methodTablePtr != nullptr);

        // If we have full support for UNIX_AMD64_ABI, and not just the interface,
        // then we've cached whether this is a reg passed struct in the MethodTable, computed during
        // MethodTable construction. Otherwise, we are just building in the interface, and we haven't
        // computed or cached anything, so we need to compute it now.
#if defined(UNIX_AMD64_ABI)
        bool canPassInRegisters = useNativeLayout ? methodTablePtr->GetNativeLayoutInfo()->IsNativeStructPassedInRegisters()
                                                  : methodTablePtr->IsRegPassedStruct();
#else // !defined(UNIX_AMD64_ABI)
        bool canPassInRegisters = false;
        SystemVStructRegisterPassingHelper helper((unsigned int)th.GetSize());
        if (th.GetSize() <= CLR_SYSTEMV_MAX_STRUCT_BYTES_TO_PASS_IN_REGISTERS)
        {
            canPassInRegisters = methodTablePtr->ClassifyEightBytes(&helper, 0, 0, useNativeLayout);
        }
#endif // !defined(UNIX_AMD64_ABI)

        if (canPassInRegisters)
        {
#if defined(UNIX_AMD64_ABI)
            SystemVStructRegisterPassingHelper helper((unsigned int)th.GetSize());
            bool result = methodTablePtr->ClassifyEightBytes(&helper, 0, 0, useNativeLayout);

            // The answer must be true at this point.
            _ASSERTE(result);
#endif // UNIX_AMD64_ABI

            structPassInRegDescPtr->passedInRegisters = true;

            structPassInRegDescPtr->eightByteCount = (uint8_t)helper.eightByteCount;
            _ASSERTE(structPassInRegDescPtr->eightByteCount <= CLR_SYSTEMV_MAX_EIGHTBYTES_COUNT_TO_PASS_IN_REGISTERS);

            for (unsigned int i = 0; i < CLR_SYSTEMV_MAX_EIGHTBYTES_COUNT_TO_PASS_IN_REGISTERS; i++)
            {
                structPassInRegDescPtr->eightByteClassifications[i] = helper.eightByteClassifications[i];
                structPassInRegDescPtr->eightByteSizes[i] = (uint8_t)helper.eightByteSizes[i];
                structPassInRegDescPtr->eightByteOffsets[i] = (uint8_t)helper.eightByteOffsets[i];
            }
        }

        _ASSERTE(structPassInRegDescPtr->passedInRegisters == canPassInRegisters);
    }

    EE_TO_JIT_TRANSITION();

    return true;
#else // !defined(UNIX_AMD64_ABI_ITF)
    return false;
#endif // !defined(UNIX_AMD64_ABI_ITF)
}

/*********************************************************************/
unsigned CEEInfo::getClassNumInstanceFields (CORINFO_CLASS_HANDLE clsHnd)
{
    CONTRACTL {
        NOTHROW;
        GC_NOTRIGGER;
        MODE_PREEMPTIVE;
    } CONTRACTL_END;

    unsigned result = 0;

    JIT_TO_EE_TRANSITION_LEAF();

    TypeHandle th(clsHnd);

    if (!th.IsTypeDesc())
    {
        result = th.AsMethodTable()->GetNumInstanceFields();
    }
    else
    {
        // native value types are opaque aggregates with explicit size
        result = 0;
    }

    EE_TO_JIT_TRANSITION_LEAF();

    return result;
}


CorInfoType CEEInfo::asCorInfoType (CORINFO_CLASS_HANDLE clsHnd)
{
    CONTRACTL {
        THROWS;
        GC_TRIGGERS;
        MODE_PREEMPTIVE;
    } CONTRACTL_END;

    CorInfoType result = CORINFO_TYPE_UNDEF;

    JIT_TO_EE_TRANSITION();

    TypeHandle VMClsHnd(clsHnd);
    result = toJitType(VMClsHnd);

    EE_TO_JIT_TRANSITION();

    return result;
}


void CEEInfo::getLocationOfThisType(CORINFO_METHOD_HANDLE context, CORINFO_LOOKUP_KIND* pLookupKind)
{
    CONTRACTL {
        THROWS;
        GC_TRIGGERS;
        MODE_PREEMPTIVE;
    } CONTRACTL_END;

    /* Initialize fields of result for debug build warning */
    pLookupKind->needsRuntimeLookup = false;
    pLookupKind->runtimeLookupKind  = CORINFO_LOOKUP_THISOBJ;

    JIT_TO_EE_TRANSITION();

    MethodDesc *pContextMD = GetMethod(context);

    // If the method table is not shared, then return CONST
    if (!pContextMD->GetMethodTable()->IsSharedByGenericInstantiations())
    {
        pLookupKind->needsRuntimeLookup = false;
    }
    else
    {
        pLookupKind->needsRuntimeLookup = true;

        // If we've got a vtable extra argument, go through that
        if (pContextMD->RequiresInstMethodTableArg())
        {
            pLookupKind->runtimeLookupKind = CORINFO_LOOKUP_CLASSPARAM;
        }
        // If we've got an object, go through its vtable
        else if (pContextMD->AcquiresInstMethodTableFromThis())
        {
            pLookupKind->runtimeLookupKind = CORINFO_LOOKUP_THISOBJ;
        }
        // Otherwise go through the method-desc argument
        else
        {
            _ASSERTE(pContextMD->RequiresInstMethodDescArg());
            pLookupKind->runtimeLookupKind = CORINFO_LOOKUP_METHODPARAM;
        }
    }

    EE_TO_JIT_TRANSITION();
}

CORINFO_METHOD_HANDLE CEEInfo::GetDelegateCtor(
                                        CORINFO_METHOD_HANDLE methHnd,
                                        CORINFO_CLASS_HANDLE clsHnd,
                                        CORINFO_METHOD_HANDLE targetMethodHnd,
                                        DelegateCtorArgs *pCtorData)
{
    CONTRACTL {
        THROWS;
        GC_TRIGGERS;
        MODE_PREEMPTIVE;
    } CONTRACTL_END;

    CORINFO_METHOD_HANDLE result = NULL;

    JIT_TO_EE_TRANSITION();

    MethodDesc *pCurrentCtor = (MethodDesc*)methHnd;
    if (!pCurrentCtor->IsFCall())
    {
        result =  methHnd;
    }
    else
    {
        MethodDesc *pTargetMethod = (MethodDesc*)targetMethodHnd;
        TypeHandle delegateType = (TypeHandle)clsHnd;

        MethodDesc *pDelegateCtor = COMDelegate::GetDelegateCtor(delegateType, pTargetMethod, pCtorData);
        if (!pDelegateCtor)
            pDelegateCtor = pCurrentCtor;
        result = (CORINFO_METHOD_HANDLE)pDelegateCtor;
    }

    EE_TO_JIT_TRANSITION();

    return result;
}

void CEEInfo::MethodCompileComplete(CORINFO_METHOD_HANDLE methHnd)
{
    CONTRACTL {
        THROWS;
        GC_TRIGGERS;
        MODE_PREEMPTIVE;
    } CONTRACTL_END;

    JIT_TO_EE_TRANSITION();

    MethodDesc* pMD = GetMethod(methHnd);

    if (pMD->IsDynamicMethod())
    {
        pMD->AsDynamicMethodDesc()->GetResolver()->FreeCompileTimeState();
    }

    EE_TO_JIT_TRANSITION();
}

// Given a module scope (scopeHnd), a method handle (context) and an metadata token,
// attempt to load the handle (type, field or method) associated with the token.
// If this is not possible at compile-time (because the method code is shared and the token contains type parameters)
// then indicate how the handle should be looked up at run-time.
//
// See corinfo.h for more details
//
void CEEInfo::embedGenericHandle(
            CORINFO_RESOLVED_TOKEN * pResolvedToken,
            bool                     fEmbedParent,
            CORINFO_GENERICHANDLE_RESULT *pResult)
{
    CONTRACTL {
        THROWS;
        GC_TRIGGERS;
        MODE_PREEMPTIVE;
    } CONTRACTL_END;

    INDEBUG(memset(pResult, 0xCC, sizeof(*pResult)));

    JIT_TO_EE_TRANSITION();

    BOOL fRuntimeLookup;
    MethodDesc * pTemplateMD = NULL;

    if (!fEmbedParent && pResolvedToken->hMethod != NULL)
    {
        MethodDesc * pMD = (MethodDesc *)pResolvedToken->hMethod;
        TypeHandle th(pResolvedToken->hClass);

        pResult->handleType = CORINFO_HANDLETYPE_METHOD;

        Instantiation methodInst = pMD->GetMethodInstantiation();

        pMD = MethodDesc::FindOrCreateAssociatedMethodDesc(pMD, th.GetMethodTable(), FALSE, methodInst, FALSE);

        // Normalize the method handle for reflection
        if (pResolvedToken->tokenType == CORINFO_TOKENKIND_Ldtoken)
            pMD = MethodDesc::FindOrCreateAssociatedMethodDescForReflection(pMD, th, methodInst);

        pResult->compileTimeHandle = (CORINFO_GENERIC_HANDLE)pMD;
        pTemplateMD = pMD;

        // Runtime lookup is only required for stubs. Regular entrypoints are always the same shared MethodDescs.
        fRuntimeLookup = pMD->IsWrapperStub() &&
            (th.IsSharedByGenericInstantiations() || TypeHandle::IsCanonicalSubtypeInstantiation(methodInst));
    }
    else
    if (!fEmbedParent && pResolvedToken->hField != NULL)
    {
        FieldDesc * pFD = (FieldDesc *)pResolvedToken->hField;
        TypeHandle th(pResolvedToken->hClass);

        pResult->handleType = CORINFO_HANDLETYPE_FIELD;

        pResult->compileTimeHandle = (CORINFO_GENERIC_HANDLE)pFD;

        fRuntimeLookup = th.IsSharedByGenericInstantiations() && pFD->IsStatic();
    }
    else
    {
        TypeHandle th(pResolvedToken->hClass);

        pResult->handleType = CORINFO_HANDLETYPE_CLASS;
        pResult->compileTimeHandle = (CORINFO_GENERIC_HANDLE)th.AsPtr();

        if (fEmbedParent && pResolvedToken->hMethod != NULL)
        {
            MethodDesc * pDeclaringMD = (MethodDesc *)pResolvedToken->hMethod;

            if (!pDeclaringMD->GetMethodTable()->HasSameTypeDefAs(th.GetMethodTable()))
            {
                //
                // The method type may point to a sub-class of the actual class that declares the method.
                // It is important to embed the declaring type in this case.
                //

                pTemplateMD = pDeclaringMD;

                pResult->compileTimeHandle = (CORINFO_GENERIC_HANDLE)pDeclaringMD->GetMethodTable();
            }
        }

        // IsSharedByGenericInstantiations would not work here. The runtime lookup is required
        // even for standalone generic variables that show up as __Canon here.
        fRuntimeLookup = th.IsCanonicalSubtype();
    }

    _ASSERTE(pResult->compileTimeHandle);

    if (fRuntimeLookup)
    {
        DictionaryEntryKind entryKind = EmptySlot;
        switch (pResult->handleType)
        {
        case CORINFO_HANDLETYPE_CLASS:
            entryKind = (pTemplateMD != NULL) ? DeclaringTypeHandleSlot : TypeHandleSlot;
            break;
        case CORINFO_HANDLETYPE_METHOD:
            entryKind = MethodDescSlot;
            break;
        case CORINFO_HANDLETYPE_FIELD:
            entryKind = FieldDescSlot;
            break;
        default:
            _ASSERTE(false);
        }

        ComputeRuntimeLookupForSharedGenericToken(entryKind,
                                                  pResolvedToken,
                                                  NULL,
                                                  pTemplateMD,
                                                  &pResult->lookup);
    }
    else
    {
        // If the target is not shared then we've already got our result and
        // can simply do a static look up
        pResult->lookup.lookupKind.needsRuntimeLookup = false;

        pResult->lookup.constLookup.handle = pResult->compileTimeHandle;
        pResult->lookup.constLookup.accessType = IAT_VALUE;
    }

    EE_TO_JIT_TRANSITION();
}

//
// EnsureActive is used to track triggers for creation of per-AppDomain state instead, including allocations required for statics and
// triggering of module cctors.
//
// The basic rule is: There should be no possibility of a module that is "active" to have a direct call into a  module that
// is not "active". And we don't want to intercept every call during runtime, so during compile time we track static calls and
// everything that can result in new virtual calls.
//
// The current algorithm (scan the parent type chain and instantiation variables) is more than enough to maintain this invariant.
// One could come up with a more efficient algorithm that still maintains the invariant, but it may introduce backward compatibility
// issues.
//
void CEEInfo::EnsureActive(TypeHandle th, MethodDesc * pMD)
{
    STANDARD_VM_CONTRACT;

    if (pMD != NULL && pMD->HasMethodInstantiation())
        pMD->EnsureActive();
    if (!th.IsTypeDesc())
        th.AsMethodTable()->EnsureInstanceActive();
}

CORINFO_OBJECT_HANDLE CEEInfo::getJitHandleForObject(OBJECTREF objref, bool knownFrozen)
{
    CONTRACTL
    {
        THROWS;
        GC_TRIGGERS;
        MODE_COOPERATIVE;
    }
    CONTRACTL_END;

    Object* obj = OBJECTREFToObject(objref);
    if (knownFrozen || GCHeapUtilities::GetGCHeap()->IsInFrozenSegment(obj))
    {
        return (CORINFO_OBJECT_HANDLE)obj;
    }

    if (m_pJitHandles == nullptr)
    {
        m_pJitHandles = new SArray<OBJECTHANDLE>();
    }

    OBJECTHANDLEHolder handle = AppDomain::GetCurrentDomain()->CreateHandle(objref);
    m_pJitHandles->Append(handle);
    handle.SuppressRelease();

    // We know that handle is aligned so we use the lowest bit as a marker
    // "this is a handle, not a frozen object".
    return (CORINFO_OBJECT_HANDLE)((size_t)handle.GetValue() | 1);
}

OBJECTREF CEEInfo::getObjectFromJitHandle(CORINFO_OBJECT_HANDLE handle)
{
    CONTRACTL
    {
        NOTHROW;
        GC_NOTRIGGER;
        MODE_COOPERATIVE;
    }
    CONTRACTL_END;

    size_t intHandle = (size_t)handle;
    if (intHandle & 1)
    {
        return ObjectToOBJECTREF(*(Object**)(intHandle - 1));
    }

    // Frozen object
    return ObjectToOBJECTREF((Object*)intHandle);
}

MethodDesc * CEEInfo::GetMethodForSecurity(CORINFO_METHOD_HANDLE callerHandle)
{
    STANDARD_VM_CONTRACT;

    // Cache the cast lookup
    if (callerHandle == m_hMethodForSecurity_Key)
    {
        return m_pMethodForSecurity_Value;
    }

    MethodDesc * pCallerMethod = (MethodDesc *)callerHandle;

    //If the caller is generic, load the open type and then load the field again,  This allows us to
    //differentiate between BadGeneric<T> containing a memberRef for a field of type InaccessibleClass and
    //GoodGeneric<T> containing a memberRef for a field of type T instantiated over InaccessibleClass.
    MethodDesc * pMethodForSecurity = pCallerMethod->IsILStub() ?
        pCallerMethod : pCallerMethod->LoadTypicalMethodDefinition();

    m_hMethodForSecurity_Key = callerHandle;
    m_pMethodForSecurity_Value = pMethodForSecurity;

    return pMethodForSecurity;
}

// Check that the instantiation is <!/!!0, ..., !/!!(n-1)>
static bool IsSignatureForTypicalInstantiation(SigPointer sigptr, CorElementType varType, ULONG ntypars)
{
    STANDARD_VM_CONTRACT;

    for (uint32_t i = 0; i < ntypars; i++)
    {
        CorElementType type;
        IfFailThrow(sigptr.GetElemType(&type));
        if (type != varType)
            return false;

        uint32_t data;
        IfFailThrow(sigptr.GetData(&data));

        if (data != i)
             return false;
    }

    return true;
}

// Check that methodSpec instantiation is <!!0, ..., !!(n-1)>
static bool IsMethodSpecForTypicalInstantiation(SigPointer sigptr)
{
    STANDARD_VM_CONTRACT;

    BYTE etype;
    IfFailThrow(sigptr.GetByte(&etype));
    _ASSERTE(etype == (BYTE)IMAGE_CEE_CS_CALLCONV_GENERICINST);

    uint32_t ntypars;
    IfFailThrow(sigptr.GetData(&ntypars));

    return IsSignatureForTypicalInstantiation(sigptr, ELEMENT_TYPE_MVAR, ntypars);
}

// Check that typeSpec instantiation is <!0, ..., !(n-1)>
static bool IsTypeSpecForTypicalInstantiation(SigPointer sigptr)
{
    STANDARD_VM_CONTRACT;

    CorElementType type;
    IfFailThrow(sigptr.GetElemType(&type));
    if (type != ELEMENT_TYPE_GENERICINST)
        return false;

    IfFailThrow(sigptr.SkipExactlyOne());

    uint32_t ntypars;
    IfFailThrow(sigptr.GetData(&ntypars));

    return IsSignatureForTypicalInstantiation(sigptr, ELEMENT_TYPE_VAR, ntypars);
}

void CEEInfo::ComputeRuntimeLookupForSharedGenericToken(DictionaryEntryKind entryKind,
                                                        CORINFO_RESOLVED_TOKEN * pResolvedToken,
                                                        CORINFO_RESOLVED_TOKEN * pConstrainedResolvedToken,
                                                        MethodDesc * pTemplateMD /* for method-based slots */,
                                                        CORINFO_LOOKUP *pResultLookup)
{
    CONTRACTL{
        STANDARD_VM_CHECK;
        PRECONDITION(CheckPointer(pResultLookup));
    } CONTRACTL_END;

    pResultLookup->lookupKind.needsRuntimeLookup = true;
    pResultLookup->lookupKind.runtimeLookupFlags = 0;

    CORINFO_RUNTIME_LOOKUP *pResult = &pResultLookup->runtimeLookup;
    pResult->signature = NULL;

    pResult->indirectFirstOffset = 0;
    pResult->indirectSecondOffset = 0;

    // Dictionary size checks skipped by default, unless we decide otherwise
    pResult->sizeOffset = CORINFO_NO_SIZE_CHECK;

    // Unless we decide otherwise, just do the lookup via a helper function
    pResult->indirections = CORINFO_USEHELPER;

    // Runtime lookups in inlined contexts are not supported by the runtime for now
    if (pResolvedToken->tokenContext != METHOD_BEING_COMPILED_CONTEXT())
    {
        pResultLookup->lookupKind.runtimeLookupKind = CORINFO_LOOKUP_NOT_SUPPORTED;
        return;
    }

    MethodDesc* pContextMD = GetMethodFromContext(pResolvedToken->tokenContext);
    MethodTable* pContextMT = pContextMD->GetMethodTable();
    bool isStaticVirtual = (pConstrainedResolvedToken != nullptr && pContextMD != nullptr && pContextMD->IsStatic());

    // There is a pathological case where invalid IL refereces __Canon type directly, but there is no dictionary availabled to store the lookup.
    if (!pContextMD->IsSharedByGenericInstantiations())
        COMPlusThrow(kInvalidProgramException);

    BOOL fInstrument = FALSE;

    if (pContextMD->RequiresInstMethodDescArg())
    {
        pResultLookup->lookupKind.runtimeLookupKind = CORINFO_LOOKUP_METHODPARAM;
    }
    else
    {
        if (pContextMD->RequiresInstMethodTableArg())
            pResultLookup->lookupKind.runtimeLookupKind = CORINFO_LOOKUP_CLASSPARAM;
        else
            pResultLookup->lookupKind.runtimeLookupKind = CORINFO_LOOKUP_THISOBJ;
    }

    // If we've got a  method type parameter of any kind then we must look in the method desc arg
    if (pContextMD->RequiresInstMethodDescArg())
    {
        pResult->helper = fInstrument ? CORINFO_HELP_RUNTIMEHANDLE_METHOD_LOG : CORINFO_HELP_RUNTIMEHANDLE_METHOD;

        if (fInstrument)
            goto NoSpecialCase;

        // Special cases:
        // (1) Naked method type variable: look up directly in instantiation hanging off runtime md
        // (2) Reference to method-spec of current method (e.g. a recursive call) i.e. currentmeth<!0,...,!(n-1)>
        if ((entryKind == TypeHandleSlot) && (pResolvedToken->tokenType != CORINFO_TOKENKIND_Newarr))
        {
            SigPointer sigptr(pResolvedToken->pTypeSpec, pResolvedToken->cbTypeSpec);
            CorElementType type;
            IfFailThrow(sigptr.GetElemType(&type));
            if (type == ELEMENT_TYPE_MVAR)
            {
                pResult->indirections = 2;
                pResult->testForNull = 0;
                pResult->offsets[0] = offsetof(InstantiatedMethodDesc, m_pPerInstInfo);

                uint32_t data;
                IfFailThrow(sigptr.GetData(&data));
                pResult->offsets[1] = sizeof(TypeHandle) * data;

                return;
            }
        }
        else if (entryKind == MethodDescSlot)
        {
            // It's the context itself (i.e. a recursive call)
            if (!pTemplateMD->HasSameMethodDefAs(pContextMD))
                goto NoSpecialCase;

            // Now just check that the instantiation is (!!0, ..., !!(n-1))
            if (!IsMethodSpecForTypicalInstantiation(SigPointer(pResolvedToken->pMethodSpec, pResolvedToken->cbMethodSpec)))
                goto NoSpecialCase;

            // Type instantiation has to match too if there is one
            if (pContextMT->HasInstantiation())
            {
                TypeHandle thTemplate(pResolvedToken->hClass);

                if (thTemplate.IsTypeDesc() || !thTemplate.AsMethodTable()->HasSameTypeDefAs(pContextMT))
                    goto NoSpecialCase;

                // This check filters out method instantiation on generic type definition, like G::M<!!0>()
                // We may not ever get it here. Filter it out just to be sure...
                if (pResolvedToken->pTypeSpec == NULL)
                    goto NoSpecialCase;

                if (!IsTypeSpecForTypicalInstantiation(SigPointer(pResolvedToken->pTypeSpec, pResolvedToken->cbTypeSpec)))
                    goto NoSpecialCase;
            }

            // Just use the method descriptor that was passed in!
            pResult->indirections = 0;
            pResult->testForNull = 0;

            return;
        }
    }
    // Otherwise we must just have class type variables
    else
    {
        _ASSERTE(pContextMT->GetNumGenericArgs() > 0);

        if (pContextMD->RequiresInstMethodTableArg())
        {
            // If we've got a vtable extra argument, go through that
            pResult->helper = fInstrument ? CORINFO_HELP_RUNTIMEHANDLE_CLASS_LOG : CORINFO_HELP_RUNTIMEHANDLE_CLASS;
        }
        // If we've got an object, go through its vtable
        else
        {
            _ASSERTE(pContextMD->AcquiresInstMethodTableFromThis());
            pResult->helper = fInstrument ? CORINFO_HELP_RUNTIMEHANDLE_CLASS_LOG : CORINFO_HELP_RUNTIMEHANDLE_CLASS;
        }

        if (fInstrument)
            goto NoSpecialCase;

        // Special cases:
        // (1) Naked class type variable: look up directly in instantiation hanging off vtable
        // (2) C<!0,...,!(n-1)> where C is the context's class and C is sealed: just return vtable ptr
        if ((entryKind == TypeHandleSlot) && (pResolvedToken->tokenType != CORINFO_TOKENKIND_Newarr))
        {
            SigPointer sigptr(pResolvedToken->pTypeSpec, pResolvedToken->cbTypeSpec);
            CorElementType type;
            IfFailThrow(sigptr.GetElemType(&type));
            if (type == ELEMENT_TYPE_VAR)
            {
                pResult->indirections = 3;
                pResult->testForNull = 0;
                pResult->offsets[0] = MethodTable::GetOffsetOfPerInstInfo();
                pResult->offsets[1] = sizeof(TypeHandle*) * (pContextMT->GetNumDicts() - 1);
                uint32_t data;
                IfFailThrow(sigptr.GetData(&data));
                pResult->offsets[2] = sizeof(TypeHandle) * data;

                return;
            }
            else if (type == ELEMENT_TYPE_GENERICINST &&
                (pContextMT->IsSealed() || pResultLookup->lookupKind.runtimeLookupKind == CORINFO_LOOKUP_CLASSPARAM))
            {
                TypeHandle thTemplate(pResolvedToken->hClass);

                if (thTemplate.IsTypeDesc() || !thTemplate.AsMethodTable()->HasSameTypeDefAs(pContextMT))
                    goto NoSpecialCase;

                if (!IsTypeSpecForTypicalInstantiation(SigPointer(pResolvedToken->pTypeSpec, pResolvedToken->cbTypeSpec)))
                    goto NoSpecialCase;

                // Just use the vtable pointer itself!
                pResult->indirections = 0;
                pResult->testForNull = 0;

                return;
            }
        }
    }

NoSpecialCase:

    SigBuilder sigBuilder;

    sigBuilder.AppendData(entryKind);

    if (pResultLookup->lookupKind.runtimeLookupKind != CORINFO_LOOKUP_METHODPARAM)
    {
        _ASSERTE(pContextMT->GetNumDicts() > 0);
        sigBuilder.AppendData(pContextMT->GetNumDicts() - 1);
    }

    Module * pModule = (Module *)pResolvedToken->tokenScope;

    switch (entryKind)
    {
    case DeclaringTypeHandleSlot:
        _ASSERTE(pTemplateMD != NULL);
        sigBuilder.AppendElementType(ELEMENT_TYPE_INTERNAL);
        sigBuilder.AppendPointer(pTemplateMD->GetMethodTable());
        FALLTHROUGH;

    case TypeHandleSlot:
        {
            if (pResolvedToken->tokenType == CORINFO_TOKENKIND_Newarr)
            {
                sigBuilder.AppendElementType(ELEMENT_TYPE_SZARRAY);
            }

            // Note that we can come here with pResolvedToken->pTypeSpec == NULL for invalid IL that
            // directly references __Canon
            if (pResolvedToken->pTypeSpec != NULL)
            {
                SigPointer sigptr(pResolvedToken->pTypeSpec, pResolvedToken->cbTypeSpec);
                sigptr.ConvertToInternalExactlyOne(pModule, NULL, &sigBuilder);
            }
            else
            {
                sigBuilder.AppendElementType(ELEMENT_TYPE_INTERNAL);
                sigBuilder.AppendPointer(pResolvedToken->hClass);
            }
        }
        break;

    case ConstrainedMethodEntrySlot:
        // Encode constrained type token
        if (pConstrainedResolvedToken->pTypeSpec != NULL)
        {
            SigPointer sigptr(pConstrainedResolvedToken->pTypeSpec, pConstrainedResolvedToken->cbTypeSpec);
            sigptr.ConvertToInternalExactlyOne(pModule, NULL, &sigBuilder);
        }
        else
        {
            sigBuilder.AppendElementType(ELEMENT_TYPE_INTERNAL);
            sigBuilder.AppendPointer(pConstrainedResolvedToken->hClass);
        }
        FALLTHROUGH;

    case MethodDescSlot:
    case MethodEntrySlot:
    case DispatchStubAddrSlot:
        {
            // Encode containing type
            if (pResolvedToken->pTypeSpec != NULL)
            {
                SigPointer sigptr(pResolvedToken->pTypeSpec, pResolvedToken->cbTypeSpec);
                sigptr.ConvertToInternalExactlyOne(pModule, NULL, &sigBuilder);
            }
            else
            {
                sigBuilder.AppendElementType(ELEMENT_TYPE_INTERNAL);
                sigBuilder.AppendPointer(pResolvedToken->hClass);
            }

            // Encode method
            _ASSERTE(pTemplateMD != NULL);

            mdMethodDef methodToken               = pTemplateMD->GetMemberDef_NoLogging();
            DWORD       methodFlags               = 0;

            // Check for non-NULL method spec first. We can encode the method instantiation only if we have one in method spec to start with. Note that there are weird cases
            // like instantiating stub for generic method definition that do not have method spec but that won't be caught by the later conditions either.
            BOOL fMethodNeedsInstantiation = (pResolvedToken->pMethodSpec != NULL) && pTemplateMD->HasMethodInstantiation() && !pTemplateMD->IsGenericMethodDefinition();

            if (pTemplateMD->IsUnboxingStub())
                methodFlags |= ENCODE_METHOD_SIG_UnboxingStub;
            // Always create instantiating stub for method entry points even if the template does not ask for it. It saves caller
            // from creating throw-away instantiating stub.
            if (pTemplateMD->IsInstantiatingStub() || (entryKind == MethodEntrySlot))
                methodFlags |= ENCODE_METHOD_SIG_InstantiatingStub;
            if (fMethodNeedsInstantiation)
                methodFlags |= ENCODE_METHOD_SIG_MethodInstantiation;
            if (IsNilToken(methodToken))
            {
                methodFlags |= ENCODE_METHOD_SIG_SlotInsteadOfToken;
            }
            else
            if (entryKind == DispatchStubAddrSlot && pTemplateMD->IsVtableMethod())
            {
                // Encode the method for dispatch stub using slot to avoid touching the interface method MethodDesc at runtime

                // There should be no other flags set if we are encoding the method using slot for virtual stub dispatch
                _ASSERTE(methodFlags == 0);

                methodFlags |= ENCODE_METHOD_SIG_SlotInsteadOfToken;
            }

            sigBuilder.AppendData(methodFlags);

            if ((methodFlags & ENCODE_METHOD_SIG_SlotInsteadOfToken) == 0)
            {
                // Encode method token and its module context (as method's type)
                sigBuilder.AppendElementType(ELEMENT_TYPE_INTERNAL);
                sigBuilder.AppendPointer(pTemplateMD->GetMethodTable());

                sigBuilder.AppendData(RidFromToken(methodToken));
            }
            else
            {
                sigBuilder.AppendData(pTemplateMD->GetSlot());
            }

            if (fMethodNeedsInstantiation)
            {
                SigPointer sigptr(pResolvedToken->pMethodSpec, pResolvedToken->cbMethodSpec);

                BYTE etype;
                IfFailThrow(sigptr.GetByte(&etype));

                // Load the generic method instantiation
                THROW_BAD_FORMAT_MAYBE(etype == (BYTE)IMAGE_CEE_CS_CALLCONV_GENERICINST, 0, pModule);

                uint32_t nGenericMethodArgs;
                IfFailThrow(sigptr.GetData(&nGenericMethodArgs));
                sigBuilder.AppendData(nGenericMethodArgs);

                _ASSERTE(nGenericMethodArgs == pTemplateMD->GetNumGenericMethodArgs());

                for (DWORD i = 0; i < nGenericMethodArgs; i++)
                {
                    sigptr.ConvertToInternalExactlyOne(pModule, NULL, &sigBuilder);
                }
            }
        }
        break;

    case FieldDescSlot:
        {
            if (pResolvedToken->pTypeSpec != NULL)
            {
                 // Encode containing type
                SigPointer sigptr(pResolvedToken->pTypeSpec, pResolvedToken->cbTypeSpec);
                sigptr.ConvertToInternalExactlyOne(pModule, NULL, &sigBuilder);
            }
            else
            {
                sigBuilder.AppendElementType(ELEMENT_TYPE_INTERNAL);
                sigBuilder.AppendPointer(pResolvedToken->hClass);
            }

            FieldDesc * pField = (FieldDesc *)pResolvedToken->hField;
            _ASSERTE(pField != NULL);

            DWORD fieldIndex = pField->GetApproxEnclosingMethodTable()->GetIndexForFieldDesc(pField);
            sigBuilder.AppendData(fieldIndex);
        }
        break;

    default:
        _ASSERTE(false);
    }

    DictionaryEntrySignatureSource signatureSource = FromJIT;

    WORD slot;

    // It's a method dictionary lookup
    if (pResultLookup->lookupKind.runtimeLookupKind == CORINFO_LOOKUP_METHODPARAM)
    {
        _ASSERTE(pContextMD != NULL);
        _ASSERTE(pContextMD->HasMethodInstantiation());

        if (DictionaryLayout::FindToken(pContextMD, pContextMD->GetLoaderAllocator(), 1, &sigBuilder, NULL, signatureSource, pResult, &slot))
        {
            pResult->testForNull = 1;
            int minDictSize = pContextMD->GetNumGenericMethodArgs() + 1 + pContextMD->GetDictionaryLayout()->GetNumInitialSlots();
            if (slot >= minDictSize)
            {
                // Dictionaries are guaranteed to have at least the number of slots allocated initially, so skip size check for smaller indexes
                pResult->sizeOffset = (WORD)pContextMD->GetNumGenericMethodArgs() * sizeof(DictionaryEntry);
            }

            // Indirect through dictionary table pointer in InstantiatedMethodDesc
            pResult->offsets[0] = offsetof(InstantiatedMethodDesc, m_pPerInstInfo);
        }
    }

    // It's a class dictionary lookup (CORINFO_LOOKUP_CLASSPARAM or CORINFO_LOOKUP_THISOBJ)
    else
    {
        if (DictionaryLayout::FindToken(pContextMT, pContextMT->GetLoaderAllocator(), 2, &sigBuilder, NULL, signatureSource, pResult, &slot))
        {
            pResult->testForNull = 1;
            int minDictSize = pContextMT->GetNumGenericArgs() + 1 + pContextMT->GetClass()->GetDictionaryLayout()->GetNumInitialSlots();
            if (slot >= minDictSize)
            {
                // Dictionaries are guaranteed to have at least the number of slots allocated initially, so skip size check for smaller indexes
                pResult->sizeOffset = (WORD)pContextMT->GetNumGenericArgs() * sizeof(DictionaryEntry);
            }

            // Indirect through dictionary table pointer in vtable
            pResult->offsets[0] = MethodTable::GetOffsetOfPerInstInfo();

            // Next indirect through the dictionary appropriate to this instantiated type
            pResult->offsets[1] = sizeof(TypeHandle*) * (pContextMT->GetNumDicts() - 1);
        }
    }
}

void CEEInfo::AddTransientMethodDetails(TransientMethodDetails details)
{
    STANDARD_VM_CONTRACT;
    _ASSERTE(details.Method != NULL);

    if (m_transientDetails == NULL)
        m_transientDetails = new SArray<TransientMethodDetails, FALSE>();
    m_transientDetails->Append(std::move(details));
}

bool CEEInfo::FindTransientMethodDetails(MethodDesc* pMD, TransientMethodDetails** details)
{
    STANDARD_VM_CONTRACT;
    _ASSERTE(pMD != NULL);
    _ASSERTE(details != NULL);

    if (m_transientDetails != NULL)
    {
        TransientMethodDetails* curr = m_transientDetails->GetElements();
        TransientMethodDetails* end = curr + m_transientDetails->GetCount();
        for (;curr != end; ++curr)
        {
            if (curr->Method == pMD)
            {
                *details = curr;
                return true;
            }
        }
    }
    return false;
}

/*********************************************************************/
size_t CEEInfo::printClassName(CORINFO_CLASS_HANDLE cls, char* buffer, size_t bufferSize, size_t* pRequiredBufferSize)
{
    CONTRACTL {
        MODE_PREEMPTIVE;
        THROWS;
        GC_TRIGGERS;
    } CONTRACTL_END;

    size_t bytesWritten = 0;

    JIT_TO_EE_TRANSITION();

    size_t requiredBufferSize = 0;

    TypeHandle th(cls);
    IMDInternalImport* pImport = th.GetMethodTable()->GetMDImport();

    auto append = [buffer, bufferSize, &bytesWritten, &requiredBufferSize](const char* str)
    {
        size_t strLen = strlen(str);

        if ((buffer != nullptr) && (bytesWritten + 1 < bufferSize))
        {
            if (bytesWritten + strLen >= bufferSize)
            {
                memcpy(buffer + bytesWritten, str, bufferSize - bytesWritten - 1);
                bytesWritten = bufferSize - 1;
            }
            else
            {
                memcpy(buffer + bytesWritten, str, strLen);
                bytesWritten += strLen;
            }
        }

        requiredBufferSize += strLen;
    };

    // Subset of TypeString that does just what we need while staying in UTF8
    // and avoiding expensive copies. This function is called a lot in checked
    // builds.
    // One difference is that we do not handle escaping type names here (see
    // IsTypeNameReservedChar). The situation is rare and somewhat complicated
    // to handle since it requires iterating UTF8 encoded codepoints. Given
    // that this function is only needed for diagnostics the complication seems
    // unnecessary.
    mdTypeDef td = th.GetCl();
    if (IsNilToken(td))
    {
        append("(dynamicClass)");
    }
    else
    {
        DWORD attr;
        IfFailThrow(pImport->GetTypeDefProps(td, &attr, NULL));

        StackSArray<mdTypeDef> nestedHierarchy;
        nestedHierarchy.Append(td);

        if (IsTdNested(attr))
        {
            while (SUCCEEDED(pImport->GetNestedClassProps(td, &td)))
                nestedHierarchy.Append(td);
        }

        for (SCOUNT_T i = nestedHierarchy.GetCount() - 1; i >= 0; i--)
        {
            LPCUTF8 name;
            LPCUTF8 nameSpace;
            IfFailThrow(pImport->GetNameOfTypeDef(nestedHierarchy[i], &name, &nameSpace));

            if ((nameSpace != NULL) && (*nameSpace != '\0'))
            {
                append(nameSpace);
                append(".");
            }

            append(name);

            if (i != 0)
            {
                append("+");
            }
        }
    }

    if (bufferSize > 0)
    {
        _ASSERTE(bytesWritten < bufferSize);
        buffer[bytesWritten] = '\0';
    }

    if (pRequiredBufferSize != nullptr)
    {
        *pRequiredBufferSize = requiredBufferSize + 1;
    }

    EE_TO_JIT_TRANSITION();

    return bytesWritten;
}

/*********************************************************************/
CORINFO_MODULE_HANDLE CEEInfo::getClassModule(CORINFO_CLASS_HANDLE clsHnd)
{
    CONTRACTL {
        NOTHROW;
        GC_NOTRIGGER;
        MODE_PREEMPTIVE;
    } CONTRACTL_END;

    CORINFO_MODULE_HANDLE result = NULL;

    JIT_TO_EE_TRANSITION_LEAF();

    TypeHandle     VMClsHnd(clsHnd);

    result = CORINFO_MODULE_HANDLE(VMClsHnd.GetModule());

    EE_TO_JIT_TRANSITION_LEAF();

    return result;
}

/*********************************************************************/
CORINFO_ASSEMBLY_HANDLE CEEInfo::getModuleAssembly(CORINFO_MODULE_HANDLE modHnd)
{
    CONTRACTL {
        NOTHROW;
        GC_NOTRIGGER;
        MODE_PREEMPTIVE;
    } CONTRACTL_END;

    CORINFO_ASSEMBLY_HANDLE result = NULL;

    JIT_TO_EE_TRANSITION_LEAF();

    result = CORINFO_ASSEMBLY_HANDLE(GetModule(modHnd)->GetAssembly());

    EE_TO_JIT_TRANSITION_LEAF();

    return result;
}

/*********************************************************************/
const char* CEEInfo::getAssemblyName(CORINFO_ASSEMBLY_HANDLE asmHnd)
{
    CONTRACTL {
        THROWS;
        GC_TRIGGERS;
        MODE_PREEMPTIVE;
    } CONTRACTL_END;

    const char*  result = NULL;

    JIT_TO_EE_TRANSITION();
    result = ((Assembly*)asmHnd)->GetSimpleName();
    EE_TO_JIT_TRANSITION();

    return result;
}

/*********************************************************************/
void* CEEInfo::LongLifetimeMalloc(size_t sz)
{
    CONTRACTL {
        NOTHROW;
        GC_NOTRIGGER;
        MODE_PREEMPTIVE;
    } CONTRACTL_END;

    void*  result = NULL;

    JIT_TO_EE_TRANSITION_LEAF();
    result = new (nothrow) char[sz];
    EE_TO_JIT_TRANSITION_LEAF();

    return result;
}

/*********************************************************************/
void CEEInfo::LongLifetimeFree(void* obj)
{
    CONTRACTL {
        NOTHROW;
        GC_NOTRIGGER;
        MODE_PREEMPTIVE;
    } CONTRACTL_END;

    JIT_TO_EE_TRANSITION_LEAF();
    (operator delete)(obj);
    EE_TO_JIT_TRANSITION_LEAF();
}

/*********************************************************************/
size_t CEEInfo::getClassModuleIdForStatics(CORINFO_CLASS_HANDLE clsHnd, CORINFO_MODULE_HANDLE *pModuleHandle, void **ppIndirection)
{
    CONTRACTL {
        NOTHROW;
        GC_NOTRIGGER;
        MODE_PREEMPTIVE;
    } CONTRACTL_END;

    size_t result = 0;

    JIT_TO_EE_TRANSITION_LEAF();

    TypeHandle     VMClsHnd(clsHnd);
    Module *pModule = VMClsHnd.AsMethodTable()->GetModuleForStatics();

    if (ppIndirection != NULL)
        *ppIndirection = NULL;

    // The zapper needs the module handle. The jit should not use it at all.
    if (pModuleHandle)
        *pModuleHandle = CORINFO_MODULE_HANDLE(pModule);

    result = pModule->GetModuleID();

    _ASSERTE(result);

    EE_TO_JIT_TRANSITION_LEAF();

    return result;
}

/*********************************************************************/
bool CEEInfo::getIsClassInitedFlagAddress(CORINFO_CLASS_HANDLE cls, CORINFO_CONST_LOOKUP* addr, int* offset)
{
    CONTRACTL {
        NOTHROW;
        GC_NOTRIGGER;
        MODE_PREEMPTIVE;
    } CONTRACTL_END;

    _ASSERTE(addr);

    JIT_TO_EE_TRANSITION_LEAF();

    TypeHandle clsTypeHandle(cls);
    PTR_MethodTable pMT = clsTypeHandle.AsMethodTable();

    // Impl is based on IsPrecomputedClassInitialized()
    UINT32 clsIndex = 0;
    if (pMT->IsDynamicStatics())
    {
        clsIndex = (UINT32)pMT->GetModuleDynamicEntryID();
    }
    else
    {
        clsIndex = (UINT32)pMT->GetClassIndex();
    }

    size_t moduleId = pMT->GetModuleForStatics()->GetModuleID();
    addr->addr = (UINT8*)moduleId + DomainLocalModule::GetOffsetOfDataBlob() + clsIndex;
    addr->accessType = IAT_VALUE;
    *offset = 0;

    EE_TO_JIT_TRANSITION_LEAF();

    return true;
}

/*********************************************************************/
bool CEEInfo::getStaticBaseAddress(CORINFO_CLASS_HANDLE cls, bool isGc, CORINFO_CONST_LOOKUP* addr)
{
    CONTRACTL {
        NOTHROW;
        GC_NOTRIGGER;
        MODE_PREEMPTIVE;
    } CONTRACTL_END;

    JIT_TO_EE_TRANSITION_LEAF();

    TypeHandle clsTypeHandle(cls);
    PTR_MethodTable pMT = clsTypeHandle.AsMethodTable();

    GCX_COOP();
    addr->addr = isGc ? pMT->GetGCStaticsBasePointer() : pMT->GetNonGCStaticsBasePointer();
    addr->accessType = IAT_VALUE;

    EE_TO_JIT_TRANSITION_LEAF();

    return true;
}

/*********************************************************************/
bool CEEInfo::isValueClass(CORINFO_CLASS_HANDLE clsHnd)
{
    CONTRACTL {
        NOTHROW;
        GC_NOTRIGGER;
        MODE_PREEMPTIVE;
    } CONTRACTL_END;

    bool ret = false;

    JIT_TO_EE_TRANSITION_LEAF();

    _ASSERTE(clsHnd);

    ret = TypeHandle(clsHnd).IsValueType();

    EE_TO_JIT_TRANSITION_LEAF();

    return ret;
}

/*********************************************************************/
// Decides how the JIT should do the optimization to inline the check for
//     GetTypeFromHandle(handle) == obj.GetType()
//     GetTypeFromHandle(X) == GetTypeFromHandle(Y)
//
// This will enable to use directly the typehandle instead of going through getClassByHandle
CorInfoInlineTypeCheck CEEInfo::canInlineTypeCheck(CORINFO_CLASS_HANDLE clsHnd, CorInfoInlineTypeCheckSource source)
{
    LIMITED_METHOD_CONTRACT;
    return CORINFO_INLINE_TYPECHECK_PASS;
}

/*********************************************************************/
uint32_t CEEInfo::getClassAttribs (CORINFO_CLASS_HANDLE clsHnd)
{
    CONTRACTL {
        THROWS;
        GC_TRIGGERS;
        MODE_PREEMPTIVE;
    } CONTRACTL_END;

    // <REVISIT_TODO>@todo FIX need to really fetch the class attributes.  at present
    // we don't need to because the JIT only cares in the case of COM classes</REVISIT_TODO>
    uint32_t ret = 0;

    JIT_TO_EE_TRANSITION();

    ret = getClassAttribsInternal(clsHnd);

    EE_TO_JIT_TRANSITION();

    return ret;
}

/*********************************************************************/
uint32_t CEEInfo::getClassAttribsInternal (CORINFO_CLASS_HANDLE clsHnd)
{
    STANDARD_VM_CONTRACT;

    DWORD ret = 0;

    _ASSERTE(clsHnd);

    TypeHandle     VMClsHnd(clsHnd);

    // Byrefs should only occur in method and local signatures, which are accessed
    // using ICorClassInfo and ICorClassInfo.getChildType.
    // So getClassAttribs() should not be called for byrefs

    if (VMClsHnd.IsByRef())
    {
        _ASSERTE(!"Did findClass() return a Byref?");
        COMPlusThrowHR(COR_E_BADIMAGEFORMAT);
    }
    else if (VMClsHnd.IsGenericVariable())
    {
        //@GENERICSVER: for now, type variables simply report "variable".
        ret |= CORINFO_FLG_GENERIC_TYPE_VARIABLE;
    }
    else
    {
        MethodTable *pMT = VMClsHnd.GetMethodTable();

        if (!pMT)
        {
            _ASSERTE(!"Did findClass() return a Byref?");
            COMPlusThrowHR(COR_E_BADIMAGEFORMAT);
        }

        EEClass * pClass = pMT->GetClass();

        // The array flag is used to identify the faked-up methods on
        // array types, i.e. .ctor, Get, Set and Address
        if (pMT->IsArray())
            ret |= CORINFO_FLG_ARRAY;

        if (pMT->IsInterface())
            ret |= CORINFO_FLG_INTERFACE;

        if (pMT->HasComponentSize())
            ret |= CORINFO_FLG_VAROBJSIZE;

        if (VMClsHnd.IsValueType())
        {
            ret |= CORINFO_FLG_VALUECLASS;

            if (pMT->IsByRefLike())
                ret |= CORINFO_FLG_BYREF_LIKE;

            if ((pClass->IsNotTightlyPacked() && (!pClass->IsManagedSequential() || pClass->HasExplicitSize())) ||
                pMT == g_TypedReferenceMT ||
                VMClsHnd.IsNativeValueType())
            {
                ret |= CORINFO_FLG_CUSTOMLAYOUT;
            }

            if (pClass->IsUnsafeValueClass())
                ret |= CORINFO_FLG_UNSAFE_VALUECLASS;
        }
        if (pClass->HasExplicitFieldOffsetLayout() && pClass->HasOverlaidField())
            ret |= CORINFO_FLG_OVERLAPPING_FIELDS;

        if (pClass->IsInlineArray())
            ret |= CORINFO_FLG_INDEXABLE_FIELDS;

        if (VMClsHnd.IsCanonicalSubtype())
            ret |= CORINFO_FLG_SHAREDINST;

        if (pMT->HasVariance())
            ret |= CORINFO_FLG_VARIANCE;

        if (pMT->ContainsPointers() || pMT == g_TypedReferenceMT)
            ret |= CORINFO_FLG_CONTAINS_GC_PTR;

        if (pMT->IsDelegate())
            ret |= CORINFO_FLG_DELEGATE;

        if (pClass->IsBeforeFieldInit())
        {
            ret |= CORINFO_FLG_BEFOREFIELDINIT;
        }

        if (pClass->IsAbstract())
            ret |= CORINFO_FLG_ABSTRACT;

        if (pClass->IsSealed())
            ret |= CORINFO_FLG_FINAL;

        if (pMT->IsIntrinsicType())
            ret |= CORINFO_FLG_INTRINSIC_TYPE;
    }

    return ret;
}

/*********************************************************************/
//
// See code:CorInfoFlag#ClassConstructionFlags  for details.
//
CorInfoInitClassResult CEEInfo::initClass(
            CORINFO_FIELD_HANDLE    field,
            CORINFO_METHOD_HANDLE   method,
            CORINFO_CONTEXT_HANDLE  context)
{
    CONTRACTL {
        THROWS;
        GC_TRIGGERS;
        MODE_PREEMPTIVE;
    } CONTRACTL_END;

    DWORD result = CORINFO_INITCLASS_NOT_REQUIRED;

    JIT_TO_EE_TRANSITION();
    {

    FieldDesc * pFD = (FieldDesc *)field;
    _ASSERTE(pFD == NULL || pFD->IsStatic());

    MethodDesc* pMD = (method != NULL) ? (MethodDesc*)method : m_pMethodBeingCompiled;

    TypeHandle typeToInitTH = (pFD != NULL) ? pFD->GetEnclosingMethodTable() : GetTypeFromContext(context);

    MethodDesc *methodBeingCompiled = m_pMethodBeingCompiled;

    MethodTable *pTypeToInitMT = typeToInitTH.AsMethodTable();

    if (pTypeToInitMT->IsClassInited())
    {
        // If the type is initialized there really is nothing to do.
        result = CORINFO_INITCLASS_INITIALIZED;
        goto exit;
    }

    if (pTypeToInitMT->IsGlobalClass())
    {
        // For both jitted and ngen code the global class is always considered initialized
        result = CORINFO_INITCLASS_NOT_REQUIRED;
        goto exit;
    }

    if (pFD == NULL)
    {
        if (pTypeToInitMT->GetClass()->IsBeforeFieldInit())
        {
            // We can wait for field accesses to run .cctor
            result = CORINFO_INITCLASS_NOT_REQUIRED;
            goto exit;
        }

        // Run .cctor on statics & constructors
        if (pMD->IsStatic())
        {
            // Except don't class construct on .cctor - it would be circular
            if (pMD->IsClassConstructor())
            {
                result = CORINFO_INITCLASS_NOT_REQUIRED;
                goto exit;
            }
        }
        else
        // According to the spec, we should be able to do this optimization for both reference and valuetypes.
        // To maintain backward compatibility, we are doing it for reference types only.
        // We don't do this for interfaces though, as those don't have instance constructors.
        if (!pMD->IsCtor() && !pTypeToInitMT->IsValueType() && !pTypeToInitMT->IsInterface())
        {
            // For instance methods of types with precise-initialization
            // semantics, we can assume that the .ctor triggered the
            // type initialization.
            // This does not hold for NULL "this" object. However, the spec does
            // not require that case to work.
            result = CORINFO_INITCLASS_NOT_REQUIRED;
            goto exit;
        }
    }

    if (pTypeToInitMT->IsSharedByGenericInstantiations())
    {
        if ((pFD == NULL) && (method != NULL) && (context == METHOD_BEING_COMPILED_CONTEXT()))
        {
            _ASSERTE(pTypeToInitMT == methodBeingCompiled->GetMethodTable());
            // If we're inling a call to a method in our own type, then we should already
            // have triggered the .cctor when caller was itself called.
            result = CORINFO_INITCLASS_NOT_REQUIRED;
            goto exit;
        }

        // Shared generic code has to use helper. Moreover, tell JIT not to inline since
        // inlining of generic dictionary lookups is not supported.
        result = CORINFO_INITCLASS_USE_HELPER | CORINFO_INITCLASS_DONT_INLINE;
        goto exit;
    }

    //
    // Try to prove that the initialization is not necessary because of nesting
    //

    if (pFD == NULL)
    {
        // Handled above
        _ASSERTE(!pTypeToInitMT->GetClass()->IsBeforeFieldInit());

        if (method != NULL && pTypeToInitMT == methodBeingCompiled->GetMethodTable())
        {
            // If we're inling a call to a method in our own type, then we should already
            // have triggered the .cctor when caller was itself called.
            result = CORINFO_INITCLASS_NOT_REQUIRED;
            goto exit;
        }
    }
    else
    {
        // This optimization may cause static fields in reference types to be accessed without cctor being triggered
        // for NULL "this" object. It does not conform with what the spec says. However, we have been historically
        // doing it for perf reasons.
        if (!pTypeToInitMT->IsValueType() && !pTypeToInitMT->IsInterface() && !pTypeToInitMT->GetClass()->IsBeforeFieldInit())
        {
            if (pTypeToInitMT == GetTypeFromContext(context).AsMethodTable() || pTypeToInitMT == methodBeingCompiled->GetMethodTable())
            {
                // The class will be initialized by the time we access the field.
                result = CORINFO_INITCLASS_NOT_REQUIRED;
                goto exit;
            }
        }

        // If we are currently compiling the class constructor for this static field access then we can skip the initClass
        if (methodBeingCompiled->GetMethodTable() == pTypeToInitMT && methodBeingCompiled->IsStatic() && methodBeingCompiled->IsClassConstructor())
        {
            // The class will be initialized by the time we access the field.
            result = CORINFO_INITCLASS_NOT_REQUIRED;
            goto exit;
        }
    }

    //
    // Optimizations for domain specific code
    //

    // Allocate space for the local class if necessary, but don't trigger
    // class construction.
    DomainLocalModule *pModule = pTypeToInitMT->GetDomainLocalModule();
    pModule->PopulateClass(pTypeToInitMT);

    if (pTypeToInitMT->IsClassInited())
    {
        result = CORINFO_INITCLASS_INITIALIZED;
        goto exit;
    }

    result = CORINFO_INITCLASS_USE_HELPER;
    }
exit: ;
    EE_TO_JIT_TRANSITION();

    return (CorInfoInitClassResult)result;
}



void CEEInfo::classMustBeLoadedBeforeCodeIsRun (CORINFO_CLASS_HANDLE typeToLoadHnd)
{
    CONTRACTL {
        NOTHROW;
        GC_NOTRIGGER;
        MODE_PREEMPTIVE;
    } CONTRACTL_END;

    JIT_TO_EE_TRANSITION_LEAF();

    TypeHandle th = TypeHandle(typeToLoadHnd);

    // Type handles returned to JIT at runtime are always fully loaded. Verify that it is the case.
    _ASSERTE(th.IsFullyLoaded());

    EE_TO_JIT_TRANSITION_LEAF();
}

/*********************************************************************/
void CEEInfo::methodMustBeLoadedBeforeCodeIsRun (CORINFO_METHOD_HANDLE methHnd)
{
    CONTRACTL {
        NOTHROW;
        GC_NOTRIGGER;
        MODE_PREEMPTIVE;
    } CONTRACTL_END;

    JIT_TO_EE_TRANSITION_LEAF();

    MethodDesc *pMD = (MethodDesc*) methHnd;

    // MethodDescs returned to JIT at runtime are always fully loaded. Verify that it is the case.
    _ASSERTE(pMD->GetMethodTable()->IsFullyLoaded());

    EE_TO_JIT_TRANSITION_LEAF();
}

/*********************************************************************/
CORINFO_METHOD_HANDLE CEEInfo::mapMethodDeclToMethodImpl(CORINFO_METHOD_HANDLE methHnd)
{
    CONTRACTL {
        THROWS;
        GC_TRIGGERS;
        MODE_PREEMPTIVE;
    } CONTRACTL_END;

    CORINFO_METHOD_HANDLE result = NULL;

    JIT_TO_EE_TRANSITION();

    MethodDesc *pMD = GetMethod(methHnd);
    pMD = MethodTable::MapMethodDeclToMethodImpl(pMD);
    result = (CORINFO_METHOD_HANDLE) pMD;

    EE_TO_JIT_TRANSITION();

    return result;
}

/*********************************************************************/
CORINFO_CLASS_HANDLE CEEInfo::getBuiltinClass(CorInfoClassId classId)
{
    CONTRACTL {
        THROWS;
        GC_TRIGGERS;
        MODE_PREEMPTIVE;
    } CONTRACTL_END;

    CORINFO_CLASS_HANDLE result = (CORINFO_CLASS_HANDLE) 0;

    JIT_TO_EE_TRANSITION();

    switch (classId)
    {
    case CLASSID_SYSTEM_OBJECT:
        result = CORINFO_CLASS_HANDLE(g_pObjectClass);
        break;
    case CLASSID_TYPED_BYREF:
        result = CORINFO_CLASS_HANDLE(g_TypedReferenceMT);
        break;
    case CLASSID_TYPE_HANDLE:
        result = CORINFO_CLASS_HANDLE(CoreLibBinder::GetClass(CLASS__TYPE_HANDLE));
        break;
    case CLASSID_FIELD_HANDLE:
        result = CORINFO_CLASS_HANDLE(CoreLibBinder::GetClass(CLASS__FIELD_HANDLE));
        break;
    case CLASSID_METHOD_HANDLE:
        result = CORINFO_CLASS_HANDLE(CoreLibBinder::GetClass(CLASS__METHOD_HANDLE));
        break;
    case CLASSID_ARGUMENT_HANDLE:
        result = CORINFO_CLASS_HANDLE(CoreLibBinder::GetClass(CLASS__ARGUMENT_HANDLE));
        break;
    case CLASSID_STRING:
        result = CORINFO_CLASS_HANDLE(g_pStringClass);
        break;
    case CLASSID_RUNTIME_TYPE:
        result = CORINFO_CLASS_HANDLE(g_pRuntimeTypeClass);
        break;
    default:
        _ASSERTE(!"NYI: unknown classId");
        break;
    }

    EE_TO_JIT_TRANSITION();

    return result;
}



/*********************************************************************/
CorInfoType CEEInfo::getTypeForPrimitiveValueClass(
        CORINFO_CLASS_HANDLE clsHnd)
{
    CONTRACTL {
        THROWS;
        GC_TRIGGERS;
        MODE_PREEMPTIVE;
    } CONTRACTL_END;

    CorInfoType result = CORINFO_TYPE_UNDEF;

    JIT_TO_EE_TRANSITION();

    TypeHandle th(clsHnd);
    _ASSERTE (!th.IsGenericVariable());

    CorElementType elementType = th.GetVerifierCorElementType();
    if (CorIsPrimitiveType(elementType))
    {
        result = asCorInfoType(elementType);
    }
    EE_TO_JIT_TRANSITION();

    return result;
}

/*********************************************************************/
CorInfoType CEEInfo::getTypeForPrimitiveNumericClass(
        CORINFO_CLASS_HANDLE clsHnd)
{
    CONTRACTL{
        NOTHROW;
        GC_NOTRIGGER;
        MODE_PREEMPTIVE;
    } CONTRACTL_END;

    CorInfoType result = CORINFO_TYPE_UNDEF;

    JIT_TO_EE_TRANSITION_LEAF();

    TypeHandle th(clsHnd);
    _ASSERTE (!th.IsGenericVariable());

    CorElementType ty = th.GetSignatureCorElementType();
    switch (ty)
    {
    case ELEMENT_TYPE_I1:
        result = CORINFO_TYPE_BYTE;
        break;
    case ELEMENT_TYPE_U1:
        result = CORINFO_TYPE_UBYTE;
        break;
    case ELEMENT_TYPE_I2:
        result = CORINFO_TYPE_SHORT;
        break;
    case ELEMENT_TYPE_U2:
        result = CORINFO_TYPE_USHORT;
        break;
    case ELEMENT_TYPE_I4:
        result = CORINFO_TYPE_INT;
        break;
    case ELEMENT_TYPE_U4:
        result = CORINFO_TYPE_UINT;
        break;
    case ELEMENT_TYPE_I8:
        result = CORINFO_TYPE_LONG;
        break;
    case ELEMENT_TYPE_U8:
        result = CORINFO_TYPE_ULONG;
        break;
    case ELEMENT_TYPE_R4:
        result = CORINFO_TYPE_FLOAT;
        break;
    case ELEMENT_TYPE_R8:
        result = CORINFO_TYPE_DOUBLE;
        break;
    case ELEMENT_TYPE_I:
        result = CORINFO_TYPE_NATIVEINT;
        break;
    case ELEMENT_TYPE_U:
        result = CORINFO_TYPE_NATIVEUINT;
        break;

    default:
        // Error case, we will return CORINFO_TYPE_UNDEF
        break;
    }

    JIT_TO_EE_TRANSITION_LEAF();

    return result;
}


void CEEInfo::getGSCookie(GSCookie * pCookieVal, GSCookie ** ppCookieVal)
{
    CONTRACTL {
        THROWS;
        GC_TRIGGERS;
        MODE_PREEMPTIVE;
    } CONTRACTL_END;

    JIT_TO_EE_TRANSITION();

    if (pCookieVal)
    {
        *pCookieVal = GetProcessGSCookie();
        *ppCookieVal = NULL;
    }
    else
    {
        *ppCookieVal = GetProcessGSCookiePtr();
    }

    EE_TO_JIT_TRANSITION();
}


/*********************************************************************/
// TRUE if child is a subtype of parent
// if parent is an interface, then does child implement / extend parent
bool CEEInfo::canCast(
        CORINFO_CLASS_HANDLE        child,
        CORINFO_CLASS_HANDLE        parent)
{
    CONTRACTL {
        THROWS;
        GC_TRIGGERS;
        MODE_PREEMPTIVE;
    } CONTRACTL_END;

    bool result = false;

    JIT_TO_EE_TRANSITION();

    result = !!((TypeHandle)child).CanCastTo((TypeHandle)parent);

    EE_TO_JIT_TRANSITION();

    return result;
}

/*********************************************************************/
// See if a cast from fromClass to toClass will succeed, fail, or needs
// to be resolved at runtime.
TypeCompareState CEEInfo::compareTypesForCast(
        CORINFO_CLASS_HANDLE        fromClass,
        CORINFO_CLASS_HANDLE        toClass)
{
    CONTRACTL {
        THROWS;
        GC_TRIGGERS;
        MODE_PREEMPTIVE;
    } CONTRACTL_END;

    TypeCompareState result = TypeCompareState::May;

    JIT_TO_EE_TRANSITION();

    TypeHandle fromHnd = (TypeHandle) fromClass;
    TypeHandle toHnd = (TypeHandle) toClass;

#ifdef FEATURE_COMINTEROP
    // If casting from a com object class, don't try to optimize.
    if (fromHnd.IsComObjectType())
    {
        result = TypeCompareState::May;
    }
    else
#endif // FEATURE_COMINTEROP

    // If casting from ICastable or IDynamicInterfaceCastable, don't try to optimize
    if (fromHnd.GetMethodTable()->IsICastable() || fromHnd.GetMethodTable()->IsIDynamicInterfaceCastable())
    {
        result = TypeCompareState::May;
    }
    // If casting to Nullable<T>, don't try to optimize
    else if (Nullable::IsNullableType(toHnd))
    {
        result = TypeCompareState::May;
    }
    // If the types are not shared, we can check directly.
    else if (!fromHnd.IsCanonicalSubtype() && !toHnd.IsCanonicalSubtype())
    {
        result = fromHnd.CanCastTo(toHnd) ? TypeCompareState::Must : TypeCompareState::MustNot;
    }
    // Casting from a shared type to an unshared type.
    else if (fromHnd.IsCanonicalSubtype() && !toHnd.IsCanonicalSubtype())
    {
        // Only handle casts to interface types for now
        if (toHnd.IsInterface())
        {
            // Do a preliminary check.
            BOOL canCast = fromHnd.CanCastTo(toHnd);

            // Pass back positive results unfiltered. The unknown type
            // parameters in fromClass did not come into play.
            if (canCast)
            {
                result = TypeCompareState::Must;
            }
            // We have __Canon parameter(s) in fromClass, somewhere.
            //
            // In CanCastTo, these __Canon(s) won't match the interface or
            // instantiated types on the interface, so CanCastTo may
            // return false negatives.
            //
            // Only report MustNot if the fromClass is not __Canon
            // and the interface is not instantiated; then there is
            // no way for the fromClass __Canon(s) to confuse things.
            //
            //    __Canon       -> IBar             May
            //    IFoo<__Canon> -> IFoo<string>     May
            //    IFoo<__Canon> -> IBar             MustNot
            //
            else if (fromHnd == TypeHandle(g_pCanonMethodTableClass))
            {
                result = TypeCompareState::May;
            }
            else if (toHnd.HasInstantiation())
            {
                result = TypeCompareState::May;
            }
            else
            {
                result = TypeCompareState::MustNot;
            }
        }
    }

    EE_TO_JIT_TRANSITION();

    return result;
}

/*********************************************************************/
// See if types represented by cls1 and cls2 compare equal, not
// equal, or the comparison needs to be resolved at runtime.
TypeCompareState CEEInfo::compareTypesForEquality(
        CORINFO_CLASS_HANDLE        cls1,
        CORINFO_CLASS_HANDLE        cls2)
{
    CONTRACTL {
        THROWS;
        GC_TRIGGERS;
        MODE_PREEMPTIVE;
    } CONTRACTL_END;

    TypeCompareState result = TypeCompareState::May;

    JIT_TO_EE_TRANSITION();

    TypeHandle hnd1 = (TypeHandle) cls1;
    TypeHandle hnd2 = (TypeHandle) cls2;

    // If neither type is a canonical subtype, type handle comparison suffices
    if (!hnd1.IsCanonicalSubtype() && !hnd2.IsCanonicalSubtype())
    {
        result = (hnd1 == hnd2 ? TypeCompareState::Must : TypeCompareState::MustNot);
    }
    // If either or both types are canonical subtypes, we can sometimes prove inequality.
    else
    {
        // If either is a value type then the types cannot
        // be equal unless the type defs are the same.
        if (hnd1.IsValueType() || hnd2.IsValueType())
        {
            if (!hnd1.GetMethodTable()->HasSameTypeDefAs(hnd2.GetMethodTable()))
            {
                result = TypeCompareState::MustNot;
            }
        }
        // If we have two ref types that are not __Canon, then the
        // types cannot be equal unless the type defs are the same.
        else
        {
            TypeHandle canonHnd = TypeHandle(g_pCanonMethodTableClass);
            if ((hnd1 != canonHnd) && (hnd2 != canonHnd))
            {
                if (!hnd1.GetMethodTable()->HasSameTypeDefAs(hnd2.GetMethodTable()))
                {
                    result = TypeCompareState::MustNot;
                }
            }
        }
    }

    EE_TO_JIT_TRANSITION();

    return result;
}


/*********************************************************************/
static BOOL isMoreSpecificTypeHelper(
       CORINFO_CLASS_HANDLE        cls1,
       CORINFO_CLASS_HANDLE        cls2)
{
    CONTRACTL {
        THROWS;
        GC_TRIGGERS;
        MODE_PREEMPTIVE;
    } CONTRACTL_END;

    TypeHandle hnd1 = TypeHandle(cls1);
    TypeHandle hnd2 = TypeHandle(cls2);

    // We can't really reason about equivalent types. Just
    // assume the new type is not more specific.
    if (hnd1.HasTypeEquivalence() || hnd2.HasTypeEquivalence())
    {
        return FALSE;
    }

    // If we have a mixture of shared and unshared types,
    // consider the unshared type as more specific.
    BOOL isHnd1CanonSubtype = hnd1.IsCanonicalSubtype();
    BOOL isHnd2CanonSubtype = hnd2.IsCanonicalSubtype();
    if (isHnd1CanonSubtype != isHnd2CanonSubtype)
    {
        // Only one of hnd1 and hnd2 is shared.
        // hdn2 is more specific if hnd1 is the shared type.
        return isHnd1CanonSubtype;
    }

    // Otherwise both types are either shared or not shared.
    // Look for a common parent type.
    TypeHandle merged = TypeHandle::MergeTypeHandlesToCommonParent(hnd1, hnd2);

    // If the common parent is hnd1, then hnd2 is more specific.
    return merged == hnd1;
}

// Returns true if cls2 is known to be a more specific type
// than cls1 (a subtype or more restrictive shared type).
bool CEEInfo::isMoreSpecificType(
        CORINFO_CLASS_HANDLE        cls1,
        CORINFO_CLASS_HANDLE        cls2)
{
    CONTRACTL {
        THROWS;
        GC_TRIGGERS;
        MODE_PREEMPTIVE;
    } CONTRACTL_END;

    bool result = false;

    JIT_TO_EE_TRANSITION();

    result = isMoreSpecificTypeHelper(cls1, cls2);

    EE_TO_JIT_TRANSITION();
    return result;
}

/*********************************************************************/
// Returns TypeCompareState::Must if cls is known to be an enum.
// For enums with known exact type returns the underlying
// type in underlyingType when the provided pointer is
// non-NULL.
// Returns TypeCompareState::May when a runtime check is required.
TypeCompareState CEEInfo::isEnum(
        CORINFO_CLASS_HANDLE        cls,
        CORINFO_CLASS_HANDLE*       underlyingType)
{
    CONTRACTL {
        THROWS;
        GC_TRIGGERS;
        MODE_PREEMPTIVE;
    } CONTRACTL_END;

    TypeCompareState result = TypeCompareState::May;

    if (underlyingType != nullptr)
    {
        *underlyingType = nullptr;
    }

    JIT_TO_EE_TRANSITION_LEAF();

    TypeHandle th(cls);

    _ASSERTE(!th.IsNull());

    if (!th.IsGenericVariable())
    {
        if (!th.IsTypeDesc() && th.AsMethodTable()->IsEnum())
        {
            result = TypeCompareState::Must;
            if (underlyingType != nullptr)
            {
                CorElementType elemType = th.AsMethodTable()->GetInternalCorElementType();
                TypeHandle underlyingHandle(CoreLibBinder::GetElementType(elemType));
                *underlyingType = CORINFO_CLASS_HANDLE(underlyingHandle.AsPtr());
            }
        }
        else
        {
            result = TypeCompareState::MustNot;
        }
    }

    EE_TO_JIT_TRANSITION_LEAF();
    return result;
}

/*********************************************************************/
// Given a class handle, returns the Parent type.
// For COMObjectType, it returns Class Handle of System.Object.
// Returns 0 if System.Object is passed in.
CORINFO_CLASS_HANDLE CEEInfo::getParentType(
            CORINFO_CLASS_HANDLE    cls)
{
    CONTRACTL {
        THROWS;
        GC_TRIGGERS;
        MODE_PREEMPTIVE;
    } CONTRACTL_END;

    CORINFO_CLASS_HANDLE result = NULL;

    JIT_TO_EE_TRANSITION();

    TypeHandle th(cls);

    _ASSERTE(!th.IsNull());
    _ASSERTE(!th.IsGenericVariable());

    TypeHandle thParent = th.GetParent();

#ifdef FEATURE_COMINTEROP
    // If we encounter __ComObject in the hierarchy, we need to skip it
    // since this hierarchy is introduced by the EE, but won't be present
    // in the metadata.
    if (!thParent.IsNull() && IsComObjectClass(thParent))
    {
        result = (CORINFO_CLASS_HANDLE) g_pObjectClass;
    }
    else
#endif // FEATURE_COMINTEROP
    {
        result = CORINFO_CLASS_HANDLE(thParent.AsPtr());
    }

    EE_TO_JIT_TRANSITION();

    return result;
}


/*********************************************************************/
// Returns the CorInfoType of the "child type". If the child type is
// not a primitive type, *clsRet will be set.
// Given an Array of Type Foo, returns Foo.
// Given BYREF Foo, returns Foo
CorInfoType CEEInfo::getChildType (
        CORINFO_CLASS_HANDLE       clsHnd,
        CORINFO_CLASS_HANDLE       *clsRet
        )
{
    CONTRACTL {
        THROWS;
        GC_TRIGGERS;
        MODE_PREEMPTIVE;
    } CONTRACTL_END;

    CorInfoType ret = CORINFO_TYPE_UNDEF;
    *clsRet = 0;
    TypeHandle  retType = TypeHandle();

    JIT_TO_EE_TRANSITION();

    TypeHandle th(clsHnd);

    _ASSERTE(!th.IsNull());

    // BYREF, pointer types
    if (th.HasTypeParam())
    {
        retType = th.GetTypeParam();
    }

    if (!retType.IsNull()) {
        CorElementType type = retType.GetInternalCorElementType();
        ret = CEEInfo::asCorInfoType(type,retType, clsRet);

        // <REVISIT_TODO>What if this one is a value array ?</REVISIT_TODO>
    }

    EE_TO_JIT_TRANSITION();

    return ret;
}

/*********************************************************************/
<<<<<<< HEAD
// Check any constraints on class type arguments
bool CEEInfo::satisfiesClassConstraints(CORINFO_CLASS_HANDLE cls)
{
    CONTRACTL {
        THROWS;
        GC_TRIGGERS;
        MODE_PREEMPTIVE;
    } CONTRACTL_END;

    bool result = false;

    JIT_TO_EE_TRANSITION();

    _ASSERTE(cls != NULL);
    result = TypeHandle(cls).SatisfiesClassConstraints();

    EE_TO_JIT_TRANSITION();

    return result;
}

/*********************************************************************/
// Check if this is a single dimensional, zero based array type
bool CEEInfo::isSDArray(CORINFO_CLASS_HANDLE cls)
=======
// Check if this is a single dimensional array type
bool CEEInfo::isSDArray(CORINFO_CLASS_HANDLE  cls)
>>>>>>> 824f39ab
{
    CONTRACTL {
        THROWS;
        GC_TRIGGERS;
        MODE_PREEMPTIVE;
    } CONTRACTL_END;

    bool result = false;

    JIT_TO_EE_TRANSITION();

    TypeHandle th(cls);

    _ASSERTE(!th.IsNull());

    if (th.IsArray())
    {
        // Lots of code used to think that System.Array's methodtable returns TRUE for IsArray(). It doesn't.
        _ASSERTE(th != TypeHandle(g_pArrayClass));

        result = (th.GetInternalCorElementType() == ELEMENT_TYPE_SZARRAY);
    }

    EE_TO_JIT_TRANSITION();

    return result;
}

/*********************************************************************/
// Get the number of dimensions in an array
unsigned CEEInfo::getArrayRank(CORINFO_CLASS_HANDLE  cls)
{
    CONTRACTL {
        THROWS;
        GC_TRIGGERS;
        MODE_PREEMPTIVE;
    } CONTRACTL_END;

    unsigned result = 0;

    JIT_TO_EE_TRANSITION();

    TypeHandle th(cls);

    _ASSERTE(!th.IsNull());

    if (th.IsArray())
    {
        // Lots of code used to think that System.Array's methodtable returns TRUE for IsArray(). It doesn't.
        _ASSERTE(th != TypeHandle(g_pArrayClass));

        result = th.GetRank();
    }

    EE_TO_JIT_TRANSITION();

    return result;
}

/*********************************************************************/
// Get the index of runtime provided array method
CorInfoArrayIntrinsic CEEInfo::getArrayIntrinsicID(CORINFO_METHOD_HANDLE ftn)
{
    CONTRACTL {
        THROWS;
        GC_TRIGGERS;
        MODE_PREEMPTIVE;
    } CONTRACTL_END;

    CorInfoArrayIntrinsic result = CorInfoArrayIntrinsic::ILLEGAL;

    JIT_TO_EE_TRANSITION();

    MethodDesc* pMD = GetMethod(ftn);

    if (pMD->IsArray())
    {
        DWORD index = ((ArrayMethodDesc*)pMD)->GetArrayFuncIndex();
        switch (index)
        {
            case 0: // ARRAY_FUNC_GET
                result = CorInfoArrayIntrinsic::GET;
                break;
            case 1: // ARRAY_FUNC_SET
                result = CorInfoArrayIntrinsic::SET;
                break;
            case 2: // ARRAY_FUNC_ADDRESS
                result = CorInfoArrayIntrinsic::ADDRESS;
                break;
        }
    }

    EE_TO_JIT_TRANSITION();

    return result;
}

/*********************************************************************/
// Get static field data for an array
// Note that it's OK to return NULL from this method.  This will cause
// the JIT to make a runtime call to InitializeArray instead of doing
// the inline optimization (thus preserving the original behavior).
void * CEEInfo::getArrayInitializationData(
            CORINFO_FIELD_HANDLE        field,
            uint32_t                    size
            )
{
    CONTRACTL {
        THROWS;
        GC_TRIGGERS;
        MODE_PREEMPTIVE;
    } CONTRACTL_END;

    void * result = NULL;

    JIT_TO_EE_TRANSITION();

    FieldDesc* pField = (FieldDesc*) field;

    if (!pField                    ||
        !pField->IsRVA()           ||
        (pField->LoadSize() < size))
    {
        result = NULL;
    }
    else
    {
        result = pField->GetStaticAddressHandle(NULL);
    }

    EE_TO_JIT_TRANSITION();

    return result;
}

CorInfoIsAccessAllowedResult CEEInfo::canAccessClass(
            CORINFO_RESOLVED_TOKEN * pResolvedToken,
            CORINFO_METHOD_HANDLE   callerHandle,
            CORINFO_HELPER_DESC    *pAccessHelper
            )
{
    CONTRACTL {
        THROWS;
        GC_TRIGGERS;
        MODE_PREEMPTIVE;
    } CONTRACTL_END;

    CorInfoIsAccessAllowedResult isAccessAllowed = CORINFO_ACCESS_ALLOWED;

    JIT_TO_EE_TRANSITION();

    INDEBUG(memset(pAccessHelper, 0xCC, sizeof(*pAccessHelper)));

    BOOL doAccessCheck = TRUE;
    AccessCheckOptions::AccessCheckType accessCheckType = AccessCheckOptions::kNormalAccessibilityChecks;
    DynamicResolver * pAccessContext = NULL;

    //All access checks must be done on the open instantiation.
    MethodDesc * pCallerForSecurity = GetMethodForSecurity(callerHandle);
    TypeHandle callerTypeForSecurity = TypeHandle(pCallerForSecurity->GetMethodTable());

    TypeHandle pCalleeForSecurity = TypeHandle(pResolvedToken->hClass);
    if (pResolvedToken->pTypeSpec != NULL)
    {
        SigTypeContext typeContext;
        SigTypeContext::InitTypeContext(pCallerForSecurity, &typeContext);

        SigPointer sigptr(pResolvedToken->pTypeSpec, pResolvedToken->cbTypeSpec);
        pCalleeForSecurity = sigptr.GetTypeHandleThrowing((Module *)pResolvedToken->tokenScope, &typeContext);
    }

    while (pCalleeForSecurity.HasTypeParam())
    {
        pCalleeForSecurity = pCalleeForSecurity.GetTypeParam();
    }

    if (IsDynamicScope(pResolvedToken->tokenScope))
    {
        doAccessCheck = ModifyCheckForDynamicMethod(GetDynamicResolver(pResolvedToken->tokenScope),
                                                    &callerTypeForSecurity, &accessCheckType,
                                                    &pAccessContext);
    }

    //Since this is a check against a TypeHandle, there are some things we can stick in a TypeHandle that
    //don't require access checks.
    if (pCalleeForSecurity.IsGenericVariable())
    {
        //I don't need to check for access against !!0.
        doAccessCheck = FALSE;
    }

    //Now do the visibility checks
    if (doAccessCheck)
    {
        AccessCheckOptions accessCheckOptions(accessCheckType,
                                              pAccessContext,
                                              FALSE /*throw on error*/,
                                              pCalleeForSecurity.GetMethodTable());

        _ASSERTE(pCallerForSecurity != NULL && callerTypeForSecurity != NULL);
        AccessCheckContext accessContext(pCallerForSecurity, callerTypeForSecurity.GetMethodTable());

        BOOL canAccessType = ClassLoader::CanAccessClass(&accessContext,
                                                         pCalleeForSecurity.GetMethodTable(),
                                                         pCalleeForSecurity.GetAssembly(),
                                                         accessCheckOptions);

        isAccessAllowed = canAccessType ? CORINFO_ACCESS_ALLOWED : CORINFO_ACCESS_ILLEGAL;
    }


    if (isAccessAllowed != CORINFO_ACCESS_ALLOWED)
    {
        //These all get the throw helper
        pAccessHelper->helperNum = CORINFO_HELP_CLASS_ACCESS_EXCEPTION;
        pAccessHelper->numArgs = 2;

        pAccessHelper->args[0].Set(CORINFO_METHOD_HANDLE(pCallerForSecurity));
        pAccessHelper->args[1].Set(CORINFO_CLASS_HANDLE(pCalleeForSecurity.AsPtr()));
    }

    EE_TO_JIT_TRANSITION();
    return isAccessAllowed;
}

//---------------------------------------------------------------------------------------
// Given a method descriptor ftnHnd, extract signature information into sigInfo
// Obtain (representative) instantiation information from ftnHnd's owner class
//@GENERICSVER: added explicit owner parameter
// Internal version without JIT-EE transition
static void getMethodSigInternal(
    CORINFO_METHOD_HANDLE ftnHnd,
    CORINFO_SIG_INFO *    sigRet,
    CORINFO_CLASS_HANDLE  owner,
    SignatureKind signatureKind)
{
    STANDARD_VM_CONTRACT;

    MethodDesc * ftn = GetMethod(ftnHnd);

    PCCOR_SIGNATURE pSig = NULL;
    DWORD           cbSig = 0;
    ftn->GetSig(&pSig, &cbSig);

    SigTypeContext context(ftn, (TypeHandle)owner);

    // Type parameters in the signature are instantiated
    // according to the class/method/array instantiation of ftnHnd and owner
    ConvToJitSig(
        pSig,
        cbSig,
        GetScopeHandle(ftn),
        mdTokenNil,
        &context,
        CONV_TO_JITSIG_FLAGS_NONE,
        sigRet);

    //@GENERICS:
    // Shared generic methods and shared methods on generic structs take an extra argument representing their instantiation
    if (ftn->RequiresInstArg())
    {
        //
        // If we are making a virtual call to an instance method on an interface, we need to lie to the JIT.
        // The reason being that we already made sure target is always directly callable (through instantiation stubs),
        // JIT should not generate shared generics aware call code and insert the secret argument again at the callsite.
        // Otherwise we would end up with two secret generic dictionary arguments (since the stub also provides one).
        //
        BOOL isCallSiteThatGoesThroughInstantiatingStub =
            (signatureKind == SK_VIRTUAL_CALLSITE &&
            !ftn->IsStatic() &&
            ftn->GetMethodTable()->IsInterface()) ||
            signatureKind == SK_STATIC_VIRTUAL_CODEPOINTER_CALLSITE;
        if (!isCallSiteThatGoesThroughInstantiatingStub)
            sigRet->callConv = (CorInfoCallConv) (sigRet->callConv | CORINFO_CALLCONV_PARAMTYPE);
    }

    // We want the calling convention bit to be consistant with the method attribute bit
    _ASSERTE( (IsMdStatic(ftn->GetAttrs()) == 0) == ((sigRet->callConv & CORINFO_CALLCONV_HASTHIS) != 0) );
}

/***********************************************************************/
// return the address of a pointer to a callable stub that will do the
// virtual or interface call
void CEEInfo::getCallInfo(
            CORINFO_RESOLVED_TOKEN * pResolvedToken,
            CORINFO_RESOLVED_TOKEN * pConstrainedResolvedToken,
            CORINFO_METHOD_HANDLE   callerHandle,
            CORINFO_CALLINFO_FLAGS  flags,
            CORINFO_CALL_INFO      *pResult /*out */)
{
    CONTRACTL {
        THROWS;
        GC_TRIGGERS;
        MODE_PREEMPTIVE;
    } CONTRACTL_END;

    JIT_TO_EE_TRANSITION();

    _ASSERTE(CheckPointer(pResult));

    INDEBUG(memset(pResult, 0xCC, sizeof(*pResult)));

    pResult->stubLookup.lookupKind.needsRuntimeLookup = false;

    MethodDesc* pMD = (MethodDesc *)pResolvedToken->hMethod;
    TypeHandle th(pResolvedToken->hClass);

    _ASSERTE(pMD);
    _ASSERTE((size_t(pMD) & 0x1) == 0);

    // Spec says that a callvirt lookup ignores static methods. Since static methods
    // can't have the exact same signature as instance methods, a lookup that found
    // a static method would have never found an instance method.
    if (pMD->IsStatic() && (flags & CORINFO_CALLINFO_CALLVIRT))
    {
        EX_THROW(EEMessageException, (kMissingMethodException, IDS_EE_MISSING_METHOD, W("?")));
    }

    TypeHandle exactType = TypeHandle(pResolvedToken->hClass);

    TypeHandle constrainedType;
    if (pConstrainedResolvedToken != NULL)
    {
        constrainedType = TypeHandle(pConstrainedResolvedToken->hClass);
    }

    BOOL fIsStaticVirtualMethod = (pConstrainedResolvedToken != NULL && pMD->IsInterface() && pMD->IsStatic());

    BOOL fResolvedConstraint = FALSE;
    BOOL fForceUseRuntimeLookup = FALSE;

    MethodDesc * pMDAfterConstraintResolution = pMD;
    if (constrainedType.IsNull())
    {
        pResult->thisTransform = CORINFO_NO_THIS_TRANSFORM;
    }
    // <NICE> Things go wrong when this code path is used when verifying generic code.
    // It would be nice if we didn't go down this sort of code path when verifying but
    // not generating code. </NICE>
    else if (constrainedType.ContainsGenericVariables() || exactType.ContainsGenericVariables())
    {
        // <NICE> It shouldn't really matter what we do here - but the x86 JIT is annoyingly sensitive
        // about what we do, since it pretend generic variables are reference types and generates
        // an internal JIT tree even when just verifying generic code. </NICE>
        if (constrainedType.IsGenericVariable())
        {
            pResult->thisTransform = CORINFO_DEREF_THIS; // convert 'this' of type &T --> T
        }
        else if (constrainedType.IsValueType())
        {
            pResult->thisTransform = CORINFO_BOX_THIS; // convert 'this' of type &VC<T> --> boxed(VC<T>)
        }
        else
        {
            pResult->thisTransform = CORINFO_DEREF_THIS; // convert 'this' of type &C<T> --> C<T>
        }
    }
    else
    {
        // We have a "constrained." call.  Try a partial resolve of the constraint call.  Note that this
        // will not necessarily resolve the call exactly, since we might be compiling
        // shared generic code - it may just resolve it to a candidate suitable for
        // JIT compilation, and require a runtime lookup for the actual code pointer
        // to call.
        if (constrainedType.IsEnum())
        {
            // Optimize constrained calls to enum's GetHashCode method. TryResolveConstraintMethodApprox would return
            // null since the virtual method resolves to System.Enum's implementation and that's a reference type.
            // We can't do this for any other method since ToString and Equals have different semantics for enums
            // and their underlying type.
            if (pMD->GetSlot() == CoreLibBinder::GetMethod(METHOD__OBJECT__GET_HASH_CODE)->GetSlot())
            {
                // Pretend this was a "constrained. UnderlyingType" instruction prefix
                constrainedType = TypeHandle(CoreLibBinder::GetElementType(constrainedType.GetVerifierCorElementType()));

                // Native image signature encoder will use this field. It needs to match that pretended type, a bogus signature
                // would be produced otherwise.
                pConstrainedResolvedToken->hClass = (CORINFO_CLASS_HANDLE)constrainedType.AsPtr();

                // Clear the token and typespec because of they do not match hClass anymore.
                pConstrainedResolvedToken->token = mdTokenNil;
                pConstrainedResolvedToken->pTypeSpec = NULL;
            }
        }

        MethodDesc * directMethod = constrainedType.GetMethodTable()->TryResolveConstraintMethodApprox(
            exactType,
            pMD,
            &fForceUseRuntimeLookup);
        if (directMethod
#ifdef FEATURE_DEFAULT_INTERFACES
            && !directMethod->IsInterface() /* Could be a default interface method implementation */
#endif
            )
        {
            // Either
            //    1. no constraint resolution at compile time (!directMethod)
            // OR 2. no code sharing lookup in call
            // OR 3. we have resolved to an instantiating stub

            pMDAfterConstraintResolution = directMethod;
            _ASSERTE(!pMDAfterConstraintResolution->IsInterface());
            fResolvedConstraint = TRUE;
            pResult->thisTransform = CORINFO_NO_THIS_TRANSFORM;

            exactType = constrainedType;
        }
#ifdef FEATURE_DEFAULT_INTERFACES
        else if (directMethod && pMD->IsStatic())
        {
            // Default interface implementation of static virtual method
            pMDAfterConstraintResolution = directMethod;
            fResolvedConstraint = TRUE;
            pResult->thisTransform = CORINFO_NO_THIS_TRANSFORM;
            exactType = directMethod->GetMethodTable();
        }
#endif
        else  if (constrainedType.IsValueType())
        {
            pResult->thisTransform = CORINFO_BOX_THIS;
        }
        else if (!fIsStaticVirtualMethod)
        {
            pResult->thisTransform = CORINFO_DEREF_THIS;
        }
        else
        {
            pResult->thisTransform = CORINFO_NO_THIS_TRANSFORM;
        }
    }

    //
    // Initialize callee context used for inlining and instantiation arguments
    //

    MethodDesc * pTargetMD = pMDAfterConstraintResolution;
    DWORD dwTargetMethodAttrs = pTargetMD->GetAttrs();

    pResult->exactContextNeedsRuntimeLookup = (fIsStaticVirtualMethod && !fResolvedConstraint && !constrainedType.IsNull() && constrainedType.IsCanonicalSubtype());

    if (pTargetMD->HasMethodInstantiation())
    {
        pResult->contextHandle = MAKE_METHODCONTEXT(pTargetMD);
        if (pTargetMD->GetMethodTable()->IsSharedByGenericInstantiations() || TypeHandle::IsCanonicalSubtypeInstantiation(pTargetMD->GetMethodInstantiation()))
        {
            pResult->exactContextNeedsRuntimeLookup = TRUE;
        }
    }
    else
    {
        if (!exactType.IsTypeDesc() && !pTargetMD->IsArray())
        {
            // Because of .NET's notion of base calls, exactType may point to a sub-class
            // of the actual class that defines pTargetMD.  If the JIT decides to inline, it is
            // important that they 'match', so we fix exactType here.
            exactType = pTargetMD->GetExactDeclaringType(exactType.AsMethodTable());
            _ASSERTE(!exactType.IsNull());
        }

        pResult->contextHandle = MAKE_CLASSCONTEXT(exactType.AsPtr());
        if (exactType.IsSharedByGenericInstantiations())
        {
            pResult->exactContextNeedsRuntimeLookup = TRUE;
        }

        // Use main method as the context as long as the methods are called on the same type
        if (pResult->exactContextNeedsRuntimeLookup &&
            pResolvedToken->tokenContext == METHOD_BEING_COMPILED_CONTEXT() &&
            constrainedType.IsNull() &&
            exactType == m_pMethodBeingCompiled->GetMethodTable() &&
            ((pResolvedToken->cbTypeSpec  == 0) || IsTypeSpecForTypicalInstantiation(SigPointer(pResolvedToken->pTypeSpec, pResolvedToken->cbTypeSpec))))
        {
            // The typespec signature should be only missing for dynamic methods
            _ASSERTE((pResolvedToken->cbTypeSpec != 0) || m_pMethodBeingCompiled->IsDynamicMethod());

            pResult->contextHandle = METHOD_BEING_COMPILED_CONTEXT();
        }
    }

    //
    // Determine whether to perform direct call
    //

    bool directCall = false;
    bool resolvedCallVirt = false;

    if ((flags & CORINFO_CALLINFO_LDFTN) && (!fIsStaticVirtualMethod || fResolvedConstraint))
    {
        // Since the ldvirtftn instruction resolves types
        // at run-time we do this earlier than ldftn. The
        // ldftn scenario is handled later when the fixed
        // address is requested by in the JIT.
        // See getFunctionFixedEntryPoint().
        //
        // Using ldftn or ldvirtftn on a Generic method
        // requires early type loading since instantiation
        // occurs at run-time as opposed to JIT time. The
        // GC special cases Generic types and relaxes the
        // loaded type constraint to permit Generic types
        // that are loaded with Canon as opposed to being
        // instantiated with an actual type.
        if ((flags & CORINFO_CALLINFO_CALLVIRT)
            || pTargetMD->HasMethodInstantiation())
        {
            pTargetMD->PrepareForUseAsAFunctionPointer();
        }

        directCall = true;
    }
    else
    // Static methods are always direct calls
    if (pTargetMD->IsStatic() && (!fIsStaticVirtualMethod || fResolvedConstraint))
    {
        directCall = true;
    }
    else
    if ((!fIsStaticVirtualMethod && !(flags & CORINFO_CALLINFO_CALLVIRT)) || fResolvedConstraint)
    {
        directCall = true;
    }
    else
    {
        bool devirt;
        if (pTargetMD->GetMethodTable()->IsInterface())
        {
            // Handle interface methods specially because the Sealed bit has no meaning on interfaces.
            devirt = !IsMdVirtual(dwTargetMethodAttrs);
        }
        else
        {
            devirt = !IsMdVirtual(dwTargetMethodAttrs) || IsMdFinal(dwTargetMethodAttrs) || pTargetMD->GetMethodTable()->IsSealed();
        }

        if (devirt)
        {
            resolvedCallVirt = true;
            directCall = true;
        }
    }

    if (directCall)
    {
        // Direct calls to abstract methods are not allowed
        if (IsMdAbstract(dwTargetMethodAttrs) &&
            // Compensate for always treating delegates as direct calls above
            !(((flags & CORINFO_CALLINFO_LDFTN) && (flags & CORINFO_CALLINFO_CALLVIRT) && !resolvedCallVirt))
            && !(IsMdStatic(dwTargetMethodAttrs) && fForceUseRuntimeLookup))
        {
            COMPlusThrowHR(COR_E_BADIMAGEFORMAT, BFA_BAD_IL);
        }

        bool allowInstParam = (flags & CORINFO_CALLINFO_ALLOWINSTPARAM);

        // If the target method is resolved via constrained static virtual dispatch
        // And it requires an instParam, we do not have the generic dictionary infrastructure
        // to load the correct generic context arg via EmbedGenericHandle.
        // Instead, force the call to go down the CORINFO_CALL_CODE_POINTER code path
        // which should have somewhat inferior performance. This should only actually happen in the case
        // of shared generic code calling a shared generic implementation method, which should be rare.
        //
        // An alternative design would be to add a new generic dictionary entry kind to hold the MethodDesc
        // of the constrained target instead, and use that in some circumstances; however, implementation of
        // that design requires refactoring variuos parts of the JIT interface as well as
        // TryResolveConstraintMethodApprox. In particular we would need to be abled to embed a constrained lookup
        // via EmbedGenericHandle, as well as decide in TryResolveConstraintMethodApprox if the call can be made
        // via a single use of CORINFO_CALL_CODE_POINTER, or would be better done with a CORINFO_CALL + embedded
        // constrained generic handle, or if there is a case where we would want to use both a CORINFO_CALL and
        // embedded constrained generic handle. Given the current expected high performance use case of this feature
        // which is generic numerics which will always resolve to exact valuetypes, it is not expected that
        // the complexity involved would be worth the risk. Other scenarios are not expected to be as performance
        // sensitive.
        if (IsMdStatic(dwTargetMethodAttrs) && constrainedType != NULL && pResult->exactContextNeedsRuntimeLookup)
        {
            allowInstParam = FALSE;
        }

        // Create instantiating stub if necessary
        if (!allowInstParam && pTargetMD->RequiresInstArg())
        {
            pTargetMD = MethodDesc::FindOrCreateAssociatedMethodDesc(pTargetMD,
                exactType.AsMethodTable(),
                FALSE /* forceBoxedEntryPoint */,
                pTargetMD->GetMethodInstantiation(),
                FALSE /* allowInstParam */);
        }

        // We don't allow a JIT to call the code directly if a runtime lookup is
        // needed. This is the case if
        //     1. the scan of the call token indicated that it involves code sharing
        // AND 2. the method is an instantiating stub
        //
        // In these cases the correct instantiating stub is only found via a runtime lookup.
        //
        // Note that most JITs don't call instantiating stubs directly if they can help it -
        // they call the underlying shared code and provide the type context parameter
        // explicitly. However
        //    (a) some JITs may call instantiating stubs (it makes the JIT simpler) and
        //    (b) if the method is a remote stub then the EE will force the
        //        call through an instantiating stub and
        //    (c) constraint calls that require runtime context lookup are never resolved
        //        to underlying shared generic code

        bool unresolvedLdVirtFtn = (flags & CORINFO_CALLINFO_LDFTN) && (flags & CORINFO_CALLINFO_CALLVIRT) && !resolvedCallVirt;

        if (((pResult->exactContextNeedsRuntimeLookup && pTargetMD->IsInstantiatingStub() && (!allowInstParam || fResolvedConstraint)) || fForceUseRuntimeLookup))
        {
            _ASSERTE(!m_pMethodBeingCompiled->IsDynamicMethod());

            pResult->kind = CORINFO_CALL_CODE_POINTER;

            DictionaryEntryKind entryKind;
            if (constrainedType.IsNull() || ((flags & CORINFO_CALLINFO_CALLVIRT) && !constrainedType.IsValueType()))
            {
                // For reference types, the constrained type does not affect method resolution on a callvirt, and if there is no
                // constraint, it doesn't effect it either
                entryKind = MethodEntrySlot;
            }
            else
            {
                // constrained. callvirt case where the constraint type is a valuetype
                // OR
                // constrained. call or constrained. ldftn case
                entryKind = ConstrainedMethodEntrySlot;
            }
            ComputeRuntimeLookupForSharedGenericToken(entryKind,
                                                        pResolvedToken,
                                                        pConstrainedResolvedToken,
                                                        pMD,
                                                        &pResult->codePointerLookup);
        }
        else
        {
            if (allowInstParam && pTargetMD->IsInstantiatingStub())
            {
                pTargetMD = pTargetMD->GetWrappedMethodDesc();
            }

            pResult->kind = CORINFO_CALL;
        }
        pResult->nullInstanceCheck = resolvedCallVirt;
    }
    // All virtual calls which take method instantiations must
    // currently be implemented by an indirect call via a runtime-lookup
    // function pointer
    else if (pTargetMD->HasMethodInstantiation() && !fIsStaticVirtualMethod)
    {
        pResult->kind = CORINFO_VIRTUALCALL_LDVIRTFTN;  // stub dispatch can't handle generic method calls yet
        pResult->nullInstanceCheck = TRUE;
    }
    // Non-interface dispatches go through the vtable.
    else if (!pTargetMD->IsInterface() && !fIsStaticVirtualMethod)
    {
        pResult->kind = CORINFO_VIRTUALCALL_VTABLE;
        pResult->nullInstanceCheck = TRUE;
    }
    else
    {
        // No need to null check - the dispatch code will deal with null this.
        pResult->nullInstanceCheck = FALSE;
#ifdef STUB_DISPATCH_PORTABLE
        pResult->kind = CORINFO_VIRTUALCALL_LDVIRTFTN;
#else // STUB_DISPATCH_PORTABLE
        pResult->kind = CORINFO_VIRTUALCALL_STUB;
        if (fIsStaticVirtualMethod)
        {
            pResult->kind = CORINFO_CALL_CODE_POINTER;
        }

        // We can't make stub calls when we need exact information
        // for interface calls from shared code.

        if (pResult->exactContextNeedsRuntimeLookup)
        {
            _ASSERTE(!m_pMethodBeingCompiled->IsDynamicMethod());

            ComputeRuntimeLookupForSharedGenericToken(fIsStaticVirtualMethod ? ConstrainedMethodEntrySlot : DispatchStubAddrSlot,
                                                        pResolvedToken,
                                                        pConstrainedResolvedToken,
                                                        pMD,
                                                        &pResult->stubLookup);
        }
        else
        {
            BYTE * indcell = NULL;

            // We shouldn't be using GetLoaderAllocator here because for LCG, we need to get the
            // VirtualCallStubManager from where the stub will be used.
            // For normal methods there is no difference.
            LoaderAllocator *pLoaderAllocator = m_pMethodBeingCompiled->GetLoaderAllocator();
            VirtualCallStubManager *pMgr = pLoaderAllocator->GetVirtualCallStubManager();

            PCODE addr = pMgr->GetCallStub(exactType, pTargetMD);

            // Now we want to indirect through a cell so that updates can take place atomically.
            if (m_pMethodBeingCompiled->IsLCGMethod())
            {
                // LCG methods should use recycled indcells to prevent leaks.
                indcell = pMgr->GenerateStubIndirection(addr, TRUE);

                // Add it to the per DM list so that we can recycle them when the resolver is finalized
                LCGMethodResolver *pResolver = m_pMethodBeingCompiled->AsDynamicMethodDesc()->GetLCGMethodResolver();
                pResolver->AddToUsedIndCellList(indcell);
            }
            else
            {
                // Normal methods should avoid recycled cells to preserve the locality of all indcells
                // used by one method.
                indcell = pMgr->GenerateStubIndirection(addr, FALSE);
            }

            // We use an indirect call
            pResult->stubLookup.constLookup.accessType = IAT_PVALUE;
            pResult->stubLookup.constLookup.addr = indcell;
        }
#endif // STUB_DISPATCH_PORTABLE
    }

    pResult->hMethod = CORINFO_METHOD_HANDLE(pTargetMD);

    pResult->accessAllowed = CORINFO_ACCESS_ALLOWED;
    MethodDesc* callerMethod = (MethodDesc*)callerHandle;
    if ((flags & CORINFO_CALLINFO_SECURITYCHECKS)
        && RequiresAccessCheck(pResolvedToken->tokenScope))
    {
        //Our type system doesn't always represent the target exactly with the MethodDesc.  In all cases,
        //carry around the parent MethodTable for both Caller and Callee.
        TypeHandle calleeTypeForSecurity = TypeHandle(pResolvedToken->hClass);
        MethodDesc * pCalleeForSecurity = pMD;

        MethodDesc * pCallerForSecurity = GetMethodForSecurity(callerHandle); //Should this be the open MD?

        if (pCallerForSecurity->HasClassOrMethodInstantiation())
        {
            _ASSERTE(!IsDynamicScope(pResolvedToken->tokenScope));

            SigTypeContext typeContext;
            SigTypeContext::InitTypeContext(pCallerForSecurity, &typeContext);
            _ASSERTE(!typeContext.IsEmpty());

            //If the caller is generic, load the open type and resolve the token again.  Use that for the access
            //checks.  If we don't do this then we can't tell the difference between:
            //
            //BadGeneric<T> containing a methodspec for InaccessibleType::member (illegal)
            //and
            //BadGeneric<T> containing a methodspec for !!0::member instantiated over InaccessibleType (legal)

            if (pResolvedToken->pTypeSpec != NULL)
            {
                SigPointer sigptr(pResolvedToken->pTypeSpec, pResolvedToken->cbTypeSpec);
                calleeTypeForSecurity = sigptr.GetTypeHandleThrowing((Module *)pResolvedToken->tokenScope, &typeContext);

                // typeHnd can be a variable type
                if (calleeTypeForSecurity.GetMethodTable() == NULL)
                {
                    COMPlusThrowHR(COR_E_BADIMAGEFORMAT, BFA_METHODDEF_PARENT_NO_MEMBERS);
                }
            }

            if (pCalleeForSecurity->IsArray())
            {
                // FindOrCreateAssociatedMethodDesc won't remap array method desc because of array base type
                // is not part of instantiation. We have to special case it.
                pCalleeForSecurity = calleeTypeForSecurity.GetMethodTable()->GetParallelMethodDesc(pCalleeForSecurity);
            }
            else if (pResolvedToken->pMethodSpec != NULL)
            {
                uint32_t nGenericMethodArgs = 0;
                CQuickBytes qbGenericMethodArgs;
                TypeHandle *genericMethodArgs = NULL;

                SigPointer sp(pResolvedToken->pMethodSpec, pResolvedToken->cbMethodSpec);

                BYTE etype;
                IfFailThrow(sp.GetByte(&etype));

                // Load the generic method instantiation
                THROW_BAD_FORMAT_MAYBE(etype == (BYTE)IMAGE_CEE_CS_CALLCONV_GENERICINST, 0, (Module *)pResolvedToken->tokenScope);

                IfFailThrow(sp.GetData(&nGenericMethodArgs));

                DWORD cbAllocSize = 0;
                if (!ClrSafeInt<DWORD>::multiply(nGenericMethodArgs, sizeof(TypeHandle), cbAllocSize))
                {
                    COMPlusThrowHR(COR_E_OVERFLOW);
                }

                genericMethodArgs = reinterpret_cast<TypeHandle *>(qbGenericMethodArgs.AllocThrows(cbAllocSize));

                for (uint32_t i = 0; i < nGenericMethodArgs; i++)
                {
                    genericMethodArgs[i] = sp.GetTypeHandleThrowing((Module *)pResolvedToken->tokenScope, &typeContext);
                    _ASSERTE (!genericMethodArgs[i].IsNull());
                    IfFailThrow(sp.SkipExactlyOne());
                }

                pCalleeForSecurity = MethodDesc::FindOrCreateAssociatedMethodDesc(pMD, calleeTypeForSecurity.GetMethodTable(), FALSE, Instantiation(genericMethodArgs, nGenericMethodArgs), FALSE);
            }
            else if (pResolvedToken->pTypeSpec != NULL)
            {
                pCalleeForSecurity = MethodDesc::FindOrCreateAssociatedMethodDesc(pMD, calleeTypeForSecurity.GetMethodTable(), FALSE, Instantiation(), TRUE);
            }
        }

        TypeHandle callerTypeForSecurity = TypeHandle(pCallerForSecurity->GetMethodTable());

        //Passed various link-time checks.  Now do access checks.

        BOOL doAccessCheck = TRUE;
        BOOL canAccessMethod = TRUE;
        AccessCheckOptions::AccessCheckType accessCheckType = AccessCheckOptions::kNormalAccessibilityChecks;
        DynamicResolver * pAccessContext = NULL;

        callerTypeForSecurity = TypeHandle(pCallerForSecurity->GetMethodTable());
        if (pCallerForSecurity->IsDynamicMethod())
        {
            doAccessCheck = ModifyCheckForDynamicMethod(pCallerForSecurity->AsDynamicMethodDesc()->GetResolver(),
                                                        &callerTypeForSecurity,
                                                        &accessCheckType, &pAccessContext);
        }

        pResult->accessAllowed = CORINFO_ACCESS_ALLOWED;

        if (doAccessCheck)
        {
            AccessCheckOptions accessCheckOptions(accessCheckType,
                                                  pAccessContext,
                                                  FALSE,
                                                  pCalleeForSecurity);

            _ASSERTE(pCallerForSecurity != NULL && callerTypeForSecurity != NULL);
            AccessCheckContext accessContext(pCallerForSecurity, callerTypeForSecurity.GetMethodTable());

            canAccessMethod = ClassLoader::CanAccess(&accessContext,
                                                     calleeTypeForSecurity.GetMethodTable(),
                                                     calleeTypeForSecurity.GetAssembly(),
                                                     pCalleeForSecurity->GetAttrs(),
                                                     pCalleeForSecurity,
                                                     NULL,
                                                     accessCheckOptions
                                                    );

            // If we were allowed access to the exact method, but it is on a type that has a type parameter
            // (for instance an array), we need to ensure that we also have access to the type parameter.
            if (canAccessMethod && calleeTypeForSecurity.HasTypeParam())
            {
                TypeHandle typeParam = calleeTypeForSecurity.GetTypeParam();
                while (typeParam.HasTypeParam())
                {
                    typeParam = typeParam.GetTypeParam();
                }

                _ASSERTE(pCallerForSecurity != NULL && callerTypeForSecurity != NULL);
                AccessCheckContext accessContext(pCallerForSecurity, callerTypeForSecurity.GetMethodTable());

                MethodTable* pTypeParamMT = typeParam.GetMethodTable();

                // No access check is need for Var, MVar, or FnPtr.
                if (pTypeParamMT != NULL)
                    canAccessMethod = ClassLoader::CanAccessClass(&accessContext,
                                                                  pTypeParamMT,
                                                                  typeParam.GetAssembly(),
                                                                  accessCheckOptions);
            }

            pResult->accessAllowed = canAccessMethod ? CORINFO_ACCESS_ALLOWED : CORINFO_ACCESS_ILLEGAL;
            if (!canAccessMethod)
            {
                //Check failed, fill in the throw exception helper.
                pResult->callsiteCalloutHelper.helperNum = CORINFO_HELP_METHOD_ACCESS_EXCEPTION;
                pResult->callsiteCalloutHelper.numArgs = 2;

                pResult->callsiteCalloutHelper.args[0].Set(CORINFO_METHOD_HANDLE(pCallerForSecurity));
                pResult->callsiteCalloutHelper.args[1].Set(CORINFO_METHOD_HANDLE(pCalleeForSecurity));
            }
        }
    }

    //We're pretty much done at this point.  Let's grab the rest of the information that the jit is going to
    //need.
    pResult->classFlags = getClassAttribsInternal(pResolvedToken->hClass);

    pResult->methodFlags = getMethodAttribsInternal(pResult->hMethod);

    SignatureKind signatureKind;
    if (flags & CORINFO_CALLINFO_CALLVIRT && !(pResult->kind == CORINFO_CALL))
    {
        signatureKind = SK_VIRTUAL_CALLSITE;
    }
    else if ((pResult->kind == CORINFO_CALL_CODE_POINTER) && IsMdVirtual(dwTargetMethodAttrs) && IsMdStatic(dwTargetMethodAttrs))
    {
        signatureKind = SK_STATIC_VIRTUAL_CODEPOINTER_CALLSITE;
    }
    else
    {
        signatureKind = SK_CALLSITE;
    }
    getMethodSigInternal(pResult->hMethod, &pResult->sig, (pResult->hMethod == pResolvedToken->hMethod) ? pResolvedToken->hClass : NULL, signatureKind);
    if (fIsStaticVirtualMethod && !fResolvedConstraint)
    {
        if (pResult->exactContextNeedsRuntimeLookup)
        {
            // Runtime lookup for static virtual methods always returns exact call addresses not requiring the instantiation argument
            pResult->sig.callConv = (CorInfoCallConv)(pResult->sig.callConv & ~CORINFO_CALLCONV_PARAMTYPE);
        }
        else
        {
            // Unresolved static virtual method in the absence of shared generics means
            // that the runtime needs to throw when reaching the call. SVM resolution within
            // shared generics is covered by the ConstrainedMethodEntrySlot dictionary entry.
            pResult->kind = CORINFO_CALL;
            pResult->accessAllowed = CORINFO_ACCESS_ILLEGAL;
            pResult->callsiteCalloutHelper.helperNum = CORINFO_HELP_THROW_AMBIGUOUS_RESOLUTION_EXCEPTION;
            pResult->callsiteCalloutHelper.numArgs = 3;
            pResult->callsiteCalloutHelper.args[0].methodHandle = (CORINFO_METHOD_HANDLE)pMD;
            pResult->callsiteCalloutHelper.args[0].argType = CORINFO_HELPER_ARG_TYPE_Method;
            pResult->callsiteCalloutHelper.args[1].classHandle = (CORINFO_CLASS_HANDLE)th.AsMethodTable();
            pResult->callsiteCalloutHelper.args[1].argType = CORINFO_HELPER_ARG_TYPE_Class;
            pResult->callsiteCalloutHelper.args[2].classHandle = (CORINFO_CLASS_HANDLE)constrainedType.AsMethodTable();
            pResult->callsiteCalloutHelper.args[2].argType = CORINFO_HELPER_ARG_TYPE_Class;
        }
    }

    pResult->wrapperDelegateInvoke = FALSE;

    if (m_pMethodBeingCompiled->IsDynamicMethod())
    {
        auto pMD = m_pMethodBeingCompiled->AsDynamicMethodDesc();
        if (pMD->IsILStub() && pMD->IsWrapperDelegateStub())
        {
            pResult->wrapperDelegateInvoke = TRUE;
        }
    }

    EE_TO_JIT_TRANSITION();
}


/***********************************************************************/
unsigned CEEInfo::getClassDomainID (CORINFO_CLASS_HANDLE clsHnd,
                                    void **ppIndirection)
{
    CONTRACTL {
        THROWS;
        GC_TRIGGERS;
        MODE_PREEMPTIVE;
    } CONTRACTL_END;

    unsigned result = 0;

    if (ppIndirection != NULL)
        *ppIndirection = NULL;

    JIT_TO_EE_TRANSITION();

    TypeHandle  VMClsHnd(clsHnd);

    if (VMClsHnd.AsMethodTable()->IsDynamicStatics())
    {
        result = (unsigned)VMClsHnd.AsMethodTable()->GetModuleDynamicEntryID();
    }
    else
    {
        result = (unsigned)VMClsHnd.AsMethodTable()->GetClassIndex();
    }

    EE_TO_JIT_TRANSITION();

    return result;
}

//---------------------------------------------------------------------------------------
//
// Used by the JIT to determine whether the profiler or IBC is tracking object
// allocations
//
// Return Value:
//    bool indicating whether the profiler or IBC is tracking object allocations
//
// Notes:
//    Normally, a profiler would just directly call the inline helper to determine
//    whether the profiler set the relevant event flag (e.g.,
//    CORProfilerTrackAllocationsEnabled). However, this wrapper also asks whether we're
//    running for IBC instrumentation or enabling the object allocated ETW event. If so,
//    we treat that the same as if the profiler requested allocation information, so that
//    the JIT will still use the profiling-friendly object allocation jit helper, so the
//    allocations can be tracked.
//

bool __stdcall TrackAllocationsEnabled()
{
    CONTRACTL
    {
        NOTHROW;
        GC_NOTRIGGER;
        MODE_ANY;
    }
    CONTRACTL_END;

    return (
        FALSE
#ifdef PROFILING_SUPPORTED
        || CORProfilerTrackAllocationsEnabled()
#endif // PROFILING_SUPPORTED
#ifdef FEATURE_EVENT_TRACE
        || ETW::TypeSystemLog::IsHeapAllocEventEnabled()
#endif // FEATURE_EVENT_TRACE
        );
}

/***********************************************************************/
CorInfoHelpFunc CEEInfo::getNewHelper(CORINFO_RESOLVED_TOKEN * pResolvedToken, CORINFO_METHOD_HANDLE callerHandle, bool * pHasSideEffects)
{
    CONTRACTL {
        THROWS;
        GC_TRIGGERS;
        MODE_PREEMPTIVE;
    } CONTRACTL_END;

    CorInfoHelpFunc result = CORINFO_HELP_UNDEF;

    JIT_TO_EE_TRANSITION();

    TypeHandle  VMClsHnd(pResolvedToken->hClass);

    if(VMClsHnd.IsTypeDesc())
    {
        COMPlusThrow(kInvalidOperationException,W("InvalidOperation_CantInstantiateFunctionPointer"));
    }

    if(VMClsHnd.IsAbstract())
    {
        COMPlusThrow(kInvalidOperationException,W("InvalidOperation_CantInstantiateAbstractClass"));
    }

    MethodTable* pMT = VMClsHnd.AsMethodTable();
    result = getNewHelperStatic(pMT, pHasSideEffects);

    _ASSERTE(result != CORINFO_HELP_UNDEF);

    EE_TO_JIT_TRANSITION();

    return result;
}

/***********************************************************************/
CorInfoHelpFunc CEEInfo::getNewHelperStatic(MethodTable * pMT, bool * pHasSideEffects)
{
    STANDARD_VM_CONTRACT;


    // Slow helper is the default
    CorInfoHelpFunc helper = CORINFO_HELP_NEWFAST;
    BOOL hasFinalizer = pMT->HasFinalizer();
    BOOL isComObjectType = pMT->IsComObjectType();

    if (isComObjectType)
    {
        *pHasSideEffects = true;
    }
    else
    {
        *pHasSideEffects = !!hasFinalizer;
    }

    if (isComObjectType)
    {
        // Use slow helper
        _ASSERTE(helper == CORINFO_HELP_NEWFAST);
    }
    else
    if ((pMT->GetBaseSize() >= LARGE_OBJECT_SIZE) ||
        hasFinalizer)
    {
        // Use slow helper
        _ASSERTE(helper == CORINFO_HELP_NEWFAST);
    }
    else
    // don't call the super-optimized one since that does not check
    // for GCStress
    if (GCStress<cfg_alloc>::IsEnabled())
    {
        // Use slow helper
        _ASSERTE(helper == CORINFO_HELP_NEWFAST);
    }
    else
#ifdef _LOGALLOC
#ifdef LOGGING
    // Super fast version doesn't do logging
    if (LoggingOn(LF_GCALLOC, LL_INFO10))
    {
        // Use slow helper
        _ASSERTE(helper == CORINFO_HELP_NEWFAST);
    }
    else
#endif // LOGGING
#endif // _LOGALLOC
    // Don't use the SFAST allocator when tracking object allocations,
    // so we don't have to instrument it.
    if (TrackAllocationsEnabled())
    {
        // Use slow helper
        _ASSERTE(helper == CORINFO_HELP_NEWFAST);
    }
    else
#ifdef FEATURE_64BIT_ALIGNMENT
    // @ARMTODO: Force all 8-byte alignment requiring allocations down one slow path. As performance
    // measurements dictate we can spread these out to faster, more specialized helpers later.
    if (pMT->RequiresAlign8())
    {
        // Use slow helper
        _ASSERTE(helper == CORINFO_HELP_NEWFAST);
    }
    else
#endif
    {
        // Use the fast helper when all conditions are met
        helper = CORINFO_HELP_NEWSFAST;
    }

#ifdef FEATURE_DOUBLE_ALIGNMENT_HINT
    // If we are use the fast allocator we also may need the
    // specialized varion for align8
    if (pMT->GetClass()->IsAlign8Candidate() &&
        (helper == CORINFO_HELP_NEWSFAST))
    {
        helper = CORINFO_HELP_NEWSFAST_ALIGN8;
    }
#endif // FEATURE_DOUBLE_ALIGNMENT_HINT

    return helper;
}

/***********************************************************************/
// <REVIEW> this only works for shared generic code because all the
// helpers are actually the same. If they were different then things might
// break because the same helper would end up getting used for different but
// representation-compatible arrays (e.g. one with a default constructor
// and one without) </REVIEW>
CorInfoHelpFunc CEEInfo::getNewArrHelper (CORINFO_CLASS_HANDLE arrayClsHnd)
{
    CONTRACTL {
        THROWS;
        GC_TRIGGERS;
        MODE_PREEMPTIVE;
    } CONTRACTL_END;

    CorInfoHelpFunc result = CORINFO_HELP_UNDEF;

    JIT_TO_EE_TRANSITION();

    TypeHandle arrayType(arrayClsHnd);

    result = getNewArrHelperStatic(arrayType);

    _ASSERTE(result != CORINFO_HELP_UNDEF);

    EE_TO_JIT_TRANSITION();

    return result;
}

/***********************************************************************/
CorInfoHelpFunc CEEInfo::getNewArrHelperStatic(TypeHandle clsHnd)
{
    STANDARD_VM_CONTRACT;

    _ASSERTE(clsHnd.GetInternalCorElementType() == ELEMENT_TYPE_SZARRAY);

    if (GCStress<cfg_alloc>::IsEnabled())
    {
        return CORINFO_HELP_NEWARR_1_DIRECT;
    }

    CorInfoHelpFunc result = CORINFO_HELP_UNDEF;

    TypeHandle thElemType = clsHnd.GetArrayElementTypeHandle();
    CorElementType elemType = thElemType.GetInternalCorElementType();

    // This is if we're asked for newarr !0 when verifying generic code
    // Of course ideally you wouldn't even be generating code when
    // simply doing verification (we run the JIT importer in import-only
    // mode), but importing does more than one would like so we try to be
    // tolerant when asked for non-sensical helpers.
    if (CorTypeInfo::IsGenericVariable(elemType))
    {
        result = CORINFO_HELP_NEWARR_1_OBJ;
    }
    else if (CorTypeInfo::IsObjRef(elemType))
    {
        // It is an array of object refs
        result = CORINFO_HELP_NEWARR_1_OBJ;
    }
    else
    {
        // These cases always must use the slow helper
        if (
#ifdef FEATURE_64BIT_ALIGNMENT
            thElemType.RequiresAlign8() ||
#endif
            (elemType == ELEMENT_TYPE_VOID) ||
            LoggingOn(LF_GCALLOC, LL_INFO10) ||
            TrackAllocationsEnabled())
        {
            // Use the slow helper
            result = CORINFO_HELP_NEWARR_1_DIRECT;
        }
#ifdef FEATURE_DOUBLE_ALIGNMENT_HINT
        else if (elemType == ELEMENT_TYPE_R8)
        {
            // Use the Align8 fast helper
            result = CORINFO_HELP_NEWARR_1_ALIGN8;
        }
#endif
        else
        {
            // Yea, we can do it the fast way!
            result = CORINFO_HELP_NEWARR_1_VC;
        }
    }

    return result;
}

/***********************************************************************/
CorInfoHelpFunc CEEInfo::getCastingHelper(CORINFO_RESOLVED_TOKEN * pResolvedToken, bool fThrowing)
{
    CONTRACTL {
        THROWS;
        GC_TRIGGERS;
        MODE_PREEMPTIVE;
    } CONTRACTL_END;

    CorInfoHelpFunc result = CORINFO_HELP_UNDEF;

    JIT_TO_EE_TRANSITION();

    bool fClassMustBeRestored;
    result = getCastingHelperStatic(TypeHandle(pResolvedToken->hClass), fThrowing, &fClassMustBeRestored);
    if (fClassMustBeRestored)
        classMustBeLoadedBeforeCodeIsRun(pResolvedToken->hClass);

    EE_TO_JIT_TRANSITION();

    return result;
}

/***********************************************************************/
CorInfoHelpFunc CEEInfo::getCastingHelperStatic(TypeHandle clsHnd, bool fThrowing, bool * pfClassMustBeRestored)
{
    STANDARD_VM_CONTRACT;

    // Slow helper is the default
    int helper = CORINFO_HELP_ISINSTANCEOFANY;

    *pfClassMustBeRestored = false;

    if (clsHnd == TypeHandle(g_pCanonMethodTableClass))
    {
        // In shared code just use the catch-all helper for type variables, as the same
        // code may be used for interface/array/class instantiations
        //
        // We may be able to take advantage of constraints to select a specialized helper.
        // This optimizations does not seem to be warranted at the moment.
        _ASSERTE(helper == CORINFO_HELP_ISINSTANCEOFANY);
    }
    else
    if (!clsHnd.IsTypeDesc() && clsHnd.AsMethodTable()->HasVariance())
    {
        // Casting to variant type requires the type to be fully loaded
        *pfClassMustBeRestored = true;

        _ASSERTE(helper == CORINFO_HELP_ISINSTANCEOFANY);
    }
    else
    if (!clsHnd.IsTypeDesc() && clsHnd.AsMethodTable()->HasTypeEquivalence())
    {
        // If the type can be equivalent with something, use the slow helper
        // Note: if the type of the instance is the one marked as equivalent, it will be
        // caught by the fast helpers in the same way as they catch transparent proxies.
        _ASSERTE(helper == CORINFO_HELP_ISINSTANCEOFANY);
    }
    else
    if (clsHnd.IsInterface())
    {
        // If it is a non-variant interface, use the fast interface helper
        helper = CORINFO_HELP_ISINSTANCEOFINTERFACE;
    }
    else
    if (clsHnd.IsArray())
    {
        if (clsHnd.GetInternalCorElementType() != ELEMENT_TYPE_SZARRAY)
        {
            // Casting to multidimensional array type requires restored pointer to EEClass to fetch rank
            *pfClassMustBeRestored = true;
        }

        // If it is an array, use the fast array helper
        helper = CORINFO_HELP_ISINSTANCEOFARRAY;
    }
    else
    if (!clsHnd.IsTypeDesc() && !Nullable::IsNullableType(clsHnd))
    {
        // If it is a non-variant class, use the fast class helper
        helper = CORINFO_HELP_ISINSTANCEOFCLASS;
    }
    else
    {
        // Otherwise, use the slow helper
        _ASSERTE(helper == CORINFO_HELP_ISINSTANCEOFANY);
    }

    if (fThrowing)
    {
        const int delta = CORINFO_HELP_CHKCASTANY - CORINFO_HELP_ISINSTANCEOFANY;

        static_assert_no_msg(CORINFO_HELP_CHKCASTINTERFACE
            == CORINFO_HELP_ISINSTANCEOFINTERFACE + delta);
        static_assert_no_msg(CORINFO_HELP_CHKCASTARRAY
            == CORINFO_HELP_ISINSTANCEOFARRAY + delta);
        static_assert_no_msg(CORINFO_HELP_CHKCASTCLASS
            == CORINFO_HELP_ISINSTANCEOFCLASS + delta);

        helper += delta;
    }

    return (CorInfoHelpFunc)helper;
}

/***********************************************************************/
CorInfoHelpFunc CEEInfo::getSharedCCtorHelper(CORINFO_CLASS_HANDLE clsHnd)
{
    CONTRACTL {
        NOTHROW;
        GC_NOTRIGGER;
        MODE_PREEMPTIVE;
    } CONTRACTL_END;

    CorInfoHelpFunc result = CORINFO_HELP_GETSHARED_NONGCSTATIC_BASE;

    JIT_TO_EE_TRANSITION_LEAF();

    TypeHandle cls(clsHnd);
    MethodTable* pMT = cls.AsMethodTable();

    if (pMT->IsDynamicStatics())
    {
        _ASSERTE(!cls.ContainsGenericVariables());
        _ASSERTE(pMT->GetModuleDynamicEntryID() != (unsigned) -1);

        result = CORINFO_HELP_CLASSINIT_SHARED_DYNAMICCLASS;
    }

    EE_TO_JIT_TRANSITION_LEAF();

    return result;
}

/***********************************************************************/
CorInfoHelpFunc CEEInfo::getUnBoxHelper(CORINFO_CLASS_HANDLE clsHnd)
{
    LIMITED_METHOD_CONTRACT;

    classMustBeLoadedBeforeCodeIsRun(clsHnd);

    TypeHandle VMClsHnd(clsHnd);
    if (Nullable::IsNullableType(VMClsHnd))
        return CORINFO_HELP_UNBOX_NULLABLE;

    return CORINFO_HELP_UNBOX;
}

/***********************************************************************/
CORINFO_OBJECT_HANDLE CEEInfo::getRuntimeTypePointer(CORINFO_CLASS_HANDLE clsHnd)
{
    CONTRACTL{
        THROWS;
        GC_TRIGGERS;
        MODE_PREEMPTIVE;
    } CONTRACTL_END;

    CORINFO_OBJECT_HANDLE pointer = NULL;

    JIT_TO_EE_TRANSITION();

    TypeHandle typeHnd(clsHnd);
    if (!typeHnd.IsCanonicalSubtype() && typeHnd.IsManagedClassObjectPinned())
    {
        GCX_COOP();
        // ManagedClassObject is frozen here
        pointer = (CORINFO_OBJECT_HANDLE)OBJECTREFToObject(typeHnd.GetManagedClassObject());
        _ASSERT(GCHeapUtilities::GetGCHeap()->IsInFrozenSegment((Object*)pointer));
    }

    EE_TO_JIT_TRANSITION();

    return pointer;
}


/***********************************************************************/
bool CEEInfo::isObjectImmutable(CORINFO_OBJECT_HANDLE objHandle)
{
    CONTRACTL{
        THROWS;
        GC_TRIGGERS;
        MODE_PREEMPTIVE;
    } CONTRACTL_END;

    _ASSERT(objHandle != NULL);

    bool isImmutable = false;

    JIT_TO_EE_TRANSITION();

    GCX_COOP();
    OBJECTREF obj = getObjectFromJitHandle(objHandle);
    MethodTable* type = obj->GetMethodTable();

    if (type->IsString() || type == g_pRuntimeTypeClass)
    {
        // These types are always immutable
        isImmutable = true;
    }
    else if (type->IsArray() && ((ArrayBase*)OBJECTREFToObject(obj))->GetComponentSize() == 0)
    {
        // Empty arrays are always immutable
        isImmutable = true;
    }
    else if (type->IsDelegate() || type->GetNumInstanceFields() == 0)
    {
        // Delegates and types without fields are always immutable
        isImmutable = true;
    }

    EE_TO_JIT_TRANSITION();

    return isImmutable;
}

/***********************************************************************/
bool CEEInfo::getStringChar(CORINFO_OBJECT_HANDLE obj, int index, uint16_t* value)
{
    CONTRACTL{
        THROWS;
        GC_TRIGGERS;
        MODE_PREEMPTIVE;
    } CONTRACTL_END;

    _ASSERT(obj != NULL);

    bool result = false;

    JIT_TO_EE_TRANSITION();

    GCX_COOP();
    OBJECTREF objRef = getObjectFromJitHandle(obj);
    MethodTable* type = objRef->GetMethodTable();
    if (type->IsString())
    {
        STRINGREF strRef = (STRINGREF)objRef;
        if (strRef->GetStringLength() > (DWORD)index)
        {
            *value = strRef->GetBuffer()[index];
            result = true;
        }
    }

    EE_TO_JIT_TRANSITION();

    return result;
}

/***********************************************************************/
CORINFO_CLASS_HANDLE CEEInfo::getObjectType(CORINFO_OBJECT_HANDLE objHandle)
{
    CONTRACTL{
        THROWS;
        GC_TRIGGERS;
        MODE_PREEMPTIVE;
    } CONTRACTL_END;

    _ASSERT(objHandle != NULL);

    CORINFO_CLASS_HANDLE handle = NULL;

    JIT_TO_EE_TRANSITION();

    GCX_COOP();
    OBJECTREF obj = getObjectFromJitHandle(objHandle);
    handle = (CORINFO_CLASS_HANDLE)obj->GetMethodTable();

    EE_TO_JIT_TRANSITION();

    return handle;
}

/***********************************************************************/
bool CEEInfo::getReadyToRunHelper(
        CORINFO_RESOLVED_TOKEN *        pResolvedToken,
        CORINFO_LOOKUP_KIND *           pGenericLookupKind,
        CorInfoHelpFunc                 id,
        CORINFO_CONST_LOOKUP *          pLookup
        )
{
    LIMITED_METHOD_CONTRACT;
    UNREACHABLE();      // only called during NGen
}

/***********************************************************************/
void CEEInfo::getReadyToRunDelegateCtorHelper(
        CORINFO_RESOLVED_TOKEN * pTargetMethod,
        mdToken                  targetConstraint,
        CORINFO_CLASS_HANDLE     delegateType,
        CORINFO_LOOKUP *   pLookup
        )
{
    LIMITED_METHOD_CONTRACT;
    UNREACHABLE();      // only called during NGen
}

/***********************************************************************/
// see code:Nullable#NullableVerification

CORINFO_CLASS_HANDLE  CEEInfo::getTypeForBox(CORINFO_CLASS_HANDLE  cls)
{
    LIMITED_METHOD_CONTRACT;

    TypeHandle VMClsHnd(cls);
    if (Nullable::IsNullableType(VMClsHnd)) {
        VMClsHnd = VMClsHnd.AsMethodTable()->GetInstantiation()[0];
    }
    return static_cast<CORINFO_CLASS_HANDLE>(VMClsHnd.AsPtr());
}

/***********************************************************************/
// see code:Nullable#NullableVerification
CorInfoHelpFunc CEEInfo::getBoxHelper(CORINFO_CLASS_HANDLE clsHnd)
{
    CONTRACTL {
        THROWS;
        GC_TRIGGERS;
        MODE_PREEMPTIVE;
    } CONTRACTL_END;

    CorInfoHelpFunc result = CORINFO_HELP_UNDEF;

    JIT_TO_EE_TRANSITION();

    TypeHandle VMClsHnd(clsHnd);
    if (Nullable::IsNullableType(VMClsHnd))
    {
        result = CORINFO_HELP_BOX_NULLABLE;
    }
    else
    {
        if (VMClsHnd.IsTypeDesc() || !VMClsHnd.IsValueType())
            COMPlusThrow(kInvalidOperationException,W("InvalidOperation_TypeCannotBeBoxed"));

        // we shouldn't allow boxing of types that contains stack pointers
        // csc and vbc already disallow it.
        if (VMClsHnd.AsMethodTable()->IsByRefLike())
            COMPlusThrow(kInvalidProgramException,W("NotSupported_ByRefLike"));

        result = CORINFO_HELP_BOX;
    }

    EE_TO_JIT_TRANSITION();

    return result;
}

/***********************************************************************/
// registers a vararg sig & returns a class-specific cookie for it.

CORINFO_VARARGS_HANDLE CEEInfo::getVarArgsHandle(CORINFO_SIG_INFO *sig,
                                                 void **ppIndirection)
{
    CONTRACTL {
        THROWS;
        GC_TRIGGERS;
        MODE_PREEMPTIVE;
    } CONTRACTL_END;

    CORINFO_VARARGS_HANDLE result = NULL;

    if (ppIndirection != NULL)
        *ppIndirection = NULL;

    JIT_TO_EE_TRANSITION();

    Module* module = GetModule(sig->scope);

    result = CORINFO_VARARGS_HANDLE(module->GetVASigCookie(Signature(sig->pSig, sig->cbSig)));

    EE_TO_JIT_TRANSITION();

    return result;
}

bool CEEInfo::canGetVarArgsHandle(CORINFO_SIG_INFO *sig)
{
    LIMITED_METHOD_CONTRACT;
    return true;
}

/***********************************************************************/
unsigned CEEInfo::getMethodHash (CORINFO_METHOD_HANDLE ftnHnd)
{
    CONTRACTL {
        THROWS;
        GC_TRIGGERS;
        MODE_PREEMPTIVE;
    } CONTRACTL_END;

    unsigned result = 0;

    JIT_TO_EE_TRANSITION();

    MethodDesc* ftn = GetMethod(ftnHnd);

    result = (unsigned) ftn->GetStableHash();

    EE_TO_JIT_TRANSITION();

    return result;
}

/***********************************************************************/
size_t CEEInfo::printMethodName(CORINFO_METHOD_HANDLE ftnHnd, char* buffer, size_t bufferSize, size_t* pRequiredBufferSize)
{
    CONTRACTL {
        THROWS;
        GC_NOTRIGGER;
        MODE_PREEMPTIVE;
    } CONTRACTL_END;

    size_t bytesWritten = 0;

    JIT_TO_EE_TRANSITION();

    MethodDesc* ftn = GetMethod(ftnHnd);
    const char* ftnName = ftn->GetName();

    size_t len = strlen(ftnName);
    if (bufferSize > 0)
    {
        bytesWritten = min(len, bufferSize - 1);
        memcpy(buffer, ftnName, bytesWritten);
        buffer[bytesWritten] = '\0';
    }

    if (pRequiredBufferSize != NULL)
    {
        *pRequiredBufferSize = len + 1;
    }

    EE_TO_JIT_TRANSITION();

    return bytesWritten;
}

const char* CEEInfo::getMethodNameFromMetadata(CORINFO_METHOD_HANDLE ftnHnd, const char** className, const char** namespaceName, const char **enclosingClassName)
{
    CONTRACTL {
        THROWS;
        GC_TRIGGERS;
        MODE_PREEMPTIVE;
    } CONTRACTL_END;

    const char* result = NULL;

    JIT_TO_EE_TRANSITION();

    if (className != NULL)
    {
        *className = NULL;
    }

    if (namespaceName != NULL)
    {
        *namespaceName = NULL;
    }

    if (enclosingClassName != NULL)
    {
        *enclosingClassName = NULL;
    }

    MethodDesc *ftn = GetMethod(ftnHnd);
    mdMethodDef token = ftn->GetMemberDef();

    if (!IsNilToken(token))
    {
        MethodTable* pMT = ftn->GetMethodTable();
        IMDInternalImport* pMDImport = pMT->GetMDImport();

        IfFailThrow(pMDImport->GetNameOfMethodDef(token, &result));
        if (className != NULL || namespaceName != NULL)
        {
            IfFailThrow(pMDImport->GetNameOfTypeDef(pMT->GetCl(), className, namespaceName));
        }
        // Query enclosingClassName when the method is in a nested class
        // and get the namespace of enclosing classes (nested class's namespace is empty)
        if ((enclosingClassName != NULL || namespaceName != NULL) && pMT->GetClass()->IsNested())
        {
            IfFailThrow(pMDImport->GetNameOfTypeDef(pMT->GetEnclosingCl(), enclosingClassName, namespaceName));
        }
    }

    EE_TO_JIT_TRANSITION();

    return result;
}

/*********************************************************************/
const char* CEEInfo::getClassNameFromMetadata(CORINFO_CLASS_HANDLE cls, const char** namespaceName)
{
    CONTRACTL {
        THROWS;
        GC_TRIGGERS;
        MODE_PREEMPTIVE;
    } CONTRACTL_END;

    const char* result = NULL;
    const char* namespaceResult = NULL;

    JIT_TO_EE_TRANSITION();
    TypeHandle VMClsHnd(cls);

    if (!VMClsHnd.IsTypeDesc())
    {
        result = VMClsHnd.AsMethodTable()->GetFullyQualifiedNameInfo(&namespaceResult);
    }

    if (namespaceName != NULL)
    {
        *namespaceName = namespaceResult;
    }

    EE_TO_JIT_TRANSITION();

    return result;
}

/*********************************************************************/
CORINFO_CLASS_HANDLE CEEInfo::getTypeInstantiationArgument(CORINFO_CLASS_HANDLE cls, unsigned index)
{
    CONTRACTL {
        THROWS;
        GC_TRIGGERS;
        MODE_PREEMPTIVE;
    } CONTRACTL_END;

    CORINFO_CLASS_HANDLE result = NULL;

    JIT_TO_EE_TRANSITION_LEAF();

    TypeHandle VMClsHnd(cls);
    Instantiation inst = VMClsHnd.GetInstantiation();
    TypeHandle typeArg = index < inst.GetNumArgs() ? inst[index] : NULL;
    result = CORINFO_CLASS_HANDLE(typeArg.AsPtr());

    EE_TO_JIT_TRANSITION_LEAF();

    return result;
}

/*********************************************************************/
bool CEEInfo::isIntrinsic(CORINFO_METHOD_HANDLE ftn)
{
    CONTRACTL {
        NOTHROW;
        GC_NOTRIGGER;
        MODE_PREEMPTIVE;
    } CONTRACTL_END;

    bool ret = false;

    JIT_TO_EE_TRANSITION_LEAF();

    _ASSERTE(ftn);

    MethodDesc *pMD = (MethodDesc*)ftn;
    ret = pMD->IsIntrinsic();

    EE_TO_JIT_TRANSITION_LEAF();

    return ret;
}

/*********************************************************************/
uint32_t CEEInfo::getMethodAttribs (CORINFO_METHOD_HANDLE ftn)
{
    CONTRACTL {
        THROWS;
        GC_TRIGGERS;
        MODE_PREEMPTIVE;
    } CONTRACTL_END;

    DWORD result = 0;

    JIT_TO_EE_TRANSITION();

    result = getMethodAttribsInternal(ftn);

    EE_TO_JIT_TRANSITION();

    return result;
}

/*********************************************************************/
DWORD CEEInfo::getMethodAttribsInternal (CORINFO_METHOD_HANDLE ftn)
{
    STANDARD_VM_CONTRACT;

/*
    returns method attribute flags (defined in corhdr.h)

    NOTE: This doesn't return certain method flags
    (mdAssem, mdFamANDAssem, mdFamORAssem, mdPrivateScope)
*/

    MethodDesc* pMD = GetMethod(ftn);

    if (pMD->IsLCGMethod())
    {
        return CORINFO_FLG_STATIC | CORINFO_FLG_DONT_INLINE;
    }

    DWORD result = 0;

    DWORD attribs = pMD->GetAttrs();

    if (IsMdFamily(attribs))
        result |= CORINFO_FLG_PROTECTED;
    if (IsMdStatic(attribs))
        result |= CORINFO_FLG_STATIC;
    if (pMD->IsSynchronized())
        result |= CORINFO_FLG_SYNCH;
    if (pMD->IsFCall())
        result |= CORINFO_FLG_NOGCCHECK;
    if (pMD->IsIntrinsic() || pMD->IsArray())
        result |= CORINFO_FLG_INTRINSIC;
    if (IsMdVirtual(attribs))
        result |= CORINFO_FLG_VIRTUAL;
    if (IsMdAbstract(attribs))
        result |= CORINFO_FLG_ABSTRACT;
    if (IsMdRTSpecialName(attribs))
    {
        LPCUTF8 pName = pMD->GetName();
        if (IsMdInstanceInitializer(attribs, pName) ||
            IsMdClassConstructor(attribs, pName))
            result |= CORINFO_FLG_CONSTRUCTOR;
    }

    //
    // See if we need to embed a .cctor call at the head of the
    // method body.
    //

    MethodTable* pMT = pMD->GetMethodTable();

    // method or class might have the final bit
    if (IsMdFinal(attribs) || pMT->IsSealed())
    {
        result |= CORINFO_FLG_FINAL;
    }

    if (pMD->IsEnCAddedMethod())
    {
        result |= CORINFO_FLG_EnC;
    }

    if (pMD->IsSharedByGenericInstantiations())
    {
        result |= CORINFO_FLG_SHAREDINST;
    }

    if (pMD->IsNDirect())
    {
        result |= CORINFO_FLG_PINVOKE;
    }

    if (IsMdRequireSecObject(attribs))
    {
        // Assume all methods marked as DynamicSecurity are
        // marked that way because they use StackCrawlMark to identify
        // the caller.
        // See comments in canInline or canTailCall
        result |= CORINFO_FLG_DONT_INLINE_CALLER;
    }

    // Check for the aggressive optimization directive. AggressiveOptimization only makes sense for IL methods.
    DWORD ilMethodImplAttribs = 0;
    if (pMD->IsIL())
    {
        ilMethodImplAttribs = pMD->GetImplAttrs();
        if (IsMiAggressiveOptimization(ilMethodImplAttribs))
        {
            result |= CORINFO_FLG_AGGRESSIVE_OPT;
        }
    }

    // Check for an inlining directive.
    if (pMD->IsNotInline())
    {
        /* Function marked as not inlineable */
        result |= CORINFO_FLG_DONT_INLINE;
    }
    // AggressiveInlining only makes sense for IL methods.
    else if (pMD->IsIL() && IsMiAggressiveInlining(ilMethodImplAttribs))
    {
        result |= CORINFO_FLG_FORCEINLINE;
    }

    if (pMT->IsDelegate() && ((DelegateEEClass*)(pMT->GetClass()))->GetInvokeMethod() == pMD)
    {
        // This is now used to emit efficient invoke code for any delegate invoke,
        // including multicast.
        result |= CORINFO_FLG_DELEGATE_INVOKE;
    }

    if (!g_pConfig->TieredCompilation_QuickJitForLoops())
    {
        result |= CORINFO_FLG_DISABLE_TIER0_FOR_LOOPS;
    }

    return result;
}

/*********************************************************************/
void CEEInfo::setMethodAttribs (
        CORINFO_METHOD_HANDLE ftnHnd,
        CorInfoMethodRuntimeFlags attribs)
{
    CONTRACTL {
        THROWS;
        GC_TRIGGERS;
        MODE_PREEMPTIVE;
    } CONTRACTL_END;

    JIT_TO_EE_TRANSITION();

    MethodDesc* ftn = GetMethod(ftnHnd);

    if (attribs & CORINFO_FLG_BAD_INLINEE)
    {
        ftn->SetNotInline(true);
    }

    if (attribs & (CORINFO_FLG_SWITCHED_TO_OPTIMIZED | CORINFO_FLG_SWITCHED_TO_MIN_OPT))
    {
        PrepareCodeConfig *config = GetThread()->GetCurrentPrepareCodeConfig();
        if (config != nullptr)
        {
            if (attribs & CORINFO_FLG_SWITCHED_TO_MIN_OPT)
            {
                _ASSERTE(!ftn->IsJitOptimizationDisabled());
                config->SetJitSwitchedToMinOpt();
            }
#ifdef FEATURE_TIERED_COMPILATION
            else if (attribs & CORINFO_FLG_SWITCHED_TO_OPTIMIZED)
            {
                _ASSERTE(ftn->IsEligibleForTieredCompilation());
                config->SetJitSwitchedToOptimized();
            }
#endif
        }
    }

    EE_TO_JIT_TRANSITION();
}

/*********************************************************************/

void getMethodInfoILMethodHeaderHelper(
    COR_ILMETHOD_DECODER* header,
    CORINFO_METHOD_INFO* methInfo
    )
{
    LIMITED_METHOD_CONTRACT;

    methInfo->ILCode          = const_cast<BYTE*>(header->Code);
    methInfo->ILCodeSize      = header->GetCodeSize();
    methInfo->maxStack        = static_cast<unsigned short>(header->GetMaxStack());
    methInfo->EHcount         = static_cast<unsigned short>(header->EHCount());

    methInfo->options         =
        (CorInfoOptions)((header->GetFlags() & CorILMethod_InitLocals) ? CORINFO_OPT_INIT_LOCALS : 0) ;
}

mdToken FindGenericMethodArgTypeSpec(IMDInternalImport* pInternalImport)
{
    STANDARD_VM_CONTRACT;

    HENUMInternalHolder hEnumTypeSpecs(pInternalImport);
    mdToken token;

    static const BYTE signature[] = { ELEMENT_TYPE_MVAR, 0 };

    hEnumTypeSpecs.EnumAllInit(mdtTypeSpec);
    while (hEnumTypeSpecs.EnumNext(&token))
    {
        PCCOR_SIGNATURE pSig;
        ULONG cbSig;
        IfFailThrow(pInternalImport->GetTypeSpecFromToken(token, &pSig, &cbSig));
        if (cbSig == sizeof(signature) && memcmp(pSig, signature, cbSig) == 0)
            return token;
    }

    COMPlusThrowHR(COR_E_BADIMAGEFORMAT);
}

static void setILIntrinsicMethodInfo(CORINFO_METHOD_INFO* methInfo,uint8_t* ilcode, int ilsize, int maxstack)
{
    methInfo->ILCode = ilcode;
    methInfo->ILCodeSize = ilsize;
    methInfo->maxStack = maxstack;
    methInfo->EHcount = 0;
    methInfo->options = (CorInfoOptions)0;
}

/*********************************************************************

IL is the most efficient and portable way to implement certain low level methods
in CoreLib. Unfortunately, there is no good way to link IL into CoreLib today.
Until we find a good way to link IL into CoreLib, we will provide the IL implementation here.

- All IL intrinsincs are members of System.Runtime.CompilerServices.JitHelpers class
- All IL intrinsincs should be kept very simple. Implement the minimal reusable version of
unsafe construct and depend on inlining to do the rest.
- The C# implementation of the IL intrinsic should be good enough for functionalily. Everything should work
correctly (but slower) if the IL intrinsics are removed.

*********************************************************************/

bool getILIntrinsicImplementationForUnsafe(MethodDesc * ftn,
                                           CORINFO_METHOD_INFO * methInfo)
{
    STANDARD_VM_CONTRACT;

    _ASSERTE(CoreLibBinder::IsClass(ftn->GetMethodTable(), CLASS__UNSAFE));

    mdMethodDef tk = ftn->GetMemberDef();

    if (tk == CoreLibBinder::GetMethod(METHOD__UNSAFE__AS_POINTER)->GetMemberDef())
    {
        // Return the argument that was passed in.
        static const BYTE ilcode[] =
        {
            CEE_LDARG_0,
            CEE_CONV_U,
            CEE_RET
        };

        setILIntrinsicMethodInfo(methInfo,const_cast<BYTE*>(ilcode),sizeof(ilcode), 1);

        return true;
    }
    else if (tk == CoreLibBinder::GetMethod(METHOD__UNSAFE__BYREF_AS)->GetMemberDef() ||
             tk == CoreLibBinder::GetMethod(METHOD__UNSAFE__OBJECT_AS)->GetMemberDef() ||
             tk == CoreLibBinder::GetMethod(METHOD__UNSAFE__AS_REF_IN)->GetMemberDef())
    {
        // Return the argument that was passed in.
        static const BYTE ilcode[] =
        {
            CEE_LDARG_0,
            CEE_RET
        };

        setILIntrinsicMethodInfo(methInfo,const_cast<BYTE*>(ilcode),sizeof(ilcode), 1);

        return true;
    }
    else if (tk == CoreLibBinder::GetMethod(METHOD__UNSAFE__BYREF_ADD)->GetMemberDef() ||
             tk == CoreLibBinder::GetMethod(METHOD__UNSAFE__PTR_ADD)->GetMemberDef())
    {
        mdToken tokGenericArg = FindGenericMethodArgTypeSpec(CoreLibBinder::GetModule()->GetMDImport());

        static const BYTE ilcode[] =
        {
            CEE_LDARG_0,
            CEE_LDARG_1,
            CEE_PREFIX1, (CEE_SIZEOF & 0xFF), (BYTE)(tokGenericArg), (BYTE)(tokGenericArg >> 8), (BYTE)(tokGenericArg >> 16), (BYTE)(tokGenericArg >> 24),
            CEE_CONV_I,
            CEE_MUL,
            CEE_ADD,
            CEE_RET
        };

        setILIntrinsicMethodInfo(methInfo,const_cast<BYTE*>(ilcode),sizeof(ilcode), 3);

        return true;
    }
    else if (tk == CoreLibBinder::GetMethod(METHOD__UNSAFE__BYREF_INTPTR_ADD)->GetMemberDef() ||
             tk == CoreLibBinder::GetMethod(METHOD__UNSAFE__BYREF_UINTPTR_ADD)->GetMemberDef())
    {
        mdToken tokGenericArg = FindGenericMethodArgTypeSpec(CoreLibBinder::GetModule()->GetMDImport());

        static const BYTE ilcode[] =
        {
            CEE_LDARG_0,
            CEE_LDARG_1,
            CEE_PREFIX1, (CEE_SIZEOF & 0xFF), (BYTE)(tokGenericArg), (BYTE)(tokGenericArg >> 8), (BYTE)(tokGenericArg >> 16), (BYTE)(tokGenericArg >> 24),
            CEE_MUL,
            CEE_ADD,
            CEE_RET
        };

        setILIntrinsicMethodInfo(methInfo,const_cast<BYTE*>(ilcode),sizeof(ilcode), 3);

        return true;
    }
    else if (tk == CoreLibBinder::GetMethod(METHOD__UNSAFE__BYREF_INTPTR_ADD_BYTE_OFFSET)->GetMemberDef() ||
        tk == CoreLibBinder::GetMethod(METHOD__UNSAFE__BYREF_UINTPTR_ADD_BYTE_OFFSET)->GetMemberDef())
    {
        static const BYTE ilcode[] =
        {
            CEE_LDARG_0,
            CEE_LDARG_1,
            CEE_ADD,
            CEE_RET
        };

        setILIntrinsicMethodInfo(methInfo,const_cast<BYTE*>(ilcode),sizeof(ilcode), 2);

        return true;
    }
    else if (tk == CoreLibBinder::GetMethod(METHOD__UNSAFE__BYREF_ARE_SAME)->GetMemberDef())
    {
        // Compare the two arguments
        static const BYTE ilcode[] =
        {
            CEE_LDARG_0,
            CEE_LDARG_1,
            CEE_PREFIX1, (CEE_CEQ & 0xFF),
            CEE_RET
        };

        setILIntrinsicMethodInfo(methInfo,const_cast<BYTE*>(ilcode),sizeof(ilcode), 2);

        return true;
    }
    else if (tk == CoreLibBinder::GetMethod(METHOD__UNSAFE__PTR_BYREF_COPY)->GetMemberDef() ||
        tk == CoreLibBinder::GetMethod(METHOD__UNSAFE__BYREF_PTR_COPY)->GetMemberDef())
    {
        _ASSERTE(ftn->HasMethodInstantiation());
        Instantiation inst = ftn->GetMethodInstantiation();
        _ASSERTE(ftn->GetNumGenericMethodArgs() == 1);
        mdToken tokGenericArg = FindGenericMethodArgTypeSpec(CoreLibBinder::GetModule()->GetMDImport());

        static const BYTE ilcode[] =
        {
            CEE_LDARG_0,
            CEE_LDARG_1,
            CEE_LDOBJ, (BYTE)(tokGenericArg), (BYTE)(tokGenericArg >> 8), (BYTE)(tokGenericArg >> 16), (BYTE)(tokGenericArg >> 24),
            CEE_STOBJ, (BYTE)(tokGenericArg), (BYTE)(tokGenericArg >> 8), (BYTE)(tokGenericArg >> 16), (BYTE)(tokGenericArg >> 24),
            CEE_RET
        };

        setILIntrinsicMethodInfo(methInfo,const_cast<BYTE*>(ilcode),sizeof(ilcode), 3);

        return true;
    }
    else if (tk == CoreLibBinder::GetMethod(METHOD__UNSAFE__PTR_COPY_BLOCK)->GetMemberDef() ||
        tk == CoreLibBinder::GetMethod(METHOD__UNSAFE__BYREF_COPY_BLOCK)->GetMemberDef())
    {
        static const BYTE ilcode[] =
        {
            CEE_LDARG_0,
            CEE_LDARG_1,
            CEE_LDARG_2,
            CEE_PREFIX1, (CEE_CPBLK & 0xFF),
            CEE_RET
        };

        setILIntrinsicMethodInfo(methInfo,const_cast<BYTE*>(ilcode),sizeof(ilcode), 3);

        return true;
    }
    else if (tk == CoreLibBinder::GetMethod(METHOD__UNSAFE__PTR_COPY_BLOCK_UNALIGNED)->GetMemberDef() ||
        tk == CoreLibBinder::GetMethod(METHOD__UNSAFE__BYREF_COPY_BLOCK_UNALIGNED)->GetMemberDef())
    {
        static const BYTE ilcode[] =
        {
            CEE_LDARG_0,
            CEE_LDARG_1,
            CEE_LDARG_2,
            CEE_PREFIX1, (CEE_UNALIGNED & 0xFF), 0x01,
            CEE_PREFIX1, (CEE_CPBLK & 0xFF),
            CEE_RET
        };

        setILIntrinsicMethodInfo(methInfo,const_cast<BYTE*>(ilcode),sizeof(ilcode), 3);

        return true;
    }
    else if (tk == CoreLibBinder::GetMethod(METHOD__UNSAFE__BYREF_IS_ADDRESS_GREATER_THAN)->GetMemberDef())
    {
        // Compare the two arguments
        static const BYTE ilcode[] =
        {
            CEE_LDARG_0,
            CEE_LDARG_1,
            CEE_PREFIX1, (CEE_CGT_UN & 0xFF),
            CEE_RET
        };

        setILIntrinsicMethodInfo(methInfo,const_cast<BYTE*>(ilcode),sizeof(ilcode), 2);

        return true;
    }
    else if (tk == CoreLibBinder::GetMethod(METHOD__UNSAFE__BYREF_IS_ADDRESS_LESS_THAN)->GetMemberDef())
    {
        // Compare the two arguments
        static const BYTE ilcode[] =
        {
            CEE_LDARG_0,
            CEE_LDARG_1,
            CEE_PREFIX1, (CEE_CLT_UN & 0xFF),
            CEE_RET
        };

        setILIntrinsicMethodInfo(methInfo,const_cast<BYTE*>(ilcode),sizeof(ilcode), 2);

        return true;
    }
    else if (tk == CoreLibBinder::GetMethod(METHOD__UNSAFE__BYREF_NULLREF)->GetMemberDef())
    {
        static const BYTE ilcode[] =
        {
            CEE_LDC_I4_0,
            CEE_CONV_U,
            CEE_RET
        };

        setILIntrinsicMethodInfo(methInfo,const_cast<BYTE*>(ilcode),sizeof(ilcode), 1);

        return true;
    }
    else if (tk == CoreLibBinder::GetMethod(METHOD__UNSAFE__BYREF_IS_NULL)->GetMemberDef())
    {
        // 'ldnull' opcode would produce type o, and we can't compare & against o (ECMA-335, Table III.4).
        // However, we can compare & against native int, so we'll use that instead.

        static const BYTE ilcode[] =
        {
            CEE_LDARG_0,
            CEE_LDC_I4_0,
            CEE_CONV_U,
            CEE_PREFIX1, (CEE_CEQ & 0xFF),
            CEE_RET
        };

        setILIntrinsicMethodInfo(methInfo,const_cast<BYTE*>(ilcode),sizeof(ilcode), 2);

        return true;
    }
    else if (tk == CoreLibBinder::GetMethod(METHOD__UNSAFE__BYREF_INIT_BLOCK)->GetMemberDef() ||
            tk == CoreLibBinder::GetMethod(METHOD__UNSAFE__PTR_INIT_BLOCK)->GetMemberDef())
    {
        static const BYTE ilcode[] =
        {
            CEE_LDARG_0,
            CEE_LDARG_1,
            CEE_LDARG_2,
            CEE_PREFIX1, (CEE_INITBLK & 0xFF),
            CEE_RET
        };

        setILIntrinsicMethodInfo(methInfo,const_cast<BYTE*>(ilcode),sizeof(ilcode), 3);

        return true;
    }
    else if (tk == CoreLibBinder::GetMethod(METHOD__UNSAFE__BYREF_INIT_BLOCK_UNALIGNED)->GetMemberDef() ||
            tk == CoreLibBinder::GetMethod(METHOD__UNSAFE__PTR_INIT_BLOCK_UNALIGNED)->GetMemberDef())
    {
        static const BYTE ilcode[] =
        {
            CEE_LDARG_0,
            CEE_LDARG_1,
            CEE_LDARG_2,
            CEE_PREFIX1, (CEE_UNALIGNED & 0xFF), 0x01,
            CEE_PREFIX1, (CEE_INITBLK & 0xFF),
            CEE_RET
        };

        setILIntrinsicMethodInfo(methInfo,const_cast<BYTE*>(ilcode),sizeof(ilcode), 3);

        return true;
    }
    else if (tk == CoreLibBinder::GetMethod(METHOD__UNSAFE__BYREF_BYTE_OFFSET)->GetMemberDef())
    {
        static const BYTE ilcode[] =
        {
            CEE_LDARG_1,
            CEE_LDARG_0,
            CEE_SUB,
            CEE_RET
        };

        setILIntrinsicMethodInfo(methInfo,const_cast<BYTE*>(ilcode),sizeof(ilcode), 2);

        return true;
    }
    else if (tk == CoreLibBinder::GetMethod(METHOD__UNSAFE__BYREF_READ_UNALIGNED)->GetMemberDef() ||
             tk == CoreLibBinder::GetMethod(METHOD__UNSAFE__PTR_READ_UNALIGNED)->GetMemberDef())
    {
        _ASSERTE(ftn->HasMethodInstantiation());
        Instantiation inst = ftn->GetMethodInstantiation();
        _ASSERTE(ftn->GetNumGenericMethodArgs() == 1);
        mdToken tokGenericArg = FindGenericMethodArgTypeSpec(CoreLibBinder::GetModule()->GetMDImport());

        static const BYTE ilcode[] =
        {
            CEE_LDARG_0,
            CEE_PREFIX1, (CEE_UNALIGNED & 0xFF), 1,
            CEE_LDOBJ, (BYTE)(tokGenericArg), (BYTE)(tokGenericArg >> 8), (BYTE)(tokGenericArg >> 16), (BYTE)(tokGenericArg >> 24),
            CEE_RET
        };

        setILIntrinsicMethodInfo(methInfo,const_cast<BYTE*>(ilcode),sizeof(ilcode), 2);

        return true;
    }
    else if (tk == CoreLibBinder::GetMethod(METHOD__UNSAFE__BYREF_WRITE_UNALIGNED)->GetMemberDef() ||
             tk == CoreLibBinder::GetMethod(METHOD__UNSAFE__PTR_WRITE_UNALIGNED)->GetMemberDef())
    {
        _ASSERTE(ftn->HasMethodInstantiation());
        Instantiation inst = ftn->GetMethodInstantiation();
        _ASSERTE(ftn->GetNumGenericMethodArgs() == 1);
        mdToken tokGenericArg = FindGenericMethodArgTypeSpec(CoreLibBinder::GetModule()->GetMDImport());

        static const BYTE ilcode[] =
        {
            CEE_LDARG_0,
            CEE_LDARG_1,
            CEE_PREFIX1, (CEE_UNALIGNED & 0xFF), 1,
            CEE_STOBJ, (BYTE)(tokGenericArg), (BYTE)(tokGenericArg >> 8), (BYTE)(tokGenericArg >> 16), (BYTE)(tokGenericArg >> 24),
            CEE_RET
        };

        setILIntrinsicMethodInfo(methInfo,const_cast<BYTE*>(ilcode),sizeof(ilcode), 2);

        return true;
    }
    else if (tk == CoreLibBinder::GetMethod(METHOD__UNSAFE__READ)->GetMemberDef())
    {
        _ASSERTE(ftn->HasMethodInstantiation());
        Instantiation inst = ftn->GetMethodInstantiation();
        _ASSERTE(ftn->GetNumGenericMethodArgs() == 1);
        mdToken tokGenericArg = FindGenericMethodArgTypeSpec(CoreLibBinder::GetModule()->GetMDImport());

        static const BYTE ilcode[] =
        {
            CEE_LDARG_0,
            CEE_LDOBJ, (BYTE)(tokGenericArg), (BYTE)(tokGenericArg >> 8), (BYTE)(tokGenericArg >> 16), (BYTE)(tokGenericArg >> 24),
            CEE_RET
        };

        setILIntrinsicMethodInfo(methInfo,const_cast<BYTE*>(ilcode),sizeof(ilcode), 2);

        return true;
    }
    else if (tk == CoreLibBinder::GetMethod(METHOD__UNSAFE__SKIPINIT)->GetMemberDef())
    {
        static const BYTE ilcode[] =
        {
            CEE_RET
        };

        setILIntrinsicMethodInfo(methInfo,const_cast<BYTE*>(ilcode),sizeof(ilcode), 0);

        return true;
    }
    else if (tk == CoreLibBinder::GetMethod(METHOD__UNSAFE__BYREF_INT_SUBTRACT)->GetMemberDef() ||
             tk == CoreLibBinder::GetMethod(METHOD__UNSAFE__PTR_INT_SUBTRACT)->GetMemberDef())
    {
        mdToken tokGenericArg = FindGenericMethodArgTypeSpec(CoreLibBinder::GetModule()->GetMDImport());

        static const BYTE ilcode[] =
        {
            CEE_LDARG_0,
            CEE_LDARG_1,
            CEE_PREFIX1, (CEE_SIZEOF & 0xFF), (BYTE)(tokGenericArg), (BYTE)(tokGenericArg >> 8), (BYTE)(tokGenericArg >> 16), (BYTE)(tokGenericArg >> 24),
            CEE_CONV_I,
            CEE_MUL,
            CEE_SUB,
            CEE_RET
        };

        setILIntrinsicMethodInfo(methInfo,const_cast<BYTE*>(ilcode),sizeof(ilcode), 3);

        return true;
    }
    else if (tk == CoreLibBinder::GetMethod(METHOD__UNSAFE__BYREF_INTPTR_SUBTRACT)->GetMemberDef() ||
             tk == CoreLibBinder::GetMethod(METHOD__UNSAFE__BYREF_UINTPTR_SUBTRACT)->GetMemberDef())
    {
        mdToken tokGenericArg = FindGenericMethodArgTypeSpec(CoreLibBinder::GetModule()->GetMDImport());

        static const BYTE ilcode[] =
        {
            CEE_LDARG_0,
            CEE_LDARG_1,
            CEE_PREFIX1, (CEE_SIZEOF & 0xFF), (BYTE)(tokGenericArg), (BYTE)(tokGenericArg >> 8), (BYTE)(tokGenericArg >> 16), (BYTE)(tokGenericArg >> 24),
            CEE_MUL,
            CEE_SUB,
            CEE_RET
        };

        setILIntrinsicMethodInfo(methInfo,const_cast<BYTE*>(ilcode),sizeof(ilcode), 3);

        return true;
    }
    else if (tk == CoreLibBinder::GetMethod(METHOD__UNSAFE__BYREF_INTPTR_SUBTRACT_BYTE_OFFSET)->GetMemberDef() ||
        tk == CoreLibBinder::GetMethod(METHOD__UNSAFE__BYREF_UINTPTR_SUBTRACT_BYTE_OFFSET)->GetMemberDef())
    {
        static const BYTE ilcode[] =
        {
            CEE_LDARG_0,
            CEE_LDARG_1,
            CEE_SUB,
            CEE_RET
        };

        setILIntrinsicMethodInfo(methInfo,const_cast<BYTE*>(ilcode),sizeof(ilcode), 2);

        return true;
    }
    else if (tk == CoreLibBinder::GetMethod(METHOD__UNSAFE__WRITE)->GetMemberDef())
    {
        _ASSERTE(ftn->HasMethodInstantiation());
        Instantiation inst = ftn->GetMethodInstantiation();
        _ASSERTE(ftn->GetNumGenericMethodArgs() == 1);
        mdToken tokGenericArg = FindGenericMethodArgTypeSpec(CoreLibBinder::GetModule()->GetMDImport());

        static const BYTE ilcode[] =
        {
            CEE_LDARG_0,
            CEE_LDARG_1,
            CEE_STOBJ, (BYTE)(tokGenericArg), (BYTE)(tokGenericArg >> 8), (BYTE)(tokGenericArg >> 16), (BYTE)(tokGenericArg >> 24),
            CEE_RET
        };

        setILIntrinsicMethodInfo(methInfo,const_cast<BYTE*>(ilcode),sizeof(ilcode), 2);

        return true;
    }
    else if (tk == CoreLibBinder::GetMethod(METHOD__UNSAFE__UNBOX)->GetMemberDef())
    {
        _ASSERTE(ftn->HasMethodInstantiation());
        Instantiation inst = ftn->GetMethodInstantiation();
        _ASSERTE(ftn->GetNumGenericMethodArgs() == 1);
        mdToken tokGenericArg = FindGenericMethodArgTypeSpec(CoreLibBinder::GetModule()->GetMDImport());

        static const BYTE ilcode[] =
        {
            CEE_LDARG_0,
            CEE_UNBOX, (BYTE)(tokGenericArg), (BYTE)(tokGenericArg >> 8), (BYTE)(tokGenericArg >> 16), (BYTE)(tokGenericArg >> 24),
            CEE_RET
        };

        setILIntrinsicMethodInfo(methInfo,const_cast<BYTE*>(ilcode),sizeof(ilcode), 2);

        return true;
    }

    return false;
}

bool getILIntrinsicImplementationForVolatile(MethodDesc * ftn,
                                             CORINFO_METHOD_INFO * methInfo)
{
    STANDARD_VM_CONTRACT;

    //
    // This replaces the implementations of Volatile.* in CoreLib with more efficient ones.
    // We do this because we cannot otherwise express these in C#.  What we *want* to do is
    // to treat the byref args to these methods as "volatile."  In pseudo-C#, this would look
    // like:
    //
    //   int Read(ref volatile int location)
    //   {
    //       return location;
    //   }
    //
    // However, C# does not yet provide a way to declare a byref as "volatile."  So instead,
    // we substitute raw IL bodies for these methods that use the correct volatile instructions.
    //

    _ASSERTE(CoreLibBinder::IsClass(ftn->GetMethodTable(), CLASS__VOLATILE));

    const size_t VolatileMethodBodySize = 6;

    struct VolatileMethodImpl
    {
        BinderMethodID methodId;
        BYTE body[VolatileMethodBodySize];
    };

#define VOLATILE_IMPL(type, loadinst, storeinst) \
    { \
        METHOD__VOLATILE__READ_##type, \
        { \
            CEE_LDARG_0, \
            CEE_PREFIX1, (CEE_VOLATILE & 0xFF), \
            loadinst, \
            CEE_NOP, /*pad to VolatileMethodBodySize bytes*/ \
            CEE_RET \
        } \
    }, \
    { \
        METHOD__VOLATILE__WRITE_##type, \
        { \
            CEE_LDARG_0, \
            CEE_LDARG_1, \
            CEE_PREFIX1, (CEE_VOLATILE & 0xFF), \
            storeinst, \
            CEE_RET \
        } \
    },

    static const VolatileMethodImpl volatileImpls[] =
    {
        VOLATILE_IMPL(T,       CEE_LDIND_REF, CEE_STIND_REF)
        VOLATILE_IMPL(Bool,    CEE_LDIND_I1,  CEE_STIND_I1)
        VOLATILE_IMPL(Int,     CEE_LDIND_I4,  CEE_STIND_I4)
        VOLATILE_IMPL(IntPtr,  CEE_LDIND_I,   CEE_STIND_I)
        VOLATILE_IMPL(UInt,    CEE_LDIND_U4,  CEE_STIND_I4)
        VOLATILE_IMPL(UIntPtr, CEE_LDIND_I,   CEE_STIND_I)
        VOLATILE_IMPL(SByt,    CEE_LDIND_I1,  CEE_STIND_I1)
        VOLATILE_IMPL(Byte,    CEE_LDIND_U1,  CEE_STIND_I1)
        VOLATILE_IMPL(Shrt,    CEE_LDIND_I2,  CEE_STIND_I2)
        VOLATILE_IMPL(UShrt,   CEE_LDIND_U2,  CEE_STIND_I2)
        VOLATILE_IMPL(Flt,     CEE_LDIND_R4,  CEE_STIND_R4)

        //
        // Ordinary volatile loads and stores only guarantee atomicity for pointer-sized (or smaller) data.
        // So, on 32-bit platforms we must use Interlocked operations instead for the 64-bit types.
        // The implementation in CoreLib already does this, so we will only substitute a new
        // IL body if we're running on a 64-bit platform.
        //
        IN_TARGET_64BIT(VOLATILE_IMPL(Long,  CEE_LDIND_I8, CEE_STIND_I8))
        IN_TARGET_64BIT(VOLATILE_IMPL(ULong, CEE_LDIND_I8, CEE_STIND_I8))
        IN_TARGET_64BIT(VOLATILE_IMPL(Dbl,   CEE_LDIND_R8, CEE_STIND_R8))
    };

    mdMethodDef md = ftn->GetMemberDef();
    for (unsigned i = 0; i < ARRAY_SIZE(volatileImpls); i++)
    {
        if (md == CoreLibBinder::GetMethod(volatileImpls[i].methodId)->GetMemberDef())
        {
            methInfo->ILCode = const_cast<BYTE*>(volatileImpls[i].body);
            methInfo->ILCodeSize = VolatileMethodBodySize;
            methInfo->maxStack = 2;
            methInfo->EHcount = 0;
            methInfo->options = (CorInfoOptions)0;
            return true;
        }
    }

    return false;
}

bool getILIntrinsicImplementationForInterlocked(MethodDesc * ftn,
                                                CORINFO_METHOD_INFO * methInfo)
{
    STANDARD_VM_CONTRACT;

    _ASSERTE(CoreLibBinder::IsClass(ftn->GetMethodTable(), CLASS__INTERLOCKED));

    // We are only interested if ftn's token and CompareExchange<T> token match
    if (ftn->GetMemberDef() != CoreLibBinder::GetMethod(METHOD__INTERLOCKED__COMPARE_EXCHANGE_T)->GetMemberDef())
        return false;

    // Get MethodDesc for non-generic System.Threading.Interlocked.CompareExchange()
    MethodDesc* cmpxchgObject = CoreLibBinder::GetMethod(METHOD__INTERLOCKED__COMPARE_EXCHANGE_OBJECT);

    // Setup up the body of the method
    static BYTE il[] = {
                          CEE_LDARG_0,
                          CEE_LDARG_1,
                          CEE_LDARG_2,
                          CEE_CALL,0,0,0,0,
                          CEE_RET
                        };

    // Get the token for non-generic System.Threading.Interlocked.CompareExchange(), and patch [target]
    mdMethodDef cmpxchgObjectToken = cmpxchgObject->GetMemberDef();
    il[4] = (BYTE)((int)cmpxchgObjectToken >> 0);
    il[5] = (BYTE)((int)cmpxchgObjectToken >> 8);
    il[6] = (BYTE)((int)cmpxchgObjectToken >> 16);
    il[7] = (BYTE)((int)cmpxchgObjectToken >> 24);

    // Initialize methInfo
    methInfo->ILCode = const_cast<BYTE*>(il);
    methInfo->ILCodeSize = sizeof(il);
    methInfo->maxStack = 3;
    methInfo->EHcount = 0;
    methInfo->options = (CorInfoOptions)0;

    return true;
}

bool IsBitwiseEquatable(TypeHandle typeHandle, MethodTable * methodTable)
{
    if (!methodTable->IsValueType() ||
        !CanCompareBitsOrUseFastGetHashCode(methodTable))
    {
        return false;
    }

    // CanCompareBitsOrUseFastGetHashCode checks for an object.Equals override.
    // We also need to check for an IEquatable<T> implementation.
    Instantiation inst(&typeHandle, 1);
    if (typeHandle.CanCastTo(TypeHandle(CoreLibBinder::GetClass(CLASS__IEQUATABLEGENERIC)).Instantiate(inst)))
    {
        return false;
    }

    return true;
}

bool getILIntrinsicImplementationForRuntimeHelpers(MethodDesc * ftn,
    CORINFO_METHOD_INFO * methInfo)
{
    STANDARD_VM_CONTRACT;

    _ASSERTE(CoreLibBinder::IsClass(ftn->GetMethodTable(), CLASS__RUNTIME_HELPERS));

    mdMethodDef tk = ftn->GetMemberDef();

    if (tk == CoreLibBinder::GetMethod(METHOD__RUNTIME_HELPERS__IS_REFERENCE_OR_CONTAINS_REFERENCES)->GetMemberDef())
    {
        _ASSERTE(ftn->HasMethodInstantiation());
        Instantiation inst = ftn->GetMethodInstantiation();

        _ASSERTE(ftn->GetNumGenericMethodArgs() == 1);
        TypeHandle typeHandle = inst[0];
        MethodTable * methodTable = typeHandle.GetMethodTable();

        static const BYTE returnTrue[] = { CEE_LDC_I4_1, CEE_RET };
        static const BYTE returnFalse[] = { CEE_LDC_I4_0, CEE_RET };

        if (!methodTable->IsValueType() || methodTable->ContainsPointers())
        {
            methInfo->ILCode = const_cast<BYTE*>(returnTrue);
        }
        else
        {
            methInfo->ILCode = const_cast<BYTE*>(returnFalse);
        }

        methInfo->ILCodeSize = sizeof(returnTrue);
        methInfo->maxStack = 1;
        methInfo->EHcount = 0;
        methInfo->options = (CorInfoOptions)0;
        return true;
    }

    if (tk == CoreLibBinder::GetMethod(METHOD__RUNTIME_HELPERS__IS_BITWISE_EQUATABLE)->GetMemberDef())
    {
        _ASSERTE(ftn->HasMethodInstantiation());
        Instantiation inst = ftn->GetMethodInstantiation();

        _ASSERTE(ftn->GetNumGenericMethodArgs() == 1);
        TypeHandle typeHandle = inst[0];
        MethodTable * methodTable = typeHandle.GetMethodTable();

        static const BYTE returnTrue[] = { CEE_LDC_I4_1, CEE_RET };
        static const BYTE returnFalse[] = { CEE_LDC_I4_0, CEE_RET };

        // Ideally we could detect automatically whether a type is trivially equatable
        // (i.e., its operator == could be implemented via memcmp). The best we can do
        // for now is hardcode a list of known supported types and then also include anything
        // that doesn't provide its own object.Equals override / IEquatable<T> implementation.
        // n.b. This doesn't imply that the type's CompareTo method can be memcmp-implemented,
        // as a method like CompareTo may need to take a type's signedness into account.

        if (methodTable == CoreLibBinder::GetClass(CLASS__BOOLEAN)
            || methodTable == CoreLibBinder::GetClass(CLASS__BYTE)
            || methodTable == CoreLibBinder::GetClass(CLASS__SBYTE)
            || methodTable == CoreLibBinder::GetClass(CLASS__CHAR)
            || methodTable == CoreLibBinder::GetClass(CLASS__INT16)
            || methodTable == CoreLibBinder::GetClass(CLASS__UINT16)
            || methodTable == CoreLibBinder::GetClass(CLASS__INT32)
            || methodTable == CoreLibBinder::GetClass(CLASS__UINT32)
            || methodTable == CoreLibBinder::GetClass(CLASS__INT64)
            || methodTable == CoreLibBinder::GetClass(CLASS__UINT64)
            || methodTable == CoreLibBinder::GetClass(CLASS__INTPTR)
            || methodTable == CoreLibBinder::GetClass(CLASS__UINTPTR)
            || methodTable == CoreLibBinder::GetClass(CLASS__RUNE)
            || methodTable->IsEnum()
            || IsBitwiseEquatable(typeHandle, methodTable))
        {
            methInfo->ILCode = const_cast<BYTE*>(returnTrue);
        }
        else
        {
            methInfo->ILCode = const_cast<BYTE*>(returnFalse);
        }

        methInfo->ILCodeSize = sizeof(returnTrue);
        methInfo->maxStack = 1;
        methInfo->EHcount = 0;
        methInfo->options = (CorInfoOptions)0;
        return true;
    }

    if (tk == CoreLibBinder::GetMethod(METHOD__RUNTIME_HELPERS__GET_METHOD_TABLE)->GetMemberDef())
    {
        mdToken tokRawData = CoreLibBinder::GetField(FIELD__RAW_DATA__DATA)->GetMemberDef();

        // In the CLR, an object is laid out as follows.
        // [ object_header || MethodTable* (64-bit pointer) || instance_data ]
        //                    ^                                ^-- ref <theObj>.firstField points here
        //                    `-- <theObj> reference (type O) points here
        //
        // So essentially what we want to do is to turn an object reference (type O) into a
        // native int&, then dereference it to get the MethodTable*. (Essentially, an object
        // reference is a MethodTable**.) Per ECMA-335, Sec. III.1.5, we can add
        // (but not subtract) a & and an int32 to produce a &. So we'll get a reference to
        // <theObj>.firstField (type &), then back up one pointer length to get a value of
        // essentially type (MethodTable*)&. Both of these are legal GC-trackable references
        // to <theObj>, regardless of <theObj>'s actual length.

        static BYTE ilcode[] = { CEE_LDARG_0,         // stack contains [ O ] = <theObj>
                                 CEE_LDFLDA,0,0,0,0,  // stack contains [ & ] = ref <theObj>.firstField
                                 CEE_LDC_I4_S,(BYTE)(-TARGET_POINTER_SIZE), // stack contains [ &, int32 ] = -IntPtr.Size
                                 CEE_ADD,             // stack contains [ & ] = ref <theObj>.methodTablePtr
                                 CEE_LDIND_I,         // stack contains [ native int ] = <theObj>.methodTablePtr
                                 CEE_RET };

        ilcode[2] = (BYTE)(tokRawData);
        ilcode[3] = (BYTE)(tokRawData >> 8);
        ilcode[4] = (BYTE)(tokRawData >> 16);
        ilcode[5] = (BYTE)(tokRawData >> 24);

        methInfo->ILCode = const_cast<BYTE*>(ilcode);
        methInfo->ILCodeSize = sizeof(ilcode);
        methInfo->maxStack = 2;
        methInfo->EHcount = 0;
        methInfo->options = (CorInfoOptions)0;
        return true;
    }

    if (tk == CoreLibBinder::GetMethod(METHOD__RUNTIME_HELPERS__ENUM_EQUALS)->GetMemberDef())
    {
        // Normally we would follow the above pattern and unconditionally replace the IL,
        // relying on generic type constraints to guarantee that it will only ever be instantiated
        // on the type/size of argument we expect.
        //
        // However C#/CLR does not support restricting a generic type to be an Enum, so the best
        // we can do is constrain it to be a value type.  This is fine for run time, since we only
        // ever create instantiations on 4 byte or less Enums. But during NGen we may compile instantiations
        // on other value types (to be specific, every value type instatiation of EqualityComparer
        // because of its TypeDependencyAttribute; here again we would like to restrict this to
        // 4 byte or less Enums but cannot).
        //
        // This IL is invalid for those instantiations, and replacing it would lead to all sorts of
        // errors at NGen time.  So we only replace it for instantiations where it would be valid,
        // leaving the others, which we should never execute, with the C# implementation of throwing.

        _ASSERTE(ftn->HasMethodInstantiation());
        Instantiation inst = ftn->GetMethodInstantiation();

        _ASSERTE(inst.GetNumArgs() == 1);
        CorElementType et = inst[0].GetVerifierCorElementType();
        if (et == ELEMENT_TYPE_I4 ||
            et == ELEMENT_TYPE_U4 ||
            et == ELEMENT_TYPE_I2 ||
            et == ELEMENT_TYPE_U2 ||
            et == ELEMENT_TYPE_I1 ||
            et == ELEMENT_TYPE_U1 ||
            et == ELEMENT_TYPE_I8 ||
            et == ELEMENT_TYPE_U8)
        {
            static const BYTE ilcode[] = { CEE_LDARG_0, CEE_LDARG_1, CEE_PREFIX1, (CEE_CEQ & 0xFF), CEE_RET };
            methInfo->ILCode = const_cast<BYTE*>(ilcode);
            methInfo->ILCodeSize = sizeof(ilcode);
            methInfo->maxStack = 2;
            methInfo->EHcount = 0;
            methInfo->options = (CorInfoOptions)0;
            return true;
        }
    }
    else if (tk == CoreLibBinder::GetMethod(METHOD__RUNTIME_HELPERS__ENUM_COMPARE_TO)->GetMemberDef())
    {
        // The comment above on why this is not an unconditional replacement.  This case handles
        // Enums backed by 8 byte values.

        _ASSERTE(ftn->HasMethodInstantiation());
        Instantiation inst = ftn->GetMethodInstantiation();

        _ASSERTE(inst.GetNumArgs() == 1);
        CorElementType et = inst[0].GetVerifierCorElementType();
        if (et == ELEMENT_TYPE_I4 ||
            et == ELEMENT_TYPE_U4 ||
            et == ELEMENT_TYPE_I2 ||
            et == ELEMENT_TYPE_U2 ||
            et == ELEMENT_TYPE_I1 ||
            et == ELEMENT_TYPE_U1 ||
            et == ELEMENT_TYPE_I8 ||
            et == ELEMENT_TYPE_U8)
        {
            static BYTE ilcode[8][9];

            TypeHandle thUnderlyingType = CoreLibBinder::GetElementType(et);

            TypeHandle thIComparable = TypeHandle(CoreLibBinder::GetClass(CLASS__ICOMPARABLEGENERIC)).Instantiate(Instantiation(&thUnderlyingType, 1));

            MethodDesc* pCompareToMD = thUnderlyingType.AsMethodTable()->GetMethodDescForInterfaceMethod(
                thIComparable, CoreLibBinder::GetMethod(METHOD__ICOMPARABLEGENERIC__COMPARE_TO), TRUE /* throwOnConflict */);

            // Call CompareTo method on the primitive type
            int tokCompareTo = pCompareToMD->GetMemberDef();

            unsigned int index = (et - ELEMENT_TYPE_I1);
            _ASSERTE(index < ARRAY_SIZE(ilcode));

            ilcode[index][0] = CEE_LDARGA_S;
            ilcode[index][1] = 0;
            ilcode[index][2] = CEE_LDARG_1;
            ilcode[index][3] = CEE_CALL;
            ilcode[index][4] = (BYTE)(tokCompareTo);
            ilcode[index][5] = (BYTE)(tokCompareTo >> 8);
            ilcode[index][6] = (BYTE)(tokCompareTo >> 16);
            ilcode[index][7] = (BYTE)(tokCompareTo >> 24);
            ilcode[index][8] = CEE_RET;

            methInfo->ILCode = const_cast<BYTE*>(ilcode[index]);
            methInfo->ILCodeSize = sizeof(ilcode[index]);
            methInfo->maxStack = 2;
            methInfo->EHcount = 0;
            methInfo->options = (CorInfoOptions)0;
            return true;
        }
    }

    return false;
}

bool getILIntrinsicImplementationForActivator(MethodDesc* ftn,
    CORINFO_METHOD_INFO* methInfo,
    SigPointer* pSig)
{
    STANDARD_VM_CONTRACT;

    _ASSERTE(CoreLibBinder::IsClass(ftn->GetMethodTable(), CLASS__ACTIVATOR));

    // We are only interested if ftn's token and CreateInstance<T> token match
    if (ftn->GetMemberDef() != CoreLibBinder::GetMethod(METHOD__ACTIVATOR__CREATE_INSTANCE_OF_T)->GetMemberDef())
        return false;

    _ASSERTE(ftn->HasMethodInstantiation());
    Instantiation inst = ftn->GetMethodInstantiation();

    _ASSERTE(ftn->GetNumGenericMethodArgs() == 1);
    TypeHandle typeHandle = inst[0];
    MethodTable* methodTable = typeHandle.GetMethodTable();

    if (!methodTable->IsValueType() || methodTable->HasDefaultConstructor())
        return false;

    // Replace the body with implementation that just returns "default"
    MethodDesc* createDefaultInstance = CoreLibBinder::GetMethod(METHOD__ACTIVATOR__CREATE_DEFAULT_INSTANCE_OF_T);
    COR_ILMETHOD_DECODER header(createDefaultInstance->GetILHeader(FALSE), createDefaultInstance->GetMDImport(), NULL);
    getMethodInfoILMethodHeaderHelper(&header, methInfo);
    *pSig = SigPointer(header.LocalVarSig, header.cbLocalVarSig);

    return true;
}

//---------------------------------------------------------------------------------------
//

class MethodInfoHelperContext final
{
public:
    MethodDesc* Method;
    COR_ILMETHOD_DECODER* Header;
    DynamicResolver* TransientResolver;

    MethodInfoHelperContext(MethodDesc* pMD, _In_opt_ COR_ILMETHOD_DECODER* header = NULL)
        : Method{ pMD }
        , Header{ header }
        , TransientResolver{}
    {
        LIMITED_METHOD_CONTRACT;
        _ASSERTE(pMD != NULL);
    }

    MethodInfoHelperContext(const TransientMethodDetails* details)
        : Method{ details->Method }
        , Header{ details->Header }
        , TransientResolver{ NULL }
    {
        LIMITED_METHOD_CONTRACT;
        if (IsDynamicScope(details->Scope))
            TransientResolver = GetDynamicResolver(details->Scope);
    }

    MethodInfoHelperContext(const MethodInfoHelperContext&) = delete;
    MethodInfoHelperContext(MethodInfoHelperContext&& other) = delete;

    ~MethodInfoHelperContext() = default;

    MethodInfoHelperContext& operator=(const MethodInfoHelperContext&) = delete;
    MethodInfoHelperContext& operator=(MethodInfoHelperContext&& other) = delete;

    bool HasTransientMethodDetails() const
    {
        return TransientResolver != NULL;
    }

    CORINFO_MODULE_HANDLE CreateScopeHandle() const
    {
        _ASSERTE(HasTransientMethodDetails());
        return MakeDynamicScope(TransientResolver);
    }

    TransientMethodDetails CreateTransientMethodDetails() const
    {
        _ASSERTE(HasTransientMethodDetails());
        return TransientMethodDetails{Method, Header, CreateScopeHandle() };
    }
};

static void getMethodInfoHelper(
    MethodInfoHelperContext& cxt,
    CORINFO_METHOD_INFO* methInfo)
{
    STANDARD_VM_CONTRACT;
    _ASSERTE(methInfo != NULL);

    MethodDesc* ftn      = cxt.Method;
    methInfo->ftn        = (CORINFO_METHOD_HANDLE)ftn;
    methInfo->regionKind = CORINFO_REGION_JIT;

    CORINFO_MODULE_HANDLE scopeHnd = NULL;

    /* Grab information from the IL header */
    PCCOR_SIGNATURE pLocalSig   = NULL;
    uint32_t        cbLocalSig  = 0;

    // Having a header means there is backing IL for the method.
    if (NULL != cxt.Header)
    {
        scopeHnd = cxt.HasTransientMethodDetails()
            ? cxt.CreateScopeHandle()
            : GetScopeHandle(ftn);
        bool fILIntrinsic = false;

        MethodTable * pMT  = ftn->GetMethodTable();

        if (ftn->IsIntrinsic())
        {
            if (CoreLibBinder::IsClass(pMT, CLASS__UNSAFE))
            {
                fILIntrinsic = getILIntrinsicImplementationForUnsafe(ftn, methInfo);
            }
            else if (CoreLibBinder::IsClass(pMT, CLASS__INTERLOCKED))
            {
                fILIntrinsic = getILIntrinsicImplementationForInterlocked(ftn, methInfo);
            }
            else if (CoreLibBinder::IsClass(pMT, CLASS__VOLATILE))
            {
                fILIntrinsic = getILIntrinsicImplementationForVolatile(ftn, methInfo);
            }
            else if (CoreLibBinder::IsClass(pMT, CLASS__RUNTIME_HELPERS))
            {
                fILIntrinsic = getILIntrinsicImplementationForRuntimeHelpers(ftn, methInfo);
            }
            else if (CoreLibBinder::IsClass(pMT, CLASS__ACTIVATOR))
            {
                SigPointer localSig;
                fILIntrinsic = getILIntrinsicImplementationForActivator(ftn, methInfo, &localSig);
                if (fILIntrinsic)
                {
                    localSig.GetSignature(&pLocalSig, &cbLocalSig);
                }
            }
        }

        if (!fILIntrinsic)
        {
            getMethodInfoILMethodHeaderHelper(cxt.Header, methInfo);
            pLocalSig = cxt.Header->LocalVarSig;
            cbLocalSig = cxt.Header->cbLocalVarSig;
        }
    }
    else if (ftn->IsDynamicMethod())
    {
        DynamicResolver* pResolver = ftn->AsDynamicMethodDesc()->GetResolver();
        scopeHnd = MakeDynamicScope(pResolver);

        unsigned int EHCount;
        methInfo->ILCode = pResolver->GetCodeInfo(&methInfo->ILCodeSize,
                                                  &methInfo->maxStack,
                                                  &methInfo->options,
                                                  &EHCount);
        methInfo->EHcount = (unsigned short)EHCount;
        SigPointer localSig = pResolver->GetLocalSig();
        localSig.GetSignature(&pLocalSig, &cbLocalSig);
    }
    else
    {
        if (!ftn->TryGenerateUnsafeAccessor(&cxt.TransientResolver, &cxt.Header))
            ThrowHR(COR_E_BADIMAGEFORMAT);

        scopeHnd = cxt.CreateScopeHandle();

        _ASSERTE(cxt.Header != NULL);
        getMethodInfoILMethodHeaderHelper(cxt.Header, methInfo);
        pLocalSig = cxt.Header->LocalVarSig;
        cbLocalSig = cxt.Header->cbLocalVarSig;
    }

    _ASSERTE(scopeHnd != NULL);
    methInfo->scope = scopeHnd;
    methInfo->options = (CorInfoOptions)(((UINT32)methInfo->options) |
                            ((ftn->AcquiresInstMethodTableFromThis() ? CORINFO_GENERICS_CTXT_FROM_THIS : 0) |
                             (ftn->RequiresInstMethodTableArg() ? CORINFO_GENERICS_CTXT_FROM_METHODTABLE : 0) |
                             (ftn->RequiresInstMethodDescArg() ? CORINFO_GENERICS_CTXT_FROM_METHODDESC : 0)));

    // EEJitManager::ResolveEHClause and CrawlFrame::GetExactGenericInstantiations
    // need to be able to get to CORINFO_GENERICS_CTXT_MASK if there are any
    // catch clauses like "try {} catch(MyException<T> e) {}".
    // Such constructs are rare, and having to extend the lifetime of variable
    // for such cases is reasonable

    if (methInfo->options & CORINFO_GENERICS_CTXT_MASK)
    {
#if defined(PROFILING_SUPPORTED)
        BOOL fProfilerRequiresGenericsContextForEnterLeave = FALSE;
        {
            BEGIN_PROFILER_CALLBACK(CORProfilerPresent());
            if ((&g_profControlBlock)->RequiresGenericsContextForEnterLeave())
            {
                fProfilerRequiresGenericsContextForEnterLeave = TRUE;
            }
            END_PROFILER_CALLBACK();
        }
        if (fProfilerRequiresGenericsContextForEnterLeave)
        {
            methInfo->options = CorInfoOptions(methInfo->options|CORINFO_GENERICS_CTXT_KEEP_ALIVE);
        }
#endif // defined(PROFILING_SUPPORTED)
    }

    PCCOR_SIGNATURE pSig = NULL;
    DWORD           cbSig = 0;
    ftn->GetSig(&pSig, &cbSig);

    SigTypeContext context(ftn);

    /* Fetch the method signature */
    // Type parameters in the signature should be instantiated according to the
    // class/method/array instantiation of ftnHnd
    ConvToJitSig(
        pSig,
        cbSig,
        methInfo->scope,
        mdTokenNil,
        &context,
        CONV_TO_JITSIG_FLAGS_NONE,
        &methInfo->args);

    // Shared generic or static per-inst methods and shared methods on generic structs
    // take an extra argument representing their instantiation
    if (ftn->RequiresInstArg())
        methInfo->args.callConv = (CorInfoCallConv)(methInfo->args.callConv | CORINFO_CALLCONV_PARAMTYPE);

    _ASSERTE((IsMdStatic(ftn->GetAttrs()) == 0) == ((methInfo->args.callConv & CORINFO_CALLCONV_HASTHIS) != 0));

    /* And its local variables */
    // Type parameters in the signature should be instantiated according to the
    // class/method/array instantiation of ftnHnd
    ConvToJitSig(
        pLocalSig,
        cbLocalSig,
        methInfo->scope,
        mdTokenNil,
        &context,
        CONV_TO_JITSIG_FLAGS_LOCALSIG,
        &methInfo->locals);
} // getMethodInfoHelper

//---------------------------------------------------------------------------------------
//
bool
CEEInfo::getMethodInfo(
    CORINFO_METHOD_HANDLE ftnHnd,
    CORINFO_METHOD_INFO * methInfo)
{
    CONTRACTL {
        THROWS;
        GC_TRIGGERS;
        MODE_PREEMPTIVE;
    } CONTRACTL_END;

    bool result = false;

    JIT_TO_EE_TRANSITION();

    MethodDesc * ftn = GetMethod(ftnHnd);

    // Get the IL header
    MethodInfoHelperContext cxt{ ftn };
    if (ftn->IsDynamicMethod())
    {
        getMethodInfoHelper(cxt, methInfo);
        result = true;
    }
    else if (!ftn->IsWrapperStub() && ftn->HasILHeader())
    {
        COR_ILMETHOD_DECODER header(ftn->GetILHeader(TRUE), ftn->GetMDImport(), NULL);
        cxt.Header = &header;
        getMethodInfoHelper(cxt, methInfo);
        result = true;
    }
    else if (ftn->IsIL() && ftn->GetRVA() == 0)
    {
        // IL methods with no RVA indicate there is no implementation defined in metadata.
        // Check if we previously generated details/implementation for this method.
        TransientMethodDetails* detailsMaybe = NULL;
        if (FindTransientMethodDetails(ftn, &detailsMaybe))
        {
            cxt.Header = detailsMaybe->Header;
            cxt.TransientResolver = GetDynamicResolver(detailsMaybe->Scope);
        }

        getMethodInfoHelper(cxt, methInfo);
        result = true;
    }

    if (result)
    {
        LOG((LF_JIT, LL_INFO100000, "Getting method info (possible inline) %s::%s%s\n",
            ftn->m_pszDebugClassName, ftn->m_pszDebugMethodName, ftn->m_pszDebugMethodSignature));
    }

    EE_TO_JIT_TRANSITION();

    return result;
}

#ifdef _DEBUG

/************************************************************************
    Return true when ftn contains a local of type CLASS__STACKCRAWMARK
*/

bool containsStackCrawlMarkLocal(MethodDesc* ftn)
{
    STANDARD_VM_CONTRACT;

    COR_ILMETHOD* ilHeader = ftn->GetILHeader();
    _ASSERTE(ilHeader);

    COR_ILMETHOD_DECODER header(ilHeader, ftn->GetMDImport(), NULL);

    if (header.LocalVarSig == NULL)
        return NULL;

    SigPointer ptr(header.LocalVarSig, header.cbLocalVarSig);

    IfFailThrow(ptr.GetData(NULL)); // IMAGE_CEE_CS_CALLCONV_LOCAL_SIG

    uint32_t numLocals;
    IfFailThrow(ptr.GetData(&numLocals));

    for(uint32_t i = 0; i < numLocals; i++)
    {
        CorElementType eType;
        IfFailThrow(ptr.PeekElemType(&eType));
        if (eType != ELEMENT_TYPE_VALUETYPE)
        {
            IfFailThrow(ptr.SkipExactlyOne());
            continue;
        }

        IfFailThrow(ptr.GetElemType(NULL));

        mdToken token;
        IfFailThrow(ptr.GetToken(&token));

        // We are inside CoreLib - simple token match is sufficient
        if (token == CoreLibBinder::GetClass(CLASS__STACKCRAWMARK)->GetCl())
            return TRUE;
    }

    return FALSE;
}

#endif

/*************************************************************
 * Check if the caller and calle are in the same assembly
 * i.e. do not inline across assemblies
 *************************************************************/

CorInfoInline CEEInfo::canInline (CORINFO_METHOD_HANDLE hCaller,
                                  CORINFO_METHOD_HANDLE hCallee)
{
    CONTRACTL {
        THROWS;
        GC_TRIGGERS;
        MODE_PREEMPTIVE;
    } CONTRACTL_END;

    CorInfoInline result = INLINE_PASS;  // By default we pass.
                                         // Do not set pass in the rest of the method.
    const char *  szFailReason = NULL;   // for reportInlineDecision

    JIT_TO_EE_TRANSITION();

    // This does not work in the multi-threaded case
#if 0
    // Caller should check this condition first
    _ASSERTE(!(CORINFO_FLG_DONT_INLINE & getMethodAttribsInternal(hCallee)));
#endif

    MethodDesc* pCaller = GetMethod(hCaller);
    MethodDesc* pCallee = GetMethod(hCallee);

    if (pCallee->IsNoMetadata())
    {
        result = INLINE_FAIL;
        szFailReason = "Inlinee is NoMetadata";
        goto exit;
    }

#ifdef DEBUGGING_SUPPORTED

    // If the callee wants debuggable code, don't allow it to be inlined

    {
        // Combining the next two lines, and eliminating jitDebuggerFlags, leads to bad codegen in x86 Release builds using Visual C++ 19.00.24215.1.
        CORJIT_FLAGS jitDebuggerFlags = GetDebuggerCompileFlags(pCallee->GetModule(), CORJIT_FLAGS());
        if (jitDebuggerFlags.IsSet(CORJIT_FLAGS::CORJIT_FLAG_DEBUG_CODE))
        {
            result = INLINE_NEVER;
            szFailReason = "Inlinee is debuggable";
            goto exit;
        }
    }
#endif

    // The original caller is the current method
    MethodDesc *  pOrigCaller;
    pOrigCaller = m_pMethodBeingCompiled;
    Module *      pOrigCallerModule;
    pOrigCallerModule = pOrigCaller->GetLoaderModule();

    if (pCallee->IsNotInline())
    {
        result = INLINE_NEVER;
        szFailReason = "Inlinee is marked as no inline";
        goto exit;
    }

    // Also check to see if the method requires a security object.  This means they call demand and
    // shouldn't be inlined.
    if (IsMdRequireSecObject(pCallee->GetAttrs()))
    {
        result = INLINE_NEVER;
        szFailReason = "Inlinee requires a security object (or contains StackCrawlMark)";
        goto exit;
    }

    // If the method is MethodImpl'd by another method within the same type, then we have
    // an issue that the importer will import the wrong body. In this case, we'll just
    // disallow inlining because getFunctionEntryPoint will do the right thing.
    {
        MethodDesc  *pMDDecl = pCallee;
        MethodTable *pMT     = pMDDecl->GetMethodTable();
        MethodDesc  *pMDImpl = pMT->MapMethodDeclToMethodImpl(pMDDecl);

        if (pMDDecl != pMDImpl)
        {
            result = INLINE_NEVER;
            szFailReason = "Inlinee is MethodImpl'd by another method within the same type";
            goto exit;
        }
    }

#ifdef PROFILING_SUPPORTED
    if (CORProfilerPresent())
    {
        // #rejit
        //
        // Currently the rejit path is the only path which sets this.
        // If we get more reasons to set this then we may need to change
        // the failure reason message or disambiguate them.
        if (!m_allowInlining)
        {
            result = INLINE_FAIL;
            szFailReason = "ReJIT request disabled inlining from caller";
            goto exit;
        }

        // If the profiler has set a mask preventing inlining, always return
        // false to the jit.
        if (CORProfilerDisableInlining())
        {
            result = INLINE_FAIL;
            szFailReason = "Profiler disabled inlining globally";
            goto exit;
        }

#if defined(FEATURE_REJIT) && !defined(DACCESS_COMPILE)
        if (CORProfilerEnableRejit())
        {
            CodeVersionManager* pCodeVersionManager = pCallee->GetCodeVersionManager();
            CodeVersionManager::LockHolder codeVersioningLockHolder;
            ILCodeVersion ilVersion = pCodeVersionManager->GetActiveILCodeVersion(pCallee);
            if (ilVersion.GetRejitState() != ILCodeVersion::kStateActive || !ilVersion.HasDefaultIL())
            {
                result = INLINE_FAIL;
                szFailReason = "ReJIT methods cannot be inlined.";
                goto exit;
            }
        }
#endif // defined(FEATURE_REJIT) && !defined(DACCESS_COMPILE)

        // If the profiler wishes to be notified of JIT events and the result from
        // the above tests will cause a function to be inlined, we need to tell the
        // profiler that this inlining is going to take place, and give them a
        // chance to prevent it.
        {
            BEGIN_PROFILER_CALLBACK(CORProfilerTrackJITInfo());
            if (pCaller->IsILStub() || pCallee->IsILStub())
            {
                // do nothing
            }
            else
            {
                BOOL fShouldInline;
                HRESULT hr = (&g_profControlBlock)->JITInlining(
                    (FunctionID)pCaller,
                    (FunctionID)pCallee,
                    &fShouldInline);

                if (SUCCEEDED(hr) && !fShouldInline)
                {
                    result = INLINE_FAIL;
                    szFailReason = "Profiler disabled inlining locally";
                    goto exit;
                }
            }
            END_PROFILER_CALLBACK();
        }
    }
#endif // PROFILING_SUPPORTED

exit: ;

    EE_TO_JIT_TRANSITION();

    if (dontInline(result))
    {
        // If you hit this assert, it means you added a new way to prevent inlining
        // without documenting it for ETW!
        _ASSERTE(szFailReason != NULL);
        reportInliningDecision(hCaller, hCallee, result, szFailReason);
    }

    return result;
}

void CEEInfo::beginInlining(CORINFO_METHOD_HANDLE inlinerHnd,
                            CORINFO_METHOD_HANDLE inlineeHnd)
{
    // do nothing
}

void CEEInfo::reportInliningDecision (CORINFO_METHOD_HANDLE inlinerHnd,
                                      CORINFO_METHOD_HANDLE inlineeHnd,
                                      CorInfoInline inlineResult,
                                      const char * reason)
{
    STATIC_CONTRACT_THROWS;
    STATIC_CONTRACT_GC_TRIGGERS;

    JIT_TO_EE_TRANSITION();

#ifdef _DEBUG
    if (LoggingOn(LF_JIT, LL_INFO100000))
    {
        SString currentMethodName;
        currentMethodName.AppendUTF8(m_pMethodBeingCompiled->GetModule_NoLogging()->GetPEAssembly()->GetSimpleName());
        currentMethodName.Append(L'/');
        TypeString::AppendMethodInternal(currentMethodName, m_pMethodBeingCompiled, TypeString::FormatBasic);

        SString inlineeMethodName;
        if (GetMethod(inlineeHnd))
        {
            inlineeMethodName.AppendUTF8(GetMethod(inlineeHnd)->GetModule_NoLogging()->GetPEAssembly()->GetSimpleName());
            inlineeMethodName.Append(L'/');
            TypeString::AppendMethodInternal(inlineeMethodName, GetMethod(inlineeHnd), TypeString::FormatBasic);
        }
        else
        {
            inlineeMethodName.AppendASCII( "<null>" );
        }

        SString inlinerMethodName;
        if (GetMethod(inlinerHnd))
        {
            inlinerMethodName.AppendUTF8(GetMethod(inlinerHnd)->GetModule_NoLogging()->GetPEAssembly()->GetSimpleName());
            inlinerMethodName.Append(L'/');
            TypeString::AppendMethodInternal(inlinerMethodName, GetMethod(inlinerHnd), TypeString::FormatBasic);
        }
        else
        {
            inlinerMethodName.AppendASCII("<null>");
        }

        if (dontInline(inlineResult))
        {
            LOG((LF_JIT, LL_INFO100000,
                 "While compiling '%s', inline of '%s' into '%s' failed because: '%s'.\n",
                 currentMethodName.GetUTF8(), inlineeMethodName.GetUTF8(),
                 inlinerMethodName.GetUTF8(), reason));
        }
        else if(inlineResult == INLINE_PASS)
        {
            LOG((LF_JIT, LL_INFO100000, "While compiling '%s', inline of '%s' into '%s' succeeded.\n",
                 currentMethodName.GetUTF8(), inlineeMethodName.GetUTF8(),
                 inlinerMethodName.GetUTF8()));

        }
    }
#endif //_DEBUG

    //I'm gonna duplicate this code because the format is slightly different.  And LoggingOn is debug only.
    if (ETW_TRACING_CATEGORY_ENABLED(MICROSOFT_WINDOWS_DOTNETRUNTIME_PROVIDER_DOTNET_Context,
                                     TRACE_LEVEL_VERBOSE,
                                     CLR_JITTRACING_KEYWORD) &&
        (inlineResult <= INLINE_PASS)) // Only report pass, and failure inliner information. The various informative reports such as INLINE_CHECK_CAN_INLINE_SUCCESS are not to be reported via ETW
    {
        SString methodBeingCompiledNames[3];
        SString inlinerNames[3];
        SString inlineeNames[3];
        MethodDesc * methodBeingCompiled = m_pMethodBeingCompiled;
#define GMI(pMD, strArray) \
        do { \
            if (pMD) { \
                (pMD)->GetMethodInfo((strArray)[0], (strArray)[1], (strArray)[2]); \
            } else {  \
                (strArray)[0].Set(W("<null>")); \
                (strArray)[1].Set(W("<null>")); \
                (strArray)[2].Set(W("<null>")); \
            } } while (0)

        GMI(methodBeingCompiled, methodBeingCompiledNames);
        GMI(GetMethod(inlinerHnd), inlinerNames);
        GMI(GetMethod(inlineeHnd), inlineeNames);
#undef GMI
        if (dontInline(inlineResult))
        {
            const char * str = (reason ? reason : "");
            SString strReason;
            strReason.SetUTF8(str);


            FireEtwMethodJitInliningFailed(methodBeingCompiledNames[0].GetUnicode(),
                                           methodBeingCompiledNames[1].GetUnicode(),
                                           methodBeingCompiledNames[2].GetUnicode(),
                                           inlinerNames[0].GetUnicode(),
                                           inlinerNames[1].GetUnicode(),
                                           inlinerNames[2].GetUnicode(),
                                           inlineeNames[0].GetUnicode(),
                                           inlineeNames[1].GetUnicode(),
                                           inlineeNames[2].GetUnicode(),
                                           inlineResult == INLINE_NEVER,
                                           strReason.GetUnicode(),
                                           GetClrInstanceId());
        }
        else if(inlineResult == INLINE_PASS)
        {
            FireEtwMethodJitInliningSucceeded(methodBeingCompiledNames[0].GetUnicode(),
                                              methodBeingCompiledNames[1].GetUnicode(),
                                              methodBeingCompiledNames[2].GetUnicode(),
                                              inlinerNames[0].GetUnicode(),
                                              inlinerNames[1].GetUnicode(),
                                              inlinerNames[2].GetUnicode(),
                                              inlineeNames[0].GetUnicode(),
                                              inlineeNames[1].GetUnicode(),
                                              inlineeNames[2].GetUnicode(),
                                              GetClrInstanceId());
        }

    }


#if defined FEATURE_REJIT && !defined(DACCESS_COMPILE)
    if(inlineResult == INLINE_PASS)
    {
        // We don't want to track the chain of methods, so intentionally use m_pMethodBeingCompiled
        // to just track the methods that pCallee is eventually inlined in
        MethodDesc *pCallee = GetMethod(inlineeHnd);
        MethodDesc *pCaller = m_pMethodBeingCompiled;
        pCallee->GetModule()->AddInlining(pCaller, pCallee);

        if (CORProfilerEnableRejit())
        {
            // If ReJIT is enabled, there is a chance that a race happened where the profiler
            // requested a ReJIT on a method, but before the ReJIT occurred an inlining happened.
            // If we end up reporting an inlining on a method with non-default IL it means the race
            // happened and we need to manually request ReJIT for it since it was missed.
            CodeVersionManager* pCodeVersionManager = pCallee->GetCodeVersionManager();
            CodeVersionManager::LockHolder codeVersioningLockHolder;
            ILCodeVersion ilVersion = pCodeVersionManager->GetActiveILCodeVersion(pCallee);
            if (ilVersion.GetRejitState() != ILCodeVersion::kStateActive || !ilVersion.HasDefaultIL())
            {
                ModuleID modId = pCaller->GetModule()->GetModuleID();
                mdMethodDef methodDef = pCaller->GetMemberDef();
                ReJitManager::RequestReJIT(1, &modId, &methodDef, static_cast<COR_PRF_REJIT_FLAGS>(0));
            }
        }
    }
#endif // defined FEATURE_REJIT && !defined(DACCESS_COMPILE)

    EE_TO_JIT_TRANSITION();
}


/*************************************************************
 * Similar to above, but perform check for tail call
 * eligibility. The callee can be passed as NULL if not known
 * (calli and callvirt).
 *************************************************************/

bool CEEInfo::canTailCall (CORINFO_METHOD_HANDLE hCaller,
                           CORINFO_METHOD_HANDLE hDeclaredCallee,
                           CORINFO_METHOD_HANDLE hExactCallee,
                           bool fIsTailPrefix)
{
    CONTRACTL {
        THROWS;
        GC_TRIGGERS;
        MODE_PREEMPTIVE;
    } CONTRACTL_END;

    bool result = false;
    const char * szFailReason = NULL;

    JIT_TO_EE_TRANSITION();

    // See comments in canInline above.

    MethodDesc* pCaller = GetMethod(hCaller);
    MethodDesc* pDeclaredCallee = GetMethod(hDeclaredCallee);
    MethodDesc* pExactCallee = GetMethod(hExactCallee);

    _ASSERTE(pCaller->GetModule());
    _ASSERTE(pCaller->GetModule()->GetClassLoader());

    _ASSERTE((pExactCallee == NULL) || pExactCallee->GetModule());
    _ASSERTE((pExactCallee == NULL) || pExactCallee->GetModule()->GetClassLoader());

    if (!fIsTailPrefix)
    {
        mdMethodDef callerToken = pCaller->GetMemberDef();

        // We don't want to tailcall the entrypoint for an application; JIT64 will sometimes
        // do this for simple entrypoints and it results in a rather confusing debugging
        // experience.
        if (callerToken == pCaller->GetModule()->GetEntryPointToken())
        {
            result = false;
            szFailReason = "Caller is the entry point";
            goto exit;
        }

        if (!pCaller->IsNoMetadata())
        {
            // Do not tailcall from methods that are marked as noinline (people often use no-inline
            // to mean "I want to always see this method in stacktrace")
            DWORD dwImplFlags = 0;
            IfFailThrow(pCaller->GetMDImport()->GetMethodImplProps(callerToken, NULL, &dwImplFlags));

            if (IsMiNoInlining(dwImplFlags))
            {
                result = false;
                szFailReason = "Caller is marked as no inline";
                goto exit;
            }
        }

        // Methods with StackCrawlMark depend on finding their caller on the stack.
        // If we tail call one of these guys, they get confused.  For lack of
        // a better way of identifying them, we use DynamicSecurity attribute to identify
        // them. We have an assert in canInline that ensures all StackCrawlMark
        // methods are appropriately marked.
        //
        if ((pExactCallee != NULL) && IsMdRequireSecObject(pExactCallee->GetAttrs()))
        {
            result = false;
            szFailReason = "Callee might have a StackCrawlMark.LookForMyCaller";
            goto exit;
        }
    }


    result = true;

exit: ;

    EE_TO_JIT_TRANSITION();

    if (!result)
    {
        // If you hit this assert, it means you added a new way to prevent tail calls
        // without documenting it for ETW!
        _ASSERTE(szFailReason != NULL);
        reportTailCallDecision(hCaller, hExactCallee, fIsTailPrefix, TAILCALL_FAIL, szFailReason);
    }

    return result;
}

void CEEInfo::reportTailCallDecision (CORINFO_METHOD_HANDLE callerHnd,
                                     CORINFO_METHOD_HANDLE calleeHnd,
                                     bool fIsTailPrefix,
                                     CorInfoTailCall tailCallResult,
                                     const char * reason)
{
    STATIC_CONTRACT_THROWS;
    STATIC_CONTRACT_GC_TRIGGERS;

    JIT_TO_EE_TRANSITION();

    //put code here.  Make sure to report the method being compiled in addition to inliner and inlinee.
#ifdef _DEBUG
    if (LoggingOn(LF_JIT, LL_INFO100000))
    {
        SString currentMethodName;
        TypeString::AppendMethodInternal(currentMethodName, m_pMethodBeingCompiled,
                                         TypeString::FormatBasic);

        SString calleeMethodName;
        if (GetMethod(calleeHnd))
        {
            TypeString::AppendMethodInternal(calleeMethodName, GetMethod(calleeHnd),
                                             TypeString::FormatBasic);
        }
        else
        {
            calleeMethodName.AppendASCII( "<null>" );
        }

        SString callerMethodName;
        if (GetMethod(callerHnd))
        {
            TypeString::AppendMethodInternal(callerMethodName, GetMethod(callerHnd),
                                             TypeString::FormatBasic);
        }
        else
        {
            callerMethodName.AppendASCII( "<null>" );
        }
        if (tailCallResult == TAILCALL_FAIL)
        {
            LOG((LF_JIT, LL_INFO100000,
                 "While compiling '%s', %splicit tail call from '%s' to '%s' failed because: '%s'.\n",
                 currentMethodName.GetUTF8(), fIsTailPrefix ? "ex" : "im",
                 callerMethodName.GetUTF8(), calleeMethodName.GetUTF8(), reason));
        }
        else
        {
            static const char * const tailCallType[] = {
                "optimized tail call", "recursive loop", "helper assisted tailcall"
            };
            _ASSERTE(tailCallResult >= 0 && (size_t)tailCallResult < ARRAY_SIZE(tailCallType));
            LOG((LF_JIT, LL_INFO100000,
                 "While compiling '%s', %splicit tail call from '%s' to '%s' generated as a %s.\n",
                 currentMethodName.GetUTF8(), fIsTailPrefix ? "ex" : "im",
                 callerMethodName.GetUTF8(), calleeMethodName.GetUTF8(), tailCallType[tailCallResult]));

        }
    }
#endif //_DEBUG

    // I'm gonna duplicate this code because the format is slightly different.  And LoggingOn is debug only.
    if (ETW_TRACING_CATEGORY_ENABLED(MICROSOFT_WINDOWS_DOTNETRUNTIME_PROVIDER_DOTNET_Context,
                                     TRACE_LEVEL_VERBOSE,
                                     CLR_JITTRACING_KEYWORD))
    {
        SString methodBeingCompiledNames[3];
        SString callerNames[3];
        SString calleeNames[3];
        MethodDesc * methodBeingCompiled = m_pMethodBeingCompiled;
#define GMI(pMD, strArray) \
        do { \
            if (pMD) { \
                (pMD)->GetMethodInfo((strArray)[0], (strArray)[1], (strArray)[2]); \
            } else {  \
                (strArray)[0].Set(W("<null>")); \
                (strArray)[1].Set(W("<null>")); \
                (strArray)[2].Set(W("<null>")); \
            } } while (0)

        GMI(methodBeingCompiled, methodBeingCompiledNames);
        GMI(GetMethod(callerHnd), callerNames);
        GMI(GetMethod(calleeHnd), calleeNames);
#undef GMI
        if (tailCallResult == TAILCALL_FAIL)
        {
            const char * str = (reason ? reason : "");
            SString strReason;
            strReason.SetUTF8(str);

            FireEtwMethodJitTailCallFailed(methodBeingCompiledNames[0].GetUnicode(),
                                           methodBeingCompiledNames[1].GetUnicode(),
                                           methodBeingCompiledNames[2].GetUnicode(),
                                           callerNames[0].GetUnicode(),
                                           callerNames[1].GetUnicode(),
                                           callerNames[2].GetUnicode(),
                                           calleeNames[0].GetUnicode(),
                                           calleeNames[1].GetUnicode(),
                                           calleeNames[2].GetUnicode(),
                                           fIsTailPrefix,
                                           strReason.GetUnicode(),
                                           GetClrInstanceId());
        }
        else
        {
            FireEtwMethodJitTailCallSucceeded(methodBeingCompiledNames[0].GetUnicode(),
                                              methodBeingCompiledNames[1].GetUnicode(),
                                              methodBeingCompiledNames[2].GetUnicode(),
                                              callerNames[0].GetUnicode(),
                                              callerNames[1].GetUnicode(),
                                              callerNames[2].GetUnicode(),
                                              calleeNames[0].GetUnicode(),
                                              calleeNames[1].GetUnicode(),
                                              calleeNames[2].GetUnicode(),
                                              fIsTailPrefix,
                                              tailCallResult,
                                              GetClrInstanceId());
        }

    }


    EE_TO_JIT_TRANSITION();
}

static void getEHinfoHelper(
    CORINFO_METHOD_HANDLE   ftnHnd,
    unsigned                EHnumber,
    CORINFO_EH_CLAUSE*      clause,
    COR_ILMETHOD_DECODER*   pILHeader)
{
    STANDARD_VM_CONTRACT;

    _ASSERTE(CheckPointer(pILHeader->EH));
    _ASSERTE(EHnumber < pILHeader->EH->EHCount());

    COR_ILMETHOD_SECT_EH_CLAUSE_FAT ehClause;
    const COR_ILMETHOD_SECT_EH_CLAUSE_FAT* ehInfo;
    ehInfo = (COR_ILMETHOD_SECT_EH_CLAUSE_FAT*)pILHeader->EH->EHClause(EHnumber, &ehClause);

    clause->Flags = (CORINFO_EH_CLAUSE_FLAGS)ehInfo->GetFlags();
    clause->TryOffset = ehInfo->GetTryOffset();
    clause->TryLength = ehInfo->GetTryLength();
    clause->HandlerOffset = ehInfo->GetHandlerOffset();
    clause->HandlerLength = ehInfo->GetHandlerLength();
    if ((clause->Flags & CORINFO_EH_CLAUSE_FILTER) == 0)
        clause->ClassToken = ehInfo->GetClassToken();
    else
        clause->FilterOffset = ehInfo->GetFilterOffset();
}

/*********************************************************************/
// get individual exception handler
void CEEInfo::getEHinfo(
            CORINFO_METHOD_HANDLE ftnHnd,
            unsigned      EHnumber,
            CORINFO_EH_CLAUSE* clause)
{
    CONTRACTL {
        THROWS;
        GC_TRIGGERS;
        MODE_PREEMPTIVE;
    } CONTRACTL_END;

    JIT_TO_EE_TRANSITION();

    MethodDesc * ftn          = GetMethod(ftnHnd);

    if (IsDynamicMethodHandle(ftnHnd))
    {
        GetMethod(ftnHnd)->AsDynamicMethodDesc()->GetResolver()->GetEHInfo(EHnumber, clause);
    }
    else
    {
        COR_ILMETHOD_DECODER header(ftn->GetILHeader(TRUE), ftn->GetMDImport(), NULL);
        getEHinfoHelper(ftnHnd, EHnumber, clause, &header);
    }

    EE_TO_JIT_TRANSITION();
}

//---------------------------------------------------------------------------------------
//
void
CEEInfo::getMethodSig(
    CORINFO_METHOD_HANDLE ftnHnd,
    CORINFO_SIG_INFO *    sigRet,
    CORINFO_CLASS_HANDLE  owner)
{
    CONTRACTL {
        THROWS;
        GC_TRIGGERS;
        MODE_PREEMPTIVE;
    } CONTRACTL_END;

    JIT_TO_EE_TRANSITION();

    getMethodSigInternal(ftnHnd, sigRet, owner, SK_NOT_CALLSITE);

    EE_TO_JIT_TRANSITION();
}

//---------------------------------------------------------------------------------------
//
//@GENERICSVER: for a method desc in a typical instantiation of a generic class,
// this will return the typical instantiation of the generic class,
// but only provided type variables are never shared.
// The JIT verifier relies on this behaviour to extract the typical class from an instantiated method's typical method handle.
//
CORINFO_CLASS_HANDLE
CEEInfo::getMethodClass(
    CORINFO_METHOD_HANDLE methodHnd)
{
    CONTRACTL {
        THROWS;
        GC_TRIGGERS;
        MODE_PREEMPTIVE;
    } CONTRACTL_END;

    CORINFO_CLASS_HANDLE result = NULL;

    JIT_TO_EE_TRANSITION();

    MethodDesc* method = GetMethod(methodHnd);

    if (method->IsDynamicMethod())
    {
        DynamicResolver::SecurityControlFlags securityControlFlags = DynamicResolver::Default;
        TypeHandle typeOwner;

        DynamicResolver* pResolver = method->AsDynamicMethodDesc()->GetResolver();
        pResolver->GetJitContext(&securityControlFlags, &typeOwner);

        if (!typeOwner.IsNull() && (method == pResolver->GetDynamicMethod()))
        {
            result = CORINFO_CLASS_HANDLE(typeOwner.AsPtr());
        }
    }

    if (result == NULL)
    {
        TypeHandle th = TypeHandle(method->GetMethodTable());

        result = CORINFO_CLASS_HANDLE(th.AsPtr());
    }

    EE_TO_JIT_TRANSITION();

    return result;
}

/*********************************************************************/
bool CEEInfo::isIntrinsicType(CORINFO_CLASS_HANDLE classHnd)
{
    CONTRACTL {
        NOTHROW;
        GC_NOTRIGGER;
        MODE_PREEMPTIVE;
    } CONTRACTL_END;

    bool result = false;
    JIT_TO_EE_TRANSITION_LEAF();

    TypeHandle VMClsHnd(classHnd);
    PTR_MethodTable methodTable = VMClsHnd.GetMethodTable();
    result = methodTable->IsIntrinsicType();

    EE_TO_JIT_TRANSITION_LEAF();
    return result;
}

/*********************************************************************/
void CEEInfo::getMethodVTableOffset (CORINFO_METHOD_HANDLE methodHnd,
                                     unsigned * pOffsetOfIndirection,
                                     unsigned * pOffsetAfterIndirection,
                                     bool * isRelative)
{
    CONTRACTL {
        NOTHROW;
        GC_NOTRIGGER;
        MODE_PREEMPTIVE;
    } CONTRACTL_END;

    JIT_TO_EE_TRANSITION_LEAF();

    MethodDesc* method = GetMethod(methodHnd);

    //@GENERICS: shouldn't be doing this for instantiated methods as they live elsewhere
    _ASSERTE(!method->HasMethodInstantiation());

    _ASSERTE(MethodTable::GetVtableOffset() < 256);  // a rough sanity check

    // better be in the vtable
    _ASSERTE(method->GetSlot() < method->GetMethodTable()->GetNumVirtuals());

    *pOffsetOfIndirection = MethodTable::GetVtableOffset() + MethodTable::GetIndexOfVtableIndirection(method->GetSlot()) * TARGET_POINTER_SIZE /* sizeof(MethodTable::VTableIndir_t) */;
    *pOffsetAfterIndirection = MethodTable::GetIndexAfterVtableIndirection(method->GetSlot()) * TARGET_POINTER_SIZE /* sizeof(MethodTable::VTableIndir2_t) */;
    *isRelative = false;

    EE_TO_JIT_TRANSITION_LEAF();
}

/*********************************************************************/
bool CEEInfo::resolveVirtualMethodHelper(CORINFO_DEVIRTUALIZATION_INFO * info)
{
    CONTRACTL {
        THROWS;
        GC_TRIGGERS;
        MODE_PREEMPTIVE;
    } CONTRACTL_END;

    // Initialize OUT fields
    info->devirtualizedMethod = NULL;
    info->requiresInstMethodTableArg = false;
    info->exactContext = NULL;
    memset(&info->resolvedTokenDevirtualizedMethod, 0, sizeof(info->resolvedTokenDevirtualizedMethod));
    memset(&info->resolvedTokenDevirtualizedUnboxedMethod, 0, sizeof(info->resolvedTokenDevirtualizedUnboxedMethod));

    MethodDesc* pBaseMD = GetMethod(info->virtualMethod);
    MethodTable* pBaseMT = pBaseMD->GetMethodTable();

    // Method better be from a fully loaded class
    _ASSERTE(pBaseMT->IsFullyLoaded());

    //@GENERICS: shouldn't be doing this for instantiated methods as they live elsewhere
    _ASSERTE(!pBaseMD->HasMethodInstantiation());

    // Method better be virtual
    _ASSERTE(pBaseMD->IsVirtual());

    MethodDesc* pDevirtMD = nullptr;

    TypeHandle ObjClassHnd(info->objClass);
    MethodTable* pObjMT = ObjClassHnd.GetMethodTable();
    _ASSERTE(pObjMT->IsRestored() && pObjMT->IsFullyLoaded());

    // Can't devirtualize from __Canon.
    if (ObjClassHnd == TypeHandle(g_pCanonMethodTableClass))
    {
        info->detail = CORINFO_DEVIRTUALIZATION_FAILED_CANON;
        return false;
    }

    if (pBaseMT->IsInterface())
    {

#ifdef FEATURE_COMINTEROP
        // Don't try and devirtualize com interface calls.
        if (pObjMT->IsComObjectType())
        {
            info->detail = CORINFO_DEVIRTUALIZATION_FAILED_COM;
            return false;
        }
#endif // FEATURE_COMINTEROP

        if (info->context != nullptr)
        {
            pBaseMT = GetTypeFromContext(info->context).GetMethodTable();
        }

        // Interface call devirtualization.
        //
        // We must ensure that pObjMT actually implements the
        // interface corresponding to pBaseMD.
        if (!pObjMT->CanCastToInterface(pBaseMT))
        {
            info->detail = CORINFO_DEVIRTUALIZATION_FAILED_CAST;
            return false;
        }

        // For generic interface methods we must have context to
        // safely devirtualize.
        if (info->context != nullptr)
        {
            // If the derived class is a shared class, make sure the
            // owner class is too.
            if (pObjMT->IsSharedByGenericInstantiations())
            {
                MethodTable* pCanonBaseMT = pBaseMT->GetCanonicalMethodTable();

                // Check to see if the derived class implements multiple variants of a matching interface.
                // If so, we cannot predict exactly which implementation is in use here.
                MethodTable::InterfaceMapIterator it = pObjMT->IterateInterfaceMap();
                int canonicallyMatchingInterfacesFound = 0;
                while (it.Next())
                {
                    if (it.GetInterface(pObjMT)->GetCanonicalMethodTable() == pCanonBaseMT)
                    {
                        canonicallyMatchingInterfacesFound++;
                        if (canonicallyMatchingInterfacesFound > 1)
                        {
                            // Multiple canonically identical interfaces found when attempting to devirtualize an inexact interface dispatch
                            info->detail = CORINFO_DEVIRTUALIZATION_MULTIPLE_IMPL;
                            return false;
                        }
                    }
                }
            }

            pDevirtMD = pObjMT->GetMethodDescForInterfaceMethod(TypeHandle(pBaseMT), pBaseMD, FALSE /* throwOnConflict */);
        }
        else if (!pBaseMD->HasClassOrMethodInstantiation())
        {
            pDevirtMD = pObjMT->GetMethodDescForInterfaceMethod(pBaseMD, FALSE /* throwOnConflict */);
        }

        if (pDevirtMD == nullptr)
        {
            info->detail = CORINFO_DEVIRTUALIZATION_FAILED_LOOKUP;
            return false;
        }

        // If we devirtualized into a default interface method on a generic type, we should actually return an
        // instantiating stub but this is not happening.
        // Making this work is tracked by https://github.com/dotnet/runtime/issues/9588
        if (pDevirtMD->GetMethodTable()->IsInterface() && pDevirtMD->HasClassInstantiation())
        {
            info->detail = CORINFO_DEVIRTUALIZATION_FAILED_DIM;
            return false;
        }
    }
    else
    {
        // Virtual call devirtualization.
        //
        // The derived class should be a subclass of the base class.
        MethodTable* pCheckMT = pObjMT;

        while (pCheckMT != nullptr)
        {
            if (pCheckMT->HasSameTypeDefAs(pBaseMT))
            {
                break;
            }

            pCheckMT = pCheckMT->GetParentMethodTable();
        }

        if (pCheckMT == nullptr)
        {
            info->detail = CORINFO_DEVIRTUALIZATION_FAILED_SUBCLASS;
            return false;
        }

        // The base method should be in the base vtable
        WORD slot = pBaseMD->GetSlot();
        _ASSERTE(slot < pBaseMT->GetNumVirtuals());

        // Fetch the method that would be invoked if the class were
        // exactly derived class. It is up to the jit to determine whether
        // directly calling this method is correct.
        pDevirtMD = pObjMT->GetMethodDescForSlot(slot);

        // If the derived method's slot does not match the vtable slot,
        // bail on devirtualization, as the method was installed into
        // the vtable slot via an explicit override and even if the
        // method is final, the slot may not be.
        //
        // Note the jit could still safely devirtualize if it had an exact
        // class, but such cases are likely rare.
        WORD dslot = pDevirtMD->GetSlot();

        if (dslot != slot)
        {
            info->detail = CORINFO_DEVIRTUALIZATION_FAILED_SLOT;
            return false;
        }
    }

    // Determine the exact class.
    //
    // We may fail to get an exact context if the method is a default
    // interface method. If so, we'll use the method's class.
    //
    MethodTable* pApproxMT = pDevirtMD->GetMethodTable();
    MethodTable* pExactMT = pApproxMT;

    if (pApproxMT->IsInterface())
    {
        // As noted above, we can't yet handle generic interfaces
        // with default methods.
        _ASSERTE(!pDevirtMD->HasClassInstantiation());

    }
    else
    {
        pExactMT = pDevirtMD->GetExactDeclaringType(pObjMT);
    }

    // Success! Pass back the results.
    //
    info->devirtualizedMethod = (CORINFO_METHOD_HANDLE) pDevirtMD;
    info->exactContext = MAKE_CLASSCONTEXT((CORINFO_CLASS_HANDLE) pExactMT);
    info->requiresInstMethodTableArg = false;
    info->detail = CORINFO_DEVIRTUALIZATION_SUCCESS;

    return true;
}

bool CEEInfo::resolveVirtualMethod(CORINFO_DEVIRTUALIZATION_INFO * info)
{
    CONTRACTL {
        THROWS;
        GC_TRIGGERS;
        MODE_PREEMPTIVE;
    } CONTRACTL_END;

    bool result = false;

    JIT_TO_EE_TRANSITION();

    result = resolveVirtualMethodHelper(info);

    EE_TO_JIT_TRANSITION();

    return result;
}

/*********************************************************************/
CORINFO_METHOD_HANDLE CEEInfo::getUnboxedEntry(
    CORINFO_METHOD_HANDLE ftn,
    bool* requiresInstMethodTableArg)
{
    CONTRACTL {
        THROWS;
        GC_TRIGGERS;
        MODE_PREEMPTIVE;
    } CONTRACTL_END;

    CORINFO_METHOD_HANDLE result = NULL;

    JIT_TO_EE_TRANSITION();

    MethodDesc* pMD = GetMethod(ftn);
    bool requiresInstMTArg = false;

    if (pMD->IsUnboxingStub())
    {
        MethodTable* pMT = pMD->GetMethodTable();
        MethodDesc* pUnboxedMD = pMT->GetUnboxedEntryPointMD(pMD);

        result = (CORINFO_METHOD_HANDLE)pUnboxedMD;
        requiresInstMTArg = !!pUnboxedMD->RequiresInstMethodTableArg();
    }

    *requiresInstMethodTableArg = requiresInstMTArg;

    EE_TO_JIT_TRANSITION();

    return result;
}

/*********************************************************************/
void CEEInfo::expandRawHandleIntrinsic(
    CORINFO_RESOLVED_TOKEN *        pResolvedToken,
    CORINFO_GENERICHANDLE_RESULT *  pResult)
{
    LIMITED_METHOD_CONTRACT;
    UNREACHABLE();      // only called with NativeAOT.
}

/*********************************************************************/
CORINFO_CLASS_HANDLE CEEInfo::getDefaultComparerClass(CORINFO_CLASS_HANDLE elemType)
{
    CONTRACTL {
        THROWS;
        GC_TRIGGERS;
        MODE_PREEMPTIVE;
    } CONTRACTL_END;

    CORINFO_CLASS_HANDLE result = NULL;

    JIT_TO_EE_TRANSITION();

    result = getDefaultComparerClassHelper(elemType);

    EE_TO_JIT_TRANSITION();

    return result;
}

CORINFO_CLASS_HANDLE CEEInfo::getDefaultComparerClassHelper(CORINFO_CLASS_HANDLE elemType)
{
    CONTRACTL {
        THROWS;
        GC_TRIGGERS;
        MODE_PREEMPTIVE;
    } CONTRACTL_END;

    TypeHandle elemTypeHnd(elemType);

    // Mirrors the logic in BCL's CompareHelpers.CreateDefaultComparer
    // And in compile.cpp's SpecializeComparer
    //
    // We need to find the appropriate instantiation
    Instantiation inst(&elemTypeHnd, 1);

    // If T implements IComparable<T>
    if (elemTypeHnd.CanCastTo(TypeHandle(CoreLibBinder::GetClass(CLASS__ICOMPARABLEGENERIC)).Instantiate(inst)))
    {
        TypeHandle resultTh = ((TypeHandle)CoreLibBinder::GetClass(CLASS__GENERIC_COMPARER)).Instantiate(inst);
        return CORINFO_CLASS_HANDLE(resultTh.GetMethodTable());
    }

    // Nullable<T>
    if (Nullable::IsNullableType(elemTypeHnd))
    {
        Instantiation nullableInst = elemTypeHnd.AsMethodTable()->GetInstantiation();
        TypeHandle iequatable = TypeHandle(CoreLibBinder::GetClass(CLASS__IEQUATABLEGENERIC)).Instantiate(nullableInst);
        if (nullableInst[0].CanCastTo(iequatable))
        {
            TypeHandle resultTh = ((TypeHandle)CoreLibBinder::GetClass(CLASS__NULLABLE_COMPARER)).Instantiate(nullableInst);
            return CORINFO_CLASS_HANDLE(resultTh.GetMethodTable());
        }
    }

    // We need to special case the Enum comparers based on their underlying type to avoid boxing
    if (elemTypeHnd.IsEnum())
    {
        MethodTable* targetClass = NULL;
        CorElementType normType = elemTypeHnd.GetVerifierCorElementType();

        switch(normType)
        {
            case ELEMENT_TYPE_I1:
            case ELEMENT_TYPE_I2:
            case ELEMENT_TYPE_U1:
            case ELEMENT_TYPE_U2:
            case ELEMENT_TYPE_I4:
            case ELEMENT_TYPE_U4:
            case ELEMENT_TYPE_I8:
            case ELEMENT_TYPE_U8:
            {
                targetClass = CoreLibBinder::GetClass(CLASS__ENUM_COMPARER);
                break;
            }

            default:
                break;
        }

        if (targetClass != NULL)
        {
            TypeHandle resultTh = ((TypeHandle)targetClass->GetCanonicalMethodTable()).Instantiate(inst);
            return CORINFO_CLASS_HANDLE(resultTh.GetMethodTable());
        }
    }

    // Default case
    TypeHandle resultTh = ((TypeHandle)CoreLibBinder::GetClass(CLASS__OBJECT_COMPARER)).Instantiate(inst);

    return CORINFO_CLASS_HANDLE(resultTh.GetMethodTable());
}

/*********************************************************************/
CORINFO_CLASS_HANDLE CEEInfo::getDefaultEqualityComparerClass(CORINFO_CLASS_HANDLE elemType)
{
    CONTRACTL {
        THROWS;
        GC_TRIGGERS;
        MODE_PREEMPTIVE;
    } CONTRACTL_END;

    CORINFO_CLASS_HANDLE result = NULL;

    JIT_TO_EE_TRANSITION();

    result = getDefaultEqualityComparerClassHelper(elemType);

    EE_TO_JIT_TRANSITION();

    return result;
}

CORINFO_CLASS_HANDLE CEEInfo::getDefaultEqualityComparerClassHelper(CORINFO_CLASS_HANDLE elemType)
{
    CONTRACTL {
        THROWS;
        GC_TRIGGERS;
        MODE_PREEMPTIVE;
    } CONTRACTL_END;

    // Mirrors the logic in BCL's CompareHelpers.CreateDefaultEqualityComparer
    // And in compile.cpp's SpecializeEqualityComparer
    TypeHandle elemTypeHnd(elemType);

    // Special case for byte
    if (elemTypeHnd.AsMethodTable()->HasSameTypeDefAs(CoreLibBinder::GetClass(CLASS__ELEMENT_TYPE_U1)))
    {
        return CORINFO_CLASS_HANDLE(CoreLibBinder::GetClass(CLASS__BYTE_EQUALITYCOMPARER));
    }

    // Mirrors the logic in BCL's CompareHelpers.CreateDefaultComparer
    // And in compile.cpp's SpecializeComparer
    //
    // We need to find the appropriate instantiation
    Instantiation inst(&elemTypeHnd, 1);

    // If T implements IEquatable<T>
    if (elemTypeHnd.CanCastTo(TypeHandle(CoreLibBinder::GetClass(CLASS__IEQUATABLEGENERIC)).Instantiate(inst)))
    {
        TypeHandle resultTh = ((TypeHandle)CoreLibBinder::GetClass(CLASS__GENERIC_EQUALITYCOMPARER)).Instantiate(inst);
        return CORINFO_CLASS_HANDLE(resultTh.GetMethodTable());
    }

    // Nullable<T>
    if (Nullable::IsNullableType(elemTypeHnd))
    {
        Instantiation nullableInst = elemTypeHnd.AsMethodTable()->GetInstantiation();
        TypeHandle resultTh = ((TypeHandle)CoreLibBinder::GetClass(CLASS__NULLABLE_EQUALITYCOMPARER)).Instantiate(nullableInst);
        return CORINFO_CLASS_HANDLE(resultTh.GetMethodTable());
    }

    // Enum
    //
    // We need to special case the Enum comparers based on their underlying type,
    // to avoid boxing and call the correct versions of GetHashCode.
    if (elemTypeHnd.IsEnum())
    {
        MethodTable* targetClass = NULL;
        CorElementType normType = elemTypeHnd.GetVerifierCorElementType();

        switch(normType)
        {
            case ELEMENT_TYPE_I1:
            case ELEMENT_TYPE_I2:
            case ELEMENT_TYPE_U1:
            case ELEMENT_TYPE_U2:
            case ELEMENT_TYPE_I4:
            case ELEMENT_TYPE_U4:
            case ELEMENT_TYPE_I8:
            case ELEMENT_TYPE_U8:
            {
                targetClass = CoreLibBinder::GetClass(CLASS__ENUM_EQUALITYCOMPARER);
                break;
            }

            default:
                break;
        }

        if (targetClass != NULL)
        {
            TypeHandle resultTh = ((TypeHandle)targetClass->GetCanonicalMethodTable()).Instantiate(inst);
            return CORINFO_CLASS_HANDLE(resultTh.GetMethodTable());
        }
    }

    // Default case
    TypeHandle resultTh = ((TypeHandle)CoreLibBinder::GetClass(CLASS__OBJECT_EQUALITYCOMPARER)).Instantiate(inst);

    return CORINFO_CLASS_HANDLE(resultTh.GetMethodTable());
}

/*********************************************************************/
void CEEInfo::getFunctionEntryPoint(CORINFO_METHOD_HANDLE  ftnHnd,
                                    CORINFO_CONST_LOOKUP * pResult,
                                    CORINFO_ACCESS_FLAGS   accessFlags)
{
    CONTRACTL {
        THROWS;
        GC_TRIGGERS;
        MODE_PREEMPTIVE;
    } CONTRACTL_END;

    void* ret = NULL;
    InfoAccessType accessType = IAT_VALUE;

    JIT_TO_EE_TRANSITION();

    MethodDesc * ftn = GetMethod(ftnHnd);
#if defined(FEATURE_GDBJIT)
    MethodDesc * orig_ftn = ftn;
#endif

    // Resolve methodImpl.
    ftn = ftn->GetMethodTable()->MapMethodDeclToMethodImpl(ftn);

    if (!ftn->IsFCall() && ftn->IsVersionableWithPrecode() && (ftn->GetPrecodeType() == PRECODE_FIXUP) && !ftn->IsPointingToStableNativeCode())
    {
        ret = ((FixupPrecode*)ftn->GetOrCreatePrecode())->GetTargetSlot();
        accessType = IAT_PVALUE;
    }
    else
    {
        ret = (void *)ftn->TryGetMultiCallableAddrOfCode(accessFlags);

        // TryGetMultiCallableAddrOfCode returns NULL if indirect access is desired
        if (ret == NULL)
        {
            // should never get here for EnC methods or if interception via remoting stub is required
            _ASSERTE(!ftn->InEnCEnabledModule());

            ret = (void *)ftn->GetAddrOfSlot();

            accessType = IAT_PVALUE;
        }
    }

#if defined(FEATURE_GDBJIT)
    CalledMethod * pCM = new CalledMethod(orig_ftn, ret, m_pCalledMethods);
    m_pCalledMethods = pCM;
#endif

    EE_TO_JIT_TRANSITION();

    _ASSERTE(ret != NULL);

    pResult->accessType = accessType;
    pResult->addr = ret;
}

/*********************************************************************/
void CEEInfo::getFunctionFixedEntryPoint(CORINFO_METHOD_HANDLE   ftn,
                                         bool isUnsafeFunctionPointer,
                                         CORINFO_CONST_LOOKUP *  pResult)
{
    CONTRACTL {
        THROWS;
        GC_TRIGGERS;
        MODE_PREEMPTIVE;
    } CONTRACTL_END;

    JIT_TO_EE_TRANSITION();

    MethodDesc * pMD = GetMethod(ftn);

    if (isUnsafeFunctionPointer)
        pMD->PrepareForUseAsAFunctionPointer();

    pResult->accessType = IAT_VALUE;
    pResult->addr = (void*)pMD->GetMultiCallableAddrOfCode();

    EE_TO_JIT_TRANSITION();
}

/*********************************************************************/
size_t CEEInfo::printFieldName(CORINFO_FIELD_HANDLE fieldHnd, char* buffer, size_t bufferSize, size_t* pRequiredBufferSize)
{
    CONTRACTL {
        THROWS;
        GC_NOTRIGGER;
        MODE_PREEMPTIVE;
    } CONTRACTL_END;

    size_t bytesWritten = 0;
    JIT_TO_EE_TRANSITION();

    FieldDesc* field = (FieldDesc*) fieldHnd;
    const char* fieldName = field->GetName();

    size_t len = strlen(fieldName);
    if (bufferSize > 0)
    {
        bytesWritten = min(len, bufferSize - 1);
        memcpy(buffer, fieldName, len);
        buffer[bytesWritten] = '\0';
    }

    if (pRequiredBufferSize != NULL)
    {
        *pRequiredBufferSize = len + 1;
    }

    EE_TO_JIT_TRANSITION();

    return bytesWritten;
}

/*********************************************************************/
// Get the type that declares the field
CORINFO_CLASS_HANDLE CEEInfo::getFieldClass (CORINFO_FIELD_HANDLE fieldHnd)
{
    CONTRACTL {
        NOTHROW;
        GC_NOTRIGGER;
        MODE_PREEMPTIVE;
    } CONTRACTL_END;

    CORINFO_CLASS_HANDLE result = NULL;

    JIT_TO_EE_TRANSITION_LEAF();

    FieldDesc* field = (FieldDesc*) fieldHnd;
    result = CORINFO_CLASS_HANDLE(field->GetApproxEnclosingMethodTable());

    EE_TO_JIT_TRANSITION_LEAF();

    return result;
}

/*********************************************************************/
// Returns the basic type of the field (not the type that declares the field)
//
// pTypeHnd - Optional. If not null then on return, for reference and value types,
//            *pTypeHnd will contain the normalized type of the field.
// owner - Optional. For resolving in a generic context

CorInfoType CEEInfo::getFieldType (CORINFO_FIELD_HANDLE fieldHnd,
                                   CORINFO_CLASS_HANDLE* pTypeHnd,
                                   CORINFO_CLASS_HANDLE owner)
{
    CONTRACTL {
        THROWS;
        GC_TRIGGERS;
        MODE_PREEMPTIVE;
    } CONTRACTL_END;

    CorInfoType result = CORINFO_TYPE_UNDEF;

    JIT_TO_EE_TRANSITION();

    result = getFieldTypeInternal(fieldHnd, pTypeHnd, owner);

    EE_TO_JIT_TRANSITION();

    return result;
}

/*********************************************************************/
CorInfoType CEEInfo::getFieldTypeInternal (CORINFO_FIELD_HANDLE fieldHnd,
                                           CORINFO_CLASS_HANDLE* pTypeHnd,
                                           CORINFO_CLASS_HANDLE owner)
{
    STANDARD_VM_CONTRACT;

    if (pTypeHnd != nullptr)
    {
        *pTypeHnd = 0;
    }

    TypeHandle clsHnd = TypeHandle();
    FieldDesc* field = (FieldDesc*) fieldHnd;
    CorElementType type   = field->GetFieldType();
    if (!CorTypeInfo::IsPrimitiveType(type))
    {
        PCCOR_SIGNATURE sig;
        DWORD sigCount;
        CorCallingConvention conv;

        field->GetSig(&sig, &sigCount);

        conv = (CorCallingConvention)CorSigUncompressCallingConv(sig);
        _ASSERTE(isCallConv(conv, IMAGE_CEE_CS_CALLCONV_FIELD));

        SigPointer ptr(sig, sigCount);

        // For verifying code involving generics, use the class instantiation
        // of the optional owner (to provide exact, not representative,
        // type information)
        SigTypeContext typeContext(field, (TypeHandle)owner);

        clsHnd = ptr.GetTypeHandleThrowing(field->GetModule(), &typeContext);
        _ASSERTE(!clsHnd.IsNull());

        // I believe it doesn't make any diff. if this is GetInternalCorElementType
        // or GetSignatureCorElementType.
        type = clsHnd.GetSignatureCorElementType();
    }

    return CEEInfo::asCorInfoType(type, clsHnd, pTypeHnd);
}

/*********************************************************************/
unsigned CEEInfo::getFieldOffset (CORINFO_FIELD_HANDLE fieldHnd)
{
    CONTRACTL {
        THROWS;
        GC_TRIGGERS;
        MODE_PREEMPTIVE;
    } CONTRACTL_END;

    unsigned result = (unsigned) -1;

    JIT_TO_EE_TRANSITION();

    FieldDesc* field = (FieldDesc*) fieldHnd;

    // GetOffset() does not include the size of Object
    result = field->GetOffset();

    // So if it is not a value class, add the Object into it
    if (field->IsStatic())
    {
        Module* pModule = field->GetModule();
        if (field->IsRVA() && pModule->IsRvaFieldTls(field->GetOffset()))
        {
            result = pModule->GetFieldTlsOffset(field->GetOffset());
        }
    }
    else if (!field->GetApproxEnclosingMethodTable()->IsValueType())
    {
        result += OBJECT_SIZE;
    }

    EE_TO_JIT_TRANSITION();

    return result;
}

/*********************************************************************/
uint32_t CEEInfo::getFieldThreadLocalStoreID(CORINFO_FIELD_HANDLE fieldHnd, void **ppIndirection)
{
    CONTRACTL {
        THROWS;
        GC_TRIGGERS;
        MODE_PREEMPTIVE;
    } CONTRACTL_END;

    uint32_t result = 0;

    if (ppIndirection != NULL)
        *ppIndirection = NULL;

    JIT_TO_EE_TRANSITION();

    FieldDesc* field = (FieldDesc*) fieldHnd;
    Module* module = field->GetModule();

    _ASSERTE(field->IsRVA());       // Only RVA statics can be thread local
    _ASSERTE(module->IsRvaFieldTls(field->GetOffset()));

    result = module->GetTlsIndex();

    EE_TO_JIT_TRANSITION();

    return result;
}

void *CEEInfo::allocateArray(size_t cBytes)
{
    CONTRACTL {
        THROWS;
        GC_TRIGGERS;
        MODE_PREEMPTIVE;
    } CONTRACTL_END;

    void * result = NULL;

    JIT_TO_EE_TRANSITION();

    result = new BYTE [cBytes];

    EE_TO_JIT_TRANSITION();

    return result;
}

void CEEInfo::freeArrayInternal(void* array)
{
    CONTRACTL {
        NOTHROW;
        GC_NOTRIGGER;
        MODE_PREEMPTIVE;
    } CONTRACTL_END;

    delete [] ((BYTE*) array);
}

void CEEInfo::freeArray(void *array)
{
    CONTRACTL {
        NOTHROW;
        GC_NOTRIGGER;
        MODE_PREEMPTIVE;
    } CONTRACTL_END;

    JIT_TO_EE_TRANSITION();

    freeArrayInternal(array);

    EE_TO_JIT_TRANSITION();
}

void CEEInfo::getBoundaries(CORINFO_METHOD_HANDLE ftn,
                               unsigned int *cILOffsets, uint32_t **pILOffsets,
                               ICorDebugInfo::BoundaryTypes *implicitBoundaries)
{
    CONTRACTL {
        THROWS;
        GC_TRIGGERS;
        MODE_PREEMPTIVE;
    } CONTRACTL_END;

    JIT_TO_EE_TRANSITION();

#ifdef DEBUGGING_SUPPORTED
    if (g_pDebugInterface)
    {
        g_pDebugInterface->getBoundaries(GetMethod(ftn), cILOffsets, (DWORD**)pILOffsets,
                                     implicitBoundaries);
    }
    else
    {
        *cILOffsets = 0;
        *pILOffsets = NULL;
        *implicitBoundaries = ICorDebugInfo::DEFAULT_BOUNDARIES;
    }
#endif // DEBUGGING_SUPPORTED

    EE_TO_JIT_TRANSITION();
}

void CEEInfo::getVars(CORINFO_METHOD_HANDLE ftn, ULONG32 *cVars, ICorDebugInfo::ILVarInfo **vars,
                         bool *extendOthers)
{
    CONTRACTL {
        THROWS;
        GC_TRIGGERS;
        MODE_PREEMPTIVE;
    } CONTRACTL_END;

    JIT_TO_EE_TRANSITION();

#ifdef DEBUGGING_SUPPORTED
    if (g_pDebugInterface)
    {
        g_pDebugInterface->getVars(GetMethod(ftn), cVars, vars, extendOthers);
    }
    else
    {
        *cVars = 0;
        *vars = NULL;

        // Just tell the JIT to extend everything.
        *extendOthers = true;
    }
#endif // DEBUGGING_SUPPORTED

    EE_TO_JIT_TRANSITION();
}

/*********************************************************************/
CORINFO_ARG_LIST_HANDLE CEEInfo::getArgNext(CORINFO_ARG_LIST_HANDLE args)
{
    CONTRACTL {
        THROWS;
        GC_TRIGGERS;
        MODE_PREEMPTIVE;
    } CONTRACTL_END;

    CORINFO_ARG_LIST_HANDLE result = NULL;

    JIT_TO_EE_TRANSITION();

    SigPointer ptr((unsigned __int8*) args);
    IfFailThrow(ptr.SkipExactlyOne());

    result = (CORINFO_ARG_LIST_HANDLE) ptr.GetPtr();

    EE_TO_JIT_TRANSITION();

    return result;
}


/*********************************************************************/

CorInfoTypeWithMod CEEInfo::getArgType (
        CORINFO_SIG_INFO*       sig,
        CORINFO_ARG_LIST_HANDLE args,
        CORINFO_CLASS_HANDLE*   vcTypeRet
        )
{
    CONTRACTL {
        THROWS;
        GC_TRIGGERS;
        MODE_PREEMPTIVE;
    } CONTRACTL_END;

    CorInfoTypeWithMod result = CorInfoTypeWithMod(CORINFO_TYPE_UNDEF);

    JIT_TO_EE_TRANSITION();

   _ASSERTE((BYTE*) sig->pSig <= (BYTE*) sig->args && (BYTE*) args < (BYTE*) sig->pSig + sig->cbSig);
   _ASSERTE((BYTE*) sig->args <= (BYTE*) args);
    INDEBUG(*vcTypeRet = CORINFO_CLASS_HANDLE((size_t)INVALID_POINTER_CC));

    SigPointer ptr((unsigned __int8*) args);
    CorElementType eType;
    IfFailThrow(ptr.PeekElemType(&eType));
    while (eType == ELEMENT_TYPE_PINNED)
    {
        result = CORINFO_TYPE_MOD_PINNED;
        IfFailThrow(ptr.GetElemType(NULL));
        IfFailThrow(ptr.PeekElemType(&eType));
    }

    // Now read off the "real" element type after taking any instantiations into consideration
    SigTypeContext typeContext;
    GetTypeContext(&sig->sigInst,&typeContext);

    Module* pModule = GetModule(sig->scope);

    CorElementType type = ptr.PeekElemTypeClosed(pModule, &typeContext);

    TypeHandle typeHnd = TypeHandle();
    switch (type) {
      case ELEMENT_TYPE_VAR :
      case ELEMENT_TYPE_MVAR :
      case ELEMENT_TYPE_VALUETYPE :
      case ELEMENT_TYPE_TYPEDBYREF :
      case ELEMENT_TYPE_INTERNAL :
      {
            typeHnd = ptr.GetTypeHandleThrowing(pModule, &typeContext);
            _ASSERTE(!typeHnd.IsNull());

            CorElementType normType = typeHnd.GetInternalCorElementType();

            // if we are looking up a value class, don't morph it to a refernece type
            // (This can only happen in illegal IL)
            if (!CorTypeInfo::IsObjRef(normType) || type != ELEMENT_TYPE_VALUETYPE)
            {
                type = normType;
            }
        }
        break;

    case ELEMENT_TYPE_PTR:
        // Load the type eagerly under debugger to make the eval work
        if (CORDisableJITOptimizations(pModule->GetDebuggerInfoBits()))
        {
            // NOTE: in some IJW cases, when the type pointed at is unmanaged,
            // the GetTypeHandle may fail, because there is no TypeDef for such type.
            // Usage of GetTypeHandleThrowing would lead to class load exception
            TypeHandle thPtr = ptr.GetTypeHandleNT(pModule, &typeContext);
            if(!thPtr.IsNull())
            {
                classMustBeLoadedBeforeCodeIsRun(CORINFO_CLASS_HANDLE(thPtr.AsPtr()));
            }
        }
        break;

    case ELEMENT_TYPE_VOID:
        // void is not valid in local sigs
        if (sig->flags & CORINFO_SIGFLAG_IS_LOCAL_SIG)
            COMPlusThrowHR(COR_E_INVALIDPROGRAM);
        break;

    case ELEMENT_TYPE_END:
           COMPlusThrowHR(COR_E_BADIMAGEFORMAT);
        break;

    default:
        break;
    }

    result = CorInfoTypeWithMod(result | CEEInfo::asCorInfoType(type, typeHnd, vcTypeRet));
    EE_TO_JIT_TRANSITION();

    return result;
}

// Now the implementation is only focused on the float fields info,
// while a struct-arg has no more than two fields and total size is no larger than two-pointer-size.
// These depends on the platform's ABI rules.
//
// The returned value's encoding details how a struct argument uses float registers:
// see the enum `StructFloatFieldInfoFlags`.
uint32_t CEEInfo::getLoongArch64PassStructInRegisterFlags(CORINFO_CLASS_HANDLE cls)
{
    CONTRACTL {
        NOTHROW;
        GC_NOTRIGGER;
        MODE_PREEMPTIVE;
    } CONTRACTL_END;

    JIT_TO_EE_TRANSITION_LEAF();

    uint32_t size = STRUCT_NO_FLOAT_FIELD;

#if defined(TARGET_LOONGARCH64)
    size = (uint32_t)MethodTable::GetLoongArch64PassStructInRegisterFlags(cls);
#endif

    EE_TO_JIT_TRANSITION_LEAF();

    return size;
}

uint32_t CEEInfo::getRISCV64PassStructInRegisterFlags(CORINFO_CLASS_HANDLE cls)
{
    CONTRACTL {
        NOTHROW;
        GC_NOTRIGGER;
        MODE_PREEMPTIVE;
    } CONTRACTL_END;

    JIT_TO_EE_TRANSITION_LEAF();

    uint32_t size = STRUCT_NO_FLOAT_FIELD;

#if defined(TARGET_RISCV64)
    size = (uint32_t)MethodTable::GetRiscv64PassStructInRegisterFlags(cls);
#endif // TARGET_RISCV64

    EE_TO_JIT_TRANSITION_LEAF();

    return size;
}

/*********************************************************************/

int CEEInfo::getExactClasses (
        CORINFO_CLASS_HANDLE  baseType,
        int                   maxExactClasses,
        CORINFO_CLASS_HANDLE* exactClsRet
        )
{
    CONTRACTL {
        NOTHROW;
        GC_NOTRIGGER;
        MODE_ANY;
    } CONTRACTL_END;

    int exactClassesCount = 0;

    JIT_TO_EE_TRANSITION();

    // This function is currently implemented only on NativeAOT
    // but can be implemented for CoreCLR as well (e.g. for internal types)

    EE_TO_JIT_TRANSITION();

    return exactClassesCount;
}

/*********************************************************************/

CORINFO_CLASS_HANDLE CEEInfo::getArgClass (
    CORINFO_SIG_INFO*       sig,
    CORINFO_ARG_LIST_HANDLE args
    )
{
    CONTRACTL {
        THROWS;
        GC_TRIGGERS;
        MODE_PREEMPTIVE;
    } CONTRACTL_END;

    CORINFO_CLASS_HANDLE result = NULL;

    JIT_TO_EE_TRANSITION();

    // make certain we dont have a completely wacked out sig pointer
    _ASSERTE((BYTE*) sig->pSig <= (BYTE*) sig->args);
    _ASSERTE((BYTE*) sig->args <= (BYTE*) args && (BYTE*) args < &((BYTE*) sig->args)[0x10000*5]);

    Module* pModule = GetModule(sig->scope);

    SigPointer ptr((unsigned __int8*) args);

    CorElementType eType;
    IfFailThrow(ptr.PeekElemType(&eType));

    while (eType == ELEMENT_TYPE_PINNED)
    {
        IfFailThrow(ptr.GetElemType(NULL));
        IfFailThrow(ptr.PeekElemType(&eType));
    }
    // Now read off the "real" element type after taking any instantiations into consideration
    SigTypeContext typeContext;
    GetTypeContext(&sig->sigInst, &typeContext);
    CorElementType type = ptr.PeekElemTypeClosed(pModule, &typeContext);

    if (!CorTypeInfo::IsPrimitiveType(type)) {
        TypeHandle th = ptr.GetTypeHandleThrowing(pModule, &typeContext);
        result = CORINFO_CLASS_HANDLE(th.AsPtr());
    }

    EE_TO_JIT_TRANSITION();

    return result;
}

/*********************************************************************/

CorInfoHFAElemType CEEInfo::getHFAType(CORINFO_CLASS_HANDLE hClass)
{
    CONTRACTL {
        THROWS;
        GC_TRIGGERS;
        MODE_PREEMPTIVE;
    } CONTRACTL_END;

    CorInfoHFAElemType result = CORINFO_HFA_ELEM_NONE;

    JIT_TO_EE_TRANSITION();

    TypeHandle VMClsHnd(hClass);

    result = VMClsHnd.GetHFAType();

    EE_TO_JIT_TRANSITION();

    return result;
}

namespace
{
    CorInfoCallConvExtension getUnmanagedCallConvForSig(CORINFO_MODULE_HANDLE mod, PCCOR_SIGNATURE pSig, DWORD cbSig, bool* pSuppressGCTransition)
    {
        STANDARD_VM_CONTRACT;

        SigParser parser(pSig, cbSig);
        uint32_t rawCallConv;
        if (FAILED(parser.GetCallingConv(&rawCallConv)))
        {
            COMPlusThrowHR(COR_E_BADIMAGEFORMAT);
        }
        switch ((CorCallingConvention)rawCallConv)
        {
        case IMAGE_CEE_CS_CALLCONV_DEFAULT:
            _ASSERTE_MSG(false, "bad callconv");
            return CorInfoCallConvExtension::Managed;
        case IMAGE_CEE_CS_CALLCONV_C:
            return CorInfoCallConvExtension::C;
        case IMAGE_CEE_CS_CALLCONV_STDCALL:
            return CorInfoCallConvExtension::Stdcall;
        case IMAGE_CEE_CS_CALLCONV_THISCALL:
            return CorInfoCallConvExtension::Thiscall;
        case IMAGE_CEE_CS_CALLCONV_FASTCALL:
            return CorInfoCallConvExtension::Fastcall;
        case IMAGE_CEE_CS_CALLCONV_UNMANAGED:
        {
            CallConvBuilder builder;
            UINT errorResID;
            HRESULT hr = CallConv::TryGetUnmanagedCallingConventionFromModOpt(mod, pSig, cbSig, &builder, &errorResID);

            if (FAILED(hr))
                COMPlusThrowHR(hr, errorResID);

            CorInfoCallConvExtension callConvLocal = builder.GetCurrentCallConv();
            if (callConvLocal == CallConvBuilder::UnsetValue)
            {
                callConvLocal = CallConv::GetDefaultUnmanagedCallingConvention();
            }

            *pSuppressGCTransition = builder.IsCurrentCallConvModSet(CallConvBuilder::CALL_CONV_MOD_SUPPRESSGCTRANSITION);
            return callConvLocal;
        }
        case IMAGE_CEE_CS_CALLCONV_NATIVEVARARG:
            return CorInfoCallConvExtension::C;
        default:
            _ASSERTE_MSG(false, "bad callconv");
            return CorInfoCallConvExtension::Managed;
        }
    }

    CorInfoCallConvExtension getUnmanagedCallConvForMethod(MethodDesc* pMD, bool* pSuppressGCTransition)
    {
        STANDARD_VM_CONTRACT;

        uint32_t methodCallConv;
        PCCOR_SIGNATURE pSig;
        DWORD cbSig;
        pMD->GetSig(&pSig, &cbSig);
        if (FAILED(SigParser(pSig, cbSig).GetCallingConv(&methodCallConv)))
        {
            COMPlusThrowHR(COR_E_BADIMAGEFORMAT);
        }

        if (methodCallConv == CORINFO_CALLCONV_DEFAULT || methodCallConv == CORINFO_CALLCONV_VARARG)
        {
            _ASSERTE(pMD->IsNDirect() || pMD->HasUnmanagedCallersOnlyAttribute());
            if (pMD->IsNDirect())
            {
                CorInfoCallConvExtension unmanagedCallConv;
                NDirect::GetCallingConvention_IgnoreErrors(pMD, &unmanagedCallConv, pSuppressGCTransition);
                return unmanagedCallConv;
            }
            else
            {
                CorInfoCallConvExtension unmanagedCallConv;
                if (CallConv::TryGetCallingConventionFromUnmanagedCallersOnly(pMD, &unmanagedCallConv))
                {
                    if (methodCallConv == IMAGE_CEE_CS_CALLCONV_VARARG)
                    {
                        return CorInfoCallConvExtension::C;
                    }
                    return unmanagedCallConv;
                }
                return CallConv::GetDefaultUnmanagedCallingConvention();
            }
        }
        else
        {
            return getUnmanagedCallConvForSig(GetScopeHandle(pMD->GetModule()), pSig, cbSig, pSuppressGCTransition);
        }
    }
}

/*********************************************************************/

    // return the entry point calling convention for any of the following
    // - a P/Invoke
    // - a method marked with UnmanagedCallersOnly
    // - a function pointer with the CORINFO_CALLCONV_UNMANAGED calling convention.
CorInfoCallConvExtension CEEInfo::getUnmanagedCallConv(CORINFO_METHOD_HANDLE method, CORINFO_SIG_INFO* callSiteSig, bool* pSuppressGCTransition)
{
    CONTRACTL {
        THROWS;
        GC_TRIGGERS;
        MODE_PREEMPTIVE;
    } CONTRACTL_END;

    CorInfoCallConvExtension callConv = CorInfoCallConvExtension::Managed;

    JIT_TO_EE_TRANSITION();

    if (pSuppressGCTransition)
    {
        *pSuppressGCTransition = false;
    }

    if (method)
    {
        callConv = getUnmanagedCallConvForMethod(GetMethod(method), pSuppressGCTransition);
    }
    else
    {
        _ASSERTE(callSiteSig != nullptr);
        callConv = getUnmanagedCallConvForSig(callSiteSig->scope, callSiteSig->pSig, callSiteSig->cbSig, pSuppressGCTransition);
    }

    EE_TO_JIT_TRANSITION();

    return callConv;
}

/*********************************************************************/
bool CEEInfo::pInvokeMarshalingRequired(CORINFO_METHOD_HANDLE method, CORINFO_SIG_INFO* callSiteSig)
{
    CONTRACTL {
        THROWS;
        GC_TRIGGERS;
        MODE_PREEMPTIVE;
    } CONTRACTL_END;

    bool result = false;

    JIT_TO_EE_TRANSITION();

    if (method == NULL)
    {
        // check the call site signature
        result = NDirect::MarshalingRequired(
                    NULL,
                    callSiteSig->pSig,
                    GetModule(callSiteSig->scope));
    }
    else
    {
        MethodDesc* ftn = GetMethod(method);
        _ASSERTE(ftn->IsNDirect());
        NDirectMethodDesc *pMD = (NDirectMethodDesc*)ftn;

#if defined(HAS_NDIRECT_IMPORT_PRECODE)
        if (pMD->IsVarArg())
        {
            // Varag P/Invoke must not be inlined because its NDirectMethodDesc
            // does not contain a meaningful stack size (it is call site specific).
            // See code:InlinedCallFrame.UpdateRegDisplay where this is needed.
            result = TRUE;
        }
        else if (pMD->MarshalingRequired())
        {
            // This is not a no-marshal signature.
            result = TRUE;
        }
        else
        {
            // This is a no-marshal non-vararg signature.
            result = FALSE;
        }
#else
        // Marshalling is required to lazy initialize the indirection cell
        // without NDirectImportPrecode.
        result = TRUE;
#endif
    }

    PrepareCodeConfig *config = GetThread()->GetCurrentPrepareCodeConfig();
    if (config != nullptr && config->IsForMulticoreJit())
    {
        bool suppressGCTransition = false;
        CorInfoCallConvExtension unmanagedCallConv = getUnmanagedCallConv(method, callSiteSig, &suppressGCTransition);

        if (suppressGCTransition)
        {
            // MultiCoreJit thread can't inline PInvoke with SuppressGCTransitionAttribute,
            // because it can't be resolved in mcj thread
            result = TRUE;
        }
    }

    EE_TO_JIT_TRANSITION();

    return result;
}

/*********************************************************************/
// Generate a cookie based on the signature that would needs to be passed
// to CORINFO_HELP_PINVOKE_CALLI
LPVOID CEEInfo::GetCookieForPInvokeCalliSig(CORINFO_SIG_INFO* szMetaSig,
                                            void **ppIndirection)
{
    WRAPPER_NO_CONTRACT;

    return getVarArgsHandle(szMetaSig, ppIndirection);
}

bool CEEInfo::canGetCookieForPInvokeCalliSig(CORINFO_SIG_INFO* szMetaSig)
{
    LIMITED_METHOD_CONTRACT;
    return true;
}


// Check any constraints on method type arguments
bool CEEInfo::satisfiesMethodConstraints(
    CORINFO_CLASS_HANDLE        parent,
    CORINFO_METHOD_HANDLE       method)
{
    CONTRACTL {
        THROWS;
        GC_TRIGGERS;
        MODE_PREEMPTIVE;
    } CONTRACTL_END;

    bool result = false;

    JIT_TO_EE_TRANSITION();

    _ASSERTE(parent != NULL);
    _ASSERTE(method != NULL);
    result = !!GetMethod(method)->SatisfiesMethodConstraints(TypeHandle(parent));

    EE_TO_JIT_TRANSITION();

    return result;
}


/*********************************************************************/
// return address of fixup area for late-bound N/Direct calls.
void CEEInfo::getAddressOfPInvokeTarget(CORINFO_METHOD_HANDLE method,
                                        CORINFO_CONST_LOOKUP *pLookup)
{
    CONTRACTL {
        THROWS;
        GC_TRIGGERS;
        MODE_PREEMPTIVE;
    } CONTRACTL_END;

    JIT_TO_EE_TRANSITION();

    MethodDesc* pMD = GetMethod(method);
    _ASSERTE(pMD->IsNDirect());

    NDirectMethodDesc* pNMD = reinterpret_cast<NDirectMethodDesc*>(pMD);

    void* pIndirection;
    if (NDirectMethodDesc::TryGetResolvedNDirectTarget(pNMD, &pIndirection))
    {
        pLookup->accessType = IAT_VALUE;
        pLookup->addr = pIndirection;
    }
    else
    {
        pLookup->accessType = IAT_PVALUE;
        pLookup->addr = (LPVOID)&(pNMD->GetWriteableData()->m_pNDirectTarget);
    }

    EE_TO_JIT_TRANSITION();
}

/*********************************************************************/
CORINFO_JUST_MY_CODE_HANDLE CEEInfo::getJustMyCodeHandle(
                CORINFO_METHOD_HANDLE       method,
                CORINFO_JUST_MY_CODE_HANDLE**ppIndirection)
{
    CONTRACTL {
        NOTHROW;
        GC_NOTRIGGER;
        MODE_PREEMPTIVE;
    } CONTRACTL_END;

    CORINFO_JUST_MY_CODE_HANDLE result = NULL;

    if (ppIndirection)
        *ppIndirection = NULL;

    JIT_TO_EE_TRANSITION_LEAF();

    // Get the flag from the debugger.
    MethodDesc* ftn = GetMethod(method);
    DWORD * pFlagAddr = NULL;

    if (g_pDebugInterface)
    {
        pFlagAddr = g_pDebugInterface->GetJMCFlagAddr(ftn->GetModule());
    }

    result = (CORINFO_JUST_MY_CODE_HANDLE) pFlagAddr;

    EE_TO_JIT_TRANSITION_LEAF();

    return result;
}

/*********************************************************************/
void InlinedCallFrame::GetEEInfo(CORINFO_EE_INFO::InlinedCallFrameInfo *pInfo)
{
    LIMITED_METHOD_CONTRACT;

    pInfo->size                          = sizeof(GSCookie) + sizeof(InlinedCallFrame);

    pInfo->offsetOfGSCookie              = 0;
    pInfo->offsetOfFrameVptr             = sizeof(GSCookie);
    pInfo->offsetOfFrameLink             = sizeof(GSCookie) + Frame::GetOffsetOfNextLink();
    pInfo->offsetOfCallSiteSP            = sizeof(GSCookie) + offsetof(InlinedCallFrame, m_pCallSiteSP);
    pInfo->offsetOfCalleeSavedFP         = sizeof(GSCookie) + offsetof(InlinedCallFrame, m_pCalleeSavedFP);
    pInfo->offsetOfCallTarget            = sizeof(GSCookie) + offsetof(InlinedCallFrame, m_Datum);
    pInfo->offsetOfReturnAddress         = sizeof(GSCookie) + offsetof(InlinedCallFrame, m_pCallerReturnAddress);
#ifdef TARGET_ARM
    pInfo->offsetOfSPAfterProlog         = sizeof(GSCookie) + offsetof(InlinedCallFrame, m_pSPAfterProlog);
#endif // TARGET_ARM
}

CORINFO_OS getClrVmOs()
{
#ifdef TARGET_OSX
    return CORINFO_MACOS;
#elif defined(TARGET_UNIX)
    return CORINFO_UNIX;
#else
    return CORINFO_WINNT;
#endif
}

/*********************************************************************/
// Return details about EE internal data structures
void CEEInfo::getEEInfo(CORINFO_EE_INFO *pEEInfoOut)
{
    CONTRACTL {
        THROWS;
        GC_TRIGGERS;
        MODE_PREEMPTIVE;
    } CONTRACTL_END;

    INDEBUG(memset(pEEInfoOut, 0xCC, sizeof(*pEEInfoOut)));

    JIT_TO_EE_TRANSITION();

    InlinedCallFrame::GetEEInfo(&pEEInfoOut->inlinedCallFrameInfo);

    // Offsets into the Thread structure
    pEEInfoOut->offsetOfThreadFrame = Thread::GetOffsetOfCurrentFrame();
    pEEInfoOut->offsetOfGCState     = Thread::GetOffsetOfGCFlag();

#ifndef CROSSBITNESS_COMPILE
    // The assertions must hold in every non-crossbitness scenario
    _ASSERTE(OFFSETOF__DelegateObject__target       == DelegateObject::GetOffsetOfTarget());
    _ASSERTE(OFFSETOF__DelegateObject__methodPtr    == DelegateObject::GetOffsetOfMethodPtr());
    _ASSERTE(OFFSETOF__DelegateObject__methodPtrAux == DelegateObject::GetOffsetOfMethodPtrAux());
    _ASSERTE(OFFSETOF__PtrArray__m_Array_           == PtrArray::GetDataOffset());
#endif

    // Delegate offsets
    pEEInfoOut->offsetOfDelegateInstance    = OFFSETOF__DelegateObject__target;
    pEEInfoOut->offsetOfDelegateFirstTarget = OFFSETOF__DelegateObject__methodPtr;

    // Wrapper delegate offsets
    pEEInfoOut->offsetOfWrapperDelegateIndirectCell = OFFSETOF__DelegateObject__methodPtrAux;

    pEEInfoOut->sizeOfReversePInvokeFrame = TARGET_POINTER_SIZE * READYTORUN_ReversePInvokeTransitionFrameSizeInPointerUnits;

    // The following assert doesn't work in cross-bitness scenarios since the pointer size differs.
#if (defined(TARGET_64BIT) && defined(HOST_64BIT)) || (defined(TARGET_32BIT) && defined(HOST_32BIT))
    _ASSERTE(sizeof(ReversePInvokeFrame) <= pEEInfoOut->sizeOfReversePInvokeFrame);
#endif

    pEEInfoOut->osPageSize = GetOsPageSize();
    pEEInfoOut->maxUncheckedOffsetForNullObject = MAX_UNCHECKED_OFFSET_FOR_NULL_OBJECT;
    pEEInfoOut->targetAbi = CORINFO_CORECLR_ABI;
    pEEInfoOut->osType = getClrVmOs();

    EE_TO_JIT_TRANSITION();
}

const char16_t * CEEInfo::getJitTimeLogFilename()
{
    CONTRACTL {
        THROWS;
        GC_TRIGGERS;
        MODE_PREEMPTIVE;
    } CONTRACTL_END;

    LPCWSTR result = NULL;

    JIT_TO_EE_TRANSITION();
    result = CLRConfig::GetConfigValue(CLRConfig::INTERNAL_JitTimeLogFile);
    EE_TO_JIT_TRANSITION();

    return (const char16_t *)result;
}



    // Return details about EE internal data structures
uint32_t CEEInfo::getThreadTLSIndex(void **ppIndirection)
{
    CONTRACTL {
        THROWS;
        GC_TRIGGERS;
        MODE_PREEMPTIVE;
    } CONTRACTL_END;

    uint32_t result = (uint32_t)-1;

    if (ppIndirection != NULL)
        *ppIndirection = NULL;

    return result;
}


int32_t * CEEInfo::getAddrOfCaptureThreadGlobal(void **ppIndirection)
{
    CONTRACTL {
        NOTHROW;
        GC_NOTRIGGER;
        MODE_PREEMPTIVE;
    } CONTRACTL_END;

    int32_t * result = NULL;

    if (ppIndirection != NULL)
        *ppIndirection = NULL;

    JIT_TO_EE_TRANSITION_LEAF();

    result = (int32_t *)&g_TrapReturningThreads;

    EE_TO_JIT_TRANSITION_LEAF();

    return result;
}


// This method is called from CEEInfo::FilterException which
// is run as part of the SEH filter clause for the JIT.
// It is fatal to throw an exception while running a SEH filter clause
// so our contract is NOTHROW, NOTRIGGER.
//
LONG EEFilterException(struct _EXCEPTION_POINTERS *pExceptionPointers, void *unused)
{
    CONTRACTL {
        NOTHROW;
        GC_NOTRIGGER;
    } CONTRACTL_END;

    int result = 0;

    JIT_TO_EE_TRANSITION_LEAF();

    unsigned code = pExceptionPointers->ExceptionRecord->ExceptionCode;

#ifdef _DEBUG
    if (code == EXCEPTION_ACCESS_VIOLATION)
    {
        static int hit = 0;
        if (hit++ == 0)
        {
            _ASSERTE(!"Access violation while Jitting!");
            // If you set the debugger to catch access violations and 'go'
            // you will get back to the point at which the access violation occurred
            result = EXCEPTION_CONTINUE_EXECUTION;
        }
        else
        {
            result = EXCEPTION_CONTINUE_SEARCH;
        }
    }
    else
#endif // _DEBUG
    // No one should be catching breakpoint
    // Similarly the JIT doesn't know how to reset the guard page, so it shouldn't
    // be catching a hard stack overflow
    if (code == EXCEPTION_BREAKPOINT || code == EXCEPTION_SINGLE_STEP || code == EXCEPTION_STACK_OVERFLOW)
    {
        result = EXCEPTION_CONTINUE_SEARCH;
    }
    else if (!IsComPlusException(pExceptionPointers->ExceptionRecord))
    {
        result = EXCEPTION_EXECUTE_HANDLER;
    }
    else
    {
        GCX_COOP();

        // This is actually the LastThrown exception object.
        OBJECTREF throwable = CLRException::GetThrowableFromExceptionRecord(pExceptionPointers->ExceptionRecord);

        if (throwable != NULL)
        {
            struct
            {
                OBJECTREF oLastThrownObject;
            } _gc;

            ZeroMemory(&_gc, sizeof(_gc));

            // Setup the throwables
            _gc.oLastThrownObject = throwable;

            GCPROTECT_BEGIN(_gc);

            // Don't catch ThreadAbort and other uncatchable exceptions
            if (IsUncatchable(&_gc.oLastThrownObject))
                result = EXCEPTION_CONTINUE_SEARCH;
            else
                result = EXCEPTION_EXECUTE_HANDLER;

            GCPROTECT_END();
        }
    }

    EE_TO_JIT_TRANSITION_LEAF();

    return result;
}

// This code is called if FilterException chose to handle the exception.
void CEEInfo::HandleException(struct _EXCEPTION_POINTERS *pExceptionPointers)
{
    CONTRACTL {
        NOTHROW;
        GC_NOTRIGGER;
    } CONTRACTL_END;

    JIT_TO_EE_TRANSITION_LEAF();

    if (IsComPlusException(pExceptionPointers->ExceptionRecord))
    {
        GCX_COOP();

        // This is actually the LastThrown exception object.
        OBJECTREF throwable = CLRException::GetThrowableFromExceptionRecord(pExceptionPointers->ExceptionRecord);

        if (throwable != NULL)
        {
            struct
            {
                OBJECTREF oLastThrownObject;
                OBJECTREF oCurrentThrowable;
            } _gc;

            ZeroMemory(&_gc, sizeof(_gc));

            PTR_Thread pCurThread = GetThread();

            // Setup the throwables
            _gc.oLastThrownObject = throwable;

            // This will be NULL if no managed exception is active. Otherwise,
            // it will reference the active throwable.
            _gc.oCurrentThrowable = pCurThread->GetThrowable();

            GCPROTECT_BEGIN(_gc);

            // JIT does not use or reference managed exceptions at all and simply swallows them,
            // or lets them fly through so that they will either get caught in managed code, the VM
            // or will go unhandled.
            //
            // Blind swallowing of managed exceptions can break the semantic of "which exception handler"
            // gets to process the managed exception first. The expected handler is managed code exception
            // handler (e.g. COMPlusFrameHandler on x86 and ProcessCLRException on 64bit) which will setup
            // the exception tracker for the exception that will enable the expected sync between the
            // LastThrownObject (LTO), setup in RaiseTheExceptionInternalOnly, and the exception tracker.
            //
            // However, JIT can break this by swallowing the managed exception before managed code exception
            // handler gets a chance to setup an exception tracker for it. Since there is no cleanup
            // done for the swallowed exception as part of the unwind (because no exception tracker may have been setup),
            // we need to reset the LTO, if it is out of sync from the active throwable.
            //
            // Hence, check if the LastThrownObject and active-exception throwable are in sync or not.
            // If not, bring them in sync.
            //
            // Example
            // -------
            // It is possible that an exception was already in progress and while processing it (e.g.
            // invoking finally block), we invoked JIT that had another managed exception @ JIT-EE transition boundary
            // that is swallowed by the JIT before managed code exception handler sees it. This breaks the sync between
            // LTO and the active exception in the exception tracker.
            if (_gc.oCurrentThrowable != _gc.oLastThrownObject)
            {
                // Update the LTO.
                //
                // Note: Incase of OOM, this will get set to OOM instance.
                pCurThread->SafeSetLastThrownObject(_gc.oCurrentThrowable);
            }

            GCPROTECT_END();
        }
    }

    EE_TO_JIT_TRANSITION_LEAF();
}

CORINFO_MODULE_HANDLE CEEInfo::embedModuleHandle(CORINFO_MODULE_HANDLE handle,
                                                 void **ppIndirection)
{
    CONTRACTL {
        NOTHROW;
        GC_NOTRIGGER;
        MODE_PREEMPTIVE;
        PRECONDITION(!IsDynamicScope(handle));
    }
    CONTRACTL_END;

    if (ppIndirection != NULL)
        *ppIndirection = NULL;

    JIT_TO_EE_TRANSITION_LEAF();

    EE_TO_JIT_TRANSITION_LEAF();

    return handle;
}

CORINFO_CLASS_HANDLE CEEInfo::embedClassHandle(CORINFO_CLASS_HANDLE handle,
                                               void **ppIndirection)
{
    CONTRACTL {
        NOTHROW;
        GC_NOTRIGGER;
        MODE_PREEMPTIVE;
    }
    CONTRACTL_END;

    if (ppIndirection != NULL)
        *ppIndirection = NULL;

    JIT_TO_EE_TRANSITION_LEAF();

    EE_TO_JIT_TRANSITION_LEAF();

    return handle;
}

CORINFO_FIELD_HANDLE CEEInfo::embedFieldHandle(CORINFO_FIELD_HANDLE handle,
                                               void **ppIndirection)
{
    CONTRACTL {
        NOTHROW;
        GC_NOTRIGGER;
        MODE_PREEMPTIVE;
    }
    CONTRACTL_END;

    if (ppIndirection != NULL)
        *ppIndirection = NULL;

    JIT_TO_EE_TRANSITION_LEAF();

    EE_TO_JIT_TRANSITION_LEAF();

    return handle;
}

CORINFO_METHOD_HANDLE CEEInfo::embedMethodHandle(CORINFO_METHOD_HANDLE handle,
                                                 void **ppIndirection)
{
    CONTRACTL {
        NOTHROW;
        GC_NOTRIGGER;
        MODE_PREEMPTIVE;
    }
    CONTRACTL_END;

    if (ppIndirection != NULL)
        *ppIndirection = NULL;

    JIT_TO_EE_TRANSITION_LEAF();

    EE_TO_JIT_TRANSITION_LEAF();

    return handle;
}

/*********************************************************************/
void CEEInfo::setJitFlags(const CORJIT_FLAGS& jitFlags)
{
    LIMITED_METHOD_CONTRACT;

    m_jitFlags = jitFlags;
}

/*********************************************************************/
uint32_t CEEInfo::getJitFlags(CORJIT_FLAGS* jitFlags, uint32_t sizeInBytes)
{
    CONTRACTL {
        NOTHROW;
        GC_NOTRIGGER;
        MODE_PREEMPTIVE;
    } CONTRACTL_END;

    JIT_TO_EE_TRANSITION_LEAF();

    _ASSERTE(sizeInBytes >= sizeof(m_jitFlags));
    *jitFlags = m_jitFlags;

    EE_TO_JIT_TRANSITION_LEAF();

    return sizeof(m_jitFlags);
}

/*********************************************************************/
#if !defined(TARGET_UNIX)

struct RunWithErrorTrapFilterParam
{
    ICorDynamicInfo* m_corInfo;
    void (*m_function)(void*);
    void* m_param;
    EXCEPTION_POINTERS m_exceptionPointers;
};

static LONG RunWithErrorTrapFilter(struct _EXCEPTION_POINTERS* exceptionPointers, void* theParam)
{
    WRAPPER_NO_CONTRACT;

    auto* param = reinterpret_cast<RunWithErrorTrapFilterParam*>(theParam);
    param->m_exceptionPointers = *exceptionPointers;
    return EEFilterException(exceptionPointers, nullptr);
}

#endif // !defined(TARGET_UNIX)

bool CEEInfo::runWithSPMIErrorTrap(void (*function)(void*), void* param)
{
    // No dynamic contract here because SEH is used
    STATIC_CONTRACT_THROWS;
    STATIC_CONTRACT_GC_TRIGGERS;
    STATIC_CONTRACT_MODE_PREEMPTIVE;

    // NOTE: the lack of JIT/EE transition markers in this method is intentional. Any
    //       transitions into the EE proper should occur either via JIT/EE
    //       interface calls made by `function`.

    // As we aren't SPMI, we don't need to do anything other than call the function.

    function(param);
    return true;
}

bool CEEInfo::runWithErrorTrap(void (*function)(void*), void* param)
{
    // No dynamic contract here because SEH is used
    STATIC_CONTRACT_THROWS;
    STATIC_CONTRACT_GC_TRIGGERS;
    STATIC_CONTRACT_MODE_PREEMPTIVE;

    // NOTE: the lack of JIT/EE transition markers in this method is intentional. Any
    //       transitions into the EE proper should occur either via the call to
    //       `EEFilterException` (which is appropriately marked) or via JIT/EE
    //       interface calls made by `function`.

    bool success = true;

#if !defined(TARGET_UNIX)

    RunWithErrorTrapFilterParam trapParam;
    trapParam.m_corInfo = this;
    trapParam.m_function = function;
    trapParam.m_param = param;

    PAL_TRY(RunWithErrorTrapFilterParam*, pTrapParam, &trapParam)
    {
        pTrapParam->m_function(pTrapParam->m_param);
    }
    PAL_EXCEPT_FILTER(RunWithErrorTrapFilter)
    {
        HandleException(&trapParam.m_exceptionPointers);
        success = false;
    }
    PAL_ENDTRY

#else // !defined(TARGET_UNIX)

    // We shouldn't need PAL_TRY on *nix: any exceptions that we are able to catch
    // ought to originate from the runtime itself and should be catchable inside of
    // EX_TRY/EX_CATCH, including emulated SEH exceptions.
    EX_TRY
    {
        function(param);
    }
    EX_CATCH
    {
        success = false;
    }
    EX_END_CATCH(RethrowTerminalExceptions);

#endif

    return success;
}

/*********************************************************************/
int CEEInfo::doAssert(const char* szFile, int iLine, const char* szExpr)
{
    STATIC_CONTRACT_THROWS;
    STATIC_CONTRACT_GC_TRIGGERS;
    STATIC_CONTRACT_MODE_PREEMPTIVE;
    STATIC_CONTRACT_DEBUG_ONLY;

    int result = 0;

    JIT_TO_EE_TRANSITION();


#ifdef _DEBUG
    BEGIN_DEBUG_ONLY_CODE;
    if (CLRConfig::GetConfigValue(CLRConfig::INTERNAL_JitThrowOnAssertionFailure) != 0)
    {
        SString output;
        output.Printf(
            "JIT assert failed:\n"
            "%s\n"
            "    File: %s Line: %d\n",
            szExpr, szFile, iLine);
        COMPlusThrowNonLocalized(kInvalidProgramException, output.GetUnicode());
    }

    result = _DbgBreakCheck(szFile, iLine, szExpr);
    END_DEBUG_ONLY_CODE;
#else // !_DEBUG
    result = 1;   // break into debugger
#endif // !_DEBUG


    EE_TO_JIT_TRANSITION();

    return result;
}

void CEEInfo::reportFatalError(CorJitResult result)
{
    STATIC_CONTRACT_THROWS;
    STATIC_CONTRACT_GC_TRIGGERS;
    STATIC_CONTRACT_MODE_PREEMPTIVE;

    JIT_TO_EE_TRANSITION_LEAF();

    STRESS_LOG2(LF_JIT,LL_ERROR, "Jit reported error 0x%x while compiling 0x%p\n",
                (int)result, (INT_PTR)getMethodBeingCompiled());

    EE_TO_JIT_TRANSITION_LEAF();
}

bool CEEInfo::logMsg(unsigned level, const char* fmt, va_list args)
{
    STATIC_CONTRACT_THROWS;
    STATIC_CONTRACT_GC_TRIGGERS;
    STATIC_CONTRACT_MODE_PREEMPTIVE;
    STATIC_CONTRACT_DEBUG_ONLY;

    bool result = false;

    JIT_TO_EE_TRANSITION_LEAF();

#ifdef LOGGING
    if (LoggingOn(LF_JIT, level))
    {
        LogSpewValist(LF_JIT, level, (char*) fmt, args);
        result = true;
    }
#endif // LOGGING

    EE_TO_JIT_TRANSITION_LEAF();

    return result;
}


/*********************************************************************/

void* CEEJitInfo::getHelperFtn(CorInfoHelpFunc    ftnNum,         /* IN  */
                               void **            ppIndirection)  /* OUT */
{
    CONTRACTL {
        NOTHROW;
        GC_NOTRIGGER;
        MODE_PREEMPTIVE;
    } CONTRACTL_END;

    void* result = NULL;

    if (ppIndirection != NULL)
        *ppIndirection = NULL;

    JIT_TO_EE_TRANSITION_LEAF();

    _ASSERTE(ftnNum < CORINFO_HELP_COUNT);

    void* pfnHelper = hlpFuncTable[ftnNum].pfnHelper;

    size_t dynamicFtnNum = ((size_t)pfnHelper - 1);
    if (dynamicFtnNum < DYNAMIC_CORINFO_HELP_COUNT)
    {
#ifdef _PREFAST_
#pragma warning(push)
#pragma warning(disable:26001) // "Bounds checked above using the underflow trick"
#endif /*_PREFAST_ */

#if defined(TARGET_AMD64)
        // To avoid using a jump stub we always call certain helpers using an indirect call.
        // Because when using a direct call and the target is father away than 2^31 bytes,
        // the direct call instead goes to a jump stub which jumps to the jit helper.
        // However in this process the jump stub will corrupt RAX.
        //
        // The set of helpers for which RAX must be preserved are profiler probes, CFG dispatcher
        // and the STOP_FOR_GC helper which maps to JIT_RareDisableHelper.
        // In the case of the STOP_FOR_GC helper RAX can be holding a function return value.
        //
        if (dynamicFtnNum == DYNAMIC_CORINFO_HELP_STOP_FOR_GC    ||
            dynamicFtnNum == DYNAMIC_CORINFO_HELP_PROF_FCN_ENTER ||
            dynamicFtnNum == DYNAMIC_CORINFO_HELP_PROF_FCN_LEAVE ||
            dynamicFtnNum == DYNAMIC_CORINFO_HELP_PROF_FCN_TAILCALL ||
            dynamicFtnNum == DYNAMIC_CORINFO_HELP_DISPATCH_INDIRECT_CALL)
        {
            _ASSERTE(ppIndirection != NULL);
            *ppIndirection = &hlpDynamicFuncTable[dynamicFtnNum].pfnHelper;
            return NULL;
        }
#endif

        if (dynamicFtnNum == DYNAMIC_CORINFO_HELP_ISINSTANCEOFINTERFACE ||
            dynamicFtnNum == DYNAMIC_CORINFO_HELP_ISINSTANCEOFANY ||
            dynamicFtnNum == DYNAMIC_CORINFO_HELP_ISINSTANCEOFARRAY ||
            dynamicFtnNum == DYNAMIC_CORINFO_HELP_ISINSTANCEOFCLASS ||
            dynamicFtnNum == DYNAMIC_CORINFO_HELP_CHKCASTANY ||
            dynamicFtnNum == DYNAMIC_CORINFO_HELP_CHKCASTARRAY ||
            dynamicFtnNum == DYNAMIC_CORINFO_HELP_CHKCASTINTERFACE ||
            dynamicFtnNum == DYNAMIC_CORINFO_HELP_CHKCASTCLASS ||
            dynamicFtnNum == DYNAMIC_CORINFO_HELP_CHKCASTCLASS_SPECIAL ||
            dynamicFtnNum == DYNAMIC_CORINFO_HELP_UNBOX)
        {
            Precode* pPrecode = Precode::GetPrecodeFromEntryPoint((PCODE)hlpDynamicFuncTable[dynamicFtnNum].pfnHelper);
            _ASSERTE(pPrecode->GetType() == PRECODE_FIXUP);
            *ppIndirection = ((FixupPrecode*)pPrecode)->GetTargetSlot();
            return NULL;
        }

        pfnHelper = hlpDynamicFuncTable[dynamicFtnNum].pfnHelper;

#ifdef _PREFAST_
#pragma warning(pop)
#endif /*_PREFAST_*/
    }

    _ASSERTE(pfnHelper);

    result = (LPVOID)GetEEFuncEntryPoint(pfnHelper);

    EE_TO_JIT_TRANSITION_LEAF();

    return result;
}

PCODE CEEJitInfo::getHelperFtnStatic(CorInfoHelpFunc ftnNum)
{
    LIMITED_METHOD_CONTRACT;

    void* pfnHelper = hlpFuncTable[ftnNum].pfnHelper;

    // If pfnHelper is an index into the dynamic helper table, it should be less
    // than DYNAMIC_CORINFO_HELP_COUNT.  In this case we need to find the actual pfnHelper
    // using an extra indirection.  Note the special case
    // where pfnHelper==0 where pfnHelper-1 will underflow and we will avoid the indirection.
    if (((size_t)pfnHelper - 1) < DYNAMIC_CORINFO_HELP_COUNT)
    {
        pfnHelper = hlpDynamicFuncTable[((size_t)pfnHelper - 1)].pfnHelper;
    }

    _ASSERTE(pfnHelper != NULL);

    return GetEEFuncEntryPoint(pfnHelper);
}

// Wrapper around CEEInfo::GetProfilingHandle.  The first time this is called for a
// method desc, it calls through to EEToProfInterfaceImpl::EEFunctionIDMappe and caches the
// result in CEEJitInfo::GetProfilingHandleCache.  Thereafter, this wrapper regurgitates the cached values
// rather than calling into CEEInfo::GetProfilingHandle each time.  This avoids
// making duplicate calls into the profiler's FunctionIDMapper callback.
void CEEJitInfo::GetProfilingHandle(bool                      *pbHookFunction,
                                    void                     **pProfilerHandle,
                                    bool                      *pbIndirectedHandles)
{
    CONTRACTL {
        THROWS;
        GC_TRIGGERS;
        MODE_PREEMPTIVE;
    } CONTRACTL_END;

    _ASSERTE(pbHookFunction != NULL);
    _ASSERTE(pProfilerHandle != NULL);
    _ASSERTE(pbIndirectedHandles != NULL);

    if (!m_gphCache.m_bGphIsCacheValid)
    {
#ifdef PROFILING_SUPPORTED
        JIT_TO_EE_TRANSITION();

        // Cache not filled in, so make our first and only call to CEEInfo::GetProfilingHandle here

        // methods with no metadata behind cannot be exposed to tools expecting metadata (profiler, debugger...)
        // they shouldnever come here as they are called out in GetCompileFlag
        _ASSERTE(!m_pMethodBeingCompiled->IsNoMetadata());

        // We pass in the typical method definition to the function mapper because in
        // Whidbey all the profiling API transactions are done in terms of typical
        // method definitions not instantiations.
        BOOL bHookFunction = TRUE;
        void * profilerHandle = m_pMethodBeingCompiled;

        {
            BEGIN_PROFILER_CALLBACK(CORProfilerFunctionIDMapperEnabled());
            profilerHandle = (void *)(&g_profControlBlock)->EEFunctionIDMapper((FunctionID) m_pMethodBeingCompiled, &bHookFunction);
            END_PROFILER_CALLBACK();
        }

        m_gphCache.m_pvGphProfilerHandle = profilerHandle;
        m_gphCache.m_bGphHookFunction = (bHookFunction != FALSE);
        m_gphCache.m_bGphIsCacheValid = true;

        EE_TO_JIT_TRANSITION();
#endif //PROFILING_SUPPORTED
    }

    // Our cache of these values are bitfield bools, but the interface requires
    // bool.  So to avoid setting aside a staging area on the stack for these
    // values, we filled them in directly in the if (not cached yet) case.
    *pbHookFunction = (m_gphCache.m_bGphHookFunction != false);

    // At this point, the remaining values must be in the cache by now, so use them
    *pProfilerHandle = m_gphCache.m_pvGphProfilerHandle;

    //
    // This is the JIT case, which is never indirected.
    //
    *pbIndirectedHandles = false;
}

/*********************************************************************/
void CEEJitInfo::WriteCodeBytes()
{
    LIMITED_METHOD_CONTRACT;

#ifdef USE_INDIRECT_CODEHEADER
    if (m_pRealCodeHeader != NULL)
    {
        // Restore the read only version of the real code header
        m_CodeHeaderRW->SetRealCodeHeader(m_pRealCodeHeader);
        m_pRealCodeHeader = NULL;
    }
#endif // USE_INDIRECT_CODEHEADER

    if (m_CodeHeaderRW != m_CodeHeader)
    {
        ExecutableWriterHolder<void> codeWriterHolder((void *)m_CodeHeader, m_codeWriteBufferSize);
        memcpy(codeWriterHolder.GetRW(), m_CodeHeaderRW, m_codeWriteBufferSize);
    }
}

/*********************************************************************/
void CEEJitInfo::BackoutJitData(EEJitManager * jitMgr)
{
    CONTRACTL {
        NOTHROW;
        GC_TRIGGERS;
    } CONTRACTL_END;

    // The RemoveJitData call below requires the m_CodeHeader to be valid, so we need to write
    // the code bytes to the target memory location.
    WriteCodeBytes();

    CodeHeader* pCodeHeader = m_CodeHeader;
    if (pCodeHeader)
        jitMgr->RemoveJitData(pCodeHeader, m_GCinfo_len, m_EHinfo_len);
}

/*********************************************************************/
void CEEJitInfo::WriteCode(EEJitManager * jitMgr)
{
    CONTRACTL {
        THROWS;
        GC_TRIGGERS;
    } CONTRACTL_END;

#ifdef FEATURE_INTERPRETER
    // TODO: the InterpterCEEInfo doesn't support features about W^X.
    // see also #53173
    if (m_pCodeHeap == nullptr) return;
#endif

    WriteCodeBytes();

    // Now that the code header was written to the final location, publish the code via the nibble map
    jitMgr->NibbleMapSet(m_pCodeHeap, m_CodeHeader->GetCodeStartAddress(), TRUE);

#if defined(TARGET_AMD64)
    // Publish the new unwind information in a way that the ETW stack crawler can find
    _ASSERTE(m_usedUnwindInfos == m_totalUnwindInfos);
    UnwindInfoTable::PublishUnwindInfoForMethod(m_moduleBase, m_CodeHeader->GetUnwindInfo(0), m_totalUnwindInfos);
#endif // defined(TARGET_AMD64)

}


/*********************************************************************/
// Route jit information to the Jit Debug store.
void CEEJitInfo::setBoundaries(CORINFO_METHOD_HANDLE ftn, uint32_t cMap,
                               ICorDebugInfo::OffsetMapping *pMap)
{
    CONTRACTL {
        THROWS;
        GC_TRIGGERS;
        MODE_PREEMPTIVE;
    } CONTRACTL_END;

    JIT_TO_EE_TRANSITION();

    // We receive ownership of the array
    _ASSERTE(m_pOffsetMapping == NULL && m_iOffsetMapping == 0);
    m_iOffsetMapping = cMap;
    m_pOffsetMapping = pMap;

    EE_TO_JIT_TRANSITION();
}

void CEEJitInfo::setVars(CORINFO_METHOD_HANDLE ftn, uint32_t cVars, ICorDebugInfo::NativeVarInfo *vars)
{
    CONTRACTL {
        THROWS;
        GC_TRIGGERS;
        MODE_PREEMPTIVE;
    } CONTRACTL_END;

    JIT_TO_EE_TRANSITION();

    // We receive ownership of the array
    _ASSERTE(m_pNativeVarInfo == NULL && m_iNativeVarInfo == 0);
    m_iNativeVarInfo = cVars;
    m_pNativeVarInfo = vars;

    EE_TO_JIT_TRANSITION();
}

void CEEJitInfo::reportRichMappings(
        ICorDebugInfo::InlineTreeNode*    inlineTreeNodes,
        uint32_t                          numInlineTreeNodes,
        ICorDebugInfo::RichOffsetMapping* mappings,
        uint32_t                          numMappings)
{
    CONTRACTL {
        NOTHROW;
        GC_NOTRIGGER;
        MODE_PREEMPTIVE;
    } CONTRACTL_END;

    JIT_TO_EE_TRANSITION();

    if (m_jitManager->IsStoringRichDebugInfo())
    {
        m_inlineTreeNodes = inlineTreeNodes;
        m_numInlineTreeNodes = numInlineTreeNodes;
        m_richOffsetMappings = mappings;
        m_numRichOffsetMappings = numMappings;
    }
    else
    {
        freeArrayInternal(inlineTreeNodes);
        freeArrayInternal(mappings);
    }

    EE_TO_JIT_TRANSITION();
}

void CEEJitInfo::setPatchpointInfo(PatchpointInfo* patchpointInfo)
{
    CONTRACTL {
        THROWS;
        GC_TRIGGERS;
        MODE_PREEMPTIVE;
    } CONTRACTL_END;

    JIT_TO_EE_TRANSITION();

#ifdef FEATURE_ON_STACK_REPLACEMENT
    // We receive ownership of the array
    _ASSERTE(m_pPatchpointInfoFromJit == NULL);
    m_pPatchpointInfoFromJit = patchpointInfo;
#else
    UNREACHABLE();
#endif

    EE_TO_JIT_TRANSITION();
}

PatchpointInfo* CEEJitInfo::getOSRInfo(unsigned* ilOffset)
{
    CONTRACTL {
        THROWS;
        GC_TRIGGERS;
        MODE_PREEMPTIVE;
    } CONTRACTL_END;

    PatchpointInfo* result = NULL;
    *ilOffset = 0;

    JIT_TO_EE_TRANSITION();

#ifdef FEATURE_ON_STACK_REPLACEMENT
    result = m_pPatchpointInfoFromRuntime;
    *ilOffset = m_ilOffset;
#endif

    EE_TO_JIT_TRANSITION();

    return result;
}

void CEEJitInfo::CompressDebugInfo()
{
    CONTRACTL {
        THROWS;
        GC_TRIGGERS;
        MODE_PREEMPTIVE;
    } CONTRACTL_END;

#ifdef FEATURE_ON_STACK_REPLACEMENT
    PatchpointInfo* patchpointInfo = m_pPatchpointInfoFromJit;
#else
    PatchpointInfo* patchpointInfo = NULL;
#endif

    // Don't track JIT info for DynamicMethods.
    if (m_pMethodBeingCompiled->IsDynamicMethod() && !g_pConfig->GetTrackDynamicMethodDebugInfo())
    {
        _ASSERTE(patchpointInfo == NULL);
        return;
    }

    if ((m_iOffsetMapping == 0) && (m_iNativeVarInfo == 0) && (patchpointInfo == NULL) && (m_numInlineTreeNodes == 0) && (m_numRichOffsetMappings == 0))
        return;

    JIT_TO_EE_TRANSITION();

    EX_TRY
    {
        BOOL writeFlagByte = FALSE;
#ifdef FEATURE_ON_STACK_REPLACEMENT
        writeFlagByte = TRUE;
#endif
        if (m_jitManager->IsStoringRichDebugInfo())
            writeFlagByte = TRUE;

        PTR_BYTE pDebugInfo = CompressDebugInfo::CompressBoundariesAndVars(
            m_pOffsetMapping, m_iOffsetMapping,
            m_pNativeVarInfo, m_iNativeVarInfo,
            patchpointInfo,
            m_inlineTreeNodes, m_numInlineTreeNodes,
            m_richOffsetMappings, m_numRichOffsetMappings,
            writeFlagByte,
            m_pMethodBeingCompiled->GetLoaderAllocator()->GetLowFrequencyHeap());

        m_CodeHeaderRW->SetDebugInfo(pDebugInfo);
    }
    EX_CATCH
    {
        // Just ignore exceptions here. The debugger's structures will still be in a consistent state.
    }
    EX_END_CATCH(SwallowAllExceptions)

    EE_TO_JIT_TRANSITION();
}

void reservePersonalityRoutineSpace(uint32_t &unwindSize)
{
#if defined(TARGET_X86)
    // Do nothing
#elif defined(TARGET_AMD64)
    // Add space for personality routine, it must be 4-byte aligned.
    // Everything in the UNWIND_INFO up to the variable-sized UnwindCodes
    // array has already had its size included in unwindSize by the caller.
    unwindSize += sizeof(ULONG);

    // Note that the count of unwind codes (2 bytes each) is stored as a UBYTE
    // So the largest size could be 510 bytes, plus the header and language
    // specific stuff.  This can't overflow.

    _ASSERTE(FitsInU4(unwindSize + sizeof(ULONG)));
    unwindSize = (ULONG)(ALIGN_UP(unwindSize, sizeof(ULONG)));
#elif defined(TARGET_ARM) || defined(TARGET_ARM64)
    // The JIT passes in a 4-byte aligned block of unwind data.
    _ASSERTE(IS_ALIGNED(unwindSize, sizeof(ULONG)));

    // Add space for personality routine, it must be 4-byte aligned.
    unwindSize += sizeof(ULONG);
#elif defined(TARGET_LOONGARCH64)
    // The JIT passes in a 4-byte aligned block of unwind data.
    _ASSERTE(IS_ALIGNED(unwindSize, sizeof(ULONG)));

    // Add space for personality routine, it must be 4-byte aligned.
    unwindSize += sizeof(ULONG);
#elif defined(TARGET_RISCV64)
    // The JIT passes in a 4-byte aligned block of unwind data.
    _ASSERTE(IS_ALIGNED(unwindSize, sizeof(ULONG)));

    // Add space for personality routine, it must be 4-byte aligned.
    unwindSize += sizeof(ULONG);
#else
    PORTABILITY_ASSERT("reservePersonalityRoutineSpace");
#endif // !defined(TARGET_AMD64)

}
// Reserve memory for the method/funclet's unwind information.
// Note that this must be called before allocMem. It should be
// called once for the main method, once for every funclet, and
// once for every block of cold code for which allocUnwindInfo
// will be called.
//
// This is necessary because jitted code must allocate all the
// memory needed for the unwindInfo at the allocMem call.
// For prejitted code we split up the unwinding information into
// separate sections .rdata and .pdata.
//
void CEEJitInfo::reserveUnwindInfo(bool isFunclet, bool isColdCode, uint32_t unwindSize)
{
#ifdef FEATURE_EH_FUNCLETS
    CONTRACTL {
        NOTHROW;
        GC_NOTRIGGER;
        MODE_PREEMPTIVE;
    }
    CONTRACTL_END;

    JIT_TO_EE_TRANSITION_LEAF();

    CONSISTENCY_CHECK_MSG(!isColdCode, "Hot/Cold splitting is not supported in jitted code");
    _ASSERTE_MSG(m_theUnwindBlock == NULL,
        "reserveUnwindInfo() can only be called before allocMem(), but allocMem() has already been called. "
        "This may indicate the JIT has hit a NO_WAY assert after calling allocMem(), and is re-JITting. "
        "Set DOTNET_JitBreakOnBadCode=1 and rerun to get the real error.");

    uint32_t currentSize  = unwindSize;

    reservePersonalityRoutineSpace(currentSize);

    m_totalUnwindSize += currentSize;

    m_totalUnwindInfos++;

    EE_TO_JIT_TRANSITION_LEAF();
#else // FEATURE_EH_FUNCLETS
    LIMITED_METHOD_CONTRACT;
    // Dummy implementation to make cross-platform altjit work
#endif // FEATURE_EH_FUNCLETS
}

// Allocate and initialize the .rdata and .pdata for this method or
// funclet and get the block of memory needed for the machine specific
// unwind information (the info for crawling the stack frame).
// Note that allocMem must be called first.
//
// The pHotCode parameter points at the first byte of the code of the method
// The startOffset and endOffset are the region (main or funclet) that
// we are to allocate and create .rdata and .pdata for.
// The pUnwindBlock is copied and contains the .pdata unwind area
//
// Parameters:
//
//    pHotCode        main method code buffer, always filled in
//    pColdCode       always NULL for jitted code
//    startOffset     start of code block, relative to pHotCode
//    endOffset       end of code block, relative to pHotCode
//    unwindSize      size of unwind info pointed to by pUnwindBlock
//    pUnwindBlock    pointer to unwind info
//    funcKind        type of funclet (main method code, handler, filter)
//
void CEEJitInfo::allocUnwindInfo (
        uint8_t *           pHotCode,              /* IN */
        uint8_t *           pColdCode,             /* IN */
        uint32_t            startOffset,           /* IN */
        uint32_t            endOffset,             /* IN */
        uint32_t            unwindSize,            /* IN */
        uint8_t *           pUnwindBlock,          /* IN */
        CorJitFuncKind      funcKind               /* IN */
        )
{
#ifdef FEATURE_EH_FUNCLETS
    CONTRACTL {
        THROWS;
        GC_TRIGGERS;
        MODE_PREEMPTIVE;
        PRECONDITION(m_theUnwindBlock != NULL);
        PRECONDITION(m_usedUnwindSize < m_totalUnwindSize);
        PRECONDITION(m_usedUnwindInfos < m_totalUnwindInfos);
        PRECONDITION(endOffset <= m_codeSize);
    } CONTRACTL_END;

    CONSISTENCY_CHECK_MSG(pColdCode == NULL, "Hot/Cold code splitting not supported for jitted code");

    JIT_TO_EE_TRANSITION();

    //
    // We add one callback-type dynamic function table per range section.
    // Therefore, the RUNTIME_FUNCTION info is always relative to the
    // image base contained in the dynamic function table, which happens
    // to be the LowAddress of the range section.  The JIT has no
    // knowledge of the range section, so it gives us offsets that are
    // relative to the beginning of the method (pHotCode) and we allocate
    // and initialize the RUNTIME_FUNCTION data and record its location
    // in this function.
    //

    if (funcKind != CORJIT_FUNC_ROOT)
    {
        // The main method should be emitted before funclets
        _ASSERTE(m_usedUnwindInfos > 0);
    }

    PT_RUNTIME_FUNCTION pRuntimeFunction = m_CodeHeaderRW->GetUnwindInfo(m_usedUnwindInfos);

    m_usedUnwindInfos++;

    // Make sure that the RUNTIME_FUNCTION is aligned on a DWORD sized boundary
    _ASSERTE(IS_ALIGNED(pRuntimeFunction, sizeof(DWORD)));


    size_t writeableOffset = (BYTE *)m_CodeHeaderRW - (BYTE *)m_CodeHeader;
    UNWIND_INFO * pUnwindInfo = (UNWIND_INFO *) &(m_theUnwindBlock[m_usedUnwindSize]);
    UNWIND_INFO * pUnwindInfoRW = (UNWIND_INFO *)((BYTE*)pUnwindInfo + writeableOffset);

    m_usedUnwindSize += unwindSize;

    reservePersonalityRoutineSpace(m_usedUnwindSize);

    _ASSERTE(m_usedUnwindSize <= m_totalUnwindSize);

    // Make sure that the UnwindInfo is aligned
    _ASSERTE(IS_ALIGNED(pUnwindInfo, sizeof(ULONG)));

    /* Calculate Image Relative offset to add to the jit generated unwind offsets */

    TADDR baseAddress = m_moduleBase;

    size_t currentCodeSizeT = (size_t)pHotCode - baseAddress;

    /* Check if currentCodeSizeT offset fits in 32-bits */
    if (!FitsInU4(currentCodeSizeT))
    {
        _ASSERTE(!"Bad currentCodeSizeT");
        COMPlusThrowHR(E_FAIL);
    }

    /* Check if EndAddress offset fits in 32-bit */
    if (!FitsInU4(currentCodeSizeT + endOffset))
    {
        _ASSERTE(!"Bad currentCodeSizeT");
        COMPlusThrowHR(E_FAIL);
    }

    unsigned currentCodeOffset = (unsigned) currentCodeSizeT;

    /* Calculate Unwind Info delta */
    size_t unwindInfoDeltaT = (size_t) pUnwindInfo - baseAddress;

    /* Check if unwindDeltaT offset fits in 32-bits */
    if (!FitsInU4(unwindInfoDeltaT))
    {
        _ASSERTE(!"Bad unwindInfoDeltaT");
        COMPlusThrowHR(E_FAIL);
    }

    unsigned unwindInfoDelta = (unsigned) unwindInfoDeltaT;

    RUNTIME_FUNCTION__SetBeginAddress(pRuntimeFunction, currentCodeOffset + startOffset);

#ifdef TARGET_AMD64
    pRuntimeFunction->EndAddress        = currentCodeOffset + endOffset;
#endif

    RUNTIME_FUNCTION__SetUnwindInfoAddress(pRuntimeFunction, unwindInfoDelta);

#ifdef _DEBUG
    if (funcKind != CORJIT_FUNC_ROOT)
    {
        // Check the new funclet doesn't overlap any existing funclet.

        for (ULONG iUnwindInfo = 0; iUnwindInfo < m_usedUnwindInfos - 1; iUnwindInfo++)
        {
            PT_RUNTIME_FUNCTION pOtherFunction = m_CodeHeaderRW->GetUnwindInfo(iUnwindInfo);
            _ASSERTE((   RUNTIME_FUNCTION__BeginAddress(pOtherFunction) >= RUNTIME_FUNCTION__EndAddress(pRuntimeFunction, baseAddress + writeableOffset)
                     || RUNTIME_FUNCTION__EndAddress(pOtherFunction, baseAddress + writeableOffset) <= RUNTIME_FUNCTION__BeginAddress(pRuntimeFunction)));
        }
    }
#endif // _DEBUG

    memcpy(pUnwindInfoRW, pUnwindBlock, unwindSize);

#if defined(TARGET_X86)

    // Do NOTHING

#elif defined(TARGET_AMD64)

    pUnwindInfoRW->Flags = UNW_FLAG_EHANDLER | UNW_FLAG_UHANDLER;

    ULONG * pPersonalityRoutineRW = (ULONG*)ALIGN_UP(&(pUnwindInfoRW->UnwindCode[pUnwindInfoRW->CountOfUnwindCodes]), sizeof(ULONG));
    *pPersonalityRoutineRW = ExecutionManager::GetCLRPersonalityRoutineValue();

#elif defined(TARGET_ARM64)

    *(LONG *)pUnwindInfoRW |= (1 << 20); // X bit

    ULONG * pPersonalityRoutineRW = (ULONG*)((BYTE *)pUnwindInfoRW + ALIGN_UP(unwindSize, sizeof(ULONG)));
    *pPersonalityRoutineRW = ExecutionManager::GetCLRPersonalityRoutineValue();

#elif defined(TARGET_ARM)

    *(LONG *)pUnwindInfoRW |= (1 << 20); // X bit

    ULONG * pPersonalityRoutineRW = (ULONG*)((BYTE *)pUnwindInfoRW + ALIGN_UP(unwindSize, sizeof(ULONG)));
    *pPersonalityRoutineRW = (TADDR)ProcessCLRException - baseAddress;

#elif defined(TARGET_LOONGARCH64)

    *(LONG *)pUnwindInfoRW |= (1 << 20); // X bit

    ULONG * pPersonalityRoutineRW = (ULONG*)((BYTE *)pUnwindInfoRW + ALIGN_UP(unwindSize, sizeof(ULONG)));
    *pPersonalityRoutineRW = ExecutionManager::GetCLRPersonalityRoutineValue();

#elif defined(TARGET_RISCV64)
    *(LONG *)pUnwindInfoRW |= (1 << 20); // X bit

    ULONG * pPersonalityRoutineRW = (ULONG*)((BYTE *)pUnwindInfoRW + ALIGN_UP(unwindSize, sizeof(ULONG)));
    *pPersonalityRoutineRW = ExecutionManager::GetCLRPersonalityRoutineValue();

#endif

    EE_TO_JIT_TRANSITION();
#else // FEATURE_EH_FUNCLETS
    LIMITED_METHOD_CONTRACT;
    // Dummy implementation to make cross-platform altjit work
#endif // FEATURE_EH_FUNCLETS
}

void CEEJitInfo::recordCallSite(uint32_t              instrOffset,
                                CORINFO_SIG_INFO *    callSig,
                                CORINFO_METHOD_HANDLE methodHandle)
{
    // Currently, only testing tools use this method. The EE itself doesn't need record this information.
    // N.B. The memory that callSig points to is managed by the JIT and isn't guaranteed to be around after
    // this function returns, so future implementations should copy the sig info if they want it to persist.
    LIMITED_METHOD_CONTRACT;
}

// This is a variant for AMD64 or other machines that
// cannot always hold the destination address in a 32-bit location
// A relocation is recorded if we are pre-jitting.
// A jump thunk may be inserted if we are jitting

void CEEJitInfo::recordRelocation(void * location,
                                  void * locationRW,
                                  void * target,
                                  WORD   fRelocType,
                                  INT32  addlDelta)
{
    CONTRACTL {
        THROWS;
        GC_TRIGGERS;
        MODE_PREEMPTIVE;
    } CONTRACTL_END;

#ifdef HOST_64BIT
    JIT_TO_EE_TRANSITION();

    INT64 delta;

    switch (fRelocType)
    {
    case IMAGE_REL_BASED_DIR64:
        // Write 64-bits into location
        *((UINT64 *) locationRW) = (UINT64) target;
        break;

#ifdef TARGET_AMD64
    case IMAGE_REL_BASED_REL32:
        {
            target = (BYTE *)target + addlDelta;

            INT32 * fixupLocation = (INT32 *) location;
            INT32 * fixupLocationRW = (INT32 *) locationRW;
            BYTE * baseAddr = (BYTE *)fixupLocation + sizeof(INT32);

            delta  = (INT64)((BYTE *)target - baseAddr);

            //
            // Do we need to insert a jump stub to make the source reach the target?
            //
            // Note that we cannot stress insertion of jump stub by inserting it unconditionally. JIT records the relocations
            // for intra-module jumps and calls. It does not expect the register used by the jump stub to be trashed.
            //
            if (!FitsInI4(delta))
            {
                if (m_fAllowRel32)
                {
                    //
                    // When m_fAllowRel32 == TRUE, the JIT will use REL32s for both data addresses and direct code targets.
                    // Since we cannot tell what the relocation is for, we have to defensively retry.
                    //
                    m_fJumpStubOverflow = TRUE;
                    delta = 0;
                }
                else
                {
                    //
                    // When m_fAllowRel32 == FALSE, the JIT will use a REL32s for direct code targets only.
                    // Use jump stub.
                    //
                    delta = rel32UsingJumpStub(fixupLocation, (PCODE)target, m_pMethodBeingCompiled, NULL, false /* throwOnOutOfMemoryWithinRange */);
                    if (delta == 0)
                    {
                        // This forces the JIT to retry the method, which allows us to reserve more space for jump stubs and have a higher chance that
                        // we will find space for them.
                        m_fJumpStubOverflow = TRUE;
                    }

                    // Keep track of conservative estimate of how much memory may be needed by jump stubs. We will use it to reserve extra memory
                    // on retry to increase chances that the retry succeeds.
                    m_reserveForJumpStubs = max(0x400, m_reserveForJumpStubs + 0x10);
                }
            }

            LOG((LF_JIT, LL_INFO100000, "Encoded a PCREL32 at" FMT_ADDR "to" FMT_ADDR "+%d,  delta is 0x%04x\n",
                 DBG_ADDR(fixupLocation), DBG_ADDR(target), addlDelta, delta));

            // Write the 32-bits pc-relative delta into location
            *fixupLocationRW = (INT32) delta;
        }
        break;
#endif // TARGET_AMD64

#ifdef TARGET_ARM64
    case IMAGE_REL_ARM64_BRANCH26:   // 26 bit offset << 2 & sign ext, for B and BL
        {
            _ASSERTE(addlDelta == 0);

            PCODE branchTarget  = (PCODE) target;
            _ASSERTE((branchTarget & 0x3) == 0);   // the low two bits must be zero

            PCODE fixupLocation = (PCODE) location;
            PCODE fixupLocationRW = (PCODE) locationRW;
            _ASSERTE((fixupLocation & 0x3) == 0);  // the low two bits must be zero

            delta = (INT64)(branchTarget - fixupLocation);
            _ASSERTE((delta & 0x3) == 0);          // the low two bits must be zero

            UINT32 branchInstr = *((UINT32*) fixupLocationRW);
            branchInstr &= 0xFC000000;  // keep bits 31-26
            _ASSERTE((branchInstr & 0x7FFFFFFF) == 0x14000000);  // Must be B or BL

            //
            // Do we need to insert a jump stub to make the source reach the target?
            //
            //
            if (!FitsInRel28(delta))
            {
                // Use jump stub.
                //
                TADDR baseAddr = (TADDR)fixupLocation;
                TADDR loAddr   = baseAddr - 0x08000000;   // -2^27
                TADDR hiAddr   = baseAddr + 0x07FFFFFF;   // +2^27-1

                // Check for the wrap around cases
                if (loAddr > baseAddr)
                    loAddr = UINT64_MIN; // overflow
                if (hiAddr < baseAddr)
                    hiAddr = UINT64_MAX; // overflow

                PCODE jumpStubAddr = ExecutionManager::jumpStub(m_pMethodBeingCompiled,
                                                                (PCODE)  target,
                                                                (BYTE *) loAddr,
                                                                (BYTE *) hiAddr,
                                                                NULL,
                                                                false);

                // Keep track of conservative estimate of how much memory may be needed by jump stubs. We will use it to reserve extra memory
                // on retry to increase chances that the retry succeeds.
                m_reserveForJumpStubs = max(0x400, m_reserveForJumpStubs + 2*BACK_TO_BACK_JUMP_ALLOCATE_SIZE);

                if (jumpStubAddr == 0)
                {
                    // This forces the JIT to retry the method, which allows us to reserve more space for jump stubs and have a higher chance that
                    // we will find space for them.
                    m_fJumpStubOverflow = TRUE;
                    break;
                }

                delta = (INT64)(jumpStubAddr - fixupLocation);

                if (!FitsInRel28(delta))
                {
                    _ASSERTE(!"jump stub was not in expected range");
                    EEPOLICY_HANDLE_FATAL_ERROR(COR_E_EXECUTIONENGINE);
                }

                LOG((LF_JIT, LL_INFO100000, "Using JumpStub at" FMT_ADDR "that jumps to" FMT_ADDR "\n",
                     DBG_ADDR(jumpStubAddr), DBG_ADDR(target)));
            }

            LOG((LF_JIT, LL_INFO100000, "Encoded a BRANCH26 at" FMT_ADDR "to" FMT_ADDR ",  delta is 0x%04x\n",
                 DBG_ADDR(fixupLocation), DBG_ADDR(target), delta));

            _ASSERTE(FitsInRel28(delta));

            PutArm64Rel28((UINT32*) fixupLocationRW, (INT32)delta);
        }
        break;

    case IMAGE_REL_ARM64_PAGEBASE_REL21:
        {
            _ASSERTE(addlDelta == 0);

            // Write the 21 bits pc-relative page address into location.
            INT64 targetPage = (INT64)target & 0xFFFFFFFFFFFFF000LL;
            INT64 locationPage = (INT64)location & 0xFFFFFFFFFFFFF000LL;
            INT64 relPage = (INT64)(targetPage - locationPage);
            INT32 imm21 = (INT32)(relPage >> 12) & 0x1FFFFF;
            PutArm64Rel21((UINT32 *)locationRW, imm21);
        }
        break;

    case IMAGE_REL_ARM64_PAGEOFFSET_12A:
        {
            _ASSERTE(addlDelta == 0);

            // Write the 12 bits page offset into location.
            INT32 imm12 = (INT32)(SIZE_T)target & 0xFFFLL;
            PutArm64Rel12((UINT32 *)locationRW, imm12);
        }
        break;

#endif // TARGET_ARM64

    default:
        _ASSERTE(!"Unknown reloc type");
        break;
    }

    EE_TO_JIT_TRANSITION();
#else // HOST_64BIT
    JIT_TO_EE_TRANSITION_LEAF();

    // Nothing to do on 32-bit

    EE_TO_JIT_TRANSITION_LEAF();
#endif // HOST_64BIT
}

// Get a hint for whether the relocation kind to use for the target address.
// Note that this is currently a best-guess effort as we do not know exactly
// where the jitted code will end up at. Instead we try to keep executable code
// and static fields in a preferred memory region and base the decision on this
// region.
//
// If we guess wrong we will recover in recordRelocation if we notice that we
// cannot actually use the kind of reloc: in that case we will rejit the
// function and turn off the use of those relocs in the future. This scheme
// works based on two assumptions:
//
// 1) The JIT will ask about relocs only for memory that was allocated by the
//    loader heap in the preferred region.
// 2) The loader heap allocates memory in the preferred region in a circular fashion;
//    the region itself might be larger than 2 GB, but the current compilation should
//    only be hitting the preferred region within 2 GB.
//
// Under these assumptions we should only hit the "recovery" case once the
// preferred range is actually full.
WORD CEEJitInfo::getRelocTypeHint(void * target)
{
    CONTRACTL {
        THROWS;
        GC_TRIGGERS;
        MODE_PREEMPTIVE;
    } CONTRACTL_END;

#ifdef TARGET_AMD64
    if (m_fAllowRel32)
    {
        if (ExecutableAllocator::IsPreferredExecutableRange(target))
            return IMAGE_REL_BASED_REL32;
    }
#endif // TARGET_AMD64

    // No hints
    return (WORD)-1;
}

uint32_t CEEJitInfo::getExpectedTargetArchitecture()
{
    LIMITED_METHOD_CONTRACT;

    return IMAGE_FILE_MACHINE_NATIVE;
}

void CEEInfo::JitProcessShutdownWork()
{
    LIMITED_METHOD_CONTRACT;

    EEJitManager* jitMgr = ExecutionManager::GetEEJitManager();

    // If we didn't load the JIT, there is no work to do.
    if (jitMgr->m_jit != NULL)
    {
        // Do the shutdown work.
        jitMgr->m_jit->ProcessShutdownWork(this);
    }

#ifdef ALLOW_SXS_JIT
    if (jitMgr->m_alternateJit != NULL)
    {
        jitMgr->m_alternateJit->ProcessShutdownWork(this);
    }
#endif // ALLOW_SXS_JIT
}

/*********************************************************************/
InfoAccessType CEEJitInfo::constructStringLiteral(CORINFO_MODULE_HANDLE scopeHnd,
                                                  mdToken metaTok,
                                                  void **ppValue)
{
    CONTRACTL {
        THROWS;
        GC_TRIGGERS;
        MODE_PREEMPTIVE;
    } CONTRACTL_END;

    InfoAccessType result = IAT_PVALUE;

    JIT_TO_EE_TRANSITION();

    _ASSERTE(ppValue != NULL);

    if (IsDynamicScope(scopeHnd))
    {
        *ppValue = (LPVOID)GetDynamicResolver(scopeHnd)->ConstructStringLiteral(metaTok);
    }
    else
    {
        // If ConstructStringLiteral returns a pinned reference we can return it by value (IAT_VALUE)
        void* ppPinnedString = nullptr;
        void** ptr = (void**)ConstructStringLiteral(scopeHnd, metaTok, &ppPinnedString);

        if (ppPinnedString != nullptr)
        {
            *ppValue = ppPinnedString;
            result = IAT_VALUE;
        }
        else
        {
            *ppValue = (void*)ptr;
        }
    }

    EE_TO_JIT_TRANSITION();

    return result;
}

/*********************************************************************/
InfoAccessType CEEJitInfo::emptyStringLiteral(void ** ppValue)
{
    CONTRACTL {
        THROWS;
        GC_TRIGGERS;
        MODE_PREEMPTIVE;
    } CONTRACTL_END;

    InfoAccessType result = IAT_PVALUE;

    JIT_TO_EE_TRANSITION();
    void* pinnedStr = nullptr;
    void* pinnedStrHandlePtr = StringObject::GetEmptyStringRefPtr(&pinnedStr);

    if (pinnedStr != nullptr)
    {
        *ppValue = pinnedStr;
        result = IAT_VALUE;
    }
    else
    {
        *ppValue = pinnedStrHandlePtr;
    }

    EE_TO_JIT_TRANSITION();

    return result;
}

bool CEEInfo::getStaticFieldContent(CORINFO_FIELD_HANDLE fieldHnd, uint8_t* buffer, int bufferSize, int valueOffset, bool ignoreMovableObjects)
{
    CONTRACTL {
        THROWS;
        GC_TRIGGERS;
        MODE_PREEMPTIVE;
    } CONTRACTL_END;

    _ASSERT(fieldHnd != NULL);
    _ASSERT(buffer != NULL);
    _ASSERT(bufferSize > 0);
    _ASSERT(valueOffset >= 0);

    bool result = false;

    JIT_TO_EE_TRANSITION();

    FieldDesc* field = (FieldDesc*)fieldHnd;
    _ASSERTE(field->IsStatic());

    MethodTable* pEnclosingMT = field->GetEnclosingMethodTable();
    _ASSERTE(!pEnclosingMT->IsSharedByGenericInstantiations());
    _ASSERTE(!pEnclosingMT->ContainsGenericVariables());

    // Allocate space for the local class if necessary, but don't trigger
    // class construction.
    DomainLocalModule* pLocalModule = pEnclosingMT->GetDomainLocalModule();
    pLocalModule->PopulateClass(pEnclosingMT);

    if (!field->IsThreadStatic() && pEnclosingMT->IsClassInited() && IsFdInitOnly(field->GetAttributes()))
    {
        GCX_COOP();
        if (field->IsObjRef())
        {
            _ASSERT(!field->IsRVA());
            _ASSERT(valueOffset == 0); // there is no point in returning a chunk of a gc handle
            _ASSERT((UINT)bufferSize == field->GetSize());

            OBJECTREF fieldObj = field->GetStaticOBJECTREF();
            if (fieldObj != NULL)
            {
                Object* obj = OBJECTREFToObject(fieldObj);
                CORINFO_OBJECT_HANDLE handle;

                if (ignoreMovableObjects)
                {
                    if (GCHeapUtilities::GetGCHeap()->IsInFrozenSegment(obj))
                    {
                        handle = getJitHandleForObject(fieldObj, true);
                        memcpy(buffer, &handle, sizeof(CORINFO_OBJECT_HANDLE));
                        result = true;
                    }
                }
                else
                {
                    handle = getJitHandleForObject(fieldObj);
                    memcpy(buffer, &handle, sizeof(CORINFO_OBJECT_HANDLE));
                    result = true;
                }
            }
            else
            {
                memset(buffer, 0, sizeof(intptr_t));
                result = true;
            }
        }
        else
        {
            // Either RVA, primitive or struct (or even part of that struct)
            size_t baseAddr = (size_t)field->GetCurrentStaticAddress();
            UINT size = field->GetSize();
            _ASSERTE(baseAddr > 0);
            _ASSERTE(size > 0);

            if (size >= (UINT)bufferSize && valueOffset >= 0 && (UINT)valueOffset <= size - (UINT)bufferSize)
            {
                // For structs containing GC pointers we want to make sure those GC pointers belong to FOH
                // so we expect valueOffset to be a real field offset (same for bufferSize)
                if (!field->IsRVA() && field->GetFieldType() == ELEMENT_TYPE_VALUETYPE)
                {
                    PTR_MethodTable structType = field->GetFieldTypeHandleThrowing().AsMethodTable();
                    if (structType->ContainsPointers() && (UINT)bufferSize == sizeof(CORINFO_OBJECT_HANDLE))
                    {
                        ApproxFieldDescIterator fieldIterator(structType, ApproxFieldDescIterator::INSTANCE_FIELDS);
                        for (FieldDesc* subField = fieldIterator.Next(); subField != NULL; subField = fieldIterator.Next())
                        {
                            // TODO: If subField is also a struct we might want to inspect its fields too
                            if (subField->GetOffset() == (DWORD)valueOffset && subField->IsObjRef())
                            {
                                GCX_COOP();

                                // Read field's value
                                Object* subFieldValue = nullptr;
                                memcpy(&subFieldValue, (uint8_t*)baseAddr + valueOffset, bufferSize);

                                if (subFieldValue == nullptr)
                                {
                                    // Report null
                                    memset(buffer, 0, bufferSize);
                                    result = true;
                                }
                                else if (GCHeapUtilities::GetGCHeap()->IsInFrozenSegment(subFieldValue))
                                {
                                    CORINFO_OBJECT_HANDLE handle = getJitHandleForObject(
                                        ObjectToOBJECTREF(subFieldValue), /*knownFrozen*/ true);

                                    // GC handle is either from FOH or null
                                    memcpy(buffer, &handle, bufferSize);
                                    result = true;
                                }

                                // We're done with this struct
                                break;
                            }
                        }
                    }
                    else if (!structType->ContainsPointers())
                    {
                        // No gc pointers in the struct
                        memcpy(buffer, (uint8_t*)baseAddr + valueOffset, bufferSize);
                        result = true;
                    }
                }
                else
                {
                    // Primitive or RVA
                    memcpy(buffer, (uint8_t*)baseAddr + valueOffset, bufferSize);
                    result = true;
                }
            }
        }
    }

    EE_TO_JIT_TRANSITION();

    return result;
}

bool CEEInfo::getObjectContent(CORINFO_OBJECT_HANDLE handle, uint8_t* buffer, int bufferSize, int valueOffset)
{
    CONTRACTL {
        THROWS;
        GC_TRIGGERS;
        MODE_PREEMPTIVE;
    } CONTRACTL_END;

    _ASSERT(handle != NULL);
    _ASSERT(buffer != NULL);
    _ASSERT(bufferSize > 0);
    _ASSERT(valueOffset >= 0);

    bool result = false;

    JIT_TO_EE_TRANSITION();

    GCX_COOP();
    OBJECTREF objRef = getObjectFromJitHandle(handle);
    _ASSERTE(objRef != NULL);

    // TODO: support types containing GC pointers
    if (bufferSize + valueOffset <= (int)objRef->GetSize())
    {
        Object* obj = OBJECTREFToObject(objRef);
        PTR_MethodTable type = obj->GetMethodTable();
        if (type->ContainsPointers())
        {
            // RuntimeType has a gc field (object m_keepAlive), but if the object is in a frozen segment
            // it means that field is always nullptr so we can read any part of the object:
            if (type == g_pRuntimeTypeClass && GCHeapUtilities::GetGCHeap()->IsInFrozenSegment(obj))
            {
                memcpy(buffer, (uint8_t*)obj + valueOffset, bufferSize);
                result = true;
            }
        }
        else
        {
            memcpy(buffer, (uint8_t*)obj + valueOffset, bufferSize);
            result = true;
        }
    }

    EE_TO_JIT_TRANSITION();

    return result;
}

/*********************************************************************/
CORINFO_CLASS_HANDLE CEEJitInfo::getStaticFieldCurrentClass(CORINFO_FIELD_HANDLE fieldHnd,
                                                            bool* pIsSpeculative)
{
    CONTRACTL {
        THROWS;
        GC_TRIGGERS;
        MODE_PREEMPTIVE;
    } CONTRACTL_END;

    CORINFO_CLASS_HANDLE result = NULL;

    if (pIsSpeculative != NULL)
    {
        *pIsSpeculative = true;
    }

    JIT_TO_EE_TRANSITION();

    FieldDesc* field = (FieldDesc*) fieldHnd;
    bool isClassInitialized = false;

    // We're only interested in ref class typed static fields
    // where the field handle specifies a unique location.
    if (field->IsStatic() && field->IsObjRef() && !field->IsThreadStatic())
    {
        MethodTable* pEnclosingMT = field->GetEnclosingMethodTable();

        if (!pEnclosingMT->IsSharedByGenericInstantiations())
        {
            // Allocate space for the local class if necessary, but don't trigger
            // class construction.
            DomainLocalModule *pLocalModule = pEnclosingMT->GetDomainLocalModule();
            pLocalModule->PopulateClass(pEnclosingMT);

            GCX_COOP();

            OBJECTREF fieldObj = field->GetStaticOBJECTREF();
            VALIDATEOBJECTREF(fieldObj);

            // Check for initialization before looking at the value
            isClassInitialized = !!pEnclosingMT->IsClassInited();

            if (fieldObj != NULL)
            {
                MethodTable *pObjMT = fieldObj->GetMethodTable();

                // TODO: Check if the jit is allowed to embed this handle in jitted code.
                // Note for the initonly cases it probably won't embed.
                result = (CORINFO_CLASS_HANDLE) pObjMT;
            }
        }
    }

    // Did we find a class?
    if (result != NULL)
    {
        // Figure out what to report back.
        bool isResultImmutable = isClassInitialized && IsFdInitOnly(field->GetAttributes());

        if (pIsSpeculative != NULL)
        {
            // Caller is ok with potentially mutable results.
            *pIsSpeculative = !isResultImmutable;
        }
        else
        {
            // Caller only wants to see immutable results.
            if (!isResultImmutable)
            {
                result = NULL;
            }
        }
    }

    EE_TO_JIT_TRANSITION();

    return result;
}

/*********************************************************************/
static void *GetClassSync(MethodTable *pMT)
{
    STANDARD_VM_CONTRACT;

    GCX_COOP();

    OBJECTREF ref = pMT->GetManagedClassObject();
    return (void*)ref->GetSyncBlock()->GetMonitor();
}

/*********************************************************************/
void* CEEJitInfo::getMethodSync(CORINFO_METHOD_HANDLE ftnHnd,
                                void **ppIndirection)
{
    CONTRACTL {
        THROWS;
        GC_TRIGGERS;
        MODE_PREEMPTIVE;
    } CONTRACTL_END;

    void * result = NULL;

    if (ppIndirection != NULL)
        *ppIndirection = NULL;

    JIT_TO_EE_TRANSITION();

    result = GetClassSync((GetMethod(ftnHnd))->GetMethodTable());

    EE_TO_JIT_TRANSITION();

    return result;
}

/*********************************************************************/
HRESULT CEEJitInfo::allocPgoInstrumentationBySchema(
            CORINFO_METHOD_HANDLE ftnHnd, /* IN */
            PgoInstrumentationSchema* pSchema, /* IN/OUT */
            uint32_t countSchemaItems, /* IN */
            uint8_t** pInstrumentationData /* OUT */
            )
{
    CONTRACTL {
        THROWS;
        GC_TRIGGERS;
        MODE_PREEMPTIVE;
    } CONTRACTL_END;

    HRESULT hr = E_FAIL;

    JIT_TO_EE_TRANSITION();

    // We need to know the code size. Typically we can get the code size
    // from m_ILHeader. For dynamic methods, m_ILHeader will be NULL, so
    // for that case we need to use DynamicResolver to get the code size.

    unsigned codeSize = 0;
    if (m_pMethodBeingCompiled->IsDynamicMethod())
    {
        unsigned stackSize, ehSize;
        CorInfoOptions options;
        DynamicResolver * pResolver = m_pMethodBeingCompiled->AsDynamicMethodDesc()->GetResolver();
        pResolver->GetCodeInfo(&codeSize, &stackSize, &options, &ehSize);
    }
    else
    {
        codeSize = m_ILHeader->GetCodeSize();
    }

#ifdef FEATURE_PGO
    hr = PgoManager::allocPgoInstrumentationBySchema(m_pMethodBeingCompiled, pSchema, countSchemaItems, pInstrumentationData);
#else
    _ASSERTE(!"allocMethodBlockCounts not implemented on CEEJitInfo!");
    hr = E_NOTIMPL;
#endif // !FEATURE_PGO

    EE_TO_JIT_TRANSITION();

    return hr;
}

// Consider implementing getBBProfileData on CEEJitInfo.  This will allow us
// to use profile info in codegen for non zapped images.
HRESULT CEEJitInfo::getPgoInstrumentationResults(
            CORINFO_METHOD_HANDLE      ftnHnd,
            PgoInstrumentationSchema **pSchema,                    // pointer to the schema table which describes the instrumentation results (pointer will not remain valid after jit completes)
            uint32_t *                 pCountSchemaItems,          // pointer to the count schema items
            uint8_t **                 pInstrumentationData,       // pointer to the actual instrumentation data (pointer will not remain valid after jit completes)
            PgoSource *                pPgoSource                  // source of pgo data
            )
{
    CONTRACTL {
        THROWS;
        GC_TRIGGERS;
        MODE_PREEMPTIVE;
    } CONTRACTL_END;

    HRESULT hr = E_FAIL;
    *pCountSchemaItems = 0;
    *pInstrumentationData = NULL;
    *pPgoSource = PgoSource::Unknown;

    JIT_TO_EE_TRANSITION();

#ifdef FEATURE_PGO

    MethodDesc* pMD = (MethodDesc*)ftnHnd;
    ComputedPgoData* pDataCur = m_foundPgoData;

    // Search linked list of previously found pgo information
    for (; pDataCur != nullptr; pDataCur = pDataCur->m_next)
    {
        if (pDataCur->m_pMD == pMD)
        {
            break;
        }
    }

    if (pDataCur == nullptr)
    {
        // If not found in previous list, gather it here, and add to linked list
        NewHolder<ComputedPgoData> newPgoData = new ComputedPgoData(pMD);
        newPgoData->m_next = m_foundPgoData;
        m_foundPgoData = newPgoData;
        newPgoData.SuppressRelease();

        newPgoData->m_hr = PgoManager::getPgoInstrumentationResults(pMD, &newPgoData->m_allocatedData, &newPgoData->m_schema,
            &newPgoData->m_cSchemaElems, &newPgoData->m_pInstrumentationData, &newPgoData->m_pgoSource);
        pDataCur = m_foundPgoData;
    }

    *pSchema = pDataCur->m_schema;
    *pCountSchemaItems = pDataCur->m_cSchemaElems;
    *pInstrumentationData = pDataCur->m_pInstrumentationData;
    *pPgoSource = pDataCur->m_pgoSource;
    hr = pDataCur->m_hr;
#else
    _ASSERTE(!"getPgoInstrumentationResults not implemented on CEEJitInfo!");
    hr = E_NOTIMPL;
#endif

    EE_TO_JIT_TRANSITION();

    return hr;
}

void CEEJitInfo::allocMem (AllocMemArgs *pArgs)
{
    CONTRACTL {
        THROWS;
        GC_TRIGGERS;
        MODE_PREEMPTIVE;
    } CONTRACTL_END;

    JIT_TO_EE_TRANSITION();

    _ASSERTE(pArgs->coldCodeSize == 0);
    if (pArgs->coldCodeBlock)
    {
        pArgs->coldCodeBlock = NULL;
    }

    ULONG codeSize      = pArgs->hotCodeSize;
    void **codeBlock    = &pArgs->hotCodeBlock;
    void **codeBlockRW  = &pArgs->hotCodeBlockRW;

    S_SIZE_T totalSize = S_SIZE_T(codeSize);

    size_t roDataAlignment = sizeof(void*);
    if ((pArgs->flag & CORJIT_ALLOCMEM_FLG_RODATA_64BYTE_ALIGN)!= 0)
    {
        roDataAlignment = 64;
    }
    else if ((pArgs->flag & CORJIT_ALLOCMEM_FLG_RODATA_32BYTE_ALIGN)!= 0)
    {
        roDataAlignment = 32;
    }
    else if ((pArgs->flag & CORJIT_ALLOCMEM_FLG_RODATA_16BYTE_ALIGN)!= 0)
    {
        roDataAlignment = 16;
    }
    else if (pArgs->roDataSize >= 8)
    {
        roDataAlignment = 8;
    }
    if (pArgs->roDataSize > 0)
    {
        size_t codeAlignment = sizeof(void*);

        if ((pArgs->flag & CORJIT_ALLOCMEM_FLG_32BYTE_ALIGN) != 0)
        {
            codeAlignment = 32;
        }
        else if ((pArgs->flag & CORJIT_ALLOCMEM_FLG_16BYTE_ALIGN) != 0)
        {
            codeAlignment = 16;
        }
        totalSize.AlignUp(codeAlignment);

        if (roDataAlignment > codeAlignment) {
            // Add padding to align read-only data.
            totalSize += (roDataAlignment - codeAlignment);
        }
        totalSize += pArgs->roDataSize;
    }

#ifdef FEATURE_EH_FUNCLETS
    totalSize.AlignUp(sizeof(DWORD));
    totalSize += m_totalUnwindSize;
#endif

    _ASSERTE(m_CodeHeader == 0 &&
            // The jit-compiler sometimes tries to compile a method a second time
            // if it failed the first time. In such a situation, m_CodeHeader may
            // have already been assigned. Its OK to ignore this assert in such a
            // situation - we will leak some memory, but that is acceptable
            // since this should happen very rarely.
            "Note that this may fire if the JITCompiler tries to recompile a method");

    if( totalSize.IsOverflow() )
    {
        COMPlusThrowHR(CORJIT_OUTOFMEM);
    }

    if (ETW_EVENT_ENABLED(MICROSOFT_WINDOWS_DOTNETRUNTIME_PROVIDER_DOTNET_Context, MethodJitMemoryAllocatedForCode))
    {
        ULONGLONG ullMethodIdentifier = 0;
        ULONGLONG ullModuleID = 0;

        if (m_pMethodBeingCompiled)
        {
            Module* pModule = m_pMethodBeingCompiled->GetModule_NoLogging();
            ullModuleID = (ULONGLONG)(TADDR)pModule;
            ullMethodIdentifier = (ULONGLONG)m_pMethodBeingCompiled;
        }

        FireEtwMethodJitMemoryAllocatedForCode(ullMethodIdentifier, ullModuleID,
            pArgs->hotCodeSize + pArgs->coldCodeSize, pArgs->roDataSize, totalSize.Value(), pArgs->flag, GetClrInstanceId());
    }

    m_jitManager->allocCode(m_pMethodBeingCompiled, totalSize.Value(), GetReserveForJumpStubs(), pArgs->flag, &m_CodeHeader, &m_CodeHeaderRW, &m_codeWriteBufferSize, &m_pCodeHeap
#ifdef USE_INDIRECT_CODEHEADER
                          , &m_pRealCodeHeader
#endif
#ifdef FEATURE_EH_FUNCLETS
                          , m_totalUnwindInfos
#endif
                          );

#ifdef FEATURE_EH_FUNCLETS
    m_moduleBase = m_pCodeHeap->GetModuleBase();
#endif

    BYTE* current = (BYTE *)m_CodeHeader->GetCodeStartAddress();
    size_t writeableOffset = (BYTE *)m_CodeHeaderRW - (BYTE *)m_CodeHeader;

    *codeBlock = current;
    *codeBlockRW = current + writeableOffset;
    current += codeSize;

    if (pArgs->roDataSize > 0)
    {
        current = (BYTE *)ALIGN_UP(current, roDataAlignment);
        pArgs->roDataBlock = current;
        pArgs->roDataBlockRW = current + writeableOffset;
        current += pArgs->roDataSize;
    }
    else
    {
        pArgs->roDataBlock = NULL;
        pArgs->roDataBlockRW = NULL;
    }

#ifdef FEATURE_EH_FUNCLETS
    current = (BYTE *)ALIGN_UP(current, sizeof(DWORD));

    m_theUnwindBlock = current;
    current += m_totalUnwindSize;
#endif

    _ASSERTE((SIZE_T)(current - (BYTE *)m_CodeHeader->GetCodeStartAddress()) <= totalSize.Value());

#ifdef _DEBUG
    m_codeSize = codeSize;
#endif  // _DEBUG

    EE_TO_JIT_TRANSITION();
}

/*********************************************************************/
void * CEEJitInfo::allocGCInfo (size_t size)
{
    CONTRACTL {
        THROWS;
        GC_TRIGGERS;
        MODE_PREEMPTIVE;
    } CONTRACTL_END;

    void * block = NULL;

    JIT_TO_EE_TRANSITION();

    _ASSERTE(m_CodeHeaderRW != 0);
    _ASSERTE(m_CodeHeaderRW->GetGCInfo() == 0);

#ifdef HOST_64BIT
    if (size & 0xFFFFFFFF80000000LL)
    {
        COMPlusThrowHR(CORJIT_OUTOFMEM);
    }
#endif // HOST_64BIT

    block = m_jitManager->allocGCInfo(m_CodeHeaderRW,(DWORD)size, &m_GCinfo_len);
    if (!block)
    {
        COMPlusThrowHR(CORJIT_OUTOFMEM);
    }

    _ASSERTE(m_CodeHeaderRW->GetGCInfo() != 0 && block == m_CodeHeaderRW->GetGCInfo());

    EE_TO_JIT_TRANSITION();

    return block;
}

/*********************************************************************/
void CEEJitInfo::setEHcount (
        unsigned      cEH)
{
    CONTRACTL {
        THROWS;
        GC_TRIGGERS;
        MODE_PREEMPTIVE;
    } CONTRACTL_END;

    JIT_TO_EE_TRANSITION();

    _ASSERTE(cEH != 0);
    _ASSERTE(m_CodeHeaderRW != 0);
    _ASSERTE(m_CodeHeaderRW->GetEHInfo() == 0);

    EE_ILEXCEPTION* ret;
    ret = m_jitManager->allocEHInfo(m_CodeHeaderRW,cEH, &m_EHinfo_len);
    _ASSERTE(ret);      // allocEHInfo throws if there's not enough memory

    _ASSERTE(m_CodeHeaderRW->GetEHInfo() != 0 && m_CodeHeaderRW->GetEHInfo()->EHCount() == cEH);

    EE_TO_JIT_TRANSITION();
}

/*********************************************************************/
void CEEJitInfo::setEHinfo (
        unsigned      EHnumber,
        const CORINFO_EH_CLAUSE* clause)
{
    CONTRACTL {
        THROWS;
        GC_TRIGGERS;
        MODE_PREEMPTIVE;
    } CONTRACTL_END;

    JIT_TO_EE_TRANSITION();

    // <REVISIT_TODO> Fix make the Code Manager EH clauses EH_INFO+</REVISIT_TODO>
    _ASSERTE(m_CodeHeaderRW->GetEHInfo() != 0 && EHnumber < m_CodeHeaderRW->GetEHInfo()->EHCount());

    EE_ILEXCEPTION_CLAUSE* pEHClause = m_CodeHeaderRW->GetEHInfo()->EHClause(EHnumber);

    pEHClause->TryStartPC     = clause->TryOffset;
    pEHClause->TryEndPC       = clause->TryLength;
    pEHClause->HandlerStartPC = clause->HandlerOffset;
    pEHClause->HandlerEndPC   = clause->HandlerLength;
    pEHClause->ClassToken     = clause->ClassToken;
    pEHClause->Flags          = (CorExceptionFlag)clause->Flags;

    LOG((LF_EH, LL_INFO1000000, "Setting EH clause #%d for %s::%s\n", EHnumber, m_pMethodBeingCompiled->m_pszDebugClassName, m_pMethodBeingCompiled->m_pszDebugMethodName));
    LOG((LF_EH, LL_INFO1000000, "    Flags         : 0x%08lx  ->  0x%08lx\n",            clause->Flags,         pEHClause->Flags));
    LOG((LF_EH, LL_INFO1000000, "    TryOffset     : 0x%08lx  ->  0x%08lx (startpc)\n",  clause->TryOffset,     pEHClause->TryStartPC));
    LOG((LF_EH, LL_INFO1000000, "    TryLength     : 0x%08lx  ->  0x%08lx (endpc)\n",    clause->TryLength,     pEHClause->TryEndPC));
    LOG((LF_EH, LL_INFO1000000, "    HandlerOffset : 0x%08lx  ->  0x%08lx\n",            clause->HandlerOffset, pEHClause->HandlerStartPC));
    LOG((LF_EH, LL_INFO1000000, "    HandlerLength : 0x%08lx  ->  0x%08lx\n",            clause->HandlerLength, pEHClause->HandlerEndPC));
    LOG((LF_EH, LL_INFO1000000, "    ClassToken    : 0x%08lx  ->  0x%08lx\n",            clause->ClassToken,    pEHClause->ClassToken));
    LOG((LF_EH, LL_INFO1000000, "    FilterOffset  : 0x%08lx  ->  0x%08lx\n",            clause->FilterOffset,  pEHClause->FilterOffset));

    if (m_pMethodBeingCompiled->IsDynamicMethod() &&
        ((pEHClause->Flags & COR_ILEXCEPTION_CLAUSE_FILTER) == 0) &&
        (clause->ClassToken != NULL))
    {
        MethodDesc * pMD; FieldDesc * pFD;
        m_pMethodBeingCompiled->AsDynamicMethodDesc()->GetResolver()->ResolveToken(clause->ClassToken, (TypeHandle *)&pEHClause->TypeHandle, &pMD, &pFD);
        SetHasCachedTypeHandle(pEHClause);
        LOG((LF_EH, LL_INFO1000000, "  CachedTypeHandle: 0x%08lx  ->  0x%08lx\n",        clause->ClassToken,    pEHClause->TypeHandle));
    }

    EE_TO_JIT_TRANSITION();
}

/*********************************************************************/
// get individual exception handler
void CEEJitInfo::getEHinfo(
                              CORINFO_METHOD_HANDLE  ftn,      /* IN  */
                              unsigned               EHnumber, /* IN  */
                              CORINFO_EH_CLAUSE*     clause)   /* OUT */
{
    CONTRACTL {
        THROWS;
        GC_TRIGGERS;
        MODE_PREEMPTIVE;
    } CONTRACTL_END;

    JIT_TO_EE_TRANSITION();

    if (IsDynamicMethodHandle(ftn))
    {
        GetMethod(ftn)->AsDynamicMethodDesc()->GetResolver()->GetEHInfo(EHnumber, clause);
    }
    else
    {
        _ASSERTE(ftn == CORINFO_METHOD_HANDLE(m_pMethodBeingCompiled));  // For now only support if the method being jitted
        getEHinfoHelper(ftn, EHnumber, clause, m_ILHeader);
    }

    EE_TO_JIT_TRANSITION();
}




#ifdef FEATURE_INTERPRETER
static CorJitResult CompileMethodWithEtwWrapper(EEJitManager *jitMgr,
                                                      CEEInfo *comp,
                                                      struct CORINFO_METHOD_INFO *info,
                                                      unsigned flags,
                                                      BYTE **nativeEntry,
                                                      ULONG *nativeSizeOfCode)
{
    STATIC_CONTRACT_THROWS;
    STATIC_CONTRACT_GC_TRIGGERS;
    STATIC_CONTRACT_MODE_PREEMPTIVE;

    SString namespaceOrClassName, methodName, methodSignature;
    // Fire an ETW event to mark the beginning of JIT'ing
    ETW::MethodLog::MethodJitting(reinterpret_cast<MethodDesc*>(info->ftn), &namespaceOrClassName, &methodName, &methodSignature);

    CorJitResult ret = jitMgr->m_jit->compileMethod(comp, info, flags, nativeEntry, nativeSizeOfCode);

    // Logically, it would seem that the end-of-JITting ETW even should go here, but it must come after the native code has been
    // set for the given method desc, which happens in a caller.

    return ret;
}
#endif // FEATURE_INTERPRETER

//
// Helper function because can't have dtors in BEGIN_SO_TOLERANT_CODE.
//
CorJitResult invokeCompileMethodHelper(EEJitManager *jitMgr,
                                 CEEInfo *comp,
                                 struct CORINFO_METHOD_INFO *info,
                                 CORJIT_FLAGS jitFlags,
                                 BYTE **nativeEntry,
                                 uint32_t *nativeSizeOfCode)
{
    STATIC_CONTRACT_THROWS;
    STATIC_CONTRACT_GC_TRIGGERS;
    STATIC_CONTRACT_MODE_PREEMPTIVE;

    CorJitResult ret = CORJIT_SKIPPED;   // Note that CORJIT_SKIPPED is an error exit status code

#if defined(ALLOW_SXS_JIT)
    if (FAILED(ret) && jitMgr->m_alternateJit)
    {
        CORJIT_FLAGS altJitFlags = jitFlags;
        altJitFlags.Set(CORJIT_FLAGS::CORJIT_FLAG_ALT_JIT);
        comp->setJitFlags(altJitFlags);
        ret = jitMgr->m_alternateJit->compileMethod( comp,
                                                     info,
                                                     CORJIT_FLAGS::CORJIT_FLAG_CALL_GETJITFLAGS,
                                                     nativeEntry,
                                                     nativeSizeOfCode);

        // If we failed to jit, then fall back to the primary Jit.
        if (FAILED(ret))
        {
            ((CEEJitInfo*)comp)->BackoutJitData(jitMgr);
            ((CEEJitInfo*)comp)->ResetForJitRetry();
            ret = CORJIT_SKIPPED;
        }
    }
#endif // defined(ALLOW_SXS_JIT)
    comp->setJitFlags(jitFlags);

#ifdef FEATURE_INTERPRETER
    static ConfigDWORD s_InterpreterFallback;
    static ConfigDWORD s_ForceInterpreter;

    bool isInterpreterStub   = false;
    bool interpreterFallback = (s_InterpreterFallback.val(CLRConfig::INTERNAL_InterpreterFallback) != 0);
    bool forceInterpreter    = (s_ForceInterpreter.val(CLRConfig::INTERNAL_ForceInterpreter) != 0);

    if (interpreterFallback == false)
    {
        // If we're doing an "import_only" compilation, it's for verification, so don't interpret.
        // (We assume that importation is completely architecture-independent, or at least nearly so.)
        if (FAILED(ret) &&
            (forceInterpreter || !jitFlags.IsSet(CORJIT_FLAGS::CORJIT_FLAG_MAKEFINALCODE)))
        {
            if (SUCCEEDED(ret = Interpreter::GenerateInterpreterStub(comp, info, nativeEntry, nativeSizeOfCode)))
            {
                isInterpreterStub = true;
            }
        }
    }

    if (FAILED(ret) && jitMgr->m_jit)
    {
        ret = CompileMethodWithEtwWrapper(jitMgr,
                                          comp,
                                          info,
                                          CORJIT_FLAGS::CORJIT_FLAG_CALL_GETJITFLAGS,
                                          nativeEntry,
                                          nativeSizeOfCode);
    }

    if (interpreterFallback == true)
    {
        // If we're doing an "import_only" compilation, it's for verification, so don't interpret.
        // (We assume that importation is completely architecture-independent, or at least nearly so.)
        if (FAILED(ret) &&
            (forceInterpreter || !jitFlags.IsSet(CORJIT_FLAGS::CORJIT_FLAG_MAKEFINALCODE)))
        {
            if (SUCCEEDED(ret = Interpreter::GenerateInterpreterStub(comp, info, nativeEntry, nativeSizeOfCode)))
            {
                isInterpreterStub = true;
            }
        }
    }
#else
    if (FAILED(ret))
    {
        ret = jitMgr->m_jit->compileMethod( comp,
                                            info,
                                            CORJIT_FLAGS::CORJIT_FLAG_CALL_GETJITFLAGS,
                                            nativeEntry,
                                            nativeSizeOfCode);
    }
#endif // FEATURE_INTERPRETER

    // Cleanup any internal data structures allocated
    // such as IL code after a successful JIT compile
    // If the JIT fails we keep the IL around and will
    // try reJIT the same IL.  VSW 525059
    //
    if (SUCCEEDED(ret) && !((CEEJitInfo*)comp)->JitAgain())
    {
        ((CEEJitInfo*)comp)->CompressDebugInfo();

#ifdef FEATURE_INTERPRETER
        // We do this cleanup in the prestub, where we know whether the method
        // has been interpreted.
#else
        comp->MethodCompileComplete(info->ftn);
#endif // FEATURE_INTERPRETER
    }


#if defined(FEATURE_GDBJIT)
    bool isJittedEntry = SUCCEEDED(ret) && *nativeEntry != NULL;

#ifdef FEATURE_INTERPRETER
    isJittedEntry &= !isInterpreterStub;
#endif // FEATURE_INTERPRETER

    if (isJittedEntry)
    {
        CodeHeader* pCH = ((CodeHeader*)((PCODE)*nativeEntry & ~1)) - 1;
        pCH->SetCalledMethods((PTR_VOID)comp->GetCalledMethods());
    }
#endif

    return ret;
}


/*********************************************************************/
CorJitResult invokeCompileMethod(EEJitManager *jitMgr,
                                 CEEInfo *comp,
                                 struct CORINFO_METHOD_INFO *info,
                                 CORJIT_FLAGS jitFlags,
                                 BYTE **nativeEntry,
                                 uint32_t *nativeSizeOfCode)
{
    CONTRACTL {
        THROWS;
        GC_TRIGGERS;
        MODE_COOPERATIVE;
    } CONTRACTL_END;
    //
    // The JIT runs in preemptive mode
    //

    GCX_PREEMP();

    CorJitResult ret = invokeCompileMethodHelper(jitMgr, comp, info, jitFlags, nativeEntry, nativeSizeOfCode);

    //
    // Verify that we are still in preemptive mode when we return
    // from the JIT
    //

    _ASSERTE(GetThread()->PreemptiveGCDisabled() == FALSE);

    return ret;
}

/*********************************************************************/
// Figures out the compile flags that are used by both JIT and NGen

/* static */ CORJIT_FLAGS CEEInfo::GetBaseCompileFlags(MethodDesc * ftn)
{
     CONTRACTL {
        THROWS;
        GC_TRIGGERS;
    } CONTRACTL_END;

    //
    // Figure out the code quality flags
    //

    CORJIT_FLAGS flags;
    if (g_pConfig->JitFramed())
        flags.Set(CORJIT_FLAGS::CORJIT_FLAG_FRAMED);

    // Set flags based on method's ImplFlags.
    if (!ftn->IsNoMetadata())
    {
         DWORD dwImplFlags = 0;
         IfFailThrow(ftn->GetMDImport()->GetMethodImplProps(ftn->GetMemberDef(), NULL, &dwImplFlags));

         if (IsMiNoOptimization(dwImplFlags))
         {
             flags.Set(CORJIT_FLAGS::CORJIT_FLAG_MIN_OPT);
         }

         // Always emit frames for methods marked no-inline (see #define ETW_EBP_FRAMED in the JIT)
         if (IsMiNoInlining(dwImplFlags))
         {
             flags.Set(CORJIT_FLAGS::CORJIT_FLAG_FRAMED);
         }
    }

    if (ftn->HasUnmanagedCallersOnlyAttribute())
    {
        // If the stub was generated by the runtime, don't validate
        // it for UnmanagedCallersOnlyAttribute usage. There are cases
        // where the validation doesn't handle all of the cases we can
        // permit during stub generation (e.g. Vector2 returns).
        if (!ftn->IsILStub())
            COMDelegate::ThrowIfInvalidUnmanagedCallersOnlyUsage(ftn);

        flags.Set(CORJIT_FLAGS::CORJIT_FLAG_REVERSE_PINVOKE);

        // If we're a reverse IL stub, we need to use the TrackTransitions variant
        // so we have the target MethodDesc entrypoint to tell the debugger about.
        if (CORProfilerTrackTransitions() || ftn->IsILStub())
        {
            flags.Set(CORJIT_FLAGS::CORJIT_FLAG_TRACK_TRANSITIONS);
        }
    }

    return flags;
}

/*********************************************************************/
// Figures out (some of) the flags to use to compile the method
// Returns the new set to use

CORJIT_FLAGS GetDebuggerCompileFlags(Module* pModule, CORJIT_FLAGS flags)
{
    STANDARD_VM_CONTRACT;

    //Right now if we don't have a debug interface on CoreCLR, we can't generate debug info.  So, in those
    //cases don't attempt it.
    if (!g_pDebugInterface)
        return flags;

#ifdef DEBUGGING_SUPPORTED

#ifdef _DEBUG
    if (g_pConfig->GenDebuggableCode())
        flags.Set(CORJIT_FLAGS::CORJIT_FLAG_DEBUG_CODE);
#endif // _DEBUG

#ifdef EnC_SUPPORTED
    if (pModule->IsEditAndContinueEnabled())
    {
        flags.Set(CORJIT_FLAGS::CORJIT_FLAG_DEBUG_EnC);
    }
#endif // EnC_SUPPORTED

    // Debug info is always tracked
    flags.Set(CORJIT_FLAGS::CORJIT_FLAG_DEBUG_INFO);
#endif // DEBUGGING_SUPPORTED

    if (CORDisableJITOptimizations(pModule->GetDebuggerInfoBits()))
    {
        flags.Set(CORJIT_FLAGS::CORJIT_FLAG_DEBUG_CODE);
    }

    return flags;
}

static CORJIT_FLAGS GetCompileFlags(PrepareCodeConfig* prepareConfig, MethodDesc* ftn, CORINFO_METHOD_INFO* methodInfo)
{
    STANDARD_VM_CONTRACT;
    _ASSERTE(prepareConfig != NULL);
    _ASSERTE(ftn != NULL);
    _ASSERTE(methodInfo->regionKind ==  CORINFO_REGION_JIT);

    CORJIT_FLAGS flags = prepareConfig->GetJitCompilationFlags();

    //
    // Get the compile flags that are shared between JIT and NGen
    //
    flags.Add(CEEInfo::GetBaseCompileFlags(ftn));

    //
    // Get CPU specific flags
    //
    flags.Add(ExecutionManager::GetEEJitManager()->GetCPUCompileFlags());

    //
    // Find the debugger and profiler related flags
    //

#ifdef DEBUGGING_SUPPORTED
    flags.Add(GetDebuggerCompileFlags(ftn->GetModule(), flags));
#endif

#ifdef PROFILING_SUPPORTED
    if (CORProfilerTrackEnterLeave() && !ftn->IsNoMetadata())
        flags.Set(CORJIT_FLAGS::CORJIT_FLAG_PROF_ENTERLEAVE);

    if (CORProfilerTrackTransitions())
        flags.Set(CORJIT_FLAGS::CORJIT_FLAG_PROF_NO_PINVOKE_INLINE);
#endif // PROFILING_SUPPORTED

    // Don't allow allocations on FOH from collectible contexts to avoid memory leaks
    if (!ftn->GetLoaderAllocator()->CanUnload())
    {
        flags.Set(CORJIT_FLAGS::CORJIT_FLAG_FROZEN_ALLOC_ALLOWED);
    }

    // Set optimization flags
    if (!flags.IsSet(CORJIT_FLAGS::CORJIT_FLAG_MIN_OPT))
    {
        unsigned optType = g_pConfig->GenOptimizeType();
        _ASSERTE(optType <= OPT_RANDOM);

        if (optType == OPT_RANDOM)
            optType = methodInfo->ILCodeSize % OPT_RANDOM;

        if (g_pConfig->JitMinOpts())
        {
            flags.Set(CORJIT_FLAGS::CORJIT_FLAG_MIN_OPT);
        }
        else
        {
            if (!flags.IsSet(CORJIT_FLAGS::CORJIT_FLAG_TIER0))
                flags.Set(CORJIT_FLAGS::CORJIT_FLAG_BBOPT);
        }

        if (optType == OPT_SIZE)
        {
            flags.Set(CORJIT_FLAGS::CORJIT_FLAG_SIZE_OPT);
        }
        else if (optType == OPT_SPEED)
        {
            flags.Set(CORJIT_FLAGS::CORJIT_FLAG_SPEED_OPT);
        }
    }

    if (IsDynamicScope(methodInfo->scope))
    {
        // no debug info available for IL stubs
        if (!g_pConfig->GetTrackDynamicMethodDebugInfo())
            flags.Clear(CORJIT_FLAGS::CORJIT_FLAG_DEBUG_INFO);

        DynamicResolver* pResolver = GetDynamicResolver(methodInfo->scope);
        flags.Add(pResolver->GetJitFlags());
    }

#ifdef ARM_SOFTFP
    flags.Set(CORJIT_FLAGS::CORJIT_FLAG_SOFTFP_ABI);
#endif // ARM_SOFTFP

#ifdef FEATURE_PGO

    if (CLRConfig::GetConfigValue(CLRConfig::INTERNAL_ReadPGOData) > 0)
    {
        flags.Set(CORJIT_FLAGS::CORJIT_FLAG_BBOPT);
    }
    else if (g_pConfig->TieredPGO() && flags.IsSet(CORJIT_FLAGS::CORJIT_FLAG_TIER1))
    {
        flags.Set(CORJIT_FLAGS::CORJIT_FLAG_BBOPT);
    }

#endif

    return flags;
}

// ********************************************************************

// Throw the right type of exception for the given JIT result

void ThrowExceptionForJit(HRESULT res)
{
    CONTRACTL
    {
        THROWS;
        GC_NOTRIGGER;
        MODE_ANY;
    }
    CONTRACTL_END;
    switch (res)
    {
        case CORJIT_OUTOFMEM:
            COMPlusThrowOM();
            break;

        case CORJIT_INTERNALERROR:
            COMPlusThrow(kInvalidProgramException, (UINT) IDS_EE_JIT_COMPILER_ERROR);
            break;

        case CORJIT_BADCODE:
        case CORJIT_IMPLLIMITATION:
        default:
            COMPlusThrow(kInvalidProgramException);
            break;
    }
 }

// ********************************************************************
//#define PERF_TRACK_METHOD_JITTIMES
#ifdef TARGET_AMD64
BOOL g_fAllowRel32 = TRUE;
#endif


// ********************************************************************
//                  README!!
// ********************************************************************

// The reason that this is named UnsafeJitFunction is that this helper
// method is not thread safe!  When multiple threads get in here for
// the same pMD, ALL of them MUST return the SAME value.
// To insure that this happens you must call MakeJitWorker.
// It creates a DeadlockAware list of methods being jitted and prevents us
// from trying to jit the same method more that once.
//
// Calls to this method that occur to check if inlining can occur on x86,
// are OK since they discard the return value of this method.
PCODE UnsafeJitFunction(PrepareCodeConfig* config,
                        _In_opt_ COR_ILMETHOD_DECODER* ILHeader,
                        _In_ CORJIT_FLAGS* pJitFlags,
                        _In_opt_ ULONG* pSizeOfCode)
{
    STANDARD_VM_CONTRACT;
    _ASSERTE(config != NULL);
    _ASSERTE(pJitFlags != NULL);

    NativeCodeVersion nativeCodeVersion = config->GetCodeVersion();
    MethodDesc* ftn = nativeCodeVersion.GetMethodDesc();

    PCODE ret = NULL;
    NormalizedTimer timer;
    int64_t c100nsTicksInJit = 0;

    COOPERATIVE_TRANSITION_BEGIN();

    timer.Start();

    EEJitManager *jitMgr = ExecutionManager::GetEEJitManager();
    if (!jitMgr->LoadJIT())
    {
#ifdef ALLOW_SXS_JIT
        if (!jitMgr->IsMainJitLoaded())
        {
            // Don't want to throw InvalidProgram from here.
            EEPOLICY_HANDLE_FATAL_ERROR_WITH_MESSAGE(COR_E_EXECUTIONENGINE, W("Failed to load JIT compiler"));
        }
        if (!jitMgr->IsAltJitLoaded())
        {
            // Don't want to throw InvalidProgram from here.
            EEPOLICY_HANDLE_FATAL_ERROR_WITH_MESSAGE(COR_E_EXECUTIONENGINE, W("Failed to load alternative JIT compiler"));
        }
#else // ALLOW_SXS_JIT
        // Don't want to throw InvalidProgram from here.
        EEPOLICY_HANDLE_FATAL_ERROR_WITH_MESSAGE(COR_E_EXECUTIONENGINE, W("Failed to load JIT compiler"));
#endif // ALLOW_SXS_JIT
    }

#ifdef _DEBUG
    // This is here so we can see the name and class easily in the debugger

    LPCUTF8 cls  = ftn->GetMethodTable()->GetDebugClassName();
    LPCUTF8 name = ftn->GetName();

    if (ftn->IsNoMetadata())
    {
        if (ftn->IsILStub())
        {
            LOG((LF_JIT, LL_INFO10000, "{ Jitting IL Stub }\n"));
        }
        else
        {
            LOG((LF_JIT, LL_INFO10000, "{ Jitting dynamic method }\n"));
        }
    }
    else
    {
        SString methodString;
        if (LoggingOn(LF_JIT, LL_INFO10000))
            TypeString::AppendMethodDebug(methodString, ftn);

        LOG((LF_JIT, LL_INFO10000, "{ Jitting method (%p) %s %s\n", ftn, methodString.GetUTF8(), ftn->m_pszDebugMethodSignature));
    }
#endif // _DEBUG

    MethodInfoHelperContext cxt{ ftn, ILHeader };
    CORINFO_METHOD_INFO methodInfo;
    getMethodInfoHelper(cxt, &methodInfo);

    // If it's generic then we can only enter through an instantiated MethodDesc
    _ASSERTE(!ftn->IsGenericMethodDefinition());

    // method attributes and signature are consistant
    _ASSERTE(!!ftn->IsStatic() == ((methodInfo.args.callConv & CORINFO_CALLCONV_HASTHIS) == 0));

    *pJitFlags = GetCompileFlags(config, ftn, &methodInfo);

#if defined(TARGET_AMD64) || defined(TARGET_ARM64)
    BOOL fForceJumpStubOverflow = FALSE;

#ifdef _DEBUG
    // Always exercise the overflow codepath with force relocs
    if (PEDecoder::GetForceRelocs())
        fForceJumpStubOverflow = TRUE;
#endif

#if defined(TARGET_AMD64)
    BOOL fAllowRel32 = (g_fAllowRel32 | fForceJumpStubOverflow);
#endif

    size_t reserveForJumpStubs = 0;

#endif // defined(TARGET_AMD64) || defined(TARGET_ARM64)

    while (true)
    {
        CEEJitInfo jitInfo(ftn, ILHeader, jitMgr, !pJitFlags->IsSet(CORJIT_FLAGS::CORJIT_FLAG_NO_INLINING));

#if defined(TARGET_AMD64) || defined(TARGET_ARM64)
#if defined(TARGET_AMD64)
        if (fForceJumpStubOverflow)
            jitInfo.SetJumpStubOverflow(fAllowRel32);
        jitInfo.SetAllowRel32(fAllowRel32);
#else
        if (fForceJumpStubOverflow)
            jitInfo.SetJumpStubOverflow(fForceJumpStubOverflow);
#endif
        jitInfo.SetReserveForJumpStubs(reserveForJumpStubs);
#endif // defined(TARGET_AMD64) || defined(TARGET_ARM64)

#ifdef FEATURE_ON_STACK_REPLACEMENT
        // If this is an OSR jit request, grab the OSR info so we can pass it to the jit
        if (pJitFlags->IsSet(CORJIT_FLAGS::CORJIT_FLAG_OSR))
        {
            unsigned ilOffset = 0;
            PatchpointInfo* patchpointInfo = nativeCodeVersion.GetOSRInfo(&ilOffset);
            jitInfo.SetOSRInfo(patchpointInfo, ilOffset);
        }
#endif // FEATURE_ON_STACK_REPLACEMENT

        if (cxt.HasTransientMethodDetails())
            jitInfo.AddTransientMethodDetails(cxt.CreateTransientMethodDetails());

        MethodDesc * pMethodForSecurity = jitInfo.GetMethodForSecurity(methodInfo.ftn);

        //Since the check could trigger a demand, we have to do this every time.
        //This is actually an overly complicated way to make sure that a method can access all its arguments
        //and its return type.
        AccessCheckOptions::AccessCheckType accessCheckType = AccessCheckOptions::kNormalAccessibilityChecks;
        TypeHandle ownerTypeForSecurity = TypeHandle(pMethodForSecurity->GetMethodTable());
        DynamicResolver *pAccessContext = NULL;
        BOOL doAccessCheck = TRUE;
        if (pMethodForSecurity->IsDynamicMethod())
        {
            doAccessCheck = ModifyCheckForDynamicMethod(pMethodForSecurity->AsDynamicMethodDesc()->GetResolver(),
                                                        &ownerTypeForSecurity,
                                                        &accessCheckType, &pAccessContext);
        }
        if (doAccessCheck)
        {
            AccessCheckOptions accessCheckOptions(accessCheckType,
                                                  pAccessContext,
                                                  TRUE /*Throw on error*/,
                                                  pMethodForSecurity);

            AccessCheckContext accessContext(pMethodForSecurity, ownerTypeForSecurity.GetMethodTable());

            // We now do an access check from pMethodForSecurity to pMethodForSecurity, its sole purpose is to
            // verify that pMethodForSecurity/ownerTypeForSecurity has access to all its parameters.

            // ownerTypeForSecurity.GetMethodTable() can be null if the pMethodForSecurity is a DynamicMethod
            // associated with a TypeDesc (Array, Ptr, Ref, or FnPtr). That doesn't make any sense, but we will
            // just do an access check from a NULL context which means only public types are accessible.
            if (!ClassLoader::CanAccess(&accessContext,
                                        ownerTypeForSecurity.GetMethodTable(),
                                        ownerTypeForSecurity.GetAssembly(),
                                        pMethodForSecurity->GetAttrs(),
                                        pMethodForSecurity,
                                        NULL,
                                        accessCheckOptions))
            {
                EX_THROW(EEMethodException, (pMethodForSecurity));
            }
        }

        CorJitResult res;
        PBYTE nativeEntry;
        uint32_t sizeOfCode;

        {
            GCX_COOP();

            /* There is a double indirection to call compileMethod  - can we
               improve this with the new structure? */

#ifdef PERF_TRACK_METHOD_JITTIMES
            //Because we're not calling QPC enough.  I'm not going to track times if we're just importing.
            LARGE_INTEGER methodJitTimeStart = {0};
            QueryPerformanceCounter (&methodJitTimeStart);

#endif
            LOG((LF_CORDB, LL_EVERYTHING, "Calling invokeCompileMethod...\n"));

            res = invokeCompileMethod(jitMgr,
                                      &jitInfo,
                                      &methodInfo,
                                      *pJitFlags,
                                      &nativeEntry,
                                      &sizeOfCode);

            LOG((LF_CORDB, LL_EVERYTHING, "Got through invokeCompileMethod\n"));

#if FEATURE_PERFMAP
            // Save the code size so that it can be reported to the perfmap.
            if (pSizeOfCode != NULL)
            {
                *pSizeOfCode = sizeOfCode;
            }
#endif

#ifdef PERF_TRACK_METHOD_JITTIMES
            //store the time in the string buffer.  Module name and token are unique enough.  Also, do not
            //capture importing time, just actual compilation time.
            {
                LARGE_INTEGER methodJitTimeStop;
                QueryPerformanceCounter(&methodJitTimeStop);

                SString moduleName;
                ftn->GetModule()->GetDomainAssembly()->GetPEAssembly()->GetPathOrCodeBase(moduleName);

                SString codeBase;
                codeBase.AppendPrintf("%s,0x%x,%d,%d\n",
                                 moduleName.GetUTF8(), //module name
                                 ftn->GetMemberDef(), //method token
                                 (unsigned)(methodJitTimeStop.QuadPart - methodJitTimeStart.QuadPart), //cycle count
                                 methodInfo.ILCodeSize //il size
                                );
                OutputDebugStringUtf8(codeBase.GetUTF8());
            }
#endif // PERF_TRACK_METHOD_JITTIMES

        }

        LOG((LF_JIT, LL_INFO10000, "Done Jitting method %s::%s  %s }\n",cls,name, ftn->m_pszDebugMethodSignature));

        if (SUCCEEDED(res))
        {
            jitInfo.WriteCode(jitMgr);
#if defined(DEBUGGING_SUPPORTED)
            //
            // Notify the debugger that we have successfully jitted the function
            //
            if (g_pDebugInterface)
            {
                if (!jitInfo.JitAgain())
                {
                    g_pDebugInterface->JITComplete(nativeCodeVersion, (TADDR)nativeEntry);
                }
            }
#endif // DEBUGGING_SUPPORTED
        }
        else
        {
            jitInfo.BackoutJitData(jitMgr);
            ThrowExceptionForJit(res);
        }

        if (!nativeEntry)
            COMPlusThrow(kInvalidProgramException);

#if (defined(TARGET_AMD64) || defined(TARGET_ARM64))
        if (jitInfo.IsJumpStubOverflow())
        {
            // Backout and try again with fAllowRel32 == FALSE.
            jitInfo.BackoutJitData(jitMgr);

#ifdef TARGET_AMD64
            // Disallow rel32 relocs in future.
            g_fAllowRel32 = FALSE;

            fAllowRel32 = FALSE;
#endif // TARGET_AMD64
#ifdef TARGET_ARM64
            fForceJumpStubOverflow = FALSE;
#endif // TARGET_ARM64

            reserveForJumpStubs = jitInfo.GetReserveForJumpStubs();
            continue;
        }
#endif // (TARGET_AMD64 || TARGET_ARM64)

        LOG((LF_JIT, LL_INFO10000,
            "Jitted Entry at" FMT_ADDR "method %s::%s %s\n", DBG_ADDR(nativeEntry),
             ftn->m_pszDebugClassName, ftn->m_pszDebugMethodName, ftn->m_pszDebugMethodSignature));

#ifdef _DEBUG
        LPCUTF8 pszDebugClassName = ftn->m_pszDebugClassName;
        LPCUTF8 pszDebugMethodName = ftn->m_pszDebugMethodName;
        LPCUTF8 pszDebugMethodSignature = ftn->m_pszDebugMethodSignature;
#elif 0
        LPCUTF8 pszNamespace;
        LPCUTF8 pszDebugClassName = ftn->GetMethodTable()->GetFullyQualifiedNameInfo(&pszNamespace);
        LPCUTF8 pszDebugMethodName = ftn->GetName();
        LPCUTF8 pszDebugMethodSignature = "";
#endif

        //DbgPrintf("Jitted Entry at" FMT_ADDR "method %s::%s %s size %08x\n", DBG_ADDR(nativeEntry),
        //          pszDebugClassName, pszDebugMethodName, pszDebugMethodSignature, sizeOfCode);

        // For dynamic method, the code memory may be reused, thus we are passing in the hasCodeExecutedBefore set to true
        ClrFlushInstructionCache(nativeEntry, sizeOfCode, /* hasCodeExecutedBefore */ true);
        ret = (PCODE)nativeEntry;

#ifdef TARGET_ARM
        ret |= THUMB_CODE;
#endif

        // We are done
        break;
    }

#ifdef _DEBUG
    static BOOL fHeartbeat = -1;

    if (fHeartbeat == -1)
        fHeartbeat = CLRConfig::GetConfigValue(CLRConfig::INTERNAL_JitHeartbeat);

    if (fHeartbeat)
        printf(".");
#endif // _DEBUG

    timer.Stop();
    c100nsTicksInJit = timer.Elapsed100nsTicks();

    InterlockedExchangeAdd64((LONG64*)&g_c100nsTicksInJit, c100nsTicksInJit);
    t_c100nsTicksInJitForThread += c100nsTicksInJit;

    InterlockedExchangeAdd64((LONG64*)&g_cbILJitted, methodInfo.ILCodeSize);
    t_cbILJittedForThread += methodInfo.ILCodeSize;

    InterlockedIncrement64((LONG64*)&g_cMethodsJitted);
    t_cMethodsJittedForThread++;

    COOPERATIVE_TRANSITION_END();
    return ret;
}

#ifdef FEATURE_READYTORUN
CorInfoHelpFunc MapReadyToRunHelper(ReadyToRunHelper helperNum)
{
    LIMITED_METHOD_CONTRACT;

    switch (helperNum)
    {
#define HELPER(readyToRunHelper, corInfoHelpFunc, flags) \
    case readyToRunHelper:                                  return corInfoHelpFunc;
#include "readytorunhelpers.h"

    case READYTORUN_HELPER_GetString:                       return CORINFO_HELP_STRCNS;

    default:                                                return CORINFO_HELP_UNDEF;
    }
}

void ComputeGCRefMap(MethodTable * pMT, BYTE * pGCRefMap, size_t cbGCRefMap)
{
    STANDARD_VM_CONTRACT;

    ZeroMemory(pGCRefMap, cbGCRefMap);

    if (!pMT->ContainsPointers())
        return;

    CGCDesc* map = CGCDesc::GetCGCDescFromMT(pMT);
    CGCDescSeries* cur = map->GetHighestSeries();
    CGCDescSeries* last = map->GetLowestSeries();
    DWORD size = pMT->GetBaseSize();
    _ASSERTE(cur >= last);

    do
    {
        // offset to embedded references in this series must be
        // adjusted by the VTable pointer, when in the unboxed state.
        size_t offset = cur->GetSeriesOffset() - TARGET_POINTER_SIZE;
        size_t offsetStop = offset + cur->GetSeriesSize() + size;
        while (offset < offsetStop)
        {
            size_t bit = offset / TARGET_POINTER_SIZE;

            size_t index = bit / 8;
            _ASSERTE(index < cbGCRefMap);
            pGCRefMap[index] |= (1 << (bit & 7));

            offset += TARGET_POINTER_SIZE;
        }
        cur--;
    } while (cur >= last);
}

//
// Type layout check verifies that there was no incompatible change in the value type layout.
// If there was one, we will fall back to JIT instead of using the pre-generated code from the ready to run image.
// This should be rare situation. Changes in value type layout not common.
//
// The following properties of the value type layout are checked:
// - Size
// - HFA-ness (on platform that support HFAs)
// - Alignment
// - Position of GC references
//
BOOL TypeLayoutCheck(MethodTable * pMT, PCCOR_SIGNATURE pBlob, BOOL printDiff)
{
    STANDARD_VM_CONTRACT;

    SigPointer p(pBlob);
    IfFailThrow(p.SkipExactlyOne());

    uint32_t dwFlags;
    IfFailThrow(p.GetData(&dwFlags));

    BOOL result = TRUE;

    // Size is checked unconditionally
    uint32_t dwExpectedSize;
    IfFailThrow(p.GetData(&dwExpectedSize));

    DWORD dwActualSize = pMT->GetNumInstanceFieldBytes();
    if (dwExpectedSize != dwActualSize)
    {
        if (printDiff)
        {
            result = FALSE;

            DefineFullyQualifiedNameForClass();
            printf("Type %s: expected size 0x%08x, actual size 0x%08x\n",
                GetFullyQualifiedNameForClass(pMT), dwExpectedSize, dwActualSize);
        }
        else
        {
            return FALSE;
        }
    }

#ifdef FEATURE_HFA
    if (dwFlags & READYTORUN_LAYOUT_HFA)
    {
        uint32_t dwExpectedHFAType;
        IfFailThrow(p.GetData(&dwExpectedHFAType));

        DWORD dwActualHFAType = pMT->GetHFAType();
        if (dwExpectedHFAType != dwActualHFAType)
        {
            if (printDiff)
            {
                result = FALSE;

                DefineFullyQualifiedNameForClass();
                printf("Type %s: expected HFA type %08x, actual %08x\n",
                    GetFullyQualifiedNameForClass(pMT), dwExpectedHFAType, dwActualHFAType);
            }
            else
            {
                return FALSE;
            }
        }
    }
    else
    {
        if (pMT->IsHFA())
        {
            if (printDiff)
            {
                result = FALSE;

                DefineFullyQualifiedNameForClass();
                printf("Type %s: type is HFA but READYTORUN_LAYOUT_HFA flag is not set\n",
                    GetFullyQualifiedNameForClass(pMT));
            }
            else
            {
                return FALSE;
            }
        }
    }
#else
    _ASSERTE(!(dwFlags & READYTORUN_LAYOUT_HFA));
#endif

    if (dwFlags & READYTORUN_LAYOUT_Alignment)
    {
        uint32_t dwExpectedAlignment = TARGET_POINTER_SIZE;
        if (!(dwFlags & READYTORUN_LAYOUT_Alignment_Native))
        {
            IfFailThrow(p.GetData(&dwExpectedAlignment));
        }

        DWORD dwActualAlignment = CEEInfo::getClassAlignmentRequirementStatic(pMT);
        if (dwExpectedAlignment != dwActualAlignment)
        {
            if (printDiff)
            {
                result = FALSE;

                DefineFullyQualifiedNameForClass();
                printf("Type %s: expected alignment 0x%08x, actual 0x%08x\n",
                    GetFullyQualifiedNameForClass(pMT), dwExpectedAlignment, dwActualAlignment);
            }
            else
            {
                return FALSE;
            }
        }

    }

    if (dwFlags & READYTORUN_LAYOUT_GCLayout)
    {
        if (dwFlags & READYTORUN_LAYOUT_GCLayout_Empty)
        {
            if (pMT->ContainsPointers())
            {
                if (printDiff)
                {
                    result = FALSE;

                    DefineFullyQualifiedNameForClass();
                    printf("Type %s contains pointers but READYTORUN_LAYOUT_GCLayout_Empty is set\n",
                        GetFullyQualifiedNameForClass(pMT));
                }
                else
                {
                    return FALSE;
                }
            }
        }
        else
        {
            size_t cbGCRefMap = (dwActualSize / TARGET_POINTER_SIZE + 7) / 8;
            _ASSERTE(cbGCRefMap > 0);

            BYTE * pGCRefMap = (BYTE *)_alloca(cbGCRefMap);

            ComputeGCRefMap(pMT, pGCRefMap, cbGCRefMap);

            if (memcmp(pGCRefMap, p.GetPtr(), cbGCRefMap) != 0)
            {
                if (printDiff)
                {
                    result = FALSE;

                    DefineFullyQualifiedNameForClass();
                    printf("Type %s: GC refmap content doesn't match\n",
                        GetFullyQualifiedNameForClass(pMT));
                }
                else
                {
                    return FALSE;
                }
            }
        }
    }

    return result;
}

#endif // FEATURE_READYTORUN

bool IsInstructionSetSupported(CORJIT_FLAGS jitFlags, ReadyToRunInstructionSet r2rInstructionSet)
{
    CORINFO_InstructionSet instructionSet = InstructionSetFromR2RInstructionSet(r2rInstructionSet);
    return jitFlags.IsSet(instructionSet);
}

BOOL LoadDynamicInfoEntry(Module *currentModule,
                          RVA fixupRva,
                          SIZE_T *entry,
                          BOOL mayUsePrecompiledNDirectMethods)
{
    STANDARD_VM_CONTRACT;

    PCCOR_SIGNATURE pBlob = currentModule->GetNativeFixupBlobData(fixupRva);

    BYTE kind = *pBlob++;

    ModuleBase * pInfoModule = currentModule;

    if (kind & ENCODE_MODULE_OVERRIDE)
    {
        pInfoModule = currentModule->GetModuleFromIndex(CorSigUncompressData(pBlob));
        kind &= ~ENCODE_MODULE_OVERRIDE;
    }

    MethodDesc * pMD = NULL;

    PCCOR_SIGNATURE pSig;
    DWORD cSig;

    size_t result = 0;

    switch (kind)
    {
    case ENCODE_MODULE_HANDLE:
        result = (size_t)pInfoModule;
        break;

    case ENCODE_TYPE_HANDLE:
    case ENCODE_TYPE_DICTIONARY:
        {
            TypeHandle th = ZapSig::DecodeType(currentModule, pInfoModule, pBlob);

            if (!th.IsTypeDesc())
            {
                if (currentModule->IsReadyToRun())
                {
                    // We do not emit activation fixups for version resilient references. Activate the target explicitly.
                    th.AsMethodTable()->EnsureInstanceActive();
                }
            }

            result = (size_t)th.AsPtr();
        }
        break;

    case ENCODE_METHOD_HANDLE:
    case ENCODE_METHOD_DICTIONARY:
        {
            MethodDesc * pMD = ZapSig::DecodeMethod(currentModule, pInfoModule, pBlob);

            if (currentModule->IsReadyToRun())
            {
                // We do not emit activation fixups for version resilient references. Activate the target explicitly.
                pMD->EnsureActive();
            }

            result = (size_t)pMD;
        }
        break;

    case ENCODE_FIELD_HANDLE:
        result = (size_t) ZapSig::DecodeField(currentModule, pInfoModule, pBlob);
        break;

    case ENCODE_STRING_HANDLE:
        {
            // We need to update strings atomically (due to NoStringInterning attribute). Note
            // that modules with string interning dont really need this, as the hash tables have
            // their own locking, but dont add more complexity for what will be the non common
            // case.

            // We will have to lock and update the entry. (this is really a double check, where
            // the first check is done in the caller of this function)
            DWORD rid = CorSigUncompressData(pBlob);
            if (rid == 0)
            {
                // Empty string
                result = (size_t)StringObject::GetEmptyStringRefPtr(nullptr);
            }
            else
            {
                result = (size_t) pInfoModule->ResolveStringRef(TokenFromRid(rid, mdtString));
            }
        }
        break;

    case ENCODE_VARARGS_SIG:
        {
            mdSignature token = TokenFromRid(
                                    CorSigUncompressData(pBlob),
                                    mdtSignature);

            IfFailThrow(pInfoModule->GetMDImport()->GetSigFromToken(token, &cSig, &pSig));

            goto VarArgs;
        }
        break;

    case ENCODE_VARARGS_METHODREF:
        {
            mdSignature token = TokenFromRid(
                                    CorSigUncompressData(pBlob),
                                    mdtMemberRef);

            LPCSTR szName_Ignore;
            IfFailThrow(pInfoModule->GetMDImport()->GetNameAndSigOfMemberRef(token, &pSig, &cSig, &szName_Ignore));

            goto VarArgs;
        }
        break;

    case ENCODE_VARARGS_METHODDEF:
        {
            mdSignature token = TokenFromRid(
                                    CorSigUncompressData(pBlob),
                                    mdtMethodDef);

            IfFailThrow(pInfoModule->GetMDImport()->GetSigOfMethodDef(token, &cSig, &pSig));
        }
        {
        VarArgs:
            result = (size_t) CORINFO_VARARGS_HANDLE(currentModule->GetVASigCookie(Signature(pSig, cSig)));
        }
        break;

    case ENCODE_METHOD_ENTRY_DEF_TOKEN:
        {
            mdToken MethodDef = TokenFromRid(CorSigUncompressData(pBlob), mdtMethodDef);
            _ASSERTE(pInfoModule->IsFullModule());
            pMD = MemberLoader::GetMethodDescFromMethodDef(static_cast<Module*>(pInfoModule), MethodDef, FALSE);

            pMD->PrepareForUseAsADependencyOfANativeImage();

            if (currentModule->IsReadyToRun())
            {
                // We do not emit activation fixups for version resilient references. Activate the target explicitly.
                pMD->EnsureActive();
            }

            goto MethodEntry;
        }

    case ENCODE_METHOD_ENTRY_REF_TOKEN:
        {
            SigTypeContext typeContext;
            mdToken MemberRef = TokenFromRid(CorSigUncompressData(pBlob), mdtMemberRef);
            FieldDesc * pFD = NULL;
            TypeHandle th;

            MemberLoader::GetDescFromMemberRef(pInfoModule, MemberRef, &pMD, &pFD, &typeContext, FALSE /* strict metadata checks */, &th);
            _ASSERTE(pMD != NULL);

            pMD->PrepareForUseAsADependencyOfANativeImage();

            if (currentModule->IsReadyToRun())
            {
                // We do not emit activation fixups for version resilient references. Activate the target explicitly.
                pMD->EnsureActive();
            }

            goto MethodEntry;
        }

    case ENCODE_METHOD_ENTRY:
        {
            pMD = ZapSig::DecodeMethod(currentModule, pInfoModule, pBlob);

            if (currentModule->IsReadyToRun())
            {
                // We do not emit activation fixups for version resilient references. Activate the target explicitly.
                pMD->EnsureActive();
            }

        MethodEntry:
            result = pMD->GetMultiCallableAddrOfCode(CORINFO_ACCESS_ANY);
        }
        break;

    case ENCODE_SYNC_LOCK:
        {
            TypeHandle th = ZapSig::DecodeType(currentModule, pInfoModule, pBlob);

            result = (size_t) GetClassSync(th.AsMethodTable());
        }
        break;

    case ENCODE_INDIRECT_PINVOKE_TARGET:
        {
            MethodDesc *pMethod = ZapSig::DecodeMethod(currentModule, pInfoModule, pBlob);

            _ASSERTE(pMethod->IsNDirect());
            NDirectMethodDesc *pMD = (NDirectMethodDesc*)pMethod;
            result = (size_t)(LPVOID)&(pMD->GetWriteableData()->m_pNDirectTarget);
        }
        break;

    case ENCODE_PINVOKE_TARGET:
        {
            if (mayUsePrecompiledNDirectMethods)
            {
                MethodDesc *pMethod = ZapSig::DecodeMethod(currentModule, pInfoModule, pBlob);

                _ASSERTE(pMethod->IsNDirect());
                result = (size_t)(LPVOID)NDirectMethodDesc::ResolveAndSetNDirectTarget((NDirectMethodDesc*)pMethod);
            }
            else
            {
                return FALSE;
            }
        }
        break;

#if defined(PROFILING_SUPPORTED)
    case ENCODE_PROFILING_HANDLE:
        {
            MethodDesc *pMethod = ZapSig::DecodeMethod(currentModule, pInfoModule, pBlob);

            // methods with no metadata behind cannot be exposed to tools expecting metadata (profiler, debugger...)
            // they shouldnever come here as they are called out in GetCompileFlag
            _ASSERTE(!pMethod->IsNoMetadata());

            FunctionID funId = (FunctionID)pMethod;

            BOOL bHookFunction = TRUE;
            CORINFO_PROFILING_HANDLE profilerHandle = (CORINFO_PROFILING_HANDLE)funId;

            {
                BEGIN_PROFILER_CALLBACK(CORProfilerFunctionIDMapperEnabled());
                profilerHandle = (CORINFO_PROFILING_HANDLE)(&g_profControlBlock)->EEFunctionIDMapper(funId, &bHookFunction);
                END_PROFILER_CALLBACK();
            }

            // Profiling handle is opaque token. It does not have to be aligned thus we can not store it in the same location as token.
            *(entry+kZapProfilingHandleImportValueIndexClientData) = (SIZE_T)profilerHandle;

            if (bHookFunction)
            {
                *(entry+kZapProfilingHandleImportValueIndexEnterAddr) = (SIZE_T)(void *)hlpDynamicFuncTable[DYNAMIC_CORINFO_HELP_PROF_FCN_ENTER].pfnHelper;
                *(entry+kZapProfilingHandleImportValueIndexLeaveAddr) = (SIZE_T)(void *)hlpDynamicFuncTable[DYNAMIC_CORINFO_HELP_PROF_FCN_LEAVE].pfnHelper;
                *(entry+kZapProfilingHandleImportValueIndexTailcallAddr) = (SIZE_T)(void *)hlpDynamicFuncTable[DYNAMIC_CORINFO_HELP_PROF_FCN_TAILCALL].pfnHelper;
            }
            else
            {
                *(entry+kZapProfilingHandleImportValueIndexEnterAddr) = (SIZE_T)(void *)JIT_ProfilerEnterLeaveTailcallStub;
                *(entry+kZapProfilingHandleImportValueIndexLeaveAddr) = (SIZE_T)(void *)JIT_ProfilerEnterLeaveTailcallStub;
                *(entry+kZapProfilingHandleImportValueIndexTailcallAddr) = (SIZE_T)(void *)JIT_ProfilerEnterLeaveTailcallStub;
            }
        }
        break;
#endif // PROFILING_SUPPORTED

    case ENCODE_FIELD_ADDRESS:
        {
            FieldDesc *pField = ZapSig::DecodeField(currentModule, pInfoModule, pBlob);

            pField->GetEnclosingMethodTable()->CheckRestore();

            // We can take address of RVA field only since ngened code is domain neutral
            _ASSERTE(pField->IsRVA());

            result = (size_t)pField->GetStaticAddressHandle(NULL);
        }
        break;

    case ENCODE_VIRTUAL_ENTRY_SLOT:
        {
            DWORD slot = CorSigUncompressData(pBlob);

            TypeHandle ownerType = ZapSig::DecodeType(currentModule, pInfoModule, pBlob);

            LOG((LF_ZAP, LL_INFO100000, "     Fixup stub dispatch\n"));

            VirtualCallStubManager * pMgr = currentModule->GetLoaderAllocator()->GetVirtualCallStubManager();

            // <REVISIT_TODO>
            // We should be generating a stub indirection here, but the zapper already uses one level
            // of indirection, i.e. we would have to return IAT_PPVALUE to the JIT, and on the whole the JITs
            // aren't quite set up to accept that. Furthermore the call sequences would be different - at
            // the moment an indirection cell uses "call [cell-addr]" on x86, and instead we would want the
            // euqivalent of "call [[call-addr]]".  This could perhaps be implemented as "call [eax]" </REVISIT_TODO>
            result = pMgr->GetCallStub(ownerType, slot);
        }
        break;

    case ENCODE_CLASS_ID_FOR_STATICS:
        {
            TypeHandle th = ZapSig::DecodeType(currentModule, pInfoModule, pBlob);

            MethodTable * pMT = th.AsMethodTable();
            if (pMT->IsDynamicStatics())
            {
                result = pMT->GetModuleDynamicEntryID();
            }
            else
            {
                result = pMT->GetClassIndex();
            }
        }
        break;

    case ENCODE_MODULE_ID_FOR_GENERIC_STATICS:
        {
            TypeHandle th = ZapSig::DecodeType(currentModule, pInfoModule, pBlob);

            MethodTable * pMT = th.AsMethodTable();

            result = pMT->GetModuleForStatics()->GetModuleID();
        }
        break;

#ifdef FEATURE_READYTORUN
    case ENCODE_READYTORUN_HELPER:
        {
            DWORD helperNum = CorSigUncompressData(pBlob);

            CorInfoHelpFunc corInfoHelpFunc = MapReadyToRunHelper((ReadyToRunHelper)helperNum);
            if (corInfoHelpFunc != CORINFO_HELP_UNDEF)
            {
                result = (size_t)CEEJitInfo::getHelperFtnStatic(corInfoHelpFunc);
            }
            else
            {
                switch (helperNum)
                {
                case READYTORUN_HELPER_Module:
                    {
                        _ASSERTE(pInfoModule->IsFullModule());
                        Module *fullModule = static_cast<Module*>(pInfoModule);
                        Module * pPrevious = InterlockedCompareExchangeT((Module **)entry, fullModule, NULL);
                        if (pPrevious != pInfoModule && pPrevious != NULL)
                            COMPlusThrowHR(COR_E_FILELOAD, IDS_NATIVE_IMAGE_CANNOT_BE_LOADED_MULTIPLE_TIMES, fullModule->GetPath());
                        return TRUE;
                    }
                    break;

                case READYTORUN_HELPER_GSCookie:
                    result = (size_t)GetProcessGSCookie();
                    break;

                case READYTORUN_HELPER_IndirectTrapThreads:
                    result = (size_t)&g_TrapReturningThreads;
                    break;

                case READYTORUN_HELPER_DelayLoad_MethodCall:
                    result = (size_t)GetEEFuncEntryPoint(DelayLoad_MethodCall);
                    break;

                case READYTORUN_HELPER_DelayLoad_Helper:
                    result = (size_t)GetEEFuncEntryPoint(DelayLoad_Helper);
                    break;

                case READYTORUN_HELPER_DelayLoad_Helper_Obj:
                    result = (size_t)GetEEFuncEntryPoint(DelayLoad_Helper_Obj);
                    break;

                case READYTORUN_HELPER_DelayLoad_Helper_ObjObj:
                    result = (size_t)GetEEFuncEntryPoint(DelayLoad_Helper_ObjObj);
                    break;

                default:
                    STRESS_LOG1(LF_ZAP, LL_WARNING, "Unknown READYTORUN_HELPER %d\n", helperNum);
                    _ASSERTE(!"Unknown READYTORUN_HELPER");
                    return FALSE;
                }
            }
        }
        break;

    case ENCODE_FIELD_OFFSET:
        {
            FieldDesc * pFD = ZapSig::DecodeField(currentModule, pInfoModule, pBlob);
            _ASSERTE(!pFD->IsStatic());
            _ASSERTE(!pFD->IsFieldOfValueType());

            DWORD dwOffset = (DWORD)sizeof(Object) + pFD->GetOffset();

            if (dwOffset > MAX_UNCHECKED_OFFSET_FOR_NULL_OBJECT)
                return FALSE;
            result = dwOffset;
        }
        break;

    case ENCODE_FIELD_BASE_OFFSET:
        {
            TypeHandle th = ZapSig::DecodeType(currentModule, pInfoModule, pBlob);

            MethodTable * pMT = th.AsMethodTable();
            _ASSERTE(!pMT->IsValueType());

            DWORD dwOffsetBase = ReadyToRunInfo::GetFieldBaseOffset(pMT);
            if (dwOffsetBase > MAX_UNCHECKED_OFFSET_FOR_NULL_OBJECT)
                return FALSE;
            result = dwOffsetBase;
        }
        break;

    case ENCODE_CHECK_TYPE_LAYOUT:
    case ENCODE_VERIFY_TYPE_LAYOUT:
        {
            TypeHandle th = ZapSig::DecodeType(currentModule, pInfoModule, pBlob);
            MethodTable * pMT = th.AsMethodTable();
            _ASSERTE(pMT->IsValueType());

            if (!TypeLayoutCheck(pMT, pBlob, /* printDiff */ kind == ENCODE_VERIFY_TYPE_LAYOUT))
            {
                if (kind == ENCODE_CHECK_TYPE_LAYOUT)
                {
                    return FALSE;
                }
                else
                {
                    // Verification failures are failfast events
                    DefineFullyQualifiedNameForClass();
                    SString fatalErrorString;
                    fatalErrorString.Printf("Verify_TypeLayout '%s' failed to verify type layout",
                        GetFullyQualifiedNameForClass(pMT));

#ifdef _DEBUG
                    {
                        _ASSERTE_MSG(false, fatalErrorString.GetUTF8());
                        // Run through the type layout logic again, after the assert, makes debugging easy
                        TypeLayoutCheck(pMT, pBlob, /* printDiff */ TRUE);
                    }
#endif

                    EEPOLICY_HANDLE_FATAL_ERROR_WITH_MESSAGE(-1, fatalErrorString.GetUnicode());
                    return FALSE;
                }
            }

            result = 1;
        }
        break;

    case ENCODE_CHECK_FIELD_OFFSET:
        {
            DWORD dwExpectedOffset = CorSigUncompressData(pBlob);

            FieldDesc * pFD = ZapSig::DecodeField(currentModule, pInfoModule, pBlob);
            _ASSERTE(!pFD->IsStatic());

            DWORD dwOffset = pFD->GetOffset();
            if (!pFD->IsFieldOfValueType())
                dwOffset += sizeof(Object);

            if (dwExpectedOffset != dwOffset)
                return FALSE;

            result = 1;
        }
        break;

    case ENCODE_VERIFY_FIELD_OFFSET:
        {
            DWORD baseOffset = CorSigUncompressData(pBlob);
            DWORD fieldOffset = CorSigUncompressData(pBlob);
            FieldDesc* pField = ZapSig::DecodeField(currentModule, pInfoModule, pBlob);
            MethodTable *pEnclosingMT = pField->GetApproxEnclosingMethodTable();
            pEnclosingMT->CheckRestore();
            DWORD actualFieldOffset = pField->GetOffset();
            if (!pField->IsStatic() && !pField->IsFieldOfValueType())
            {
                actualFieldOffset += sizeof(Object);
            }

            DWORD actualBaseOffset = 0;
            if (!pField->IsStatic() &&
                pEnclosingMT->GetParentMethodTable() != NULL &&
                !pEnclosingMT->IsValueType())
            {
                actualBaseOffset = ReadyToRunInfo::GetFieldBaseOffset(pEnclosingMT);
            }

            if (baseOffset == 0)
            {
                // Relative verification of just the field offset when the base class
                // is outside of the current R2R version bubble
                actualFieldOffset -= actualBaseOffset;
                actualBaseOffset = 0;
            }

            if ((fieldOffset != actualFieldOffset) || (baseOffset != actualBaseOffset))
            {
                // Verification failures are failfast events
                DefineFullyQualifiedNameForClass();

                SString fatalErrorString;
                fatalErrorString.Printf("Verify_FieldOffset '%s.%s' Field offset %d!=%d(actual) || baseOffset %d!=%d(actual)",
                    GetFullyQualifiedNameForClass(pEnclosingMT),
                    pField->GetName(),
                    fieldOffset,
                    actualFieldOffset,
                    baseOffset,
                    actualBaseOffset);
                _ASSERTE_MSG(false, fatalErrorString.GetUTF8());

                EEPOLICY_HANDLE_FATAL_ERROR_WITH_MESSAGE(-1, fatalErrorString.GetUnicode());
                return FALSE;
            }
            result = 1;
        }
        break;

    case ENCODE_VERIFY_VIRTUAL_FUNCTION_OVERRIDE:
    case ENCODE_CHECK_VIRTUAL_FUNCTION_OVERRIDE:
        {
            PCCOR_SIGNATURE updatedSignature = pBlob;

            ReadyToRunVirtualFunctionOverrideFlags flags = (ReadyToRunVirtualFunctionOverrideFlags)CorSigUncompressData(updatedSignature);

            SigTypeContext typeContext;    // empty context is OK: encoding should not contain type variables.
            ZapSig::Context zapSigContext(pInfoModule, (void *)currentModule, ZapSig::NormalTokens);
            MethodDesc *pDeclMethod = ZapSig::DecodeMethod(pInfoModule, updatedSignature, &typeContext, &zapSigContext, NULL, NULL, NULL, &updatedSignature, TRUE);
            TypeHandle thImpl = ZapSig::DecodeType(currentModule, pInfoModule, updatedSignature, CLASS_LOADED, &updatedSignature);

            MethodDesc *pImplMethodCompiler = NULL;

            if ((flags & READYTORUN_VIRTUAL_OVERRIDE_VirtualFunctionOverridden) != 0)
            {
                pImplMethodCompiler = ZapSig::DecodeMethod(currentModule, pInfoModule, updatedSignature);
            }

            MethodDesc *pImplMethodRuntime;
            if (pDeclMethod->IsInterface())
            {
                if (!thImpl.CanCastTo(pDeclMethod->GetMethodTable()))
                {
                    MethodTable *pInterfaceTypeCanonical = pDeclMethod->GetMethodTable()->GetCanonicalMethodTable();

                    // Its possible for the decl method to need to be found on the only canonically compatible interface on the owning type
                    MethodTable::InterfaceMapIterator it = thImpl.GetMethodTable()->IterateInterfaceMap();
                    while (it.Next())
                    {
                        MethodTable *pItfInMap = it.GetInterface(thImpl.GetMethodTable());
                        if (pInterfaceTypeCanonical == pItfInMap->GetCanonicalMethodTable())
                        {
                            pDeclMethod = MethodDesc::FindOrCreateAssociatedMethodDesc(pDeclMethod, pItfInMap, FALSE, pDeclMethod->GetMethodInstantiation(), FALSE, TRUE);
                            break;
                        }
                    }
                }
                DispatchSlot slot = thImpl.GetMethodTable()->FindDispatchSlotForInterfaceMD(pDeclMethod, /*throwOnConflict*/ FALSE);
                pImplMethodRuntime = slot.GetMethodDesc();
            }
            else
            {
                MethodTable *pCheckMT = thImpl.GetMethodTable();
                MethodTable *pBaseMT = pDeclMethod->GetMethodTable();
                WORD slot = pDeclMethod->GetSlot();

                while (pCheckMT != nullptr)
                {
                    if (pCheckMT->HasSameTypeDefAs(pBaseMT))
                    {
                        break;
                    }

                    pCheckMT = pCheckMT->GetParentMethodTable();
                }

                if (pCheckMT == nullptr)
                {
                    pImplMethodRuntime = NULL;
                }
                else if (IsMdFinal(pDeclMethod->GetAttrs()))
                {
                    pImplMethodRuntime = pDeclMethod;
                }
                else
                {
                    _ASSERTE(slot < pBaseMT->GetNumVirtuals());
                    pImplMethodRuntime = thImpl.GetMethodTable()->GetMethodDescForSlot(slot);
                }
            }

            if (pImplMethodRuntime != pImplMethodCompiler)
            {
                if (kind == ENCODE_CHECK_VIRTUAL_FUNCTION_OVERRIDE)
                {
                    return FALSE;
                }
                else
                {
                    // Verification failures are failfast events
                    DefineFullyQualifiedNameForClass();
                    SString methodNameDecl;
                    SString methodNameImplRuntime(W("(NULL)"));
                    SString methodNameImplCompiler(W("(NULL)"));

                    pDeclMethod->GetFullMethodInfo(methodNameDecl);

                    if (pImplMethodRuntime != NULL)
                    {
                        methodNameImplRuntime.Clear();
                        pImplMethodRuntime->GetFullMethodInfo(methodNameImplRuntime);
                    }

                    if (pImplMethodCompiler != NULL)
                    {
                        methodNameImplCompiler.Clear();
                        pImplMethodCompiler->GetFullMethodInfo(methodNameImplCompiler);
                    }

                    SString fatalErrorString;
                    fatalErrorString.Printf("Verify_VirtualFunctionOverride Decl Method '%s' on type '%s' is '%s'(actual) instead of expected '%s'(from compiler)",
                        methodNameDecl.GetUTF8(),
                        GetFullyQualifiedNameForClass(thImpl.GetMethodTable()),
                        methodNameImplRuntime.GetUTF8(),
                        methodNameImplCompiler.GetUTF8());

                    _ASSERTE_MSG(false, fatalErrorString.GetUTF8());
                    _ASSERTE(!IsDebuggerPresent() && "Stop on assert here instead of fatal error for ease of live debugging");

                    EEPOLICY_HANDLE_FATAL_ERROR_WITH_MESSAGE(-1, fatalErrorString.GetUnicode());
                    return FALSE;

                }
            }

            result = 1;
        }
        break;


    case ENCODE_CHECK_INSTRUCTION_SET_SUPPORT:
        {
            DWORD dwInstructionSetCount = CorSigUncompressData(pBlob);
            CORJIT_FLAGS corjitFlags = ExecutionManager::GetEEJitManager()->GetCPUCompileFlags();

            for (DWORD dwinstructionSetIndex = 0; dwinstructionSetIndex < dwInstructionSetCount; dwinstructionSetIndex++)
            {
                DWORD instructionSetEncoded = CorSigUncompressData(pBlob);
                bool mustInstructionSetBeSupported = !!(instructionSetEncoded & 1);
                ReadyToRunInstructionSet instructionSet = (ReadyToRunInstructionSet)(instructionSetEncoded >> 1);
                if (IsInstructionSetSupported(corjitFlags, instructionSet) != mustInstructionSetBeSupported)
                {
                    return FALSE;
                }
            }
            result = 1;
        }
        break;

    case ENCODE_CHECK_IL_BODY:
    case ENCODE_VERIFY_IL_BODY:
        {
            DWORD dwBlobSize = CorSigUncompressData(pBlob);
            const uint8_t *const pBlobStart = pBlob;
            pBlob += dwBlobSize;
            StackSArray<TypeHandle> types;
            DWORD cTypes = CorSigUncompressData(pBlob);
            bool fail = false;

            for (DWORD iType = 0; iType < cTypes && !fail; iType++)
            {
                if (kind == ENCODE_CHECK_IL_BODY)
                {
                    EX_TRY
                    {
                        types.Append(ZapSig::DecodeType(currentModule, pInfoModule, pBlob, CLASS_LOAD_APPROXPARENTS, &pBlob));
                    }
                    EX_CATCH
                    {
                        fail = true;
                    }
                    EX_END_CATCH(SwallowAllExceptions)

                }
                else
                {
                    types.Append(ZapSig::DecodeType(currentModule, pInfoModule, pBlob, CLASS_LOAD_APPROXPARENTS, &pBlob));
                }
            }

            MethodDesc *pMDCompare = NULL;

            if (!fail)
            {
                if (kind == ENCODE_CHECK_IL_BODY)
                {
                    EX_TRY
                    {
                        pMDCompare = ZapSig::DecodeMethod(currentModule, pInfoModule, pBlob);
                    }
                    EX_CATCH
                    {
                        fail = true;
                    }
                    EX_END_CATCH(SwallowAllExceptions)
                }
                else
                {
                    pMDCompare = ZapSig::DecodeMethod(currentModule, pInfoModule, pBlob);
                }
            }

            ReadyToRunStandaloneMethodMetadata *pMethodMetadata = NULL;
            if (!fail)
            {
                pMethodMetadata = GetReadyToRunStandaloneMethodMetadata(pMDCompare);
                if (pMethodMetadata == NULL)
                    fail = true;

                fail = fail || (pMethodMetadata->cByteData != dwBlobSize);
            }

            if (!fail)
            {
                fail = 0 != memcmp(pBlobStart, pMethodMetadata->pByteData, dwBlobSize);
            }

            if (!fail)
            {
                fail = cTypes != pMethodMetadata->cTypes;
            }

            if (!fail)
            {
                for (COUNT_T i = 0; i < cTypes && !fail; i++)
                {
                    fail = types[i] != pMethodMetadata->pTypes[i];
                }
            }

            if (!fail && !currentModule->GetReadyToRunInfo()->IsForbidProcessMoreILBodyFixups())
            {
                result = (size_t)pMDCompare;
            }
            else
            {
                if (kind == ENCODE_CHECK_IL_BODY || (!fail && currentModule->GetReadyToRunInfo()->IsForbidProcessMoreILBodyFixups()))
                {
                    return FALSE;
                }
                else
                {
                    DefineFullyQualifiedNameForClass();
                    SString methodName;
                    pMDCompare->GetFullMethodInfo(methodName);
                    void* compileTimeTypes = types.OpenRawBuffer();

                    int runtimeMethodDataSize = pMethodMetadata != NULL ? (int)pMethodMetadata->cByteData : 0;
                    void* runtimeMethodData = pMethodMetadata != NULL ? (void*)pMethodMetadata->pByteData : (void*)NULL;

                    int runtimeTypeCount = pMethodMetadata != NULL ? (int)pMethodMetadata->cTypes : 0;
                    void* runtimeTypeData = pMethodMetadata != NULL ? (void*)pMethodMetadata->pTypes : (void*)NULL;

                    SString fatalErrorString;
                    fatalErrorString.Printf("VERIFY_IL_BODY Method '%s' type '%s' does not match IL body expected DEBUGINFO MethodData {%d} {%p} RuntimeMethodData {%d} {%p} Types {%d} {%p} RuntimeTypes {%d} {%p}",
                        methodName.GetUTF8(),
                        GetFullyQualifiedNameForClass(pMDCompare->GetMethodTable()),
                        (int)dwBlobSize, pBlobStart,
                        runtimeMethodDataSize, runtimeMethodData,
                        (int)cTypes, compileTimeTypes,
                        runtimeTypeCount, runtimeTypeData
                        );

                    _ASSERTE_MSG(false, fatalErrorString.GetUTF8());
                    _ASSERTE(!IsDebuggerPresent() && "Stop on assert here instead of fatal error for ease of live debugging");

                    EEPOLICY_HANDLE_FATAL_ERROR_WITH_MESSAGE(-1, fatalErrorString.GetUnicode());
                    return FALSE;
                }
            }
            break;
        }
#endif // FEATURE_READYTORUN
    default:
        STRESS_LOG1(LF_ZAP, LL_WARNING, "Unknown FIXUP_BLOB_KIND %d\n", kind);
        _ASSERTE(!"Unknown FIXUP_BLOB_KIND");
        return FALSE;
    }

    MemoryBarrier();
    *entry = result;

    return TRUE;
}

bool CEEInfo::getTailCallHelpersInternal(CORINFO_RESOLVED_TOKEN* callToken,
                                         CORINFO_SIG_INFO* sig,
                                         CORINFO_GET_TAILCALL_HELPERS_FLAGS flags,
                                         CORINFO_TAILCALL_HELPERS* pResult)
{
    MethodDesc* pTargetMD = NULL;

    if (callToken != NULL)
    {
        pTargetMD = (MethodDesc*)callToken->hMethod;
        _ASSERTE(pTargetMD != NULL);

        if (pTargetMD->IsWrapperStub())
        {
            pTargetMD = pTargetMD->GetWrappedMethodDesc();
        }

        // We currently do not handle generating the proper call to managed
        // varargs methods.
        if (pTargetMD->IsVarArg())
        {
            return false;
        }
    }

    SigTypeContext typeCtx;
    GetTypeContext(&sig->sigInst, &typeCtx);

    MetaSig msig(sig->pSig, sig->cbSig, GetModule(sig->scope), &typeCtx);

    bool isCallvirt = (flags & CORINFO_TAILCALL_IS_CALLVIRT) != 0;
    bool isThisArgByRef = (flags & CORINFO_TAILCALL_THIS_ARG_IS_BYREF) != 0;

    MethodDesc* pStoreArgsMD;
    MethodDesc* pCallTargetMD;
    bool needsTarget;

    TailCallHelp::CreateTailCallHelperStubs(
        m_pMethodBeingCompiled, pTargetMD,
        msig, isCallvirt, isThisArgByRef, sig->hasTypeArg(),
        &pStoreArgsMD, &needsTarget,
        &pCallTargetMD);

    unsigned outFlags = 0;
    if (needsTarget)
    {
        outFlags |= CORINFO_TAILCALL_STORE_TARGET;
    }

    pResult->flags = (CORINFO_TAILCALL_HELPERS_FLAGS)outFlags;
    pResult->hStoreArgs = (CORINFO_METHOD_HANDLE)pStoreArgsMD;
    pResult->hCallTarget = (CORINFO_METHOD_HANDLE)pCallTargetMD;
    pResult->hDispatcher = (CORINFO_METHOD_HANDLE)TailCallHelp::GetOrLoadTailCallDispatcherMD();
    return true;
}

bool CEEInfo::getTailCallHelpers(CORINFO_RESOLVED_TOKEN* callToken,
                                 CORINFO_SIG_INFO* sig,
                                 CORINFO_GET_TAILCALL_HELPERS_FLAGS flags,
                                 CORINFO_TAILCALL_HELPERS* pResult)
{
    CONTRACTL {
        THROWS;
        GC_TRIGGERS;
        MODE_PREEMPTIVE;
    } CONTRACTL_END;

    bool success = false;

    JIT_TO_EE_TRANSITION();

    success = getTailCallHelpersInternal(callToken, sig, flags, pResult);

    EE_TO_JIT_TRANSITION();

    return success;
}

bool CEEInfo::convertPInvokeCalliToCall(CORINFO_RESOLVED_TOKEN * pResolvedToken, bool fMustConvert)
{
    return false;
}

void CEEInfo::updateEntryPointForTailCall(CORINFO_CONST_LOOKUP* entryPoint)
{
    // No update necessary, all entry points are tail callable in runtime.
}

void CEEInfo::allocMem (AllocMemArgs *pArgs)
{
    LIMITED_METHOD_CONTRACT;
    UNREACHABLE();      // only called on derived class.
}

void CEEInfo::reserveUnwindInfo (
        bool                isFunclet,             /* IN */
        bool                isColdCode,            /* IN */
        uint32_t            unwindSize             /* IN */
        )
{
    LIMITED_METHOD_CONTRACT;
    UNREACHABLE();      // only called on derived class.
}

void CEEInfo::allocUnwindInfo (
        uint8_t *           pHotCode,              /* IN */
        uint8_t *           pColdCode,             /* IN */
        uint32_t            startOffset,           /* IN */
        uint32_t            endOffset,             /* IN */
        uint32_t            unwindSize,            /* IN */
        uint8_t *           pUnwindBlock,          /* IN */
        CorJitFuncKind      funcKind               /* IN */
        )
{
    LIMITED_METHOD_CONTRACT;
    UNREACHABLE();      // only called on derived class.
}

void * CEEInfo::allocGCInfo (
        size_t                  size        /* IN */
        )
{
    LIMITED_METHOD_CONTRACT;
    UNREACHABLE_RET();      // only called on derived class.
}

void CEEInfo::setEHcount (
        unsigned             cEH    /* IN */
        )
{
    LIMITED_METHOD_CONTRACT;
    UNREACHABLE();      // only called on derived class.
}

void CEEInfo::setEHinfo (
        unsigned             EHnumber,   /* IN  */
        const CORINFO_EH_CLAUSE *clause      /* IN */
        )
{
    LIMITED_METHOD_CONTRACT;
    UNREACHABLE();      // only called on derived class.
}

InfoAccessType CEEInfo::constructStringLiteral(CORINFO_MODULE_HANDLE scopeHnd,
                                               mdToken metaTok,
                                               void **ppValue)
{
    LIMITED_METHOD_CONTRACT;
    UNREACHABLE();      // only called on derived class.
}

InfoAccessType CEEInfo::emptyStringLiteral(void ** ppValue)
{
    LIMITED_METHOD_CONTRACT;
    UNREACHABLE();      // only called on derived class.
}

CORINFO_CLASS_HANDLE CEEInfo::getStaticFieldCurrentClass(CORINFO_FIELD_HANDLE fieldHnd,
                                                         bool* pIsSpeculative)
{
    LIMITED_METHOD_CONTRACT;
    UNREACHABLE();      // only called on derived class.
}

void* CEEInfo::getMethodSync(CORINFO_METHOD_HANDLE ftnHnd,
                             void **ppIndirection)
{
    LIMITED_METHOD_CONTRACT;
    UNREACHABLE();      // only called on derived class.
}

HRESULT CEEInfo::allocPgoInstrumentationBySchema(
            CORINFO_METHOD_HANDLE ftnHnd, /* IN */
            PgoInstrumentationSchema* pSchema, /* IN/OUT */
            uint32_t countSchemaItems, /* IN */
            uint8_t** pInstrumentationData /* OUT */
            )
{
    LIMITED_METHOD_CONTRACT;
    UNREACHABLE_RET();      // only called on derived class.
}

HRESULT CEEInfo::getPgoInstrumentationResults(
            CORINFO_METHOD_HANDLE      ftnHnd,
            PgoInstrumentationSchema **pSchema,                    // pointer to the schema table which describes the instrumentation results (pointer will not remain valid after jit completes)
            uint32_t *                 pCountSchemaItems,          // pointer to the count schema items
            uint8_t **                 pInstrumentationData,       // pointer to the actual instrumentation data (pointer will not remain valid after jit completes)
            PgoSource *                pPgoSource
            )
{
    LIMITED_METHOD_CONTRACT;
    UNREACHABLE_RET();      // only called on derived class.
}

void CEEInfo::recordCallSite(
        uint32_t              instrOffset,  /* IN */
        CORINFO_SIG_INFO *    callSig,      /* IN */
        CORINFO_METHOD_HANDLE methodHandle  /* IN */
        )
{
    LIMITED_METHOD_CONTRACT;
    UNREACHABLE();      // only called on derived class.
}

void CEEInfo::recordRelocation(
        void *                 location,   /* IN  */
        void *                 locationRW, /* IN  */
        void *                 target,     /* IN  */
        WORD                   fRelocType, /* IN  */
        INT32                  addlDelta /* IN  */
        )
{
    LIMITED_METHOD_CONTRACT;
    UNREACHABLE();      // only called on derived class.
}

WORD CEEInfo::getRelocTypeHint(void * target)
{
    LIMITED_METHOD_CONTRACT;
    UNREACHABLE_RET();      // only called on derived class.
}

uint32_t CEEInfo::getExpectedTargetArchitecture()
{
    LIMITED_METHOD_CONTRACT;

    return IMAGE_FILE_MACHINE_NATIVE;
}

void CEEInfo::setBoundaries(CORINFO_METHOD_HANDLE ftn, ULONG32 cMap,
                               ICorDebugInfo::OffsetMapping *pMap)
{
    LIMITED_METHOD_CONTRACT;
    UNREACHABLE();      // only called on derived class.
}

void CEEInfo::setVars(CORINFO_METHOD_HANDLE ftn, ULONG32 cVars, ICorDebugInfo::NativeVarInfo *vars)
{
    LIMITED_METHOD_CONTRACT;
    UNREACHABLE();      // only called on derived class.
}

void CEEInfo::reportRichMappings(
        ICorDebugInfo::InlineTreeNode*    inlineTreeNodes,
        uint32_t                          numInlineTreeNodes,
        ICorDebugInfo::RichOffsetMapping* mappings,
        uint32_t                          numMappings)
{
    LIMITED_METHOD_CONTRACT;
    UNREACHABLE();      // only called on derived class.
}

void CEEInfo::setPatchpointInfo(PatchpointInfo* patchpointInfo)
{
    LIMITED_METHOD_CONTRACT;
    UNREACHABLE();      // only called on derived class.
}

PatchpointInfo* CEEInfo::getOSRInfo(unsigned* ilOffset)
{
    LIMITED_METHOD_CONTRACT;
    UNREACHABLE();      // only called on derived class.
}

void* CEEInfo::getHelperFtn(CorInfoHelpFunc    ftnNum,         /* IN  */
                            void **            ppIndirection)  /* OUT */
{
    LIMITED_METHOD_CONTRACT;
    UNREACHABLE();      // only called on derived class.
}

void CEEInfo::GetProfilingHandle(bool                      *pbHookFunction,
                                 void                     **pProfilerHandle,
                                 bool                      *pbIndirectedHandles)
{
    LIMITED_METHOD_CONTRACT;
    UNREACHABLE();      // only called on derived class.
}

bool CEEInfo::notifyInstructionSetUsage(CORINFO_InstructionSet instructionSet,
                                        bool supportEnabled)
{
    LIMITED_METHOD_CONTRACT;
    // Do nothing. This api does not provide value in JIT scenarios and
    // crossgen does not utilize the api either.
    return supportEnabled;
}

#endif // !DACCESS_COMPILE

EECodeInfo::EECodeInfo()
{
    WRAPPER_NO_CONTRACT;

    m_codeAddress = NULL;

    m_pJM = NULL;
    m_pMD = NULL;
    m_relOffset = 0;

#ifdef FEATURE_EH_FUNCLETS
    m_pFunctionEntry = NULL;
#endif
}

void EECodeInfo::Init(PCODE codeAddress)
{
    CONTRACTL {
        NOTHROW;
        GC_NOTRIGGER;
    } CONTRACTL_END;

    Init(codeAddress, ExecutionManager::GetScanFlags());
}

void EECodeInfo::Init(PCODE codeAddress, ExecutionManager::ScanFlag scanFlag)
{
    CONTRACTL {
        NOTHROW;
        GC_NOTRIGGER;
    } CONTRACTL_END;

    m_codeAddress = codeAddress;

    RangeSection * pRS = ExecutionManager::FindCodeRange(codeAddress, scanFlag);
    if (pRS == NULL)
        goto Invalid;

    if (!pRS->_pjit->JitCodeToMethodInfo(pRS, codeAddress, &m_pMD, this))
        goto Invalid;

    m_pJM = pRS->_pjit;
    return;

Invalid:
    m_pJM = NULL;
    m_pMD = NULL;
    m_relOffset = 0;

#ifdef FEATURE_EH_FUNCLETS
    m_pFunctionEntry = NULL;
#endif
}

TADDR EECodeInfo::GetSavedMethodCode()
{
    CONTRACTL {
        // All EECodeInfo methods must be NOTHROW/GC_NOTRIGGER since they can
        // be used during GC.
        NOTHROW;
        GC_NOTRIGGER;
        HOST_NOCALLS;
        SUPPORTS_DAC;
    } CONTRACTL_END;
#ifndef HOST_64BIT
#if defined(HAVE_GCCOVER)

    PTR_GCCoverageInfo gcCover = GetNativeCodeVersion().GetGCCoverageInfo();
    _ASSERTE (!gcCover || GCStress<cfg_instr>::IsEnabled());
    if (GCStress<cfg_instr>::IsEnabled()
        && gcCover)
    {
        _ASSERTE(gcCover->savedCode);

        // Make sure we return the TADDR of savedCode here.  The byte array is not marshaled automatically.
        // The caller is responsible for any necessary marshaling.
        return PTR_TO_MEMBER_TADDR(GCCoverageInfo, gcCover, savedCode);
    }
#endif //defined(HAVE_GCCOVER)
#endif

    return GetStartAddress();
}

TADDR EECodeInfo::GetStartAddress()
{
    CONTRACTL {
        NOTHROW;
        GC_NOTRIGGER;
        HOST_NOCALLS;
        SUPPORTS_DAC;
    } CONTRACTL_END;

    return m_pJM->JitTokenToStartAddress(m_methodToken);
}

NativeCodeVersion EECodeInfo::GetNativeCodeVersion()
{
    CONTRACTL
    {
        NOTHROW;
        GC_NOTRIGGER;
    }
    CONTRACTL_END;

    PTR_MethodDesc pMD = PTR_MethodDesc(GetMethodDesc());
    if (pMD == NULL)
    {
        return NativeCodeVersion();
    }

#ifdef FEATURE_CODE_VERSIONING
    if (pMD->IsVersionable())
    {
        CodeVersionManager *pCodeVersionManager = pMD->GetCodeVersionManager();
        CodeVersionManager::LockHolder codeVersioningLockHolder;
        return pCodeVersionManager->GetNativeCodeVersion(pMD, PINSTRToPCODE(GetStartAddress()));
    }
#endif
    return NativeCodeVersion(pMD);
}

#if defined(FEATURE_EH_FUNCLETS)

// ----------------------------------------------------------------------------
// EECodeInfo::GetMainFunctionInfo
//
// Description:
//    Simple helper to transform a funclet's EECodeInfo into a parent function EECodeInfo.
//
// Return Value:
//    An EECodeInfo for the start of the main function body (offset 0).
//

EECodeInfo EECodeInfo::GetMainFunctionInfo()
{
    LIMITED_METHOD_CONTRACT;
    SUPPORTS_DAC;

    EECodeInfo result = *this;
    result.m_relOffset = 0;
    result.m_codeAddress = this->GetStartAddress();
    result.m_pFunctionEntry = NULL;

    return result;
}

PTR_RUNTIME_FUNCTION EECodeInfo::GetFunctionEntry()
{
    LIMITED_METHOD_CONTRACT;
    SUPPORTS_DAC;

    if (m_pFunctionEntry == NULL)
        m_pFunctionEntry = m_pJM->LazyGetFunctionEntry(this);
    return m_pFunctionEntry;
}

#if defined(TARGET_AMD64)

BOOL EECodeInfo::HasFrameRegister()
{
    LIMITED_METHOD_CONTRACT;

    PTR_RUNTIME_FUNCTION pFuncEntry = GetFunctionEntry();
    _ASSERTE(pFuncEntry != NULL);

    BOOL fHasFrameRegister = FALSE;
    PUNWIND_INFO pUnwindInfo = (PUNWIND_INFO)(GetModuleBase() + pFuncEntry->UnwindData);
    if (pUnwindInfo->FrameRegister != 0)
    {
        fHasFrameRegister = TRUE;
        _ASSERTE(pUnwindInfo->FrameRegister == kRBP);
    }

    return fHasFrameRegister;
}
#endif // defined(TARGET_AMD64)

#endif // defined(FEATURE_EH_FUNCLETS)


#if defined(TARGET_AMD64)
// ----------------------------------------------------------------------------
// EECodeInfo::GetUnwindInfoHelper
//
// Description:
//    Simple helper to return a pointer to the UNWIND_INFO given the offset to the unwind info.
//    On DAC builds, this function will read the memory from the target process and create a host copy.
//
// Arguments:
//    * unwindInfoOffset - This is the offset to the unwind info, relative to the beginning of the code heap
//        for jitted code or to the module base for ngned code. this->GetModuleBase() will return the correct
//        module base.
//
// Return Value:
//    Return a pointer to the UNWIND_INFO.  On DAC builds, this function will create a host copy of the
//    UNWIND_INFO and return a host pointer.  It will correctly read all of the memory for the variable-sized
//    unwind info.
//

UNWIND_INFO * EECodeInfo::GetUnwindInfoHelper(ULONG unwindInfoOffset)
{
#if defined(DACCESS_COMPILE)
    return DacGetUnwindInfo(static_cast<TADDR>(this->GetModuleBase() + unwindInfoOffset));
#else  // !DACCESS_COMPILE
    UNWIND_INFO * pUnwindInfo = reinterpret_cast<UNWIND_INFO *>(this->GetModuleBase() + unwindInfoOffset);
#if defined(TARGET_AMD64)
    if (pUnwindInfo->Flags & UNW_FLAG_CHAININFO)
    {
        unwindInfoOffset = ((PTR_RUNTIME_FUNCTION)(&(pUnwindInfo->UnwindCode)))->UnwindData;
        pUnwindInfo = reinterpret_cast<UNWIND_INFO *>(this->GetModuleBase() + unwindInfoOffset);
    }
#endif // TARGET_AMD64
    return pUnwindInfo;
#endif // !DACCESS_COMPILE
}

// ----------------------------------------------------------------------------
// EECodeInfo::GetFixedStackSize
//
// Description:
//    Return the fixed stack size of a specified managed method.  This function DOES NOT take current control
//    PC into account.  So the fixed stack size returned by this function is not valid in the prolog or
//    the epilog.
//
// Return Value:
//    Return the fixed stack size.
//
// Notes:
//    * For method with dynamic stack allocations, this function will return the fixed stack size on X64 (the
//        stack size immediately after the prolog), and it will return 0 on IA64. This difference is due to
//        the different unwind info encoding.
//

ULONG EECodeInfo::GetFixedStackSize()
{
    WRAPPER_NO_CONTRACT;
    SUPPORTS_DAC;

    ULONG uFixedStackSize = 0;

    ULONG uDummy = 0;
    GetOffsetsFromUnwindInfo(&uFixedStackSize, &uDummy);

    return uFixedStackSize;
}

#define kRBP    5
// The information returned by this method is only valid if we are not in a prolog or an epilog.
// Since this method is only used for the security stackwalk cache and EnC transition, this assumption is
// valid, since we cannot see these in a prolog or an epilog.
//
// The next assumption is that only rbp is used as a frame register in jitted code.  There is an
// assert below to guard this assumption.
void EECodeInfo::GetOffsetsFromUnwindInfo(ULONG* pRSPOffset, ULONG* pRBPOffset)
{
    LIMITED_METHOD_CONTRACT;
    SUPPORTS_DAC;

    _ASSERTE((pRSPOffset != NULL) && (pRBPOffset != NULL));

    // moduleBase is a target address.
    TADDR moduleBase = GetModuleBase();

    DWORD unwindInfo = RUNTIME_FUNCTION__GetUnwindInfoAddress(GetFunctionEntry());

    if ((unwindInfo & RUNTIME_FUNCTION_INDIRECT) != 0)
    {
        unwindInfo = RUNTIME_FUNCTION__GetUnwindInfoAddress(PTR_RUNTIME_FUNCTION(moduleBase + (unwindInfo & ~RUNTIME_FUNCTION_INDIRECT)));
    }

    UNWIND_INFO * pInfo = GetUnwindInfoHelper(unwindInfo);
    _ASSERTE((pInfo->Flags & UNW_FLAG_CHAININFO) == 0);

    // Either we are not using a frame pointer, or we are using rbp as the frame pointer.
    if ( (pInfo->FrameRegister != 0) && (pInfo->FrameRegister != kRBP) )
    {
        _ASSERTE(!"GetRbpOffset() - non-RBP frame pointer used, violating assumptions of the security stackwalk cache");
        DebugBreak();
    }

    // Walk the unwind info.
    ULONG StackOffset     = 0;
    ULONG StackSize       = 0;
    for (int i = 0; i < pInfo->CountOfUnwindCodes; i++)
    {
        ULONG UnwindOp = pInfo->UnwindCode[i].UnwindOp;
        ULONG OpInfo   = pInfo->UnwindCode[i].OpInfo;

        if (UnwindOp == UWOP_SAVE_NONVOL)
        {
            if (OpInfo == kRBP)
            {
                StackOffset = pInfo->UnwindCode[i+1].FrameOffset * 8;
            }
        }
        else if (UnwindOp == UWOP_SAVE_NONVOL_FAR)
        {
            if (OpInfo == kRBP)
            {
                StackOffset  =  pInfo->UnwindCode[i + 1].FrameOffset;
                StackOffset += (pInfo->UnwindCode[i + 2].FrameOffset << 16);
            }
        }
        else if (UnwindOp == UWOP_ALLOC_SMALL)
        {
            StackSize += (OpInfo * 8) + 8;
        }
        else if (UnwindOp == UWOP_ALLOC_LARGE)
        {
            ULONG IncrementalStackSize = pInfo->UnwindCode[i + 1].FrameOffset;
            if (OpInfo == 0)
            {
                IncrementalStackSize *= 8;
            }
            else
            {
                IncrementalStackSize += (pInfo->UnwindCode[i + 2].FrameOffset << 16);

                // This is a special opcode.  We need to increment the index by 1 in addition to the normal adjustments.
                i += 1;
            }
            StackSize += IncrementalStackSize;
        }
        else if (UnwindOp == UWOP_PUSH_NONVOL)
        {
            // Because of constraints on epilogs, this unwind opcode is always last in the unwind code array.
            // This means that StackSize has been initialized already when we first see this unwind opcode.
            // Note that the initial value of StackSize does not include the stack space used for pushes.
            // Thus, here we only need to increment StackSize 8 bytes at a time until we see the unwind code for "push rbp".
            if (OpInfo == kRBP)
            {
                StackOffset = StackSize;
            }

            StackSize += 8;
        }

        // Adjust the index into the unwind code array.
        i += UnwindOpExtraSlotTable[UnwindOp];
    }

    *pRSPOffset = StackSize + 8;        // add 8 for the return address
    *pRBPOffset = StackOffset;
}
#undef kRBP


#if defined(_DEBUG) && defined(HAVE_GCCOVER)

LPVOID                EECodeInfo::findNextFunclet (LPVOID pvFuncletStart, SIZE_T cbCode, LPVOID *ppvFuncletEnd)
{
    CONTRACTL {
        NOTHROW;
        GC_NOTRIGGER;
    } CONTRACTL_END;

    while (cbCode > 0)
    {
        PT_RUNTIME_FUNCTION   pFunctionEntry;
        ULONGLONG           uImageBase;
#ifdef TARGET_UNIX
        EECodeInfo codeInfo;
        codeInfo.Init((PCODE)pvFuncletStart);
        pFunctionEntry = codeInfo.GetFunctionEntry();
        uImageBase = (ULONGLONG)codeInfo.GetModuleBase();
#else // !TARGET_UNIX
        //
        // This is GCStress debug only - use the slow OS APIs to enumerate funclets
        //

        pFunctionEntry = (PT_RUNTIME_FUNCTION) RtlLookupFunctionEntry((ULONGLONG)pvFuncletStart,
                              &uImageBase
                              AMD64_ARG(NULL)
                              );
#endif

        if (pFunctionEntry != NULL)
        {

            _ASSERTE((TADDR)pvFuncletStart == (TADDR)uImageBase + pFunctionEntry->BeginAddress);
            _ASSERTE((TADDR)uImageBase + pFunctionEntry->EndAddress <= (TADDR)pvFuncletStart + cbCode);
            *ppvFuncletEnd = (LPVOID)(uImageBase + pFunctionEntry->EndAddress);
            return (LPVOID)(uImageBase + pFunctionEntry->BeginAddress);
        }

        pvFuncletStart = (LPVOID)((TADDR)pvFuncletStart + 1);
        cbCode--;
    }

    return NULL;
}
#endif // defined(_DEBUG) && !defined(HAVE_GCCOVER)
#endif // defined(TARGET_AMD64)<|MERGE_RESOLUTION|>--- conflicted
+++ resolved
@@ -4455,35 +4455,8 @@
 }
 
 /*********************************************************************/
-<<<<<<< HEAD
-// Check any constraints on class type arguments
-bool CEEInfo::satisfiesClassConstraints(CORINFO_CLASS_HANDLE cls)
-{
-    CONTRACTL {
-        THROWS;
-        GC_TRIGGERS;
-        MODE_PREEMPTIVE;
-    } CONTRACTL_END;
-
-    bool result = false;
-
-    JIT_TO_EE_TRANSITION();
-
-    _ASSERTE(cls != NULL);
-    result = TypeHandle(cls).SatisfiesClassConstraints();
-
-    EE_TO_JIT_TRANSITION();
-
-    return result;
-}
-
-/*********************************************************************/
 // Check if this is a single dimensional, zero based array type
-bool CEEInfo::isSDArray(CORINFO_CLASS_HANDLE cls)
-=======
-// Check if this is a single dimensional array type
 bool CEEInfo::isSDArray(CORINFO_CLASS_HANDLE  cls)
->>>>>>> 824f39ab
 {
     CONTRACTL {
         THROWS;
