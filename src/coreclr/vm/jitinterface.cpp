--- conflicted
+++ resolved
@@ -13157,15 +13157,9 @@
         {
             result = FALSE;
 
-<<<<<<< HEAD
-            DefineFullyQualifiedNameForClassW();
-            wprintf(W("Type %s: expected size 0x%08x, actual size 0x%08x\n"),
-                (LPCWSTR)GetFullyQualifiedNameForClassW(pMT), dwExpectedSize, dwActualSize);
-=======
             DefineFullyQualifiedNameForClass();
             printf("Type %s: expected size 0x%08x, actual size 0x%08x\n",
                 GetFullyQualifiedNameForClass(pMT), dwExpectedSize, dwActualSize);
->>>>>>> cd6512d0
         }
         else
         {
@@ -13233,15 +13227,9 @@
             {
                 result = FALSE;
 
-<<<<<<< HEAD
-                DefineFullyQualifiedNameForClassW();
-                wprintf(W("Type %s: expected alignment 0x%08x, actual 0x%08x\n"),
-                    (LPCWSTR)GetFullyQualifiedNameForClassW(pMT), dwExpectedAlignment, dwActualAlignment);
-=======
                 DefineFullyQualifiedNameForClass();
                 printf("Type %s: expected alignment 0x%08x, actual 0x%08x\n",
                     GetFullyQualifiedNameForClass(pMT), dwExpectedAlignment, dwActualAlignment);
->>>>>>> cd6512d0
             }
             else
             {
@@ -13261,15 +13249,9 @@
                 {
                     result = FALSE;
 
-<<<<<<< HEAD
-                    DefineFullyQualifiedNameForClassW();
-                    wprintf(W("Type %s contains pointers but READYTORUN_LAYOUT_GCLayout_Empty is set\n"),
-                        (LPCWSTR)GetFullyQualifiedNameForClassW(pMT));
-=======
                     DefineFullyQualifiedNameForClass();
                     printf("Type %s contains pointers but READYTORUN_LAYOUT_GCLayout_Empty is set\n",
                         GetFullyQualifiedNameForClass(pMT));
->>>>>>> cd6512d0
                 }
                 else
                 {
@@ -13292,15 +13274,9 @@
                 {
                     result = FALSE;
 
-<<<<<<< HEAD
-                    DefineFullyQualifiedNameForClassW();
-                    wprintf(W("Type %s: GC refmap content doesn't match\n"),
-                        (LPCWSTR)GetFullyQualifiedNameForClassW(pMT));
-=======
                     DefineFullyQualifiedNameForClass();
                     printf("Type %s: GC refmap content doesn't match\n",
                         GetFullyQualifiedNameForClass(pMT));
->>>>>>> cd6512d0
                 }
                 else
                 {
