// Licensed to the .NET Foundation under one or more agreements.
// The .NET Foundation licenses this file to you under the MIT license.
//--------------------------------------------------------------------------
// ComCallablewrapper.cpp
//
// Implementation for various Wrapper classes
//
//  COMWrapper      : COM callable wrappers for CLR interfaces
//

//--------------------------------------------------------------------------


#include "common.h"
#include "clrtypes.h"

#include "comcallablewrapper.h"

#include "object.h"
#include "field.h"
#include "method.hpp"
#include "class.h"
#include "runtimecallablewrapper.h"
#include "olevariant.h"
#include "cachelinealloc.h"
#include "threads.h"
#include "ceemain.h"
#include "excep.h"
#include "stublink.h"
#include "cgensys.h"
#include "comtoclrcall.h"
#include "clrtocomcall.h"
#include "comutilnative.h"
#include "eeconfig.h"
#include "interoputil.h"
#include "dispex.h"
#include "guidfromname.h"
#include "comconnectionpoints.h"
#include <objsafe.h>    // IID_IObjctSafe
#include "virtualcallstub.h"
#include "contractimpl.h"
#include "caparser.h"
#include "appdomain.inl"
#include "typestring.h"

// The enum that describes the value of the IDispatchImplAttribute custom attribute.
enum IDispatchImplType
{
    SystemDefinedImpl   = 0,
    InternalImpl        = 1,
    CompatibleImpl      = 2
};

// The enum that describe the value of System.Runtime.InteropServices.CustomQueryInterfaceResult
// It is the return value of the method System.Runtime.InteropServices.ICustomQueryInterface.GetInterface
enum CustomQueryInterfaceResult
{
    Handled          = 0,
    NotHandled       = 1,
    Failed           = 2
};

typedef CQuickArray<MethodTable*> CQuickEEClassPtrs;

// Startup and shutdown lock
CrstStatic g_CreateWrapperTemplateCrst;


// This is the prestub that is used for Com calls entering COM+
extern "C" VOID ComCallPreStub();

class NewCCWHolderBase : public HolderBase<ComCallWrapper *>
{

protected:
    NewCCWHolderBase(ComCallWrapper *pValue)
        : HolderBase<ComCallWrapper *>(pValue)
    {
    }

    // BaseHolder only initialize BASE with one parameter, so I had to
    // use a separate function to set the cache which will be used in the release
    void SetCache(ComCallWrapperCache *pCache)
    {
        m_pCache = pCache;
    }

    void DoAcquire()
    {
        // Do nothing
    }

    void DoRelease()
    {
        this->m_value->FreeWrapper(m_pCache);
    }


private :
    ComCallWrapperCache *m_pCache;
};

typedef ComCallWrapper *ComCallWrapperPtr;

// This is used to hold a newly created CCW. It will release the CCW (and linked wrappers)
// upon exit, if SuppressRelease() is not called. It doesn't try to release the SimpleComCallWrapper
// or destroy the handle
// I need to use BaseHolder instead of BaseWrapper because BaseHolder allows me to use a class as BASE
//
class NewCCWHolder : public BaseHolder<ComCallWrapperPtr, NewCCWHolderBase>
{
public :
    NewCCWHolder(ComCallWrapperCache *pCache)
    {
        SetCache(pCache);
    }

    ComCallWrapperPtr& operator=(ComCallWrapperPtr p)
    {
        Assign(p);
        return m_value;
    }

    FORCEINLINE const ComCallWrapperPtr &operator->()
    {
        return this->m_value;
    }

    operator ComCallWrapperPtr()
    {
        return m_value;
    }
};

// Calls Destruct on ComCallMethodDesc's in an array - used as backout code when laying out ComMethodTable.
void DestructComCallMethodDescs(ArrayList *pDescArray)
{
    CONTRACTL
    {
        NOTHROW;
        GC_TRIGGERS;
    }
    CONTRACTL_END;

    ArrayList::Iterator i = pDescArray->Iterate();
    while (i.Next())
    {
        ComCallMethodDesc *pCMD = (ComCallMethodDesc *)i.GetElement();
        pCMD->Destruct();
    }
}

typedef Wrapper<ArrayList *, DoNothing<ArrayList *>, DestructComCallMethodDescs> ComCallMethodDescArrayHolder;

// Forward declarations
static bool GetComIPFromCCW_HandleCustomQI(ComCallWrapper *pWrap, REFIID riid, MethodTable * pIntfMT, IUnknown **ppUnkOut);

//--------------------------------------------------------------------------
//  IsDuplicateClassItfMD(MethodDesc *pMD, unsigned int ix)
//  Determines if the specified method desc is a duplicate.
//  Note that this method should only be called to determine duplicates on
//  the class interface.
//--------------------------------------------------------------------------
bool IsDuplicateClassItfMD(MethodDesc *pMD, unsigned int ix)
{
    CONTRACTL
    {
        NOTHROW;
        GC_NOTRIGGER;
        MODE_ANY;
        PRECONDITION(CheckPointer(pMD));
    }
    CONTRACTL_END;

    if (!pMD->IsDuplicate())
        return false;
    if (pMD->GetSlot() == ix)
        return false;

    return true;
}

//--------------------------------------------------------------------------
//  IsDuplicateClassItfMD(MethodDesc *pMD, unsigned int ix)
//  Determines if the specified method desc is a duplicate.
//  Note that this method should only be called to determine duplicates on
//  the class interface.
//--------------------------------------------------------------------------
bool IsDuplicateClassItfMD(InteropMethodTableSlotData *pInteropMD, unsigned int ix)
{
    CONTRACTL
    {
        NOTHROW;
        GC_NOTRIGGER;
        MODE_ANY;
        PRECONDITION(CheckPointer(pInteropMD));
    }
    CONTRACTL_END;

    if (!pInteropMD->IsDuplicate())
        return false;
    if (pInteropMD->GetSlot() == ix)
        return false;

    return true;
}

bool IsOverloadedComVisibleMember(MethodDesc *pMD, MethodDesc *pParentMD)
{
    CONTRACTL
    {
        THROWS;
        GC_NOTRIGGER;
        MODE_ANY;
        PRECONDITION(CheckPointer(pMD));
        PRECONDITION(CheckPointer(pParentMD));
    }
    CONTRACTL_END;

    // Array methods should never be exposed to COM.
    if (pMD->IsArray())
        return FALSE;

    // If this is the same MethodDesc, then it is not an overload at all
    if (pMD == pParentMD)
        return FALSE;

    // If the new member is not visible from COM then it isn't an overloaded public member.
    if (!IsMethodVisibleFromCom(pMD))
        return FALSE;

    // If the old member is visible from COM then the new one is not a public overload.
    if (IsMethodVisibleFromCom(pParentMD))
        return FALSE;

    // The new member is a COM visible overload of a non COM visible member.
    return TRUE;
}

bool IsNewComVisibleMember(MethodDesc *pMD)
{
    CONTRACTL
    {
        THROWS;
        GC_NOTRIGGER;
        MODE_ANY;
        PRECONDITION(CheckPointer(pMD));
    }
    CONTRACTL_END;

    // Array methods should never be exposed to COM.
    if (pMD->IsArray())
        return FALSE;

    // Check to see if the member is visible from COM.
    return IsMethodVisibleFromCom(pMD) ? true : false;
}

bool IsStrictlyUnboxed(MethodDesc *pMD)
{
    CONTRACTL
    {
        THROWS;
        GC_TRIGGERS;
        MODE_ANY;
        PRECONDITION(CheckPointer(pMD));
    }
    CONTRACTL_END;

    MethodTable *pMT = pMD->GetMethodTable();

    MethodTable::MethodIterator it(pMT);
    for (; it.IsValid(); it.Next()) {
        MethodDesc *pCurrMD = it.GetMethodDesc();
        if (pCurrMD->GetMemberDef() == pMD->GetMemberDef())
            return false;
    }

    return true;
}

void FillInComVtableSlot(SLOT* pComVtable,          // must point to the first slot after the "extra slots" (e.g. IUnknown/IDispatch slots)
                         UINT  uComSlot,            // must be relative to pComVtable
                         ComCallMethodDesc* pMD)
{
    CONTRACTL
    {
        NOTHROW;
        GC_NOTRIGGER;
        MODE_ANY;
        PRECONDITION(CheckPointer(pComVtable));
        PRECONDITION(CheckPointer(pMD));
    }
    CONTRACTL_END;

    pComVtable[uComSlot] = (SLOT)(((BYTE*)pMD - COMMETHOD_CALL_PRESTUB_SIZE)ARM_ONLY(+THUMB_CODE));
}



ComCallMethodDesc* ComMethodTable::ComCallMethodDescFromSlot(unsigned i)
{
    CONTRACT(ComCallMethodDesc*)
    {
        NOTHROW;
        GC_NOTRIGGER;
        MODE_ANY;
    }
    CONTRACT_END;

    ComCallMethodDesc* pCMD = NULL;

    SLOT* rgVtable = (SLOT*)((ComMethodTable *)this+1);

// NOTE: make sure to keep this in sync with FillInComVtableSlot
    pCMD = (ComCallMethodDesc*)(((BYTE *)rgVtable[i]) + COMMETHOD_CALL_PRESTUB_SIZE ARM_ONLY(-THUMB_CODE));

    RETURN pCMD;
}

//--------------------------------------------------------------------------
// Determines if the Compatible IDispatch implementation is required for
// the specified class.
//--------------------------------------------------------------------------
bool IsOleAutDispImplRequiredForClass(MethodTable *pClass)
{
    CONTRACTL
    {
        THROWS;
        GC_NOTRIGGER;
        MODE_ANY;
        PRECONDITION(CheckPointer(pClass));
    }
    CONTRACTL_END;

    HRESULT             hr;
    const BYTE *        pVal;
    ULONG               cbVal;
    Assembly *          pAssembly = pClass->GetAssembly();
    IDispatchImplType   DispImplType = SystemDefinedImpl;

    // First check for the IDispatchImplType custom attribute first.
    hr = pClass->GetCustomAttribute(WellKnownAttribute::IDispatchImpl, (const void**)&pVal, &cbVal);
    if (hr == S_OK)
    {
        CustomAttributeParser cap(pVal, cbVal);
        IfFailThrow(cap.SkipProlog());
        UINT8 u1;
        IfFailThrow(cap.GetU1(&u1));

        DispImplType = (IDispatchImplType)u1;
        if ((DispImplType > 2) || (DispImplType < 0))
            DispImplType = SystemDefinedImpl;
    }

    // If the custom attribute was set to something other than system defined then we will use that.
    if (DispImplType != SystemDefinedImpl)
        return (bool) (DispImplType == CompatibleImpl);

    // Check to see if the assembly has the IDispatchImplType attribute set.
    hr = pAssembly->GetCustomAttribute(pAssembly->GetManifestToken(), WellKnownAttribute::IDispatchImpl, (const void**)&pVal, &cbVal);
    if (hr == S_OK)
    {
        CustomAttributeParser cap(pVal, cbVal);
        IfFailThrow(cap.SkipProlog());
        UINT8 u1;
        IfFailThrow(cap.GetU1(&u1));

        DispImplType = (IDispatchImplType)u1;
        if ((DispImplType > 2) || (DispImplType < 0))
            DispImplType = SystemDefinedImpl;
    }

    // If the custom attribute was set to something other than system defined then we will use that.
    if (DispImplType != SystemDefinedImpl)
        return (bool) (DispImplType == CompatibleImpl);

    // Removed registry key check per reg cleanup bug 45978
    // Effect: Will return false so code cleanup
    return false;
}

//--------------------------------------------------------------------------
// This routine is called anytime a com method is invoked for the first time.
// It is responsible for generating the real stub.
//
// This function's only caller is the ComPreStub.
//
// For the duration of the prestub, the current Frame on the stack
// will be a PrestubMethodFrame (which derives from FramedMethodFrame.)
// Hence, things such as exceptions and gc will work normally.
//
// On rare occasions, the ComPrestub may get called twice because two
// threads try to call the same method simultaneously.
//--------------------------------------------------------------------------
extern "C" PCODE ComPreStubWorker(ComPrestubMethodFrame *pPFrame, UINT64 *pErrorReturn)
{
    CONTRACT (PCODE)
    {
        NOTHROW;
        GC_TRIGGERS;
        MODE_ANY;
        ENTRY_POINT;
        PRECONDITION(CheckPointer(pPFrame));
        PRECONDITION(CheckPointer(pErrorReturn));
    }
    CONTRACT_END;

    HRESULT hr = S_OK;
    PCODE retAddr = NULL;

    BEGIN_ENTRYPOINT_VOIDRET;

    PCODE pStub = NULL;
    BOOL fNonTransientExceptionThrown = FALSE;

    ComCallMethodDesc *pCMD = pPFrame->GetComCallMethodDesc();
    IUnknown          *pUnk = *(IUnknown **)pPFrame->GetPointerToArguments();

    OBJECTREF          pThrowable = NULL;

    Thread* pThread = SetupThreadNoThrow();
    if (pThread == NULL)
    {
        hr = E_OUTOFMEMORY;
    }
    else
    {
        // Transition to cooperative GC mode before we start setting up the stub.
        GCX_COOP();

        // The PreStub allocates memory for the frame, but doesn't link it
        // into the chain or fully initialize it. Do so now.
        pPFrame->Init();
        pPFrame->Push();

        ComCallWrapper    *pWrap =  NULL;

        GCPROTECT_BEGIN(pThrowable)
        {
            // We need a try/catch around the code to enter the domain since entering
            // an AppDomain can throw an exception.
            EX_TRY
            {
                // check for invalid wrappers in the debug build
                // in the retail all bets are off
                pWrap = ComCallWrapper::GetWrapperFromIP(pUnk);
                _ASSERTE(pWrap->IsWrapperActive() || pWrap->IsAggregated());

                // Make sure we're not trying to call on the class interface of a class with ComVisible(false) members
                //  in its hierarchy.
                if ((pCMD->IsFieldCall()) || (NULL == pCMD->GetInterfaceMethodDesc() && !pCMD->GetMethodDesc()->IsInterface()))
                {
                    // If we have a fieldcall or a null interface MD, we could be dealing with the IClassX interface.
                    ComMethodTable* pComMT = ComMethodTable::ComMethodTableFromIP(pUnk);
                    pComMT->CheckParentComVisibility(FALSE);
                }

                {
                    OBJECTREF pADThrowable = NULL;

                    BOOL fExceptionThrown = FALSE;

                    GCPROTECT_BEGIN(pADThrowable);
                    {
                        if (pCMD->IsMethodCall())
                        {
                            // We need to ensure all valuetypes are loaded in
                            //  the target domain so that GC can happen later

                            EX_TRY
                            {
                                MethodDesc* pTargetMD = pCMD->GetMethodDesc();
                                MetaSig::EnsureSigValueTypesLoaded(pTargetMD);
                            }
                            EX_CATCH
                            {
                                pADThrowable = GET_THROWABLE();
                            }
                            EX_END_CATCH(RethrowTerminalExceptions);
                        }

                        if (pADThrowable != NULL)
                        {
                            // Transform the exception into an HRESULT. This also sets up
                            // an IErrorInfo on the current thread for the exception.
                            hr = SetupErrorInfo(pADThrowable);
                            pADThrowable = NULL;
                            fExceptionThrown = TRUE;
                        }
                    }
                    GCPROTECT_END();

                    if(!fExceptionThrown)
                    {
                        GCPROTECT_BEGIN(pADThrowable);
                        {
                            // We need a try/catch around the call to the worker since we need
                            // to transform any exceptions into HRESULTs. We want to do this
                            // inside the AppDomain of the CCW.
                            EX_TRY
                            {
                                GCX_PREEMP();
                                pStub = ComCall::GetComCallMethodStub(pCMD);
                            }
                            EX_CATCH
                            {
                                fNonTransientExceptionThrown = !GET_EXCEPTION()->IsTransient();
                                pADThrowable = GET_THROWABLE();
                            }
                            EX_END_CATCH(RethrowTerminalExceptions);

                            if (pADThrowable != NULL)
                            {
                                // Transform the exception into an HRESULT. This also sets up
                                // an IErrorInfo on the current thread for the exception.
                                hr = SetupErrorInfo(pADThrowable);
                                pADThrowable = NULL;
                            }
                        }
                        GCPROTECT_END();
                    }
                }
            }
            EX_CATCH
            {
                pThrowable = GET_THROWABLE();

                // If an exception was thrown while transitionning back to the original
                // AppDomain then can't use the stub and must report an error.
                pStub = NULL;
            }
            EX_END_CATCH(SwallowAllExceptions);

            if (pThrowable != NULL)
            {
                // Transform the exception into an HRESULT. This also sets up
                // an IErrorInfo on the current thread for the exception.
                hr = SetupErrorInfo(pThrowable);
                pThrowable = NULL;
            }
        }
        GCPROTECT_END();

        // Unlink the PrestubMethodFrame.
        pPFrame->Pop();

        if (pStub)
        {
            // Now, replace the prestub with the new stub.
            static_assert((COMMETHOD_CALL_PRESTUB_SIZE - COMMETHOD_CALL_PRESTUB_ADDRESS_OFFSET) % DATA_ALIGNMENT == 0,
                "The call target in COM prestub must be aligned so we can guarantee atomicity of updates");

            UINT_PTR* ppofs = (UINT_PTR*)  (((BYTE*)pCMD) - COMMETHOD_CALL_PRESTUB_SIZE + COMMETHOD_CALL_PRESTUB_ADDRESS_OFFSET);

            ExecutableWriterHolder<UINT_PTR> ppofsWriterHolder(ppofs, sizeof(UINT_PTR));
#ifdef TARGET_X86
            *ppofsWriterHolder.GetRW() = ((UINT_PTR)pStub - (size_t)pCMD);
#else
            *ppofsWriterHolder.GetRW() = ((UINT_PTR)pStub);
#endif

            // Return the address of the prepad. The prepad will regenerate the hidden parameter and due
            // to the update above will execute the new stub code the second time around.
            retAddr = (PCODE)(((BYTE*)pCMD - COMMETHOD_CALL_PRESTUB_SIZE)ARM_ONLY(+THUMB_CODE));

            goto Exit;
        }
    }

    // We failed to set up the stub so we need to report an error to the caller.
    //
    // IMPORTANT: No floating point operations can occur after this point!
    //
    *pErrorReturn = 0;
    if (pCMD->IsNativeHResultRetVal())
        *pErrorReturn = hr;
    else if (pCMD->IsNativeBoolRetVal())
        *pErrorReturn = 0;
    else if (pCMD->IsNativeR4RetVal())
        setFPReturn(4, CLR_NAN_32);
    else if (pCMD->IsNativeR8RetVal())
        setFPReturn(8, CLR_NAN_64);
    else
        _ASSERTE(pCMD->IsNativeVoidRetVal());

#ifdef TARGET_X86
    // Number of bytes to pop is upper half of the return value on x86
    *(((INT32 *)pErrorReturn) + 1) = pCMD->GetNumStackBytes();
#endif

    retAddr = NULL;

Exit:

    END_ENTRYPOINT_VOIDRET;

    RETURN retAddr;
}

FORCEINLINE void CPListRelease(CQuickArray<ConnectionPoint*>* value)
{
    WRAPPER_NO_CONTRACT;

    if (value)
    {
        // Delete all the connection points.
        for (UINT i = 0; i < value->Size(); i++)
            delete (*value)[i];

        // Delete the list itself.
        delete value;
    }
}

typedef CQuickArray<ConnectionPoint*> CPArray;

FORCEINLINE void CPListDoNothing(CPArray*)
{
    LIMITED_METHOD_CONTRACT;
}

class CPListHolder : public Wrapper<CPArray*, CPListDoNothing, CPListRelease, NULL>
{
public:
    CPListHolder(CPArray* p = NULL)
        : Wrapper<CPArray*, CPListDoNothing, CPListRelease, NULL>(p)
    {
        WRAPPER_NO_CONTRACT;
    }

    FORCEINLINE void operator=(CPArray* p)
    {
        WRAPPER_NO_CONTRACT;
        Wrapper<CPArray*, CPListDoNothing, CPListRelease, NULL>::operator=(p);
    }
};

NOINLINE void LogCCWRefCountChange_BREAKPOINT(ComCallWrapper *pCCW)
{
    LIMITED_METHOD_CONTRACT;
    // Empty function to put breakpoint on when debugging CCW ref-counting issues.
    // At this point *(pCCW->m_ppThis) is the managed object wrapped by the CCW.

    // Bogus code so the function is not optimized away.
    if (pCCW == NULL)
        DebugBreak();
}

void SimpleComCallWrapper::BuildRefCountLogMessage(LPCSTR szOperation, StackSString &ssMessage, ULONG dwEstimatedRefCount)
{
    CONTRACTL
    {
        NOTHROW;
        GC_NOTRIGGER;
        MODE_ANY;
    }
    CONTRACTL_END;

    // Don't worry about domain unloading in CoreCLR
    LPCUTF8 pszClassName;
    LPCUTF8 pszNamespace;
    if (SUCCEEDED(m_pMT->GetMDImport()->GetNameOfTypeDef(m_pMT->GetCl(), &pszClassName, &pszNamespace)))
    {
        OBJECTHANDLE handle = GetMainWrapper()->GetObjectHandle();
        _UNCHECKED_OBJECTREF obj = NULL;

        // Force retriving the handle without using OBJECTREF and under cooperative mode
        // We only need the value in ETW events and it doesn't matter if it is super accurate
        if (handle != NULL)
            obj = *((_UNCHECKED_OBJECTREF *)(handle));

        if (ETW_EVENT_ENABLED(MICROSOFT_WINDOWS_DOTNETRUNTIME_PRIVATE_PROVIDER_DOTNET_Context, CCWRefCountChange))
        {
            EX_TRY
            {
<<<<<<< HEAD
                EString<EncodingUTF8> className(pszClassName);
                EString<EncodingUTF8> nameSpace(pszNamespace);
                
                SString classNameUnicode;
                className.ConvertToUnicode(classNameUnicode);
                SString namespaceUnicode;
                nameSpace.ConvertToUnicode(namespaceUnicode);
=======
                SString className;
                className.SetUTF8(pszClassName);
                SString nameSpace;
                nameSpace.SetUTF8(pszNamespace);
                SString operation;
                nameSpace.SetUTF8(szOperation);
>>>>>>> 1313fda8

                FireEtwCCWRefCountChange(
                    handle,
                    (Object *)obj,
                    this,
                    dwEstimatedRefCount,
                    NULL,                   // domain value is not interesting in CoreCLR
<<<<<<< HEAD
                    classNameUnicode, namespaceUnicode, wszOperation, GetClrInstanceId());
=======
                    className.GetUnicode(), nameSpace.GetUnicode(), operation.GetUnicode(), GetClrInstanceId());
>>>>>>> 1313fda8
            }
            EX_CATCH
            { }
            EX_END_CATCH(SwallowAllExceptions);
        }

        if (g_pConfig->ShouldLogCCWRefCountChange(pszClassName, pszNamespace))
        {
            EX_TRY
            {
<<<<<<< HEAD
                StackSString ssClassName;
                TypeString::AppendType(ssClassName, TypeHandle(m_pMT));

                ssMessage.Printf(W("LogCCWRefCountChange[%s]: '%s', Object=poi(%p)"),
                    wszOperation,                                          // %s operation
                    (LPCWSTR)ssClassName,                                  // %s type name
                    handle);               // %p Object
=======
                ssMessage.Printf("LogCCWRefCountChange[%s]: '%s.%s', Object=poi(%p)",
                    szOperation,
                    pszNamespace,
                    pszClassName,
                    handle);
>>>>>>> 1313fda8
            }
            EX_CATCH
            { }
            EX_END_CATCH(SwallowAllExceptions);
        }
    }
}

// static
void SimpleComCallWrapper::LogRefCount(ComCallWrapper *pWrap, StackSString &ssMessage, ULONG dwRefCountToLog)
{
    CONTRACTL
    {
        NOTHROW;
        GC_NOTRIGGER;
        MODE_ANY;
    }
    CONTRACTL_END;

    if (!ssMessage.IsEmpty())
    {
        EX_TRY
        {
<<<<<<< HEAD
            ssMessage.AppendPrintf(W(", RefCount=%u\n"), dwRefCountToLog);
            WszOutputDebugString(ssMessage);
=======
            ssMessage.AppendPrintf(", RefCount=%u\n", dwRefCountToLog);
            OutputDebugStringUtf8(ssMessage.GetUTF8NoConvert());
>>>>>>> 1313fda8
        }
        EX_CATCH
        { }
        EX_END_CATCH(SwallowAllExceptions);

        LogCCWRefCountChange_BREAKPOINT(pWrap);
    }
}

LONGLONG SimpleComCallWrapper::ReleaseImplWithLogging(LONGLONG * pRefCount)
{
    CONTRACTL
    {
        NOTHROW;
        GC_NOTRIGGER;
        MODE_ANY;
    }
    CONTRACTL_END;

    LONGLONG newRefCount;

    StackSString ssMessage;
    ComCallWrapper *pWrap = GetMainWrapper();
    BuildRefCountLogMessage("Release", ssMessage, GET_EXT_COM_REF(READ_REF(*pRefCount)-1));

    // Decrement the ref count
    newRefCount = ::InterlockedDecrement64(pRefCount);

    LogRefCount(pWrap, ssMessage, GET_EXT_COM_REF(newRefCount));

    return newRefCount;
}


//--------------------------------------------------------------------------
// simple ComCallWrapper for all simple std interfaces, that are not used very often
// like IProvideClassInfo, ISupportsErrorInfo etc.
//--------------------------------------------------------------------------
SimpleComCallWrapper::SimpleComCallWrapper()
{
    WRAPPER_NO_CONTRACT;

    memset(this, 0, sizeof(SimpleComCallWrapper));
}

//--------------------------------------------------------------------------
// VOID SimpleComCallWrapper::Cleanup()
//--------------------------------------------------------------------------
VOID SimpleComCallWrapper::Cleanup()
{
    CONTRACTL
    {
        NOTHROW;
        GC_TRIGGERS;
        MODE_ANY;
    }
    CONTRACTL_END;

    // in case the caller stills holds on to the IP
    for (int i = 0; i < enum_LastStdVtable; i++)
    {
        m_rgpVtable[i] = 0;
    }

    m_pWrap = NULL;
    m_pMT = NULL;

    if (m_pCPList)
    {
        for (UINT i = 0; i < m_pCPList->Size(); i++)
            delete (*m_pCPList)[i];

        delete m_pCPList;
        m_pCPList = NULL;
    }

    if (m_pTemplate)
    {
        m_pTemplate->Release();
        m_pTemplate = NULL;
    }

    if (m_pAuxData)
    {
        delete m_pAuxData;
        m_pAuxData = NULL;
    }
}


VOID SimpleComCallWrapper::Neuter()
{
    CONTRACTL
    {
        NOTHROW;
        GC_TRIGGERS;
        MODE_ANY;
        PRECONDITION(CheckPointer(m_pSyncBlock));
        PRECONDITION(!IsNeutered());
    }
    CONTRACTL_END;

    STRESS_LOG1 (LF_INTEROP, LL_INFO100, "Neutering CCW 0x%p\n", this->GetMainWrapper());

    // Disconnect the object from the CCW
    //  Starting now, if this object gets passed out
    //  to unmanaged code, it will create a new CCW tied
    //  to the domain it was passed out from.
    InteropSyncBlockInfo* pInteropInfo = m_pSyncBlock->GetInteropInfoNoCreate();
    if (pInteropInfo)
        pInteropInfo->SetCCW(NULL);

    // NULL the syncblock entry - we can't hang onto this anymore as the syncblock will be killed asynchronously to us.
    ResetSyncBlock();

    // Disconnect the CCW from the object
    //  Calls made on this CCW will no longer succeed.
    //  The CCW has been neutered.
    //   do this for each of the CCWs
    m_pWrap->Neuter();

    StackSString ssMessage;
    ComCallWrapper *pWrap = m_pWrap;
    if (g_pConfig->LogCCWRefCountChangeEnabled())
    {
        BuildRefCountLogMessage("Neuter", ssMessage, GET_EXT_COM_REF(READ_REF(m_llRefCount) | CLEANUP_SENTINEL));
    }

    // Set the neutered bit on the ref-count.
    LONGLONG *pRefCount = &m_llRefCount;
    LONGLONG oldRefCount = *pRefCount;
    LONGLONG newRefCount = oldRefCount | CLEANUP_SENTINEL;
    while (InterlockedCompareExchange64((LONGLONG*)pRefCount, newRefCount, oldRefCount) != oldRefCount)
    {
        oldRefCount = *pRefCount;
        newRefCount = oldRefCount | CLEANUP_SENTINEL;
    }

    // IMPORTANT: Do not touch instance fields or any other data associated with the CCW beyond this
    // point unless newRefCount equals CLEANUP_SENTINEL (it's the only case when we know that Release
    // could not swoop in and destroy our data structures).

    if (g_pConfig->LogCCWRefCountChangeEnabled())
    {
        LogRefCount(pWrap, ssMessage, GET_EXT_COM_REF(newRefCount));
    }

    // If we hit the sentinel value, it's our responsibility to clean up.
    if (newRefCount == CLEANUP_SENTINEL)
        m_pWrap->Cleanup();
}

//--------------------------------------------------------------------------
//destructor
//--------------------------------------------------------------------------
SimpleComCallWrapper::~SimpleComCallWrapper()
{
    WRAPPER_NO_CONTRACT;

    Cleanup();
}

//--------------------------------------------------------------------------
// Init, with the MethodTable, pointer to the vtable of the interface
// and the main ComCallWrapper if the interface needs it
//--------------------------------------------------------------------------
void SimpleComCallWrapper::InitNew(OBJECTREF oref, ComCallWrapperCache *pWrapperCache, ComCallWrapper* pWrap,
                                SyncBlock *pSyncBlock,
                                ComCallWrapperTemplate* pTemplate)
{
    CONTRACTL
    {
        NOTHROW;
        GC_NOTRIGGER;
        MODE_COOPERATIVE;
        PRECONDITION(oref != NULL);
        PRECONDITION(CheckPointer(pWrap));
        PRECONDITION(CheckPointer(pWrapperCache, NULL_OK));
        PRECONDITION(CheckPointer(pSyncBlock, NULL_OK));
        PRECONDITION(CheckPointer(pTemplate));
        PRECONDITION(m_pSyncBlock == NULL);
        PRECONDITION(CheckPointer(g_pExceptionClass));
    }
    CONTRACTL_END;

    MethodTable* pMT = pTemplate->GetClassType().GetMethodTable();
    PREFIX_ASSUME(pMT != NULL);


    m_pMT = pMT;
    m_pWrap = pWrap;
    m_pWrapperCache = pWrapperCache;
    m_pTemplate = pTemplate;
    m_pTemplate->AddRef();

    m_pOuter = NULL;

    m_pSyncBlock = pSyncBlock;

    if (pMT->IsComObjectType())
        m_flags |= enum_IsExtendsCom;

#ifdef _DEBUG
    for (int i = 0; i < enum_LastStdVtable; i++)
        _ASSERTE(GetStdInterfaceKind((IUnknown*)(&g_rgStdVtables[i])) == i);
#endif // _DEBUG

    for (int i = 0; i < enum_LastStdVtable; i++)
        m_rgpVtable[i] = g_rgStdVtables[i];

    // If the managed object extends a COM base class then we need to set IProvideClassInfo
    // to NULL until we determine if we need to use the IProvideClassInfo of the base class
    // or the one of the managed class.
    if (IsExtendsCOMObject())
        m_rgpVtable[enum_IProvideClassInfo] = NULL;

    // IErrorInfo is valid only for exception classes
    m_rgpVtable[enum_IErrorInfo] = NULL;

    // IDispatchEx is valid only for classes that have IExpando capabilities - which is no longer supported.
    m_rgpVtable[enum_IDispatchEx] = NULL;
}

//--------------------------------------------------------------------------
// ReInit,with the new sync block and the urt context
//--------------------------------------------------------------------------
void SimpleComCallWrapper::ReInit(SyncBlock* pSyncBlock)
{
    CONTRACTL
    {
        NOTHROW;
        GC_NOTRIGGER;
        MODE_ANY;
        PRECONDITION(CheckPointer(pSyncBlock));
    }
    CONTRACTL_END;

    m_pSyncBlock = pSyncBlock;
}

//--------------------------------------------------------------------------
// Returns TRUE if the ICustomQI implementation returns Handled or Failed for IID_IMarshal.
//--------------------------------------------------------------------------
BOOL SimpleComCallWrapper::CustomQIRespondsToIMarshal()
{
    CONTRACTL
    {
        THROWS;
        GC_TRIGGERS;
        MODE_ANY;
        PRECONDITION(GetComCallWrapperTemplate()->SupportsICustomQueryInterface());
    }
    CONTRACTL_END;

    if ((m_flags & enum_CustomQIRespondsToIMarshal_Inited) == 0)
    {
        DWORD newFlags = enum_CustomQIRespondsToIMarshal_Inited;

        SafeComHolder<IUnknown> pUnk;
        if (GetComIPFromCCW_HandleCustomQI(GetMainWrapper(), IID_IMarshal, NULL, &pUnk))
        {
            newFlags |= enum_CustomQIRespondsToIMarshal;
        }
        FastInterlockOr((ULONG *)&m_flags, newFlags);
    }

    return (m_flags & enum_CustomQIRespondsToIMarshal);
}

//--------------------------------------------------------------------------
// Initializes the information used for exposing exceptions to COM.
//--------------------------------------------------------------------------
void SimpleComCallWrapper::InitExceptionInfo()
{
    LIMITED_METHOD_CONTRACT;
    m_rgpVtable[enum_IErrorInfo] = g_rgStdVtables[enum_IErrorInfo];
}

//--------------------------------------------------------------------------
// Initializes the IDispatchEx information.
//--------------------------------------------------------------------------
void SimpleComCallWrapper::InitDispatchExInfo()
{
    CONTRACTL
    {
        THROWS;
        GC_TRIGGERS;
        MODE_ANY;
        INJECT_FAULT(COMPlusThrowOM());

        // Make sure the class supports at least IReflect..
        PRECONDITION(SupportsIReflect(m_pMT));
    }
    CONTRACTL_END;

    SimpleCCWAuxData *pAuxData = GetOrCreateAuxData();
    if (pAuxData->m_pDispatchExInfo)
        return;

    // Create the DispatchExInfo object.
    NewHolder<DispatchExInfo> pDispExInfo = new DispatchExInfo(this, m_pMT);

    // Synchronize the DispatchExInfo with the actual object.
    pDispExInfo->SynchWithManagedView();

    // Swap the lock into the class member in a thread safe manner.
    if (NULL == FastInterlockCompareExchangePointer(&pAuxData->m_pDispatchExInfo, pDispExInfo.GetValue(), NULL))
        pDispExInfo.SuppressRelease();

    // Set the vtable entry to ensure that the next QI call will return immediately.
    m_rgpVtable[enum_IDispatchEx] = g_rgStdVtables[enum_IDispatchEx];
}

void SimpleComCallWrapper::SetUpCPList()
{
    CONTRACTL
    {
        THROWS;
        GC_TRIGGERS;
        MODE_ANY;
    }
    CONTRACTL_END;

    CQuickArray<MethodTable *> SrcItfList;

    // If the list has already been set up, then return.
    if (m_pCPList)
        return;

    // Retrieve the list of COM source interfaces for the managed class.
    GetComSourceInterfacesForClass(m_pMT, SrcItfList);

    // Call the helper to do the rest of the set up.
    SetUpCPListHelper(SrcItfList.Ptr(), (int)SrcItfList.Size());
}


void SimpleComCallWrapper::SetUpCPListHelper(MethodTable **apSrcItfMTs, int cSrcItfs)
{
    CONTRACTL
    {
        THROWS;
        GC_TRIGGERS;
        MODE_ANY;
        PRECONDITION(CheckPointer(apSrcItfMTs));
    }
    CONTRACTL_END;

    CPListHolder pCPList = NULL;
    ComCallWrapper *pWrap = GetMainWrapper();
    int NumCPs = 0;

    // Allocate the list of connection points.
    pCPList = CreateCPArray();
    pCPList->AllocThrows(cSrcItfs);

    for (int i = 0; i < cSrcItfs; i++)
    {
        // Create a CP helper thru which CP operations will be done.
        // Should we throw here instead of ignoring creation errors?
        ConnectionPoint *pCP = TryCreateConnectionPoint(pWrap, apSrcItfMTs[i]);
        if (pCP != NULL)
        {
            // Add the connection point to the list.
            (*pCPList)[NumCPs++] = pCP;
        }

    }

    // Now that we now the actual number of connection points we were
    // able to hook up, resize the array.
    pCPList->Shrink(NumCPs);

    // Finally, we set the connection point list in the simple wrapper. If
    // no other thread already set it, we set pCPList to NULL to indicate
    // that ownership has been transfered to the simple wrapper.
    if (InterlockedCompareExchangeT(&m_pCPList, pCPList.GetValue(), NULL) == NULL)
        pCPList.SuppressRelease();
}

ConnectionPoint *SimpleComCallWrapper::TryCreateConnectionPoint(ComCallWrapper *pWrap, MethodTable *pEventMT)
{
    CONTRACT (ConnectionPoint*)
    {
        THROWS;
        GC_TRIGGERS;
        MODE_ANY;
        PRECONDITION(CheckPointer(pWrap));
        PRECONDITION(CheckPointer(pEventMT));
        POSTCONDITION(CheckPointer(RETVAL, NULL_OK));
    }
    CONTRACT_END;

    ConnectionPoint *pCP = NULL;

    EX_TRY
    {
        pCP = CreateConnectionPoint(pWrap, pEventMT);
    }
    EX_CATCH
    {
        pCP = NULL;
    }
    EX_END_CATCH(RethrowTerminalExceptions)

    RETURN pCP;
}

ConnectionPoint *SimpleComCallWrapper::CreateConnectionPoint(ComCallWrapper *pWrap, MethodTable *pEventMT)
{
    CONTRACT (ConnectionPoint*)
    {
        THROWS;
        GC_TRIGGERS;
        MODE_ANY;
        INJECT_FAULT(COMPlusThrowOM());
        PRECONDITION(CheckPointer(pWrap));
        PRECONDITION(CheckPointer(pEventMT));
        POSTCONDITION(CheckPointer(RETVAL));
    }
    CONTRACT_END;

    RETURN (new ConnectionPoint(pWrap, pEventMT));
}

CQuickArray<ConnectionPoint*> *SimpleComCallWrapper::CreateCPArray()
{
    CONTRACT (CQuickArray<ConnectionPoint*>*)
    {
        THROWS;
        GC_TRIGGERS;
        MODE_ANY;
        INJECT_FAULT(COMPlusThrowOM());
        POSTCONDITION(CheckPointer(RETVAL));
    }
    CONTRACT_END;

    RETURN (new CQuickArray<ConnectionPoint*>());
}

//--------------------------------------------------------------------------
// Returns TRUE if the simple wrapper represents a COM+ exception object.
//--------------------------------------------------------------------------
BOOL SimpleComCallWrapper::SupportsExceptions(MethodTable *pClass)
{
    CONTRACTL
    {
        THROWS;
        GC_TRIGGERS;
        MODE_ANY;
        PRECONDITION(CheckPointer(pClass, NULL_OK));
    }
    CONTRACTL_END;

    while (pClass != NULL)
    {
        if (pClass == g_pExceptionClass)
            return TRUE;

        pClass = pClass->GetComPlusParentMethodTable();
    }
    return FALSE;
}

//--------------------------------------------------------------------------
// Returns TRUE if the COM+ object that this wrapper represents implements
// IReflect.
//--------------------------------------------------------------------------
BOOL SimpleComCallWrapper::SupportsIReflect(MethodTable *pClass)
{
    CONTRACTL
    {
        THROWS;
        GC_TRIGGERS;
        MODE_ANY;
        PRECONDITION(CheckPointer(pClass));
    }
    CONTRACTL_END;

    // We want to disallow passing out IDispatchEx for Type inheritors to close a security hole.
    if (pClass == g_pRuntimeTypeClass)
        return FALSE;

    if (CoreLibBinder::IsClass(pClass, CLASS__TYPE_BUILDER))
        return FALSE;

    if (CoreLibBinder::IsClass(pClass, CLASS__TYPE))
        return FALSE;

    if (CoreLibBinder::IsClass(pClass, CLASS__ENUM_BUILDER))
        return FALSE;

    // Check to see if the MethodTable associated with the wrapper implements IReflect.
    return pClass->ImplementsInterface(CoreLibBinder::GetClass(CLASS__IREFLECT));
}

// NOINLINE to prevent RCWHolder from forcing caller to push/pop an FS:0 handler
NOINLINE BOOL SimpleComCallWrapper::ShouldUseManagedIProvideClassInfo()
{
    CONTRACTL
    {
        THROWS;
        GC_TRIGGERS;
        MODE_ANY;
    }
    CONTRACTL_END;

    BOOL bUseManagedIProvideClassInfo = TRUE;

    // Retrieve the MethodTable of the wrapper.
    ComCallWrapper *pMainWrap = GetMainWrapper();

    // Only extensible RCW's should go down this code path.
    _ASSERTE(pMainWrap->IsExtendsCOMObject());

    MethodTable * pObjectMT = pMainWrap->GetSimpleWrapper()->GetMethodTable();
    MethodTable * pMT = pObjectMT;

    // Find the first COM visible IClassX starting at the bottom of the hierarchy and
    // going up the inheritance chain.
    while (pMT != NULL)
    {
        if (IsTypeVisibleFromCom(TypeHandle(pMT)))
            break;
        pMT = pMT->GetComPlusParentMethodTable();
    }

    // Since this is an extensible RCW if the CLR classes that derive from the COM component
    // are not visible then we will give out the COM component's IProvideClassInfo.
    if (pMT == NULL || pMT == g_pObjectClass)
    {
        SyncBlock* pSyncBlock = GetSyncBlock();
        _ASSERTE(pSyncBlock);

        RCWHolder pRCW(GetThread());
        RCWPROTECT_BEGIN(pRCW, pSyncBlock);

        bUseManagedIProvideClassInfo = !pRCW->SupportsIProvideClassInfo();

        RCWPROTECT_END(pRCW);
    }

    // Object should always be visible if we return TRUE
    _ASSERTE(!bUseManagedIProvideClassInfo || pMT != NULL);

    return bUseManagedIProvideClassInfo;
}


// QI for well known interfaces from within the runtime direct fetch, instead of guid comparisons.
// The returned interface is AddRef'd.
IUnknown* SimpleComCallWrapper::QIStandardInterface(Enum_StdInterfaces index)
{
    CONTRACT (IUnknown*)
    {
        THROWS;
        GC_TRIGGERS;
        MODE_ANY;

        // assert for valid index
        PRECONDITION(index < enum_LastStdVtable);
        INSTANCE_CHECK;
        POSTCONDITION(CheckPointer(RETVAL, NULL_OK));
    }
    CONTRACT_END;

    IUnknown* pIntf = NULL;

    if (m_rgpVtable[index] != NULL)
    {
        pIntf = (IUnknown*)&m_rgpVtable[index];
    }
    else if (index == enum_IProvideClassInfo)
    {
        // If we either have a visible managed part to the class or if the base class
        // does not implement IProvideClassInfo then use the one on the managed class.
        if (ShouldUseManagedIProvideClassInfo())
        {
            // Set up the vtable pointer so that next time we don't have to determine
            // that the IProvideClassInfo is provided by the managed class.
            m_rgpVtable[enum_IProvideClassInfo] = g_rgStdVtables[enum_IProvideClassInfo];

            // Return the interface pointer to the standard IProvideClassInfo interface.
            pIntf = (IUnknown*)&m_rgpVtable[enum_IProvideClassInfo];
        }
    }
    else if (index == enum_IErrorInfo)
    {
        if (SupportsExceptions(m_pMT))
        {
            // Initialize the exception info before we return the interface.
            InitExceptionInfo();
            pIntf = (IUnknown*)&m_rgpVtable[enum_IErrorInfo];
        }
    }
    else if (index == enum_IDispatchEx)
    {
        if (SupportsIReflect(m_pMT))
        {
            // Initialize the DispatchExInfo before we return the interface.
            InitDispatchExInfo();
            pIntf = (IUnknown*)&m_rgpVtable[enum_IDispatchEx];
        }
    }

    // If we found what we were looking for, then AddRef the wrapper.
    // Note that we don't do SafeAddRef(pIntf) because it's overkill to
    // go via IUnknown when we already have the wrapper in-hand.
    if (pIntf)
    {
        if (index == enum_InnerUnknown)
            this->AddRef();
        else
            this->AddRefWithAggregationCheck();
    }

    RETURN pIntf;
}

#include <optsmallperfcritical.h>   // improves CCW QI perf by ~10%

#define IS_EQUAL_GUID(refguid,data1,data2,data3, data4,data5,data6,data7,data8,data9,data10,data11) \
    ((((DWORD*)&refguid)[0] == (data1)) &&                                             \
     (((DWORD*)&refguid)[1] == (((data3)<<16)|(data2))) &&                             \
     (((DWORD*)&refguid)[2] == (((data7)<<24)|((data6)<<16)|((data5)<<8)|(data4))) &&  \
     (((DWORD*)&refguid)[3] == (((data11)<<24)|((data10)<<16)|((data9)<<8)|(data8))))  \

#define IS_EQUAL_GUID_LOW_12_BYTES(refguid,data1,data2,data3, data4,data5,data6,data7,data8,data9,data10,data11) \
    ((((DWORD*)&refguid)[1] == (((data3)<<16)|(data2))) &&                             \
     (((DWORD*)&refguid)[2] == (((data7)<<24)|((data6)<<16)|((data5)<<8)|(data4))) &&  \
     (((DWORD*)&refguid)[3] == (((data11)<<24)|((data10)<<16)|((data9)<<8)|(data8))))  \

#define HANDLE_IID_INLINE(itfEnum,data1,data2,data3, data4,data5,data6,data7,data8,data9,data10,data11)     \
    CASE_IID_INLINE(itfEnum,data1,data2,data3, data4,data5,data6,data7,data8,data9,data10,data11)           \
    {                                                                                                       \
        RETURN QIStandardInterface(itfEnum);                                                                \
    }                                                                                                       \
    break;                                                                                                  \

#define CASE_IID_INLINE(itfEnum,data1,data2,data3, data4,data5,data6,data7,data8,data9,data10,data11)               \
    case data1:                                                                                                     \
        if (IS_EQUAL_GUID_LOW_12_BYTES(riid,data1,data2,data3, data4,data5,data6,data7,data8,data9,data10,data11))  \

#define IS_KNOWN_INTERFACE_CONTRACT(iid) \
    CONTRACT(bool)                                          \
    {                                                       \
        MODE_ANY;                                           \
        NOTHROW;                                            \
        GC_NOTRIGGER;                                       \
        POSTCONDITION(RETVAL == !!IsEqualGUID(iid, riid));  \
    }                                                       \
    CONTRACT_END;                                           \

inline bool IsIUnknown(REFIID riid)
{
    IS_KNOWN_INTERFACE_CONTRACT(IID_IUnknown);
    RETURN IS_EQUAL_GUID(riid, 0x00000000,0x0000,0x0000,0xC0,0x00,0x00,0x00,0x00,0x00,0x00,0x46);
}
inline bool IsIDispatch(REFIID riid)
{
    IS_KNOWN_INTERFACE_CONTRACT(IID_IDispatch);
    RETURN IS_EQUAL_GUID(riid, 0x00020400,0x0000,0x0000,0xC0,0x00,0x00,0x00,0x00,0x00,0x00,0x46);
}
inline bool IsGUID_NULL(REFIID riid)
{
    IS_KNOWN_INTERFACE_CONTRACT(GUID_NULL);
    RETURN IS_EQUAL_GUID(riid, 0x00000000,0x0000,0x0000,0x00,0x00,0x00,0x00,0x00,0x00,0x00,0x00);
}
inline bool IsIErrorInfo(REFIID riid)
{
    IS_KNOWN_INTERFACE_CONTRACT(IID_IErrorInfo);
    RETURN IS_EQUAL_GUID(riid, 0x1CF2B120,0x547D,0x101B,0x8E,0x65,0x08,0x00,0x2B,0x2B,0xD1,0x19);
}

// QI for well known interfaces from within the runtime based on an IID.
IUnknown* SimpleComCallWrapper::QIStandardInterface(REFIID riid)
{
    CONTRACT (IUnknown*)
    {
        THROWS;
        GC_TRIGGERS;
        MODE_ANY;
        INSTANCE_CHECK;
        POSTCONDITION(CheckPointer(RETVAL, NULL_OK));
    }
    CONTRACT_END;

    // IID_IMarshal                    00000003-0000-0000-C000-000000000046
    // IID_IErrorInfo                  1CF2B120-547D-101B-8E65-08002B2BD119
    // IID_IDispatchEx                 A6EF9860-C720-11d0-9337-00A0C90DCAA9
    // IID_IProvideClassInfo           B196B283-BAB4-101A-B69C-00AA00341D07
    // IID_IConnectionPointContainer   B196B284-BAB4-101A-B69C-00AA00341D07
    // IID_IObjectSafety               CB5BDC81-93C1-11cf-8F20-00805F2CD064
    // IID_ISupportErrorInfo           DF0B3D60-548F-101B-8E65-08002B2BD119
    // IID_IAgileObject                94ea2b94-e9cc-49e0-c0ff-ee64ca8f5b90

    // Switch on the first DWORD since they're all (currently) unique.
    switch (riid.Data1)
    {
    HANDLE_IID_INLINE(enum_IMarshal                 ,0x00000003,0x0000,0x0000,0xC0,0x00,0x00,0x00,0x00,0x00,0x00,0x46);
    HANDLE_IID_INLINE(enum_IErrorInfo               ,0x1CF2B120,0x547D,0x101B,0x8E,0x65,0x08,0x00,0x2B,0x2B,0xD1,0x19);
    HANDLE_IID_INLINE(enum_IDispatchEx              ,0xA6EF9860,0xC720,0x11d0,0x93,0x37,0x00,0xA0,0xC9,0x0D,0xCA,0xA9); // hit3, !=
    HANDLE_IID_INLINE(enum_ISupportsErrorInfo       ,0xDF0B3D60,0x548F,0x101B,0x8E,0x65,0x08,0x00,0x2B,0x2B,0xD1,0x19);
    HANDLE_IID_INLINE(enum_IProvideClassInfo        ,0xB196B283,0xBAB4,0x101A,0xB6,0x9C,0x00,0xAA,0x00,0x34,0x1D,0x07);  // hit4, !=
    HANDLE_IID_INLINE(enum_IConnectionPointContainer,0xB196B284,0xBAB4,0x101A,0xB6,0x9C,0x00,0xAA,0x00,0x34,0x1D,0x07);  // b196b284 101abab4 aa009cb6 071d3400
    CASE_IID_INLINE(  enum_IAgileObject            ,0x94ea2b94,0xe9cc,0x49e0,0xc0,0xff,0xee,0x64,0xca,0x8f,0x5b,0x90)
        {
            // Don't implement IAgileObject if we are aggregated, if the object explicitly implements IMarshal, or if its ICustomQI returns
            // Failed or Handled for IID_IMarshal (compat).
            if (!IsAggregated())
            {
                ComCallWrapperTemplate *pTemplate = GetComCallWrapperTemplate();
                if (!pTemplate->ImplementsIMarshal())
                {
                    if (!pTemplate->SupportsICustomQueryInterface() || !CustomQIRespondsToIMarshal())
                    {
                        RETURN QIStandardInterface(enum_IAgileObject);
                    }
                }
            }
        }
        break;
    }

    RETURN NULL;
}
#include <optdefault.h>

//--------------------------------------------------------------------------
// Init Outer unknown, cache a GIT cookie
//--------------------------------------------------------------------------
void SimpleComCallWrapper::InitOuter(IUnknown* pOuter)
{
    CONTRACTL
    {
        NOTHROW;
        GC_NOTRIGGER;
        MODE_ANY;
        PRECONDITION(CheckPointer(pOuter, NULL_OK));
    }
    CONTRACTL_END;

    if (pOuter != NULL)
        m_pOuter = pOuter;

    MarkAggregated();
}

//--------------------------------------------------------------------------
// Init Outer unknown, cache a GIT cookie
//--------------------------------------------------------------------------
void SimpleComCallWrapper::ResetOuter()
{
    CONTRACTL
    {
        NOTHROW;
        GC_NOTRIGGER;
        MODE_ANY;
    }
    CONTRACTL_END;

    m_pOuter = NULL;

    if (IsAggregated())
        UnMarkAggregated();
}


//--------------------------------------------------------------------------
// Get Outer Unknown on the correct thread
//--------------------------------------------------------------------------
IUnknown* SimpleComCallWrapper::GetOuter()
{
    CONTRACT (IUnknown*)
    {
        NOTHROW;
        GC_NOTRIGGER;
        MODE_ANY;
        POSTCONDITION(CheckPointer(RETVAL, NULL_OK));
    }
    CONTRACT_END;

    RETURN m_pOuter;
}

BOOL SimpleComCallWrapper::FindConnectionPoint(REFIID riid, IConnectionPoint **ppCP)
{
    CONTRACTL
    {
        THROWS;
        GC_TRIGGERS;
        MODE_ANY;
        PRECONDITION(CheckPointer(ppCP));
    }
    CONTRACTL_END;

    // If the connection point list hasn't been set up yet, then set it up now.
    if (!m_pCPList)
        SetUpCPList();

    // Search through the list for a connection point for the requested IID.

    // Go to preemp mode early to prevent multiple GC mode switches.
    GCX_PREEMP();

    for (UINT i = 0; i < m_pCPList->Size(); i++)
    {
        ConnectionPoint *pCP = (*m_pCPList)[i];
        if (pCP->GetIID() == riid)
        {
            // We found a connection point for the requested IID.
            HRESULT hr = SafeQueryInterfacePreemp(pCP, IID_IConnectionPoint, (IUnknown**)ppCP);
            _ASSERTE(hr == S_OK);
            return TRUE;
        }
    }

    return FALSE;
}

void SimpleComCallWrapper::EnumConnectionPoints(IEnumConnectionPoints **ppEnumCP)
{
    CONTRACTL
    {
        THROWS;
        GC_TRIGGERS;
        MODE_ANY;
        INJECT_FAULT(COMPlusThrowOM());
        PRECONDITION(CheckPointer(ppEnumCP));
    }
    CONTRACTL_END;

    // If the connection point list hasn't been set up yet, then set it up now.
    if (!m_pCPList)
        SetUpCPList();

    // Create a new connection point enum.
    ComCallWrapper *pWrap = GetMainWrapper();
    NewHolder<ConnectionPointEnum>pCPEnum = new ConnectionPointEnum(pWrap, m_pCPList);

    // Retrieve the IEnumConnectionPoints interface. This cannot fail.
    HRESULT hr = SafeQueryInterface((IUnknown*)pCPEnum, IID_IEnumConnectionPoints, (IUnknown**)ppEnumCP);
    _ASSERTE(hr == S_OK);

    pCPEnum.SuppressRelease();
}

//--------------------------------------------------------------------------
// COM called wrappers on COM+ objects
//  Purpose: Expose COM+ objects as COM classic Interfaces
//  Reqmts:  Wrapper has to have the same layout as the COM2 interface
//
//  The wrapper objects are aligned at 16 bytes, and the original this
//  pointer is replicated every 16 bytes, so for any COM2 interface
//  within the wrapper, the original 'this' can be obtained by masking
//  low 4 bits of COM2 IP.
//
//           16 byte aligned                            COM2 Vtable
//           +-----------+
//           | Org. this |
//           +-----------+                              +-----+
// COM2 IP-->| VTable ptr|----------------------------->|slot1|
//           +-----------+           +-----+            +-----+
// COM2 IP-->| VTable ptr|---------->|slot1|            |slot2|
//           +-----------+           +-----+            +     +
//           | VTable ptr|           | ....|            | ... |
//           +-----------+           +     +            +     +
//           | Org. this |           |slotN|            |slotN|
//           +           +           +-----+            +-----+
//           |  ....     |
//           +           +
//           |  |
//           +-----------+
//
//
//  VTable and Stubs: can share stub code, we need to have different vtables
//                    for different interfaces, so the stub can jump to different
//                    marshalling code.
//  Stubs : adjust this pointer and jump to the appropriate address,
//  Marshalling params and results, based on the method signature the stub jumps to
//  appropriate code to handle marshalling and unmarshalling.
//
//--------------------------------------------------------------------------

//--------------------------------------------------------------------------
// Check if the wrapper has been deactivated
//--------------------------------------------------------------------------
BOOL ComCallWrapper::IsHandleWeak()
{
    CONTRACTL
    {
        NOTHROW;
        GC_NOTRIGGER;
        MODE_ANY;
    }
    CONTRACTL_END;

    SimpleComCallWrapper* simpleWrap = GetSimpleWrapper();
    _ASSERTE(simpleWrap);
    return simpleWrap->IsHandleWeak();
}

//--------------------------------------------------------------------------
// Mark the wrapper as holding a weak handle to the object
//--------------------------------------------------------------------------
void ComCallWrapper::MarkHandleWeak()
{
    CONTRACTL
    {
        NOTHROW;
        GC_NOTRIGGER;
        MODE_ANY;
    }
    CONTRACTL_END;

    SimpleComCallWrapper* simpleWrap = GetSimpleWrapper();
    _ASSERTE(simpleWrap);
    simpleWrap->MarkHandleWeak();
}

//--------------------------------------------------------------------------
// Mark the wrapper as not having a weak handle
//--------------------------------------------------------------------------
void ComCallWrapper::ResetHandleStrength()
{
    CONTRACTL
    {
        NOTHROW;
        GC_NOTRIGGER;
        MODE_ANY;
    }
    CONTRACTL_END;

    SimpleComCallWrapper* simpleWrap = GetSimpleWrapper();
    _ASSERTE(simpleWrap);
    simpleWrap->ResetHandleStrength();
}

//--------------------------------------------------------------------------
// Check if the wrapper was activated via COM
//--------------------------------------------------------------------------
BOOL ComCallWrapper::IsComActivated()
{
    CONTRACTL
    {
        NOTHROW;
        GC_NOTRIGGER;
        MODE_ANY;
    }
    CONTRACTL_END;

    SimpleComCallWrapper* simpleWrap = GetSimpleWrapper();
    _ASSERTE(simpleWrap);
    return simpleWrap->IsComActivated();
}

//--------------------------------------------------------------------------
// Mark the wrapper as being created via COM activation
//--------------------------------------------------------------------------
VOID ComCallWrapper::MarkComActivated()
{
    CONTRACTL
    {
        NOTHROW;
        GC_NOTRIGGER;
        MODE_ANY;
    }
    CONTRACTL_END;

    SimpleComCallWrapper* simpleWrap = GetSimpleWrapper();
    _ASSERTE(simpleWrap);
    simpleWrap->MarkComActivated();
}

//--------------------------------------------------------------------------
// void ComCallWrapper::InitializeOuter(IUnknown* pOuter)
// init outer unknown, aggregation support
//--------------------------------------------------------------------------
void ComCallWrapper::InitializeOuter(IUnknown* pOuter)
{
    CONTRACTL
    {
        NOTHROW;
        GC_NOTRIGGER;
        MODE_ANY;
        PRECONDITION(CheckPointer(pOuter, NULL_OK));
    }
    CONTRACTL_END;

    GetSimpleWrapper()->InitOuter(pOuter);
}


//--------------------------------------------------------------------------
// BOOL ComCallWrapper::IsAggregated()
// check if the wrapper is aggregated
//--------------------------------------------------------------------------
BOOL ComCallWrapper::IsAggregated()
{
    WRAPPER_NO_CONTRACT;

    return GetSimpleWrapper()->IsAggregated();
}


//--------------------------------------------------------------------------
// BOOL ComCallWrapper::IsExtendsCOMObject(()
// check if the wrapper is to a managed object that extends a com object
//--------------------------------------------------------------------------
BOOL ComCallWrapper::IsExtendsCOMObject()
{
    CONTRACTL
    {
        NOTHROW;
        GC_NOTRIGGER;
        MODE_ANY;
    }
    CONTRACTL_END;

    return GetSimpleWrapper()->IsExtendsCOMObject();
}

//--------------------------------------------------------------------------
// HRESULT ComCallWrapper::GetInnerUnknown(void** ppv)
// aggregation support, get inner unknown
//--------------------------------------------------------------------------
HRESULT ComCallWrapper::GetInnerUnknown(void **ppv)
{
    CONTRACTL
    {
        THROWS;
        GC_TRIGGERS;
        MODE_ANY;
        PRECONDITION(CheckPointer(ppv));
        PRECONDITION(GetSimpleWrapper()->GetOuter() != NULL);
    }
    CONTRACTL_END;

    return GetSimpleWrapper()->GetInnerUnknown(ppv);
}

//--------------------------------------------------------------------------
// Get Outer Unknown on the correct thread
//--------------------------------------------------------------------------
IUnknown* ComCallWrapper::GetOuter()
{
    CONTRACT (IUnknown*)
    {
        NOTHROW;
        GC_NOTRIGGER;
        MODE_ANY;
        POSTCONDITION(CheckPointer(RETVAL, NULL_OK));
    }
    CONTRACT_END;

    RETURN GetSimpleWrapper()->GetOuter();
}

//--------------------------------------------------------------------------
// SyncBlock* ComCallWrapper::GetSyncBlock()
//--------------------------------------------------------------------------
SyncBlock* ComCallWrapper::GetSyncBlock()
{
    CONTRACT (SyncBlock*)
    {
        NOTHROW;
        GC_NOTRIGGER;
        MODE_ANY;
        POSTCONDITION(CheckPointer(RETVAL));
    }
    CONTRACT_END;

    RETURN GetSimpleWrapper()->GetSyncBlock();
}

//--------------------------------------------------------------------------
//ComCallWrapper* ComCallWrapper::CopyFromTemplate(ComCallWrapperTemplate* pTemplate,
//                                                 OBJECTREF* pRef)
//  create a wrapper and initialize it from the template
//--------------------------------------------------------------------------
ComCallWrapper* ComCallWrapper::CopyFromTemplate(ComCallWrapperTemplate* pTemplate,
                                                 ComCallWrapperCache *pWrapperCache,
                                                 OBJECTHANDLE oh)
{
    CONTRACT (ComCallWrapper*)
    {
        THROWS;
        GC_TRIGGERS;
        MODE_ANY;
        INJECT_FAULT(COMPlusThrowOM());
        PRECONDITION(CheckPointer(pTemplate));
        PRECONDITION(CheckPointer(pWrapperCache));
        PRECONDITION(oh != NULL);
        POSTCONDITION(CheckPointer(RETVAL));
    }
    CONTRACT_END;

    // num interfaces on the object
    size_t numInterfaces = pTemplate->GetNumInterfaces();

    // we have a template, create a wrapper and initialize from the template
    // alloc wrapper, aligned to cache line
    NewCCWHolder pStartWrapper(pWrapperCache);
    pStartWrapper = (ComCallWrapper*)pWrapperCache->GetCacheLineAllocator()->
#ifdef HOST_64BIT
                                    GetCacheLine64();
    _ASSERTE(sizeof(ComCallWrapper) <= 64);
#else
                                    GetCacheLine32();
    _ASSERTE(sizeof(ComCallWrapper) <= 32);
#endif

    if (pStartWrapper == NULL)
        COMPlusThrowOM();

    LOG((LF_INTEROP, LL_INFO100, "ComCallWrapper::CopyFromTemplate on Object %8.8x, Wrapper %8.8x\n", oh, static_cast<ComCallWrapperPtr>(pStartWrapper)));

    // addref commgr
    pWrapperCache->AddRef();

    // store the object handle
    pStartWrapper->m_ppThis = oh;

    // The first slot will hold the Basic interface.
    // The second slot will hold the IClassX interface which will be generated on the fly.
    unsigned blockIndex = 0;
    if (pTemplate->RepresentsVariantInterface())
    {
        // interface CCW doesn't need the basic ComMT, it will fall back to its class CCW
        // for anything but the one variant interface it represents
        pStartWrapper->m_rgpIPtr[blockIndex++] = NULL;
    }
    else
    {
        pStartWrapper->m_rgpIPtr[blockIndex++] = (SLOT *)(pTemplate->GetBasicComMT() + 1);
    }
    pStartWrapper->m_rgpIPtr[blockIndex++] = NULL;

    ComCallWrapper* pWrapper = pStartWrapper;
    for (unsigned i =0; i< numInterfaces; i++)
    {
        if (blockIndex >= NumVtablePtrs)
        {
            // alloc wrapper, aligned 32 bytes
            ComCallWrapper* pNewWrapper = (ComCallWrapper*)pWrapperCache->GetCacheLineAllocator()->
#ifdef HOST_64BIT
                                          GetCacheLine64();
            _ASSERTE(sizeof(ComCallWrapper) <= 64);
#else
                                          GetCacheLine32();
            _ASSERTE(sizeof(ComCallWrapper) <= 32);
#endif

            _ASSERTE(0 == (((DWORD_PTR)pNewWrapper) & ~enum_ThisMask));

            // Link the wrapper
            SetNext(pWrapper, pNewWrapper);

            blockIndex = 0; // reset block index
            if (pNewWrapper == NULL)
            {
                RETURN NULL;
            }

            pWrapper = pNewWrapper;

            // initialize the object reference
            pWrapper->m_ppThis = oh;
        }

        pWrapper->m_rgpIPtr[blockIndex++] = pTemplate->GetVTableSlot(i);
    }

    // If the wrapper is part of a chain, then set the terminator.
    if (pWrapper != pStartWrapper)
        SetNext(pWrapper, LinkedWrapperTerminator);

    pStartWrapper.SuppressRelease();

    RETURN pStartWrapper;
}

//--------------------------------------------------------------------------
//  identify the location within the wrapper where the vtable for this index will
//  be stored
//--------------------------------------------------------------------------
SLOT** ComCallWrapper::GetComIPLocInWrapper(ComCallWrapper* pWrap, unsigned int iIndex)
{
    CONTRACT (SLOT**)
    {
        NOTHROW;
        GC_NOTRIGGER;
        MODE_ANY;
        PRECONDITION(CheckPointer(pWrap));
        PRECONDITION(iIndex > 1);  // We should never attempt to get the basic or IClassX interface here.
        POSTCONDITION(CheckPointer(RETVAL));
    }
    CONTRACT_END;

    SLOT** pTearOff = NULL;
    while (iIndex >= NumVtablePtrs)
    {
        //@todo delayed creation support
        _ASSERTE(pWrap->IsLinked() != 0);
        pWrap = GetNext(pWrap);
        iIndex-= NumVtablePtrs;
    }
    _ASSERTE(pWrap != NULL);
    pTearOff = (SLOT **)&pWrap->m_rgpIPtr[iIndex];

    RETURN pTearOff;
}

//--------------------------------------------------------------------------
// void ComCallWrapper::Cleanup(ComCallWrapper* pWrap)
// clean up , release gc registered reference and free wrapper
//--------------------------------------------------------------------------
void ComCallWrapper::Cleanup()
{
    CONTRACTL
    {
        NOTHROW;
        GC_TRIGGERS;
        MODE_ANY;
        INSTANCE_CHECK;
    }
    CONTRACTL_END;

    _ASSERTE(m_pSimpleWrapper);

    // Save it into a variable to observe a consistent state
    ULONG refCount = m_pSimpleWrapper->GetRefCount();

    LOG((LF_INTEROP, LL_INFO100,
        "Calling ComCallWrapper::Cleanup on CCW 0x%p. cbRef = 0x%x\n",
        this, refCount));

    if (refCount != 0)
    {
        // _ASSERTE(g_fEEShutDown == TRUE);
        // could be either in shutdown or forced GC in appdomain unload
        // there are external COM references to this wrapper
        // so let us just forget about cleaning now
        // when the ref-count reaches 0, we will
        // do the cleanup anyway
        return;
    }

    STRESS_LOG1 (LF_INTEROP, LL_INFO100, "Cleaning up CCW 0x%p\n", this);

    // Retrieve the COM call wrapper cache before we clear anything
    ComCallWrapperCache *pWrapperCache = m_pSimpleWrapper->GetWrapperCache();

    BOOL fOwnsHandle = FALSE;
    SyncBlock* pSyncBlock = m_pSimpleWrapper->GetSyncBlock();

    // only the "root" CCW owns the handle
    // Even though we don't use this for native deriving from managed scenarios,
    // we still use multiple CCWs from variance
    fOwnsHandle = !(GetComCallWrapperTemplate()->RepresentsVariantInterface());

    //  This CCW may have belonged to an object that was killed when its AD was unloaded, but the CCW has a positive RefCount.
    //  In this case, the SyncBlock and/or InteropSyncBlockInfo will be null.
    if (pSyncBlock)
    {
        InteropSyncBlockInfo* pInteropInfo = pSyncBlock->GetInteropInfoNoCreate();

        if (pInteropInfo)
        {
            // Disconnect the object from the CCW
            //  Starting now, if this object gets passed out
            //  to unmanaged code, it will create a new CCW tied
            //  to the domain it was passed out from.
            pInteropInfo->SetCCW(NULL);

            // NULL the syncblock entry - we can't hang onto this anymore as the syncblock will be killed asynchronously to us.
            m_pSimpleWrapper->ResetSyncBlock();

            // Check for an associated RCW
            RCWHolder pRCW(GetThread());
            pRCW.InitNoCheck(pSyncBlock);
            NewRCWHolder pNewRCW = pRCW.GetRawRCWUnsafe();

            if (!pRCW.IsNull())
            {
                // Remove the RCW from the cache
                RCWCache* pCache = RCWCache::GetRCWCacheNoCreate();
                _ASSERTE(pCache);

                {
                    // Switch to cooperative mode for RCWCache::LockHolder::LockHolder (COOPERATIVE)
                    GCX_COOP();

                    RCWCache::LockHolder lh(pCache);
                    pCache->RemoveWrapper(&pRCW);
                }
            }
        }
    }

    if (m_pSimpleWrapper)
    {
        m_pSimpleWrapper->Cleanup();
    }

    if (g_fEEStarted || m_pSimpleWrapper->GetOuter() == NULL)
    {
        delete m_pSimpleWrapper;
        ClearSimpleWrapper(this);
    }

    if (fOwnsHandle && m_ppThis)
    {
        LOG((LF_INTEROP, LL_INFO100, "ComCallWrapper::Cleanup on Object %8.8x\n", m_ppThis));
        ClearHandle();
    }

    m_ppThis = NULL;
    FreeWrapper(pWrapperCache);
}

//--------------------------------------------------------------------------
// void ComCallWrapper::Neuter()
// walk the CCW list and clear all handles to the object
//--------------------------------------------------------------------------
void ComCallWrapper::Neuter()
{
    CONTRACTL
    {
        NOTHROW;
        GC_NOTRIGGER;
        MODE_ANY;
    }
    CONTRACTL_END;

    ClearHandle();

    ComCallWrapper* pWrap = this;
    while (pWrap != NULL)
    {
        ComCallWrapper* pTempWrap = ComCallWrapper::GetNext(pWrap);
        pWrap->m_ppThis = NULL;
        pWrap = pTempWrap;
    }
}

//--------------------------------------------------------------------------
// void ComCallWrapper::ClearHandle()
// clear the ref-counted handle
//--------------------------------------------------------------------------
void ComCallWrapper::ClearHandle()
{
    WRAPPER_NO_CONTRACT;

    OBJECTHANDLE pThis = m_ppThis;
    if (FastInterlockCompareExchangePointer(&m_ppThis, NULL, pThis) == pThis)
    {
        DestroyRefcountedHandle(pThis);
    }
}

SLOT** ComCallWrapper::GetFirstInterfaceSlot()
{
    CONTRACT(SLOT**)
    {
        NOTHROW;
        GC_NOTRIGGER;
        MODE_ANY;
        POSTCONDITION(CheckPointer(RETVAL));
    }
    CONTRACT_END;

    SLOT** firstInterface = GetComIPLocInWrapper(this, Slot_FirstInterface);
    RETURN firstInterface;
}

//--------------------------------------------------------------------------
// void ComCallWrapper::FreeWrapper(ComCallWrapper* pWrap)
// walk the list and free all wrappers
//--------------------------------------------------------------------------
void ComCallWrapper::FreeWrapper(ComCallWrapperCache *pWrapperCache)
{
    CONTRACTL
    {
        NOTHROW;
        GC_TRIGGERS;
        MODE_ANY;
        INSTANCE_CHECK;
        PRECONDITION(CheckPointer(pWrapperCache));
    }
    CONTRACTL_END;

    {
        ComCallWrapperCache::LockHolder lh(pWrapperCache);

        ComCallWrapper* pWrap2 = IsLinked() ? GetNext(this) : NULL;

        while (pWrap2 != NULL)
        {
            ComCallWrapper* pTempWrap = GetNext(pWrap2);
    #ifdef HOST_64BIT
            pWrapperCache->GetCacheLineAllocator()->FreeCacheLine64(pWrap2);
    #else //HOST_64BIT
            pWrapperCache->GetCacheLineAllocator()->FreeCacheLine32(pWrap2);
    #endif //HOST_64BIT
            pWrap2 = pTempWrap;
        }
    #ifdef HOST_64BIT
        pWrapperCache->GetCacheLineAllocator()->FreeCacheLine64(this);
    #else //HOST_64BIT
        pWrapperCache->GetCacheLineAllocator()->FreeCacheLine32(this);
    #endif //HOST_64BIT
    }

    // release ccw mgr
    pWrapperCache->Release();
}

//--------------------------------------------------------------------------
//ComCallWrapper* ComCallWrapper::CreateWrapper(OBJECTREF* ppObj)
// this function should be called only with pre-emptive GC disabled
// GCProtect the object ref being passed in, as this code could enable gc
//--------------------------------------------------------------------------
ComCallWrapper* ComCallWrapper::CreateWrapper(OBJECTREF* ppObj)
{
    CONTRACT(ComCallWrapper *)
    {
        THROWS;
        GC_TRIGGERS;
        MODE_COOPERATIVE;
        PRECONDITION(ppObj != NULL);
        POSTCONDITION(CheckPointer(RETVAL));
    }
    CONTRACT_END;

    ComCallWrapper* pStartWrapper = NULL;
    OBJECTREF pServer = NULL;

    GCPROTECT_BEGIN(pServer);

    pServer = *ppObj;

    // grab the sync block from the server
    SyncBlock* pSyncBlock = pServer->GetSyncBlock();

    pSyncBlock->SetPrecious();

    // if the object belongs to a domain neutral class, need to allocate the wrapper in the default domain.
    // The object is potentially agile so if allocate out of the current domain and then hand out to
    // multiple domains we might never release the wrapper for that object and hence never unload the CCWC.
    ComCallWrapperCache *pWrapperCache = NULL;
    TypeHandle thClass = pServer->GetTypeHandle();

    pWrapperCache = thClass.GetMethodTable()->GetLoaderAllocator()->GetComCallWrapperCache();

    {
        // check if somebody beat us to it
        pStartWrapper = GetWrapperForObject(pServer);

        if (pStartWrapper == NULL)
        {
            // get the wrapper template from object's type
            ComCallWrapperTemplate* pTemplate = ComCallWrapperTemplate::GetTemplate(thClass);

            // Make sure the CCW will be destroyed when exception happens
            // Also keep pWrapperCache alive within this scope
            // It needs to be destroyed after ComCallWrapperCache::LockHolder otherwise there would be a lock violation
            NewCCWHolder pNewCCW(pWrapperCache);

            // Now we'll take the lock in a place where we won't be calling managed code and check again.
            {
                ComCallWrapperCache::LockHolder lh(pWrapperCache);

                pStartWrapper = GetWrapperForObject(pServer, pTemplate);
                if (pStartWrapper == NULL)
                {
                    Wrapper<OBJECTHANDLE, DoNothing, DestroyRefcountedHandle> oh;

                    ComCallWrapper *pRootWrapper = GetWrapperForObject(pServer, NULL);
                    if (pRootWrapper == NULL)
                    {
                        // create handle for the object. This creates a handle in the current domain. We can't tell
                        // if the object is agile in non-checked, so we trust that our checking works and when we
                        // attempt to hand this out to another domain then we will assume that the object is truly
                        // agile and will convert the handle to a global handle.
                        oh = GetAppDomain()->CreateRefcountedHandle(NULL);
                        _ASSERTE(oh);
                    }
                    else
                    {
                        // if the object already has a CCW, we reuse the handle
                        oh = pRootWrapper->GetObjectHandle();
                        oh.SuppressRelease();
                    }

                    // copy from template
                    pNewCCW = CopyFromTemplate(pTemplate, pWrapperCache, oh);

                    NewHolder<SimpleComCallWrapper> pSimpleWrap = new SimpleComCallWrapper();

                    pSimpleWrap->InitNew(pServer, pWrapperCache, pNewCCW, pSyncBlock, pTemplate);

                    InitSimpleWrapper(pNewCCW, pSimpleWrap);

                    if (pRootWrapper == NULL)
                    {
                        // store the object in the handle - this must happen before we publish the CCW
                        // in the sync block, so that other threads don't see a CCW pointing to nothing
                        StoreObjectInHandle( oh, pServer );

                        // finally, store the wrapper for the object in the sync block
                        pSyncBlock->GetInteropInfo()->SetCCW(pNewCCW);
                    }
                    else
                    {
                        // link the wrapper to the existing chain of CCWs
                        while (ComCallWrapper::GetNext(pRootWrapper) != NULL)
                        {
                            pRootWrapper = ComCallWrapper::GetNext(pRootWrapper);
                        }
                        ComCallWrapper::SetNext(pRootWrapper, pNewCCW);
                    }

                    oh.SuppressRelease();
                    pNewCCW.SuppressRelease();
                    pSimpleWrap.SuppressRelease();

                    pStartWrapper = pNewCCW;
                }
            }
        }
    }
    GCPROTECT_END();

    RETURN pStartWrapper;
}

//--------------------------------------------------------------------------
// Get IClassX interface pointer from the wrapper. This method will also
// lay out the IClassX COM method table if it has not yet been laid out.
// The returned interface is AddRef'd.
//--------------------------------------------------------------------------
IUnknown* ComCallWrapper::GetIClassXIP(bool inspectionOnly)
{
    CONTRACT (IUnknown*)
    {
        THROWS;
        GC_TRIGGERS;
        MODE_ANY;
        POSTCONDITION(CheckPointer(RETVAL, NULL_OK));
    }
    CONTRACT_END;

    ComCallWrapper *pWrap = this;
    IUnknown *pIntf = NULL;
    ComMethodTable* pIClassXComMT = NULL;

    // The IClassX VTable pointer is in the start wrapper.
    if (pWrap->IsLinked())
        pWrap = ComCallWrapper::GetStartWrapper(pWrap);

    SLOT* slot = pWrap->m_rgpIPtr[Slot_IClassX];
    if (NULL == slot)
    {
        if (inspectionOnly)
            RETURN NULL;

        // Get the IClassX ComMethodTable (create if it doesn't exist),
        //  and set it into the vtable map.
        pIClassXComMT = m_pSimpleWrapper->m_pTemplate->GetClassComMT();
        pWrap->m_rgpIPtr[Slot_IClassX] = (SLOT *)(pIClassXComMT + 1);
    }
    else
    {
        pIClassXComMT = (ComMethodTable*)slot - 1;
    }

    // Lay out of the IClassX COM method table if it has not yet been laid out.
    if (!pIClassXComMT->IsLayoutComplete())
    {
        // We won't attempt to lay out the class if we are only trying to
        // passively inspect the interface.
        if (inspectionOnly)
            RETURN NULL;
        else
            pIClassXComMT->LayOutClassMethodTable();
    }

    // Return the IClassX vtable pointer.
    pIntf = (IUnknown*)&pWrap->m_rgpIPtr[Slot_IClassX];

    // If we are only inspecting, don't addref.
    if (inspectionOnly)
        RETURN pIntf;

    // AddRef the wrapper.
    // Note that we don't do SafeAddRef(pIntf) because it's overkill to
    // go via IUnknown when we already have the wrapper in-hand.
    ULONG cbRef = pWrap->AddRefWithAggregationCheck();

    // 0xbadF00d implies the AddRef didn't go through
    RETURN ((cbRef != 0xbadf00d) ? pIntf : NULL);
}

IUnknown* ComCallWrapper::GetBasicIP(bool inspectionOnly)
{
    CONTRACT (IUnknown*)
    {
        THROWS;
        GC_TRIGGERS;
        MODE_ANY;
        POSTCONDITION(CheckPointer(RETVAL, NULL_OK));
    }
    CONTRACT_END;

    // If the legacy switch is set, we'll always return the IClassX IP
    //  when QIing for IUnknown or IDispatch.
    // Whidbey Tactics has decided to make this opt-in rather than
    // opt-out for now.  Remove the check for the legacy switch.
    if (GetComCallWrapperTemplate()->SupportsIClassX())
        RETURN GetIClassXIP(inspectionOnly);

    ComCallWrapper *pWrap = this;
    IUnknown *pIntf = NULL;

    // The IClassX VTable pointer is in the start wrapper.
    if (pWrap->IsLinked())
        pWrap = ComCallWrapper::GetStartWrapper(pWrap);

    ComMethodTable* pIBasicComMT = (ComMethodTable*)pWrap->m_rgpIPtr[Slot_Basic] - 1;
    _ASSERTE(pIBasicComMT);

    // Lay out the basic COM method table if it has not yet been laid out.
    if (!pIBasicComMT->IsLayoutComplete())
    {
        if (inspectionOnly)
            RETURN NULL;
        else
            pIBasicComMT->LayOutBasicMethodTable();
    }

    // Return the basic vtable pointer.
    pIntf = (IUnknown*)&pWrap->m_rgpIPtr[Slot_Basic];

    // If we are not addref'ing the IUnknown (for passive inspection like ETW), return it now.
    if (inspectionOnly)
        RETURN pIntf;

    // AddRef the wrapper.
    // Note that we don't do SafeAddRef(pIntf) because it's overkill to
    // go via IUnknown when we already have the wrapper in-hand.
    ULONG cbRef = pWrap->AddRefWithAggregationCheck();

    // 0xbadF00d implies the AddRef didn't go through
    RETURN ((cbRef != 0xbadf00d) ? pIntf : NULL);
}

struct InvokeICustomQueryInterfaceGetInterfaceArgs
{
    ComCallWrapper *pWrap;
    GUID *pGuid;
    IUnknown **ppUnk;
    CustomQueryInterfaceResult *pRetVal;
};

VOID __stdcall InvokeICustomQueryInterfaceGetInterface_CallBack(LPVOID ptr)
{
    CONTRACTL
    {
        THROWS;
        GC_TRIGGERS;
        MODE_ANY;
        PRECONDITION(CheckPointer(ptr));
    }
    CONTRACTL_END;
    InvokeICustomQueryInterfaceGetInterfaceArgs *pArgs = (InvokeICustomQueryInterfaceGetInterfaceArgs*)ptr;

    {
        GCX_COOP();
        OBJECTREF pObj = pArgs->pWrap->GetObjectRef();

        GCPROTECT_BEGIN(pObj);

        // 1. Get MD
        MethodDesc *pMD = pArgs->pWrap->GetSimpleWrapper()->GetComCallWrapperTemplate()->GetICustomQueryInterfaceGetInterfaceMD();

        // 2. Get Object Handle
        OBJECTHANDLE hndCustomQueryInterface = pArgs->pWrap->GetObjectHandle();

        // 3 construct the MethodDescCallSite
        MethodDescCallSite GetInterface(pMD, hndCustomQueryInterface);

        ARG_SLOT Args[] = {
            ObjToArgSlot(pObj),
            PtrToArgSlot(pArgs->pGuid),
            PtrToArgSlot(pArgs->ppUnk),
            };

        *(pArgs->pRetVal) = (CustomQueryInterfaceResult)GetInterface.Call_RetArgSlot(Args);
        GCPROTECT_END();
    }
}

//--------------------------------------------------------------------------
//  check if the interface is supported, return a index into the IMap
//  returns -1, if pIntfMT is not supported
//--------------------------------------------------------------------------
static int GetIndexForIntfMT(ComCallWrapperTemplate *pTemplate, MethodTable *pIntfMT)
{
    CONTRACTL
    {
        THROWS;
        GC_TRIGGERS;
        MODE_ANY;
        PRECONDITION(CheckPointer(pTemplate));
        PRECONDITION(CheckPointer(pIntfMT));
    }
    CONTRACTL_END;

    for (ULONG j = 0; j < pTemplate->GetNumInterfaces(); j++)
    {
        ComMethodTable *pItfComMT = (ComMethodTable *)pTemplate->GetVTableSlot(j) - 1;
        if (pItfComMT->GetMethodTable()->IsEquivalentTo(pIntfMT))
            return j;
    }

    return -1;
}

static IUnknown *GetComIPFromCCW_VisibilityCheck(
    IUnknown *pIntf,
    MethodTable *pIntfMT,
    ComMethodTable *pIntfComMT,
    GetComIPFromCCW::flags flags)
{
    CONTRACT(IUnknown*)
    {
        THROWS;
        GC_TRIGGERS;
        MODE_ANY;
        PRECONDITION(CheckPointer(pIntf));
        PRECONDITION(CheckPointer(pIntfComMT));
    }
    CONTRACT_END;

    if (// Do a visibility check if needed.
        ((flags & GetComIPFromCCW::CheckVisibility) && (!pIntfComMT->IsComVisible())))
    {
        //  If not, fail to return the interface.
        SafeRelease(pIntf);
        RETURN NULL;
    }
    RETURN pIntf;
}

static IUnknown * GetComIPFromCCW_HandleExtendsCOMObject(
    ComCallWrapper * pWrap,
    REFIID riid,
    MethodTable * pIntfMT,
    ComCallWrapperTemplate * pTemplate,
    int imapIndex,
    unsigned int intfIndex)
{
    CONTRACTL
    {
        THROWS;
        GC_TRIGGERS;
        MODE_ANY;
    }
    CONTRACTL_END;

    // If we don't implement the interface, we delegate to base
    BOOL bDelegateToBase = TRUE;
    if (imapIndex != -1)
    {
        MethodTable * pMT = pWrap->GetMethodTableOfObjectRef();
        MethodTable::InterfaceMapIterator intIt = pMT->IterateInterfaceMapFrom(intfIndex);

        // If the number of slots is 0, then no need to proceed
        MethodTable* pItf = intIt.GetInterfaceApprox();
        if (pItf->GetNumVirtuals() != 0)
        {
            MethodDesc *pClsMD = NULL;
            _ASSERTE(!pItf->HasInstantiation());

            // Find the implementation for the first slot of the interface
            DispatchSlot impl(pMT->FindDispatchSlot(pItf->GetTypeID(), 0, FALSE /* throwOnConflict */));
            CONSISTENCY_CHECK(!impl.IsNull());

            // Get the MethodDesc for this slot in the class
            pClsMD = impl.GetMethodDesc();

            MethodTable * pClsMT = pClsMD->GetMethodTable();
            bDelegateToBase = (pClsMT->IsInterface() || pClsMT->IsComImport()) ? TRUE : FALSE;
        }
        else
        {
            // The interface has no methods so we cannot override it. Because of this
            // it makes sense to delegate to the base COM component.
            bDelegateToBase = TRUE;
        }
    }

    if (bDelegateToBase)
    {
        // This is an interface of the base COM object so delegate the call to it
        SyncBlock* pBlock = pWrap->GetSyncBlock();
        _ASSERTE(pBlock);

        SafeComHolder<IUnknown> pUnk;

        RCWHolder pRCW(GetThread());
        RCWPROTECT_BEGIN(pRCW, pBlock);

        pUnk = (pIntfMT != NULL) ? pRCW->GetComIPFromRCW(pIntfMT)
                                 : pRCW->GetComIPFromRCW(riid);

        RCWPROTECT_END(pRCW);
        return pUnk.Extract();
    }

    return NULL;
}

static IUnknown * GetComIPFromCCW_ForIID_Worker(
    ComCallWrapper *pWrap,
    REFIID riid,
    MethodTable *pIntfMT,
    GetComIPFromCCW::flags flags,
    ComCallWrapperTemplate * pTemplate)
{
    CONTRACT(IUnknown*)
    {
        THROWS;
        GC_TRIGGERS;
        MODE_ANY;
        PRECONDITION(CheckPointer(pWrap));
        POSTCONDITION(CheckPointer(RETVAL, NULL_OK));
    }
    CONTRACT_END;

    ComMethodTable * pIntfComMT = NULL;
    MethodTable * pMT = pWrap->GetMethodTableOfObjectRef();

    // At this point, it must be that the IID is one of IClassX IIDs or
    //  it isn't implemented on this class.  We'll have to search through and set
    //  up the entire hierarchy to determine which it is.
    if (IsIClassX(pMT, riid, &pIntfComMT))
    {
        // If the class that this IClassX's was generated for is marked
        // as ClassInterfaceType.AutoDual or AutoDisp,
        // then give out the IClassX IP.
        if (pIntfComMT->GetClassInterfaceType() == clsIfAutoDual || pIntfComMT->GetClassInterfaceType() == clsIfAutoDisp)
        {
            // Make sure the all the base classes of the class this IClassX corresponds to
            // are visible to COM.
            pIntfComMT->CheckParentComVisibility(FALSE);

            // Giveout IClassX of this class because the IID matches one of the IClassX in the hierarchy
            // This assumes any IClassX implementation must be derived from base class IClassX's implementation
            IUnknown * pIntf = pWrap->GetIClassXIP();
            RETURN GetComIPFromCCW_VisibilityCheck(pIntf, pIntfMT, pIntfComMT, flags);
        }
    }

    RETURN NULL;
}

static IUnknown *GetComIPFromCCW_ForIntfMT_Worker(ComCallWrapper *pWrap, MethodTable *pIntfMT, GetComIPFromCCW::flags flags)
{
    CONTRACT(IUnknown*)
    {
        THROWS;
        GC_TRIGGERS;
        MODE_ANY;
        PRECONDITION(CheckPointer(pWrap));
        POSTCONDITION(CheckPointer(RETVAL, NULL_OK));
    }
    CONTRACT_END;

    MethodTable * pMT = pWrap->GetMethodTableOfObjectRef();

    // class method table
    if (pMT->CanCastToClass(pIntfMT))
    {
        // Make sure we're not trying to pass out a generic-based class interface
        if (pMT->HasInstantiation())
        {
            COMPlusThrow(kInvalidOperationException, IDS_EE_ATTEMPT_TO_CREATE_GENERIC_CCW);
        }

        // Retrieve the COM method table for the requested interface.
        ComCallWrapperTemplate *pIntfCCWTemplate = ComCallWrapperTemplate::GetTemplate(TypeHandle(pIntfMT));
        if (pIntfCCWTemplate->SupportsIClassX())
        {
            ComMethodTable * pIntfComMT = pIntfCCWTemplate->GetClassComMT();

            // If the class that this IClassX's was generated for is marked
            // as ClassInterfaceType.AutoDual or AutoDisp,
            // then give out the IClassX IP.
            if (pIntfComMT->GetClassInterfaceType() == clsIfAutoDual || pIntfComMT->GetClassInterfaceType() == clsIfAutoDisp)
            {
                // Make sure the all the base classes of the class this IClassX corresponds to
                // are visible to COM.
                pIntfComMT->CheckParentComVisibility(FALSE);

                // Giveout IClassX
                IUnknown * pIntf = pWrap->GetIClassXIP();
                RETURN GetComIPFromCCW_VisibilityCheck(pIntf, pIntfMT, pIntfComMT, flags);
            }
        }
    }
    RETURN NULL;
}

static bool GetComIPFromCCW_HandleCustomQI(
                ComCallWrapper * pWrap, REFIID riid, MethodTable * pIntfMT, IUnknown ** ppUnkOut)
{
    CONTRACTL
    {
        THROWS;
        GC_TRIGGERS;
        MODE_ANY;
        PRECONDITION(CheckPointer(pWrap));
    }
    CONTRACTL_END;

    // Customize QI: We call the method System.Runtime.InteropServices.ICustomQueryInterface
    //               GetInterface implemented by user to do the customized QI work.
    CustomQueryInterfaceResult retVal = Handled;

    // prepare the GUID
    GUID guid;
    if (IsEqualGUID(riid, GUID_NULL) && pIntfMT != NULL)
    {
        // riid is null, we retrieve the guid from the methodtable
        pIntfMT->GetGuid(&guid, true);
    }
    else
    {
        // copy riid to avoid user modify it
        guid = riid;
    }

    InvokeICustomQueryInterfaceGetInterfaceArgs args = {pWrap, &guid, ppUnkOut, &retVal};

    InvokeICustomQueryInterfaceGetInterface_CallBack(&args);

    // return if user already handle the QI
    if (retVal == Handled)
        return true;
    // return NULL if user wants to fail the QI
    if (retVal == Failed)
    {
        *ppUnkOut = NULL;
        return true;
    }
    // assure that user returns the known return value
    _ASSERTE(retVal == NotHandled);
    return false;
}

// A MODE_ANY helper to get the MethodTable of the 'this' object.  This helper keeps
// the GCX_COOP transition out of the caller (it implies a holder which implies an
// FS:0 handler on x86).
MethodTable * ComCallWrapper::GetMethodTableOfObjectRef()
{
    CONTRACTL
    {
        THROWS;
        GC_TRIGGERS;
        MODE_ANY;
    }
    CONTRACTL_END;

    GCX_COOP();
    return GetObjectRef()->GetMethodTable();
}

//--------------------------------------------------------------------------
// IUnknown* ComCallWrapper::GetComIPfromCCW(ComCallWrapper *pWrap, REFIID riid, MethodTable* pIntfMT, BOOL bCheckVisibility)
// Get an interface from wrapper, based on riid or pIntfMT. The returned interface is AddRef'd.
//--------------------------------------------------------------------------
// static
IUnknown* ComCallWrapper::GetComIPFromCCW(ComCallWrapper *pWrap, REFIID riid, MethodTable* pIntfMT,
                                          GetComIPFromCCW::flags flags)
{
    CONTRACT(IUnknown*)
    {
        THROWS;
        GC_TRIGGERS;
        MODE_ANY;
        PRECONDITION(CheckPointer(pWrap));
        POSTCONDITION(CheckPointer(RETVAL, NULL_OK));
    }
    CONTRACT_END;

    // scan the wrapper
    if (pWrap->IsLinked())
        pWrap = ComCallWrapper::GetStartWrapper(pWrap);

    ComCallWrapperTemplate *pTemplate = pWrap->GetSimpleWrapper()->GetComCallWrapperTemplate();

    // We should not be getting a CCW that represents a CCW interface as GetWrapperFromIP will always
    // convert a IP to main CCW
    _ASSERTE(!pTemplate->RepresentsVariantInterface());

    if (IsIUnknown(riid))
    {
        // We don't do visibility checks on IUnknown.
        RETURN pWrap->GetBasicIP();
    }

    if (!(flags & GetComIPFromCCW::SuppressCustomizedQueryInterface)
        && pTemplate->SupportsICustomQueryInterface())
    {
        // Customize QI: We call the method System.Runtime.InteropServices.ICustomQueryInterface
        //               GetInterface implemented by user to do the customized QI work.
        IUnknown * pUnkCustomQIResult = NULL;
        if (GetComIPFromCCW_HandleCustomQI(pWrap, riid, pIntfMT, &pUnkCustomQIResult))
            RETURN pUnkCustomQIResult;
    }

    if (IsIDispatch(riid))
    {
        // We don't do visibility checks on IUnknown.
        RETURN pWrap->GetIDispatchIP();
    }

    signed imapIndex = -1;
    if (pIntfMT == NULL)
    {
        if (IsGUID_NULL(riid))  // there's no interface with GUID_NULL IID so we can bail out right away
            RETURN NULL;

        // Go through all the implemented methods except the COM imported class interfaces
        // and compare the IID's to find the requested one.
        for (unsigned j = 0; j < pTemplate->GetNumInterfaces(); j++)
        {
            ComMethodTable *pItfComMT = (ComMethodTable *)pTemplate->GetVTableSlot(j) - 1;
            if (pItfComMT && !pItfComMT->IsComClassItf())
            {
                if (InlineIsEqualGUID(pItfComMT->GetIID(), riid))
                {
                    pIntfMT = pItfComMT->GetMethodTable();
                    imapIndex = j;
                    break;
                }
            }
        }

        if (imapIndex == -1)
        {
            // Check for the standard interfaces.
            SimpleComCallWrapper* pSimpleWrap = pWrap->GetSimpleWrapper();
            IUnknown * pIntf = pSimpleWrap->QIStandardInterface(riid);
            if (pIntf)
                RETURN pIntf;

            pIntf = GetComIPFromCCW_ForIID_Worker(pWrap, riid, pIntfMT, flags, pTemplate);
            if (pIntf)
                RETURN pIntf;
        }
    }
    else
    {
        imapIndex = GetIndexForIntfMT(pTemplate, pIntfMT);

        if (!pIntfMT->IsInterface())
        {
            IUnknown * pIntf = GetComIPFromCCW_ForIntfMT_Worker(pWrap, pIntfMT, flags);
            if (pIntf)
                RETURN pIntf;
        }
    }

    // At this point, all of the 'fast' special cases have already returned and we're
    // left with either no interface found (imapIndex == -1) or a user-code-implemented
    // interface was found ((imapIndex != -1) && (pIntfMT != NULL)).

    unsigned intfIndex = imapIndex;
    if (imapIndex != -1)
    {
        // We don't support QI calls for interfaces that have generic arguments.
        _ASSERTE(pIntfMT != NULL);
        if (pIntfMT->HasInstantiation())
        {
            COMPlusThrow(kInvalidOperationException, IDS_EE_ATTEMPT_TO_CREATE_GENERIC_CCW);
        }

        if (pIntfMT->IsInterface() && !pIntfMT->HasOnlyAbstractMethods())
        {
            COMPlusThrow(kInvalidOperationException, IDS_EE_ATTEMPT_TO_CREATE_NON_ABSTRACT_CCW);
        }

        // The first block has one slot for the IClassX vtable pointer
        //  and one slot for the basic vtable pointer.
        imapIndex += Slot_FirstInterface;
    }

    // COM plus objects that extend from COM objects are special
    if (pWrap->IsExtendsCOMObject())
    {
        IUnknown * pIntf = GetComIPFromCCW_HandleExtendsCOMObject(pWrap, riid, pIntfMT,
                                pTemplate, imapIndex, intfIndex);
        if (pIntf)
            RETURN pIntf;
    }

    // check if interface is supported
    if (imapIndex == -1)
        RETURN NULL;

    // interface method table != NULL
    _ASSERTE(pIntfMT != NULL);

    // IUnknown* loc within the wrapper
    SLOT** ppVtable = GetComIPLocInWrapper(pWrap, imapIndex);
    _ASSERTE(*ppVtable != NULL); // this should point to COM Vtable or interface vtable

    // Finish laying out the interface COM method table if it has not been done yet.
    ComMethodTable *pItfComMT = ComMethodTable::ComMethodTableFromIP((IUnknown*)ppVtable);
    if (!pItfComMT->IsLayoutComplete())
    {
        MethodTable *pClassMT = pTemplate->GetClassType().GetMethodTable();
        if (!pItfComMT->LayOutInterfaceMethodTable(pClassMT))
            RETURN NULL;
    }

    // AddRef the wrapper.
    // Note that we don't do SafeAddRef(pIntf) because it's overkill to
    // go via IUnknown when we already have the wrapper in-hand.
    ULONG cbRef = pWrap->AddRefWithAggregationCheck();

    // 0xbadF00d implies the AddRef didn't go through
    if (cbRef == 0xbadf00d)
        RETURN NULL;

    // The interface pointer is the pointer to the vtable.
    IUnknown * pIntf = (IUnknown*)ppVtable;
    // Retrieve the COM method table from the interface.
    ComMethodTable * pIntfComMT = ComMethodTable::ComMethodTableFromIP(pIntf);

    // Manual inlining of GetComIPFromCCW_VisibilityCheck() for common case.
    if (// Do a visibility check if needed.
        ((flags & GetComIPFromCCW::CheckVisibility) && (!pIntfComMT->IsComVisible())))
    {
        //  If not, fail to return the interface.
        SafeRelease(pIntf);
        pIntf = NULL;
    }
    RETURN pIntf;
}

//--------------------------------------------------------------------------
// Get the IDispatch interface pointer for the wrapper.
// The returned interface is AddRef'd.
//--------------------------------------------------------------------------
IDispatch* ComCallWrapper::GetIDispatchIP()
{
    CONTRACT (IDispatch*)
    {
        THROWS;
        GC_TRIGGERS;
        MODE_ANY;
        POSTCONDITION(CheckPointer(RETVAL, NULL_OK));
    }
    CONTRACT_END;

    SimpleComCallWrapper* pSimpleWrap = GetSimpleWrapper();
    MethodTable*          pMT         = pSimpleWrap->GetMethodTable();

    // Retrieve the type of the default interface for the class.
    TypeHandle hndDefItfClass;
    DefaultInterfaceType DefItfType = GetDefaultInterfaceForClassWrapper(TypeHandle(pMT), &hndDefItfClass);

    if ((DefItfType == DefaultInterfaceType_AutoDual) || (DefItfType == DefaultInterfaceType_AutoDispatch))
    {
        // Make sure we release the BasicIP we're about to get.
        SafeComHolder<IUnknown> pBasic = GetBasicIP();
        ComMethodTable* pCMT = ComMethodTable::ComMethodTableFromIP(pBasic);
        pCMT->CheckParentComVisibility(TRUE);
    }

    // If the class implements IReflect then use the IDispatchEx implementation.
    if (SimpleComCallWrapper::SupportsIReflect(pMT))
    {
        // The class implements IReflect so lets let it handle IDispatch calls.
        // We will do this by exposing the IDispatchEx implementation of IDispatch.
        RETURN (IDispatch *)pSimpleWrap->QIStandardInterface(IID_IDispatchEx);
    }

    // Get the correct default interface
    switch (DefItfType)
    {
        case DefaultInterfaceType_Explicit:
        {
            _ASSERTE(!hndDefItfClass.IsNull());
            _ASSERTE(hndDefItfClass.IsInterface());

            CorIfaceAttr ifaceType = hndDefItfClass.GetMethodTable()->GetComInterfaceType();
            if (IsDispatchBasedItf(ifaceType))
            {
                RETURN (IDispatch*)GetComIPFromCCW(this, GUID_NULL, hndDefItfClass.GetMethodTable());
            }
            else
            {
                RETURN NULL;
            }
        }

        case DefaultInterfaceType_IUnknown:
        {
            RETURN NULL;
        }

        case DefaultInterfaceType_AutoDual:
        case DefaultInterfaceType_AutoDispatch:
        {
            RETURN (IDispatch*)GetBasicIP();
        }

        case DefaultInterfaceType_BaseComClass:
        {
            SyncBlock* pBlock = GetSyncBlock();
            _ASSERTE(pBlock);

            SafeComHolder<IDispatch> pDisp;

            RCWHolder pRCW(GetThread());
            RCWPROTECT_BEGIN(pRCW, pBlock);

            pDisp = pRCW->GetIDispatch();

            RCWPROTECT_END(pRCW);
            RETURN pDisp.Extract();
        }

        default:
        {
            _ASSERTE(!"Invalid default interface type!");
            RETURN NULL;
        }
    }
}

//--------------------------------------------------------------------------
// ComCallable wrapper manager
// constructor
//--------------------------------------------------------------------------
ComCallWrapperCache::ComCallWrapperCache() :
    m_cbRef(0),
    m_pCacheLineAllocator(NULL),
    m_pLoaderAllocator(NULL),
    m_lock(CrstCOMWrapperCache)
{
    WRAPPER_NO_CONTRACT;

}

//-------------------------------------------------------------------
// ComCallable wrapper manager
// destructor
//-------------------------------------------------------------------
ComCallWrapperCache::~ComCallWrapperCache()
{
    CONTRACTL
    {
        NOTHROW;
        GC_NOTRIGGER;
        MODE_ANY;
    }
    CONTRACTL_END;

    LOG((LF_INTEROP, LL_INFO100, "ComCallWrapperCache::~ComCallWrapperCache %8.8x in loader allocator [%d] %8.8x\n",
            this, GetLoaderAllocator() ? GetLoaderAllocator()->GetCreationNumber() : 0, GetLoaderAllocator()));

    if (m_pCacheLineAllocator)
    {
        delete m_pCacheLineAllocator;
        m_pCacheLineAllocator = NULL;
    }

    LoaderAllocator *pLoaderAllocator = GetLoaderAllocator();   // don't use member directly, need to mask off flags
    if (pLoaderAllocator)
    {
        // clear hook in LoaderAllocator as we're going away
        pLoaderAllocator->ResetComCallWrapperCache();
    }
}


//-------------------------------------------------------------------
// ComCallable wrapper manager
// Create/Init method
//-------------------------------------------------------------------
ComCallWrapperCache *ComCallWrapperCache::Create(LoaderAllocator *pLoaderAllocator)
{
    CONTRACT (ComCallWrapperCache*)
    {
        THROWS;
        GC_TRIGGERS;
        MODE_ANY;
        INJECT_FAULT(COMPlusThrowOM());
        PRECONDITION(CheckPointer(pLoaderAllocator));
        POSTCONDITION(CheckPointer(RETVAL));
    }
    CONTRACT_END;

    NewHolder<ComCallWrapperCache> pWrapperCache = new ComCallWrapperCache();

    LOG((LF_INTEROP, LL_INFO100, "ComCallWrapperCache::Create %8.8x in loader allocator [%d] %8.8x\n",
        (ComCallWrapperCache *)pWrapperCache, pLoaderAllocator ? pLoaderAllocator->GetCreationNumber() : 0, pLoaderAllocator));

    NewHolder<CCacheLineAllocator> line = new CCacheLineAllocator;

    pWrapperCache->m_pLoaderAllocator = pLoaderAllocator;
    pWrapperCache->m_pCacheLineAllocator = line;

    pWrapperCache->AddRef();

    line.SuppressRelease();
    pWrapperCache.SuppressRelease();
    RETURN pWrapperCache;
}

//-------------------------------------------------------------------
// ComCallable wrapper manager
// LONG AddRef()
//-------------------------------------------------------------------
LONG ComCallWrapperCache::AddRef()
{
    CONTRACTL
    {
        NOTHROW;
        GC_TRIGGERS;
        MODE_ANY;
    }
    CONTRACTL_END;

    LONG i = FastInterlockIncrement(&m_cbRef);
    LOG((LF_INTEROP, LL_INFO100, "ComCallWrapperCache::Addref %8.8x with %d in loader allocator [%d] %8.8x\n",
        this, i, GetLoaderAllocator()?GetLoaderAllocator()->GetCreationNumber() : 0, GetLoaderAllocator()));

    return i;
}

//-------------------------------------------------------------------
// ComCallable wrapper manager
// LONG Release()
//-------------------------------------------------------------------
LONG ComCallWrapperCache::Release()
{
    CONTRACTL
    {
        NOTHROW;
        GC_TRIGGERS;
        MODE_ANY;
    }
    CONTRACTL_END;

    LONG i = FastInterlockDecrement(&m_cbRef);
    _ASSERTE(i >= 0);

    LOG((LF_INTEROP, LL_INFO100, "ComCallWrapperCache::Release %8.8x with %d in loader allocator [%d] %8.8x\n",
        this, i, GetLoaderAllocator() ? GetLoaderAllocator()->GetCreationNumber() : 0, GetLoaderAllocator()));
    if ( i == 0)
        delete this;

    return i;
}






//--------------------------------------------------------------------------
// void ComMethodTable::Cleanup()
// free the stubs and the vtable
//--------------------------------------------------------------------------
void ComMethodTable::Cleanup()
{
    CONTRACTL
    {
        NOTHROW;
        GC_TRIGGERS;
        MODE_ANY;
    }
    CONTRACTL_END;

    unsigned cbExtraSlots = GetNumExtraSlots(GetInterfaceType());
    unsigned cbSlots = m_cbSlots;

    SLOT* pComVtable = (SLOT *)(this + 1);

    // If we have created and laid out the method desc then we need to delete them.
    if (IsLayoutComplete())
    {
#ifdef PROFILING_SUPPORTED
        // We used to issue the COMClassicVTableDestroyed callback from here.
        // However, that causes an AV.  At this point the MethodTable is gone
        // (as the AppDomain containing it has been unloaded), but the ComMethodTable
        // still points to it.  The code here used to wrap a TypeHandle around the
        // MethodTable pointer, cast to a ClassID, and then call COMClassicVTableDestroyed.
        // But the act of casting to a TypeHandle invokes debug-code to verify the
        // MethodTable, which causes an AV.
        //
        // For now, we're not issuing the COMClassicVTableDestroyed callback anymore.
        // <REVISIT_TODO>Reexamine the profiling API around
        // CCWs and move the callback elsewhere and / or rethink the current
        // set of CCW callbacks to mirror reality more accurately.</REVISIT_TODO>
#endif // PROFILING_SUPPORTED

        for (unsigned i = cbExtraSlots; i < cbSlots+cbExtraSlots; i++)
        {
            // Don't bother grabbing the ComCallMethodDesc if the method represented by the
            // current vtable slot doesn't belong to the current ComMethodTable.
            if (!OwnedbyThisMT(i))
            {
                continue;
            }

            // ComCallMethodDescFromSlot returns NULL when the
            // ComCallMethodDesc has already been cleaned up.
            ComCallMethodDesc* pCMD = ComCallMethodDescFromSlot(i);
            if ( (pComVtable[i] == (SLOT)-1 ) ||
                 (pCMD == NULL)
               )
            {
                continue;
            }

            // All the stubs that are in a COM->COM+ VTable are to the generic
            // helpers (g_pGenericComCallStubFields, etc.).  So all we do is
            // discard the resources held by the ComMethodDesc.
            pCMD->Destruct();
        }
    }

    if (m_pDispatchInfo)
        delete m_pDispatchInfo;
    if (m_pITypeInfo && !g_fProcessDetach)
        SafeRelease(m_pITypeInfo);

    // The m_pMDescr and the current instance is allocated from the related LoaderAllocator
    // so no cleanup is needed here.
}


//--------------------------------------------------------------------------
// Lay's out the members of a ComMethodTable that represents an IClassX.
//--------------------------------------------------------------------------
void ComMethodTable::LayOutClassMethodTable()
{
    CONTRACTL
    {
        PRECONDITION(m_pMT != NULL);
        THROWS;
        GC_TRIGGERS;
        MODE_ANY;
        INJECT_FAULT(COMPlusThrowOM());
    }
    CONTRACTL_END;

    GCX_PREEMP();

    unsigned i;
    IDispatchVtable* pDispVtable;
    SLOT *pComVtable;
    unsigned cbPrevSlots = 0;
    unsigned cbAlloc = 0;
    AllocMemHolder<BYTE> pMDMemoryPtr;
    BYTE*  pMethodDescMemory = NULL;
    size_t writeableOffset = 0;
    unsigned cbNumParentVirtualMethods = 0;
    unsigned cbTotalParentFields = 0;
    unsigned cbParentComMTSlots = 0;
    MethodTable* pComPlusParentClass = m_pMT->GetComPlusParentMethodTable();
    MethodTable* pParentClass = m_pMT->GetParentMethodTable();
    MethodTable* pCurrParentClass = pParentClass;
    MethodTable* pCurrMT = m_pMT;
    InteropMethodTableData *pCurrParentInteropMT = NULL;
    InteropMethodTableData *pCurrInteropMT = NULL;
    ComMethodTable* pParentComMT = NULL;
    const unsigned cbExtraSlots = GetNumExtraSlots(ifDual);
    CQuickEEClassPtrs apClassesToProcess;
    int cClassesToProcess = 0;

    //
    // If we have a parent ensure its IClassX COM method table is laid out.
    //

    if (pComPlusParentClass)
    {
        pParentComMT = ComCallWrapperTemplate::SetupComMethodTableForClass(pComPlusParentClass, TRUE);
        cbParentComMTSlots = pParentComMT->m_cbSlots;
    }

    LOG((LF_INTEROP, LL_INFO1000, "LayOutClassMethodTable: %s, parent: %s, this: %p\n", m_pMT->GetDebugClassName(), pParentClass ? pParentClass->GetDebugClassName() : 0, this));

    //
    // Allocate a temporary space to generate the vtable into.
    //

    S_UINT32 cbTempVtable = (S_UINT32(m_cbSlots) + S_UINT32(cbExtraSlots)) * S_UINT32(sizeof(SLOT));

    if (cbTempVtable.IsOverflow())
        ThrowHR(COR_E_OVERFLOW);

    NewArrayHolder<BYTE> pTempVtable = new BYTE[cbTempVtable.Value()];
    pDispVtable = (IDispatchVtable *)pTempVtable.GetValue();

    //
    // Set up the IUnknown and IDispatch methods.
    //

    // Setup IUnknown vtable
    pDispVtable->m_qi      = (SLOT)Unknown_QueryInterface;
    pDispVtable->m_addref  = (SLOT)Unknown_AddRef;
    pDispVtable->m_release = (SLOT)Unknown_Release;


    // Set up the common portion of the IDispatch vtable.
    pDispVtable->m_GetTypeInfoCount = (SLOT)Dispatch_GetTypeInfoCount_Wrapper;
    pDispVtable->m_GetTypeInfo      = (SLOT)Dispatch_GetTypeInfo_Wrapper;

    // If the class interface is a pure disp interface then we need to use the
    // internal implementation of IDispatch for GetIdsOfNames and Invoke.
    if (GetClassInterfaceType() == clsIfAutoDisp)
    {
        // Use the internal implementation.
        pDispVtable->m_GetIDsOfNames = (SLOT)InternalDispatchImpl_GetIDsOfNames_Wrapper;
        pDispVtable->m_Invoke = (SLOT)InternalDispatchImpl_Invoke_Wrapper;
    }
    else
    {
        // We need to set the entry points to the Dispatch versions which determine
        // which implementation to use at runtime based on the class that implements
        // the interface.
        pDispVtable->m_GetIDsOfNames = (SLOT)Dispatch_GetIDsOfNames_Wrapper;
        pDispVtable->m_Invoke = (SLOT)Dispatch_Invoke_Wrapper;
    }


    //
    // Lay out the portion of the vtable containing the methods of the class.
    //
    // Note that we only do this if the class doesn't have any generic instantiations
    // in it's hierarchy.
    //
    ArrayList NewCOMMethodDescs;
    ComCallMethodDescArrayHolder NewCOMMethodDescsHolder(&NewCOMMethodDescs);

    unsigned cbNewSlots = 0;

    //
    // Copy the members down from our parent's template
    // We guarantee to have at least all the slots from parent's template
    //

    pComVtable = ((SLOT*)pDispVtable) + cbExtraSlots;
    if (pParentComMT)
    {
        SLOT *pPrevComVtable = ((SLOT *)(pParentComMT + 1)) + cbExtraSlots;
        CopyMemory(pComVtable, pPrevComVtable, sizeof(SLOT) * cbParentComMTSlots);
        cbPrevSlots = cbParentComMTSlots;
    }

    if (!m_pMT->HasGenericClassInstantiationInHierarchy())
    {
        ExecutableWriterHolderNoLog<BYTE> methodDescMemoryWriteableHolder;
        //
        // Allocate method desc's for the rest of the slots.
        //
        unsigned cbMethodDescs = (COMMETHOD_PREPAD + sizeof(ComCallMethodDesc)) * (m_cbSlots - cbParentComMTSlots);
        cbAlloc = cbMethodDescs;
        if (cbAlloc > 0)
        {
            pMDMemoryPtr = m_pMT->GetLoaderAllocator()->GetStubHeap()->AllocMem(S_SIZE_T(cbAlloc + sizeof(UINT_PTR)));
            pMethodDescMemory = pMDMemoryPtr;

            methodDescMemoryWriteableHolder.AssignExecutableWriterHolder(pMethodDescMemory, cbAlloc + sizeof(UINT_PTR));
            writeableOffset = methodDescMemoryWriteableHolder.GetRW() - pMethodDescMemory;

            // initialize the method desc memory to zero
            FillMemory(pMethodDescMemory + writeableOffset, cbAlloc, 0x0);

            *(UINT_PTR *)(pMethodDescMemory + writeableOffset) = cbMethodDescs; // fill in the size of the method desc's

            // move past the size
            pMethodDescMemory += sizeof(UINT_PTR);
        }

        _ASSERTE(0 == (((DWORD_PTR)pMethodDescMemory) & (sizeof(void*)-1)));

        //
        // Create an array of all the classes that need to be laid out.
        //

        do
        {
            apClassesToProcess.ReSizeThrows(cClassesToProcess + 2);
            apClassesToProcess[cClassesToProcess++] = pCurrMT;
            pCurrMT = pCurrMT->GetParentMethodTable();
        }
        while (pCurrMT != pComPlusParentClass);
        apClassesToProcess[cClassesToProcess++] = pCurrMT;

        //
        // Set up the COM call method desc's for all the methods and fields that were introduced
        // between the current class and its parent COM+ class. This includes any methods on
        // COM classes.
        //
        for (cClassesToProcess -= 2; cClassesToProcess >= 0; cClassesToProcess--)
        {
            //
            // Retrieve the current class and the current parent class.
            //

            pCurrMT = apClassesToProcess[cClassesToProcess];
            pCurrInteropMT = pCurrMT->GetComInteropData();
            _ASSERTE(pCurrInteropMT);

            pCurrParentClass = apClassesToProcess[cClassesToProcess + 1];


            //
            // Retrieve the number of fields and vtable methods on the parent class.
            //

            if (pCurrParentClass)
            {
                cbTotalParentFields = pCurrParentClass->GetNumInstanceFields();
                pCurrParentInteropMT = pCurrParentClass->GetComInteropData();
                _ASSERTE(pCurrParentInteropMT);
                cbNumParentVirtualMethods = pCurrParentInteropMT->cVTable;
            }


            //
            // Set up the COM call method desc's for methods that were not public in the parent class
            // but were made public in the current class.
            //

            for (i = 0; i < cbNumParentVirtualMethods; i++)
            {
                MethodDesc* pMD = NULL;
                InteropMethodTableSlotData *pCurrInteropMD = NULL;
                pCurrInteropMD = &pCurrInteropMT->pVTable[i];
                pMD = pCurrInteropMD->pMD;
                MethodDesc* pParentMD = NULL;
                InteropMethodTableSlotData *pCurrParentInteropMD = NULL;
                pCurrParentInteropMD = &pCurrParentInteropMT->pVTable[i];
                pParentMD = pCurrParentInteropMD->pMD;

                if (pMD &&
                        !(pCurrInteropMD ? IsDuplicateClassItfMD(pCurrInteropMD, i) : IsDuplicateClassItfMD(pMD, i)) &&
                    IsOverloadedComVisibleMember(pMD, pParentMD))
                {
                    // some bytes are reserved for CALL xxx before the method desc
                    ComCallMethodDesc* pNewMD = (ComCallMethodDesc *) (pMethodDescMemory + COMMETHOD_PREPAD);
                    ComCallMethodDesc* pNewMDRW = (ComCallMethodDesc *) (pMethodDescMemory + writeableOffset + COMMETHOD_PREPAD);
                    NewCOMMethodDescs.Append(pNewMD);

                    pNewMDRW->InitMethod(pMD, NULL);

                    emitCOMStubCall(pNewMD, pNewMDRW, GetEEFuncEntryPoint(ComCallPreStub));

                    FillInComVtableSlot(pComVtable, cbPrevSlots++, pNewMD);

                    pMethodDescMemory += (COMMETHOD_PREPAD + sizeof(ComCallMethodDesc));
                }
            }


            //
            // Set up the COM call method desc's for all newly introduced public methods.
            //

            unsigned cbNumVirtualMethods = 0;
            cbNumVirtualMethods = pCurrInteropMT->cVTable;
            for (i = cbNumParentVirtualMethods; i < cbNumVirtualMethods; i++)
            {
                MethodDesc* pMD = NULL;
                InteropMethodTableSlotData *pCurrInteropMD = NULL;
                pCurrInteropMD = &pCurrInteropMT->pVTable[i];
                pMD = pCurrInteropMD->pMD;

                if (pMD &&
                        !(pCurrInteropMD ? IsDuplicateClassItfMD(pCurrInteropMD, i) : IsDuplicateClassItfMD(pMD, i)) &&
                    IsNewComVisibleMember(pMD))
                {
                    // some bytes are reserved for CALL xxx before the method desc
                    ComCallMethodDesc* pNewMD = (ComCallMethodDesc *) (pMethodDescMemory + COMMETHOD_PREPAD);
                    ComCallMethodDesc* pNewMDRW = (ComCallMethodDesc *) (pMethodDescMemory + writeableOffset + COMMETHOD_PREPAD);
                    NewCOMMethodDescs.Append(pNewMD);

                    pNewMDRW->InitMethod(pMD, NULL);

                    emitCOMStubCall(pNewMD, pNewMDRW, GetEEFuncEntryPoint(ComCallPreStub));

                    FillInComVtableSlot(pComVtable, cbPrevSlots++, pNewMD);

                    pMethodDescMemory += (COMMETHOD_PREPAD + sizeof(ComCallMethodDesc));
                }
            }


            //
            // Add the non virtual methods introduced on the current class.
            //

            MethodTable::MethodIterator it(pCurrMT);
            for (; it.IsValid(); it.Next())
            {
                if (!it.IsVirtual()) {
                    MethodDesc* pMD = it.GetMethodDesc();

                    if (pMD != NULL && !IsDuplicateClassItfMD(pMD, it.GetSlotNumber()) &&
                        IsNewComVisibleMember(pMD) && !pMD->IsStatic() && !pMD->IsCtor()
                        && (!pCurrMT->IsValueType() || (GetClassInterfaceType() != clsIfAutoDual && IsStrictlyUnboxed(pMD))))
                    {
                        // some bytes are reserved for CALL xxx before the method desc
                        ComCallMethodDesc* pNewMD = (ComCallMethodDesc *) (pMethodDescMemory + COMMETHOD_PREPAD);
                        ComCallMethodDesc* pNewMDRW = (ComCallMethodDesc *) (pMethodDescMemory + writeableOffset + COMMETHOD_PREPAD);

                        NewCOMMethodDescs.Append(pNewMD);

                        pNewMDRW->InitMethod(pMD, NULL);

                        emitCOMStubCall(pNewMD, pNewMDRW, GetEEFuncEntryPoint(ComCallPreStub));

                        FillInComVtableSlot(pComVtable, cbPrevSlots++, pNewMD);

                        pMethodDescMemory += (COMMETHOD_PREPAD + sizeof(ComCallMethodDesc));
                    }
                }
            }


            //
            // Set up the COM call method desc's for the public fields defined in the current class.
            //

            // <TODO>check this approximation - we may be losing exact type information </TODO>
            ApproxFieldDescIterator fdIterator(pCurrMT, ApproxFieldDescIterator::INSTANCE_FIELDS);
            FieldDesc* pFD = NULL;
            while ((pFD = fdIterator.Next()) != NULL)
            {
                if (IsMemberVisibleFromCom(pCurrMT, pFD->GetMemberDef(), mdTokenNil)) // if it is a public field grab it
                {
                    // set up a getter method
                    // some bytes are reserved for CALL xxx before the method desc
                    ComCallMethodDesc* pNewMD = (ComCallMethodDesc *) (pMethodDescMemory + COMMETHOD_PREPAD);
                    ComCallMethodDesc* pNewMDRW = (ComCallMethodDesc *) (pMethodDescMemory + writeableOffset + COMMETHOD_PREPAD);
                    NewCOMMethodDescs.Append(pNewMD);

                    pNewMDRW->InitField(pFD, TRUE);

                    emitCOMStubCall(pNewMD, pNewMDRW, GetEEFuncEntryPoint(ComCallPreStub));

                    FillInComVtableSlot(pComVtable, cbPrevSlots++, pNewMD);

                    pMethodDescMemory+= (COMMETHOD_PREPAD + sizeof(ComCallMethodDesc));

                    // setup a setter method
                    // some bytes are reserved for CALL xxx before the method desc
                    pNewMD = (ComCallMethodDesc *) (pMethodDescMemory + COMMETHOD_PREPAD);
                    pNewMDRW = (ComCallMethodDesc *) (pMethodDescMemory + writeableOffset + COMMETHOD_PREPAD);
                    NewCOMMethodDescs.Append(pNewMD);

                    pNewMDRW->InitField(pFD, FALSE);

                    emitCOMStubCall(pNewMD, pNewMDRW, GetEEFuncEntryPoint(ComCallPreStub));

                    FillInComVtableSlot(pComVtable, cbPrevSlots++, pNewMD);

                    pMethodDescMemory+= (COMMETHOD_PREPAD + sizeof(ComCallMethodDesc));
                }
            }
        }
    }
    _ASSERTE(m_cbSlots == cbPrevSlots);

    {
        // Take the lock and copy data from the temporary vtable to this instance
        CrstHolder ch(&g_CreateWrapperTemplateCrst);

        if (IsLayoutComplete())
            return;

        ExecutableWriterHolder<ComMethodTable> comMTWriterHolder(this, sizeof(ComMethodTable) + cbTempVtable.Value());

        // IDispatch vtable follows the header
        CopyMemory(comMTWriterHolder.GetRW() + 1, pDispVtable, cbTempVtable.Value());

        // Set the layout complete flag and release the lock.
        comMTWriterHolder.GetRW()->m_Flags |= enum_LayoutComplete;

        // We've successfully laid out the class method table so we need to suppress the release of the
        // memory for the ComCallMethodDescs and store it inside the ComMethodTable so we can
        // release it when we clean up the ComMethodTable.
        comMTWriterHolder.GetRW()->m_pMDescr = (BYTE*)pMDMemoryPtr;
        pMDMemoryPtr.SuppressRelease();
        NewCOMMethodDescsHolder.SuppressRelease();
    }

    LOG((LF_INTEROP, LL_INFO1000, "LayOutClassMethodTable: %s, parent: %s, this: %p  [DONE]\n", m_pMT->GetDebugClassName(), pParentClass ? pParentClass->GetDebugClassName() : 0, this));
}

//--------------------------------------------------------------------------
// Lay out the members of a ComMethodTable that represents an interface.
//--------------------------------------------------------------------------
BOOL ComMethodTable::LayOutInterfaceMethodTable(MethodTable* pClsMT)
{
    CONTRACTL
    {
        THROWS;
        GC_TRIGGERS;
        MODE_ANY;
        PRECONDITION(CheckPointer(pClsMT, NULL_OK));
        PRECONDITION(pClsMT == NULL || !pClsMT->IsInterface());
    }
    CONTRACTL_END;

    GCX_PREEMP();

    MethodTable *pItfClass = m_pMT;
    CorIfaceAttr ItfType = m_pMT->GetComInterfaceType();
    ULONG cbExtraSlots = GetNumExtraSlots(ItfType);

    BYTE *pMethodDescMemory = NULL;
    IUnkVtable* pUnkVtable;
    SLOT *pComVtable;
    unsigned i;


    LOG((LF_INTEROP, LL_INFO1000, "LayOutInterfaceMethodTable: %s, this: %p\n", pItfClass->GetDebugClassName(), this));

    unsigned cbSlots = pItfClass->GetNumVirtuals();

    //
    // Allocate a temporary space to generate the vtable into.
    //
    S_UINT32 cbTempVtable = (S_UINT32(m_cbSlots) + S_UINT32(cbExtraSlots)) * S_UINT32(sizeof(SLOT));
    cbTempVtable += S_UINT32(cbSlots) * S_UINT32((COMMETHOD_PREPAD + sizeof(ComCallMethodDesc)));

    if (cbTempVtable.IsOverflow())
        ThrowHR(COR_E_OVERFLOW);

    NewArrayHolder<BYTE> pTempVtable = new BYTE[cbTempVtable.Value()];

    pUnkVtable = (IUnkVtable *)pTempVtable.GetValue();
    pComVtable = ((SLOT*)pUnkVtable) + cbExtraSlots;

    // Set all vtable slots to -1 for sparse vtables. That way we catch attempts
    // to access empty slots quickly and, during cleanup, we can tell empty
    // slots from full ones.
    if (m_pMT->IsSparseForCOMInterop())
        memset(pUnkVtable + cbExtraSlots, -1, m_cbSlots * sizeof(SLOT));

    // Method descs are at the end of the vtable
    // m_cbSlots interfaces methods + IUnk methods
    pMethodDescMemory = (BYTE *)&pComVtable[m_cbSlots];

    // Setup IUnk vtable
    pUnkVtable->m_qi        = (SLOT)Unknown_QueryInterface;
    pUnkVtable->m_addref    = (SLOT)Unknown_AddRef;
    pUnkVtable->m_release   = (SLOT)Unknown_Release;

    if (IsDispatchBasedItf(ItfType))
    {
        // Setup the IDispatch vtable.
        IDispatchVtable* pDispVtable = (IDispatchVtable*)pUnkVtable;

        // Set up the common portion of the IDispatch vtable.
        pDispVtable->m_GetTypeInfoCount     = (SLOT)Dispatch_GetTypeInfoCount_Wrapper;
        pDispVtable->m_GetTypeInfo          = (SLOT)Dispatch_GetTypeInfo_Wrapper;

        // If the interface is a pure disp interface then we need to use the internal
        // implementation since OleAut does not support invoking on pure disp interfaces.
        if (ItfType == ifDispatch)
        {
            // Use the internal implementation.
            pDispVtable->m_GetIDsOfNames    = (SLOT)InternalDispatchImpl_GetIDsOfNames_Wrapper;
            pDispVtable->m_Invoke           = (SLOT)InternalDispatchImpl_Invoke_Wrapper;
        }
        else
        {
            // We need to set the entry points to the Dispatch versions which determine
            // which implmentation to use at runtime based on the class that implements
            // the interface.
            pDispVtable->m_GetIDsOfNames    = (SLOT)Dispatch_GetIDsOfNames_Wrapper;
            pDispVtable->m_Invoke           = (SLOT)Dispatch_Invoke_Wrapper;
        }
    }

    ArrayList NewCOMMethodDescs;
    ComCallMethodDescArrayHolder NewCOMMethodDescsHolder(&NewCOMMethodDescs);

    for (i = 0; i < cbSlots; i++)
    {
        // Some space for a CALL xx xx xx xx stub is reserved before the beginning of the MethodDesc
        ComCallMethodDesc* pNewMD = (ComCallMethodDesc *) (pMethodDescMemory + COMMETHOD_PREPAD);
        NewCOMMethodDescs.Append(pNewMD);

        MethodDesc* pIntfMD = m_pMT->GetMethodDescForSlot(i);

        if (m_pMT->HasInstantiation())
        {
            pIntfMD = MethodDesc::FindOrCreateAssociatedMethodDesc(
                pIntfMD,
                m_pMT,
                FALSE,           // forceBoxedEntryPoint
                Instantiation(), // methodInst
                FALSE,           // allowInstParam
                TRUE);           // forceRemotableMethod
        }

        MethodDesc *pClassMD = NULL;
        if (pClsMT != NULL)
        {
            DispatchSlot impl(pClsMT->FindDispatchSlotForInterfaceMD(pIntfMD, FALSE /* throwOnConflict */));
            pClassMD = impl.GetMethodDesc();
        }

        if (pClassMD != NULL)
        {
            pNewMD->InitMethod(pClassMD, pIntfMD);
        }
        else
        {
            // we will perform interface dispatch at run-time
            pNewMD->InitMethod(pIntfMD, NULL);
        }

        pMethodDescMemory += (COMMETHOD_PREPAD + sizeof(ComCallMethodDesc));
    }

    {
        // Take the lock and copy data from the temporary vtable to this instance
        CrstHolder ch(&g_CreateWrapperTemplateCrst);

        if (IsLayoutComplete())
            return TRUE;

        ExecutableWriterHolder<ComMethodTable> comMTWriterHolder(this, sizeof(ComMethodTable) + cbTempVtable.Value());
        size_t writeableOffset = (BYTE*)comMTWriterHolder.GetRW() - (BYTE*)this;

        // IUnk vtable follows the header
        CopyMemory(comMTWriterHolder.GetRW() + 1, pUnkVtable, cbTempVtable.Value());

        // Finish by emitting stubs and initializing the slots
        pUnkVtable = (IUnkVtable *)(this + 1);
        pComVtable = ((SLOT*)pUnkVtable) + cbExtraSlots;
        SLOT *pComVtableRW = (SLOT*)((BYTE*)pComVtable + writeableOffset);

        // Method descs are at the end of the vtable
        // m_cbSlots interfaces methods + IUnk methods
        pMethodDescMemory = (BYTE *)&pComVtable[m_cbSlots];
        for (i = 0; i < cbSlots; i++)
        {
            ComCallMethodDesc* pNewMD = (ComCallMethodDesc *) (pMethodDescMemory + COMMETHOD_PREPAD);
            ComCallMethodDesc* pNewMDRW = (ComCallMethodDesc *) (pMethodDescMemory + writeableOffset + COMMETHOD_PREPAD);

            MethodDesc* pIntfMD  = m_pMT->GetMethodDescForSlot(i);

            emitCOMStubCall(pNewMD, pNewMDRW, GetEEFuncEntryPoint(ComCallPreStub));

            UINT slotIndex = (pIntfMD->GetComSlot() - cbExtraSlots);
            FillInComVtableSlot(pComVtableRW, slotIndex, pNewMD);

            pMethodDescMemory += (COMMETHOD_PREPAD + sizeof(ComCallMethodDesc));
        }

        // Set the layout complete flag and release the lock.
        comMTWriterHolder.GetRW()->m_Flags |= enum_LayoutComplete;
        NewCOMMethodDescsHolder.SuppressRelease();
    }

#ifdef PROFILING_SUPPORTED
    // Notify profiler of the CCW, so it can avoid double-counting.
    {
        BEGIN_PROFILER_CALLBACK(CORProfilerTrackCCW());
#if defined(_DEBUG)
        WCHAR rIID[40]; // {00000000-0000-0000-0000-000000000000}
        GuidToLPWSTR(m_IID, rIID, ARRAY_SIZE(rIID));
        LOG((LF_CORPROF, LL_INFO100, "COMClassicVTableCreated Class:%hs, IID:%ls, vTbl:%#08x\n",
             pItfClass->GetDebugClassName(), rIID, pUnkVtable));
#else
        LOG((LF_CORPROF, LL_INFO100, "COMClassicVTableCreated Class:%#x, IID:{%08x-...}, vTbl:%#08x\n",
             pItfClass, m_IID.Data1, pUnkVtable));
#endif
        (&g_profControlBlock)->COMClassicVTableCreated((ClassID) TypeHandle(pItfClass).AsPtr(),
                                                                   m_IID,
                                                                   pUnkVtable,
                                                                   m_cbSlots+cbExtraSlots);
        END_PROFILER_CALLBACK();
   }
#endif // PROFILING_SUPPORTED

    LOG((LF_INTEROP, LL_INFO1000, "LayOutInterfaceMethodTable: %s, this: %p [DONE]\n", pItfClass->GetDebugClassName(), this));

    return TRUE;
}

void ComMethodTable::LayOutBasicMethodTable()
{
    CONTRACTL
    {
        PRECONDITION(m_pMT != NULL);
        THROWS;
        GC_TRIGGERS;
        MODE_ANY;
        INJECT_FAULT(COMPlusThrowOM());
    }
    CONTRACTL_END;


    IDispatchVtable* pDispVtable;

    LOG((LF_INTEROP, LL_INFO1000, "LayOutBasicMethodTable: %s, this: %p\n", m_pMT->GetDebugClassName(), this));

    //
    // Set up the IUnknown and IDispatch methods. Each thread will write exactly the same values to the
    // slots so we let it run concurrently and execute a memory barrier by doing InterlockOr at the end.
    //

    // IDispatch vtable follows the header
    pDispVtable = (IDispatchVtable*)(this + 1);

    // Setup IUnknown vtable
    pDispVtable->m_qi      = (SLOT)Unknown_QueryInterface;
    pDispVtable->m_addref  = (SLOT)Unknown_AddRef;
    pDispVtable->m_release = (SLOT)Unknown_Release;


    // Set up the common portion of the IDispatch vtable.
    pDispVtable->m_GetTypeInfoCount = (SLOT)Dispatch_GetTypeInfoCount_Wrapper;
    pDispVtable->m_GetTypeInfo      = (SLOT)Dispatch_GetTypeInfo_Wrapper;

    // If the class interface is a pure disp interface then we need to use the
    // internal implementation of IDispatch for GetIdsOfNames and Invoke.
    if (GetClassInterfaceType() == clsIfAutoDisp)
    {
        // Use the internal implementation.
        pDispVtable->m_GetIDsOfNames = (SLOT)InternalDispatchImpl_GetIDsOfNames_Wrapper;
        pDispVtable->m_Invoke = (SLOT)InternalDispatchImpl_Invoke_Wrapper;
    }
    else
    {
        // We need to set the entry points to the Dispatch versions which determine
        // which implementation to use at runtime based on the class that implements
        // the interface.
        pDispVtable->m_GetIDsOfNames = (SLOT)Dispatch_GetIDsOfNames_Wrapper;
        pDispVtable->m_Invoke = (SLOT)Dispatch_Invoke_Wrapper;
    }

    //
    // Set the layout complete flag.
    //
    FastInterlockOr((DWORD *)&m_Flags, enum_LayoutComplete);

    LOG((LF_INTEROP, LL_INFO1000, "LayOutClassMethodTable: %s, this: %p  [DONE]\n", m_pMT->GetDebugClassName(), this));
}

//--------------------------------------------------------------------------
// Retrieves the DispatchInfo associated with the COM method table. If
// the DispatchInfo has not been initialized yet then it is initilized.
//--------------------------------------------------------------------------
DispatchInfo *ComMethodTable::GetDispatchInfo()
{
    CONTRACT (DispatchInfo*)
    {
        THROWS;
        GC_TRIGGERS;
        MODE_ANY;
        INJECT_FAULT(COMPlusThrowOM());
        POSTCONDITION(CheckPointer(RETVAL));
    }
    CONTRACT_END;

    if (!m_pDispatchInfo)
    {
        // Create the DispatchInfo object.
        NewHolder<DispatchInfo> pDispInfo = new DispatchInfo(m_pMT);

        // Synchronize the DispatchInfo with the actual object.
        pDispInfo->SynchWithManagedView();

        ExecutableWriterHolder<ComMethodTable> comMTWriterHolder(this, sizeof(ComMethodTable));
        // Swap the lock into the class member in a thread safe manner.
        if (NULL == FastInterlockCompareExchangePointer(&comMTWriterHolder.GetRW()->m_pDispatchInfo, pDispInfo.GetValue(), NULL))
            pDispInfo.SuppressRelease();

    }

    RETURN m_pDispatchInfo;
}

//--------------------------------------------------------------------------
// Set an ITypeInfo pointer for the method table.
//--------------------------------------------------------------------------
void ComMethodTable::SetITypeInfo(ITypeInfo *pNew)
{
    CONTRACTL
    {
        NOTHROW;
        GC_TRIGGERS;
        MODE_ANY;
        PRECONDITION(CheckPointer(pNew));
    }
    CONTRACTL_END;

    if (InterlockedCompareExchangeT(&m_pITypeInfo, pNew, NULL) == NULL)
    {
        SafeAddRef(pNew);
    }
}

//--------------------------------------------------------------------------
// Return the parent ComMethodTable.
//--------------------------------------------------------------------------
ComMethodTable *ComMethodTable::GetParentClassComMT()
{
    CONTRACT (ComMethodTable*)
    {
        THROWS;
        GC_TRIGGERS;
        MODE_ANY;
        PRECONDITION(IsIClassX());
        POSTCONDITION(CheckPointer(RETVAL, NULL_OK));
    }
    CONTRACT_END;

    MethodTable *pParentComPlusMT = m_pMT->GetComPlusParentMethodTable();
    if (!pParentComPlusMT)
        RETURN NULL;

    ComCallWrapperTemplate *pTemplate = pParentComPlusMT->GetComCallWrapperTemplate();
    if (!pTemplate)
        RETURN NULL;

    RETURN pTemplate->GetClassComMT();
}

//---------------------------------------------------------
// ComCallWrapperTemplate::CCWInterfaceMapIterator
//---------------------------------------------------------
ComCallWrapperTemplate::CCWInterfaceMapIterator::CCWInterfaceMapIterator(TypeHandle thClass)
{
    CONTRACTL
    {
        THROWS;
        GC_TRIGGERS;
        MODE_ANY;
        CAN_TAKE_LOCK;
    }
    CONTRACTL_END;

    MethodTable *pMT = thClass.GetMethodTable();

    // iterate interface map of the type
    MethodTable::InterfaceMapIterator it = pMT->IterateInterfaceMap();
    while (it.Next())
    {
        MethodTable *pItfMT = it.GetInterface(pMT);
        AppendInterface(pItfMT);
    }

    Reset();
}

// Append a new interface to the m_Interfaces array.
ComCallWrapperTemplate::CCWInterfaceMapIterator::InterfaceProps &ComCallWrapperTemplate::CCWInterfaceMapIterator::AppendInterface(MethodTable *pItfMT)
{
    CONTRACTL
    {
        THROWS;
        GC_NOTRIGGER;
        MODE_ANY;
    }
    CONTRACTL_END;

    InterfaceProps &props = *m_Interfaces.Append();

    props.m_pItfMT = pItfMT;

    return props;
}

//---------------------------------------------------------
// One-time init
//---------------------------------------------------------
/*static*/
void ComCallWrapperTemplate::Init()
{
    WRAPPER_NO_CONTRACT;

    g_CreateWrapperTemplateCrst.Init(CrstWrapperTemplate, (CrstFlags)(CRST_REENTRANCY | CRST_HOST_BREAKABLE));
}

ComCallWrapperTemplate::ComCallWrapperTemplate()
{
    LIMITED_METHOD_CONTRACT;
}

//--------------------------------------------------------------------------
// static void ComCallWrapperTemplate::Cleanup(ComCallWrapperTemplate* pTemplate)
//  Cleanup the template
//--------------------------------------------------------------------------
void ComCallWrapperTemplate::Cleanup()
{
    CONTRACTL
    {
        NOTHROW;
        GC_TRIGGERS;
        MODE_ANY;
        INSTANCE_CHECK;
        PRECONDITION(!m_thClass.IsNull());
    }
    CONTRACTL_END;

    for (unsigned j = 0; j < m_cbInterfaces; j++)
    {
        SLOT* pComVtable = m_rgpIPtr[j];

        if (pComVtable != 0)
        {
            ComMethodTable* pHeader = (ComMethodTable*)pComVtable-1;
            pHeader->Release(); // release the vtable
        }

#ifdef _DEBUG
        m_rgpIPtr[j] = (SLOT *)(size_t)INVALID_POINTER_CD;
#endif
    }

    if (m_pClassComMT)
        m_pClassComMT->Release();

    if (m_pBasicComMT)
        m_pBasicComMT->Release();

    delete[] (BYTE*)this;
}


LONG ComCallWrapperTemplate::AddRef()
{
    WRAPPER_NO_CONTRACT;

    return InterlockedIncrement(&m_cbRefCount);
}

LONG ComCallWrapperTemplate::Release()
{
    CONTRACTL
    {
        NOTHROW;
        GC_TRIGGERS;
        MODE_ANY;
        PRECONDITION(m_cbRefCount > 0);
    }
    CONTRACTL_END;

    // use a different var here becuase cleanup will delete the object
    // so can no longer make member refs
    LONG cbRef = InterlockedDecrement(&m_cbRefCount);
    if (cbRef == 0)
        Cleanup();

    return cbRef;
}

ComMethodTable* ComCallWrapperTemplate::GetClassComMT()
{
    CONTRACT (ComMethodTable*)
    {
        THROWS;
        GC_TRIGGERS;
        MODE_ANY;
        PRECONDITION(SupportsIClassX());
        POSTCONDITION(CheckPointer(RETVAL));
    }
    CONTRACT_END;

    // First check the cache
    if (m_pClassComMT)
        RETURN m_pClassComMT;

    MethodTable *pMT = m_thClass.GetMethodTable();

    // We haven't set it up yet, generate one.
    ComMethodTable* pClassComMT = CreateComMethodTableForClass(pMT);
    pClassComMT->AddRef();

    // Cache it.
    if (InterlockedCompareExchangeT(&m_pClassComMT, pClassComMT, NULL) != NULL)
    {
        pClassComMT->Release();
    }

    RETURN m_pClassComMT;
}

ComMethodTable* ComCallWrapperTemplate::GetComMTForItf(MethodTable *pItfMT)
{
    CONTRACT (ComMethodTable*)
    {
        NOTHROW;
        GC_NOTRIGGER;
        MODE_ANY;
        PRECONDITION(CheckPointer(pItfMT));
        PRECONDITION(pItfMT->IsInterface());
        POSTCONDITION(CheckPointer(RETVAL, NULL_OK));
    }
    CONTRACT_END;

    // Look through all the implemented interfaces to see if the specified
    // one is present yet.
    for (UINT iItf = 0; iItf < m_cbInterfaces; iItf++)
    {
        ComMethodTable* pItfComMT = (ComMethodTable *)m_rgpIPtr[iItf] - 1;
        if (pItfComMT && (pItfComMT->m_pMT == pItfMT))
            RETURN pItfComMT;
    }

    // The class does not implement the specified interface.
    RETURN NULL;
}

ComMethodTable* ComCallWrapperTemplate::GetBasicComMT()
{
    CONTRACT (ComMethodTable*)
    {
        NOTHROW;
        GC_NOTRIGGER;
        MODE_ANY;
        POSTCONDITION(CheckPointer(RETVAL));
    }
    CONTRACT_END;

    RETURN m_pBasicComMT;
}


ULONG ComCallWrapperTemplate::GetNumInterfaces()
{
    LIMITED_METHOD_CONTRACT;
    return m_cbInterfaces;
}

SLOT* ComCallWrapperTemplate::GetVTableSlot(ULONG index)
{
    CONTRACT (SLOT*)
    {
        WRAPPER(THROWS);
        WRAPPER(GC_TRIGGERS);
        MODE_ANY;
        PRECONDITION(index >= 0 && index < m_cbInterfaces);
        POSTCONDITION(CheckPointer(RETVAL));
    }
    CONTRACT_END;

    RETURN m_rgpIPtr[index];
}

// Determines whether the template is for a type that cannot be safely marshalled to
// an out of proc COM client
BOOL ComCallWrapperTemplate::IsSafeTypeForMarshalling()
{
    CONTRACTL
    {
        NOTHROW;
        GC_TRIGGERS;
        MODE_PREEMPTIVE;
    }
    CONTRACTL_END;

    if (m_flags & enum_IsSafeTypeForMarshalling)
    {
        return TRUE;
    }

    BOOL isSafe = TRUE;
    PTR_MethodTable pMt = this->GetClassType().GetMethodTable();
    EX_TRY
    {
        // Do casting checks so that we handle derived types as well. The base blocked types are:
        // System.Reflection.Assembly, System.Reflection.MemberInfo, System.Reflection.Module,
        // System.Reflection.MethodBody, and System.Reflection.ParameterInfo.
        // Some interesting derived types that get blocked as a result are:
        // System.Type, System.Reflection.TypeInfo, System.Reflection.MethodInfo, and System.Reflection.FieldInfo
        if (pMt->CanCastToClass(CoreLibBinder::GetClass(CLASS__ASSEMBLYBASE)) ||
        pMt->CanCastToClass(CoreLibBinder::GetClass(CLASS__MEMBER)) ||
        pMt->CanCastToClass(CoreLibBinder::GetClass(CLASS__MODULEBASE)) ||
        pMt->CanCastToClass(CoreLibBinder::GetClass(CLASS__RUNTIME_METHOD_BODY)) ||
        pMt->CanCastToClass(CoreLibBinder::GetClass(CLASS__PARAMETER)))
        {
            isSafe = FALSE;
        }
    }
    EX_CATCH
    {
        isSafe = FALSE;
    }
    EX_END_CATCH(SwallowAllExceptions);

    if (isSafe)
    {
        FastInterlockOr(&m_flags, enum_IsSafeTypeForMarshalling);
    }

    return isSafe;
}

//--------------------------------------------------------------------------
// Checks to see if the parent of the current class interface is visible to COM.
// Throws an InvalidOperationException if not.
//--------------------------------------------------------------------------
void ComCallWrapperTemplate::CheckParentComVisibility(BOOL fForIDispatch)
{
    CONTRACTL
    {
        THROWS;
        GC_TRIGGERS;
        MODE_ANY;
    }
    CONTRACTL_END;


    // Throw an exception to report the error.
    if (!CheckParentComVisibilityNoThrow(fForIDispatch))
    {
        ComCallWrapperTemplate *invisParent = FindInvisibleParent();
        _ASSERTE(invisParent != NULL);

        SString thisType;
        SString invisParentType;
        TypeString::AppendType(thisType, m_thClass);
        TypeString::AppendType(invisParentType, invisParent->m_thClass);
        COMPlusThrow(kInvalidOperationException, IDS_EE_COM_INVISIBLE_PARENT, thisType, invisParentType);
    }
}

BOOL ComCallWrapperTemplate::CheckParentComVisibilityNoThrow(BOOL fForIDispatch)
{
    CONTRACTL
    {
        THROWS;
        GC_TRIGGERS;
        MODE_ANY;
    }
    CONTRACTL_END;


    // If the parent is visible to COM then everything is ok.
    if (!HasInvisibleParent())
        return TRUE;

    return FALSE;
}

DefaultInterfaceType ComCallWrapperTemplate::GetDefaultInterface(MethodTable **ppDefaultItf)
{
    CONTRACTL
    {
        THROWS;
        GC_TRIGGERS;
        MODE_ANY;
    }
    CONTRACTL_END;

    if ((m_flags & enum_DefaultInterfaceTypeComputed) == 0)
    {
        // we have not computed the default interface yet
        TypeHandle th;
        DefaultInterfaceType defItfType = GetDefaultInterfaceForClassInternal(m_thClass, &th);

        _ASSERTE(th.IsNull() || !th.IsTypeDesc());
        m_pDefaultItf = th.AsMethodTable();

        FastInterlockOr(&m_flags, enum_DefaultInterfaceTypeComputed | (DWORD)defItfType);
    }

    *ppDefaultItf = m_pDefaultItf;
    return (DefaultInterfaceType)(m_flags & enum_DefaultInterfaceTypeMask);
}

//--------------------------------------------------------------------------
// Creates a ComMethodTable for a class's IClassX.
//--------------------------------------------------------------------------
ComMethodTable* ComCallWrapperTemplate::CreateComMethodTableForClass(MethodTable *pClassMT)
{
    CONTRACT (ComMethodTable*)
    {
        THROWS;
        GC_TRIGGERS;
        MODE_ANY;
        INJECT_FAULT(COMPlusThrowOM());
        PRECONDITION(CheckPointer(pClassMT));
        PRECONDITION(!pClassMT->IsInterface());
        PRECONDITION(!pClassMT->GetComPlusParentMethodTable() || pClassMT->GetComPlusParentMethodTable()->GetComCallWrapperTemplate());
        PRECONDITION(SupportsIClassX());
        POSTCONDITION(CheckPointer(RETVAL));
    }
    CONTRACT_END;

    unsigned cbNewPublicFields = 0;
    unsigned cbNewPublicMethods = 0;
    MethodTable* pComPlusParentClass = pClassMT->GetComPlusParentMethodTable();
    MethodTable* pParentClass = pClassMT->GetParentMethodTable();
    MethodTable* pCurrParentClass = pComPlusParentClass;
    MethodTable* pCurrMT = pClassMT;
    InteropMethodTableData* pCurrParentInteropMT = NULL;
    InteropMethodTableData* pCurrInteropMT = NULL;
    CorClassIfaceAttr ClassItfType = pClassMT->GetComClassInterfaceType();
    ComMethodTable *pParentComMT = NULL;
    unsigned cbTotalParentFields = 0;
    unsigned cbNumParentVirtualMethods = 0;
    unsigned cbParentComMTSlots = 0;
    unsigned i;
    const unsigned cbExtraSlots = ComMethodTable::GetNumExtraSlots(ifDual);
    CQuickEEClassPtrs apClassesToProcess;
    int cClassesToProcess = 0;

    // If the specified class has a parent then retrieve information on him.
    // This makes sure we always have the space for parent slots
    if (pComPlusParentClass)
    {
        ComCallWrapperTemplate *pComPlusParentTemplate = pComPlusParentClass->GetComCallWrapperTemplate();
        _ASSERTE(pComPlusParentTemplate);
        pParentComMT = pComPlusParentTemplate->GetClassComMT();
        cbParentComMTSlots = pParentComMT->GetNumSlots();
    }

    // We only set up the members of the class interface if the doesn't have any generic instantiations
    // in it's hierarchy.
    if (!pClassMT->HasGenericClassInstantiationInHierarchy())
    {
        LOG((LF_INTEROP, LL_INFO1000, "CreateComMethodTableForClass %s\n", pClassMT->GetClass()->GetDebugClassName()));
        LOG((LF_INTEROP, LL_INFO1000, "parent class: %s\n", (pComPlusParentClass) ? pParentComMT->GetMethodTable()->GetClass()->GetDebugClassName() : 0));


        // Create an array of all the classes for which we need to compute the added members.
        do
        {
            apClassesToProcess.ReSizeThrows(cClassesToProcess + 2);
            apClassesToProcess[cClassesToProcess++] = pCurrMT;
            pCurrMT = pCurrMT->GetParentMethodTable();
        }
        while (pCurrMT != pComPlusParentClass);
        apClassesToProcess[cClassesToProcess++] = pCurrMT;

        // Compute the number of methods and fields that were added between our parent
        // COM+ class and the current class. This includes methods on COM classes
        // between the current class and its parent COM+ class.
        for (cClassesToProcess -= 2; cClassesToProcess >= 0; cClassesToProcess--)
        {
            // Retrieve the current class and the current parent class.
            pCurrMT = apClassesToProcess[cClassesToProcess];
            pCurrInteropMT = pCurrMT->GetComInteropData();
            _ASSERTE(pCurrInteropMT);

            pCurrParentClass = apClassesToProcess[cClassesToProcess + 1];

            // Retrieve the number of fields and vtable methods on the parent class.
            if (pCurrParentClass)
            {
                cbTotalParentFields = pCurrParentClass->GetNumInstanceFields();
                pCurrParentInteropMT = pCurrParentClass->GetComInteropData();
                _ASSERTE(pCurrParentInteropMT);
                cbNumParentVirtualMethods = pCurrParentInteropMT->cVTable;
            }

            // Compute the number of methods that were private but made public on this class.
            for (i = 0; i < cbNumParentVirtualMethods; i++)
            {
                MethodDesc* pMD = NULL;
                InteropMethodTableSlotData *pCurrInteropMD = NULL;
                pCurrInteropMD = &pCurrInteropMT->pVTable[i];
                pMD = pCurrInteropMD->pMD;

                MethodDesc* pParentMD = NULL;
                InteropMethodTableSlotData *pCurrParentInteropMD = NULL;
                pCurrParentInteropMD = &pCurrParentInteropMT->pVTable[i];
                pParentMD = pCurrParentInteropMD->pMD;

                if (pMD &&
                    !(pCurrInteropMD ? IsDuplicateClassItfMD(pCurrInteropMD, i) : IsDuplicateClassItfMD(pMD, i)) &&
                    IsOverloadedComVisibleMember(pMD, pParentMD))
                {
                    cbNewPublicMethods++;
                }
            }

            // Compute the number of public methods that were added.
            unsigned cbNumVirtualMethods = 0;
            cbNumVirtualMethods = pCurrInteropMT->cVTable;

            for (i = cbNumParentVirtualMethods; i < cbNumVirtualMethods; i++)
            {
                MethodDesc* pMD = NULL;
                InteropMethodTableSlotData *pCurrInteropMD = NULL;
                pCurrInteropMD = &pCurrInteropMT->pVTable[i];
                pMD = pCurrInteropMD->pMD;

                if (pMD &&
                        !(pCurrInteropMD ? IsDuplicateClassItfMD(pCurrInteropMD, i) : IsDuplicateClassItfMD(pMD, i)) &&
                    IsNewComVisibleMember(pMD))
                {
                    cbNewPublicMethods++;
                }
            }

            // Add the non virtual methods introduced on the current class.
            MethodTable::MethodIterator it(pCurrMT);
            for (; it.IsValid(); it.Next())
            {
                if (!it.IsVirtual())
                {
                    MethodDesc* pMD = it.GetMethodDesc();
                        if (pMD && !IsDuplicateClassItfMD(pMD, it.GetSlotNumber()) && IsNewComVisibleMember(pMD) &&
                        !pMD->IsStatic() && !pMD->IsCtor() &&
                        (!pCurrMT->IsValueType() || (ClassItfType != clsIfAutoDual && IsStrictlyUnboxed(pMD))))
                    {
                        cbNewPublicMethods++;
                    }
                }
            }

            // Compute the number of new public fields this class introduces.
            // <TODO>check this approximation </TODO>
            ApproxFieldDescIterator fdIterator(pCurrMT, ApproxFieldDescIterator::INSTANCE_FIELDS);
            FieldDesc* pFD;

            while ((pFD = fdIterator.Next()) != NULL)
            {
                if (IsMemberVisibleFromCom(pCurrMT, pFD->GetMemberDef(), mdTokenNil))
                    cbNewPublicFields++;
            }
        }
    }


    // Alloc space for the class method table, includes getter and setter
    // for public fields
    S_UINT32 cbNewSlots = S_UINT32(cbNewPublicFields) * S_UINT32(2) + S_UINT32(cbNewPublicMethods);
    S_UINT32 cbTotalSlots = S_UINT32(cbParentComMTSlots) + cbNewSlots;

    LOG((LF_INTEROP, LL_INFO1000, "cbExtraSlots:         %d\n", cbExtraSlots));
    LOG((LF_INTEROP, LL_INFO1000, "cbParentComMTSlots:   %d\n", cbParentComMTSlots));
    LOG((LF_INTEROP, LL_INFO1000, "cbNewSlots:           %d\n", cbNewSlots.IsOverflow() ? 0 : cbNewSlots.Value()));
    LOG((LF_INTEROP, LL_INFO1000, "  cbNewPublicFields:  %d\n", cbNewPublicFields));
    LOG((LF_INTEROP, LL_INFO1000, "  cbNewPublicMethods: %d\n", cbNewPublicMethods));
    LOG((LF_INTEROP, LL_INFO1000, "cbTotalSlots:         %d\n", cbTotalSlots.IsOverflow() ? 0 : cbTotalSlots.Value()));

    // Alloc COM vtable & method descs
    S_UINT32 cbVtable  = (cbTotalSlots + S_UINT32(cbExtraSlots)) * S_UINT32(sizeof(SLOT));
    S_UINT32 cbToAlloc = S_UINT32(sizeof(ComMethodTable)) + cbVtable;

    if (cbToAlloc.IsOverflow())
        ThrowHR(COR_E_OVERFLOW);

    AllocMemHolder<ComMethodTable> pComMT(pClassMT->GetLoaderAllocator()->GetStubHeap()->AllocMem(S_SIZE_T(cbToAlloc.Value())));

    _ASSERTE(!cbNewSlots.IsOverflow() && !cbTotalSlots.IsOverflow() && !cbVtable.IsOverflow());

    ExecutableWriterHolder<ComMethodTable> comMTWriterHolder(pComMT, cbToAlloc.Value());
    ComMethodTable* pComMTRW = comMTWriterHolder.GetRW();
    // set up the header
    pComMTRW->m_ptReserved = (SLOT)(size_t)0xDEADC0FF;          // reserved
    pComMTRW->m_pMT  = pClassMT; // pointer to the class method table
    pComMTRW->m_cbRefCount = 0;
    pComMTRW->m_pMDescr = NULL;
    pComMTRW->m_pITypeInfo = NULL;
    pComMTRW->m_pDispatchInfo = NULL;
    pComMTRW->m_cbSlots = cbTotalSlots.Value(); // number of slots not counting IDisp methods.
    pComMTRW->m_IID = GUID_NULL;


    // Set the flags.
    pComMTRW->m_Flags = enum_ClassVtableMask | ClassItfType;

    // Determine if the interface is visible from COM.
    if (IsTypeVisibleFromCom(TypeHandle(pComMT->m_pMT)))
        pComMTRW->m_Flags |= enum_ComVisible;

#if _DEBUG
    {
        // In debug set all the vtable slots to 0xDEADCA11.
        SLOT *pComVTable = (SLOT*)(pComMTRW + 1);
        for (unsigned iComSlots = 0; iComSlots < cbTotalSlots.Value() + cbExtraSlots; iComSlots++)
            *(pComVTable + iComSlots) = (SLOT)(size_t)0xDEADCA11;
    }
#endif

    LOG((LF_INTEROP, LL_INFO1000, "---------- end of CreateComMethodTableForClass %s -----------\n", pClassMT->GetClass()->GetDebugClassName()));

    pComMT.SuppressRelease();
    RETURN pComMT;
}

//--------------------------------------------------------------------------
// Creates a ComMethodTable for a an interface.
//--------------------------------------------------------------------------
ComMethodTable* ComCallWrapperTemplate::CreateComMethodTableForInterface(MethodTable* pInterfaceMT)
{
    CONTRACT (ComMethodTable*)
    {
        THROWS;
        GC_TRIGGERS;
        MODE_ANY;
        INJECT_FAULT(COMPlusThrowOM());
        PRECONDITION(CheckPointer(pInterfaceMT));
        PRECONDITION(pInterfaceMT->IsInterface());
        POSTCONDITION(CheckPointer(RETVAL));
    }
    CONTRACT_END;

    MethodTable *pItfClass = pInterfaceMT;
    CorIfaceAttr ItfType = pInterfaceMT->GetComInterfaceType();
    ULONG cbExtraSlots = ComMethodTable::GetNumExtraSlots(ItfType);

    LOG((LF_INTEROP, LL_INFO1000, "CreateComMethodTableForInterface %s\n", pItfClass->GetDebugClassName()));

    // @todo get slots off the methodtable
    unsigned cbSlots = pInterfaceMT->GetNumVirtuals();
    unsigned cbComSlots = pInterfaceMT->IsSparseForCOMInterop() ? pInterfaceMT->GetClass()->GetSparseCOMInteropVTableMap()->GetNumVTableSlots() : cbSlots;

    LOG((LF_INTEROP, LL_INFO1000, "cbExtraSlots = %d\n", cbExtraSlots));
    LOG((LF_INTEROP, LL_INFO1000, "cbComSlots   = %d\n", cbComSlots));
    LOG((LF_INTEROP, LL_INFO1000, "cbSlots      = %d\n", cbSlots));

    S_UINT32 cbVtable    = (S_UINT32(cbComSlots) + S_UINT32(cbExtraSlots)) * S_UINT32(sizeof(SLOT));
    S_UINT32 cbMethDescs = S_UINT32(cbSlots) * S_UINT32((COMMETHOD_PREPAD + sizeof(ComCallMethodDesc)));
    S_UINT32 cbToAlloc   = S_UINT32(sizeof(ComMethodTable)) + cbVtable + cbMethDescs;

    if (cbToAlloc.IsOverflow())
        ThrowHR(COR_E_OVERFLOW);

    AllocMemHolder<ComMethodTable> pComMT(pInterfaceMT->GetLoaderAllocator()->GetStubHeap()->AllocMem(S_SIZE_T(cbToAlloc.Value())));

    _ASSERTE(!cbVtable.IsOverflow() && !cbMethDescs.IsOverflow());

    ExecutableWriterHolder<ComMethodTable> comMTWriterHolder(pComMT, cbToAlloc.Value());
    ComMethodTable* pComMTRW = comMTWriterHolder.GetRW();

    // set up the header
    pComMTRW->m_ptReserved = (SLOT)(size_t)0xDEADC0FF;          // reserved
    pComMTRW->m_pMT  = pInterfaceMT; // pointer to the interface's method table
    pComMTRW->m_cbSlots = cbComSlots; // number of slots not counting IUnk
    pComMTRW->m_cbRefCount = 0;
    pComMTRW->m_pMDescr = NULL;
    pComMTRW->m_pITypeInfo = NULL;
    pComMTRW->m_pDispatchInfo = NULL;

    // Set the flags.
    pComMTRW->m_Flags = ItfType;

    // Set the IID of the interface.
    pInterfaceMT->GetGuid(&pComMTRW->m_IID, TRUE);
    pComMTRW->m_Flags |= enum_GuidGenerated;

    // Determine if the interface is visible from COM.
    if (IsTypeVisibleFromCom(TypeHandle(pComMT->m_pMT)))
        pComMTRW->m_Flags |= enum_ComVisible;

    // Determine if the interface is a COM imported class interface.
    if (pItfClass->GetClass()->IsComClassInterface())
        pComMTRW->m_Flags |= enum_ComClassItf;

#ifdef _DEBUG
    {
        // In debug set all the vtable slots to 0xDEADCA11.
        SLOT *pComVTable = (SLOT*)(pComMTRW + 1);
        for (unsigned iComSlots = 0; iComSlots < cbComSlots + cbExtraSlots; iComSlots++)
            *(pComVTable + iComSlots) = (SLOT)(size_t)0xDEADCA11;
    }
#endif

    LOG((LF_INTEROP, LL_INFO1000, "---------- end of CreateComMethodTableForInterface %s -----------\n", pItfClass->GetDebugClassName()));

    pComMT.SuppressRelease();
    RETURN pComMT;
}

ComMethodTable* ComCallWrapperTemplate::CreateComMethodTableForBasic(MethodTable* pMT)
{
    CONTRACT (ComMethodTable*)
    {
        THROWS;
        GC_TRIGGERS;
        MODE_ANY;
        INJECT_FAULT(COMPlusThrowOM());
        POSTCONDITION(CheckPointer(RETVAL));
    }
    CONTRACT_END;

    const unsigned cbExtraSlots = ComMethodTable::GetNumExtraSlots(ifDispatch);
    CorClassIfaceAttr ClassItfType = pMT->GetComClassInterfaceType();

    LOG((LF_INTEROP, LL_INFO1000, "CreateComMethodTableForBasic %s\n", pMT->GetDebugClassName()));

    unsigned cbVtable    = cbExtraSlots * sizeof(SLOT);
    unsigned cbToAlloc   = sizeof(ComMethodTable) + cbVtable;

    AllocMemHolder<ComMethodTable> pComMT(pMT->GetLoaderAllocator()->GetStubHeap()->AllocMem(S_SIZE_T(cbToAlloc)));

    ExecutableWriterHolder<ComMethodTable> comMTWriterHolder(pComMT, cbToAlloc);
    ComMethodTable* pComMTRW = comMTWriterHolder.GetRW();

    // set up the header
    pComMTRW->m_ptReserved = (SLOT)(size_t)0xDEADC0FF;
    pComMTRW->m_pMT  = pMT;
    pComMTRW->m_cbSlots = 0;  // number of slots not counting IUnk
    pComMTRW->m_cbRefCount = 0;
    pComMTRW->m_pMDescr = NULL;
    pComMTRW->m_pITypeInfo = NULL;
    pComMTRW->m_pDispatchInfo = NULL;

    // Initialize the flags.
    pComMTRW->m_Flags =  enum_IsBasic;
    pComMTRW->m_Flags |= enum_ClassVtableMask | ClassItfType;

    // Set the IID of the interface.
    pComMTRW->m_IID = IID_IUnknown;
    pComMTRW->m_Flags |= enum_GuidGenerated;

    // Determine if the interface is visible from COM.
    if (IsTypeVisibleFromCom(TypeHandle(pComMT->m_pMT)))
        pComMTRW->m_Flags |= enum_ComVisible;

    // Determine if the interface is a COM imported class interface.
    if (pMT->GetClass()->IsComClassInterface())
        pComMTRW->m_Flags |= enum_ComClassItf;

#ifdef _DEBUG_0xDEADCA11
    {
        // In debug set all the vtable slots to 0xDEADCA11.
        SLOT *pComVTable = (SLOT*)(pComMTRW + 1);
        for (unsigned iComSlots = 0; iComSlots < DEBUG_AssertSlots + cbExtraSlots; iComSlots++)
            *(pComVTable + iComSlots) = (SLOT)(size_t)0xDEADCA11;
    }
#endif

    LOG((LF_INTEROP, LL_INFO1000, "---------- end of CreateComMethodTableForBasic %s -----------\n", pMT->GetDebugClassName()));

    pComMT.SuppressRelease();
    RETURN pComMT;
}

//--------------------------------------------------------------------------
// Creates a ComMethodTable for an interface and stores it in the m_rgpIPtr array.
//--------------------------------------------------------------------------
ComMethodTable *ComCallWrapperTemplate::InitializeForInterface(MethodTable *pParentMT, MethodTable *pItfMT, DWORD dwIndex)
{
    CONTRACTL
    {
        THROWS;
        GC_TRIGGERS;
        MODE_ANY;
    }
    CONTRACTL_END;

    ComMethodTable *pItfComMT = NULL;
    if (m_pParent != NULL)
    {
        pItfComMT = m_pParent->GetComMTForItf(pItfMT);
        if (pItfComMT != NULL)
        {
            // if the parent COM MT is not a trivial aggregate, simple MethodTable slot check is enough
            if (!m_thClass.GetMethodTable()->ImplementsInterfaceWithSameSlotsAsParent(pItfMT, pParentMT))
            {
                // the interface is implemented by parent but this class reimplemented
                // its method(s) so we will need to build a new COM vtable for it
                pItfComMT = NULL;
            }
        }
    }

    if (pItfComMT == NULL)
    {
        // we couldn't use parent's vtable so we create a new one
        pItfComMT = CreateComMethodTableForInterface(pItfMT);
    }

    m_rgpIPtr[dwIndex] = (SLOT*)(pItfComMT + 1);
    pItfComMT->AddRef();

    // update pItfMT in case code:CreateComMethodTableForInterface decided to redirect the interface
    pItfMT = pItfComMT->GetMethodTable();
    if (pItfMT == CoreLibBinder::GetExistingClass(CLASS__ICUSTOM_QUERYINTERFACE))
    {
        m_flags |= enum_ImplementsICustomQueryInterface;
    }
    else if (InlineIsEqualGUID(pItfComMT->GetIID(), IID_IMarshal))
    {
        // detect IMarshal so we can handle IAgileObject in a backward compatible way
        m_flags |= enum_ImplementsIMarshal;
    }

    return pItfComMT;
}


//--------------------------------------------------------------------------
// ComCallWrapper* ComCallWrapper::CreateTemplate(TypeHandle thClass)
//  create a template wrapper, which is cached in the class
//  used for initializing other wrappers for instances of the class
//--------------------------------------------------------------------------
ComCallWrapperTemplate* ComCallWrapperTemplate::CreateTemplate(TypeHandle thClass)
{
    CONTRACT (ComCallWrapperTemplate*)
    {
        THROWS;
        GC_TRIGGERS;
        MODE_ANY;
        INJECT_FAULT(COMPlusThrowOM());
        PRECONDITION(!thClass.IsNull());
        POSTCONDITION(CheckPointer(RETVAL));
    }
    CONTRACT_END;

    GCX_PREEMP();

    if (!thClass.IsTypeDesc())
    {
        // Canonicalize the class type because we are going to stick the template pointer to EEClass.
        thClass = thClass.GetCanonicalMethodTable();
    }
    MethodTable *pMT = thClass.GetMethodTable();

    MethodTable *pParentMT = pMT->GetComPlusParentMethodTable();
    ComCallWrapperTemplate *pParentTemplate = NULL;
    unsigned iItf = 0;

    // Create the parent's template if it has not been created yet.
    if (pParentMT)
    {
        pParentTemplate = pParentMT->GetComCallWrapperTemplate();
        if (!pParentTemplate)
            pParentTemplate = CreateTemplate(pParentMT);
    }

    // Preload the policy for this interface
    CCWInterfaceMapIterator it(thClass);

    // Num interfaces in the template.
    unsigned numInterfaces = it.GetCount();

    // Check to see if another thread has already set up the template.
    {
        // Move this inside the scope so it is destroyed before its memory is.
        ComCallWrapperTemplateHolder pTemplate = NULL;

        pTemplate = thClass.GetComCallWrapperTemplate();

        if (pTemplate)
        {
            pTemplate.SuppressRelease();
            RETURN pTemplate;
        }

        // Allocate the template.
        pTemplate = (ComCallWrapperTemplate*)new BYTE[sizeof(ComCallWrapperTemplate) + numInterfaces * sizeof(SLOT)];

        // Store the information required by the template.
        //  Also, eagerly set vars to NULL, in case we are interrupted during construction
        //  and try to destruct the template.
        memset(pTemplate->m_rgpIPtr, 0, numInterfaces * sizeof(SLOT));
        pTemplate->m_thClass = thClass;
        pTemplate->m_cbInterfaces = numInterfaces;
        pTemplate->m_pParent = pParentTemplate;
        pTemplate->m_cbRefCount = 1;
        pTemplate->m_pClassComMT = NULL;        // Defer setting this up.
        pTemplate->m_pBasicComMT = NULL;
        pTemplate->m_pDefaultItf = NULL;
        pTemplate->m_pICustomQueryInterfaceGetInterfaceMD = NULL;
        pTemplate->m_flags = 0;

        // Determine the COM visibility of classes in our hierarchy.
        pTemplate->DetermineComVisibility();

        // Eagerly create the basic CMT.
        pTemplate->m_pBasicComMT = pTemplate->CreateComMethodTableForBasic(pMT);
        pTemplate->m_pBasicComMT->AddRef();

        if (ClassSupportsIClassX(pMT))
        {
            // we will allow building IClassX for the class
            pTemplate->m_flags |= enum_SupportsIClassX;
        }

        if (IsOleAutDispImplRequiredForClass(pMT))
        {
            // Determine what IDispatch implementation this class should use
            pTemplate->m_flags |= enum_UseOleAutDispatchImpl;
        }

        // Eagerly create the interface CMTs.
        // when iterate the interfaces implemented by the methodtable, we can check whether
        // the interface supports ICustomQueryInterface.
        CoreLibBinder::GetClass(CLASS__ICUSTOM_QUERYINTERFACE);

        it.Reset();
        while (it.Next())
        {
            MethodTable *pItfMT = it.GetInterface();
            ComMethodTable *pItfComMT = pTemplate->InitializeForInterface(pParentMT, pItfMT, it.GetIndex());
        }

        // Cache the template in class.
        if (!thClass.SetComCallWrapperTemplate(pTemplate))
        {
            // another thread beat us to it
            pTemplate = thClass.GetComCallWrapperTemplate();
            _ASSERTE(pTemplate != NULL);

            pTemplate.SuppressRelease();
            RETURN pTemplate;
        }
        pTemplate.SuppressRelease();

#ifdef PROFILING_SUPPORTED
        // Notify profiler of the CCW, so it can avoid double-counting.
        if (pTemplate->SupportsIClassX())
        {
            BEGIN_PROFILER_CALLBACK(CORProfilerTrackCCW());
            // When under the profiler, we'll eagerly generate the IClassX CMT.
            pTemplate->GetClassComMT();

            IID IClassXIID = GUID_NULL;
            SLOT *pComVtable = (SLOT *)(pTemplate->m_pClassComMT + 1);

            // If the class is visible from COM, then give out the IClassX IID.
            if (pTemplate->m_pClassComMT->IsComVisible())
                GenerateClassItfGuid(thClass, &IClassXIID);

#if defined(_DEBUG)
            WCHAR rIID[40]; // {00000000-0000-0000-0000-000000000000}
            GuidToLPWSTR(IClassXIID, rIID, ARRAY_SIZE(rIID));
            SString ssName;
            thClass.GetName(ssName);
            LOG((LF_CORPROF, LL_INFO100, "COMClassicVTableCreated Class:%ls, IID:%ls, vTbl:%#08x\n",
                 (LPCWSTR)ssName, rIID, pComVtable));
#else
            LOG((LF_CORPROF, LL_INFO100, "COMClassicVTableCreated TypeHandle:%#x, IID:{%08x-...}, vTbl:%#08x\n",
                 thClass.AsPtr(), IClassXIID.Data1, pComVtable));
#endif
            (&g_profControlBlock)->COMClassicVTableCreated(
                (ClassID) thClass.AsPtr(), IClassXIID, pComVtable,
                pTemplate->m_pClassComMT->m_cbSlots +
                    ComMethodTable::GetNumExtraSlots(pTemplate->m_pClassComMT->GetInterfaceType()));
            END_PROFILER_CALLBACK();
        }
#endif // PROFILING_SUPPORTED
        RETURN pTemplate;
    }
}

//--------------------------------------------------------------------------
// Creates a new Template for just one interface.
//--------------------------------------------------------------------------
ComCallWrapperTemplate *ComCallWrapperTemplate::CreateTemplateForInterface(MethodTable *pItfMT)
{
    CONTRACT (ComCallWrapperTemplate*)
    {
        THROWS;
        GC_TRIGGERS;
        MODE_ANY;
        INJECT_FAULT(COMPlusThrowOM());
        PRECONDITION(CheckPointer(pItfMT));
        PRECONDITION(pItfMT->IsInterface());
        POSTCONDITION(CheckPointer(RETVAL));
    }
    CONTRACT_END;

    GCX_PREEMP();

    // Num interfaces in the template.
    unsigned numInterfaces = 1;

    // Allocate the template.
    ComCallWrapperTemplateHolder pTemplate = pItfMT->GetComCallWrapperTemplate();
    if (pTemplate)
    {
        pTemplate.SuppressRelease();
        RETURN pTemplate;
    }

    pTemplate = (ComCallWrapperTemplate *)new BYTE[sizeof(ComCallWrapperTemplate) + numInterfaces * sizeof(SLOT)];

    // Store the information required by the template.
    //  Also, eagerly set vars to NULL, in case we are interrupted during construction
    //  and try to destruct the template.
    memset(pTemplate->m_rgpIPtr, 0, numInterfaces * sizeof(SLOT));
    pTemplate->m_thClass = TypeHandle(pItfMT);
    pTemplate->m_cbInterfaces = numInterfaces;
    pTemplate->m_pParent = NULL;
    pTemplate->m_cbRefCount = 1;
    pTemplate->m_pClassComMT = NULL;
    pTemplate->m_pBasicComMT = NULL;
    pTemplate->m_pDefaultItf = pItfMT;
    pTemplate->m_pICustomQueryInterfaceGetInterfaceMD = NULL;
    pTemplate->m_flags = enum_RepresentsVariantInterface;

    // Initialize the one ComMethodTable
    ComMethodTable *pItfComMT;

    pItfComMT = pTemplate->InitializeForInterface(NULL, pItfMT, 0);

    // Cache the template on the interface.
    if (!pItfMT->SetComCallWrapperTemplate(pTemplate))
    {
        // another thread beat us to it
        pTemplate = pItfMT->GetComCallWrapperTemplate();
        _ASSERTE(pTemplate != NULL);
    }

    pTemplate.SuppressRelease();
    RETURN pTemplate;
}

void ComCallWrapperTemplate::DetermineComVisibility()
{
    CONTRACTL
    {
        NOTHROW;
        GC_NOTRIGGER;
        MODE_ANY;
    }
    CONTRACTL_END;

    m_flags &= (~enum_InvisibleParent);

    if (m_pParent == NULL)
        return;

    // Check if the parent has an invisible parent
    // or if the parent itself is invisible.
    if (m_pParent->HasInvisibleParent()
        || !IsTypeVisibleFromCom(m_pParent->m_thClass))
    {
        _ASSERTE(NULL != FindInvisibleParent());
        m_flags |= enum_InvisibleParent;
    }
}

ComCallWrapperTemplate* ComCallWrapperTemplate::FindInvisibleParent()
{
    ComCallWrapperTemplate* invisParentMaybe = m_pParent;

    // Walk up the CCW parent classes and try to find
    // if one is invisible to COM.
    while (invisParentMaybe != NULL)
    {
        // If our parent is invisible, return it.
        if (!IsTypeVisibleFromCom(invisParentMaybe->m_thClass))
            return invisParentMaybe;

        invisParentMaybe = invisParentMaybe->m_pParent;
    }

    // All classes in hierarchy are COM visible
    return NULL;
}

//--------------------------------------------------------------------------
// ComCallWrapperTemplate* ComCallWrapperTemplate::GetTemplate(TypeHandle thClass)
// look for a template in the method table, if not create one
//--------------------------------------------------------------------------
ComCallWrapperTemplate* ComCallWrapperTemplate::GetTemplate(TypeHandle thType)
{
    CONTRACT (ComCallWrapperTemplate*)
    {
        THROWS;
        GC_TRIGGERS;
        MODE_ANY;
        POSTCONDITION(CheckPointer(RETVAL));
    }
    CONTRACT_END;


    // Check to see if the specified class already has a template set up.
    ComCallWrapperTemplate* pTemplate = thType.GetComCallWrapperTemplate();
    if (pTemplate)
        RETURN pTemplate;

    // Create the template and return it. CreateTemplate will take care of synchronization.
    if (thType.IsInterface())
    {
        RETURN CreateTemplateForInterface(thType.AsMethodTable());
    }
    else
    {
        RETURN CreateTemplate(thType);
    }
}

//--------------------------------------------------------------------------
// ComMethodTable *ComCallWrapperTemplate::SetupComMethodTableForClass(MethodTable *pMT)
// Sets up the wrapper template for the speficied class and sets up a COM
// method table for the IClassX interface of the specified class. If the
// bLayOutComMT flag is set then if the IClassX COM method table has not
// been laid out yet then it will be.
//--------------------------------------------------------------------------
ComMethodTable *ComCallWrapperTemplate::SetupComMethodTableForClass(MethodTable *pMT, BOOL bLayOutComMT)
{
    CONTRACT (ComMethodTable*)
    {
        THROWS;
        GC_TRIGGERS;
        MODE_ANY;
        PRECONDITION(!pMT->IsInterface());
        POSTCONDITION(CheckPointer(RETVAL));
    }
    CONTRACT_END;

    // Retrieve the COM call wrapper template for the class.
    ComCallWrapperTemplate *pTemplate = GetTemplate(pMT);

    // Retrieve the IClassX COM method table.
    ComMethodTable *pIClassXComMT = pTemplate->GetClassComMT();
    _ASSERTE(pIClassXComMT);

    // Lay out the IClassX COM method table if it hasn't been laid out yet and
    // the bLayOutComMT flag is set.
    if (!pIClassXComMT->IsLayoutComplete() && bLayOutComMT)
    {
        pIClassXComMT->LayOutClassMethodTable();
        _ASSERTE(pIClassXComMT->IsLayoutComplete());
    }

    RETURN pIClassXComMT;
}


MethodDesc * ComCallWrapperTemplate::GetICustomQueryInterfaceGetInterfaceMD()
{
    CONTRACT (MethodDesc*)
    {
        THROWS;
        GC_TRIGGERS;
        MODE_ANY;
        PRECONDITION(m_flags & enum_ImplementsICustomQueryInterface);
    }
    CONTRACT_END;

    if (m_pICustomQueryInterfaceGetInterfaceMD == NULL)
        m_pICustomQueryInterfaceGetInterfaceMD = m_thClass.GetMethodTable()->GetMethodDescForInterfaceMethod(
           CoreLibBinder::GetMethod(METHOD__ICUSTOM_QUERYINTERFACE__GET_INTERFACE),
           TRUE /* throwOnConflict */);
    RETURN m_pICustomQueryInterfaceGetInterfaceMD;
}

//--------------------------------------------------------------------------
//  Module* ComCallMethodDesc::GetModule()
//  Get Module
//--------------------------------------------------------------------------
Module* ComCallMethodDesc::GetModule()
{
    CONTRACT (Module*)
    {
        NOTHROW;
        GC_NOTRIGGER;
        MODE_ANY;
        PRECONDITION( IsFieldCall() ? (m_pFD != NULL) : (m_pMD != NULL) );
        POSTCONDITION(CheckPointer(RETVAL));
    }
    CONTRACT_END;

    MethodTable* pClass = (IsFieldCall()) ? m_pFD->GetEnclosingMethodTable() : m_pMD->GetMethodTable();
    _ASSERTE(pClass != NULL);

    RETURN pClass->GetModule();
}<|MERGE_RESOLUTION|>--- conflicted
+++ resolved
@@ -674,22 +674,10 @@
         {
             EX_TRY
             {
-<<<<<<< HEAD
-                EString<EncodingUTF8> className(pszClassName);
-                EString<EncodingUTF8> nameSpace(pszNamespace);
-                
-                SString classNameUnicode;
-                className.ConvertToUnicode(classNameUnicode);
-                SString namespaceUnicode;
-                nameSpace.ConvertToUnicode(namespaceUnicode);
-=======
-                SString className;
-                className.SetUTF8(pszClassName);
-                SString nameSpace;
-                nameSpace.SetUTF8(pszNamespace);
-                SString operation;
-                nameSpace.SetUTF8(szOperation);
->>>>>>> 1313fda8
+                MAKE_WIDEPTR_FROMUTF8(classNameUnicode, pszClassName);
+                MAKE_WIDEPTR_FROMUTF8(namespaceUnicode, pszNamespace);
+                MAKE_WIDEPTR_FROMUTF8(operationUnicode, szOperation);
+
 
                 FireEtwCCWRefCountChange(
                     handle,
@@ -697,11 +685,7 @@
                     this,
                     dwEstimatedRefCount,
                     NULL,                   // domain value is not interesting in CoreCLR
-<<<<<<< HEAD
-                    classNameUnicode, namespaceUnicode, wszOperation, GetClrInstanceId());
-=======
-                    className.GetUnicode(), nameSpace.GetUnicode(), operation.GetUnicode(), GetClrInstanceId());
->>>>>>> 1313fda8
+                    classNameUnicode, namespaceUnicode, operationUnicode, GetClrInstanceId());
             }
             EX_CATCH
             { }
@@ -712,21 +696,14 @@
         {
             EX_TRY
             {
-<<<<<<< HEAD
                 StackSString ssClassName;
                 TypeString::AppendType(ssClassName, TypeHandle(m_pMT));
+                MAKE_WIDEPTR_FROMUTF8(wszOperation, szOperation);
 
                 ssMessage.Printf(W("LogCCWRefCountChange[%s]: '%s', Object=poi(%p)"),
                     wszOperation,                                          // %s operation
                     (LPCWSTR)ssClassName,                                  // %s type name
                     handle);               // %p Object
-=======
-                ssMessage.Printf("LogCCWRefCountChange[%s]: '%s.%s', Object=poi(%p)",
-                    szOperation,
-                    pszNamespace,
-                    pszClassName,
-                    handle);
->>>>>>> 1313fda8
             }
             EX_CATCH
             { }
@@ -750,13 +727,8 @@
     {
         EX_TRY
         {
-<<<<<<< HEAD
             ssMessage.AppendPrintf(W(", RefCount=%u\n"), dwRefCountToLog);
             WszOutputDebugString(ssMessage);
-=======
-            ssMessage.AppendPrintf(", RefCount=%u\n", dwRefCountToLog);
-            OutputDebugStringUtf8(ssMessage.GetUTF8NoConvert());
->>>>>>> 1313fda8
         }
         EX_CATCH
         { }
