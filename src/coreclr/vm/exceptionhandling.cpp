--- conflicted
+++ resolved
@@ -4015,12 +4015,7 @@
             // Check if there are any further managed frames on the stack or a catch for all exceptions in native code (marked by
             // DebuggerU2MCatchHandlerFrame with CatchesAllExceptions() returning true).
             // If not, the exception is unhandled.
-<<<<<<< HEAD
-            bool isNotHandledByRuntime =
-                (pFrame == FRAME_TOP) ||
-=======
             if ((pFrame == FRAME_TOP) ||
->>>>>>> 46232895
                 (IsTopmostDebuggerU2MCatchHandlerFrame(pFrame) && !((DebuggerU2MCatchHandlerFrame*)pFrame)->CatchesAllExceptions())
 #ifdef HOST_UNIX
                 // Don't allow propagating exceptions from managed to non-runtime native code
