--- conflicted
+++ resolved
@@ -143,466 +143,7 @@
 #endif
 }
 
-<<<<<<< HEAD
-=======
-// this is a 'GC-aware' Lock.  It is careful to enable preemptive GC before it
-// attempts any operation that can block.  Once the operation is finished, it
-// restores the original state of GC.
-
-// AwareLocks can only be created inside SyncBlocks, since they depend on the
-// enclosing SyncBlock for coordination.  This is enforced by the private ctor.
-typedef DPTR(class AwareLock) PTR_AwareLock;
-
-class AwareLock
-{
-    friend class CheckAsmOffsets;
-
-    friend class SyncBlockCache;
-    friend class SyncBlock;
-
-public:
-    // These must match the values in Monitor.CoreCLR.cs
-    enum class EnterHelperResult : INT32 {
-        Contention = 0,
-        Entered = 1,
-        UseSlowPath = 2
-    };
-
-    // These must match the values in Monitor.CoreCLR.cs
-    enum class LeaveHelperAction : INT32 {
-        None = 0,
-        Signal = 1,
-        Yield = 2,
-        Contention = 3,
-        Error = 4,
-    };
-
-private:
-    class LockState
-    {
-    private:
-        // Layout constants for m_state
-        static const UINT32 IsLockedMask = (UINT32)1 << 0; // bit 0
-        static const UINT32 ShouldNotPreemptWaitersMask = (UINT32)1 << 1; // bit 1
-        static const UINT32 SpinnerCountIncrement = (UINT32)1 << 2;
-        static const UINT32 SpinnerCountMask = (UINT32)0x7 << 2; // bits 2-4
-        static const UINT32 IsWaiterSignaledToWakeMask = (UINT32)1 << 5; // bit 5
-        static const UINT8 WaiterCountShift = 6;
-        static const UINT32 WaiterCountIncrement = (UINT32)1 << WaiterCountShift;
-        static const UINT32 WaiterCountMask = (UINT32)-1 >> WaiterCountShift << WaiterCountShift; // bits 6-31
-
-    private:
-        UINT32 m_state;
-
-    public:
-        LockState(UINT32 state = 0) : m_state(state)
-        {
-            LIMITED_METHOD_CONTRACT;
-        }
-
-    public:
-        UINT32 GetState() const
-        {
-            LIMITED_METHOD_CONTRACT;
-            return m_state;
-        }
-
-        UINT32 GetMonitorHeldState() const
-        {
-            LIMITED_METHOD_CONTRACT;
-            static_assert(IsLockedMask == 1);
-            static_assert(WaiterCountShift >= 1);
-
-            // Return only the locked state and waiter count in the previous (m_MonitorHeld) layout for the debugger:
-            //   bit 0: 1 if locked, 0 otherwise
-            //   bits 1-31: waiter count
-            UINT32 state = m_state;
-            return (state & IsLockedMask) + (state >> WaiterCountShift << 1);
-        }
-
-    public:
-        bool IsUnlockedWithNoWaiters() const
-        {
-            LIMITED_METHOD_CONTRACT;
-            return !(m_state & (IsLockedMask + WaiterCountMask));
-        }
-
-        void InitializeToLockedWithNoWaiters()
-        {
-            LIMITED_METHOD_CONTRACT;
-            _ASSERTE(!m_state);
-
-            m_state = IsLockedMask;
-        }
-
-    public:
-        bool IsLocked() const
-        {
-            LIMITED_METHOD_CONTRACT;
-            return !!(m_state & IsLockedMask);
-        }
-
-    private:
-        void InvertIsLocked()
-        {
-            LIMITED_METHOD_CONTRACT;
-            m_state ^= IsLockedMask;
-        }
-
-    public:
-        bool ShouldNotPreemptWaiters() const
-        {
-            LIMITED_METHOD_CONTRACT;
-            return !!(m_state & ShouldNotPreemptWaitersMask);
-        }
-
-    private:
-        void InvertShouldNotPreemptWaiters()
-        {
-            WRAPPER_NO_CONTRACT;
-
-            m_state ^= ShouldNotPreemptWaitersMask;
-            _ASSERTE(!ShouldNotPreemptWaiters() || HasAnyWaiters());
-        }
-
-        bool ShouldNonWaiterAttemptToAcquireLock() const
-        {
-            WRAPPER_NO_CONTRACT;
-            _ASSERTE(!ShouldNotPreemptWaiters() || HasAnyWaiters());
-
-            return !(m_state & (IsLockedMask + ShouldNotPreemptWaitersMask));
-        }
-
-    public:
-        bool HasAnySpinners() const
-        {
-            LIMITED_METHOD_CONTRACT;
-            return !!(m_state & SpinnerCountMask);
-        }
-
-    private:
-        bool TryIncrementSpinnerCount()
-        {
-            WRAPPER_NO_CONTRACT;
-
-            LockState newState = m_state + SpinnerCountIncrement;
-            if (newState.HasAnySpinners()) // overflow check
-            {
-                m_state = newState;
-                return true;
-            }
-            return false;
-        }
-
-        void DecrementSpinnerCount()
-        {
-            WRAPPER_NO_CONTRACT;
-            _ASSERTE(HasAnySpinners());
-
-            m_state -= SpinnerCountIncrement;
-        }
-
-    public:
-        bool IsWaiterSignaledToWake() const
-        {
-            LIMITED_METHOD_CONTRACT;
-            return !!(m_state & IsWaiterSignaledToWakeMask);
-        }
-
-    private:
-        void InvertIsWaiterSignaledToWake()
-        {
-            LIMITED_METHOD_CONTRACT;
-            m_state ^= IsWaiterSignaledToWakeMask;
-        }
-
-    public:
-        bool HasAnyWaiters() const
-        {
-            LIMITED_METHOD_CONTRACT;
-            return m_state >= WaiterCountIncrement;
-        }
-
-    private:
-        void IncrementWaiterCount()
-        {
-            LIMITED_METHOD_CONTRACT;
-            _ASSERTE(m_state + WaiterCountIncrement >= WaiterCountIncrement);
-
-            m_state += WaiterCountIncrement;
-        }
-
-        void DecrementWaiterCount()
-        {
-            WRAPPER_NO_CONTRACT;
-            _ASSERTE(HasAnyWaiters());
-
-            m_state -= WaiterCountIncrement;
-        }
-
-    private:
-        bool NeedToSignalWaiter() const
-        {
-            WRAPPER_NO_CONTRACT;
-            return HasAnyWaiters() && !(m_state & (SpinnerCountMask + IsWaiterSignaledToWakeMask));
-        }
-
-    private:
-        operator UINT32() const
-        {
-            LIMITED_METHOD_CONTRACT;
-            return m_state;
-        }
-
-        LockState &operator =(UINT32 state)
-        {
-            LIMITED_METHOD_CONTRACT;
-
-            m_state = state;
-            return *this;
-        }
-
-    public:
-        LockState VolatileLoadWithoutBarrier() const
-        {
-            WRAPPER_NO_CONTRACT;
-            return ::VolatileLoadWithoutBarrier(&m_state);
-        }
-
-        LockState VolatileLoad() const
-        {
-            WRAPPER_NO_CONTRACT;
-            return ::VolatileLoad(&m_state);
-        }
-
-    private:
-        LockState CompareExchange(LockState toState, LockState fromState)
-        {
-            LIMITED_METHOD_CONTRACT;
-#if defined(TARGET_WINDOWS) && defined(TARGET_ARM64)
-            return (UINT32)FastInterlockedCompareExchange((LONG *)&m_state, (LONG)toState, (LONG)fromState);
-#else
-            return (UINT32)InterlockedCompareExchange((LONG *)&m_state, (LONG)toState, (LONG)fromState);
-#endif
-        }
-
-        LockState CompareExchangeAcquire(LockState toState, LockState fromState)
-        {
-            LIMITED_METHOD_CONTRACT;
-#if defined(TARGET_WINDOWS) && defined(TARGET_ARM64)
-            return (UINT32)FastInterlockedCompareExchangeAcquire((LONG *)&m_state, (LONG)toState, (LONG)fromState);
-#else
-            return (UINT32)InterlockedCompareExchangeAcquire((LONG *)&m_state, (LONG)toState, (LONG)fromState);
-#endif
-        }
-
-    public:
-        bool InterlockedTryLock();
-        bool InterlockedTryLock(LockState state);
-        bool InterlockedUnlock();
-        bool InterlockedTrySetShouldNotPreemptWaitersIfNecessary(AwareLock *awareLock);
-        bool InterlockedTrySetShouldNotPreemptWaitersIfNecessary(AwareLock *awareLock, LockState state);
-        EnterHelperResult InterlockedTry_LockOrRegisterSpinner(LockState state);
-        EnterHelperResult InterlockedTry_LockAndUnregisterSpinner();
-        bool InterlockedUnregisterSpinner_TryLock();
-        bool InterlockedTryLock_Or_RegisterWaiter(AwareLock *awareLock, LockState state);
-        void InterlockedUnregisterWaiter();
-        bool InterlockedTry_LockAndUnregisterWaiterAndObserveWakeSignal(AwareLock *awareLock);
-        bool InterlockedObserveWakeSignal_Try_LockAndUnregisterWaiter(AwareLock *awareLock);
-    };
-
-    friend class LockState;
-
-private:
-    // Take care to use 'm_lockState.VolatileLoadWithoutBarrier()` when loading this value into a local variable that will be
-    // reused. That prevents an optimization in the compiler that avoids stack-spilling a value loaded from memory and instead
-    // reloads the value from the original memory location under the assumption that it would not be changed by another thread,
-    // which can result in the local variable's value changing between reads if the memory location is modifed by another
-    // thread. This is important for patterns such as:
-    //
-    //     T x = m_x; // no barrier
-    //     if (meetsCondition(x))
-    //     {
-    //         assert(meetsCondition(x)); // This may fail!
-    //     }
-    //
-    // The code should be written like this instead:
-    //
-    //     T x = VolatileLoadWithoutBarrier(&m_x); // compile-time barrier, no run-time barrier
-    //     if (meetsCondition(x))
-    //     {
-    //         assert(meetsCondition(x)); // This will not fail
-    //     }
-    LockState m_lockState;
-
-    ULONG           m_Recursion;
-    DWORD           m_HoldingThreadId;
-    SIZE_T          m_HoldingOSThreadId;
-
-    LONG            m_TransientPrecious;
-
-
-    // This is a backpointer from the syncblock to the synctable entry.  This allows
-    // us to recover the object that holds the syncblock.
-    DWORD           m_dwSyncIndex;
-
-    CLREvent        m_SemEvent;
-
-    DWORD m_waiterStarvationStartTimeMs;
-    int m_emittedLockCreatedEvent;
-
-    static const DWORD WaiterStarvationDurationMsBeforeStoppingPreemptingWaiters = 100;
-
-    // Only SyncBlocks can create AwareLocks.  Hence this private constructor.
-    AwareLock(DWORD indx)
-        : m_Recursion(0),
-          m_HoldingThreadId(0),
-          m_HoldingOSThreadId(0),
-          m_TransientPrecious(0),
-          m_dwSyncIndex(indx),
-          m_waiterStarvationStartTimeMs(0),
-          m_emittedLockCreatedEvent(0)
-    {
-        LIMITED_METHOD_CONTRACT;
-    }
-
-    ~AwareLock()
-    {
-        LIMITED_METHOD_CONTRACT;
-        // We deliberately allow this to remain incremented if an exception blows
-        // through a lock attempt.  This simply prevents the GC from aggressively
-        // reclaiming a particular syncblock until the associated object is garbage.
-        // From a perf perspective, it's not worth using SEH to prevent this from
-        // happening.
-        //
-        // _ASSERTE(m_TransientPrecious == 0);
-    }
-
-#if defined(ENABLE_CONTRACTS_IMPL)
-    // The LOCK_TAKEN/RELEASED macros need a "pointer" to the lock object to do
-    // comparisons between takes & releases (and to provide debugging info to the
-    // developer).  Since AwareLocks are always allocated embedded inside SyncBlocks,
-    // and since SyncBlocks don't move (unlike the GC objects that use
-    // the syncblocks), it's safe for us to just use the AwareLock pointer directly
-    void * GetPtrForLockContract()
-    {
-        return (void *) this;
-    }
-#endif // defined(ENABLE_CONTRACTS_IMPL)
-
-public:
-    UINT32 GetLockState() const
-    {
-        WRAPPER_NO_CONTRACT;
-        return m_lockState.VolatileLoadWithoutBarrier().GetState();
-    }
-
-    bool IsUnlockedWithNoWaiters() const
-    {
-        WRAPPER_NO_CONTRACT;
-        return m_lockState.VolatileLoadWithoutBarrier().IsUnlockedWithNoWaiters();
-    }
-
-    UINT32 GetMonitorHeldStateVolatile() const
-    {
-        WRAPPER_NO_CONTRACT;
-        return m_lockState.VolatileLoad().GetMonitorHeldState();
-    }
-
-    ULONG GetRecursionLevel() const
-    {
-        LIMITED_METHOD_CONTRACT;
-        return m_Recursion;
-    }
-
-    DWORD GetHoldingThreadId() const
-    {
-        LIMITED_METHOD_CONTRACT;
-        return m_HoldingThreadId;
-    }
-
-private:
-    void ResetWaiterStarvationStartTime();
-    void RecordWaiterStarvationStartTime();
-    bool ShouldStopPreemptingWaiters() const;
-
-private: // friend access is required for this unsafe function
-    void InitializeToLockedWithNoWaiters(ULONG recursionLevel, DWORD holdingThreadId, SIZE_T holdingOSThreadId)
-    {
-        WRAPPER_NO_CONTRACT;
-
-        m_lockState.InitializeToLockedWithNoWaiters();
-        m_Recursion = recursionLevel;
-        m_HoldingThreadId = holdingThreadId;
-        m_HoldingOSThreadId = holdingOSThreadId;
-    }
-
-public:
-    static void SpinWait(const YieldProcessorNormalizationInfo &normalizationInfo, DWORD spinIteration);
-
-    // Helper encapsulating the fast path entering monitor. Returns what kind of result was achieved.
-    bool TryEnterHelper(Thread* pCurThread);
-
-    EnterHelperResult TryEnterBeforeSpinLoopHelper(Thread *pCurThread);
-    EnterHelperResult TryEnterInsideSpinLoopHelper(Thread *pCurThread);
-    bool TryEnterAfterSpinLoopHelper(Thread *pCurThread);
-
-    // Helper encapsulating the core logic for leaving monitor. Returns what kind of
-    // follow up action is necessary
-    AwareLock::LeaveHelperAction LeaveHelper(Thread* pCurThread);
-
-    void    Enter();
-    BOOL    TryEnter(INT32 timeOut = 0);
-    BOOL    EnterEpilog(Thread *pCurThread, INT32 timeOut = INFINITE);
-    BOOL    EnterEpilogHelper(Thread *pCurThread, INT32 timeOut);
-    BOOL    Leave();
-
-    void    Signal()
-    {
-        WRAPPER_NO_CONTRACT;
-
-        // CLREvent::SetMonitorEvent works even if the event has not been initialized yet
-        m_SemEvent.SetMonitorEvent();
-
-        m_lockState.InterlockedTrySetShouldNotPreemptWaitersIfNecessary(this);
-    }
-
-    void    AllocLockSemEvent();
-    LONG    LeaveCompletely();
-    BOOL    OwnedByCurrentThread();
-    PTR_Thread GetHoldingThread();
-
-    void    IncrementTransientPrecious()
-    {
-        LIMITED_METHOD_CONTRACT;
-        InterlockedIncrement(&m_TransientPrecious);
-        _ASSERTE(m_TransientPrecious > 0);
-    }
-
-    void    DecrementTransientPrecious()
-    {
-        LIMITED_METHOD_CONTRACT;
-        _ASSERTE(m_TransientPrecious > 0);
-        InterlockedDecrement(&m_TransientPrecious);
-    }
-
-    DWORD GetSyncBlockIndex();
-
-    void SetPrecious();
-
-    // Provide access to the object associated with this awarelock, so client can
-    // protect it.
-    inline OBJECTREF GetOwningObject();
-
-    static int GetOffsetOfHoldingOSThreadId()
-    {
-        LIMITED_METHOD_CONTRACT;
-        return (int)offsetof(AwareLock, m_HoldingOSThreadId);
-    }
-};
-
 #ifndef FEATURE_PORTABLE_ENTRYPOINTS
->>>>>>> 0327b0dc
 class UMEntryThunkData;
 #endif // !FEATURE_PORTABLE_ENTRYPOINTS
 
