// Licensed to the .NET Foundation under one or more agreements.
// The .NET Foundation licenses this file to you under the MIT license.
//

//

/*  EXCEP.CPP:
 *
 */

#include "common.h"

#include "frames.h"
#include "threads.h"
#include "excep.h"
#include "object.h"
#include "field.h"
#include "dbginterface.h"
#include "cgensys.h"
#include "comutilnative.h"
#include "siginfo.hpp"
#include "gcheaputilities.h"
#include "eedbginterfaceimpl.h" //so we can clearexception in RealCOMPlusThrow
#include "dllimportcallback.h"
#include "stackwalk.h" //for CrawlFrame, in SetIPFromSrcToDst
#include "shimload.h"
#include "eeconfig.h"
#include "virtualcallstub.h"
#include "typestring.h"

#ifndef TARGET_UNIX
#include "dwreport.h"
#endif // !TARGET_UNIX

#include "eventreporter.h"

#ifdef FEATURE_COMINTEROP
#include<roerrorapi.h>
#endif
#ifdef FEATURE_EH_FUNCLETS
#include "exceptionhandling.h"
#endif

#include <errorrep.h>
#ifndef TARGET_UNIX
// Include definition of GenericModeBlock
#include <msodw.h>
#endif // TARGET_UNIX


// Support for extracting MethodDesc of a delegate.
#include "comdelegate.h"

#ifdef HAVE_GCCOVER
#include "gccover.h"
#endif // HAVE_GCCOVER

#include "exinfo.h"

//----------------------------------------------------------------------------
//
// IsExceptionFromManagedCode - determine if pExceptionRecord points to a managed exception
//
// Arguments:
//    pExceptionRecord - pointer to exception record
//
// Return Value:
//    TRUE or FALSE
//
//----------------------------------------------------------------------------
BOOL IsExceptionFromManagedCode(const EXCEPTION_RECORD * pExceptionRecord)
{
    CONTRACTL {
        NOTHROW;
        GC_NOTRIGGER;
        SUPPORTS_DAC;
        PRECONDITION(CheckPointer(pExceptionRecord));
    } CONTRACTL_END;

    if (pExceptionRecord == NULL)
    {
        return FALSE;
    }

    DACCOP_IGNORE(FieldAccess, "EXCEPTION_RECORD is a OS structure, and ExceptionAddress is actually a target address here.");
    UINT_PTR address = reinterpret_cast<UINT_PTR>(pExceptionRecord->ExceptionAddress);

    // An exception code of EXCEPTION_COMPLUS indicates a managed exception
    // has occurred (most likely due to executing a "throw" instruction).
    //
    // Also, a hardware level exception may not have an exception code of
    // EXCEPTION_COMPLUS. In this case, an exception address that resides in
    // managed code indicates a managed exception has occurred.
    return (IsComPlusException(pExceptionRecord) ||
            (ExecutionManager::IsManagedCode((PCODE)address)));
}


#ifndef DACCESS_COMPILE

#define SZ_UNHANDLED_EXCEPTION W("Unhandled exception.")
#define SZ_UNHANDLED_EXCEPTION_CHARLEN ((sizeof(SZ_UNHANDLED_EXCEPTION) / sizeof(WCHAR)))

PEXCEPTION_REGISTRATION_RECORD GetCurrentSEHRecord();
BOOL IsUnmanagedToManagedSEHHandler(EXCEPTION_REGISTRATION_RECORD*);

VOID DECLSPEC_NORETURN RealCOMPlusThrow(OBJECTREF throwable, BOOL rethrow);

//-------------------------------------------------------------------------------
// Basically, this asks whether the exception is a managed exception thrown by
// this instance of the CLR.
//
// The way the result is used, however, is to decide whether this instance is the
// one to throw up the Watson box.
//-------------------------------------------------------------------------------
BOOL ShouldOurUEFDisplayUI(PEXCEPTION_POINTERS pExceptionInfo)
{
    STATIC_CONTRACT_NOTHROW;
    STATIC_CONTRACT_GC_NOTRIGGER;
    STATIC_CONTRACT_FORBID_FAULT;

    // Test first for the canned SO EXCEPTION_POINTERS structure as it has a NULL context record and will break the code below.
    extern EXCEPTION_POINTERS g_SOExceptionPointers;
    if (pExceptionInfo == &g_SOExceptionPointers)
    {
        return TRUE;
    }
    return IsComPlusException(pExceptionInfo->ExceptionRecord) || ExecutionManager::IsManagedCode(GetIP(pExceptionInfo->ContextRecord));
}

BOOL NotifyAppDomainsOfUnhandledException(
    PEXCEPTION_POINTERS pExceptionPointers,
    OBJECTREF   *pThrowableIn,
    BOOL        useLastThrownObject,
    BOOL        isTerminating);

VOID SetManagedUnhandledExceptionBit(
    BOOL        useLastThrownObject);

//-------------------------------------------------------------------------------
// This simply tests to see if the exception object is a subclass of
// the descriminating class specified in the exception clause.
//-------------------------------------------------------------------------------
BOOL ExceptionIsOfRightType(TypeHandle clauseType, TypeHandle thrownType)
{
    CONTRACTL
    {
        NOTHROW;
        GC_NOTRIGGER;
        MODE_ANY;
        FORBID_FAULT;
    }
    CONTRACTL_END;

    // if not resolved to, then it wasn't loaded and couldn't have been thrown
    if (clauseType.IsNull())
        return FALSE;

    if (clauseType == thrownType)
        return TRUE;

    // now look for parent match
    TypeHandle superType = thrownType;
    while (!superType.IsNull()) {
        if (superType == clauseType) {
            break;
        }
        superType = superType.GetParent();
    }

    return !superType.IsNull();
}

//===========================================================================
// Gets the message text from an exception
//===========================================================================
ULONG GetExceptionMessage(OBJECTREF throwable,
                          _Inout_updates_(bufferLength) LPWSTR buffer,
                          ULONG bufferLength)
{
    CONTRACTL
    {
        THROWS;
        GC_TRIGGERS;
        MODE_COOPERATIVE;
        INJECT_FAULT(ThrowOutOfMemory());
    }
    CONTRACTL_END;

    // Prefast buffer sanity check.  Don't call the API with a zero length buffer.
    if (bufferLength == 0)
    {
        _ASSERTE(bufferLength > 0);
        return 0;
    }

    StackSString result;
    GetExceptionMessage(throwable, result);

    ULONG length = result.GetCount();
    LPCWSTR chars = result.GetUnicode();

    if (length < bufferLength)
    {
        wcsncpy_s(buffer, bufferLength, chars, length);
    }
    else
    {
        wcsncpy_s(buffer, bufferLength, chars, bufferLength-1);
    }

    return length;
}

//-----------------------------------------------------------------------------
// Given an object, get the "message" from it.  If the object is an Exception
//  call Exception.ToString, otherwise, call Object.ToString
//-----------------------------------------------------------------------------
void GetExceptionMessage(OBJECTREF throwable, SString &result)
{
    CONTRACTL
    {
        THROWS;
        GC_TRIGGERS;
        MODE_COOPERATIVE;
        INJECT_FAULT(ThrowOutOfMemory());
    }
    CONTRACTL_END;

    STRINGREF pString = GetExceptionMessage(throwable);

    // If call returned NULL (not empty), oh well, no message.
    if (pString != NULL)
        pString->GetSString(result);
} // void GetExceptionMessage()

STRINGREF GetExceptionMessage(OBJECTREF throwable)
{
    CONTRACTL
    {
        THROWS;
        GC_TRIGGERS;
        MODE_COOPERATIVE;
        INJECT_FAULT(ThrowOutOfMemory());
    }
    CONTRACTL_END;

    // If there is no object, there is no message.
    if (throwable == NULL)
        return NULL;

    // Return value.
    STRINGREF pString = NULL;

    GCPROTECT_BEGIN(throwable);

    // Call Object.ToString(). Note that exceptions do not have to inherit from System.Exception
    MethodDescCallSite toString(METHOD__OBJECT__TO_STRING, &throwable);

    // Make the call.
    ARG_SLOT arg[1] = {ObjToArgSlot(throwable)};
    pString = toString.Call_RetSTRINGREF(arg);

    GCPROTECT_END();

    return pString;
}

HRESULT GetExceptionHResult(OBJECTREF throwable)
{
    CONTRACTL
    {
        NOTHROW;
        GC_NOTRIGGER;
        MODE_COOPERATIVE;
    }
    CONTRACTL_END;

    HRESULT hr = E_FAIL;
    if (throwable == NULL)
        return hr;

    // Since any object can be thrown in managed code, not only instances of System.Exception subclasses
    // we need to check to see if we are dealing with an exception before attempting to retrieve
    // the HRESULT field. If we are not dealing with an exception, then we will simply return E_FAIL.
    _ASSERTE(IsException(throwable->GetMethodTable()));        // what is the pathway here?
    if (IsException(throwable->GetMethodTable()))
    {
        hr = ((EXCEPTIONREF)throwable)->GetHResult();
    }

    return hr;
} // HRESULT GetExceptionHResult()

DWORD GetExceptionXCode(OBJECTREF throwable)
{
    CONTRACTL
    {
        NOTHROW;
        GC_NOTRIGGER;
        MODE_COOPERATIVE;
    }
    CONTRACTL_END;

    HRESULT hr = E_FAIL;
    if (throwable == NULL)
        return hr;

    // Since any object can be thrown in managed code, not only instances of System.Exception subclasses
    // we need to check to see if we are dealing with an exception before attempting to retrieve
    // the HRESULT field. If we are not dealing with an exception, then we will simply return E_FAIL.
    _ASSERTE(IsException(throwable->GetMethodTable()));        // what is the pathway here?
    if (IsException(throwable->GetMethodTable()))
    {
        hr = ((EXCEPTIONREF)throwable)->GetXCode();
    }

    return hr;
} // DWORD GetExceptionXCode()

//------------------------------------------------------------------------------
// This function will extract some information from an Access Violation SEH
//  exception, and store it in the System.AccessViolationException object.
// - the faulting instruction's IP.
// - the target address of the faulting instruction.
// - a code indicating attempted read vs write
//------------------------------------------------------------------------------
void SetExceptionAVParameters(              // No return.
    OBJECTREF throwable,                    // The object into which to set the values.
    EXCEPTION_RECORD *pExceptionRecord)     // The SEH exception information.
{
    CONTRACTL
    {
        THROWS;
        GC_TRIGGERS;
        MODE_COOPERATIVE;
        PRECONDITION(throwable != NULL);
    }
    CONTRACTL_END;

    GCPROTECT_BEGIN(throwable)
    {
        // This should only be called for AccessViolationException
        _ASSERTE(CoreLibBinder::GetException(kAccessViolationException) == throwable->GetMethodTable());

        FieldDesc *pFD_ip = CoreLibBinder::GetField(FIELD__ACCESS_VIOLATION_EXCEPTION__IP);
        FieldDesc *pFD_target = CoreLibBinder::GetField(FIELD__ACCESS_VIOLATION_EXCEPTION__TARGET);
        FieldDesc *pFD_access = CoreLibBinder::GetField(FIELD__ACCESS_VIOLATION_EXCEPTION__ACCESSTYPE);

        _ASSERTE(pFD_ip->GetFieldType() == ELEMENT_TYPE_I);
        _ASSERTE(pFD_target->GetFieldType() == ELEMENT_TYPE_I);
        _ASSERTE(pFD_access->GetFieldType() == ELEMENT_TYPE_I4);

        void *ip     = pExceptionRecord->ExceptionAddress;
        void *target = (void*)(pExceptionRecord->ExceptionInformation[1]);
        DWORD access = (DWORD)(pExceptionRecord->ExceptionInformation[0]);

        pFD_ip->SetValuePtr(throwable, ip);
        pFD_target->SetValuePtr(throwable, target);
        pFD_access->SetValue32(throwable, access);

    }
    GCPROTECT_END();

} // void SetExceptionAVParameters()

//------------------------------------------------------------------------------
// This will call InternalPreserveStackTrace (if the throwable derives from
//  System.Exception), to copy the stack trace to the _remoteStackTraceString.
// Doing so allows the stack trace of an exception caught by the runtime, and
//  rethrown with COMPlusThrow(OBJECTREF thowable), to be preserved.  Otherwise
//  the exception handling code may clear the stack trace.  (Generally, we see
//  the stack trace preserved on win32 and cleared on win64.)
//------------------------------------------------------------------------------
void ExceptionPreserveStackTrace(   // No return.
    OBJECTREF throwable)            // Object about to be thrown.
{
    CONTRACTL
    {
        THROWS;
        GC_TRIGGERS;
        MODE_COOPERATIVE;
        INJECT_FAULT(ThrowOutOfMemory());
    }
    CONTRACTL_END;

    // If there is no object, there is no stack trace to save.
    if (throwable == NULL)
        return;

    GCPROTECT_BEGIN(throwable);

    // Make sure it is derived from System.Exception, that it is not one of the
    //  preallocated exception objects, and that it has a stack trace to save.
    if (IsException(throwable->GetMethodTable()) &&
        !CLRException::IsPreallocatedExceptionObject(throwable))
    {
        LOG((LF_EH, LL_INFO1000, "ExceptionPreserveStackTrace called\n"));

        // Call Exception.InternalPreserveStackTrace() ...
        MethodDescCallSite preserveStackTrace(METHOD__EXCEPTION__INTERNAL_PRESERVE_STACK_TRACE, &throwable);

        // Make the call.
        ARG_SLOT arg[1] = {ObjToArgSlot(throwable)};
        preserveStackTrace.Call(arg);
    }

    GCPROTECT_END();

} // void ExceptionPreserveStackTrace()


// We have to cache the MethodTable and FieldDesc for wrapped non-compliant exceptions the first
// time we wrap, because we cannot tolerate a GC when it comes time to detect and unwrap one.

static MethodTable *pMT_RuntimeWrappedException;
static FieldDesc   *pFD_WrappedException;

// Non-compliant exceptions are immediately wrapped in a RuntimeWrappedException instance.  The entire
// exception system can now ignore the possibility of these cases except:
//
// 1) IL_Throw, which must wrap via this API
// 2) Calls to Filters & Catch handlers, which must unwrap based on whether the assembly is on the legacy
//    plan.
//
void WrapNonCompliantException(OBJECTREF *ppThrowable)
{
    CONTRACTL
    {
        THROWS;
        GC_TRIGGERS;
        MODE_COOPERATIVE;
        PRECONDITION(IsProtectedByGCFrame(ppThrowable));
    }
    CONTRACTL_END;

    _ASSERTE(!IsException((*ppThrowable)->GetMethodTable()));

    EX_TRY
    {
        // idempotent operations, so the race condition is okay.
        if (pMT_RuntimeWrappedException == NULL)
            pMT_RuntimeWrappedException = CoreLibBinder::GetException(kRuntimeWrappedException);

        if (pFD_WrappedException == NULL)
            pFD_WrappedException = CoreLibBinder::GetField(FIELD__RUNTIME_WRAPPED_EXCEPTION__WRAPPED_EXCEPTION);

        OBJECTREF orWrapper = AllocateObject(CoreLibBinder::GetException(kRuntimeWrappedException));

        GCPROTECT_BEGIN(orWrapper);

        MethodDescCallSite ctor(METHOD__RUNTIME_WRAPPED_EXCEPTION__OBJ_CTOR, &orWrapper);

        ARG_SLOT args[] =
        {
            ObjToArgSlot(orWrapper),
            ObjToArgSlot(*ppThrowable)
        };

        ctor.Call(args);

        *ppThrowable = orWrapper;

        GCPROTECT_END();
    }
    EX_CATCH
    {
        // If we took an exception while binding, or running the constructor of the RuntimeWrappedException
        // instance, we know that this new exception is CLS compliant.  In fact, it's likely to be
        // OutOfMemoryException, StackOverflowException or ThreadAbortException.
        OBJECTREF orReplacement = GET_THROWABLE();

        _ASSERTE(IsException(orReplacement->GetMethodTable()));

        *ppThrowable = orReplacement;

    } EX_END_CATCH(SwallowAllExceptions);
}

// Before presenting an exception object to a handler (filter or catch, not finally or fault), it
// may be necessary to turn it back into a non-compliant exception.  This is conditioned on an
// assembly level setting.
OBJECTREF PossiblyUnwrapThrowable(OBJECTREF throwable, Assembly *pAssembly)
{
    // Check if we are required to compute the RuntimeWrapExceptions status.
    BOOL fIsRuntimeWrappedException = ((throwable != NULL) && (throwable->GetMethodTable() == pMT_RuntimeWrappedException));
    BOOL fRequiresComputingRuntimeWrapExceptionsStatus = (fIsRuntimeWrappedException &&
                                                          (!(pAssembly->GetModule()->IsRuntimeWrapExceptionsStatusComputed())));

    CONTRACTL
    {
        THROWS;
        // If we are required to compute the status of RuntimeWrapExceptions, then the operation could trigger a GC.
        // Thus, conditionally setup the contract.
        if (fRequiresComputingRuntimeWrapExceptionsStatus) GC_TRIGGERS; else GC_NOTRIGGER;
        MODE_COOPERATIVE;
        PRECONDITION(CheckPointer(pAssembly));
    }
    CONTRACTL_END;

    if (fIsRuntimeWrappedException && (!pAssembly->GetModule()->IsRuntimeWrapExceptions()))
    {
        // We already created the instance, fetched the field.  We know it is
        // not marshal by ref, or any of the other cases that might trigger GC.
        ENABLE_FORBID_GC_LOADER_USE_IN_THIS_SCOPE();

        throwable = pFD_WrappedException->GetRefValue(throwable);
    }

    return throwable;
}


// This is used by a holder in CreateTypeInitializationExceptionObject to
// reset the state as appropriate.
void ResetTypeInitializationExceptionState(BOOL isAlreadyCreating)
{
    LIMITED_METHOD_CONTRACT;
    if (!isAlreadyCreating)
        GetThread()->ResetIsCreatingTypeInitException();
}

void CreateTypeInitializationExceptionObject(LPCWSTR pTypeThatFailed,
                                             OBJECTREF *pInnerException,
                                             OBJECTREF *pInitException,
                                             OBJECTREF *pThrowable)
{
    CONTRACTL {
        NOTHROW;
        GC_TRIGGERS;
        MODE_COOPERATIVE;
        PRECONDITION(CheckPointer(pInnerException, NULL_OK));
        PRECONDITION(CheckPointer(pInitException));
        PRECONDITION(CheckPointer(pThrowable));
        PRECONDITION(IsProtectedByGCFrame(pInnerException));
        PRECONDITION(IsProtectedByGCFrame(pInitException));
        PRECONDITION(IsProtectedByGCFrame(pThrowable));
        PRECONDITION(CheckPointer(GetThreadNULLOk()));
    } CONTRACTL_END;

    Thread *pThread  = GetThreadNULLOk();
    *pThrowable = NULL;

    // This will make sure to put the thread back to its original state if something
    // throws out of this function (like an OOM exception or something)
    Holder< BOOL, DoNothing< BOOL >, ResetTypeInitializationExceptionState, FALSE, NoNull< BOOL > >
        isAlreadyCreating(pThread->IsCreatingTypeInitException());

    EX_TRY {
        // This will contain the type of exception we want to create. Read comment below
        // on why we'd want to create an exception other than TypeInitException
        MethodTable *pMT;
        BinderMethodID methodID;

        // If we are already in the midst of creating a TypeInitializationException object,
        // and we get here, it means there was an exception thrown while initializing the
        // TypeInitializationException type itself, or one of the types used by its class
        // constructor. In this case, we're going to back down and use a SystemException
        // object in its place. It is *KNOWN* that both these exception types have identical
        // .ctor sigs "void instance (string, exception)" so both can be used interchangeably
        // in the code that follows.
        if (!isAlreadyCreating.GetValue()) {
            pThread->SetIsCreatingTypeInitException();
            pMT = CoreLibBinder::GetException(kTypeInitializationException);
            methodID = METHOD__TYPE_INIT_EXCEPTION__STR_EX_CTOR;
        }
        else {
            // If we ever hit one of these asserts, then it is bad
            // because we do not know what exception to return then.
            _ASSERTE(pInnerException != NULL);
            _ASSERTE(*pInnerException != NULL);
            *pThrowable = *pInnerException;
            *pInitException = *pInnerException;
            goto ErrExit;
        }

        // Allocate the exception object
        *pThrowable = AllocateObject(pMT);

        MethodDescCallSite ctor(methodID, pThrowable);

        // Since the inner exception object in the .ctor is of type Exception, make sure
        // that the object we're passed in derives from Exception. If not, pass NULL.
        BOOL isException = FALSE;
        if (pInnerException != NULL)
            isException = IsException((*pInnerException)->GetMethodTable());

        _ASSERTE(isException);      // What pathway can give us non-compliant exceptions?

        STRINGREF sType = StringObject::NewString(pTypeThatFailed);

        // If the inner object derives from exception, set it as the third argument.
        ARG_SLOT args[] = { ObjToArgSlot(*pThrowable),
                            ObjToArgSlot(sType),
                            ObjToArgSlot(isException ? *pInnerException : NULL) };

        // Call the .ctor
        ctor.Call(args);

        // On success, set the init exception.
        *pInitException = *pThrowable;
    }
    EX_CATCH {
        // If calling the constructor fails, then we'll call ourselves again, and this time
        // through we will try and create an EEException object. If that fails, then the
        // else block of this will be executed.
        if (!isAlreadyCreating.GetValue()) {
            CreateTypeInitializationExceptionObject(pTypeThatFailed, pInnerException, pInitException, pThrowable);
        }

        // If we were already in the middle of creating a type init
        // exception when we were called, we would have tried to create an EEException instead
        // of a TypeInitException.
        else {
            // If we're recursing, then we should be calling ourselves from DoRunClassInitThrowing,
            // in which case we're guaranteed that we're passing in all three arguments.
            *pInitException = pInnerException ? *pInnerException : NULL;
            *pThrowable = GET_THROWABLE();
        }
    } EX_END_CATCH(SwallowAllExceptions);

    CONSISTENCY_CHECK(*pInitException != NULL || !pInnerException);

 ErrExit:
    ;
}

// ==========================================================================
// ComputeEnclosingHandlerNestingLevel
//
//  This is code factored out of COMPlusThrowCallback to figure out
//  what the number of nested exception handlers is.
// ==========================================================================
DWORD ComputeEnclosingHandlerNestingLevel(IJitManager *pIJM,
                                          const METHODTOKEN& mdTok,
                                          SIZE_T offsNat)
{
    CONTRACTL
    {
        NOTHROW;
        GC_NOTRIGGER;
        MODE_ANY;
        FORBID_FAULT;
    }
    CONTRACTL_END;

    // Determine the nesting level of EHClause. Just walk the table
    // again, and find out how many handlers enclose it
    DWORD nestingLevel = 0;
    EH_CLAUSE_ENUMERATOR pEnumState;
    unsigned EHCount = pIJM->InitializeEHEnumeration(mdTok, &pEnumState);

    for (unsigned j=0; j<EHCount; j++)
    {
        EE_ILEXCEPTION_CLAUSE EHClause;

        pIJM->GetNextEHClause(&pEnumState,&EHClause);
        _ASSERTE(EHClause.HandlerEndPC != (DWORD) -1);  // <TODO> remove, only protects against a deprecated convention</TODO>

        if ((offsNat > EHClause.HandlerStartPC) &&
            (offsNat < EHClause.HandlerEndPC))
        {
            nestingLevel++;
        }
    }

    return nestingLevel;
}

// ******************************* EHRangeTreeNode ************************** //
EHRangeTreeNode::EHRangeTreeNode(void)
{
    WRAPPER_NO_CONTRACT;
    CommonCtor(0, false);
}

EHRangeTreeNode::EHRangeTreeNode(DWORD offset, bool fIsRange /* = false */)
{
    WRAPPER_NO_CONTRACT;
    CommonCtor(offset, fIsRange);
}

void EHRangeTreeNode::CommonCtor(DWORD offset, bool fIsRange)
{
    LIMITED_METHOD_CONTRACT;

    m_pTree = NULL;
    m_clause = NULL;

    m_pContainedBy = NULL;

    m_offset   = offset;
    m_fIsRange = fIsRange;
    m_fIsRoot  = false;      // must set this flag explicitly
}

inline bool EHRangeTreeNode::IsRange()
{
    // Please see the header file for an explanation of this assertion.
    _ASSERTE(m_fIsRoot || m_clause != NULL || !m_fIsRange);
    return m_fIsRange;
}

void EHRangeTreeNode::MarkAsRange()
{
    m_offset   = 0;
    m_fIsRange = true;
    m_fIsRoot  = false;
}

inline bool EHRangeTreeNode::IsRoot()
{
    // Please see the header file for an explanation of this assertion.
    _ASSERTE(m_fIsRoot || m_clause != NULL || !m_fIsRange);
    return m_fIsRoot;
}

void EHRangeTreeNode::MarkAsRoot(DWORD offset)
{
    m_offset   = offset;
    m_fIsRange = true;
    m_fIsRoot  = true;
}

inline DWORD EHRangeTreeNode::GetOffset()
{
    _ASSERTE(m_clause == NULL);
    _ASSERTE(IsRoot() || !IsRange());
    return m_offset;
}

inline DWORD EHRangeTreeNode::GetTryStart()
{
    _ASSERTE(IsRange());
    _ASSERTE(!IsRoot());
    if (IsRoot())
    {
        return 0;
    }
    else
    {
        return m_clause->TryStartPC;
    }
}

inline DWORD EHRangeTreeNode::GetTryEnd()
{
    _ASSERTE(IsRange());
    _ASSERTE(!IsRoot());
    if (IsRoot())
    {
        return GetOffset();
    }
    else
    {
        return m_clause->TryEndPC;
    }
}

inline DWORD EHRangeTreeNode::GetHandlerStart()
{
    _ASSERTE(IsRange());
    _ASSERTE(!IsRoot());
    if (IsRoot())
    {
        return 0;
    }
    else
    {
        return m_clause->HandlerStartPC;
    }
}

inline DWORD EHRangeTreeNode::GetHandlerEnd()
{
    _ASSERTE(IsRange());
    _ASSERTE(!IsRoot());
    if (IsRoot())
    {
        return GetOffset();
    }
    else
    {
        return m_clause->HandlerEndPC;
    }
}

inline DWORD EHRangeTreeNode::GetFilterStart()
{
    _ASSERTE(IsRange());
    _ASSERTE(!IsRoot());
    if (IsRoot())
    {
        return 0;
    }
    else
    {
        return m_clause->FilterOffset;
    }
}

// Get the end offset of the filter clause.  This offset is exclusive.
inline DWORD EHRangeTreeNode::GetFilterEnd()
{
    _ASSERTE(IsRange());
    _ASSERTE(!IsRoot());
    if (IsRoot())
    {
        // We should never get here if the "this" node is the root.
        // By definition, the root contains everything.  No checking is necessary.
        return 0;
    }
    else
    {
        return m_FilterEndPC;
    }
}

bool EHRangeTreeNode::Contains(DWORD offset)
{
    WRAPPER_NO_CONTRACT;

    EHRangeTreeNode node(offset);
    return Contains(&node);
}

bool EHRangeTreeNode::TryContains(DWORD offset)
{
    WRAPPER_NO_CONTRACT;

    EHRangeTreeNode node(offset);
    return TryContains(&node);
}

bool EHRangeTreeNode::HandlerContains(DWORD offset)
{
    WRAPPER_NO_CONTRACT;

    EHRangeTreeNode node(offset);
    return HandlerContains(&node);
}

bool EHRangeTreeNode::FilterContains(DWORD offset)
{
    WRAPPER_NO_CONTRACT;

    EHRangeTreeNode node(offset);
    return FilterContains(&node);
}

bool EHRangeTreeNode::Contains(EHRangeTreeNode* pNode)
{
    LIMITED_METHOD_CONTRACT;

    // If we are checking a range of address, then we should check the end address inclusively.
    if (pNode->IsRoot())
    {
        // No node contains the root node.
        return false;
    }
    else if (this->IsRoot())
    {
        return (pNode->IsRange() ?
                  (pNode->GetTryEnd() <= this->GetOffset()) && (pNode->GetHandlerEnd() <= this->GetOffset())
                : (pNode->GetOffset() < this->GetOffset()) );
    }
    else
    {
        return (this->TryContains(pNode) || this->HandlerContains(pNode) || this->FilterContains(pNode));
    }
}

bool EHRangeTreeNode::TryContains(EHRangeTreeNode* pNode)
{
    LIMITED_METHOD_CONTRACT;

    _ASSERTE(this->IsRange());

    if (pNode->IsRoot())
    {
        // No node contains the root node.
        return false;
    }
    else if (this->IsRoot())
    {
        // We will only get here from GetTcf() to determine if an address is in a try clause.
        // In this case we want to return false.
        return false;
    }
    else
    {
        DWORD tryStart = this->GetTryStart();
        DWORD tryEnd   = this->GetTryEnd();

        // If we are checking a range of address, then we should check the end address inclusively.
        if (pNode->IsRange())
        {
            DWORD start = pNode->GetTryStart();
            DWORD end   = pNode->GetTryEnd();

            if (start == tryStart && end == tryEnd)
            {
                return false;
            }
            else if (start == end)
            {
                // This is effectively a single offset.
                if ((tryStart <= start) && (end < tryEnd))
                {
                    return true;
                }
            }
            else if ((tryStart <= start) && (end <= tryEnd))
            {
                return true;
            }
        }
        else
        {
            DWORD offset = pNode->GetOffset();
            if ((tryStart <= offset) && (offset < tryEnd))
            {
                return true;
            }
        }
    }

#ifdef FEATURE_EH_FUNCLETS
    // If we are boot-strapping the tree, don't recurse down because the result could be unreliable.  Note that
    // even if we don't recurse, given a particular node, we can still always find its most specific container with
    // the logic above, i.e. it's always safe to do one depth level of checking.
    //
    // To build the tree, all we need to know is the most specific container of a particular node.  This can be
    // done by just comparing the offsets of the try regions.  However, funclets create a problem because even if
    // a funclet is conceptually contained in a try region, we cannot determine this fact just by comparing the offsets.
    // This is when we need to recurse the tree.  Here is a classic example:
    // try
    // {
    //     try
    //     {
    //     }
    //     catch
    //     {
    //         // If the offset is here, then we need to recurse.
    //     }
    // }
    // catch
    // {
    // }
    if (!m_pTree->m_fInitializing)
    {
        // Iterate all the contained clauses, and for the ones which are contained in the try region,
        // ask if the requested range is contained by it.
        USHORT i        = 0;
        USHORT numNodes = m_containees.Count();
        EHRangeTreeNode** ppNodes = NULL;
        for (i = 0, ppNodes = m_containees.Table(); i < numNodes; i++, ppNodes++)
        {
            // This variable is purely used for readability.
            EHRangeTreeNode* pNodeCur = *ppNodes;

            // it's possible for nested try blocks to have the same beginning and end offsets
            if ( ( this->GetTryStart()   <= pNodeCur->GetTryStart() ) &&
                 ( pNodeCur->GetTryEnd() <=  this->GetTryEnd()       ) )
            {
                if (pNodeCur->Contains(pNode))
                {
                    return true;
                }
            }
        }
    }
#endif // FEATURE_EH_FUNCLETS

    return false;
}

bool EHRangeTreeNode::HandlerContains(EHRangeTreeNode* pNode)
{
    LIMITED_METHOD_CONTRACT;

    _ASSERTE(this->IsRange());

    if (pNode->IsRoot())
    {
        // No node contains the root node.
        return false;
    }
    else if (this->IsRoot())
    {
        // We will only get here from GetTcf() to determine if an address is in a try clause.
        // In this case we want to return false.
        return false;
    }
    else
    {
        DWORD handlerStart = this->GetHandlerStart();
        DWORD handlerEnd   = this->GetHandlerEnd();

        // If we are checking a range of address, then we should check the end address inclusively.
        if (pNode->IsRange())
        {
            DWORD start = pNode->GetTryStart();
            DWORD end   = pNode->GetTryEnd();

            if (start == handlerStart && end == handlerEnd)
            {
                return false;
            }
            else if ((handlerStart <= start) && (end <= handlerEnd))
            {
                return true;
            }
        }
        else
        {
            DWORD offset = pNode->GetOffset();
            if ((handlerStart <= offset) && (offset < handlerEnd))
            {
                return true;
            }
        }
    }

#ifdef FEATURE_EH_FUNCLETS
    // Refer to the comment in TryContains().
    if (!m_pTree->m_fInitializing)
    {
        // Iterate all the contained clauses, and for the ones which are contained in the try region,
        // ask if the requested range is contained by it.
        USHORT i        = 0;
        USHORT numNodes = m_containees.Count();
        EHRangeTreeNode** ppNodes = NULL;
        for (i = 0, ppNodes = m_containees.Table(); i < numNodes; i++, ppNodes++)
        {
            // This variable is purely used for readability.
            EHRangeTreeNode* pNodeCur = *ppNodes;

            if ( ( this->GetHandlerStart() <= pNodeCur->GetTryStart() ) &&
                 ( pNodeCur->GetTryEnd()   <  this->GetHandlerEnd()   ) )
            {
                if (pNodeCur->Contains(pNode))
                {
                    return true;
                }
            }
        }
    }
#endif // FEATURE_EH_FUNCLETS

    return false;
}

bool EHRangeTreeNode::FilterContains(EHRangeTreeNode* pNode)
{
    LIMITED_METHOD_CONTRACT;

    _ASSERTE(this->IsRange());

    if (pNode->IsRoot())
    {
        // No node contains the root node.
        return false;
    }
    else if (this->IsRoot() || !IsFilterHandler(this->m_clause))
    {
        // We will only get here from GetTcf() to determine if an address is in a try clause.
        // In this case we want to return false.
        return false;
    }
    else
    {
        DWORD filterStart = this->GetFilterStart();
        DWORD filterEnd   = this->GetFilterEnd();

        // If we are checking a range of address, then we should check the end address inclusively.
        if (pNode->IsRange())
        {
            DWORD start = pNode->GetTryStart();
            DWORD end   = pNode->GetTryEnd();

            if (start == filterStart && end == filterEnd)
            {
                return false;
            }
            else if ((filterStart <= start) && (end <= filterEnd))
            {
                return true;
            }
        }
        else
        {
            DWORD offset = pNode->GetOffset();
            if ((filterStart <= offset) && (offset < filterEnd))
            {
                return true;
            }
        }
    }

#ifdef FEATURE_EH_FUNCLETS
    // Refer to the comment in TryContains().
    if (!m_pTree->m_fInitializing)
    {
        // Iterate all the contained clauses, and for the ones which are contained in the try region,
        // ask if the requested range is contained by it.
        USHORT i        = 0;
        USHORT numNodes = m_containees.Count();
        EHRangeTreeNode** ppNodes = NULL;
        for (i = 0, ppNodes = m_containees.Table(); i < numNodes; i++, ppNodes++)
        {
            // This variable is purely used for readability.
            EHRangeTreeNode* pNodeCur = *ppNodes;

            if ( ( this->GetFilterStart() <= pNodeCur->GetTryStart() ) &&
                 ( pNodeCur->GetTryEnd()  <  this->GetFilterEnd() ) )
            {
                if (pNodeCur->Contains(pNode))
                {
                    return true;
                }
            }
        }
    }
#endif // FEATURE_EH_FUNCLETS

    return false;
}

EHRangeTreeNode* EHRangeTreeNode::GetContainer()
{
    return m_pContainedBy;
}

HRESULT EHRangeTreeNode::AddNode(EHRangeTreeNode *pNode)
{
    CONTRACTL
    {
        NOTHROW;
        GC_NOTRIGGER;
        MODE_ANY;
        INJECT_FAULT(return E_OUTOFMEMORY;);
        PRECONDITION(pNode != NULL);
    }
    CONTRACTL_END;

    EHRangeTreeNode **ppEH = m_containees.Append();

    if (ppEH == NULL)
        return E_OUTOFMEMORY;

    (*ppEH) = pNode;
    return S_OK;
}

// ******************************* EHRangeTree ************************** //

EHRangeTree::EHRangeTree(IJitManager* pIJM,
                         const METHODTOKEN& methodToken,
                         DWORD         methodSize,
                         int           cFunclet,
                         const DWORD * rgFunclet)
{
    LIMITED_METHOD_CONTRACT;

    LOG((LF_CORDB, LL_INFO10000, "EHRT::ERHT: already loaded!\n"));

    EH_CLAUSE_ENUMERATOR pEnumState;
    m_EHCount = pIJM->InitializeEHEnumeration(methodToken, &pEnumState);

    _ASSERTE(m_EHCount != 0xFFFFFFFF);

    ULONG i = 0;

    m_rgClauses = NULL;
    m_rgNodes = NULL;
    m_root = NULL;
    m_hrInit = S_OK;
    m_fInitializing = true;

    if (m_EHCount > 0)
    {
        m_rgClauses = new (nothrow) EE_ILEXCEPTION_CLAUSE[m_EHCount];
        if (m_rgClauses == NULL)
        {
           m_hrInit = E_OUTOFMEMORY;
           goto LError;
        }
    }

    LOG((LF_CORDB, LL_INFO10000, "EHRT::CC: m_ehcount:0x%x, m_rgClauses:0%x\n",
         m_EHCount, m_rgClauses));

    m_rgNodes = new (nothrow) EHRangeTreeNode[m_EHCount+1];
    if (m_rgNodes == NULL)
    {
       m_hrInit = E_OUTOFMEMORY;
       goto LError;
    }

    //this contains everything, even stuff on the last IP
    m_root = &(m_rgNodes[m_EHCount]);
    m_root->MarkAsRoot(methodSize + 1);

    LOG((LF_CORDB, LL_INFO10000, "EHRT::CC: rgNodes:0x%x\n", m_rgNodes));

    if (m_EHCount ==0)
    {
        LOG((LF_CORDB, LL_INFO10000, "EHRT::CC: About to leave!\n"));
        goto LSuccess;
    }

    LOG((LF_CORDB, LL_INFO10000, "EHRT::CC: Sticking around!\n"));

    // First, load all the EH clauses into the object.
    for (i = 0; i < m_EHCount; i++)
    {
        EE_ILEXCEPTION_CLAUSE * pEHClause = &(m_rgClauses[i]);

        LOG((LF_CORDB, LL_INFO10000, "EHRT::CC: i:0x%x!\n", i));

        pIJM->GetNextEHClause(&pEnumState, pEHClause);

        LOG((LF_CORDB, LL_INFO10000, "EHRT::CC: EHRTT_JIT_MANAGER got clause\n", i));

        LOG((LF_CORDB, LL_INFO10000, "EHRT::CC: clause 0x%x,"
                    "addrof:0x%x\n", i, pEHClause ));

        _ASSERTE(pEHClause->HandlerEndPC != (DWORD) -1);  // <TODO> remove, only protects against a deprecated convention</TODO>

        EHRangeTreeNode * pNodeCur = &(m_rgNodes[i]);

        pNodeCur->m_pTree = this;
        pNodeCur->m_clause = pEHClause;

        if (pEHClause->Flags == COR_ILEXCEPTION_CLAUSE_FILTER)
        {
#ifdef FEATURE_EH_FUNCLETS
            // Because of funclets, there is no way to guarantee the placement of a filter.
            // Thus, we need to loop through the funclets to find the end offset.
            for (int f = 0; f < cFunclet; f++)
            {
                // Check the start offset of the filter funclet.
                if (pEHClause->FilterOffset == rgFunclet[f])
                {
                    if (f < (cFunclet - 1))
                    {
                        // If it's NOT the last funclet, use the start offset of the next funclet.
                        pNodeCur->m_FilterEndPC = rgFunclet[f + 1];
                    }
                    else
                    {
                        // If it's the last funclet, use the size of the method.
                        pNodeCur->m_FilterEndPC = methodSize;
                    }
                    break;
                }
            }
#else  // FEATURE_EH_FUNCLETS
            // On x86, since the filter doesn't have an end FilterPC, the only way we can know the size
            // of the filter is if it's located immediately prior to it's handler and immediately after
            // its try region.  We assume that this is, and if it isn't, we're so amazingly hosed that
            // we can't continue.
            if ((pEHClause->FilterOffset >= pEHClause->HandlerStartPC) ||
                (pEHClause->FilterOffset < pEHClause->TryEndPC))
        {
            m_hrInit = CORDBG_E_SET_IP_IMPOSSIBLE;
            goto LError;
        }
            pNodeCur->m_FilterEndPC = pEHClause->HandlerStartPC;
#endif // FEATURE_EH_FUNCLETS
        }

        pNodeCur->MarkAsRange();
    }

    LOG((LF_CORDB, LL_INFO10000, "EHRT::CC: about to do the second pass\n"));


    // Second, for each EH, find it's most limited, containing clause
    // On WIN64, we have duplicate clauses.  There are two types of duplicate clauses.
    //
    // The first type is described in ExceptionHandling.cpp.  This type doesn't add additional information to the
    // EH tree structure.  For example, if an offset is in the try region of a duplicate clause of this type,
    // then some clause which comes before the duplicate clause should contain the offset in its handler region.
    // Therefore, even though this type of duplicate clauses are added to the EH tree, they should never be used.
    //
    // The second type is what's called the protected clause.  These clauses are used to mark the cloned finally
    // region.  They have an empty try region.  Here's an example:
    //
    // // C# code
    // try
    // {
    //     A
    // }
    // finally
    // {
    //     B
    // }
    //
    // // jitted code
    // parent
    // -------
    // A
    // B'
    // -------
    //
    // funclet
    // -------
    // B
    // -------
    //
    // A protected clause covers the B' region in the parent method.  In essence you can think of the method as
    // having two try/finally regions, and that's exactly how protected clauses are handled in the EH tree.
    // They are added to the EH tree just like any other EH clauses.
    for (i = 0; i < m_EHCount; i++)
    {
        LOG((LF_CORDB, LL_INFO10000, "EHRT::CC: SP:0x%x\n", i));

        EHRangeTreeNode * pNodeCur = &(m_rgNodes[i]);

        EHRangeTreeNode *pNodeCandidate = NULL;
        pNodeCandidate = FindContainer(pNodeCur);
        _ASSERTE(pNodeCandidate != NULL);

        pNodeCur->m_pContainedBy = pNodeCandidate;

        LOG((LF_CORDB, LL_INFO10000, "EHRT::CC: SP: about to add to tree\n"));

        HRESULT hr = pNodeCandidate->AddNode(pNodeCur);
        if (FAILED(hr))
        {
            m_hrInit = hr;
            goto LError;
        }
    }

LSuccess:
    m_fInitializing = false;
    return;

LError:
    LOG((LF_CORDB, LL_INFO10000, "EHRT::CC: LError - something went wrong!\n"));

    if (m_rgClauses != NULL)
    {
        delete [] m_rgClauses;
        m_rgClauses = NULL;
    }

    if (m_rgNodes != NULL)
    {
        delete [] m_rgNodes;
        m_rgNodes = NULL;
    }

    m_fInitializing = false;

    LOG((LF_CORDB, LL_INFO10000, "EHRT::CC: Falling off of LError!\n"));
} // Ctor Core

EHRangeTree::~EHRangeTree()
{
    LIMITED_METHOD_CONTRACT;

    if (m_rgNodes != NULL)
        delete [] m_rgNodes;

    if (m_rgClauses != NULL)
        delete [] m_rgClauses;
} //Dtor

EHRangeTreeNode *EHRangeTree::FindContainer(EHRangeTreeNode *pNodeSearch)
{
    LIMITED_METHOD_CONTRACT;

    EHRangeTreeNode *pNodeCandidate = NULL;

    // Examine the root, too.
    for (ULONG iInner = 0; iInner < m_EHCount+1; iInner++)
    {
        EHRangeTreeNode *pNodeCur = &(m_rgNodes[iInner]);

        // Check if the current node contains the node we are searching for.
        if ((pNodeSearch != pNodeCur) &&
            pNodeCur->Contains(pNodeSearch))
        {
            // Update the candidate node if it is NULL or if it contains the current node
            // (i.e. the current node is more specific than the candidate node).
            if ((pNodeCandidate == NULL) ||
                pNodeCandidate->Contains(pNodeCur))
            {
                pNodeCandidate = pNodeCur;
            }
        }
    }

    return pNodeCandidate;
}

EHRangeTreeNode *EHRangeTree::FindMostSpecificContainer(DWORD addr)
{
    WRAPPER_NO_CONTRACT;

    EHRangeTreeNode node(addr);
    return FindContainer(&node);
}

EHRangeTreeNode *EHRangeTree::FindNextMostSpecificContainer(EHRangeTreeNode *pNodeSearch, DWORD addr)
{
    WRAPPER_NO_CONTRACT;

    _ASSERTE(!m_fInitializing);

    EHRangeTreeNode **rgpNodes = pNodeSearch->m_containees.Table();

    if (NULL == rgpNodes)
        return pNodeSearch;

    // It's possible that no subrange contains the desired address, so
    // keep a reasonable default around.
    EHRangeTreeNode *pNodeCandidate = pNodeSearch;

    USHORT cSubRanges = pNodeSearch->m_containees.Count();
    EHRangeTreeNode **ppNodeCur = pNodeSearch->m_containees.Table();

    for (int i = 0; i < cSubRanges; i++, ppNodeCur++)
    {
        if ((*ppNodeCur)->Contains(addr) &&
            pNodeCandidate->Contains((*ppNodeCur)))
        {
            pNodeCandidate = (*ppNodeCur);
        }
    }

    return pNodeCandidate;
}

BOOL EHRangeTree::isAtStartOfCatch(DWORD offset)
{
    LIMITED_METHOD_CONTRACT;

    if (NULL != m_rgNodes && m_EHCount != 0)
    {
        for(unsigned i = 0; i < m_EHCount;i++)
        {
            if (m_rgNodes[i].m_clause->HandlerStartPC == offset &&
                (!IsFilterHandler(m_rgNodes[i].m_clause) && !IsFaultOrFinally(m_rgNodes[i].m_clause)))
                return TRUE;
        }
    }

    return FALSE;
}

enum TRY_CATCH_FINALLY
{
    TCF_NONE= 0,
    TCF_TRY,
    TCF_FILTER,
    TCF_CATCH,
    TCF_FINALLY,
    TCF_COUNT, //count of all elements, not an element itself
};

#ifdef LOGGING
const char *TCFStringFromConst(TRY_CATCH_FINALLY tcf)
{
    LIMITED_METHOD_CONTRACT;

    switch( tcf )
    {
        case TCF_NONE:
            return "TCFS_NONE";
            break;
        case TCF_TRY:
            return "TCFS_TRY";
            break;
        case TCF_FILTER:
            return "TCF_FILTER";
            break;
        case TCF_CATCH:
            return "TCFS_CATCH";
            break;
        case TCF_FINALLY:
            return "TCFS_FINALLY";
            break;
        case TCF_COUNT:
            return "TCFS_COUNT";
            break;
        default:
            return "INVALID TCFS VALUE";
            break;
    }
}
#endif //LOGGING

#ifndef FEATURE_EH_FUNCLETS
// We're unwinding if we'll return to the EE's code.  Otherwise
// we'll return to someplace in the current code.  Anywhere outside
// this function is "EE code".
bool FinallyIsUnwinding(EHRangeTreeNode *pNode,
                        ICodeManager* pEECM,
                        PREGDISPLAY pReg,
                        SLOT addrStart)
{
    CONTRACTL
    {
        NOTHROW;
        GC_NOTRIGGER;
        MODE_ANY;
        FORBID_FAULT;
    }
    CONTRACTL_END;

    const BYTE *pbRetAddr = pEECM->GetFinallyReturnAddr(pReg);

    if (pbRetAddr < (const BYTE *)addrStart)
        return true;

    DWORD offset = (DWORD)(size_t)(pbRetAddr - addrStart);
    EHRangeTreeNode *pRoot = pNode->m_pTree->m_root;

    if (!pRoot->Contains(offset))
        return true;
    else
        return false;
}

BOOL LeaveCatch(ICodeManager* pEECM,
                Thread *pThread,
                CONTEXT *pCtx,
                GCInfoToken gcInfoToken,
                unsigned offset)
{
    CONTRACTL
    {
        THROWS;
        GC_TRIGGERS;
        MODE_ANY;
    }
    CONTRACTL_END;

    // We can assert these things here, and skip a call
    // to COMPlusCheckForAbort later.

            // If no abort has been requested,
    _ASSERTE((pThread->GetThrowable() != NULL) ||
            // or if there is a pending exception.
            (!pThread->IsAbortRequested()) );

    LPVOID esp = COMPlusEndCatchWorker(pThread);

    PopNestedExceptionRecords(esp, pCtx, pThread->GetExceptionListPtr());

    // Do JIT-specific work
    pEECM->LeaveCatch(gcInfoToken, offset, pCtx);

    SetSP(pCtx, (UINT_PTR)esp);
    return TRUE;
}
#endif // FEATURE_EH_FUNCLETS

TRY_CATCH_FINALLY GetTcf(EHRangeTreeNode *pNode,
                         unsigned offset)
{
    CONTRACTL
    {
        NOTHROW;
        GC_NOTRIGGER;
        MODE_ANY;
        FORBID_FAULT;
    }
    CONTRACTL_END;

    _ASSERTE(pNode->IsRange() && !pNode->IsRoot());

    TRY_CATCH_FINALLY tcf;

    if (!pNode->Contains(offset))
    {
        tcf = TCF_NONE;
    }
    else if (pNode->TryContains(offset))
    {
        tcf = TCF_TRY;
    }
    else if (pNode->FilterContains(offset))
    {
        tcf = TCF_FILTER;
    }
    else
    {
        _ASSERTE(pNode->HandlerContains(offset));
        if (IsFaultOrFinally(pNode->m_clause))
            tcf = TCF_FINALLY;
        else
            tcf = TCF_CATCH;
    }

    return tcf;
}

const DWORD bEnter = 0x01;
const DWORD bLeave = 0x02;

HRESULT IsLegalTransition(Thread *pThread,
                          bool fCanSetIPOnly,
                          DWORD fEnter,
                          EHRangeTreeNode *pNode,
                          DWORD offFrom,
                          DWORD offTo,
                          ICodeManager* pEECM,
                          PREGDISPLAY pReg,
                          SLOT addrStart,
                          GCInfoToken gcInfoToken,
                          PCONTEXT pCtx)
{
    CONTRACTL
    {
        THROWS;
        GC_TRIGGERS;
        MODE_ANY;
    }
    CONTRACTL_END;

#ifdef _DEBUG
    if (fEnter & bEnter)
    {
        _ASSERTE(pNode->Contains(offTo));
    }
    if (fEnter & bLeave)
    {
        _ASSERTE(pNode->Contains(offFrom));
    }
#endif //_DEBUG

    // First, figure out where we're coming from/going to
    TRY_CATCH_FINALLY tcfFrom = GetTcf(pNode,
                                       offFrom);

    TRY_CATCH_FINALLY tcfTo =  GetTcf(pNode,
                                      offTo);

    LOG((LF_CORDB, LL_INFO10000, "ILT: from %s to %s\n",
        TCFStringFromConst(tcfFrom),
        TCFStringFromConst(tcfTo)));

    // Now we'll consider, case-by-case, the various permutations that
    // can arise
    switch(tcfFrom)
    {
        case TCF_NONE:
        case TCF_TRY:
        {
            switch(tcfTo)
            {
                case TCF_NONE:
                case TCF_TRY:
                {
                    return S_OK;
                    break;
                }

                case TCF_FILTER:
                {
                    return CORDBG_E_CANT_SETIP_INTO_OR_OUT_OF_FILTER;
                    break;
                }

                case TCF_CATCH:
                {
                    return CORDBG_E_CANT_SET_IP_INTO_CATCH;
                    break;
                }

                case TCF_FINALLY:
                {
                    return CORDBG_E_CANT_SET_IP_INTO_FINALLY;
                    break;
                }
                default:
                    break;
            }
            break;
        }

        case TCF_FILTER:
        {
            switch(tcfTo)
            {
                case TCF_NONE:
                case TCF_TRY:
                case TCF_CATCH:
                case TCF_FINALLY:
                {
                    return CORDBG_E_CANT_SETIP_INTO_OR_OUT_OF_FILTER;
                    break;
                }
                case TCF_FILTER:
                {
                    return S_OK;
                    break;
                }
                default:
                    break;

            }
            break;
        }

        case TCF_CATCH:
        {
            switch(tcfTo)
            {
                case TCF_NONE:
                case TCF_TRY:
                {
#if !defined(FEATURE_EH_FUNCLETS)
                    CONTEXT *pFilterCtx = pThread->GetFilterContext();
                    if (pFilterCtx == NULL)
                        return CORDBG_E_SET_IP_IMPOSSIBLE;

                    if (!fCanSetIPOnly)
                    {
                        if (!LeaveCatch(pEECM,
                                        pThread,
                                        pFilterCtx,
                                        gcInfoToken,
                                        offFrom))
                            return E_FAIL;
                    }
                    return S_OK;
#else  // FEATURE_EH_FUNCLETS
                    // <NOTE>
                    // Setting IP out of a catch clause is not supported for FEATURE_EH_FUNCLETS because of funclets.
                    // This scenario is disabled with approval from VS because it's not considered to
                    // be a common user scenario.
                    // </NOTE>
                    return CORDBG_E_CANT_SET_IP_OUT_OF_CATCH_ON_WIN64;
#endif // !FEATURE_EH_FUNCLETS
                    break;
                }

                case TCF_FILTER:
                {
                    return CORDBG_E_CANT_SETIP_INTO_OR_OUT_OF_FILTER;
                    break;
                }

                case TCF_CATCH:
                {
                    return S_OK;
                    break;
                }

                case TCF_FINALLY:
                {
                    return CORDBG_E_CANT_SET_IP_INTO_FINALLY;
                    break;
                }
                default:
                    break;
            }
            break;
        }

        case TCF_FINALLY:
        {
            switch(tcfTo)
            {
                case TCF_NONE:
                case TCF_TRY:
                {
#ifndef FEATURE_EH_FUNCLETS
                    if (!FinallyIsUnwinding(pNode, pEECM, pReg, addrStart))
                    {
                        CONTEXT *pFilterCtx = pThread->GetFilterContext();
                        if (pFilterCtx == NULL)
                            return CORDBG_E_SET_IP_IMPOSSIBLE;

                        if (!fCanSetIPOnly)
                        {
                            if (!pEECM->LeaveFinally(gcInfoToken,
                                                     offFrom,
                                                     pFilterCtx))
                                return E_FAIL;
                        }
                        return S_OK;
                    }
                    else
                    {
                        return CORDBG_E_CANT_SET_IP_OUT_OF_FINALLY;
                    }
#else // !FEATURE_EH_FUNCLETS
                    // <NOTE>
                    // Setting IP out of a non-unwinding finally clause is not supported on FEATURE_EH_FUNCLETS because of funclets.
                    // This scenario is disabled with approval from VS because it's not considered to be a common user
                    // scenario.
                    // </NOTE>
                    return CORDBG_E_CANT_SET_IP_OUT_OF_FINALLY_ON_WIN64;
#endif // FEATURE_EH_FUNCLETS

                    break;
                }

                case TCF_FILTER:
                {
                    return CORDBG_E_CANT_SETIP_INTO_OR_OUT_OF_FILTER;
                    break;
                }

                case TCF_CATCH:
                {
                    return CORDBG_E_CANT_SET_IP_INTO_CATCH;
                    break;
                }

                case TCF_FINALLY:
                {
                    return S_OK;
                    break;
                }
                default:
                    break;
            }
            break;
        }
       break;
       default:
        break;
    }

    _ASSERTE( !"IsLegalTransition: We should never reach this point!" );

    return CORDBG_E_SET_IP_IMPOSSIBLE;
}

// We need this to determine what
// to do based on whether the stack in general is empty
HRESULT DestinationIsValid(void *pDjiToken,
                           DWORD offTo,
                           EHRangeTree *pEHRT)
{
    CONTRACTL
    {
        NOTHROW;
        GC_NOTRIGGER;
        MODE_ANY;
        FORBID_FAULT;
    }
    CONTRACTL_END;

    // We'll add a call to the DebugInterface that takes this
    // & tells us if the destination is a stack empty point.
//    DebuggerJitInfo *pDji = (DebuggerJitInfo *)pDjiToken;

    if (pEHRT->isAtStartOfCatch(offTo))
        return CORDBG_S_BAD_START_SEQUENCE_POINT;
    else
        return S_OK;
} // HRESULT DestinationIsValid()

// We want to keep the 'worst' HRESULT - if one has failed (..._E_...) & the
// other hasn't, take the failing one.  If they've both/neither failed, then
// it doesn't matter which we take.
// Note that this macro favors retaining the first argument
#define WORST_HR(hr1,hr2) (FAILED(hr1)?hr1:hr2)
HRESULT SetIPFromSrcToDst(Thread *pThread,
                          SLOT addrStart,       // base address of method
                          DWORD offFrom,        // native offset
                          DWORD offTo,          // native offset
                          bool fCanSetIPOnly,   // if true, don't do any real work
                          PREGDISPLAY pReg,
                          PCONTEXT pCtx,
                          void *pDji,
                          EHRangeTree *pEHRT)
{
    CONTRACTL
    {
        THROWS;
        GC_TRIGGERS;
        MODE_ANY;
        INJECT_FAULT(return E_OUTOFMEMORY;);
    }
    CONTRACTL_END;

    HRESULT         hr = S_OK;
    HRESULT         hrReturn = S_OK;
    bool            fCheckOnly = true;

    EECodeInfo codeInfo((TADDR)(addrStart));

    ICodeManager * pEECM = codeInfo.GetCodeManager();
    GCInfoToken gcInfoToken = codeInfo.GetGCInfoToken();

    // Do both checks here so compiler doesn't complain about skipping
    // initialization b/c of goto.
    if (fCanSetIPOnly && !pEECM->IsGcSafe(&codeInfo, offFrom))
    {
        hrReturn = WORST_HR(hrReturn, CORDBG_E_SET_IP_IMPOSSIBLE);
    }

    if (fCanSetIPOnly && !pEECM->IsGcSafe(&codeInfo, offTo))
    {
        hrReturn = WORST_HR(hrReturn, CORDBG_E_SET_IP_IMPOSSIBLE);
    }

    if ((hr = DestinationIsValid(pDji, offTo, pEHRT)) != S_OK
        && fCanSetIPOnly)
    {
        hrReturn = WORST_HR(hrReturn,hr);
    }

    // The basic approach is this:  We'll start with the most specific (smallest)
    // EHClause that contains the starting address.  We'll 'back out', to larger
    // and larger ranges, until we either find an EHClause that contains both
    // the from and to addresses, or until we reach the root EHRangeTreeNode,
    // which contains all addresses within it.  At each step, we check/do work
    // that the various transitions (from inside to outside a catch, etc).
    // At that point, we do the reverse process  - we go from the EHClause that
    // encompasses both from and to, and narrow down to the smallest EHClause that
    // encompasses the to point.  We use our nifty data structure to manage
    // the tree structure inherent in this process.
    //
    // NOTE:  We do this process twice, once to check that we're not doing an
    //        overall illegal transition, such as ultimately set the IP into
    //        a catch, which is never allowed.  We're doing this because VS
    //        calls SetIP without calling CanSetIP first, and so we should be able
    //        to return an error code and have the stack in the same condition
    //        as the start of the call, and so we shouldn't back out of clauses
    //        or move into them until we're sure that can be done.

retryForCommit:

    EHRangeTreeNode *node;
    EHRangeTreeNode *nodeNext;
    node = pEHRT->FindMostSpecificContainer(offFrom);

    while (!node->Contains(offTo))
    {
        hr = IsLegalTransition(pThread,
                               fCheckOnly,
                               bLeave,
                               node,
                               offFrom,
                               offTo,
                               pEECM,
                               pReg,
                               addrStart,
                               gcInfoToken,
                               pCtx);

        if (FAILED(hr))
        {
            hrReturn = WORST_HR(hrReturn,hr);
        }

        node = node->GetContainer();
        // m_root prevents node from ever being NULL.
    }

    if (node != pEHRT->m_root)
    {
        hr = IsLegalTransition(pThread,
                               fCheckOnly,
                               bEnter|bLeave,
                               node,
                               offFrom,
                               offTo,
                               pEECM,
                               pReg,
                               addrStart,
                               gcInfoToken,
                               pCtx);

        if (FAILED(hr))
        {
            hrReturn = WORST_HR(hrReturn,hr);
        }
    }

    nodeNext = pEHRT->FindNextMostSpecificContainer(node,
                                                    offTo);

    while(nodeNext != node)
    {
        hr = IsLegalTransition(pThread,
                               fCheckOnly,
                               bEnter,
                               nodeNext,
                               offFrom,
                               offTo,
                               pEECM,
                               pReg,
                               addrStart,
                               gcInfoToken,
                               pCtx);

        if (FAILED(hr))
        {
            hrReturn = WORST_HR(hrReturn, hr);
        }

        node = nodeNext;
        nodeNext = pEHRT->FindNextMostSpecificContainer(node,
                                                        offTo);
    }

    // If it was the intention to actually set the IP and the above transition checks succeeded,
    // then go back and do it all again but this time widen and narrow the thread's actual scope
    if (!fCanSetIPOnly && fCheckOnly && SUCCEEDED(hrReturn))
    {
        fCheckOnly = false;
        goto retryForCommit;
    }

    return hrReturn;
} // HRESULT SetIPFromSrcToDst()

// This function should only be called if the thread is suspended and sitting in jitted code
BOOL IsInFirstFrameOfHandler(Thread *pThread, IJitManager *pJitManager, const METHODTOKEN& MethodToken, DWORD offset)
{
    CONTRACTL
    {
        NOTHROW;
        GC_NOTRIGGER;
        MODE_ANY;
        FORBID_FAULT;
    }
    CONTRACTL_END;

    // if don't have a throwable the aren't processing an exception
    if (IsHandleNullUnchecked(pThread->GetThrowableAsHandle()))
        return FALSE;

    EH_CLAUSE_ENUMERATOR pEnumState;
    unsigned EHCount = pJitManager->InitializeEHEnumeration(MethodToken, &pEnumState);

    for(ULONG i=0; i < EHCount; i++)
    {
        EE_ILEXCEPTION_CLAUSE EHClause;
        pJitManager->GetNextEHClause(&pEnumState, &EHClause);
        _ASSERTE(IsValidClause(&EHClause));

        if ( offset >= EHClause.HandlerStartPC && offset < EHClause.HandlerEndPC)
            return TRUE;

        // check if it's in the filter itself if we're not in the handler
        if (IsFilterHandler(&EHClause) && offset >= EHClause.FilterOffset && offset < EHClause.HandlerStartPC)
            return TRUE;
    }
    return FALSE;
} // BOOL IsInFirstFrameOfHandler()


#if !defined(FEATURE_EH_FUNCLETS)

//******************************************************************************
// LookForHandler -- search for a function that will handle the exception.
//******************************************************************************
LFH LookForHandler(                         // LFH return types
    const EXCEPTION_POINTERS *pExceptionPointers, // The ExceptionRecord and ExceptionContext
    Thread      *pThread,                   // Thread on which to look (always current?)
    ThrowCallbackType *tct)                 // Structure to pass back to callback functions.
{
    // We don't want to use a runtime contract here since this codepath is used during
    // the processing of a hard SO. Contracts use a significant amount of stack
    // which we can't afford for those cases.
    STATIC_CONTRACT_THROWS;
    STATIC_CONTRACT_GC_TRIGGERS;
    STATIC_CONTRACT_MODE_COOPERATIVE;

    // go through to find if anyone handles the exception
    StackWalkAction action = pThread->StackWalkFrames((PSTACKWALKFRAMESCALLBACK)COMPlusThrowCallback,
                                 tct,
                                 0,     //can't use FUNCTIONSONLY because the callback uses non-function frames to stop the walk
                                 tct->pBottomFrame);

    // If someone handles it, the action will be SWA_ABORT with pFunc and dHandler indicating the
        // function and handler that is handling the exception. Debugger can put a hook in here.
    if (action == SWA_ABORT && tct->pFunc != NULL)
        return LFH_FOUND;

    // nobody is handling it
    return LFH_NOT_FOUND;
} // LFH LookForHandler()

StackWalkAction COMPlusUnwindCallback (CrawlFrame *pCf, ThrowCallbackType *pData);

//******************************************************************************
//  UnwindFrames
//******************************************************************************
void UnwindFrames(                      // No return value.
    Thread      *pThread,               // Thread to unwind.
    ThrowCallbackType *tct)             // Structure to pass back to callback function.
{
    STATIC_CONTRACT_THROWS;
    STATIC_CONTRACT_GC_NOTRIGGER;
    STATIC_CONTRACT_MODE_COOPERATIVE;

    if (pThread->IsExceptionInProgress())
    {
        pThread->GetExceptionState()->GetFlags()->SetUnwindHasStarted();
    }

    #ifdef DEBUGGING_SUPPORTED
        //
        // If a debugger is attached, notify it that unwinding is going on.
        //
        if (CORDebuggerAttached())
        {
            g_pDebugInterface->ManagedExceptionUnwindBegin(pThread);
        }
    #endif // DEBUGGING_SUPPORTED

    LOG((LF_EH, LL_INFO1000, "UnwindFrames: going to: pFunc:%#X, pStack:%#X\n",
        tct->pFunc, tct->pStack));

    pThread->StackWalkFrames((PSTACKWALKFRAMESCALLBACK)COMPlusUnwindCallback,
                             tct,
                             POPFRAMES,
                             tct->pBottomFrame);
} // void UnwindFrames()

#endif // !defined(FEATURE_EH_FUNCLETS)

// Copy a context record, being careful about whether or not the target
// is large enough to support CONTEXT_EXTENDED_REGISTERS.
//
// NOTE: this function can ONLY be used when a filter function will return
// EXCEPTION_CONTINUE_EXECUTION.  On AMD64, replacing the CONTEXT in any other
// situation may break exception unwinding.
//
// NOTE: this function MUST be used on AMD64.  During exception handling,
// parts of the CONTEXT struct must not be modified.


// High 2 bytes are machine type.  Low 2 bytes are register subset.
#define CONTEXT_EXTENDED_BIT (CONTEXT_EXTENDED_REGISTERS & 0xffff)

VOID
ReplaceExceptionContextRecord(CONTEXT *pTarget, CONTEXT *pSource)
{
    LIMITED_METHOD_CONTRACT;

    _ASSERTE(pTarget);
    _ASSERTE(pSource);

#if defined(TARGET_X86)
    //<TODO>
    // @TODO IA64: CONTEXT_DEBUG_REGISTERS not defined on IA64, may need updated SDK
    //</TODO>

    // Want CONTROL, INTEGER, SEGMENTS.  If we have Floating Point, fine.
    _ASSERTE((pSource->ContextFlags & CONTEXT_FULL) == CONTEXT_FULL);
#endif // TARGET_X86

#ifdef CONTEXT_EXTENDED_REGISTERS

    if (pSource->ContextFlags & CONTEXT_EXTENDED_BIT)
    {
        if (pTarget->ContextFlags & CONTEXT_EXTENDED_BIT)
        {   // Source and Target have EXTENDED bit set.
            *pTarget = *pSource;
        }
        else
        {   // Source has but Target doesn't have EXTENDED bit set.  (Target is shorter than Source.)
            //  Copy non-extended part of the struct, and reset the bit on the Target, as it was.
            memcpy(pTarget, pSource, offsetof(CONTEXT, ExtendedRegisters));
            pTarget->ContextFlags &= ~CONTEXT_EXTENDED_BIT;  // Target was short.  Reset the extended bit.
        }
    }
    else
    {   // Source does not have EXTENDED bit.  Copy only non-extended part of the struct.
        memcpy(pTarget, pSource, offsetof(CONTEXT, ExtendedRegisters));
    }
    STRESS_LOG3(LF_SYNC, LL_INFO1000, "ReSet thread context EIP = %p ESP = %p EBP = %p\n",
        GetIP((CONTEXT*)pTarget), GetSP((CONTEXT*)pTarget), GetFP((CONTEXT*)pTarget));

#else // !CONTEXT_EXTENDED_REGISTERS

    // Everything that's left
    *pTarget = *pSource;

#endif // !CONTEXT_EXTENDED_REGISTERS
}

VOID FixupOnRethrow(Thread* pCurThread, EXCEPTION_POINTERS* pExceptionPointers)
{
    WRAPPER_NO_CONTRACT;

    ThreadExceptionState* pExState = pCurThread->GetExceptionState();

#ifdef FEATURE_INTERPRETER
    // Abort if we don't have any state from the original exception.
    if (!pExState->IsExceptionInProgress())
    {
        return;
    }
#endif // FEATURE_INTERPRETER

    // Don't allow rethrow of a STATUS_STACK_OVERFLOW -- it's a new throw of the COM+ exception.
    if (pExState->GetExceptionCode() == STATUS_STACK_OVERFLOW)
    {
        return;
    }

    // For COMPLUS exceptions, we don't need the original context for our rethrow.
    if (!(pExState->IsComPlusException()))
    {
        _ASSERTE(pExState->GetExceptionRecord());

        // don't copy parm args as have already supplied them on the throw
        memcpy((void*)pExceptionPointers->ExceptionRecord,
               (void*)pExState->GetExceptionRecord(),
               offsetof(EXCEPTION_RECORD, ExceptionInformation));

// Replacing the exception context breaks unwinding on AMD64.  It also breaks exception dispatch on IA64.
// The info saved by pExState will be given to exception filters.
#ifndef FEATURE_EH_FUNCLETS
        // Restore original context if available.
        if (pExState->GetContextRecord())
        {
            ReplaceExceptionContextRecord(pExceptionPointers->ContextRecord,
                                          pExState->GetContextRecord());
        }
#endif // !FEATURE_EH_FUNCLETS
    }

    pExState->GetFlags()->SetIsRethrown();
}

struct RaiseExceptionFilterParam
{
    BOOL isRethrown;
};

LONG RaiseExceptionFilter(EXCEPTION_POINTERS* ep, LPVOID pv)
{
    STATIC_CONTRACT_NOTHROW;
    STATIC_CONTRACT_GC_NOTRIGGER;
    STATIC_CONTRACT_MODE_ANY;

    RaiseExceptionFilterParam *pParam = (RaiseExceptionFilterParam *) pv;

    if (1 == pParam->isRethrown)
    {
        // need to reset the EH info back to the original thrown exception
        FixupOnRethrow(GetThread(), ep);
#ifdef FEATURE_EH_FUNCLETS
        // only do this once
        pParam->isRethrown++;
#endif // FEATURE_EH_FUNCLETS
    }
    else
    {
        CONSISTENCY_CHECK((2 == pParam->isRethrown) || (0 == pParam->isRethrown));
    }

    return EXCEPTION_CONTINUE_SEARCH;
}

HRESULT GetHRFromThrowable(OBJECTREF throwable)
{
    STATIC_CONTRACT_THROWS;
    STATIC_CONTRACT_GC_TRIGGERS;
    STATIC_CONTRACT_MODE_ANY;

    HRESULT    hr  = E_FAIL;
    MethodTable *pMT = throwable->GetMethodTable();

    // Only Exception objects have a HResult field
    // So don't fetch the field unless we have an exception

    _ASSERTE(IsException(pMT));     // what is the pathway here?
    if (IsException(pMT))
    {
        hr = ((EXCEPTIONREF)throwable)->GetHResult();
    }

    return hr;
}

VOID DECLSPEC_NORETURN RaiseTheExceptionInternalOnly(OBJECTREF throwable, BOOL rethrow, BOOL fForStackOverflow)
{
    STATIC_CONTRACT_THROWS;
    STATIC_CONTRACT_GC_TRIGGERS;
    STATIC_CONTRACT_MODE_COOPERATIVE;

    STRESS_LOG3(LF_EH, LL_INFO100, "******* MANAGED EXCEPTION THROWN: Object thrown: %p MT %pT rethrow %d\n",
                OBJECTREFToObject(throwable), (throwable!=0)?throwable->GetMethodTable():0, rethrow);

#ifdef STRESS_LOG
    // Any object could have been thrown, but System.Exception objects have useful information for the stress log
    if (throwable == CLRException::GetPreallocatedStackOverflowException())
    {
        // if are handling an SO, don't try to get all that other goop.  It isn't there anyway,
        // and it could cause us to take another SO.
        STRESS_LOG1(LF_EH, LL_INFO100, "Exception HRESULT = 0x%x \n", COR_E_STACKOVERFLOW);
    }
    else if (throwable != 0)
    {
        _ASSERTE(IsException(throwable->GetMethodTable()));

        int hr = ((EXCEPTIONREF)throwable)->GetHResult();
        STRINGREF message = ((EXCEPTIONREF)throwable)->GetMessage();
        OBJECTREF innerEH = ((EXCEPTIONREF)throwable)->GetInnerException();

        STRESS_LOG4(LF_EH, LL_INFO100, "Exception HRESULT = 0x%x Message String 0x%p (db will display) InnerException %p MT %pT\n",
            hr, OBJECTREFToObject(message), OBJECTREFToObject(innerEH), (innerEH!=0)?innerEH->GetMethodTable():0);
    }
#endif

    struct Param : RaiseExceptionFilterParam
    {
        OBJECTREF throwable;
        BOOL fForStackOverflow;
        ULONG_PTR exceptionArgs[INSTANCE_TAGGED_SEH_PARAM_ARRAY_SIZE];
        Thread *pThread;
        ThreadExceptionState* pExState;
    } param;
    param.isRethrown = rethrow ? 1 : 0; // normalize because we use it as a count in RaiseExceptionFilter
    param.throwable = throwable;
    param.fForStackOverflow = fForStackOverflow;
    param.pThread = GetThread();

    _ASSERTE(param.pThread);
    param.pExState = param.pThread->GetExceptionState();

    if (param.pThread->IsRudeAbortInitiated())
    {
        // Nobody should be able to swallow rude thread abort.
        param.throwable = CLRException::GetBestThreadAbortException();
    }

#if 0
    // TODO: enable this after we change RealCOMPlusThrow
#ifdef _DEBUG
    // If ThreadAbort exception is thrown, the thread should be marked with AbortRequest.
    // If not, we may see unhandled exception.
    if (param.throwable->GetMethodTable() == g_pThreadAbortExceptionClass)
    {
        _ASSERTE(GetThread()->IsAbortRequested()
#ifdef TARGET_X86
                 ||
                 GetFirstCOMPlusSEHRecord(this) == EXCEPTION_CHAIN_END
#endif
                 );
    }
#endif
#endif

    // raise
    PAL_TRY(Param *, pParam, &param)
    {
        //_ASSERTE(! pParam->isRethrown || pParam->pExState->m_pExceptionRecord);
        ULONG_PTR *args = NULL;
        ULONG argCount = 0;
        ULONG flags = 0;
        ULONG code = 0;

        // Always save the current object in the handle so on rethrow we can reuse it. This is important as it
        // contains stack trace info.
        //
        // Note: we use SafeSetLastThrownObject, which will try to set the throwable and if there are any problems,
        // it will set the throwable to something appropriate (like OOM exception) and return the new
        // exception. Thus, the user's exception object can be replaced here.
        pParam->throwable = pParam->pThread->SafeSetLastThrownObject(pParam->throwable);

        if (!pParam->isRethrown ||
#ifdef FEATURE_INTERPRETER
            !pParam->pExState->IsExceptionInProgress() ||
#endif // FEATURE_INTERPRETER
             pParam->pExState->IsComPlusException() ||
            (pParam->pExState->GetExceptionCode() == STATUS_STACK_OVERFLOW))
        {
            ULONG_PTR hr = GetHRFromThrowable(pParam->throwable);

            args = pParam->exceptionArgs;
            argCount = MarkAsThrownByUs(args, hr);
            flags = EXCEPTION_NONCONTINUABLE;
            code = EXCEPTION_COMPLUS;
        }
        else
        {
            // Exception code should be consistent.
            _ASSERTE((DWORD)(pParam->pExState->GetExceptionRecord()->ExceptionCode) == pParam->pExState->GetExceptionCode());

            args     = pParam->pExState->GetExceptionRecord()->ExceptionInformation;
            argCount = pParam->pExState->GetExceptionRecord()->NumberParameters;
            flags    = pParam->pExState->GetExceptionRecord()->ExceptionFlags;
            code     = pParam->pExState->GetExceptionRecord()->ExceptionCode;
        }

        if (pParam->pThread->IsAbortInitiated () && IsExceptionOfType(kThreadAbortException,&pParam->throwable))
        {
            pParam->pThread->ResetPreparingAbort();

            if (pParam->pThread->GetFrame() == FRAME_TOP)
            {
                // There is no more managed code on stack.
                pParam->pThread->ResetAbort();
            }
        }

        // Can't access the exception object when are in pre-emptive, so find out before
        // if its an SO.
        BOOL fIsStackOverflow = IsExceptionOfType(kStackOverflowException, &pParam->throwable);

        if (fIsStackOverflow || pParam->fForStackOverflow)
        {
            // Don't probe if we're already handling an SO.  Just throw the exception.
            RaiseException(code, flags, argCount, args);
        }

        // This needs to be both here and inside the handler below
        // enable preemptive mode before call into OS
        GCX_PREEMP_NO_DTOR();

        // In non-debug, we can just raise the exception once we've probed.
        RaiseException(code, flags, argCount, args);
    }
    PAL_EXCEPT_FILTER (RaiseExceptionFilter)
    {
    }
    PAL_ENDTRY
    _ASSERTE(!"Cannot continue after COM+ exception");      // Debugger can bring you here.
    // For example,
    // Debugger breaks in due to second chance exception (unhandled)
    // User hits 'g'
    // Then debugger can bring us here.
    EEPOLICY_HANDLE_FATAL_ERROR(COR_E_EXECUTIONENGINE);
    UNREACHABLE();
}


// INSTALL_COMPLUS_EXCEPTION_HANDLER has a filter, so must put the call in a separate fcn
static VOID DECLSPEC_NORETURN RealCOMPlusThrowWorker(OBJECTREF throwable, BOOL rethrow)
{
    STATIC_CONTRACT_THROWS;
    STATIC_CONTRACT_GC_TRIGGERS;
    STATIC_CONTRACT_MODE_ANY;

    // RaiseTheException will throw C++ OOM and SO, so that our escalation policy can kick in.
    // Unfortunately, COMPlusFrameHandler installed here, will try to create managed exception object.
    // We may hit a recursion.

    _ASSERTE(throwable != CLRException::GetPreallocatedStackOverflowException());

    // TODO: Do we need to install COMPlusFrameHandler here?
    INSTALL_COMPLUS_EXCEPTION_HANDLER();
    if (throwable == NULL)
    {
        _ASSERTE(!"RealCOMPlusThrow(OBJECTREF) called with NULL argument. Somebody forgot to post an exception!");
        EEPOLICY_HANDLE_FATAL_ERROR(COR_E_EXECUTIONENGINE);
    }
    RaiseTheExceptionInternalOnly(throwable, rethrow);
    UNINSTALL_COMPLUS_EXCEPTION_HANDLER();
}

VOID DECLSPEC_NORETURN RealCOMPlusThrow(OBJECTREF throwable, BOOL rethrow)
{
    STATIC_CONTRACT_THROWS;
    STATIC_CONTRACT_GC_TRIGGERS;
    STATIC_CONTRACT_MODE_ANY;

    LOG((LF_EH, LL_INFO100, "RealCOMPlusThrow throwing %s\n",
        throwable->GetMethodTable()->GetDebugClassName()));

    GCPROTECT_BEGIN(throwable);

    _ASSERTE(IsException(throwable->GetMethodTable()));

    // This may look a bit odd, but there is an explanation.  The rethrow boolean
    //  means that an actual RaiseException(EXCEPTION_COMPLUS,...) is being re-thrown,
    //  and that the exception context saved on the Thread object should replace
    //  the exception context from the upcoming RaiseException().  There is logic
    //  in the stack trace code to preserve MOST of the stack trace, but to drop the
    //  last element of the stack trace (has to do with having the address of the rethrow
    //  instead of the address of the original call in the stack trace.  That is
    //  controversial itself, but we won't get into that here.)
    // However, if this is not re-raising that original exception, but rather a new
    //  os exception for what may be an existing exception object, it is generally
    //  a good thing to preserve the stack trace.
    if (!rethrow)
    {
        Thread *pThread = GetThread();
        pThread->IncPreventAbort();
        ExceptionPreserveStackTrace(throwable);
        pThread->DecPreventAbort();
    }

    RealCOMPlusThrowWorker(throwable, rethrow);

    GCPROTECT_END();
}

VOID DECLSPEC_NORETURN RealCOMPlusThrow(OBJECTREF throwable)
{
    CONTRACTL
    {
        THROWS;
        GC_TRIGGERS;
        MODE_COOPERATIVE;
    }
    CONTRACTL_END;

    RealCOMPlusThrow(throwable, FALSE);
}

#ifdef USE_CHECKED_OBJECTREFS
VOID DECLSPEC_NORETURN RealCOMPlusThrow(Object *exceptionObj)
{
    CONTRACTL
    {
        THROWS;
        GC_TRIGGERS;
        MODE_COOPERATIVE;
    }
    CONTRACTL_END;

    OBJECTREF throwable = ObjectToOBJECTREF(exceptionObj);
    RealCOMPlusThrowWorker(throwable, FALSE);
}
#endif // USE_CHECKED_OBJECTREFS

// this function finds the managed callback to get a resource
// string from the then current local domain and calls it
// this could be a lot of work
STRINGREF GetResourceStringFromManaged(STRINGREF key)
{
    CONTRACTL
    {
        THROWS;
        GC_TRIGGERS;
        MODE_COOPERATIVE;
        PRECONDITION(key != NULL);
    }
    CONTRACTL_END;

    struct xx {
        STRINGREF key;
        STRINGREF ret;
    } gc;

    gc.key = key;
    gc.ret = NULL;

    GCPROTECT_BEGIN(gc);

    MethodDescCallSite getResourceStringLocal(METHOD__ENVIRONMENT__GET_RESOURCE_STRING_LOCAL);

    // Call Environment::GetResourceStringLocal(String name).  Returns String value (or maybe null)
    // Don't need to GCPROTECT pArgs, since it's not used after the function call.

    ARG_SLOT pArgs[1] = { ObjToArgSlot(gc.key) };
    gc.ret = getResourceStringLocal.Call_RetSTRINGREF(pArgs);

    GCPROTECT_END();

    return gc.ret;
}

// This function does poentially a LOT of work (loading possibly 50 classes).
// The return value is an un-GC-protected string ref, or possibly NULL.
void ResMgrGetString(LPCWSTR wszResourceName, STRINGREF * ppMessage)
{
    CONTRACTL
    {
        THROWS;
        GC_TRIGGERS;
        MODE_COOPERATIVE;
    }
    CONTRACTL_END;

    _ASSERTE(ppMessage != NULL);

    if (wszResourceName == NULL || *wszResourceName == W('\0'))
    {
        ppMessage = NULL;
        return;
    }

    // this function never looks at name again after
    // calling the helper so no need to GCPROTECT it
    STRINGREF name = StringObject::NewString(wszResourceName);

    if (wszResourceName != NULL)
    {
        STRINGREF value = GetResourceStringFromManaged(name);

        _ASSERTE(value!=NULL || !"Resource string lookup failed - possible misspelling or .resources missing or out of date?");
        *ppMessage = value;
    }
}

#ifdef FEATURE_COMINTEROP
void FreeExceptionData(ExceptionData *pedata)
{
    CONTRACTL
    {
        NOTHROW;
        GC_TRIGGERS;
    }
    CONTRACTL_END;

    _ASSERTE(pedata != NULL);

    // <TODO>@NICE: At one point, we had the comment:
    //     (DM) Remove this when shutdown works better.</TODO>
    // This test may no longer be necessary.  Remove at own peril.
    Thread *pThread = GetThreadNULLOk();
    if (!pThread)
        return;

    if (pedata->bstrSource)
        SysFreeString(pedata->bstrSource);
    if (pedata->bstrDescription)
        SysFreeString(pedata->bstrDescription);
    if (pedata->bstrHelpFile)
        SysFreeString(pedata->bstrHelpFile);
}

void GetExceptionForHR(HRESULT hr, IErrorInfo* pErrInfo, OBJECTREF* pProtectedThrowable)
{
    CONTRACTL
    {
        THROWS;
        GC_TRIGGERS;
        MODE_COOPERATIVE;
        PRECONDITION(IsProtectedByGCFrame(pProtectedThrowable));
    }
    CONTRACTL_END;

    // Initialize
    *pProtectedThrowable = NULL;

    if (pErrInfo != NULL)
    {
        // If this represents a managed object...
        // ...then get the managed exception object and also check if it is a __ComObject...
        if (IsManagedObject(pErrInfo))
        {
            GetObjectRefFromComIP(pProtectedThrowable, pErrInfo);
            if ((*pProtectedThrowable) != NULL)
            {
                // ...if it is, then we'll just default to an exception based on the IErrorInfo.
                if ((*pProtectedThrowable)->GetMethodTable()->IsComObjectType())
                {
                    (*pProtectedThrowable) = NULL;
                }
                else
                {
                    // We have created an exception. Release the IErrorInfo
                    ULONG cbRef = SafeRelease(pErrInfo);
                    LogInteropRelease(pErrInfo, cbRef, "IErrorInfo release");
                    return;
                }
            }
        }

        // If we got here and we don't have an exception object, we have a native IErrorInfo or
        // a managed __ComObject based IErrorInfo, so we'll just create an exception based on
        // the native IErrorInfo.
        if ((*pProtectedThrowable) == NULL)
        {
            EECOMException ex(hr, pErrInfo COMMA_INDEBUG(FALSE));
            (*pProtectedThrowable) = ex.GetThrowable();
        }
    }

    // If we made it here and we don't have an exception object, we didn't have a valid IErrorInfo
    // so we'll create an exception based solely on the hresult.
    if ((*pProtectedThrowable) == NULL)
    {
        EEMessageException ex(hr);
        (*pProtectedThrowable) = ex.GetThrowable();
    }
}

void GetExceptionForHR(HRESULT hr, OBJECTREF* pProtectedThrowable)
{
    CONTRACTL
    {
        THROWS;
        GC_TRIGGERS;        // because of IErrorInfo
        MODE_COOPERATIVE;
    }
    CONTRACTL_END;

    // Get an IErrorInfo if one is available.
    IErrorInfo *pErrInfo = NULL;
    if (SafeGetErrorInfo(&pErrInfo) != S_OK)
        pErrInfo = NULL;

    GetExceptionForHR(hr, pErrInfo, pProtectedThrowable);
}
#else
void GetExceptionForHR(HRESULT hr, OBJECTREF* pProtectedThrowable)
{
    CONTRACTL
    {
        GC_TRIGGERS;
        NOTHROW;
        MODE_COOPERATIVE;
    }
    CONTRACTL_END;

    EEMessageException ex(hr);
    (*pProtectedThrowable) = ex.GetThrowable();
}
#endif // FEATURE_COMINTEROP

//
// Maps a Win32 fault to a COM+ Exception enumeration code
//
DWORD MapWin32FaultToCOMPlusException(EXCEPTION_RECORD *pExceptionRecord)
{
    WRAPPER_NO_CONTRACT;

    switch (pExceptionRecord->ExceptionCode)
    {
        case STATUS_FLOAT_INEXACT_RESULT:
        case STATUS_FLOAT_INVALID_OPERATION:
        case STATUS_FLOAT_STACK_CHECK:
        case STATUS_FLOAT_UNDERFLOW:
            return (DWORD) kArithmeticException;
        case STATUS_FLOAT_OVERFLOW:
        case STATUS_INTEGER_OVERFLOW:
            return (DWORD) kOverflowException;

        case STATUS_FLOAT_DIVIDE_BY_ZERO:
        case STATUS_INTEGER_DIVIDE_BY_ZERO:
            return (DWORD) kDivideByZeroException;

        case STATUS_FLOAT_DENORMAL_OPERAND:
            return (DWORD) kFormatException;

        case STATUS_ACCESS_VIOLATION:
            {
#if defined(FEATURE_HIJACK) && !defined(TARGET_UNIX)
                // If we got the exception on a redirect function it means the original exception happened in managed code:
                if (Thread::IsAddrOfRedirectFunc(pExceptionRecord->ExceptionAddress))
                    return (DWORD) kNullReferenceException;

                if (pExceptionRecord->ExceptionAddress == (LPVOID)GetEEFuncEntryPoint(THROW_CONTROL_FOR_THREAD_FUNCTION))
                {
                    return (DWORD) kNullReferenceException;
                }
#endif // FEATURE_HIJACK && !TARGET_UNIX

                // If the IP of the AV is not in managed code, then its an AccessViolationException.
                if (!ExecutionManager::IsManagedCode((PCODE)pExceptionRecord->ExceptionAddress))
                {
                    return (DWORD) kAccessViolationException;
                }

                // If the address accessed is above 64k (Windows) or page size (Unix), then its an AccessViolationException.
                if (pExceptionRecord->ExceptionInformation[1] >= NULL_AREA_SIZE)
                {
                    return (DWORD) kAccessViolationException;
                }

                return (DWORD) kNullReferenceException;
            }

        case STATUS_ARRAY_BOUNDS_EXCEEDED:
            return (DWORD) kIndexOutOfRangeException;

        case STATUS_NO_MEMORY:
            return (DWORD) kOutOfMemoryException;

        case STATUS_STACK_OVERFLOW:
            return (DWORD) kStackOverflowException;

#ifdef ALIGN_ACCESS
        case STATUS_DATATYPE_MISALIGNMENT:
            return (DWORD) kDataMisalignedException;
#endif // ALIGN_ACCESS

        default:
            return kSEHException;
    }
}

#ifdef _DEBUG
#ifndef FEATURE_EH_FUNCLETS
// check if anyone has written to the stack above the handler which would wipe out the EH registration
void CheckStackBarrier(EXCEPTION_REGISTRATION_RECORD *exRecord)
{
    LIMITED_METHOD_CONTRACT;

    if (exRecord->Handler != (PEXCEPTION_ROUTINE)COMPlusFrameHandler)
        return;

    DWORD *stackOverwriteBarrier = (DWORD *)((BYTE*)exRecord - offsetof(FrameHandlerExRecordWithBarrier, m_ExRecord));
    for (int i =0; i < STACK_OVERWRITE_BARRIER_SIZE; i++) {
        if (*(stackOverwriteBarrier+i) != STACK_OVERWRITE_BARRIER_VALUE) {
            // to debug this error, you must determine who erroneously overwrote the stack
            _ASSERTE(!"Fatal error: the stack has been overwritten");
        }
    }
}
#endif // FEATURE_EH_FUNCLETS
#endif // _DEBUG

//-------------------------------------------------------------------------
// A marker for JIT -> EE transition when we know we're in preemptive
// gc mode.  As we leave the EE, we fix a few things:
//
//      - the gc state must be set back to preemptive-operative
//      - the COM+ frame chain must be rewound to what it was on entry
//      - ExInfo()->m_pSearchBoundary must be adjusted
//        if we popped the frame that is identified as begnning the next
//        crawl.
//-------------------------------------------------------------------------

void COMPlusCooperativeTransitionHandler(Frame* pFrame)
{
    CONTRACTL
    {
        NOTHROW;
        GC_TRIGGERS;
        MODE_ANY;
    }
    CONTRACTL_END;

    LOG((LF_EH, LL_INFO1000, "COMPlusCooprativeTransitionHandler unwinding\n"));

    {
    Thread* pThread = GetThread();

    // Restore us to cooperative gc mode.
        GCX_COOP();

    // Pop the frame chain.
    UnwindFrameChain(pThread, pFrame);
    CONSISTENCY_CHECK(pFrame == pThread->GetFrame());

#ifndef FEATURE_EH_FUNCLETS
    // An exception is being thrown through here.  The COM+ exception
    // info keeps a pointer to a frame that is used by the next
    // COM+ Exception Handler as the starting point of its crawl.
    // We may have popped this marker -- in which case, we need to
    // update it to the current frame.
    //
    ThreadExceptionState* pExState = pThread->GetExceptionState();
    Frame*  pSearchBoundary = NULL;

    if (pThread->IsExceptionInProgress())
    {
        pSearchBoundary = pExState->m_currentExInfo.m_pSearchBoundary;
    }

    if (pSearchBoundary && pSearchBoundary < pFrame)
    {
        LOG((LF_EH, LL_INFO1000, "\tpExInfo->m_pSearchBoundary = %08x\n", (void*)pFrame));
        pExState->m_currentExInfo.m_pSearchBoundary = pFrame;
    }
#endif // FEATURE_EH_FUNCLETS
}

    // Restore us to preemptive gc mode.
    GCX_PREEMP_NO_DTOR();
}

#ifndef TARGET_UNIX // Watson is supported on Windows only
void SetupWatsonBucket(UINT_PTR currentIP, CrawlFrame* pCf)
{
    Thread *pThread = GetThread();

    if (pThread && (currentIP != 0))
    {
        // Setup the watson bucketing details for the initial throw
        // callback only if we dont already have them.
        ThreadExceptionState *pExState = pThread->GetExceptionState();
        if (!pExState->GetFlags()->GotWatsonBucketDetails())
        {
            // Adjust the IP if necessary.
            UINT_PTR adjustedIp = currentIP;
            // This is a workaround copied from above.
            if (!(pCf->HasFaulted() || pCf->IsIPadjusted()) && adjustedIp != 0)
            {
                adjustedIp -= 1;
            }

            // Setup the bucketing details for the initial throw
            SetupInitialThrowBucketDetails(adjustedIp);
        }
    }
}
#endif // !TARGET_UNIX

// Ensure that there is space for neededSize elements in the stack trace array.
void StackTraceInfo::EnsureStackTraceArray(StackTraceArray *pStackTrace, size_t neededSize)
{
    CONTRACTL
    {
        GC_TRIGGERS;
        THROWS;
        PRECONDITION(CheckPointer(pStackTrace));
    }
    CONTRACTL_END;

    StackTraceArray newStackTrace;
    GCPROTECT_BEGIN(newStackTrace);

    size_t stackTraceCapacity = pStackTrace->Capacity();
    if (neededSize > stackTraceCapacity)
    {
        S_SIZE_T newCapacity = S_SIZE_T(stackTraceCapacity) * S_SIZE_T(2);
        if (newCapacity.IsOverflow() || (neededSize > newCapacity.Value()))
        {
            newCapacity = S_SIZE_T(neededSize);
            if (newCapacity.IsOverflow())
            {
                EX_THROW(EEMessageException, (kOverflowException, IDS_EE_ARRAY_DIMENSIONS_EXCEEDED));
            }
        }

        stackTraceCapacity = newCapacity.Value();

        // Allocate a new array with the needed size
        newStackTrace.Allocate(stackTraceCapacity);
        if (pStackTrace->Get() != NULL)
        {
            // Copy the original array to the new one
            newStackTrace.CopyDataFrom(*pStackTrace);
            _ASSERTE(newStackTrace.Size() == (neededSize - 1));
        }
        // Update the stack trace array
        pStackTrace->Set(newStackTrace.Get());
    }
    GCPROTECT_END();
}

// Ensure that there is space for the neededSize elements in the keepAlive array.
void StackTraceInfo::EnsureKeepAliveArray(PTRARRAYREF *ppKeepAliveArray, size_t neededSize)
{
    CONTRACTL
    {
        GC_TRIGGERS;
        THROWS;
        PRECONDITION(CheckPointer(ppKeepAliveArray));
    }
    CONTRACTL_END;

    PTRARRAYREF pNewKeepAliveArray = NULL;
    GCPROTECT_BEGIN(pNewKeepAliveArray);

    size_t keepAliveArrayCapacity = (*ppKeepAliveArray != NULL) ? (*ppKeepAliveArray)->GetNumComponents() : 0;
    if (neededSize > keepAliveArrayCapacity)
    {
        S_SIZE_T newCapacity = S_SIZE_T(keepAliveArrayCapacity) * S_SIZE_T(2);
        if (newCapacity.IsOverflow() || (neededSize > newCapacity.Value()))
        {
            newCapacity = S_SIZE_T(neededSize);
            if (newCapacity.IsOverflow())
            {
                EX_THROW(EEMessageException, (kOverflowException, IDS_EE_ARRAY_DIMENSIONS_EXCEEDED));
            }
        }

        keepAliveArrayCapacity = newCapacity.Value();

        if (!FitsIn<DWORD>(keepAliveArrayCapacity))
        {
            EX_THROW(EEMessageException, (kOverflowException, IDS_EE_ARRAY_DIMENSIONS_EXCEEDED));
        }

        // Allocate a new array with the needed size
        pNewKeepAliveArray = (PTRARRAYREF)AllocateObjectArray(static_cast<DWORD>(keepAliveArrayCapacity), g_pObjectClass);
        if ((*ppKeepAliveArray) != NULL)
        {
            memmoveGCRefs(pNewKeepAliveArray->GetDataPtr(),
                          (*ppKeepAliveArray)->GetDataPtr(),
                          (*ppKeepAliveArray)->GetNumComponents() * sizeof(Object *));
        }
        // Update the keepAlive array
        *ppKeepAliveArray = pNewKeepAliveArray;
    }

    GCPROTECT_END();
}

// Get a keepAlive object for the given method. The keepAlive object is either a
// Resolver object for DynamicMethodDesc or a LoaderAllocator object for methods in
// collectible assemblies.
// Returns NULL if the method code cannot be destroyed.
OBJECTREF StackTraceInfo::GetKeepAliveObject(MethodDesc* pMethod)
{
    LIMITED_METHOD_CONTRACT;

    if (pMethod->IsLCGMethod())
    {
        // We need to append the corresponding System.Resolver for
        // this DynamicMethodDesc to keep it alive.
        DynamicMethodDesc *pDMD = (DynamicMethodDesc *) pMethod;
        OBJECTREF pResolver = pDMD->GetLCGMethodResolver()->GetManagedResolver();

        _ASSERTE(pResolver != NULL);

        // Store Resolver information in the array
        return pResolver;
    }
    else if (pMethod->GetMethodTable()->Collectible())
    {
        OBJECTREF pLoaderAllocator = pMethod->GetMethodTable()->GetLoaderAllocator()->GetExposedObject();
        _ASSERTE(pLoaderAllocator != NULL);
        return pLoaderAllocator;
    }

    return NULL;
}

//
// Append stack frame to an exception stack trace.
//
void StackTraceInfo::AppendElement(OBJECTHANDLE hThrowable, UINT_PTR currentIP, UINT_PTR currentSP, MethodDesc* pFunc, CrawlFrame* pCf)
{
    CONTRACTL
    {
        GC_TRIGGERS;
        NOTHROW;
        MODE_COOPERATIVE;
    }
    CONTRACTL_END

    Thread *pThread = GetThread();
    MethodTable* pMT = ObjectFromHandle(hThrowable)->GetMethodTable();
    _ASSERTE(IsException(pMT));

    PTR_ThreadExceptionState pCurTES = pThread->GetExceptionState();
    // Check if the flag indicating foreign exception raise has been setup or not,
    // and then reset it so that subsequent processing of managed frames proceeds
    // normally.
    BOOL fRaisingForeignException = pCurTES->IsRaisingForeignException();
    pCurTES->ResetRaisingForeignException();

    LOG((LF_EH, LL_INFO10000, "StackTraceInfo::AppendElement IP = %p, SP = %p, %s::%s\n", currentIP, currentSP, pFunc ? pFunc->m_pszDebugClassName : "", pFunc ? pFunc->m_pszDebugMethodName : "" ));

    if (pFunc != NULL && pFunc->IsILStub())
        return;

    // Do not save stacktrace to preallocated exception.  These are shared.
    if (CLRException::IsPreallocatedExceptionHandle(hThrowable))
    {
        // Preallocated exceptions will never have this flag set. However, its possible
        // that after this flag is set for a regular exception but before we throw, we have an async
        // exception like a RudeThreadAbort, which will replace the exception
        // containing the restored stack trace.

        return;
    }

    StackTraceElement stackTraceElem;

    stackTraceElem.pFunc = pFunc;

    stackTraceElem.ip = currentIP;
    stackTraceElem.sp = currentSP;

    // When we are building stack trace as we encounter managed frames during exception dispatch,
    // then none of those frames represent a stack trace from a foreign exception (as they represent
    // the current exception). Hence, set the corresponding flag to FALSE.
    stackTraceElem.flags = 0;

    // This is a workaround to fix the generation of stack traces from exception objects so that
    // they point to the line that actually generated the exception instead of the line
    // following.
    if (pCf->IsIPadjusted())
    {
        stackTraceElem.flags |= STEF_IP_ADJUSTED;
    }
    else if (!pCf->HasFaulted() && stackTraceElem.ip != 0)
    {
        stackTraceElem.ip -= STACKWALK_CONTROLPC_ADJUST_OFFSET;
        stackTraceElem.flags |= STEF_IP_ADJUSTED;
    }

#ifndef TARGET_UNIX // Watson is supported on Windows only
    SetupWatsonBucket(currentIP, pCf);
#endif // !TARGET_UNIX

    EX_TRY
    {
        struct
        {
            StackTraceArray stackTrace;
            PTRARRAYREF pKeepAliveArray = NULL; // Object array of Managed Resolvers / Loader Allocators of methods that can be collected
            OBJECTREF keepAliveObject = NULL;
        } gc;

        GCPROTECT_BEGIN_THREAD(pThread, gc);

        // Fetch the stacktrace and the keepAlive array from the exception object. It returns clones of those arrays in case the
        // stack trace was created by a different thread.
        ((EXCEPTIONREF)ObjectFromHandle(hThrowable))->GetStackTrace(gc.stackTrace, &gc.pKeepAliveArray);

        // The stack trace returned by the GetStackTrace has to be created by the current thread or be NULL.
        _ASSERTE((gc.stackTrace.Get() == NULL) || (gc.stackTrace.GetObjectThread() == pThread));

        EnsureStackTraceArray(&gc.stackTrace, gc.stackTrace.Size() + 1);

        if (fRaisingForeignException)
        {
            // Just before we append to the stack trace, mark the last recorded frame to be from
            // the foreign thread so that we can insert an annotation indicating so when building
            // the stack trace string.
            size_t numCurrentFrames = gc.stackTrace.Size();
            if (numCurrentFrames > 0)
            {
                // "numCurrentFrames" can be zero if the user created an EDI using
                // an unthrown exception.
                StackTraceElement & refLastElementFromForeignStackTrace = gc.stackTrace[numCurrentFrames - 1];
                refLastElementFromForeignStackTrace.flags |= STEF_LAST_FRAME_FROM_FOREIGN_STACK_TRACE;
            }
        }

        uint32_t keepAliveItemsCount = gc.stackTrace.GetKeepAliveItemsCount();
        _ASSERTE(keepAliveItemsCount == gc.stackTrace.ComputeKeepAliveItemsCount());

        gc.keepAliveObject = GetKeepAliveObject(pFunc);
        if (gc.keepAliveObject != NULL)
        {
            // The new frame to be added is a method that can be collected, so we need to update the keepAlive items count.
            keepAliveItemsCount++;
            stackTraceElem.flags |= STEF_KEEPALIVE;
        }

        if (keepAliveItemsCount != 0)
        {
            // One extra slot is added for the stack trace array
            EnsureKeepAliveArray(&gc.pKeepAliveArray, keepAliveItemsCount + 1);
            if (gc.keepAliveObject != NULL)
            {
                // Add the method to the keepAlive array
                gc.pKeepAliveArray->SetAt(keepAliveItemsCount, gc.keepAliveObject);
            }
        }
        else
        {
            // There are no methods that can be collected, so we don't need the keepAlive array
            gc.pKeepAliveArray = NULL;
        }

        gc.stackTrace.SetKeepAliveItemsCount(keepAliveItemsCount);

        gc.stackTrace.Append(&stackTraceElem);
       _ASSERTE(gc.stackTrace.ComputeKeepAliveItemsCount() == keepAliveItemsCount);

        if (gc.pKeepAliveArray != NULL)
        {
            _ASSERTE(keepAliveItemsCount > 0);
            gc.pKeepAliveArray->SetAt(0, gc.stackTrace.Get());
            ((EXCEPTIONREF)ObjectFromHandle(hThrowable))->SetStackTrace(dac_cast<OBJECTREF>(gc.pKeepAliveArray));
        }
        else
        {
            _ASSERTE(keepAliveItemsCount == 0);
            ((EXCEPTIONREF)ObjectFromHandle(hThrowable))->SetStackTrace(dac_cast<OBJECTREF>(gc.stackTrace.Get()));
        }

        // Clear the _stackTraceString field as it no longer matches the stack trace
        ((EXCEPTIONREF)ObjectFromHandle(hThrowable))->SetStackTraceString(NULL);

        GCPROTECT_END();    // gc
    }
    EX_CATCH
    {
    }
    EX_END_CATCH(SwallowAllExceptions)
}

void UnwindFrameChain(Thread* pThread, LPVOID pvLimitSP)
{
    CONTRACTL
    {
        NOTHROW;
        DISABLED(GC_TRIGGERS);  // some Frames' ExceptionUnwind methods trigger  :(
        MODE_ANY;
    }
    CONTRACTL_END;

    Frame* pFrame = pThread->m_pFrame;
    if (pFrame < pvLimitSP)
    {
        GCX_COOP_THREAD_EXISTS(pThread);

        //
        // call ExceptionUnwind with the Frame chain intact
        //
        pFrame = pThread->NotifyFrameChainOfExceptionUnwind(pFrame, pvLimitSP);

        //
        // now pop the frames off by trimming the Frame chain
        //
        pThread->SetFrame(pFrame);
    }
}

BOOL IsExceptionOfType(RuntimeExceptionKind reKind, Exception *pException)
{
    STATIC_CONTRACT_NOTHROW;
    STATIC_CONTRACT_GC_TRIGGERS;
    STATIC_CONTRACT_MODE_ANY;
    STATIC_CONTRACT_FORBID_FAULT;

      if (pException->IsType(reKind))
        return TRUE;

    if (pException->IsType(CLRException::GetType()))
    {
        // Since we're going to be holding onto the Throwable object we
        // need to be in COOPERATIVE.
        GCX_COOP();

        OBJECTREF Throwable=((CLRException*)pException)->GetThrowable();

        GCX_FORBID();
        if (IsExceptionOfType(reKind, &Throwable))
            return TRUE;
    }
    return FALSE;
}

BOOL IsExceptionOfType(RuntimeExceptionKind reKind, OBJECTREF *pThrowable)
{
    STATIC_CONTRACT_NOTHROW;
    STATIC_CONTRACT_GC_NOTRIGGER;
    STATIC_CONTRACT_MODE_COOPERATIVE;
    STATIC_CONTRACT_FORBID_FAULT;

    _ASSERTE(pThrowable != NULL);

    if (*pThrowable == NULL)
        return FALSE;

    MethodTable *pThrowableMT = (*pThrowable)->GetMethodTable();

    return CoreLibBinder::IsException(pThrowableMT, reKind);
}

BOOL IsAsyncThreadException(OBJECTREF *pThrowable) {
    STATIC_CONTRACT_NOTHROW;
    STATIC_CONTRACT_GC_NOTRIGGER;
    STATIC_CONTRACT_MODE_COOPERATIVE;
    STATIC_CONTRACT_FORBID_FAULT;

    if (  (GetThreadNULLOk() && GetThread()->IsRudeAbort() && GetThread()->IsRudeAbortInitiated())
        ||IsExceptionOfType(kThreadAbortException, pThrowable)
        ||IsExceptionOfType(kThreadInterruptedException, pThrowable)) {
        return TRUE;
    } else {
        return FALSE;
    }
}

BOOL IsUncatchable(OBJECTREF *pThrowable)
{
    CONTRACTL {
        NOTHROW;
        GC_NOTRIGGER;
        MODE_COOPERATIVE;
        FORBID_FAULT;
    } CONTRACTL_END;

    _ASSERTE(pThrowable != NULL);

    Thread *pThread = GetThreadNULLOk();

    if (pThread)
    {
        if (pThread->IsAbortInitiated())
            return TRUE;

        if (OBJECTREFToObject(*pThrowable)->GetMethodTable() == g_pExecutionEngineExceptionClass)
            return TRUE;
    }

    return FALSE;
}

BOOL IsStackOverflowException(Thread* pThread, EXCEPTION_RECORD* pExceptionRecord)
{
    if (pExceptionRecord->ExceptionCode == STATUS_STACK_OVERFLOW)
    {
        return true;
    }

    if (IsComPlusException(pExceptionRecord) &&
         pThread->IsLastThrownObjectStackOverflowException())
    {
        return true;
    }

    return false;
}


#ifdef _DEBUG
BOOL IsValidClause(EE_ILEXCEPTION_CLAUSE *EHClause)
{
    LIMITED_METHOD_CONTRACT;

#if 0
    DWORD valid = COR_ILEXCEPTION_CLAUSE_FILTER | COR_ILEXCEPTION_CLAUSE_FINALLY |
        COR_ILEXCEPTION_CLAUSE_FAULT | COR_ILEXCEPTION_CLAUSE_CACHED_CLASS;

    // <TODO>@NICE: enable this when VC stops generatng a bogus 0x8000.</TODO>
    if (EHClause->Flags & ~valid)
        return FALSE;
#endif
    if (EHClause->TryStartPC > EHClause->TryEndPC)
        return FALSE;
    return TRUE;
}
#endif


#ifdef DEBUGGING_SUPPORTED
LONG NotifyDebuggerLastChance(Thread *pThread,
                              EXCEPTION_POINTERS *pExceptionInfo,
                              BOOL jitAttachRequested)
{
    STATIC_CONTRACT_NOTHROW;
    STATIC_CONTRACT_GC_TRIGGERS;
    STATIC_CONTRACT_MODE_ANY;

    LONG retval = EXCEPTION_CONTINUE_SEARCH;

    // Debugger does func-evals inside this call, which may take nested exceptions. We need a nested exception
    // handler to allow this.
    INSTALL_NESTED_EXCEPTION_HANDLER(pThread->GetFrame());

    EXCEPTION_POINTERS dummy;
    dummy.ExceptionRecord = NULL;
    dummy.ContextRecord = NULL;

    if (NULL == pExceptionInfo)
    {
        pExceptionInfo = &dummy;
    }
    else if (NULL != pExceptionInfo->ExceptionRecord && NULL == pExceptionInfo->ContextRecord)
    {
        // In a soft stack overflow, we have an exception record but not a  context record.
        // Debugger::LastChanceManagedException requires that both ExceptionRecord and
        // ContextRecord be valid or both be NULL.
        pExceptionInfo = &dummy;
    }

    if  (g_pDebugInterface && g_pDebugInterface->LastChanceManagedException(pExceptionInfo,
                                                                            pThread,
                                                                            jitAttachRequested) == ExceptionContinueExecution)
    {
        retval = EXCEPTION_CONTINUE_EXECUTION;
    }

    UNINSTALL_NESTED_EXCEPTION_HANDLER();

#ifdef DEBUGGER_EXCEPTION_INTERCEPTION_SUPPORTED
    EX_TRY
    {
        // if the debugger wants to intercept the unhandled exception then we immediately unwind without returning
        // If there is a problem with this function unwinding here it could be separated out however
        // we need to be very careful. Previously we had the opposite problem in that we notified the debugger
        // of an unhandled exception and then either:
        // a) never gave the debugger a chance to intercept later, or
        // b) code changed more process state unaware that the debugger would be handling the exception
        if ((pThread->IsExceptionInProgress()) && pThread->GetExceptionState()->GetFlags()->DebuggerInterceptInfo())
        {
            // The debugger wants to intercept this exception.  It may return in a failure case, in which case we want
            // to continue thru this path.
            ClrDebuggerDoUnwindAndIntercept(X86_FIRST_ARG(EXCEPTION_CHAIN_END) pExceptionInfo->ExceptionRecord);
        }
    }
    EX_CATCH // if we fail to intercept just continue as is
    {
    }
    EX_END_CATCH(SwallowAllExceptions);
#endif // DEBUGGER_EXCEPTION_INTERCEPTION_SUPPORTED

    return retval;
}

#ifndef TARGET_UNIX
//----------------------------------------------------------------------------
//
// DoReportFault - wrapper for ReportFault in FaultRep.dll, which also handles
//                 debugger launch synchronization if the user chooses to launch
//                 a debugger
//
// Arguments:
//    pExceptionInfo - pointer to exception info
//
// Return Value:
//    The returned EFaultRepRetVal value from ReportFault
//
// Note:
//
//----------------------------------------------------------------------------
EFaultRepRetVal DoReportFault(EXCEPTION_POINTERS * pExceptionInfo)
{
    LIMITED_METHOD_CONTRACT;

    HINSTANCE hmod = WszLoadLibrary(W("FaultRep.dll"));
    EFaultRepRetVal r = frrvErr;
    if (hmod)
    {
        pfn_REPORTFAULT pfnReportFault = (pfn_REPORTFAULT)GetProcAddress(hmod, "ReportFault");
        if (pfnReportFault)
        {
            r = pfnReportFault(pExceptionInfo, 0);
        }
        FreeLibrary(hmod);
    }

    if (r == frrvLaunchDebugger)
    {
        // Wait until the pending managed debugger attach is completed
        if (g_pDebugInterface != NULL)
        {
            g_pDebugInterface->WaitForDebuggerAttach();
        }
    }
    return r;
}

//----------------------------------------------------------------------------
//
// DisableOSWatson - Set error mode to disable OS Watson
//
// Arguments:
//    None
//
// Return Value:
//    None
//
// Note: SetErrorMode changes the process wide error mode, which can be overridden by other threads
//       in a race.  The solution is to use new Win7 per thread error mode APIs, which take precedence
//       over process wide error mode. However, we shall not use per thread error mode if the runtime
//       is being hosted because with per thread error mode being used the OS will ignore the process
//       wide error mode set by the host.
//
//----------------------------------------------------------------------------
void DisableOSWatson(void)
{
    LIMITED_METHOD_CONTRACT;

    // When a debugger is attached (or will be attaching), we need to disable the OS GPF dialog.
    // If we don't, an unhandled managed exception will launch the OS watson dialog even when
    // the debugger is attached.
    const UINT lastErrorMode = SetErrorMode(0);
    SetErrorMode(lastErrorMode | SEM_NOGPFAULTERRORBOX);
    LOG((LF_EH, LL_INFO100, "DisableOSWatson: SetErrorMode = 0x%x\n", lastErrorMode | SEM_NOGPFAULTERRORBOX));

}
#endif // !TARGET_UNIX

//------------------------------------------------------------------------------
// This function is called on an unhandled exception, via the runtime's
//  Unhandled Exception Filter (Hence the name, "last chance", because this
//  is the last chance to see the exception.  When running under a native
//  debugger, that won't generally happen, because the OS notifies the debugger
//  instead of calling the application's registered UEF; the debugger will
//  show the exception as second chance.)
// The function is also called sometimes for the side effects, which are
//  to possibly invoke Watson and to possibly notify the managed debugger.
// If running in a debugger already, either native or managed, we shouldn't
//  invoke Watson.
// If not running under a managed debugger, we shouldn't try to send a debugger
//   notification.
//------------------------------------------------------------------------------
LONG WatsonLastChance(                  // EXCEPTION_CONTINUE_SEARCH, _CONTINUE_EXECUTION
    Thread              *pThread,       // Thread object.
    EXCEPTION_POINTERS  *pExceptionInfo,// Information about reported exception.
    TypeOfReportedError tore)           // Just what kind of error is reported?
{
    STATIC_CONTRACT_NOTHROW;
    STATIC_CONTRACT_GC_TRIGGERS;
    STATIC_CONTRACT_MODE_ANY;

    // If allocation fails, we may not produce watson dump.  But this is not fatal.
    CONTRACT_VIOLATION(AllViolation);
    LOG((LF_EH, LL_INFO10, "D::WLC: Enter WatsonLastChance\n"));

#ifndef TARGET_UNIX
    static DWORD fDisableWatson = -1;
    if (fDisableWatson == -1)
    {
        fDisableWatson = CLRConfig::GetConfigValue(CLRConfig::INTERNAL_DisableWatsonForManagedExceptions);
    }

    if (fDisableWatson && (tore.GetType() == TypeOfReportedError::UnhandledException))
    {
        DisableOSWatson();
        LOG((LF_EH, LL_INFO10, "D::WLC: OS Watson is disabled for an managed unhandled exception\n"));
        return EXCEPTION_CONTINUE_SEARCH;
    }
#endif // !TARGET_UNIX

    // We don't want to launch Watson if a debugger is already attached to
    // the process.
    BOOL shouldNotifyDebugger = FALSE;  // Assume we won't debug.

    // VS debugger team requested the Whidbey experience, which is no Watson when the debugger thread detects
    // that the debugger process is abruptly terminated, and triggers a failfast error.  In this particular
    // scenario CORDebuggerAttached() will be TRUE, but IsDebuggerPresent() will be FALSE because from OS
    // perspective the native debugger has been detached from the debuggee, but CLR has not yet marked the
    // managed debugger as detached.  Therefore, CORDebuggerAttached() is checked, so Watson will not pop up
    // when a debugger is abruptly terminated.  It also prevents a debugger from being launched on a helper
    // thread.
    BOOL alreadyDebugging     = CORDebuggerAttached() || IsDebuggerPresent();

    BOOL jitAttachRequested   = !alreadyDebugging; // Launch debugger if not already running.

#ifdef _DEBUG
    // If BreakOnUnCaughtException is set, we may be using a native debugger to debug this stuff
    BOOL BreakOnUnCaughtException = CLRConfig::GetConfigValue(CLRConfig::INTERNAL_BreakOnUncaughtException);
    if(!alreadyDebugging || (!CORDebuggerAttached() && BreakOnUnCaughtException) )
#else
    if (!alreadyDebugging)
#endif
    {
        LOG((LF_EH, LL_INFO10, "WatsonLastChance: Debugger not attached at sp %p ...\n", GetCurrentSP()));

#ifndef TARGET_UNIX
        FaultReportResult result = FaultReportResultQuit;

        BOOL fSOException = FALSE;

        if ((pExceptionInfo != NULL) &&
            (pExceptionInfo->ExceptionRecord != NULL) &&
            (pExceptionInfo->ExceptionRecord->ExceptionCode == STATUS_STACK_OVERFLOW))
        {
            fSOException = TRUE;
        }

        if (g_pDebugInterface)
        {
            // we are about to let the OS trigger jit attach, however we need to synchronize with our
            // own jit attach that we might be doing on another thread
            // PreJitAttach races this thread against any others which might be attaching and if some other
            // thread is doing it then we wait for its attach to complete first
            g_pDebugInterface->PreJitAttach(TRUE, FALSE, FALSE);
        }

        // Let unhandled exceptions except stack overflow go to the OS
        if (tore.IsUnhandledException() && !fSOException)
        {
            return EXCEPTION_CONTINUE_SEARCH;
        }
        else if (tore.IsUserBreakpoint())
        {
            DoReportFault(pExceptionInfo);
        }
        else
        {
            BOOL fWatsonAlreadyLaunched = FALSE;
            if (InterlockedCompareExchange(&g_watsonAlreadyLaunched, 1, 0) != 0)
            {
                fWatsonAlreadyLaunched = TRUE;
            }

            // Logic to avoid double prompt if more than one threads calling into WatsonLastChance
            if (!fWatsonAlreadyLaunched)
            {
                // EEPolicy::HandleFatalStackOverflow pushes a FaultingExceptionFrame on the stack after SO
                // exception.   Our hijack code runs in the exception context, and overwrites the stack space
                // after SO exception, so we need to pop up this frame before invoking RaiseFailFast.
                // This cumbersome code should be removed once SO synchronization is moved to be completely
                // out-of-process.
                if (fSOException && pThread && pThread->GetFrame() != FRAME_TOP)
                {
                    GCX_COOP();     // Must be cooperative to modify frame chain.
                    pThread->GetFrame()->Pop(pThread);
                }

                LOG((LF_EH, LL_INFO10, "D::WLC: Call RaiseFailFastException\n"));

                // enable preemptive mode before call into OS to allow runtime suspend to finish
                GCX_PREEMP();

                STRESS_LOG0(LF_CORDB, LL_INFO10, "D::RFFE: About to call RaiseFailFastException\n");
#ifdef HOST_WINDOWS
                CreateCrashDumpIfEnabled(fSOException);
#endif
                RaiseFailFastException(pExceptionInfo == NULL ? NULL : pExceptionInfo->ExceptionRecord,
                                       pExceptionInfo == NULL ? NULL : pExceptionInfo->ContextRecord,
                                       0);
                STRESS_LOG0(LF_CORDB, LL_INFO10, "D::RFFE: Return from RaiseFailFastException\n");
            }
        }

        if (g_pDebugInterface)
        {
            // if execution resumed here then we may or may not be attached
            // either way we need to end the attach process and unblock any other
            // threads which were waiting for the attach here to complete
            g_pDebugInterface->PostJitAttach();
        }


        if (IsDebuggerPresent())
        {
            result = FaultReportResultDebug;
            jitAttachRequested = FALSE;
        }

        switch(result)
        {
            case FaultReportResultAbort:
            {
                // We couldn't launch watson properly. First fall-back to OS error-reporting
                // so that we don't break native apps.
                EFaultRepRetVal r = frrvErr;

                if (pExceptionInfo != NULL)
                {
                    GCX_PREEMP();

                    if (pExceptionInfo->ExceptionRecord->ExceptionCode != STATUS_STACK_OVERFLOW)
                    {
                        r = DoReportFault(pExceptionInfo);
                    }
                    else
                    {
                        // Since the StackOverflow handler also calls us, we must keep our stack budget
                        // to a minimum. Thus, we will launch a thread to do the actual work.
                        FaultReportInfo fri;
                        fri.m_pExceptionInfo       = pExceptionInfo;
                        // DoFaultCreateThreadReportCallback will overwrite this - if it doesn't, we'll assume it failed.
                        fri.m_faultRepRetValResult = frrvErr;

                        // Stack overflow case - we don't have enough stack on our own thread so let the debugger
                        // helper thread do the work.
                        if (!g_pDebugInterface || FAILED(g_pDebugInterface->RequestFavor(DoFaultReportDoFavorCallback, &fri)))
                        {
                            // If we can't initialize the debugger helper thread or we are running on the debugger helper
                            // thread, give it up. We don't have enough stack space.
                        }

                        r = fri.m_faultRepRetValResult;
                    }
                }

                if ((r == frrvErr) || (r == frrvErrNoDW) || (r == frrvErrTimeout))
                {
                    // If we don't have an exception record, or otherwise can't use OS error
                    // reporting then offer the old "press OK to terminate, cancel to debug"
                    // dialog as a futher fallback.
                    if (g_pDebugInterface && g_pDebugInterface->FallbackJITAttachPrompt())
                    {
                        // User requested to launch the debugger
                        shouldNotifyDebugger = TRUE;
                    }
                }
                else if (r == frrvLaunchDebugger)
                {
                    // User requested to launch the debugger
                    shouldNotifyDebugger = TRUE;
                }
                break;
            }
            case FaultReportResultQuit:
                // No debugger, just exit normally
                break;
            case FaultReportResultDebug:
                // JIT attach a debugger here.
                shouldNotifyDebugger = TRUE;
                break;
            default:
                UNREACHABLE_MSG("Unknown FaultReportResult");
                break;
        }
    }
    // When the debugger thread detects that the debugger process is abruptly terminated, and triggers
    // a failfast error, CORDebuggerAttached() will be TRUE, but IsDebuggerPresent() will be FALSE.
    // If IsDebuggerPresent() is FALSE, do not try to notify the deubgger.
    else if (CORDebuggerAttached() && IsDebuggerPresent())
#else
    }
    else if (CORDebuggerAttached())
#endif // !TARGET_UNIX
    {
        // Already debugging with a managed debugger.  Should let that debugger know.
        LOG((LF_EH, LL_INFO100, "WatsonLastChance: Managed debugger already attached at sp %p ...\n", GetCurrentSP()));

        // The managed EH subsystem ignores native breakpoints and single step exceptions.  These exceptions are
        // not considered managed, and the managed debugger should not be notified.  Moreover, we won't have
        // created a managed exception object at this point.
        if (tore.GetType() != TypeOfReportedError::NativeBreakpoint)
        {
            shouldNotifyDebugger = TRUE;
        }
    }

#ifndef TARGET_UNIX
    DisableOSWatson();
#endif // !TARGET_UNIX

    if (!shouldNotifyDebugger)
    {
        LOG((LF_EH, LL_INFO100, "WatsonLastChance: should not notify debugger.  Returning EXCEPTION_CONTINUE_SEARCH\n"));
        return EXCEPTION_CONTINUE_SEARCH;
    }

    // If no debugger interface, we can't notify the debugger.
    if (g_pDebugInterface == NULL)
    {
        LOG((LF_EH, LL_INFO100, "WatsonLastChance: No debugger interface.  Returning EXCEPTION_CONTINUE_SEARCH\n"));
        return EXCEPTION_CONTINUE_SEARCH;
    }

    LOG((LF_EH, LL_INFO10, "WatsonLastChance: Notifying debugger\n"));

    switch (tore.GetType())
    {
        case TypeOfReportedError::FatalError:
            if (pThread != NULL)
            {
                NotifyDebuggerLastChance(pThread, pExceptionInfo, jitAttachRequested);

                // If the registed debugger is not a managed debugger, we need to stop the debugger here.
                if (!CORDebuggerAttached() && IsDebuggerPresent())
                {
                    DebugBreak();
                }
            }
            else
            {
                g_pDebugInterface->LaunchDebuggerForUser(GetThreadNULLOk(), pExceptionInfo, FALSE, FALSE);
            }

            return EXCEPTION_CONTINUE_SEARCH;

        case TypeOfReportedError::UnhandledException:
        case TypeOfReportedError::NativeBreakpoint:
            // Notify the debugger only if this is a managed thread.
            if (pThread != NULL)
            {
                return NotifyDebuggerLastChance(pThread, pExceptionInfo, jitAttachRequested);
            }
            else
            {
                g_pDebugInterface->JitAttach(pThread, pExceptionInfo, FALSE, FALSE);

                // return EXCEPTION_CONTINUE_SEARCH, so OS's UEF will reraise the unhandled exception for debuggers
                return EXCEPTION_CONTINUE_SEARCH;
            }

        case TypeOfReportedError::UserBreakpoint:
            g_pDebugInterface->LaunchDebuggerForUser(pThread, pExceptionInfo, TRUE, FALSE);

            return EXCEPTION_CONTINUE_EXECUTION;

        case TypeOfReportedError::NativeThreadUnhandledException:
            g_pDebugInterface->JitAttach(pThread, pExceptionInfo, FALSE, FALSE);

            // return EXCEPTION_CONTINUE_SEARCH, so OS's UEF will reraise the unhandled exception for debuggers
            return EXCEPTION_CONTINUE_SEARCH;

        default:
            _ASSERTE(!"Unknown case in WatsonLastChance");
            return EXCEPTION_CONTINUE_SEARCH;
    }

    UNREACHABLE();
} // LONG WatsonLastChance()

//===========================================================================================
//
// Windows crash dump (createdump) support
//

#ifdef HOST_WINDOWS

// Crash dump generating program arguments if enabled.
LPCWSTR g_createDumpCommandLine = nullptr;

static void
BuildCreateDumpCommandLine(
    SString& commandLine,
    LPCWSTR dumpName,
    int dumpType,
    bool diag)
{
    const char* DumpGeneratorName = "createdump.exe";

    PathString coreclrPath;
    if (GetClrModulePathName(coreclrPath))
    {
        SString::CIterator lastBackslash = coreclrPath.End();
        if (coreclrPath.FindBack(lastBackslash, W('\\')))
        {
            commandLine.Set(coreclrPath, coreclrPath.Begin(), lastBackslash + 1);
        }
    }

    commandLine.AppendUTF8(DumpGeneratorName);

    if (dumpName != nullptr)
    {
        commandLine.AppendUTF8(" --name ");
        commandLine.Append(dumpName);
    }

    const char* dumpTypeOption = nullptr;
    switch (dumpType)
    {
        case 1:
            dumpTypeOption = "--normal";
            break;
        case 2:
            dumpTypeOption = "--withheap";
            break;
        case 3:
            dumpTypeOption = "--triage";
            break;
        case 4:
            dumpTypeOption = "--full";
            break;
    }

    if (dumpTypeOption != nullptr)
    {
        commandLine.AppendPrintf(" %s", dumpTypeOption);
    }

    if (diag)
    {
        commandLine.AppendPrintf(" --diag");
    }
}

static DWORD
LaunchCreateDump(LPCWSTR lpCommandLine)
{
    DWORD fSuccess = false;

    EX_TRY
    {
        SECURITY_ATTRIBUTES sa;
        sa.nLength = sizeof(sa);
        sa.lpSecurityDescriptor = NULL;
        sa.bInheritHandle = FALSE;

        STARTUPINFO StartupInfo;
        memset(&StartupInfo, 0, sizeof(StartupInfo));
        StartupInfo.cb = sizeof(StartupInfo);

        PROCESS_INFORMATION processInformation;
        if (WszCreateProcess(NULL, lpCommandLine, NULL, NULL, TRUE, 0, NULL, NULL, &StartupInfo, &processInformation))
        {
            WaitForSingleObject(processInformation.hProcess, INFINITE);

            DWORD exitCode = 0;
            GetExitCodeProcess(processInformation.hProcess, &exitCode);
            fSuccess = exitCode == 0;
        }
    }
    EX_CATCH
    {
    }
    EX_END_CATCH(SwallowAllExceptions);

    return fSuccess;
}

void
CreateCrashDumpIfEnabled(bool stackoverflow)
{
    // If enabled, launch the create minidump utility and wait until it completes. Only launch createdump once for this process.
    LPCWSTR createDumpCommandLine = InterlockedExchangeT<LPCWSTR>(&g_createDumpCommandLine, nullptr);
    if (createDumpCommandLine != nullptr)
    {
        if (stackoverflow)
        {
            HandleHolder createDumpThreadHandle = Thread::CreateUtilityThread(Thread::StackSize_Small, (LPTHREAD_START_ROUTINE)LaunchCreateDump, (void*)createDumpCommandLine, W(".NET Stack overflow create dump"));
            if (createDumpThreadHandle != INVALID_HANDLE_VALUE)
            {
                // Wait for the dump to be generated
                DWORD res = WaitForSingleObject(createDumpThreadHandle, INFINITE);
                _ASSERTE(res == WAIT_OBJECT_0);
            }
        }
        else
        {
            LaunchCreateDump(createDumpCommandLine);
        }
    }
}

bool
GenerateCrashDump(
    LPCWSTR dumpName,
    int dumpType,
    bool diag)
{
    SString commandLine;
    if (dumpType < 1 || dumpType > 4)
    {
        return false;
    }
    if (dumpName != nullptr && dumpName[0] == '\0')
    {
        dumpName = nullptr;
    }
    BuildCreateDumpCommandLine(commandLine, dumpName, dumpType, diag);
    return LaunchCreateDump(commandLine);
}

void
InitializeCrashDump()
{
    DWORD enabled = CLRConfig::GetConfigValue(CLRConfig::INTERNAL_DbgEnableMiniDump);
    if (enabled == 1)
    {
        LPCWSTR dumpName = CLRConfig::GetConfigValue(CLRConfig::INTERNAL_DbgMiniDumpName);
        int dumpType = CLRConfig::GetConfigValue(CLRConfig::INTERNAL_DbgMiniDumpType);
        DWORD diag = CLRConfig::GetConfigValue(CLRConfig::INTERNAL_CreateDumpDiagnostics);

        SString commandLine;
        BuildCreateDumpCommandLine(commandLine, dumpName, dumpType, diag == 1);
        g_createDumpCommandLine = commandLine.GetCopyOfUnicodeString();
    }
}

#endif // HOST_WINDOWS

bool GenerateDump(
    LPCWSTR dumpName,
    INT dumpType,
    ULONG32 flags,
    LPSTR errorMessageBuffer,
    INT cbErrorMessageBuffer)
{
#ifdef TARGET_UNIX
    MAKE_UTF8PTR_FROMWIDE_NOTHROW (dumpNameUtf8, dumpName);
    if (dumpNameUtf8 == nullptr)
    {
        return false;
    }
    else
    {
        return PAL_GenerateCoreDump(dumpNameUtf8, dumpType, flags, errorMessageBuffer, cbErrorMessageBuffer);
    }
#else // TARGET_UNIX
    return GenerateCrashDump(dumpName, dumpType, flags & GenerateDumpFlagsLoggingEnabled);
#endif // TARGET_UNIX
}

//************************************************************************************
// Create crash dump if enabled and terminate process. Generates crash dumps for both
// Windows and Linux if enabled. For Linux, it happens in TerminateProcess in the PAL.
//************************************************************************************

void CrashDumpAndTerminateProcess(UINT exitCode)
{
#ifdef HOST_WINDOWS
    CreateCrashDumpIfEnabled(exitCode == COR_E_STACKOVERFLOW);
#endif
    TerminateProcess(GetCurrentProcess(), exitCode);
}

//---------------------------------------------------------------------------------------
//
// This is just a simple helper to do some basic checking to see if an exception is intercepted.
// It checks that we are on a managed thread and that an exception is indeed in progress.
//
// Return Value:
//    true iff we are on a managed thread and an exception is in flight
//

bool CheckThreadExceptionStateForInterception()
{
    LIMITED_METHOD_CONTRACT;

    Thread* pThread = GetThreadNULLOk();
    if (pThread == NULL)
    {
        return false;
    }

    if (!pThread->IsExceptionInProgress())
    {
        return false;
    }

    return true;
}
#endif

//===========================================================================================
//
// UNHANDLED EXCEPTION HANDLING
//

static Volatile<BOOL> fReady = 0;
static SpinLock initLock;

//******************************************************************************
//
//  ExceptionIsAlwaysSwallowed
//
//    Determine whether an exception is of a type that it should always
//     be swallowed, even when exceptions otherwise are left to go unhandled.
//     (For Whidbey, ThreadAbort, RudeThreadAbort, or AppDomainUnload exception)
//
//  Parameters:
//    pExceptionInfo    EXCEPTION_POINTERS for current exception
//
//  Returns:
//    true              If the exception is of a type that is always swallowed.
//
BOOL ExceptionIsAlwaysSwallowed(EXCEPTION_POINTERS *pExceptionInfo)
{
    BOOL isSwallowed = false;

    // The exception code must be ours, if it is one of our Exceptions.
    if (IsComPlusException(pExceptionInfo->ExceptionRecord))
    {
        // Our exception code.  Get the current exception from the thread.
        Thread *pThread = GetThreadNULLOk();
        if (pThread)
        {
            OBJECTREF throwable;

            GCX_COOP();
            if ((throwable = pThread->GetThrowable()) == NULL)
            {
                throwable = pThread->LastThrownObject();
            }
            //@todo: could throwable be NULL here?
            isSwallowed = IsExceptionOfType(kThreadAbortException, &throwable);
        }
    }

    return isSwallowed;
} // BOOL ExceptionIsAlwaysSwallowed()

//
// UserBreakpointFilter is used to ensure that we get a popup on user breakpoints (DebugBreak(), hard-coded int 3,
// etc.) as soon as possible.
//
LONG UserBreakpointFilter(EXCEPTION_POINTERS* pEP)
{
    CONTRACTL
    {
        NOTHROW;
        GC_NOTRIGGER;
        MODE_ANY;
        FORBID_FAULT;
    }
    CONTRACTL_END;

#ifdef DEBUGGING_SUPPORTED
    // Invoke the unhandled exception filter, bypassing any further first pass exception processing and treating
    // user breakpoints as if they're unhandled exceptions right away.
    //
    // @todo: The InternalUnhandledExceptionFilter can trigger.
    CONTRACT_VIOLATION(GCViolation | ThrowsViolation | ModeViolation | FaultViolation | FaultNotFatal);

#ifdef TARGET_UNIX
    int result = COMUnhandledExceptionFilter(pEP);
#else
    int result = UnhandledExceptionFilter(pEP);
#endif

    if (result == EXCEPTION_CONTINUE_SEARCH)
    {
        // A debugger got attached.  Instead of allowing the exception to continue up, and hope for the
        // second-chance, we cause it to happen again. The debugger snags all int3's on first-chance.  NOTE: the
        // InternalUnhandledExceptionFilter allowed GC's to occur, but it may be the case that some managed frames
        // may have been unprotected. Therefore, you may have GC holes if you attempt to continue execution from
        // here.
        return EXCEPTION_CONTINUE_EXECUTION;
    }
#endif // DEBUGGING_SUPPORTED

    if(ETW_EVENT_ENABLED(MICROSOFT_WINDOWS_DOTNETRUNTIME_PRIVATE_PROVIDER_DOTNET_Context, FailFast))
    {
        // Fire an ETW FailFast event
        FireEtwFailFast(W("StatusBreakpoint"),
                       (const PVOID)((pEP && pEP->ContextRecord) ? GetIP(pEP->ContextRecord) : 0),
                       ((pEP && pEP->ExceptionRecord) ? pEP->ExceptionRecord->ExceptionCode : 0),
                       STATUS_BREAKPOINT,
                       GetClrInstanceId());
    }

    // Otherwise, we terminate the process.
    CrashDumpAndTerminateProcess(STATUS_BREAKPOINT);

    // Shouldn't get here ...
    return EXCEPTION_CONTINUE_EXECUTION;
} // LONG UserBreakpointFilter()

//******************************************************************************
//
//  DefaultCatchFilter
//
//    The old default except filter (v1.0/v1.1) .  For user breakpoints, call out to UserBreakpointFilter()
//     but otherwise return EXCEPTION_EXECUTE_HANDLER, to swallow the exception.
//
//  Parameters:
//    pExceptionInfo    EXCEPTION_POINTERS for current exception
//    pv                A constant as an INT_PTR.  Must be COMPLUS_EXCEPTION_EXECUTE_HANDLER.
//
//  Returns:
//    EXCEPTION_EXECUTE_HANDLER     Generally returns this to swallow the exception.
//
// IMPORTANT!! READ ME!!
//
// This filter is very similar to DefaultCatchNoSwallowFilter, except when unhandled
//  exception policy/config dictate swallowing the exception.
// If you make any changes to this function, look to see if the other one also needs
//  the same change.
//
LONG DefaultCatchFilter(EXCEPTION_POINTERS *ep, PVOID pv)
{
    CONTRACTL
    {
        NOTHROW;
        GC_NOTRIGGER;
        MODE_ANY;
        FORBID_FAULT;
    }
    CONTRACTL_END;

    //
    // @TODO: this seems like a strong candidate for elimination due to duplication with
    //        our vectored exception handler.
    //

    DefaultCatchFilterParam *pParam;
    pParam = (DefaultCatchFilterParam *) pv;

    // the only valid parameter for DefaultCatchFilter so far
    _ASSERTE(pParam->pv == COMPLUS_EXCEPTION_EXECUTE_HANDLER);

    PEXCEPTION_RECORD er = ep->ExceptionRecord;
    DWORD code = er->ExceptionCode;

    if (code == STATUS_SINGLE_STEP || code == STATUS_BREAKPOINT)
    {
        return UserBreakpointFilter(ep);
    }

    // return EXCEPTION_EXECUTE_HANDLER to swallow the exception.
    return EXCEPTION_EXECUTE_HANDLER;
} // LONG DefaultCatchFilter()


//******************************************************************************
//
//  DefaultCatchNoSwallowFilter
//
//    The new default except filter (v2.0).  For user breakpoints, call out to UserBreakpointFilter().
//     Otherwise consults host policy and config file to return EXECUTE_HANDLER / CONTINUE_SEARCH.
//
//  Parameters:
//    pExceptionInfo    EXCEPTION_POINTERS for current exception
//    pv                A constant as an INT_PTR.  Must be COMPLUS_EXCEPTION_EXECUTE_HANDLER.
//
//  Returns:
//    EXCEPTION_CONTINUE_SEARCH     Generally returns this to let the exception go unhandled.
//    EXCEPTION_EXECUTE_HANDLER     May return this to swallow the exception.
//
// IMPORTANT!! READ ME!!
//
// This filter is very similar to DefaultCatchFilter, except when unhandled
//  exception policy/config dictate swallowing the exception.
// If you make any changes to this function, look to see if the other one also needs
//  the same change.
//
LONG DefaultCatchNoSwallowFilter(EXCEPTION_POINTERS *ep, PVOID pv)
{
    CONTRACTL
    {
        THROWS;
        GC_TRIGGERS;
        MODE_ANY;
    }
    CONTRACTL_END;

    DefaultCatchFilterParam *pParam; pParam = (DefaultCatchFilterParam *) pv;

    // the only valid parameter for DefaultCatchFilter so far
    _ASSERTE(pParam->pv == COMPLUS_EXCEPTION_EXECUTE_HANDLER);

    PEXCEPTION_RECORD er = ep->ExceptionRecord;
    DWORD code = er->ExceptionCode;

    if (code == STATUS_SINGLE_STEP || code == STATUS_BREAKPOINT)
    {
        return UserBreakpointFilter(ep);
    }

    // If the exception is of a type that is always swallowed (ThreadAbort, AppDomainUnload)...
    if (ExceptionIsAlwaysSwallowed(ep))
    {   // ...return EXCEPTION_EXECUTE_HANDLER to swallow the exception.
        return EXCEPTION_EXECUTE_HANDLER;
    }

    // Otherwise, continue search. i.e. let the exception go unhandled (at least for now).
    return EXCEPTION_CONTINUE_SEARCH;
} // LONG DefaultCatchNoSwallowFilter()

// We keep a pointer to the previous unhandled exception filter.  After we install, we use
// this to call the previous guy.

static LPTOP_LEVEL_EXCEPTION_FILTER g_pOriginalUnhandledExceptionFilter = NULL;


BOOL InstallUnhandledExceptionFilter() {
    STATIC_CONTRACT_NOTHROW;
    STATIC_CONTRACT_GC_NOTRIGGER;
    STATIC_CONTRACT_MODE_ANY;
    STATIC_CONTRACT_FORBID_FAULT;

#ifndef TARGET_UNIX
    g_pOriginalUnhandledExceptionFilter = SetUnhandledExceptionFilter(COMUnhandledExceptionFilter);

    LOG((LF_EH, LL_INFO10, "InstallUnhandledExceptionFilter registered UEF with OS for CoreCLR!\n"));
#endif // !TARGET_UNIX

    // All done - successfully!
    return TRUE;
}

//
// Update the current throwable on the thread if necessary. If we're looking at one of our exceptions, and if the
// current throwable on the thread is NULL, then we'll set it to something more useful based on the
// LastThrownObject.
//
BOOL UpdateCurrentThrowable(PEXCEPTION_RECORD pExceptionRecord)
{
    STATIC_CONTRACT_THROWS;
    STATIC_CONTRACT_MODE_ANY;
    STATIC_CONTRACT_GC_TRIGGERS;

    BOOL useLastThrownObject = FALSE;

    Thread* pThread = GetThread();

    // GetThrowable needs cooperative.
    GCX_COOP();

    if ((pThread->GetThrowable() == NULL) && (pThread->LastThrownObject() != NULL))
    {
        // If GetThrowable is NULL and LastThrownObject is not, use lastThrownObject.
        //  In current (June 05) implementation, this is only used to pass to
        //  NotifyAppDomainsOfUnhandledException, which needs to get a throwable
        //  from somewhere, with which to notify the AppDomains.
        useLastThrownObject = TRUE;

        if (IsComPlusException(pExceptionRecord))
        {
#ifndef FEATURE_EH_FUNCLETS
            OBJECTREF oThrowable = pThread->LastThrownObject();

            // @TODO: we have a problem on Win64 where we won't have any place to
            //        store the throwable on an unhandled exception.  Currently this
            //        only effects the managed debugging services as they will try
            //        to inspect the thread to see what the throwable is on an unhandled
            //        exception.. (but clearly it needs to be fixed asap)
            //        We have the same problem in EEPolicy::LogFatalError().
            LOG((LF_EH, LL_INFO100, "UpdateCurrentThrowable: setting throwable to %s\n", (oThrowable == NULL) ? "NULL" : oThrowable->GetMethodTable()->GetDebugClassName()));
            pThread->SafeSetThrowables(oThrowable);
#endif // FEATURE_EH_FUNCLETS
        }
    }

    return useLastThrownObject;
}

//
// COMUnhandledExceptionFilter is used to catch all unhandled exceptions.
// The debugger will either handle the exception, attach a debugger, or
// notify an existing attached debugger.
//

struct SaveIPFilterParam
{
    SLOT ExceptionEIP;
};

LONG SaveIPFilter(EXCEPTION_POINTERS* ep, LPVOID pv)
{
    WRAPPER_NO_CONTRACT;

    SaveIPFilterParam *pParam = (SaveIPFilterParam *) pv;
    pParam->ExceptionEIP = (SLOT)GetIP(ep->ContextRecord);
    DefaultCatchFilterParam param(COMPLUS_EXCEPTION_EXECUTE_HANDLER);
    return DefaultCatchFilter(ep, &param);
}

//------------------------------------------------------------------------------
// Description
//   Does not call any previous UnhandledExceptionFilter.  The assumption is that
//    either it is inappropriate to call it (because we have elected to rip the
//    process without transitioning completely to the base of the thread), or
//    the caller has already consulted the previously installed UnhandledExceptionFilter.
//
//    So we know we are ripping and Watson is appropriate.
//
//    **** Note*****
//    This is a stack-sensitive function if we have an unhandled SO.
//    Do not allocate more than a few bytes on the stack or we risk taking an
//    AV while trying to throw up Watson.

// Parameters
//    pExceptionInfo -- information about the exception that caused the error.
//           If the error is not the result of an exception, pass NULL for this
//           parameter
//
// Returns
//   EXCEPTION_CONTINUE_SEARCH -- we've done anything we will with the exception.
//      As far as the runtime is concerned, the process is doomed.
//   EXCEPTION_CONTINUE_EXECUTION -- means a debugger "caught" the exception and
//      wants to continue running.
//   EXCEPTION_EXECUTE_HANDLER -- CoreCLR only, and only when not running as a UEF.
//      Returned only if the host has asked us to swallow unhandled exceptions on
//      managed threads in an AD they (the host) creates.
//------------------------------------------------------------------------------
LONG InternalUnhandledExceptionFilter_Worker(
    EXCEPTION_POINTERS *pExceptionInfo)     // Information about the exception
{
    STATIC_CONTRACT_THROWS;
    STATIC_CONTRACT_GC_TRIGGERS;
    STATIC_CONTRACT_MODE_ANY;

#ifdef _DEBUG
    static int fBreakOnUEF = -1;
    if (fBreakOnUEF==-1) fBreakOnUEF = CLRConfig::GetConfigValue(CLRConfig::INTERNAL_BreakOnUEF);
    _ASSERTE(!fBreakOnUEF);
#endif

    STRESS_LOG2(LF_EH, LL_INFO10, "In InternalUnhandledExceptionFilter_Worker, Exception = %x, sp = %p\n",
                                    pExceptionInfo->ExceptionRecord->ExceptionCode, GetCurrentSP());

    // We don't do anything when this is called from an unmanaged thread.
    Thread *pThread = GetThreadNULLOk();

#ifdef _DEBUG
    static bool bBreakOnUncaught = false;
    static int fBreakOnUncaught = 0;

    if (!bBreakOnUncaught)
    {
        fBreakOnUncaught = CLRConfig::GetConfigValue(CLRConfig::INTERNAL_BreakOnUncaughtException);
        bBreakOnUncaught = true;
    }
    if (fBreakOnUncaught != 0)
    {
        if (pExceptionInfo->ExceptionRecord->ExceptionCode == STATUS_STACK_OVERFLOW)
        {
            // if we've got an uncaught SO, we don't have enough stack to pop a debug break.  So instead,
            // loop infinitely and we can attach a debugger at that point and break in.
            LOG((LF_EH, LL_INFO100, "InternalUnhandledExceptionFilter_Worker: Infinite loop on uncaught SO\n"));
            for ( ;; )
            {
            }
        }
        else
        {
            LOG((LF_EH, LL_INFO100, "InternalUnhandledExceptionFilter_Worker: ASSERTING on uncaught\n"));
            _ASSERTE(!"BreakOnUnCaughtException");
        }
    }
#endif

#ifdef DEBUGGING_SUPPORTED

    // Mark that this exception has gone unhandled. At the moment only the debugger will
    // ever look at this flag. This should come before any user-visible side effect of an exception
    // being unhandled as seen from managed code or from a debugger. These include the
    // managed unhandled notification callback, execution of catch/finally clauses,
    // receiving the managed debugger unhandled exception event,
    // the OS sending the debugger 2nd pass native exception notification, etc.
    //
    // This needs to be done before the check for TSNC_ProcessedUnhandledException because it is perfectly
    // legitimate (though rare) for the debugger to be inspecting exceptions which are nested in finally
    // clauses that run after an unhandled exception has already occurred on the thread
    if ((pThread != NULL) && pThread->IsExceptionInProgress())
    {
        LOG((LF_EH, LL_INFO1000, "InternalUnhandledExceptionFilter_Worker: Set unhandled exception flag at %p\n",
            pThread->GetExceptionState()->GetFlags() ));
        pThread->GetExceptionState()->GetFlags()->SetUnhandled();
    }
#endif

    // If we have already done unhandled exception processing for this thread, then
    // simply return back. See comment in threads.h for details for the flag
    // below.
    //
    if (pThread && pThread->HasThreadStateNC(Thread::TSNC_ProcessedUnhandledException))
    {
        LOG((LF_EH, LL_INFO100, "InternalUnhandledExceptionFilter_Worker: have already processed unhandled exception for this thread.\n"));
        return EXCEPTION_CONTINUE_SEARCH;
    }

    LOG((LF_EH, LL_INFO100, "InternalUnhandledExceptionFilter_Worker: Handling\n"));

    struct Param : SaveIPFilterParam
    {
        EXCEPTION_POINTERS *pExceptionInfo;
        Thread *pThread;
        LONG retval;
        BOOL fIgnore;
    }; Param param;

    param.ExceptionEIP = 0;
    param.pExceptionInfo = pExceptionInfo;
    param.pThread = pThread;
    param.retval = EXCEPTION_CONTINUE_SEARCH;   // Result of UEF filter.

    // Is this a particular kind of exception that we'd like to ignore?
    param.fIgnore = ((param.pExceptionInfo->ExceptionRecord->ExceptionCode == STATUS_BREAKPOINT) ||
                    (param.pExceptionInfo->ExceptionRecord->ExceptionCode == STATUS_SINGLE_STEP));

    PAL_TRY(Param *, pParam, &param)
    {
        // If fIgnore, then this is some sort of breakpoint, not a "normal" unhandled exception.  But, the
        //  breakpoint is due to an int3 or debugger step instruction, not due to calling Debugger.Break()
        TypeOfReportedError tore = pParam->fIgnore ? TypeOfReportedError::NativeBreakpoint : TypeOfReportedError::UnhandledException;

        //
        // If this exception is on a thread without managed code, then report this as a NativeThreadUnhandledException
        //
        // The thread object may exist if there was once managed code on the stack, but if the exception never
        // bubbled thru managed code, ie no managed code is on its stack, then this is a native unhandled exception
        //
        // Ignore breakpoints and single-step.
        if (!pParam->fIgnore)
        {   // Possibly interesting exception.  Is there no Thread at all?  Or, is there a Thread,
            //  but with no exception at all on it?
            if ((pParam->pThread == NULL) ||
                (pParam->pThread->IsThrowableNull() && pParam->pThread->IsLastThrownObjectNull()) )
            {   // Whatever this exception is, we don't know about it.  Treat as Native.
                tore = TypeOfReportedError::NativeThreadUnhandledException;
            }
        }

        // If there is no throwable on the thread, go ahead and update from the last thrown exception if possible.
        // Note: don't do this for exceptions that we're going to ignore below anyway...
        BOOL useLastThrownObject = FALSE;
        if (!pParam->fIgnore && (pParam->pThread != NULL))
        {
            useLastThrownObject = UpdateCurrentThrowable(pParam->pExceptionInfo->ExceptionRecord);
        }

#ifdef DEBUGGING_SUPPORTED

        LOG((LF_EH, LL_INFO100, "InternalUnhandledExceptionFilter_Worker: Notifying Debugger...\n"));

        // If we are using the throwable in LastThrownObject, mark that it is now unhandled
        if ((pParam->pThread != NULL) && useLastThrownObject)
        {
            LOG((LF_EH, LL_INFO1000, "InternalUnhandledExceptionFilter_Worker: Set lto is unhandled\n"));
            pParam->pThread->MarkLastThrownObjectUnhandled();
        }

        //
        // We don't want the managed debugger to try to "intercept" breakpoints
        // or singlestep exceptions.
        // TODO: why does the exception handling code need to set this? Shouldn't the debugger code
        // be able to determine what it can/should intercept?
        if ((pParam->pThread != NULL) && pParam->pThread->IsExceptionInProgress() && pParam->fIgnore)
        {
            pParam->pThread->GetExceptionState()->GetFlags()->SetDebuggerInterceptNotPossible();
        }


        if (pParam->pThread != NULL)
        {

            // In CoreCLR, we can be asked to not let an exception go unhandled on managed threads.
            // If the exception reaches the top of the thread's stack, we simply deliver AppDomain's UnhandledException event and
            // return back to the filter, instead of letting the process terminate because of unhandled exception.

            // This code must only be exercised when running as a normal filter; returning
            // EXCEPTION_EXECUTE_HANDLER is not valid if this code is being invoked from
            // the UEF.
            // Fortunately, we should never get into this case, since the thread flag about
            // ignoring unhandled exceptions cannot be set on the default domain.

            BOOL fIsProcessTerminating = !(AppDomain::GetCurrentDomain()->IgnoreUnhandledExceptions());

#ifndef TARGET_UNIX
            // Setup the watson bucketing details for UE processing.
            // do this before notifying appdomains of the UE so if an AD attempts to
            // retrieve the bucket params in the UE event handler it gets the correct data.
            SetupWatsonBucketsForUEF(useLastThrownObject);
#endif // !TARGET_UNIX

            // Send notifications to the AppDomains.
            NotifyAppDomainsOfUnhandledException(pParam->pExceptionInfo, NULL, useLastThrownObject, fIsProcessTerminating /*isTerminating*/);

            // If the process is not terminating, then return back to the filter and ask it to execute
            if (!fIsProcessTerminating)
            {
                pParam->retval = EXCEPTION_EXECUTE_HANDLER;
                goto lDone;
            }
        }
        else
        {
            LOG((LF_EH, LL_INFO100, "InternalUnhandledExceptionFilter_Worker: Not collecting bucket information as thread object does not exist\n"));
        }

        // AppDomain.UnhandledException event could have thrown an exception that would have gone unhandled in managed code.
        // The runtime swallows all such exceptions. Hence, if we are not using LastThrownObject and the current LastThrownObject
        // is not the same as the one in active exception tracker (if available), then update the last thrown object.
        if ((pParam->pThread != NULL) && (!useLastThrownObject))
        {
            GCX_COOP_NO_DTOR();

            OBJECTREF oThrowable = pParam->pThread->GetThrowable();
            if ((oThrowable != NULL) && (pParam->pThread->LastThrownObject() != oThrowable))
            {
                pParam->pThread->SafeSetLastThrownObject(oThrowable);
                LOG((LF_EH, LL_INFO100, "InternalUnhandledExceptionFilter_Worker: Resetting the LastThrownObject as it appears to have changed.\n"));
            }

            GCX_COOP_NO_DTOR_END();
        }

        // Launch Watson and see if we want to debug the process
        //
        // Note that we need to do this before "ignoring" exceptions like
        // breakpoints and single step exceptions
        //

        LOG((LF_EH, LL_INFO100, "InternalUnhandledExceptionFilter_Worker: Launching Watson at sp %p ...\n", GetCurrentSP()));

        if (WatsonLastChance(pParam->pThread, pParam->pExceptionInfo, tore) == EXCEPTION_CONTINUE_EXECUTION)
        {
            LOG((LF_EH, LL_INFO100, "InternalUnhandledExceptionFilter_Worker: debugger ==> EXCEPTION_CONTINUE_EXECUTION\n"));
            pParam->retval = EXCEPTION_CONTINUE_EXECUTION;
            goto lDone;
        }

        LOG((LF_EH, LL_INFO100, "InternalUnhandledExceptionFilter_Worker: ... returned.\n"));
#endif // DEBUGGING_SUPPORTED


        //
        // Except for notifying debugger, ignore exception if unmanaged, or
        // if it's a debugger-generated exception or user breakpoint exception.
        //
        if (tore.GetType() == TypeOfReportedError::NativeThreadUnhandledException)
        {
            pParam->retval = EXCEPTION_CONTINUE_SEARCH;
#if defined(FEATURE_EVENT_TRACE) && !defined(TARGET_UNIX)
            DoReportForUnhandledNativeException(pParam->pExceptionInfo);
#endif
            goto lDone;
        }

        if (pParam->fIgnore)
        {
            LOG((LF_EH, LL_INFO100, "InternalUnhandledExceptionFilter_Worker, ignoring the exception\n"));
            pParam->retval = EXCEPTION_CONTINUE_SEARCH;
#if defined(FEATURE_EVENT_TRACE) && !defined(TARGET_UNIX)
            DoReportForUnhandledNativeException(pParam->pExceptionInfo);
#endif
            goto lDone;
        }

        LOG((LF_EH, LL_INFO100, "InternalUnhandledExceptionFilter_Worker: Calling DefaultCatchHandler\n"));

        // Call our default catch handler to do the managed unhandled exception work.
        DefaultCatchHandler(pParam->pExceptionInfo, NULL, useLastThrownObject,
            TRUE /*isTerminating*/, FALSE /*isThreadBaseFIlter*/, FALSE /*sendAppDomainEvents*/, TRUE /* sendWindowsEventLog */);

lDone: ;
    }
    PAL_EXCEPT_FILTER (SaveIPFilter)
    {
        // Should never get here.
#ifdef _DEBUG
        char buffer[200];
        sprintf_s(buffer, 200, "\nInternal error: Uncaught exception was thrown from IP = %p in UnhandledExceptionFilter_Worker on thread 0x%08x\n",
                param.ExceptionEIP, ((GetThreadNULLOk() == NULL) ? 0 : GetThread()->GetThreadId()));
        PrintToStdErrA(buffer);
        _ASSERTE(!"Unexpected exception in UnhandledExceptionFilter_Worker");
#endif
        EEPOLICY_HANDLE_FATAL_ERROR(COR_E_EXECUTIONENGINE)
    }
    PAL_ENDTRY;

    return param.retval;
} // LONG InternalUnhandledExceptionFilter_Worker()

//------------------------------------------------------------------------------
// Description
//   Calls our InternalUnhandledExceptionFilter for Watson at the appropriate
//   place in the chain.
//
//   For non-side-by-side CLR's, we call everyone else's UEF first.
//
//   For side-by-side CLR's, we call our own filter first. This is primary
//      so Whidbey's UEF won't put up a second dialog box. In exchange,
//      side-by-side CLR's won't put up UI's unless the EH really came
//      from that instance's managed code.
//
// Parameters
//    pExceptionInfo -- information about the exception that caused the error.
//           If the error is not the result of an exception, pass NULL for this
//           parameter
//
// Returns
//   EXCEPTION_CONTINUE_SEARCH -- we've done anything we will with the exception.
//      As far as the runtime is concerned, the process is doomed.
//   EXCEPTION_CONTINUE_EXECUTION -- means a debugger "caught" the exception and
//      wants to continue running.
//------------------------------------------------------------------------------
LONG InternalUnhandledExceptionFilter(
    EXCEPTION_POINTERS *pExceptionInfo)     // Information about the exception
{
    STATIC_CONTRACT_THROWS;
    STATIC_CONTRACT_GC_TRIGGERS;
    STATIC_CONTRACT_MODE_ANY;

    LOG((LF_EH, LL_INFO100, "InternalUnhandledExceptionFilter: at sp %p.\n", GetCurrentSP()));

    // Side-by-side UEF: Calls ours first, then the rest (unless we put up a UI for
    // the exception.)

    LONG    retval = InternalUnhandledExceptionFilter_Worker(pExceptionInfo);   // Result of UEF filter.

    // Keep looking, or done?
    if (retval != EXCEPTION_CONTINUE_SEARCH)
    {   // done.
        return retval;
    }

#ifdef HOST_WINDOWS
    CreateCrashDumpIfEnabled();
#endif

    BOOL fShouldOurUEFDisplayUI = ShouldOurUEFDisplayUI(pExceptionInfo);

    // If this is a managed exception thrown by this instance of the CLR, the exception is no one's
    // business but ours (nudge, nudge: Whidbey). Break the UEF chain at this point.
    if (fShouldOurUEFDisplayUI)
    {
        return retval;
    }

    if (g_pOriginalUnhandledExceptionFilter != NULL)
    {
        return g_pOriginalUnhandledExceptionFilter(pExceptionInfo);
    }

    return retval;

} // LONG InternalUnhandledExceptionFilter()


// Represent the value of USE_ENTRYPOINT_FILTER as passed in the property bag to the host during construction
static bool s_useEntryPointFilterCorhostProperty = false;

void ParseUseEntryPointFilter(LPCWSTR value)
{
    // set s_useEntryPointFilter true if value != "0"
    if (value && (_wcsicmp(value, W("0")) != 0))
    {
        s_useEntryPointFilterCorhostProperty = true;
    }
}

bool GetUseEntryPointFilter()
{
#ifdef TARGET_WINDOWS // This feature has only been tested on Windows, keep it disabled on other platforms
    static bool s_useEntryPointFilterEnv = CLRConfig::GetConfigValue(CLRConfig::INTERNAL_UseEntryPointFilter) != 0;

    return s_useEntryPointFilterCorhostProperty || s_useEntryPointFilterEnv;
#else
    return false;
#endif

}

// This filter is used to trigger unhandled exception processing for the entrypoint thread
LONG EntryPointFilter(PEXCEPTION_POINTERS pExceptionInfo, PVOID _pData)
{
    CONTRACTL
    {
        THROWS;
        GC_TRIGGERS;
        MODE_ANY;
    }
    CONTRACTL_END;

    LONG ret = -1;

    ret = CLRNoCatchHandler(pExceptionInfo, _pData);

    if (ret != EXCEPTION_CONTINUE_SEARCH)
    {
        return ret;
    }

    if (!GetUseEntryPointFilter())
    {
        return EXCEPTION_CONTINUE_SEARCH;
    }

    Thread* pThread = GetThreadNULLOk();
    if (pThread && !pThread->HasThreadStateNC(Thread::TSNC_ProcessedUnhandledException))
    {
        // Invoke the UEF worker to perform unhandled exception processing
        ret = InternalUnhandledExceptionFilter_Worker (pExceptionInfo);

        // Set the flag that we have done unhandled exception processing for this thread
        // so that we dont duplicate the effort in the UEF.
        //
        // For details on this flag, refer to threads.h.
        LOG((LF_EH, LL_INFO100, "EntryPointFilter: setting TSNC_ProcessedUnhandledException\n"));
        pThread->SetThreadStateNC(Thread::TSNC_ProcessedUnhandledException);

        if (ret == EXCEPTION_EXECUTE_HANDLER)
        {
            // Do not swallow the exception, we just want to log it
            return EXCEPTION_CONTINUE_SEARCH;
        }
    }

    return ret;
}

//------------------------------------------------------------------------------
// Description
//   The actual UEF.  Defers to InternalUnhandledExceptionFilter.
//
// Updated to be in its own code segment named CLR_UEF_SECTION_NAME to prevent
// "VirtualProtect" calls from affecting its pages and thus, its
// invocation. For details, see the comment within the implementation of
// ClrVirtualProtect.
//
// Parameters
//   pExceptionInfo -- information about the exception
//
// Returns
//   the result of calling InternalUnhandledExceptionFilter
//------------------------------------------------------------------------------
#if !defined(TARGET_UNIX)
#pragma code_seg(push, uef, CLR_UEF_SECTION_NAME)
#endif // !TARGET_UNIX
LONG __stdcall COMUnhandledExceptionFilter(     // EXCEPTION_CONTINUE_SEARCH or EXCEPTION_CONTINUE_EXECUTION
    EXCEPTION_POINTERS *pExceptionInfo)         // Information about the exception.
{
    STATIC_CONTRACT_THROWS;
    STATIC_CONTRACT_GC_TRIGGERS;
    STATIC_CONTRACT_MODE_ANY;

    LONG retVal = EXCEPTION_CONTINUE_SEARCH;

    // Incase of unhandled exceptions on managed threads, we kick in our UE processing at the thread base and also invoke
    // UEF callbacks that various runtimes have registered with us. Once the callbacks return, we return back to the OS
    // to give other registered UEFs a chance to do their custom processing.
    //
    // If the topmost UEF registered with the OS belongs to mscoruef.dll (or someone chained back to its UEF callback),
    // it will start invoking the UEF callbacks (which is this function, COMUnhandledExceptionFiler) registered by
    // various runtimes again.
    //
    // Thus, check if this UEF has already been invoked in context of this thread and runtime and if so, dont invoke it again.
    if (GetThreadNULLOk() && (GetThread()->HasThreadStateNC(Thread::TSNC_ProcessedUnhandledException)))
    {
        LOG((LF_EH, LL_INFO10, "Exiting COMUnhandledExceptionFilter since we have already done UE processing for this thread!\n"));
        return retVal;
    }


    retVal = InternalUnhandledExceptionFilter(pExceptionInfo);

    // If thread object exists, mark that this thread has done unhandled exception processing
    if (GetThreadNULLOk())
    {
        LOG((LF_EH, LL_INFO100, "COMUnhandledExceptionFilter: setting TSNC_ProcessedUnhandledException\n"));
        GetThread()->SetThreadStateNC(Thread::TSNC_ProcessedUnhandledException);
    }

    return retVal;
} // LONG __stdcall COMUnhandledExceptionFilter()
#if !defined(TARGET_UNIX)
#pragma code_seg(pop, uef)
#endif // !TARGET_UNIX

void PrintStackTraceToStdout();

static SString GetExceptionMessageWrapper(Thread* pThread, OBJECTREF throwable)
{
    STATIC_CONTRACT_THROWS;
    STATIC_CONTRACT_MODE_COOPERATIVE;
    STATIC_CONTRACT_GC_TRIGGERS;

    StackSString result;

    INSTALL_NESTED_EXCEPTION_HANDLER(pThread->GetFrame());
    GetExceptionMessage(throwable, result);
    UNINSTALL_NESTED_EXCEPTION_HANDLER();

    return SString{ result };
}

void STDMETHODCALLTYPE
DefaultCatchHandlerExceptionMessageWorker(Thread* pThread,
                                          OBJECTREF throwable,
                                          _Inout_updates_(buf_size) WCHAR *buf,
                                          const int buf_size,
                                          BOOL sendWindowsEventLog)
{
    GCPROTECT_BEGIN(throwable);
    if (throwable != NULL)
    {
        if (FAILED(UtilLoadResourceString(CCompRC::Error, IDS_EE_UNHANDLED_EXCEPTION, buf, buf_size)))
        {
            wcsncpy_s(buf, buf_size, SZ_UNHANDLED_EXCEPTION, SZ_UNHANDLED_EXCEPTION_CHARLEN);
        }

        PrintToStdErrW(buf);
        PrintToStdErrA(" ");

        SString message = GetExceptionMessageWrapper(pThread, throwable);

        if (!message.IsEmpty())
        {
            PrintToStdErrW(message);
        }

        PrintToStdErrA("\n");

#if defined(FEATURE_EVENT_TRACE) && !defined(TARGET_UNIX)
        // Send the log to Windows Event Log
        if (sendWindowsEventLog && ShouldLogInEventLog())
        {
            EX_TRY
            {
                EventReporter reporter(EventReporter::ERT_UnhandledException);

                if (IsException(throwable->GetMethodTable()))
                {
                    if (!message.IsEmpty())
                    {
                        reporter.AddDescription(message);
                    }
                    reporter.Report();
                }
                else
                {
                    StackSString s;
                    TypeString::AppendType(s, TypeHandle(throwable->GetMethodTable()), TypeString::FormatNamespace | TypeString::FormatFullInst);
                    reporter.AddDescription(s);
                    LogCallstackForEventReporter(reporter);
                }
            }
            EX_CATCH
            {
            }
            EX_END_CATCH(SwallowAllExceptions);
        }
#endif
    }
    GCPROTECT_END();
}

//******************************************************************************
// DefaultCatchHandler -- common processing for otherwise uncaught exceptions.
//******************************************************************************
void STDMETHODCALLTYPE
DefaultCatchHandler(PEXCEPTION_POINTERS pExceptionPointers,
                    OBJECTREF *pThrowableIn,
                    BOOL useLastThrownObject,
                    BOOL isTerminating,
                    BOOL isThreadBaseFilter,
                    BOOL sendAppDomainEvents,
                    BOOL sendWindowsEventLog)
{
    CONTRACTL
    {
        THROWS;
        GC_TRIGGERS;
        MODE_ANY;
    }
    CONTRACTL_END;

    // <TODO> The strings in here should be translatable.</TODO>
    LOG((LF_EH, LL_INFO10, "In DefaultCatchHandler\n"));

#if defined(_DEBUG)
    static bool bHaveInitialized_BreakOnUncaught = false;
    enum BreakOnUncaughtAction {
        breakOnNone     =   0,          // Default.
        breakOnAll      =   1,          // Always break.
        breakSelective  =   2,          // Break on exceptions application can catch,
                                        //  but not ThreadAbort, AppdomainUnload
        breakOnMax      =   2
    };
    static DWORD breakOnUncaught = breakOnNone;

    if (!bHaveInitialized_BreakOnUncaught)
    {
        breakOnUncaught = CLRConfig::GetConfigValue(CLRConfig::INTERNAL_BreakOnUncaughtException);
        if (breakOnUncaught > breakOnMax)
        {   // Could turn it off completely, or turn into legal value.  Since it is debug code, be accommodating.
            breakOnUncaught = breakOnAll;
        }
        bHaveInitialized_BreakOnUncaught = true;
    }

    if (breakOnUncaught == breakOnAll)
    {
        _ASSERTE(!"BreakOnUnCaughtException");
    }

    int suppressSelectiveBreak = false; // to filter for the case where breakOnUncaught == "2"
#endif

    Thread *pThread = GetThreadNULLOk();

    //     The following reduces a window for a race during shutdown.
    if (!pThread)
    {
        _ASSERTE(g_fEEShutDown);
        return;
    }

    _ASSERTE(pThread);

    ThreadPreventAsyncHolder prevAsync;

    GCX_COOP();

    OBJECTREF throwable;

    if (pThrowableIn != NULL)
    {
        throwable = *pThrowableIn;
    }
    else if (useLastThrownObject)
    {
        throwable = pThread->LastThrownObject();
    }
    else
    {
        throwable = pThread->GetThrowable();
    }

    // If we've got no managed object, then we can't send an event or print a message, so we just return.
    if (throwable == NULL)
    {
#ifdef LOGGING
        if (!pThread->IsRudeAbortInitiated())
        {
            LOG((LF_EH, LL_INFO10, "Unhandled exception, throwable == NULL\n"));
        }
#endif

        return;
    }

#ifdef _DEBUG
    DWORD unbreakableLockCount = 0;
    // Do not care about lock check for unhandled exception.
    while (pThread->HasUnbreakableLock())
    {
        pThread->DecUnbreakableLockCount();
        unbreakableLockCount ++;
    }
    BOOL fOwnsSpinLock = pThread->HasThreadStateNC(Thread::TSNC_OwnsSpinLock);
    if (fOwnsSpinLock)
    {
        pThread->ResetThreadStateNC(Thread::TSNC_OwnsSpinLock);
    }
#endif

    GCPROTECT_BEGIN(throwable);
    //BOOL IsStackOverflow = (throwable->GetMethodTable() == g_pStackOverflowExceptionClass);
    BOOL IsOutOfMemory = (throwable->GetMethodTable() == g_pOutOfMemoryExceptionClass);

    // Notify the AppDomain that we have taken an unhandled exception.  Can't notify of stack overflow -- guard
    // page is not yet reset.
    BOOL SentEvent = FALSE;

    // Send up the unhandled exception appdomain event.
    if (sendAppDomainEvents)
    {
        SentEvent = NotifyAppDomainsOfUnhandledException(pExceptionPointers, &throwable, useLastThrownObject, isTerminating);
    }

    const int buf_size = 128;
    WCHAR buf[buf_size] = {0};

    {
        EX_TRY
        {
            EX_TRY
            {
                // If this isn't ThreadAbortException, we want to print a stack trace to indicate why this thread abruptly
                // terminated. Exceptions kill threads rarely enough that an uncached name check is reasonable.
                BOOL        dump = TRUE;

                if (/*IsStackOverflow ||*/
                    !pThread->DetermineIfGuardPagePresent() ||
                    IsOutOfMemory)
                {
                    // We have to be very careful.  If we walk off the end of the stack, the process will just
                    // die. e.g. IsAsyncThreadException() and Exception.ToString both consume too much stack -- and can't
                    // be called here.
                    dump = FALSE;

                    if (IsOutOfMemory)
                    {
                        PrintToStdErrA("Out of memory.\n");
                    }
                    else
                    {
                        PrintToStdErrA("Stack overflow.\n");
                    }
                }
                else if (SentEvent || IsAsyncThreadException(&throwable))
                {
                    // We don't print anything on async exceptions, like ThreadAbort.
                    dump = FALSE;
                    INDEBUG(suppressSelectiveBreak=TRUE);
                }

                // Finally, should we print the message?
                if (dump)
                {
                    // this is stack heavy because of the CQuickWSTRBase, so we break it out
                    // and don't have to carry the weight through our other code paths.
                    DefaultCatchHandlerExceptionMessageWorker(pThread, throwable, buf, buf_size, sendWindowsEventLog);
                }
            }
            EX_CATCH
            {
                LOG((LF_EH, LL_INFO10, "Exception occurred while processing uncaught exception\n"));
                UtilLoadStringRC(IDS_EE_EXCEPTION_TOSTRING_FAILED, buf, buf_size);
                PrintToStdErrA("\n   ");
                PrintToStdErrW(buf);
                PrintToStdErrA("\n");
            }
            EX_END_CATCH(SwallowAllExceptions);
        }
        EX_CATCH
        {   // If we got here, we can't even print the localized error message.  Print non-localized.
            LOG((LF_EH, LL_INFO10, "Exception occurred while logging processing uncaught exception\n"));
            PrintToStdErrA("\n   Error: Can't print exception string because Exception.ToString() failed.\n");
        }
        EX_END_CATCH(SwallowAllExceptions);
    }

#if defined(_DEBUG)
    if ((breakOnUncaught == breakSelective) && !suppressSelectiveBreak)
    {
        _ASSERTE(!"BreakOnUnCaughtException");
    }
#endif // defined(_DEBUG)

    FlushLogging();     // Flush any logging output
    GCPROTECT_END();

#ifdef _DEBUG
    // Do not care about lock check for unhandled exception.
    while (unbreakableLockCount)
    {
        pThread->IncUnbreakableLockCount();
        unbreakableLockCount --;
    }
    if (fOwnsSpinLock)
    {
        pThread->SetThreadStateNC(Thread::TSNC_OwnsSpinLock);
    }
#endif
} // DefaultCatchHandler()


//******************************************************************************
// NotifyAppDomainsOfUnhandledException -- common processing for otherwise uncaught exceptions.
//******************************************************************************
BOOL NotifyAppDomainsOfUnhandledException(
    PEXCEPTION_POINTERS pExceptionPointers,
    OBJECTREF   *pThrowableIn,
    BOOL        useLastThrownObject,
    BOOL        isTerminating)
{
    CONTRACTL
    {
        THROWS;
        GC_TRIGGERS;
        MODE_ANY;
    }
    CONTRACTL_END;

#ifdef _DEBUG
    static int fBreakOnNotify = -1;
    if (fBreakOnNotify==-1) fBreakOnNotify = CLRConfig::GetConfigValue(CLRConfig::INTERNAL_BreakOnNotify);
    _ASSERTE(!fBreakOnNotify);
#endif

    BOOL SentEvent = FALSE;

    LOG((LF_EH, LL_INFO10, "In NotifyAppDomainsOfUnhandledException\n"));

    Thread *pThread = GetThreadNULLOk();

    //     The following reduces a window for a race during shutdown.
    if (!pThread)
    {
        _ASSERTE(g_fEEShutDown);
        return FALSE;
    }

    ThreadPreventAsyncHolder prevAsync;

    GCX_COOP();

    OBJECTREF throwable;

    if (pThrowableIn != NULL)
    {
        throwable = *pThrowableIn;
    }
    else if (useLastThrownObject)
    {
        throwable = pThread->LastThrownObject();
    }
    else
    {
        throwable = pThread->GetThrowable();
    }

    // If we've got no managed object, then we can't send an event, so we just return.
    if (throwable == NULL)
    {
        return FALSE;
    }

#ifdef _DEBUG
    DWORD unbreakableLockCount = 0;
    // Do not care about lock check for unhandled exception.
    while (pThread->HasUnbreakableLock())
    {
        pThread->DecUnbreakableLockCount();
        unbreakableLockCount ++;
    }
    BOOL fOwnsSpinLock = pThread->HasThreadStateNC(Thread::TSNC_OwnsSpinLock);
    if (fOwnsSpinLock)
    {
        pThread->ResetThreadStateNC(Thread::TSNC_OwnsSpinLock);
    }
#endif

    GCPROTECT_BEGIN(throwable);

    // Notify the AppDomain that we have taken an unhandled exception.  Can't notify of stack overflow -- guard
    // page is not yet reset.

    // Send up the unhandled exception appdomain event.
    if (pThread->DetermineIfGuardPagePresent())
    {
        // x86 only
#if !defined(FEATURE_EH_FUNCLETS)
        // If the Thread object's exception state's exception pointers
        //  is null, use the passed-in pointer.
        BOOL bSetPointers = FALSE;

        ThreadExceptionState* pExceptionState = pThread->GetExceptionState();

        if (pExceptionState->GetExceptionPointers() == NULL)
        {
            bSetPointers = TRUE;
            pExceptionState->SetExceptionPointers(pExceptionPointers);
        }

#endif // !defined(FEATURE_EH_FUNCLETS)

        INSTALL_NESTED_EXCEPTION_HANDLER(pThread->GetFrame());

        // This guy will never throw, but it will need a spot to store
        // any nested exceptions it might find.
        SentEvent = AppDomain::OnUnhandledException(&throwable, isTerminating);

        UNINSTALL_NESTED_EXCEPTION_HANDLER();

#if !defined(FEATURE_EH_FUNCLETS)

        if (bSetPointers)
        {
            pExceptionState->SetExceptionPointers(NULL);
        }

#endif // !defined(FEATURE_EH_FUNCLETS)

    }

    GCPROTECT_END();

#ifdef _DEBUG
    // Do not care about lock check for unhandled exception.
    while (unbreakableLockCount)
    {
        pThread->IncUnbreakableLockCount();
        unbreakableLockCount --;
    }
    if (fOwnsSpinLock)
    {
        pThread->SetThreadStateNC(Thread::TSNC_OwnsSpinLock);
    }
#endif

    return SentEvent;

} // NotifyAppDomainsOfUnhandledException()


//******************************************************************************
//
//  ThreadBaseExceptionFilter_Worker
//
//    The return from the function can be EXCEPTION_CONTINUE_SEARCH to let an
//     exception go unhandled.  This is the default behaviour (starting in v2.0),
//     but can be overridden by hosts or by config file.
//    When the behaviour is overridden, the return will be EXCEPTION_EXECUTE_HANDLER
//     to swallow the exception.
//    Note that some exceptions are always swallowed: ThreadAbort, and AppDomainUnload.
//
//  Parameters:
//    pExceptionInfo    EXCEPTION_POINTERS for current exception
//    _location         A constant as an INT_PTR.  Tells the context from whence called.
//    swallowing        Are we swallowing unhandled exceptions based on policy?
//
//  Returns:
//    EXCEPTION_CONTINUE_SEARCH     Generally returns this to let the exception go unhandled.
//    EXCEPTION_EXECUTE_HANDLER     May return this to swallow the exception.
//
static LONG ThreadBaseExceptionFilter_Worker(PEXCEPTION_POINTERS pExceptionInfo,
                                             PVOID pvParam,
                                             BOOL swallowing)
{
    CONTRACTL
    {
        THROWS;
        GC_TRIGGERS;
        MODE_ANY;
    }
    CONTRACTL_END;

    LOG((LF_EH, LL_INFO100, "ThreadBaseExceptionFilter_Worker: Enter\n"));

    ThreadBaseExceptionFilterParam *pParam = (ThreadBaseExceptionFilterParam *) pvParam;
    UnhandledExceptionLocation location = pParam->location;

    Thread* pThread = GetThread();

#ifdef _DEBUG
    if (CLRConfig::GetConfigValue(CLRConfig::INTERNAL_BreakOnUncaughtException) &&
        !(swallowing && ExceptionIsAlwaysSwallowed(pExceptionInfo)) &&
        !(location == ClassInitUnhandledException && pThread->IsRudeAbortInitiated()))
        _ASSERTE(!"BreakOnUnCaughtException");
#endif

    BOOL doDefault =  ((location != ClassInitUnhandledException) &&
                       (pExceptionInfo->ExceptionRecord->ExceptionCode != STATUS_BREAKPOINT) &&
                       (pExceptionInfo->ExceptionRecord->ExceptionCode != STATUS_SINGLE_STEP));

    if (swallowing)
    {
        // No, don't swallow unhandled exceptions...
        // ...except if the exception is of a type that is always swallowed (ThreadAbort, ...)
        if (ExceptionIsAlwaysSwallowed(pExceptionInfo))
        {   // ...return EXCEPTION_EXECUTE_HANDLER to swallow the exception anyway.
            return EXCEPTION_EXECUTE_HANDLER;
        }

        #ifdef _DEBUG
        if (CLRConfig::GetConfigValue(CLRConfig::INTERNAL_BreakOnUncaughtException))
            _ASSERTE(!"BreakOnUnCaughtException");
        #endif

        // ...so, continue search. i.e. let the exception go unhandled.
        return EXCEPTION_CONTINUE_SEARCH;
    }

#ifdef DEBUGGING_SUPPORTED
    // If there's a debugger (and not doing a thread abort), give the debugger a shot at the exception.
    // If the debugger is going to try to continue the exception, it will return ContinueException (which
    // we see here as EXCEPTION_CONTINUE_EXECUTION).
    if (!pThread->IsAbortRequested())
    {
        // TODO: do we really need this check? I don't think we do
        if(CORDebuggerAttached())
        {
            if (NotifyDebuggerLastChance(pThread, pExceptionInfo, FALSE) == EXCEPTION_CONTINUE_EXECUTION)
            {
                LOG((LF_EH, LL_INFO100, "ThreadBaseExceptionFilter_Worker: EXCEPTION_CONTINUE_EXECUTION\n"));
                return EXCEPTION_CONTINUE_EXECUTION;
            }
        }
    }
#endif // DEBUGGING_SUPPORTED

    // Do default handling, but ignore breakpoint exceptions and class init exceptions
    if (doDefault)
    {
        LOG((LF_EH, LL_INFO100, "ThreadBaseExceptionFilter_Worker: Calling DefaultCatchHandler\n"));

        BOOL useLastThrownObject = UpdateCurrentThrowable(pExceptionInfo->ExceptionRecord);

        DefaultCatchHandler(pExceptionInfo,
                            NULL,
                            useLastThrownObject,
                            FALSE,
                            location == ManagedThread || location == ThreadPoolThread || location == FinalizerThread);
    }

    // Return EXCEPTION_EXECUTE_HANDLER to swallow the exception.
    return (swallowing
            ? EXCEPTION_EXECUTE_HANDLER
            : EXCEPTION_CONTINUE_SEARCH);
} // LONG ThreadBaseExceptionFilter_Worker()


//    This is the filter for new managed threads, for threadpool threads, and for
//     running finalizer methods.
LONG ThreadBaseExceptionSwallowingFilter(PEXCEPTION_POINTERS pExceptionInfo, PVOID pvParam)
{
    return ThreadBaseExceptionFilter_Worker(pExceptionInfo, pvParam, /*swallowing=*/true);
}

//    This is the filter that we install when transitioning an AppDomain at the base of a managed
//     thread.  Nothing interesting will get swallowed after us.  So we never decide to continue
//     the search.  Instead, we let it go unhandled and get the Watson report and debugging
//     experience before the AD transition has an opportunity to catch/rethrow and lose all the
//     relevant information.
LONG ThreadBaseExceptionAppDomainFilter(EXCEPTION_POINTERS *pExceptionInfo, PVOID pvParam)
{
    LONG ret = ThreadBaseExceptionSwallowingFilter(pExceptionInfo, pvParam);

    if (ret != EXCEPTION_CONTINUE_SEARCH)
        return ret;

    // Consider the exception to be unhandled
    return InternalUnhandledExceptionFilter_Worker(pExceptionInfo);
}

// Filter for calls out from the 'vm' to native code, if there's a possibility of SEH exceptions
// in the native code.
LONG CallOutFilter(PEXCEPTION_POINTERS pExceptionInfo, PVOID pv)
{
    CallOutFilterParam *pParam = static_cast<CallOutFilterParam *>(pv);

    _ASSERTE(pParam && (pParam->OneShot == TRUE || pParam->OneShot == FALSE));

    if (pParam->OneShot == TRUE)
    {
        pParam->OneShot = FALSE;

        // Replace whatever SEH exception is in flight, with an SEHException derived from
        // CLRException.  But if the exception already looks like one of ours, let it
        // go past since LastThrownObject should already represent it.
        if ((!IsComPlusException(pExceptionInfo->ExceptionRecord)) &&
            (pExceptionInfo->ExceptionRecord->ExceptionCode != EXCEPTION_MSVC))
            PAL_CPP_THROW(SEHException *, new SEHException(pExceptionInfo->ExceptionRecord,
                                                           pExceptionInfo->ContextRecord));
    }
    return EXCEPTION_CONTINUE_SEARCH;
}


//==========================================================================
// Convert the format string used by sprintf to the format used by String.Format.
// Using the managed formatting routine avoids bogus access violations
// that happen for long strings in Win32's FormatMessage.
//
// Note: This is not general purpose routine. It handles only cases found
// in TypeLoadException and FileLoadException.
//==========================================================================
static BOOL GetManagedFormatStringForResourceID(CCompRC::ResourceCategory eCategory, UINT32 resId, SString & converted)
{
    STANDARD_VM_CONTRACT;

    StackSString temp;
    if (!temp.LoadResource(eCategory, resId))
        return FALSE;

    SString::Iterator itr = temp.Begin();
    while (*itr)
    {
        WCHAR c = *itr++;
        switch (c) {
        case '%':
            {
                WCHAR fmt = *itr++;
                if (fmt >= '1' && fmt <= '9') {
                    converted.Append(W("{"));
                    converted.Append(fmt - 1); // the managed args start at 0
                    converted.Append(W("}"));
                }
                else
                if (fmt == '%') {
                    converted.Append(W("%"));
                }
                else {
                    _ASSERTE(!"Unexpected formating string: %s");
                }
            }
            break;
        case '{':
            converted.Append(W("{{"));
            break;
        case '}':
            converted.Append(W("}}"));
            break;
        default:
            converted.Append(c);
            break;
        }
    }
    return TRUE;
}

//==========================================================================
// Private helper for TypeLoadException.
//==========================================================================
extern "C" void QCALLTYPE GetTypeLoadExceptionMessage(UINT32 resId, QCall::StringHandleOnStack retString)
{
    QCALL_CONTRACT;

    BEGIN_QCALL;

    StackSString format;
    GetManagedFormatStringForResourceID(CCompRC::Error, resId ? resId : IDS_CLASSLOAD_GENERAL,  format);
    retString.Set(format);

    END_QCALL;
}



//==========================================================================
// Private helper for FileLoadException and FileNotFoundException.
//==========================================================================

extern "C" void QCALLTYPE GetFileLoadExceptionMessage(UINT32 hr, QCall::StringHandleOnStack retString)
{
    QCALL_CONTRACT;

    BEGIN_QCALL;

    StackSString format;
    GetManagedFormatStringForResourceID(CCompRC::Error, GetResourceIDForFileLoadExceptionHR(hr), format);
    retString.Set(format);

    END_QCALL;
}

//==========================================================================
// Private helper for FileLoadException and FileNotFoundException.
//==========================================================================
extern "C" void QCALLTYPE FileLoadException_GetMessageForHR(UINT32 hresult, QCall::StringHandleOnStack retString)
{
    QCALL_CONTRACT;

    BEGIN_QCALL;

    BOOL bNoGeekStuff = FALSE;
    switch ((HRESULT)hresult)
    {
        // These are not usually app errors - as long
        // as the message is reasonably clear, we can live without the hex code stuff.
        case COR_E_FILENOTFOUND:
        case __HRESULT_FROM_WIN32(ERROR_MOD_NOT_FOUND):
        case __HRESULT_FROM_WIN32(ERROR_PATH_NOT_FOUND):
        case __HRESULT_FROM_WIN32(ERROR_INVALID_NAME):
        case __HRESULT_FROM_WIN32(ERROR_BAD_NET_NAME):
        case __HRESULT_FROM_WIN32(ERROR_BAD_NETPATH):
        case __HRESULT_FROM_WIN32(ERROR_DLL_NOT_FOUND):
        case CTL_E_FILENOTFOUND:
        case COR_E_DLLNOTFOUND:
        case COR_E_PATHTOOLONG:
        case E_ACCESSDENIED:
        case COR_E_BADIMAGEFORMAT:
        case COR_E_NEWER_RUNTIME:
        case COR_E_ASSEMBLYEXPECTED:
        case CLR_E_BIND_ARCHITECTURE_MISMATCH:
            bNoGeekStuff = TRUE;
            break;
    }

    SString s;
    GetHRMsg((HRESULT)hresult, s, bNoGeekStuff);
    retString.Set(s);

    END_QCALL;
}

// Check if there is a pending exception or the thread is already aborting. Returns 0 if yes.
// Otherwise, sets the thread up for generating an abort and returns address of ThrowControlForThread
// It is the caller's responsibility to set up Thread::m_OSContext prior to this call.  This is used as
// the context for checking if a ThreadAbort is allowed, and also as the context for the ThreadAbortException
// itself.
LPVOID COMPlusCheckForAbort(UINT_PTR uTryCatchResumeAddress)
{
    CONTRACTL
    {
        NOTHROW;
        GC_NOTRIGGER;
        MODE_ANY;
    }
    CONTRACTL_END;

    // Initialize the return address
    LPVOID pRetAddress = 0;

    Thread* pThread = GetThread();

    if ((!pThread->IsAbortRequested()) ||         // if no abort has been requested
        (!pThread->IsRudeAbort() &&
        (pThread->GetThrowable() != NULL)) )  // or if there is a pending exception
    {
        goto exit;
    }

    // Reverse COM interop IL stubs map all exceptions to HRESULTs and must not propagate Thread.Abort
    // to their unmanaged callers.
    if (uTryCatchResumeAddress != (UINT_PTR)NULL)
    {
        MethodDesc * pMDResumeMethod = ExecutionManager::GetCodeMethodDesc((PCODE)uTryCatchResumeAddress);
        if (pMDResumeMethod->IsILStub())
            goto exit;
    }

    // else we must produce an abort
    if ((pThread->GetThrowable() == NULL) &&
        (pThread->IsAbortInitiated()))
    {
        // Oops, we just swallowed an abort, must restart the process
        pThread->ResetAbortInitiated();
    }

    // Question: Should we also check for (pThread->m_PreventAsync == 0)

    pThread->SetThrowControlForThread(Thread::InducedThreadRedirectAtEndOfCatch);
    if (!pThread->ReadyForAbort())
    {
        pThread->ResetThrowControlForThread();
        goto exit;
    }
    pThread->SetThrowControlForThread(Thread::InducedThreadStop);

    pRetAddress = (LPVOID)THROW_CONTROL_FOR_THREAD_FUNCTION;

exit:

#ifndef TARGET_UNIX

    // Only proceed if Watson is enabled - CoreCLR may have it disabled.
    if (IsWatsonEnabled())
    {
        BOOL fClearUEWatsonBucketTracker = TRUE;
        PTR_EHWatsonBucketTracker pUEWatsonBucketTracker = pThread->GetExceptionState()->GetUEWatsonBucketTracker();

        if (pRetAddress && pThread->IsAbortRequested())
        {
            // Since we are going to reraise the thread abort exception,  we would like to assert that
            // the buckets present in the UE tracker are the ones which were setup TAE was first raised.
            //
            // However, these buckets could come from across AD transition as well and thus, would be
            // marked for "Captured at AD transition". Thus, we cannot just assert them to be only from
            // TAE raise.
            //
            // We try to preserve buckets incase there is another catch that may catch the exception we reraise
            // and it attempts to FailFast using the TA exception object. In such a case,
            // we should maintain the original exception point's bucket details.
            if (pUEWatsonBucketTracker->RetrieveWatsonBucketIp() != NULL)
            {
                _ASSERTE(pUEWatsonBucketTracker->CapturedForThreadAbort() || pUEWatsonBucketTracker->CapturedAtADTransition());
                fClearUEWatsonBucketTracker = FALSE;
            }
#ifdef _DEBUG
            else
            {
                // If we are here and UE Watson bucket tracker is empty,
                // then it is possible that a thread abort was signalled when the catch was executing
                // and thus, hijack for TA from here is not a reraise but an initial raise.
                //
                // However, if we have partial details, then something is really not right.
                if (!((pUEWatsonBucketTracker->RetrieveWatsonBucketIp() == NULL) &&
                    (pUEWatsonBucketTracker->RetrieveWatsonBuckets() == NULL)))
                {
                    _ASSERTE(!"How come TA is being [re]raised and we have incomplete watson bucket details?");
                }
            }
#endif // _DEBUG
        }

        if (fClearUEWatsonBucketTracker)
        {
            // Clear the UE watson bucket tracker for future use since it does not have anything
            // useful for us right now.
            pUEWatsonBucketTracker->ClearWatsonBucketDetails();
            LOG((LF_EH, LL_INFO100, "COMPlusCheckForAbort - Cleared UE watson bucket tracker since TAE was not being reraised.\n"));
        }
    }

#endif // !TARGET_UNIX

    return pRetAddress;
}


BOOL IsThreadHijackedForThreadStop(Thread* pThread, EXCEPTION_RECORD* pExceptionRecord)
{
    CONTRACTL
    {
        NOTHROW;
        GC_NOTRIGGER;
        MODE_ANY;
        FORBID_FAULT;
    }
    CONTRACTL_END;

    if (IsComPlusException(pExceptionRecord))
    {
        if (pThread->ThrewControlForThread() == Thread::InducedThreadStop)
        {
            LOG((LF_EH, LL_INFO100, "Asynchronous Thread Stop or Abort\n"));
            return TRUE;
        }
    }
    else if (IsStackOverflowException(pThread, pExceptionRecord))
    {
        // SO happens before we are able to change the state to InducedThreadStop, but
        // we are still in our hijack routine.
        if (pThread->ThrewControlForThread() == Thread::InducedThreadRedirect)
        {
            LOG((LF_EH, LL_INFO100, "Asynchronous Thread Stop or Abort caused by SO\n"));
            return TRUE;
        }
    }
    return FALSE;
}

// We sometimes move a thread's execution so it will throw an exception for us.
// But then we have to treat the exception as if it came from the instruction
// the thread was originally running.
//
// NOTE: This code depends on the fact that there are no register-based data dependencies
// between a try block and a catch, fault, or finally block.  If there were, then we need
// to preserve more of the register context.

void AdjustContextForThreadStop(Thread* pThread,
                                CONTEXT* pContext)
{
    CONTRACTL
    {
        NOTHROW;
        GC_NOTRIGGER;
        MODE_ANY;
        FORBID_FAULT;
    }
    CONTRACTL_END;

    _ASSERTE(pThread->m_OSContext);

#ifndef FEATURE_EH_FUNCLETS
    SetIP(pContext, GetIP(pThread->m_OSContext));
    SetSP(pContext, (GetSP(pThread->m_OSContext)));

    if (GetFP(pThread->m_OSContext) != 0)  // ebp = 0 implies that we got here with the right values for ebp
    {
        SetFP(pContext, GetFP(pThread->m_OSContext));
    }

    // We might have been interrupted execution at a point where the jit has roots in
    // registers.  We just need to store a "safe" value in here so that the collector
    // doesn't trap.  We're not going to use these objects after the exception.
    //
    // Only callee saved registers are going to be reported by the faulting excepiton frame.
#if defined(TARGET_X86)
    // Ebx,esi,edi are important.  Eax,ecx,edx are not.
    pContext->Ebx = 0;
    pContext->Edi = 0;
    pContext->Esi = 0;
#else
    PORTABILITY_ASSERT("AdjustContextForThreadStop");
#endif

#else // !FEATURE_EH_FUNCLETS
    CopyOSContext(pContext, pThread->m_OSContext);
#if defined(TARGET_ARM) && defined(_DEBUG)
    // Make sure that the thumb bit is set on the IP of the original abort context we just restored.
    PCODE controlPC = GetIP(pContext);
    _ASSERTE(controlPC & THUMB_CODE);
#endif // TARGET_ARM
#endif // !FEATURE_EH_FUNCLETS

    pThread->ResetThrowControlForThread();

    // Should never get here if we're already throwing an exception.
    _ASSERTE(!pThread->IsExceptionInProgress() || pThread->IsRudeAbort());

    // Should never get here if we're already abort initiated.
    _ASSERTE(!pThread->IsAbortInitiated() || pThread->IsRudeAbort());

    if (pThread->IsAbortRequested())
    {
        pThread->SetAbortInitiated();    // to prevent duplicate aborts
    }
}

// Create a COM+ exception , stick it in the thread.
OBJECTREF
CreateCOMPlusExceptionObject(Thread *pThread, EXCEPTION_RECORD *pExceptionRecord, BOOL bAsynchronousThreadStop)
{
    CONTRACTL
    {
        NOTHROW;
        GC_TRIGGERS;
        MODE_COOPERATIVE;
        FORBID_FAULT;
    }
    CONTRACTL_END;

    _ASSERTE(GetThreadNULLOk() == pThread);

    DWORD exceptionCode = pExceptionRecord->ExceptionCode;

    OBJECTREF result = 0;

    DWORD COMPlusExceptionCode = (bAsynchronousThreadStop
                                    ? kThreadAbortException
                                    : MapWin32FaultToCOMPlusException(pExceptionRecord));

    if (exceptionCode == STATUS_NO_MEMORY)
    {
        result = CLRException::GetBestOutOfMemoryException();
    }
    else if (IsStackOverflowException(pThread, pExceptionRecord))
    {
        result = CLRException::GetPreallocatedStackOverflowException();
    }
    else if (bAsynchronousThreadStop && pThread->IsAbortRequested() && pThread->IsRudeAbort())
    {
        result = CLRException::GetBestThreadAbortException();
    }
    else
    {
        EX_TRY
        {
            FAULT_NOT_FATAL();

            ThreadPreventAsyncHolder preventAsync;
            ResetProcessorStateHolder procState;

            INSTALL_UNWIND_AND_CONTINUE_HANDLER_EX;

            GCPROTECT_BEGIN(result)

            EEException e((RuntimeExceptionKind)COMPlusExceptionCode);
            result = e.CreateThrowable();

            // EEException is "one size fits all".  But AV needs some more information.
            if (COMPlusExceptionCode == kAccessViolationException)
            {
                SetExceptionAVParameters(result, pExceptionRecord);
            }

            GCPROTECT_END();

            UNINSTALL_UNWIND_AND_CONTINUE_HANDLER_EX(true);
        }
        EX_CATCH
        {
            // If we get an exception trying to build the managed exception object, then go ahead and return the
            // thrown object as the result of this function. This is preferable to letting the exception try to
            // percolate up through the EH code, and it effectively replaces the thrown exception with this
            // exception.
            result = GET_THROWABLE();
        }
        EX_END_CATCH(SwallowAllExceptions);
    }

    return result;
}

LONG FilterAccessViolation(PEXCEPTION_POINTERS pExceptionPointers, LPVOID lpvParam)
{
    CONTRACTL
    {
        THROWS;
        GC_NOTRIGGER;
        MODE_ANY;
        FORBID_FAULT;
    }
    CONTRACTL_END;

    if (pExceptionPointers->ExceptionRecord->ExceptionCode == EXCEPTION_ACCESS_VIOLATION)
        return EXCEPTION_EXECUTE_HANDLER;

    return EXCEPTION_CONTINUE_SEARCH;
}

/*
 * IsInterceptableException
 *
 * Returns whether this is an exception the EE knows how to intercept and continue from.
 *
 * Parameters:
 *   pThread - The thread the exception occurred on.
 *
 * Returns:
 *   TRUE if the exception on the thread is interceptable or not.
 *
 * Notes:
 *   Conditions for an interceptable exception:
 *   1) must be on a managed thread
 *   2) an exception must be in progress
 *   3) a managed exception object must have been created
 *   4) the thread must not be aborting
 *   5) the exception must not be a breakpoint, a single step, or a stack overflow
 *   6) the exception dispatch must be in the first pass
 *   7) the exception must not be a fatal error, as determined by the EE policy (see LogFatalError())
 */
bool IsInterceptableException(Thread *pThread)
{
    CONTRACTL
    {
        MODE_ANY;
        NOTHROW;
        GC_NOTRIGGER;
    }
    CONTRACTL_END;

    return ((pThread != NULL)                       &&
            (!pThread->IsAbortRequested())          &&
            (pThread->IsExceptionInProgress())      &&
            (!pThread->IsThrowableNull())

#ifdef DEBUGGING_SUPPORTED
            &&
            pThread->GetExceptionState()->IsDebuggerInterceptable()
#endif

            );
}

// Determines whether we hit an DO_A_GC_HERE marker in JITted code, and returns the
// appropriate exception code, or zero if the code is not a GC marker.
DWORD GetGcMarkerExceptionCode(LPVOID ip)
{
#if defined(HAVE_GCCOVER)
    WRAPPER_NO_CONTRACT;

    // IsGcCoverageInterrupt(ip) requires "gccover.h"
    //
    if (GCStress<cfg_any>::IsEnabled() && IsGcCoverageInterrupt(ip))
    {
        return STATUS_CLR_GCCOVER_CODE;
    }
#else // defined(HAVE_GCCOVER)
    LIMITED_METHOD_CONTRACT;
#endif // defined(HAVE_GCCOVER)
    return 0;
}

// Did we hit an DO_A_GC_HERE marker in JITted code?
bool IsGcMarker(CONTEXT* pContext, EXCEPTION_RECORD *pExceptionRecord)
{
    DWORD exceptionCode = pExceptionRecord->ExceptionCode;
#ifdef HAVE_GCCOVER
    WRAPPER_NO_CONTRACT;

    if (GCStress<cfg_any>::IsEnabled())
    {
#if defined(GCCOVER_TOLERATE_SPURIOUS_AV)

        // We sometimes can't suspend the EE to update the GC marker instruction so
        // we update it directly without suspending.  This can sometimes yield
        // a STATUS_ACCESS_VIOLATION instead of STATUS_CLR_GCCOVER_CODE.  In
        // this case we let the AV through and retry the instruction as hopefully
        // the race will have resolved.  We'll track the IP of the instruction
        // that generated an AV so we don't mix up a real AV with a "fake" AV.
        //
        // See comments in function DoGcStress for more details on this race.
        //
        // Note these "fake" AVs will be reported by the kernel as reads from
        // address 0xF...F so we also use that as a screen.
        Thread* pThread = GetThreadNULLOk();
        if (exceptionCode == STATUS_ACCESS_VIOLATION &&
            GCStress<cfg_instr>::IsEnabled() &&
            pExceptionRecord->ExceptionInformation[0] == 0 &&
            pExceptionRecord->ExceptionInformation[1] == ~0 &&
            pThread->GetLastAVAddress() != (LPVOID)GetIP(pContext))
        {
            pThread->SetLastAVAddress((LPVOID)GetIP(pContext));
            return true;
        }
#endif // defined(GCCOVER_TOLERATE_SPURIOUS_AV)

        if (exceptionCode == STATUS_CLR_GCCOVER_CODE)
        {
            // GCStress processing can disturb last error, so preserve it.
            BOOL res;
            BEGIN_PRESERVE_LAST_ERROR;
            res = OnGcCoverageInterrupt(pContext);
            END_PRESERVE_LAST_ERROR;
            if (res)
            {
                return true;
            }

            {
                // ExecutionManager::IsManagedCode takes a spinlock.  Since this is in a debug-only
                // check, we'll allow the lock.
                CONTRACT_VIOLATION(TakesLockViolation);

                // Should never be in managed code.
                CONSISTENCY_CHECK_MSG(!ExecutionManager::IsManagedCode(GetIP(pContext)), "hit privileged instruction!");
            }
        }
    }
#else
    LIMITED_METHOD_CONTRACT;
#endif // HAVE_GCCOVER
    return false;
}

#ifndef TARGET_UNIX

// Return true if the access violation is well formed (has two info parameters
// at the end)
static inline BOOL
IsWellFormedAV(EXCEPTION_RECORD *pExceptionRecord)
{
    LIMITED_METHOD_CONTRACT;

    #define NUM_AV_PARAMS 2

    if (pExceptionRecord->NumberParameters == NUM_AV_PARAMS)
    {
        return TRUE;
    }
    else
    {
        return FALSE;
    }
}

static inline BOOL
IsDebuggerFault(EXCEPTION_RECORD *pExceptionRecord,
                CONTEXT *pContext,
                DWORD exceptionCode,
                Thread *pThread)
{
    LIMITED_METHOD_CONTRACT;

#ifdef DEBUGGING_SUPPORTED

#ifdef FEATURE_EMULATE_SINGLESTEP
    // On ARM we don't have any reliable hardware support for single stepping so it is emulated in software.
    // The implementation will end up throwing an EXCEPTION_BREAKPOINT rather than an EXCEPTION_SINGLE_STEP
    // and leaves other aspects of the thread context in an invalid state. Therefore we use this opportunity
    // to fixup the state before any other part of the system uses it (we do it here since only the debugger
    // uses single step functionality).

    // First ask the emulation itself whether this exception occurred while single stepping was enabled. If so
    // it will fix up the context to be consistent again and return true. If so and the exception was
    // EXCEPTION_BREAKPOINT then we translate it to EXCEPTION_SINGLE_STEP (otherwise we leave it be, e.g. the
    // instruction stepped caused an access violation).  since this is called from our VEH there might not
    // be a thread object so we must check pThread first.
    if ((pThread != NULL) && pThread->HandleSingleStep(pContext, exceptionCode) && (exceptionCode == EXCEPTION_BREAKPOINT))
    {
        exceptionCode = EXCEPTION_SINGLE_STEP;
        pExceptionRecord->ExceptionCode = EXCEPTION_SINGLE_STEP;
        pExceptionRecord->ExceptionAddress = (PVOID)pContext->Pc;
    }
#endif // FEATURE_EMULATE_SINGLESTEP

    // Is this exception really meant for the COM+ Debugger? Note: we will let the debugger have a chance if there
    // is a debugger attached to any part of the process. It is incorrect to consider whether or not the debugger
    // is attached the thread's current app domain at this point.

    // Even if a debugger is not attached, we must let the debugger handle the exception in case it's coming from a
    // patch-skipper.
    if ((!IsComPlusException(pExceptionRecord)) &&
        (GetThreadNULLOk() != NULL) &&
        (g_pDebugInterface != NULL) &&
        g_pDebugInterface->FirstChanceNativeException(pExceptionRecord,
                                                      pContext,
                                                      exceptionCode,
                                                      pThread))
    {
        LOG((LF_EH | LF_CORDB, LL_INFO1000, "IsDebuggerFault - it's the debugger's fault\n"));
        return true;
    }
#endif // DEBUGGING_SUPPORTED
    return false;
}

#endif // TARGET_UNIX

#if !defined(TARGET_ARM64) && !defined(TARGET_LOONGARCH64) && !defined(TARGET_RISCV64)
EXTERN_C void JIT_StackProbe_End();
#endif // !TARGET_ARM64 && !TARGET_LOONGARCH64 && !TARGET_RISCV64

#ifdef FEATURE_EH_FUNCLETS

#ifndef TARGET_X86
EXTERN_C void JIT_WriteBarrier_End();
EXTERN_C void JIT_CheckedWriteBarrier_End();
EXTERN_C void JIT_ByRefWriteBarrier_End();
#endif // TARGET_X86

#if defined(TARGET_AMD64) && defined(_DEBUG)
EXTERN_C void JIT_WriteBarrier_Debug();
EXTERN_C void JIT_WriteBarrier_Debug_End();
#endif

//Return TRUE if pContext->Pc is in VirtualStub
BOOL IsIPinVirtualStub(PCODE f_IP)
{
    LIMITED_METHOD_CONTRACT;

    Thread * pThread = GetThreadNULLOk();

    // We may not have a managed thread object. Example is an AV on the helper thread.
    // (perhaps during StubManager::IsStub)
    if (pThread == NULL)
    {
        return FALSE;
    }

    StubCodeBlockKind sk = RangeSectionStubManager::GetStubKind(f_IP);

    if (sk == STUB_CODE_BLOCK_VSD_DISPATCH_STUB)
    {
        return TRUE;
    }
    else if (sk == STUB_CODE_BLOCK_VSD_RESOLVE_STUB)
    {
        return TRUE;
    }

    else {
        return FALSE;
    }
}

// Check if the passed in instruction pointer is in one of the
// JIT helper functions.
bool IsIPInMarkedJitHelper(UINT_PTR uControlPc)
{
    LIMITED_METHOD_CONTRACT;

#define CHECK_RANGE(name) \
    if (GetEEFuncEntryPoint(name) <= uControlPc && uControlPc < GetEEFuncEntryPoint(name##_End)) return true;

#ifndef TARGET_X86
    CHECK_RANGE(JIT_WriteBarrier)
    CHECK_RANGE(JIT_CheckedWriteBarrier)
    CHECK_RANGE(JIT_ByRefWriteBarrier)
#if !defined(TARGET_ARM64) && !defined(TARGET_LOONGARCH64) && !defined(TARGET_RISCV64)
    CHECK_RANGE(JIT_StackProbe)
#endif // !TARGET_ARM64 && !TARGET_LOONGARCH64 && !TARGET_RISCV64
#else
#ifdef TARGET_UNIX
    CHECK_RANGE(JIT_WriteBarrierGroup)
    CHECK_RANGE(JIT_PatchedWriteBarrierGroup)
#endif // TARGET_UNIX
#endif // TARGET_X86

#if defined(TARGET_AMD64) && defined(_DEBUG)
    CHECK_RANGE(JIT_WriteBarrier_Debug)
#endif

    return false;
}
#endif // FEATURE_EH_FUNCLETS

// Returns TRUE if caller should resume execution.
BOOL
AdjustContextForJITHelpers(
        EXCEPTION_RECORD *pExceptionRecord,
        CONTEXT *pContext)
{
    WRAPPER_NO_CONTRACT;

    PCODE ip = GetIP(pContext);

    if (IsIPInWriteBarrierCodeCopy(ip))
    {
        // Pretend we were executing the barrier function at its original location so that the unwinder can unwind the frame
        ip = AdjustWriteBarrierIP(ip);
        SetIP(pContext, ip);
    }

#ifdef FEATURE_DATABREAKPOINT

    // If pExceptionRecord is null, it means it is called from EEDbgInterfaceImpl::AdjustContextForJITHelpersForDebugger()
    // This is called only when a data breakpoint is hitm which could be inside a JIT write barrier helper and required
    // this logic to help unwind out of it. For the x86, not patched case, we assume the IP lies within the region where we
    // have already saved the registers on the stack, and therefore the code unwind those registers as well. This is not true
    // for the usual AV case where the registers are not saved yet.

    if (pExceptionRecord == nullptr)
    {
#if defined(TARGET_X86)
        bool withinWriteBarrierGroup = ((ip >= (PCODE) JIT_WriteBarrierGroup) && (ip <= (PCODE) JIT_WriteBarrierGroup_End));
        bool withinPatchedWriteBarrierGroup = ((ip >= (PCODE) JIT_PatchedWriteBarrierGroup) && (ip <= (PCODE) JIT_PatchedWriteBarrierGroup_End));
        if (withinWriteBarrierGroup || withinPatchedWriteBarrierGroup)
        {
            DWORD* esp = (DWORD*)pContext->Esp;
            if (withinWriteBarrierGroup)
            {
#if defined(WRITE_BARRIER_CHECK)
                pContext->Ebp = *esp++;
                pContext->Ecx = *esp++;
#endif
            }
            pContext->Eip = *esp++;
            pContext->Esp = (DWORD)esp;
            return TRUE;
        }
#elif defined(TARGET_AMD64)
        if (IsIPInMarkedJitHelper((UINT_PTR)ip))
        {
            Thread::VirtualUnwindToFirstManagedCallFrame(pContext);
            return TRUE;
        }
#else
        #error Not supported
#endif
        return FALSE;
    }

#endif // FEATURE_DATABREAKPOINT

#if defined(TARGET_X86) && !defined(TARGET_UNIX)
    void* f_IP = (void *)GetIP(pContext);

    if (((f_IP >= (void *) JIT_WriteBarrierGroup) && (f_IP <= (void *) JIT_WriteBarrierGroup_End)) ||
        ((f_IP >= (void *) JIT_PatchedWriteBarrierGroup) && (f_IP <= (void *) JIT_PatchedWriteBarrierGroup_End)))
    {
        // set the exception IP to be the instruction that called the write barrier
        void* callsite = (void *)GetAdjustedCallAddress(*dac_cast<PTR_PCODE>(GetSP(pContext)));
        pExceptionRecord->ExceptionAddress = callsite;
        SetIP(pContext, (PCODE)callsite);

        // put ESP back to what it was before the call.
        SetSP(pContext, PCODE((BYTE*)GetSP(pContext) + sizeof(void*)));
    }

    if ((f_IP >= (void *) JIT_StackProbe) && (f_IP <= (void *) JIT_StackProbe_End))
    {
        TADDR ebp = GetFP(pContext);
        void* callsite = (void *)*dac_cast<PTR_PCODE>(ebp + 4);
        pExceptionRecord->ExceptionAddress = callsite;
        SetIP(pContext, (PCODE)callsite);

        // Restore EBP / ESP back to what it was before the call.
        SetFP(pContext, *dac_cast<PTR_PCODE>(ebp));
        SetSP(pContext, ebp + 8);
    }

    return FALSE;
#elif defined(FEATURE_EH_FUNCLETS) // TARGET_X86 && !TARGET_UNIX
    void* f_IP = dac_cast<PTR_VOID>(GetIP(pContext));

    CONTEXT             tempContext;
    CONTEXT*            pExceptionContext = pContext;

    BOOL fExcluded = IsIPInMarkedJitHelper((UINT_PTR)f_IP);

    if (fExcluded)
    {
        bool fShouldHandleManagedFault = false;

        if (pContext != &tempContext)
        {
            tempContext = *pContext;
            pContext = &tempContext;
        }

        Thread::VirtualUnwindToFirstManagedCallFrame(pContext);

#if defined(TARGET_ARM) || defined(TARGET_ARM64) || defined(TARGET_LOONGARCH64) || defined(TARGET_RISCV64)
        // We had an AV in the writebarrier that needs to be treated
        // as originating in managed code. At this point, the stack (growing
        // from left->right) looks like this:
        //
        // ManagedFunc -> Native_WriteBarrierInVM -> AV
        //
        // We just performed an unwind from the write-barrier
        // and now have the context in ManagedFunc. Since
        // ManagedFunc called into the write-barrier, the return
        // address in the unwound context corresponds to the
        // instruction where the call will return.
        //
        // On ARM, just like we perform ControlPC adjustment
        // during exception dispatch (refer to ExceptionTracker::InitializeCrawlFrame),
        // we will need to perform the corresponding adjustment of IP
        // we got from unwind above, so as to indicate that the AV
        // happened "before" the call to the writebarrier and not at
        // the instruction at which the control will return.
       PCODE ControlPCPostAdjustment = GetIP(pContext) - STACKWALK_CONTROLPC_ADJUST_OFFSET;

       // Now we save the address back into the context so that it gets used
       // as the faulting address.
       SetIP(pContext, ControlPCPostAdjustment);
#endif // TARGET_ARM || TARGET_ARM64 || TARGET_LOONGARCH64 || TARGET_RISCV64

        // Unwind the frame chain - On Win64, this is required since we may handle the managed fault and to do so,
        // we will replace the exception context with the managed context and "continue execution" there. Thus, we do not
        // want any explicit frames active below the resumption SP.
        //
        // Question: Why do we unwind before determining whether we will handle the exception or not?
        UnwindFrameChain(GetThread(), (Frame*)GetSP(pContext));
        fShouldHandleManagedFault = ShouldHandleManagedFault(pExceptionRecord,pContext,
                               NULL, // establisher frame (x86 only)
                               NULL  // pThread           (x86 only)
                               );

        if (fShouldHandleManagedFault)
        {
            ReplaceExceptionContextRecord(pExceptionContext, pContext);
            pExceptionRecord->ExceptionAddress = dac_cast<PTR_VOID>(GetIP(pContext));
            return TRUE;
        }
    }

    return FALSE;
#else // FEATURE_EH_FUNCLETS
    PORTABILITY_ASSERT("AdjustContextForJITHelpers");
    return FALSE;
#endif // ELSE
}

#if defined(USE_FEF) && !defined(TARGET_UNIX)

struct HandleManagedFaultFilterParam
{
    // It's possible for our filter to be called more than once if some other first-pass
    // handler lets an exception out.  We need to make sure we only fix the context for
    // the first exception we see.  This flag takes care of that.
    BOOL fFilterExecuted;
    EXCEPTION_RECORD *pOriginalExceptionRecord;
};

static LONG HandleManagedFaultFilter(EXCEPTION_POINTERS* ep, LPVOID pv)
{
    WRAPPER_NO_CONTRACT;

    HandleManagedFaultFilterParam *pParam = (HandleManagedFaultFilterParam *) pv;

    if (!pParam->fFilterExecuted)
    {
        ep->ExceptionRecord->ExceptionAddress = pParam->pOriginalExceptionRecord->ExceptionAddress;
        GetThread()->ResetThreadStateNC(Thread::TSNC_DebuggerIsManagedException);
        pParam->fFilterExecuted = TRUE;
    }

    return EXCEPTION_CONTINUE_SEARCH;
}

void HandleManagedFaultNew(EXCEPTION_RECORD* pExceptionRecord, CONTEXT* pContext)
{
    WRAPPER_NO_CONTRACT;

    FrameWithCookie<FaultingExceptionFrame> frameWithCookie;
    FaultingExceptionFrame *frame = &frameWithCookie;
#if defined(FEATURE_EH_FUNCLETS)
    *frame->GetGSCookiePtr() = GetProcessGSCookie();
#endif // FEATURE_EH_FUNCLETS
    frame->InitAndLink(pContext);

    Thread *pThread = GetThread();

    ExInfo exInfo(pThread, pExceptionRecord, pContext, ExKind::HardwareFault);

    DWORD exceptionCode = pExceptionRecord->ExceptionCode;
    if (exceptionCode == STATUS_ACCESS_VIOLATION)
    {
        if (pExceptionRecord->ExceptionInformation[1] < NULL_AREA_SIZE)
        {
            exceptionCode = 0; //STATUS_REDHAWK_NULL_REFERENCE;
        }
    }

    GCPROTECT_BEGIN(exInfo.m_exception);
    PREPARE_NONVIRTUAL_CALLSITE(METHOD__EH__RH_THROWHW_EX);
    DECLARE_ARGHOLDER_ARRAY(args, 2);
    args[ARGNUM_0] = DWORD_TO_ARGHOLDER(exceptionCode);
    args[ARGNUM_1] = PTR_TO_ARGHOLDER(&exInfo);

    pThread->IncPreventAbort();

    //Ex.RhThrowHwEx(exceptionCode, &exInfo)
    CALL_MANAGED_METHOD_NORET(args)

    GCPROTECT_END();
}

void HandleManagedFault(EXCEPTION_RECORD* pExceptionRecord, CONTEXT* pContext)
{
    WRAPPER_NO_CONTRACT;

    // Ok.  Now we have a brand new fault in jitted code.
    FrameWithCookie<FaultingExceptionFrame> frameWithCookie;
    FaultingExceptionFrame *frame = &frameWithCookie;
#if defined(FEATURE_EH_FUNCLETS)
    *frame->GetGSCookiePtr() = GetProcessGSCookie();
#endif // FEATURE_EH_FUNCLETS
    frame->InitAndLink(pContext);

    HandleManagedFaultFilterParam param;
    param.fFilterExecuted = FALSE;
    param.pOriginalExceptionRecord = pExceptionRecord;

    PAL_TRY(HandleManagedFaultFilterParam *, pParam, &param)
    {
        GetThread()->SetThreadStateNC(Thread::TSNC_DebuggerIsManagedException);

        EXCEPTION_RECORD *pRecord = pParam->pOriginalExceptionRecord;

        RaiseException(pRecord->ExceptionCode, 0,
            pRecord->NumberParameters, pRecord->ExceptionInformation);
    }
    PAL_EXCEPT_FILTER(HandleManagedFaultFilter)
    {
    }
    PAL_ENDTRY
}

#endif // USE_FEF && !TARGET_UNIX

//
// Init a new frame
//
void FaultingExceptionFrame::Init(CONTEXT *pContext)
{
    WRAPPER_NO_CONTRACT;
#ifndef FEATURE_EH_FUNCLETS
#ifdef TARGET_X86
    CalleeSavedRegisters *pRegs = GetCalleeSavedRegisters();
#define CALLEE_SAVED_REGISTER(regname) pRegs->regname = pContext->regname;
    ENUM_CALLEE_SAVED_REGISTERS();
#undef CALLEE_SAVED_REGISTER
    m_ReturnAddress = ::GetIP(pContext);
    m_Esp = (DWORD)GetSP(pContext);
#else // TARGET_X86
    PORTABILITY_ASSERT("FaultingExceptionFrame::Init");
#endif // _TARGET_???_ (ELSE)
#else // !FEATURE_EH_FUNCLETS
    m_ReturnAddress = ::GetIP(pContext);
    CopyOSContext(&m_ctx, pContext);
#endif // !FEATURE_EH_FUNCLETS
}

//
// Init and Link in a new frame
//
void FaultingExceptionFrame::InitAndLink(CONTEXT *pContext)
{
    WRAPPER_NO_CONTRACT;

    Init(pContext);

    Push();
}


bool ShouldHandleManagedFault(
                        EXCEPTION_RECORD*               pExceptionRecord,
                        CONTEXT*                        pContext,
                        EXCEPTION_REGISTRATION_RECORD*  pEstablisherFrame,
                        Thread*                         pThread)
{
    CONTRACTL
    {
        NOTHROW;
        GC_NOTRIGGER;
        MODE_ANY;
    }
    CONTRACTL_END;

    // If we get a faulting instruction inside managed code, we're going to
    //  1. Allocate the correct exception object, store it in the thread.
    //  2. Save the EIP in the thread.
    //  3. Change the EIP to our throw helper
    //  4. Resume execution.
    //
    //  The helper will push a frame for us, and then throw the correct managed exception.
    //
    // Is this exception really meant for the COM+ Debugger? Note: we will let the debugger have a chance if there is a
    // debugger attached to any part of the process. It is incorrect to consider whether or not the debugger is attached
    // the thread's current app domain at this point.


    // A managed exception never comes from managed code, and we can ignore all breakpoint
    // exceptions.
    //
    DWORD exceptionCode = pExceptionRecord->ExceptionCode;
    if (IsComPlusException(pExceptionRecord)
        || exceptionCode == STATUS_BREAKPOINT
        || exceptionCode == STATUS_SINGLE_STEP)
    {
        return false;
    }

#ifdef _DEBUG
    // This is a workaround, but it's debug-only as is gc stress 4.
    // The problem is that if we get an exception with this code that
    // didn't come from GCStress=4, then we won't push a FeF and will
    // end up with a gc hole and potential crash.
    if (exceptionCode == STATUS_CLR_GCCOVER_CODE)
        return false;
#endif // _DEBUG

#ifndef FEATURE_EH_FUNCLETS
    // If there's any frame below the ESP of the exception, then we can forget it.
    if (pThread->m_pFrame < dac_cast<PTR_VOID>(GetSP(pContext)))
        return false;

    // If we're a subsequent handler forget it.
    EXCEPTION_REGISTRATION_RECORD* pBottomMostHandler = pThread->GetExceptionState()->m_currentExInfo.m_pBottomMostHandler;
    if (pBottomMostHandler != NULL && pEstablisherFrame > pBottomMostHandler)
    {
        return false;
    }
#endif // FEATURE_EH_FUNCLETS

    {
        // If it's not a fault in jitted code, forget it.

        // ExecutionManager::IsManagedCode takes a spinlock.  Since we're in the middle of throwing,
        // we'll allow the lock, even if a caller didn't expect it.
        CONTRACT_VIOLATION(TakesLockViolation);

        if (!ExecutionManager::IsManagedCode(GetIP(pContext)))
            return false;
    }

    // caller should call HandleManagedFault and resume execution.
    return true;
}

#ifndef TARGET_UNIX

VEH_ACTION WINAPI CLRVectoredExceptionHandlerPhase2(PEXCEPTION_POINTERS pExceptionInfo);
VEH_ACTION WINAPI CLRVectoredExceptionHandlerPhase3(PEXCEPTION_POINTERS pExceptionInfo);

VEH_ACTION WINAPI CLRVectoredExceptionHandler(PEXCEPTION_POINTERS pExceptionInfo)
{
    //
    // DO NOT USE CONTRACTS HERE AS THIS ROUTINE MAY NEVER RETURN.  You can use
    // static contracts, but currently this is all WRAPPER_NO_CONTRACT.
    //


    //
    //        READ THIS!
    //
    //
    // You cannot put any code in here that allocates during an out-of-memory handling.
    // This routine runs before *any* other handlers, including __try.  Thus, if you
    // allocate anything in this routine then it will throw out-of-memory and end up
    // right back here.
    //
    // There are various things that allocate that you may not expect to allocate.  One
    // instance of this is STRESS_LOG.  It allocates the log buffer if the thread does
    // not already have one allocated.  Thus, if we OOM during the setting up of the
    // thread, the log buffer will not be allocated and this will try to do so.  Thus,
    // all STRESS_LOGs in here need to be after you have guaranteed the allocation has
    // already occurred.
    //

    Thread *pThread;

    {
        MAYBE_FAULT_FORBID_NO_ALLOC((pExceptionInfo->ExceptionRecord->ExceptionCode == STATUS_NO_MEMORY));

        pThread = GetThreadNULLOk();

        //
        // Since we are in an OOM situation, we test the thread object before logging since if the
        // thread exists we know the log buffer has been allocated already.
        //
        if (pThread != NULL)
        {
            CantAllocHolder caHolder;
            STRESS_LOG4(LF_EH, LL_INFO100, "In CLRVectoredExceptionHandler, Exception = %x, Context = %p, IP = %p SP = %p\n",
                    pExceptionInfo->ExceptionRecord->ExceptionCode, pExceptionInfo->ContextRecord,
                    GetIP(pExceptionInfo->ContextRecord), GetSP(pExceptionInfo->ContextRecord));
        }

    }
#ifdef TARGET_AMD64

#ifndef STATUS_RETURN_ADDRESS_HIJACK_ATTEMPT
#define STATUS_RETURN_ADDRESS_HIJACK_ATTEMPT ((DWORD)0x80000033L)
#endif

    if (pExceptionInfo->ExceptionRecord->ExceptionCode == STATUS_RETURN_ADDRESS_HIJACK_ATTEMPT)
    {
        if (pThread == NULL || !pThread->PreemptiveGCDisabled())
        {
            // if we are not in coop mode, this cannot be our hijack
            // Perhaps some other runtime is responsible.
            return VEH_CONTINUE_SEARCH;
        }

        // Sanity check. The thread should be hijacked by us.
        _ASSERTE_ALL_BUILDS(pThread->HasThreadState(Thread::TS_Hijacked));

        PCONTEXT interruptedContext = pExceptionInfo->ContextRecord;
        bool areShadowStacksEnabled = Thread::AreShadowStacksEnabled();
        if (areShadowStacksEnabled)
        {
            // OS should have fixed the SP value to the same as we`ve stashed for the hijacked thread
            _ASSERTE(*(size_t *)interruptedContext->Rsp == (uintptr_t)pThread->GetHijackedReturnAddress());

            // When the CET is enabled, the interruption happens on the ret instruction in the calee.
            // We need to "pop" rsp to the caller, as if the ret has consumed it.
            interruptedContext->Rsp += 8;
        }

        // Change the IP to be at the original return site, as if we have returned to the caller.
        // That IP is an interruptible safe point, so we can suspend right there.
        uintptr_t origIp = interruptedContext->Rip;
        interruptedContext->Rip = (uintptr_t)pThread->GetHijackedReturnAddress();

        FrameWithCookie<ResumableFrame> frame(pExceptionInfo->ContextRecord);
        frame.Push(pThread);
        CommonTripThread();
        frame.Pop(pThread);

        if (areShadowStacksEnabled)
        {
            // Undo the "pop", so that the ret could now succeed.
            interruptedContext->Rsp = interruptedContext->Rsp - 8;
            interruptedContext->Rip = origIp;
        }

        return VEH_CONTINUE_EXECUTION;
    }
#endif

    // We need to unhijack the thread here if it is not unhijacked already.  On x86 systems,
    // we do this in Thread::StackWalkFramesEx, but on amd64 systems we have the OS walk the
    // stack for us.  If we leave CLRVectoredExceptionHandler with a thread still hijacked,
    // the operating system will not be able to walk the stack and not find the handlers for
    // the exception.  It is safe to unhijack the thread in this case for two reasons:
    // 1.  pThread refers to *this* thread.
    // 2.  If another thread tries to hijack this thread, it will see we are not in managed
    //     code (and thus won't try to hijack us).
#if defined(FEATURE_EH_FUNCLETS) && defined(FEATURE_HIJACK)
    if (pThread != NULL)
    {
        pThread->UnhijackThreadNoAlloc();
    }
#endif // defined(FEATURE_EH_FUNCLETS) && defined(FEATURE_HIJACK)

    if (pExceptionInfo->ExceptionRecord->ExceptionCode == STATUS_STACK_OVERFLOW)
    {
        //
        // Not an Out-of-memory situation, so no need for a forbid fault region here
        //
#ifdef FEATURE_EH_FUNCLETS
        if (g_isNewExceptionHandlingEnabled)
        {
            EEPolicy::HandleStackOverflow();
        }
#endif // FEATURE_EH_FUNCLETS
        return VEH_CONTINUE_SEARCH;
    }

    // We can't probe here, because we won't return from the CLRVectoredExceptionHandlerPhase2
    // on WIN64
    //

    if (pThread)
    {
        FAULT_FORBID_NO_ALLOC();
        CantAllocHolder caHolder;
    }

    return CLRVectoredExceptionHandlerPhase2(pExceptionInfo);
}

VEH_ACTION WINAPI CLRVectoredExceptionHandlerPhase2(PEXCEPTION_POINTERS pExceptionInfo)
{
    //
    // DO NOT USE CONTRACTS HERE AS THIS ROUTINE MAY NEVER RETURN.  You can use
    // static contracts, but currently this is all WRAPPER_NO_CONTRACT.
    //

    //
    //        READ THIS!
    //
    //
    // You cannot put any code in here that allocates during an out-of-memory handling.
    // This routine runs before *any* other handlers, including __try.  Thus, if you
    // allocate anything in this routine then it will throw out-of-memory and end up
    // right back here.
    //
    // There are various things that allocate that you may not expect to allocate.  One
    // instance of this is STRESS_LOG.  It allocates the log buffer if the thread does
    // not already have one allocated.  Thus, if we OOM during the setting up of the
    // thread, the log buffer will not be allocated and this will try to do so.  Thus,
    // all STRESS_LOGs in here need to be after you have guaranteed the allocation has
    // already occurred.
    //

    PEXCEPTION_RECORD pExceptionRecord  = pExceptionInfo->ExceptionRecord;
    VEH_ACTION action;

    {
        MAYBE_FAULT_FORBID_NO_ALLOC((pExceptionRecord->ExceptionCode == STATUS_NO_MEMORY));
        CantAllocHolder caHolder;

        action = CLRVectoredExceptionHandlerPhase3(pExceptionInfo);
    }

    if ((action == VEH_CONTINUE_EXECUTION) || (action == VEH_CONTINUE_SEARCH) || (action == VEH_EXECUTE_HANDLER))
    {
        return action;
    }

#if defined(FEATURE_EH_FUNCLETS)

    if (action == VEH_EXECUTE_HANDLE_MANAGED_EXCEPTION)
    {
        return action;
    }

#endif // defined(FEATURE_EH_FUNCLETS)


    //
    // In OOM situations, this call better not fault.
    //
    {
        MAYBE_FAULT_FORBID_NO_ALLOC((pExceptionRecord->ExceptionCode == STATUS_NO_MEMORY));
        CantAllocHolder caHolder;

        // Give the debugger a chance. Note that its okay for this call to trigger a GC, since the debugger will take
        // special steps to make that okay.
        //
        // @TODO: I'd love a way to call into the debugger with GCX_NOTRIGGER still in scope, and force them to make
        // the choice to break the no-trigger region after taking all necessary precautions.
        if (IsDebuggerFault(pExceptionRecord, pExceptionInfo->ContextRecord, pExceptionRecord->ExceptionCode, GetThreadNULLOk()))
        {
            return VEH_CONTINUE_EXECUTION;
        }
    }

    //
    // No reason to put a forbid fault region here as the exception code is not STATUS_NO_MEMORY.
    //

    // Handle a user breakpoint. Note that its okay for the UserBreakpointFilter to trigger a GC, since we're going
    // to either a) terminate the process, or b) let a user attach an unmanaged debugger, and debug knowing that
    // managed state may be messed up.
    if ((pExceptionRecord->ExceptionCode == STATUS_BREAKPOINT) ||
        (pExceptionRecord->ExceptionCode == STATUS_SINGLE_STEP))
    {
        // A breakpoint outside managed code and outside the runtime will have to be handled by some
        //  other piece of code.

        BOOL fExternalException = FALSE;

        {
            // ExecutionManager::IsManagedCode takes a spinlock.  Since we're in the middle of throwing,
            // we'll allow the lock, even if a caller didn't expect it.
            CONTRACT_VIOLATION(TakesLockViolation);

            fExternalException = (!ExecutionManager::IsManagedCode(GetIP(pExceptionInfo->ContextRecord)) &&
                                  !IsIPInModule(GetClrModuleBase(), GetIP(pExceptionInfo->ContextRecord)));
        }

        if (fExternalException)
        {
            // The breakpoint was not ours.  Someone else can handle it.  (Or if not, we'll get it again as
            //  an unhandled exception.)
            return VEH_CONTINUE_SEARCH;
        }

        // The breakpoint was from managed or the runtime.  Handle it.
        return (VEH_ACTION)UserBreakpointFilter(pExceptionInfo);
    }

#if defined(FEATURE_EH_FUNCLETS)
    BOOL fShouldHandleManagedFault;

    {
        MAYBE_FAULT_FORBID_NO_ALLOC((pExceptionRecord->ExceptionCode == STATUS_NO_MEMORY));
        CantAllocHolder caHolder;
        fShouldHandleManagedFault = ShouldHandleManagedFault(pExceptionInfo->ExceptionRecord,
                                                             pExceptionInfo->ContextRecord,
                                                             NULL, // establisher frame (x86 only)
                                                             NULL  // pThread           (x86 only)
                                                            );
    }

    if (fShouldHandleManagedFault)
    {
        return VEH_EXECUTE_HANDLE_MANAGED_EXCEPTION;
    }
#endif // defined(FEATURE_EH_FUNCLETS)

    return VEH_EXECUTE_HANDLER;
}

/*
 * CLRVectoredExceptionHandlerPhase3
 *
 * This routine does some basic processing on the exception, making decisions about common
 * exception types and whether to continue them or not.  It has side-effects, in that it may
 * adjust the context in the exception.
 *
 * Parameters:
 *    pExceptionInfo - pointer to the exception
 *
 * Returns:
 *    VEH_NO_ACTION - This indicates that Phase3 has no specific action to take and that further
 *       processing of this exception should continue.
 *    VEH_EXECUTE_HANDLE_MANAGED_EXCEPTION - This indicates that the caller should call HandleMandagedException
 *       immediately.
 *    VEH_CONTINUE_EXECUTION - Caller should return EXCEPTION_CONTINUE_EXECUTION.
 *    VEH_CONTINUE_SEARCH - Caller should return EXCEPTION_CONTINUE_SEARCH;
 *    VEH_EXECUTE_HANDLER - Caller should return EXCEPTION_EXECUTE_HANDLER.
 *
 *   Note that in all cases the context in the exception may have been adjusted.
 *
 */

VEH_ACTION WINAPI CLRVectoredExceptionHandlerPhase3(PEXCEPTION_POINTERS pExceptionInfo)
{
    //
    // DO NOT USE CONTRACTS HERE AS THIS ROUTINE MAY NEVER RETURN.  You can use
    // static contracts, but currently this is all WRAPPER_NO_CONTRACT.
    //

    //
    //        READ THIS!
    //
    //
    // You cannot put any code in here that allocates during an out-of-memory handling.
    // This routine runs before *any* other handlers, including __try.  Thus, if you
    // allocate anything in this routine then it will throw out-of-memory and end up
    // right back here.
    //
    // There are various things that allocate that you may not expect to allocate.  One
    // instance of this is STRESS_LOG.  It allocates the log buffer if the thread does
    // not already have one allocated.  Thus, if we OOM during the setting up of the
    // thread, the log buffer will not be allocated and this will try to do so.  Thus,
    // all STRESS_LOGs in here need to be after you have guaranteed the allocation has
    // already occurred.
    //

    // Handle special cases which are common amongst all filters.
    PEXCEPTION_RECORD pExceptionRecord  = pExceptionInfo->ExceptionRecord;
    PCONTEXT          pContext          = pExceptionInfo->ContextRecord;
    DWORD             exceptionCode     = pExceptionRecord->ExceptionCode;

        // Its extremely important that no one trigger a GC in here. This is called from CPFH_FirstPassHandler, in
        // cases where we've taken an unmanaged exception on a managed thread (AV, divide by zero, etc.) but
        // _before_ we've done our work to erect a FaultingExceptionFrame. Thus, the managed frames are
        // unprotected. We setup a GCX_NOTRIGGER holder in this scope to prevent us from messing this up. Note
        // that the scope of this is limited, since there are times when its okay to trigger even in this special
        // case. The debugger is a good example: if it gets a breakpoint in managed code, it has the smarts to
        // prevent the GC before enabling GC, thus its okay for it to trigger.

    GCX_NOTRIGGER();

#ifdef USE_REDIRECT_FOR_GCSTRESS
    // NOTE: this is effectively ifdef (TARGET_AMD64 || TARGET_ARM), and does not actually trigger
    // a GC.  This will redirect the exception context to a stub which will
    // push a frame and cause GC.
    if (Thread::UseRedirectForGcStress())
    {
        if (IsGcMarker(pContext, pExceptionRecord))
        {
            return VEH_CONTINUE_EXECUTION;;
        }
    }
#endif // USE_REDIRECT_FOR_GCSTRESS

#if defined(FEATURE_HIJACK) && !defined(TARGET_UNIX)
#ifdef TARGET_X86
    CPFH_AdjustContextForThreadSuspensionRace(pContext, GetThread());
#endif // TARGET_X86
#endif // FEATURE_HIJACK && !TARGET_UNIX

    // Some other parts of the EE use exceptions in their own nefarious ways.  We do some up-front processing
    // here to fix up the exception if needed.
    if (exceptionCode == STATUS_ACCESS_VIOLATION)
    {
        if (IsWellFormedAV(pExceptionRecord))
        {
            if (AdjustContextForJITHelpers(pExceptionRecord, pContext))
            {
                // On x86, AdjustContextForJITHelpers simply backs up AV's
                // in write barrier helpers into the calling frame, so that
                // the subsequent logic here sees a managed fault.
                //
                // On 64-bit, some additional work is required..
#ifdef FEATURE_EH_FUNCLETS
                pContext->ContextFlags &= ~CONTEXT_EXCEPTION_ACTIVE;
                return VEH_EXECUTE_HANDLE_MANAGED_EXCEPTION;
#endif // defined(FEATURE_EH_FUNCLETS)
            }
            else if (AdjustContextForVirtualStub(pExceptionRecord, pContext))
            {
#ifdef FEATURE_EH_FUNCLETS
                pContext->ContextFlags &= ~CONTEXT_EXCEPTION_ACTIVE;
                return VEH_EXECUTE_HANDLE_MANAGED_EXCEPTION;
#endif
            }

            // Remember the EIP for stress debugging purposes.
            g_LastAccessViolationEIP = (void*) ::GetIP(pContext);

            // Note: we have a holder, called AVInRuntimeImplOkayHolder, that tells us that its okay to have an
            // AV in the Runtime's implementation in certain places. So, if its okay to have an AV at this
            // time, then skip the check for whether or not the AV is in our impl.
            // AVs are ok on the Helper thread (for which there is no pThread object,
            // and so the AVInRuntime holder doesn't work.
            Thread *pThread = GetThreadNULLOk();

            bool fAVisOk =
                (IsDbgHelperSpecialThread() || IsETWRundownSpecialThread() ||
                    ((pThread != NULL) && (pThread->AVInRuntimeImplOkay())) );


            // It is unnecessary to check this on second pass as we would have torn down
            // the process on the first pass. Also, the context record is not reliable
            // on second pass and this subjects us to false positives.
            if ((!fAVisOk) && !(pExceptionRecord->ExceptionFlags & EXCEPTION_UNWINDING))
            {
                PCODE ip = (PCODE)GetIP(pContext);
                if (IsIPInModule(GetClrModuleBase(), ip) || IsIPInModule(GCHeapUtilities::GetGCModuleBase(), ip))
                {
                    CONTRACT_VIOLATION(ThrowsViolation|FaultViolation);

                    //
                    // If you're debugging, set the debugger to catch first-chance AV's, then simply hit F5 or
                    // 'go' and continue after the assert. We'll recgonize that a debugger is attached, and
                    // return EXCEPTION_CONTINUE_EXECUTION. You'll re-execute the faulting instruction, and the
                    // debugger will stop at the AV. The value of EXCEPTION_CONTINUE_EXECUTION is -1, just in
                    // case you need to verify the return value for some reason. If you need to actually debug
                    // the failure path, then set your IP around the check below.
                    //
                    // You can also use Windbg's .cxr command to set the context to pContext.
                    //
#if defined(_DEBUG)
                    const char * pStack = "<stack not available>";
                    SString sStack;
                    if (GetStackTraceAtContext(sStack, pContext))
                    {
                        pStack = sStack.GetUTF8();
                    }

                    DWORD tid = GetCurrentThreadId();

                    BOOL debuggerPresentBeforeAssert = IsDebuggerPresent();


                    CONSISTENCY_CHECK_MSGF(false, ("AV in clr at this callstack:\n------\n%s\n-----\n.AV on tid=0x%x (%d), cxr=%p, exr=%p\n",
                        pStack, tid, tid, pContext, pExceptionRecord));

                    // @todo - this may not be what we want for interop-debugging...
                    //
                    // If there was no debugger before the assert, but there is one now, then go ahead and
                    // return EXCEPTION_CONTINUE_EXECUTION to re-execute the faulting instruction. This is
                    // supposed to be a nice little feature for CLR devs who attach debuggers on the "Av in
                    // mscorwks" assert above. Since this is only for that case, its only in debug builds.
                    if (!debuggerPresentBeforeAssert && IsDebuggerPresent())
                    {
                        return VEH_CONTINUE_EXECUTION;;
                    }
#endif // defined(_DEBUG)

                    EEPOLICY_HANDLE_FATAL_ERROR_USING_EXCEPTION_INFO(COR_E_EXECUTIONENGINE, pExceptionInfo);
                }
            }
        }
    }
    else if (exceptionCode == BOOTUP_EXCEPTION_COMPLUS)
    {
        // Don't handle a boot exception
        return VEH_CONTINUE_SEARCH;
    }

    return VEH_NO_ACTION;
}

#endif // !TARGET_UNIX

#if defined(FEATURE_HIJACK) && (!defined(TARGET_X86) || defined(TARGET_UNIX))

// This function is used to check if the specified IP is in the prolog or not.
bool IsIPInProlog(EECodeInfo *pCodeInfo)
{
    CONTRACTL
    {
        NOTHROW;
        GC_NOTRIGGER;
        MODE_ANY;
    }
    CONTRACTL_END;

    bool fInsideProlog = true;

    _ASSERTE(pCodeInfo->IsValid());

#ifdef TARGET_AMD64

    // Optimized version for AMD64 that doesn't need to go through the GC info decoding
    PTR_RUNTIME_FUNCTION funcEntry = pCodeInfo->GetFunctionEntry();

    // We should always get a function entry for a managed method
    _ASSERTE(funcEntry != NULL);

    // Get the unwindInfo from the function entry
    PUNWIND_INFO pUnwindInfo = (PUNWIND_INFO)(pCodeInfo->GetModuleBase() + funcEntry->UnwindData);

    // Check if the specified IP is beyond the prolog or not.
    DWORD prologLen = pUnwindInfo->SizeOfProlog;

#else // TARGET_AMD64

    GCInfoToken    gcInfoToken = pCodeInfo->GetGCInfoToken();

#ifdef USE_GC_INFO_DECODER

    GcInfoDecoder gcInfoDecoder(
        gcInfoToken,
        DECODE_PROLOG_LENGTH
    );

    DWORD prologLen = gcInfoDecoder.GetPrologSize();

#else // USE_GC_INFO_DECODER

    size_t prologLen;
    pCodeInfo->GetCodeManager()->IsInPrologOrEpilog(0, gcInfoToken, &prologLen);

#endif // USE_GC_INFO_DECODER

#endif // TARGET_AMD64

    if (pCodeInfo->GetRelOffset() >= prologLen)
    {
        fInsideProlog = false;
    }

    return fInsideProlog;
}

// This function is used to check if the specified IP is in the epilog or not.
bool IsIPInEpilog(PTR_CONTEXT pContextToCheck, EECodeInfo *pCodeInfo, BOOL *pSafeToInjectThreadAbort)
{
    CONTRACTL
    {
        NOTHROW;
        GC_NOTRIGGER;
        MODE_ANY;
        PRECONDITION(pContextToCheck != NULL);
        PRECONDITION(ExecutionManager::IsManagedCode(GetIP(pContextToCheck)));
        PRECONDITION(pSafeToInjectThreadAbort != NULL);
    }
    CONTRACTL_END;

    TADDR ipToCheck = GetIP(pContextToCheck);

    _ASSERTE(pCodeInfo->IsValid());

    // The Codeinfo should correspond to the IP we are interested in.
    _ASSERTE(PCODEToPINSTR(ipToCheck) == pCodeInfo->GetCodeAddress());

    // By default, assume its safe to inject the abort.
    *pSafeToInjectThreadAbort = TRUE;

    // If we are inside a prolog, then we are obviously not in the epilog.
    // Its safe to inject the abort here.
    if (IsIPInProlog(pCodeInfo))
    {
        return false;
    }

    // We are not inside the prolog. We could either be in the middle of the method body or
    // inside the epilog. While unwindInfo contains the prolog length, it does not contain the
    // epilog length.
    //
    // Thus, to determine if we are inside the epilog, we use a property of RtlVirtualUnwind.
    // When invoked for an IP, it will return a NULL for personality routine in only two scenarios:
    //
    // 1) The unwindInfo does not contain any personality routine information, OR
    // 2) The IP is in prolog or epilog.
    //
    // For jitted code, (1) is not applicable since we *always* emit details of the managed personality routine
    // in the unwindInfo. Thus, since we have already determined that we are not inside the prolog, if performing
    // RtlVirtualUnwind against "ipToCheck" results in a NULL personality routine, it implies that we are inside
    // the epilog.

    DWORD_PTR imageBase = 0;
    CONTEXT tempContext;
    PVOID HandlerData;
    DWORD_PTR establisherFrame = 0;
    PEXCEPTION_ROUTINE personalityRoutine = NULL;

    // Lookup the function entry for the IP
    PTR_RUNTIME_FUNCTION funcEntry = pCodeInfo->GetFunctionEntry();

    // We should always get a function entry for a managed method
    _ASSERTE(funcEntry != NULL);

    imageBase = pCodeInfo->GetModuleBase();

    ZeroMemory(&tempContext, sizeof(CONTEXT));
    CopyOSContext(&tempContext, pContextToCheck);
    KNONVOLATILE_CONTEXT_POINTERS ctxPtrs;
    ZeroMemory(&ctxPtrs, sizeof(ctxPtrs));

    personalityRoutine = RtlVirtualUnwind(UNW_FLAG_EHANDLER,     // HandlerType
                     imageBase,
                     ipToCheck,
                     funcEntry,
                     &tempContext,
                     &HandlerData,
                     &establisherFrame,
                     &ctxPtrs);

    bool fIsInEpilog = false;

    if (personalityRoutine == NULL)
    {
        // We are in epilog.
        fIsInEpilog = true;

#ifdef TARGET_AMD64
        // Check if context pointers has returned the address of the stack location in the hijacked function
        // from where RBP was restored. If the address is NULL, then it implies that RBP has been popped off.
        // Since JIT64 ensures that pop of RBP is the last instruction before ret/jmp, it implies its not safe
        // to inject an abort @ this point as EstablisherFrame (which will be based
        // of RBP for managed code since that is the FramePointer register, as indicated in the UnwindInfo)
        // will be off and can result in bad managed exception dispatch.
        if (ctxPtrs.Rbp == NULL)
#endif
        {
            *pSafeToInjectThreadAbort = FALSE;
        }
    }

    return fIsInEpilog;
}

#endif // FEATURE_HIJACK && (!TARGET_X86 || TARGET_UNIX)

#define EXCEPTION_VISUALCPP_DEBUGGER        ((DWORD) (1<<30 | 0x6D<<16 | 5000))

#if defined(TARGET_X86)

// This holder is used to capture the FPU state, reset it to what the CLR expects
// and then restore the original state that was captured.
//
// FPU has a set of exception masks which the CLR expects to be always set,
// implying that any corresponding condition will *not* result in FPU raising
// an exception.
//
// However, native code (e.g. high precision math libs) can change this mask.
// Thus, when control enters the CLR (e.g. via exception dispatch into the VEH),
// we will end up using floating point instructions that could satify the exception mask
// condition and raise an exception. This could result in an infinite loop, resulting in
// SO.
//
// We use this holder to protect applicable parts of the runtime from running into such cases.
extern "C" void CaptureFPUContext(BYTE *pFPBUBuf);
extern "C" void RestoreFPUContext(BYTE *pFPBUBuf);

// This is FPU specific and only applicable to x86 on Windows.
class FPUStateHolder
{
    // Capturing FPU state requires a 28byte buffer
    BYTE m_bufFPUState[28];

public:
    FPUStateHolder()
    {
        LIMITED_METHOD_CONTRACT;

        BYTE *pFPUBuf = m_bufFPUState;

        // Save the FPU state using the non-waiting instruction
        // so that FPU may not raise an exception incase the
        // exception masks are unset in the FPU Control Word
        CaptureFPUContext(pFPUBuf);

        // Reset the FPU state
        ResetCurrentContext();
    }

    ~FPUStateHolder()
    {
        LIMITED_METHOD_CONTRACT;

        BYTE *pFPUBuf = m_bufFPUState;

        // Restore the capture FPU state
        RestoreFPUContext(pFPUBuf);
    }
};

#endif // defined(TARGET_X86)

#ifndef TARGET_UNIX

LONG WINAPI CLRVectoredExceptionHandlerShim(PEXCEPTION_POINTERS pExceptionInfo)
{
    //
    // DO NOT USE CONTRACTS HERE AS THIS ROUTINE MAY NEVER RETURN.  You can use
    // static contracts, but currently this is all WRAPPER_NO_CONTRACT.
    //

    //
    // WARNING WARNING WARNING WARNING WARNING WARNING WARNING
    //
    // o This function should not call functions that acquire
    //   synchronization objects or allocate memory, because this
    //   can cause problems.  <-- quoteth MSDN  -- probably for
    //   the same reason as we cannot use LOG(); we'll recurse
    //   into a stack overflow.
    //
    // o You cannot use LOG() in here because that will trigger an
    //   exception which will cause infinite recursion with this
    //   function.  We work around this by ignoring all non-error
    //   exception codes, which serves as the base of the recursion.
    //   That way, we can LOG() from the rest of the function
    //
    // The same goes for any function called by this
    // function.
    //
    // WARNING WARNING WARNING WARNING WARNING WARNING WARNING
    //

#ifdef FEATURE_EH_FUNCLETS
    pExceptionInfo->ContextRecord->ContextFlags |= CONTEXT_EXCEPTION_ACTIVE;
#endif // FEATURE_EH_FUNCLETS

    // WARNING
    //
    // We must preserve this so that GCStress=4 eh processing doesnt kill last error.
    // Note that even GetThread below can affect the LastError.
    // Keep this in mind when adding code above this line!
    //
    // WARNING
    DWORD dwLastError = GetLastError();

#if defined(TARGET_X86)
    // Capture the FPU state before we do anything involving floating point instructions
    FPUStateHolder captureFPUState;
#endif // defined(TARGET_X86)

#ifdef FEATURE_INTEROP_DEBUGGING
    // For interop debugging we have a fancy exception queueing stunt. When the debugger
    // initially gets the first chance exception notification it may not know whether to
    // continue it handled or unhandled, but it must continue the process to allow the
    // in-proc helper thread to work. What it does is continue the exception unhandled which
    // will let the thread immediately execute to this point. Inside this worker the thread
    // will block until the debugger knows how to continue the exception. If it decides the
    // exception was handled then we immediately resume execution as if the exception had never
    // even been allowed to run into this handler. If it is unhandled then we keep processing
    // this handler
    //
    // WARNING: This function could potentially throw an exception, however it should only
    // be able to do so when an interop debugger is attached
    if (g_pDebugInterface != NULL)
    {
        if (g_pDebugInterface->FirstChanceSuspendHijackWorker(pExceptionInfo->ContextRecord,
            pExceptionInfo->ExceptionRecord) == EXCEPTION_CONTINUE_EXECUTION)
            return EXCEPTION_CONTINUE_EXECUTION;
    }
#endif


    DWORD dwCode = pExceptionInfo->ExceptionRecord->ExceptionCode;
    if (dwCode == DBG_PRINTEXCEPTION_C || dwCode == EXCEPTION_VISUALCPP_DEBUGGER)
    {
        return EXCEPTION_CONTINUE_SEARCH;
    }

#if defined(TARGET_X86)
    if (dwCode == EXCEPTION_BREAKPOINT || dwCode == EXCEPTION_SINGLE_STEP)
    {
        // For interop debugging, debugger bashes our managed exception handler.
        // Interop debugging does not work with real vectored exception handler :(
        return EXCEPTION_CONTINUE_SEARCH;
    }
#endif

    if (NtCurrentTeb()->ThreadLocalStoragePointer == NULL)
    {
        // Ignore exceptions early during thread startup before the thread is fully initialized by the OS
        return EXCEPTION_CONTINUE_SEARCH;
    }

    bool bIsGCMarker = false;

#ifdef USE_REDIRECT_FOR_GCSTRESS
    // This is AMD64 & ARM specific as the macro above is defined for AMD64 & ARM only
    bIsGCMarker = IsGcMarker(pExceptionInfo->ContextRecord, pExceptionInfo->ExceptionRecord);
#elif defined(TARGET_X86) && defined(HAVE_GCCOVER)
    // This is the equivalent of the check done in COMPlusFrameHandler, incase the exception is
    // seen by VEH first on x86.
    bIsGCMarker = IsGcMarker(pExceptionInfo->ContextRecord, pExceptionInfo->ExceptionRecord);
#endif // USE_REDIRECT_FOR_GCSTRESS

    // Do not update the TLS with exception details for exceptions pertaining to GCStress
    // as they are continueable in nature.
    if (!bIsGCMarker)
    {
        SaveCurrentExceptionInfo(pExceptionInfo->ExceptionRecord, pExceptionInfo->ContextRecord);
    }


    LONG result = EXCEPTION_CONTINUE_SEARCH;

    // If we cannot obtain a Thread object, then we have no business processing any
    // exceptions on this thread.  Indeed, even checking to see if the faulting
    // address is in JITted code is problematic if we have no Thread object, since
    // this thread will bypass all our locks.
    Thread *pThread = GetThreadNULLOk();

    if (pThread)
    {
        // Fiber-friendly Vectored Exception Handling:
        // Check if the current and the cached stack-base match.
        // If they don't match then probably the thread is running on a different Fiber
        // than during the initialization of the Thread-object.
        void* stopPoint = pThread->GetCachedStackBase();
        void* currentStackBase = Thread::GetStackUpperBound();
        if (currentStackBase != stopPoint)
        {
            CantAllocHolder caHolder;
            STRESS_LOG2(LF_EH, LL_INFO100, "CLRVectoredExceptionShim: mismatch of cached and current stack-base "
                "indicating use of Fibers, return with EXCEPTION_CONTINUE_SEARCH: current = %p; cache = %p\n",
                currentStackBase, stopPoint);
            return EXCEPTION_CONTINUE_SEARCH;
        }
    }

    // We are going to process the exception only if one of the following conditions is true:
    //
    // 1) We have a valid Thread object (implies exception on managed thread)
    // 3) The exception occurred in a GC marked location when no thread exists (i.e. reverse P/Invoke with UnmanagedCallersOnlyAttribute).
    if (pThread)
    {
        if (!bIsGCMarker)
        {
            VEH_ACTION action = CLRVectoredExceptionHandler(pExceptionInfo);

#ifdef FEATURE_EH_FUNCLETS
            if (VEH_EXECUTE_HANDLE_MANAGED_EXCEPTION == action)
            {
                //
                // HandleManagedFault may never return, so we cannot use a forbid fault region around it.
                //
                if (g_isNewExceptionHandlingEnabled)
                {
                    HandleManagedFaultNew(pExceptionInfo->ExceptionRecord, pExceptionInfo->ContextRecord);
                }
                else
                {
                    HandleManagedFault(pExceptionInfo->ExceptionRecord, pExceptionInfo->ContextRecord);
                }
                return EXCEPTION_CONTINUE_EXECUTION;
            }
#endif // FEATURE_EH_FUNCLETS

            if (VEH_EXECUTE_HANDLER == action)
            {
                result = EXCEPTION_CONTINUE_SEARCH;
            }
            else
            {
                _ASSERTE((action == VEH_CONTINUE_EXECUTION) || (action == VEH_CONTINUE_SEARCH));
                result = (LONG)action;
            }

        }
        else
        {
            result = EXCEPTION_CONTINUE_EXECUTION;
        }

#ifdef _DEBUG
#ifndef FEATURE_EH_FUNCLETS
        {
            CantAllocHolder caHolder;

            PEXCEPTION_REGISTRATION_RECORD pRecord = GetCurrentSEHRecord();
            while (pRecord != EXCEPTION_CHAIN_END)
            {
                STRESS_LOG2(LF_EH, LL_INFO10000, "CLRVectoredExceptionHandlerShim: FS:0 %p:%p\n",
                            pRecord, pRecord->Handler);
                pRecord = pRecord->Next;
            }
        }
#endif // FEATURE_EH_FUNCLETS

        {
            // The call to "CLRVectoredExceptionHandler" above can return EXCEPTION_CONTINUE_SEARCH
            // for different scenarios like StackOverFlow/SOFT_SO, or if it is forbidden to enter the EE.
            // Thus, if we dont have a Thread object for the thread that has faulted and we came this far
            // because the fault was in MSCORWKS, then we work with the frame chain below only if we have
            // valid Thread object.

            if (pThread)
            {
                CantAllocHolder caHolder;

                TADDR* sp;
                sp = (TADDR*)&sp;
                DWORD count = 0;
                void* stopPoint = pThread->GetCachedStackBase();
                // If Frame chain is corrupted, we may get AV while accessing frames, and this function will be
                // called recursively.  We use Frame chain to limit our search range.  It is not disaster if we
                // can not use it.
                // Find the stop point (most jitted function)
                Frame* pFrame = pThread->GetFrame();
                for(;;)
                {
                    // skip GC frames
                    if (pFrame == 0 || pFrame == (Frame*) -1)
                        break;

                    Frame::ETransitionType type = pFrame->GetTransitionType();
                    if (type == Frame::TT_M2U || type == Frame::TT_InternalCall)
                    {
                        stopPoint = pFrame;
                        break;
                    }
                    pFrame = pFrame->Next();
                }
                STRESS_LOG0(LF_EH, LL_INFO100, "CLRVectoredExceptionHandlerShim: stack");
                while (count < 20 && sp < stopPoint)
                {
                    sp += 1;
                }
            }
        }
#endif // _DEBUG

#ifndef FEATURE_EH_FUNCLETS
        {
            CantAllocHolder caHolder;
            STRESS_LOG1(LF_EH, LL_INFO1000, "CLRVectoredExceptionHandlerShim: returning %d\n", result);
        }
#endif // FEATURE_EH_FUNCLETS

    }
    else if (bIsGCMarker)
    {
        _ASSERTE(pThread == NULL);
        result = EXCEPTION_CONTINUE_EXECUTION;
    }

    SetLastError(dwLastError);

    return result;
}

#endif // !TARGET_UNIX

// Contains the handle to the registered VEH
static PVOID g_hVectoredExceptionHandler = NULL;

void CLRAddVectoredHandlers(void)
{
#ifndef TARGET_UNIX

    // We now install a vectored exception handler on all supporting Windows architectures.
    g_hVectoredExceptionHandler = AddVectoredExceptionHandler(TRUE, (PVECTORED_EXCEPTION_HANDLER)CLRVectoredExceptionHandlerShim);
    if (g_hVectoredExceptionHandler == NULL)
    {
        LOG((LF_EH, LL_INFO100, "CLRAddVectoredHandlers: AddVectoredExceptionHandler() failed\n"));
        COMPlusThrowHR(E_FAIL);
    }

    LOG((LF_EH, LL_INFO100, "CLRAddVectoredHandlers: AddVectoredExceptionHandler() succeeded\n"));
#endif // !TARGET_UNIX
}

//
// This does the work of the Unwind and Continue Hanlder inside the catch clause of that handler. The stack has not
// been unwound when this is called. Keep that in mind when deciding where to put new code :)
//
void UnwindAndContinueRethrowHelperInsideCatch(Frame* pEntryFrame, Exception* pException)
{
    STATIC_CONTRACT_NOTHROW;
    STATIC_CONTRACT_GC_TRIGGERS;
    STATIC_CONTRACT_MODE_ANY;

    Thread* pThread = GetThread();

    GCX_COOP();

    LOG((LF_EH, LL_INFO1000, "UNWIND_AND_CONTINUE inside catch, unwinding frame chain\n"));

    // This SetFrame is OK because we will not have frames that require ExceptionUnwind in strictly unmanaged EE
    // code chunks which is all that an UnC handler can guard.
    //
    // @todo: we'd rather use UnwindFrameChain, but there is a concern: some of the ExceptionUnwind methods on some
    // of the Frame types do a great deal of work; load classes, throw exceptions, etc. We need to decide on some
    // policy here. Do we want to let such functions throw, etc.? Right now, we believe that there are no such
    // frames on the stack to be unwound, so the SetFrame is alright (see the first comment above.) At the very
    // least, we should add some way to assert that.
    pThread->SetFrame(pEntryFrame);

#ifdef _DEBUG
    {
        CONTRACT_VIOLATION(ThrowsViolation);
        // Call CLRException::GetThrowableFromException to force us to retrieve the THROWABLE
        // while we are still within the context of the catch block. This will help diagnose
        // cases where the last thrown object is NULL.
        OBJECTREF orThrowable = CLRException::GetThrowableFromException(pException);
        CONSISTENCY_CHECK(orThrowable != NULL);
    }
#endif
}

#ifdef FEATURE_EH_FUNCLETS
//
// This function continues exception interception unwind after it crossed native frames using
// standard EH / SEH.
//
VOID DECLSPEC_NORETURN ContinueExceptionInterceptionUnwind()
{
    STATIC_CONTRACT_THROWS;
    STATIC_CONTRACT_GC_TRIGGERS;
    STATIC_CONTRACT_MODE_ANY;

    GCX_COOP();

    Thread *pThread = GetThread();
    ThreadExceptionState* pExState = pThread->GetExceptionState();
    UINT_PTR uInterceptStackFrame  = 0;

    pExState->GetDebuggerState()->GetDebuggerInterceptInfo(NULL, NULL,
                                                        (PBYTE*)&uInterceptStackFrame,
                                                        NULL, NULL);

    PREPARE_NONVIRTUAL_CALLSITE(METHOD__EH__UNWIND_AND_INTERCEPT);
    DECLARE_ARGHOLDER_ARRAY(args, 2);
    args[ARGNUM_0] = PTR_TO_ARGHOLDER((ExInfo*)pExState->GetCurrentExceptionTracker());
    args[ARGNUM_1] = PTR_TO_ARGHOLDER(uInterceptStackFrame);
    pThread->IncPreventAbort();

    //Ex.RhUnwindAndIntercept(throwable, &exInfo)
    CRITICAL_CALLSITE;
    CALL_MANAGED_METHOD_NORET(args)

    UNREACHABLE();
}

#endif // FEATURE_EH_FUNCLETS

//
// This does the work of the Unwind and Continue Hanlder after the catch clause of that handler. The stack has been
// unwound by the time this is called. Keep that in mind when deciding where to put new code :)
//
VOID DECLSPEC_NORETURN UnwindAndContinueRethrowHelperAfterCatch(Frame* pEntryFrame, Exception* pException, bool nativeRethrow)
{
    STATIC_CONTRACT_THROWS;
    STATIC_CONTRACT_GC_TRIGGERS;
    STATIC_CONTRACT_MODE_ANY;

    GCX_COOP();

    LOG((LF_EH, LL_INFO1000, "UNWIND_AND_CONTINUE caught and will rethrow\n"));

    OBJECTREF orThrowable = CLRException::GetThrowableFromException(pException);
    LOG((LF_EH, LL_INFO1000, "UNWIND_AND_CONTINUE got throwable %p\n",
        OBJECTREFToObject(orThrowable)));

    Exception::Delete(pException);

#ifdef FEATURE_EH_FUNCLETS
    if (g_isNewExceptionHandlingEnabled && !nativeRethrow)
    {
        Thread *pThread = GetThread();
        ThreadExceptionState* pExState = pThread->GetExceptionState();
        ExInfo *pPrevExInfo = (ExInfo*)pExState->GetCurrentExceptionTracker();
        if (pPrevExInfo != NULL && pPrevExInfo->m_DebuggerExState.GetDebuggerInterceptContext() != NULL)
        {
            ContinueExceptionInterceptionUnwind();
            UNREACHABLE();
        }
        else
        {
            DispatchManagedException(orThrowable, /* preserveStackTrace */ false);
        }
    }
    else
#endif // FEATURE_EH_FUNCLETS
    {
        RaiseTheExceptionInternalOnly(orThrowable, FALSE);
    }
}

thread_local DWORD t_dwCurrentExceptionCode;
thread_local PEXCEPTION_RECORD t_pCurrentExceptionRecord;
thread_local PCONTEXT t_pCurrentExceptionContext;

void GetCurrentExceptionPointers(PEXCEPTION_POINTERS pExceptionInfo DEBUG_ARG(bool checkExceptionRecordLocation))
{
    WRAPPER_NO_CONTRACT;

    pExceptionInfo->ContextRecord = t_pCurrentExceptionContext;
    pExceptionInfo->ExceptionRecord = t_pCurrentExceptionRecord;

#ifdef _DEBUG
    if (pExceptionInfo->ExceptionRecord != NULL && checkExceptionRecordLocation)
    {
        _ASSERTE((PVOID)(pExceptionInfo->ExceptionRecord) > (PVOID)(&checkExceptionRecordLocation));
    }
#endif
}

DWORD GetCurrentExceptionCode()
{
    WRAPPER_NO_CONTRACT;
    SUPPORTS_DAC_HOST_ONLY;

    return t_dwCurrentExceptionCode;
}

void SaveCurrentExceptionInfo(PEXCEPTION_RECORD pRecord, PCONTEXT pContext)
{
    CONTRACTL
    {
        NOTHROW;
        GC_NOTRIGGER;
        MODE_ANY;
    }
    CONTRACTL_END;

    if ((pRecord->ExceptionFlags & (EXCEPTION_UNWINDING | EXCEPTION_EXIT_UNWIND)))
    {
        // If exception is unwinding the stack, the ExceptionCode may have been changed to
        // STATUS_UNWIND if RtlUnwind is called with a NULL ExceptionRecord.
        // Since we have captured exception info in the first pass, we don't need to capture it again.
        return;
    }

    BOOL fSave = TRUE;
    if (pRecord->ExceptionCode != STATUS_STACK_OVERFLOW)
    {
        DWORD dwLastExceptionCode = t_dwCurrentExceptionCode;
        if (dwLastExceptionCode == STATUS_STACK_OVERFLOW)
        {
            PEXCEPTION_RECORD lastRecord = t_pCurrentExceptionRecord;

            // We are trying to see if C++ is attempting a rethrow of a SO exception. If so,
            // we want to prevent updating the exception details in the TLS. This is a workaround,
            // as explained below.
            if (pRecord->ExceptionCode == EXCEPTION_MSVC)
            {
                // This is a workaround.
                // When C++ rethrows, C++ internally gets rid of the new exception record after
                // unwinding stack, and present the original exception record to the thread.
                // When we get VC's support to obtain exception record in try/catch, we will replace
                // this code.
                if (pRecord < lastRecord)
                {
                    // For the C++ rethrow workaround, ensure that the last exception record is still valid and as we expect it to be.
                    //
                    // Its possible that we are still below the address of last exception record
                    // but since the execution stack could have changed, simply comparing its address
                    // with the address of the current exception record may not be enough.
                    //
                    // Thus, ensure that its still valid and holds the exception code we expect it to
                    // have (i.e. value in dwLastExceptionCode).
                    if ((lastRecord != NULL) && (lastRecord->ExceptionCode == dwLastExceptionCode))
                    {
                        fSave = FALSE;
                    }
                }
            }
        }
    }
    if (fSave)
    {
        t_dwCurrentExceptionCode = pRecord->ExceptionCode;
        t_pCurrentExceptionRecord = pRecord;
        t_pCurrentExceptionContext = pContext;
    }
}

#ifndef DACCESS_COMPILE
//******************************************************************************
//
// NotifyOfCHFFilterWrapper
//
// Helper function to deliver notifications of CatchHandlerFound inside a
//  EX_TRY/EX_CATCH.
//
// Parameters:
//   pExceptionInfo - the pExceptionInfo passed to a filter function.
//   pCatcherStackAddr - a Frame* from the PAL_TRY/PAL_EXCEPT_FILTER site.
//
// Return:
//   always returns EXCEPTION_CONTINUE_SEARCH.
//
//******************************************************************************
LONG NotifyOfCHFFilterWrapper(
    EXCEPTION_POINTERS *pExceptionInfo, // the pExceptionInfo passed to a filter function.
    PVOID               pParam)         // contains a Frame* from the PAL_TRY/PAL_EXCEPT_FILTER site.
{
    LIMITED_METHOD_CONTRACT;

    PVOID pCatcherStackAddr = ((NotifyOfCHFFilterWrapperParam *)pParam)->pFrame;
    ULONG ret = EXCEPTION_CONTINUE_SEARCH;

    // We are here to send an event notification to the debugger and to the appdomain.  To
    //  determine if it is safe to send these notifications, check the following:
    // 1) The thread object has been set up.
    // 2) The thread has an exception on it.
    // 3) The exception is the same as the one this filter is called on.
    Thread *pThread = GetThreadNULLOk();
    if ( (pThread == NULL)  ||
         (pThread->GetExceptionState()->GetContextRecord() == NULL)  ||
         (GetSP(pThread->GetExceptionState()->GetContextRecord()) != GetSP(pExceptionInfo->ContextRecord) ) )
    {
        LOG((LF_EH, LL_INFO1000, "NotifyOfCHFFilterWrapper: not sending notices. pThread: %p", pThread));
        if (pThread)
        {
            LOG((LF_EH, LL_INFO1000, ", Thread SP: %p, Exception SP: %p",
                 pThread->GetExceptionState()->GetContextRecord() ? GetSP(pThread->GetExceptionState()->GetContextRecord()) : (TADDR)NULL,
                 pExceptionInfo->ContextRecord ? GetSP(pExceptionInfo->ContextRecord) : (TADDR)NULL ));
        }
        LOG((LF_EH, LL_INFO1000, "\n"));
        return ret;
    }

    if (g_pDebugInterface)
    {
        // It looks safe, so make the debugger notification.
        ret = g_pDebugInterface->NotifyOfCHFFilter(pExceptionInfo, pCatcherStackAddr);
    }

    return ret;
} // LONG NotifyOfCHFFilterWrapper()

// This filter will be used process exceptions escaping out of AD transition boundaries
// that are not at the base of the managed thread. Those are handled in ThreadBaseRedirectingFilter.
// This will be invoked when an exception is going unhandled from the called AppDomain.
//
// This can be used to do last moment work before the exception gets caught by the EX_CATCH setup
// at the AD transition point.
LONG AppDomainTransitionExceptionFilter(
    EXCEPTION_POINTERS *pExceptionInfo, // the pExceptionInfo passed to a filter function.
    PVOID               pParam)
{
    // Ideally, we would be NOTHROW here. However, NotifyOfCHFFilterWrapper calls into
    // NotifyOfCHFFilter that is THROWS. Thus, to prevent contract violation,
    // we abide by the rules and be THROWS.
    //
    // Same rationale for GC_TRIGGERS as well.
    CONTRACTL
    {
        GC_TRIGGERS;
        MODE_ANY;
        THROWS;
    }
    CONTRACTL_END;

    ULONG ret = EXCEPTION_CONTINUE_SEARCH;

    // First, call into NotifyOfCHFFilterWrapper
    ret = NotifyOfCHFFilterWrapper(pExceptionInfo, pParam);

#ifndef TARGET_UNIX
    // Setup the watson bucketing details if the escaping
    // exception is preallocated.
    if (SetupWatsonBucketsForEscapingPreallocatedExceptions())
    {
        // Set the flag that these were captured at AD Transition
        DEBUG_STMT(GetThread()->GetExceptionState()->GetUEWatsonBucketTracker()->SetCapturedAtADTransition());
    }

    // Attempt to capture buckets for non-preallocated exceptions just before the AppDomain transition boundary
    {
        GCX_COOP();
        OBJECTREF oThrowable = GetThread()->GetThrowable();
        if ((oThrowable != NULL) && (CLRException::IsPreallocatedExceptionObject(oThrowable) == FALSE))
        {
            SetupWatsonBucketsForNonPreallocatedExceptions();
        }
    }
#endif // !TARGET_UNIX

    return ret;
} // LONG AppDomainTransitionExceptionFilter()

// This filter will be used process exceptions escaping out of dynamic reflection invocation as
// unhandled and will eventually be caught in the VM to be made as inner exception of
// TargetInvocationException that will be thrown from the VM.
LONG ReflectionInvocationExceptionFilter(
    EXCEPTION_POINTERS *pExceptionInfo, // the pExceptionInfo passed to a filter function.
    PVOID               pParam)
{
    // Ideally, we would be NOTHROW here. However, NotifyOfCHFFilterWrapper calls into
    // NotifyOfCHFFilter that is THROWS. Thus, to prevent contract violation,
    // we abide by the rules and be THROWS.
    //
    // Same rationale for GC_TRIGGERS as well.
    CONTRACTL
    {
        GC_TRIGGERS;
        MODE_ANY;
        THROWS;
    }
    CONTRACTL_END;

    ULONG ret = EXCEPTION_CONTINUE_SEARCH;

    // First, call into NotifyOfCHFFilterWrapper
    ret = NotifyOfCHFFilterWrapper(pExceptionInfo, pParam);

#ifndef TARGET_UNIX
    // Setup the watson bucketing details if the escaping
    // exception is preallocated.
    if (SetupWatsonBucketsForEscapingPreallocatedExceptions())
    {
        // Set the flag that these were captured during Reflection Invocation
        DEBUG_STMT(GetThread()->GetExceptionState()->GetUEWatsonBucketTracker()->SetCapturedAtReflectionInvocation());
    }

    // Attempt to capture buckets for non-preallocated exceptions just before the ReflectionInvocation boundary
    {
        GCX_COOP();
        OBJECTREF oThrowable = GetThread()->GetThrowable();
        if ((oThrowable != NULL) && (CLRException::IsPreallocatedExceptionObject(oThrowable) == FALSE))
        {
            SetupWatsonBucketsForNonPreallocatedExceptions();
        }
    }
#endif // !TARGET_UNIX

    return ret;
} // LONG ReflectionInvocationExceptionFilter()

#endif // !DACCESS_COMPILE

#ifdef _DEBUG
bool DebugIsEECxxExceptionPointer(void* pv)
{
    CONTRACTL
    {
        DISABLED(NOTHROW);
        GC_NOTRIGGER;
        MODE_ANY;
        DEBUG_ONLY;
    }
    CONTRACTL_END;

    if (pv == NULL)
    {
        return false;
    }

    // check whether the memory is readable in no-throw way
    if (!isMemoryReadable((TADDR)pv, sizeof(UINT_PTR)))
    {
        return false;
    }

    bool retVal = false;

    EX_TRY
    {
        UINT_PTR  vtbl  = *(UINT_PTR*)pv;

        // ex.h

        HRException             boilerplate1;
        COMException            boilerplate2;
        SEHException            boilerplate3;

        // clrex.h

        CLRException            boilerplate4;
        CLRLastThrownObjectException boilerplate5;
        EEException             boilerplate6;
        EEMessageException      boilerplate7;
        EEResourceException     boilerplate8;

#ifdef FEATURE_COMINTEROP
        // EECOMException::~EECOMException calls FreeExceptionData, which is GC_TRIGGERS,
        // but it won't trigger in this case because EECOMException's members remain NULL.
        CONTRACT_VIOLATION(GCViolation);
        EECOMException          boilerplate9;
#endif // FEATURE_COMINTEROP

        EEFieldException        boilerplate10;
        EEMethodException       boilerplate11;
        EEArgumentException     boilerplate12;
        EETypeLoadException     boilerplate13;
        EEFileLoadException     boilerplate14;
        ObjrefException         boilerplate15;

        UINT_PTR    ValidVtbls[] =
        {
            *((TADDR*)&boilerplate1),
            *((TADDR*)&boilerplate2),
            *((TADDR*)&boilerplate3),
            *((TADDR*)&boilerplate4),
            *((TADDR*)&boilerplate5),
            *((TADDR*)&boilerplate6),
            *((TADDR*)&boilerplate7),
            *((TADDR*)&boilerplate8),
#ifdef FEATURE_COMINTEROP
            *((TADDR*)&boilerplate9),
#endif // FEATURE_COMINTEROP
            *((TADDR*)&boilerplate10),
            *((TADDR*)&boilerplate11),
            *((TADDR*)&boilerplate12),
            *((TADDR*)&boilerplate13),
            *((TADDR*)&boilerplate14),
            *((TADDR*)&boilerplate15)
        };

        const int nVtbls = sizeof(ValidVtbls) / sizeof(ValidVtbls[0]);

        for (int i = 0; i < nVtbls; i++)
        {
            if (vtbl == ValidVtbls[i])
            {
                retVal = true;
                break;
            }
        }
    }
    EX_CATCH
    {
        // Swallow any exception out of the exception constructors above and simply return false.
    }
    EX_END_CATCH(SwallowAllExceptions);

    return retVal;
}

void *DebugGetCxxException(EXCEPTION_RECORD* pExceptionRecord);

bool DebugIsEECxxException(EXCEPTION_RECORD* pExceptionRecord)
{
    return DebugIsEECxxExceptionPointer(DebugGetCxxException(pExceptionRecord));
}

//
// C++ EH cracking material gleaned from the debugger:
// (DO NOT USE THIS KNOWLEDGE IN NON-DEBUG CODE!!!)
//
// EHExceptionRecord::EHParameters
//     [0] magicNumber      : uint
//     [1] pExceptionObject : void*
//     [2] pThrowInfo       : ThrowInfo*

#ifdef HOST_64BIT
#define NUM_CXX_EXCEPTION_PARAMS 4
#else
#define NUM_CXX_EXCEPTION_PARAMS 3
#endif

void *DebugGetCxxException(EXCEPTION_RECORD* pExceptionRecord)
{
    WRAPPER_NO_CONTRACT;

    bool fExCodeIsCxx           = (EXCEPTION_MSVC == pExceptionRecord->ExceptionCode);
    bool fExHasCorrectNumParams = (NUM_CXX_EXCEPTION_PARAMS == pExceptionRecord->NumberParameters);

    if (fExCodeIsCxx && fExHasCorrectNumParams)
    {
        void** ppException = (void**)pExceptionRecord->ExceptionInformation[1];

        if (NULL == ppException)
        {
            return NULL;
        }

        return *ppException;

    }

    CONSISTENCY_CHECK_MSG(!fExCodeIsCxx || fExHasCorrectNumParams, "We expected an EXCEPTION_MSVC exception to have 3 parameters.  Did the CRT change its exception format?");

    return NULL;
}

#endif // _DEBUG

#endif // #ifndef DACCESS_COMPILE

BOOL IsException(MethodTable *pMT) {
    CONTRACTL
    {
        NOTHROW;
        GC_NOTRIGGER;
        MODE_ANY;
        SUPPORTS_DAC;
    }
    CONTRACTL_END;

    ASSERT(g_pExceptionClass != NULL);

    while (pMT != NULL && pMT != g_pExceptionClass) {
        pMT = pMT->GetParentMethodTable();
    }

    return pMT != NULL;
} // BOOL IsException()

// Returns TRUE iff calling get_StackTrace on an exception of the given type ends up
// executing some other code than just Exception.get_StackTrace.
BOOL ExceptionTypeOverridesStackTraceGetter(PTR_MethodTable pMT)
{
    CONTRACTL
    {
        THROWS;
        GC_NOTRIGGER;
        MODE_ANY;
        SUPPORTS_DAC;
    }
    CONTRACTL_END;

    _ASSERTE(IsException(pMT));

    if (pMT == g_pExceptionClass)
    {
        // if the type is System.Exception, it certainly doesn't override anything
        return FALSE;
    }

    // find the slot corresponding to get_StackTrace
    for (DWORD slot = g_pObjectClass->GetNumVirtuals(); slot < g_pExceptionClass->GetNumVirtuals(); slot++)
    {
        MethodDesc *pMD = g_pExceptionClass->GetMethodDescForSlot_NoThrow(slot);
<<<<<<< HEAD
        if (pMD != NULL)
=======
        if (pMD != nullptr)
>>>>>>> 5e7de53a
        {
            LPCUTF8 name = pMD->GetName();

            if (name != NULL && strcmp(name, "get_StackTrace") == 0)
            {
                // see if the slot is overridden by pMT
                MethodDesc *pDerivedMD = pMT->GetMethodDescForSlot_NoThrow(slot);
                return (pDerivedMD != pMD);
            }
        }
    }

    // there must be get_StackTrace on System.Exception
    UNREACHABLE();
}

// Removes source file names/paths and line information from a stack trace generated
// by Environment.GetStackTrace.
void StripFileInfoFromStackTrace(SString &ssStackTrace)
{
    CONTRACTL
    {
        THROWS;
        GC_NOTRIGGER;
        MODE_ANY;
        SUPPORTS_DAC;
    }
    CONTRACTL_END;

    SString::Iterator i = ssStackTrace.Begin();
    SString::Iterator end;
    int countBracket = 0;
    int position = 0;

    while (i < ssStackTrace.End())
    {
        if (i[0] == W('('))
        {
            countBracket ++;
        }
        else if (i[0] == W(')'))
        {
            if (countBracket == 1)
            {
                end = i + 1;
                SString::Iterator j = i + 1;
                while (j < ssStackTrace.End())
                {
                    if (j[0] == W('\r') || j[0] == W('\n'))
                    {
                        break;
                    }
                    j++;
                }
                if (j > end)
                {
                    ssStackTrace.Delete(end,j-end);
                    i = ssStackTrace.Begin() + position;
                }
            }
            countBracket --;
        }
        i ++;
        position ++;
    }
    ssStackTrace.Truncate(end);
}

#ifdef _DEBUG
//==============================================================================
// This function will set a thread state indicating if an exception is escaping
// the last CLR personality routine on the stack in a reverse pinvoke scenario.
//
// If the exception continues to go unhandled, it will eventually reach the OS
// that will start invoking the UEFs. Since CLR registers its UEF only to handle
// unhandled exceptions on such reverse pinvoke threads, we will assert this
// state in our UEF to ensure it does not get called for any other reason.
//
// This function should be called only if the personality routine returned
// EXCEPTION_CONTINUE_SEARCH.
//==============================================================================
void SetReversePInvokeEscapingUnhandledExceptionStatus(BOOL fIsUnwinding,
#if defined(TARGET_X86)
                                                       EXCEPTION_REGISTRATION_RECORD * pEstablisherFrame
#elif defined(FEATURE_EH_FUNCLETS)
                                                       PVOID pEstablisherFrame
#else
#error Unsupported platform
#endif
                                                       )
{
#ifndef DACCESS_COMPILE

    LIMITED_METHOD_CONTRACT;

    Thread *pCurThread = GetThread();
    if (pCurThread->GetExceptionState()->IsExceptionInProgress())
    {
        if (!fIsUnwinding)
        {
            // Get the top-most Frame of this thread.
            Frame* pCurFrame = pCurThread->GetFrame();
            Frame* pTopMostFrame = pCurFrame;
            while (pCurFrame && (pCurFrame != FRAME_TOP))
            {
                pTopMostFrame = pCurFrame;
                pCurFrame = pCurFrame->PtrNextFrame();
            }

            // Is the exception escaping the last CLR personality routine on the stack of a
            // reverse pinvoke thread?
            if (((pTopMostFrame == NULL) || (pTopMostFrame == FRAME_TOP)) ||
                ((void *)(pEstablisherFrame) > (void *)(pTopMostFrame)))
            {
                LOG((LF_EH, LL_INFO100, "SetReversePInvokeEscapingUnhandledExceptionStatus: setting Ex_RPInvokeEscapingException\n"));
                // Set the flag on the thread indicating the exception is escaping the
                // top most reverse pinvoke exception handler.
                pCurThread->GetExceptionState()->GetFlags()->SetReversePInvokeEscapingException();
            }
        }
        else
        {
            // Since we are unwinding, simply unset the flag indicating escaping unhandled exception
            // if it was set.
            if (pCurThread->GetExceptionState()->GetFlags()->ReversePInvokeEscapingException())
            {
                LOG((LF_EH, LL_INFO100, "SetReversePInvokeEscapingUnhandledExceptionStatus: unsetting Ex_RPInvokeEscapingException\n"));
                pCurThread->GetExceptionState()->GetFlags()->ResetReversePInvokeEscapingException();
            }
        }
    }
    else
    {
        LOG((LF_EH, LL_INFO100, "SetReversePInvokeEscapingUnhandledExceptionStatus: not setting Ex_RPInvokeEscapingException since no exception is in progress.\n"));
    }
#endif // !DACCESS_COMPILE
}

#endif // _DEBUG

#ifndef TARGET_UNIX

// This function will capture the watson buckets for the current exception object that is:
//
// 1) Non-preallocated
// 2) Already contains the IP for watson bucketing
BOOL SetupWatsonBucketsForNonPreallocatedExceptions(OBJECTREF oThrowable /* = NULL */)
{
#ifndef DACCESS_COMPILE

    // CoreCLR may have watson bucketing conditionally enabled.
    if (!IsWatsonEnabled())
    {
        return FALSE;
    }

    CONTRACTL
    {
        GC_TRIGGERS;
        MODE_COOPERATIVE;
        NOTHROW;
        PRECONDITION(GetThreadNULLOk() != NULL);
    }
    CONTRACTL_END;

    // By default, assume we didnt get the buckets
    BOOL fSetupWatsonBuckets = FALSE;

    Thread * pThread = GetThread();

    struct
    {
        OBJECTREF oThrowable;
    } gc;
    gc.oThrowable = NULL;
    GCPROTECT_BEGIN(gc);

    // Get the throwable to be used
    gc.oThrowable = (oThrowable != NULL) ? oThrowable : pThread->GetThrowable();
    if (gc.oThrowable == NULL)
    {
        // If we have no throwable, then simply return back.
        //
        // We could be here because the VM may have raised an exception,
        // and not managed code, for its internal usage (e.g. TA to end the
        // threads when unloading an AppDomain). Thus, there would be no throwable
        // present since the exception has not been seen by the runtime's
        // personality routine.
        //
        // Hence, we have no work to do here.
        LOG((LF_EH, LL_INFO100, "SetupWatsonBucketsForNonPreallocatedExceptions - No throwable available.\n"));
        goto done;
    }

    // The exception object should be non-preallocated
    _ASSERTE(!CLRException::IsPreallocatedExceptionObject(gc.oThrowable));

    if (((EXCEPTIONREF)gc.oThrowable)->AreWatsonBucketsPresent() == FALSE)
    {
        // Attempt to capture the watson buckets since they are not present.
        UINT_PTR ip = ((EXCEPTIONREF)gc.oThrowable)->GetIPForWatsonBuckets();
        if (ip != NULL)
        {
            // Attempt to capture the buckets
            PTR_VOID pBuckets = GetBucketParametersForManagedException(ip, TypeOfReportedError::UnhandledException, pThread, &gc.oThrowable);
            if (pBuckets != NULL)
            {
                // Got the buckets - save them to the exception object
                fSetupWatsonBuckets = FALSE;
                EX_TRY
                {
                    fSetupWatsonBuckets = CopyWatsonBucketsToThrowable(pBuckets, gc.oThrowable);
                }
                EX_CATCH
                {
                    // OOM can bring us here
                    fSetupWatsonBuckets = FALSE;
                }
                EX_END_CATCH(SwallowAllExceptions);

                if (!fSetupWatsonBuckets)
                {
                    LOG((LF_EH, LL_INFO100, "SetupWatsonBucketsForNonPreallocatedExceptions - Unable to copy buckets to throwable likely due to OOM.\n"));
                }
                else
                {
                    // Clear the saved IP since we have captured the buckets
                    ((EXCEPTIONREF)gc.oThrowable)->SetIPForWatsonBuckets(NULL);
                    LOG((LF_EH, LL_INFO100, "SetupWatsonBucketsForNonPreallocatedExceptions - Buckets copied to throwable.\n"));
                }
                FreeBucketParametersForManagedException(pBuckets);
            }
            else
            {
                LOG((LF_EH, LL_INFO100, "SetupWatsonBucketsForNonPreallocatedExceptions - Unable to capture buckets from IP likely due to OOM.\n"));
            }
        }
        else
        {
            LOG((LF_EH, LL_INFO100, "SetupWatsonBucketsForNonPreallocatedExceptions - No IP available to capture buckets from.\n"));
        }
    }

done:;
    GCPROTECT_END();

    return fSetupWatsonBuckets;
#else // DACCESS_COMPILE
    return FALSE;
#endif // !DACCESS_COMPILE
}

// When exceptions are escaping out of various transition boundaries,
// we will need to capture bucket details for the original exception
// before the exception goes across the boundary to the caller.
//
// Examples of such boundaries include:
//
// 1) AppDomain transition boundaries (these are physical transition boundaries)
// 2) Dynamic method invocation in Reflection (these are logical transition boundaries).
//
// This function will capture the bucketing details in the UE tracker so that
// they can be used once we cross over.
BOOL SetupWatsonBucketsForEscapingPreallocatedExceptions()
{
#ifndef DACCESS_COMPILE

    // CoreCLR may have watson bucketing conditionally enabled.
    if (!IsWatsonEnabled())
    {
        return FALSE;
    }

    CONTRACTL
    {
        GC_TRIGGERS;
        MODE_ANY;
        NOTHROW;
        PRECONDITION(GetThreadNULLOk() != NULL);
    }
    CONTRACTL_END;

    // By default, assume we didnt get the buckets
    BOOL fSetupWatsonBuckets = FALSE;
    PTR_EHWatsonBucketTracker pUEWatsonBucketTracker;

    Thread * pThread = GetThread();

    // If the exception going unhandled is preallocated, then capture the Watson buckets in the UE Watson
    // bucket tracker provided its not already populated.
    //
    // Switch to COOP mode
    GCX_COOP();

    struct
    {
        OBJECTREF oThrowable;
    } gc;
    gc.oThrowable = NULL;
    GCPROTECT_BEGIN(gc);

    // Get the throwable corresponding to the escaping exception
    gc.oThrowable = pThread->GetThrowable();
    if (gc.oThrowable == NULL)
    {
        // If we have no throwable, then simply return back.
        //
        // We could be here because the VM may have raised an exception,
        // and not managed code, for its internal usage (e.g. TA to end the
        // threads when unloading an AppDomain). Thus, there would be no throwable
        // present since the exception has not been seen by the runtime's
        // personality routine.
        //
        // Hence, we have no work to do here.
        LOG((LF_EH, LL_INFO100, "SetupWatsonBucketsForEscapingPreallocatedExceptions - No throwable available.\n"));
        goto done;
    }

    // Is the exception preallocated? We are not going to process non-preallocated exception objects since
    // they already have the watson buckets in them.
    //
    // We skip thread abort as well since we track them in the UE watson bucket tracker at
    // throw time itself.
    if (!((CLRException::IsPreallocatedExceptionObject(gc.oThrowable)) &&
        !IsThrowableThreadAbortException(gc.oThrowable)))
    {
        // Its either not preallocated or a thread abort exception,
        // neither of which we need to process.
        goto done;
    }

    // The UE watson bucket tracker could be non-empty if there were earlier transitions
    // on the threads stack before the exception got raised.
    pUEWatsonBucketTracker = pThread->GetExceptionState()->GetUEWatsonBucketTracker();
    _ASSERTE(pUEWatsonBucketTracker != NULL);

    // Proceed to capture bucketing details only if the UE watson bucket tracker is empty.
    if((pUEWatsonBucketTracker->RetrieveWatsonBucketIp() == NULL) && (pUEWatsonBucketTracker->RetrieveWatsonBuckets() == NULL))
    {
        // Get the Watson Bucket tracker for this preallocated exception
        PTR_EHWatsonBucketTracker pCurWatsonBucketTracker = GetWatsonBucketTrackerForPreallocatedException(gc.oThrowable, FALSE);

        if (pCurWatsonBucketTracker != NULL)
        {
            // If the tracker exists, we must have the throw site IP
            _ASSERTE(pCurWatsonBucketTracker->RetrieveWatsonBucketIp() != NULL);

            // Init the UE Watson bucket tracker
            pUEWatsonBucketTracker->ClearWatsonBucketDetails();

            // Copy the Bucket details to the UE watson bucket tracker
            pUEWatsonBucketTracker->CopyEHWatsonBucketTracker(*(pCurWatsonBucketTracker));

            // If the buckets dont exist, capture them now
            if (pUEWatsonBucketTracker->RetrieveWatsonBuckets() == NULL)
            {
                pUEWatsonBucketTracker->CaptureUnhandledInfoForWatson(TypeOfReportedError::UnhandledException, pThread, &gc.oThrowable);
            }

            // If the IP was in managed code, we will have the buckets.
            if(pUEWatsonBucketTracker->RetrieveWatsonBuckets() != NULL)
            {
                fSetupWatsonBuckets = TRUE;
                LOG((LF_EH, LL_INFO100, "SetupWatsonBucketsForEscapingPreallocatedExceptions - Captured watson buckets for preallocated exception at transition.\n"));
            }
            else
            {
                // IP was likely in native code - hence, watson helper functions couldnt get us the buckets
                LOG((LF_EH, LL_INFO100, "SetupWatsonBucketsForEscapingPreallocatedExceptions - Watson buckets not found for IP. IP likely in native code.\n"));

                // Clear the UE tracker
                pUEWatsonBucketTracker->ClearWatsonBucketDetails();
            }
        }
        else
        {
            LOG((LF_EH, LL_INFO100, "SetupWatsonBucketsForEscapingPreallocatedExceptions - Watson bucket tracker for preallocated exception not found. Exception likely thrown in native code.\n"));
        }
    }

done:;
    GCPROTECT_END();

    return fSetupWatsonBuckets;
#else // DACCESS_COMPILE
    return FALSE;
#endif // !DACCESS_COMPILE
}

// This function is invoked from the UEF worker to setup the watson buckets
// for the exception going unhandled, if details are available. See
// implementation below for specifics.
void SetupWatsonBucketsForUEF(BOOL fUseLastThrownObject)
{
#ifndef DACCESS_COMPILE

    // CoreCLR may have watson bucketing conditionally enabled.
    if (!IsWatsonEnabled())
    {
        return;
    }

    CONTRACTL
    {
        GC_TRIGGERS;
        MODE_ANY;
        NOTHROW;
        PRECONDITION(GetThreadNULLOk() != NULL);
    }
    CONTRACTL_END;

    Thread *pThread = GetThread();

    PTR_EHWatsonBucketTracker pCurWatsonBucketTracker = NULL;
    ThreadExceptionState *pExState = pThread->GetExceptionState();
    _ASSERTE(pExState != NULL);

    // If the exception tracker exists, then copy the bucketing details
    // from it to the UE Watson Bucket tracker.
    //
    // On 64bit, the EH system allocates the EHTracker only in the case of an exception.
    // Thus, assume a reverse pinvoke thread transitions to managed code from native,
    // does some work in managed and returns back to native code.
    //
    // In the native code, it has an exception that goes unhandled and the OS
    // ends up invoking our UEF, and thus, we land up here.
    //
    // In such a case, on 64bit, we wont have an exception tracker since there
    // was no managed exception active. On 32bit, we will have a tracker
    // but there wont be an IP corresponding to the throw site since exception
    // was raised in native code.
    //
    // But if the tracker exists, simply copy the bucket details to the UE Watson Bucket
    // tracker for use by the "WatsonLastChance" path.
    BOOL fDoWeHaveWatsonBuckets = FALSE;
    if (pExState->GetCurrentExceptionTracker() != NULL)
    {
        // Check the exception state if we have Watson bucket details
        fDoWeHaveWatsonBuckets = pExState->GetFlags()->GotWatsonBucketDetails();
    }

    // Switch to COOP mode before working with the throwable
    GCX_COOP();

    // Get the throwable we are going to work with
    struct
    {
        OBJECTREF oThrowable;
        U1ARRAYREF oBuckets;
    } gc;
    gc.oThrowable = NULL;
    gc.oBuckets = NULL;
    GCPROTECT_BEGIN(gc);

    gc.oThrowable = fUseLastThrownObject ? pThread->LastThrownObject() : pThread->GetThrowable();
    BOOL fThrowableExists = (gc.oThrowable != NULL);
    BOOL fIsThrowablePreallocated = !fThrowableExists ? FALSE : CLRException::IsPreallocatedExceptionObject(gc.oThrowable);

    if ((!fDoWeHaveWatsonBuckets) && fThrowableExists)
    {
        // Check the throwable if it has buckets - this could be the scenario
        // of native code calling into a non-default domain and thus, have an AD
        // transition in between that could reraise the exception but that would
        // never be seen by our exception handler. Thus, there wont be any tracker
        // or tracker state.
        //
        // Invocation of entry point on WLC via reverse pinvoke is an example.
        if (!fIsThrowablePreallocated)
        {
            fDoWeHaveWatsonBuckets = ((EXCEPTIONREF)gc.oThrowable)->AreWatsonBucketsPresent();
            if (!fDoWeHaveWatsonBuckets)
            {
                // If buckets are not present, then we may have IP to capture the buckets from.
                fDoWeHaveWatsonBuckets = ((EXCEPTIONREF)gc.oThrowable)->IsIPForWatsonBucketsPresent();
            }
        }
        else
        {
            // Get the watson bucket tracker for the preallocated exception
            PTR_EHWatsonBucketTracker pCurWBTracker = GetWatsonBucketTrackerForPreallocatedException(gc.oThrowable, FALSE);

            // We would have buckets if we have the IP
            if (pCurWBTracker && (pCurWBTracker->RetrieveWatsonBucketIp() != NULL))
            {
                fDoWeHaveWatsonBuckets = TRUE;
            }
        }
    }

    if (fDoWeHaveWatsonBuckets)
    {
        // Get the UE Watson bucket tracker
        PTR_EHWatsonBucketTracker pUEWatsonBucketTracker = pExState->GetUEWatsonBucketTracker();

        // Clear any existing information
        pUEWatsonBucketTracker->ClearWatsonBucketDetails();

        if (fIsThrowablePreallocated)
        {
            // Get the watson bucket tracker for the preallocated exception
            PTR_EHWatsonBucketTracker pCurWBTracker = GetWatsonBucketTrackerForPreallocatedException(gc.oThrowable, FALSE);

            if (pCurWBTracker != NULL)
            {
                // We should be having an IP for this exception at this point
                _ASSERTE(pCurWBTracker->RetrieveWatsonBucketIp() != NULL);

                // Copy the existing bucketing details to the UE tracker
                pUEWatsonBucketTracker->CopyEHWatsonBucketTracker(*(pCurWBTracker));

                // Get the buckets if we dont already have them since we
                // dont want to overwrite existing bucket information (e.g.
                // from an AD transition)
                if (pUEWatsonBucketTracker->RetrieveWatsonBuckets() == NULL)
                {
                    pUEWatsonBucketTracker->CaptureUnhandledInfoForWatson(TypeOfReportedError::UnhandledException, pThread, &gc.oThrowable);
                    if (pUEWatsonBucketTracker->RetrieveWatsonBuckets() != NULL)
                    {
                        LOG((LF_EH, LL_INFO100, "SetupWatsonBucketsForUEF: Collected watson bucket information for preallocated exception\n"));
                    }
                    else
                    {
                        // If we are here, then one of the following could have happened:
                        //
                        // 1) pCurWBTracker had buckets but we couldnt copy them over to pUEWatsonBucketTracker due to OOM, or
                        // 2) pCurWBTracker's IP was in native code; thus pUEWatsonBucketTracker->CaptureUnhandledInfoForWatson()
                        //    couldnt get us the watson buckets.
                        LOG((LF_EH, LL_INFO100, "SetupWatsonBucketsForUEF: Unable to collect watson bucket information for preallocated exception due to OOM or IP being in native code.\n"));
                    }
                }
            }
            else
            {
                // We likely had an OOM earlier (while copying the bucket information) if we are here
                LOG((LF_EH, LL_INFO100, "SetupWatsonBucketsForUEF: Watson bucket tracker for preallocated exception not found.\n"));
            }
        }
        else
        {
            // Throwable is not preallocated - get the bucket details from it for use by Watson
            _ASSERTE_MSG(((EXCEPTIONREF)gc.oThrowable)->AreWatsonBucketsPresent() ||
                        ((EXCEPTIONREF)gc.oThrowable)->IsIPForWatsonBucketsPresent(),
                        "How come we dont have watson buckets (or IP) for a non-preallocated exception in the UEF?");

            if ((((EXCEPTIONREF)gc.oThrowable)->AreWatsonBucketsPresent() == FALSE) &&
                ((EXCEPTIONREF)gc.oThrowable)->IsIPForWatsonBucketsPresent())
            {
                // Capture the buckets using the IP we have.
                SetupWatsonBucketsForNonPreallocatedExceptions(gc.oThrowable);
            }

            gc.oBuckets = ((EXCEPTIONREF)gc.oThrowable)->GetWatsonBucketReference();
            if (gc.oBuckets != NULL)
            {
                pUEWatsonBucketTracker->CopyBuckets(gc.oBuckets);
            }

            if (pUEWatsonBucketTracker->RetrieveWatsonBuckets() == NULL)
            {
                LOG((LF_EH, LL_INFO100, "SetupWatsonBucketsForUEF: Unable to copy watson buckets from regular exception throwable (%p), likely due to OOM.\n",
                                    OBJECTREFToObject(gc.oThrowable)));
            }
        }
    }
    else
    {
        // We dont have the watson buckets; exception was in native code that we dont care about
        LOG((LF_EH, LL_INFO100, "SetupWatsonBucketsForUEF: We dont have watson buckets - likely an exception in native code.\n"));
    }

    GCPROTECT_END();
#endif // !DACCESS_COMPILE
}

// Given a throwable, this function will return a BOOL indicating
// if it corresponds to any of the following thread abort exception
// objects:
//
// 1) Regular allocated ThreadAbortException
// 2) Preallocated ThreadAbortException
// 3) Preallocated RudeThreadAbortException
BOOL IsThrowableThreadAbortException(OBJECTREF oThrowable)
{
#ifndef DACCESS_COMPILE
    CONTRACTL
    {
        GC_NOTRIGGER;
        MODE_COOPERATIVE;
        NOTHROW;
        PRECONDITION(GetThreadNULLOk() != NULL);
        PRECONDITION(oThrowable != NULL);
    }
    CONTRACTL_END;

    BOOL fIsTAE = FALSE;

    struct
    {
        OBJECTREF oThrowable;
    } gc;
    gc.oThrowable = oThrowable;
    GCPROTECT_BEGIN(gc);

    fIsTAE = IsExceptionOfType(kThreadAbortException, &gc.oThrowable);

    GCPROTECT_END();

    return fIsTAE;

#else // DACCESS_COMPILE
    return FALSE;
#endif // !DACCESS_COMPILE
}

// Given a throwable, this function will walk the exception tracker
// list to return the tracker, if available, corresponding to the preallocated
// exception object.
//
// The caller can also specify the starting EHTracker to walk the list from.
// If not specified, this will default to the current exception tracker active
// on the thread.
#if defined(FEATURE_EH_FUNCLETS)
PTR_ExceptionTrackerBase GetEHTrackerForPreallocatedException(OBJECTREF oPreAllocThrowable,
                                                          PTR_ExceptionTrackerBase pStartingEHTracker)
#else
PTR_ExInfo GetEHTrackerForPreallocatedException(OBJECTREF oPreAllocThrowable,
                                                PTR_ExInfo pStartingEHTracker)
#endif
{
    CONTRACTL
    {
        GC_NOTRIGGER;
        MODE_COOPERATIVE;
        NOTHROW;
        PRECONDITION(GetThreadNULLOk() != NULL);
        PRECONDITION(oPreAllocThrowable != NULL);
        PRECONDITION(CLRException::IsPreallocatedExceptionObject(oPreAllocThrowable));
        PRECONDITION(IsWatsonEnabled());
    }
    CONTRACTL_END;

    // Get the reference to the current exception tracker
#if defined(FEATURE_EH_FUNCLETS)
    PTR_ExceptionTrackerBase pEHTracker = (pStartingEHTracker != NULL) ? pStartingEHTracker : GetThread()->GetExceptionState()->GetCurrentExceptionTracker();
#else
    PTR_ExInfo pEHTracker = (pStartingEHTracker != NULL) ? pStartingEHTracker : GetThread()->GetExceptionState()->GetCurrentExceptionTracker();
#endif

    BOOL fFoundTracker = FALSE;

    struct
    {
        OBJECTREF oPreAllocThrowable;
    } gc;
    gc.oPreAllocThrowable = oPreAllocThrowable;
    GCPROTECT_BEGIN(gc);

    // Start walking the list to find the tracker corresponding
    // to the preallocated exception object.
    while (pEHTracker != NULL)
    {
        if (pEHTracker->GetThrowable() == gc.oPreAllocThrowable)
        {
            // found the tracker - break out.
            fFoundTracker = TRUE;
            break;
        }

        // move to the previous tracker...
        pEHTracker = pEHTracker->GetPreviousExceptionTracker();
    }

    GCPROTECT_END();

    return fFoundTracker ? pEHTracker : NULL;
}

// This function will return the pointer to EHWatsonBucketTracker corresponding to the
// preallocated exception object. If none is found, it will return NULL.
PTR_EHWatsonBucketTracker GetWatsonBucketTrackerForPreallocatedException(OBJECTREF oPreAllocThrowable,
                                                                         BOOL fCaptureBucketsIfNotPresent,
                                                                         BOOL fStartSearchFromPreviousTracker /*= FALSE*/)
{
#ifndef DACCESS_COMPILE
    CONTRACTL
    {
        GC_TRIGGERS;
        MODE_COOPERATIVE;
        NOTHROW;
        PRECONDITION(GetThreadNULLOk() != NULL);
        PRECONDITION(oPreAllocThrowable != NULL);
        PRECONDITION(CLRException::IsPreallocatedExceptionObject(oPreAllocThrowable));
        PRECONDITION(IsWatsonEnabled());
    }
    CONTRACTL_END;

    PTR_EHWatsonBucketTracker pWBTracker = NULL;

    struct
    {
        OBJECTREF oPreAllocThrowable;
    } gc;
    gc.oPreAllocThrowable = oPreAllocThrowable;
    GCPROTECT_BEGIN(gc);

    // Before doing anything, check if this is a thread abort exception. If it is,
    // then simply return the reference to the UE watson bucket tracker since it
    // tracks the bucketing details for all types of TAE.
    if (IsThrowableThreadAbortException(gc.oPreAllocThrowable))
    {
        pWBTracker = GetThread()->GetExceptionState()->GetUEWatsonBucketTracker();
        LOG((LF_EH, LL_INFO100, "GetWatsonBucketTrackerForPreallocatedException - Setting UE Watson Bucket Tracker to be returned for preallocated ThreadAbortException.\n"));
        goto doValidation;
    }

    {
        // Find the reference to the exception tracker corresponding to the preallocated exception,
        // starting the search from the current exception tracker (2nd arg of NULL specifies that).
 #if defined(FEATURE_EH_FUNCLETS)
        PTR_ExceptionTrackerBase pEHTracker = NULL;
        PTR_ExceptionTrackerBase pPreviousEHTracker = NULL;
#else
        PTR_ExInfo pEHTracker = NULL;
        PTR_ExInfo pPreviousEHTracker = NULL;
#endif

        if (fStartSearchFromPreviousTracker)
        {
            // Get the exception tracker previous to the current one
            pPreviousEHTracker = GetThread()->GetExceptionState()->GetCurrentExceptionTracker()->GetPreviousExceptionTracker();

            // If there is no previous tracker to start from, then simply abort the search attempt.
            // If we couldnt find the exception tracker, then buckets are not available
            if (pPreviousEHTracker == NULL)
            {
                LOG((LF_EH, LL_INFO100, "GetWatsonBucketTrackerForPreallocatedException - Couldnt find the previous EHTracker to start the search from.\n"));
                pWBTracker = NULL;
                goto done;
            }
        }

        pEHTracker = GetEHTrackerForPreallocatedException(gc.oPreAllocThrowable, pPreviousEHTracker);

        // If we couldnt find the exception tracker, then buckets are not available
        if (pEHTracker == NULL)
        {
            LOG((LF_EH, LL_INFO100, "GetWatsonBucketTrackerForPreallocatedException - Couldnt find EHTracker for preallocated exception object.\n"));
            pWBTracker = NULL;
            goto done;
        }

        // Get the Watson Bucket Tracker from the exception tracker
        pWBTracker = pEHTracker->GetWatsonBucketTracker();
    }
doValidation:
    _ASSERTE(pWBTracker != NULL);

    // Incase of an OOM, we may not have an IP in the Watson bucket tracker. A scenario
    // would be default domain calling to AD 2 that calls into AD 3.
    //
    // AD 3 has an exception that is represented by a preallocated exception object. The
    // exception goes unhandled and reaches AD2/AD3 transition boundary. The bucketing details
    // from AD3 are copied to UETracker and once the exception is reraised in AD2, we will
    // enter SetupInitialThrowBucketingDetails to copy the bucketing details to the active
    // exception tracker.
    //
    // This copy operation could fail due to OOM and the active exception tracker in AD 2,
    // for the preallocated exception object, will not have any bucketing details. If the
    // exception remains unhandled in AD 2, then just before it reaches DefDomain/AD2 boundary,
    // we will attempt to capture the bucketing details in AppDomainTransitionExceptionFilter,
    // that will bring us here.
    //
    // In such a case, the active exception tracker will not have any bucket details for the
    // preallocated exception. In such a case, if the IP does not exist, we will return NULL
    // indicating that we couldnt find the Watson bucket tracker, since returning a tracker
    // that does not have any bucketing details will be of no use to the caller.
    if (pWBTracker->RetrieveWatsonBucketIp() != NULL)
    {
        // Check if the buckets exist or not..
        PTR_VOID pBuckets = pWBTracker->RetrieveWatsonBuckets();

        // If they dont exist and we have been asked to collect them,
        // then do so.
        if (pBuckets == NULL)
        {
            if (fCaptureBucketsIfNotPresent)
            {
                pWBTracker->CaptureUnhandledInfoForWatson(TypeOfReportedError::UnhandledException, GetThreadNULLOk(), &gc.oPreAllocThrowable);

                // Check if we have the buckets now
                if (pWBTracker->RetrieveWatsonBuckets() != NULL)
                {
                    LOG((LF_EH, LL_INFO100, "GetWatsonBucketTrackerForPreallocatedException - Captured watson buckets for preallocated exception object.\n"));
                }
                else
                {
                    LOG((LF_EH, LL_INFO100, "GetWatsonBucketTrackerForPreallocatedException - Unable to capture watson buckets for preallocated exception object due to OOM.\n"));
                }
            }
            else
            {
                LOG((LF_EH, LL_INFO100, "GetWatsonBucketTrackerForPreallocatedException - Found IP but no buckets for preallocated exception object.\n"));
            }
        }
        else
        {
            LOG((LF_EH, LL_INFO100, "GetWatsonBucketTrackerForPreallocatedException - Buckets already exist for preallocated exception object.\n"));
        }
    }
    else
    {
        LOG((LF_EH, LL_INFO100, "GetWatsonBucketTrackerForPreallocatedException - Returning NULL EHWatsonBucketTracker since bucketing IP does not exist. This is likely due to an earlier OOM.\n"));
        pWBTracker = NULL;
    }

done:;

    GCPROTECT_END();

    // Return the Watson bucket tracker
    return pWBTracker;
#else // DACCESS_COMPILE
    return NULL;
#endif // !DACCESS_COMPILE
}

// Given an exception object, this function will attempt to look up
// the watson buckets for it and set them up against the thread
// for use by FailFast mechanism.
// Return TRUE when it succeeds or Waston is disabled on CoreCLR
// Return FALSE when refException neither has buckets nor has inner exception
BOOL SetupWatsonBucketsForFailFast(EXCEPTIONREF refException)
{
    BOOL fResult = TRUE;

#ifndef DACCESS_COMPILE
    // On CoreCLR, Watson may not be enabled. Thus, we should
    // skip this.
    if (!IsWatsonEnabled())
    {
        return fResult;
    }

    CONTRACTL
    {
        GC_TRIGGERS;
        MODE_ANY;
        NOTHROW;
        PRECONDITION(GetThreadNULLOk() != NULL);
        PRECONDITION(refException != NULL);
        PRECONDITION(IsWatsonEnabled());
    }
    CONTRACTL_END;

    // Switch to COOP mode
    GCX_COOP();

    struct
    {
        OBJECTREF refException;
        OBJECTREF oInnerMostExceptionThrowable;
        U1ARRAYREF oBuckets;
    } gc;
    gc.refException = refException;
    gc.oInnerMostExceptionThrowable = NULL;
    gc.oBuckets = NULL;
    GCPROTECT_BEGIN(gc);

    Thread *pThread = GetThread();

    // If we dont already have the bucketing details for the exception
    // being thrown, then get them.
    ThreadExceptionState *pExState = pThread->GetExceptionState();

    // Check if the exception object is preallocated or not
    BOOL fIsPreallocatedException = CLRException::IsPreallocatedExceptionObject(gc.refException);

    // Get the WatsonBucketTracker where bucketing details will be copied to
    PTR_EHWatsonBucketTracker pUEWatsonBucketTracker = pExState->GetUEWatsonBucketTracker();

    // Check if this is a thread abort exception of any kind.
    // See IsThrowableThreadAbortException implementation for details.
    BOOL fIsThreadAbortException = IsThrowableThreadAbortException(gc.refException);

    if (fIsPreallocatedException)
    {
        // If the exception being used to FailFast is preallocated,
        // then it cannot have any inner exception. Thus, try to
        // find the watson bucket tracker corresponding to this exception.
        //
        // Also, capture the buckets if we dont have them already.
        PTR_EHWatsonBucketTracker pTargetWatsonBucketTracker = GetWatsonBucketTrackerForPreallocatedException(gc.refException, TRUE);
        if ((pTargetWatsonBucketTracker != NULL) && (!fIsThreadAbortException))
        {
            // Buckets are not captured proactively for preallocated exception objects. We only
            // save the IP in the watson bucket tracker (see SetupInitialThrowBucketingDetails for
            // details).
            //
            // Thus, if, say in DefDomain, a preallocated exception is thrown and we enter
            // the catch block and invoke the FailFast API with the reference to the preallocated
            // exception object, we will have the IP but not the buckets. In such a case,
            // capture the buckets before proceeding ahead.
            if (pTargetWatsonBucketTracker->RetrieveWatsonBuckets() == NULL)
            {
                LOG((LF_EH, LL_INFO100, "SetupWatsonBucketsForFailFast - Collecting watson bucket details for preallocated exception.\n"));
                pTargetWatsonBucketTracker->CaptureUnhandledInfoForWatson(TypeOfReportedError::UnhandledException, pThread, &gc.refException);
            }

            // Copy the buckets to the UE tracker
            pUEWatsonBucketTracker->ClearWatsonBucketDetails();
            pUEWatsonBucketTracker->CopyEHWatsonBucketTracker(*pTargetWatsonBucketTracker);
            if (pUEWatsonBucketTracker->RetrieveWatsonBuckets() != NULL)
            {
                LOG((LF_EH, LL_INFO100, "SetupWatsonBucketsForFailFast - Collected watson bucket details for preallocated exception in UE tracker.\n"));
            }
            else
            {
                // If we are here, then the copy operation above had an OOM, resulting
                // in no buckets for us.
                LOG((LF_EH, LL_INFO100, "SetupWatsonBucketsForFailFast - Unable to collect watson bucket details for preallocated exception due to out of memory.\n"));

                // Make sure the tracker is clean.
                pUEWatsonBucketTracker->ClearWatsonBucketDetails();
            }
        }
        else
        {
            // For TAE, UE watson bucket tracker is the one that tracks the buckets. It *may*
            // not have the bucket details if FailFast is being invoked from outside the
            // managed EH clauses. But if invoked from within the active EH clause for the exception,
            // UETracker will have the bucketing details (see SetupInitialThrowBucketingDetails for details).
            if (fIsThreadAbortException && (pUEWatsonBucketTracker->RetrieveWatsonBuckets() != NULL))
            {
                _ASSERTE(pTargetWatsonBucketTracker == pUEWatsonBucketTracker);
                LOG((LF_EH, LL_INFO100, "SetupWatsonBucketsForFailFast - UE tracker already watson bucket details for preallocated thread abort exception.\n"));
            }
            else
            {
                LOG((LF_EH, LL_INFO100, "SetupWatsonBucketsForFailFast - Unable to find bucket details for preallocated %s exception.\n",
                    fIsThreadAbortException?"rude/thread abort":""));

                // Make sure the tracker is clean.
                pUEWatsonBucketTracker->ClearWatsonBucketDetails();
            }
        }
    }
    else
    {
        // Since the exception object is not preallocated, start by assuming
        // that we dont need to check it for watson buckets
        BOOL fCheckThrowableForWatsonBuckets = FALSE;

        // Get the innermost exception object (if any)
        gc.oInnerMostExceptionThrowable = ((EXCEPTIONREF)gc.refException)->GetBaseException();
        if (gc.oInnerMostExceptionThrowable != NULL)
        {
            if (CLRException::IsPreallocatedExceptionObject(gc.oInnerMostExceptionThrowable))
            {
                // If the inner most exception being used to FailFast is preallocated,
                // try to find the watson bucket tracker corresponding to it.
                //
                // Also, capture the buckets if we dont have them already.
                PTR_EHWatsonBucketTracker pTargetWatsonBucketTracker =
                    GetWatsonBucketTrackerForPreallocatedException(gc.oInnerMostExceptionThrowable, TRUE);

                if (pTargetWatsonBucketTracker != NULL)
                {
                    if (pTargetWatsonBucketTracker->RetrieveWatsonBuckets() == NULL)
                    {
                        LOG((LF_EH, LL_INFO1000, "SetupWatsonBucketsForFailFast - Capturing Watson bucket details for preallocated inner exception.\n"));
                        pTargetWatsonBucketTracker->CaptureUnhandledInfoForWatson(TypeOfReportedError::UnhandledException, pThread, &gc.oInnerMostExceptionThrowable);
                    }

                    // Copy the details to the UE tracker
                    pUEWatsonBucketTracker->ClearWatsonBucketDetails();
                    pUEWatsonBucketTracker->CopyEHWatsonBucketTracker(*pTargetWatsonBucketTracker);
                    if (pUEWatsonBucketTracker->RetrieveWatsonBuckets() != NULL)
                    {
                        LOG((LF_EH, LL_INFO1000, "SetupWatsonBucketsForFailFast - Watson bucket details collected for preallocated inner exception.\n"));
                    }
                    else
                    {
                        // If we are here, copy operation failed likely due to OOM
                        LOG((LF_EH, LL_INFO1000, "SetupWatsonBucketsForFailFast - Unable to copy watson bucket details for preallocated inner exception.\n"));

                        // Keep the UETracker clean
                        pUEWatsonBucketTracker->ClearWatsonBucketDetails();
                    }
                }
                else
                {
                    LOG((LF_EH, LL_INFO1000, "SetupWatsonBucketsForFailFast - Unable to find bucket details for preallocated inner exception.\n"));

                    // Keep the UETracker clean
                    pUEWatsonBucketTracker->ClearWatsonBucketDetails();

                    // Since we couldnt find the watson bucket tracker for the inner most exception,
                    // try to look for the buckets in the throwable.
                    fCheckThrowableForWatsonBuckets = TRUE;
                }
            }
            else
            {
                // Inner most exception is not preallocated.
                //
                // If it has the IP but not the buckets, then capture them now.
                if ((((EXCEPTIONREF)gc.oInnerMostExceptionThrowable)->AreWatsonBucketsPresent() == FALSE) &&
                    (((EXCEPTIONREF)gc.oInnerMostExceptionThrowable)->IsIPForWatsonBucketsPresent()))
                {
                    SetupWatsonBucketsForNonPreallocatedExceptions(gc.oInnerMostExceptionThrowable);
                }

                // If it has the buckets, copy them over to the current Watson bucket tracker
                gc.oBuckets = ((EXCEPTIONREF)gc.oInnerMostExceptionThrowable)->GetWatsonBucketReference();
                if (gc.oBuckets != NULL)
                {
                    pUEWatsonBucketTracker->ClearWatsonBucketDetails();
                    pUEWatsonBucketTracker->CopyBuckets(gc.oBuckets);
                    if (pUEWatsonBucketTracker->RetrieveWatsonBuckets() != NULL)
                    {
                        LOG((LF_EH, LL_INFO1000, "SetupWatsonBucketsForFailFast - Got watson buckets from regular innermost exception.\n"));
                    }
                    else
                    {
                        // Copy operation can fail due to OOM
                        LOG((LF_EH, LL_INFO1000, "SetupWatsonBucketsForFailFast - Unable to copy watson buckets from regular innermost exception, likely due to OOM.\n"));
                    }
                }
                else
                {
                    // Since the inner most exception didnt have the buckets,
                    // try to look for them in the throwable
                    fCheckThrowableForWatsonBuckets = TRUE;
                    LOG((LF_EH, LL_INFO1000, "SetupWatsonBucketsForFailFast - Neither exception object nor its inner exception has watson buckets.\n"));
                }
            }
        }
        else
        {
            // There is no innermost exception - try to look for buckets
            // in the throwable
            fCheckThrowableForWatsonBuckets = TRUE;
            LOG((LF_EH, LL_INFO1000, "SetupWatsonBucketsForFailFast - Innermost exception does not exist\n"));
        }

        if (fCheckThrowableForWatsonBuckets)
        {
            // Since we have not found buckets anywhere, try to look for them
            // in the throwable.
            if ((((EXCEPTIONREF)gc.refException)->AreWatsonBucketsPresent() == FALSE) &&
                (((EXCEPTIONREF)gc.refException)->IsIPForWatsonBucketsPresent()))
            {
                // Capture the buckets from the IP.
                SetupWatsonBucketsForNonPreallocatedExceptions(gc.refException);
            }

            gc.oBuckets = ((EXCEPTIONREF)gc.refException)->GetWatsonBucketReference();
            if (gc.oBuckets != NULL)
            {
                // Copy the buckets to the current watson bucket tracker
                pUEWatsonBucketTracker->ClearWatsonBucketDetails();
                pUEWatsonBucketTracker->CopyBuckets(gc.oBuckets);
                if (pUEWatsonBucketTracker->RetrieveWatsonBuckets() != NULL)
                {
                    LOG((LF_EH, LL_INFO1000, "SetupWatsonBucketsForFailFast - Watson buckets copied from the exception object.\n"));
                }
                else
                {
                    LOG((LF_EH, LL_INFO1000, "SetupWatsonBucketsForFailFast - Unable to copy Watson buckets copied from the exception object, likely due to OOM.\n"));
                }
            }
            else
            {
                fResult = FALSE;
                LOG((LF_EH, LL_INFO1000, "SetupWatsonBucketsForFailFast - Exception object neither has buckets nor has inner exception.\n"));
            }
        }
    }

    GCPROTECT_END();

#endif // !DACCESS_COMPILE

    return fResult;
}

// This function will setup the bucketing details in the exception
// tracker or the throwable, if they are not already setup.
//
// This is called when an exception is thrown (or raised):
//
// 1) from outside the confines of managed EH clauses, OR
// 2) from within the confines of managed EH clauses but the
//    exception does not have bucketing details with it, OR
// 3) When an exception is reraised at AD transition boundary
//    after it has been marshalled over to the returning AD.
void SetupInitialThrowBucketDetails(UINT_PTR adjustedIp)
{
#ifndef DACCESS_COMPILE

    // On CoreCLR, Watson may not be enabled. Thus, we should
    // skip this.
    if (!IsWatsonEnabled())
    {
        return;
    }

    CONTRACTL
    {
        GC_TRIGGERS;
        MODE_ANY;
        NOTHROW;
        PRECONDITION(GetThreadNULLOk() != NULL);
        PRECONDITION(!(GetThread()->GetExceptionState()->GetFlags()->GotWatsonBucketDetails()));
        PRECONDITION(adjustedIp != NULL);
        PRECONDITION(IsWatsonEnabled());
    }
    CONTRACTL_END;

    Thread *pThread = GetThread();

    // If we dont already have the bucketing details for the exception
    // being thrown, then get them.
    ThreadExceptionState *pExState = pThread->GetExceptionState();

    _ASSERTE(pExState->GetCurrentExceptionTracker() != NULL);

    // Switch to COOP mode
    GCX_COOP();

    // Get the throwable for the exception being thrown
    struct
    {
        OBJECTREF oCurrentThrowable;
        OBJECTREF oInnerMostExceptionThrowable;
        U1ARRAYREF refSourceWatsonBucketArray;
    } gc;
    gc.oCurrentThrowable = NULL;
    gc.oInnerMostExceptionThrowable = NULL;
    gc.refSourceWatsonBucketArray = NULL;

    GCPROTECT_BEGIN(gc);

    gc.oCurrentThrowable = pExState->GetThrowable();

    // Check if the exception object is preallocated or not
    BOOL fIsPreallocatedException = CLRException::IsPreallocatedExceptionObject(gc.oCurrentThrowable);

    // Get the WatsonBucketTracker for the current exception
    PTR_EHWatsonBucketTracker pWatsonBucketTracker;
    pWatsonBucketTracker = pExState->GetCurrentExceptionTracker()->GetWatsonBucketTracker();

    // Get the innermost exception object (if any)
    gc.oInnerMostExceptionThrowable = ((EXCEPTIONREF)gc.oCurrentThrowable)->GetBaseException();

    // By default, assume that no watson bucketing details are available and inner exception
    // is not preallocated
    BOOL fAreBucketingDetailsPresent = FALSE;
    BOOL fIsInnerExceptionPreallocated = FALSE;

    // Check if this is a thread abort exception of any kind. See IsThrowableThreadAbortException implementation for details.
    // We shouldnt use the thread state as well to determine if it is a TAE since, in cases like throwing a cached exception
    // as part of type initialization failure, we could throw a TAE but the thread will not be in abort state (which is expected).
    BOOL fIsThreadAbortException = IsThrowableThreadAbortException(gc.oCurrentThrowable);

    // If we are here, then this was a new exception raised
    // from outside the managed EH clauses (fault/finally/catch).
    //
    // The throwable *may* have the bucketing details already
    // if this exception was raised when it was crossing over
    // an AD transition boundary. Those are stored in UE watson bucket
    // tracker by AppDomainTransitionExceptionFilter.
    if (fIsPreallocatedException)
    {
        PTR_EHWatsonBucketTracker pUEWatsonBucketTracker = pExState->GetUEWatsonBucketTracker();
        fAreBucketingDetailsPresent = ((pUEWatsonBucketTracker->RetrieveWatsonBucketIp() != NULL) &&
                                       (pUEWatsonBucketTracker->RetrieveWatsonBuckets() != NULL));

        // If they are present, copy them over to the watson tracker for the exception
        // being processed.
        if (fAreBucketingDetailsPresent)
        {
#ifdef _DEBUG
            // Under OOM scenarios, its possible that when we are raising a threadabort,
            // the throwable may get converted to preallocated OOM object when RaiseTheExceptionInternalOnly
            // invokes Thread::SafeSetLastThrownObject. We check if this is the current case and use it in
            // our validation below.
            BOOL fIsPreallocatedOOMExceptionForTA = FALSE;
            if ((!fIsThreadAbortException) && pUEWatsonBucketTracker->CapturedForThreadAbort())
            {
                fIsPreallocatedOOMExceptionForTA = (gc.oCurrentThrowable == CLRException::GetPreallocatedOutOfMemoryException());
                if (fIsPreallocatedOOMExceptionForTA)
                {
                    LOG((LF_EH, LL_INFO100, "SetupInitialThrowBucketDetails - Got preallocated OOM throwable for buckets captured for thread abort.\n"));
                }
            }
#endif // _DEBUG
            // These should have been captured at AD transition OR
            // could be bucketing details of preallocated [rude] thread abort exception.
            _ASSERTE(pUEWatsonBucketTracker->CapturedAtADTransition() ||
                     ((fIsThreadAbortException || fIsPreallocatedOOMExceptionForTA) && pUEWatsonBucketTracker->CapturedForThreadAbort()));

            if (!fIsThreadAbortException)
            {
                // The watson bucket tracker for the exceptiong being raised should be empty at this point
                // since we are here because of a cross AD reraise of the original exception.
                _ASSERTE((pWatsonBucketTracker->RetrieveWatsonBucketIp() == NULL) && (pWatsonBucketTracker->RetrieveWatsonBuckets() == NULL));

                // Copy the buckets over to it
                pWatsonBucketTracker->CopyEHWatsonBucketTracker(*(pUEWatsonBucketTracker));
                if (pWatsonBucketTracker->RetrieveWatsonBuckets() == NULL)
                {
                    // If we dont have buckets after the copy operation, its due to us running out of
                    // memory.
                    LOG((LF_EH, LL_INFO100, "SetupInitialThrowBucketDetails - Unable to copy watson buckets from cross AD rethrow, likely due to out of memory.\n"));
                }
                else
                {
                    LOG((LF_EH, LL_INFO100, "SetupInitialThrowBucketDetails - Copied watson buckets from cross AD rethrow.\n"));
                }
            }
            else
            {
                // Thread abort watson bucket details are already present in the
                // UE watson bucket tracker.
                LOG((LF_EH, LL_INFO100, "SetupInitialThrowBucketDetails - Already have watson buckets for preallocated thread abort reraise.\n"));
            }
        }
        else if (fIsThreadAbortException)
        {
            // This is a preallocated thread abort exception.
            UINT_PTR ip = pUEWatsonBucketTracker->RetrieveWatsonBucketIp();
            if (ip != NULL)
            {
                // Since we have the IP, assert that this was the one setup
                // for ThreadAbort. This is for the reraise scenario where
                // the original exception was non-preallocated TA but the
                // reraise resulted in preallocated TA.
                //
                // In this case, we will update the ip to be used as the
                // one we have. The control flow below will automatically
                // endup using it.
                _ASSERTE(pUEWatsonBucketTracker->CapturedForThreadAbort());
                adjustedIp = ip;
                LOG((LF_EH, LL_INFO100, "SetupInitialThrowBucketDetails - Setting an existing IP (%p) to be used for capturing buckets for preallocated thread abort.\n", ip));
                goto phase1;
            }
        }

        if (!fAreBucketingDetailsPresent || !fIsThreadAbortException)
        {
            // Clear the UE Watson bucket tracker so that its usable
            // in future. We dont clear this for ThreadAbort since
            // the UE watson bucket tracker carries bucketing details
            // for the same, unless the UE tracker is not containing them
            // already.
            pUEWatsonBucketTracker->ClearWatsonBucketDetails();
        }
    }
    else
    {
        // The exception object is not preallocated
        fAreBucketingDetailsPresent = ((EXCEPTIONREF)gc.oCurrentThrowable)->AreWatsonBucketsPresent();
        if (!fAreBucketingDetailsPresent)
        {
            // If buckets are not present, check if the bucketing IP is present.
            fAreBucketingDetailsPresent = ((EXCEPTIONREF)gc.oCurrentThrowable)->IsIPForWatsonBucketsPresent();
        }

        // If throwable does not have buckets and this is a thread abort exception,
        // then this maybe a reraise of the original thread abort.
        //
        // We can also be here if an exception was caught at AppDomain transition and
        // in the returning domain, a non-preallocated TAE was raised. In such a case,
        // the UE tracker flags could indicate the exception is from AD transition.
        // This is similar to preallocated case above.
        //
        // Check the UE Watson bucket tracker if it has the buckets and if it does,
        // copy them over to the current throwable.
        if (!fAreBucketingDetailsPresent && fIsThreadAbortException)
        {
            PTR_EHWatsonBucketTracker pUEWatsonBucketTracker = pExState->GetUEWatsonBucketTracker();
            UINT_PTR ip = pUEWatsonBucketTracker->RetrieveWatsonBucketIp();
            if (ip != NULL)
            {
                // Confirm that we had the buckets captured for thread abort
                _ASSERTE(pUEWatsonBucketTracker->CapturedForThreadAbort() || pUEWatsonBucketTracker->CapturedAtADTransition());

                if (pUEWatsonBucketTracker->RetrieveWatsonBuckets() != NULL)
                {
                    // Copy the buckets to the current throwable - CopyWatsonBucketsToThrowable
                    // can throw in OOM. However, since the current function is called as part of
                    // setting up the stack trace, where we bail out incase of OOM, we will do
                    // no different here as well.
                    BOOL fCopiedBuckets = TRUE;
                    EX_TRY
                    {
                        CopyWatsonBucketsToThrowable(pUEWatsonBucketTracker->RetrieveWatsonBuckets());

                        // Technically this assert can fail, as another thread could clear the buckets after
                        // CopyWatsonBucketsToThrowable but before the assert runs, but it is very unlikely.
                        _ASSERTE(((EXCEPTIONREF)gc.oCurrentThrowable)->AreWatsonBucketsPresent());
                    }
                    EX_CATCH
                    {
                        fCopiedBuckets = FALSE;
                    }
                    EX_END_CATCH(SwallowAllExceptions);

                    if (fCopiedBuckets)
                    {
                        // Since the throwable has the buckets, set the flag that indicates so
                        fAreBucketingDetailsPresent = TRUE;
                        LOG((LF_EH, LL_INFO100, "SetupInitialThrowBucketDetails - Setup watson buckets for thread abort reraise.\n"));
                    }
                }
                else
                {
                    // Copy the faulting IP from the UE tracker to the exception object. This was setup in COMPlusCheckForAbort
                    // for non-preallocated exceptions.
                    ((EXCEPTIONREF)gc.oCurrentThrowable)->SetIPForWatsonBuckets(ip);
                    fAreBucketingDetailsPresent = TRUE;
                    LOG((LF_EH, LL_INFO100, "SetupInitialThrowBucketDetails - Setup watson bucket IP for thread abort reraise.\n"));
                }
            }
            else
            {
                // Clear the UE Watson bucket tracker so that its usable
                // in future.
                pUEWatsonBucketTracker->ClearWatsonBucketDetails();
                LOG((LF_EH, LL_INFO100, "SetupInitialThrowBucketDetails - Didnt find watson buckets for thread abort - likely being raised.\n"));
            }
        }
    }

phase1:
    UINT_PTR ipForWatsonBuckets = 0;
    gc.refSourceWatsonBucketArray = NULL;
    bool gotWatsonBucketDetails = true;

    if (fAreBucketingDetailsPresent)
    {
        // Since we already have the buckets, simply bail out
        LOG((LF_EH, LL_INFO100, "SetupInitialThrowBucketDetails - Already had watson ip/buckets.\n"));
        goto done;
    }

    // Check if an inner most exception exists and if it does, examine
    // it for watson bucketing details.
    if (gc.oInnerMostExceptionThrowable != NULL)
    {
        // Preallocated exception objects do not have inner exception objects.
        // Thus, if we are here, then the current throwable cannot be
        // a preallocated exception object.
        _ASSERTE(!fIsPreallocatedException);

        fIsInnerExceptionPreallocated = CLRException::IsPreallocatedExceptionObject(gc.oInnerMostExceptionThrowable);

        // If we are here, then this was a "throw" with inner exception
        // outside of any managed EH clauses.
        //
        // If the inner exception object is preallocated, then we will need to create the
        // watson buckets since we are outside the managed EH clauses with no exception tracking
        // information relating to the inner exception.
        //
        // But if the inner exception object was not preallocated, create new watson buckets
        // only if inner exception does not have them.
        if (fIsInnerExceptionPreallocated)
        {
            fAreBucketingDetailsPresent = FALSE;
        }
        else
        {
            ipForWatsonBuckets = ((EXCEPTIONREF)gc.oInnerMostExceptionThrowable)->GetIPForWatsonBuckets();
            gc.refSourceWatsonBucketArray = ((EXCEPTIONREF)gc.oInnerMostExceptionThrowable)->GetWatsonBucketReference();

            // Do we have either the IP for Watson buckets or the buckets themselves?
            fAreBucketingDetailsPresent = (gc.refSourceWatsonBucketArray != NULL ||
                                           ipForWatsonBuckets != 0);
        }
    }

    if (!fAreBucketingDetailsPresent)
    {
        // Collect the bucketing details since they are not already present
        pWatsonBucketTracker->SaveIpForWatsonBucket(adjustedIp);

        if (!fIsPreallocatedException || fIsThreadAbortException)
        {
            if (!fIsPreallocatedException)
            {
                // Save the IP for Watson bucketing in the exception object for non-preallocated exception
                // objects
                ((EXCEPTIONREF)gc.oCurrentThrowable)->SetIPForWatsonBuckets(adjustedIp);

                // Save the IP in the UE tracker as well for TAE if an abort is in progress
                // since when we attempt reraise, the exception object is not available. Otherwise,
                // treat the exception like a regular non-preallocated exception and not do anything else.
                if (fIsThreadAbortException && pThread->IsAbortInitiated())
                {
                    PTR_EHWatsonBucketTracker pUEWatsonBucketTracker = pExState->GetUEWatsonBucketTracker();

                    pUEWatsonBucketTracker->ClearWatsonBucketDetails();
                    pUEWatsonBucketTracker->SaveIpForWatsonBucket(adjustedIp);

                    // Set the flag that we captured the IP for Thread abort
                    DEBUG_STMT(pUEWatsonBucketTracker->SetCapturedForThreadAbort());
                    LOG((LF_EH, LL_INFO100, "SetupInitialThrowBucketDetails - Saved bucket IP for initial thread abort raise.\n"));
                }
            }
            else
            {
                // Create the buckets proactively for preallocated threadabort exception
                pWatsonBucketTracker->CaptureUnhandledInfoForWatson(TypeOfReportedError::UnhandledException, pThread, &gc.oCurrentThrowable);
                PTR_VOID pUnmanagedBuckets = pWatsonBucketTracker->RetrieveWatsonBuckets();
                if(pUnmanagedBuckets != NULL)
                {
                    // Copy the details over to the UE Watson bucket tracker so that we can use them if the exception
                    // is "reraised" after invoking the catch block.
                    //
                    // Since we can be here for preallocated threadabort exception when UE Tracker is simply
                    // carrying the IP (that has been copied to pWatsonBucketTracker and buckets captured for it),
                    // we will need to clear UE tracker so that we can copy over the captured buckets.
                    PTR_EHWatsonBucketTracker pUEWatsonBucketTracker = pExState->GetUEWatsonBucketTracker();
                    pUEWatsonBucketTracker->ClearWatsonBucketDetails();

                    // Copy over the buckets from the current tracker that captured them.
                    pUEWatsonBucketTracker->CopyEHWatsonBucketTracker(*(pWatsonBucketTracker));

                    // Buckets should be present now (unless the copy operation had an OOM)
                    if (pUEWatsonBucketTracker->RetrieveWatsonBuckets() != NULL)
                    {
                        // Set the flag that we captured buckets for Thread abort
                        DEBUG_STMT(pUEWatsonBucketTracker->SetCapturedForThreadAbort());
                        LOG((LF_EH, LL_INFO100, "SetupInitialThrowBucketDetails - Saved buckets for Watson Bucketing for initial thread abort raise.\n"));
                    }
                    else
                    {
                        // If we are here, then the bucket copy operation (above) failed due to OOM.
                        LOG((LF_EH, LL_INFO100, "SetupInitialThrowBucketDetails - Unable to save buckets for Watson Bucketing for initial thread abort raise, likely due to OOM.\n"));
                        pUEWatsonBucketTracker->ClearWatsonBucketDetails();
                    }
                }
                else
                {
                    // Watson helper function can bail out on us under OOM scenarios and return a NULL.
                    // We cannot do much in such a case.
                    LOG((LF_EH, LL_INFO100, "SetupInitialThrowBucketDetails - No buckets were captured and returned to us for initial thread abort raise. Likely encountered an OOM.\n"));
                }

                // Clear the buckets since we no longer need them
                pWatsonBucketTracker->ClearWatsonBucketDetails();
            }
        }
        else
        {
            // We have already saved the throw site IP for bucketing the non-ThreadAbort preallocated exceptions
            LOG((LF_EH, LL_INFO100, "SetupInitialThrowBucketDetails - Saved IP (%p) for Watson Bucketing for a preallocated exception\n", adjustedIp));
        }
    }
    else
    {
        // The inner exception object should be having either the IP for watson bucketing or the buckets themselves.
        // We shall copy over, whatever is available, to the current exception object.
        if (gc.refSourceWatsonBucketArray != NULL)
        {
            EX_TRY
            {
                // Copy the bucket details from innermost exception to the current exception object.
                CopyWatsonBucketsFromThrowableToCurrentThrowable(gc.refSourceWatsonBucketArray);
            }
            EX_CATCH
            {
            }
            EX_END_CATCH(SwallowAllExceptions);

            LOG((LF_EH, LL_INFO100, "SetupInitialThrowBucketDetails - Copied watson bucket details from the innermost exception\n"));
        }
        else if (ipForWatsonBuckets != NULL)
        {
            // Copy the IP to the current exception object
            ((EXCEPTIONREF)gc.oCurrentThrowable)->SetIPForWatsonBuckets(ipForWatsonBuckets);
            LOG((LF_EH, LL_INFO100, "SetupInitialThrowBucketDetails - Copied watson bucket IP from the innermost exception\n"));
        }
        else
        {
            gotWatsonBucketDetails = false;
        }
    }

done:
    // Set the flag that we have got the bucketing details
    if (gotWatsonBucketDetails)
    {
        pExState->GetFlags()->SetGotWatsonBucketDetails();
    }

    GCPROTECT_END();

#endif // !DACCESS_COMPILE
}

// This function is a wrapper to copy the watson bucket byte[] from the specified
// throwable to the current throwable.
void CopyWatsonBucketsFromThrowableToCurrentThrowable(U1ARRAYREF oManagedWatsonBuckets)
{
#ifndef DACCESS_COMPILE

    CONTRACTL
    {
        GC_TRIGGERS;
        MODE_COOPERATIVE;
        THROWS;
        PRECONDITION(oManagedWatsonBuckets != NULL);
        PRECONDITION(IsWatsonEnabled());
    }
    CONTRACTL_END;

    struct
    {
        U1ARRAYREF oSourceWatsonBuckets;
    } _gc;

    ZeroMemory(&_gc, sizeof(_gc));
    GCPROTECT_BEGIN(_gc);
    _gc.oSourceWatsonBuckets = oManagedWatsonBuckets;

    // Copy the watson buckets to the current throwable by NOT passing
    // the second argument that will default to NULL.
    //
    // CopyWatsonBucketsBetweenThrowables will pass that NULL to
    // CopyWatsonBucketsToThrowables that will make it copy the buckets
    // to the current throwable.
    CopyWatsonBucketsBetweenThrowables(_gc.oSourceWatsonBuckets);

    GCPROTECT_END();

#endif // !DACCESS_COMPILE
}

// This function will copy the watson bucket byte[] from the source
// throwable to the destination throwable.
//
// If the destination throwable is NULL, it will result in the buckets
// being copied to the current throwable.
void CopyWatsonBucketsBetweenThrowables(U1ARRAYREF oManagedWatsonBuckets, OBJECTREF oThrowableTo /*=NULL*/)
{
#ifndef DACCESS_COMPILE

    CONTRACTL
    {
        GC_TRIGGERS;
        MODE_COOPERATIVE;
        THROWS;
        PRECONDITION(oManagedWatsonBuckets != NULL);
        PRECONDITION(IsWatsonEnabled());
    }
    CONTRACTL_END;

    BOOL fRetVal = FALSE;

    struct
    {
        U1ARRAYREF oSourceWatsonBuckets;
        OBJECTREF oTo;
        OBJECTREF oWatsonBuckets;
    } _gc;

    ZeroMemory(&_gc, sizeof(_gc));
    GCPROTECT_BEGIN(_gc);

    _gc.oSourceWatsonBuckets = oManagedWatsonBuckets;
    _gc.oTo = (oThrowableTo == NULL)?GetThread()->GetThrowable():oThrowableTo;
    _ASSERTE(_gc.oTo != NULL);

    // The target throwable to which Watson buckets are going to be copied
    // shouldnt be preallocated exception object.
    _ASSERTE(!CLRException::IsPreallocatedExceptionObject(_gc.oTo));

    // Size of a watson bucket
    DWORD size = sizeof(GenericModeBlock);

    // Create the managed byte[] to hold the bucket details
    _gc.oWatsonBuckets = AllocatePrimitiveArray(ELEMENT_TYPE_U1, size);
    if (_gc.oWatsonBuckets == NULL)
    {
        // return failure if failed to create bucket array
        fRetVal = FALSE;
    }
    else
    {
        // Get the raw array data pointer of the source array
        PTR_VOID pRawSourceWatsonBucketArray = dac_cast<PTR_VOID>(_gc.oSourceWatsonBuckets->GetDataPtr());

        // Get the raw array data pointer to the destination array
        U1ARRAYREF refDestWatsonBucketArray = (U1ARRAYREF)_gc.oWatsonBuckets;
        PTR_VOID pRawDestWatsonBucketArray = dac_cast<PTR_VOID>(refDestWatsonBucketArray->GetDataPtr());

        // Deep copy the bucket information to the managed array
        memcpyNoGCRefs(pRawDestWatsonBucketArray, pRawSourceWatsonBucketArray, size);

        // Setup the managed field reference to point to the byte array.
        //
        // The throwable, to which the buckets are being copied to, may be
        // having existing buckets (e.g. when TypeInitialization exception
        // maybe thrown again when attempt is made to load the originally
        // failed type).
        //
        // This is also possible if exception object is used as singleton
        // and thrown by multiple threads.
        if (((EXCEPTIONREF)_gc.oTo)->AreWatsonBucketsPresent())
        {
            LOG((LF_EH, LL_INFO1000, "CopyWatsonBucketsBetweenThrowables: Throwable (%p) being copied to had previous buckets.\n", OBJECTREFToObject(_gc.oTo)));
        }

        ((EXCEPTIONREF)_gc.oTo)->SetWatsonBucketReference(_gc.oWatsonBuckets);

        fRetVal = TRUE;
    }

    // We shouldn't be here when fRetVal is FALSE since failure to allocate the primitive
    // array should throw an OOM.
    _ASSERTE(fRetVal);

    GCPROTECT_END();
#endif // !DACCESS_COMPILE
}

// This function will copy the watson bucket information to the managed byte[] in
// the specified managed exception object.
//
// If throwable is not specified, it will be copied to the current throwable.
//
// pUnmanagedBuckets is a pointer to native memory that cannot be affected by GC.
BOOL CopyWatsonBucketsToThrowable(PTR_VOID pUnmanagedBuckets, OBJECTREF oTargetThrowable /*= NULL*/)
{
#ifndef DACCESS_COMPILE

    CONTRACTL
    {
        GC_TRIGGERS;
        MODE_COOPERATIVE;
        THROWS;
        PRECONDITION(GetThreadNULLOk() != NULL);
        PRECONDITION(pUnmanagedBuckets != NULL);
        PRECONDITION(!CLRException::IsPreallocatedExceptionObject((oTargetThrowable == NULL)?GetThread()->GetThrowable():oTargetThrowable));
        PRECONDITION(IsWatsonEnabled());
    }
    CONTRACTL_END;

    BOOL fRetVal = TRUE;
    struct
    {
        OBJECTREF oThrowable;
        OBJECTREF oWatsonBuckets;
    } _gc;

    ZeroMemory(&_gc, sizeof(_gc));
    GCPROTECT_BEGIN(_gc);
    _gc.oThrowable = (oTargetThrowable == NULL)?GetThread()->GetThrowable():oTargetThrowable;

    // Throwable to which buckets should be copied to, must exist.
    _ASSERTE(_gc.oThrowable != NULL);

    // Size of a watson bucket
    DWORD size = sizeof(GenericModeBlock);

    _gc.oWatsonBuckets = AllocatePrimitiveArray(ELEMENT_TYPE_U1, size);
    if (_gc.oWatsonBuckets == NULL)
    {
        // return failure if failed to create bucket array
        fRetVal = FALSE;
    }
    else
    {
        // Get the raw array data pointer
        U1ARRAYREF refWatsonBucketArray = (U1ARRAYREF)_gc.oWatsonBuckets;
        PTR_VOID pRawWatsonBucketArray = dac_cast<PTR_VOID>(refWatsonBucketArray->GetDataPtr());

        // Deep copy the bucket information to the managed array
        memcpyNoGCRefs(pRawWatsonBucketArray, pUnmanagedBuckets, size);

        // Setup the managed field reference to point to the byte array.
        //
        // The throwable, to which the buckets are being copied to, may be
        // having existing buckets (e.g. when TypeInitialization exception
        // maybe thrown again when attempt is made to load the originally
        // failed type).
        //
        // This is also possible if exception object is used as singleton
        // and thrown by multiple threads.
        if (((EXCEPTIONREF)_gc.oThrowable)->AreWatsonBucketsPresent())
        {
            LOG((LF_EH, LL_INFO1000, "CopyWatsonBucketsToThrowable: Throwable (%p) being copied to had previous buckets.\n", OBJECTREFToObject(_gc.oThrowable)));
        }

        ((EXCEPTIONREF)_gc.oThrowable)->SetWatsonBucketReference(_gc.oWatsonBuckets);
    }

    GCPROTECT_END();

    return fRetVal;
#else // DACCESS_COMPILE
    return TRUE;
#endif // !DACCESS_COMPILE
}

// This function will setup the bucketing information for nested exceptions
// raised. These would be any exceptions thrown from within the confines of
// managed EH clauses and include "rethrow" and "throw new ...".
//
// This is called from within CLR's personality routine for managed
// exceptions to preemptively setup the watson buckets from the ones that may
// already exist. If none exist already, we will automatically endup in the
// path (SetupInitialThrowBucketDetails) that will set up buckets for the
// exception being thrown.
void SetStateForWatsonBucketing(BOOL fIsRethrownException, OBJECTHANDLE ohOriginalException)
{
#ifndef DACCESS_COMPILE

    // On CoreCLR, Watson may not be enabled. Thus, we should
    // skip this.
    if (!IsWatsonEnabled())
    {
        return;
    }

    CONTRACTL
    {
        GC_TRIGGERS;
        MODE_ANY;
        NOTHROW;
        PRECONDITION(GetThreadNULLOk() != NULL);
        PRECONDITION(IsWatsonEnabled());
    }
    CONTRACTL_END;

    // Switch to COOP mode
    GCX_COOP();

    struct
    {
        OBJECTREF oCurrentThrowable;
        OBJECTREF oInnerMostExceptionThrowable;
        U1ARRAYREF refSourceWatsonBucketArray;
    } gc;
    gc.oCurrentThrowable = NULL;
    gc.oInnerMostExceptionThrowable = NULL;
    gc.refSourceWatsonBucketArray = NULL;
    GCPROTECT_BEGIN(gc);

    Thread* pThread = GetThread();

    // Get the current exception state of the thread
    ThreadExceptionState* pCurExState = pThread->GetExceptionState();
    _ASSERTE(NULL != pCurExState);

    // Ensure that the exception tracker exists
    _ASSERTE(pCurExState->GetCurrentExceptionTracker() != NULL);

    // Get the current throwable
    gc.oCurrentThrowable = pThread->GetThrowable();
    _ASSERTE(gc.oCurrentThrowable != NULL);

    // Is the throwable a preallocated exception object?
    BOOL fIsPreallocatedExceptionObject = CLRException::IsPreallocatedExceptionObject(gc.oCurrentThrowable);

    // Copy the bucketing details from the original exception tracker if the current exception is a rethrow
    // AND the throwable is a preallocated exception object.
    //
    // For rethrown non-preallocated exception objects, the throwable would already have the bucketing
    // details inside it.
    if (fIsRethrownException)
    {
        if (fIsPreallocatedExceptionObject)
        {
            // Get the WatsonBucket tracker for the original exception, starting search from the previous EH tracker.
            // This is required so that when a preallocated exception is rethrown, then the current tracker would have
            // the same throwable as the original exception but no bucketing details.
            //
            // To ensure GetWatsonBucketTrackerForPreallocatedException uses the EH tracker corresponding to the original
            // exception to get the bucketing details, we pass TRUE as the third parameter.
            PTR_EHWatsonBucketTracker pPreallocWatsonBucketTracker = GetWatsonBucketTrackerForPreallocatedException(gc.oCurrentThrowable, FALSE, TRUE);
            if (pPreallocWatsonBucketTracker != NULL)
            {
                if (!IsThrowableThreadAbortException(gc.oCurrentThrowable))
                {
                    // For non-thread abort preallocated exceptions, we copy the bucketing details
                    // from their corresponding watson bucket tracker to the one corresponding to the
                    // rethrow that is taking place.
                    //
                    // Bucketing details for preallocated exception may not be present if the exception came
                    // from across AD transition and we attempted to copy them over from the UETracker, when
                    // the exception was reraised in the calling AD, and the copy operation failed due to OOM.
                    //
                    // In such a case, when the reraised exception is caught and rethrown, we will not have
                    // any bucketing details.
                    if (NULL != pPreallocWatsonBucketTracker->RetrieveWatsonBucketIp())
                    {
                        // Copy the bucketing details now
                        pCurExState->GetCurrentExceptionTracker()->GetWatsonBucketTracker()->CopyEHWatsonBucketTracker(*pPreallocWatsonBucketTracker);
                    }
                    else
                    {
                        LOG((LF_EH, LL_INFO1000, "SetStateForWatsonBucketing - Watson bucketing details for rethrown preallocated exception not found in the EH tracker corresponding to the original exception. This is likely due to a previous OOM.\n"));
                        LOG((LF_EH, LL_INFO1000, ">>>>>>>>>>>>>>>>>>>>>>>>>>   Original WatsonBucketTracker = %p\n", pPreallocWatsonBucketTracker));

                        // Make the active tracker clear
                        pCurExState->GetCurrentExceptionTracker()->GetWatsonBucketTracker()->ClearWatsonBucketDetails();
                    }
                }
    #ifdef _DEBUG
                else
                {
                    // For thread abort exceptions, the returned watson bucket tracker
                    // would correspond to UE Watson bucket tracker and it will have
                    // all the details.
                    _ASSERTE(pPreallocWatsonBucketTracker == pCurExState->GetUEWatsonBucketTracker());
                }
    #endif // _DEBUG
            }
            else
            {
                // OOM can result in not having a Watson bucket tracker with valid bucketing details for a preallocated exception.
                // Thus, we may end up here. For details, see implementation of GetWatsonBucketTrackerForPreallocatedException.
                LOG((LF_EH, LL_INFO1000, "SetStateForWatsonBucketing - Watson bucketing tracker for rethrown preallocated exception not found. This is likely due to a previous OOM.\n"));

                // Make the active tracker clear
                pCurExState->GetCurrentExceptionTracker()->GetWatsonBucketTracker()->ClearWatsonBucketDetails();
            }
        }
        else
        {
            // We dont need to do anything here since the throwable would already have the bucketing
            // details inside it. Simply assert that the original exception object is the same as the current throwable.
            //
            // We cannot assert for Watson buckets since the original throwable may not have got them in
            // SetupInitialThrowBucketDetails due to OOM
            _ASSERTE((NULL != ohOriginalException) && (ObjectFromHandle(ohOriginalException) == gc.oCurrentThrowable));
            if ((((EXCEPTIONREF)gc.oCurrentThrowable)->AreWatsonBucketsPresent() == FALSE) &&
                (((EXCEPTIONREF)gc.oCurrentThrowable)->IsIPForWatsonBucketsPresent() == FALSE))
            {
                LOG((LF_EH, LL_INFO1000, "SetStateForWatsonBucketing - Regular rethrown exception (%p) does not have Watson buckets, likely due to OOM.\n",
                        OBJECTREFToObject(gc.oCurrentThrowable)));
            }
        }

        // Set the flag that we have bucketing details for the exception
        pCurExState->GetFlags()->SetGotWatsonBucketDetails();
        LOG((LF_EH, LL_INFO1000, "SetStateForWatsonBucketing - Using original exception details for Watson bucketing for rethrown exception.\n"));
    }
    else
    {
        // If we are here, then an exception is being thrown from within the
        // managed EH clauses of fault, finally or catch, with an inner exception.

        // By default, we will create buckets based upon the exception being thrown unless
        // thrown exception has an inner exception that has got bucketing details
        BOOL fCreateBucketsForExceptionBeingThrown = TRUE;

        // Start off by assuming that inner exception object is not preallocated
        BOOL fIsInnerExceptionPreallocated = FALSE;

        // Reference to the WatsonBucket tracker for the inner exception, if it is preallocated
        PTR_EHWatsonBucketTracker pInnerExceptionWatsonBucketTracker = NULL;

        // Since this is a new exception being thrown, we will check if it has buckets already or not.
        // This is possible when Reflection throws TargetInvocationException with an inner exception
        // that is preallocated exception object. In such a case, we copy the inner exception details
        // to the TargetInvocationException object already. This is done in InvokeImpl in ReflectionInvocation.cpp.
        if (((EXCEPTIONREF)gc.oCurrentThrowable)->AreWatsonBucketsPresent() ||
            ((EXCEPTIONREF)gc.oCurrentThrowable)->IsIPForWatsonBucketsPresent())
        {
            goto done;
        }

        // If no buckets are present, then we will check if it has an innermost exception or not.
        // If it does, then we will make the exception being thrown use the bucketing details of the
        // innermost exception.
        //
        // If there is no innermost exception or if one is present without bucketing details, then
        // we will have bucket details based upon the exception being thrown.

        // Get the innermost exception from the exception being thrown.
        gc.oInnerMostExceptionThrowable = ((EXCEPTIONREF)gc.oCurrentThrowable)->GetBaseException();
        if (gc.oInnerMostExceptionThrowable != NULL)
        {
            fIsInnerExceptionPreallocated = CLRException::IsPreallocatedExceptionObject(gc.oInnerMostExceptionThrowable);

            // Preallocated exception objects do not have inner exception objects.
            // Thus, if we are here, then the current throwable cannot be
            // a preallocated exception object.
            _ASSERTE(!fIsPreallocatedExceptionObject);

            // Create the new buckets only if the innermost exception object
            // does not have them already.
            if (fIsInnerExceptionPreallocated)
            {
                // If we are able to find the watson bucket tracker for the preallocated
                // inner exception, then we dont need to create buckets for throw site.
                pInnerExceptionWatsonBucketTracker = GetWatsonBucketTrackerForPreallocatedException(gc.oInnerMostExceptionThrowable, FALSE, TRUE);
                fCreateBucketsForExceptionBeingThrown = ((pInnerExceptionWatsonBucketTracker != NULL) &&
                                                         (pInnerExceptionWatsonBucketTracker->RetrieveWatsonBucketIp() != NULL)) ? FALSE : TRUE;
            }
            else
            {
                // Since the inner exception object is not preallocated, create
                // watson buckets only if it does not have them.
                fCreateBucketsForExceptionBeingThrown = !(((EXCEPTIONREF)gc.oInnerMostExceptionThrowable)->AreWatsonBucketsPresent() ||
                                                          ((EXCEPTIONREF)gc.oInnerMostExceptionThrowable)->IsIPForWatsonBucketsPresent());
            }
        }

        // If we are NOT going to create buckets for the thrown exception,
        // then copy them over from the inner exception object.
        //
        // If we have to create the buckets for the thrown exception,
        // we wont do that now - it will be done in StackTraceInfo::AppendElement
        // when we get the IP for bucketing.
        if (!fCreateBucketsForExceptionBeingThrown)
        {
            bool gotWatsonBucketDetails = true;

            // Preallocated exception objects do not have inner exception objects.
            // Thus, if we are here, then the current throwable cannot be
            // a preallocated exception object.
            _ASSERTE(!fIsPreallocatedExceptionObject);

            if (fIsInnerExceptionPreallocated)
            {

                // We should have the inner exception watson bucket tracker
                _ASSERTE((pInnerExceptionWatsonBucketTracker != NULL) && (pInnerExceptionWatsonBucketTracker->RetrieveWatsonBucketIp() != NULL));

                // Capture the buckets for the innermost exception if they dont already exist.
                // Since the current throwable cannot be preallocated (see the assert above),
                // copy the buckets to the throwable.
                PTR_VOID pInnerExceptionWatsonBuckets = pInnerExceptionWatsonBucketTracker->RetrieveWatsonBuckets();
                if (pInnerExceptionWatsonBuckets == NULL)
                {
                    // Capture the buckets since they dont exist
                    pInnerExceptionWatsonBucketTracker->CaptureUnhandledInfoForWatson(TypeOfReportedError::UnhandledException, pThread, &gc.oInnerMostExceptionThrowable);
                    pInnerExceptionWatsonBuckets = pInnerExceptionWatsonBucketTracker->RetrieveWatsonBuckets();
                }

                if (pInnerExceptionWatsonBuckets == NULL)
                {
                    // Couldnt capture details like due to OOM
                    LOG((LF_EH, LL_INFO1000, "SetStateForWatsonBucketing - Preallocated inner-exception's WBTracker (%p) has no bucketing details for the thrown exception, likely due to OOM.\n", pInnerExceptionWatsonBucketTracker));
                }
                else
                {
                    // Copy the buckets to the current throwable
                    BOOL fCopied = TRUE;
                    EX_TRY
                    {
                        fCopied = CopyWatsonBucketsToThrowable(pInnerExceptionWatsonBuckets);
                        _ASSERTE(fCopied);
                    }
                    EX_CATCH
                    {
                        // Dont do anything if we fail to copy the buckets - this is no different than
                        // the native watson helper functions failing under OOM
                        fCopied = FALSE;
                    }
                    EX_END_CATCH(SwallowAllExceptions);
                }
            }
            else
            {
                // Assert that the inner exception has the Watson buckets
                _ASSERTE(gc.oInnerMostExceptionThrowable != NULL);

                gc.refSourceWatsonBucketArray = ((EXCEPTIONREF)gc.oInnerMostExceptionThrowable)->GetWatsonBucketReference();
                UINT_PTR ipForWatsonBuckets = ((EXCEPTIONREF)gc.oInnerMostExceptionThrowable)->GetIPForWatsonBuckets();

                if (gc.refSourceWatsonBucketArray != NULL)
                {
                    // Copy the bucket information from the inner exception object to the current throwable
                    EX_TRY
                    {
                        CopyWatsonBucketsFromThrowableToCurrentThrowable(gc.refSourceWatsonBucketArray);
                    }
                    EX_CATCH
                    {
                        // Dont do anything if we fail to copy the buckets - this is no different than
                        // the native watson helper functions failing under OOM
                    }
                    EX_END_CATCH(SwallowAllExceptions);
                }
                else if (ipForWatsonBuckets != NULL)
                {
                    // Copy the IP for Watson bucketing to the exception object
                    ((EXCEPTIONREF)gc.oCurrentThrowable)->SetIPForWatsonBuckets(ipForWatsonBuckets);
                }
                else
                {
                    gotWatsonBucketDetails = false;
                }
            }

            if (gotWatsonBucketDetails)
            {
                // Set the flag that we got bucketing details for the exception
                pCurExState->GetFlags()->SetGotWatsonBucketDetails();
                LOG((LF_EH, LL_INFO1000, "SetStateForWatsonBucketing - Using innermost exception details for Watson bucketing for thrown exception.\n"));
            }
        }
done:;
    }

    GCPROTECT_END();

#endif // !DACCESS_COMPILE
}

// Constructor that will do the initialization of the object
EHWatsonBucketTracker::EHWatsonBucketTracker()
{
    LIMITED_METHOD_CONTRACT;

    Init();
}

// Reset the fields to default values
void EHWatsonBucketTracker::Init()
{
    LIMITED_METHOD_CONTRACT;

    m_WatsonUnhandledInfo.m_UnhandledIp = 0;
    m_WatsonUnhandledInfo.m_pUnhandledBuckets = NULL;

    DEBUG_STMT(ResetFlags());

    LOG((LF_EH, LL_INFO1000, "EHWatsonBucketTracker::Init - initializing watson bucket tracker (%p)\n", this));
}

// This method copies the bucketing details from the specified throwable
// to the current Watson Bucket tracker.
void EHWatsonBucketTracker::CopyBuckets(U1ARRAYREF oBuckets)
{
#ifndef DACCESS_COMPILE
    CONTRACTL
    {
        NOTHROW;
        GC_NOTRIGGER;
        MODE_ANY;
        PRECONDITION(oBuckets != NULL);
        PRECONDITION(IsWatsonEnabled());
    }
    CONTRACTL_END;

    GCX_COOP();

    struct
    {
        U1ARRAYREF oFromBuckets;
    } _gc;

    ZeroMemory(&_gc, sizeof(_gc));
    GCPROTECT_BEGIN(_gc);

    _gc.oFromBuckets = oBuckets;

    LOG((LF_EH, LL_INFO1000, "EHWatsonBucketTracker::CopyEHWatsonBucketTracker - Copying bucketing details from bucket (%p) to tracker (%p)\n",
                            OBJECTREFToObject(_gc.oFromBuckets), this));

    // Watson bucket is a "GenericModeBlock" type. Set up an empty GenericModeBlock
    // to hold the bucket parameters.
    GenericModeBlock *pgmb = new (nothrow) GenericModeBlock;
    if (pgmb == NULL)
    {
        // If we are unable to allocate memory to hold the WatsonBucket, then
        // reset the IP and bucket pointer to NULL and bail out
        SaveIpForWatsonBucket(NULL);
        m_WatsonUnhandledInfo.m_pUnhandledBuckets = NULL;
    }
    else
    {
        // Get the raw array data pointer
        PTR_VOID pRawWatsonBucketArray = dac_cast<PTR_VOID>(_gc.oFromBuckets->GetDataPtr());

        // Copy over the details to our new allocation
        memcpyNoGCRefs(pgmb, pRawWatsonBucketArray, sizeof(GenericModeBlock));

        // and save the address where the buckets were copied
        _ASSERTE(m_WatsonUnhandledInfo.m_pUnhandledBuckets == NULL);
        m_WatsonUnhandledInfo.m_pUnhandledBuckets = pgmb;
    }

    GCPROTECT_END();

    LOG((LF_EH, LL_INFO1000, "EHWatsonBucketTracker::CopyEHWatsonBucketTracker - Copied Watson Buckets from throwable to (%p)\n",
                            m_WatsonUnhandledInfo.m_pUnhandledBuckets));
#endif // !DACCESS_COMPILE
}

// This method copies the bucketing details from the specified Watson Bucket tracker
// to the current one.
void EHWatsonBucketTracker::CopyEHWatsonBucketTracker(const EHWatsonBucketTracker& srcTracker)
{
#ifndef DACCESS_COMPILE
    CONTRACTL
    {
        NOTHROW;
        GC_NOTRIGGER;
        MODE_ANY;
        PRECONDITION(m_WatsonUnhandledInfo.m_UnhandledIp == 0);
        PRECONDITION(m_WatsonUnhandledInfo.m_pUnhandledBuckets == NULL);
        PRECONDITION(IsWatsonEnabled());
    }
    CONTRACTL_END;

    LOG((LF_EH, LL_INFO1000, "EHWatsonBucketTracker::CopyEHWatsonBucketTracker - Copying bucketing details from %p to %p\n", &srcTracker, this));

    // Copy the tracking details over from the specified tracker
    SaveIpForWatsonBucket(srcTracker.m_WatsonUnhandledInfo.m_UnhandledIp);

    if (srcTracker.m_WatsonUnhandledInfo.m_pUnhandledBuckets != NULL)
    {
        // To save the bucket information, we will need to memcpy.
        // This is to ensure that if the original watson bucket tracker
        // (for original exception) is released and its memory deallocated,
        // the new watson bucket tracker (for rethrown exception, for e.g.)
        // would still have all the bucket details.

        // Watson bucket is a "GenericModeBlock" type. Set up an empty GenericModeBlock
        // to hold the bucket parameters.
        GenericModeBlock *pgmb = new (nothrow) GenericModeBlock;
        if (pgmb == NULL)
        {
            // If we are unable to allocate memory to hold the WatsonBucket, then
            // reset the IP and bucket pointer to NULL and bail out
            SaveIpForWatsonBucket(NULL);
            m_WatsonUnhandledInfo.m_pUnhandledBuckets = NULL;

            LOG((LF_EH, LL_INFO1000, "EHWatsonBucketTracker::CopyEHWatsonBucketTracker - Not copying buckets due to out of memory.\n"));
        }
        else
        {
            // Copy over the details to our new allocation
            memcpyNoGCRefs(pgmb, srcTracker.m_WatsonUnhandledInfo.m_pUnhandledBuckets, sizeof(GenericModeBlock));

            // and save the address where the buckets were copied
            m_WatsonUnhandledInfo.m_pUnhandledBuckets = pgmb;
        }
    }

    LOG((LF_EH, LL_INFO1000, "EHWatsonBucketTracker::CopyEHWatsonBucketTracker - Copied Watson Bucket to (%p)\n", m_WatsonUnhandledInfo.m_pUnhandledBuckets));
#endif // !DACCESS_COMPILE
}

void EHWatsonBucketTracker::SaveIpForWatsonBucket(
    UINT_PTR    ip)                     // The new IP.
{
#ifndef DACCESS_COMPILE
    CONTRACTL
    {
        NOTHROW;
        GC_NOTRIGGER;
        MODE_ANY;
        PRECONDITION(IsWatsonEnabled());
    }
    CONTRACTL_END;

    LOG((LF_EH, LL_INFO1000, "EHWatsonBucketTracker::SaveIpForUnhandledInfo  - this = %p, IP = %p\n", this, ip));

    // Since we are setting a new IP for tracking buckets,
    // clear any existing details we may hold
    ClearWatsonBucketDetails();

    // Save the new IP for bucketing
    m_WatsonUnhandledInfo.m_UnhandledIp = ip;
#endif // !DACCESS_COMPILE
}

UINT_PTR EHWatsonBucketTracker::RetrieveWatsonBucketIp()
{
    LIMITED_METHOD_CONTRACT;

    LOG((LF_EH, LL_INFO1000, "EHWatsonBucketTracker::RetrieveWatsonBucketIp - this = %p, IP = %p\n", this, m_WatsonUnhandledInfo.m_UnhandledIp));

    return m_WatsonUnhandledInfo.m_UnhandledIp;
}

// This function returns the reference to the Watson buckets tracked by the
// instance of WatsonBucket tracker.
//
// This is *also* invoked from the DAC when buckets are requested.
PTR_VOID EHWatsonBucketTracker::RetrieveWatsonBuckets()
{
#if !defined(DACCESS_COMPILE)
    if (!IsWatsonEnabled())
    {
        return NULL;
    }
#endif //!defined(DACCESS_COMPILE)

    CONTRACTL
    {
        NOTHROW;
        GC_NOTRIGGER;
        MODE_ANY;
        PRECONDITION(IsWatsonEnabled());
    }
    CONTRACTL_END;

    LOG((LF_EH, LL_INFO1000, "EHWatsonBucketTracker::RetrieveWatsonBuckets - this = %p, bucket address = %p\n", this, m_WatsonUnhandledInfo.m_pUnhandledBuckets));

    return m_WatsonUnhandledInfo.m_pUnhandledBuckets;
}

void EHWatsonBucketTracker::ClearWatsonBucketDetails()
{
#ifndef DACCESS_COMPILE

    if (!IsWatsonEnabled())
    {
        return;
    }

    CONTRACTL
    {
        NOTHROW;
        GC_NOTRIGGER;
        MODE_ANY;
        PRECONDITION(IsWatsonEnabled());
    }
    CONTRACTL_END;


    LOG((LF_EH, LL_INFO1000, "EHWatsonBucketTracker::ClearWatsonBucketDetails for tracker (%p)\n", this));

    if (m_WatsonUnhandledInfo.m_pUnhandledBuckets != NULL)
    {
        FreeBucketParametersForManagedException(m_WatsonUnhandledInfo.m_pUnhandledBuckets);
    }

    Init();
#endif // !DACCESS_COMPILE
}

void EHWatsonBucketTracker::CaptureUnhandledInfoForWatson(TypeOfReportedError tore, Thread * pThread, OBJECTREF * pThrowable)
{
#ifndef DACCESS_COMPILE
    CONTRACTL
    {
        NOTHROW;
        GC_TRIGGERS;
        MODE_ANY;
        PRECONDITION(IsWatsonEnabled());
    }
    CONTRACTL_END;

    LOG((LF_EH, LL_INFO1000, "EHWatsonBucketTracker::CaptureUnhandledInfoForWatson capturing watson bucket details for (%p)\n", this));

    // Only capture the bucket information if there is an IP AND we dont already have collected them.
    // We could have collected them from a previous AD transition and wouldnt want to overwrite them.
    if (m_WatsonUnhandledInfo.m_UnhandledIp != 0)
    {
        if (m_WatsonUnhandledInfo.m_pUnhandledBuckets == NULL)
        {
            // Get the bucket details since we dont have them
            m_WatsonUnhandledInfo.m_pUnhandledBuckets = GetBucketParametersForManagedException(m_WatsonUnhandledInfo.m_UnhandledIp, tore, pThread, pThrowable);
            LOG((LF_EH, LL_INFO1000, "EHWatsonBucketTracker::CaptureUnhandledInfoForWatson captured the following watson bucket details: (this = %p, bucket addr = %p)\n",
                this, m_WatsonUnhandledInfo.m_pUnhandledBuckets));
        }
        else
        {
            // We already have the bucket details - so no need to capture them again
            LOG((LF_EH, LL_INFO1000, "EHWatsonBucketTracker::CaptureUnhandledInfoForWatson already have the watson bucket details: (this = %p, bucket addr = %p)\n",
                this, m_WatsonUnhandledInfo.m_pUnhandledBuckets));
        }
    }
    else
    {
        LOG((LF_EH, LL_INFO1000, "EHWatsonBucketTracker::CaptureUnhandledInfoForWatson didnt have an IP to use for capturing watson buckets\n"));
    }
#endif // !DACCESS_COMPILE
}
#endif // !TARGET_UNIX

// Given an exception code, this method returns a BOOL to indicate if the
// code belongs to a corrupting exception or not.
BOOL IsProcessCorruptedStateException(DWORD dwExceptionCode, OBJECTREF throwable)
{
    CONTRACTL
    {
        NOTHROW;
        GC_NOTRIGGER;
        if (throwable != NULL) MODE_COOPERATIVE; else MODE_ANY;
    }
    CONTRACTL_END;

    switch (dwExceptionCode)
    {
    case STATUS_ACCESS_VIOLATION:
        if (throwable != NULL && CoreLibBinder::IsException(throwable->GetMethodTable(), kNullReferenceException))
            return FALSE;
        break;
    case STATUS_STACK_OVERFLOW:
    case EXCEPTION_ILLEGAL_INSTRUCTION:
    case EXCEPTION_IN_PAGE_ERROR:
    case EXCEPTION_INVALID_DISPOSITION:
    case EXCEPTION_NONCONTINUABLE_EXCEPTION:
    case EXCEPTION_PRIV_INSTRUCTION:
    case STATUS_UNWIND_CONSOLIDATE:
        break;
    default:
        return FALSE;
    }

    if (CLRConfig::GetConfigValue(CLRConfig::UNSUPPORTED_legacyCorruptedStateExceptionsPolicy))
        return FALSE;

    return TRUE;
}

#ifndef DACCESS_COMPILE
// This method will deliver the actual exception notification. Its assumed that the caller has done the necessary checks, including
// checking whether the delegate can be invoked for the exception's corruption severity.
void ExceptionNotifications::DeliverExceptionNotification(ExceptionNotificationHandlerType notificationType, OBJECTREF *pDelegate,
        OBJECTREF *pAppDomain, OBJECTREF *pEventArgs)
{
    CONTRACTL
    {
        THROWS;
        GC_TRIGGERS;
        MODE_COOPERATIVE;
        PRECONDITION(pDelegate  != NULL && IsProtectedByGCFrame(pDelegate) && (*pDelegate != NULL));
        PRECONDITION(pEventArgs != NULL && IsProtectedByGCFrame(pEventArgs));
        PRECONDITION(pAppDomain != NULL && IsProtectedByGCFrame(pAppDomain));
    }
    CONTRACTL_END;

    PREPARE_NONVIRTUAL_CALLSITE_USING_CODE(DELEGATEREF(*pDelegate)->GetMethodPtr());

    DECLARE_ARGHOLDER_ARRAY(args, 3);

    args[ARGNUM_0] = OBJECTREF_TO_ARGHOLDER(DELEGATEREF(*pDelegate)->GetTarget());
    args[ARGNUM_1] = OBJECTREF_TO_ARGHOLDER(*pAppDomain);
    args[ARGNUM_2] = OBJECTREF_TO_ARGHOLDER(*pEventArgs);

    CALL_MANAGED_METHOD_NORET(args);
}

// To include definition of COMDelegate::GetMethodDesc
#include "comdelegate.h"

// This method constructs the arguments to be passed to the exception notification event callback
void ExceptionNotifications::GetEventArgsForNotification(ExceptionNotificationHandlerType notificationType,
                                                         OBJECTREF *pOutEventArgs, OBJECTREF *pThrowable)
{
    CONTRACTL
    {
        THROWS;
        GC_TRIGGERS;
        MODE_COOPERATIVE;
        PRECONDITION(notificationType != UnhandledExceptionHandler);
        PRECONDITION((pOutEventArgs != NULL) && IsProtectedByGCFrame(pOutEventArgs));
        PRECONDITION(*pOutEventArgs == NULL);
        PRECONDITION((pThrowable != NULL) && (*pThrowable != NULL) && IsProtectedByGCFrame(pThrowable));
        PRECONDITION(IsException((*pThrowable)->GetMethodTable())); // We expect a valid exception object
    }
    CONTRACTL_END;

    MethodTable *pMTEventArgs = NULL;
    BinderMethodID idEventArgsCtor = METHOD__FIRSTCHANCE_EVENTARGS__CTOR;

    EX_TRY
    {
        switch(notificationType)
        {
            case FirstChanceExceptionHandler:
                pMTEventArgs = CoreLibBinder::GetClass(CLASS__FIRSTCHANCE_EVENTARGS);
                idEventArgsCtor = METHOD__FIRSTCHANCE_EVENTARGS__CTOR;
                break;
            default:
                _ASSERTE(!"Invalid Exception Notification Handler!");
                break;
        }

        // Allocate the instance of the eventargs corresponding to the notification
        *pOutEventArgs = AllocateObject(pMTEventArgs);

        // Prepare to invoke the .ctor
        MethodDescCallSite ctor(idEventArgsCtor, pOutEventArgs);

        // Setup the arguments to be passed to the notification specific EventArgs .ctor
        if (notificationType == FirstChanceExceptionHandler)
        {
            // FirstChance notification takes only a single argument: the exception object.
            ARG_SLOT args[] =
            {
                ObjToArgSlot(*pOutEventArgs),
                ObjToArgSlot(*pThrowable),
            };

            ctor.Call(args);
        }
        else
        {
            // Since we have already asserted above, just set the args to NULL.
            *pOutEventArgs = NULL;
        }
    }
    EX_CATCH
    {
        // Set event args to be NULL incase of any error (e.g. OOM)
        *pOutEventArgs = NULL;
        LOG((LF_EH, LL_INFO100, "ExceptionNotifications::GetEventArgsForNotification: Setting event args to NULL due to an exception.\n"));
    }
    EX_END_CATCH(RethrowTerminalExceptions);
}

// This SEH filter will be invoked when an exception escapes out of the exception notification
// callback and enters the runtime. In such a case, we ill simply failfast.
static LONG ExceptionNotificationFilter(PEXCEPTION_POINTERS pExceptionInfo, LPVOID pParam)
{
    EEPOLICY_HANDLE_FATAL_ERROR(COR_E_EXECUTIONENGINE);
    return -1;
}

// This method returns a BOOL to indicate if the AppDomain is ready to receive exception notifications or not.
BOOL ExceptionNotifications::CanDeliverNotificationToCurrentAppDomain(ExceptionNotificationHandlerType notificationType)
{
    CONTRACTL
    {
        THROWS;
        GC_TRIGGERS;
        MODE_COOPERATIVE;
        PRECONDITION(GetThreadNULLOk() != NULL);
        PRECONDITION(notificationType  != UnhandledExceptionHandler);
    }
    CONTRACTL_END;

    // Do we have handler(s) of the specific type wired up?
    if (notificationType == FirstChanceExceptionHandler)
    {
        return CoreLibBinder::GetField(FIELD__APPCONTEXT__FIRST_CHANCE_EXCEPTION)->GetStaticOBJECTREF() != NULL;
    }
    else
    {
        _ASSERTE(!"Invalid exception notification handler specified!");
        return FALSE;
    }
}

// This method wraps the call to the actual 'DeliverNotificationInternal' method in an SEH filter
// so that if an exception escapes out of the notification callback, we will trigger failfast from
// our filter.
void ExceptionNotifications::DeliverNotification(ExceptionNotificationHandlerType notificationType,
                                                 OBJECTREF *pThrowable)
{
    STATIC_CONTRACT_GC_TRIGGERS;
    STATIC_CONTRACT_NOTHROW; // NOTHROW because incase of an exception, we will FailFast.
    STATIC_CONTRACT_MODE_COOPERATIVE;

    struct TryArgs
    {
        ExceptionNotificationHandlerType notificationType;
        OBJECTREF *pThrowable;
    } args;

    args.notificationType = notificationType;
    args.pThrowable = pThrowable;

    PAL_TRY(TryArgs *, pArgs, &args)
    {
        // Make the call to the actual method that will invoke the callbacks
        ExceptionNotifications::DeliverNotificationInternal(pArgs->notificationType,
            pArgs->pThrowable);
    }
    PAL_EXCEPT_FILTER(ExceptionNotificationFilter)
    {
        // We should never be entering this handler since there should be
        // no exception escaping out of a callback. If we are here,
        // failfast.
        EEPOLICY_HANDLE_FATAL_ERROR(COR_E_EXECUTIONENGINE);
    }
    PAL_ENDTRY;
}

// This method will deliver the exception notification to the current AppDomain.
void ExceptionNotifications::DeliverNotificationInternal(ExceptionNotificationHandlerType notificationType,
                                                 OBJECTREF *pThrowable)
{
    CONTRACTL
    {
        THROWS;
        GC_TRIGGERS;
        MODE_COOPERATIVE;

        // Unhandled Exception Notification is delivered via Unhandled Exception Processing
        // mechanism.
        PRECONDITION(notificationType != UnhandledExceptionHandler);
        PRECONDITION((pThrowable != NULL) && (*pThrowable != NULL));
        PRECONDITION(ExceptionNotifications::CanDeliverNotificationToCurrentAppDomain(notificationType));
    }
    CONTRACTL_END;

    Thread *pCurThread = GetThreadNULLOk();
    _ASSERTE(pCurThread != NULL);

    // Get the current AppDomain
    AppDomain *pCurDomain = GetAppDomain();
    _ASSERTE(pCurDomain != NULL);

    struct
    {
        OBJECTREF oNotificationDelegate;
        PTRARRAYREF arrDelegates;
        OBJECTREF   oInnerDelegate;
        OBJECTREF   oEventArgs;
        OBJECTREF   oCurrentThrowable;
        OBJECTREF   oCurAppDomain;
    } gc;
    gc.oNotificationDelegate = NULL;
    gc.arrDelegates = NULL;
    gc.oInnerDelegate = NULL;
    gc.oEventArgs = NULL;
    gc.oCurrentThrowable = NULL;
    gc.oCurAppDomain = NULL;

    // This will hold the MethodDesc of the callback that will be invoked.
    MethodDesc *pMDDelegate = NULL;

    GCPROTECT_BEGIN(gc);

    // Protect the throwable to be passed to the delegate callback
    gc.oCurrentThrowable = *pThrowable;

    // We expect a valid exception object
    _ASSERTE(IsException(gc.oCurrentThrowable->GetMethodTable()));

    // Save the reference to the current AppDomain. If the user code has
    // wired upto this event, then the managed AppDomain object will exist.
    gc.oCurAppDomain = pCurDomain->GetRawExposedObject();

    // Get the reference to the delegate based upon the type of notification
    if (notificationType == FirstChanceExceptionHandler)
    {
        gc.oNotificationDelegate = CoreLibBinder::GetField(FIELD__APPCONTEXT__FIRST_CHANCE_EXCEPTION)->GetStaticOBJECTREF();
    }
    else
    {
        gc.oNotificationDelegate = NULL;
        _ASSERTE(!"Invalid Exception Notification Handler specified!");
    }

    if (gc.oNotificationDelegate != NULL)
    {
        // Prevent any async exceptions from this moment on this thread
        ThreadPreventAsyncHolder prevAsync;

        gc.oEventArgs = NULL;

        // Get the arguments to be passed to the delegate callback. Incase of any
        // problem while allocating the event args, we will return a NULL.
        ExceptionNotifications::GetEventArgsForNotification(notificationType, &gc.oEventArgs,
            &gc.oCurrentThrowable);

        // Check if there are multiple callbacks registered? If there are, we will
        // loop through them, invoking each one at a time. Before invoking the target,
        // we will check if the target can be invoked based upon the corruption severity
        // for the active exception that was passed to us.
        gc.arrDelegates = (PTRARRAYREF) ((DELEGATEREF)(gc.oNotificationDelegate))->GetInvocationList();
        if (gc.arrDelegates == NULL || !gc.arrDelegates->GetMethodTable()->IsArray())
        {
            ExceptionNotifications::DeliverExceptionNotification(notificationType, &gc.oNotificationDelegate, &gc.oCurAppDomain, &gc.oEventArgs);
        }
        else
        {
            // The _invocationCount could be less than the array size, if we are sharing
            // immutable arrays cleverly.
            UINT_PTR      cnt = ((DELEGATEREF)(gc.oNotificationDelegate))->GetInvocationCount();
            _ASSERTE(cnt <= gc.arrDelegates->GetNumComponents());

            for (UINT_PTR i=0; i<cnt; i++)
            {
                gc.oInnerDelegate = gc.arrDelegates->m_Array[i];
                ExceptionNotifications::DeliverExceptionNotification(notificationType, &gc.oInnerDelegate, &gc.oCurAppDomain, &gc.oEventArgs);
            }
        }
    }

    GCPROTECT_END();
}

void ExceptionNotifications::DeliverFirstChanceNotification()
{
    CONTRACTL
    {
        THROWS;
        GC_TRIGGERS;
        MODE_ANY;
    }
    CONTRACTL_END;

    // We check for FirstChance notification delivery after setting up the corruption severity
    // so that we can determine if the callback delegate can handle CSE (or not).
    //
    // Deliver it only if not already done and someone has wiredup to receive it.
    //
    // We do this provided this is the first frame of a new exception
    // that was thrown or a rethrown exception. We dont want to do this
    // processing for subsequent frames on the stack since FirstChance notification
    // will be delivered only when the exception is first thrown/rethrown.
    ThreadExceptionState *pCurTES = GetThread()->GetExceptionState();
    _ASSERTE(pCurTES->GetCurrentExceptionTracker());
    _ASSERTE(!(pCurTES->GetCurrentExceptionTracker()->DeliveredFirstChanceNotification()));
    {
        GCX_COOP();
        if (ExceptionNotifications::CanDeliverNotificationToCurrentAppDomain(FirstChanceExceptionHandler))
        {
            OBJECTREF oThrowable = NULL;
            GCPROTECT_BEGIN(oThrowable);

            oThrowable = pCurTES->GetThrowable();
            _ASSERTE(oThrowable != NULL);

            ExceptionNotifications::DeliverNotification(FirstChanceExceptionHandler, &oThrowable);
            GCPROTECT_END();

        }

        // Mark the exception tracker as having delivered the first chance notification
        pCurTES->GetCurrentExceptionTracker()->SetFirstChanceNotificationStatus(TRUE);
    }
}


#ifdef FEATURE_EH_FUNCLETS
struct TAResetStateCallbackData
{
    // Do we have more managed code up the stack?
    BOOL fDoWeHaveMoreManagedCodeOnStack;

    // StackFrame representing the crawlFrame above which
    // we are searching for presence of managed code.
    StackFrame sfSeedCrawlFrame;
};

// This callback helps the 64bit EH attempt to determine if there is more managed code
// up the stack (or not). Currently, it is used to conditionally reset the thread abort state
// as the unwind passes by.
StackWalkAction TAResetStateCallback(CrawlFrame* pCf, void* data)
{
    CONTRACTL {
        NOTHROW;
        GC_NOTRIGGER;
    }
    CONTRACTL_END;

    TAResetStateCallbackData *pTAResetStateCallbackData = static_cast<TAResetStateCallbackData *>(data);
    StackWalkAction retStatus = SWA_CONTINUE;

    if(pCf->IsFrameless())
    {
        IJitManager* pJitManager = pCf->GetJitManager();
        _ASSERTE(pJitManager);
        if (pJitManager && (!pTAResetStateCallbackData->fDoWeHaveMoreManagedCodeOnStack))
        {
            // The stackwalker can give us a callback for the seeding CrawlFrame (or other crawlframes)
            // depending upon which is closer to the leaf: the seeding crawlframe or the explicit frame
            // specified when starting the stackwalk.
            //
            // Since we are interested in checking if there is more managed code up the stack from
            // the seeding crawlframe, we check if the current crawlframe is above it or not. If it is,
            // then we have found managed code up the stack and should stop the stack walk. Otherwise,
            // continue searching.
            StackFrame sfCurrentFrame = StackFrame::FromRegDisplay(pCf->GetRegisterSet());
            if (pTAResetStateCallbackData->sfSeedCrawlFrame < sfCurrentFrame)
            {
                // We have found managed code on the stack. Flag it and stop the stackwalk.
                pTAResetStateCallbackData->fDoWeHaveMoreManagedCodeOnStack = TRUE;
                retStatus = SWA_ABORT;
            }
        }
    }

    return retStatus;
}
#endif // FEATURE_EH_FUNCLETS

// This function will reset the thread abort state against the specified thread if it is determined that
// there is no more managed code on the stack.
//
// Note: This function should be invoked ONLY during unwind.
#ifndef FEATURE_EH_FUNCLETS
void ResetThreadAbortState(PTR_Thread pThread, void *pEstablisherFrame)
#else
void ResetThreadAbortState(PTR_Thread pThread, CrawlFrame *pCf, StackFrame sfCurrentStackFrame)
#endif
{
    CONTRACTL
    {
        NOTHROW;
        GC_NOTRIGGER;
        MODE_ANY;
        PRECONDITION(pThread != NULL);
#ifndef FEATURE_EH_FUNCLETS
        PRECONDITION(pEstablisherFrame != NULL);
#else
        PRECONDITION(pCf != NULL);
        PRECONDITION(!sfCurrentStackFrame.IsNull());
#endif
    }
    CONTRACTL_END;

    if (pThread->IsAbortRequested())
    {
#ifndef FEATURE_EH_FUNCLETS
        if (GetNextCOMPlusSEHRecord(static_cast<EXCEPTION_REGISTRATION_RECORD *>(pEstablisherFrame)) == EXCEPTION_CHAIN_END)
        {
            _ASSERTE(!"Topmost handler and abort requested.");
        }
#else // !FEATURE_EH_FUNCLETS
        // Get the active exception tracker
        PTR_ExceptionTracker pCurEHTracker = (PTR_ExceptionTracker)pThread->GetExceptionState()->GetCurrentExceptionTracker();
        _ASSERTE(pCurEHTracker != NULL);

        // We will check if thread abort state needs to be reset only for the case of exception caught in
        // native code. This will happen when:
        //
        // 1) an unwind is triggered and
        // 2) current frame is the topmost frame we saw in the first pass and
        // 3) a thread abort is requested and
        // 4) we dont have address of the exception handler to be invoked.
        //
        // (1), (2) and (4) above are checked for in ExceptionTracker::ProcessOSExceptionNotification from where we call this
        // function.

        // Current frame should be the topmost frame we saw in the first pass
        _ASSERTE(pCurEHTracker->GetTopmostStackFrameFromFirstPass() == sfCurrentStackFrame);

        // If the exception has been caught in native code, then alongwith not having address of the handler to be
        // invoked, we also wont have the IL clause for the catch block and resume stack frame will be NULL as well.
        _ASSERTE((pCurEHTracker->GetCatchToCallPC() == 0) &&
            (pCurEHTracker->GetCatchHandlerExceptionClauseToken() == NULL) &&
                 (pCurEHTracker->GetResumeStackFrame().IsNull()));

        // Walk the frame chain to see if there is any more managed code on the stack. If not, then this is the last managed frame
        // on the stack and we can reset the thread abort state.
        //
        // Get the frame from which to start the stack walk from
        Frame*  pFrame = pCurEHTracker->GetLimitFrame();

        // At this point, we are at the topmost frame we saw during the first pass
        // before the unwind began. Walk the stack using the specified crawlframe and the topmost
        // explicit frame to determine if we have more managed code up the stack. If none is found,
        // we can reset the thread abort state.

        // Setup the data structure to be passed to the callback
        TAResetStateCallbackData dataCallback;
        dataCallback.fDoWeHaveMoreManagedCodeOnStack = FALSE;

        // At this point, the StackFrame in CrawlFrame should represent the current frame we have been called for.
        // _ASSERTE(sfCurrentStackFrame == StackFrame::FromRegDisplay(pCf->GetRegisterSet()));

        // Reference to the StackFrame beyond which we are looking for managed code.
        dataCallback.sfSeedCrawlFrame = sfCurrentStackFrame;

        pThread->StackWalkFramesEx(pCf->GetRegisterSet(), TAResetStateCallback, &dataCallback, QUICKUNWIND, pFrame);

        if (!dataCallback.fDoWeHaveMoreManagedCodeOnStack)
        {
            _ASSERTE(!"There is no more managed code on the stack, and thread abort is requested.");
        }
#endif // !FEATURE_EH_FUNCLETS
    }
}
#endif // !DACCESS_COMPILE


//---------------------------------------------------------------------------------
//
//
// EXCEPTION THROWING HELPERS
//
//
//---------------------------------------------------------------------------------

//---------------------------------------------------------------------------------
// Funnel-worker for THROW_BAD_FORMAT and friends.
//
// Note: The "cond" argument is there to tide us over during the transition from
//  BAD_FORMAT_ASSERT to THROW_BAD_FORMAT. It will go away soon.
//---------------------------------------------------------------------------------
VOID ThrowBadFormatWorker(UINT resID, LPCWSTR imageName DEBUGARG(_In_z_ const char *cond))
{
    CONTRACTL
    {
        THROWS;
        GC_TRIGGERS;
        INJECT_FAULT(COMPlusThrowOM(););
        SUPPORTS_DAC;
    }
    CONTRACTL_END

#ifndef DACCESS_COMPILE
    SString msgStr;

    SString resStr;
    if (resID == 0 || !resStr.LoadResource(CCompRC::Optional, resID))
    {
        resStr.LoadResource(CCompRC::Error, BFA_BAD_IL); // "Bad IL format."
    }
    msgStr.Append(resStr);

    if ((imageName != NULL) && (imageName[0] != 0))
    {
        SString suffixResStr;
        if (suffixResStr.LoadResource(CCompRC::Optional, COR_E_BADIMAGEFORMAT)) // "The format of the file '%1' is invalid."
        {
            SString suffixMsgStr;
            suffixMsgStr.FormatMessage(FORMAT_MESSAGE_FROM_STRING, (LPCWSTR)suffixResStr, 0, 0, SString{ SString::Literal, imageName });
            msgStr.Append(W(" "));
            msgStr.Append(suffixMsgStr);
        }
    }

#ifdef _DEBUG
    if (0 != strcmp(cond, "FALSE"))
    {
        msgStr.Append(W(" (Failed condition: ")); // this is in DEBUG only - not going to localize it.
        SString condStr(SString::Ascii, cond);
        msgStr.Append(condStr);
        msgStr.Append(W(")"));
    }
#endif
    ThrowHR(COR_E_BADIMAGEFORMAT, msgStr);
#else // DACCESS_COMPILE
    ThrowHR(COR_E_BADIMAGEFORMAT);
#endif // #ifndef DACCESS_COMPILE
}

UINT GetResourceIDForFileLoadExceptionHR(HRESULT hr)
{
    switch (hr) {

    case CTL_E_FILENOTFOUND:
        hr = IDS_EE_FILE_NOT_FOUND;
        break;

    case (HRESULT)IDS_EE_PROC_NOT_FOUND:
    case (HRESULT)IDS_EE_PATH_TOO_LONG:
    case INET_E_OBJECT_NOT_FOUND:
    case INET_E_DATA_NOT_AVAILABLE:
    case INET_E_DOWNLOAD_FAILURE:
    case INET_E_UNKNOWN_PROTOCOL:
    case (HRESULT)IDS_INET_E_SECURITY_PROBLEM:
    case (HRESULT)IDS_EE_BAD_USER_PROFILE:
    case (HRESULT)IDS_EE_ALREADY_EXISTS:
    case IDS_CLASSLOAD_32BITCLRLOADING64BITASSEMBLY:
       break;

    case MK_E_SYNTAX:
        hr = FUSION_E_INVALID_NAME;
        break;

    case INET_E_CONNECTION_TIMEOUT:
        hr = IDS_INET_E_CONNECTION_TIMEOUT;
        break;

    case INET_E_CANNOT_CONNECT:
        hr = IDS_INET_E_CANNOT_CONNECT;
        break;

    case INET_E_RESOURCE_NOT_FOUND:
        hr = IDS_INET_E_RESOURCE_NOT_FOUND;
        break;

    case NTE_BAD_HASH:
    case NTE_BAD_LEN:
    case NTE_BAD_KEY:
    case NTE_BAD_DATA:
    case NTE_BAD_ALGID:
    case NTE_BAD_FLAGS:
    case NTE_BAD_HASH_STATE:
    case NTE_BAD_UID:
    case NTE_FAIL:
    case NTE_BAD_TYPE:
    case NTE_BAD_VER:
    case NTE_BAD_SIGNATURE:
    case NTE_SIGNATURE_FILE_BAD:
    case CRYPT_E_HASH_VALUE:
        hr = IDS_EE_HASH_VAL_FAILED;
        break;

    default:
        hr = IDS_EE_FILELOAD_ERROR_GENERIC;
        break;

    }

    return (UINT) hr;
}

#ifndef DACCESS_COMPILE

//==========================================================================
// Throw a runtime exception based on the last Win32 error (GetLastError())
//==========================================================================
VOID DECLSPEC_NORETURN RealCOMPlusThrowWin32()
{

// before we do anything else...
    DWORD   err = ::GetLastError();

    CONTRACTL
    {
        THROWS;
        DISABLED(GC_NOTRIGGER);  // Must sanitize first pass handling to enable this
        MODE_ANY;
    }
    CONTRACTL_END;

    RealCOMPlusThrowWin32(HRESULT_FROM_WIN32(err));
} // VOID DECLSPEC_NORETURN RealCOMPlusThrowWin32()

//==========================================================================
// Throw a runtime exception based on the last Win32 error (GetLastError())
//==========================================================================
VOID DECLSPEC_NORETURN RealCOMPlusThrowWin32(HRESULT hr)
{
    CONTRACTL
    {
        THROWS;
        DISABLED(GC_NOTRIGGER);  // Must sanitize first pass handling to enable this
        MODE_ANY;
}
    CONTRACTL_END;

    // Force to ApplicationException for compatibility with previous versions.  We would
    //  prefer a "Win32Exception" here.
    EX_THROW(EEMessageException, (kApplicationException, hr, 0 /* resid*/,
                                 NULL /* szArg1 */, NULL /* szArg2 */, NULL /* szArg3 */, NULL /* szArg4 */,
                                 NULL /* szArg5 */, NULL /* szArg6 */));
} // VOID DECLSPEC_NORETURN RealCOMPlusThrowWin32()


//==========================================================================
// Throw an OutOfMemoryError
//==========================================================================
VOID DECLSPEC_NORETURN RealCOMPlusThrowOM()
{
    CONTRACTL
    {
        THROWS;
        DISABLED(GC_NOTRIGGER);  // Must sanitize first pass handling to enable this
        CANNOT_TAKE_LOCK;
        MODE_ANY;
        SUPPORTS_DAC;
    }
    CONTRACTL_END;

    ThrowOutOfMemory();
}

//==========================================================================
// Throw an undecorated runtime exception.
//==========================================================================
VOID DECLSPEC_NORETURN RealCOMPlusThrow(RuntimeExceptionKind reKind)
{
    CONTRACTL
    {
        THROWS;
        DISABLED(GC_NOTRIGGER);  // Must sanitize first pass handling to enable this
        MODE_ANY;
    }
    CONTRACTL_END;

    _ASSERTE((reKind != kExecutionEngineException) ||
             !"ExecutionEngineException shouldn't be thrown. Use EEPolicy to failfast or a better exception. The caller of this function should modify their code.");

    EX_THROW(EEException, (reKind));
}

//==========================================================================
// Throw a decorated runtime exception.
// Try using RealCOMPlusThrow(reKind, wszResourceName) instead.
//==========================================================================
VOID DECLSPEC_NORETURN RealCOMPlusThrowNonLocalized(RuntimeExceptionKind reKind, LPCWSTR wszTag)
{
    CONTRACTL
    {
        THROWS;
        DISABLED(GC_NOTRIGGER);  // Must sanitize first pass handling to enable this
        MODE_ANY;
    }
    CONTRACTL_END;

    _ASSERTE((reKind != kExecutionEngineException) ||
             !"ExecutionEngineException shouldn't be thrown. Use EEPolicy to failfast or a better exception. The caller of this function should modify their code.");

    EX_THROW(EEMessageException, (reKind, IDS_EE_GENERIC, wszTag));
}

//==========================================================================
// Throw a runtime exception based on an HResult
//==========================================================================
#ifdef FEATURE_COMINTEROP
VOID DECLSPEC_NORETURN RealCOMPlusThrowHR(HRESULT hr, IErrorInfo* pErrInfo, Exception * pInnerException)
{
    CONTRACTL
    {
        THROWS;
        GC_TRIGGERS;        // because of IErrorInfo
        MODE_ANY;
    }
    CONTRACTL_END;

    _ASSERTE (FAILED(hr));

    // Though we would like to assert this, it can happen in the following scenario:
    //
    // MgdCode --RCW-> COM --CCW-> MgdCode2
    //
    // If MgdCode2 throws EEE, when it reaches the RCW, it will invoking MarshalNative::ThrowExceptionForHr and thus,
    // reach here. Hence, we will need to keep the assert off, until user code is stopped for creating an EEE.

    //_ASSERTE((hr != COR_E_EXECUTIONENGINE) ||
    //         !"ExecutionEngineException shouldn't be thrown. Use EEPolicy to failfast or a better exception. The caller of this function should modify their code.");

    // check for complus created IErrorInfo pointers
    if (pErrInfo != NULL)
    {
        GCX_COOP();
        {
            OBJECTREF oRetVal = NULL;
            GCPROTECT_BEGIN(oRetVal);
            GetExceptionForHR(hr, pErrInfo, &oRetVal);
            _ASSERTE(oRetVal != NULL);
            RealCOMPlusThrow(oRetVal);
            GCPROTECT_END ();
        }
    }

    if (pInnerException == NULL)
    {
        EX_THROW(EEMessageException, (hr));
    }
    else
    {
        EX_THROW_WITH_INNER(EEMessageException, (hr), pInnerException);
    }
}

VOID DECLSPEC_NORETURN RealCOMPlusThrowHR(HRESULT hr)
{
    CONTRACTL
    {
        THROWS;
        DISABLED(GC_NOTRIGGER);  // Must sanitize first pass handling to enable this
        MODE_ANY;
    }
    CONTRACTL_END;


    // ! COMPlusThrowHR(hr) no longer snags the IErrorInfo off the TLS (Too many places
    // ! call this routine where no IErrorInfo was set by the prior call.)
    // !
    // ! If you actually want to pull IErrorInfo off the TLS, call
    // !
    // ! COMPlusThrowHR(hr, kGetErrorInfo)

    RealCOMPlusThrowHR(hr, (IErrorInfo*)NULL);
}

VOID DECLSPEC_NORETURN RealCOMPlusThrowHR(HRESULT hr, tagGetErrorInfo)
{
    CONTRACTL
    {
        THROWS;
        DISABLED(GC_NOTRIGGER);  // Must sanitize first pass handling to enable this
        MODE_ANY;
    }
    CONTRACTL_END;

    // Get an IErrorInfo if one is available.
    IErrorInfo *pErrInfo = NULL;

    if (SafeGetErrorInfo(&pErrInfo) != S_OK)
        pErrInfo = NULL;

    // Throw the exception.
    RealCOMPlusThrowHR(hr, pErrInfo);
}
#else // FEATURE_COMINTEROP
VOID DECLSPEC_NORETURN RealCOMPlusThrowHR(HRESULT hr)
{
    CONTRACTL
    {
        THROWS;
        DISABLED(GC_NOTRIGGER);  // Must sanitize first pass handling to enable this
        MODE_ANY;
    }
    CONTRACTL_END;

    EX_THROW(EEMessageException, (hr));
}
#endif // FEATURE_COMINTEROP



VOID DECLSPEC_NORETURN RealCOMPlusThrowHR(HRESULT hr, UINT resID, LPCWSTR wszArg1,
                                          LPCWSTR wszArg2, LPCWSTR wszArg3, LPCWSTR wszArg4,
                                          LPCWSTR wszArg5, LPCWSTR wszArg6)
{
    CONTRACTL
    {
        THROWS;
        DISABLED(GC_NOTRIGGER);  // Must sanitize first pass handling to enable this
        MODE_ANY;
    }
    CONTRACTL_END;

    _ASSERTE (FAILED(hr));

    // Though we would like to assert this, it can happen in the following scenario:
    //
    // MgdCode --RCW-> COM --CCW-> MgdCode2
    //
    // If MgdCode2 throws EEE, when it reaches the RCW, it will invoking MarshalNative::ThrowExceptionForHr and thus,
    // reach here. Hence, we will need to keep the assert off, until user code is stopped for creating an EEE.

    //_ASSERTE((hr != COR_E_EXECUTIONENGINE) ||
    //         !"ExecutionEngineException shouldn't be thrown. Use EEPolicy to failfast or a better exception. The caller of this function should modify their code.");

    EX_THROW(EEMessageException,
        (hr, resID, wszArg1, wszArg2, wszArg3, wszArg4, wszArg5, wszArg6));
}

//==========================================================================
// Throw a decorated runtime exception with a localized message.
// Queries the ResourceManager for a corresponding resource value.
//==========================================================================
VOID DECLSPEC_NORETURN RealCOMPlusThrow(RuntimeExceptionKind reKind, LPCWSTR wszResourceName, Exception * pInnerException)
{
    CONTRACTL
    {
        THROWS;
        DISABLED(GC_NOTRIGGER);  // Must sanitize first pass handling to enable this
        MODE_ANY;
        PRECONDITION(CheckPointer(wszResourceName));
    }
    CONTRACTL_END;

    _ASSERTE((reKind != kExecutionEngineException) ||
             !"ExecutionEngineException shouldn't be thrown. Use EEPolicy to failfast or a better exception. The caller of this function should modify their code.");
    //
    // For some reason, the compiler complains about unreachable code if
    // we don't split the new from the throw.  So we're left with this
    // unnecessarily verbose syntax.
    //

    if (pInnerException == NULL)
    {
        EX_THROW(EEResourceException, (reKind, wszResourceName));
    }
    else
    {
        EX_THROW_WITH_INNER(EEResourceException, (reKind, wszResourceName), pInnerException);
    }
}

//==========================================================================
// Used by the classloader to record a managed exception object to explain
// why a classload got botched.
//
// - Can be called with gc enabled or disabled.
//   This allows a catch-all error path to post a generic catchall error
//   message w/out overwriting more specific error messages posted by inner functions.
//==========================================================================
VOID DECLSPEC_NORETURN ThrowTypeLoadException(LPCWSTR pFullTypeName,
                                              LPCWSTR pAssemblyName,
                                              LPCUTF8 pMessageArg,
                                              UINT resIDWhy)
{
    CONTRACTL
    {
        THROWS;
        DISABLED(GC_NOTRIGGER);  // Must sanitize first pass handling to enable this
        MODE_ANY;
    }
    CONTRACTL_END;

    EX_THROW(EETypeLoadException, (pFullTypeName, pAssemblyName, pMessageArg, resIDWhy));
}


//==========================================================================
// Used by the classloader to post illegal layout
//==========================================================================
VOID DECLSPEC_NORETURN ThrowFieldLayoutError(mdTypeDef cl,                // cl of the NStruct being loaded
                           Module* pModule,             // Module that defines the scope, loader and heap (for allocated NativeFieldDescriptors)
                           DWORD   dwOffset,            // Offset of field
                           DWORD   dwID)                // Message id
{
    CONTRACTL
    {
        THROWS;
        DISABLED(GC_NOTRIGGER);  // Must sanitize first pass handling to enable this
        MODE_ANY;
    }
    CONTRACTL_END;

    IMDInternalImport *pInternalImport = pModule->GetMDImport();    // Internal interface for the NStruct being loaded.

    LPCUTF8 pszName, pszNamespace;
    if (FAILED(pInternalImport->GetNameOfTypeDef(cl, &pszName, &pszNamespace)))
    {
        pszName = pszNamespace = "Invalid TypeDef record";
    }

    CHAR offsetBuf[16];
    sprintf_s(offsetBuf, ARRAY_SIZE(offsetBuf), "%d", dwOffset);
    offsetBuf[ARRAY_SIZE(offsetBuf) - 1] = '\0';

    pModule->GetAssembly()->ThrowTypeLoadException(pszNamespace,
                                                   pszName,
                                                   offsetBuf,
                                                   dwID);
}

//==========================================================================
// Throw an ArithmeticException
//==========================================================================
VOID DECLSPEC_NORETURN RealCOMPlusThrowArithmetic()
{
    CONTRACTL
    {
        THROWS;
        DISABLED(GC_NOTRIGGER);  // Must sanitize first pass handling to enable this
        MODE_ANY;
    }
    CONTRACTL_END;

    RealCOMPlusThrow(kArithmeticException);
}

//==========================================================================
// Throw an ArgumentNullException
//==========================================================================
VOID DECLSPEC_NORETURN RealCOMPlusThrowArgumentNull(LPCWSTR argName, LPCWSTR wszResourceName)
{
    CONTRACTL
    {
        THROWS;
        DISABLED(GC_NOTRIGGER);  // Must sanitize first pass handling to enable this
        MODE_ANY;
        PRECONDITION(CheckPointer(wszResourceName));
    }
    CONTRACTL_END;

    EX_THROW(EEArgumentException, (kArgumentNullException, argName, wszResourceName));
}


VOID DECLSPEC_NORETURN RealCOMPlusThrowArgumentNull(LPCWSTR argName)
{
    CONTRACTL
    {
        THROWS;
        DISABLED(GC_NOTRIGGER);  // Must sanitize first pass handling to enable this
        MODE_ANY;
    }
    CONTRACTL_END;

    EX_THROW(EEArgumentException, (kArgumentNullException, argName, W("ArgumentNull_Generic")));
}


//==========================================================================
// Throw an ArgumentOutOfRangeException
//==========================================================================
VOID DECLSPEC_NORETURN RealCOMPlusThrowArgumentOutOfRange(LPCWSTR argName, LPCWSTR wszResourceName)
{
    CONTRACTL
    {
        THROWS;
        DISABLED(GC_NOTRIGGER);  // Must sanitize first pass handling to enable this
        MODE_ANY;
    }
    CONTRACTL_END;

    EX_THROW(EEArgumentException, (kArgumentOutOfRangeException, argName, wszResourceName));
}

//==========================================================================
// Throw an ArgumentException
//==========================================================================
VOID DECLSPEC_NORETURN RealCOMPlusThrowArgumentException(LPCWSTR argName, LPCWSTR wszResourceName)
{
    CONTRACTL
    {
        THROWS;
        DISABLED(GC_NOTRIGGER);  // Must sanitize first pass handling to enable this
        MODE_ANY;
    }
    CONTRACTL_END;

    EX_THROW(EEArgumentException, (kArgumentException, argName, wszResourceName));
}

//=========================================================================
// Used by the classloader to record a managed exception object to explain
// why a classload got botched.
//
// - Can be called with gc enabled or disabled.
//   This allows a catch-all error path to post a generic catchall error
//   message w/out overwriting more specific error messages posted by inner functions.
//==========================================================================
VOID DECLSPEC_NORETURN ThrowTypeLoadException(LPCUTF8 pszNameSpace,
                                              LPCUTF8 pTypeName,
                                              LPCWSTR pAssemblyName,
                                              LPCUTF8 pMessageArg,
                                              UINT resIDWhy)
{
    CONTRACTL
    {
        THROWS;
        DISABLED(GC_NOTRIGGER);  // Must sanitize first pass handling to enable this
        MODE_ANY;
    }
    CONTRACTL_END;

    EX_THROW(EETypeLoadException, (pszNameSpace, pTypeName, pAssemblyName, pMessageArg, resIDWhy));
}

//==========================================================================
// Throw a decorated runtime exception.
//==========================================================================
VOID DECLSPEC_NORETURN RealCOMPlusThrow(RuntimeExceptionKind  reKind, UINT resID,
                                        LPCWSTR wszArg1, LPCWSTR wszArg2, LPCWSTR wszArg3,
                                        LPCWSTR wszArg4, LPCWSTR wszArg5, LPCWSTR wszArg6)
{
    CONTRACTL
    {
        THROWS;
        DISABLED(GC_NOTRIGGER);  // Must sanitize first pass handling to enable this
        MODE_ANY;
    }
    CONTRACTL_END;

    EX_THROW(EEMessageException,
        (reKind, resID, wszArg1, wszArg2, wszArg3, wszArg4, wszArg5, wszArg6));
}

#ifdef FEATURE_COMINTEROP
//==========================================================================
// Throw a runtime exception based on an HResult, check for error info
//==========================================================================
VOID DECLSPEC_NORETURN RealCOMPlusThrowHR(HRESULT hr, IUnknown *iface, REFIID riid)
{
    CONTRACTL
    {
        THROWS;
        GC_TRIGGERS;         // because of IErrorInfo
        MODE_ANY;
    }
    CONTRACTL_END;

    IErrorInfo *info = NULL;
    {
        GCX_PREEMP();
        info = GetSupportedErrorInfo(iface, riid);
    }
    RealCOMPlusThrowHR(hr, info);
}

//==========================================================================
// Throw a runtime exception based on an EXCEPINFO. This function will free
// the strings in the EXCEPINFO that is passed in.
//==========================================================================
VOID DECLSPEC_NORETURN RealCOMPlusThrowHR(EXCEPINFO *pExcepInfo)
{
    CONTRACTL
    {
        THROWS;
        DISABLED(GC_NOTRIGGER);  // Must sanitize first pass handling to enable this
        MODE_ANY;
    }
    CONTRACTL_END;

    EX_THROW(EECOMException, (pExcepInfo));
}

#endif // FEATURE_COMINTEROP

//==========================================================================
// Throw an InvalidCastException
//==========================================================================

VOID GetAssemblyDetailInfo(SString    &sType,
                           SString    &sAssemblyDisplayName,
                           PEAssembly *pPEAssembly,
                           SString    &sAssemblyDetailInfo)
{
    WRAPPER_NO_CONTRACT;

    SString detailsUtf8;

    SString sAlcName;
    pPEAssembly->GetAssemblyBinder()->GetNameForDiagnostics(sAlcName);
    SString assemblyPath{ pPEAssembly->GetPath() };
    if (assemblyPath.IsEmpty())
    {
        detailsUtf8.Printf("Type %s originates from '%s' in the context '%s' in a byte array",
                                   sType.GetUTF8(),
                                   sAssemblyDisplayName.GetUTF8(),
                                   sAlcName.GetUTF8());
    }
    else
    {
        detailsUtf8.Printf("Type %s originates from '%s' in the context '%s' at location '%s'",
                                   sType.GetUTF8(),
                                   sAssemblyDisplayName.GetUTF8(),
                                   sAlcName.GetUTF8(),
                                   assemblyPath.GetUTF8());
    }

    sAssemblyDetailInfo.Append(detailsUtf8.GetUnicode());
}

VOID CheckAndThrowSameTypeAndAssemblyInvalidCastException(TypeHandle thCastFrom,
                                                          TypeHandle thCastTo)
{
     CONTRACTL {
        THROWS;
        GC_TRIGGERS;
        MODE_COOPERATIVE;
    } CONTRACTL_END;

     Module *pModuleTypeFrom = thCastFrom.GetModule();
     Module *pModuleTypeTo = thCastTo.GetModule();

     if ((pModuleTypeFrom != NULL) && (pModuleTypeTo != NULL))
     {
         Assembly *pAssemblyTypeFrom = pModuleTypeFrom->GetAssembly();
         Assembly *pAssemblyTypeTo = pModuleTypeTo->GetAssembly();

         _ASSERTE(pAssemblyTypeFrom != NULL);
         _ASSERTE(pAssemblyTypeTo != NULL);

         PEAssembly *pPEAssemblyTypeFrom = pAssemblyTypeFrom->GetPEAssembly();
         PEAssembly *pPEAssemblyTypeTo = pAssemblyTypeTo->GetPEAssembly();

         _ASSERTE(pPEAssemblyTypeFrom != NULL);
         _ASSERTE(pPEAssemblyTypeTo != NULL);

         StackSString sAssemblyFromDisplayName;
         StackSString sAssemblyToDisplayName;

         pPEAssemblyTypeFrom->GetDisplayName(sAssemblyFromDisplayName);
         pPEAssemblyTypeTo->GetDisplayName(sAssemblyToDisplayName);

         // Found the culprit case. Now format the new exception text.
         StackSString strCastFromName;
         StackSString strCastToName;
         StackSString sAssemblyDetailInfoFrom;
         StackSString sAssemblyDetailInfoTo;

         thCastFrom.GetName(strCastFromName);
         thCastTo.GetName(strCastToName);

         SString typeA = SL(W("A"));
         GetAssemblyDetailInfo(typeA,
                               sAssemblyFromDisplayName,
                               pPEAssemblyTypeFrom,
                               sAssemblyDetailInfoFrom);
         SString typeB = SL(W("B"));
         GetAssemblyDetailInfo(typeB,
                               sAssemblyToDisplayName,
                               pPEAssemblyTypeTo,
                               sAssemblyDetailInfoTo);

         COMPlusThrow(kInvalidCastException,
                      IDS_EE_CANNOTCASTSAME,
                      strCastFromName.GetUnicode(),
                      strCastToName.GetUnicode(),
                      sAssemblyDetailInfoFrom.GetUnicode(),
                      sAssemblyDetailInfoTo.GetUnicode());
     }
}

VOID RealCOMPlusThrowInvalidCastException(TypeHandle thCastFrom, TypeHandle thCastTo)
{
     CONTRACTL {
        THROWS;
        GC_TRIGGERS;
        MODE_COOPERATIVE;
    } CONTRACTL_END;

    // Use an InlineSString with a size of MAX_CLASSNAME_LENGTH + 1 to prevent
    // TypeHandle::GetName from having to allocate a new block of memory. This
    // significantly improves the performance of throwing an InvalidCastException.
    InlineSString<MAX_CLASSNAME_LENGTH + 1> strCastFromName;
    InlineSString<MAX_CLASSNAME_LENGTH + 1> strCastToName;

    thCastTo.GetName(strCastToName);
    {
        thCastFrom.GetName(strCastFromName);
        // Attempt to catch the A.T != A.T case that causes so much user confusion.
        if (strCastFromName.Equals(strCastToName))
        {
            CheckAndThrowSameTypeAndAssemblyInvalidCastException(thCastFrom, thCastTo);
        }
         COMPlusThrow(kInvalidCastException, IDS_EE_CANNOTCAST, strCastFromName.GetUnicode(), strCastToName.GetUnicode());
    }
}

VOID RealCOMPlusThrowInvalidCastException(OBJECTREF *pObj, TypeHandle thCastTo)
{
     CONTRACTL {
        THROWS;
        GC_TRIGGERS;
        MODE_COOPERATIVE;
        PRECONDITION(IsProtectedByGCFrame (pObj));
    } CONTRACTL_END;

    TypeHandle thCastFrom = (*pObj)->GetTypeHandle();
#ifdef FEATURE_COMINTEROP
    if (thCastFrom.GetMethodTable()->IsComObjectType())
    {
        // Special case casting RCWs so we can give better error information when the
        // cast fails.
        ComObject::ThrowInvalidCastException(pObj, thCastTo.GetMethodTable());
    }
#endif
    COMPlusThrowInvalidCastException(thCastFrom, thCastTo);
}

#endif // DACCESS_COMPILE

#ifdef FEATURE_COMINTEROP
#include "comtoclrcall.h"
#endif // FEATURE_COMINTEROP

// Reverse COM interop IL stubs need to catch all exceptions and translate them into HRESULTs.
// But we allow for CSEs to be rethrown.  Our corrupting state policy gets applied to the
// original user-visible method that triggered the IL stub to be generated.  So we must be able
// to map back from a given IL stub to the user-visible method.  Here, we do that only when we
// see a 'matching' ComMethodFrame further up the stack.
MethodDesc * GetUserMethodForILStub(Thread * pThread, UINT_PTR uStubSP, MethodDesc * pILStubMD, Frame ** ppFrameOut)
{
    CONTRACTL
    {
        NOTHROW;
        GC_NOTRIGGER;
        MODE_ANY;
        PRECONDITION(pILStubMD->IsILStub());
    }
    CONTRACTL_END;

    MethodDesc * pUserMD = pILStubMD;
#ifdef FEATURE_COMINTEROP
    DynamicMethodDesc * pDMD = pILStubMD->AsDynamicMethodDesc();
    if (pDMD->IsCOMToCLRStub())
    {
        // There are some differences across architectures for "which" SP is passed in.
        // On ARM, the SP is the SP on entry to the IL stub, on the other arches, it's
        // a post-prolog SP.  But this doesn't matter here because the COM->CLR path
        // always pushes the Frame in a caller's stack frame.

        Frame * pCurFrame = pThread->GetFrame();
        while ((UINT_PTR)pCurFrame < uStubSP)
        {
            pCurFrame = pCurFrame->PtrNextFrame();
        }

        // The construction of the COM->CLR path ensures that our corresponding ComMethodFrame
        // should be present further up the stack. Normally, the ComMethodFrame in question is
        // simply the next stack frame; however, there are situations where there may be other
        // stack frames present (such as an inlined stack frame from a QCall in the IL stub).
        while (pCurFrame->GetVTablePtr() != ComMethodFrame::GetMethodFrameVPtr())
        {
            pCurFrame = pCurFrame->PtrNextFrame();
        }

        ComMethodFrame * pComFrame = (ComMethodFrame *)pCurFrame;
        _ASSERTE((UINT_PTR)pComFrame > uStubSP);

        CONSISTENCY_CHECK_MSG(pComFrame->GetVTablePtr() == ComMethodFrame::GetMethodFrameVPtr(),
                              "Expected to find a ComMethodFrame.");

        ComCallMethodDesc * pCMD = pComFrame->GetComCallMethodDesc();

        CONSISTENCY_CHECK_MSG(pILStubMD == ExecutionManager::GetCodeMethodDesc(pCMD->GetILStub()),
                              "The ComMethodFrame that we found doesn't match the IL stub passed in.");

        pUserMD = pCMD->GetMethodDesc();
        *ppFrameOut = pComFrame;
    }
#endif // FEATURE_COMINTEROP
    return pUserMD;
}<|MERGE_RESOLUTION|>--- conflicted
+++ resolved
@@ -7954,11 +7954,7 @@
     for (DWORD slot = g_pObjectClass->GetNumVirtuals(); slot < g_pExceptionClass->GetNumVirtuals(); slot++)
     {
         MethodDesc *pMD = g_pExceptionClass->GetMethodDescForSlot_NoThrow(slot);
-<<<<<<< HEAD
-        if (pMD != NULL)
-=======
         if (pMD != nullptr)
->>>>>>> 5e7de53a
         {
             LPCUTF8 name = pMD->GetName();
 
