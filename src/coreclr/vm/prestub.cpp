--- conflicted
+++ resolved
@@ -2014,25 +2014,12 @@
 
         ArgumentRegisters *pArgumentRegisters = (ArgumentRegisters*)(((uint8_t*)pTransitionBlock) + TransitionBlock::GetOffsetOfArgumentRegisters());
 
-<<<<<<< HEAD
-#if defined(TARGET_AMD64)
-    pArgumentRegisters->RCX = (INT_PTR)*frames.interpreterFrame.GetContinuationPtr();
-#elif defined(TARGET_ARM64)
-    pArgumentRegisters->x[2] = (INT64)*frames.interpreterFrame.GetContinuationPtr();
-#elif defined(TARGET_ARM)
-    pArgumentRegisters->r[2] = (INT64)*frames.interpreterFrame.GetContinuationPtr();
-#elif defined(TARGET_RISCV64)
-    pArgumentRegisters->a[2] = (INT64)*frames.interpreterFrame.GetContinuationPtr();
-#elif defined(TARGET_WASM)
-    // We do not yet have an ABI for WebAssembly native code to handle here.
-#else
-    #error Unsupported architecture
-#endif
-=======
     #if defined(TARGET_AMD64)
         pArgumentRegisters->RCX = (INT_PTR)*frames.interpreterFrame.GetContinuationPtr();
     #elif defined(TARGET_ARM64)
         pArgumentRegisters->x[2] = (INT64)*frames.interpreterFrame.GetContinuationPtr();
+    #elif defined(TARGET_ARM)
+        pArgumentRegisters->r[2] = (INT64)*frames.interpreterFrame.GetContinuationPtr();
     #elif defined(TARGET_RISCV64)
         pArgumentRegisters->a[2] = (INT64)*frames.interpreterFrame.GetContinuationPtr();
     #elif defined(TARGET_WASM)
@@ -2040,7 +2027,6 @@
     #else
         #error Unsupported architecture
     #endif
->>>>>>> b901eb25
 
         frames.interpreterFrame.Pop();
 
