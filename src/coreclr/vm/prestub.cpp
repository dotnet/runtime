--- conflicted
+++ resolved
@@ -469,31 +469,6 @@
         {
             LOG_USING_R2R_CODE(this);
 
-<<<<<<< HEAD
-#ifdef FEATURE_TIERED_COMPILATION
-            bool shouldTier = pConfig->GetMethodDesc()->IsEligibleForTieredCompilation();
-            CallerGCMode callerGcMode = pConfig->GetCallerGCMode();
-            // If the method is eligible for tiering but is being
-            // called from a Preemptive GC Mode thread or the method
-            // has the UnmanagedCallersOnlyAttribute then the Tiered Compilation
-            // should be disabled.
-            if (shouldTier
-                && (callerGcMode == CallerGCMode::Preemptive
-                    || (callerGcMode == CallerGCMode::Unknown
-                        && HasUnmanagedCallersOnlyAttribute())))
-            {
-                NativeCodeVersion codeVersion = pConfig->GetCodeVersion();
-                if (codeVersion.IsDefaultVersion())
-                {
-                    pConfig->GetMethodDesc()->GetLoaderAllocator()->GetCallCountingManager()->DisableCallCounting(codeVersion);
-                }
-                codeVersion.SetOptimizationTier(NativeCodeVersion::OptimizationTierOptimized);
-                shouldTier = false;
-            }
-#endif // FEATURE_TIERED_COMPILATION
-
-=======
->>>>>>> 604660b3
             if (pConfig->SetNativeCode(pCode, &pCode))
             {
 #ifdef FEATURE_CODE_VERSIONING
