// Licensed to the .NET Foundation under one or more agreements.
// The .NET Foundation licenses this file to you under the MIT license.
// ===========================================================================
// File: Prestub.cpp
//

// ===========================================================================
// This file contains the implementation for creating and using prestubs
// ===========================================================================
//


#include "common.h"
#include "vars.hpp"
#include "eeconfig.h"
#include "dllimport.h"
#include "comdelegate.h"
#include "dbginterface.h"
#include "stubgen.h"
#include "eventtrace.h"
#include "array.h"
#include "ecall.h"
#include "virtualcallstub.h"
#include "../debug/ee/debugger.h"

#include "CachedInterfaceDispatchPal.h"
#ifdef FEATURE_INTERPRETER
#include "interpexec.h"
#endif

#ifdef FEATURE_COMINTEROP
#include "clrtocomcall.h"
#endif

#ifdef FEATURE_PERFMAP
#include "perfmap.h"
#endif

#include "methoddescbackpatchinfo.h"

#if defined(FEATURE_GDBJIT)
#include "gdbjit.h"
#endif // FEATURE_GDBJIT

#ifndef DACCESS_COMPILE

#if defined(FEATURE_JIT_PITCHING)
EXTERN_C void CheckStacksAndPitch();
EXTERN_C void SavePitchingCandidate(MethodDesc* pMD, ULONG sizeOfCode);
EXTERN_C void DeleteFromPitchingCandidate(MethodDesc* pMD);
EXTERN_C void MarkMethodNotPitchingCandidate(MethodDesc* pMD);
#endif

EXTERN_C void STDCALL ThePreStubPatch();

#if defined(HAVE_GCCOVER)
CrstStatic MethodDesc::m_GCCoverCrst;

void MethodDesc::Init()
{
    m_GCCoverCrst.Init(CrstGCCover);
}

#endif

#define LOG_USING_R2R_CODE(method)  LOG((LF_ZAP, LL_INFO10000,                                                            \
                                        "ZAP: Using R2R precompiled code" FMT_ADDR " for %s.%s sig=\"%s\" (token %x).\n", \
                                        DBG_ADDR(pCode),                                                                  \
                                        m_pszDebugClassName,                                                              \
                                        m_pszDebugMethodName,                                                             \
                                        m_pszDebugMethodSignature,                                                        \
                                        GetMemberDef()));

//==========================================================================

PCODE MethodDesc::DoBackpatch(MethodTable * pMT, MethodTable *pDispatchingMT, BOOL fFullBackPatch)
{
    CONTRACTL
    {
        STANDARD_VM_CHECK;
        PRECONDITION(!ContainsGenericVariables());
        PRECONDITION(pMT == GetMethodTable());
    }
    CONTRACTL_END;

    bool isVersionableWithVtableSlotBackpatch = IsVersionableWithVtableSlotBackpatch();
    LoaderAllocator *mdLoaderAllocator = isVersionableWithVtableSlotBackpatch ? GetLoaderAllocator() : nullptr;

    // Only take the lock if the method is versionable with vtable slot backpatch, for recording slots and synchronizing with
    // backpatching slots
    MethodDescBackpatchInfoTracker::ConditionalLockHolder slotBackpatchLockHolder(isVersionableWithVtableSlotBackpatch);

    // Get the method entry point inside the lock above to synchronize with backpatching in
    // MethodDesc::BackpatchEntryPointSlots()
    PCODE pTarget = GetMethodEntryPoint();

    PCODE pExpected;
    if (isVersionableWithVtableSlotBackpatch)
    {
        _ASSERTE(pTarget == GetEntryPointToBackpatch_Locked());

        pExpected = GetTemporaryEntryPoint();
        if (pExpected == pTarget)
            return pTarget;

        // True interface methods are never backpatched and are not versionable with vtable slot backpatch
        _ASSERTE(!(pMT->IsInterface() && !IsStatic()));

        // Backpatching the funcptr stub:
        //     For methods versionable with vtable slot backpatch, a funcptr stub is guaranteed to point to the at-the-time
        //     current entry point shortly after creation, and backpatching it further is taken care of by
        //     MethodDesc::BackpatchEntryPointSlots()

        // Backpatching the temporary entry point:
        //     The temporary entry point is never backpatched for methods versionable with vtable slot backpatch. New vtable
        //     slots inheriting the method will initially point to the temporary entry point and it must point to the prestub
        //     and come here for backpatching such that the new vtable slot can be discovered and recorded for future
        //     backpatching.

        _ASSERTE(!HasNonVtableSlot());
    }
    else
    {
        _ASSERTE(pTarget == GetStableEntryPoint());

        pExpected = GetTemporaryEntryPoint();
        if (pExpected == pTarget)
            return pTarget;

        // True interface methods are never backpatched
        if (pMT->IsInterface() && !IsStatic())
            return pTarget;

        if (fFullBackPatch)
        {
            FuncPtrStubs * pFuncPtrStubs = GetLoaderAllocator()->GetFuncPtrStubsNoCreate();
            if (pFuncPtrStubs != NULL)
            {
                Precode* pFuncPtrPrecode = pFuncPtrStubs->Lookup(this);
                if (pFuncPtrPrecode != NULL)
                {
                    // If there is a funcptr precode to patch, we are done for this round.
                    if (pFuncPtrPrecode->SetTargetInterlocked(pTarget))
                        return pTarget;
                }
            }

            // Patch the fake entrypoint if necessary
            Precode::GetPrecodeFromEntryPoint(pExpected)->SetTargetInterlocked(pTarget);
        }

        if (HasNonVtableSlot())
            return pTarget;
    }

    auto RecordAndBackpatchSlot = [&](MethodTable *patchedMT, DWORD slotIndex)
    {
        WRAPPER_NO_CONTRACT;
        _ASSERTE(isVersionableWithVtableSlotBackpatch);

        RecordAndBackpatchEntryPointSlot_Locked(
            mdLoaderAllocator,
            patchedMT->GetLoaderAllocator(),
            dac_cast<TADDR>(patchedMT->GetSlotPtr(slotIndex)),
            EntryPointSlots::SlotType_Vtable,
            pTarget);
    };

    BOOL fBackpatched = FALSE;

#define BACKPATCH(pPatchedMT)                                   \
    do                                                          \
    {                                                           \
        if (pPatchedMT->GetSlot(dwSlot) == pExpected)           \
        {                                                       \
            if (isVersionableWithVtableSlotBackpatch)           \
            {                                                   \
                RecordAndBackpatchSlot(pPatchedMT, dwSlot);     \
            }                                                   \
            else                                                \
            {                                                   \
                pPatchedMT->SetSlot(dwSlot, pTarget);           \
            }                                                   \
            fBackpatched = TRUE;                                \
        }                                                       \
    }                                                           \
    while(0)

    // The owning slot has been updated already, so there is no need to backpatch it
    _ASSERTE(pMT->GetSlot(GetSlot()) == pTarget);

    if (pDispatchingMT != NULL && pDispatchingMT != pMT)
    {
        DWORD dwSlot = GetSlot();

        BACKPATCH(pDispatchingMT);

        if (fFullBackPatch)
        {
            //
            // Backpatch the MethodTable that code:MethodTable::GetRestoredSlot() reads the value from.
            // VSD reads the slot value using code:MethodTable::GetRestoredSlot(), and so we need to make sure
            // that it returns the stable entrypoint eventually to avoid going through the slow path all the time.
            //
            MethodTable * pRestoredSlotMT = pDispatchingMT->GetRestoredSlotMT(dwSlot);
            if (pRestoredSlotMT != pDispatchingMT)
            {
                BACKPATCH(pRestoredSlotMT);
            }
        }
    }

    if (IsMethodImpl())
    {
        MethodImpl::Iterator it(this);
        while (it.IsValid())
        {
            DWORD dwSlot = it.GetSlot();

            BACKPATCH(pMT);

            if (pDispatchingMT != NULL && pDispatchingMT != pMT)
            {
                BACKPATCH(pDispatchingMT);
            }

            it.Next();
        }
    }

    if (fFullBackPatch && !fBackpatched && IsDuplicate())
    {
        // If this is a duplicate, let's scan the rest of the VTable hunting for other hits.
        unsigned numSlots = pMT->GetNumVirtuals();
        for (DWORD dwSlot=0; dwSlot<numSlots; dwSlot++)
        {
            BACKPATCH(pMT);

            if (pDispatchingMT != NULL && pDispatchingMT != pMT)
            {
                BACKPATCH(pDispatchingMT);
            }
        }
    }

#undef BACKPATCH

    return pTarget;
}

// <TODO> FIX IN BETA 2
//
// g_pNotificationTable is only modified by the DAC and therefore the
// optimizer can assume that it will always be its default value and has
// been seen to (on IA64 free builds) eliminate the code in DACNotifyCompilationFinished
// such that DAC notifications are no longer sent.
//
// TODO: fix this in Beta 2
// the RIGHT fix is to make g_pNotificationTable volatile, but currently
// we don't have DAC macros to do that. Additionally, there are a number
// of other places we should look at DAC definitions to determine if they
// should be also declared volatile.
//
// for now we just turn off optimization for these guys
#ifdef _MSC_VER
#pragma optimize("", off)
#endif

void DACNotifyCompilationFinished(MethodDesc *methodDesc, PCODE pCode)
{
    CONTRACTL
    {
        NOTHROW;
        GC_NOTRIGGER;
        MODE_PREEMPTIVE;
    }
    CONTRACTL_END;

    // Is the list active?
    JITNotifications jn(g_pNotificationTable);
    if (jn.IsActive())
    {
        // Get Module and mdToken
        mdToken t = methodDesc->GetMemberDef();
        Module *modulePtr = methodDesc->GetModule();

        _ASSERTE(modulePtr);

        // Are we listed?
        USHORT jnt = jn.Requested((TADDR) modulePtr, t);
        if (jnt & CLRDATA_METHNOTIFY_GENERATED)
        {
            // If so, throw an exception!
            DACNotify::DoJITNotification(methodDesc, (TADDR)pCode);
        }
    }
}

#ifdef _MSC_VER
#pragma optimize("", on)
#endif
// </TODO>

PCODE MethodDesc::PrepareInitialCode(CallerGCMode callerGCMode)
{
    STANDARD_VM_CONTRACT;
    PrepareCodeConfig config(NativeCodeVersion(this), TRUE, TRUE);
    config.SetCallerGCMode(callerGCMode);
    return PrepareCode(&config);
}

PCODE MethodDesc::PrepareCode(PrepareCodeConfig* pConfig)
{
    STANDARD_VM_CONTRACT;

    // If other kinds of code need multi-versioning we could add more cases here,
    // but for now generation of all other code/stubs occurs in other code paths
    _ASSERTE(IsIL() || IsNoMetadata());
    PCODE pCode = PrepareILBasedCode(pConfig);

#if defined(FEATURE_GDBJIT) && defined(TARGET_UNIX)
    NotifyGdb::MethodPrepared(this);
#endif

    return pCode;
}

bool MayUsePrecompiledILStub()
{
    if (g_pConfig->InteropValidatePinnedObjects())
        return false;

    if (CORProfilerTrackTransitions())
        return false;

    if (g_pConfig->InteropLogArguments())
        return false;

    return true;
}

PCODE MethodDesc::PrepareILBasedCode(PrepareCodeConfig* pConfig)
{
    STANDARD_VM_CONTRACT;
    PCODE pCode = (PCODE)NULL;

    bool shouldTier = false;
#if defined(FEATURE_TIERED_COMPILATION)
    shouldTier = pConfig->GetMethodDesc()->IsEligibleForTieredCompilation();
    // If the method is eligible for tiering but is being
    // called from a Preemptive GC Mode thread or the method
    // has the UnmanagedCallersOnlyAttribute then the Tiered Compilation
    // should be disabled.
    if (shouldTier
        && (pConfig->GetCallerGCMode() == CallerGCMode::Preemptive
            || (pConfig->GetCallerGCMode() == CallerGCMode::Unknown
                && HasUnmanagedCallersOnlyAttribute())))
    {
        NativeCodeVersion codeVersion = pConfig->GetCodeVersion();
        if (codeVersion.IsDefaultVersion())
        {
            pConfig->GetMethodDesc()->GetLoaderAllocator()->GetCallCountingManager()->DisableCallCounting(codeVersion);
            _ASSERTE(codeVersion.IsFinalTier());
        }
        else if (!codeVersion.IsFinalTier())
        {
            codeVersion.SetOptimizationTier(NativeCodeVersion::OptimizationTierOptimized);
        }
        pConfig->SetWasTieringDisabledBeforeJitting();
        shouldTier = false;
    }
#endif // FEATURE_TIERED_COMPILATION
    NativeCodeVersion nativeCodeVersion = pConfig->GetCodeVersion();
    if (shouldTier && !nativeCodeVersion.IsDefaultVersion())
    {
        CodeVersionManager::LockHolder codeVersioningLockHolder;
        if (pConfig->GetCodeVersion().GetILCodeVersion().IsDeoptimized())
        {
            shouldTier = false;
        }
    }

    if (pConfig->MayUsePrecompiledCode())
    {
#ifdef FEATURE_READYTORUN
        if (IsDynamicMethod() && GetLoaderModule()->IsSystem() && MayUsePrecompiledILStub())
        {
            // Images produced using crossgen2 have non-shareable pinvoke stubs which can't be used with the IL
            // stubs that the runtime generates (they take no secret parameter, and each pinvoke has a separate code)
            if (GetModule()->IsReadyToRun() && !GetModule()->GetReadyToRunInfo()->HasNonShareablePInvokeStubs())
            {
                DynamicMethodDesc* stubMethodDesc = this->AsDynamicMethodDesc();
                if (stubMethodDesc->IsILStub() && stubMethodDesc->IsPInvokeStub())
                {
                    MethodDesc* pTargetMD = stubMethodDesc->GetILStubResolver()->GetStubTargetMethodDesc();
                    if (pTargetMD != NULL)
                    {
                        pCode = pTargetMD->GetPrecompiledR2RCode(pConfig);
                        if (pCode != (PCODE)NULL)
                        {
                            LOG_USING_R2R_CODE(this);
                            pConfig->SetNativeCode(pCode, &pCode);
                        }
                    }
                }
            }
        }
#endif // FEATURE_READYTORUN

        if (pCode == (PCODE)NULL)
        {
            pCode = GetPrecompiledCode(pConfig, shouldTier);
        }

#ifdef FEATURE_PERFMAP
        if (pCode != (PCODE)NULL)
            PerfMap::LogPreCompiledMethod(this, pCode);
#endif
    }

    if (pConfig->IsForMulticoreJit() && pCode == (PCODE)NULL && pConfig->ReadyToRunRejectedPrecompiledCode())
    {
        // Was unable to load code from r2r image in mcj thread, don't try to jit it, this method will be loaded later
        return (PCODE)NULL;
    }

    if (pCode == (PCODE)NULL)
    {
        LOG((LF_CLASSLOADER, LL_INFO1000000,
            "    In PrepareILBasedCode, calling JitCompileCode\n"));
        pCode = JitCompileCode(pConfig);
#ifdef FEATURE_INTERPRETER
        if (pConfig->IsInterpreterCode())
        {
            AllocMemTracker amt;
            InterpreterPrecode* pPrecode = Precode::AllocateInterpreterPrecode(pCode, GetLoaderAllocator(), &amt);
            amt.SuppressRelease();
            pCode = PINSTRToPCODE(pPrecode->GetEntryPoint());
            SetNativeCodeInterlocked(pCode);
        }
#endif // FEATURE_INTERPRETER
    }
    else
    {
        DACNotifyCompilationFinished(this, pCode);
    }

    return pCode;
}

PCODE MethodDesc::GetPrecompiledCode(PrepareCodeConfig* pConfig, bool shouldTier)
{
    STANDARD_VM_CONTRACT;
    PCODE pCode = (PCODE)NULL;

#ifdef FEATURE_READYTORUN
    pCode = GetPrecompiledR2RCode(pConfig);
    if (pCode != (PCODE)NULL)
    {
        LOG_USING_R2R_CODE(this);

#ifdef FEATURE_TIERED_COMPILATION
        // Finalize the optimization tier before SetNativeCode() is called
        bool shouldCountCalls = shouldTier && pConfig->FinalizeOptimizationTierForTier0Load();
#endif

        if (pConfig->SetNativeCode(pCode, &pCode))
        {
#ifdef FEATURE_CODE_VERSIONING
            pConfig->SetGeneratedOrLoadedNewCode();
#endif
#ifdef FEATURE_TIERED_COMPILATION
            if (shouldCountCalls)
            {
                _ASSERTE(!pConfig->GetCodeVersion().IsFinalTier());
                pConfig->SetShouldCountCalls();
            }
#endif

#ifdef FEATURE_MULTICOREJIT
            // Multi-core JIT is only applicable to the default code version. A method is recorded in the profile only when
            // SetNativeCode() above succeeds to avoid recording duplicates in the multi-core JIT profile. Successful loads
            // of R2R code are also recorded.
            if (pConfig->NeedsMulticoreJitNotification())
            {
                _ASSERTE(pConfig->GetCodeVersion().IsDefaultVersion());
                _ASSERTE(!pConfig->IsForMulticoreJit());

                MulticoreJitManager & mcJitManager = GetAppDomain()->GetMulticoreJitManager();
                if (mcJitManager.IsRecorderActive())
                {
                    if (MulticoreJitManager::IsMethodSupported(this))
                    {
                        mcJitManager.RecordMethodJitOrLoad(this);
                    }
                }
            }
#endif
        }
    }
#endif // FEATURE_READYTORUN

    return pCode;
}

PCODE MethodDesc::GetPrecompiledR2RCode(PrepareCodeConfig* pConfig)
{
    STANDARD_VM_CONTRACT;

    PCODE pCode = (PCODE)NULL;
#ifdef FEATURE_READYTORUN
    ReadyToRunInfo* pAlreadyExaminedInfos[2] = {NULL, NULL};
    Module * pModule = GetModule();
    if (pModule->IsReadyToRun())
    {
        pAlreadyExaminedInfos[0] = pModule->GetReadyToRunInfo();
        pCode = pAlreadyExaminedInfos[0]->GetEntryPoint(this, pConfig, TRUE /* fFixups */);
    }

    //  Generics may be located in several places
    if (pCode == (PCODE)NULL && HasClassOrMethodInstantiation())
    {
        // Generics have an alternative location that is looked up which is based on the first generic
        // argument that the crossgen2 compiler will consider as requiring the cross module compilation logic to kick in.
        pAlreadyExaminedInfos[1] = ReadyToRunInfo::ComputeAlternateGenericLocationForR2RCode(this);

        if (pAlreadyExaminedInfos[1] != NULL &&  pAlreadyExaminedInfos[1] != pAlreadyExaminedInfos[0])
        {
            pCode = pAlreadyExaminedInfos[1]->GetEntryPoint(this, pConfig, TRUE /* fFixups */);
        }

        if (pCode == (PCODE)NULL)
        {
            // R2R also supports a concept of R2R code that has code for "Unrelated" generics embedded within it
            // A linked list of these are formed as those modules are loaded, and this restricted set of modules
            // is examined for all generic method lookups
            ReadyToRunInfo* pUnrelatedInfo = ReadyToRunInfo::GetUnrelatedR2RModules();
            for (;pUnrelatedInfo != NULL && pCode == (PCODE)NULL; pUnrelatedInfo = pUnrelatedInfo->GetNextUnrelatedR2RModule())
            {
                if (pUnrelatedInfo == pAlreadyExaminedInfos[0]) continue;
                if (pUnrelatedInfo == pAlreadyExaminedInfos[1]) continue;

                pCode = pUnrelatedInfo->GetEntryPoint(this, pConfig, TRUE /* fFixups */);
            }
        }
    }
#endif

    return pCode;
}

PCODE MethodDesc::GetMulticoreJitCode(PrepareCodeConfig* pConfig, bool* pWasTier0)
{
    STANDARD_VM_CONTRACT;
    _ASSERTE(pConfig != NULL);
    _ASSERTE(pConfig->GetMethodDesc() == this);
    _ASSERTE(pWasTier0 != NULL);
    _ASSERTE(!*pWasTier0);

    MulticoreJitCodeInfo codeInfo;
#ifdef FEATURE_MULTICOREJIT
    // Quick check before calling expensive out of line function on this method's domain has code JITted by background thread
    MulticoreJitManager & mcJitManager = GetAppDomain()->GetMulticoreJitManager();
    if (mcJitManager.GetMulticoreJitCodeStorage().GetRemainingMethodCount() > 0)
    {
        if (MulticoreJitManager::IsMethodSupported(this))
        {
            codeInfo = mcJitManager.RequestMethodCode(this); // Query multi-core JIT manager for compiled code
        #ifdef FEATURE_TIERED_COMPILATION
            if (!codeInfo.IsNull())
            {
                if (codeInfo.WasTier0())
                {
                    *pWasTier0 = true;
                }
                if (codeInfo.JitSwitchedToOptimized())
                {
                    pConfig->SetJitSwitchedToOptimized();
                }
            }
        #endif
        }
    }
#endif // FEATURE_MULTICOREJIT

    return codeInfo.GetEntryPoint();
}

// ********************************************************************
//                  README!!
// ********************************************************************

// JitCompileCode is the thread safe way to invoke the JIT compiler
// If multiple threads get in here for the same config, ALL of them
// MUST return the SAME value for pcode.
//
// This function creates a DeadlockAware list of methods being jitted
// which prevents us from trying to JIT the same method more that once.

PCODE MethodDesc::JitCompileCode(PrepareCodeConfig* pConfig)
{
    STANDARD_VM_CONTRACT;

    LOG((LF_JIT, LL_INFO1000000,
        "JitCompileCode(%p, ILStub: %s) for %s::%s\n",
        this,
        IsILStub() ? "true" : "false",
        GetMethodTable()->GetDebugClassName(),
        m_pszDebugMethodName));

#if defined(FEATURE_JIT_PITCHING)
    CheckStacksAndPitch();
#endif

    PCODE pCode = (PCODE)NULL;
    {
        // Enter the global lock which protects the list of all functions being JITd
        JitListLock::LockHolder pJitLock(AppDomain::GetCurrentDomain()->GetJitLock());

        // It is possible that another thread stepped in before we entered the global lock for the first time.
        if ((pCode = pConfig->IsJitCancellationRequested()))
        {
            return pCode;
        }

        NativeCodeVersion version = pConfig->GetCodeVersion();

        const char *description = "jit lock";
        INDEBUG(description = m_pszDebugMethodName;)
        ReleaseHolder<JitListLockEntry> pEntry(JitListLockEntry::Find(
            pJitLock, version, description));

        // We have an entry now, we can release the global lock
        pJitLock.Release();

        // Take the entry lock
        {
            JitListLockEntry::LockHolder pEntryLock(pEntry, FALSE);

            if (pEntryLock.DeadlockAwareAcquire())
            {
                if (pEntry->m_hrResultCode == S_FALSE)
                {
                    // Nobody has jitted the method yet
                }
                else
                {
                    // We came in to jit but someone beat us so return the
                    // jitted method!

                    // We can just fall through because we will notice below that
                    // the method has code.

                    // @todo: Note that we may have a failed HRESULT here -
                    // we might want to return an early error rather than
                    // repeatedly failing the jit.
                }
            }
            else
            {
                // Taking this lock would cause a deadlock (presumably because we
                // are involved in a class constructor circular dependency.)  For
                // instance, another thread may be waiting to run the class constructor
                // that we are jitting, but is currently jitting this function.
                //
                // To remedy this, we want to go ahead and do the jitting anyway.
                // The other threads contending for the lock will then notice that
                // the jit finished while they were running class constructors, and abort their
                // current jit effort.
                //
                // We don't have to do anything special right here since we
                // can check HasNativeCode() to detect this case later.
                //
                // Note that at this point we don't have the lock, but that's OK because the
                // thread which does have the lock is blocked waiting for us.
            }

            // It is possible that another thread stepped in before we entered the lock.
            if ((pCode = pConfig->IsJitCancellationRequested()))
            {
                return pCode;
            }

            // Multi-core-jitted code is generated for the default code version at the initial optimization tier, and so is only
            // applicable to the default code version
            NativeCodeVersion codeVersion = pConfig->GetCodeVersion();
            if (codeVersion.IsDefaultVersion())
            {
                bool wasTier0 = false;
                pCode = GetMulticoreJitCode(pConfig, &wasTier0);
                if (pCode != (PCODE)NULL)
                {
                #ifdef FEATURE_TIERED_COMPILATION
                    // Finalize the optimization tier before SetNativeCode() is called
                    bool shouldCountCalls = wasTier0 && pConfig->FinalizeOptimizationTierForTier0LoadOrJit();
                #endif

                    if (pConfig->SetNativeCode(pCode, &pCode))
                    {
                    #ifdef FEATURE_CODE_VERSIONING
                        pConfig->SetGeneratedOrLoadedNewCode();
                    #endif
                    #ifdef FEATURE_TIERED_COMPILATION
                        if (shouldCountCalls)
                        {
                            pConfig->SetShouldCountCalls();
                        }
                    #endif
                    }
                    pEntry->m_hrResultCode = S_OK;
                    return pCode;
                }
            }

            return JitCompileCodeLockedEventWrapper(pConfig, pEntryLock);
        }
    }
}

namespace
{
    COR_ILMETHOD_DECODER* GetAndVerifyMetadataILHeader(MethodDesc* pMD, PrepareCodeConfig* pConfig, COR_ILMETHOD_DECODER* pDecoderMemory)
    {
        STANDARD_VM_CONTRACT;
        _ASSERTE(pMD != NULL);
        _ASSERTE(!pMD->IsNoMetadata());
        _ASSERTE(pConfig != NULL);
        _ASSERTE(pDecoderMemory != NULL);

        COR_ILMETHOD_DECODER* pHeader = NULL;
        COR_ILMETHOD* ilHeader = pConfig->GetILHeader();

        // For async method the methoddef represents a thunk with runtime-provided implementation,
        // while the default IL logically belongs to the implementation method desc.
        // If config returned no IL for an implementation method desc, then ask the method desc itself.
        if (ilHeader == NULL && pMD->IsAsync2VariantMethod() && !pMD->IsAsyncThunkMethod())
        {
            ilHeader = pMD->GetILHeader();
        }

        if (ilHeader == NULL)
            return NULL;

        COR_ILMETHOD_DECODER::DecoderStatus status = COR_ILMETHOD_DECODER::FORMAT_ERROR;
        {
            // Decoder ctor can AV on a malformed method header
            AVInRuntimeImplOkayHolder AVOkay;
            pHeader = new (pDecoderMemory) COR_ILMETHOD_DECODER(ilHeader, pMD->GetMDImport(), &status);
        }

        if (status == COR_ILMETHOD_DECODER::FORMAT_ERROR)
            COMPlusThrowHR(COR_E_BADIMAGEFORMAT, BFA_BAD_IL);

        return pHeader;
    }

    COR_ILMETHOD_DECODER* GetAndVerifyILHeader(MethodDesc* pMD, PrepareCodeConfig* pConfig, COR_ILMETHOD_DECODER* pIlDecoderMemory)
    {
        STANDARD_VM_CONTRACT;
        _ASSERTE(pMD != NULL);
        if (pMD->IsIL())
        {
            return GetAndVerifyMetadataILHeader(pMD, pConfig, pIlDecoderMemory);
        }
        else if (pMD->IsILStub())
        {
            ILStubResolver* pResolver = pMD->AsDynamicMethodDesc()->GetILStubResolver();
            return pResolver->GetILHeader();
        }

        _ASSERTE(pMD->IsNoMetadata());
        return NULL;
    }
}

PCODE MethodDesc::JitCompileCodeLockedEventWrapper(PrepareCodeConfig* pConfig, JitListLockEntry* pEntry)
{
    STANDARD_VM_CONTRACT;

    PCODE pCode = (PCODE)NULL;
    ULONG sizeOfCode = 0;

#ifdef PROFILING_SUPPORTED
    {
        BEGIN_PROFILER_CALLBACK(CORProfilerTrackJITInfo());
        // For methods with non-zero rejit id we send ReJITCompilationStarted, otherwise
        // JITCompilationStarted. It isn't clear if this is the ideal policy for these
        // notifications yet.
        NativeCodeVersion nativeCodeVersion = pConfig->GetCodeVersion();
        ReJITID rejitId = nativeCodeVersion.GetILCodeVersionId();
        if (rejitId != 0)
        {
            _ASSERTE(!nativeCodeVersion.IsDefaultVersion());
            (&g_profControlBlock)->ReJITCompilationStarted((FunctionID)this,
                rejitId,
                TRUE);
        }
        else
            // If profiling, need to give a chance for a tool to examine and modify
            // the IL before it gets to the JIT.  This allows one to add probe calls for
            // things like code coverage, performance, or whatever.
        {
            if (!IsNoMetadata())
            {
                (&g_profControlBlock)->JITCompilationStarted((FunctionID)this, TRUE);

            }
            else
            {
                unsigned int ilSize, unused;
                CorInfoOptions corOptions;
                LPCBYTE ilHeaderPointer = this->AsDynamicMethodDesc()->GetResolver()->GetCodeInfo(&ilSize, &unused, &corOptions, &unused);

                (&g_profControlBlock)->DynamicMethodJITCompilationStarted((FunctionID)this, TRUE, ilHeaderPointer, ilSize);
            }

            if (nativeCodeVersion.IsDefaultVersion())
            {
                pConfig->SetProfilerMayHaveActivatedNonDefaultCodeVersion();
            }
        }
        END_PROFILER_CALLBACK();
    }
#endif // PROFILING_SUPPORTED

    // The profiler may have changed the code on the callback.  Need to
    // pick up the new code.
    //
    // (don't want this for OSR, need to see how it works)
    COR_ILMETHOD_DECODER ilDecoderTemp;
    COR_ILMETHOD_DECODER* pilHeader = GetAndVerifyILHeader(this, pConfig, &ilDecoderTemp);

    if (!ETW_TRACING_CATEGORY_ENABLED(MICROSOFT_WINDOWS_DOTNETRUNTIME_PROVIDER_DOTNET_Context,
        TRACE_LEVEL_VERBOSE,
        CLR_JIT_KEYWORD))
    {
        pCode = JitCompileCodeLocked(pConfig, pilHeader, pEntry, &sizeOfCode);
    }
    else
    {
        SString namespaceOrClassName, methodName, methodSignature;
#ifdef FEATURE_EVENT_TRACE
        ETW::MethodLog::MethodJitting(this,
            pilHeader,
            &namespaceOrClassName,
            &methodName,
            &methodSignature);
#endif //FEATURE_EVENT_TRACE

        pCode = JitCompileCodeLocked(pConfig, pilHeader, pEntry, &sizeOfCode);
#ifdef FEATURE_EVENT_TRACE
        ETW::MethodLog::MethodJitted(this,
            &namespaceOrClassName,
            &methodName,
            &methodSignature,
            pCode,
            pConfig);
#endif //FEATURE_EVENT_TRACE
    }

#ifdef PROFILING_SUPPORTED
    {
        BEGIN_PROFILER_CALLBACK(CORProfilerTrackJITInfo());
        // For methods with non-zero rejit id we send ReJITCompilationFinished, otherwise
        // JITCompilationFinished. It isn't clear if this is the ideal policy for these
        // notifications yet.
        NativeCodeVersion nativeCodeVersion = pConfig->GetCodeVersion();
        ReJITID rejitId = nativeCodeVersion.GetILCodeVersionId();
        if (rejitId != 0)
        {
            _ASSERTE(!nativeCodeVersion.IsDefaultVersion());
            (&g_profControlBlock)->ReJITCompilationFinished((FunctionID)this,
                rejitId,
                S_OK,
                TRUE);
        }
        else
            // Notify the profiler that JIT completed.
            // Must do this after the address has been set.
            // @ToDo: Why must we set the address before notifying the profiler ??
        {
            if (!IsNoMetadata())
            {
                (&g_profControlBlock)->
                    JITCompilationFinished((FunctionID)this,
                        pEntry->m_hrResultCode,
                        TRUE);
            }
            else
            {
                (&g_profControlBlock)->DynamicMethodJITCompilationFinished((FunctionID)this, pEntry->m_hrResultCode, TRUE);
            }

            if (nativeCodeVersion.IsDefaultVersion())
            {
                pConfig->SetProfilerMayHaveActivatedNonDefaultCodeVersion();
            }
        }
        END_PROFILER_CALLBACK();
    }
#endif // PROFILING_SUPPORTED

#ifdef FEATURE_PERFMAP
    // Save the JIT'd method information so that perf can resolve JIT'd call frames.
    PerfMap::LogJITCompiledMethod(this, pCode, sizeOfCode, pConfig);
#endif

    // The notification will only occur if someone has registered for this method.
    DACNotifyCompilationFinished(this, pCode);

    return pCode;
}

PCODE MethodDesc::JitCompileCodeLocked(PrepareCodeConfig* pConfig, COR_ILMETHOD_DECODER* pilHeader, JitListLockEntry* pEntry, ULONG* pSizeOfCode)
{
    STANDARD_VM_CONTRACT;

    PCODE pCode = (PCODE)NULL;
    CORJIT_FLAGS jitFlags;
    PCODE pOtherCode = (PCODE)NULL;

    EX_TRY
    {
        Thread::CurrentPrepareCodeConfigHolder threadPrepareCodeConfigHolder(GetThread(), pConfig);

        pCode = UnsafeJitFunction(pConfig, pilHeader, &jitFlags, pSizeOfCode);
    }
    EX_CATCH
    {
        // If the current thread threw an exception, but a competing thread
        // somehow succeeded at JITting the same function (e.g., out of memory
        // encountered on current thread but not competing thread), then go ahead
        // and swallow this current thread's exception, since we somehow managed
        // to successfully JIT the code on the other thread.
        //
        // Note that if a deadlock cycle is broken, that does not result in an
        // exception--the thread would just pass through the lock and JIT the
        // function in competition with the other thread (with the winner of the
        // race decided later on when we do SetNativeCodeInterlocked). This
        // try/catch is purely to deal with the (unusual) case where a competing
        // thread succeeded where we aborted.

        if (!(pOtherCode = pConfig->IsJitCancellationRequested()))
        {
            pEntry->m_hrResultCode = E_FAIL;
            EX_RETHROW;
        }
    }
    EX_END_CATCH(RethrowTerminalExceptions)

    if (pOtherCode != (PCODE)NULL)
    {
        // Somebody finished jitting recursively while we were jitting the method.
        // Just use their method & leak the one we finished. (Normally we hope
        // not to finish our JIT in this case, as we will abort early if we notice
        // a reentrant jit has occurred.  But we may not catch every place so we
        // do a definitive final check here.
        return pOtherCode;
    }

    _ASSERTE(pCode != (PCODE)NULL);

#ifdef HAVE_GCCOVER
    // Instrument for coverage before trying to publish this version
    // of the code as the native code, to avoid other threads seeing
    // partially instrumented methods.
    if (GCStress<cfg_instr_jit>::IsEnabled())
    {
        // Do the instrumentation and publish atomically, so that the
        // instrumentation data always matches the published code.
        CrstHolder gcCoverLock(&m_GCCoverCrst);

        // Make sure no other thread has stepped in before us.
        if ((pOtherCode = pConfig->IsJitCancellationRequested()))
        {
            return pOtherCode;
        }

        SetupGcCoverage(pConfig->GetCodeVersion(), (BYTE*)pCode);
    }
#endif // HAVE_GCCOVER

#ifdef FEATURE_TIERED_COMPILATION
    // Finalize the optimization tier before SetNativeCode() is called
    bool shouldCountCalls = jitFlags.IsSet(CORJIT_FLAGS::CORJIT_FLAG_TIER0) && pConfig->FinalizeOptimizationTierForTier0LoadOrJit();
#endif

    // Aside from rejit, performing a SetNativeCodeInterlocked at this point
    // generally ensures that there is only one winning version of the native
    // code. This also avoid races with profiler overriding ngened code (see
    // matching SetNativeCodeInterlocked done after
    // JITCachedFunctionSearchStarted)
    if (!pConfig->SetNativeCode(pCode, &pOtherCode))
    {
#ifdef HAVE_GCCOVER
        // When GCStress is enabled, this thread should always win the publishing race
        // since we're under a lock.
        _ASSERTE(!GCStress<cfg_instr_jit>::IsEnabled() || !"GC Cover native code publish failed");
#endif

        // Another thread beat us to publishing its copy of the JITted code.
        return pOtherCode;
    }

#ifdef FEATURE_CODE_VERSIONING
    pConfig->SetGeneratedOrLoadedNewCode();
#endif
#ifdef FEATURE_TIERED_COMPILATION
    if (shouldCountCalls)
    {
        pConfig->SetShouldCountCalls();
    }
#endif

#if defined(FEATURE_JIT_PITCHING)
    SavePitchingCandidate(this, *pSizeOfCode);
#endif

#ifdef FEATURE_MULTICOREJIT
    // Multi-core JIT is only applicable to the default code version. A method is recorded in the profile only when
    // SetNativeCode() above succeeds to avoid recording duplicates in the multi-core JIT profile.
    if (pConfig->NeedsMulticoreJitNotification())
    {
        _ASSERTE(pConfig->GetCodeVersion().IsDefaultVersion());
        _ASSERTE(!pConfig->IsForMulticoreJit());

        MulticoreJitManager & mcJitManager = GetAppDomain()->GetMulticoreJitManager();
        if (mcJitManager.IsRecorderActive())
        {
            if (MulticoreJitManager::IsMethodSupported(this))
            {
                mcJitManager.RecordMethodJitOrLoad(this); // Tell multi-core JIT manager to record method on successful JITting
            }
        }
    }
#endif

    // We succeeded in jitting the code, and our jitted code is the one that's going to run now.
    pEntry->m_hrResultCode = S_OK;

    return pCode;
}

<<<<<<< HEAD
namespace
{
    enum class UnsafeAccessorKind
    {
        Constructor, // call instance constructor (`newobj` in IL)
        Method, // call instance method (`callvirt` in IL)
        StaticMethod, // call static method (`call` in IL)
        Field, // address of instance field (`ldflda` in IL)
        StaticField // address of static field (`ldsflda` in IL)
    };

    bool TryParseUnsafeAccessorAttribute(
        MethodDesc* pMD,
        CustomAttributeParser& ca,
        UnsafeAccessorKind& kind,
        SString& name)
    {
        STANDARD_VM_CONTRACT;
        _ASSERTE(pMD != NULL);

        // Get the kind of accessor
        CaArg args[1];
        args[0].InitEnum(SERIALIZATION_TYPE_I4, 0);
        if (FAILED(::ParseKnownCaArgs(ca, args, ARRAY_SIZE(args))))
            return false;

        kind = (UnsafeAccessorKind)args[0].val.i4;

        // Check the name of the target to access. This is the name we
        // use to look up the intended token in metadata.
        CaNamedArg namedArgs[1];
        CaType namedArgTypes[1];
        namedArgTypes[0].Init(SERIALIZATION_TYPE_STRING);
        namedArgs[0].Init("Name", SERIALIZATION_TYPE_PROPERTY, namedArgTypes[0]);
        if (FAILED(::ParseKnownCaNamedArgs(ca, namedArgs, ARRAY_SIZE(namedArgs))))
            return false;

        // If the Name isn't defined, then use the name of the method.
        if (namedArgs[0].val.type.tag == SERIALIZATION_TYPE_UNDEFINED)
        {
            // The Constructor case has an implied value provided by
            // the runtime. We are going to enforce this during consumption
            // so we avoid the setting of the value. We validate the name
            // as empty at the use site.
            if (kind != UnsafeAccessorKind::Constructor)
                name.SetUTF8(pMD->GetName());
        }
        else
        {
            const CaValue& val = namedArgs[0].val;
            name.SetUTF8(val.str.pStr, val.str.cbStr);
        }

        return true;
    }

    struct GenerationContext final
    {
        GenerationContext(UnsafeAccessorKind kind, MethodDesc* pMD)
            : Kind{ kind }
            , Declaration{ pMD }
            , DeclarationSig{ pMD }
            , TargetTypeSig{}
            , TargetType{}
            , IsTargetStatic{ false }
            , TargetMethod{}
            , TargetField{}
        { }

        UnsafeAccessorKind Kind;
        MethodDesc* Declaration;
        MetaSig DeclarationSig;
        SigPointer TargetTypeSig;
        TypeHandle TargetType;
        bool IsTargetStatic;
        MethodDesc* TargetMethod;
        FieldDesc* TargetField;
    };

    TypeHandle ValidateTargetType(TypeHandle targetTypeMaybe, CorElementType targetFromSig)
    {
        TypeHandle targetType = targetTypeMaybe.IsByRef()
            ? targetTypeMaybe.GetTypeParam()
            : targetTypeMaybe;

        // Due to how some types degrade, we block on parameterized
        // types that are represented as TypeDesc. For example ref or pointer.
        if (targetType.IsTypeDesc())
            ThrowHR(COR_E_BADIMAGEFORMAT, BFA_INVALID_UNSAFEACCESSOR);

        // We do not support generic signature types as valid targets.
        if (targetFromSig == ELEMENT_TYPE_VAR || targetFromSig == ELEMENT_TYPE_MVAR)
        {
            ThrowHR(COR_E_BADIMAGEFORMAT, BFA_INVALID_UNSAFEACCESSOR);
        }

        return targetType;
    }

    bool DoesMethodMatchUnsafeAccessorDeclaration(
        GenerationContext& cxt,
        MethodDesc* method,
        MetaSig::CompareState& state)
    {
        STANDARD_VM_CONTRACT;
        _ASSERTE(method != NULL);

        PCCOR_SIGNATURE pSig1;
        DWORD cSig1;
        cxt.Declaration->GetSig(&pSig1, &cSig1);
        PCCOR_SIGNATURE pEndSig1 = pSig1 + cSig1;
        ModuleBase* pModule1 = cxt.Declaration->GetModule();
        const Substitution* pSubst1 = NULL;

        PCCOR_SIGNATURE pSig2;
        DWORD cSig2;
        method->GetSig(&pSig2, &cSig2);
        PCCOR_SIGNATURE pEndSig2 = pSig2 + cSig2;
        ModuleBase* pModule2 = method->GetModule();
        const Substitution* pSubst2 = NULL;

        //
        // Parsing the signature follows details defined in ECMA-335 - II.23.2.1
        //

        uint32_t callConvDecl;
        uint32_t callConvMethod;
        IfFailThrow(CorSigUncompressCallingConv(pSig1, cSig1, &callConvDecl));
        IfFailThrow(CorSigUncompressCallingConv(pSig2, cSig2, &callConvMethod));
        pSig1++;
        pSig2++;

        // Validate calling convention
        if ((callConvDecl & IMAGE_CEE_CS_CALLCONV_MASK) != (callConvMethod & IMAGE_CEE_CS_CALLCONV_MASK))
        {
            return false;
        }

        // Handle generic param count
        DWORD declGenericCount = 0;
        DWORD methodGenericCount = 0;
        if (callConvDecl & IMAGE_CEE_CS_CALLCONV_GENERIC)
            IfFailThrow(CorSigUncompressData_EndPtr(pSig1, pEndSig1, &declGenericCount));
        if (callConvMethod & IMAGE_CEE_CS_CALLCONV_GENERIC)
            IfFailThrow(CorSigUncompressData_EndPtr(pSig2, pEndSig2, &methodGenericCount));

        DWORD declArgCount;
        DWORD methodArgCount;
        IfFailThrow(CorSigUncompressData_EndPtr(pSig1, pEndSig1, &declArgCount));
        IfFailThrow(CorSigUncompressData_EndPtr(pSig2, pEndSig2, &methodArgCount));

        // Validate argument count
        if (cxt.Kind == UnsafeAccessorKind::Constructor)
        {
            // Declarations for constructor scenarios have
            // matching argument counts with the target.
            if (declArgCount != methodArgCount)
                return false;
        }
        else
        {
            // Declarations of non-constructor scenarios have
            // an additional argument to indicate target type
            // and to pass an instance for non-static methods.
            if (declArgCount != (methodArgCount + 1))
                return false;
        }

        // Validate return and argument types
        for (DWORD i = 0; i <= methodArgCount; ++i)
        {
            if (i == 0 && cxt.Kind == UnsafeAccessorKind::Constructor)
            {
                // Skip return value (index 0) validation on constructor
                // accessor declarations.
                SigPointer ptr1(pSig1, (DWORD)(pEndSig1 - pSig1));
                IfFailThrow(ptr1.SkipExactlyOne());
                pSig1 = ptr1.GetPtr();

                CorElementType typ;
                SigPointer ptr2(pSig2, (DWORD)(pEndSig2 - pSig2));
                IfFailThrow(ptr2.GetElemType(&typ));
                pSig2 = ptr2.GetPtr();

                // Validate the return value for target constructor
                // candidate is void.
                if (typ != ELEMENT_TYPE_VOID)
                    return false;

                continue;
            }
            else if (i == 1 && cxt.Kind != UnsafeAccessorKind::Constructor)
            {
                // Skip over first argument (index 1) on non-constructor accessors.
                // See argument count validation above.
                SigPointer ptr1(pSig1, (DWORD)(pEndSig1 - pSig1));
                IfFailThrow(ptr1.SkipExactlyOne());
                pSig1 = ptr1.GetPtr();
            }

            // Compare the types
            if (FALSE == MetaSig::CompareElementType(
                pSig1,
                pSig2,
                pEndSig1,
                pEndSig2,
                pModule1,
                pModule2,
                pSubst1,
                pSubst2,
                &state))
            {
                return false;
            }
        }

        return true;
    }

    void VerifyDeclarationSatisfiesTargetConstraints(MethodDesc* declaration, MethodTable* targetType, MethodDesc* targetMethod)
    {
        CONTRACTL
        {
            STANDARD_VM_CHECK;
            PRECONDITION(declaration != NULL);
            PRECONDITION(targetType != NULL);
            PRECONDITION(targetMethod != NULL);
        }
        CONTRACTL_END;

        // If the target method has no generic parameters there is nothing to verify
        if (!targetMethod->HasClassOrMethodInstantiation())
            return;

        // Construct a context for verifying target's constraints are
        // satisfied by the declaration.
        Instantiation declClassInst;
        Instantiation declMethodInst;
        Instantiation targetClassInst;
        Instantiation targetMethodInst;
        if (targetType->HasInstantiation())
        {
            declClassInst = declaration->GetMethodTable()->GetTypicalMethodTable()->GetInstantiation();
            targetClassInst = targetType->GetTypicalMethodTable()->GetInstantiation();
        }
        if (targetMethod->HasMethodInstantiation())
        {
            declMethodInst = declaration->LoadTypicalMethodDefinition()->GetMethodInstantiation();
            targetMethodInst = targetMethod->LoadTypicalMethodDefinition()->GetMethodInstantiation();
        }

        SigTypeContext typeContext;
        SigTypeContext::InitTypeContext(declClassInst, declMethodInst, &typeContext);

        InstantiationContext instContext{ &typeContext };

        //
        // Validate constraints on Type parameters
        //
        DWORD typeParamCount = targetClassInst.GetNumArgs();
        if (typeParamCount != declClassInst.GetNumArgs())
            COMPlusThrow(kInvalidProgramException, W("Argument_GenTypeConstraintsNotEqual"));

        for (DWORD i = 0; i < typeParamCount; ++i)
        {
            TypeHandle arg = declClassInst[i];
            TypeVarTypeDesc* param = targetClassInst[i].AsGenericVariable();
            if (!param->SatisfiesConstraints(&typeContext, arg, &instContext))
                COMPlusThrow(kInvalidProgramException, W("Argument_GenTypeConstraintsNotEqual"));
        }

        //
        // Validate constraints on Method parameters
        //
        DWORD methodParamCount = targetMethodInst.GetNumArgs();
        if (methodParamCount != declMethodInst.GetNumArgs())
            COMPlusThrow(kInvalidProgramException, W("Argument_GenMethodConstraintsNotEqual"));

        for (DWORD i = 0; i < methodParamCount; ++i)
        {
            TypeHandle arg = declMethodInst[i];
            TypeVarTypeDesc* param = targetMethodInst[i].AsGenericVariable();
            if (!param->SatisfiesConstraints(&typeContext, arg, &instContext))
                COMPlusThrow(kInvalidProgramException, W("Argument_GenMethodConstraintsNotEqual"));
        }
    }

    bool TrySetTargetMethod(
        GenerationContext& cxt,
        LPCUTF8 methodName,
        bool ignoreCustomModifiers = true)
    {
        STANDARD_VM_CONTRACT;
        _ASSERTE(methodName != NULL);
        _ASSERTE(cxt.Kind == UnsafeAccessorKind::Constructor
                || cxt.Kind == UnsafeAccessorKind::Method
                || cxt.Kind == UnsafeAccessorKind::StaticMethod);

        TypeHandle targetType = cxt.TargetType;
        _ASSERTE(!targetType.IsTypeDesc());

        MethodTable* pMT = targetType.AsMethodTable();

        MethodDesc* targetMaybe = NULL;

        // Following a similar iteration pattern found in MemberLoader::FindMethod().
        // However, we are only operating on the current type not walking the type hierarchy.
        MethodTable::IntroducedMethodIterator iter(pMT);
        for (; iter.IsValid(); iter.Next())
        {
            MethodDesc* curr = iter.GetMethodDesc();

            // Check the target and current method match static/instance state.
            if (cxt.IsTargetStatic != (!!curr->IsStatic()))
                continue;

            // Check for matching name
            if (strcmp(methodName, curr->GetNameThrowing()) != 0)
                continue;

            // Check signature
            TokenPairList list { nullptr };
            MetaSig::CompareState state{ &list };
            state.IgnoreCustomModifiers = ignoreCustomModifiers;
            if (!DoesMethodMatchUnsafeAccessorDeclaration(cxt, curr, state))
                continue;

            // Check if there is some ambiguity.
            if (targetMaybe != NULL)
            {
                if (ignoreCustomModifiers)
                {
                    // We have detected ambiguity when ignoring custom modifiers.
                    // Start over, but look for a match requiring custom modifiers
                    // to match precisely.
                    if (TrySetTargetMethod(cxt, methodName, false /* ignoreCustomModifiers */))
                        return true;
                }
                COMPlusThrow(kAmbiguousMatchException, W("Arg_AmbiguousMatchException_UnsafeAccessor"));
            }
            targetMaybe = curr;
        }

        if (targetMaybe != NULL)
            VerifyDeclarationSatisfiesTargetConstraints(cxt.Declaration, pMT, targetMaybe);

        cxt.TargetMethod = targetMaybe;
        return cxt.TargetMethod != NULL;
    }

    bool DoesFieldMatchUnsafeAccessorDeclaration(
        GenerationContext& cxt,
        FieldDesc* field,
        MetaSig::CompareState& state)
    {
        STANDARD_VM_CONTRACT;
        _ASSERTE(field != NULL);

        PCCOR_SIGNATURE pSig1;
        DWORD cSig1;
        cxt.Declaration->GetSig(&pSig1, &cSig1);
        PCCOR_SIGNATURE pEndSig1 = pSig1 + cSig1;
        ModuleBase* pModule1 = cxt.Declaration->GetModule();
        const Substitution* pSubst1 = NULL;

        PCCOR_SIGNATURE pSig2;
        DWORD cSig2;
        field->GetSig(&pSig2, &cSig2);
        PCCOR_SIGNATURE pEndSig2 = pSig2 + cSig2;
        ModuleBase* pModule2 = field->GetModule();
        const Substitution* pSubst2 = NULL;

        //
        // Parsing the signature follows details defined in ECMA-335 - II.23.2.1 (MethodDefSig) and II.23.2.4 (FieldSig)
        // The intent here is to compare the return type in the MethodDefSig with the type in the FieldSig
        //

        // Consume calling convention
        uint32_t callConvDecl;
        uint32_t callConvField;
        IfFailThrow(CorSigUncompressCallingConv(pSig1, cSig1, &callConvDecl));
        IfFailThrow(CorSigUncompressCallingConv(pSig2, cSig2, &callConvField));
        _ASSERTE(callConvField == IMAGE_CEE_CS_CALLCONV_FIELD);
        pSig1++;
        pSig2++;

        // Consume parts of the method signature until we get to the return type.
        DWORD declGenericCount = 0;
        if (callConvDecl & IMAGE_CEE_CS_CALLCONV_GENERIC)
            IfFailThrow(CorSigUncompressData_EndPtr(pSig1, pEndSig1, &declGenericCount));

        DWORD declArgCount;
        IfFailThrow(CorSigUncompressData_EndPtr(pSig1, pEndSig1, &declArgCount));
        if (pSig1 >= pEndSig1)
            ThrowHR(META_E_BAD_SIGNATURE);

        // UnsafeAccessors for fields require return types be byref. However, we first need to
        // consume any custom modifiers which are prior to the expected ELEMENT_TYPE_BYREF in
        // the RetType signature (II.23.2.11).
        _ASSERTE(state.IgnoreCustomModifiers); // We should always ignore custom modifiers for field look-up.
        MetaSig::ConsumeCustomModifiers(pSig1, pEndSig1);
        if (pSig1 >= pEndSig1)
            ThrowHR(META_E_BAD_SIGNATURE);

        // The ELEMENT_TYPE_BYREF was explicitly checked in TryGenerateUnsafeAccessor().
        CorElementType byRefType = CorSigUncompressElementType(pSig1);
        _ASSERTE(byRefType == ELEMENT_TYPE_BYREF);

        // Compare the types
        if (FALSE == MetaSig::CompareElementType(
            pSig1,
            pSig2,
            pEndSig1,
            pEndSig2,
            pModule1,
            pModule2,
            pSubst1,
            pSubst2,
            &state))
        {
            return false;
        }

        return true;
    }

    bool TrySetTargetField(
        GenerationContext& cxt,
        LPCUTF8 fieldName)
    {
        STANDARD_VM_CONTRACT;
        _ASSERTE(fieldName != NULL);
        _ASSERTE(cxt.Kind == UnsafeAccessorKind::Field
                || cxt.Kind == UnsafeAccessorKind::StaticField);

        TypeHandle targetType = cxt.TargetType;
        _ASSERTE(!targetType.IsTypeDesc());

        MethodTable* pMT = targetType.AsMethodTable();

        ApproxFieldDescIterator fdIterator(
            pMT,
            (cxt.IsTargetStatic ? ApproxFieldDescIterator::STATIC_FIELDS : ApproxFieldDescIterator::INSTANCE_FIELDS));
        PTR_FieldDesc pField;
        while ((pField = fdIterator.Next()) != NULL)
        {
            // Validate the name and target type match.
            if (strcmp(fieldName, pField->GetName()) != 0)
                continue;

            TokenPairList list { nullptr };
            MetaSig::CompareState state{ &list };
            state.IgnoreCustomModifiers = true;
            if (!DoesFieldMatchUnsafeAccessorDeclaration(cxt, pField, state))
                continue;

            if (cxt.Kind == UnsafeAccessorKind::StaticField && pMT->HasGenericsStaticsInfo())
            {
                // Statics require the exact typed field as opposed to the canonically
                // typed field. In order to do that we lookup the current index of the
                // approx field and then use that index to get the precise field from
                // the approx field.
                MethodTable* pFieldMT = pField->GetApproxEnclosingMethodTable();
                DWORD index = pFieldMT->GetIndexForFieldDesc(pField);
                pField = pMT->GetFieldDescByIndex(index);
            }

            cxt.TargetField = pField;
            return true;
        }
        return false;
    }

    void GenerateAccessor(
        GenerationContext& cxt,
        DynamicResolver** resolver,
        COR_ILMETHOD_DECODER** methodILDecoder)
    {
        STANDARD_VM_CONTRACT;

        NewHolder<ILStubResolver> ilResolver = new ILStubResolver();

        // Initialize the resolver target details.
        ilResolver->SetStubMethodDesc(cxt.Declaration);
        ilResolver->SetStubTargetMethodDesc(cxt.TargetMethod);

        SigTypeContext genericContext;
        if (cxt.Declaration->GetClassification() == mcInstantiated)
            SigTypeContext::InitTypeContext(cxt.Declaration, &genericContext);

        ILStubLinker sl(
            cxt.Declaration->GetModule(),
            cxt.Declaration->GetSignature(),
            &genericContext,
            cxt.TargetMethod,
            (ILStubLinkerFlags)ILSTUB_LINKER_FLAG_NONE);

        ILCodeStream* pCode = sl.NewCodeStream(ILStubLinker::kDispatch);

        // Load stub arguments.
        // When the target is static, the first argument is only
        // used to look up the target member to access and ignored
        // during dispatch.
        UINT beginIndex = cxt.IsTargetStatic ? 1 : 0;
        UINT stubArgCount = cxt.DeclarationSig.NumFixedArgs();
        for (UINT i = beginIndex; i < stubArgCount; ++i)
            pCode->EmitLDARG(i);

        // Provide access to the target member
        UINT targetArgCount = stubArgCount - beginIndex;
        UINT targetRetCount = cxt.DeclarationSig.IsReturnTypeVoid() ? 0 : 1;
        switch (cxt.Kind)
        {
        case UnsafeAccessorKind::Constructor:
        {
            _ASSERTE(cxt.TargetMethod != NULL);
            mdToken target;
            if (!cxt.TargetType.HasInstantiation())
            {
                target = pCode->GetToken(cxt.TargetMethod);
            }
            else
            {
                PCCOR_SIGNATURE sig;
                uint32_t sigLen;
                cxt.TargetTypeSig.GetSignature(&sig, &sigLen);
                mdToken targetTypeSigToken = pCode->GetSigToken(sig, sigLen);
                target = pCode->GetToken(cxt.TargetMethod, targetTypeSigToken);
            }
            pCode->EmitNEWOBJ(target, targetArgCount);
            break;
        }
        case UnsafeAccessorKind::Method:
        case UnsafeAccessorKind::StaticMethod:
        {
            _ASSERTE(cxt.TargetMethod != NULL);
            mdToken target;
            if (!cxt.TargetMethod->HasClassOrMethodInstantiation())
            {
                target = pCode->GetToken(cxt.TargetMethod);
            }
            else
            {
                DWORD targetGenericCount = cxt.TargetMethod->GetNumGenericMethodArgs();

                mdToken methodSpecSigToken = mdTokenNil;
                SigBuilder sigBuilder;
                uint32_t sigLen;
                PCCOR_SIGNATURE sig;
                if (targetGenericCount != 0)
                {
                    // Create signature for the MethodSpec. See ECMA-335 - II.23.2.15
                    sigBuilder.AppendByte(IMAGE_CEE_CS_CALLCONV_GENERICINST);
                    sigBuilder.AppendData(targetGenericCount);
                    for (DWORD i = 0; i < targetGenericCount; ++i)
                    {
                        sigBuilder.AppendElementType(ELEMENT_TYPE_MVAR);
                        sigBuilder.AppendData(i);
                    }
                    sigLen;
                    sig = (PCCOR_SIGNATURE)sigBuilder.GetSignature((DWORD*)&sigLen);
                    methodSpecSigToken = pCode->GetSigToken(sig, sigLen);
                }

                cxt.TargetTypeSig.GetSignature(&sig, &sigLen);
                mdToken targetTypeSigToken = pCode->GetSigToken(sig, sigLen);

                if (methodSpecSigToken == mdTokenNil)
                {
                    // Create a MemberRef
                    target = pCode->GetToken(cxt.TargetMethod, targetTypeSigToken);
                    _ASSERTE(TypeFromToken(target) == mdtMemberRef);
                }
                else
                {
                    // Use the method declaration Instantiation to find the instantiated MethodDesc target.
                    Instantiation methodInst = cxt.Declaration->GetMethodInstantiation();
                    MethodDesc* instantiatedTarget = MethodDesc::FindOrCreateAssociatedMethodDesc(cxt.TargetMethod, cxt.TargetType.GetMethodTable(), FALSE, methodInst, TRUE);

                    // Create a MethodSpec
                    target = pCode->GetToken(instantiatedTarget, targetTypeSigToken, methodSpecSigToken);
                    _ASSERTE(TypeFromToken(target) == mdtMethodSpec);
                }
            }

            if (cxt.Kind == UnsafeAccessorKind::StaticMethod)
            {
                pCode->EmitCALL(target, targetArgCount, targetRetCount);
            }
            else
            {
                pCode->EmitCALLVIRT(target, targetArgCount, targetRetCount);
            }
            break;
        }
        case UnsafeAccessorKind::Field:
        {
            _ASSERTE(cxt.TargetField != NULL);
            mdToken target;
            if (!cxt.TargetType.HasInstantiation())
            {
                target = pCode->GetToken(cxt.TargetField);
            }
            else
            {
                // See the static field case for why this can be mdTokenNil.
                mdToken targetTypeSigToken = mdTokenNil;
                target = pCode->GetToken(cxt.TargetField, targetTypeSigToken);
            }
            pCode->EmitLDFLDA(target);
            break;
        }
        case UnsafeAccessorKind::StaticField:
            _ASSERTE(cxt.TargetField != NULL);
            mdToken target;
            if (!cxt.TargetType.HasInstantiation())
            {
                target = pCode->GetToken(cxt.TargetField);
            }
            else
            {
                // For accessing a generic instance field, every instantiation will
                // be at the same offset, and be the same size, with the same GC layout,
                // as long as the generic is canonically equivalent. However, for static fields,
                // while the offset, size and GC layout remain the same, the address of the
                // field is different, and needs to be found by a lookup of some form. The
                // current form of lookup means the exact type isn't with a type signature.
                PCCOR_SIGNATURE sig;
                uint32_t sigLen;
                cxt.TargetTypeSig.GetSignature(&sig, &sigLen);
                mdToken targetTypeSigToken = pCode->GetSigToken(sig, sigLen);
                target = pCode->GetToken(cxt.TargetField, targetTypeSigToken);
            }
            pCode->EmitLDSFLDA(target);
            break;
        default:
            _ASSERTE(!"Unknown UnsafeAccessorKind");
        }

        // Return from the generated stub
        pCode->EmitRET();

        // Generate all IL associated data for JIT
        {
            UINT maxStack;
            size_t cbCode = sl.Link(&maxStack);
            DWORD cbSig = sl.GetLocalSigSize();

            COR_ILMETHOD_DECODER* pILHeader = ilResolver->AllocGeneratedIL(cbCode, cbSig, maxStack);
            BYTE* pbBuffer = (BYTE*)pILHeader->Code;
            BYTE* pbLocalSig = (BYTE*)pILHeader->LocalVarSig;
            _ASSERTE(cbSig == pILHeader->cbLocalVarSig);
            sl.GenerateCode(pbBuffer, cbCode);
            sl.GetLocalSig(pbLocalSig, cbSig);

            // Store the token lookup map
            ilResolver->SetTokenLookupMap(sl.GetTokenLookupMap());
            ilResolver->SetJitFlags(CORJIT_FLAGS(CORJIT_FLAGS::CORJIT_FLAG_IL_STUB));

            *resolver = (DynamicResolver*)ilResolver;
            *methodILDecoder = pILHeader;
        }

        ilResolver.SuppressRelease();
    }
}

bool MethodDesc::TryGenerateTransientILImplementation(DynamicResolver** resolver, COR_ILMETHOD_DECODER** methodILDecoder)
{
    if (TryGenerateAsyncThunk(resolver, methodILDecoder))
    {
        return true;
    }

    if (TryGenerateUnsafeAccessor(resolver, methodILDecoder))
    {
        return true;
    }

    return false;
}

bool MethodDesc::TryGenerateAsyncThunk(DynamicResolver** resolver, COR_ILMETHOD_DECODER** methodILDecoder)
{
    STANDARD_VM_CONTRACT;
    _ASSERTE(resolver != NULL);
    _ASSERTE(methodILDecoder != NULL);
    _ASSERTE(*resolver == NULL && *methodILDecoder == NULL);
    _ASSERTE(IsIL());
    _ASSERTE(GetRVA() == 0);

    if (!IsAsyncThunkMethod())
    {
        return false;
    }

    MethodDesc *pAsyncOtherVariant = this->GetAsyncOtherVariant();
    _ASSERTE(!IsWrapperStub() && !pAsyncOtherVariant->IsWrapperStub());

    MetaSig msig(this);

    SigTypeContext sigContext(pAsyncOtherVariant);
    ILStubLinker sl(
        GetModule(),
        GetSignature(),
        &sigContext,
        pAsyncOtherVariant,
        (ILStubLinkerFlags)ILSTUB_LINKER_FLAG_NONE);

    if (IsAsync2Method())
    {
        EmitAsync2MethodThunk(pAsyncOtherVariant, msig, &sl);
    }
    else
    {
        EmitJitStateMachineBasedRuntimeAsyncThunk(pAsyncOtherVariant, msig, &sl);
    }

    NewHolder<ILStubResolver> ilResolver = new ILStubResolver();
    // Initialize the resolver target details.
    ilResolver->SetStubMethodDesc(this);
    ilResolver->SetStubTargetMethodDesc(pAsyncOtherVariant);

    // Generate all IL associated data for JIT
    {
        UINT maxStack;
        size_t cbCode = sl.Link(&maxStack);
        DWORD cbSig = sl.GetLocalSigSize();

        COR_ILMETHOD_DECODER* pILHeader = ilResolver->AllocGeneratedIL(cbCode, cbSig, maxStack);
        BYTE* pbBuffer = (BYTE*)pILHeader->Code;
        BYTE* pbLocalSig = (BYTE*)pILHeader->LocalVarSig;
        _ASSERTE(cbSig == pILHeader->cbLocalVarSig);

        size_t numEH = sl.GetNumEHClauses();
        if (numEH > 0)
        {
            sl.WriteEHClauses(ilResolver->AllocEHSect(numEH));
        }

        sl.GenerateCode(pbBuffer, cbCode);
        sl.GetLocalSig(pbLocalSig, cbSig);

        // Store the token lookup map
        ilResolver->SetTokenLookupMap(sl.GetTokenLookupMap());
        ilResolver->SetJitFlags(CORJIT_FLAGS(CORJIT_FLAGS::CORJIT_FLAG_IL_STUB));

        *resolver = (DynamicResolver*)ilResolver;
        *methodILDecoder = pILHeader;
    }

    ilResolver.SuppressRelease();
    return true;
}

void MethodDesc::EmitJitStateMachineBasedRuntimeAsyncThunk(MethodDesc* pAsyncOtherVariant, MetaSig& thunkMsig, ILStubLinker* pSL)
{
    _ASSERTE(!pAsyncOtherVariant->IsAsyncThunkMethod());

    ILCodeStream* pCode = pSL->NewCodeStream(ILStubLinker::kDispatch);

    unsigned continuationLocal = pCode->NewLocal(LocalDesc(CoreLibBinder::GetClass(CLASS__CONTINUATION)));

    TypeHandle thTaskRet = thunkMsig.GetRetTypeHandleThrowing();

    bool isValueTask = thTaskRet.GetMethodTable()->IsValueType();

    LocalDesc returnLocalDesc(thTaskRet);
    DWORD returnLocal = pCode->NewLocal(returnLocalDesc);

    TypeHandle thLogicalRetType;
    DWORD logicalResultLocal = UINT_MAX;
    if (thTaskRet.GetNumGenericArgs() > 0)
    {
        thLogicalRetType = thTaskRet.GetMethodTable()->GetInstantiation()[0];
        logicalResultLocal = pCode->NewLocal(LocalDesc(thLogicalRetType));
    }

    LocalDesc exceptionLocalDesc(CoreLibBinder::GetClass(CLASS__EXCEPTION));
    DWORD exceptionLocal = pCode->NewLocal(exceptionLocalDesc);

    LocalDesc executionAndSyncBlockStoreLocalDesc(CoreLibBinder::GetClass(CLASS__EXECUTIONANDSYNCBLOCKSTORE));
    DWORD executionAndSyncBlockStoreLocal = pCode->NewLocal(executionAndSyncBlockStoreLocalDesc);

    ILCodeLabel* pNoExceptionLabel = pCode->NewCodeLabel();
    ILCodeLabel* pReturnResultLabel = pCode->NewCodeLabel();
    ILCodeLabel* pSuspendedLabel = pCode->NewCodeLabel();

    pCode->EmitLDLOCA(executionAndSyncBlockStoreLocal);
    pCode->EmitCALL(pCode->GetToken(CoreLibBinder::GetMethod(METHOD__EXECUTIONANDSYNCBLOCKSTORE__PUSH)), 1, 0);

    {
        pCode->BeginTryBlock();
        pCode->EmitNOP("Separate try blocks");
        {
            pCode->BeginTryBlock();

            DWORD localArg = 0;
            if (thunkMsig.HasThis())
            {
                pCode->EmitLDARG(localArg++);
            }

            for (UINT iArg = 0; iArg < thunkMsig.NumFixedArgs(); iArg++)
            {
                pCode->EmitLDARG(localArg++);
            }

            int token;
            _ASSERTE(!pAsyncOtherVariant->IsWrapperStub());
            if (pAsyncOtherVariant->HasClassOrMethodInstantiation())
            {
                // For generic code emit generic signatures.
                int typeSigToken = mdTokenNil;
                if (pAsyncOtherVariant->HasClassInstantiation())
                {
                    SigBuilder typeSigBuilder;
                    typeSigBuilder.AppendElementType(ELEMENT_TYPE_GENERICINST);
                    typeSigBuilder.AppendElementType(ELEMENT_TYPE_INTERNAL);
                    // TODO: Encoding potentially shared method tables in
                    // signatures of tokens seems odd, but this hits assert
                    // with the typical method table.
                    typeSigBuilder.AppendPointer(pAsyncOtherVariant->GetMethodTable());
                    DWORD numClassTypeArgs = pAsyncOtherVariant->GetNumGenericClassArgs();
                    typeSigBuilder.AppendData(numClassTypeArgs);
                    for (DWORD i = 0; i < numClassTypeArgs; ++i)
                    {
                        typeSigBuilder.AppendElementType(ELEMENT_TYPE_VAR);
                        typeSigBuilder.AppendData(i);
                    }

                    DWORD typeSigLen;
                    PCCOR_SIGNATURE typeSig = (PCCOR_SIGNATURE)typeSigBuilder.GetSignature(&typeSigLen);
                    typeSigToken = pCode->GetSigToken(typeSig, typeSigLen);
                }

                if (pAsyncOtherVariant->HasMethodInstantiation())
                {
                    SigBuilder methodSigBuilder;
                    DWORD numMethodTypeArgs = pAsyncOtherVariant->GetNumGenericMethodArgs();
                    methodSigBuilder.AppendByte(IMAGE_CEE_CS_CALLCONV_GENERICINST);
                    methodSigBuilder.AppendData(numMethodTypeArgs);
                    for (DWORD i = 0; i < numMethodTypeArgs; ++i)
                    {
                        methodSigBuilder.AppendElementType(ELEMENT_TYPE_MVAR);
                        methodSigBuilder.AppendData(i);
                    }

                    DWORD sigLen;
                    PCCOR_SIGNATURE sig = (PCCOR_SIGNATURE)methodSigBuilder.GetSignature(&sigLen);
                    int methodSigToken = pCode->GetSigToken(sig, sigLen);
                    token = pCode->GetToken(pAsyncOtherVariant, typeSigToken, methodSigToken);
                }
                else
                {
                    token = pCode->GetToken(pAsyncOtherVariant, typeSigToken);
                }
            }
            else
            {
                token = pCode->GetToken(pAsyncOtherVariant);
            }

            pCode->EmitCALL(token, localArg, logicalResultLocal != UINT_MAX ? 1 : 0);

            if (logicalResultLocal != UINT_MAX)
                pCode->EmitSTLOC(logicalResultLocal);
            pCode->EmitCALL(METHOD__STUBHELPERS__ASYNC2_CALL_CONTINUATION, 0, 1);
            pCode->EmitSTLOC(continuationLocal);
            pCode->EmitLEAVE(pNoExceptionLabel);
            pCode->EndTryBlock();
        }
        // Catch
        {
            pCode->BeginCatchBlock(pCode->GetToken(CoreLibBinder::GetClass(CLASS__EXCEPTION)));

            int fromExceptionToken;
            if (logicalResultLocal != UINT_MAX)
            {
                MethodDesc* fromExceptionMD;
                if (isValueTask)
                    fromExceptionMD = CoreLibBinder::GetMethod(METHOD__VALUETASK__FROM_EXCEPTION_1);
                else
                    fromExceptionMD = CoreLibBinder::GetMethod(METHOD__TASK__FROM_EXCEPTION_1);

                fromExceptionMD = FindOrCreateAssociatedMethodDesc(fromExceptionMD, fromExceptionMD->GetMethodTable(), FALSE, Instantiation(&thLogicalRetType, 1), FALSE);

                fromExceptionToken = GetTokenForGenericMethodCallWithAsyncReturnType(pCode, fromExceptionMD);
            }
            else
            {
                MethodDesc* fromExceptionMD;
                if (isValueTask)
                    fromExceptionMD = CoreLibBinder::GetMethod(METHOD__VALUETASK__FROM_EXCEPTION);
                else
                    fromExceptionMD = CoreLibBinder::GetMethod(METHOD__TASK__FROM_EXCEPTION);

                fromExceptionToken = pCode->GetToken(fromExceptionMD);
            }
            pCode->EmitCALL(fromExceptionToken, 1, 1);
            pCode->EmitSTLOC(returnLocal);
            pCode->EmitLEAVE(pReturnResultLabel);
            pCode->EndCatchBlock();
        }
        pCode->EndTryBlock();
    }
    //
    {
        pCode->BeginFinallyBlock();
        pCode->EmitLDLOCA(executionAndSyncBlockStoreLocal);
        pCode->EmitCALL(pCode->GetToken(CoreLibBinder::GetMethod(METHOD__EXECUTIONANDSYNCBLOCKSTORE__POP)), 1, 0);
        pCode->EmitENDFINALLY();
        pCode->EndFinallyBlock();
    }

    pCode->EmitLabel(pNoExceptionLabel);
    pCode->EmitLDLOC(continuationLocal);
    pCode->EmitBRTRUE(pSuspendedLabel);
    if (logicalResultLocal != UINT_MAX)
    {
        pCode->EmitLDLOC(logicalResultLocal);
        MethodDesc* md;
        if (isValueTask)
            md = CoreLibBinder::GetMethod(METHOD__VALUETASK__FROM_RESULT_T);
        else
            md = CoreLibBinder::GetMethod(METHOD__TASK__FROM_RESULT_T);
        md = FindOrCreateAssociatedMethodDesc(md, md->GetMethodTable(), FALSE, Instantiation(&thLogicalRetType, 1), FALSE);

        int fromResultToken = GetTokenForGenericMethodCallWithAsyncReturnType(pCode, md);
        pCode->EmitCALL(fromResultToken, 1, 1);
    }
    else
    {
        if (isValueTask)
            pCode->EmitCALL(METHOD__VALUETASK__GET_COMPLETED_TASK, 0, 1);
        else
            pCode->EmitCALL(METHOD__TASK__GET_COMPLETED_TASK, 0, 1);
    }

    pCode->EmitSTLOC(returnLocal);
    pCode->EmitLabel(pReturnResultLabel);
    pCode->EmitLDLOC(returnLocal);
    pCode->EmitRET();

    pCode->EmitLabel(pSuspendedLabel);

    int finalizeTaskReturningThunkToken;
    if (logicalResultLocal != UINT_MAX)
    {
        MethodDesc* md;
        if (isValueTask)
            md = CoreLibBinder::GetMethod(METHOD__RUNTIME_HELPERS__FINALIZE_VALUETASK_RETURNING_THUNK_1);
        else
            md = CoreLibBinder::GetMethod(METHOD__RUNTIME_HELPERS__FINALIZE_TASK_RETURNING_THUNK_1);

        md = FindOrCreateAssociatedMethodDesc(md, md->GetMethodTable(), FALSE, Instantiation(&thLogicalRetType, 1), FALSE);
        finalizeTaskReturningThunkToken = GetTokenForGenericMethodCallWithAsyncReturnType(pCode, md);
    }
    else
    {
        MethodDesc* md;
        if (isValueTask)
            md = CoreLibBinder::GetMethod(METHOD__RUNTIME_HELPERS__FINALIZE_VALUETASK_RETURNING_THUNK);
        else
            md = CoreLibBinder::GetMethod(METHOD__RUNTIME_HELPERS__FINALIZE_TASK_RETURNING_THUNK);
        finalizeTaskReturningThunkToken = pCode->GetToken(md);
    }
    pCode->EmitLDLOC(continuationLocal);
    pCode->EmitCALL(finalizeTaskReturningThunkToken, 1, 1);
    pCode->EmitRET();
}

// Given an async method, return a SigPointer to the unwrapped result type. For
// example, for async2 Task<T> Foo<T>() this returns the signature representing
// (MVAR 0). For Task<int>, it returns the signature representing (int).
SigPointer MethodDesc::GetAsync2ThunkResultTypeSig()
{
    _ASSERTE(IsAsyncThunkMethod());
    PCCOR_SIGNATURE pSigRaw;
    DWORD cSig;
    if (FAILED(GetMDImport()->GetSigOfMethodDef(GetMemberDef(), &cSig, &pSigRaw)))
    {
        _ASSERTE(!"Loaded MethodDesc should not fail to get signature");
        pSigRaw = NULL;
        cSig = 0;
    }

    SigPointer pSig(pSigRaw, cSig);
    uint32_t callConvInfo;
    IfFailThrow(pSig.GetCallingConvInfo(&callConvInfo));

    if ((callConvInfo & IMAGE_CEE_CS_CALLCONV_GENERIC) != 0)
    {
        // GenParamCount
        IfFailThrow(pSig.GetData(NULL));
    }

    // ParamCount
    IfFailThrow(pSig.GetData(NULL));

    // ReturnType comes now. Skip the modifiers (like async2 modifier).
    IfFailThrow(pSig.SkipCustomModifiers());

    CorElementType etype;
    IfFailThrow(pSig.PeekElemType(&etype));

    // here we should have something Task<retType> or ValueTask<retType>
    _ASSERTE(etype == ELEMENT_TYPE_GENERICINST);

    // GENERICINST <generic type> <argCnt> <arg1>

    // ELEMENT_TYPE_GENERICINST
    IfFailThrow(pSig.GetElemType(NULL));

    // Task`1/ValueTask`1
    IfFailThrow(pSig.SkipExactlyOne());

    // argCnt
    IfFailThrow(pSig.GetData(NULL));

    // Get the start of the return type
    PCCOR_SIGNATURE returnTypeSig;
    uint32_t tailLength;
    pSig.GetSignature(&returnTypeSig, &tailLength);

    // Skip to the end of the return type so we can get the length.
    IfFailThrow(pSig.SkipExactlyOne());

    PCCOR_SIGNATURE returnTypeSigEnd;
    pSig.GetSignature(&returnTypeSigEnd, &tailLength);

    return SigPointer(returnTypeSig, (DWORD)(returnTypeSigEnd - returnTypeSig));
}

// Given a method Foo<T>, return a MethodSpec token for Foo<T> instantiated
// with the result type from the current async method's return type. For
// example, if "this" represents async2 Task<List<T>> Foo<T>(), and "md" is
// Task.FromResult<T>, this returns a MethodSpec representing
// Task.FromResult<List<T>>.
int MethodDesc::GetTokenForGenericMethodCallWithAsyncReturnType(ILCodeStream* pCode, MethodDesc* md)
{
    if (!md->HasClassOrMethodInstantiation())
    {
        return pCode->GetToken(md);
    }

    // We never get here with a class instantiation currently.
    _ASSERTE(!md->HasClassInstantiation());

    SigBuilder methodSigBuilder;
    methodSigBuilder.AppendByte(IMAGE_CEE_CS_CALLCONV_GENERICINST);
    methodSigBuilder.AppendData(1);
    SigPointer retTypeSig = GetAsync2ThunkResultTypeSig();
    PCCOR_SIGNATURE retTypeSigRaw;
    uint32_t retTypeSigLen;
    retTypeSig.GetSignature(&retTypeSigRaw, &retTypeSigLen);
    methodSigBuilder.AppendBlob((const PVOID)retTypeSigRaw, retTypeSigLen);

    DWORD methodSigLen;
    PCCOR_SIGNATURE methodSig = (PCCOR_SIGNATURE)methodSigBuilder.GetSignature(&methodSigLen);
    int methodSigToken = pCode->GetSigToken(methodSig, methodSigLen);

    return pCode->GetToken(md, mdTokenNil, methodSigToken);
}

// Given a method Bar<T>.Foo, return a MethodSpec token for Bar<T>.Foo
// instantiated with the result type from the current async method's return
// type. For example, if "this" represents async2 Task<List<T>> Foo<T>(), and
// "md" is TaskAwaiter<T>.GetResult(), this returns a MethodSpec representing
// TaskAwaiter<List<T>>.GetResult().
int MethodDesc::GetTokenForGenericTypeMethodCallWithAsyncReturnType(ILCodeStream* pCode, MethodDesc* md)
{
    if (!md->HasClassOrMethodInstantiation())
    {
        return pCode->GetToken(md);
    }

    // We never get here with a method instantiation currently.
    _ASSERTE(!md->HasMethodInstantiation());

    SigBuilder typeSigBuilder;
    typeSigBuilder.AppendData(ELEMENT_TYPE_GENERICINST);
    typeSigBuilder.AppendData(ELEMENT_TYPE_INTERNAL);
    // TODO: Encoding potentially shared method tables in
    // signatures of tokens seems odd, but this hits assert
    // with the typical method table.
    typeSigBuilder.AppendPointer(md->GetMethodTable());
    typeSigBuilder.AppendData(1);

    SigPointer retTypeSig = GetAsync2ThunkResultTypeSig();
    PCCOR_SIGNATURE retTypeSigRaw;
    uint32_t retTypeSigLen;
    retTypeSig.GetSignature(&retTypeSigRaw, &retTypeSigLen);

    typeSigBuilder.AppendBlob((const PVOID)retTypeSigRaw, retTypeSigLen);

    DWORD typeSigLen;
    PCCOR_SIGNATURE typeSig = (PCCOR_SIGNATURE)typeSigBuilder.GetSignature(&typeSigLen);
    int typeSigToken = pCode->GetSigToken(typeSig, typeSigLen);

    return pCode->GetToken(md, typeSigToken);
}

void MethodDesc::EmitAsync2MethodThunk(MethodDesc* pAsyncOtherVariant, MetaSig& msig, ILStubLinker* pSL)
{
    _ASSERTE(!pAsyncOtherVariant->IsAsyncThunkMethod());
    _ASSERTE(!pAsyncOtherVariant->IsVoid());

    // Implement IL that is effectively the following
    /*
    {
        TaskAwaiter<RetType> awaiter = other(arg).GetAwaiter();
        if (!awaiter.IsCompleted)
        {
            // Magic function which will suspend the current run of async methods
            RuntimeHelpers.UnsafeAwaitAwaiterFromRuntimeAsync<TaskAwaiter<RetType>>(awaiter);
        }
        return awaiter.GetResult();
    }
    */
    ILCodeStream* pCode = pSL->NewCodeStream(ILStubLinker::kDispatch);

    TypeHandle thTaskAwaiter;
    MethodTable* pMTTask;
    MethodDesc* mdGetAwaiter;
    MethodDesc* mdIsCompleted;
    MethodDesc* mdGetResult;

    if (msig.IsReturnTypeVoid())
    {
        pMTTask = CoreLibBinder::GetClass(CLASS__TASK);
        thTaskAwaiter = CoreLibBinder::GetClass(CLASS__TASK_AWAITER);
        mdGetAwaiter = CoreLibBinder::GetMethod(METHOD__TASK__GET_AWAITER);
        mdIsCompleted = CoreLibBinder::GetMethod(METHOD__TASK_AWAITER__GET_ISCOMPLETED);
        mdGetResult = CoreLibBinder::GetMethod(METHOD__TASK_AWAITER__GET_RESULT);
    }
    else
    {
        TypeHandle thLogicalRetType = msig.GetRetTypeHandleThrowing();
        MethodTable* pMTTaskOpen = CoreLibBinder::GetClass(CLASS__TASK_1);
        pMTTask = ClassLoader::LoadGenericInstantiationThrowing(pMTTaskOpen->GetModule(), pMTTaskOpen->GetCl(), Instantiation(&thLogicalRetType, 1)).GetMethodTable();
        MethodTable* pMTTaskAwaiterOpen = CoreLibBinder::GetClass(CLASS__TASK_AWAITER_1);
        thTaskAwaiter = ClassLoader::LoadGenericInstantiationThrowing(pMTTaskAwaiterOpen->GetModule(), pMTTaskAwaiterOpen->GetCl(), Instantiation(&thLogicalRetType, 1));
        mdGetAwaiter = CoreLibBinder::GetMethod(METHOD__TASK_1__GET_AWAITER);
        mdGetAwaiter = pMTTask->GetParallelMethodDesc(mdGetAwaiter);
        mdIsCompleted = CoreLibBinder::GetMethod(METHOD__TASK_AWAITER_1__GET_ISCOMPLETED);
        mdIsCompleted = thTaskAwaiter.GetMethodTable()->GetParallelMethodDesc(mdIsCompleted);
        mdGetResult = CoreLibBinder::GetMethod(METHOD__TASK_AWAITER_1__GET_RESULT);
        mdGetResult = thTaskAwaiter.GetMethodTable()->GetParallelMethodDesc(mdGetResult);
    }

    DWORD localArg = 0;
    ILCodeLabel* pGetResultLabel = pCode->NewCodeLabel();

    LocalDesc awaiterLocalDesc(thTaskAwaiter);
    DWORD awaiterLocal = pCode->NewLocal(awaiterLocalDesc);

    if (msig.HasThis())
    {
        pCode->EmitLDARG(localArg++);
    }
    for (UINT iArg = 0; iArg < msig.NumFixedArgs(); iArg++)
    {
        pCode->EmitLDARG(localArg++);
    }

    int token;
    _ASSERTE(!pAsyncOtherVariant->IsWrapperStub());
    if (pAsyncOtherVariant->HasClassOrMethodInstantiation())
    {
        // For generic code emit generic signatures.
        int typeSigToken = mdTokenNil;
        if (pAsyncOtherVariant->HasClassInstantiation())
        {
            SigBuilder typeSigBuilder;
            typeSigBuilder.AppendElementType(ELEMENT_TYPE_GENERICINST);
            typeSigBuilder.AppendElementType(ELEMENT_TYPE_INTERNAL);
            // TODO: Encoding potentially shared method tables in
            // signatures of tokens seems odd, but this hits assert
            // with the typical method table.
            typeSigBuilder.AppendPointer(pAsyncOtherVariant->GetMethodTable());
            DWORD numClassTypeArgs = pAsyncOtherVariant->GetNumGenericClassArgs();
            typeSigBuilder.AppendData(numClassTypeArgs);
            for (DWORD i = 0; i < numClassTypeArgs; ++i)
            {
                typeSigBuilder.AppendElementType(ELEMENT_TYPE_VAR);
                typeSigBuilder.AppendData(i);
            }

            DWORD typeSigLen;
            PCCOR_SIGNATURE typeSig = (PCCOR_SIGNATURE)typeSigBuilder.GetSignature(&typeSigLen);
            typeSigToken = pCode->GetSigToken(typeSig, typeSigLen);
        }

        if (pAsyncOtherVariant->HasMethodInstantiation())
        {
            SigBuilder methodSigBuilder;
            DWORD numMethodTypeArgs = pAsyncOtherVariant->GetNumGenericMethodArgs();
            methodSigBuilder.AppendByte(IMAGE_CEE_CS_CALLCONV_GENERICINST);
            methodSigBuilder.AppendData(numMethodTypeArgs);
            for (DWORD i = 0; i < numMethodTypeArgs; ++i)
            {
                methodSigBuilder.AppendElementType(ELEMENT_TYPE_MVAR);
                methodSigBuilder.AppendData(i);
            }

            DWORD sigLen;
            PCCOR_SIGNATURE sig = (PCCOR_SIGNATURE)methodSigBuilder.GetSignature(&sigLen);
            int methodSigToken = pCode->GetSigToken(sig, sigLen);
            token = pCode->GetToken(pAsyncOtherVariant, typeSigToken, methodSigToken);
        }
        else
        {
            token = pCode->GetToken(pAsyncOtherVariant, typeSigToken);
        }
    }
    else
    {
        token = pCode->GetToken(pAsyncOtherVariant);
    }

    pCode->EmitCALL(token, localArg, 1);

    int getAwaiterToken;
    int getIsCompletedToken;
    int getResultToken;
    if (!msig.IsReturnTypeVoid())
    {
        getAwaiterToken = GetTokenForGenericTypeMethodCallWithAsyncReturnType(pCode, mdGetAwaiter);
        getIsCompletedToken = GetTokenForGenericTypeMethodCallWithAsyncReturnType(pCode, mdIsCompleted);
        getResultToken = GetTokenForGenericTypeMethodCallWithAsyncReturnType(pCode, mdGetResult);
    }
    else 
    {
        getAwaiterToken = pCode->GetToken(mdGetAwaiter);
        getIsCompletedToken = pCode->GetToken(mdIsCompleted);
        getResultToken = pCode->GetToken(mdGetResult);
    }

    pCode->EmitCALLVIRT(getAwaiterToken, 1, 1);
    pCode->EmitSTLOC(awaiterLocal);
    pCode->EmitLDLOCA(awaiterLocal);
    pCode->EmitCALL(getIsCompletedToken, 1, 1);
    pCode->EmitBRTRUE(pGetResultLabel);
    pCode->EmitLDLOC(awaiterLocal);

    int awaitAwaiterToken = GetTokenForAwaitAwaiterInstantiatedOverTaskAwaiterType(pCode, thTaskAwaiter);
    pCode->EmitCALL(awaitAwaiterToken, 1, 0);
    pCode->EmitLabel(pGetResultLabel);

    pCode->EmitLDLOCA(awaiterLocal);
    pCode->EmitCALL(getResultToken, 1, mdGetResult->IsVoid() ? 0 : 1);

    pCode->EmitRET();
}

// Get a token for RuntimeHelpers.UnsafeAwaitAwaiterFromRuntimeAsync<TaskAwaiter<T>>()
// with T substituted by the return type of the async method.
int MethodDesc::GetTokenForAwaitAwaiterInstantiatedOverTaskAwaiterType(ILCodeStream* pCode, TypeHandle taskAwaiterType)
{
    MethodDesc* awaitAwaiter = CoreLibBinder::GetMethod(METHOD__RUNTIME_HELPERS__UNSAFE_AWAIT_AWAITER_FROM_RUNTIME_ASYNC_1);
    TypeHandle thInstantiations[]{ taskAwaiterType };
    awaitAwaiter = FindOrCreateAssociatedMethodDesc(awaitAwaiter, awaitAwaiter->GetMethodTable(), FALSE, Instantiation(thInstantiations, 1), FALSE);

    if (!taskAwaiterType.IsSharedByGenericInstantiations())
    {
        return pCode->GetToken(awaitAwaiter);
    }

    SigBuilder methodSigBuilder;
    methodSigBuilder.AppendByte(IMAGE_CEE_CS_CALLCONV_GENERICINST);
    methodSigBuilder.AppendData(1);
    SigPointer retTypeSig = GetAsync2ThunkResultTypeSig();
    PCCOR_SIGNATURE retTypeSigRaw;
    uint32_t retTypeSigLen;
    retTypeSig.GetSignature(&retTypeSigRaw, &retTypeSigLen);

    methodSigBuilder.AppendElementType(ELEMENT_TYPE_GENERICINST);
    methodSigBuilder.AppendElementType(ELEMENT_TYPE_INTERNAL);
    methodSigBuilder.AppendPointer(taskAwaiterType.GetMethodTable());
    methodSigBuilder.AppendData(1);
    methodSigBuilder.AppendBlob((const PVOID)retTypeSigRaw, retTypeSigLen);

    DWORD methodSigLen;
    PCCOR_SIGNATURE methodSig = (PCCOR_SIGNATURE)methodSigBuilder.GetSignature(&methodSigLen);
    int methodSigToken = pCode->GetSigToken(methodSig, methodSigLen);

    return pCode->GetToken(awaitAwaiter, mdTokenNil, methodSigToken);
}

bool MethodDesc::TryGenerateUnsafeAccessor(DynamicResolver** resolver, COR_ILMETHOD_DECODER** methodILDecoder)
{
    STANDARD_VM_CONTRACT;
    _ASSERTE(resolver != NULL);
    _ASSERTE(methodILDecoder != NULL);
    _ASSERTE(*resolver == NULL && *methodILDecoder == NULL);
    _ASSERTE(IsIL());
    _ASSERTE(GetRVA() == 0);

    // The UnsafeAccessorAttribute is applied to methods with an
    // RVA of 0 (for example, C#'s extern keyword).
    const void* data;
    ULONG dataLen;
    HRESULT hr = GetCustomAttribute(WellKnownAttribute::UnsafeAccessorAttribute, &data, &dataLen);
    if (hr != S_OK)
        return false;

    // UnsafeAccessor must be on a static method
    if (!IsStatic())
        ThrowHR(COR_E_BADIMAGEFORMAT, BFA_INVALID_UNSAFEACCESSOR);

    UnsafeAccessorKind kind;
    SString name;

    CustomAttributeParser ca(data, dataLen);
    if (!TryParseUnsafeAccessorAttribute(this, ca, kind, name))
        ThrowHR(COR_E_BADIMAGEFORMAT, BFA_INVALID_UNSAFEACCESSOR);

    GenerationContext context{ kind, this };

    // Parse the signature to determine the type to use:
    //  * Constructor access - examine the return type
    //  * Instance member access - examine type of first parameter
    //  * Static member access - examine type of first parameter
    TypeHandle retType;
    CorElementType retCorType;
    TypeHandle firstArgType;
    CorElementType firstArgCorType = ELEMENT_TYPE_END;
    retCorType = context.DeclarationSig.GetReturnType();
    retType = context.DeclarationSig.GetRetTypeHandleThrowing();
    UINT argCount = context.DeclarationSig.NumFixedArgs();
    if (argCount > 0)
    {
        context.DeclarationSig.NextArg();

        // Get the target type signature and resolve to a type handle.
        context.TargetTypeSig = context.DeclarationSig.GetArgProps();
        (void)context.TargetTypeSig.PeekElemType(&firstArgCorType);
        firstArgType = context.DeclarationSig.GetLastTypeHandleThrowing();
    }

    // Using the kind type, perform the following:
    //  1) Validate the basic type information from the signature.
    //  2) Resolve the name to the appropriate member.
    switch (context.Kind)
    {
    case UnsafeAccessorKind::Constructor:
        // A return type is required for a constructor, otherwise
        // we don't know the type to construct.
        // Types should not be parameterized (that is, byref).
        // The name is defined by the runtime and should be empty.
        if (context.DeclarationSig.IsReturnTypeVoid() || retType.IsByRef() || !name.IsEmpty())
        {
            ThrowHR(COR_E_BADIMAGEFORMAT, BFA_INVALID_UNSAFEACCESSOR);
        }

        // Get the target type signature from the return type.
        context.TargetTypeSig = context.DeclarationSig.GetReturnProps();
        context.TargetType = ValidateTargetType(retType, retCorType);
        if (!TrySetTargetMethod(context, ".ctor"))
            MemberLoader::ThrowMissingMethodException(context.TargetType.AsMethodTable(), ".ctor");
        break;

    case UnsafeAccessorKind::Method:
    case UnsafeAccessorKind::StaticMethod:
        // Method access requires a target type.
        if (firstArgType.IsNull())
            ThrowHR(COR_E_BADIMAGEFORMAT, BFA_INVALID_UNSAFEACCESSOR);

        // If the non-static method access is for a
        // value type, the instance must be byref.
        if (kind == UnsafeAccessorKind::Method
            && firstArgType.IsValueType()
            && !firstArgType.IsByRef())
        {
            ThrowHR(COR_E_BADIMAGEFORMAT, BFA_INVALID_UNSAFEACCESSOR);
        }

        context.TargetType = ValidateTargetType(firstArgType, firstArgCorType);
        context.IsTargetStatic = kind == UnsafeAccessorKind::StaticMethod;
        if (!TrySetTargetMethod(context, name.GetUTF8()))
            MemberLoader::ThrowMissingMethodException(context.TargetType.AsMethodTable(), name.GetUTF8());
        break;

    case UnsafeAccessorKind::Field:
    case UnsafeAccessorKind::StaticField:
        // Field access requires a single argument for target type and a return type.
        if (argCount != 1 || firstArgType.IsNull() || context.DeclarationSig.IsReturnTypeVoid())
        {
            ThrowHR(COR_E_BADIMAGEFORMAT, BFA_INVALID_UNSAFEACCESSOR);
        }

        // The return type must be byref.
        // If the non-static field access is for a
        // value type, the instance must be byref.
        if (!retType.IsByRef()
            || (kind == UnsafeAccessorKind::Field
                && firstArgType.IsValueType()
                && !firstArgType.IsByRef()))
        {
            ThrowHR(COR_E_BADIMAGEFORMAT, BFA_INVALID_UNSAFEACCESSOR);
        }

        context.TargetType = ValidateTargetType(firstArgType, firstArgCorType);
        context.IsTargetStatic = kind == UnsafeAccessorKind::StaticField;
        if (!TrySetTargetField(context, name.GetUTF8()))
            MemberLoader::ThrowMissingFieldException(context.TargetType.AsMethodTable(), name.GetUTF8());
        break;

    default:
        ThrowHR(COR_E_BADIMAGEFORMAT, BFA_INVALID_UNSAFEACCESSOR);
    }

    // Generate the IL for the accessor.
    GenerateAccessor(context, resolver, methodILDecoder);
    return true;
}

=======
>>>>>>> 50e6f480
PrepareCodeConfig::PrepareCodeConfig() {}

PrepareCodeConfig::PrepareCodeConfig(NativeCodeVersion codeVersion, BOOL needsMulticoreJitNotification, BOOL mayUsePrecompiledCode) :
    m_pMethodDesc(codeVersion.GetMethodDesc()),
    m_nativeCodeVersion(codeVersion),
    m_needsMulticoreJitNotification(needsMulticoreJitNotification),
    m_mayUsePrecompiledCode(mayUsePrecompiledCode),
    m_ProfilerRejectedPrecompiledCode(FALSE),
    m_ReadyToRunRejectedPrecompiledCode(FALSE),
    m_callerGCMode(CallerGCMode::Unknown),
#ifdef FEATURE_MULTICOREJIT
    m_isForMulticoreJit(false),
#endif
#ifdef FEATURE_CODE_VERSIONING
    m_profilerMayHaveActivatedNonDefaultCodeVersion(false),
    m_generatedOrLoadedNewCode(false),
#endif
#ifdef FEATURE_TIERED_COMPILATION
    m_wasTieringDisabledBeforeJitting(false),
    m_shouldCountCalls(false),
#endif
    m_jitSwitchedToMinOpt(false),
#ifdef FEATURE_TIERED_COMPILATION
    m_jitSwitchedToOptimized(false),
#endif
#ifdef FEATURE_INTERPRETER
    m_isInterpreterCode(false),
#endif
    m_nextInSameThread(nullptr)
{}

PCODE PrepareCodeConfig::IsJitCancellationRequested()
{
    LIMITED_METHOD_CONTRACT;
    return m_pMethodDesc->GetNativeCode();
}

BOOL PrepareCodeConfig::NeedsMulticoreJitNotification()
{
    LIMITED_METHOD_CONTRACT;
    return m_needsMulticoreJitNotification;
}

BOOL PrepareCodeConfig::ProfilerRejectedPrecompiledCode()
{
    LIMITED_METHOD_CONTRACT;
    return m_ProfilerRejectedPrecompiledCode;
}

void PrepareCodeConfig::SetProfilerRejectedPrecompiledCode()
{
    LIMITED_METHOD_CONTRACT;
    m_ProfilerRejectedPrecompiledCode = TRUE;
}

BOOL PrepareCodeConfig::ReadyToRunRejectedPrecompiledCode()
{
    LIMITED_METHOD_CONTRACT;
    return m_ReadyToRunRejectedPrecompiledCode;
}

void PrepareCodeConfig::SetReadyToRunRejectedPrecompiledCode()
{
    LIMITED_METHOD_CONTRACT;
    m_ReadyToRunRejectedPrecompiledCode = TRUE;
}

CallerGCMode PrepareCodeConfig::GetCallerGCMode()
{
    LIMITED_METHOD_CONTRACT;
    return m_callerGCMode;
}

void PrepareCodeConfig::SetCallerGCMode(CallerGCMode mode)
{
    LIMITED_METHOD_CONTRACT;
    m_callerGCMode = mode;
}

BOOL PrepareCodeConfig::SetNativeCode(PCODE pCode, PCODE * ppAlternateCodeToUse)
{
    LIMITED_METHOD_CONTRACT;

    if (m_nativeCodeVersion.SetNativeCodeInterlocked(pCode, (PCODE)NULL))
    {
        return TRUE;
    }

    *ppAlternateCodeToUse = m_nativeCodeVersion.GetNativeCode();
    return FALSE;
}

PTR_PCODE PrepareCodeConfig::GetNativeCodeSlot()
{
    LIMITED_METHOD_CONTRACT;
    return m_nativeCodeVersion.GetNativeCodeSlot();
}

COR_ILMETHOD* PrepareCodeConfig::GetILHeader()
{
    STANDARD_VM_CONTRACT;
    return m_pMethodDesc->GetILHeader();
}

CORJIT_FLAGS PrepareCodeConfig::GetJitCompilationFlags()
{
    STANDARD_VM_CONTRACT;

    CORJIT_FLAGS flags;
#ifdef FEATURE_TIERED_COMPILATION
    flags.Add(TieredCompilationManager::GetJitFlags(this));
#endif
    return flags;
}

BOOL PrepareCodeConfig::MayUsePrecompiledCode()
{
    LIMITED_METHOD_CONTRACT;
    return m_mayUsePrecompiledCode;
}

PrepareCodeConfig::JitOptimizationTier PrepareCodeConfig::GetJitOptimizationTier(
    PrepareCodeConfig *config,
    MethodDesc *methodDesc)
{
    WRAPPER_NO_CONTRACT;
    _ASSERTE(methodDesc != nullptr);
    _ASSERTE(config == nullptr || methodDesc == config->GetMethodDesc());

    if (config != nullptr)
    {
        if (config->JitSwitchedToMinOpt())
        {
            return JitOptimizationTier::MinOptJitted;
        }
    #ifdef FEATURE_TIERED_COMPILATION
        else if (config->JitSwitchedToOptimized())
        {
            _ASSERTE(methodDesc->IsEligibleForTieredCompilation());
            _ASSERTE(
                config->IsForMulticoreJit() ||
                config->GetCodeVersion().GetOptimizationTier() == NativeCodeVersion::OptimizationTierOptimized);
            return JitOptimizationTier::Optimized;
        }
        else if (methodDesc->IsEligibleForTieredCompilation())
        {
            switch (config->GetCodeVersion().GetOptimizationTier())
            {
                case NativeCodeVersion::OptimizationTier0:
                    return JitOptimizationTier::QuickJitted;

                case NativeCodeVersion::OptimizationTier1:
                    return JitOptimizationTier::OptimizedTier1;

                case NativeCodeVersion::OptimizationTier1OSR:
                    return JitOptimizationTier::OptimizedTier1OSR;

                case NativeCodeVersion::OptimizationTierOptimized:
                    return JitOptimizationTier::Optimized;

                case NativeCodeVersion::OptimizationTier0Instrumented:
                    return JitOptimizationTier::InstrumentedTier;

                case NativeCodeVersion::OptimizationTier1Instrumented:
                    return JitOptimizationTier::InstrumentedTierOptimized;

                default:
                    UNREACHABLE();
            }
        }
    #endif
    }

    return methodDesc->IsJitOptimizationDisabled() ? JitOptimizationTier::MinOptJitted : JitOptimizationTier::Optimized;
}

const char *PrepareCodeConfig::GetJitOptimizationTierStr(PrepareCodeConfig *config, MethodDesc *methodDesc)
{
    WRAPPER_NO_CONTRACT;

    switch (GetJitOptimizationTier(config, methodDesc))
    {
        case JitOptimizationTier::Unknown: return "Unknown";
        case JitOptimizationTier::MinOptJitted: return "MinOptJitted";
        case JitOptimizationTier::Optimized: return "Optimized";
        case JitOptimizationTier::QuickJitted: return "QuickJitted";
        case JitOptimizationTier::OptimizedTier1: return "OptimizedTier1";
        case JitOptimizationTier::OptimizedTier1OSR: return "OptimizedTier1OSR";
        case JitOptimizationTier::InstrumentedTier: return "InstrumentedTier";
        case JitOptimizationTier::InstrumentedTierOptimized: return "InstrumentedTierOptimized";

        default:
            UNREACHABLE();
    }
}

#ifdef FEATURE_TIERED_COMPILATION
// This function should be called before SetNativeCode() for consistency with usage of FinalizeOptimizationTierForTier0Jit
bool PrepareCodeConfig::FinalizeOptimizationTierForTier0Load()
{
    _ASSERTE(GetMethodDesc()->IsEligibleForTieredCompilation());
    _ASSERTE(!JitSwitchedToOptimized());

    if (!IsForMulticoreJit())
    {
        return true; // should count calls if SetNativeCode() succeeds
    }

    // When using multi-core JIT, the loaded code would not be used until the method is called. Record some information that may
    // be used later when the method is called.
    ((MulticoreJitPrepareCodeConfig *)this)->SetWasTier0();
    return false; // don't count calls
}

// This function should be called before SetNativeCode() to update the optimization tier if necessary before SetNativeCode() is
// called. As soon as SetNativeCode() is called, another thread may get the native code and the optimization tier for that code
// version, and it should have already been finalized.
bool PrepareCodeConfig::FinalizeOptimizationTierForTier0LoadOrJit()
{
    _ASSERTE(GetMethodDesc()->IsEligibleForTieredCompilation());

    if (IsForMulticoreJit())
    {
        // When using multi-core JIT, the jitted code would not be used until the method is called. Don't make changes to the
        // optimization tier yet, just record some information that may be used later when the method is called.
        ((MulticoreJitPrepareCodeConfig *)this)->SetWasTier0();
        return false; // don't count calls
    }

    if (JitSwitchedToOptimized())
    {
    #ifdef _DEBUG
        // Call counting may already have been disabled due to the possibility of concurrent or reentering JIT of the same
        // native code version of a method. The current optimization tier should be consistent with the change being made
        // (Tier 0 to Optimized), such that the tier is not changed in an unexpected way or at an unexpected time. Since changes
        // to the optimization tier are unlocked, this assertion is just a speculative check on possible values.
        NativeCodeVersion::OptimizationTier previousOptimizationTier = GetCodeVersion().GetOptimizationTier();
        _ASSERTE(
            previousOptimizationTier == NativeCodeVersion::OptimizationTier0 ||
            previousOptimizationTier == NativeCodeVersion::OptimizationTier0Instrumented ||
            previousOptimizationTier == NativeCodeVersion::OptimizationTierOptimized);
    #endif // _DEBUG

        // Update the tier in the code version. The JIT may have decided to switch from tier 0 to optimized, in which case
        // call counting would have to be disabled for the method.
        NativeCodeVersion codeVersion = GetCodeVersion();
        if (codeVersion.IsDefaultVersion())
        {
            GetMethodDesc()->GetLoaderAllocator()->GetCallCountingManager()->DisableCallCounting(codeVersion);
        }
        codeVersion.SetOptimizationTier(NativeCodeVersion::OptimizationTierOptimized);
        return false; // don't count calls
    }

    return true; // should count calls if SetNativeCode() succeeds
}
#endif // FEATURE_TIERED_COMPILATION

#ifdef FEATURE_CODE_VERSIONING
VersionedPrepareCodeConfig::VersionedPrepareCodeConfig() {}

VersionedPrepareCodeConfig::VersionedPrepareCodeConfig(NativeCodeVersion codeVersion) :
    // Multi-core JIT is only applicable to the default code version, so don't request a notification
    PrepareCodeConfig(codeVersion, FALSE, FALSE)
{
    LIMITED_METHOD_CONTRACT;

    _ASSERTE(!m_nativeCodeVersion.IsDefaultVersion());
    _ASSERTE(CodeVersionManager::IsLockOwnedByCurrentThread());
    m_ilCodeVersion = m_nativeCodeVersion.GetILCodeVersion();
}

HRESULT VersionedPrepareCodeConfig::FinishConfiguration()
{
    STANDARD_VM_CONTRACT;

    _ASSERTE(!CodeVersionManager::IsLockOwnedByCurrentThread());

    // Any code build stages that do just in time configuration should
    // be configured now
#ifdef FEATURE_REJIT
    if (m_ilCodeVersion.GetRejitState() != RejitFlags::kStateActive)
    {
        ReJitManager::ConfigureILCodeVersion(m_ilCodeVersion);
    }
    _ASSERTE(m_ilCodeVersion.GetRejitState() == RejitFlags::kStateActive);
#endif

    return S_OK;
}

PCODE VersionedPrepareCodeConfig::IsJitCancellationRequested()
{
    LIMITED_METHOD_CONTRACT;
    return m_nativeCodeVersion.GetNativeCode();
}

COR_ILMETHOD* VersionedPrepareCodeConfig::GetILHeader()
{
    STANDARD_VM_CONTRACT;
    return m_ilCodeVersion.GetIL();
}

CORJIT_FLAGS VersionedPrepareCodeConfig::GetJitCompilationFlags()
{
    STANDARD_VM_CONTRACT;
    CORJIT_FLAGS flags;

#ifdef FEATURE_REJIT
    DWORD profilerFlags = m_ilCodeVersion.GetJitFlags();
    flags.Add(ReJitManager::JitFlagsFromProfCodegenFlags(profilerFlags));
#endif

#ifdef FEATURE_TIERED_COMPILATION
    flags.Add(TieredCompilationManager::GetJitFlags(this));
#endif

    return flags;
}

PrepareCodeConfigBuffer::PrepareCodeConfigBuffer(NativeCodeVersion codeVersion)
{
    WRAPPER_NO_CONTRACT;

    if (codeVersion.IsDefaultVersion())
    {
        // fast path
        new(m_buffer) PrepareCodeConfig(codeVersion, TRUE, TRUE);
        return;
    }

    // a bit slower path (+1 usec?)
    VersionedPrepareCodeConfig *config;
    {
        CodeVersionManager::LockHolder codeVersioningLockHolder;
        config = new(m_buffer) VersionedPrepareCodeConfig(codeVersion);
    }
    config->FinishConfiguration();
}

#endif //FEATURE_CODE_VERSIONING

// CreateDerivedTargetSigWithExtraParams:
// This method is used to create the signature of the target of the ILStub for
// instantiating, unboxing, and async variant stubs, when/where we need to
// introduce a generic context/async continuation.
// And since the generic context/async continuations are hidden parameters,
// we're creating a signature that looks like non-generic but with additional
// parameters right after the thisptr
void MethodDesc::CreateDerivedTargetSigWithExtraParams(MetaSig& msig, SigBuilder *stubSigBuilder)
{
    STANDARD_VM_CONTRACT;

    BYTE callingConvention = IMAGE_CEE_CS_CALLCONV_DEFAULT;
    if (msig.HasThis())
        callingConvention |= IMAGE_CEE_CS_CALLCONV_HASTHIS;
    // CallingConvention
    stubSigBuilder->AppendByte(callingConvention);

    unsigned numArgs = msig.NumFixedArgs();
    if (msig.HasGenericContextArg())
        numArgs++;
    if (msig.HasAsyncContinuation())
        numArgs++;
    // ParamCount
    stubSigBuilder->AppendData(numArgs); // +1 is for context param

    // Return type
    SigPointer pReturn = msig.GetReturnProps();
    pReturn.ConvertToInternalExactlyOne(msig.GetModule(), msig.GetSigTypeContext(), stubSigBuilder);

#ifndef TARGET_X86
    if (msig.HasGenericContextArg())
    {
        // The hidden context parameter
        stubSigBuilder->AppendElementType(ELEMENT_TYPE_I);
    }

    if (msig.HasAsyncContinuation())
    {
        stubSigBuilder->AppendElementType(ELEMENT_TYPE_OBJECT);
    }
#endif // !TARGET_X86

    // Copy rest of the arguments
    msig.NextArg();
    SigPointer pArgs = msig.GetArgProps();
    for (unsigned i = 0; i < msig.NumFixedArgs(); i++)
    {
        pArgs.ConvertToInternalExactlyOne(msig.GetModule(), msig.GetSigTypeContext(), stubSigBuilder);
    }

#ifdef TARGET_X86
    if (msig.HasGenericContextArg())
    {
        // The hidden context parameter
        stubSigBuilder->AppendElementType(ELEMENT_TYPE_I);
    }

    if (msig.HasAsyncContinuation())
    {
        stubSigBuilder->AppendElementType(ELEMENT_TYPE_OBJECT);
    }
#endif // TARGET_X86
}

#ifdef FEATURE_INSTANTIATINGSTUB_AS_IL

Stub * CreateUnboxingILStubForSharedGenericValueTypeMethods(MethodDesc* pTargetMD)
{

    CONTRACT(Stub*)
    {
        THROWS;
        GC_TRIGGERS;
        POSTCONDITION(CheckPointer(RETVAL));
    }
    CONTRACT_END;

    SigTypeContext typeContext(pTargetMD);

    MetaSig msig(pTargetMD);

    _ASSERTE(msig.HasThis());

    ILStubLinker sl(pTargetMD->GetModule(),
                    pTargetMD->GetSignature(),
                    &typeContext,
                    pTargetMD,
                    (ILStubLinkerFlags)(ILSTUB_LINKER_FLAG_STUB_HAS_THIS | ILSTUB_LINKER_FLAG_TARGET_HAS_THIS));

    ILCodeStream *pCode = sl.NewCodeStream(ILStubLinker::kDispatch);

    // 1. Build the new signature
    SigBuilder stubSigBuilder;
    MethodDesc::CreateDerivedTargetSigWithExtraParams(msig, &stubSigBuilder);

    // 2. Emit the method body
    mdToken tokRawData = pCode->GetToken(CoreLibBinder::GetField(FIELD__RAW_DATA__DATA));

    // 2.1 Push the thisptr
    // We need to skip over the MethodTable*
    // The trick below will do that.
    pCode->EmitLoadThis();
    pCode->EmitLDFLDA(tokRawData);

#if defined(TARGET_X86)
    // 2.2 Push the rest of the arguments for x86
    for (unsigned i = 0; i < msig.NumFixedArgs();i++)
    {
        pCode->EmitLDARG(i);
    }
#endif

    // 2.3 Push the hidden context param
    // The context is going to be captured from the thisptr
    pCode->EmitLoadThis();
    pCode->EmitLDFLDA(tokRawData);
    pCode->EmitLDC(Object::GetOffsetOfFirstField());
    pCode->EmitSUB();
    pCode->EmitLDIND_I();

#if !defined(TARGET_X86)
    // 2.4 Push the rest of the arguments for not x86
    for (unsigned i = 0; i < msig.NumFixedArgs();i++)
    {
        pCode->EmitLDARG(i);
    }
#endif

    // 2.5 Push the target address
    pCode->EmitLDC((TADDR)pTargetMD->GetMultiCallableAddrOfCode(CORINFO_ACCESS_ANY));

    // 2.6 Do the calli
    pCode->EmitCALLI(TOKEN_ILSTUB_TARGET_SIG, msig.NumFixedArgs() + 1, msig.IsReturnTypeVoid() ? 0 : 1);
    pCode->EmitRET();

    PCCOR_SIGNATURE pSig;
    DWORD cbSig;
    pTargetMD->GetSig(&pSig,&cbSig);
    PTR_Module pLoaderModule = pTargetMD->GetLoaderModule();
    MethodDesc * pStubMD = ILStubCache::CreateAndLinkNewILStubMethodDesc(pTargetMD->GetLoaderAllocator(),
                                                            pLoaderModule->GetILStubCache()->GetOrCreateStubMethodTable(pLoaderModule),
                                                            ILSTUB_UNBOXINGILSTUB,
                                                            pTargetMD->GetModule(),
                                                            pSig, cbSig,
                                                            &typeContext,
                                                            &sl);

    ILStubResolver *pResolver = pStubMD->AsDynamicMethodDesc()->GetILStubResolver();

    DWORD cbTargetSig = 0;
    PCCOR_SIGNATURE pTargetSig = (PCCOR_SIGNATURE) stubSigBuilder.GetSignature(&cbTargetSig);
    pResolver->SetStubTargetMethodSig(pTargetSig, cbTargetSig);
    pResolver->SetStubTargetMethodDesc(pTargetMD);

    RETURN Stub::NewStub(JitILStub(pStubMD));

}

Stub * CreateInstantiatingILStub(MethodDesc* pTargetMD, void* pHiddenArg)
{

    CONTRACT(Stub*)
    {
        THROWS;
        GC_TRIGGERS;
        PRECONDITION(CheckPointer(pHiddenArg));
        POSTCONDITION(CheckPointer(RETVAL));
    }
    CONTRACT_END;

    SigTypeContext typeContext;
    MethodTable* pStubMT;
    if (pTargetMD->HasMethodInstantiation())
    {
        // The pHiddenArg shall be a MethodDesc*
        MethodDesc* pMD = static_cast<MethodDesc *>(pHiddenArg);
        SigTypeContext::InitTypeContext(pMD, &typeContext);
        pStubMT = pMD->GetMethodTable();
    }
    else
    {
        // The pHiddenArg shall be a MethodTable*
        SigTypeContext::InitTypeContext(TypeHandle::FromPtr(pHiddenArg), &typeContext);
        pStubMT = static_cast<MethodTable *>(pHiddenArg);
    }

    MetaSig msig(pTargetMD);
    ILStubLinker sl(pTargetMD->GetModule(),
                    pTargetMD->GetSignature(),
                    &typeContext,
                    pTargetMD,
                    msig.HasThis()
                        ? (ILStubLinkerFlags)(ILSTUB_LINKER_FLAG_STUB_HAS_THIS | ILSTUB_LINKER_FLAG_TARGET_HAS_THIS)
                        : (ILStubLinkerFlags)ILSTUB_LINKER_FLAG_NONE
                    );

    ILCodeStream *pCode = sl.NewCodeStream(ILStubLinker::kDispatch);

    // 1. Build the new signature
    SigBuilder stubSigBuilder;
    MethodDesc::CreateDerivedTargetSigWithExtraParams(msig, &stubSigBuilder);

    // 2. Emit the method body
    if (msig.HasThis())
    {
        // 2.1 Push the thisptr
        pCode->EmitLoadThis();
    }

#if defined(TARGET_X86)
    // 2.2 Push the rest of the arguments for x86
    for (unsigned i = 0; i < msig.NumFixedArgs();i++)
    {
        pCode->EmitLDARG(i);
    }
#endif // TARGET_X86

    // 2.3 Push the hidden context param
    // InstantiatingStub
    pCode->EmitLDC((TADDR)pHiddenArg);

    // 2.3.2 Push the async continuation
    if (msig.HasAsyncContinuation())
    {
        pCode->EmitLDNULL();
    }

#if !defined(TARGET_X86)
    // 2.4 Push the rest of the arguments for not x86
    for (unsigned i = 0; i < msig.NumFixedArgs();i++)
    {
        pCode->EmitLDARG(i);
    }
#endif // !TARGET_X86

    // 2.5 Push the target address
    pCode->EmitLDC((TADDR)pTargetMD->GetMultiCallableAddrOfCode(CORINFO_ACCESS_ANY));

    // 2.6 Do the calli
    pCode->EmitCALLI(TOKEN_ILSTUB_TARGET_SIG, msig.NumFixedArgs() + 1, msig.IsReturnTypeVoid() ? 0 : 1);
    pCode->EmitRET();

    PCCOR_SIGNATURE pSig;
    DWORD cbSig;
    pTargetMD->GetSig(&pSig,&cbSig);
    PTR_Module pLoaderModule = pTargetMD->GetLoaderModule();
    MethodDesc * pStubMD = ILStubCache::CreateAndLinkNewILStubMethodDesc(pTargetMD->GetLoaderAllocator(),
                                                            pStubMT,
                                                            ILSTUB_INSTANTIATINGSTUB,
                                                            pTargetMD->GetModule(),
                                                            pSig, cbSig,
                                                            &typeContext,
                                                            &sl);

    ILStubResolver *pResolver = pStubMD->AsDynamicMethodDesc()->GetILStubResolver();

    DWORD cbTargetSig = 0;
    PCCOR_SIGNATURE pTargetSig = (PCCOR_SIGNATURE) stubSigBuilder.GetSignature(&cbTargetSig);
    pResolver->SetStubTargetMethodSig(pTargetSig, cbTargetSig);
    pResolver->SetStubTargetMethodDesc(pTargetMD);

    RETURN Stub::NewStub(JitILStub(pStubMD));
}
#endif

/* Make a stub that for a value class method that expects a BOXed this pointer */
Stub * MakeUnboxingStubWorker(MethodDesc *pMD)
{
    CONTRACT(Stub*)
    {
        THROWS;
        GC_TRIGGERS;
        POSTCONDITION(CheckPointer(RETVAL));
    }
    CONTRACT_END;

    Stub *pstub = NULL;

    _ASSERTE (pMD->GetMethodTable()->IsValueType());
    _ASSERTE(!pMD->ContainsGenericVariables());
    MethodDesc *pUnboxedMD = pMD->GetWrappedMethodDesc();

    _ASSERTE(pUnboxedMD != NULL && pUnboxedMD != pMD);

#ifdef FEATURE_PORTABLE_SHUFFLE_THUNKS
    StackSArray<ShuffleEntry> portableShuffle;
    BOOL usePortableShuffle = FALSE;
    if (!pUnboxedMD->RequiresInstMethodTableArg())
    {
        ShuffleEntry entry;
        entry.srcofs = ShuffleEntry::SENTINEL;
        entry.dstofs = 0;
        portableShuffle.Append(entry);
        usePortableShuffle = TRUE;
    }
    else
    {
        usePortableShuffle = GenerateShuffleArrayPortable(pMD, pUnboxedMD, &portableShuffle, ShuffleComputationType::InstantiatingStub);
    }

    if (usePortableShuffle)
    {
        CPUSTUBLINKER sl;
        _ASSERTE(pUnboxedMD != NULL && pUnboxedMD != pMD);

        // The shuffle for an unboxing stub of a method that doesn't capture the
        // type of the this pointer must be a no-op
        _ASSERTE(pUnboxedMD->RequiresInstMethodTableArg() || (portableShuffle.GetCount() == 1));

        sl.EmitComputedInstantiatingMethodStub(pUnboxedMD, &portableShuffle[0], NULL);

        pstub = sl.Link(pMD->GetLoaderAllocator()->GetStubHeap(), NEWSTUB_FL_INSTANTIATING_METHOD);
    }
    else
#endif
    {
#ifdef FEATURE_INSTANTIATINGSTUB_AS_IL
#ifndef FEATURE_PORTABLE_SHUFFLE_THUNKS
        if (pUnboxedMD->RequiresInstMethodTableArg())
#endif // !FEATURE_PORTABLE_SHUFFLE_THUNKS
        {
            _ASSERTE(pUnboxedMD->RequiresInstMethodTableArg());
            pstub = CreateUnboxingILStubForSharedGenericValueTypeMethods(pUnboxedMD);
        }
#ifndef FEATURE_PORTABLE_SHUFFLE_THUNKS
        else
#endif // !FEATURE_PORTABLE_SHUFFLE_THUNKS
#endif // FEATURE_INSTANTIATINGSTUB_AS_IL
#ifndef FEATURE_PORTABLE_SHUFFLE_THUNKS
        {
            CPUSTUBLINKER sl;
            sl.EmitUnboxMethodStub(pUnboxedMD);
            pstub = sl.Link(pMD->GetLoaderAllocator()->GetStubHeap());
        }
#endif // !FEATURE_PORTABLE_SHUFFLE_THUNKS
    }
    RETURN pstub;
}

#if defined(FEATURE_SHARE_GENERIC_CODE)
Stub * MakeInstantiatingStubWorker(MethodDesc *pMD)
{
    CONTRACT(Stub*)
    {
        THROWS;
        GC_TRIGGERS;
        PRECONDITION(pMD->IsInstantiatingStub());
        PRECONDITION(!pMD->RequiresInstArg());
        PRECONDITION(!pMD->IsSharedByGenericMethodInstantiations());
        POSTCONDITION(CheckPointer(RETVAL));
    }
    CONTRACT_END;

    // Note: this should be kept idempotent ... in the sense that
    // if multiple threads get in here for the same pMD
    // it should not matter whose stuff finally gets used.

    MethodDesc *pSharedMD = NULL;
    void* extraArg = NULL;

    // It's an instantiated generic method
    // Fetch the shared code associated with this instantiation
    pSharedMD = pMD->GetWrappedMethodDesc();
    _ASSERTE(pSharedMD != NULL && pSharedMD != pMD);

    if (pMD->HasMethodInstantiation())
    {
        extraArg = pMD;
    }
    else
    {
        // It's a per-instantiation static method
        extraArg = pMD->GetMethodTable();
    }
    Stub *pstub = NULL;

#ifdef FEATURE_PORTABLE_SHUFFLE_THUNKS
    StackSArray<ShuffleEntry> portableShuffle;
    if (GenerateShuffleArrayPortable(pMD, pSharedMD, &portableShuffle, ShuffleComputationType::InstantiatingStub))
    {
        CPUSTUBLINKER sl;
        _ASSERTE(pSharedMD != NULL && pSharedMD != pMD);
        sl.EmitComputedInstantiatingMethodStub(pSharedMD, &portableShuffle[0], extraArg);

        pstub = sl.Link(pMD->GetLoaderAllocator()->GetStubHeap(), NEWSTUB_FL_INSTANTIATING_METHOD);
    }
    else
#endif
    {
#ifdef FEATURE_INSTANTIATINGSTUB_AS_IL
        pstub = CreateInstantiatingILStub(pSharedMD, extraArg);
#else
        CPUSTUBLINKER sl;
        _ASSERTE(pSharedMD != NULL && pSharedMD != pMD);
        sl.EmitInstantiatingMethodStub(pSharedMD, extraArg);

        pstub = sl.Link(pMD->GetLoaderAllocator()->GetStubHeap());
#endif
    }

    RETURN pstub;
}
#endif // defined(FEATURE_SHARE_GENERIC_CODE)

extern "C" size_t CallDescrWorkerInternalReturnAddressOffset;

bool IsCallDescrWorkerInternalReturnAddress(PCODE pCode)
{
    LIMITED_METHOD_CONTRACT;
#ifdef FEATURE_EH_FUNCLETS
    size_t CallDescrWorkerInternalReturnAddress = (size_t)CallDescrWorkerInternal + CallDescrWorkerInternalReturnAddressOffset;

    return pCode == CallDescrWorkerInternalReturnAddress;
#else // FEATURE_EH_FUNCLETS
    return false;
#endif // FEATURE_EH_FUNCLETS
}

//=============================================================================
// This function generates the real code when from Preemptive mode.
// It is specifically designed to work with the UnmanagedCallersOnlyAttribute.
//=============================================================================
static PCODE PreStubWorker_Preemptive(
    _In_ TransitionBlock* pTransitionBlock,
    _In_ MethodDesc* pMD,
    _In_opt_ Thread* currentThread)
{
    _ASSERTE(pMD->HasUnmanagedCallersOnlyAttribute());

    PCODE pbRetVal = (PCODE)NULL;

    STATIC_CONTRACT_THROWS;
    STATIC_CONTRACT_GC_TRIGGERS;
    STATIC_CONTRACT_MODE_PREEMPTIVE;

    // Starting from preemptive mode means the possibility exists
    // that the thread is new to the runtime so we might have to
    // create one.
    if (currentThread == NULL)
    {
        // If our attempt to create a thread fails, there is nothing
        // more we can do except fail fast. The reverse P/Invoke isn't
        // going to work.
        CREATETHREAD_IF_NULL_FAILFAST(currentThread, W("Failed to setup new thread during reverse P/Invoke"));
    }

    MAKE_CURRENT_THREAD_AVAILABLE_EX(currentThread);

    // No GC frame is needed here since there should be no OBJECTREFs involved
    // in this call due to UnmanagedCallersOnlyAttribute semantics.

    INSTALL_MANAGED_EXCEPTION_DISPATCHER;
    INSTALL_UNWIND_AND_CONTINUE_HANDLER;

    // Make sure the method table is restored, and method instantiation if present
    pMD->CheckRestore();
    CONSISTENCY_CHECK(GetAppDomain()->CheckCanExecuteManagedCode(pMD));

    pbRetVal = pMD->DoPrestub(NULL, CallerGCMode::Preemptive);

    UNINSTALL_UNWIND_AND_CONTINUE_HANDLER;
    UNINSTALL_MANAGED_EXCEPTION_DISPATCHER;

    {
        HardwareExceptionHolder;

        // Give debugger opportunity to stop here
        ThePreStubPatch();
    }

    return pbRetVal;
}

//=============================================================================
// This function generates the real code for a method and installs it into
// the methoddesc. Usually ***BUT NOT ALWAYS***, this function runs only once
// per methoddesc. In addition to installing the new code, this function
// returns a pointer to the new code for the prestub's convenience.
//=============================================================================
extern "C" PCODE STDCALL PreStubWorker(TransitionBlock* pTransitionBlock, MethodDesc* pMD)
{
    PCODE pbRetVal = (PCODE)NULL;

    PreserveLastErrorHolder preserveLastError;

    STATIC_CONTRACT_THROWS;
    STATIC_CONTRACT_GC_TRIGGERS;
    STATIC_CONTRACT_MODE_ANY;
    STATIC_CONTRACT_ENTRY_POINT;

    ETWOnStartup(PrestubWorker_V1, PrestubWorkerEnd_V1);

    MAKE_CURRENT_THREAD_AVAILABLE_EX(GetThreadNULLOk());

    // Attempt to check what GC mode we are running under.
    if (CURRENT_THREAD == NULL
        || !CURRENT_THREAD->PreemptiveGCDisabled())
    {
        pbRetVal = PreStubWorker_Preemptive(pTransitionBlock, pMD, CURRENT_THREAD);
    }
    else
    {
        // This is the typical case (i.e. COOP mode).

#ifdef _DEBUG
        Thread::ObjectRefFlush(CURRENT_THREAD);
#endif

        PrestubMethodFrame frame(pTransitionBlock, pMD);
        PrestubMethodFrame* pPFrame = &frame;

        pPFrame->Push(CURRENT_THREAD);

        EX_TRY
        {
            bool propagateExceptionToNativeCode = IsCallDescrWorkerInternalReturnAddress(pTransitionBlock->m_ReturnAddress);

            INSTALL_MANAGED_EXCEPTION_DISPATCHER_EX;
            INSTALL_UNWIND_AND_CONTINUE_HANDLER_EX;

            // Make sure the method table is restored, and method instantiation if present
            pMD->CheckRestore();
            CONSISTENCY_CHECK(GetAppDomain()->CheckCanExecuteManagedCode(pMD));

            MethodTable* pDispatchingMT = NULL;
            if (pMD->IsVtableMethod())
            {
                OBJECTREF curobj = pPFrame->GetThis();

                if (curobj != NULL) // Check for virtual function called non-virtually on a NULL object
                {
                    pDispatchingMT = curobj->GetMethodTable();

                    if (pDispatchingMT->IsIDynamicInterfaceCastable())
                    {
                        MethodTable* pMDMT = pMD->GetMethodTable();
                        TypeHandle objectType(pDispatchingMT);
                        TypeHandle methodType(pMDMT);

                        GCStress<cfg_any>::MaybeTrigger();
                        INDEBUG(curobj = NULL); // curobj is unprotected and CanCastTo() can trigger GC
                        if (!objectType.CanCastTo(methodType))
                        {
                            // Apparently IDynamicInterfaceCastable magic was involved when we chose this method to be called
                            // that's why we better stick to the MethodTable it belongs to, otherwise
                            // DoPrestub() will fail not being able to find implementation for pMD in pDispatchingMT.

                            pDispatchingMT = pMDMT;
                        }
                    }

                    // For value types, the only virtual methods are interface implementations.
                    // Thus pDispatching == pMT because there
                    // is no inheritance in value types.  Note the BoxedEntryPointStubs are shared
                    // between all sharable generic instantiations, so the == test is on
                    // canonical method tables.
#ifdef _DEBUG
                    MethodTable* pMDMT = pMD->GetMethodTable(); // put this here to see what the MT is in debug mode
                    _ASSERTE(!pMD->GetMethodTable()->IsValueType() ||
                    (pMD->IsUnboxingStub() && (pDispatchingMT->GetCanonicalMethodTable() == pMDMT->GetCanonicalMethodTable())));
#endif // _DEBUG
                }
            }

            GCX_PREEMP_THREAD_EXISTS(CURRENT_THREAD);
            {
                pbRetVal = pMD->DoPrestub(pDispatchingMT, CallerGCMode::Coop);
            }

            UNINSTALL_UNWIND_AND_CONTINUE_HANDLER_EX(propagateExceptionToNativeCode);
            UNINSTALL_MANAGED_EXCEPTION_DISPATCHER_EX(propagateExceptionToNativeCode);
        }
        EX_CATCH
        {
            if (g_isNewExceptionHandlingEnabled)
            {
                OBJECTHANDLE ohThrowable = CURRENT_THREAD->LastThrownObjectHandle();
                _ASSERTE(ohThrowable);
                StackTraceInfo::AppendElement(ohThrowable, 0, (UINT_PTR)pTransitionBlock, pMD, NULL);
            }
            EX_RETHROW;
        }
        EX_END_CATCH(SwallowAllExceptions)

        {
            HardwareExceptionHolder;

            // Give debugger opportunity to stop here
            ThePreStubPatch();
        }

        pPFrame->Pop(CURRENT_THREAD);
    }

    POSTCONDITION(pbRetVal != NULL);

    return pbRetVal;
}

#ifdef FEATURE_INTERPRETER
extern "C" void STDCALL ExecuteInterpretedMethod(TransitionBlock* pTransitionBlock, TADDR byteCodeAddr)
{
    // Argument registers are in the TransitionBlock
    // The stack arguments are right after the pTransitionBlock
    InterpThreadContext *threadContext = InterpGetThreadContext();
    int8_t *sp = threadContext->pStackPointer;

    InterpMethodContextFrame interpFrame = {0};
    interpFrame.startIp = (int32_t*)byteCodeAddr;
    interpFrame.pStack = sp;
    interpFrame.pRetVal = sp;

    InterpExecMethod(&interpFrame, threadContext);
}
#endif // FEATURE_INTERPRETER

#ifdef _DEBUG
//
// These are two functions for testing purposes only, in debug builds only. They can be used by setting
// InjectFatalError to 3. They ensure that we really can restore the guard page for SEH try/catch clauses.
//
// @todo: Do we use this for anything anymore?
//
static void TestSEHGuardPageRestoreOverflow()
{
}

static void TestSEHGuardPageRestore()
{
        PAL_TRY(void *, unused, NULL)
        {
            TestSEHGuardPageRestoreOverflow();
        }
        PAL_EXCEPT(EXCEPTION_EXECUTE_HANDLER)
        {
            _ASSERTE(!"Got first overflow.");
        }
        PAL_ENDTRY;

        PAL_TRY(void *, unused, NULL)
        {
            TestSEHGuardPageRestoreOverflow();
        }
        PAL_EXCEPT(EXCEPTION_EXECUTE_HANDLER)
        {
            // If you get two asserts, then it works!
            _ASSERTE(!"Got second overflow.");
        }
        PAL_ENDTRY;
}
#endif // _DEBUG

// Separated out the body of PreStubWorker for the case where we don't have a frame.
//
// Note that pDispatchingMT may not actually be the MT that is indirected through.
// If a virtual method is called non-virtually, pMT will be used to indirect through
//
// This returns a pointer to the stable entrypoint for the jitted method. Typically, this
// is the same as the pointer to the top of the JITted code of the method. However, in
// the case of methods that require stubs to be executed first (e.g., remoted methods
// that require remoting stubs to be executed first), this stable entrypoint would be a
// pointer to the stub, and not a pointer directly to the JITted code.
PCODE MethodDesc::DoPrestub(MethodTable *pDispatchingMT, CallerGCMode callerGCMode)
{
    CONTRACT(PCODE)
    {
        STANDARD_VM_CHECK;
        POSTCONDITION(RETVAL != NULL);
    }
    CONTRACT_END;

    Stub *pStub = NULL;
    PCODE pCode = (PCODE)NULL;

    Thread *pThread = GetThread();

    MethodTable *pMT = GetMethodTable();

    if (ContainsGenericVariables())
    {
        COMPlusThrow(kInvalidOperationException, IDS_EE_CODEEXECUTION_CONTAINSGENERICVAR);
    }

    /**************************   DEBUG CHECKS  *************************/
    /*-----------------------------------------------------------------
    // Halt if needed, GC stress, check the sharing count etc.
    */

#ifdef _DEBUG
    static unsigned ctr = 0;
    ctr++;

    if (g_pConfig->ShouldPrestubHalt(this))
    {
        _ASSERTE(!"PreStubHalt");
    }

    LOG((LF_CLASSLOADER, LL_INFO10000, "In PreStubWorker for %s::%s\n",
                m_pszDebugClassName, m_pszDebugMethodName));

    // This is a nice place to test out having some fatal EE errors. We do this only in a checked build, and only
    // under the InjectFatalError key.
    if (g_pConfig->InjectFatalError() == 1)
    {
        EEPOLICY_HANDLE_FATAL_ERROR(COR_E_EXECUTIONENGINE);
    }
    else if (g_pConfig->InjectFatalError() == 2)
    {
        EEPOLICY_HANDLE_FATAL_ERROR(COR_E_STACKOVERFLOW);
    }
    else if (g_pConfig->InjectFatalError() == 3)
    {
        TestSEHGuardPageRestore();
    }

    // Useful to test GC with the prestub on the call stack
    if (g_pConfig->ShouldPrestubGC(this))
    {
        GCX_COOP();
        GCHeapUtilities::GetGCHeap()->GarbageCollect(-1);
    }
#endif // _DEBUG

    STRESS_LOG1(LF_CLASSLOADER, LL_INFO10000, "DoPrestub: method %p\n", this);


    GCStress<cfg_any, EeconfigFastGcSPolicy, CoopGcModePolicy>::MaybeTrigger();


#ifdef FEATURE_COMINTEROP
    /**************************   INTEROP   *************************/
    /*-----------------------------------------------------------------
    // Some method descriptors are COMPLUS-to-COM call descriptors
    // they are not your every day method descriptors, for example
    // they don't have an IL or code.
    */
    if (IsCLRToCOMCall())
    {
        pCode = GetStubForInteropMethod(this);

        GetOrCreatePrecode()->SetTargetInterlocked(pCode);

        RETURN GetStableEntryPoint();
    }
#endif // FEATURE_COMINTEROP

    // workaround: This is to handle a punted work item dealing with a skipped module constructor
    //       due to appdomain unload. Basically shared code was JITted in domain A, and then
    //       this caused a link to another shared module with a module CCTOR, which was skipped
    //       or aborted in another appdomain we were trying to propagate the activation to.
    //
    //       Note that this is not a fix, but that it just minimizes the window in which the
    //       issue can occur.
    if (pThread->IsAbortRequested())
    {
        pThread->HandleThreadAbort();
    }

    /**************************   BACKPATCHING   *************************/
#ifdef FEATURE_CODE_VERSIONING
    if (IsVersionable())
    {
        bool doBackpatch = true;
        bool doFullBackpatch = false;
        pCode = GetCodeVersionManager()->PublishVersionableCodeIfNecessary(this, callerGCMode, &doBackpatch, &doFullBackpatch);

        if (doBackpatch)
        {
            RETURN DoBackpatch(pMT, pDispatchingMT, doFullBackpatch);
        }

        _ASSERTE(pCode != (PCODE)NULL);
        _ASSERTE(!doFullBackpatch);
        RETURN pCode;
    }
#endif

    if (!IsPointingToPrestub())
    {
        LOG((LF_CLASSLOADER, LL_INFO10000,
            "    In PreStubWorker, method already jitted, backpatching call point\n"));
        #if defined(FEATURE_JIT_PITCHING)
            MarkMethodNotPitchingCandidate(this);
        #endif

        RETURN DoBackpatch(pMT, pDispatchingMT, TRUE);
    }

    /**************************   CODE CREATION  *************************/
    if (IsUnboxingStub())
    {
        pStub = MakeUnboxingStubWorker(this);
    }
#if defined(FEATURE_SHARE_GENERIC_CODE)
    else if (IsInstantiatingStub())
    {
        pStub = MakeInstantiatingStubWorker(this);
    }
#endif // defined(FEATURE_SHARE_GENERIC_CODE)
    else if (IsIL() || IsNoMetadata())
    {
        if (!IsNativeCodeStableAfterInit())
        {
            GetOrCreatePrecode();
        }
        pCode = PrepareInitialCode(callerGCMode);
    } // end else if (IsIL() || IsNoMetadata())
    else if (IsNDirect())
    {
        if (GetModule()->IsReadyToRun() && GetModule()->GetReadyToRunInfo()->HasNonShareablePInvokeStubs() && MayUsePrecompiledILStub())
        {
            // In crossgen2, we compile non-shareable IL stubs for pinvokes. If we can find code for such
            // a stub, we'll use it directly instead and avoid emitting an IL stub.
            PrepareCodeConfig config(NativeCodeVersion(this), TRUE, TRUE);
            pCode = GetPrecompiledR2RCode(&config);
            if (pCode != (PCODE)NULL)
            {
                LOG_USING_R2R_CODE(this);
            }
        }

        if (pCode == (PCODE)NULL)
        {
            pCode = GetStubForInteropMethod(this);
        }

        GetOrCreatePrecode();
    }
    else if (IsFCall())
    {
        // Get the fcall implementation
        BOOL fSharedOrDynamicFCallImpl;
        pCode = ECall::GetFCallImpl(this, &fSharedOrDynamicFCallImpl);

        if (fSharedOrDynamicFCallImpl)
        {
            // Fake ctors share one implementation that has to be wrapped by prestub
            GetOrCreatePrecode();
        }
    }
    else if (IsArray())
    {
        pStub = GenerateArrayOpStub((ArrayMethodDesc*)this);
    }
    else if (IsEEImpl())
    {
        _ASSERTE(GetMethodTable()->IsDelegate());
        pStub = COMDelegate::GetInvokeMethodStub((EEImplMethodDesc*)this);
    }
    else
    {
        // This is a method type we don't handle yet
        _ASSERTE(!"Unknown Method Type");
    }

    /**************************   POSTJIT *************************/
    _ASSERTE(pCode == (PCODE)NULL || GetNativeCode() == (PCODE)NULL || pCode == GetNativeCode());

    // At this point we must have either a pointer to managed code or to a stub. All of the above code
    // should have thrown an exception if it couldn't make a stub.
    _ASSERTE((pStub != NULL) ^ (pCode != (PCODE)NULL));

#if defined(TARGET_X86) || defined(TARGET_AMD64)
    //
    // We are seeing memory reordering race around fixups (see DDB 193514 and related bugs). We get into
    // situation where the patched precode is visible by other threads, but the resolved fixups
    // are not. IT SHOULD NEVER HAPPEN according to our current understanding of x86/x64 memory model.
    // (see email thread attached to the bug for details).
    //
    // We suspect that there may be bug in the hardware or that hardware may have shortcuts that may be
    // causing grief. We will try to avoid the race by executing an extra memory barrier.
    //
    MemoryBarrier();
#endif

    if (pCode != (PCODE)NULL)
    {
        _ASSERTE(!MayHaveEntryPointSlotsToBackpatch()); // This path doesn't lock the MethodDescBackpatchTracker as it should only
                                                        // happen for jump-stampable or non-versionable methods
        SetCodeEntryPoint(pCode);
    }
    else
    {
        if (!GetOrCreatePrecode()->SetTargetInterlocked(pStub->GetEntryPoint()))
        {
            if (pStub->HasExternalEntryPoint())
            {
                // Stubs with external entry point are allocated from regular heap and so they are always writeable
                pStub->DecRef();
            }
            else
            {
                ExecutableWriterHolder<Stub> stubWriterHolder(pStub, sizeof(Stub));
                stubWriterHolder.GetRW()->DecRef();
            }
        }
        else if (pStub->HasExternalEntryPoint())
        {
            // If the Stub wraps code that is outside of the Stub allocation, then we
            // need to free the Stub allocation now.
            pStub->DecRef();
        }
    }

    _ASSERTE(!IsPointingToPrestub());
    _ASSERTE(HasStableEntryPoint());

    RETURN DoBackpatch(pMT, pDispatchingMT, FALSE);
}

#endif // !DACCESS_COMPILE

//==========================================================================
// The following code manages the PreStub. All method stubs initially
// use the prestub.
//==========================================================================

#ifndef DACCESS_COMPILE

void ThePreStubManager::Init(void)
{
    STANDARD_VM_CONTRACT;

    //
    // Add the prestub manager
    //

    StubManager::AddStubManager(new ThePreStubManager());
}

//-----------------------------------------------------------
// Initialize the prestub.
//-----------------------------------------------------------
void InitPreStubManager(void)
{
    STANDARD_VM_CONTRACT;

    ThePreStubManager::Init();
}

PCODE TheUMThunkPreStub()
{
    LIMITED_METHOD_CONTRACT;

    return GetEEFuncEntryPoint(TheUMEntryPrestub);
}

PCODE TheVarargNDirectStub(BOOL hasRetBuffArg)
{
    LIMITED_METHOD_CONTRACT;

#if !defined(TARGET_X86) && !defined(TARGET_ARM64) && !defined(TARGET_LOONGARCH64) && !defined(TARGET_RISCV64)
    if (hasRetBuffArg)
    {
        return GetEEFuncEntryPoint(VarargPInvokeStub_RetBuffArg);
    }
    else
#endif
    {
        return GetEEFuncEntryPoint(VarargPInvokeStub);
    }
}

static PCODE PatchNonVirtualExternalMethod(MethodDesc * pMD, PCODE pCode, PTR_READYTORUN_IMPORT_SECTION pImportSection, TADDR pIndirection)
{
    STANDARD_VM_CONTRACT;

    //
    // Skip fixup precode jump for better perf. Since we have MethodDesc available, we can use cheaper method
    // than code:Precode::TryToSkipFixupPrecode.
    //
#ifdef HAS_FIXUP_PRECODE
    if (pMD->HasPrecode() && pMD->GetPrecode()->GetType() == PRECODE_FIXUP
        && pMD->IsNativeCodeStableAfterInit())
    {
        PCODE pDirectTarget = pMD->IsFCall() ? ECall::GetFCallImpl(pMD) : pMD->GetNativeCode();
        if (pDirectTarget != (PCODE)NULL)
            pCode = pDirectTarget;
    }
#endif //HAS_FIXUP_PRECODE

    *(TADDR *)pIndirection = pCode;

    return pCode;
}

//==========================================================================================
// In NGen images calls to external methods start out pointing to jump thunks.
// These jump thunks initially point to the assembly code _ExternalMethodFixupStub
// It transfers control to ExternalMethodFixupWorker which will patch the jump
// thunk to point to the actual cross module address for the method body
// Some methods also have one-time prestubs we defer the patching until
// we have the final stable method entry point.
//
EXTERN_C PCODE STDCALL ExternalMethodFixupWorker(TransitionBlock * pTransitionBlock, TADDR pIndirection, DWORD sectionIndex, Module * pModule)
{
    STATIC_CONTRACT_THROWS;
    STATIC_CONTRACT_GC_TRIGGERS;
    STATIC_CONTRACT_MODE_COOPERATIVE;
    STATIC_CONTRACT_ENTRY_POINT;

    // We must save (and restore) the Last Error code before we call anything
    // that could overwrite it.  Any callsite that leads to TlsGetValue will
    // potentially overwrite the Last Error code.

    //
    // In Dev10 bug 837293 we were overwriting the Last Error code on the first
    // call to a PInvoke method.  This occurred when we were running a
    // (precompiled) PInvoke IL stub implemented in the ngen image.
    //
    // In this IL stub implementation we call the native method kernel32!GetFileAttributes,
    // and then we immediately try to save the Last Error code by calling the
    // CoreLib method System.StubHelpers.StubHelpers.SetLastError().
    //
    // However when we are coming from a precompiled IL Stub in an ngen image
    // we must use an ExternalMethodFixup to find the target address of
    // System.StubHelpers.StubHelpers.SetLastError() and this was overwriting
    // the value of the Last Error before it could be retrieved and saved.
    //

    PCODE         pCode   = (PCODE)NULL;

    PreserveLastErrorHolder preserveLastError;

    MAKE_CURRENT_THREAD_AVAILABLE();

#ifdef _DEBUG
    Thread::ObjectRefFlush(CURRENT_THREAD);
#endif

    ExternalMethodFrame frame(pTransitionBlock);
    ExternalMethodFrame * pEMFrame = &frame;

#if defined(TARGET_X86) || defined(TARGET_AMD64)
    // Decode indirection cell from callsite if it is not present
    if (pIndirection == (PCODE)NULL)
    {
        // Assume that the callsite is call [xxxxxxxx]
        PCODE retAddr = pEMFrame->GetReturnAddress();
#ifdef TARGET_X86
        pIndirection = *(((TADDR *)retAddr) - 1);
#else
        pIndirection = *(((INT32 *)retAddr) - 1) + retAddr;
#endif
    }
#endif

    _ASSERTE(pModule != NULL);

    pEMFrame->SetCallSite(pModule, pIndirection);

    pEMFrame->Push(CURRENT_THREAD);         // Push the new ExternalMethodFrame onto the frame stack

    bool propagateExceptionToNativeCode = IsCallDescrWorkerInternalReturnAddress(pTransitionBlock->m_ReturnAddress);

    INSTALL_MANAGED_EXCEPTION_DISPATCHER_EX;
    INSTALL_UNWIND_AND_CONTINUE_HANDLER_EX;

    bool fVirtual = false;
    MethodDesc * pMD = NULL;
    MethodTable * pMT = NULL;
    DWORD slot = 0;

    {
        GCX_PREEMP_THREAD_EXISTS(CURRENT_THREAD);

        PEImageLayout *pNativeImage = pModule->GetReadyToRunImage();

        RVA rva = pNativeImage->GetDataRva(pIndirection);

        PTR_READYTORUN_IMPORT_SECTION pImportSection;
        if (sectionIndex != (DWORD)-1)
        {
            pImportSection = pModule->GetImportSectionFromIndex(sectionIndex);
            _ASSERTE(pImportSection == pModule->GetImportSectionForRVA(rva));
        }
        else
        {
            pImportSection = pModule->GetImportSectionForRVA(rva);
        }
        _ASSERTE(pImportSection != NULL);

        COUNT_T index;

        index = (rva - pImportSection->Section.VirtualAddress) / pImportSection->EntrySize;
        _ASSERTE((pImportSection->EntrySize == sizeof(TADDR)) || (pImportSection->EntrySize == 2*sizeof(TADDR)));

        PTR_DWORD pSignatures = dac_cast<PTR_DWORD>(pNativeImage->GetRvaData(pImportSection->Signatures));

        PCCOR_SIGNATURE pBlob = (BYTE *)pNativeImage->GetRvaData(pSignatures[index]);

        BYTE kind = *pBlob++;

        ModuleBase * pInfoModule = pModule;
        if (kind & ENCODE_MODULE_OVERRIDE)
        {
            DWORD moduleIndex = CorSigUncompressData(pBlob);
            pInfoModule = pModule->GetModuleFromIndex(moduleIndex);
            kind &= ~ENCODE_MODULE_OVERRIDE;
        }

        TypeHandle th;
        switch (kind)
        {
        case ENCODE_METHOD_ENTRY:
            {
                pMD =  ZapSig::DecodeMethod(pModule,
                                            pInfoModule,
                                            pBlob);

                _ASSERTE(!pMD->GetMethodTable()->IsGenericTypeDefinition() || pMD->GetMethodTable()->GetNumGenericArgs() == 0);

                if (pModule->IsReadyToRun())
                {
                    // We do not emit activation fixups for version resilient references. Activate the target explicitly.
                    pMD->EnsureActive();
                }

                break;
            }

        case ENCODE_METHOD_ENTRY_DEF_TOKEN:
            {
                mdToken MethodDef = TokenFromRid(CorSigUncompressData(pBlob), mdtMethodDef);
                _ASSERTE(pInfoModule->IsFullModule());
                pMD = MemberLoader::GetMethodDescFromMethodDef(static_cast<Module*>(pInfoModule), MethodDef, FALSE);

                pMD->PrepareForUseAsADependencyOfANativeImage();

                if (pModule->IsReadyToRun())
                {
                    // We do not emit activation fixups for version resilient references. Activate the target explicitly.
                    pMD->EnsureActive();
                }

                break;
            }

        case ENCODE_METHOD_ENTRY_REF_TOKEN:
            {
                SigTypeContext typeContext;
                mdToken MemberRef = TokenFromRid(CorSigUncompressData(pBlob), mdtMemberRef);
                FieldDesc * pFD = NULL;

                MemberLoader::GetDescFromMemberRef(pInfoModule, MemberRef, &pMD, &pFD, &typeContext, FALSE /* strict metadata checks */, &th);
                _ASSERTE(pMD != NULL);

                pMD->PrepareForUseAsADependencyOfANativeImage();

                if (pModule->IsReadyToRun())
                {
                    // We do not emit activation fixups for version resilient references. Activate the target explicitly.
                    pMD->EnsureActive();
                }

                break;
            }

        case ENCODE_VIRTUAL_ENTRY:
            {
                pMD = ZapSig::DecodeMethod(pModule, pInfoModule, pBlob, &th);

        VirtualEntry:
                pMD->PrepareForUseAsADependencyOfANativeImage();

                if (pMD->IsVtableMethod())
                {
                    slot = pMD->GetSlot();
                    pMD->GetMethodTable()->GetRestoredSlot(slot); // Ensure that the target slot has an entrypoint
                    pMT = th.IsNull() ? pMD->GetMethodTable() : th.GetMethodTable();

                    fVirtual = true;
                }
                else
                if (pModule->IsReadyToRun())
                {
                    // We do not emit activation fixups for version resilient references. Activate the target explicitly.
                    pMD->EnsureActive();
                }
                break;
            }

        case ENCODE_VIRTUAL_ENTRY_DEF_TOKEN:
            {
                mdToken MethodDef = TokenFromRid(CorSigUncompressData(pBlob), mdtMethodDef);
                _ASSERTE(pInfoModule->IsFullModule());
                pMD = MemberLoader::GetMethodDescFromMethodDef(static_cast<Module*>(pInfoModule), MethodDef, FALSE);

                goto VirtualEntry;
            }

        case ENCODE_VIRTUAL_ENTRY_REF_TOKEN:
            {
                mdToken MemberRef = TokenFromRid(CorSigUncompressData(pBlob), mdtMemberRef);

                FieldDesc * pFD = NULL;

                SigTypeContext typeContext;
                MemberLoader::GetDescFromMemberRef(pInfoModule, MemberRef, &pMD, &pFD, &typeContext, FALSE /* strict metadata checks */, &th, TRUE /* actual type required */);
                _ASSERTE(pMD != NULL);

                goto VirtualEntry;
            }

        default:
            _ASSERTE(!"Unexpected CORCOMPILE_FIXUP_BLOB_KIND");
            ThrowHR(COR_E_BADIMAGEFORMAT);
        }

        if (fVirtual)
        {
            GCX_COOP_THREAD_EXISTS(CURRENT_THREAD);

            // Get the stub manager for this module
            VirtualCallStubManager *pMgr = pModule->GetLoaderAllocator()->GetVirtualCallStubManager();

            OBJECTREF *protectedObj = pEMFrame->GetThisPtr();
            _ASSERTE(protectedObj != NULL);
            if (*protectedObj == NULL) {
                COMPlusThrow(kNullReferenceException);
            }

#if defined(FEATURE_VIRTUAL_STUB_DISPATCH) && defined(FEATURE_CACHED_INTERFACE_DISPATCH)
            if (UseCachedInterfaceDispatch())
#endif
#if defined(FEATURE_CACHED_INTERFACE_DISPATCH)
            {
                if (ALIGN_UP(rva, sizeof(TADDR) * 2) == rva && pImportSection->EntrySize == sizeof(TADDR) * 2)
                {
                    // The entry is aligned and the size is correct, so we can use the cached interface dispatch mechanism
                    // to speed up further uses of this interface dispatch slot
                    DispatchToken token = VirtualCallStubManager::GetTokenFromOwnerAndSlot(pMT, slot);

                    uintptr_t addr = (uintptr_t)RhpInitialInterfaceDispatch;
                    uintptr_t pCache = (uintptr_t)DispatchToken::ToCachedInterfaceDispatchToken(token);
#ifdef TARGET_64BIT
                    int64_t rgComparand[2] = { *(volatile int64_t*)pIndirection , *(((volatile int64_t*)pIndirection) + 1) };
                    // We need to only update if the indirection cell is still pointing to the initial R2R stub
                    // But we don't have the address of the initial R2R stub, as that is part of the R2R image
                    // However, we can rely on the detail that the cache value will never be 0 once it is updated
                    // So we read the indirection cell data, and if the cache portion is 0, we attempt to update the complete cell
                    if (rgComparand[1] == 0 && PalInterlockedCompareExchange128((int64_t*)pIndirection, rgComparand[1], rgComparand[0], rgComparand) && rgComparand[1] == 0)
                    {
                        PalInterlockedCompareExchange128((int64_t*)pIndirection, pCache, addr, rgComparand);
                    }
#else
                    // Stuff the two pointers into a 64-bit value as the proposed new value for the CompareExchange64 below.
                    uint64_t oldValue = *(volatile uint64_t*)pIndirection;
                    if ((oldValue >> 32) == 0)
                    {
                        // The cache portion is 0, so we attempt to update the complete cell
                        int64_t iNewValue = (int64_t)((uint64_t)(uintptr_t)addr | ((uint64_t)(uintptr_t)pCache << 32));
                        PalInterlockedCompareExchange64((int64_t*)pIndirection, iNewValue, oldValue);
                    }
#endif
                }

                // We lost the race or the R2R image was generated without cached interface dispatch support, simply do the resolution in pure C++
                DispatchToken token;
                if (pMT->IsInterface())
                {
                    token = pMT->GetLoaderAllocator()->GetDispatchToken(pMT->GetTypeID(), slot);
                    MethodTable* objectType = (*protectedObj)->GetMethodTable();
                    VirtualCallStubManager::Resolver(objectType, token, protectedObj, &pCode, TRUE /* throwOnConflict */);
                }
                else
                {
                    pCode = (*protectedObj)->GetMethodTable()->GetRestoredSlot(slot); // Ensure that the target slot has an entrypoint
                }
            }
#endif // FEATURE_CACHED_INTERFACE_DISPATCH
#if defined(FEATURE_VIRTUAL_STUB_DISPATCH) && defined(FEATURE_CACHED_INTERFACE_DISPATCH)
            else
#endif
#ifdef FEATURE_VIRTUAL_STUB_DISPATCH
            {
                DispatchToken token;
                if (pMT->IsInterface())
                {
                    token = pMT->GetLoaderAllocator()->GetDispatchToken(pMT->GetTypeID(), slot);

                    StubCallSite callSite(pIndirection, pEMFrame->GetReturnAddress());
                    pCode = pMgr->ResolveWorker(&callSite, protectedObj, token, STUB_CODE_BLOCK_VSD_LOOKUP_STUB);
                }
                else
                {
                    pCode = pMgr->GetVTableCallStub(slot);
                    *(TADDR *)pIndirection = pCode;
                }
            }
#endif // FEATURE_VIRTUAL_STUB_DISPATCH
            _ASSERTE(pCode != (PCODE)NULL);
        }
        else
        {
            _ASSERTE(pMD != NULL);

            {
                // Switch to cooperative mode to avoid racing with GC stackwalk
                GCX_COOP_THREAD_EXISTS(CURRENT_THREAD);
                pEMFrame->SetFunction(pMD);
            }

            pCode = pMD->GetMethodEntryPoint();

#if _DEBUG
            if (pEMFrame->GetGCRefMap() != NULL)
            {
                _ASSERTE(CheckGCRefMapEqual(pEMFrame->GetGCRefMap(), pMD, false));
            }
#endif // _DEBUG

            //
            // Note that we do not want to call code:MethodDesc::IsPointingToPrestub() here. It does not take remoting
            // interception into account and so it would cause otherwise intercepted methods to be JITed. It is a compat
            // issue if the JITing fails.
            //
            if (!DoesSlotCallPrestub(pCode))
            {
                if (pMD->IsVersionableWithVtableSlotBackpatch())
                {
                    // The entry point for this method needs to be versionable, so use a FuncPtrStub similarly to what is done
                    // in MethodDesc::GetMultiCallableAddrOfCode()
                    GCX_COOP();
                    pCode = pMD->GetLoaderAllocator()->GetFuncPtrStubs()->GetFuncPtrStub(pMD);
                }

                pCode = PatchNonVirtualExternalMethod(pMD, pCode, pImportSection, pIndirection);
            }
        }

#if defined (FEATURE_JIT_PITCHING)
        DeleteFromPitchingCandidate(pMD);
#endif
    }

    // Force a GC on every jit if the stress level is high enough
    GCStress<cfg_any>::MaybeTrigger();
    if (g_externalMethodFixupTraceActiveCount > 0)
    {
        g_pDebugger->ExternalMethodFixupNextStep(pCode);
    }
    // Ready to return

    UNINSTALL_UNWIND_AND_CONTINUE_HANDLER_EX(propagateExceptionToNativeCode);
    UNINSTALL_MANAGED_EXCEPTION_DISPATCHER_EX(propagateExceptionToNativeCode);

    pEMFrame->Pop(CURRENT_THREAD);          // Pop the ExternalMethodFrame from the frame stack

    return pCode;
}


#ifdef FEATURE_READYTORUN

static PCODE getHelperForInitializedStatic(Module * pModule, CORCOMPILE_FIXUP_BLOB_KIND kind, MethodTable * pMT, FieldDesc * pFD)
{
    STANDARD_VM_CONTRACT;

    PCODE pHelper = (PCODE)NULL;

    switch (kind)
    {
    case ENCODE_STATIC_BASE_NONGC_HELPER:
        {
            PVOID baseNonGC;
            {
                GCX_COOP();
                baseNonGC = pMT->GetNonGCStaticsBasePointer();
            }
            pHelper = DynamicHelpers::CreateReturnConst(pModule->GetLoaderAllocator(), (TADDR)baseNonGC);
        }
        break;
    case ENCODE_STATIC_BASE_GC_HELPER:
        {
            PVOID baseGC;
            {
                GCX_COOP();
                baseGC = pMT->GetGCStaticsBasePointer();
            }
            pHelper = DynamicHelpers::CreateReturnConst(pModule->GetLoaderAllocator(), (TADDR)baseGC);
        }
        break;
    case ENCODE_CCTOR_TRIGGER:
        pHelper = DynamicHelpers::CreateReturn(pModule->GetLoaderAllocator());
        break;
    case ENCODE_FIELD_ADDRESS:
        {
            _ASSERTE(pFD->IsStatic());

            PTR_VOID pAddress;

            {
                GCX_COOP();

                PTR_BYTE base = 0;
                if (!pFD->IsRVA()) // for RVA the base is ignored
                    base = pFD->GetBase();
                pAddress = pFD->GetStaticAddressHandle((void *)dac_cast<TADDR>(base));
            }

            // The following code assumes that the statics are pinned that is not the case for collectible types
            _ASSERTE(!pFD->GetEnclosingMethodTable()->Collectible());

            // Unbox valuetype fields
            if (pFD->GetFieldType() == ELEMENT_TYPE_VALUETYPE && !pFD->IsRVA())
                pHelper = DynamicHelpers::CreateReturnIndirConst(pModule->GetLoaderAllocator(), (TADDR)pAddress, (INT8)Object::GetOffsetOfFirstField());
            else
                pHelper = DynamicHelpers::CreateReturnConst(pModule->GetLoaderAllocator(), (TADDR)pAddress);
        }
        break;
    default:
        _ASSERTE(!"Unexpected statics CORCOMPILE_FIXUP_BLOB_KIND");
        ThrowHR(COR_E_BADIMAGEFORMAT);
    }

    return pHelper;
}

static PCODE getHelperForSharedStatic(Module * pModule, CORCOMPILE_FIXUP_BLOB_KIND kind, MethodTable * pMT, FieldDesc * pFD)
{
    STANDARD_VM_CONTRACT;

    _ASSERTE(kind == ENCODE_FIELD_ADDRESS);

    CorInfoHelpFunc helpFunc = CEEInfo::getSharedStaticsHelper(pFD, pMT);

    bool fUnbox = (pFD->GetFieldType() == ELEMENT_TYPE_VALUETYPE);

    AllocMemTracker amTracker;

    StaticFieldAddressArgs * pArgs = (StaticFieldAddressArgs *)amTracker.Track(
        pModule->GetLoaderAllocator()->GetHighFrequencyHeap()->
            AllocMem(S_SIZE_T(sizeof(StaticFieldAddressArgs))));

    pArgs->staticBaseHelper = (FnStaticBaseHelper)CEEJitInfo::getHelperFtnStatic((CorInfoHelpFunc)helpFunc);

    switch(helpFunc)
    {
        case CORINFO_HELP_GETDYNAMIC_NONGCTHREADSTATIC_BASE_NOCTOR_OPTIMIZED2:
        case CORINFO_HELP_GETDYNAMIC_NONGCTHREADSTATIC_BASE_NOCTOR_OPTIMIZED2_NOJITOPT:
        {
            pMT->EnsureTlsIndexAllocated();
            pArgs->arg0 = (TADDR)pMT->GetThreadStaticsInfo()->NonGCTlsIndex.GetIndexOffset();
            break;
        }

        case CORINFO_HELP_GETDYNAMIC_GCTHREADSTATIC_BASE_NOCTOR:
        case CORINFO_HELP_GETDYNAMIC_GCTHREADSTATIC_BASE:
        case CORINFO_HELP_GETDYNAMIC_NONGCTHREADSTATIC_BASE_NOCTOR:
        case CORINFO_HELP_GETDYNAMIC_NONGCTHREADSTATIC_BASE:
            pArgs->arg0 = (TADDR)pMT->GetThreadStaticsInfo();
            break;

        case CORINFO_HELP_GETDYNAMIC_GCSTATIC_BASE_NOCTOR:
        case CORINFO_HELP_GETPINNED_GCSTATIC_BASE_NOCTOR:
        case CORINFO_HELP_GETDYNAMIC_GCSTATIC_BASE:
        case CORINFO_HELP_GETPINNED_GCSTATIC_BASE:
        case CORINFO_HELP_GETDYNAMIC_NONGCSTATIC_BASE_NOCTOR:
        case CORINFO_HELP_GETPINNED_NONGCSTATIC_BASE_NOCTOR:
        case CORINFO_HELP_GETDYNAMIC_NONGCSTATIC_BASE:
        case CORINFO_HELP_GETPINNED_NONGCSTATIC_BASE:
            pArgs->arg0 = (TADDR)pMT->GetDynamicStaticsInfo();
            break;
        default:
            _ASSERTE(!"Unexpected shared statics helper CORINFO_HELP_FUNC");
            pArgs->arg0 = 0;
            break;
    }
    pArgs->offset = pFD->GetOffset();

    PCODE pHelper = DynamicHelpers::CreateHelper(pModule->GetLoaderAllocator(), (TADDR)pArgs,
        fUnbox ? GetEEFuncEntryPoint(JIT_StaticFieldAddressUnbox_Dynamic) : GetEEFuncEntryPoint(JIT_StaticFieldAddress_Dynamic));

    amTracker.SuppressRelease();

    return pHelper;
}

static PCODE getHelperForStaticBase(Module * pModule, CORCOMPILE_FIXUP_BLOB_KIND kind, MethodTable * pMT)
{
    STANDARD_VM_CONTRACT;

    bool GCStatic = (kind == ENCODE_STATIC_BASE_GC_HELPER || kind == ENCODE_THREAD_STATIC_BASE_GC_HELPER);
    bool noCtor = pMT->IsClassInitedOrPreinited();
    bool threadStatic = (kind == ENCODE_THREAD_STATIC_BASE_NONGC_HELPER || kind == ENCODE_THREAD_STATIC_BASE_GC_HELPER);

    CorInfoHelpFunc helper;

    if (threadStatic)
    {
        if (GCStatic)
        {
            if (noCtor)
                helper = CORINFO_HELP_GET_GCTHREADSTATIC_BASE_NOCTOR;
            else
                helper = CORINFO_HELP_GET_GCTHREADSTATIC_BASE;
        }
        else
        {
            if (noCtor)
                helper = CORINFO_HELP_GET_NONGCTHREADSTATIC_BASE_NOCTOR;
            else
                helper = CORINFO_HELP_GET_NONGCTHREADSTATIC_BASE;
        }
    }
    else
    {
        if (GCStatic)
        {
            if (noCtor)
                helper = CORINFO_HELP_GET_GCSTATIC_BASE_NOCTOR;
            else
                helper = CORINFO_HELP_GET_GCSTATIC_BASE;
        }
        else
        {
            if (noCtor)
                helper = CORINFO_HELP_GET_NONGCSTATIC_BASE_NOCTOR;
            else
                helper = CORINFO_HELP_GET_NONGCSTATIC_BASE;
        }
    }

    PCODE pHelper;
    pHelper = DynamicHelpers::CreateHelper(pModule->GetLoaderAllocator(), (TADDR)pMT, CEEJitInfo::getHelperFtnStatic(helper));

    return pHelper;
}

void ProcessDynamicDictionaryLookup(TransitionBlock *           pTransitionBlock,
                                    Module *                    pModule,
                                    ModuleBase *                pInfoModule,
                                    BYTE                        kind,
                                    PCCOR_SIGNATURE             pBlob,
                                    PCCOR_SIGNATURE             pBlobStart,
                                    CORINFO_RUNTIME_LOOKUP *    pResult,
                                    DWORD *                     pDictionaryIndexAndSlot)
{
    STANDARD_VM_CONTRACT;

    TADDR genericContextPtr = *(TADDR*)GetFirstArgumentRegisterValuePtr(pTransitionBlock);

    pResult->signature = NULL;
    pResult->testForNull = false;
    pResult->indirectFirstOffset = 0;
    pResult->indirectSecondOffset = 0;
    // Dictionary size checks skipped by default, unless we decide otherwise
    pResult->sizeOffset = CORINFO_NO_SIZE_CHECK;
    pResult->indirections = CORINFO_USEHELPER;

    DWORD numGenericArgs = 0;
    MethodTable* pContextMT = NULL;
    MethodDesc* pContextMD = NULL;

    if (kind == ENCODE_DICTIONARY_LOOKUP_METHOD)
    {
        pContextMD = (MethodDesc*)genericContextPtr;
        numGenericArgs = pContextMD->GetNumGenericMethodArgs();
        pResult->helper = CORINFO_HELP_RUNTIMEHANDLE_METHOD;
    }
    else
    {
        pContextMT = (MethodTable*)genericContextPtr;

        if (kind == ENCODE_DICTIONARY_LOOKUP_THISOBJ)
        {
            TypeHandle contextTypeHandle = ZapSig::DecodeType(pModule, pInfoModule, pBlob);

            SigPointer p(pBlob);
            p.SkipExactlyOne();
            pBlob = p.GetPtr();

            pContextMT = pContextMT->GetMethodTableMatchingParentClass(contextTypeHandle.AsMethodTable());
        }

        numGenericArgs = pContextMT->GetNumGenericArgs();
        pResult->helper = CORINFO_HELP_RUNTIMEHANDLE_CLASS;
    }

    _ASSERTE(numGenericArgs > 0);

    CORCOMPILE_FIXUP_BLOB_KIND signatureKind = (CORCOMPILE_FIXUP_BLOB_KIND)CorSigUncompressData(pBlob);

    //
    // Optimization cases
    //
    if (signatureKind == ENCODE_TYPE_HANDLE)
    {
        SigPointer sigptr(pBlob, -1);

        CorElementType type;
        IfFailThrow(sigptr.GetElemType(&type));

        if ((type == ELEMENT_TYPE_MVAR) && (kind == ENCODE_DICTIONARY_LOOKUP_METHOD))
        {
            pResult->indirections = 2;
            pResult->offsets[0] = offsetof(InstantiatedMethodDesc, m_pPerInstInfo);

            uint32_t data;
            IfFailThrow(sigptr.GetData(&data));
            pResult->offsets[1] = sizeof(TypeHandle) * data;

            return;
        }
        else if ((type == ELEMENT_TYPE_VAR) && (kind != ENCODE_DICTIONARY_LOOKUP_METHOD))
        {
            pResult->indirections = 3;
            pResult->offsets[0] = MethodTable::GetOffsetOfPerInstInfo();
            pResult->offsets[1] = sizeof(TypeHandle*) * (pContextMT->GetNumDicts() - 1);

            uint32_t data;
            IfFailThrow(sigptr.GetData(&data));
            pResult->offsets[2] = sizeof(TypeHandle) * data;

            return;
        }
    }

    if (pContextMT != NULL && pContextMT->GetNumDicts() > 0xFFFF)
        ThrowHR(COR_E_BADIMAGEFORMAT);

    // Dictionary index and slot number are encoded in a 32-bit DWORD. The higher 16 bits
    // are used for the dictionary index, and the lower 16 bits for the slot number.
    *pDictionaryIndexAndSlot = (pContextMT == NULL ? 0 : pContextMT->GetNumDicts() - 1);
    *pDictionaryIndexAndSlot <<= 16;

    WORD dictionarySlot;

    if (kind == ENCODE_DICTIONARY_LOOKUP_METHOD)
    {
        if (DictionaryLayout::FindToken(pContextMD, pModule->GetLoaderAllocator(), 1, NULL, (BYTE*)pBlobStart, FromReadyToRunImage, pResult, &dictionarySlot))
        {
            pResult->testForNull = 1;
            int minDictSize = pContextMD->GetNumGenericMethodArgs() + 1 + pContextMD->GetDictionaryLayout()->GetNumInitialSlots();
            if (dictionarySlot >= minDictSize)
            {
                // Dictionaries are guaranteed to have at least the number of slots allocated initially, so skip size check for smaller indexes
                pResult->sizeOffset = (WORD)pContextMD->GetNumGenericMethodArgs() * sizeof(DictionaryEntry);
            }

            // Indirect through dictionary table pointer in InstantiatedMethodDesc
            pResult->offsets[0] = offsetof(InstantiatedMethodDesc, m_pPerInstInfo);

            *pDictionaryIndexAndSlot |= dictionarySlot;
        }
    }

    // It's a class dictionary lookup (CORINFO_LOOKUP_CLASSPARAM or CORINFO_LOOKUP_THISOBJ)
    else
    {
        if (DictionaryLayout::FindToken(pContextMT, pModule->GetLoaderAllocator(), 2, NULL, (BYTE*)pBlobStart, FromReadyToRunImage, pResult, &dictionarySlot))
        {
            pResult->testForNull = 1;
            int minDictSize = pContextMT->GetNumGenericArgs() + 1 + pContextMT->GetClass()->GetDictionaryLayout()->GetNumInitialSlots();
            if (dictionarySlot >= minDictSize)
            {
                // Dictionaries are guaranteed to have at least the number of slots allocated initially, so skip size check for smaller indexes
                pResult->sizeOffset = (WORD)pContextMT->GetNumGenericArgs() * sizeof(DictionaryEntry);
            }

            // Indirect through dictionary table pointer in vtable
            pResult->offsets[0] = MethodTable::GetOffsetOfPerInstInfo();

            // Next indirect through the dictionary appropriate to this instantiated type
            pResult->offsets[1] = sizeof(TypeHandle*) * (pContextMT->GetNumDicts() - 1);

            *pDictionaryIndexAndSlot |= dictionarySlot;
        }
    }
}

PCODE DynamicHelperFixup(TransitionBlock * pTransitionBlock, TADDR * pCell, DWORD sectionIndex, Module * pModule, CORCOMPILE_FIXUP_BLOB_KIND * pKind, TypeHandle * pTH, MethodDesc ** ppMD, FieldDesc ** ppFD)
{
    STANDARD_VM_CONTRACT;

    PEImageLayout *pNativeImage = pModule->GetReadyToRunImage();

    RVA rva = pNativeImage->GetDataRva((TADDR)pCell);

    PTR_READYTORUN_IMPORT_SECTION pImportSection = pModule->GetImportSectionFromIndex(sectionIndex);
    _ASSERTE(pImportSection == pModule->GetImportSectionForRVA(rva));

    _ASSERTE(pImportSection->EntrySize == sizeof(TADDR));

    COUNT_T index = (rva - pImportSection->Section.VirtualAddress) / pImportSection->EntrySize;

    PTR_DWORD pSignatures = dac_cast<PTR_DWORD>(pNativeImage->GetRvaData(pImportSection->Signatures));

    PCCOR_SIGNATURE pBlob = (BYTE *)pNativeImage->GetRvaData(pSignatures[index]);
    PCCOR_SIGNATURE pBlobStart = pBlob;

    BYTE kind = *pBlob++;

    ModuleBase * pInfoModule = pModule;
    if (kind & ENCODE_MODULE_OVERRIDE)
    {
        DWORD moduleIndex = CorSigUncompressData(pBlob);
        pInfoModule = pModule->GetModuleFromIndex(moduleIndex);
        kind &= ~ENCODE_MODULE_OVERRIDE;
    }

    bool fReliable = false;
    TypeHandle th;
    MethodDesc * pMD = NULL;
    FieldDesc * pFD = NULL;
    CORINFO_RUNTIME_LOOKUP genericLookup;
    DWORD dictionaryIndexAndSlot = -1;

    switch (kind)
    {
    case ENCODE_NEW_HELPER:
        th = ZapSig::DecodeType(pModule, pInfoModule, pBlob);
        th.AsMethodTable()->EnsureInstanceActive();
        break;
    case ENCODE_ISINSTANCEOF_HELPER:
    case ENCODE_CHKCAST_HELPER:
        fReliable = true;
        FALLTHROUGH;
    case ENCODE_NEW_ARRAY_HELPER:
        th = ZapSig::DecodeType(pModule, pInfoModule, pBlob);
        break;

    case ENCODE_THREAD_STATIC_BASE_NONGC_HELPER:
    case ENCODE_THREAD_STATIC_BASE_GC_HELPER:
    case ENCODE_STATIC_BASE_NONGC_HELPER:
    case ENCODE_STATIC_BASE_GC_HELPER:
    case ENCODE_CCTOR_TRIGGER:
        th = ZapSig::DecodeType(pModule, pInfoModule, pBlob);
    Statics:
        th.AsMethodTable()->EnsureInstanceActive();
        th.AsMethodTable()->CheckRunClassInitThrowing();
        if (kind == ENCODE_THREAD_STATIC_BASE_NONGC_HELPER || kind == ENCODE_THREAD_STATIC_BASE_GC_HELPER ||
            (kind == ENCODE_FIELD_ADDRESS && pFD->IsThreadStatic()))
        {
            th.AsMethodTable()->EnsureTlsIndexAllocated();
        }
        fReliable = true;
        break;

    case ENCODE_FIELD_ADDRESS:
        pFD = ZapSig::DecodeField(pModule, pInfoModule, pBlob, &th);
        _ASSERTE(pFD->IsStatic());
        goto Statics;

    case ENCODE_VIRTUAL_ENTRY:
    // case ENCODE_VIRTUAL_ENTRY_DEF_TOKEN:
    // case ENCODE_VIRTUAL_ENTRY_REF_TOKEN:
    // case ENCODE_VIRTUAL_ENTRY_SLOT:
        fReliable = true;
        FALLTHROUGH;
    case ENCODE_DELEGATE_CTOR:
        {
            pMD = ZapSig::DecodeMethod(pModule, pInfoModule, pBlob, &th);
            if (pMD->RequiresInstArg())
            {
                pMD = MethodDesc::FindOrCreateAssociatedMethodDesc(pMD,
                    th.AsMethodTable(),
                    FALSE /* forceBoxedEntryPoint */,
                    pMD->GetMethodInstantiation(),
                    FALSE /* allowInstParam */);
            }
            pMD->EnsureActive();
        }
        break;

    case ENCODE_DICTIONARY_LOOKUP_THISOBJ:
    case ENCODE_DICTIONARY_LOOKUP_TYPE:
    case ENCODE_DICTIONARY_LOOKUP_METHOD:
        ProcessDynamicDictionaryLookup(pTransitionBlock, pModule, pInfoModule, kind, pBlob, pBlobStart, &genericLookup, &dictionaryIndexAndSlot);
        break;

    default:
        _ASSERTE(!"Unexpected CORCOMPILE_FIXUP_BLOB_KIND");
        ThrowHR(COR_E_BADIMAGEFORMAT);
    }

    PCODE pHelper = (PCODE)NULL;

    if (fReliable)
    {
        // For reliable helpers, exceptions in creating the optimized helper are non-fatal. Swallow them to make CER work well.
        EX_TRY
        {
            switch (kind)
            {
            case ENCODE_ISINSTANCEOF_HELPER:
            case ENCODE_CHKCAST_HELPER:
                {
                    CorInfoHelpFunc helpFunc = CEEInfo::getCastingHelperStatic(th, /* throwing */ (kind == ENCODE_CHKCAST_HELPER));
                    pHelper = DynamicHelpers::CreateHelperArgMove(pModule->GetLoaderAllocator(), th.AsTAddr(), CEEJitInfo::getHelperFtnStatic(helpFunc));
                }
                break;
            case ENCODE_THREAD_STATIC_BASE_NONGC_HELPER:
            case ENCODE_THREAD_STATIC_BASE_GC_HELPER:
            case ENCODE_STATIC_BASE_NONGC_HELPER:
            case ENCODE_STATIC_BASE_GC_HELPER:
            case ENCODE_CCTOR_TRIGGER:
            case ENCODE_FIELD_ADDRESS:
                {
                    MethodTable * pMT = th.AsMethodTable();

                    bool fNeedsNonTrivialHelper = false;

                    if (pMT->Collectible() && (kind != ENCODE_CCTOR_TRIGGER))
                    {
                        // Collectible statics are not pinned - the fast getters expect statics to be pinned
                        fNeedsNonTrivialHelper = true;
                    }
                    else
                    {
                        if (pFD != NULL)
                        {
                            fNeedsNonTrivialHelper = !!pFD->IsSpecialStatic();
                        }
                        else
                        {
                            fNeedsNonTrivialHelper = (kind == ENCODE_THREAD_STATIC_BASE_NONGC_HELPER) || (kind == ENCODE_THREAD_STATIC_BASE_GC_HELPER);
                        }
                    }

                    if (fNeedsNonTrivialHelper)
                    {
                        if (pFD != NULL)
                        {
                            if (pFD->IsRVA())
                            {
                                _ASSERTE(!"Fast getter for rare kinds of static fields");
                            }
                            else
                            {
                                pHelper = getHelperForSharedStatic(pModule, (CORCOMPILE_FIXUP_BLOB_KIND)kind, pMT, pFD);
                            }
                        }
                        else
                        {
                            pHelper = getHelperForStaticBase(pModule, (CORCOMPILE_FIXUP_BLOB_KIND)kind, pMT);
                        }
                    }
                    else
                    {
                        // Delay the creation of the helper until the type is initialized
                        if (pMT->IsClassInitedOrPreinited())
                            pHelper = getHelperForInitializedStatic(pModule, (CORCOMPILE_FIXUP_BLOB_KIND)kind, pMT, pFD);
                    }
                }
                break;

            case ENCODE_VIRTUAL_ENTRY:
            // case ENCODE_VIRTUAL_ENTRY_DEF_TOKEN:
            // case ENCODE_VIRTUAL_ENTRY_REF_TOKEN:
            // case ENCODE_VIRTUAL_ENTRY_SLOT:
                {
                   if (!pMD->IsVtableMethod())
                   {
                        pHelper = DynamicHelpers::CreateReturnConst(pModule->GetLoaderAllocator(), pMD->GetMultiCallableAddrOfCode());
                    }
                    else
                    {
                        AllocMemTracker amTracker;

                        VirtualFunctionPointerArgs * pArgs = (VirtualFunctionPointerArgs *)amTracker.Track(
                            pModule->GetLoaderAllocator()->GetHighFrequencyHeap()->
                                AllocMem(S_SIZE_T(sizeof(VirtualFunctionPointerArgs))));

                        pArgs->classHnd = (CORINFO_CLASS_HANDLE)th.AsPtr();
                        pArgs->methodHnd = (CORINFO_METHOD_HANDLE)pMD;

                        MethodDesc *pVirtualDispatchHelper = CoreLibBinder::GetMethod(METHOD__VIRTUALDISPATCHHELPERS__VIRTUALFUNCTIONPOINTER_DYNAMIC);
                        PCODE pHelperCode = pVirtualDispatchHelper->GetMultiCallableAddrOfCode();

                        pHelper = DynamicHelpers::CreateHelperWithArg(pModule->GetLoaderAllocator(), (TADDR)pArgs,
                            pHelperCode);

                        amTracker.SuppressRelease();
                    }
                }
                break;

            default:
                UNREACHABLE();
            }

            if (pHelper != (PCODE)NULL)
            {
                *(TADDR *)pCell = pHelper;
            }

#ifdef _DEBUG
            // Always execute the reliable fallback in debug builds
            pHelper = (PCODE)NULL;
#endif
        }
        EX_CATCH
        {
        }
        EX_END_CATCH (SwallowAllExceptions);
    }
    else
    {
        switch (kind)
        {
        case ENCODE_NEW_HELPER:
            {
                bool fHasSideEffectsUnused;
                CorInfoHelpFunc helpFunc = CEEInfo::getNewHelperStatic(th.AsMethodTable(), &fHasSideEffectsUnused);
                pHelper = DynamicHelpers::CreateHelper(pModule->GetLoaderAllocator(), th.AsTAddr(), CEEJitInfo::getHelperFtnStatic(helpFunc));
            }
            break;
        case ENCODE_NEW_ARRAY_HELPER:
            {
                CorInfoHelpFunc helpFunc = CEEInfo::getNewArrHelperStatic(th);
                MethodTable *pArrayMT = th.AsMethodTable();
                pHelper = DynamicHelpers::CreateHelperArgMove(pModule->GetLoaderAllocator(), dac_cast<TADDR>(pArrayMT), CEEJitInfo::getHelperFtnStatic(helpFunc));
            }
            break;

        case ENCODE_DELEGATE_CTOR:
            {
                MethodTable * pDelegateType = NULL;

                {
                    GCX_COOP();

                    TADDR pArgument = GetFirstArgumentRegisterValuePtr(pTransitionBlock);

                    if (pArgument != (TADDR)NULL)
                    {
                        pDelegateType = (*(Object **)pArgument)->GetMethodTable();
                        _ASSERTE(pDelegateType->IsDelegate());
                    }
                }

                DelegateCtorArgs ctorData;
                ctorData.pMethod = NULL;
                ctorData.pArg3 = NULL;
                ctorData.pArg4 = NULL;
                ctorData.pArg5 = NULL;

                MethodDesc * pDelegateCtor = NULL;

                if (pDelegateType != NULL)
                {
                    pDelegateCtor = COMDelegate::GetDelegateCtor(TypeHandle(pDelegateType), pMD, &ctorData);

                    if (ctorData.pArg4 != NULL || ctorData.pArg5 != NULL)
                    {
                        // This should never happen - we should never get collectible or wrapper delegates here
                        _ASSERTE(false);
                        pDelegateCtor = NULL;
                    }
                }

                TADDR target = (TADDR)NULL;

                if (pDelegateCtor != NULL)
                {
                    target = pDelegateCtor->GetMultiCallableAddrOfCode();
                }
                else
                {
                    target = CoreLibBinder::GetMethod(METHOD__DELEGATE__CONSTRUCT_DELEGATE)->GetMultiCallableAddrOfCode();
                    ctorData.pArg3 = NULL;
                }

                if (ctorData.pArg3 != NULL)
                {
                    pHelper = DynamicHelpers::CreateHelperWithTwoArgs(pModule->GetLoaderAllocator(), pMD->GetMultiCallableAddrOfCode(), (TADDR)ctorData.pArg3, target);
                }
                else
                {
                    pHelper = DynamicHelpers::CreateHelperWithTwoArgs(pModule->GetLoaderAllocator(), pMD->GetMultiCallableAddrOfCode(), target);
                }
            }
            break;

        case ENCODE_DICTIONARY_LOOKUP_THISOBJ:
        case ENCODE_DICTIONARY_LOOKUP_TYPE:
        case ENCODE_DICTIONARY_LOOKUP_METHOD:
            {
                pHelper = DynamicHelpers::CreateDictionaryLookupHelper(pModule->GetLoaderAllocator(), &genericLookup, dictionaryIndexAndSlot, pModule);
            }
            break;

        default:
            UNREACHABLE();
        }

        if (pHelper != (PCODE)NULL)
        {
            *(TADDR *)pCell = pHelper;
        }
    }

    *pKind = (CORCOMPILE_FIXUP_BLOB_KIND)kind;
    *pTH = th;
    *ppMD = pMD;
    *ppFD = pFD;

    return pHelper;
}

extern "C" SIZE_T STDCALL DynamicHelperWorker(TransitionBlock * pTransitionBlock, TADDR * pCell, DWORD sectionIndex, Module * pModule, INT frameFlags)
{
    PCODE pHelper = (PCODE)NULL;
    SIZE_T result = 0;

    STATIC_CONTRACT_THROWS;
    STATIC_CONTRACT_GC_TRIGGERS;
    STATIC_CONTRACT_MODE_COOPERATIVE;

    MAKE_CURRENT_THREAD_AVAILABLE();

#ifdef _DEBUG
    Thread::ObjectRefFlush(CURRENT_THREAD);
#endif

    DynamicHelperFrame frame(pTransitionBlock, frameFlags);
    DynamicHelperFrame * pFrame = &frame;

    pFrame->Push(CURRENT_THREAD);

    INSTALL_MANAGED_EXCEPTION_DISPATCHER;
    INSTALL_UNWIND_AND_CONTINUE_HANDLER;

#if defined(TARGET_X86) || defined(TARGET_AMD64)
    // Decode indirection cell from callsite if it is not present
    if (pCell == NULL)
    {
        // Assume that the callsite is call [xxxxxxxx]
        PCODE retAddr = pFrame->GetReturnAddress();
#ifdef TARGET_X86
        pCell = *(((TADDR **)retAddr) - 1);
#else
        pCell = (TADDR *)(*(((INT32 *)retAddr) - 1) + retAddr);
#endif
    }
#endif
    _ASSERTE(pCell != NULL);

    TypeHandle th;
    MethodDesc * pMD = NULL;
    FieldDesc * pFD = NULL;
    CORCOMPILE_FIXUP_BLOB_KIND kind = ENCODE_NONE;

    {
        GCX_PREEMP_THREAD_EXISTS(CURRENT_THREAD);

        pHelper = DynamicHelperFixup(pTransitionBlock, pCell, sectionIndex, pModule, &kind, &th, &pMD, &pFD);
    }

    if (pHelper == (PCODE)NULL)
    {
        TADDR pArgument = GetFirstArgumentRegisterValuePtr(pTransitionBlock);

        switch (kind)
        {
        case ENCODE_ISINSTANCEOF_HELPER:
        case ENCODE_CHKCAST_HELPER:
            {
                BOOL throwInvalidCast = (kind == ENCODE_CHKCAST_HELPER);
                if (*(Object **)pArgument == NULL || ObjIsInstanceOf(*(Object **)pArgument, th, throwInvalidCast))
                {
                    result = (SIZE_T)(*(Object **)pArgument);
                }
                else
                {
                    _ASSERTE (!throwInvalidCast);
                    result = 0;
                }
            }
            break;
        case ENCODE_STATIC_BASE_NONGC_HELPER:
            result = (SIZE_T)th.AsMethodTable()->GetNonGCStaticsBasePointer();
            break;
        case ENCODE_STATIC_BASE_GC_HELPER:
            result = (SIZE_T)th.AsMethodTable()->GetGCStaticsBasePointer();
            break;
        case ENCODE_THREAD_STATIC_BASE_NONGC_HELPER:
            result = (SIZE_T)th.AsMethodTable()->GetNonGCThreadStaticsBasePointer();
            break;
        case ENCODE_THREAD_STATIC_BASE_GC_HELPER:
            result = (SIZE_T)th.AsMethodTable()->GetGCThreadStaticsBasePointer();
            break;
        case ENCODE_CCTOR_TRIGGER:
            break;
        case ENCODE_FIELD_ADDRESS:
            result = (SIZE_T)pFD->GetCurrentStaticAddress();
            break;
        case ENCODE_VIRTUAL_ENTRY:
        // case ENCODE_VIRTUAL_ENTRY_DEF_TOKEN:
        // case ENCODE_VIRTUAL_ENTRY_REF_TOKEN:
        // case ENCODE_VIRTUAL_ENTRY_SLOT:
            {
                OBJECTREF objRef = ObjectToOBJECTREF(*(Object **)pArgument);

                GCPROTECT_BEGIN(objRef);

                if (objRef == NULL)
                    COMPlusThrow(kNullReferenceException);

                // Duplicated logic from JIT_VirtualFunctionPointer_Framed
                if (!pMD->IsVtableMethod())
                {
                    result = pMD->GetMultiCallableAddrOfCode();
                }
                else
                {
                    result = pMD->GetMultiCallableAddrOfVirtualizedCode(&objRef, th);
                }

                GCPROTECT_END();
            }
            break;
        default:
            UNREACHABLE();
        }
    }

    UNINSTALL_UNWIND_AND_CONTINUE_HANDLER;
    UNINSTALL_MANAGED_EXCEPTION_DISPATCHER;

    pFrame->Pop(CURRENT_THREAD);

    if (pHelper == (PCODE)NULL)
        *(SIZE_T *)((TADDR)pTransitionBlock + TransitionBlock::GetOffsetOfArgumentRegisters()) = result;
    return pHelper;
}

#endif // FEATURE_READYTORUN

#endif // !DACCESS_COMPILE<|MERGE_RESOLUTION|>--- conflicted
+++ resolved
@@ -1041,673 +1041,6 @@
     return pCode;
 }
 
-<<<<<<< HEAD
-namespace
-{
-    enum class UnsafeAccessorKind
-    {
-        Constructor, // call instance constructor (`newobj` in IL)
-        Method, // call instance method (`callvirt` in IL)
-        StaticMethod, // call static method (`call` in IL)
-        Field, // address of instance field (`ldflda` in IL)
-        StaticField // address of static field (`ldsflda` in IL)
-    };
-
-    bool TryParseUnsafeAccessorAttribute(
-        MethodDesc* pMD,
-        CustomAttributeParser& ca,
-        UnsafeAccessorKind& kind,
-        SString& name)
-    {
-        STANDARD_VM_CONTRACT;
-        _ASSERTE(pMD != NULL);
-
-        // Get the kind of accessor
-        CaArg args[1];
-        args[0].InitEnum(SERIALIZATION_TYPE_I4, 0);
-        if (FAILED(::ParseKnownCaArgs(ca, args, ARRAY_SIZE(args))))
-            return false;
-
-        kind = (UnsafeAccessorKind)args[0].val.i4;
-
-        // Check the name of the target to access. This is the name we
-        // use to look up the intended token in metadata.
-        CaNamedArg namedArgs[1];
-        CaType namedArgTypes[1];
-        namedArgTypes[0].Init(SERIALIZATION_TYPE_STRING);
-        namedArgs[0].Init("Name", SERIALIZATION_TYPE_PROPERTY, namedArgTypes[0]);
-        if (FAILED(::ParseKnownCaNamedArgs(ca, namedArgs, ARRAY_SIZE(namedArgs))))
-            return false;
-
-        // If the Name isn't defined, then use the name of the method.
-        if (namedArgs[0].val.type.tag == SERIALIZATION_TYPE_UNDEFINED)
-        {
-            // The Constructor case has an implied value provided by
-            // the runtime. We are going to enforce this during consumption
-            // so we avoid the setting of the value. We validate the name
-            // as empty at the use site.
-            if (kind != UnsafeAccessorKind::Constructor)
-                name.SetUTF8(pMD->GetName());
-        }
-        else
-        {
-            const CaValue& val = namedArgs[0].val;
-            name.SetUTF8(val.str.pStr, val.str.cbStr);
-        }
-
-        return true;
-    }
-
-    struct GenerationContext final
-    {
-        GenerationContext(UnsafeAccessorKind kind, MethodDesc* pMD)
-            : Kind{ kind }
-            , Declaration{ pMD }
-            , DeclarationSig{ pMD }
-            , TargetTypeSig{}
-            , TargetType{}
-            , IsTargetStatic{ false }
-            , TargetMethod{}
-            , TargetField{}
-        { }
-
-        UnsafeAccessorKind Kind;
-        MethodDesc* Declaration;
-        MetaSig DeclarationSig;
-        SigPointer TargetTypeSig;
-        TypeHandle TargetType;
-        bool IsTargetStatic;
-        MethodDesc* TargetMethod;
-        FieldDesc* TargetField;
-    };
-
-    TypeHandle ValidateTargetType(TypeHandle targetTypeMaybe, CorElementType targetFromSig)
-    {
-        TypeHandle targetType = targetTypeMaybe.IsByRef()
-            ? targetTypeMaybe.GetTypeParam()
-            : targetTypeMaybe;
-
-        // Due to how some types degrade, we block on parameterized
-        // types that are represented as TypeDesc. For example ref or pointer.
-        if (targetType.IsTypeDesc())
-            ThrowHR(COR_E_BADIMAGEFORMAT, BFA_INVALID_UNSAFEACCESSOR);
-
-        // We do not support generic signature types as valid targets.
-        if (targetFromSig == ELEMENT_TYPE_VAR || targetFromSig == ELEMENT_TYPE_MVAR)
-        {
-            ThrowHR(COR_E_BADIMAGEFORMAT, BFA_INVALID_UNSAFEACCESSOR);
-        }
-
-        return targetType;
-    }
-
-    bool DoesMethodMatchUnsafeAccessorDeclaration(
-        GenerationContext& cxt,
-        MethodDesc* method,
-        MetaSig::CompareState& state)
-    {
-        STANDARD_VM_CONTRACT;
-        _ASSERTE(method != NULL);
-
-        PCCOR_SIGNATURE pSig1;
-        DWORD cSig1;
-        cxt.Declaration->GetSig(&pSig1, &cSig1);
-        PCCOR_SIGNATURE pEndSig1 = pSig1 + cSig1;
-        ModuleBase* pModule1 = cxt.Declaration->GetModule();
-        const Substitution* pSubst1 = NULL;
-
-        PCCOR_SIGNATURE pSig2;
-        DWORD cSig2;
-        method->GetSig(&pSig2, &cSig2);
-        PCCOR_SIGNATURE pEndSig2 = pSig2 + cSig2;
-        ModuleBase* pModule2 = method->GetModule();
-        const Substitution* pSubst2 = NULL;
-
-        //
-        // Parsing the signature follows details defined in ECMA-335 - II.23.2.1
-        //
-
-        uint32_t callConvDecl;
-        uint32_t callConvMethod;
-        IfFailThrow(CorSigUncompressCallingConv(pSig1, cSig1, &callConvDecl));
-        IfFailThrow(CorSigUncompressCallingConv(pSig2, cSig2, &callConvMethod));
-        pSig1++;
-        pSig2++;
-
-        // Validate calling convention
-        if ((callConvDecl & IMAGE_CEE_CS_CALLCONV_MASK) != (callConvMethod & IMAGE_CEE_CS_CALLCONV_MASK))
-        {
-            return false;
-        }
-
-        // Handle generic param count
-        DWORD declGenericCount = 0;
-        DWORD methodGenericCount = 0;
-        if (callConvDecl & IMAGE_CEE_CS_CALLCONV_GENERIC)
-            IfFailThrow(CorSigUncompressData_EndPtr(pSig1, pEndSig1, &declGenericCount));
-        if (callConvMethod & IMAGE_CEE_CS_CALLCONV_GENERIC)
-            IfFailThrow(CorSigUncompressData_EndPtr(pSig2, pEndSig2, &methodGenericCount));
-
-        DWORD declArgCount;
-        DWORD methodArgCount;
-        IfFailThrow(CorSigUncompressData_EndPtr(pSig1, pEndSig1, &declArgCount));
-        IfFailThrow(CorSigUncompressData_EndPtr(pSig2, pEndSig2, &methodArgCount));
-
-        // Validate argument count
-        if (cxt.Kind == UnsafeAccessorKind::Constructor)
-        {
-            // Declarations for constructor scenarios have
-            // matching argument counts with the target.
-            if (declArgCount != methodArgCount)
-                return false;
-        }
-        else
-        {
-            // Declarations of non-constructor scenarios have
-            // an additional argument to indicate target type
-            // and to pass an instance for non-static methods.
-            if (declArgCount != (methodArgCount + 1))
-                return false;
-        }
-
-        // Validate return and argument types
-        for (DWORD i = 0; i <= methodArgCount; ++i)
-        {
-            if (i == 0 && cxt.Kind == UnsafeAccessorKind::Constructor)
-            {
-                // Skip return value (index 0) validation on constructor
-                // accessor declarations.
-                SigPointer ptr1(pSig1, (DWORD)(pEndSig1 - pSig1));
-                IfFailThrow(ptr1.SkipExactlyOne());
-                pSig1 = ptr1.GetPtr();
-
-                CorElementType typ;
-                SigPointer ptr2(pSig2, (DWORD)(pEndSig2 - pSig2));
-                IfFailThrow(ptr2.GetElemType(&typ));
-                pSig2 = ptr2.GetPtr();
-
-                // Validate the return value for target constructor
-                // candidate is void.
-                if (typ != ELEMENT_TYPE_VOID)
-                    return false;
-
-                continue;
-            }
-            else if (i == 1 && cxt.Kind != UnsafeAccessorKind::Constructor)
-            {
-                // Skip over first argument (index 1) on non-constructor accessors.
-                // See argument count validation above.
-                SigPointer ptr1(pSig1, (DWORD)(pEndSig1 - pSig1));
-                IfFailThrow(ptr1.SkipExactlyOne());
-                pSig1 = ptr1.GetPtr();
-            }
-
-            // Compare the types
-            if (FALSE == MetaSig::CompareElementType(
-                pSig1,
-                pSig2,
-                pEndSig1,
-                pEndSig2,
-                pModule1,
-                pModule2,
-                pSubst1,
-                pSubst2,
-                &state))
-            {
-                return false;
-            }
-        }
-
-        return true;
-    }
-
-    void VerifyDeclarationSatisfiesTargetConstraints(MethodDesc* declaration, MethodTable* targetType, MethodDesc* targetMethod)
-    {
-        CONTRACTL
-        {
-            STANDARD_VM_CHECK;
-            PRECONDITION(declaration != NULL);
-            PRECONDITION(targetType != NULL);
-            PRECONDITION(targetMethod != NULL);
-        }
-        CONTRACTL_END;
-
-        // If the target method has no generic parameters there is nothing to verify
-        if (!targetMethod->HasClassOrMethodInstantiation())
-            return;
-
-        // Construct a context for verifying target's constraints are
-        // satisfied by the declaration.
-        Instantiation declClassInst;
-        Instantiation declMethodInst;
-        Instantiation targetClassInst;
-        Instantiation targetMethodInst;
-        if (targetType->HasInstantiation())
-        {
-            declClassInst = declaration->GetMethodTable()->GetTypicalMethodTable()->GetInstantiation();
-            targetClassInst = targetType->GetTypicalMethodTable()->GetInstantiation();
-        }
-        if (targetMethod->HasMethodInstantiation())
-        {
-            declMethodInst = declaration->LoadTypicalMethodDefinition()->GetMethodInstantiation();
-            targetMethodInst = targetMethod->LoadTypicalMethodDefinition()->GetMethodInstantiation();
-        }
-
-        SigTypeContext typeContext;
-        SigTypeContext::InitTypeContext(declClassInst, declMethodInst, &typeContext);
-
-        InstantiationContext instContext{ &typeContext };
-
-        //
-        // Validate constraints on Type parameters
-        //
-        DWORD typeParamCount = targetClassInst.GetNumArgs();
-        if (typeParamCount != declClassInst.GetNumArgs())
-            COMPlusThrow(kInvalidProgramException, W("Argument_GenTypeConstraintsNotEqual"));
-
-        for (DWORD i = 0; i < typeParamCount; ++i)
-        {
-            TypeHandle arg = declClassInst[i];
-            TypeVarTypeDesc* param = targetClassInst[i].AsGenericVariable();
-            if (!param->SatisfiesConstraints(&typeContext, arg, &instContext))
-                COMPlusThrow(kInvalidProgramException, W("Argument_GenTypeConstraintsNotEqual"));
-        }
-
-        //
-        // Validate constraints on Method parameters
-        //
-        DWORD methodParamCount = targetMethodInst.GetNumArgs();
-        if (methodParamCount != declMethodInst.GetNumArgs())
-            COMPlusThrow(kInvalidProgramException, W("Argument_GenMethodConstraintsNotEqual"));
-
-        for (DWORD i = 0; i < methodParamCount; ++i)
-        {
-            TypeHandle arg = declMethodInst[i];
-            TypeVarTypeDesc* param = targetMethodInst[i].AsGenericVariable();
-            if (!param->SatisfiesConstraints(&typeContext, arg, &instContext))
-                COMPlusThrow(kInvalidProgramException, W("Argument_GenMethodConstraintsNotEqual"));
-        }
-    }
-
-    bool TrySetTargetMethod(
-        GenerationContext& cxt,
-        LPCUTF8 methodName,
-        bool ignoreCustomModifiers = true)
-    {
-        STANDARD_VM_CONTRACT;
-        _ASSERTE(methodName != NULL);
-        _ASSERTE(cxt.Kind == UnsafeAccessorKind::Constructor
-                || cxt.Kind == UnsafeAccessorKind::Method
-                || cxt.Kind == UnsafeAccessorKind::StaticMethod);
-
-        TypeHandle targetType = cxt.TargetType;
-        _ASSERTE(!targetType.IsTypeDesc());
-
-        MethodTable* pMT = targetType.AsMethodTable();
-
-        MethodDesc* targetMaybe = NULL;
-
-        // Following a similar iteration pattern found in MemberLoader::FindMethod().
-        // However, we are only operating on the current type not walking the type hierarchy.
-        MethodTable::IntroducedMethodIterator iter(pMT);
-        for (; iter.IsValid(); iter.Next())
-        {
-            MethodDesc* curr = iter.GetMethodDesc();
-
-            // Check the target and current method match static/instance state.
-            if (cxt.IsTargetStatic != (!!curr->IsStatic()))
-                continue;
-
-            // Check for matching name
-            if (strcmp(methodName, curr->GetNameThrowing()) != 0)
-                continue;
-
-            // Check signature
-            TokenPairList list { nullptr };
-            MetaSig::CompareState state{ &list };
-            state.IgnoreCustomModifiers = ignoreCustomModifiers;
-            if (!DoesMethodMatchUnsafeAccessorDeclaration(cxt, curr, state))
-                continue;
-
-            // Check if there is some ambiguity.
-            if (targetMaybe != NULL)
-            {
-                if (ignoreCustomModifiers)
-                {
-                    // We have detected ambiguity when ignoring custom modifiers.
-                    // Start over, but look for a match requiring custom modifiers
-                    // to match precisely.
-                    if (TrySetTargetMethod(cxt, methodName, false /* ignoreCustomModifiers */))
-                        return true;
-                }
-                COMPlusThrow(kAmbiguousMatchException, W("Arg_AmbiguousMatchException_UnsafeAccessor"));
-            }
-            targetMaybe = curr;
-        }
-
-        if (targetMaybe != NULL)
-            VerifyDeclarationSatisfiesTargetConstraints(cxt.Declaration, pMT, targetMaybe);
-
-        cxt.TargetMethod = targetMaybe;
-        return cxt.TargetMethod != NULL;
-    }
-
-    bool DoesFieldMatchUnsafeAccessorDeclaration(
-        GenerationContext& cxt,
-        FieldDesc* field,
-        MetaSig::CompareState& state)
-    {
-        STANDARD_VM_CONTRACT;
-        _ASSERTE(field != NULL);
-
-        PCCOR_SIGNATURE pSig1;
-        DWORD cSig1;
-        cxt.Declaration->GetSig(&pSig1, &cSig1);
-        PCCOR_SIGNATURE pEndSig1 = pSig1 + cSig1;
-        ModuleBase* pModule1 = cxt.Declaration->GetModule();
-        const Substitution* pSubst1 = NULL;
-
-        PCCOR_SIGNATURE pSig2;
-        DWORD cSig2;
-        field->GetSig(&pSig2, &cSig2);
-        PCCOR_SIGNATURE pEndSig2 = pSig2 + cSig2;
-        ModuleBase* pModule2 = field->GetModule();
-        const Substitution* pSubst2 = NULL;
-
-        //
-        // Parsing the signature follows details defined in ECMA-335 - II.23.2.1 (MethodDefSig) and II.23.2.4 (FieldSig)
-        // The intent here is to compare the return type in the MethodDefSig with the type in the FieldSig
-        //
-
-        // Consume calling convention
-        uint32_t callConvDecl;
-        uint32_t callConvField;
-        IfFailThrow(CorSigUncompressCallingConv(pSig1, cSig1, &callConvDecl));
-        IfFailThrow(CorSigUncompressCallingConv(pSig2, cSig2, &callConvField));
-        _ASSERTE(callConvField == IMAGE_CEE_CS_CALLCONV_FIELD);
-        pSig1++;
-        pSig2++;
-
-        // Consume parts of the method signature until we get to the return type.
-        DWORD declGenericCount = 0;
-        if (callConvDecl & IMAGE_CEE_CS_CALLCONV_GENERIC)
-            IfFailThrow(CorSigUncompressData_EndPtr(pSig1, pEndSig1, &declGenericCount));
-
-        DWORD declArgCount;
-        IfFailThrow(CorSigUncompressData_EndPtr(pSig1, pEndSig1, &declArgCount));
-        if (pSig1 >= pEndSig1)
-            ThrowHR(META_E_BAD_SIGNATURE);
-
-        // UnsafeAccessors for fields require return types be byref. However, we first need to
-        // consume any custom modifiers which are prior to the expected ELEMENT_TYPE_BYREF in
-        // the RetType signature (II.23.2.11).
-        _ASSERTE(state.IgnoreCustomModifiers); // We should always ignore custom modifiers for field look-up.
-        MetaSig::ConsumeCustomModifiers(pSig1, pEndSig1);
-        if (pSig1 >= pEndSig1)
-            ThrowHR(META_E_BAD_SIGNATURE);
-
-        // The ELEMENT_TYPE_BYREF was explicitly checked in TryGenerateUnsafeAccessor().
-        CorElementType byRefType = CorSigUncompressElementType(pSig1);
-        _ASSERTE(byRefType == ELEMENT_TYPE_BYREF);
-
-        // Compare the types
-        if (FALSE == MetaSig::CompareElementType(
-            pSig1,
-            pSig2,
-            pEndSig1,
-            pEndSig2,
-            pModule1,
-            pModule2,
-            pSubst1,
-            pSubst2,
-            &state))
-        {
-            return false;
-        }
-
-        return true;
-    }
-
-    bool TrySetTargetField(
-        GenerationContext& cxt,
-        LPCUTF8 fieldName)
-    {
-        STANDARD_VM_CONTRACT;
-        _ASSERTE(fieldName != NULL);
-        _ASSERTE(cxt.Kind == UnsafeAccessorKind::Field
-                || cxt.Kind == UnsafeAccessorKind::StaticField);
-
-        TypeHandle targetType = cxt.TargetType;
-        _ASSERTE(!targetType.IsTypeDesc());
-
-        MethodTable* pMT = targetType.AsMethodTable();
-
-        ApproxFieldDescIterator fdIterator(
-            pMT,
-            (cxt.IsTargetStatic ? ApproxFieldDescIterator::STATIC_FIELDS : ApproxFieldDescIterator::INSTANCE_FIELDS));
-        PTR_FieldDesc pField;
-        while ((pField = fdIterator.Next()) != NULL)
-        {
-            // Validate the name and target type match.
-            if (strcmp(fieldName, pField->GetName()) != 0)
-                continue;
-
-            TokenPairList list { nullptr };
-            MetaSig::CompareState state{ &list };
-            state.IgnoreCustomModifiers = true;
-            if (!DoesFieldMatchUnsafeAccessorDeclaration(cxt, pField, state))
-                continue;
-
-            if (cxt.Kind == UnsafeAccessorKind::StaticField && pMT->HasGenericsStaticsInfo())
-            {
-                // Statics require the exact typed field as opposed to the canonically
-                // typed field. In order to do that we lookup the current index of the
-                // approx field and then use that index to get the precise field from
-                // the approx field.
-                MethodTable* pFieldMT = pField->GetApproxEnclosingMethodTable();
-                DWORD index = pFieldMT->GetIndexForFieldDesc(pField);
-                pField = pMT->GetFieldDescByIndex(index);
-            }
-
-            cxt.TargetField = pField;
-            return true;
-        }
-        return false;
-    }
-
-    void GenerateAccessor(
-        GenerationContext& cxt,
-        DynamicResolver** resolver,
-        COR_ILMETHOD_DECODER** methodILDecoder)
-    {
-        STANDARD_VM_CONTRACT;
-
-        NewHolder<ILStubResolver> ilResolver = new ILStubResolver();
-
-        // Initialize the resolver target details.
-        ilResolver->SetStubMethodDesc(cxt.Declaration);
-        ilResolver->SetStubTargetMethodDesc(cxt.TargetMethod);
-
-        SigTypeContext genericContext;
-        if (cxt.Declaration->GetClassification() == mcInstantiated)
-            SigTypeContext::InitTypeContext(cxt.Declaration, &genericContext);
-
-        ILStubLinker sl(
-            cxt.Declaration->GetModule(),
-            cxt.Declaration->GetSignature(),
-            &genericContext,
-            cxt.TargetMethod,
-            (ILStubLinkerFlags)ILSTUB_LINKER_FLAG_NONE);
-
-        ILCodeStream* pCode = sl.NewCodeStream(ILStubLinker::kDispatch);
-
-        // Load stub arguments.
-        // When the target is static, the first argument is only
-        // used to look up the target member to access and ignored
-        // during dispatch.
-        UINT beginIndex = cxt.IsTargetStatic ? 1 : 0;
-        UINT stubArgCount = cxt.DeclarationSig.NumFixedArgs();
-        for (UINT i = beginIndex; i < stubArgCount; ++i)
-            pCode->EmitLDARG(i);
-
-        // Provide access to the target member
-        UINT targetArgCount = stubArgCount - beginIndex;
-        UINT targetRetCount = cxt.DeclarationSig.IsReturnTypeVoid() ? 0 : 1;
-        switch (cxt.Kind)
-        {
-        case UnsafeAccessorKind::Constructor:
-        {
-            _ASSERTE(cxt.TargetMethod != NULL);
-            mdToken target;
-            if (!cxt.TargetType.HasInstantiation())
-            {
-                target = pCode->GetToken(cxt.TargetMethod);
-            }
-            else
-            {
-                PCCOR_SIGNATURE sig;
-                uint32_t sigLen;
-                cxt.TargetTypeSig.GetSignature(&sig, &sigLen);
-                mdToken targetTypeSigToken = pCode->GetSigToken(sig, sigLen);
-                target = pCode->GetToken(cxt.TargetMethod, targetTypeSigToken);
-            }
-            pCode->EmitNEWOBJ(target, targetArgCount);
-            break;
-        }
-        case UnsafeAccessorKind::Method:
-        case UnsafeAccessorKind::StaticMethod:
-        {
-            _ASSERTE(cxt.TargetMethod != NULL);
-            mdToken target;
-            if (!cxt.TargetMethod->HasClassOrMethodInstantiation())
-            {
-                target = pCode->GetToken(cxt.TargetMethod);
-            }
-            else
-            {
-                DWORD targetGenericCount = cxt.TargetMethod->GetNumGenericMethodArgs();
-
-                mdToken methodSpecSigToken = mdTokenNil;
-                SigBuilder sigBuilder;
-                uint32_t sigLen;
-                PCCOR_SIGNATURE sig;
-                if (targetGenericCount != 0)
-                {
-                    // Create signature for the MethodSpec. See ECMA-335 - II.23.2.15
-                    sigBuilder.AppendByte(IMAGE_CEE_CS_CALLCONV_GENERICINST);
-                    sigBuilder.AppendData(targetGenericCount);
-                    for (DWORD i = 0; i < targetGenericCount; ++i)
-                    {
-                        sigBuilder.AppendElementType(ELEMENT_TYPE_MVAR);
-                        sigBuilder.AppendData(i);
-                    }
-                    sigLen;
-                    sig = (PCCOR_SIGNATURE)sigBuilder.GetSignature((DWORD*)&sigLen);
-                    methodSpecSigToken = pCode->GetSigToken(sig, sigLen);
-                }
-
-                cxt.TargetTypeSig.GetSignature(&sig, &sigLen);
-                mdToken targetTypeSigToken = pCode->GetSigToken(sig, sigLen);
-
-                if (methodSpecSigToken == mdTokenNil)
-                {
-                    // Create a MemberRef
-                    target = pCode->GetToken(cxt.TargetMethod, targetTypeSigToken);
-                    _ASSERTE(TypeFromToken(target) == mdtMemberRef);
-                }
-                else
-                {
-                    // Use the method declaration Instantiation to find the instantiated MethodDesc target.
-                    Instantiation methodInst = cxt.Declaration->GetMethodInstantiation();
-                    MethodDesc* instantiatedTarget = MethodDesc::FindOrCreateAssociatedMethodDesc(cxt.TargetMethod, cxt.TargetType.GetMethodTable(), FALSE, methodInst, TRUE);
-
-                    // Create a MethodSpec
-                    target = pCode->GetToken(instantiatedTarget, targetTypeSigToken, methodSpecSigToken);
-                    _ASSERTE(TypeFromToken(target) == mdtMethodSpec);
-                }
-            }
-
-            if (cxt.Kind == UnsafeAccessorKind::StaticMethod)
-            {
-                pCode->EmitCALL(target, targetArgCount, targetRetCount);
-            }
-            else
-            {
-                pCode->EmitCALLVIRT(target, targetArgCount, targetRetCount);
-            }
-            break;
-        }
-        case UnsafeAccessorKind::Field:
-        {
-            _ASSERTE(cxt.TargetField != NULL);
-            mdToken target;
-            if (!cxt.TargetType.HasInstantiation())
-            {
-                target = pCode->GetToken(cxt.TargetField);
-            }
-            else
-            {
-                // See the static field case for why this can be mdTokenNil.
-                mdToken targetTypeSigToken = mdTokenNil;
-                target = pCode->GetToken(cxt.TargetField, targetTypeSigToken);
-            }
-            pCode->EmitLDFLDA(target);
-            break;
-        }
-        case UnsafeAccessorKind::StaticField:
-            _ASSERTE(cxt.TargetField != NULL);
-            mdToken target;
-            if (!cxt.TargetType.HasInstantiation())
-            {
-                target = pCode->GetToken(cxt.TargetField);
-            }
-            else
-            {
-                // For accessing a generic instance field, every instantiation will
-                // be at the same offset, and be the same size, with the same GC layout,
-                // as long as the generic is canonically equivalent. However, for static fields,
-                // while the offset, size and GC layout remain the same, the address of the
-                // field is different, and needs to be found by a lookup of some form. The
-                // current form of lookup means the exact type isn't with a type signature.
-                PCCOR_SIGNATURE sig;
-                uint32_t sigLen;
-                cxt.TargetTypeSig.GetSignature(&sig, &sigLen);
-                mdToken targetTypeSigToken = pCode->GetSigToken(sig, sigLen);
-                target = pCode->GetToken(cxt.TargetField, targetTypeSigToken);
-            }
-            pCode->EmitLDSFLDA(target);
-            break;
-        default:
-            _ASSERTE(!"Unknown UnsafeAccessorKind");
-        }
-
-        // Return from the generated stub
-        pCode->EmitRET();
-
-        // Generate all IL associated data for JIT
-        {
-            UINT maxStack;
-            size_t cbCode = sl.Link(&maxStack);
-            DWORD cbSig = sl.GetLocalSigSize();
-
-            COR_ILMETHOD_DECODER* pILHeader = ilResolver->AllocGeneratedIL(cbCode, cbSig, maxStack);
-            BYTE* pbBuffer = (BYTE*)pILHeader->Code;
-            BYTE* pbLocalSig = (BYTE*)pILHeader->LocalVarSig;
-            _ASSERTE(cbSig == pILHeader->cbLocalVarSig);
-            sl.GenerateCode(pbBuffer, cbCode);
-            sl.GetLocalSig(pbLocalSig, cbSig);
-
-            // Store the token lookup map
-            ilResolver->SetTokenLookupMap(sl.GetTokenLookupMap());
-            ilResolver->SetJitFlags(CORJIT_FLAGS(CORJIT_FLAGS::CORJIT_FLAG_IL_STUB));
-
-            *resolver = (DynamicResolver*)ilResolver;
-            *methodILDecoder = pILHeader;
-        }
-
-        ilResolver.SuppressRelease();
-    }
-}
 
 bool MethodDesc::TryGenerateTransientILImplementation(DynamicResolver** resolver, COR_ILMETHOD_DECODER** methodILDecoder)
 {
@@ -1738,7 +1071,7 @@
         return false;
     }
 
-    MethodDesc *pAsyncOtherVariant = this->GetAsyncOtherVariant();
+    MethodDesc* pAsyncOtherVariant = this->GetAsyncOtherVariant();
     _ASSERTE(!IsWrapperStub() && !pAsyncOtherVariant->IsWrapperStub());
 
     MetaSig msig(this);
@@ -2274,7 +1607,7 @@
         getIsCompletedToken = GetTokenForGenericTypeMethodCallWithAsyncReturnType(pCode, mdIsCompleted);
         getResultToken = GetTokenForGenericTypeMethodCallWithAsyncReturnType(pCode, mdGetResult);
     }
-    else 
+    else
     {
         getAwaiterToken = pCode->GetToken(mdGetAwaiter);
         getIsCompletedToken = pCode->GetToken(mdIsCompleted);
@@ -2332,136 +1665,6 @@
     return pCode->GetToken(awaitAwaiter, mdTokenNil, methodSigToken);
 }
 
-bool MethodDesc::TryGenerateUnsafeAccessor(DynamicResolver** resolver, COR_ILMETHOD_DECODER** methodILDecoder)
-{
-    STANDARD_VM_CONTRACT;
-    _ASSERTE(resolver != NULL);
-    _ASSERTE(methodILDecoder != NULL);
-    _ASSERTE(*resolver == NULL && *methodILDecoder == NULL);
-    _ASSERTE(IsIL());
-    _ASSERTE(GetRVA() == 0);
-
-    // The UnsafeAccessorAttribute is applied to methods with an
-    // RVA of 0 (for example, C#'s extern keyword).
-    const void* data;
-    ULONG dataLen;
-    HRESULT hr = GetCustomAttribute(WellKnownAttribute::UnsafeAccessorAttribute, &data, &dataLen);
-    if (hr != S_OK)
-        return false;
-
-    // UnsafeAccessor must be on a static method
-    if (!IsStatic())
-        ThrowHR(COR_E_BADIMAGEFORMAT, BFA_INVALID_UNSAFEACCESSOR);
-
-    UnsafeAccessorKind kind;
-    SString name;
-
-    CustomAttributeParser ca(data, dataLen);
-    if (!TryParseUnsafeAccessorAttribute(this, ca, kind, name))
-        ThrowHR(COR_E_BADIMAGEFORMAT, BFA_INVALID_UNSAFEACCESSOR);
-
-    GenerationContext context{ kind, this };
-
-    // Parse the signature to determine the type to use:
-    //  * Constructor access - examine the return type
-    //  * Instance member access - examine type of first parameter
-    //  * Static member access - examine type of first parameter
-    TypeHandle retType;
-    CorElementType retCorType;
-    TypeHandle firstArgType;
-    CorElementType firstArgCorType = ELEMENT_TYPE_END;
-    retCorType = context.DeclarationSig.GetReturnType();
-    retType = context.DeclarationSig.GetRetTypeHandleThrowing();
-    UINT argCount = context.DeclarationSig.NumFixedArgs();
-    if (argCount > 0)
-    {
-        context.DeclarationSig.NextArg();
-
-        // Get the target type signature and resolve to a type handle.
-        context.TargetTypeSig = context.DeclarationSig.GetArgProps();
-        (void)context.TargetTypeSig.PeekElemType(&firstArgCorType);
-        firstArgType = context.DeclarationSig.GetLastTypeHandleThrowing();
-    }
-
-    // Using the kind type, perform the following:
-    //  1) Validate the basic type information from the signature.
-    //  2) Resolve the name to the appropriate member.
-    switch (context.Kind)
-    {
-    case UnsafeAccessorKind::Constructor:
-        // A return type is required for a constructor, otherwise
-        // we don't know the type to construct.
-        // Types should not be parameterized (that is, byref).
-        // The name is defined by the runtime and should be empty.
-        if (context.DeclarationSig.IsReturnTypeVoid() || retType.IsByRef() || !name.IsEmpty())
-        {
-            ThrowHR(COR_E_BADIMAGEFORMAT, BFA_INVALID_UNSAFEACCESSOR);
-        }
-
-        // Get the target type signature from the return type.
-        context.TargetTypeSig = context.DeclarationSig.GetReturnProps();
-        context.TargetType = ValidateTargetType(retType, retCorType);
-        if (!TrySetTargetMethod(context, ".ctor"))
-            MemberLoader::ThrowMissingMethodException(context.TargetType.AsMethodTable(), ".ctor");
-        break;
-
-    case UnsafeAccessorKind::Method:
-    case UnsafeAccessorKind::StaticMethod:
-        // Method access requires a target type.
-        if (firstArgType.IsNull())
-            ThrowHR(COR_E_BADIMAGEFORMAT, BFA_INVALID_UNSAFEACCESSOR);
-
-        // If the non-static method access is for a
-        // value type, the instance must be byref.
-        if (kind == UnsafeAccessorKind::Method
-            && firstArgType.IsValueType()
-            && !firstArgType.IsByRef())
-        {
-            ThrowHR(COR_E_BADIMAGEFORMAT, BFA_INVALID_UNSAFEACCESSOR);
-        }
-
-        context.TargetType = ValidateTargetType(firstArgType, firstArgCorType);
-        context.IsTargetStatic = kind == UnsafeAccessorKind::StaticMethod;
-        if (!TrySetTargetMethod(context, name.GetUTF8()))
-            MemberLoader::ThrowMissingMethodException(context.TargetType.AsMethodTable(), name.GetUTF8());
-        break;
-
-    case UnsafeAccessorKind::Field:
-    case UnsafeAccessorKind::StaticField:
-        // Field access requires a single argument for target type and a return type.
-        if (argCount != 1 || firstArgType.IsNull() || context.DeclarationSig.IsReturnTypeVoid())
-        {
-            ThrowHR(COR_E_BADIMAGEFORMAT, BFA_INVALID_UNSAFEACCESSOR);
-        }
-
-        // The return type must be byref.
-        // If the non-static field access is for a
-        // value type, the instance must be byref.
-        if (!retType.IsByRef()
-            || (kind == UnsafeAccessorKind::Field
-                && firstArgType.IsValueType()
-                && !firstArgType.IsByRef()))
-        {
-            ThrowHR(COR_E_BADIMAGEFORMAT, BFA_INVALID_UNSAFEACCESSOR);
-        }
-
-        context.TargetType = ValidateTargetType(firstArgType, firstArgCorType);
-        context.IsTargetStatic = kind == UnsafeAccessorKind::StaticField;
-        if (!TrySetTargetField(context, name.GetUTF8()))
-            MemberLoader::ThrowMissingFieldException(context.TargetType.AsMethodTable(), name.GetUTF8());
-        break;
-
-    default:
-        ThrowHR(COR_E_BADIMAGEFORMAT, BFA_INVALID_UNSAFEACCESSOR);
-    }
-
-    // Generate the IL for the accessor.
-    GenerateAccessor(context, resolver, methodILDecoder);
-    return true;
-}
-
-=======
->>>>>>> 50e6f480
 PrepareCodeConfig::PrepareCodeConfig() {}
 
 PrepareCodeConfig::PrepareCodeConfig(NativeCodeVersion codeVersion, BOOL needsMulticoreJitNotification, BOOL mayUsePrecompiledCode) :
