// Licensed to the .NET Foundation under one or more agreements.
// The .NET Foundation licenses this file to you under the MIT license.

#ifdef FEATURE_INTERPRETER

#include "callstubgenerator.h"
#include "ecall.h"

extern "C" void Load_Stack();
extern "C" void Store_Stack();

#if defined(TARGET_APPLE) && defined(TARGET_ARM64)
extern "C" void Load_Stack_1B();
extern "C" void Load_Stack_2B();
extern "C" void Load_Stack_4B();

extern "C" void Store_Stack_1B();
extern "C" void Store_Stack_2B();
extern "C" void Store_Stack_4B();
#endif // TARGET_APPLE && TARGET_ARM64

#ifdef TARGET_AMD64

#ifdef TARGET_WINDOWS
extern "C" void Load_RCX();
extern "C" void Load_RCX_RDX();
extern "C" void Load_RCX_RDX_R8();
extern "C" void Load_RCX_RDX_R8_R9();
extern "C" void Load_RDX();
extern "C" void Load_RDX_R8();
extern "C" void Load_RDX_R8_R9();
extern "C" void Load_R8();
extern "C" void Load_R8_R9();
extern "C" void Load_R9();
extern "C" void Load_XMM0();
extern "C" void Load_XMM0_XMM1();
extern "C" void Load_XMM0_XMM1_XMM2();
extern "C" void Load_XMM0_XMM1_XMM2_XMM3();
extern "C" void Load_XMM1();
extern "C" void Load_XMM1_XMM2();
extern "C" void Load_XMM1_XMM2_XMM3();
extern "C" void Load_XMM2();
extern "C" void Load_XMM2_XMM3();
extern "C" void Load_XMM3();
extern "C" void Load_Ref_RCX();
extern "C" void Load_Ref_RDX();
extern "C" void Load_Ref_R8();
extern "C" void Load_Ref_R9();

extern "C" void Store_RCX();
extern "C" void Store_RCX_RDX();
extern "C" void Store_RCX_RDX_R8();
extern "C" void Store_RCX_RDX_R8_R9();
extern "C" void Store_RDX();
extern "C" void Store_RDX_R8();
extern "C" void Store_RDX_R8_R9();
extern "C" void Store_R8();
extern "C" void Store_R8_R9();
extern "C" void Store_R9();
extern "C" void Store_XMM0();
extern "C" void Store_XMM0_XMM1();
extern "C" void Store_XMM0_XMM1_XMM2();
extern "C" void Store_XMM0_XMM1_XMM2_XMM3();
extern "C" void Store_XMM1();
extern "C" void Store_XMM1_XMM2();
extern "C" void Store_XMM1_XMM2_XMM3();
extern "C" void Store_XMM2();
extern "C" void Store_XMM2_XMM3();
extern "C" void Store_XMM3();
extern "C" void Store_Ref_RCX();
extern "C" void Store_Ref_RDX();
extern "C" void Store_Ref_R8();
extern "C" void Store_Ref_R9();

PCODE GPRegsRoutines[] =
{
    (PCODE)Load_RCX,            // 00
    (PCODE)Load_RCX_RDX,        // 01
    (PCODE)Load_RCX_RDX_R8,     // 02
    (PCODE)Load_RCX_RDX_R8_R9,  // 03
    (PCODE)0,                   // 10
    (PCODE)Load_RDX,            // 11
    (PCODE)Load_RDX_R8,         // 12
    (PCODE)Load_RDX_R8_R9,      // 13
    (PCODE)0,                   // 20
    (PCODE)0,                   // 21
    (PCODE)Load_R8,             // 22
    (PCODE)Load_R8_R9,          // 23
    (PCODE)0,                   // 30
    (PCODE)0,                   // 31
    (PCODE)0,                   // 32
    (PCODE)Load_R9              // 33
};

PCODE GPRegsStoreRoutines[] =
{
    (PCODE)Store_RCX,            // 00
    (PCODE)Store_RCX_RDX,        // 01
    (PCODE)Store_RCX_RDX_R8,     // 02
    (PCODE)Store_RCX_RDX_R8_R9,  // 03
    (PCODE)0,                    // 10
    (PCODE)Store_RDX,            // 11
    (PCODE)Store_RDX_R8,         // 12
    (PCODE)Store_RDX_R8_R9,      // 13
    (PCODE)0,                    // 20
    (PCODE)0,                    // 21
    (PCODE)Store_R8,             // 22
    (PCODE)Store_R8_R9,          // 23
    (PCODE)0,                    // 30
    (PCODE)0,                    // 31
    (PCODE)0,                    // 32
    (PCODE)Store_R9              // 33
};

PCODE GPRegsRefRoutines[] =
{
    (PCODE)Load_Ref_RCX,        // 0
    (PCODE)Load_Ref_RDX,        // 1
    (PCODE)Load_Ref_R8,         // 2
    (PCODE)Load_Ref_R9,         // 3
};

PCODE GPRegsRefStoreRoutines[] =
{
    (PCODE)Store_Ref_RCX,        // 0
    (PCODE)Store_Ref_RDX,        // 1
    (PCODE)Store_Ref_R8,         // 2
    (PCODE)Store_Ref_R9,         // 3
};

PCODE FPRegsRoutines[] =
{
    (PCODE)Load_XMM0,                // 00
    (PCODE)Load_XMM0_XMM1,           // 01
    (PCODE)Load_XMM0_XMM1_XMM2,      // 02
    (PCODE)Load_XMM0_XMM1_XMM2_XMM3, // 03
    (PCODE)0,                        // 10
    (PCODE)Load_XMM1,                // 11
    (PCODE)Load_XMM1_XMM2,           // 12
    (PCODE)Load_XMM1_XMM2_XMM3,      // 13
    (PCODE)0,                        // 20
    (PCODE)0,                        // 21
    (PCODE)Load_XMM2,                // 22
    (PCODE)Load_XMM2_XMM3,           // 23
    (PCODE)0,                        // 30
    (PCODE)0,                        // 31
    (PCODE)0,                        // 32
    (PCODE)Load_XMM3                 // 33
};

PCODE FPRegsStoreRoutines[] =
{
    (PCODE)Store_XMM0,                // 00
    (PCODE)Store_XMM0_XMM1,           // 01
    (PCODE)Store_XMM0_XMM1_XMM2,      // 02
    (PCODE)Store_XMM0_XMM1_XMM2_XMM3, // 03
    (PCODE)0,                         // 10
    (PCODE)Store_XMM1,                // 11
    (PCODE)Store_XMM1_XMM2,           // 12
    (PCODE)Store_XMM1_XMM2_XMM3,      // 13
    (PCODE)0,                         // 20
    (PCODE)0,                         // 21
    (PCODE)Store_XMM2,                // 22
    (PCODE)Store_XMM2_XMM3,           // 23
    (PCODE)0,                         // 30
    (PCODE)0,                         // 31
    (PCODE)0,                         // 32
    (PCODE)Store_XMM3                 // 33
};

#else // TARGET_WINDOWS

extern "C" void Load_RDI();
extern "C" void Load_RDI_RSI();
extern "C" void Load_RDI_RSI_RDX();
extern "C" void Load_RDI_RSI_RDX_RCX();
extern "C" void Load_RDI_RSI_RDX_RCX_R8();
extern "C" void Load_RDI_RSI_RDX_RCX_R8_R9();
extern "C" void Load_RSI();
extern "C" void Load_RSI_RDX();
extern "C" void Load_RSI_RDX_RCX();
extern "C" void Load_RSI_RDX_RCX_R8();
extern "C" void Load_RSI_RDX_RCX_R8_R9();
extern "C" void Load_RDX();
extern "C" void Load_RDX_RCX();
extern "C" void Load_RDX_RCX_R8();
extern "C" void Load_RDX_RCX_R8_R9();
extern "C" void Load_RCX();
extern "C" void Load_RCX_R8();
extern "C" void Load_RCX_R8_R9();
extern "C" void Load_R8();
extern "C" void Load_R8_R9();
extern "C" void Load_R9();

extern "C" void Store_RDI();
extern "C" void Store_RDI_RSI();
extern "C" void Store_RDI_RSI_RDX();
extern "C" void Store_RDI_RSI_RDX_RCX();
extern "C" void Store_RDI_RSI_RDX_RCX_R8();
extern "C" void Store_RDI_RSI_RDX_RCX_R8_R9();
extern "C" void Store_RSI();
extern "C" void Store_RSI_RDX();
extern "C" void Store_RSI_RDX_RCX();
extern "C" void Store_RSI_RDX_RCX_R8();
extern "C" void Store_RSI_RDX_RCX_R8_R9();
extern "C" void Store_RDX();
extern "C" void Store_RDX_RCX();
extern "C" void Store_RDX_RCX_R8();
extern "C" void Store_RDX_RCX_R8_R9();
extern "C" void Store_RCX();
extern "C" void Store_RCX_R8();
extern "C" void Store_RCX_R8_R9();
extern "C" void Store_R8();
extern "C" void Store_R8_R9();
extern "C" void Store_R9();

PCODE GPRegsRoutines[] =
{
    (PCODE)Load_RDI,                    // 00
    (PCODE)Load_RDI_RSI,                // 01
    (PCODE)Load_RDI_RSI_RDX,            // 02
    (PCODE)Load_RDI_RSI_RDX_RCX,        // 03
    (PCODE)Load_RDI_RSI_RDX_RCX_R8,     // 04
    (PCODE)Load_RDI_RSI_RDX_RCX_R8_R9,  // 05
    (PCODE)0,                           // 10
    (PCODE)Load_RSI,                    // 11
    (PCODE)Load_RSI_RDX,                // 12
    (PCODE)Load_RSI_RDX_RCX,            // 13
    (PCODE)Load_RSI_RDX_RCX_R8,         // 14
    (PCODE)Load_RSI_RDX_RCX_R8_R9,      // 15
    (PCODE)0,                           // 20
    (PCODE)0,                           // 21
    (PCODE)Load_RDX,                    // 22
    (PCODE)Load_RDX_RCX,                // 23
    (PCODE)Load_RDX_RCX_R8,             // 24
    (PCODE)Load_RDX_RCX_R8_R9,          // 25
    (PCODE)0,                           // 30
    (PCODE)0,                           // 31
    (PCODE)0,                           // 32
    (PCODE)Load_RCX,                    // 33
    (PCODE)Load_RCX_R8,                 // 34
    (PCODE)Load_RCX_R8_R9,              // 35
    (PCODE)0,                           // 40
    (PCODE)0,                           // 41
    (PCODE)0,                           // 42
    (PCODE)0,                           // 43
    (PCODE)Load_R8,                     // 44
    (PCODE)Load_R8_R9,                  // 45
    (PCODE)0,                           // 50
    (PCODE)0,                           // 51
    (PCODE)0,                           // 52
    (PCODE)0,                           // 53
    (PCODE)0,                           // 54
    (PCODE)Load_R9                      // 55
};

PCODE GPRegsStoreRoutines[] =
{
    (PCODE)Store_RDI,                    // 00
    (PCODE)Store_RDI_RSI,                // 01
    (PCODE)Store_RDI_RSI_RDX,            // 02
    (PCODE)Store_RDI_RSI_RDX_RCX,        // 03
    (PCODE)Store_RDI_RSI_RDX_RCX_R8,     // 04
    (PCODE)Store_RDI_RSI_RDX_RCX_R8_R9,  // 05
    (PCODE)0,                            // 10
    (PCODE)Store_RSI,                    // 11
    (PCODE)Store_RSI_RDX,                // 12
    (PCODE)Store_RSI_RDX_RCX,            // 13
    (PCODE)Store_RSI_RDX_RCX_R8,         // 14
    (PCODE)Store_RSI_RDX_RCX_R8_R9,      // 15
    (PCODE)0,                            // 20
    (PCODE)0,                            // 21
    (PCODE)Store_RDX,                    // 22
    (PCODE)Store_RDX_RCX,                // 23
    (PCODE)Store_RDX_RCX_R8,             // 24
    (PCODE)Store_RDX_RCX_R8_R9,          // 25
    (PCODE)0,                            // 30
    (PCODE)0,                            // 31
    (PCODE)0,                            // 32
    (PCODE)Store_RCX,                    // 33
    (PCODE)Store_RCX_R8,                 // 34
    (PCODE)Store_RCX_R8_R9,              // 35
    (PCODE)0,                            // 40
    (PCODE)0,                            // 41
    (PCODE)0,                            // 42
    (PCODE)0,                            // 43
    (PCODE)Store_R8,                     // 44
    (PCODE)Store_R8_R9,                  // 45
    (PCODE)0,                            // 50
    (PCODE)0,                            // 51
    (PCODE)0,                            // 52
    (PCODE)0,                            // 53
    (PCODE)0,                            // 54
    (PCODE)Store_R9                      // 55
};

extern "C" void Load_XMM0();
extern "C" void Load_XMM0_XMM1();
extern "C" void Load_XMM0_XMM1_XMM2();
extern "C" void Load_XMM0_XMM1_XMM2_XMM3();
extern "C" void Load_XMM0_XMM1_XMM2_XMM3_XMM4();
extern "C" void Load_XMM0_XMM1_XMM2_XMM3_XMM4_XMM5();
extern "C" void Load_XMM0_XMM1_XMM2_XMM3_XMM4_XMM5_XMM6();
extern "C" void Load_XMM0_XMM1_XMM2_XMM3_XMM4_XMM5_XMM6_XMM7();
extern "C" void Load_XMM1();
extern "C" void Load_XMM1_XMM2();
extern "C" void Load_XMM1_XMM2_XMM3();
extern "C" void Load_XMM1_XMM2_XMM3_XMM4();
extern "C" void Load_XMM1_XMM2_XMM3_XMM4_XMM5();
extern "C" void Load_XMM1_XMM2_XMM3_XMM4_XMM5_XMM6();
extern "C" void Load_XMM1_XMM2_XMM3_XMM4_XMM5_XMM6_XMM7();
extern "C" void Load_XMM2();
extern "C" void Load_XMM2_XMM3();
extern "C" void Load_XMM2_XMM3_XMM4();
extern "C" void Load_XMM2_XMM3_XMM4_XMM5();
extern "C" void Load_XMM2_XMM3_XMM4_XMM5_XMM6();
extern "C" void Load_XMM2_XMM3_XMM4_XMM5_XMM6_XMM7();
extern "C" void Load_XMM3();
extern "C" void Load_XMM3_XMM4();
extern "C" void Load_XMM3_XMM4_XMM5();
extern "C" void Load_XMM3_XMM4_XMM5_XMM6();
extern "C" void Load_XMM3_XMM4_XMM5_XMM6_XMM7();
extern "C" void Load_XMM4();
extern "C" void Load_XMM4_XMM5();
extern "C" void Load_XMM4_XMM5_XMM6();
extern "C" void Load_XMM4_XMM5_XMM6_XMM7();
extern "C" void Load_XMM5();
extern "C" void Load_XMM5_XMM6();
extern "C" void Load_XMM5_XMM6_XMM7();
extern "C" void Load_XMM6();
extern "C" void Load_XMM6_XMM7();
extern "C" void Load_XMM7();

extern "C" void Store_XMM0();
extern "C" void Store_XMM0_XMM1();
extern "C" void Store_XMM0_XMM1_XMM2();
extern "C" void Store_XMM0_XMM1_XMM2_XMM3();
extern "C" void Store_XMM0_XMM1_XMM2_XMM3_XMM4();
extern "C" void Store_XMM0_XMM1_XMM2_XMM3_XMM4_XMM5();
extern "C" void Store_XMM0_XMM1_XMM2_XMM3_XMM4_XMM5_XMM6();
extern "C" void Store_XMM0_XMM1_XMM2_XMM3_XMM4_XMM5_XMM6_XMM7();
extern "C" void Store_XMM1();
extern "C" void Store_XMM1_XMM2();
extern "C" void Store_XMM1_XMM2_XMM3();
extern "C" void Store_XMM1_XMM2_XMM3_XMM4();
extern "C" void Store_XMM1_XMM2_XMM3_XMM4_XMM5();
extern "C" void Store_XMM1_XMM2_XMM3_XMM4_XMM5_XMM6();
extern "C" void Store_XMM1_XMM2_XMM3_XMM4_XMM5_XMM6_XMM7();
extern "C" void Store_XMM2();
extern "C" void Store_XMM2_XMM3();
extern "C" void Store_XMM2_XMM3_XMM4();
extern "C" void Store_XMM2_XMM3_XMM4_XMM5();
extern "C" void Store_XMM2_XMM3_XMM4_XMM5_XMM6();
extern "C" void Store_XMM2_XMM3_XMM4_XMM5_XMM6_XMM7();
extern "C" void Store_XMM3();
extern "C" void Store_XMM3_XMM4();
extern "C" void Store_XMM3_XMM4_XMM5();
extern "C" void Store_XMM3_XMM4_XMM5_XMM6();
extern "C" void Store_XMM3_XMM4_XMM5_XMM6_XMM7();
extern "C" void Store_XMM4();
extern "C" void Store_XMM4_XMM5();
extern "C" void Store_XMM4_XMM5_XMM6();
extern "C" void Store_XMM4_XMM5_XMM6_XMM7();
extern "C" void Store_XMM5();
extern "C" void Store_XMM5_XMM6();
extern "C" void Store_XMM5_XMM6_XMM7();
extern "C" void Store_XMM6();
extern "C" void Store_XMM6_XMM7();
extern "C" void Store_XMM7();

PCODE FPRegsRoutines[] =
{
    (PCODE)Load_XMM0,                                   // 00
    (PCODE)Load_XMM0_XMM1,                              // 01
    (PCODE)Load_XMM0_XMM1_XMM2,                         // 02
    (PCODE)Load_XMM0_XMM1_XMM2_XMM3,                    // 03
    (PCODE)Load_XMM0_XMM1_XMM2_XMM3_XMM4,               // 04
    (PCODE)Load_XMM0_XMM1_XMM2_XMM3_XMM4_XMM5,          // 05
    (PCODE)Load_XMM0_XMM1_XMM2_XMM3_XMM4_XMM5_XMM6,     // 06
    (PCODE)Load_XMM0_XMM1_XMM2_XMM3_XMM4_XMM5_XMM6_XMM7,// 07
    (PCODE)0,                                           // 10
    (PCODE)Load_XMM1,                                   // 11
    (PCODE)Load_XMM1_XMM2,                              // 12
    (PCODE)Load_XMM1_XMM2_XMM3,                         // 13
    (PCODE)Load_XMM1_XMM2_XMM3_XMM4,                    // 14
    (PCODE)Load_XMM1_XMM2_XMM3_XMM4_XMM5,               // 15
    (PCODE)Load_XMM1_XMM2_XMM3_XMM4_XMM5_XMM6,          // 16
    (PCODE)Load_XMM1_XMM2_XMM3_XMM4_XMM5_XMM6_XMM7,     // 17
    (PCODE)0,                                           // 20
    (PCODE)0,                                           // 21
    (PCODE)Load_XMM2,                                   // 22
    (PCODE)Load_XMM2_XMM3,                              // 23
    (PCODE)Load_XMM2_XMM3_XMM4,                         // 24
    (PCODE)Load_XMM2_XMM3_XMM4_XMM5,                    // 25
    (PCODE)Load_XMM2_XMM3_XMM4_XMM5_XMM6,               // 26
    (PCODE)Load_XMM2_XMM3_XMM4_XMM5_XMM6_XMM7,          // 27
    (PCODE)0,                                           // 30
    (PCODE)0,                                           // 31
    (PCODE)0,                                           // 32
    (PCODE)Load_XMM3,                                   // 33
    (PCODE)Load_XMM3_XMM4,                              // 34
    (PCODE)Load_XMM3_XMM4_XMM5,                         // 35
    (PCODE)Load_XMM3_XMM4_XMM5_XMM6,                    // 36
    (PCODE)Load_XMM3_XMM4_XMM5_XMM6_XMM7,               // 37
    (PCODE)0,                                           // 40
    (PCODE)0,                                           // 41
    (PCODE)0,                                           // 42
    (PCODE)0,                                           // 43
    (PCODE)Load_XMM4,                                   // 44
    (PCODE)Load_XMM4_XMM5,                              // 45
    (PCODE)Load_XMM4_XMM5_XMM6,                         // 46
    (PCODE)Load_XMM4_XMM5_XMM6_XMM7,                    // 47
    (PCODE)0,                                           // 50
    (PCODE)0,                                           // 51
    (PCODE)0,                                           // 52
    (PCODE)0,                                           // 53
    (PCODE)0,                                           // 54
    (PCODE)Load_XMM5,                                   // 55
    (PCODE)Load_XMM5_XMM6,                              // 56
    (PCODE)Load_XMM5_XMM6_XMM7,                         // 57
    (PCODE)0,                                           // 60
    (PCODE)0,                                           // 61
    (PCODE)0,                                           // 62
    (PCODE)0,                                           // 63
    (PCODE)0,                                           // 64
    (PCODE)0,                                           // 65
    (PCODE)Load_XMM6,                                   // 66
    (PCODE)Load_XMM6_XMM7,                              // 67
    (PCODE)0,                                           // 70
    (PCODE)0,                                           // 71
    (PCODE)0,                                           // 72
    (PCODE)0,                                           // 73
    (PCODE)0,                                           // 74
    (PCODE)0,                                           // 75
    (PCODE)0,                                           // 76
    (PCODE)Load_XMM7                                    // 77
};

PCODE FPRegsStoreRoutines[] =
{
    (PCODE)Store_XMM0,                                   // 00
    (PCODE)Store_XMM0_XMM1,                              // 01
    (PCODE)Store_XMM0_XMM1_XMM2,                         // 02
    (PCODE)Store_XMM0_XMM1_XMM2_XMM3,                    // 03
    (PCODE)Store_XMM0_XMM1_XMM2_XMM3_XMM4,               // 04
    (PCODE)Store_XMM0_XMM1_XMM2_XMM3_XMM4_XMM5,          // 05
    (PCODE)Store_XMM0_XMM1_XMM2_XMM3_XMM4_XMM5_XMM6,     // 06
    (PCODE)Store_XMM0_XMM1_XMM2_XMM3_XMM4_XMM5_XMM6_XMM7,// 07
    (PCODE)0,                                            // 10
    (PCODE)Store_XMM1,                                   // 11
    (PCODE)Store_XMM1_XMM2,                              // 12
    (PCODE)Store_XMM1_XMM2_XMM3,                         // 13
    (PCODE)Store_XMM1_XMM2_XMM3_XMM4,                    // 14
    (PCODE)Store_XMM1_XMM2_XMM3_XMM4_XMM5,               // 15
    (PCODE)Store_XMM1_XMM2_XMM3_XMM4_XMM5_XMM6,          // 16
    (PCODE)Store_XMM1_XMM2_XMM3_XMM4_XMM5_XMM6_XMM7,     // 17
    (PCODE)0,                                            // 20
    (PCODE)0,                                            // 21
    (PCODE)Store_XMM2,                                   // 22
    (PCODE)Store_XMM2_XMM3,                              // 23
    (PCODE)Store_XMM2_XMM3_XMM4,                         // 24
    (PCODE)Store_XMM2_XMM3_XMM4_XMM5,                    // 25
    (PCODE)Store_XMM2_XMM3_XMM4_XMM5_XMM6,               // 26
    (PCODE)Store_XMM2_XMM3_XMM4_XMM5_XMM6_XMM7,          // 27
    (PCODE)0,                                            // 30
    (PCODE)0,                                            // 31
    (PCODE)0,                                            // 32
    (PCODE)Store_XMM3,                                   // 33
    (PCODE)Store_XMM3_XMM4,                              // 34
    (PCODE)Store_XMM3_XMM4_XMM5,                         // 35
    (PCODE)Store_XMM3_XMM4_XMM5_XMM6,                    // 36
    (PCODE)Store_XMM3_XMM4_XMM5_XMM6_XMM7,               // 37
    (PCODE)0,                                            // 40
    (PCODE)0,                                            // 41
    (PCODE)0,                                            // 42
    (PCODE)0,                                            // 43
    (PCODE)Store_XMM4,                                   // 44
    (PCODE)Store_XMM4_XMM5,                              // 45
    (PCODE)Store_XMM4_XMM5_XMM6,                         // 46
    (PCODE)Store_XMM4_XMM5_XMM6_XMM7,                    // 47
    (PCODE)0,                                            // 50
    (PCODE)0,                                            // 51
    (PCODE)0,                                            // 52
    (PCODE)0,                                            // 53
    (PCODE)0,                                            // 54
    (PCODE)Store_XMM5,                                   // 55
    (PCODE)Store_XMM5_XMM6,                              // 56
    (PCODE)Store_XMM5_XMM6_XMM7,                         // 57
    (PCODE)0,                                            // 60
    (PCODE)0,                                            // 61
    (PCODE)0,                                            // 62
    (PCODE)0,                                            // 63
    (PCODE)0,                                            // 64
    (PCODE)0,                                            // 65
    (PCODE)Store_XMM6,                                   // 66
    (PCODE)Store_XMM6_XMM7,                              // 67
    (PCODE)0,                                            // 70
    (PCODE)0,                                            // 71
    (PCODE)0,                                            // 72
    (PCODE)0,                                            // 73
    (PCODE)0,                                            // 74
    (PCODE)0,                                            // 75
    (PCODE)0,                                            // 76
    (PCODE)Store_XMM7                                    // 77
};

#endif // TARGET_WINDOWS

#endif // TARGET_AMD64

#ifdef TARGET_ARM64

extern "C" void Load_X0();
extern "C" void Load_X0_X1();
extern "C" void Load_X0_X1_X2();
extern "C" void Load_X0_X1_X2_X3();
extern "C" void Load_X0_X1_X2_X3_X4();
extern "C" void Load_X0_X1_X2_X3_X4_X5();
extern "C" void Load_X0_X1_X2_X3_X4_X5_X6();
extern "C" void Load_X0_X1_X2_X3_X4_X5_X6_X7();
extern "C" void Load_X1();
extern "C" void Load_X1_X2();
extern "C" void Load_X1_X2_X3();
extern "C" void Load_X1_X2_X3_X4();
extern "C" void Load_X1_X2_X3_X4_X5();
extern "C" void Load_X1_X2_X3_X4_X5_X6();
extern "C" void Load_X1_X2_X3_X4_X5_X6_X7();
extern "C" void Load_X2();
extern "C" void Load_X2_X3();
extern "C" void Load_X2_X3_X4();
extern "C" void Load_X2_X3_X4_X5();
extern "C" void Load_X2_X3_X4_X5_X6();
extern "C" void Load_X2_X3_X4_X5_X6_X7();
extern "C" void Load_X3();
extern "C" void Load_X3_X4();
extern "C" void Load_X3_X4_X5();
extern "C" void Load_X3_X4_X5_X6();
extern "C" void Load_X3_X4_X5_X6_X7();
extern "C" void Load_X4();
extern "C" void Load_X4_X5();
extern "C" void Load_X4_X5_X6();
extern "C" void Load_X4_X5_X6_X7();
extern "C" void Load_X5();
extern "C" void Load_X5_X6();
extern "C" void Load_X5_X6_X7();
extern "C" void Load_X6();
extern "C" void Load_X6_X7();
extern "C" void Load_X7();

extern "C" void Store_X0();
extern "C" void Store_X0_X1();
extern "C" void Store_X0_X1_X2();
extern "C" void Store_X0_X1_X2_X3();
extern "C" void Store_X0_X1_X2_X3_X4();
extern "C" void Store_X0_X1_X2_X3_X4_X5();
extern "C" void Store_X0_X1_X2_X3_X4_X5_X6();
extern "C" void Store_X0_X1_X2_X3_X4_X5_X6_X7();
extern "C" void Store_X1();
extern "C" void Store_X1_X2();
extern "C" void Store_X1_X2_X3();
extern "C" void Store_X1_X2_X3_X4();
extern "C" void Store_X1_X2_X3_X4_X5();
extern "C" void Store_X1_X2_X3_X4_X5_X6();
extern "C" void Store_X1_X2_X3_X4_X5_X6_X7();
extern "C" void Store_X2();
extern "C" void Store_X2_X3();
extern "C" void Store_X2_X3_X4();
extern "C" void Store_X2_X3_X4_X5();
extern "C" void Store_X2_X3_X4_X5_X6();
extern "C" void Store_X2_X3_X4_X5_X6_X7();
extern "C" void Store_X3();
extern "C" void Store_X3_X4();
extern "C" void Store_X3_X4_X5();
extern "C" void Store_X3_X4_X5_X6();
extern "C" void Store_X3_X4_X5_X6_X7();
extern "C" void Store_X4();
extern "C" void Store_X4_X5();
extern "C" void Store_X4_X5_X6();
extern "C" void Store_X4_X5_X6_X7();
extern "C" void Store_X5();
extern "C" void Store_X5_X6();
extern "C" void Store_X5_X6_X7();
extern "C" void Store_X6();
extern "C" void Store_X6_X7();
extern "C" void Store_X7();

extern "C" void Load_Ref_X0();
extern "C" void Load_Ref_X1();
extern "C" void Load_Ref_X2();
extern "C" void Load_Ref_X3();
extern "C" void Load_Ref_X4();
extern "C" void Load_Ref_X5();
extern "C" void Load_Ref_X6();
extern "C" void Load_Ref_X7();

extern "C" void Store_Ref_X0();
extern "C" void Store_Ref_X1();
extern "C" void Store_Ref_X2();
extern "C" void Store_Ref_X3();
extern "C" void Store_Ref_X4();
extern "C" void Store_Ref_X5();
extern "C" void Store_Ref_X6();
extern "C" void Store_Ref_X7();

PCODE GPRegsRoutines[] =
{
    (PCODE)Load_X0,                         // 00
    (PCODE)Load_X0_X1,                      // 01
    (PCODE)Load_X0_X1_X2,                   // 02
    (PCODE)Load_X0_X1_X2_X3,                // 03
    (PCODE)Load_X0_X1_X2_X3_X4,             // 04
    (PCODE)Load_X0_X1_X2_X3_X4_X5,          // 05
    (PCODE)Load_X0_X1_X2_X3_X4_X5_X6,       // 06
    (PCODE)Load_X0_X1_X2_X3_X4_X5_X6_X7,    // 07
    (PCODE)0,                               // 10
    (PCODE)Load_X1,                         // 11
    (PCODE)Load_X1_X2,                      // 12
    (PCODE)Load_X1_X2_X3,                   // 13
    (PCODE)Load_X1_X2_X3_X4,                // 14
    (PCODE)Load_X1_X2_X3_X4_X5,             // 15
    (PCODE)Load_X1_X2_X3_X4_X5_X6,          // 16
    (PCODE)Load_X1_X2_X3_X4_X5_X6_X7,       // 17
    (PCODE)0,                               // 20
    (PCODE)0,                               // 21
    (PCODE)Load_X2,                         // 22
    (PCODE)Load_X2_X3,                      // 23
    (PCODE)Load_X2_X3_X4,                   // 24
    (PCODE)Load_X2_X3_X4_X5,                // 25
    (PCODE)Load_X2_X3_X4_X5_X6,             // 26
    (PCODE)Load_X2_X3_X4_X5_X6_X7,          // 27
    (PCODE)0,                               // 30
    (PCODE)0,                               // 31
    (PCODE)0,                               // 32
    (PCODE)Load_X3,                         // 33
    (PCODE)Load_X3_X4,                      // 34
    (PCODE)Load_X3_X4_X5,                   // 35
    (PCODE)Load_X3_X4_X5_X6,                // 36
    (PCODE)Load_X3_X4_X5_X6_X7,             // 37
    (PCODE)0,                               // 40
    (PCODE)0,                               // 41
    (PCODE)0,                               // 42
    (PCODE)0,                               // 43
    (PCODE)Load_X4,                         // 44
    (PCODE)Load_X4_X5,                      // 45
    (PCODE)Load_X4_X5_X6,                   // 46
    (PCODE)Load_X4_X5_X6_X7,                // 47
    (PCODE)0,                               // 50
    (PCODE)0,                               // 51
    (PCODE)0,                               // 52
    (PCODE)0,                               // 53
    (PCODE)0,                               // 54
    (PCODE)Load_X5,                         // 55
    (PCODE)Load_X5_X6,                      // 56
    (PCODE)Load_X5_X6_X7,                   // 57
    (PCODE)0,                               // 60
    (PCODE)0,                               // 61
    (PCODE)0,                               // 62
    (PCODE)0,                               // 63
    (PCODE)0,                               // 64
    (PCODE)0,                               // 65
    (PCODE)Load_X6,                         // 66
    (PCODE)Load_X6_X7,                      // 67
    (PCODE)0,                               // 70
    (PCODE)0,                               // 71
    (PCODE)0,                               // 72
    (PCODE)0,                               // 73
    (PCODE)0,                               // 74
    (PCODE)0,                               // 75
    (PCODE)0,                               // 76
    (PCODE)Load_X7                          // 77
};

PCODE GPRegsStoreRoutines[] =
{
    (PCODE)Store_X0,                         // 00
    (PCODE)Store_X0_X1,                      // 01
    (PCODE)Store_X0_X1_X2,                   // 02
    (PCODE)Store_X0_X1_X2_X3,                // 03
    (PCODE)Store_X0_X1_X2_X3_X4,             // 04
    (PCODE)Store_X0_X1_X2_X3_X4_X5,          // 05
    (PCODE)Store_X0_X1_X2_X3_X4_X5_X6,       // 06
    (PCODE)Store_X0_X1_X2_X3_X4_X5_X6_X7,    // 07
    (PCODE)0,                                // 10
    (PCODE)Store_X1,                         // 11
    (PCODE)Store_X1_X2,                      // 12
    (PCODE)Store_X1_X2_X3,                   // 13
    (PCODE)Store_X1_X2_X3_X4,                // 14
    (PCODE)Store_X1_X2_X3_X4_X5,             // 15
    (PCODE)Store_X1_X2_X3_X4_X5_X6,          // 16
    (PCODE)Store_X1_X2_X3_X4_X5_X6_X7,       // 17
    (PCODE)0,                                // 20
    (PCODE)0,                                // 21
    (PCODE)Store_X2,                         // 22
    (PCODE)Store_X2_X3,                      // 23
    (PCODE)Store_X2_X3_X4,                   // 24
    (PCODE)Store_X2_X3_X4_X5,                // 25
    (PCODE)Store_X2_X3_X4_X5_X6,             // 26
    (PCODE)Store_X2_X3_X4_X5_X6_X7,          // 27
    (PCODE)0,                                // 30
    (PCODE)0,                                // 31
    (PCODE)0,                                // 32
    (PCODE)Store_X3,                         // 33
    (PCODE)Store_X3_X4,                      // 34
    (PCODE)Store_X3_X4_X5,                   // 35
    (PCODE)Store_X3_X4_X5_X6,                // 36
    (PCODE)Store_X3_X4_X5_X6_X7,             // 37
    (PCODE)0,                                // 40
    (PCODE)0,                                // 41
    (PCODE)0,                                // 42
    (PCODE)0,                                // 43
    (PCODE)Store_X4,                         // 44
    (PCODE)Store_X4_X5,                      // 45
    (PCODE)Store_X4_X5_X6,                   // 46
    (PCODE)Store_X4_X5_X6_X7,                // 47
    (PCODE)0,                                // 50
    (PCODE)0,                                // 51
    (PCODE)0,                                // 52
    (PCODE)0,                                // 53
    (PCODE)0,                                // 54
    (PCODE)Store_X5,                         // 55
    (PCODE)Store_X5_X6,                      // 56
    (PCODE)Store_X5_X6_X7,                   // 57
    (PCODE)0,                                // 60
    (PCODE)0,                                // 61
    (PCODE)0,                                // 62
    (PCODE)0,                                // 63
    (PCODE)0,                                // 64
    (PCODE)0,                                // 65
    (PCODE)Store_X6,                         // 66
    (PCODE)Store_X6_X7,                      // 67
    (PCODE)0,                                // 70
    (PCODE)0,                                // 71
    (PCODE)0,                                // 72
    (PCODE)0,                                // 73
    (PCODE)0,                                // 74
    (PCODE)0,                                // 75
    (PCODE)0,                                // 76
    (PCODE)Store_X7                          // 77
};

PCODE GPRegsRefRoutines[] =
{
    (PCODE)Load_Ref_X0,        // 0
    (PCODE)Load_Ref_X1,        // 1
    (PCODE)Load_Ref_X2,        // 2
    (PCODE)Load_Ref_X3,        // 3
    (PCODE)Load_Ref_X4,        // 4
    (PCODE)Load_Ref_X5,        // 5
    (PCODE)Load_Ref_X6,        // 6
    (PCODE)Load_Ref_X7         // 7
};

PCODE GPRegsRefStoreRoutines[] =
{
    (PCODE)Store_Ref_X0,        // 0
    (PCODE)Store_Ref_X1,        // 1
    (PCODE)Store_Ref_X2,        // 2
    (PCODE)Store_Ref_X3,        // 3
    (PCODE)Store_Ref_X4,        // 4
    (PCODE)Store_Ref_X5,        // 5
    (PCODE)Store_Ref_X6,        // 6
    (PCODE)Store_Ref_X7         // 7
};

extern "C" void Load_D0();
extern "C" void Load_D0_D1();
extern "C" void Load_D0_D1_D2();
extern "C" void Load_D0_D1_D2_D3();
extern "C" void Load_D0_D1_D2_D3_D4();
extern "C" void Load_D0_D1_D2_D3_D4_D5();
extern "C" void Load_D0_D1_D2_D3_D4_D5_D6();
extern "C" void Load_D0_D1_D2_D3_D4_D5_D6_D7();
extern "C" void Load_D1();
extern "C" void Load_D1_D2();
extern "C" void Load_D1_D2_D3();
extern "C" void Load_D1_D2_D3_D4();
extern "C" void Load_D1_D2_D3_D4_D5();
extern "C" void Load_D1_D2_D3_D4_D5_D6();
extern "C" void Load_D1_D2_D3_D4_D5_D6_D7();
extern "C" void Load_D2();
extern "C" void Load_D2_D3();
extern "C" void Load_D2_D3_D4();
extern "C" void Load_D2_D3_D4_D5();
extern "C" void Load_D2_D3_D4_D5_D6();
extern "C" void Load_D2_D3_D4_D5_D6_D7();
extern "C" void Load_D3();
extern "C" void Load_D3_D4();
extern "C" void Load_D3_D4_D5();
extern "C" void Load_D3_D4_D5_D6();
extern "C" void Load_D3_D4_D5_D6_D7();
extern "C" void Load_D4();
extern "C" void Load_D4_D5();
extern "C" void Load_D4_D5_D6();
extern "C" void Load_D4_D5_D6_D7();
extern "C" void Load_D5();
extern "C" void Load_D5_D6();
extern "C" void Load_D5_D6_D7();
extern "C" void Load_D6();
extern "C" void Load_D6_D7();
extern "C" void Load_D7();

extern "C" void Store_D0();
extern "C" void Store_D0_D1();
extern "C" void Store_D0_D1_D2();
extern "C" void Store_D0_D1_D2_D3();
extern "C" void Store_D0_D1_D2_D3_D4();
extern "C" void Store_D0_D1_D2_D3_D4_D5();
extern "C" void Store_D0_D1_D2_D3_D4_D5_D6();
extern "C" void Store_D0_D1_D2_D3_D4_D5_D6_D7();
extern "C" void Store_D1();
extern "C" void Store_D1_D2();
extern "C" void Store_D1_D2_D3();
extern "C" void Store_D1_D2_D3_D4();
extern "C" void Store_D1_D2_D3_D4_D5();
extern "C" void Store_D1_D2_D3_D4_D5_D6();
extern "C" void Store_D1_D2_D3_D4_D5_D6_D7();
extern "C" void Store_D2();
extern "C" void Store_D2_D3();
extern "C" void Store_D2_D3_D4();
extern "C" void Store_D2_D3_D4_D5();
extern "C" void Store_D2_D3_D4_D5_D6();
extern "C" void Store_D2_D3_D4_D5_D6_D7();
extern "C" void Store_D3();
extern "C" void Store_D3_D4();
extern "C" void Store_D3_D4_D5();
extern "C" void Store_D3_D4_D5_D6();
extern "C" void Store_D3_D4_D5_D6_D7();
extern "C" void Store_D4();
extern "C" void Store_D4_D5();
extern "C" void Store_D4_D5_D6();
extern "C" void Store_D4_D5_D6_D7();
extern "C" void Store_D5();
extern "C" void Store_D5_D6();
extern "C" void Store_D5_D6_D7();
extern "C" void Store_D6();
extern "C" void Store_D6_D7();
extern "C" void Store_D7();

PCODE FPRegsStoreRoutines[] =
{
    (PCODE)Store_D0,                         // 00
    (PCODE)Store_D0_D1,                      // 01
    (PCODE)Store_D0_D1_D2,                   // 02
    (PCODE)Store_D0_D1_D2_D3,                // 03
    (PCODE)Store_D0_D1_D2_D3_D4,             // 04
    (PCODE)Store_D0_D1_D2_D3_D4_D5,          // 05
    (PCODE)Store_D0_D1_D2_D3_D4_D5_D6,       // 06
    (PCODE)Store_D0_D1_D2_D3_D4_D5_D6_D7,    // 07
    (PCODE)0,                                // 10
    (PCODE)Store_D1,                         // 11
    (PCODE)Store_D1_D2,                      // 12
    (PCODE)Store_D1_D2_D3,                   // 13
    (PCODE)Store_D1_D2_D3_D4,                // 14
    (PCODE)Store_D1_D2_D3_D4_D5,             // 15
    (PCODE)Store_D1_D2_D3_D4_D5_D6,          // 16
    (PCODE)Store_D1_D2_D3_D4_D5_D6_D7,       // 17
    (PCODE)0,                                // 20
    (PCODE)0,                                // 21
    (PCODE)Store_D2,                         // 22
    (PCODE)Store_D2_D3,                      // 23
    (PCODE)Store_D2_D3_D4,                   // 24
    (PCODE)Store_D2_D3_D4_D5,                // 25
    (PCODE)Store_D2_D3_D4_D5_D6,             // 26
    (PCODE)Store_D2_D3_D4_D5_D6_D7,          // 27
    (PCODE)0,                                // 30
    (PCODE)0,                                // 31
    (PCODE)0,                                // 32
    (PCODE)Store_D3,                         // 33
    (PCODE)Store_D3_D4,                      // 34
    (PCODE)Store_D3_D4_D5,                   // 35
    (PCODE)Store_D3_D4_D5_D6,                // 36
    (PCODE)Store_D3_D4_D5_D6_D7,             // 37
    (PCODE)0,                                // 40
    (PCODE)0,                                // 41
    (PCODE)0,                                // 42
    (PCODE)0,                                // 43
    (PCODE)Store_D4,                         // 44
    (PCODE)Store_D4_D5,                      // 45
    (PCODE)Store_D4_D5_D6,                   // 46
    (PCODE)Store_D4_D5_D6_D7,                // 47
    (PCODE)0,                                // 50
    (PCODE)0,                                // 51
    (PCODE)0,                                // 52
    (PCODE)0,                                // 53
    (PCODE)0,                                // 54
    (PCODE)Store_D5,                         // 55
    (PCODE)Store_D5_D6,                      // 56
    (PCODE)Store_D5_D6_D7,                   // 57
    (PCODE)0,                                // 60
    (PCODE)0,                                // 61
    (PCODE)0,                                // 62
    (PCODE)0,                                // 63
    (PCODE)0,                                // 64
    (PCODE)0,                                // 65
    (PCODE)Store_D6,                         // 66
    (PCODE)Store_D6_D7,                      // 67
    (PCODE)0,                                // 70
    (PCODE)0,                                // 71
    (PCODE)0,                                // 72
    (PCODE)0,                                // 73
    (PCODE)0,                                // 74
    (PCODE)0,                                // 75
    (PCODE)0,                                // 76
    (PCODE)Store_D7                          // 77
};

PCODE FPRegsRoutines[] =
{
    (PCODE)Load_D0,                         // 00
    (PCODE)Load_D0_D1,                      // 01
    (PCODE)Load_D0_D1_D2,                   // 02
    (PCODE)Load_D0_D1_D2_D3,                // 03
    (PCODE)Load_D0_D1_D2_D3_D4,             // 04
    (PCODE)Load_D0_D1_D2_D3_D4_D5,          // 05
    (PCODE)Load_D0_D1_D2_D3_D4_D5_D6,       // 06
    (PCODE)Load_D0_D1_D2_D3_D4_D5_D6_D7,    // 07
    (PCODE)0,                               // 10
    (PCODE)Load_D1,                         // 11
    (PCODE)Load_D1_D2,                      // 12
    (PCODE)Load_D1_D2_D3,                   // 13
    (PCODE)Load_D1_D2_D3_D4,                // 14
    (PCODE)Load_D1_D2_D3_D4_D5,             // 15
    (PCODE)Load_D1_D2_D3_D4_D5_D6,          // 16
    (PCODE)Load_D1_D2_D3_D4_D5_D6_D7,       // 17
    (PCODE)0,                               // 20
    (PCODE)0,                               // 21
    (PCODE)Load_D2,                         // 22
    (PCODE)Load_D2_D3,                      // 23
    (PCODE)Load_D2_D3_D4,                   // 24
    (PCODE)Load_D2_D3_D4_D5,                // 25
    (PCODE)Load_D2_D3_D4_D5_D6,             // 26
    (PCODE)Load_D2_D3_D4_D5_D6_D7,          // 27
    (PCODE)0,                               // 30
    (PCODE)0,                               // 31
    (PCODE)0,                               // 32
    (PCODE)Load_D3,                         // 33
    (PCODE)Load_D3_D4,                      // 34
    (PCODE)Load_D3_D4_D5,                   // 35
    (PCODE)Load_D3_D4_D5_D6,                // 36
    (PCODE)Load_D3_D4_D5_D6_D7,             // 37
    (PCODE)0,                               // 40
    (PCODE)0,                               // 41
    (PCODE)0,                               // 42
    (PCODE)0,                               // 43
    (PCODE)Load_D4,                         // 44
    (PCODE)Load_D4_D5,                      // 45
    (PCODE)Load_D4_D5_D6,                   // 46
    (PCODE)Load_D4_D5_D6_D7,                // 47
    (PCODE)0,                               // 50
    (PCODE)0,                               // 51
    (PCODE)0,                               // 52
    (PCODE)0,                               // 53
    (PCODE)0,                               // 54
    (PCODE)Load_D5,                         // 55
    (PCODE)Load_D5_D6,                      // 56
    (PCODE)Load_D5_D6_D7,                   // 57
    (PCODE)0,                               // 60
    (PCODE)0,                               // 61
    (PCODE)0,                               // 62
    (PCODE)0,                               // 63
    (PCODE)0,                               // 64
    (PCODE)0,                               // 65
    (PCODE)Load_D6,                         // 66
    (PCODE)Load_D6_D7,                      // 67
    (PCODE)0,                               // 70
    (PCODE)0,                               // 71
    (PCODE)0,                               // 72
    (PCODE)0,                               // 73
    (PCODE)0,                               // 74
    (PCODE)0,                               // 75
    (PCODE)0,                               // 76
    (PCODE)Load_D7                          // 77
};

#endif // TARGET_ARM64

PCODE CallStubGenerator::GetStackRoutine()
{
    return m_interpreterToNative ? (PCODE)Load_Stack : (PCODE)Store_Stack;
}

#if defined(TARGET_APPLE) && defined(TARGET_ARM64)
PCODE CallStubGenerator::GetStackRoutine_1B()
{
    return m_interpreterToNative ? (PCODE)Load_Stack_1B : (PCODE)Store_Stack_1B;
}

PCODE CallStubGenerator::GetStackRoutine_2B()
{
    return m_interpreterToNative ? (PCODE)Load_Stack_2B : (PCODE)Store_Stack_2B;
}

PCODE CallStubGenerator::GetStackRoutine_4B()
{
    return m_interpreterToNative ? (PCODE)Load_Stack_4B : (PCODE)Store_Stack_4B;
}
#endif // TARGET_APPLE && TARGET_ARM64

PCODE CallStubGenerator::GetGPRegRangeRoutine(int r1, int r2)
{
    int index = r1 * NUM_ARGUMENT_REGISTERS + r2;
    return m_interpreterToNative ? GPRegsRoutines[index] : GPRegsStoreRoutines[index];
}

#ifndef UNIX_AMD64_ABI
PCODE CallStubGenerator::GetGPRegRefRoutine(int r)
{
    return m_interpreterToNative ? GPRegsRefRoutines[r] : GPRegsRefStoreRoutines[r];
}

#endif // UNIX_AMD64_ABI

PCODE CallStubGenerator::GetFPRegRangeRoutine(int x1, int x2)
{
    int index = x1 * NUM_FLOAT_ARGUMENT_REGISTERS + x2;
    return m_interpreterToNative ? FPRegsRoutines[index] : FPRegsStoreRoutines[index];
}

extern "C" void CallJittedMethodRetVoid(PCODE *routines, int8_t*pArgs, int8_t*pRet, int totalStackSize);
extern "C" void CallJittedMethodRetDouble(PCODE *routines, int8_t*pArgs, int8_t*pRet, int totalStackSize);
extern "C" void CallJittedMethodRetI8(PCODE *routines, int8_t*pArgs, int8_t*pRet, int totalStackSize);
extern "C" void InterpreterStubRetVoid();
extern "C" void InterpreterStubRetDouble();
extern "C" void InterpreterStubRetI8();

#if defined(TARGET_WINDOWS) && defined(TARGET_AMD64)
extern "C" void CallJittedMethodRetBuffRCX(PCODE *routines, int8_t*pArgs, int8_t*pRet, int totalStackSize);
extern "C" void CallJittedMethodRetBuffRDX(PCODE *routines, int8_t*pArgs, int8_t*pRet, int totalStackSize);
extern "C" void InterpreterStubRetBuffRCX();
extern "C" void InterpreterStubRetBuffRDX();
#else // TARGET_WINDOWS && TARGET_AMD64
extern "C" void CallJittedMethodRetBuff(PCODE *routines, int8_t*pArgs, int8_t*pRet, int totalStackSize);
extern "C" void InterpreterStubRetBuff();
#endif // TARGET_WINDOWS && TARGET_AMD64

#ifdef UNIX_AMD64_ABI
extern "C" void CallJittedMethodRetI8I8(PCODE *routines, int8_t*pArgs, int8_t*pRet, int totalStackSize);
extern "C" void CallJittedMethodRetI8Double(PCODE *routines, int8_t*pArgs, int8_t*pRet, int totalStackSize);
extern "C" void CallJittedMethodRetDoubleI8(PCODE *routines, int8_t*pArgs, int8_t*pRet, int totalStackSize);
extern "C" void CallJittedMethodRetDoubleDouble(PCODE *routines, int8_t*pArgs, int8_t*pRet, int totalStackSize);
extern "C" void InterpreterStubRetI8I8();
extern "C" void InterpreterStubRetI8Double();
extern "C" void InterpreterStubRetDoubleI8();
extern "C" void InterpreterStubRetDoubleDouble();
#endif

#ifdef TARGET_ARM64
extern "C" void CallJittedMethodRet2I8(PCODE *routines, int8_t*pArgs, int8_t*pRet, int totalStackSize);
extern "C" void CallJittedMethodRet2Double(PCODE *routines, int8_t*pArgs, int8_t*pRet, int totalStackSize);
extern "C" void CallJittedMethodRet3Double(PCODE *routines, int8_t*pArgs, int8_t*pRet, int totalStackSize);
extern "C" void CallJittedMethodRet4Double(PCODE *routines, int8_t*pArgs, int8_t*pRet, int totalStackSize);
extern "C" void CallJittedMethodRetFloat(PCODE *routines, int8_t*pArgs, int8_t*pRet, int totalStackSize);
extern "C" void CallJittedMethodRet2Float(PCODE *routines, int8_t*pArgs, int8_t*pRet, int totalStackSize);
extern "C" void CallJittedMethodRet3Float(PCODE *routines, int8_t*pArgs, int8_t*pRet, int totalStackSize);
extern "C" void CallJittedMethodRet4Float(PCODE *routines, int8_t*pArgs, int8_t*pRet, int totalStackSize);
extern "C" void InterpreterStubRet2I8();
extern "C" void InterpreterStubRet2Double();
extern "C" void InterpreterStubRet3Double();
extern "C" void InterpreterStubRet4Double();
extern "C" void InterpreterStubRetFloat();
extern "C" void InterpreterStubRet2Float();
extern "C" void InterpreterStubRet3Float();
extern "C" void InterpreterStubRet4Float();
#endif // TARGET_ARM64

CallStubHeader::InvokeFunctionPtr CallStubGenerator::GetInvokeFunctionPtr(CallStubGenerator::ReturnType returnType)
{
    STANDARD_VM_CONTRACT;

    switch (returnType)
    {
        case ReturnTypeVoid:
            return CallJittedMethodRetVoid;
        case ReturnTypeDouble:
            return CallJittedMethodRetDouble;
        case ReturnTypeI8:
            return CallJittedMethodRetI8;
#if defined(TARGET_WINDOWS) && defined(TARGET_AMD64)
        case ReturnTypeBuffArg1:
            return CallJittedMethodRetBuffRCX;
        case ReturnTypeBuffArg2:
            return CallJittedMethodRetBuffRDX;
#else // TARGET_WINDOWS && TARGET_AMD64
        case ReturnTypeBuff:
            return CallJittedMethodRetBuff;
#endif // TARGET_WINDOWS && TARGET_AMD64
#ifdef UNIX_AMD64_ABI
        case ReturnTypeI8I8:
            return CallJittedMethodRetI8I8;
        case ReturnTypeI8Double:
            return CallJittedMethodRetI8Double;
        case ReturnTypeDoubleI8:
            return CallJittedMethodRetDoubleI8;
        case ReturnTypeDoubleDouble:
            return CallJittedMethodRetDoubleDouble;
#endif // UNIX_AMD64_ABI
#ifdef TARGET_ARM64
        case ReturnType2I8:
            return CallJittedMethodRet2I8;
        case ReturnType2Double:
            return CallJittedMethodRet2Double;
        case ReturnType3Double:
            return CallJittedMethodRet3Double;
        case ReturnType4Double:
            return CallJittedMethodRet4Double;
        case ReturnTypeFloat:
            return CallJittedMethodRetFloat;
        case ReturnType2Float:
            return CallJittedMethodRet2Float;
        case ReturnType3Float:
            return CallJittedMethodRet3Float;
        case ReturnType4Float:
            return CallJittedMethodRet4Float;
#endif // TARGET_ARM64
        default:
            _ASSERTE(!"Unexpected return type for interpreter stub");
            return NULL; // This should never happen, but just in case.
    }
}

PCODE CallStubGenerator::GetInterpreterReturnTypeHandler(CallStubGenerator::ReturnType returnType)
{
    STANDARD_VM_CONTRACT;

    switch (returnType)
    {
        case ReturnTypeVoid:
            return (PCODE)InterpreterStubRetVoid;
        case ReturnTypeDouble:
            return (PCODE)InterpreterStubRetDouble;
        case ReturnTypeI8:
            return (PCODE)InterpreterStubRetI8;
#if defined(TARGET_WINDOWS) && defined(TARGET_AMD64)
        case ReturnTypeBuffArg1:
            return (PCODE)InterpreterStubRetBuffRCX;
        case ReturnTypeBuffArg2:
            return (PCODE)InterpreterStubRetBuffRDX;
#else // TARGET_WINDOWS && TARGET_AMD64
        case ReturnTypeBuff:
            return (PCODE)InterpreterStubRetBuff;
#endif // TARGET_WINDOWS && TARGET_AMD64
#ifdef UNIX_AMD64_ABI
        case ReturnTypeI8I8:
            return (PCODE)InterpreterStubRetI8I8;
        case ReturnTypeI8Double:
            return (PCODE)InterpreterStubRetI8Double;
        case ReturnTypeDoubleI8:
            return (PCODE)InterpreterStubRetDoubleI8;
        case ReturnTypeDoubleDouble:
            return (PCODE)InterpreterStubRetDoubleDouble;
#endif // UNIX_AMD64_ABI
#ifdef TARGET_ARM64
        case ReturnType2I8:
            return (PCODE)InterpreterStubRet2I8;
        case ReturnType2Double:
            return (PCODE)InterpreterStubRet2Double;
        case ReturnType3Double:
            return (PCODE)InterpreterStubRet3Double;
        case ReturnType4Double:
            return (PCODE)InterpreterStubRet4Double;
        case ReturnTypeFloat:
            return (PCODE)InterpreterStubRetFloat;
        case ReturnType2Float:
            return (PCODE)InterpreterStubRet2Float;
        case ReturnType3Float:
            return (PCODE)InterpreterStubRet3Float;
        case ReturnType4Float:
            return (PCODE)InterpreterStubRet4Float;
#endif // TARGET_ARM64
        default:
            _ASSERTE(!"Unexpected return type for interpreter stub");
            return 0; // This should never happen, but just in case.
    }
}

// Generate the call stub for the given method.
// The returned call stub header must be freed by the caller using FreeCallStub.
CallStubHeader *CallStubGenerator::GenerateCallStub(MethodDesc *pMD, AllocMemTracker *pamTracker, bool interpreterToNative)
{
    STANDARD_VM_CONTRACT;

    // String constructors are special cases, and have a special calling convention that is associated with the actual function executed (which is a static function with no this parameter)
    if (pMD->GetMethodTable()->IsString() && pMD->IsCtor())
    {
        _ASSERTE(pMD->IsFCall());
        MethodDesc *pMDActualImplementation = NonVirtualEntry2MethodDesc(ECall::GetFCallImpl(pMD));
        _ASSERTE(pMDActualImplementation != pMD);
        pMD = pMDActualImplementation;
    }

    _ASSERTE(pMD != NULL);

    m_interpreterToNative = interpreterToNative;

    MetaSig sig(pMD);
    // Allocate space for the routines. The size of the array is conservatively set to twice the number of arguments
    // plus one slot for the target pointer and reallocated to the real size at the end.
    PCODE *pRoutines = (PCODE*)alloca(ComputeTempStorageSize(sig));

    ComputeCallStub(sig, pRoutines);

    LoaderAllocator *pLoaderAllocator = pMD->GetLoaderAllocator();
    S_SIZE_T finalStubSize(sizeof(CallStubHeader) + m_routineIndex * sizeof(PCODE));
    void *pHeaderStorage = pamTracker->Track(pLoaderAllocator->GetHighFrequencyHeap()->AllocMem(finalStubSize));

    CallStubHeader *pHeader = new (pHeaderStorage) CallStubHeader(m_routineIndex, pRoutines, ALIGN_UP(m_totalStackSize, STACK_ALIGN_SIZE), m_pInvokeFunction);

    return pHeader;
}

struct CachedCallStubKey
{
    CachedCallStubKey(int32_t hashCode, int numRoutines, PCODE *pRoutines, int totalStackSize, CallStubHeader::InvokeFunctionPtr pInvokeFunction)
     : HashCode(hashCode), NumRoutines(numRoutines), TotalStackSize(totalStackSize), Invoke(pInvokeFunction), Routines(pRoutines)
    {
    }

    bool operator==(const CachedCallStubKey& other) const
    {
        LIMITED_METHOD_CONTRACT;

        if (HashCode != other.HashCode || NumRoutines != other.NumRoutines || TotalStackSize != other.TotalStackSize || Invoke != other.Invoke)
            return false;

        for (int i = 0; i < NumRoutines; i++)
        {
            if (Routines[i] != other.Routines[i])
                return false;
        }
        return true;
    }

    const int32_t HashCode = 0;
    const int NumRoutines = 0;
    const int TotalStackSize = 0;
    const CallStubHeader::InvokeFunctionPtr Invoke = NULL; // Pointer to the invoke function
    const PCODE *Routines;
};

struct CachedCallStub
{
    CachedCallStub(int32_t hashCode, int numRoutines, PCODE *pRoutines, int totalStackSize, CallStubHeader::InvokeFunctionPtr pInvokeFunction) :
        HashCode(hashCode),
        Header(numRoutines, pRoutines, totalStackSize, pInvokeFunction)
    {
    }

    int32_t HashCode;
    CallStubHeader Header;

    CachedCallStubKey GetKey()
    {
        return CachedCallStubKey(
            HashCode,
            Header.NumRoutines,
            &Header.Routines[0],
            Header.TotalStackSize,
            Header.Invoke);
    }

    static COUNT_T Hash(const CachedCallStubKey& key)
    {
        LIMITED_METHOD_CONTRACT;
        return key.HashCode;
    }
};

static CrstStatic s_callStubCrst;

typedef  PtrSHashTraits<CachedCallStub, CachedCallStubKey> CallStubCacheTraits;

typedef SHash<CallStubCacheTraits> CallStubCacheHash;
static CallStubCacheHash* s_callStubCache;

void InitCallStubGenerator()
{
    STANDARD_VM_CONTRACT;

    s_callStubCrst.Init(CrstCallStubCache);
    s_callStubCache = new CallStubCacheHash;
}

CallStubHeader *CallStubGenerator::GenerateCallStubForSig(MetaSig &sig)
{
    STANDARD_VM_CONTRACT;

    // Allocate space for the routines. The size of the array is conservatively set to twice the number of arguments
    // plus one slot for the target pointer and reallocated to the real size at the end.
    PCODE *pRoutines = (PCODE*)alloca(ComputeTempStorageSize(sig));

    ComputeCallStub(sig, pRoutines);

    xxHash hashState;
    for (int i = 0; i < m_routineIndex; i++)
    {
        hashState.AddPointer((void*)pRoutines[i]);
    }
    hashState.Add(m_totalStackSize);
    hashState.AddPointer(m_pInvokeFunction);

    CachedCallStubKey cachedHeaderKey(
        hashState.ToHashCode(),
        m_routineIndex,
        pRoutines,
        ALIGN_UP(m_totalStackSize, STACK_ALIGN_SIZE),
        m_pInvokeFunction);

    CrstHolder lockHolder(&s_callStubCrst);
    CachedCallStub *pCachedHeader = s_callStubCache->Lookup(cachedHeaderKey);
    if (pCachedHeader != NULL)
    {
        // The stub is already cached, return the cached header
        return &pCachedHeader->Header;
    }
    else
    {
        AllocMemTracker amTracker;
        // The stub is not cached, create a new header and add it to the cache
        // We only need to allocate the actual pRoutines array, and then we can just use the cachedHeader we already constructed
        void* pHeaderStorage = amTracker.Track(SystemDomain::GetGlobalLoaderAllocator()->GetHighFrequencyHeap()->AllocMem(S_SIZE_T(sizeof(CachedCallStub) + m_routineIndex * sizeof(PCODE))));
        CachedCallStub *pHeader = new (pHeaderStorage) CachedCallStub(cachedHeaderKey.HashCode, m_routineIndex, pRoutines, ALIGN_UP(m_totalStackSize, STACK_ALIGN_SIZE), m_pInvokeFunction);
        s_callStubCache->Add(pHeader);
        amTracker.SuppressRelease();

        _ASSERTE(s_callStubCache->Lookup(cachedHeaderKey) == pHeader);
        return &pHeader->Header;
    }
};

void CallStubGenerator::ComputeCallStub(MetaSig &sig, PCODE *pRoutines)
{
    ArgIterator argIt(&sig);

    m_r1 = NoRange; // indicates that there is no active range of general purpose registers
    m_r2 = 0;
    m_x1 = NoRange; // indicates that there is no active range of FP registers
    m_x2 = 0;
    m_s1 = NoRange; // indicates that there is no active range of stack arguments
    m_s2 = 0;
    m_routineIndex = 0;
    m_totalStackSize = 0;

    int numArgs = sig.NumFixedArgs() + (sig.HasThis() ? 1 : 0);

    if (argIt.HasThis())
    {
        // The "this" argument register is not enumerated by the arg iterator, so
        // we need to "inject" it here.
#if defined(TARGET_WINDOWS) && defined(TARGET_AMD64)
        if (argIt.HasRetBuffArg())
        {
            // The return buffer on Windows AMD64 is passed in the first argument register, so the
            // "this" argument is be passed in the second argument register.
            m_r1 = 1;
        }
        else
#endif // TARGET_WINDOWS && TARGET_AMD64
        {
            // The "this" pointer is passed in the first argument register.
            m_r1 = 0;
        }
    }

    if (argIt.HasParamType())
    {
        // In the Interpreter calling convention the argument after the "this" pointer is the parameter type
        ArgLocDesc paramArgLocDesc;
        argIt.GetParamTypeLoc(&paramArgLocDesc);
        ProcessArgument(NULL, paramArgLocDesc, pRoutines);
    }

    int ofs;
    while ((ofs = argIt.GetNextOffset()) != TransitionBlock::InvalidOffset)
    {
        ArgLocDesc argLocDesc;
        argIt.GetArgLoc(ofs, &argLocDesc);

#ifdef UNIX_AMD64_ABI
        if (argIt.GetArgLocDescForStructInRegs() != NULL)
        {
            TypeHandle argTypeHandle;
            CorElementType corType = argIt.GetArgType(&argTypeHandle);
            _ASSERTE(corType == ELEMENT_TYPE_VALUETYPE);

            MethodTable *pMT = argTypeHandle.AsMethodTable();
            EEClass *pEEClass = pMT->GetClass();
            int numEightBytes = pEEClass->GetNumberEightBytes();
            for (int i = 0; i < numEightBytes; i++)
            {
                ArgLocDesc argLocDescEightByte = {};
                SystemVClassificationType eightByteType = pEEClass->GetEightByteClassification(i);
                switch (eightByteType)
                {
                    case SystemVClassificationTypeInteger:
                    case SystemVClassificationTypeIntegerReference:
                    case SystemVClassificationTypeIntegerByRef:
                    {
                        if (argLocDesc.m_cGenReg != 0)
                        {
                            argLocDescEightByte.m_cGenReg = 1;
                            argLocDescEightByte.m_idxGenReg = argLocDesc.m_idxGenReg++;
                        }
                        else
                        {
                            argLocDescEightByte.m_byteStackSize = 8;
                            argLocDescEightByte.m_byteStackIndex = argLocDesc.m_byteStackIndex;
                            argLocDesc.m_byteStackIndex += 8;
                        }
                        break;
                    }
                    case SystemVClassificationTypeSSE:
                    {
                        if (argLocDesc.m_cFloatReg != 0)
                        {
                            argLocDescEightByte.m_cFloatReg = 1;
                            argLocDescEightByte.m_idxFloatReg = argLocDesc.m_idxFloatReg++;
                        }
                        else
                        {
                            argLocDescEightByte.m_byteStackSize = 8;
                            argLocDescEightByte.m_byteStackIndex = argLocDesc.m_byteStackIndex;
                            argLocDesc.m_byteStackIndex += 8;
                        }
                        break;
                    }
                    default:
                        assert(!"Unhandled systemv classification for argument in GenerateCallStub");
                        break;
                }
                ProcessArgument(&argIt, argLocDescEightByte, pRoutines);
            }
        }
        else
#endif // UNIX_AMD64_ABI
        {
            ProcessArgument(&argIt, argLocDesc, pRoutines);
        }
    }

    // All arguments were processed, but there is likely a pending ranges to store.
    // Process such a range if any.
    if (m_r1 != NoRange)
    {
        pRoutines[m_routineIndex++] = GetGPRegRangeRoutine(m_r1, m_r2);
    }
    else if (m_x1 != NoRange)
    {
        pRoutines[m_routineIndex++] = GetFPRegRangeRoutine(m_x1, m_x2);
    }
    else if (m_s1 != NoRange)
    {
        m_totalStackSize += m_s2 - m_s1 + 1;
        pRoutines[m_routineIndex++] = GetStackRoutine();
        pRoutines[m_routineIndex++] = ((int64_t)(m_s2 - m_s1 + 1) << 32) | m_s1;
    }

<<<<<<< HEAD
    m_pInvokeFunction = NULL;
=======
    CallStubHeader::InvokeFunctionPtr pInvokeFunction = NULL;
    ReturnType returnType = GetReturnType(&argIt);
>>>>>>> dc8dd28b

    if (m_interpreterToNative)
    {
<<<<<<< HEAD
        m_pInvokeFunction = CallJittedMethodRetBuff;
    }
    else
    {
        TypeHandle thReturnValueType;
        CorElementType thReturnType = sig.GetReturnTypeNormalized(&thReturnValueType);

        switch (thReturnType)
        {
            case ELEMENT_TYPE_BOOLEAN:
            case ELEMENT_TYPE_CHAR:
            case ELEMENT_TYPE_I1:
            case ELEMENT_TYPE_U1:
            case ELEMENT_TYPE_I2:
            case ELEMENT_TYPE_U2:
            case ELEMENT_TYPE_I4:
            case ELEMENT_TYPE_U4:
            case ELEMENT_TYPE_I8:
            case ELEMENT_TYPE_U8:
            case ELEMENT_TYPE_I:
            case ELEMENT_TYPE_U:
            case ELEMENT_TYPE_CLASS:
            case ELEMENT_TYPE_OBJECT:
            case ELEMENT_TYPE_STRING:
            case ELEMENT_TYPE_PTR:
            case ELEMENT_TYPE_BYREF:
            case ELEMENT_TYPE_TYPEDBYREF:
            case ELEMENT_TYPE_ARRAY:
            case ELEMENT_TYPE_SZARRAY:
            case ELEMENT_TYPE_FNPTR:
                m_pInvokeFunction = CallJittedMethodRetI8;
                break;
            case ELEMENT_TYPE_R4:
            case ELEMENT_TYPE_R8:
                m_pInvokeFunction = CallJittedMethodRetDouble;
                break;
            case ELEMENT_TYPE_VOID:
                m_pInvokeFunction = CallJittedMethodRetVoid;
                break;
            case ELEMENT_TYPE_VALUETYPE:
#ifdef TARGET_AMD64
#ifdef TARGET_WINDOWS
                if (thReturnValueType.AsMethodTable()->IsIntrinsicType())
                {
                    // E.g. Vector2
                    m_pInvokeFunction = CallJittedMethodRetDouble;
                }
                else
                {
                    // POD structs smaller than 64 bits are returned in rax
                    m_pInvokeFunction = CallJittedMethodRetI8;
                }
#else // TARGET_WINDOWS
                if (thReturnValueType.AsMethodTable()->IsRegPassedStruct())
                {
                    UINT fpReturnSize = argIt.GetFPReturnSize();
                    if (fpReturnSize == 0)
                    {
                        m_pInvokeFunction = CallJittedMethodRetI8;
                    }
                    else if (fpReturnSize == 8)
                    {
                        m_pInvokeFunction = CallJittedMethodRetDouble;
                    }
                    else
                    {
                        _ASSERTE((fpReturnSize & 16) != 0);
                        // The fpReturnSize bits 0..1 have the following meaning:
                        // Bit 0 - the first 8 bytes of the struct is integer (0) or floating point (1)
                        // Bit 1 - the second 8 bytes of the struct is integer (0) or floating point (1)
                        switch (fpReturnSize & 0x3)
                        {
                            case 0:
                                m_pInvokeFunction = CallJittedMethodRetI8I8;
                                break;
                            case 1:
                                m_pInvokeFunction = CallJittedMethodRetDoubleI8;
                                break;
                            case 2:
                                m_pInvokeFunction = CallJittedMethodRetI8Double;
                                break;
                            case 3:
                                m_pInvokeFunction = CallJittedMethodRetDoubleDouble;
                                break;
                        }
                    }
                }
                else
                {
                    _ASSERTE(!"All value types that are not returnable structs in registers should be returned using return buffer");
                }
#endif // TARGET_WINDOWS
#elif TARGET_ARM64
                // HFA, HVA, POD structs smaller than 128 bits
                if (thReturnValueType.IsHFA())
                {
                    switch (thReturnValueType.GetHFAType())
                    {
                        case CORINFO_HFA_ELEM_FLOAT:
                            switch (thReturnValueType.GetSize())
                            {
                                case 4:
                                    m_pInvokeFunction = CallJittedMethodRetFloat;
                                    break;
                                case 8:
                                    m_pInvokeFunction = CallJittedMethodRet2Float;
                                    break;
                                case 12:
                                    m_pInvokeFunction = CallJittedMethodRet3Float;
                                    break;
                                case 16:
                                    m_pInvokeFunction = CallJittedMethodRet4Float;
                                    break;
                                default:
                                    _ASSERTE(!"Should not get here");
                                    break;
                            }
                            break;
                        case CORINFO_HFA_ELEM_DOUBLE:
                            switch (thReturnValueType.GetSize())
                            {
                                case 8:
                                    m_pInvokeFunction = CallJittedMethodRetDouble;
                                    break;
                                case 16:
                                    m_pInvokeFunction = CallJittedMethodRet2Double;
                                    break;
                                case 24:
                                    m_pInvokeFunction = CallJittedMethodRet3Double;
                                    break;
                                case 32:
                                    m_pInvokeFunction = CallJittedMethodRet4Double;
                                    break;
                                default:
                                    _ASSERTE(!"Should not get here");
                                    break;
                            }
                                break;
                        default:
                            _ASSERTE(!"HFA types other than float and double are not supported yet");
                            break;
                    }
                }
                else
                {
                    switch (thReturnValueType.GetSize())
                    {
                        case 1:
                        case 2:
                        case 4:
                        case 8:
                            m_pInvokeFunction = CallJittedMethodRetI8;
                            break;
                        case 16:
                            m_pInvokeFunction = CallJittedMethodRet2I8;
                            break;
                        default:
                            _ASSERTE(!"The return types that are not HFA should be <= 16 bytes in size");
                            break;
                    }
                }
#else
                _ASSERTE(!"Struct returns by value are not supported yet");
#endif
                break;
            default:
                _ASSERTE(!"Unexpected return type");
                break;
        }
    }

    m_routineIndex++; // Reserve one extra slot for the target method pointer
=======
        pInvokeFunction = GetInvokeFunctionPtr(returnType);
        m_routineIndex++; // Reserve one extra slot for the target method pointer
    }
    else
    {
        pRoutines[m_routineIndex++] = GetInterpreterReturnTypeHandler(returnType);
    }
    
    LoaderAllocator *pLoaderAllocator = pMD->GetLoaderAllocator();
    S_SIZE_T finalStubSize(sizeof(CallStubHeader) + m_routineIndex * sizeof(PCODE));
    void *pHeaderStorage = pamTracker->Track(pLoaderAllocator->GetHighFrequencyHeap()->AllocMem(finalStubSize));

    CallStubHeader *pHeader = new (pHeaderStorage) CallStubHeader(m_routineIndex, pRoutines, ALIGN_UP(m_totalStackSize, STACK_ALIGN_SIZE), pInvokeFunction);

    return pHeader;
>>>>>>> dc8dd28b
}

// Process the argument described by argLocDesc. This function is called for each argument in the method signature.
// It updates the ranges of registers and emits entries into the routines array at discontinuities.
void CallStubGenerator::ProcessArgument(ArgIterator *pArgIt, ArgLocDesc& argLocDesc, PCODE *pRoutines)
{
    LIMITED_METHOD_CONTRACT;

    // Check if we have a range of registers or stack arguments that we need to store because the current argument
    // terminates it.
    if ((argLocDesc.m_cGenReg == 0) && (m_r1 != NoRange))
    {
        // No GP register is used to pass the current argument, but we already have a range of GP registers,
        // store the routine for the range
        pRoutines[m_routineIndex++] = GetGPRegRangeRoutine(m_r1, m_r2);
        m_r1 = NoRange;
    }
    else if (((argLocDesc.m_cFloatReg == 0)) && (m_x1 != NoRange))
    {
        // No floating point register is used to pass the current argument, but we already have a range of FP registers,
        // store the routine for the range
        pRoutines[m_routineIndex++] = GetFPRegRangeRoutine(m_x1, m_x2);
        m_x1 = NoRange;
    }
    else if ((argLocDesc.m_byteStackSize == 0) && (m_s1 != NoRange))
    {
        // No stack argument is used to pass the current argument, but we already have a range of stack arguments,
        // store the routine for the range
        m_totalStackSize += m_s2 - m_s1 + 1;
        pRoutines[m_routineIndex++] = GetStackRoutine();
        pRoutines[m_routineIndex++] = ((int64_t)(m_s2 - m_s1 + 1) << 32) | m_s1;
        m_s1 = NoRange;
    }

    if (argLocDesc.m_cGenReg != 0)
    {
        if (m_r1 == NoRange) // No active range yet
        {
            // Start a new range
            m_r1 = argLocDesc.m_idxGenReg;
            m_r2 = m_r1 + argLocDesc.m_cGenReg - 1;
        }
        else if (argLocDesc.m_idxGenReg == m_r2 + 1 && (!pArgIt || !pArgIt->IsArgPassedByRef()))
        {
            // Extend an existing range, but only if the argument is not passed by reference.
            // Arguments passed by reference are handled separately, because the interpreter stores the value types on its stack by value.
            m_r2 += argLocDesc.m_cGenReg;
        }
        else
        {
            // Discontinuous range - store a routine for the current and start a new one
            pRoutines[m_routineIndex++] = GetGPRegRangeRoutine(m_r1, m_r2);
            m_r1 = argLocDesc.m_idxGenReg;
            m_r2 = m_r1 + argLocDesc.m_cGenReg - 1;
        }
    }

    if (argLocDesc.m_cFloatReg != 0)
    {
        if (m_x1 == NoRange) // No active range yet
        {
            // Start a new range
            m_x1 = argLocDesc.m_idxFloatReg;
            m_x2 = m_x1 + argLocDesc.m_cFloatReg - 1;
        }
        else if (argLocDesc.m_idxFloatReg == m_x2 + 1)
        {
            // Extend an existing range
            m_x2 += argLocDesc.m_cFloatReg;
        }
        else
        {
            // Discontinuous range - store a routine for the current and start a new one
            pRoutines[m_routineIndex++] = GetFPRegRangeRoutine(m_x1, m_x2);
            m_x1 = argLocDesc.m_idxFloatReg;
            m_x2 = m_x1 + argLocDesc.m_cFloatReg - 1;
        }
    }

    if (argLocDesc.m_byteStackSize != 0)
    {
        if (m_s1 == NoRange) // No active range yet
        {
            // Start a new range
            m_s1 = argLocDesc.m_byteStackIndex;
            m_s2 = m_s1 + argLocDesc.m_byteStackSize - 1;
        }
        else if ((argLocDesc.m_byteStackIndex == m_s2 + 1) && (argLocDesc.m_byteStackSize >= 8))
        {
            // Extend an existing range, but only if the argument is at least pointer size large.
            // The only case when this is not true is on Apple ARM64 OSes where primitive type smaller
            // than 8 bytes are passed on the stack in a packed manner. We process such arguments one by
            // one to avoid explosion of the number of pRoutines.
            m_s2 += argLocDesc.m_byteStackSize;
        }
        else
        {
            // Discontinuous range - store a routine for the current and start a new one
            m_totalStackSize += m_s2 - m_s1 + 1;
            pRoutines[m_routineIndex++] = GetStackRoutine();
            pRoutines[m_routineIndex++] = ((int64_t)(m_s2 - m_s1 + 1) << 32) | m_s1;
            m_s1 = argLocDesc.m_byteStackIndex;
            m_s2 = m_s1 + argLocDesc.m_byteStackSize - 1;
        }

#if defined(TARGET_APPLE) && defined(TARGET_ARM64)
        // Process primitive types smaller than 8 bytes separately on Apple ARM64
        if (argLocDesc.m_byteStackSize < 8)
        {
            switch (argLocDesc.m_byteStackSize)
            {
                case 1:
                    pRoutines[m_routineIndex++] = GetStackRoutine_1B();
                    break;
                case 2:
                    pRoutines[m_routineIndex++] = GetStackRoutine_2B();
                    break;
                case 4:
                    pRoutines[m_routineIndex++] = GetStackRoutine_4B();
                    break;
                default:
                    _ASSERTE(!"Unexpected stack argument size");
                    break;
            }
            pRoutines[m_routineIndex++] = m_s1;
            m_s1 = NoRange;
        }
#endif // TARGET_APPLE && TARGET_ARM64
    }

#ifndef UNIX_AMD64_ABI
    // Arguments passed by reference are handled separately, because the interpreter stores the value types on its stack by value.
    // So the argument loading routine needs to load the address of the argument. To avoid explosion of number of the routines,
    // we always process single argument passed by reference using single routine.
    if (pArgIt != NULL && pArgIt->IsArgPassedByRef())
    {
        _ASSERTE(argLocDesc.m_cGenReg == 1);
        pRoutines[m_routineIndex++] = GetGPRegRefRoutine(argLocDesc.m_idxGenReg);
        pRoutines[m_routineIndex++] = pArgIt->GetArgSize();
        m_r1 = NoRange;
    }
#endif // UNIX_AMD64_ABI
}

CallStubGenerator::ReturnType CallStubGenerator::GetReturnType(ArgIterator *pArgIt)
{
    if (pArgIt->HasRetBuffArg())
    {
#if defined(TARGET_WINDOWS) && defined(TARGET_AMD64)
        if (pArgIt->HasThis())
        {
            return ReturnTypeBuffArg2;
        }
        else
        {
            return ReturnTypeBuffArg1;
        }
#else
        return ReturnTypeBuff;
#endif        
    }
    else
    {
        TypeHandle thReturnValueType;
        CorElementType thReturnType = pArgIt->GetSig()->GetReturnTypeNormalized(&thReturnValueType);

        switch (thReturnType)
        {
            case ELEMENT_TYPE_BOOLEAN:
            case ELEMENT_TYPE_CHAR:
            case ELEMENT_TYPE_I1:
            case ELEMENT_TYPE_U1:
            case ELEMENT_TYPE_I2:
            case ELEMENT_TYPE_U2:
            case ELEMENT_TYPE_I4:
            case ELEMENT_TYPE_U4:
            case ELEMENT_TYPE_I8:
            case ELEMENT_TYPE_U8:
            case ELEMENT_TYPE_I:
            case ELEMENT_TYPE_U:
            case ELEMENT_TYPE_CLASS:
            case ELEMENT_TYPE_OBJECT:
            case ELEMENT_TYPE_STRING:
            case ELEMENT_TYPE_PTR:
            case ELEMENT_TYPE_BYREF:
            case ELEMENT_TYPE_TYPEDBYREF:
            case ELEMENT_TYPE_ARRAY:
            case ELEMENT_TYPE_SZARRAY:
            case ELEMENT_TYPE_FNPTR:
                return ReturnTypeI8;
                break;
            case ELEMENT_TYPE_R4:
            case ELEMENT_TYPE_R8:
                return ReturnTypeDouble;
                break;
            case ELEMENT_TYPE_VOID:
                return ReturnTypeVoid;
                break;
            case ELEMENT_TYPE_VALUETYPE:
#ifdef TARGET_AMD64
#ifdef TARGET_WINDOWS
                // POD structs smaller than 64 bits are returned in rax
                return ReturnTypeI8;
#else // TARGET_WINDOWS
                if (thReturnValueType.AsMethodTable()->IsRegPassedStruct())
                {
                    UINT fpReturnSize = pArgIt->GetFPReturnSize();
                    if (fpReturnSize == 0)
                    {
                        return ReturnTypeI8;
                    }
                    else if (fpReturnSize == 8)
                    {
                        return ReturnTypeDouble;
                    }
                    else
                    {
                        _ASSERTE((fpReturnSize & 16) != 0);
                        // The fpReturnSize bits 0..1 have the following meaning:
                        // Bit 0 - the first 8 bytes of the struct is integer (0) or floating point (1)
                        // Bit 1 - the second 8 bytes of the struct is integer (0) or floating point (1)
                        switch (fpReturnSize & 0x3)
                        {
                            case 0:
                                return ReturnTypeI8I8;
                            case 1:
                                return ReturnTypeDoubleI8;
                            case 2:
                                return ReturnTypeI8Double;
                            case 3:
                                return ReturnTypeDoubleDouble;
                        }
                    }
                }
                else
                {
                    _ASSERTE(!"All value types that are not returnable structs in registers should be returned using return buffer");
                }
#endif // TARGET_WINDOWS
#elif TARGET_ARM64
                // HFA, HVA, POD structs smaller than 128 bits
                if (thReturnValueType.IsHFA())
                {
                    switch (thReturnValueType.GetHFAType())
                    {
                        case CORINFO_HFA_ELEM_FLOAT:
                            switch (thReturnValueType.GetSize())
                            {
                                case 4:
                                    return ReturnTypeFloat;
                                case 8:
                                    return ReturnType2Float;
                                case 12:
                                    return ReturnType3Float;
                                case 16:
                                    return ReturnType4Float;
                                default:
                                    _ASSERTE(!"Should not get here");
                                    break;
                            }
                            break;
                        case CORINFO_HFA_ELEM_DOUBLE:
                            switch (thReturnValueType.GetSize())
                            {
                                case 8:
                                    return ReturnTypeDouble;
                                case 16:
                                    return ReturnType2Double;
                                case 24:
                                    return ReturnType3Double;
                                case 32:
                                    return ReturnType4Double;
                                default:
                                    _ASSERTE(!"Should not get here");
                                    break;
                            }
                                break;
                        default:
                            _ASSERTE(!"HFA types other than float and double are not supported yet");
                            break;
                    }
                }
                else
                {
                    switch (thReturnValueType.GetSize())
                    {
                        case 1:
                        case 2:
                        case 4:
                        case 8:
                            return ReturnTypeI8;
                            break;
                        case 16:
                            return ReturnType2I8;
                        default:
                            _ASSERTE(!"The return types that are not HFA should be <= 16 bytes in size");
                            break;
                    }
                }
#else
                _ASSERTE(!"Struct returns by value are not supported yet");
#endif
                break;
            default:
                _ASSERTE(!"Unexpected return type");
                break;
        }
    }

    // We should never reach this spot
    return ReturnTypeVoid;
}

#endif // FEATURE_INTERPRETER<|MERGE_RESOLUTION|>--- conflicted
+++ resolved
@@ -1203,7 +1203,7 @@
     S_SIZE_T finalStubSize(sizeof(CallStubHeader) + m_routineIndex * sizeof(PCODE));
     void *pHeaderStorage = pamTracker->Track(pLoaderAllocator->GetHighFrequencyHeap()->AllocMem(finalStubSize));
 
-    CallStubHeader *pHeader = new (pHeaderStorage) CallStubHeader(m_routineIndex, pRoutines, ALIGN_UP(m_totalStackSize, STACK_ALIGN_SIZE), m_pInvokeFunction);
+    CallStubHeader *pHeader = new (pHeaderStorage) CallStubHeader(m_routineIndex, pRoutines, ALIGN_UP(m_totalStackSize, STACK_ALIGN_SIZE), pInvokeFunction);
 
     return pHeader;
 }
@@ -1454,205 +1454,17 @@
         pRoutines[m_routineIndex++] = ((int64_t)(m_s2 - m_s1 + 1) << 32) | m_s1;
     }
 
-<<<<<<< HEAD
-    m_pInvokeFunction = NULL;
-=======
-    CallStubHeader::InvokeFunctionPtr pInvokeFunction = NULL;
     ReturnType returnType = GetReturnType(&argIt);
->>>>>>> dc8dd28b
 
     if (m_interpreterToNative)
     {
-<<<<<<< HEAD
-        m_pInvokeFunction = CallJittedMethodRetBuff;
+        m_pInvokeFunction = GetInvokeFunctionPtr(returnType);
+        m_routineIndex++; // Reserve one extra slot for the target method pointer
     }
     else
     {
-        TypeHandle thReturnValueType;
-        CorElementType thReturnType = sig.GetReturnTypeNormalized(&thReturnValueType);
-
-        switch (thReturnType)
-        {
-            case ELEMENT_TYPE_BOOLEAN:
-            case ELEMENT_TYPE_CHAR:
-            case ELEMENT_TYPE_I1:
-            case ELEMENT_TYPE_U1:
-            case ELEMENT_TYPE_I2:
-            case ELEMENT_TYPE_U2:
-            case ELEMENT_TYPE_I4:
-            case ELEMENT_TYPE_U4:
-            case ELEMENT_TYPE_I8:
-            case ELEMENT_TYPE_U8:
-            case ELEMENT_TYPE_I:
-            case ELEMENT_TYPE_U:
-            case ELEMENT_TYPE_CLASS:
-            case ELEMENT_TYPE_OBJECT:
-            case ELEMENT_TYPE_STRING:
-            case ELEMENT_TYPE_PTR:
-            case ELEMENT_TYPE_BYREF:
-            case ELEMENT_TYPE_TYPEDBYREF:
-            case ELEMENT_TYPE_ARRAY:
-            case ELEMENT_TYPE_SZARRAY:
-            case ELEMENT_TYPE_FNPTR:
-                m_pInvokeFunction = CallJittedMethodRetI8;
-                break;
-            case ELEMENT_TYPE_R4:
-            case ELEMENT_TYPE_R8:
-                m_pInvokeFunction = CallJittedMethodRetDouble;
-                break;
-            case ELEMENT_TYPE_VOID:
-                m_pInvokeFunction = CallJittedMethodRetVoid;
-                break;
-            case ELEMENT_TYPE_VALUETYPE:
-#ifdef TARGET_AMD64
-#ifdef TARGET_WINDOWS
-                if (thReturnValueType.AsMethodTable()->IsIntrinsicType())
-                {
-                    // E.g. Vector2
-                    m_pInvokeFunction = CallJittedMethodRetDouble;
-                }
-                else
-                {
-                    // POD structs smaller than 64 bits are returned in rax
-                    m_pInvokeFunction = CallJittedMethodRetI8;
-                }
-#else // TARGET_WINDOWS
-                if (thReturnValueType.AsMethodTable()->IsRegPassedStruct())
-                {
-                    UINT fpReturnSize = argIt.GetFPReturnSize();
-                    if (fpReturnSize == 0)
-                    {
-                        m_pInvokeFunction = CallJittedMethodRetI8;
-                    }
-                    else if (fpReturnSize == 8)
-                    {
-                        m_pInvokeFunction = CallJittedMethodRetDouble;
-                    }
-                    else
-                    {
-                        _ASSERTE((fpReturnSize & 16) != 0);
-                        // The fpReturnSize bits 0..1 have the following meaning:
-                        // Bit 0 - the first 8 bytes of the struct is integer (0) or floating point (1)
-                        // Bit 1 - the second 8 bytes of the struct is integer (0) or floating point (1)
-                        switch (fpReturnSize & 0x3)
-                        {
-                            case 0:
-                                m_pInvokeFunction = CallJittedMethodRetI8I8;
-                                break;
-                            case 1:
-                                m_pInvokeFunction = CallJittedMethodRetDoubleI8;
-                                break;
-                            case 2:
-                                m_pInvokeFunction = CallJittedMethodRetI8Double;
-                                break;
-                            case 3:
-                                m_pInvokeFunction = CallJittedMethodRetDoubleDouble;
-                                break;
-                        }
-                    }
-                }
-                else
-                {
-                    _ASSERTE(!"All value types that are not returnable structs in registers should be returned using return buffer");
-                }
-#endif // TARGET_WINDOWS
-#elif TARGET_ARM64
-                // HFA, HVA, POD structs smaller than 128 bits
-                if (thReturnValueType.IsHFA())
-                {
-                    switch (thReturnValueType.GetHFAType())
-                    {
-                        case CORINFO_HFA_ELEM_FLOAT:
-                            switch (thReturnValueType.GetSize())
-                            {
-                                case 4:
-                                    m_pInvokeFunction = CallJittedMethodRetFloat;
-                                    break;
-                                case 8:
-                                    m_pInvokeFunction = CallJittedMethodRet2Float;
-                                    break;
-                                case 12:
-                                    m_pInvokeFunction = CallJittedMethodRet3Float;
-                                    break;
-                                case 16:
-                                    m_pInvokeFunction = CallJittedMethodRet4Float;
-                                    break;
-                                default:
-                                    _ASSERTE(!"Should not get here");
-                                    break;
-                            }
-                            break;
-                        case CORINFO_HFA_ELEM_DOUBLE:
-                            switch (thReturnValueType.GetSize())
-                            {
-                                case 8:
-                                    m_pInvokeFunction = CallJittedMethodRetDouble;
-                                    break;
-                                case 16:
-                                    m_pInvokeFunction = CallJittedMethodRet2Double;
-                                    break;
-                                case 24:
-                                    m_pInvokeFunction = CallJittedMethodRet3Double;
-                                    break;
-                                case 32:
-                                    m_pInvokeFunction = CallJittedMethodRet4Double;
-                                    break;
-                                default:
-                                    _ASSERTE(!"Should not get here");
-                                    break;
-                            }
-                                break;
-                        default:
-                            _ASSERTE(!"HFA types other than float and double are not supported yet");
-                            break;
-                    }
-                }
-                else
-                {
-                    switch (thReturnValueType.GetSize())
-                    {
-                        case 1:
-                        case 2:
-                        case 4:
-                        case 8:
-                            m_pInvokeFunction = CallJittedMethodRetI8;
-                            break;
-                        case 16:
-                            m_pInvokeFunction = CallJittedMethodRet2I8;
-                            break;
-                        default:
-                            _ASSERTE(!"The return types that are not HFA should be <= 16 bytes in size");
-                            break;
-                    }
-                }
-#else
-                _ASSERTE(!"Struct returns by value are not supported yet");
-#endif
-                break;
-            default:
-                _ASSERTE(!"Unexpected return type");
-                break;
-        }
-    }
-
-    m_routineIndex++; // Reserve one extra slot for the target method pointer
-=======
-        pInvokeFunction = GetInvokeFunctionPtr(returnType);
-        m_routineIndex++; // Reserve one extra slot for the target method pointer
-    }
-    else
-    {
         pRoutines[m_routineIndex++] = GetInterpreterReturnTypeHandler(returnType);
     }
-    
-    LoaderAllocator *pLoaderAllocator = pMD->GetLoaderAllocator();
-    S_SIZE_T finalStubSize(sizeof(CallStubHeader) + m_routineIndex * sizeof(PCODE));
-    void *pHeaderStorage = pamTracker->Track(pLoaderAllocator->GetHighFrequencyHeap()->AllocMem(finalStubSize));
-
-    CallStubHeader *pHeader = new (pHeaderStorage) CallStubHeader(m_routineIndex, pRoutines, ALIGN_UP(m_totalStackSize, STACK_ALIGN_SIZE), pInvokeFunction);
-
-    return pHeader;
->>>>>>> dc8dd28b
 }
 
 // Process the argument described by argLocDesc. This function is called for each argument in the method signature.
