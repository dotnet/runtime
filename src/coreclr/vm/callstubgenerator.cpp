// Licensed to the .NET Foundation under one or more agreements.
// The .NET Foundation licenses this file to you under the MIT license.

#if defined(FEATURE_INTERPRETER) && defined(FEATURE_JIT)

#include "callstubgenerator.h"
#include "ecall.h"

extern "C" void Load_Stack();
extern "C" void Store_Stack();

#if defined(TARGET_APPLE) && defined(TARGET_ARM64)
extern "C" void Load_Stack_1B();
extern "C" void Load_Stack_2B();
extern "C" void Load_Stack_4B();

extern "C" void Store_Stack_1B();
extern "C" void Store_Stack_2B();
extern "C" void Store_Stack_4B();
#endif // TARGET_APPLE && TARGET_ARM64

#ifdef TARGET_AMD64

#ifdef TARGET_WINDOWS
extern "C" void Load_RCX();
extern "C" void Load_RCX_RDX();
extern "C" void Load_RCX_RDX_R8();
extern "C" void Load_RCX_RDX_R8_R9();
extern "C" void Load_RDX();
extern "C" void Load_RDX_R8();
extern "C" void Load_RDX_R8_R9();
extern "C" void Load_R8();
extern "C" void Load_R8_R9();
extern "C" void Load_R9();
extern "C" void Load_XMM0();
extern "C" void Load_XMM0_XMM1();
extern "C" void Load_XMM0_XMM1_XMM2();
extern "C" void Load_XMM0_XMM1_XMM2_XMM3();
extern "C" void Load_XMM1();
extern "C" void Load_XMM1_XMM2();
extern "C" void Load_XMM1_XMM2_XMM3();
extern "C" void Load_XMM2();
extern "C" void Load_XMM2_XMM3();
extern "C" void Load_XMM3();
extern "C" void Load_Ref_RCX();
extern "C" void Load_Ref_RDX();
extern "C" void Load_Ref_R8();
extern "C" void Load_Ref_R9();

extern "C" void Store_RCX();
extern "C" void Store_RCX_RDX();
extern "C" void Store_RCX_RDX_R8();
extern "C" void Store_RCX_RDX_R8_R9();
extern "C" void Store_RDX();
extern "C" void Store_RDX_R8();
extern "C" void Store_RDX_R8_R9();
extern "C" void Store_R8();
extern "C" void Store_R8_R9();
extern "C" void Store_R9();
extern "C" void Store_XMM0();
extern "C" void Store_XMM0_XMM1();
extern "C" void Store_XMM0_XMM1_XMM2();
extern "C" void Store_XMM0_XMM1_XMM2_XMM3();
extern "C" void Store_XMM1();
extern "C" void Store_XMM1_XMM2();
extern "C" void Store_XMM1_XMM2_XMM3();
extern "C" void Store_XMM2();
extern "C" void Store_XMM2_XMM3();
extern "C" void Store_XMM3();
extern "C" void Store_Ref_RCX();
extern "C" void Store_Ref_RDX();
extern "C" void Store_Ref_R8();
extern "C" void Store_Ref_R9();

PCODE GPRegsRoutines[] =
{
    (PCODE)Load_RCX,            // 00
    (PCODE)Load_RCX_RDX,        // 01
    (PCODE)Load_RCX_RDX_R8,     // 02
    (PCODE)Load_RCX_RDX_R8_R9,  // 03
    (PCODE)0,                   // 10
    (PCODE)Load_RDX,            // 11
    (PCODE)Load_RDX_R8,         // 12
    (PCODE)Load_RDX_R8_R9,      // 13
    (PCODE)0,                   // 20
    (PCODE)0,                   // 21
    (PCODE)Load_R8,             // 22
    (PCODE)Load_R8_R9,          // 23
    (PCODE)0,                   // 30
    (PCODE)0,                   // 31
    (PCODE)0,                   // 32
    (PCODE)Load_R9              // 33
};

PCODE GPRegsStoreRoutines[] =
{
    (PCODE)Store_RCX,            // 00
    (PCODE)Store_RCX_RDX,        // 01
    (PCODE)Store_RCX_RDX_R8,     // 02
    (PCODE)Store_RCX_RDX_R8_R9,  // 03
    (PCODE)0,                    // 10
    (PCODE)Store_RDX,            // 11
    (PCODE)Store_RDX_R8,         // 12
    (PCODE)Store_RDX_R8_R9,      // 13
    (PCODE)0,                    // 20
    (PCODE)0,                    // 21
    (PCODE)Store_R8,             // 22
    (PCODE)Store_R8_R9,          // 23
    (PCODE)0,                    // 30
    (PCODE)0,                    // 31
    (PCODE)0,                    // 32
    (PCODE)Store_R9              // 33
};

PCODE GPRegsRefRoutines[] =
{
    (PCODE)Load_Ref_RCX,        // 0
    (PCODE)Load_Ref_RDX,        // 1
    (PCODE)Load_Ref_R8,         // 2
    (PCODE)Load_Ref_R9,         // 3
};

PCODE GPRegsRefStoreRoutines[] =
{
    (PCODE)Store_Ref_RCX,        // 0
    (PCODE)Store_Ref_RDX,        // 1
    (PCODE)Store_Ref_R8,         // 2
    (PCODE)Store_Ref_R9,         // 3
};

PCODE FPRegsRoutines[] =
{
    (PCODE)Load_XMM0,                // 00
    (PCODE)Load_XMM0_XMM1,           // 01
    (PCODE)Load_XMM0_XMM1_XMM2,      // 02
    (PCODE)Load_XMM0_XMM1_XMM2_XMM3, // 03
    (PCODE)0,                        // 10
    (PCODE)Load_XMM1,                // 11
    (PCODE)Load_XMM1_XMM2,           // 12
    (PCODE)Load_XMM1_XMM2_XMM3,      // 13
    (PCODE)0,                        // 20
    (PCODE)0,                        // 21
    (PCODE)Load_XMM2,                // 22
    (PCODE)Load_XMM2_XMM3,           // 23
    (PCODE)0,                        // 30
    (PCODE)0,                        // 31
    (PCODE)0,                        // 32
    (PCODE)Load_XMM3                 // 33
};

PCODE FPRegsStoreRoutines[] =
{
    (PCODE)Store_XMM0,                // 00
    (PCODE)Store_XMM0_XMM1,           // 01
    (PCODE)Store_XMM0_XMM1_XMM2,      // 02
    (PCODE)Store_XMM0_XMM1_XMM2_XMM3, // 03
    (PCODE)0,                         // 10
    (PCODE)Store_XMM1,                // 11
    (PCODE)Store_XMM1_XMM2,           // 12
    (PCODE)Store_XMM1_XMM2_XMM3,      // 13
    (PCODE)0,                         // 20
    (PCODE)0,                         // 21
    (PCODE)Store_XMM2,                // 22
    (PCODE)Store_XMM2_XMM3,           // 23
    (PCODE)0,                         // 30
    (PCODE)0,                         // 31
    (PCODE)0,                         // 32
    (PCODE)Store_XMM3                 // 33
};

#else // TARGET_WINDOWS

extern "C" void Load_RDI();
extern "C" void Load_RDI_RSI();
extern "C" void Load_RDI_RSI_RDX();
extern "C" void Load_RDI_RSI_RDX_RCX();
extern "C" void Load_RDI_RSI_RDX_RCX_R8();
extern "C" void Load_RDI_RSI_RDX_RCX_R8_R9();
extern "C" void Load_RSI();
extern "C" void Load_RSI_RDX();
extern "C" void Load_RSI_RDX_RCX();
extern "C" void Load_RSI_RDX_RCX_R8();
extern "C" void Load_RSI_RDX_RCX_R8_R9();
extern "C" void Load_RDX();
extern "C" void Load_RDX_RCX();
extern "C" void Load_RDX_RCX_R8();
extern "C" void Load_RDX_RCX_R8_R9();
extern "C" void Load_RCX();
extern "C" void Load_RCX_R8();
extern "C" void Load_RCX_R8_R9();
extern "C" void Load_R8();
extern "C" void Load_R8_R9();
extern "C" void Load_R9();

extern "C" void Store_RDI();
extern "C" void Store_RDI_RSI();
extern "C" void Store_RDI_RSI_RDX();
extern "C" void Store_RDI_RSI_RDX_RCX();
extern "C" void Store_RDI_RSI_RDX_RCX_R8();
extern "C" void Store_RDI_RSI_RDX_RCX_R8_R9();
extern "C" void Store_RSI();
extern "C" void Store_RSI_RDX();
extern "C" void Store_RSI_RDX_RCX();
extern "C" void Store_RSI_RDX_RCX_R8();
extern "C" void Store_RSI_RDX_RCX_R8_R9();
extern "C" void Store_RDX();
extern "C" void Store_RDX_RCX();
extern "C" void Store_RDX_RCX_R8();
extern "C" void Store_RDX_RCX_R8_R9();
extern "C" void Store_RCX();
extern "C" void Store_RCX_R8();
extern "C" void Store_RCX_R8_R9();
extern "C" void Store_R8();
extern "C" void Store_R8_R9();
extern "C" void Store_R9();

PCODE GPRegsRoutines[] =
{
    (PCODE)Load_RDI,                    // 00
    (PCODE)Load_RDI_RSI,                // 01
    (PCODE)Load_RDI_RSI_RDX,            // 02
    (PCODE)Load_RDI_RSI_RDX_RCX,        // 03
    (PCODE)Load_RDI_RSI_RDX_RCX_R8,     // 04
    (PCODE)Load_RDI_RSI_RDX_RCX_R8_R9,  // 05
    (PCODE)0,                           // 10
    (PCODE)Load_RSI,                    // 11
    (PCODE)Load_RSI_RDX,                // 12
    (PCODE)Load_RSI_RDX_RCX,            // 13
    (PCODE)Load_RSI_RDX_RCX_R8,         // 14
    (PCODE)Load_RSI_RDX_RCX_R8_R9,      // 15
    (PCODE)0,                           // 20
    (PCODE)0,                           // 21
    (PCODE)Load_RDX,                    // 22
    (PCODE)Load_RDX_RCX,                // 23
    (PCODE)Load_RDX_RCX_R8,             // 24
    (PCODE)Load_RDX_RCX_R8_R9,          // 25
    (PCODE)0,                           // 30
    (PCODE)0,                           // 31
    (PCODE)0,                           // 32
    (PCODE)Load_RCX,                    // 33
    (PCODE)Load_RCX_R8,                 // 34
    (PCODE)Load_RCX_R8_R9,              // 35
    (PCODE)0,                           // 40
    (PCODE)0,                           // 41
    (PCODE)0,                           // 42
    (PCODE)0,                           // 43
    (PCODE)Load_R8,                     // 44
    (PCODE)Load_R8_R9,                  // 45
    (PCODE)0,                           // 50
    (PCODE)0,                           // 51
    (PCODE)0,                           // 52
    (PCODE)0,                           // 53
    (PCODE)0,                           // 54
    (PCODE)Load_R9                      // 55
};

PCODE GPRegsStoreRoutines[] =
{
    (PCODE)Store_RDI,                    // 00
    (PCODE)Store_RDI_RSI,                // 01
    (PCODE)Store_RDI_RSI_RDX,            // 02
    (PCODE)Store_RDI_RSI_RDX_RCX,        // 03
    (PCODE)Store_RDI_RSI_RDX_RCX_R8,     // 04
    (PCODE)Store_RDI_RSI_RDX_RCX_R8_R9,  // 05
    (PCODE)0,                            // 10
    (PCODE)Store_RSI,                    // 11
    (PCODE)Store_RSI_RDX,                // 12
    (PCODE)Store_RSI_RDX_RCX,            // 13
    (PCODE)Store_RSI_RDX_RCX_R8,         // 14
    (PCODE)Store_RSI_RDX_RCX_R8_R9,      // 15
    (PCODE)0,                            // 20
    (PCODE)0,                            // 21
    (PCODE)Store_RDX,                    // 22
    (PCODE)Store_RDX_RCX,                // 23
    (PCODE)Store_RDX_RCX_R8,             // 24
    (PCODE)Store_RDX_RCX_R8_R9,          // 25
    (PCODE)0,                            // 30
    (PCODE)0,                            // 31
    (PCODE)0,                            // 32
    (PCODE)Store_RCX,                    // 33
    (PCODE)Store_RCX_R8,                 // 34
    (PCODE)Store_RCX_R8_R9,              // 35
    (PCODE)0,                            // 40
    (PCODE)0,                            // 41
    (PCODE)0,                            // 42
    (PCODE)0,                            // 43
    (PCODE)Store_R8,                     // 44
    (PCODE)Store_R8_R9,                  // 45
    (PCODE)0,                            // 50
    (PCODE)0,                            // 51
    (PCODE)0,                            // 52
    (PCODE)0,                            // 53
    (PCODE)0,                            // 54
    (PCODE)Store_R9                      // 55
};

extern "C" void Load_XMM0();
extern "C" void Load_XMM0_XMM1();
extern "C" void Load_XMM0_XMM1_XMM2();
extern "C" void Load_XMM0_XMM1_XMM2_XMM3();
extern "C" void Load_XMM0_XMM1_XMM2_XMM3_XMM4();
extern "C" void Load_XMM0_XMM1_XMM2_XMM3_XMM4_XMM5();
extern "C" void Load_XMM0_XMM1_XMM2_XMM3_XMM4_XMM5_XMM6();
extern "C" void Load_XMM0_XMM1_XMM2_XMM3_XMM4_XMM5_XMM6_XMM7();
extern "C" void Load_XMM1();
extern "C" void Load_XMM1_XMM2();
extern "C" void Load_XMM1_XMM2_XMM3();
extern "C" void Load_XMM1_XMM2_XMM3_XMM4();
extern "C" void Load_XMM1_XMM2_XMM3_XMM4_XMM5();
extern "C" void Load_XMM1_XMM2_XMM3_XMM4_XMM5_XMM6();
extern "C" void Load_XMM1_XMM2_XMM3_XMM4_XMM5_XMM6_XMM7();
extern "C" void Load_XMM2();
extern "C" void Load_XMM2_XMM3();
extern "C" void Load_XMM2_XMM3_XMM4();
extern "C" void Load_XMM2_XMM3_XMM4_XMM5();
extern "C" void Load_XMM2_XMM3_XMM4_XMM5_XMM6();
extern "C" void Load_XMM2_XMM3_XMM4_XMM5_XMM6_XMM7();
extern "C" void Load_XMM3();
extern "C" void Load_XMM3_XMM4();
extern "C" void Load_XMM3_XMM4_XMM5();
extern "C" void Load_XMM3_XMM4_XMM5_XMM6();
extern "C" void Load_XMM3_XMM4_XMM5_XMM6_XMM7();
extern "C" void Load_XMM4();
extern "C" void Load_XMM4_XMM5();
extern "C" void Load_XMM4_XMM5_XMM6();
extern "C" void Load_XMM4_XMM5_XMM6_XMM7();
extern "C" void Load_XMM5();
extern "C" void Load_XMM5_XMM6();
extern "C" void Load_XMM5_XMM6_XMM7();
extern "C" void Load_XMM6();
extern "C" void Load_XMM6_XMM7();
extern "C" void Load_XMM7();

extern "C" void Store_XMM0();
extern "C" void Store_XMM0_XMM1();
extern "C" void Store_XMM0_XMM1_XMM2();
extern "C" void Store_XMM0_XMM1_XMM2_XMM3();
extern "C" void Store_XMM0_XMM1_XMM2_XMM3_XMM4();
extern "C" void Store_XMM0_XMM1_XMM2_XMM3_XMM4_XMM5();
extern "C" void Store_XMM0_XMM1_XMM2_XMM3_XMM4_XMM5_XMM6();
extern "C" void Store_XMM0_XMM1_XMM2_XMM3_XMM4_XMM5_XMM6_XMM7();
extern "C" void Store_XMM1();
extern "C" void Store_XMM1_XMM2();
extern "C" void Store_XMM1_XMM2_XMM3();
extern "C" void Store_XMM1_XMM2_XMM3_XMM4();
extern "C" void Store_XMM1_XMM2_XMM3_XMM4_XMM5();
extern "C" void Store_XMM1_XMM2_XMM3_XMM4_XMM5_XMM6();
extern "C" void Store_XMM1_XMM2_XMM3_XMM4_XMM5_XMM6_XMM7();
extern "C" void Store_XMM2();
extern "C" void Store_XMM2_XMM3();
extern "C" void Store_XMM2_XMM3_XMM4();
extern "C" void Store_XMM2_XMM3_XMM4_XMM5();
extern "C" void Store_XMM2_XMM3_XMM4_XMM5_XMM6();
extern "C" void Store_XMM2_XMM3_XMM4_XMM5_XMM6_XMM7();
extern "C" void Store_XMM3();
extern "C" void Store_XMM3_XMM4();
extern "C" void Store_XMM3_XMM4_XMM5();
extern "C" void Store_XMM3_XMM4_XMM5_XMM6();
extern "C" void Store_XMM3_XMM4_XMM5_XMM6_XMM7();
extern "C" void Store_XMM4();
extern "C" void Store_XMM4_XMM5();
extern "C" void Store_XMM4_XMM5_XMM6();
extern "C" void Store_XMM4_XMM5_XMM6_XMM7();
extern "C" void Store_XMM5();
extern "C" void Store_XMM5_XMM6();
extern "C" void Store_XMM5_XMM6_XMM7();
extern "C" void Store_XMM6();
extern "C" void Store_XMM6_XMM7();
extern "C" void Store_XMM7();

PCODE FPRegsRoutines[] =
{
    (PCODE)Load_XMM0,                                   // 00
    (PCODE)Load_XMM0_XMM1,                              // 01
    (PCODE)Load_XMM0_XMM1_XMM2,                         // 02
    (PCODE)Load_XMM0_XMM1_XMM2_XMM3,                    // 03
    (PCODE)Load_XMM0_XMM1_XMM2_XMM3_XMM4,               // 04
    (PCODE)Load_XMM0_XMM1_XMM2_XMM3_XMM4_XMM5,          // 05
    (PCODE)Load_XMM0_XMM1_XMM2_XMM3_XMM4_XMM5_XMM6,     // 06
    (PCODE)Load_XMM0_XMM1_XMM2_XMM3_XMM4_XMM5_XMM6_XMM7,// 07
    (PCODE)0,                                           // 10
    (PCODE)Load_XMM1,                                   // 11
    (PCODE)Load_XMM1_XMM2,                              // 12
    (PCODE)Load_XMM1_XMM2_XMM3,                         // 13
    (PCODE)Load_XMM1_XMM2_XMM3_XMM4,                    // 14
    (PCODE)Load_XMM1_XMM2_XMM3_XMM4_XMM5,               // 15
    (PCODE)Load_XMM1_XMM2_XMM3_XMM4_XMM5_XMM6,          // 16
    (PCODE)Load_XMM1_XMM2_XMM3_XMM4_XMM5_XMM6_XMM7,     // 17
    (PCODE)0,                                           // 20
    (PCODE)0,                                           // 21
    (PCODE)Load_XMM2,                                   // 22
    (PCODE)Load_XMM2_XMM3,                              // 23
    (PCODE)Load_XMM2_XMM3_XMM4,                         // 24
    (PCODE)Load_XMM2_XMM3_XMM4_XMM5,                    // 25
    (PCODE)Load_XMM2_XMM3_XMM4_XMM5_XMM6,               // 26
    (PCODE)Load_XMM2_XMM3_XMM4_XMM5_XMM6_XMM7,          // 27
    (PCODE)0,                                           // 30
    (PCODE)0,                                           // 31
    (PCODE)0,                                           // 32
    (PCODE)Load_XMM3,                                   // 33
    (PCODE)Load_XMM3_XMM4,                              // 34
    (PCODE)Load_XMM3_XMM4_XMM5,                         // 35
    (PCODE)Load_XMM3_XMM4_XMM5_XMM6,                    // 36
    (PCODE)Load_XMM3_XMM4_XMM5_XMM6_XMM7,               // 37
    (PCODE)0,                                           // 40
    (PCODE)0,                                           // 41
    (PCODE)0,                                           // 42
    (PCODE)0,                                           // 43
    (PCODE)Load_XMM4,                                   // 44
    (PCODE)Load_XMM4_XMM5,                              // 45
    (PCODE)Load_XMM4_XMM5_XMM6,                         // 46
    (PCODE)Load_XMM4_XMM5_XMM6_XMM7,                    // 47
    (PCODE)0,                                           // 50
    (PCODE)0,                                           // 51
    (PCODE)0,                                           // 52
    (PCODE)0,                                           // 53
    (PCODE)0,                                           // 54
    (PCODE)Load_XMM5,                                   // 55
    (PCODE)Load_XMM5_XMM6,                              // 56
    (PCODE)Load_XMM5_XMM6_XMM7,                         // 57
    (PCODE)0,                                           // 60
    (PCODE)0,                                           // 61
    (PCODE)0,                                           // 62
    (PCODE)0,                                           // 63
    (PCODE)0,                                           // 64
    (PCODE)0,                                           // 65
    (PCODE)Load_XMM6,                                   // 66
    (PCODE)Load_XMM6_XMM7,                              // 67
    (PCODE)0,                                           // 70
    (PCODE)0,                                           // 71
    (PCODE)0,                                           // 72
    (PCODE)0,                                           // 73
    (PCODE)0,                                           // 74
    (PCODE)0,                                           // 75
    (PCODE)0,                                           // 76
    (PCODE)Load_XMM7                                    // 77
};

PCODE FPRegsStoreRoutines[] =
{
    (PCODE)Store_XMM0,                                   // 00
    (PCODE)Store_XMM0_XMM1,                              // 01
    (PCODE)Store_XMM0_XMM1_XMM2,                         // 02
    (PCODE)Store_XMM0_XMM1_XMM2_XMM3,                    // 03
    (PCODE)Store_XMM0_XMM1_XMM2_XMM3_XMM4,               // 04
    (PCODE)Store_XMM0_XMM1_XMM2_XMM3_XMM4_XMM5,          // 05
    (PCODE)Store_XMM0_XMM1_XMM2_XMM3_XMM4_XMM5_XMM6,     // 06
    (PCODE)Store_XMM0_XMM1_XMM2_XMM3_XMM4_XMM5_XMM6_XMM7,// 07
    (PCODE)0,                                            // 10
    (PCODE)Store_XMM1,                                   // 11
    (PCODE)Store_XMM1_XMM2,                              // 12
    (PCODE)Store_XMM1_XMM2_XMM3,                         // 13
    (PCODE)Store_XMM1_XMM2_XMM3_XMM4,                    // 14
    (PCODE)Store_XMM1_XMM2_XMM3_XMM4_XMM5,               // 15
    (PCODE)Store_XMM1_XMM2_XMM3_XMM4_XMM5_XMM6,          // 16
    (PCODE)Store_XMM1_XMM2_XMM3_XMM4_XMM5_XMM6_XMM7,     // 17
    (PCODE)0,                                            // 20
    (PCODE)0,                                            // 21
    (PCODE)Store_XMM2,                                   // 22
    (PCODE)Store_XMM2_XMM3,                              // 23
    (PCODE)Store_XMM2_XMM3_XMM4,                         // 24
    (PCODE)Store_XMM2_XMM3_XMM4_XMM5,                    // 25
    (PCODE)Store_XMM2_XMM3_XMM4_XMM5_XMM6,               // 26
    (PCODE)Store_XMM2_XMM3_XMM4_XMM5_XMM6_XMM7,          // 27
    (PCODE)0,                                            // 30
    (PCODE)0,                                            // 31
    (PCODE)0,                                            // 32
    (PCODE)Store_XMM3,                                   // 33
    (PCODE)Store_XMM3_XMM4,                              // 34
    (PCODE)Store_XMM3_XMM4_XMM5,                         // 35
    (PCODE)Store_XMM3_XMM4_XMM5_XMM6,                    // 36
    (PCODE)Store_XMM3_XMM4_XMM5_XMM6_XMM7,               // 37
    (PCODE)0,                                            // 40
    (PCODE)0,                                            // 41
    (PCODE)0,                                            // 42
    (PCODE)0,                                            // 43
    (PCODE)Store_XMM4,                                   // 44
    (PCODE)Store_XMM4_XMM5,                              // 45
    (PCODE)Store_XMM4_XMM5_XMM6,                         // 46
    (PCODE)Store_XMM4_XMM5_XMM6_XMM7,                    // 47
    (PCODE)0,                                            // 50
    (PCODE)0,                                            // 51
    (PCODE)0,                                            // 52
    (PCODE)0,                                            // 53
    (PCODE)0,                                            // 54
    (PCODE)Store_XMM5,                                   // 55
    (PCODE)Store_XMM5_XMM6,                              // 56
    (PCODE)Store_XMM5_XMM6_XMM7,                         // 57
    (PCODE)0,                                            // 60
    (PCODE)0,                                            // 61
    (PCODE)0,                                            // 62
    (PCODE)0,                                            // 63
    (PCODE)0,                                            // 64
    (PCODE)0,                                            // 65
    (PCODE)Store_XMM6,                                   // 66
    (PCODE)Store_XMM6_XMM7,                              // 67
    (PCODE)0,                                            // 70
    (PCODE)0,                                            // 71
    (PCODE)0,                                            // 72
    (PCODE)0,                                            // 73
    (PCODE)0,                                            // 74
    (PCODE)0,                                            // 75
    (PCODE)0,                                            // 76
    (PCODE)Store_XMM7                                    // 77
};

#endif // TARGET_WINDOWS

#endif // TARGET_AMD64

#ifdef TARGET_ARM64

extern "C" void Load_X0();
extern "C" void Load_X0_X1();
extern "C" void Load_X0_X1_X2();
extern "C" void Load_X0_X1_X2_X3();
extern "C" void Load_X0_X1_X2_X3_X4();
extern "C" void Load_X0_X1_X2_X3_X4_X5();
extern "C" void Load_X0_X1_X2_X3_X4_X5_X6();
extern "C" void Load_X0_X1_X2_X3_X4_X5_X6_X7();
extern "C" void Load_X1();
extern "C" void Load_X1_X2();
extern "C" void Load_X1_X2_X3();
extern "C" void Load_X1_X2_X3_X4();
extern "C" void Load_X1_X2_X3_X4_X5();
extern "C" void Load_X1_X2_X3_X4_X5_X6();
extern "C" void Load_X1_X2_X3_X4_X5_X6_X7();
extern "C" void Load_X2();
extern "C" void Load_X2_X3();
extern "C" void Load_X2_X3_X4();
extern "C" void Load_X2_X3_X4_X5();
extern "C" void Load_X2_X3_X4_X5_X6();
extern "C" void Load_X2_X3_X4_X5_X6_X7();
extern "C" void Load_X3();
extern "C" void Load_X3_X4();
extern "C" void Load_X3_X4_X5();
extern "C" void Load_X3_X4_X5_X6();
extern "C" void Load_X3_X4_X5_X6_X7();
extern "C" void Load_X4();
extern "C" void Load_X4_X5();
extern "C" void Load_X4_X5_X6();
extern "C" void Load_X4_X5_X6_X7();
extern "C" void Load_X5();
extern "C" void Load_X5_X6();
extern "C" void Load_X5_X6_X7();
extern "C" void Load_X6();
extern "C" void Load_X6_X7();
extern "C" void Load_X7();

extern "C" void Store_X0();
extern "C" void Store_X0_X1();
extern "C" void Store_X0_X1_X2();
extern "C" void Store_X0_X1_X2_X3();
extern "C" void Store_X0_X1_X2_X3_X4();
extern "C" void Store_X0_X1_X2_X3_X4_X5();
extern "C" void Store_X0_X1_X2_X3_X4_X5_X6();
extern "C" void Store_X0_X1_X2_X3_X4_X5_X6_X7();
extern "C" void Store_X1();
extern "C" void Store_X1_X2();
extern "C" void Store_X1_X2_X3();
extern "C" void Store_X1_X2_X3_X4();
extern "C" void Store_X1_X2_X3_X4_X5();
extern "C" void Store_X1_X2_X3_X4_X5_X6();
extern "C" void Store_X1_X2_X3_X4_X5_X6_X7();
extern "C" void Store_X2();
extern "C" void Store_X2_X3();
extern "C" void Store_X2_X3_X4();
extern "C" void Store_X2_X3_X4_X5();
extern "C" void Store_X2_X3_X4_X5_X6();
extern "C" void Store_X2_X3_X4_X5_X6_X7();
extern "C" void Store_X3();
extern "C" void Store_X3_X4();
extern "C" void Store_X3_X4_X5();
extern "C" void Store_X3_X4_X5_X6();
extern "C" void Store_X3_X4_X5_X6_X7();
extern "C" void Store_X4();
extern "C" void Store_X4_X5();
extern "C" void Store_X4_X5_X6();
extern "C" void Store_X4_X5_X6_X7();
extern "C" void Store_X5();
extern "C" void Store_X5_X6();
extern "C" void Store_X5_X6_X7();
extern "C" void Store_X6();
extern "C" void Store_X6_X7();
extern "C" void Store_X7();

extern "C" void Load_Ref_X0();
extern "C" void Load_Ref_X1();
extern "C" void Load_Ref_X2();
extern "C" void Load_Ref_X3();
extern "C" void Load_Ref_X4();
extern "C" void Load_Ref_X5();
extern "C" void Load_Ref_X6();
extern "C" void Load_Ref_X7();

extern "C" void Store_Ref_X0();
extern "C" void Store_Ref_X1();
extern "C" void Store_Ref_X2();
extern "C" void Store_Ref_X3();
extern "C" void Store_Ref_X4();
extern "C" void Store_Ref_X5();
extern "C" void Store_Ref_X6();
extern "C" void Store_Ref_X7();

PCODE GPRegsRoutines[] =
{
    (PCODE)Load_X0,                         // 00
    (PCODE)Load_X0_X1,                      // 01
    (PCODE)Load_X0_X1_X2,                   // 02
    (PCODE)Load_X0_X1_X2_X3,                // 03
    (PCODE)Load_X0_X1_X2_X3_X4,             // 04
    (PCODE)Load_X0_X1_X2_X3_X4_X5,          // 05
    (PCODE)Load_X0_X1_X2_X3_X4_X5_X6,       // 06
    (PCODE)Load_X0_X1_X2_X3_X4_X5_X6_X7,    // 07
    (PCODE)0,                               // 10
    (PCODE)Load_X1,                         // 11
    (PCODE)Load_X1_X2,                      // 12
    (PCODE)Load_X1_X2_X3,                   // 13
    (PCODE)Load_X1_X2_X3_X4,                // 14
    (PCODE)Load_X1_X2_X3_X4_X5,             // 15
    (PCODE)Load_X1_X2_X3_X4_X5_X6,          // 16
    (PCODE)Load_X1_X2_X3_X4_X5_X6_X7,       // 17
    (PCODE)0,                               // 20
    (PCODE)0,                               // 21
    (PCODE)Load_X2,                         // 22
    (PCODE)Load_X2_X3,                      // 23
    (PCODE)Load_X2_X3_X4,                   // 24
    (PCODE)Load_X2_X3_X4_X5,                // 25
    (PCODE)Load_X2_X3_X4_X5_X6,             // 26
    (PCODE)Load_X2_X3_X4_X5_X6_X7,          // 27
    (PCODE)0,                               // 30
    (PCODE)0,                               // 31
    (PCODE)0,                               // 32
    (PCODE)Load_X3,                         // 33
    (PCODE)Load_X3_X4,                      // 34
    (PCODE)Load_X3_X4_X5,                   // 35
    (PCODE)Load_X3_X4_X5_X6,                // 36
    (PCODE)Load_X3_X4_X5_X6_X7,             // 37
    (PCODE)0,                               // 40
    (PCODE)0,                               // 41
    (PCODE)0,                               // 42
    (PCODE)0,                               // 43
    (PCODE)Load_X4,                         // 44
    (PCODE)Load_X4_X5,                      // 45
    (PCODE)Load_X4_X5_X6,                   // 46
    (PCODE)Load_X4_X5_X6_X7,                // 47
    (PCODE)0,                               // 50
    (PCODE)0,                               // 51
    (PCODE)0,                               // 52
    (PCODE)0,                               // 53
    (PCODE)0,                               // 54
    (PCODE)Load_X5,                         // 55
    (PCODE)Load_X5_X6,                      // 56
    (PCODE)Load_X5_X6_X7,                   // 57
    (PCODE)0,                               // 60
    (PCODE)0,                               // 61
    (PCODE)0,                               // 62
    (PCODE)0,                               // 63
    (PCODE)0,                               // 64
    (PCODE)0,                               // 65
    (PCODE)Load_X6,                         // 66
    (PCODE)Load_X6_X7,                      // 67
    (PCODE)0,                               // 70
    (PCODE)0,                               // 71
    (PCODE)0,                               // 72
    (PCODE)0,                               // 73
    (PCODE)0,                               // 74
    (PCODE)0,                               // 75
    (PCODE)0,                               // 76
    (PCODE)Load_X7                          // 77
};

PCODE GPRegsStoreRoutines[] =
{
    (PCODE)Store_X0,                         // 00
    (PCODE)Store_X0_X1,                      // 01
    (PCODE)Store_X0_X1_X2,                   // 02
    (PCODE)Store_X0_X1_X2_X3,                // 03
    (PCODE)Store_X0_X1_X2_X3_X4,             // 04
    (PCODE)Store_X0_X1_X2_X3_X4_X5,          // 05
    (PCODE)Store_X0_X1_X2_X3_X4_X5_X6,       // 06
    (PCODE)Store_X0_X1_X2_X3_X4_X5_X6_X7,    // 07
    (PCODE)0,                                // 10
    (PCODE)Store_X1,                         // 11
    (PCODE)Store_X1_X2,                      // 12
    (PCODE)Store_X1_X2_X3,                   // 13
    (PCODE)Store_X1_X2_X3_X4,                // 14
    (PCODE)Store_X1_X2_X3_X4_X5,             // 15
    (PCODE)Store_X1_X2_X3_X4_X5_X6,          // 16
    (PCODE)Store_X1_X2_X3_X4_X5_X6_X7,       // 17
    (PCODE)0,                                // 20
    (PCODE)0,                                // 21
    (PCODE)Store_X2,                         // 22
    (PCODE)Store_X2_X3,                      // 23
    (PCODE)Store_X2_X3_X4,                   // 24
    (PCODE)Store_X2_X3_X4_X5,                // 25
    (PCODE)Store_X2_X3_X4_X5_X6,             // 26
    (PCODE)Store_X2_X3_X4_X5_X6_X7,          // 27
    (PCODE)0,                                // 30
    (PCODE)0,                                // 31
    (PCODE)0,                                // 32
    (PCODE)Store_X3,                         // 33
    (PCODE)Store_X3_X4,                      // 34
    (PCODE)Store_X3_X4_X5,                   // 35
    (PCODE)Store_X3_X4_X5_X6,                // 36
    (PCODE)Store_X3_X4_X5_X6_X7,             // 37
    (PCODE)0,                                // 40
    (PCODE)0,                                // 41
    (PCODE)0,                                // 42
    (PCODE)0,                                // 43
    (PCODE)Store_X4,                         // 44
    (PCODE)Store_X4_X5,                      // 45
    (PCODE)Store_X4_X5_X6,                   // 46
    (PCODE)Store_X4_X5_X6_X7,                // 47
    (PCODE)0,                                // 50
    (PCODE)0,                                // 51
    (PCODE)0,                                // 52
    (PCODE)0,                                // 53
    (PCODE)0,                                // 54
    (PCODE)Store_X5,                         // 55
    (PCODE)Store_X5_X6,                      // 56
    (PCODE)Store_X5_X6_X7,                   // 57
    (PCODE)0,                                // 60
    (PCODE)0,                                // 61
    (PCODE)0,                                // 62
    (PCODE)0,                                // 63
    (PCODE)0,                                // 64
    (PCODE)0,                                // 65
    (PCODE)Store_X6,                         // 66
    (PCODE)Store_X6_X7,                      // 67
    (PCODE)0,                                // 70
    (PCODE)0,                                // 71
    (PCODE)0,                                // 72
    (PCODE)0,                                // 73
    (PCODE)0,                                // 74
    (PCODE)0,                                // 75
    (PCODE)0,                                // 76
    (PCODE)Store_X7                          // 77
};

PCODE GPRegsRefRoutines[] =
{
    (PCODE)Load_Ref_X0,        // 0
    (PCODE)Load_Ref_X1,        // 1
    (PCODE)Load_Ref_X2,        // 2
    (PCODE)Load_Ref_X3,        // 3
    (PCODE)Load_Ref_X4,        // 4
    (PCODE)Load_Ref_X5,        // 5
    (PCODE)Load_Ref_X6,        // 6
    (PCODE)Load_Ref_X7         // 7
};

PCODE GPRegsRefStoreRoutines[] =
{
    (PCODE)Store_Ref_X0,        // 0
    (PCODE)Store_Ref_X1,        // 1
    (PCODE)Store_Ref_X2,        // 2
    (PCODE)Store_Ref_X3,        // 3
    (PCODE)Store_Ref_X4,        // 4
    (PCODE)Store_Ref_X5,        // 5
    (PCODE)Store_Ref_X6,        // 6
    (PCODE)Store_Ref_X7         // 7
};

extern "C" void Load_D0();
extern "C" void Load_D0_D1();
extern "C" void Load_D0_D1_D2();
extern "C" void Load_D0_D1_D2_D3();
extern "C" void Load_D0_D1_D2_D3_D4();
extern "C" void Load_D0_D1_D2_D3_D4_D5();
extern "C" void Load_D0_D1_D2_D3_D4_D5_D6();
extern "C" void Load_D0_D1_D2_D3_D4_D5_D6_D7();
extern "C" void Load_D1();
extern "C" void Load_D1_D2();
extern "C" void Load_D1_D2_D3();
extern "C" void Load_D1_D2_D3_D4();
extern "C" void Load_D1_D2_D3_D4_D5();
extern "C" void Load_D1_D2_D3_D4_D5_D6();
extern "C" void Load_D1_D2_D3_D4_D5_D6_D7();
extern "C" void Load_D2();
extern "C" void Load_D2_D3();
extern "C" void Load_D2_D3_D4();
extern "C" void Load_D2_D3_D4_D5();
extern "C" void Load_D2_D3_D4_D5_D6();
extern "C" void Load_D2_D3_D4_D5_D6_D7();
extern "C" void Load_D3();
extern "C" void Load_D3_D4();
extern "C" void Load_D3_D4_D5();
extern "C" void Load_D3_D4_D5_D6();
extern "C" void Load_D3_D4_D5_D6_D7();
extern "C" void Load_D4();
extern "C" void Load_D4_D5();
extern "C" void Load_D4_D5_D6();
extern "C" void Load_D4_D5_D6_D7();
extern "C" void Load_D5();
extern "C" void Load_D5_D6();
extern "C" void Load_D5_D6_D7();
extern "C" void Load_D6();
extern "C" void Load_D6_D7();
extern "C" void Load_D7();

extern "C" void Store_D0();
extern "C" void Store_D0_D1();
extern "C" void Store_D0_D1_D2();
extern "C" void Store_D0_D1_D2_D3();
extern "C" void Store_D0_D1_D2_D3_D4();
extern "C" void Store_D0_D1_D2_D3_D4_D5();
extern "C" void Store_D0_D1_D2_D3_D4_D5_D6();
extern "C" void Store_D0_D1_D2_D3_D4_D5_D6_D7();
extern "C" void Store_D1();
extern "C" void Store_D1_D2();
extern "C" void Store_D1_D2_D3();
extern "C" void Store_D1_D2_D3_D4();
extern "C" void Store_D1_D2_D3_D4_D5();
extern "C" void Store_D1_D2_D3_D4_D5_D6();
extern "C" void Store_D1_D2_D3_D4_D5_D6_D7();
extern "C" void Store_D2();
extern "C" void Store_D2_D3();
extern "C" void Store_D2_D3_D4();
extern "C" void Store_D2_D3_D4_D5();
extern "C" void Store_D2_D3_D4_D5_D6();
extern "C" void Store_D2_D3_D4_D5_D6_D7();
extern "C" void Store_D3();
extern "C" void Store_D3_D4();
extern "C" void Store_D3_D4_D5();
extern "C" void Store_D3_D4_D5_D6();
extern "C" void Store_D3_D4_D5_D6_D7();
extern "C" void Store_D4();
extern "C" void Store_D4_D5();
extern "C" void Store_D4_D5_D6();
extern "C" void Store_D4_D5_D6_D7();
extern "C" void Store_D5();
extern "C" void Store_D5_D6();
extern "C" void Store_D5_D6_D7();
extern "C" void Store_D6();
extern "C" void Store_D6_D7();
extern "C" void Store_D7();

PCODE FPRegsStoreRoutines[] =
{
    (PCODE)Store_D0,                         // 00
    (PCODE)Store_D0_D1,                      // 01
    (PCODE)Store_D0_D1_D2,                   // 02
    (PCODE)Store_D0_D1_D2_D3,                // 03
    (PCODE)Store_D0_D1_D2_D3_D4,             // 04
    (PCODE)Store_D0_D1_D2_D3_D4_D5,          // 05
    (PCODE)Store_D0_D1_D2_D3_D4_D5_D6,       // 06
    (PCODE)Store_D0_D1_D2_D3_D4_D5_D6_D7,    // 07
    (PCODE)0,                                // 10
    (PCODE)Store_D1,                         // 11
    (PCODE)Store_D1_D2,                      // 12
    (PCODE)Store_D1_D2_D3,                   // 13
    (PCODE)Store_D1_D2_D3_D4,                // 14
    (PCODE)Store_D1_D2_D3_D4_D5,             // 15
    (PCODE)Store_D1_D2_D3_D4_D5_D6,          // 16
    (PCODE)Store_D1_D2_D3_D4_D5_D6_D7,       // 17
    (PCODE)0,                                // 20
    (PCODE)0,                                // 21
    (PCODE)Store_D2,                         // 22
    (PCODE)Store_D2_D3,                      // 23
    (PCODE)Store_D2_D3_D4,                   // 24
    (PCODE)Store_D2_D3_D4_D5,                // 25
    (PCODE)Store_D2_D3_D4_D5_D6,             // 26
    (PCODE)Store_D2_D3_D4_D5_D6_D7,          // 27
    (PCODE)0,                                // 30
    (PCODE)0,                                // 31
    (PCODE)0,                                // 32
    (PCODE)Store_D3,                         // 33
    (PCODE)Store_D3_D4,                      // 34
    (PCODE)Store_D3_D4_D5,                   // 35
    (PCODE)Store_D3_D4_D5_D6,                // 36
    (PCODE)Store_D3_D4_D5_D6_D7,             // 37
    (PCODE)0,                                // 40
    (PCODE)0,                                // 41
    (PCODE)0,                                // 42
    (PCODE)0,                                // 43
    (PCODE)Store_D4,                         // 44
    (PCODE)Store_D4_D5,                      // 45
    (PCODE)Store_D4_D5_D6,                   // 46
    (PCODE)Store_D4_D5_D6_D7,                // 47
    (PCODE)0,                                // 50
    (PCODE)0,                                // 51
    (PCODE)0,                                // 52
    (PCODE)0,                                // 53
    (PCODE)0,                                // 54
    (PCODE)Store_D5,                         // 55
    (PCODE)Store_D5_D6,                      // 56
    (PCODE)Store_D5_D6_D7,                   // 57
    (PCODE)0,                                // 60
    (PCODE)0,                                // 61
    (PCODE)0,                                // 62
    (PCODE)0,                                // 63
    (PCODE)0,                                // 64
    (PCODE)0,                                // 65
    (PCODE)Store_D6,                         // 66
    (PCODE)Store_D6_D7,                      // 67
    (PCODE)0,                                // 70
    (PCODE)0,                                // 71
    (PCODE)0,                                // 72
    (PCODE)0,                                // 73
    (PCODE)0,                                // 74
    (PCODE)0,                                // 75
    (PCODE)0,                                // 76
    (PCODE)Store_D7                          // 77
};

PCODE FPRegsRoutines[] =
{
    (PCODE)Load_D0,                         // 00
    (PCODE)Load_D0_D1,                      // 01
    (PCODE)Load_D0_D1_D2,                   // 02
    (PCODE)Load_D0_D1_D2_D3,                // 03
    (PCODE)Load_D0_D1_D2_D3_D4,             // 04
    (PCODE)Load_D0_D1_D2_D3_D4_D5,          // 05
    (PCODE)Load_D0_D1_D2_D3_D4_D5_D6,       // 06
    (PCODE)Load_D0_D1_D2_D3_D4_D5_D6_D7,    // 07
    (PCODE)0,                               // 10
    (PCODE)Load_D1,                         // 11
    (PCODE)Load_D1_D2,                      // 12
    (PCODE)Load_D1_D2_D3,                   // 13
    (PCODE)Load_D1_D2_D3_D4,                // 14
    (PCODE)Load_D1_D2_D3_D4_D5,             // 15
    (PCODE)Load_D1_D2_D3_D4_D5_D6,          // 16
    (PCODE)Load_D1_D2_D3_D4_D5_D6_D7,       // 17
    (PCODE)0,                               // 20
    (PCODE)0,                               // 21
    (PCODE)Load_D2,                         // 22
    (PCODE)Load_D2_D3,                      // 23
    (PCODE)Load_D2_D3_D4,                   // 24
    (PCODE)Load_D2_D3_D4_D5,                // 25
    (PCODE)Load_D2_D3_D4_D5_D6,             // 26
    (PCODE)Load_D2_D3_D4_D5_D6_D7,          // 27
    (PCODE)0,                               // 30
    (PCODE)0,                               // 31
    (PCODE)0,                               // 32
    (PCODE)Load_D3,                         // 33
    (PCODE)Load_D3_D4,                      // 34
    (PCODE)Load_D3_D4_D5,                   // 35
    (PCODE)Load_D3_D4_D5_D6,                // 36
    (PCODE)Load_D3_D4_D5_D6_D7,             // 37
    (PCODE)0,                               // 40
    (PCODE)0,                               // 41
    (PCODE)0,                               // 42
    (PCODE)0,                               // 43
    (PCODE)Load_D4,                         // 44
    (PCODE)Load_D4_D5,                      // 45
    (PCODE)Load_D4_D5_D6,                   // 46
    (PCODE)Load_D4_D5_D6_D7,                // 47
    (PCODE)0,                               // 50
    (PCODE)0,                               // 51
    (PCODE)0,                               // 52
    (PCODE)0,                               // 53
    (PCODE)0,                               // 54
    (PCODE)Load_D5,                         // 55
    (PCODE)Load_D5_D6,                      // 56
    (PCODE)Load_D5_D6_D7,                   // 57
    (PCODE)0,                               // 60
    (PCODE)0,                               // 61
    (PCODE)0,                               // 62
    (PCODE)0,                               // 63
    (PCODE)0,                               // 64
    (PCODE)0,                               // 65
    (PCODE)Load_D6,                         // 66
    (PCODE)Load_D6_D7,                      // 67
    (PCODE)0,                               // 70
    (PCODE)0,                               // 71
    (PCODE)0,                               // 72
    (PCODE)0,                               // 73
    (PCODE)0,                               // 74
    (PCODE)0,                               // 75
    (PCODE)0,                               // 76
    (PCODE)Load_D7                          // 77
};

#endif // TARGET_ARM64

PCODE CallStubGenerator::GetStackRoutine()
{
    return m_interpreterToNative ? (PCODE)Load_Stack : (PCODE)Store_Stack;
}

#if defined(TARGET_APPLE) && defined(TARGET_ARM64)
PCODE CallStubGenerator::GetStackRoutine_1B()
{
    return m_interpreterToNative ? (PCODE)Load_Stack_1B : (PCODE)Store_Stack_1B;
}

PCODE CallStubGenerator::GetStackRoutine_2B()
{
    return m_interpreterToNative ? (PCODE)Load_Stack_2B : (PCODE)Store_Stack_2B;
}

PCODE CallStubGenerator::GetStackRoutine_4B()
{
    return m_interpreterToNative ? (PCODE)Load_Stack_4B : (PCODE)Store_Stack_4B;
}
#endif // TARGET_APPLE && TARGET_ARM64

PCODE CallStubGenerator::GetGPRegRangeRoutine(int r1, int r2)
{
    int index = r1 * NUM_ARGUMENT_REGISTERS + r2;
    return m_interpreterToNative ? GPRegsRoutines[index] : GPRegsStoreRoutines[index];
}

#ifndef UNIX_AMD64_ABI
PCODE CallStubGenerator::GetGPRegRefRoutine(int r)
{
    return m_interpreterToNative ? GPRegsRefRoutines[r] : GPRegsRefStoreRoutines[r];
}

#endif // UNIX_AMD64_ABI

PCODE CallStubGenerator::GetFPRegRangeRoutine(int x1, int x2)
{
    int index = x1 * NUM_FLOAT_ARGUMENT_REGISTERS + x2;
    return m_interpreterToNative ? FPRegsRoutines[index] : FPRegsStoreRoutines[index];
}

extern "C" void CallJittedMethodRetVoid(PCODE *routines, int8_t*pArgs, int8_t*pRet, int totalStackSize);
extern "C" void CallJittedMethodRetDouble(PCODE *routines, int8_t*pArgs, int8_t*pRet, int totalStackSize);
extern "C" void CallJittedMethodRetI8(PCODE *routines, int8_t*pArgs, int8_t*pRet, int totalStackSize);
extern "C" void InterpreterStubRetVoid();
extern "C" void InterpreterStubRetDouble();
extern "C" void InterpreterStubRetI8();

#if defined(TARGET_WINDOWS) && defined(TARGET_AMD64)
extern "C" void CallJittedMethodRetBuffRCX(PCODE *routines, int8_t*pArgs, int8_t*pRet, int totalStackSize);
extern "C" void CallJittedMethodRetBuffRDX(PCODE *routines, int8_t*pArgs, int8_t*pRet, int totalStackSize);
extern "C" void InterpreterStubRetBuffRCX();
extern "C" void InterpreterStubRetBuffRDX();
#else // TARGET_WINDOWS && TARGET_AMD64
extern "C" void CallJittedMethodRetBuff(PCODE *routines, int8_t*pArgs, int8_t*pRet, int totalStackSize);
extern "C" void InterpreterStubRetBuff();
#endif // TARGET_WINDOWS && TARGET_AMD64

#ifdef UNIX_AMD64_ABI
extern "C" void CallJittedMethodRetI8I8(PCODE *routines, int8_t*pArgs, int8_t*pRet, int totalStackSize);
extern "C" void CallJittedMethodRetI8Double(PCODE *routines, int8_t*pArgs, int8_t*pRet, int totalStackSize);
extern "C" void CallJittedMethodRetDoubleI8(PCODE *routines, int8_t*pArgs, int8_t*pRet, int totalStackSize);
extern "C" void CallJittedMethodRetDoubleDouble(PCODE *routines, int8_t*pArgs, int8_t*pRet, int totalStackSize);
extern "C" void InterpreterStubRetI8I8();
extern "C" void InterpreterStubRetI8Double();
extern "C" void InterpreterStubRetDoubleI8();
extern "C" void InterpreterStubRetDoubleDouble();
#endif

#ifdef TARGET_ARM64
extern "C" void CallJittedMethodRet2I8(PCODE *routines, int8_t*pArgs, int8_t*pRet, int totalStackSize);
extern "C" void CallJittedMethodRet2Double(PCODE *routines, int8_t*pArgs, int8_t*pRet, int totalStackSize);
extern "C" void CallJittedMethodRet3Double(PCODE *routines, int8_t*pArgs, int8_t*pRet, int totalStackSize);
extern "C" void CallJittedMethodRet4Double(PCODE *routines, int8_t*pArgs, int8_t*pRet, int totalStackSize);
extern "C" void CallJittedMethodRetFloat(PCODE *routines, int8_t*pArgs, int8_t*pRet, int totalStackSize);
extern "C" void CallJittedMethodRet2Float(PCODE *routines, int8_t*pArgs, int8_t*pRet, int totalStackSize);
extern "C" void CallJittedMethodRet3Float(PCODE *routines, int8_t*pArgs, int8_t*pRet, int totalStackSize);
extern "C" void CallJittedMethodRet4Float(PCODE *routines, int8_t*pArgs, int8_t*pRet, int totalStackSize);
extern "C" void InterpreterStubRet2I8();
extern "C" void InterpreterStubRet2Double();
extern "C" void InterpreterStubRet3Double();
extern "C" void InterpreterStubRet4Double();
extern "C" void InterpreterStubRetFloat();
extern "C" void InterpreterStubRet2Float();
extern "C" void InterpreterStubRet3Float();
extern "C" void InterpreterStubRet4Float();
#endif // TARGET_ARM64

CallStubHeader::InvokeFunctionPtr CallStubGenerator::GetInvokeFunctionPtr(CallStubGenerator::ReturnType returnType)
{
    STANDARD_VM_CONTRACT;

    switch (returnType)
    {
        case ReturnTypeVoid:
            return CallJittedMethodRetVoid;
        case ReturnTypeDouble:
            return CallJittedMethodRetDouble;
        case ReturnTypeI8:
            return CallJittedMethodRetI8;
#if defined(TARGET_WINDOWS) && defined(TARGET_AMD64)
        case ReturnTypeBuffArg1:
            return CallJittedMethodRetBuffRCX;
        case ReturnTypeBuffArg2:
            return CallJittedMethodRetBuffRDX;
#else // TARGET_WINDOWS && TARGET_AMD64
        case ReturnTypeBuff:
            return CallJittedMethodRetBuff;
#endif // TARGET_WINDOWS && TARGET_AMD64
#ifdef UNIX_AMD64_ABI
        case ReturnTypeI8I8:
            return CallJittedMethodRetI8I8;
        case ReturnTypeI8Double:
            return CallJittedMethodRetI8Double;
        case ReturnTypeDoubleI8:
            return CallJittedMethodRetDoubleI8;
        case ReturnTypeDoubleDouble:
            return CallJittedMethodRetDoubleDouble;
#endif // UNIX_AMD64_ABI
#ifdef TARGET_ARM64
        case ReturnType2I8:
            return CallJittedMethodRet2I8;
        case ReturnType2Double:
            return CallJittedMethodRet2Double;
        case ReturnType3Double:
            return CallJittedMethodRet3Double;
        case ReturnType4Double:
            return CallJittedMethodRet4Double;
        case ReturnTypeFloat:
            return CallJittedMethodRetFloat;
        case ReturnType2Float:
            return CallJittedMethodRet2Float;
        case ReturnType3Float:
            return CallJittedMethodRet3Float;
        case ReturnType4Float:
            return CallJittedMethodRet4Float;
#endif // TARGET_ARM64
        default:
            _ASSERTE(!"Unexpected return type for interpreter stub");
            return NULL; // This should never happen, but just in case.
    }
}

PCODE CallStubGenerator::GetInterpreterReturnTypeHandler(CallStubGenerator::ReturnType returnType)
{
    STANDARD_VM_CONTRACT;

    switch (returnType)
    {
        case ReturnTypeVoid:
            return (PCODE)InterpreterStubRetVoid;
        case ReturnTypeDouble:
            return (PCODE)InterpreterStubRetDouble;
        case ReturnTypeI8:
            return (PCODE)InterpreterStubRetI8;
#if defined(TARGET_WINDOWS) && defined(TARGET_AMD64)
        case ReturnTypeBuffArg1:
            return (PCODE)InterpreterStubRetBuffRCX;
        case ReturnTypeBuffArg2:
            return (PCODE)InterpreterStubRetBuffRDX;
#else // TARGET_WINDOWS && TARGET_AMD64
        case ReturnTypeBuff:
            return (PCODE)InterpreterStubRetBuff;
#endif // TARGET_WINDOWS && TARGET_AMD64
#ifdef UNIX_AMD64_ABI
        case ReturnTypeI8I8:
            return (PCODE)InterpreterStubRetI8I8;
        case ReturnTypeI8Double:
            return (PCODE)InterpreterStubRetI8Double;
        case ReturnTypeDoubleI8:
            return (PCODE)InterpreterStubRetDoubleI8;
        case ReturnTypeDoubleDouble:
            return (PCODE)InterpreterStubRetDoubleDouble;
#endif // UNIX_AMD64_ABI
#ifdef TARGET_ARM64
        case ReturnType2I8:
            return (PCODE)InterpreterStubRet2I8;
        case ReturnType2Double:
            return (PCODE)InterpreterStubRet2Double;
        case ReturnType3Double:
            return (PCODE)InterpreterStubRet3Double;
        case ReturnType4Double:
            return (PCODE)InterpreterStubRet4Double;
        case ReturnTypeFloat:
            return (PCODE)InterpreterStubRetFloat;
        case ReturnType2Float:
            return (PCODE)InterpreterStubRet2Float;
        case ReturnType3Float:
            return (PCODE)InterpreterStubRet3Float;
        case ReturnType4Float:
            return (PCODE)InterpreterStubRet4Float;
#endif // TARGET_ARM64
        default:
            _ASSERTE(!"Unexpected return type for interpreter stub");
            return 0; // This should never happen, but just in case.
    }
}

// Generate the call stub for the given method.
// The returned call stub header must be freed by the caller using FreeCallStub.
CallStubHeader *CallStubGenerator::GenerateCallStub(MethodDesc *pMD, AllocMemTracker *pamTracker, bool interpreterToNative)
{
    STANDARD_VM_CONTRACT;

    // String constructors are special cases, and have a special calling convention that is associated with the actual function executed (which is a static function with no this parameter)
    if (pMD->GetMethodTable()->IsString() && pMD->IsCtor())
    {
        _ASSERTE(pMD->IsFCall());
        MethodDesc *pMDActualImplementation = NonVirtualEntry2MethodDesc(ECall::GetFCallImpl(pMD));
        _ASSERTE(pMDActualImplementation != pMD);
        pMD = pMDActualImplementation;
    }

    _ASSERTE(pMD != NULL);

    m_interpreterToNative = interpreterToNative;

    MetaSig sig(pMD);
    ArgIterator argIt(&sig);

    m_r1 = NoRange; // indicates that there is no active range of general purpose registers
    m_r2 = 0;
    m_x1 = NoRange; // indicates that there is no active range of FP registers
    m_x2 = 0;
    m_s1 = NoRange; // indicates that there is no active range of stack arguments
    m_s2 = 0;
    m_routineIndex = 0;
    m_totalStackSize = 0;

    int numArgs = sig.NumFixedArgs() + (sig.HasThis() ? 1 : 0);

    if (argIt.HasThis())
    {
        // The "this" argument register is not enumerated by the arg iterator, so
        // we need to "inject" it here.
#if defined(TARGET_WINDOWS) && defined(TARGET_AMD64)
        if (argIt.HasRetBuffArg())
        {
            // The return buffer on Windows AMD64 is passed in the first argument register, so the
            // "this" argument is be passed in the second argument register.
            m_r1 = 1;
        }
        else
#endif // TARGET_WINDOWS && TARGET_AMD64
        {
            // The "this" pointer is passed in the first argument register.
            m_r1 = 0;
        }
    }

    // Allocate space for the routines. The size of the array is conservatively set to twice the number of arguments
    // plus one slot for the target pointer and reallocated to the real size at the end.
    PCODE *pRoutines = (PCODE*)alloca(sizeof(CallStubHeader) + ((numArgs + 1) * 2 + 1) * sizeof(PCODE));

    if (argIt.HasParamType())
    {
        // In the Interpreter calling convention the argument after the "this" pointer is the parameter type
        ArgLocDesc paramArgLocDesc;
        argIt.GetParamTypeLoc(&paramArgLocDesc);
        ProcessArgument(NULL, paramArgLocDesc, pRoutines);
    }

    int ofs;
    while ((ofs = argIt.GetNextOffset()) != TransitionBlock::InvalidOffset)
    {
        ArgLocDesc argLocDesc;
        argIt.GetArgLoc(ofs, &argLocDesc);

#ifdef UNIX_AMD64_ABI
        if (argIt.GetArgLocDescForStructInRegs() != NULL)
        {
            TypeHandle argTypeHandle;
            CorElementType corType = argIt.GetArgType(&argTypeHandle);
            _ASSERTE(corType == ELEMENT_TYPE_VALUETYPE);

            MethodTable *pMT = argTypeHandle.AsMethodTable();
            EEClass *pEEClass = pMT->GetClass();
            int numEightBytes = pEEClass->GetNumberEightBytes();
            for (int i = 0; i < numEightBytes; i++)
            {
                ArgLocDesc argLocDescEightByte = {};
                SystemVClassificationType eightByteType = pEEClass->GetEightByteClassification(i);
                switch (eightByteType)
                {
                    case SystemVClassificationTypeInteger:
                    case SystemVClassificationTypeIntegerReference:
                    case SystemVClassificationTypeIntegerByRef:
                    {
                        if (argLocDesc.m_cGenReg != 0)
                        {
                            argLocDescEightByte.m_cGenReg = 1;
                            argLocDescEightByte.m_idxGenReg = argLocDesc.m_idxGenReg++;
                        }
                        else
                        {
                            argLocDescEightByte.m_byteStackSize = 8;
                            argLocDescEightByte.m_byteStackIndex = argLocDesc.m_byteStackIndex;
                            argLocDesc.m_byteStackIndex += 8;
                        }
                        break;
                    }
                    case SystemVClassificationTypeSSE:
                    {
                        if (argLocDesc.m_cFloatReg != 0)
                        {
                            argLocDescEightByte.m_cFloatReg = 1;
                            argLocDescEightByte.m_idxFloatReg = argLocDesc.m_idxFloatReg++;
                        }
                        else
                        {
                            argLocDescEightByte.m_byteStackSize = 8;
                            argLocDescEightByte.m_byteStackIndex = argLocDesc.m_byteStackIndex;
                            argLocDesc.m_byteStackIndex += 8;
                        }
                        break;
                    }
                    default:
                        assert(!"Unhandled systemv classification for argument in GenerateCallStub");
                        break;
                }
                ProcessArgument(&argIt, argLocDescEightByte, pRoutines);
            }
        }
        else
#endif // UNIX_AMD64_ABI
        {
            ProcessArgument(&argIt, argLocDesc, pRoutines);
        }
    }

    // All arguments were processed, but there is likely a pending ranges to store.
    // Process such a range if any.
    if (m_r1 != NoRange)
    {
        pRoutines[m_routineIndex++] = GetGPRegRangeRoutine(m_r1, m_r2);
    }
    else if (m_x1 != NoRange)
    {
        pRoutines[m_routineIndex++] = GetFPRegRangeRoutine(m_x1, m_x2);
    }
    else if (m_s1 != NoRange)
    {
        m_totalStackSize += m_s2 - m_s1 + 1;
        pRoutines[m_routineIndex++] = GetStackRoutine();
        pRoutines[m_routineIndex++] = ((int64_t)(m_s2 - m_s1 + 1) << 32) | m_s1;
    }

    CallStubHeader::InvokeFunctionPtr pInvokeFunction = NULL;
    ReturnType returnType = GetReturnType(&argIt);

    if (m_interpreterToNative)
    {
        pInvokeFunction = GetInvokeFunctionPtr(returnType);
        m_routineIndex++; // Reserve one extra slot for the target method pointer
    }
    else
    {
        pRoutines[m_routineIndex++] = GetInterpreterReturnTypeHandler(returnType);
    }
    
    LoaderAllocator *pLoaderAllocator = pMD->GetLoaderAllocator();
    S_SIZE_T finalStubSize(sizeof(CallStubHeader) + m_routineIndex * sizeof(PCODE));
    void *pHeaderStorage = pamTracker->Track(pLoaderAllocator->GetHighFrequencyHeap()->AllocMem(finalStubSize));

    CallStubHeader *pHeader = new (pHeaderStorage) CallStubHeader(m_routineIndex, pRoutines, ALIGN_UP(m_totalStackSize, STACK_ALIGN_SIZE), pInvokeFunction);

    return pHeader;
}

// Process the argument described by argLocDesc. This function is called for each argument in the method signature.
// It updates the ranges of registers and emits entries into the routines array at discontinuities.
void CallStubGenerator::ProcessArgument(ArgIterator *pArgIt, ArgLocDesc& argLocDesc, PCODE *pRoutines)
{
    LIMITED_METHOD_CONTRACT;

    // Check if we have a range of registers or stack arguments that we need to store because the current argument
    // terminates it.
    if ((argLocDesc.m_cGenReg == 0) && (m_r1 != NoRange))
    {
        // No GP register is used to pass the current argument, but we already have a range of GP registers,
        // store the routine for the range
        pRoutines[m_routineIndex++] = GetGPRegRangeRoutine(m_r1, m_r2);
        m_r1 = NoRange;
    }
    else if (((argLocDesc.m_cFloatReg == 0)) && (m_x1 != NoRange))
    {
        // No floating point register is used to pass the current argument, but we already have a range of FP registers,
        // store the routine for the range
        pRoutines[m_routineIndex++] = GetFPRegRangeRoutine(m_x1, m_x2);
        m_x1 = NoRange;
    }
    else if ((argLocDesc.m_byteStackSize == 0) && (m_s1 != NoRange))
    {
        // No stack argument is used to pass the current argument, but we already have a range of stack arguments,
        // store the routine for the range
        m_totalStackSize += m_s2 - m_s1 + 1;
        pRoutines[m_routineIndex++] = GetStackRoutine();
        pRoutines[m_routineIndex++] = ((int64_t)(m_s2 - m_s1 + 1) << 32) | m_s1;
        m_s1 = NoRange;
    }

    if (argLocDesc.m_cGenReg != 0)
    {
        if (m_r1 == NoRange) // No active range yet
        {
            // Start a new range
            m_r1 = argLocDesc.m_idxGenReg;
            m_r2 = m_r1 + argLocDesc.m_cGenReg - 1;
        }
        else if (argLocDesc.m_idxGenReg == m_r2 + 1 && (!pArgIt || !pArgIt->IsArgPassedByRef()))
        {
            // Extend an existing range, but only if the argument is not passed by reference.
            // Arguments passed by reference are handled separately, because the interpreter stores the value types on its stack by value.
            m_r2 += argLocDesc.m_cGenReg;
        }
        else
        {
            // Discontinuous range - store a routine for the current and start a new one
            pRoutines[m_routineIndex++] = GetGPRegRangeRoutine(m_r1, m_r2);
            m_r1 = argLocDesc.m_idxGenReg;
            m_r2 = m_r1 + argLocDesc.m_cGenReg - 1;
        }
    }

    if (argLocDesc.m_cFloatReg != 0)
    {
        if (m_x1 == NoRange) // No active range yet
        {
            // Start a new range
            m_x1 = argLocDesc.m_idxFloatReg;
            m_x2 = m_x1 + argLocDesc.m_cFloatReg - 1;
        }
        else if (argLocDesc.m_idxFloatReg == m_x2 + 1)
        {
            // Extend an existing range
            m_x2 += argLocDesc.m_cFloatReg;
        }
        else
        {
            // Discontinuous range - store a routine for the current and start a new one
            pRoutines[m_routineIndex++] = GetFPRegRangeRoutine(m_x1, m_x2);
            m_x1 = argLocDesc.m_idxFloatReg;
            m_x2 = m_x1 + argLocDesc.m_cFloatReg - 1;
        }
    }

    if (argLocDesc.m_byteStackSize != 0)
    {
        if (m_s1 == NoRange) // No active range yet
        {
            // Start a new range
            m_s1 = argLocDesc.m_byteStackIndex;
            m_s2 = m_s1 + argLocDesc.m_byteStackSize - 1;
        }
        else if ((argLocDesc.m_byteStackIndex == m_s2 + 1) && (argLocDesc.m_byteStackSize >= 8))
        {
            // Extend an existing range, but only if the argument is at least pointer size large.
            // The only case when this is not true is on Apple ARM64 OSes where primitive type smaller
            // than 8 bytes are passed on the stack in a packed manner. We process such arguments one by
            // one to avoid explosion of the number of pRoutines.
            m_s2 += argLocDesc.m_byteStackSize;
        }
        else
        {
            // Discontinuous range - store a routine for the current and start a new one
            m_totalStackSize += m_s2 - m_s1 + 1;
            pRoutines[m_routineIndex++] = GetStackRoutine();
            pRoutines[m_routineIndex++] = ((int64_t)(m_s2 - m_s1 + 1) << 32) | m_s1;
            m_s1 = argLocDesc.m_byteStackIndex;
            m_s2 = m_s1 + argLocDesc.m_byteStackSize - 1;
        }

#if defined(TARGET_APPLE) && defined(TARGET_ARM64)
        // Process primitive types smaller than 8 bytes separately on Apple ARM64
        if (argLocDesc.m_byteStackSize < 8)
        {
            switch (argLocDesc.m_byteStackSize)
            {
                case 1:
                    pRoutines[m_routineIndex++] = GetStackRoutine_1B();
                    break;
                case 2:
                    pRoutines[m_routineIndex++] = GetStackRoutine_2B();
                    break;
                case 4:
                    pRoutines[m_routineIndex++] = GetStackRoutine_4B();
                    break;
                default:
                    _ASSERTE(!"Unexpected stack argument size");
                    break;
            }
            pRoutines[m_routineIndex++] = m_s1;
            m_s1 = NoRange;
        }
#endif // TARGET_APPLE && TARGET_ARM64
    }

#ifndef UNIX_AMD64_ABI
    // Arguments passed by reference are handled separately, because the interpreter stores the value types on its stack by value.
    // So the argument loading routine needs to load the address of the argument. To avoid explosion of number of the routines,
    // we always process single argument passed by reference using single routine.
    if (pArgIt != NULL && pArgIt->IsArgPassedByRef())
    {
        _ASSERTE(argLocDesc.m_cGenReg == 1);
        pRoutines[m_routineIndex++] = GetGPRegRefRoutine(argLocDesc.m_idxGenReg);
        pRoutines[m_routineIndex++] = pArgIt->GetArgSize();
        m_r1 = NoRange;
    }
#endif // UNIX_AMD64_ABI
}

<<<<<<< HEAD
#endif // FEATURE_INTERPRETER && FEATURE_JIT
=======
CallStubGenerator::ReturnType CallStubGenerator::GetReturnType(ArgIterator *pArgIt)
{
    if (pArgIt->HasRetBuffArg())
    {
#if defined(TARGET_WINDOWS) && defined(TARGET_AMD64)
        if (pArgIt->HasThis())
        {
            return ReturnTypeBuffArg2;
        }
        else
        {
            return ReturnTypeBuffArg1;
        }
#else
        return ReturnTypeBuff;
#endif        
    }
    else
    {
        TypeHandle thReturnValueType;
        CorElementType thReturnType = pArgIt->GetSig()->GetReturnTypeNormalized(&thReturnValueType);

        switch (thReturnType)
        {
            case ELEMENT_TYPE_BOOLEAN:
            case ELEMENT_TYPE_CHAR:
            case ELEMENT_TYPE_I1:
            case ELEMENT_TYPE_U1:
            case ELEMENT_TYPE_I2:
            case ELEMENT_TYPE_U2:
            case ELEMENT_TYPE_I4:
            case ELEMENT_TYPE_U4:
            case ELEMENT_TYPE_I8:
            case ELEMENT_TYPE_U8:
            case ELEMENT_TYPE_I:
            case ELEMENT_TYPE_U:
            case ELEMENT_TYPE_CLASS:
            case ELEMENT_TYPE_OBJECT:
            case ELEMENT_TYPE_STRING:
            case ELEMENT_TYPE_PTR:
            case ELEMENT_TYPE_BYREF:
            case ELEMENT_TYPE_TYPEDBYREF:
            case ELEMENT_TYPE_ARRAY:
            case ELEMENT_TYPE_SZARRAY:
            case ELEMENT_TYPE_FNPTR:
                return ReturnTypeI8;
                break;
            case ELEMENT_TYPE_R4:
            case ELEMENT_TYPE_R8:
                return ReturnTypeDouble;
                break;
            case ELEMENT_TYPE_VOID:
                return ReturnTypeVoid;
                break;
            case ELEMENT_TYPE_VALUETYPE:
#ifdef TARGET_AMD64
#ifdef TARGET_WINDOWS
                // POD structs smaller than 64 bits are returned in rax
                return ReturnTypeI8;
#else // TARGET_WINDOWS
                if (thReturnValueType.AsMethodTable()->IsRegPassedStruct())
                {
                    UINT fpReturnSize = pArgIt->GetFPReturnSize();
                    if (fpReturnSize == 0)
                    {
                        return ReturnTypeI8;
                    }
                    else if (fpReturnSize == 8)
                    {
                        return ReturnTypeDouble;
                    }
                    else
                    {
                        _ASSERTE((fpReturnSize & 16) != 0);
                        // The fpReturnSize bits 0..1 have the following meaning:
                        // Bit 0 - the first 8 bytes of the struct is integer (0) or floating point (1)
                        // Bit 1 - the second 8 bytes of the struct is integer (0) or floating point (1)
                        switch (fpReturnSize & 0x3)
                        {
                            case 0:
                                return ReturnTypeI8I8;
                            case 1:
                                return ReturnTypeDoubleI8;
                            case 2:
                                return ReturnTypeI8Double;
                            case 3:
                                return ReturnTypeDoubleDouble;
                        }
                    }
                }
                else
                {
                    _ASSERTE(!"All value types that are not returnable structs in registers should be returned using return buffer");
                }
#endif // TARGET_WINDOWS
#elif TARGET_ARM64
                // HFA, HVA, POD structs smaller than 128 bits
                if (thReturnValueType.IsHFA())
                {
                    switch (thReturnValueType.GetHFAType())
                    {
                        case CORINFO_HFA_ELEM_FLOAT:
                            switch (thReturnValueType.GetSize())
                            {
                                case 4:
                                    return ReturnTypeFloat;
                                case 8:
                                    return ReturnType2Float;
                                case 12:
                                    return ReturnType3Float;
                                case 16:
                                    return ReturnType4Float;
                                default:
                                    _ASSERTE(!"Should not get here");
                                    break;
                            }
                            break;
                        case CORINFO_HFA_ELEM_DOUBLE:
                            switch (thReturnValueType.GetSize())
                            {
                                case 8:
                                    return ReturnTypeDouble;
                                case 16:
                                    return ReturnType2Double;
                                case 24:
                                    return ReturnType3Double;
                                case 32:
                                    return ReturnType4Double;
                                default:
                                    _ASSERTE(!"Should not get here");
                                    break;
                            }
                                break;
                        default:
                            _ASSERTE(!"HFA types other than float and double are not supported yet");
                            break;
                    }
                }
                else
                {
                    switch (thReturnValueType.GetSize())
                    {
                        case 1:
                        case 2:
                        case 4:
                        case 8:
                            return ReturnTypeI8;
                            break;
                        case 16:
                            return ReturnType2I8;
                        default:
                            _ASSERTE(!"The return types that are not HFA should be <= 16 bytes in size");
                            break;
                    }
                }
#else
                _ASSERTE(!"Struct returns by value are not supported yet");
#endif
                break;
            default:
                _ASSERTE(!"Unexpected return type");
                break;
        }
    }

    // We should never reach this spot
    return ReturnTypeVoid;
}

#endif // FEATURE_INTERPRETER
>>>>>>> 2ddab7bd
<|MERGE_RESOLUTION|>--- conflicted
+++ resolved
@@ -1486,9 +1486,6 @@
 #endif // UNIX_AMD64_ABI
 }
 
-<<<<<<< HEAD
-#endif // FEATURE_INTERPRETER && FEATURE_JIT
-=======
 CallStubGenerator::ReturnType CallStubGenerator::GetReturnType(ArgIterator *pArgIt)
 {
     if (pArgIt->HasRetBuffArg())
@@ -1658,5 +1655,4 @@
     return ReturnTypeVoid;
 }
 
-#endif // FEATURE_INTERPRETER
->>>>>>> 2ddab7bd
+#endif // FEATURE_INTERPRETER && FEATURE_JIT