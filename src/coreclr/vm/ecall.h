// Licensed to the .NET Foundation under one or more agreements.
// The .NET Foundation licenses this file to you under the MIT license.
// ECALL.H -
//
// Handles our private native calling interface.
//




#ifndef _ECALL_H_
#define _ECALL_H_

#include "fcall.h"

class MethodDesc;

<<<<<<< HEAD
// CoreCLR defines fewer FCalls so make the hashtable even smaller.
#define FCALL_HASH_SIZE 127

typedef DPTR(struct ECHash) PTR_ECHash;

struct ECHash
{
    PTR_ECHash          m_pNext;
    PCODE               m_pImplementation;
    PTR_MethodDesc      m_pMD;               // for reverse mapping
};

#ifdef DACCESS_COMPILE
GVAL_DECL(TADDR, gLowestFCall);
GVAL_DECL(TADDR, gHighestFCall);
#endif

GARY_DECL(PTR_ECHash, gFCallMethods, FCALL_HASH_SIZE);

=======
>>>>>>> 60b5538c
enum {
    FCFuncFlag_EndOfArray   = 0x01,
    FCFuncFlag_HasSignature = 0x02,
    FCFuncFlag_Unreferenced = 0x04, // Suppress unused fcall check
};

struct ECFunc {
    UINT_PTR            m_dwFlags;

    LPVOID              m_pImplementation;

    LPCSTR              m_szMethodName;
    LPHARDCODEDMETASIG  m_pMethodSig;       // Optional field. It is valid only if HasSignature() is set.

    bool                IsEndOfArray()  { LIMITED_METHOD_CONTRACT; return !!(m_dwFlags & FCFuncFlag_EndOfArray); }
    bool                HasSignature()  { LIMITED_METHOD_CONTRACT; return !!(m_dwFlags & FCFuncFlag_HasSignature); }
    bool                IsUnreferenced(){ LIMITED_METHOD_CONTRACT; return !!(m_dwFlags & FCFuncFlag_Unreferenced); }
    int                 DynamicID()     { LIMITED_METHOD_CONTRACT; return (int)              ((INT8)(m_dwFlags >> 24)); }

    ECFunc*             NextInArray()
    {
        LIMITED_METHOD_CONTRACT;

        return (ECFunc*)((BYTE*)this +
            (HasSignature() ? sizeof(ECFunc) : offsetof(ECFunc, m_pMethodSig)));
    }
};

struct ECClass
{
    LPCSTR      m_szClassName;
    LPCSTR      m_szNameSpace;
    const LPVOID *  m_pECFunc;
};

//=======================================================================
// Collects code and data pertaining to the ECall interface.
//=======================================================================
class ECall
{
    public:
        static PCODE GetFCallImpl(MethodDesc* pMD, bool throwForInvalidFCall = true);
        static DWORD GetIDForMethod(MethodDesc *pMD);

        static BOOL CheckUnusedECalls(SetSHash<DWORD>& usedIDs);

        static void DynamicallyAssignFCallImpl(PCODE impl, DWORD index);

        static void PopulateManagedStringConstructors();

#define _DYNAMICALLY_ASSIGNED_FCALLS_BASE() \
    DYNAMICALLY_ASSIGNED_FCALL_IMPL(FastAllocateString,                RhpNewVariableSizeObject) \
    DYNAMICALLY_ASSIGNED_FCALL_IMPL(CtorCharArrayManaged,              NULL) \
    DYNAMICALLY_ASSIGNED_FCALL_IMPL(CtorCharArrayStartLengthManaged,   NULL) \
    DYNAMICALLY_ASSIGNED_FCALL_IMPL(CtorCharCountManaged,              NULL) \
    DYNAMICALLY_ASSIGNED_FCALL_IMPL(CtorCharPtrManaged,                NULL) \
    DYNAMICALLY_ASSIGNED_FCALL_IMPL(CtorCharPtrStartLengthManaged,     NULL) \
    DYNAMICALLY_ASSIGNED_FCALL_IMPL(CtorReadOnlySpanOfCharManaged,     NULL) \
    DYNAMICALLY_ASSIGNED_FCALL_IMPL(CtorSBytePtrManaged,               NULL) \
    DYNAMICALLY_ASSIGNED_FCALL_IMPL(CtorSBytePtrStartLengthManaged,    NULL) \
    DYNAMICALLY_ASSIGNED_FCALL_IMPL(CtorSBytePtrStartLengthEncodingManaged, NULL) \

#define DYNAMICALLY_ASSIGNED_FCALLS() _DYNAMICALLY_ASSIGNED_FCALLS_BASE()

        enum
        {
            #undef DYNAMICALLY_ASSIGNED_FCALL_IMPL
            #define DYNAMICALLY_ASSIGNED_FCALL_IMPL(id,defaultimpl) id,

            DYNAMICALLY_ASSIGNED_FCALLS()

            NUM_DYNAMICALLY_ASSIGNED_FCALL_IMPLEMENTATIONS,
            InvalidDynamicFCallId = -1
        };
};

extern "C" FCDECL1(VOID, FCComCtor, LPVOID pV);

class GCReporting final
{
public:
    static FCDECL1(void, Register, GCFrame*);
    static FCDECL1(void, Unregister, GCFrame*);
};

#endif // _ECALL_H_<|MERGE_RESOLUTION|>--- conflicted
+++ resolved
@@ -15,28 +15,6 @@
 
 class MethodDesc;
 
-<<<<<<< HEAD
-// CoreCLR defines fewer FCalls so make the hashtable even smaller.
-#define FCALL_HASH_SIZE 127
-
-typedef DPTR(struct ECHash) PTR_ECHash;
-
-struct ECHash
-{
-    PTR_ECHash          m_pNext;
-    PCODE               m_pImplementation;
-    PTR_MethodDesc      m_pMD;               // for reverse mapping
-};
-
-#ifdef DACCESS_COMPILE
-GVAL_DECL(TADDR, gLowestFCall);
-GVAL_DECL(TADDR, gHighestFCall);
-#endif
-
-GARY_DECL(PTR_ECHash, gFCallMethods, FCALL_HASH_SIZE);
-
-=======
->>>>>>> 60b5538c
 enum {
     FCFuncFlag_EndOfArray   = 0x01,
     FCFuncFlag_HasSignature = 0x02,
