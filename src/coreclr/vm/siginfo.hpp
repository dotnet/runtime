// Licensed to the .NET Foundation under one or more agreements.
// The .NET Foundation licenses this file to you under the MIT license.
//
// siginfo.hpp
//


#ifndef _H_SIGINFO
#define _H_SIGINFO


#include "util.hpp"
#include "vars.hpp"
#include "clsload.hpp"
#include "sigparser.h"
#include "zapsig.h"
#include "threads.h"
#include "corinfo.h"

#include "eecontract.h"
#include "typectxt.h"

//---------------------------------------------------------------------------------------
// These macros define how arguments are mapped to the stack in the managed calling convention.
// We assume to be walking a method's signature left-to-right, in the virtual calling convention.
// See MethodDesc::Call for details on this virtual calling convention.
// These macros tell us whether the arguments we see as we proceed with the signature walk are mapped
//   to increasing or decreasing stack addresses. This is valid only for arguments that go on the stack.
//---------------------------------------------------------------------------------------
#if defined(TARGET_X86)
#define STACK_GROWS_DOWN_ON_ARGS_WALK
#else
#define STACK_GROWS_UP_ON_ARGS_WALK
#endif

BOOL IsTypeRefOrDef(LPCSTR szClassName, Module *pModule, mdToken token);

struct ElementTypeInfo {
#ifdef _DEBUG
    int            m_elementType;
#endif
    int            m_cbSize;
    CorInfoGCType  m_gc         : 3;
    int            m_enregister : 1;
};
extern const ElementTypeInfo gElementTypeInfo[];

unsigned GetSizeForCorElementType(CorElementType etyp);

class SigBuilder;
class ArgDestination;
class TokenLookupMap;
class DynamicResolver;

typedef const struct HardCodedMetaSig *LPHARDCODEDMETASIG;

//---------------------------------------------------------------------------------------

struct ScanContext;
typedef void promote_func(PTR_PTR_Object, ScanContext*, uint32_t);
typedef void promote_carefully_func(promote_func*, PTR_PTR_Object, ScanContext*, uint32_t);

void PromoteCarefully(promote_func   fn,
                      PTR_PTR_Object obj,
                      ScanContext*   sc,
                      uint32_t       flags = GC_CALL_INTERIOR);

class LoaderAllocator;
void GcReportLoaderAllocator(promote_func* fn, ScanContext* sc, LoaderAllocator *pLoaderAllocator);

//---------------------------------------------------------------------------------------
//
// Encapsulates how compressed integers and typeref tokens are encoded into
// a bytestream.
//
// As you use this class please understand the implicit normalizations
// on the CorElementType's returned by the various methods, especially
// for variable types (e.g. !0 in generic signatures), string types
// (i.e. E_T_STRING), object types (E_T_OBJECT), constructed types
// (e.g. List<int>) and enums.
//
class SigPointer : public SigParser
{
    friend class MetaSig;

public:
    // Constructor.
    SigPointer() : SigParser() { LIMITED_METHOD_DAC_CONTRACT; }

    // Copy constructor.
    SigPointer(const SigPointer & sig) : SigParser(sig)
    {
        WRAPPER_NO_CONTRACT;
    }

    SigPointer(const SigParser & sig) : SigParser(sig)
    {
        WRAPPER_NO_CONTRACT;
    }

    // Signature from a pointer. INSECURE!!!
    // WARNING: Should not be used as it is insecure, because we do not have size of the signature and
    // therefore we can read behind the end of buffer/file.
    FORCEINLINE
    SigPointer(PCCOR_SIGNATURE ptr) : SigParser(ptr)
    {
        WRAPPER_NO_CONTRACT;
    }

    // Signature from a pointer and size.
    FORCEINLINE
    SigPointer(PCCOR_SIGNATURE ptr, DWORD len) : SigParser(ptr, len)
    {
        WRAPPER_NO_CONTRACT;
    }


    //=========================================================================
    // The RAW interface for reading signatures.  You see exactly the signature,
    // apart from custom modifiers which for historical reasons tend to get eaten.
    //
    // DO NOT USE THESE METHODS UNLESS YOU'RE TOTALLY SURE YOU WANT
    // THE RAW signature.  You nearly always want GetElemTypeClosed() or
    // PeekElemTypeClosed() or one of the MetaSig functions.  See the notes above.
    // These functions will return E_T_INTERNAL, E_T_VAR, E_T_MVAR and such
    // so the caller must be able to deal with those
    //=========================================================================


<<<<<<< HEAD
        void ConvertToInternalExactlyOne(Module* pSigModule, SigTypeContext *pTypeContext, SigBuilder * pSigBuilder, BOOL bSkipCustomModifier = TRUE);
        void ConvertToInternalSignature(Module* pSigModule, SigTypeContext *pTypeContext, SigBuilder * pSigBuilder, BOOL bSkipCustomModifier = TRUE);

        // Copy the current part of the signature to the SigBuilder.
        // All copy methods advance internal state as if a Get was called.
        void CopyModOptsReqs(Module* pSigModule, SigBuilder* pSigBuilder);
        void CopyExactlyOne(Module* pSigModule, SigBuilder* pSigBuilder);
        void CopySignature(Module* pSigModule, SigBuilder* pSigBuilder, BYTE additionalCallConv);
=======
        void ConvertToInternalExactlyOne(Module* pSigModule, const SigTypeContext *pTypeContext, SigBuilder * pSigBuilder, BOOL bSkipCustomModifier = TRUE);
        void ConvertToInternalSignature(Module* pSigModule, const SigTypeContext *pTypeContext, SigBuilder * pSigBuilder, BOOL bSkipCustomModifier = TRUE);
        void CopySignature(Module* pSigModule, SigBuilder * pSigBuilder, BYTE additionalCallConv);
>>>>>>> 29e3af6b

    //=========================================================================
    // The CLOSED interface for reading signatures.  With the following
    // methods you see the signature "as if" all type variables are
    // replaced by the given instantiations.  However, no type loads happen.
    //
    // In general this is what you want to use if the signature may include
    // generic type variables.  Even if you know it doesn't you can always
    // pass in NULL for the instantiations and put a comment to that effect.
    //
    // The CLOSED api also hides E_T_INTERNAL by return E_T_CLASS or E_T_VALUETYPE
    // appropriately (as directed by the TypeHandle following E_T_INTERNAL)
    //=========================================================================

        // The CorElementTypes returned correspond
        // to those returned by TypeHandle::GetSignatureCorElementType.
        CorElementType PeekElemTypeClosed(Module *pModule, const SigTypeContext *pTypeContext) const;

        //------------------------------------------------------------------------
        // Fetch the token for a CLASS, VALUETYPE or GENRICINST, or a type
        // variable instantiatied to be one of these, taking into account
        // the given instantiations.
        //
        // SigPointer should be in a position that satisfies
        //  ptr.PeekElemTypeClosed(pTypeContext) = ELEMENT_TYPE_VALUETYPE
        //
        // A type ref or def is returned.  For an instantiated generic struct
        // this will return the token for the generic class, e.g. for a signature
        // for "struct Pair<int,int>" this will return a token for "Pair".
        //
        // The token will only make sense in the context of the module where
        // the signature occurs.
        //
        // WARNING: This api will return a mdTokenNil for a E_T_VALUETYPE obtained
        //          from a E_T_INTERNAL, as the token is meaningless in that case
        //          Users of this api must be prepared to deal with a null token
        //------------------------------------------------------------------------
        mdTypeRef PeekValueTypeTokenClosed(Module *pModule, const SigTypeContext *pTypeContext, Module **ppModuleOfToken) const;


    //=========================================================================
    // The INTERNAL-NORMALIZED interface for reading signatures.  You see
    // information concerning the signature, but taking into account normalizations
    // performed for layout of data, e.g. enums and one-field VCs.
    //=========================================================================

        // The CorElementTypes returned correspond
        // to those returned by TypeHandle::GetInternalCorElementType.
        CorElementType PeekElemTypeNormalized(Module* pModule, const SigTypeContext *pTypeContext, TypeHandle * pthValueType = NULL) const;

        //------------------------------------------------------------------------
        // Assumes that the SigPointer points to the start of an element type.
        // Returns size of that element in bytes. This is the minimum size that a
        // field of this type would occupy inside an object.
        //------------------------------------------------------------------------
        UINT SizeOf(Module* pModule, const SigTypeContext *pTypeContext, TypeHandle* pTypeHandle) const;

private:

        // SigPointer should be just after E_T_VAR or E_T_MVAR
        TypeHandle GetTypeVariable(CorElementType et,const SigTypeContext *pTypeContext);
        TypeHandle GetTypeVariableThrowing(ModuleBase *pModule,
                                           CorElementType et,
                                           ClassLoader::LoadTypesFlag fLoadTypes,
                                           const SigTypeContext *pTypeContext);

        // Parse type following E_T_GENERICINST
        TypeHandle GetGenericInstType(ModuleBase *        pModule,
                                      ClassLoader::LoadTypesFlag = ClassLoader::LoadTypes,
                                      ClassLoadLevel level = CLASS_LOADED,
                                      const ZapSig::Context *pZapSigContext = NULL);

public:

        //------------------------------------------------------------------------
        // Assuming that the SigPointer points the start if an element type.
        // Use SigTypeContext to fill in any  type parameters
        //
        // Also advance the pointer to after the element type.
        //------------------------------------------------------------------------

        // OBSOLETE - Use GetTypeHandleThrowing()
        TypeHandle GetTypeHandleNT(Module* pModule,
                                   const SigTypeContext *pTypeContext) const;

        struct HandleRecursiveGenericsForFieldLayoutLoad
        {
            Module* pModuleWithTokenToAvoidIfPossible;
            mdToken tkTypeDefToAvoidIfPossible;
        };

        // pTypeContext indicates how to instantiate any generic type parameters we come
        // However, first we implicitly apply the substitution pSubst to the metadata if pSubst is supplied.
        // That is, if the metadata contains a type variable "!0" then we first look up
        // !0 in pSubst to produce another item of metadata and continue processing.
        // If pSubst is empty then we look up !0 in the pTypeContext to produce a final
        // type handle.  If any of these are out of range we throw an exception.
        //
        // The level is the level to which the result type will be loaded (see classloadlevel.h)
        // If dropGenericArgumentLevel is TRUE, and the metadata represents an instantiated generic type,
        // then generic arguments to the generic type will be loaded one level lower. (This is used by the
        // class loader to avoid looping on definitions such as class C : D<C>)
        //
        // If dropGenericArgumentLevel is TRUE and
        // level=CLASS_LOAD_APPROXPARENTS, then the instantiated
        // generic type is "approximated" in the following way:
        // - for generic interfaces, the generic type (uninstantiated) is returned
        // - for other generic instantiations, System.Object is used in place of any reference types
        //   occurring in the type arguments
        // This semantics is used by the class loader to load tricky recursive definitions in phases
        // (e.g. class C : D<C>, or struct S : I<S>)
        TypeHandle GetTypeHandleThrowing(ModuleBase* pModule,
                                         const SigTypeContext *pTypeContext,
                                         ClassLoader::LoadTypesFlag fLoadTypes = ClassLoader::LoadTypes,
                                         ClassLoadLevel level = CLASS_LOADED,
                                         BOOL dropGenericArgumentLevel = FALSE,
                                         const Substitution *pSubst = NULL,
                                         const ZapSig::Context *pZapSigContext = NULL,
                                         MethodTable *pMTInterfaceMapOwner = NULL,
                                         HandleRecursiveGenericsForFieldLayoutLoad *pRecursiveFieldGenericHandling = NULL
                                         ) const;

public:
        //------------------------------------------------------------------------
        // Tests if the element type is a System.String. Accepts
        // either ELEMENT_TYPE_STRING or ELEMENT_TYPE_CLASS encoding.
        //------------------------------------------------------------------------
        BOOL IsStringType(Module* pModule, const SigTypeContext *pTypeContext) const;
        BOOL IsStringTypeThrowing(Module* pModule, const SigTypeContext *pTypeContext) const;

private:
        BOOL IsStringTypeHelper(Module* pModule, const SigTypeContext* pTypeContext, BOOL fThrow) const;

public:


        //------------------------------------------------------------------------
        // Tests if the element class name is szClassName.
        //------------------------------------------------------------------------
        BOOL IsClass(Module* pModule, LPCUTF8 szClassName, const SigTypeContext *pTypeContext = NULL) const;
        BOOL IsClassThrowing(Module* pModule, LPCUTF8 szClassName, const SigTypeContext *pTypeContext = NULL) const;

private:
        BOOL IsClassHelper(Module* pModule, LPCUTF8 szClassName, const SigTypeContext* pTypeContext, BOOL fThrow) const;

public:
        //------------------------------------------------------------------------
        // Tests for the existence of a custom modifier
        //------------------------------------------------------------------------
        BOOL HasCustomModifier(Module *pModule, LPCSTR szModName, CorElementType cmodtype, Module** pModifierScope = NULL, mdToken* pModifierType = NULL) const;

        //------------------------------------------------------------------------
        // Tests for ELEMENT_TYPE_CLASS or ELEMENT_TYPE_VALUETYPE followed by a TypeDef,
        // and returns the TypeDef
        //------------------------------------------------------------------------
        BOOL IsTypeDef(mdTypeDef* pTypeDef) const;

};  // class SigPointer

// forward declarations needed for the friends declared in Signature
struct FrameInfo;
struct VASigCookie;
#if defined(DACCESS_COMPILE)
class  DacDbiInterfaceImpl;
#endif // DACCESS_COMPILE

//---------------------------------------------------------------------------------------
//
// Currently, PCCOR_SIGNATURE is used all over the runtime to represent a signature, which is just
// an array of bytes.  The problem with PCCOR_SIGNATURE is that it doesn't tell you the length of
// the signature (i.e. the number of bytes in the array).  This is particularly troublesome for DAC,
// which needs to know how much memory to grab from out of process.  This class is an encapsulation
// over PCCOR_SIGNATURE AND the length of the signature it points to.
//
// Notes:
//    This class is meant to be read-only.  Moreover, preferrably we should never read the raw
//    PCCOR_SIGNATURE pointer directly, but there are likely some cases where it is inevitable.
//    We should keep these to a minimum.
//
//    We should move over to Signature instead of PCCOR_SIGNATURE.
//
//    To get a Signature, you can create one yourself by using a constructor.  However, it's recommended
//    that you check whether the Signature should be constructed at a lower level.  For example, instead of
//    creating a Signature in FramedMethodFrame::PromoteCallerStackWalker(), we should add a member function
//    to MethodDesc to return a Signature.
//

class Signature
{
public:
    // create an empty Signature
    Signature();

    // this is the primary constructor
    Signature(PCCOR_SIGNATURE pSig,
              DWORD           cbSig);

    // check whether the signature is empty, i.e. have a NULL PCCOR_SIGNATURE
    BOOL IsEmpty() const;

    // create a SigParser from the signature
    SigParser CreateSigParser() const;

    // create a SigPointer from the signature
    SigPointer CreateSigPointer() const;

    // pretty print the signature
    void PrettyPrint(const CHAR *        pszMethodName,
                     CQuickBytes *       pqbOut,
                     IMDInternalImport * pIMDI) const;

    // retrieve the raw PCCOR_SIGNATURE pointer
    PCCOR_SIGNATURE GetRawSig() const;

    // retrieve the length of the signature
    DWORD           GetRawSigLen() const;

private:
    PCCOR_SIGNATURE m_pSig;
    DWORD           m_cbSig;
};  // class Signature


#ifdef _DEBUG
#define MAX_CACHED_SIG_SIZE     3       // To excercize non-cached code path
#else
#define MAX_CACHED_SIG_SIZE     15
#endif


//---------------------------------------------------------------------------------------
//
// A substitution represents the composition of several formal type instantiations
// It is used when matching formal signatures across the inheritance hierarchy.
//
// It has the form of a linked list:
//   [mod_1, <inst_1>] ->
//   [mod_2, <inst_2>] ->
//   ...
//   [mod_n, <inst_n>]
//
// Here the types in <inst_1> must be resolved in the scope of module mod_1 but
// may contain type variables instantiated by <inst_2>
// ...
// and the types in <inst_(n-1)> must be resolved in the scope of mould mod_(n-1) but
// may contain type variables instantiated by <inst_n>
//
// Any type variables in <inst_n> are treated as "free".
//
class Substitution
{
private:
    ModuleBase *         m_pModule; // Module in which instantiation lives (needed to resolve typerefs)
    SigPointer           m_sigInst;
    const Substitution * m_pNext;

public:
    Substitution()
    {
        LIMITED_METHOD_CONTRACT;
        m_pModule = NULL;
        m_pNext = NULL;
    }

    Substitution(
        ModuleBase *         pModuleArg,
        SigPointer           sigInst,
        const Substitution * pNextSubstitution)
    {
        LIMITED_METHOD_CONTRACT;
        m_pModule = pModuleArg;
        m_sigInst = sigInst;
        m_pNext = pNextSubstitution;
    }

    Substitution(
        mdToken              parentTypeDefOrRefOrSpec,
        ModuleBase *         pModuleArg,
        const Substitution * nextArg);

    Substitution(const Substitution & subst)
    {
        LIMITED_METHOD_CONTRACT;
        m_pModule = subst.m_pModule;
        m_sigInst = subst.m_sigInst;
        m_pNext = subst.m_pNext;
    }
    void DeleteChain();

    ModuleBase * GetModule() const { LIMITED_METHOD_DAC_CONTRACT; return m_pModule; }
    const Substitution * GetNext() const { LIMITED_METHOD_DAC_CONTRACT; return m_pNext; }
    const SigPointer & GetInst() const { LIMITED_METHOD_DAC_CONTRACT; return m_sigInst; }
    DWORD GetLength() const;

    void CopyToArray(Substitution * pTarget /* must have type Substitution[GetLength()] */ ) const;

};  // class Substitution

//---------------------------------------------------------------------------------------
//
// Linked list that records what tokens are currently being compared for equivalence. This prevents
// infinite recursion when types refer to each other in a cycle, e.g. a delegate that takes itself as
// a parameter or a struct that declares a field of itself (illegal but we don't know at this point).
//
class TokenPairList final
{
public:

    // Chain using this constructor when comparing two typedefs for equivalence.
    TokenPairList(mdToken token1, ModuleBase *pModule1, mdToken token2, ModuleBase *pModule2, TokenPairList *pNext)
        : m_token1(token1), m_token2(token2),
          m_pModule1(pModule1), m_pModule2(pModule2),
          m_bInTypeEquivalenceForbiddenScope(pNext == NULL ? FALSE : pNext->m_bInTypeEquivalenceForbiddenScope),
          m_pNext(pNext)
    { LIMITED_METHOD_CONTRACT; }

    static BOOL Exists(TokenPairList *pList, mdToken token1, ModuleBase *pModule1, mdToken token2, ModuleBase *pModule2)
    {
        LIMITED_METHOD_CONTRACT;
        while (pList != NULL)
        {
            if (pList->m_token1 == token1 && pList->m_pModule1 == pModule1 &&
                pList->m_token2 == token2 && pList->m_pModule2 == pModule2)
                return TRUE;

            if (pList->m_token1 == token2 && pList->m_pModule1 == pModule2 &&
                pList->m_token2 == token1 && pList->m_pModule2 == pModule1)
                return TRUE;

            pList = pList->m_pNext;
        }
        return FALSE;
    }

    static BOOL InTypeEquivalenceForbiddenScope(TokenPairList *pList)
    {
        return (pList == NULL ? FALSE : pList->m_bInTypeEquivalenceForbiddenScope);
    }

    // Chain using this method when comparing type specs.
    static TokenPairList AdjustForTypeSpec(TokenPairList *pTemplate, ModuleBase *pTypeSpecModule, PCCOR_SIGNATURE pTypeSpecSig, DWORD cbTypeSpecSig);
    static TokenPairList AdjustForTypeEquivalenceForbiddenScope(TokenPairList *pTemplate);

    TokenPairList(TokenPairList *pTemplate)
        : m_token1(pTemplate ? pTemplate->m_token1 : mdTokenNil),
          m_token2(pTemplate ? pTemplate->m_token2 : mdTokenNil),
          m_pModule1(pTemplate ? pTemplate->m_pModule1 : NULL),
          m_pModule2(pTemplate ? pTemplate->m_pModule2 : NULL),
          m_bInTypeEquivalenceForbiddenScope(pTemplate ? pTemplate->m_bInTypeEquivalenceForbiddenScope : FALSE),
          m_pNext(pTemplate ? pTemplate->m_pNext : NULL)
    { LIMITED_METHOD_CONTRACT; }

private:
    mdToken m_token1, m_token2;
    ModuleBase *m_pModule1, *m_pModule2;
    BOOL m_bInTypeEquivalenceForbiddenScope;
    TokenPairList *m_pNext;
};  // class TokenPairList

//---------------------------------------------------------------------------------------
//
class MetaSig
{
    public:
        enum MetaSigKind {
            sigMember,
            sigLocalVars,
            sigField,
            };

        //------------------------------------------------------------------
        // Common init used by other constructors
        //------------------------------------------------------------------
        void Init(PCCOR_SIGNATURE szMetaSig,
                DWORD cbMetaSig,
                Module* pModule,
                const SigTypeContext *pTypeContext,
                MetaSigKind kind = sigMember);

        //------------------------------------------------------------------
        // Constructor. Warning: Does NOT make a copy of szMetaSig.
        //
        // The instantiations are used to fill in type variables on calls
        // to PeekArg, GetReturnType, GetNextArg, GetTypeHandle, GetRetTypeHandle and
        // so on.
        //
        // Please make sure you know what you're doing by leaving classInst and methodInst to default NULL
        // Are you sure the signature cannot contain type parameters (E_T_VAR, E_T_MVAR)?
        //------------------------------------------------------------------
        MetaSig(PCCOR_SIGNATURE szMetaSig,
                DWORD cbMetaSig,
                Module* pModule,
                const SigTypeContext *pTypeContext,
                MetaSigKind kind = sigMember)
        {
            WRAPPER_NO_CONTRACT;
            Init(szMetaSig, cbMetaSig, pModule, pTypeContext, kind);
        }

        // this is just a variation of the previous constructor to ease the transition to Signature
        MetaSig(const Signature &      signature,
                Module               * pModule,
                const SigTypeContext * pTypeContext,
                MetaSigKind            kind = sigMember)
        {
            WRAPPER_NO_CONTRACT;
            Init(signature.GetRawSig(), signature.GetRawSigLen(), pModule, pTypeContext, kind);
        }

        // The following create MetaSigs for parsing the signature of the given method.
        // They are identical except that they give slightly different
        // type contexts.  (Note the type context will only be relevant if we
        // are parsing a method on an array type or on a generic type.)
        // See TypeCtxt.h for more details.
        // If declaringType is omitted then a *representative* instantiation may be obtained from pMD or pFD
        MetaSig(MethodDesc *pMD, TypeHandle declaringType = TypeHandle());
        MetaSig(MethodDesc *pMD, Instantiation classInst, Instantiation methodInst);

        MetaSig(FieldDesc *pFD, TypeHandle declaringType = TypeHandle());

        // Used to avoid touching metadata for CoreLib methods.  Nb. only use for non-generic methods.
        MetaSig(BinderMethodID id);

        MetaSig(LPHARDCODEDMETASIG pwzMetaSig);

        //------------------------------------------------------------------
        // Returns type of current argument index. Returns ELEMENT_TYPE_END
        // if already past end of arguments.
        //------------------------------------------------------------------
        CorElementType PeekArg() const;

        //------------------------------------------------------------------
        // Returns type of current argument index. Returns ELEMENT_TYPE_END
        // if already past end of arguments.
        //------------------------------------------------------------------
        CorElementType PeekArgNormalized(TypeHandle * pthValueType = NULL) const;

        //------------------------------------------------------------------
        // Returns type of current argument, then advances the argument
        // index. Returns ELEMENT_TYPE_END if already past end of arguments.
        // This method updates m_pLastType
        //------------------------------------------------------------------
        CorElementType NextArg();

        //------------------------------------------------------------------
        // Advance the argument index. Can be used with GetArgProps() to
        // to iterate when you do not have a valid type context.
        // This method updates m_pLastType
        //------------------------------------------------------------------
        void SkipArg();

        //------------------------------------------------------------------
        // Returns a read-only SigPointer for the m_pLastType set by one
        // of NextArg() or SkipArg()
        // This allows extracting more information for complex types.
        //------------------------------------------------------------------
        const SigPointer & GetArgProps() const
        {
            LIMITED_METHOD_CONTRACT;
            return m_pLastType;
        }

        //------------------------------------------------------------------
        // Returns a read-only SigPointer for the return type.
        // This allows extracting more information for complex types.
        //------------------------------------------------------------------
        const SigPointer & GetReturnProps() const
        {
            LIMITED_METHOD_CONTRACT;
            return m_pRetType;
        }


        //------------------------------------------------------------------------
        // Returns # of arguments. Does not count the return value.
        // Does not count the "this" argument (which is not reflected on the
        // sig.) 64-bit arguments are counted as one argument.
        //------------------------------------------------------------------------
        UINT NumFixedArgs()
        {
            LIMITED_METHOD_DAC_CONTRACT;
            return m_nArgs;
        }

        //----------------------------------------------------------
        // Returns the calling convention (see IMAGE_CEE_CS_CALLCONV_*
        // defines in cor.h) - throws.
        //----------------------------------------------------------
        static BYTE GetCallingConvention(
            const Signature &signature)
        {
            CONTRACTL
            {
                THROWS;
                GC_NOTRIGGER;
                MODE_ANY;
                SUPPORTS_DAC;
            }
            CONTRACTL_END

            PCCOR_SIGNATURE pSig = signature.GetRawSig();

            if (signature.GetRawSigLen() < 1)
            {
                ThrowHR(COR_E_BADIMAGEFORMAT);
            }
            return (BYTE)(IMAGE_CEE_CS_CALLCONV_MASK & CorSigUncompressCallingConv(/*modifies*/pSig));
        }

        //----------------------------------------------------------
        // Returns the calling convention (see IMAGE_CEE_CS_CALLCONV_*
        // defines in cor.h) - doesn't throw.
        //----------------------------------------------------------
        __checkReturn
        static HRESULT GetCallingConvention_NoThrow(
            const Signature &signature,
            BYTE            *pbCallingConvention)
        {
            CONTRACTL
            {
                NOTHROW;
                GC_NOTRIGGER;
                MODE_ANY;
                SUPPORTS_DAC;
            }
            CONTRACTL_END

            PCCOR_SIGNATURE pSig = signature.GetRawSig();

            if (signature.GetRawSigLen() < 1)
            {
                *pbCallingConvention = 0;
                return COR_E_BADIMAGEFORMAT;
            }
            *pbCallingConvention = (BYTE)(IMAGE_CEE_CS_CALLCONV_MASK & CorSigUncompressCallingConv(/*modifies*/pSig));
            return S_OK;
        }

        //----------------------------------------------------------
        // Returns the calling convention (see IMAGE_CEE_CS_CALLCONV_*
        // defines in cor.h)
        //----------------------------------------------------------
        BYTE GetCallingConvention()
        {
            LIMITED_METHOD_CONTRACT;
            SUPPORTS_DAC;
            return m_CallConv & IMAGE_CEE_CS_CALLCONV_MASK;
        }

        //----------------------------------------------------------
        // Returns the calling convention & flags (see IMAGE_CEE_CS_CALLCONV_*
        // defines in cor.h)
        //----------------------------------------------------------
        USHORT GetCallingConventionInfo()
        {
            LIMITED_METHOD_DAC_CONTRACT;

            return m_CallConv;
        }

        //----------------------------------------------------------
        // Has a 'this' pointer?
        //----------------------------------------------------------
        BOOL HasThis()
        {
            LIMITED_METHOD_CONTRACT;

            return m_CallConv & IMAGE_CEE_CS_CALLCONV_HASTHIS;
        }

        //----------------------------------------------------------
        // Has a explicit 'this' pointer?
        //----------------------------------------------------------
        BOOL HasExplicitThis()
        {
            LIMITED_METHOD_CONTRACT;

            return m_CallConv & IMAGE_CEE_CS_CALLCONV_EXPLICITTHIS;
        }

        //----------------------------------------------------------
        // Is a generic method with explicit arity?
        //----------------------------------------------------------
        BOOL IsGenericMethod()
        {
            LIMITED_METHOD_CONTRACT;
            return m_CallConv & IMAGE_CEE_CS_CALLCONV_GENERIC;
        }

        //----------------------------------------------------------
        // Is vararg?
        //----------------------------------------------------------
        BOOL IsVarArg()
        {
            WRAPPER_NO_CONTRACT;
            SUPPORTS_DAC;
            return GetCallingConvention() == IMAGE_CEE_CS_CALLCONV_VARARG;
        }

        //----------------------------------------------------------
        // Does it have a generic context argument?
        //----------------------------------------------------------
        BOOL HasGenericContextArg()
        {
            LIMITED_METHOD_CONTRACT;
            return m_CallConv & CORINFO_CALLCONV_PARAMTYPE;
        }

        //----------------------------------------------------------
        // Is it an async call?
        //----------------------------------------------------------
        BOOL IsAsyncCall()
        {
            LIMITED_METHOD_CONTRACT;
            return m_CallConv & CORINFO_CALLCONV_ASYNCCALL;
        }

        BOOL HasAsyncContinuation();

        //----------------------------------------------------------
        // Is vararg?
        //----------------------------------------------------------
        static BOOL IsVarArg(const Signature &signature)
        {
            CONTRACTL
            {
                NOTHROW;
                GC_NOTRIGGER;
                MODE_ANY;
                SUPPORTS_DAC;
            }
            CONTRACTL_END

            HRESULT hr;
            BYTE    nCallingConvention;

            hr = GetCallingConvention_NoThrow(signature, &nCallingConvention);
            if (FAILED(hr))
            {   // Invalid signatures are not VarArg
                return FALSE;
            }
            return nCallingConvention == IMAGE_CEE_CS_CALLCONV_VARARG;
        }

        Module* GetModule() const
        {
            LIMITED_METHOD_DAC_CONTRACT;

            return m_pModule;
        }

        //------------------------------------------------------------------
        // Like NextArg, but return only normalized type (enums flattened to
        // the underlying type ...
        //------------------------------------------------------------------
        CorElementType
        NextArgNormalized(TypeHandle * pthValueType = NULL)
        {
            CONTRACTL
            {
                if (FORBIDGC_LOADER_USE_ENABLED()) NOTHROW; else THROWS;
                if (FORBIDGC_LOADER_USE_ENABLED()) GC_NOTRIGGER; else GC_TRIGGERS;
                if (FORBIDGC_LOADER_USE_ENABLED()) FORBID_FAULT; else { INJECT_FAULT(COMPlusThrowOM()); }
                MODE_ANY;
                SUPPORTS_DAC;
            }
            CONTRACTL_END

            m_pLastType = m_pWalk;
            if (m_iCurArg == m_nArgs)
            {
                return ELEMENT_TYPE_END;
            }
            else
            {
                m_iCurArg++;
                CorElementType mt = m_pWalk.PeekElemTypeNormalized(m_pModule, &m_typeContext, pthValueType);
                // We should not hit ELEMENT_TYPE_END in the middle of the signature
                if (mt == ELEMENT_TYPE_END)
                {
                    THROW_BAD_FORMAT(BFA_BAD_SIGNATURE, (ModuleBase*)NULL);
                }
                IfFailThrowBF(m_pWalk.SkipExactlyOne(), BFA_BAD_SIGNATURE, (ModuleBase*)NULL);
                return mt;
            }
        } // NextArgNormalized

        // Tests if the return type is an object ref.  Loads types
        // if needed (though it shouldn't really need to)
        BOOL IsObjectRefReturnType();

        //------------------------------------------------------------------------
        // Compute element size from CorElementType and optional valuetype.
        //------------------------------------------------------------------------
        static UINT GetElemSize(CorElementType etype, TypeHandle thValueType);

        UINT GetReturnTypeSize()
        {
            WRAPPER_NO_CONTRACT;
            SUPPORTS_DAC;
            TypeHandle thValueType;
            return m_pRetType.SizeOf(m_pModule, &m_typeContext, &thValueType);
        }

        //------------------------------------------------------------------
        // Perform type-specific GC promotion on the value (based upon the
        // last type retrieved by NextArg()).
        //------------------------------------------------------------------
        VOID GcScanRoots(ArgDestination *pValue, promote_func *fn,
                         ScanContext* sc, promote_carefully_func *fnc = NULL);

        //------------------------------------------------------------------
        // Is the return type 64 bit?
        //------------------------------------------------------------------
        BOOL Is64BitReturn() const
        {
            WRAPPER_NO_CONTRACT;
            CorElementType rt = GetReturnTypeNormalized();
            return (rt == ELEMENT_TYPE_I8 || rt == ELEMENT_TYPE_U8 || rt == ELEMENT_TYPE_R8);
        }

        //------------------------------------------------------------------
        // Is the return type floating point?
        //------------------------------------------------------------------
        BOOL HasFPReturn()
        {
            WRAPPER_NO_CONTRACT;
            CorElementType rt = GetReturnTypeNormalized();
            return (rt == ELEMENT_TYPE_R4 || rt == ELEMENT_TYPE_R8);
        }

        //------------------------------------------------------------------
        // reset: goto start pos
        //------------------------------------------------------------------
        VOID Reset();

        //------------------------------------------------------------------
        // current position of the arg iterator
        //------------------------------------------------------------------
        UINT GetArgNum()
        {
            LIMITED_METHOD_CONTRACT;
            return m_iCurArg;
        }

        //------------------------------------------------------------------
        // Returns CorElementType of return value, taking into account
        // any instantiations due to generics.  Does not load types.
        // Does not return normalized type.
        //------------------------------------------------------------------
        CorElementType GetReturnType() const;

        BOOL IsReturnTypeVoid() const;

        CorElementType GetReturnTypeNormalized(TypeHandle * pthValueType = NULL) const;

        //------------------------------------------------------------------
        // used to treat some sigs as special case vararg
        // used by calli to unmanaged target
        //------------------------------------------------------------------
        BOOL IsTreatAsVarArg()
        {
            LIMITED_METHOD_DAC_CONTRACT;

            return (m_flags & TREAT_AS_VARARG);
        }

        //------------------------------------------------------------------
        // Determines if the current argument is System/String.
        // Caller must determine first that the argument type is
        // ELEMENT_TYPE_CLASS or ELEMENT_TYPE_STRING.  This may be used during
        // GC.
        //------------------------------------------------------------------
        BOOL IsStringType() const;

        //------------------------------------------------------------------
        // Determines if the current argument is a particular class.
        // Caller must determine first that the argument type
        // is ELEMENT_TYPE_CLASS.
        //------------------------------------------------------------------
        BOOL IsClass(LPCUTF8 szClassName) const;


        //------------------------------------------------------------------
        // This method will return a TypeHandle for the last argument
        // examined.
        // If NextArg() returns ELEMENT_TYPE_BYREF, you can also call GetByRefType()
        // to get to the underlying type of the byref
        //------------------------------------------------------------------
        TypeHandle GetLastTypeHandleNT() const
        {
             WRAPPER_NO_CONTRACT;
             return m_pLastType.GetTypeHandleNT(m_pModule, &m_typeContext);
        }

        //------------------------------------------------------------------
        // This method will return a TypeHandle for the last argument
        // examined.
        // If NextArg() returns ELEMENT_TYPE_BYREF, you can also call GetByRefType()
        // to get to the underlying type of the byref
        //------------------------------------------------------------------
        TypeHandle GetLastTypeHandleThrowing(ClassLoader::LoadTypesFlag fLoadTypes = ClassLoader::LoadTypes,
                                             ClassLoadLevel level = CLASS_LOADED,
                                             BOOL dropGenericArgumentLevel = FALSE) const
        {
             WRAPPER_NO_CONTRACT;
             return m_pLastType.GetTypeHandleThrowing((ModuleBase*)m_pModule, &m_typeContext, fLoadTypes,
                                                      level, dropGenericArgumentLevel);
        }

        //------------------------------------------------------------------
        // Returns the TypeHandle for the return type of the signature
        //------------------------------------------------------------------
        TypeHandle GetRetTypeHandleNT() const
        {
             WRAPPER_NO_CONTRACT;
             return m_pRetType.GetTypeHandleNT(m_pModule, &m_typeContext);
        }

        TypeHandle GetRetTypeHandleThrowing(ClassLoader::LoadTypesFlag fLoadTypes = ClassLoader::LoadTypes,
                                            ClassLoadLevel level = CLASS_LOADED) const
        {
             WRAPPER_NO_CONTRACT;
             return m_pRetType.GetTypeHandleThrowing((ModuleBase*)m_pModule, &m_typeContext, fLoadTypes, level);
        }

        //------------------------------------------------------------------
        // Returns the base type of the byref type of the last argument examined
        // which needs to have been ELEMENT_TYPE_BYREF.
        // For object references, the class being accessed byref is also returned in *pTy.
        // eg. for "int32 &",            return value = ELEMENT_TYPE_I4,    *pTy= ???
        //     for "System.Exception &", return value = ELEMENT_TYPE_CLASS, *pTy=System.Exception
        // Note that byref to byref is not allowed, and so the return value
        // can never be ELEMENT_TYPE_BYREF.
        //------------------------------------------------------------------
        CorElementType GetByRefType(TypeHandle* pTy) const;

        //------------------------------------------------------------------
        // Consume the custom modifiers, if any, in the current signature
        // and update it.
        // This is a non destructive operation if the current signature is not
        // pointing at a sequence of ELEMENT_TYPE_CMOD_REQD or ELEMENT_TYPE_CMOD_OPT.
        //------------------------------------------------------------------
        static void ConsumeCustomModifiers(PCCOR_SIGNATURE& pSig, PCCOR_SIGNATURE pEndSig);

        // Struct used to capture in/out state during the comparison
        // of element types.
        struct CompareState
        {
            // List of tokens that are currently being compared.
            // See TokenPairList for more use details.
            TokenPairList*  Visited;

            // Boolean indicating if custom modifiers should
            // be compared.
            bool IgnoreCustomModifiers;

            CompareState() = default;

            CompareState(TokenPairList* list)
                : Visited{ list }
                , IgnoreCustomModifiers{ false }
            { }
        };

        //------------------------------------------------------------------
        // Compare types in two signatures, first applying
        // - optional substitutions pSubst1 and pSubst2
        //   to class type parameters (E_T_VAR) in the respective signatures
        //------------------------------------------------------------------
        static BOOL CompareElementType(
            PCCOR_SIGNATURE &    pSig1,
            PCCOR_SIGNATURE &    pSig2,
            PCCOR_SIGNATURE      pEndSig1,
            PCCOR_SIGNATURE      pEndSig2,
            ModuleBase *         pModule1,
            ModuleBase *         pModule2,
            const Substitution * pSubst1,
            const Substitution * pSubst2,
            CompareState *       state = NULL);



        // If pTypeDef1 is C<...> and pTypeDef2 is C<...> (for possibly different instantiations)
        // then check C<!0, ... !n> @ pSubst1 == C<!0, ..., !n> @ pSubst2, i.e.
        // that the head type (C) is the same and that when the head type is treated
        // as an uninstantiated type definition and we apply each of the substitutions
        // then the same type results.  This effectively checks that the two substitutions
        // are equivalent.
        static BOOL CompareTypeDefsUnderSubstitutions(MethodTable *pTypeDef1,          MethodTable *pTypeDef2,
                                                      const Substitution*   pSubst1,   const Substitution*   pSubst2,
                                                      TokenPairList *pVisited = NULL);


        // Compare two complete method signatures, first applying optional substitutions pSubst1 and pSubst2
        // to class type parameters (E_T_VAR) in the respective signatures
        static BOOL CompareMethodSigs(
            PCCOR_SIGNATURE     pSig1,
            DWORD               cSig1,
            ModuleBase*         pModule1,
            const Substitution* pSubst1,
            PCCOR_SIGNATURE     pSig2,
            DWORD               cSig2,
            ModuleBase*         pModule2,
            const Substitution* pSubst2,
            BOOL                skipReturnTypeSig,
            TokenPairList*      pVisited = NULL
        );

        static BOOL CompareFieldSigs(
            PCCOR_SIGNATURE pSig1,
            DWORD       cSig1,
            ModuleBase* pModule1,
            PCCOR_SIGNATURE pSig2,
            DWORD       cSig2,
            ModuleBase* pModule2,
            TokenPairList *pVisited = NULL
        );

        static BOOL CompareMethodSigs(MetaSig &msig1,
                                      MetaSig &msig2,
                                      BOOL ignoreCallconv);

        // Is each set of constraints on the implementing method's type parameters a subset
        // of the corresponding set of constraints on the declared method's type parameters,
        // given a substitution for the latter's (class) type parameters.
        // This is used by the class loader to verify type safety of method overriding and interface implementation.
        static BOOL CompareMethodConstraints(const Substitution *pSubst1,
                                             Module *pModule1,
                                             mdMethodDef tok1, //implementing method
                                             const Substitution *pSubst2,
                                             Module *pModule2,
                                             mdMethodDef tok2); //declared method

private:
        static BOOL CompareVariableConstraints(const Substitution *pSubst1,
                                               Module *pModule1, mdGenericParam tok1, //overriding
                                               const Substitution *pSubst2,
                                               Module *pModule2, mdGenericParam tok2); //overridden

        static BOOL CompareTypeDefOrRefOrSpec(ModuleBase *pModule1, mdToken tok1,
                                              const Substitution *pSubst1,
                                              ModuleBase *pModule2, mdToken tok2,
                                              const Substitution *pSubst2,
                                              TokenPairList *pVisited);
        static BOOL CompareTypeSpecToToken(mdTypeSpec tk1,
                                           mdToken tk2,
                                           ModuleBase *pModule1,
                                           ModuleBase *pModule2,
                                           const Substitution *pSubst1,
                                           TokenPairList *pVisited);

        static BOOL CompareElementTypeToToken(PCCOR_SIGNATURE &pSig1,
                                             PCCOR_SIGNATURE pEndSig1, // end of sig1
                                             mdToken         tk2,
                                             ModuleBase*         pModule1,
                                             ModuleBase*         pModule2,
                                             const Substitution*   pSubst1,
                                             TokenPairList *pVisited);

public:

        //------------------------------------------------------------------
        // Ensures that all the value types in the sig are loaded. This
        // should be called on sig's that have value types before they
        // are passed to Call(). This ensures that value classes will not
        // be loaded during the operation to determine the size of the
        // stack. Thus preventing the resulting GC hole.
        //------------------------------------------------------------------
        static void EnsureSigValueTypesLoaded(MethodDesc *pMD);

        // this walks the sig and checks to see if all  types in the sig can be loaded
        static void CheckSigTypesCanBeLoaded(MethodDesc *pMD);

        const SigTypeContext *GetSigTypeContext() const { LIMITED_METHOD_CONTRACT; return &m_typeContext; }

        // Disallow copy constructor.
        MetaSig(MetaSig *pSig);

        void SetHasParamTypeArg()
        {
            LIMITED_METHOD_CONTRACT;
            m_CallConv |= CORINFO_CALLCONV_PARAMTYPE;
        }

        void SetIsAsyncCall()
        {
            LIMITED_METHOD_CONTRACT;
            m_CallConv |= CORINFO_CALLCONV_ASYNCCALL;
        }

        void SetTreatAsVarArg()
        {
            LIMITED_METHOD_CONTRACT;
            m_flags |= TREAT_AS_VARARG;
        }

        void ClearHasThis()
        {
            LIMITED_METHOD_CONTRACT;
            m_CallConv &= ~IMAGE_CEE_CS_CALLCONV_HASTHIS;
        }

    // These are protected because Reflection subclasses Metasig
    protected:

        enum MetaSigFlags
        {
            SIG_RET_TYPE_INITTED    = 0x01,
            TREAT_AS_VARARG         = 0x02,     // used to treat some sigs as special case vararg
                                                // used by calli to unmanaged target
        };

        Module*      m_pModule;
        SigTypeContext m_typeContext;   // Instantiation for type parameters

        SigPointer   m_pStart;
        SigPointer   m_pWalk;
        SigPointer   m_pLastType;
        SigPointer   m_pRetType;
        UINT32       m_nArgs;
        UINT32       m_iCurArg;

        // The following are cached so we don't the signature
        //  multiple times

        CorElementType  m_corNormalizedRetType;
        BYTE            m_flags;
        USHORT          m_CallConv;
};  // class MetaSig

BOOL IsTypeRefOrDef(LPCSTR szClassName, Module *pModule, mdToken token);

#if defined(FEATURE_TYPEEQUIVALENCE) && !defined(DACCESS_COMPILE)

// A helper struct representing data stored in the TypeIdentifierAttribute.
struct TypeIdentifierData
{
    TypeIdentifierData() : m_cbScope(0), m_pchScope(NULL), m_cbIdentifierNamespace(0), m_pchIdentifierNamespace(NULL),
                           m_cbIdentifierName(0), m_pchIdentifierName(NULL) {}

    HRESULT Init(Module *pModule, mdToken tk);
    BOOL IsEqual(const TypeIdentifierData & data) const;

private:
    SIZE_T  m_cbScope;
    LPCUTF8 m_pchScope;
    SIZE_T  m_cbIdentifierNamespace;
    LPCUTF8 m_pchIdentifierNamespace;
    SIZE_T  m_cbIdentifierName;
    LPCUTF8 m_pchIdentifierName;
};

#endif // FEATURE_TYPEEQUIVALENCE && !DACCESS_COMPILE

// fResolved is TRUE when one of the tokens is a resolved TypeRef. This is used to restrict
// type equivalence checks for value types.
BOOL CompareTypeTokens(mdToken tk1, mdToken tk2, ModuleBase *pModule1, ModuleBase *pModule2, TokenPairList *pVisited = NULL);

// Nonthrowing version of CompareTypeTokens.
//
//   Return S_OK if they match
//          S_FALSE if they don't match
//          FAILED  if OOM or some other blocking error
//
HRESULT  CompareTypeTokensNT(mdToken tk1, mdToken tk2, Module *pModule1, Module *pModule2);

// TRUE if the two TypeDefs have the same layout and field marshal information.
BOOL CompareTypeLayout(mdToken tk1, mdToken tk2, Module *pModule1, Module *pModule2);
BOOL CompareTypeDefsForEquivalence(mdToken tk1, mdToken tk2, Module *pModule1, Module *pModule2, TokenPairList *pVisited);
BOOL IsTypeDefEquivalent(mdToken tk, Module *pModule);
BOOL IsTypeDefExternallyVisible(mdToken tk, Module *pModule, DWORD dwAttrs);

void ReportPointersFromValueType(promote_func *fn, ScanContext *sc, PTR_MethodTable pMT, PTR_VOID pSrc);

#endif /* _H_SIGINFO */<|MERGE_RESOLUTION|>--- conflicted
+++ resolved
@@ -127,20 +127,14 @@
     //=========================================================================
 
 
-<<<<<<< HEAD
-        void ConvertToInternalExactlyOne(Module* pSigModule, SigTypeContext *pTypeContext, SigBuilder * pSigBuilder, BOOL bSkipCustomModifier = TRUE);
-        void ConvertToInternalSignature(Module* pSigModule, SigTypeContext *pTypeContext, SigBuilder * pSigBuilder, BOOL bSkipCustomModifier = TRUE);
+        void ConvertToInternalExactlyOne(Module* pSigModule, const SigTypeContext *pTypeContext, SigBuilder * pSigBuilder, BOOL bSkipCustomModifier = TRUE);
+        void ConvertToInternalSignature(Module* pSigModule, const SigTypeContext *pTypeContext, SigBuilder * pSigBuilder, BOOL bSkipCustomModifier = TRUE);
 
         // Copy the current part of the signature to the SigBuilder.
         // All copy methods advance internal state as if a Get was called.
         void CopyModOptsReqs(Module* pSigModule, SigBuilder* pSigBuilder);
         void CopyExactlyOne(Module* pSigModule, SigBuilder* pSigBuilder);
         void CopySignature(Module* pSigModule, SigBuilder* pSigBuilder, BYTE additionalCallConv);
-=======
-        void ConvertToInternalExactlyOne(Module* pSigModule, const SigTypeContext *pTypeContext, SigBuilder * pSigBuilder, BOOL bSkipCustomModifier = TRUE);
-        void ConvertToInternalSignature(Module* pSigModule, const SigTypeContext *pTypeContext, SigBuilder * pSigBuilder, BOOL bSkipCustomModifier = TRUE);
-        void CopySignature(Module* pSigModule, SigBuilder * pSigBuilder, BYTE additionalCallConv);
->>>>>>> 29e3af6b
 
     //=========================================================================
     // The CLOSED interface for reading signatures.  With the following
