// Licensed to the .NET Foundation under one or more agreements.
// The .NET Foundation licenses this file to you under the MIT license.

#include "common.h"
#include "vars.hpp"
#include "fcall.h"
#include "excep.h"
#include "frames.h"
#include "ecall.h"
#include "eeconfig.h"

#ifdef ENABLE_CONTRACTS

/**************************************************************************************/
#if defined(TARGET_X86) && defined(ENABLE_PERF_COUNTERS)
static int64_t getCycleCount() {

    LIMITED_METHOD_CONTRACT;
    return GET_CYCLE_COUNT();
}
#else
static int64_t getCycleCount() { LIMITED_METHOD_CONTRACT; return(0); }
#endif

/**************************************************************************************/
// No contract here: The contract destructor restores the thread contract state to what it was
// soon after constructing the contract. This would have the effect of reverting the contract
// state change made by the call to BeginForbidGC.
DEBUG_NOINLINE ForbidGC::ForbidGC(const char *szFile, int lineNum)
{
    STATIC_CONTRACT_GC_NOTRIGGER;
    STATIC_CONTRACT_MODE_COOPERATIVE;

    m_pThread = GetThread();
    m_pThread->BeginForbidGC(szFile, lineNum);
}

/**************************************************************************************/
// No contract here: The contract destructor restores the thread contract state to what it was
// soon after constructing the contract. This would have the effect of reverting the contract
// state change made by the call to BeginForbidGC.
DEBUG_NOINLINE ForbidGC::~ForbidGC()
{
    // IF EH happens, this is still called, in which case
    // we should not bother

    if (m_pThread->RawGCNoTrigger())
        m_pThread->EndNoTriggerGC();
}

<<<<<<< HEAD
/**************************************************************************************/
DEBUG_NOINLINE FCallCheck::FCallCheck(const char *szFile, int lineNum) : ForbidGC(szFile, lineNum)
{
    STATIC_CONTRACT_GC_NOTRIGGER;
    STATIC_CONTRACT_MODE_COOPERATIVE;

#ifdef _DEBUG
    unbreakableLockCount = m_pThread->GetUnbreakableLockCount();
#endif
    didGCPoll = false;
    notNeeded = false;
    startTicks = getCycleCount();
}

/**************************************************************************************/
DEBUG_NOINLINE FCallCheck::~FCallCheck()
{
    // Confirm that we don't starve the GC or thread-abort.
    // Basically every control flow path through an FCALL must
    // to a poll.   If you hit the assert below, you can fix it by
    //
    // If you erect a HELPER_METHOD_FRAME, you can
    //
    //      Call    HELPER_METHOD_POLL()
    //      or use  HELPER_METHOD_FRAME_END_POLL

    _ASSERTE(unbreakableLockCount == m_pThread->GetUnbreakableLockCount() ||
             (!m_pThread->HasUnbreakableLock() && !m_pThread->HasThreadStateNC(Thread::TSNC_OwnsSpinLock)));

    if (notNeeded) {

        /*<TODO>    TODO, we want to actually measure the time to make certain we are not too far off

		unsigned delta  = unsigned(getCycleCount() - startTicks);
        </TODO>*/
    }
    else if (!didGCPoll) {
        // <TODO>TODO turn this on!!! _ASSERTE(!"FCALL without a GC poll in it somewhere!");</TODO>
    }

}


#if defined(TARGET_AMD64)


FCallTransitionState::FCallTransitionState ()
{
    WRAPPER_NO_CONTRACT;

    m_pThread = GetThread();
    m_pPreviousHelperMethodFrameCallerList = m_pThread->m_pHelperMethodFrameCallerList;
    m_pThread->m_pHelperMethodFrameCallerList = NULL;
}


FCallTransitionState::~FCallTransitionState ()
{
    WRAPPER_NO_CONTRACT;

    m_pThread->m_pHelperMethodFrameCallerList = m_pPreviousHelperMethodFrameCallerList;
}


PermitHelperMethodFrameState::PermitHelperMethodFrameState ()
{
    WRAPPER_NO_CONTRACT;

    m_pThread = GetThread();
    CONSISTENCY_CHECK_MSG((HelperMethodFrameCallerList*)-1 != m_pThread->m_pHelperMethodFrameCallerList,
                          "fcall entry point is missing a FCALL_TRANSITION_BEGIN or a FCIMPL\n");

    m_ListEntry.pCaller = m_pThread->m_pHelperMethodFrameCallerList;
    m_pThread->m_pHelperMethodFrameCallerList = &m_ListEntry;
}


PermitHelperMethodFrameState::~PermitHelperMethodFrameState ()
{
    WRAPPER_NO_CONTRACT;

    m_pThread->m_pHelperMethodFrameCallerList = m_ListEntry.pCaller;
}


VOID PermitHelperMethodFrameState::CheckHelperMethodFramePermitted ()
{
    CONTRACTL {
        NOTHROW;
        GC_NOTRIGGER;
        DEBUG_ONLY;
    } CONTRACTL_END;

    //
    // Get current context and unwind to caller
    //

    CONTEXT ctx;

    ClrCaptureContext(&ctx);
    Thread::VirtualUnwindCallFrame(&ctx);

    //
    // Make sure each unmanaged frame used PERMIT_HELPER_METHOD_FRAME_BEGIN.
    // If we hit NULL before we reach managed code, then the caller of the
    // fcall was not managed.
    //

    Thread *pThread = GetThread();
    HelperMethodFrameCallerList *pList = pThread->m_pHelperMethodFrameCallerList;
    PCODE CurrentIP;
    TADDR CurrentSP;

    do
    {
        CurrentSP = GetSP(&ctx);
        CurrentIP = GetIP(&ctx);

        Thread::VirtualUnwindCallFrame(&ctx);

        TADDR CallerSP = GetSP(&ctx);

        unsigned nAssociatedListEntries = 0;

        while (   (SIZE_T)pList >= (SIZE_T)CurrentSP
               && (SIZE_T)pList <  (SIZE_T)CallerSP)
        {
            nAssociatedListEntries++;
            pList = pList->pCaller;
        }

        if (!nAssociatedListEntries)
        {
            char szFunction[cchMaxAssertStackLevelStringLen];
            GetStringFromAddr((DWORD_PTR)CurrentIP, szFunction);

            CONSISTENCY_CHECK_MSGF(false, ("Unmanaged caller %s at sp %p/ip %p is missing a "
                                           "PERMIT_HELPER_METHOD_FRAME_BEGIN, or this function "
                                           "is calling an fcall entry point that is missing a "
                                           "FCALL_TRANSITION_BEGIN or a FCIMPL\n", szFunction, CurrentSP, CurrentIP));
        }
    }
    while (pList && !ExecutionManager::IsManagedCode(GetIP(&ctx)));

    //
    // We should have exhausted the list.  If not, the list was not reset at
    // the transition from managed code.
    //

    if (pList)
    {
        char szFunction[cchMaxAssertStackLevelStringLen];
        GetStringFromAddr((DWORD_PTR)CurrentIP, szFunction);

        CONSISTENCY_CHECK_MSGF(false, ("fcall entry point %s at sp %p/ip %p is missing a "
                                       "FCALL_TRANSITION_BEGIN or a FCIMPL\n", szFunction, CurrentSP, CurrentIP));
    }
}


CompletedFCallTransitionState::CompletedFCallTransitionState ()
{
    WRAPPER_NO_CONTRACT;

    Thread *pThread = GetThread();
    m_pLastHelperMethodFrameCallerList = pThread->m_pHelperMethodFrameCallerList;
    pThread->m_pHelperMethodFrameCallerList = (HelperMethodFrameCallerList*)-1;
}


CompletedFCallTransitionState::~CompletedFCallTransitionState ()
{
    WRAPPER_NO_CONTRACT;

    Thread *pThread = GetThread();
    pThread->m_pHelperMethodFrameCallerList = m_pLastHelperMethodFrameCallerList;
}


#endif // TARGET_AMD64

=======
>>>>>>> c160acf0
#endif // ENABLE_CONTRACTS<|MERGE_RESOLUTION|>--- conflicted
+++ resolved
@@ -48,188 +48,4 @@
         m_pThread->EndNoTriggerGC();
 }
 
-<<<<<<< HEAD
-/**************************************************************************************/
-DEBUG_NOINLINE FCallCheck::FCallCheck(const char *szFile, int lineNum) : ForbidGC(szFile, lineNum)
-{
-    STATIC_CONTRACT_GC_NOTRIGGER;
-    STATIC_CONTRACT_MODE_COOPERATIVE;
-
-#ifdef _DEBUG
-    unbreakableLockCount = m_pThread->GetUnbreakableLockCount();
-#endif
-    didGCPoll = false;
-    notNeeded = false;
-    startTicks = getCycleCount();
-}
-
-/**************************************************************************************/
-DEBUG_NOINLINE FCallCheck::~FCallCheck()
-{
-    // Confirm that we don't starve the GC or thread-abort.
-    // Basically every control flow path through an FCALL must
-    // to a poll.   If you hit the assert below, you can fix it by
-    //
-    // If you erect a HELPER_METHOD_FRAME, you can
-    //
-    //      Call    HELPER_METHOD_POLL()
-    //      or use  HELPER_METHOD_FRAME_END_POLL
-
-    _ASSERTE(unbreakableLockCount == m_pThread->GetUnbreakableLockCount() ||
-             (!m_pThread->HasUnbreakableLock() && !m_pThread->HasThreadStateNC(Thread::TSNC_OwnsSpinLock)));
-
-    if (notNeeded) {
-
-        /*<TODO>    TODO, we want to actually measure the time to make certain we are not too far off
-
-		unsigned delta  = unsigned(getCycleCount() - startTicks);
-        </TODO>*/
-    }
-    else if (!didGCPoll) {
-        // <TODO>TODO turn this on!!! _ASSERTE(!"FCALL without a GC poll in it somewhere!");</TODO>
-    }
-
-}
-
-
-#if defined(TARGET_AMD64)
-
-
-FCallTransitionState::FCallTransitionState ()
-{
-    WRAPPER_NO_CONTRACT;
-
-    m_pThread = GetThread();
-    m_pPreviousHelperMethodFrameCallerList = m_pThread->m_pHelperMethodFrameCallerList;
-    m_pThread->m_pHelperMethodFrameCallerList = NULL;
-}
-
-
-FCallTransitionState::~FCallTransitionState ()
-{
-    WRAPPER_NO_CONTRACT;
-
-    m_pThread->m_pHelperMethodFrameCallerList = m_pPreviousHelperMethodFrameCallerList;
-}
-
-
-PermitHelperMethodFrameState::PermitHelperMethodFrameState ()
-{
-    WRAPPER_NO_CONTRACT;
-
-    m_pThread = GetThread();
-    CONSISTENCY_CHECK_MSG((HelperMethodFrameCallerList*)-1 != m_pThread->m_pHelperMethodFrameCallerList,
-                          "fcall entry point is missing a FCALL_TRANSITION_BEGIN or a FCIMPL\n");
-
-    m_ListEntry.pCaller = m_pThread->m_pHelperMethodFrameCallerList;
-    m_pThread->m_pHelperMethodFrameCallerList = &m_ListEntry;
-}
-
-
-PermitHelperMethodFrameState::~PermitHelperMethodFrameState ()
-{
-    WRAPPER_NO_CONTRACT;
-
-    m_pThread->m_pHelperMethodFrameCallerList = m_ListEntry.pCaller;
-}
-
-
-VOID PermitHelperMethodFrameState::CheckHelperMethodFramePermitted ()
-{
-    CONTRACTL {
-        NOTHROW;
-        GC_NOTRIGGER;
-        DEBUG_ONLY;
-    } CONTRACTL_END;
-
-    //
-    // Get current context and unwind to caller
-    //
-
-    CONTEXT ctx;
-
-    ClrCaptureContext(&ctx);
-    Thread::VirtualUnwindCallFrame(&ctx);
-
-    //
-    // Make sure each unmanaged frame used PERMIT_HELPER_METHOD_FRAME_BEGIN.
-    // If we hit NULL before we reach managed code, then the caller of the
-    // fcall was not managed.
-    //
-
-    Thread *pThread = GetThread();
-    HelperMethodFrameCallerList *pList = pThread->m_pHelperMethodFrameCallerList;
-    PCODE CurrentIP;
-    TADDR CurrentSP;
-
-    do
-    {
-        CurrentSP = GetSP(&ctx);
-        CurrentIP = GetIP(&ctx);
-
-        Thread::VirtualUnwindCallFrame(&ctx);
-
-        TADDR CallerSP = GetSP(&ctx);
-
-        unsigned nAssociatedListEntries = 0;
-
-        while (   (SIZE_T)pList >= (SIZE_T)CurrentSP
-               && (SIZE_T)pList <  (SIZE_T)CallerSP)
-        {
-            nAssociatedListEntries++;
-            pList = pList->pCaller;
-        }
-
-        if (!nAssociatedListEntries)
-        {
-            char szFunction[cchMaxAssertStackLevelStringLen];
-            GetStringFromAddr((DWORD_PTR)CurrentIP, szFunction);
-
-            CONSISTENCY_CHECK_MSGF(false, ("Unmanaged caller %s at sp %p/ip %p is missing a "
-                                           "PERMIT_HELPER_METHOD_FRAME_BEGIN, or this function "
-                                           "is calling an fcall entry point that is missing a "
-                                           "FCALL_TRANSITION_BEGIN or a FCIMPL\n", szFunction, CurrentSP, CurrentIP));
-        }
-    }
-    while (pList && !ExecutionManager::IsManagedCode(GetIP(&ctx)));
-
-    //
-    // We should have exhausted the list.  If not, the list was not reset at
-    // the transition from managed code.
-    //
-
-    if (pList)
-    {
-        char szFunction[cchMaxAssertStackLevelStringLen];
-        GetStringFromAddr((DWORD_PTR)CurrentIP, szFunction);
-
-        CONSISTENCY_CHECK_MSGF(false, ("fcall entry point %s at sp %p/ip %p is missing a "
-                                       "FCALL_TRANSITION_BEGIN or a FCIMPL\n", szFunction, CurrentSP, CurrentIP));
-    }
-}
-
-
-CompletedFCallTransitionState::CompletedFCallTransitionState ()
-{
-    WRAPPER_NO_CONTRACT;
-
-    Thread *pThread = GetThread();
-    m_pLastHelperMethodFrameCallerList = pThread->m_pHelperMethodFrameCallerList;
-    pThread->m_pHelperMethodFrameCallerList = (HelperMethodFrameCallerList*)-1;
-}
-
-
-CompletedFCallTransitionState::~CompletedFCallTransitionState ()
-{
-    WRAPPER_NO_CONTRACT;
-
-    Thread *pThread = GetThread();
-    pThread->m_pHelperMethodFrameCallerList = m_pLastHelperMethodFrameCallerList;
-}
-
-
-#endif // TARGET_AMD64
-
-=======
->>>>>>> c160acf0
 #endif // ENABLE_CONTRACTS