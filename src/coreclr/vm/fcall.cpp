--- conflicted
+++ resolved
@@ -15,99 +15,6 @@
 #include "ecall.h"
 #include "eeconfig.h"
 
-<<<<<<< HEAD
-/**************************************************************************************/
-/* erect a frame in the FCALL and then poll the GC, objToProtect will be protected
-   during the poll and the updated object returned.  */
-
-NOINLINE Object* FC_GCPoll(void* __me, Object* objToProtect)
-{
-    CONTRACTL {
-        THROWS;
-        // This isn't strictly true... But the guarantee that we make here is
-        // that we won't trigger without having setup a frame.
-        UNCHECKED(GC_NOTRIGGER);
-    } CONTRACTL_END;
-
-    FC_CAN_TRIGGER_GC();
-    INCONTRACT(FCallCheck __fCallCheck(__FILE__, __LINE__));
-
-    Thread  *thread = GetThread();
-    if (thread->CatchAtSafePoint())    // Does someone want this thread stopped?
-    {
-        HELPER_METHOD_FRAME_BEGIN_RET_ATTRIB_1(Frame::FRAME_ATTR_CAPTURE_DEPTH_2, objToProtect);
-
-#ifdef _DEBUG
-        BOOL GCOnTransition = FALSE;
-        if (g_pConfig->FastGCStressLevel()) {
-            GCOnTransition = GC_ON_TRANSITIONS (FALSE);
-        }
-#endif
-        CommonTripThread();
-#ifdef _DEBUG
-        if (g_pConfig->FastGCStressLevel()) {
-            GC_ON_TRANSITIONS (GCOnTransition);
-        }
-#endif
-
-        HELPER_METHOD_FRAME_END();
-    }
-
-    FC_CAN_TRIGGER_GC_END();
-
-    return objToProtect;
-=======
-NOINLINE LPVOID __FCThrow(LPVOID __me, RuntimeExceptionKind reKind, UINT resID, LPCWSTR arg1, LPCWSTR arg2, LPCWSTR arg3)
-{
-    STATIC_CONTRACT_THROWS;
-    // This isn't strictly true... But the guarantee that we make here is
-    // that we won't trigger without having setup a frame.
-    // STATIC_CONTRACT_TRIGGER
-    STATIC_CONTRACT_GC_NOTRIGGER;
-
-    // side effect the compiler can't remove
-    if (FC_NO_TAILCALL != 1)
-        return (LPVOID)(SIZE_T)(FC_NO_TAILCALL + 1);
-
-    FC_CAN_TRIGGER_GC();
-    INCONTRACT(FCallCheck __fCallCheck(__FILE__, __LINE__));
-    FC_GC_POLL_NOT_NEEDED();
-
-    HELPER_METHOD_FRAME_BEGIN_RET_ATTRIB_NOPOLL(Frame::FRAME_ATTR_CAPTURE_DEPTH_2);
-    // Now, we can construct & throw.
-
-    // In V1, throwing an ExecutionEngineException actually never really threw anything... its was the same as a
-    // fatal error in the runtime, and we will most probably would have ripped the process down. Starting in
-    // Whidbey, this behavior has changed a lot. Its not really legal to try to throw an
-    // ExecutionEngineException with this function.
-    _ASSERTE((reKind != kExecutionEngineException) ||
-             !"Don't throw kExecutionEngineException from here. Go to EEPolicy directly, or throw something better.");
-
-#ifdef FEATURE_EH_FUNCLETS
-    if (g_isNewExceptionHandlingEnabled)
-    {
-        DispatchManagedException(reKind);
-    }
-#endif // FEATURE_EH_FUNCLETS
-
-    if (resID == 0)
-    {
-        // If we have an string to add use NonLocalized otherwise just throw the exception.
-        if (arg1)
-            COMPlusThrowNonLocalized(reKind, arg1); //COMPlusThrow(reKind,arg1);
-        else
-            COMPlusThrow(reKind);
-    }
-    else
-        COMPlusThrow(reKind, resID, arg1, arg2, arg3);
-
-    HELPER_METHOD_FRAME_END();
-    FC_CAN_TRIGGER_GC_END();
-    _ASSERTE(!"Throw returned");
-    return NULL;
->>>>>>> ac13edc2
-}
-
 #ifdef ENABLE_CONTRACTS
 
 /**************************************************************************************/
