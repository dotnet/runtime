--- conflicted
+++ resolved
@@ -146,11 +146,7 @@
     PTR_ReadyToRunInfo              m_pNextR2RForUnrelatedCode;
 
 public:
-<<<<<<< HEAD
-    ReadyToRunInfo(Module * pModule, LoaderAllocator* pLoaderAllocator, ReadyToRunLoadedImage * pLayout, READYTORUN_HEADER * pHeader, NativeImage * pNativeImage, AllocMemTracker *pamTracker);
-=======
     ReadyToRunInfo(Module * pModule, LoaderAllocator* pLoaderAllocator, READYTORUN_HEADER * pHeader, NativeImage * pNativeImage, ReadyToRunLoadedImage * pLayout, AllocMemTracker *pamTracker);
->>>>>>> 11702c46
 
     static PTR_ReadyToRunInfo ComputeAlternateGenericLocationForR2RCode(MethodDesc *pMethod);
     static PTR_ReadyToRunInfo GetUnrelatedR2RModules();
@@ -438,16 +434,7 @@
         return m_imageSize;
     }
 
-<<<<<<< HEAD
-    TADDR GetDirectoryData(IMAGE_DATA_DIRECTORY* pDir) const
-    {
-        return m_pImageBase + pDir->VirtualAddress;
-    }
-
-    TADDR GetDirectoryData(IMAGE_DATA_DIRECTORY* pDir, uint32_t* pSize) const
-=======
     TADDR GetDirectoryData(IMAGE_DATA_DIRECTORY* pDir, uint32_t* pSize = nullptr) const
->>>>>>> 11702c46
     {
         if (pSize != nullptr)
             *pSize = pDir->Size;
