// Licensed to the .NET Foundation under one or more agreements.
// The .NET Foundation licenses this file to you under the MIT license.
// ---------------------------------------------------------------------------
// typestring.cpp
// ---------------------------------------------------------------------------
//

//
// This module contains a helper function used to produce string
// representations of types, with options to control the appearance of
// namespace and assembly information.  Its primary use is in
// reflection (Type.Name, Type.FullName, Type.ToString, etc) but over
// time it could replace the use of TypeHandle.GetName etc for
// diagnostic messages.
//
// See the header file for more details
// ---------------------------------------------------------------------------


#include "common.h"
#include "class.h"
#include "typehandle.h"
#include "sstring.h"
#include "sigformat.h"
#include "typeparse.h"
#include "typestring.h"
#include "ex.h"
#include "typedesc.h"

//
// TypeNameBuilder
//
TypeNameBuilder::TypeNameBuilder(SString* pStr, ParseState parseState /*= ParseStateSTART*/) :
    m_pStr(NULL)
{
    CONTRACTL
    {
        THROWS;
        GC_NOTRIGGER;
        MODE_ANY;
    }
    CONTRACTL_END;
    Clear();
    m_pStr = pStr;
    m_parseState = parseState;
}

void TypeNameBuilder::PushOpenGenericArgument()
{
    WRAPPER_NO_CONTRACT;

    m_stack.Push(m_pStr->GetCount());
}

void TypeNameBuilder::PopOpenGenericArgument()
{
    CONTRACTL
    {
        THROWS;
        GC_NOTRIGGER;
        MODE_ANY;
    }
    CONTRACTL_END;

    COUNT_T index = m_stack.Pop();

    if (!m_bHasAssemblySpec)
        m_pStr->Delete(m_pStr->Begin() + index - 1, 1);

    m_bHasAssemblySpec = FALSE;
}

/* This method escapes szName and appends it to this TypeNameBuilder */
void TypeNameBuilder::EscapeName(LPCWSTR szName)
{
    CONTRACTL
    {
        THROWS;
        GC_NOTRIGGER;
        MODE_ANY;
    }
    CONTRACTL_END;

    if (TypeString::ContainsReservedChar(szName))
    {
        while (* szName)
        {
            WCHAR c = * szName ++;

            if (IsTypeNameReservedChar(c))
                Append(W('\\'));

            Append(c);
        }
    }
    else
    {
        Append(szName);
    }
}

void TypeNameBuilder::EscapeAssemblyName(LPCWSTR szName)
{
    WRAPPER_NO_CONTRACT;

    Append(szName);
}

void TypeNameBuilder::EscapeEmbeddedAssemblyName(LPCWSTR szName)
{
    CONTRACTL
    {
        THROWS;
        GC_NOTRIGGER;
        MODE_ANY;
    }
    CONTRACTL_END;

    LPCWSTR itr = szName;
    bool bContainsReservedChar = false;

    while (*itr)
    {
        if (W(']') == *itr++)
        {
            bContainsReservedChar = true;
            break;
        }
    }

    if (bContainsReservedChar)
    {
        itr = szName;
        while (*itr)
        {
            WCHAR c = *itr++;
            if (c == ']')
                Append(W('\\'));

            Append(c);
        }
    }
    else
    {
        Append(szName);
    }
}

HRESULT TypeNameBuilder::OpenGenericArgument()
{
    CONTRACTL
    {
        THROWS;
        GC_NOTRIGGER;
        MODE_ANY;
    }
    CONTRACTL_END;

    if (!CheckParseState(ParseStateSTART))
        return Fail();

    if (m_instNesting == 0)
        return Fail();

    HRESULT hr = S_OK;

    m_parseState = ParseStateSTART;
    m_bNestedName = FALSE;

    if (!m_bFirstInstArg)
        Append(W(','));

    m_bFirstInstArg = FALSE;

    if (m_bUseAngleBracketsForGenerics)
        Append(W('<'));
    else
        Append(W('['));
    PushOpenGenericArgument();

    return hr;
}

HRESULT TypeNameBuilder::AddName(LPCWSTR szName)
{
    WRAPPER_NO_CONTRACT;
    return AddName(szName, NULL);
}

HRESULT TypeNameBuilder::AddName(LPCWSTR szName, LPCWSTR szNamespace)
{
    CONTRACTL
    {
        THROWS;
        GC_NOTRIGGER;
        MODE_ANY;
    }
    CONTRACTL_END;

    if (!szName)
        return Fail();

    if (!CheckParseState(ParseStateSTART | ParseStateNAME))
        return Fail();

    HRESULT hr = S_OK;

    m_parseState = ParseStateNAME;

    if (m_bNestedName)
        Append(W('+'));

    m_bNestedName = TRUE;

    if (szNamespace && *szNamespace)
    {
        EscapeName(szNamespace);
        Append(W('.'));
    }

    EscapeName(szName);

    return hr;
}

HRESULT TypeNameBuilder::OpenGenericArguments()
{
    WRAPPER_NO_CONTRACT;

    if (!CheckParseState(ParseStateNAME))
        return Fail();

    HRESULT hr = S_OK;

    m_parseState = ParseStateSTART;
    m_instNesting ++;
    m_bFirstInstArg = TRUE;

    if (m_bUseAngleBracketsForGenerics)
        Append(W('<'));
    else
        Append(W('['));

    return hr;
}

HRESULT TypeNameBuilder::CloseGenericArguments()
{
    CONTRACTL
    {
        THROWS;
        GC_NOTRIGGER;
        MODE_ANY;
    }
    CONTRACTL_END;

    if (!m_instNesting)
        return Fail();
    if (!CheckParseState(ParseStateSTART))
        return Fail();

    HRESULT hr = S_OK;

    m_parseState = ParseStateGENARGS;

    m_instNesting --;

    if (m_bFirstInstArg)
    {
        m_pStr->Truncate(m_pStr->End() - 1);
    }
    else
    {
        if (m_bUseAngleBracketsForGenerics)
            Append(W('>'));
        else
            Append(W(']'));
    }

    return hr;
}

HRESULT TypeNameBuilder::AddPointer()
{
    WRAPPER_NO_CONTRACT;

    if (!CheckParseState(ParseStateNAME | ParseStateGENARGS | ParseStatePTRARR))
        return Fail();

    m_parseState = ParseStatePTRARR;

    Append(W('*'));

    return S_OK;
}

HRESULT TypeNameBuilder::AddByRef()
{
    WRAPPER_NO_CONTRACT;

    if (!CheckParseState(ParseStateNAME | ParseStateGENARGS | ParseStatePTRARR))
        return Fail();

    m_parseState = ParseStateBYREF;

    Append(W('&'));

    return S_OK;
}

HRESULT TypeNameBuilder::AddSzArray()
{
    WRAPPER_NO_CONTRACT;

    if (!CheckParseState(ParseStateNAME | ParseStateGENARGS | ParseStatePTRARR))
        return Fail();

    m_parseState = ParseStatePTRARR;

    Append(W("[]"));

    return S_OK;
}

HRESULT TypeNameBuilder::AddArray(DWORD rank)
{
    CONTRACTL
    {
        THROWS;
        GC_NOTRIGGER;
        MODE_ANY;
    }
    CONTRACTL_END;

    if (!CheckParseState(ParseStateNAME | ParseStateGENARGS | ParseStatePTRARR))
        return Fail();

    m_parseState = ParseStatePTRARR;

    if (rank <= 0)
        return E_INVALIDARG;

    if (rank == 1)
    {
        Append(W("[*]"));
    }
    else if (rank > 64)
    {
        // Only taken in an error path, runtime will not load arrays of more than 32 dimensions
        const UTF8 fmt[] = "[%d]";
        UTF8 strTmp[ARRAY_SIZE(fmt) + MaxUnsigned32BitDecString];
        _snprintf_s(strTmp, ARRAY_SIZE(strTmp), _TRUNCATE, fmt, rank);
        MAKE_WIDEPTR_FROMUTF8N(strTmpW, strTmp, ARRAY_SIZE(fmt) + MaxUnsigned32BitDecString);
        Append(strTmpW);
    }
    else
    {
        WCHAR* wzDim = (WCHAR*)_alloca(sizeof(WCHAR) * (rank+3));

        WCHAR* pwz = wzDim+1;
        *wzDim = W('[');
        for(COUNT_T i = 1; i < rank; i++, pwz++)
            *pwz=',';
        *pwz = W(']');
        *(++pwz) = W('\0');
        Append(wzDim);
    }

    return S_OK;
}

HRESULT TypeNameBuilder::CloseGenericArgument()
{
    CONTRACTL
    {
        THROWS;
        GC_NOTRIGGER;
        MODE_ANY;
    }
    CONTRACTL_END;

    if (!CheckParseState(ParseStateNAME | ParseStateGENARGS | ParseStatePTRARR | ParseStateBYREF | ParseStateASSEMSPEC))
        return Fail();

    if (m_instNesting == 0)
        return Fail();

    m_parseState = ParseStateSTART;

    if (m_bHasAssemblySpec)
    {
        if (m_bUseAngleBracketsForGenerics)
            Append(W('>'));
        else
            Append(W(']'));
    }

    PopOpenGenericArgument();

    return S_OK;
}

HRESULT TypeNameBuilder::AddAssemblySpec(LPCWSTR szAssemblySpec)
{
    CONTRACTL
    {
        THROWS;
        GC_NOTRIGGER;
        MODE_ANY;
    }
    CONTRACTL_END;

    if (!CheckParseState(ParseStateNAME | ParseStateGENARGS | ParseStatePTRARR | ParseStateBYREF))
        return Fail();

    HRESULT hr = S_OK;

    m_parseState = ParseStateASSEMSPEC;

    if (szAssemblySpec && *szAssemblySpec)
    {
        Append(W(", "));

        if (m_instNesting > 0)
        {
            EscapeEmbeddedAssemblyName(szAssemblySpec);
        }
        else
        {
            EscapeAssemblyName(szAssemblySpec);
        }

        m_bHasAssemblySpec = TRUE;
        hr = S_OK;
    }

    return hr;
}

<<<<<<< HEAD
HRESULT TypeNameBuilder::ToString(BSTR* pszStringRepresentation)
{
    WRAPPER_NO_CONTRACT;

    if (!CheckParseState(ParseStateNAME | ParseStateGENARGS | ParseStatePTRARR | ParseStateBYREF | ParseStateASSEMSPEC))
        return Fail();

    if (m_instNesting)
        return Fail();

    *pszStringRepresentation = SysAllocString(*m_pStr);

    return S_OK;
}

=======
>>>>>>> 585bc30c
HRESULT TypeNameBuilder::Clear()
{
    CONTRACTL
    {
        THROWS; // TypeNameBuilder::Stack::Clear might throw.
        GC_NOTRIGGER;
        MODE_ANY;
    }
    CONTRACTL_END;

    if (m_pStr)
    {
        m_pStr->Clear();
    }
    m_bNestedName = FALSE;
    m_instNesting = 0;
    m_bFirstInstArg = FALSE;
    m_parseState = ParseStateSTART;
    m_bHasAssemblySpec = FALSE;
    m_bUseAngleBracketsForGenerics = FALSE;
    m_stack.Clear();

    return S_OK;
}



// Append the name of the type td to the string
// The following flags in the FormatFlags argument are significant: FormatNamespace
void TypeString::AppendTypeDef(SString& ss, IMDInternalImport *pImport, mdTypeDef td, DWORD format)
{
    CONTRACT_VOID
    {
        MODE_ANY;
        GC_NOTRIGGER;
        THROWS;
    }
    CONTRACT_END

    {
        TypeNameBuilder tnb(&ss, TypeNameBuilder::ParseStateNAME);
        AppendTypeDef(tnb, pImport, td, format);
    }

    RETURN;
}


void TypeString::AppendTypeDef(TypeNameBuilder& tnb, IMDInternalImport *pImport, mdTypeDef td, DWORD format)
{
    CONTRACT_VOID
    {
        MODE_ANY;
        GC_NOTRIGGER;
        THROWS;
        PRECONDITION(CheckPointer(pImport));
        PRECONDITION(TypeFromToken(td) == mdtTypeDef);
    }
    CONTRACT_END

    LPCUTF8 szName;
    LPCUTF8 szNameSpace;
    IfFailThrow(pImport->GetNameOfTypeDef(td, &szName, &szNameSpace));

    const WCHAR *wszNameSpace = NULL;

    MAKE_WIDEPTR_FROMUTF8(wszName, szName);
    InlineEString<128, EncodingUnicode> ssName(wszName);
    InlineEString<128, EncodingUnicode> wszNamespaceStr;

    if (format & FormatNamespace)
    {
        InlineEString<128, EncodingUTF8> ssNameSpace(szNameSpace);
        ssNameSpace.ConvertToUnicode(wszNamespaceStr);
        wszNameSpace = wszNamespaceStr;
    }

    tnb.AddName(ssName, wszNameSpace);

    RETURN;
}

void TypeString::AppendNestedTypeDef(TypeNameBuilder& tnb, IMDInternalImport *pImport, mdTypeDef td, DWORD format)
{
    CONTRACT_VOID
    {
        MODE_ANY;
        GC_NOTRIGGER;
        THROWS;
        PRECONDITION(CheckPointer(pImport));
        PRECONDITION(TypeFromToken(td) == mdtTypeDef);
    }
    CONTRACT_END

    DWORD dwAttr;
    IfFailThrow(pImport->GetTypeDefProps(td, &dwAttr, NULL));

    StackSArray<mdTypeDef> arNames;
    arNames.Append(td);
    if (format & FormatNamespace && IsTdNested(dwAttr))
    {
        while (SUCCEEDED(pImport->GetNestedClassProps(td, &td)))
            arNames.Append(td);
    }

    for(SCOUNT_T i = arNames.GetCount() - 1; i >= 0; i --)
        AppendTypeDef(tnb, pImport, arNames[i], format);

    RETURN;
}

// Append a square-bracket-enclosed, comma-separated list of n type parameters in inst to the string s
// and enclose each parameter in square brackets to disambiguate the commas
// The following flags in the FormatFlags argument are significant: FormatNamespace FormatFullInst FormatAssembly FormatNoVersion
void TypeString::AppendInst(SString& ss, Instantiation inst, DWORD format)
{
    CONTRACT_VOID
    {
        MODE_ANY;
        if (format & (FormatAssembly|FormatFullInst)) GC_TRIGGERS; else GC_NOTRIGGER;
        THROWS;
    }
    CONTRACT_END

    {
        TypeNameBuilder tnb(&ss, TypeNameBuilder::ParseStateNAME);
        if ((format & FormatAngleBrackets) != 0)
            tnb.SetUseAngleBracketsForGenerics(TRUE);
        AppendInst(tnb, inst, format);
    }

    RETURN;
}

void TypeString::AppendInst(TypeNameBuilder& tnb, Instantiation inst, DWORD format)
{
    CONTRACT_VOID
    {
        MODE_ANY;
        THROWS;
        if (format & (FormatAssembly|FormatFullInst)) GC_TRIGGERS; else GC_NOTRIGGER;
        PRECONDITION(!inst.IsEmpty());
    }
    CONTRACT_END

    tnb.OpenGenericArguments();

    for (DWORD i = 0; i < inst.GetNumArgs(); i++)
    {
        tnb.OpenGenericArgument();

        TypeHandle thArg = inst[i];

        if ((format & FormatFullInst) != 0 && !thArg.IsGenericVariable())
        {
            AppendType(tnb, thArg, Instantiation(), format | FormatNamespace | FormatAssembly);
        }
        else
        {
            AppendType(tnb, thArg, Instantiation(), format & (FormatNamespace | FormatAngleBrackets
#ifdef _DEBUG
                                               | FormatDebug
#endif
                                               ));
        }

        tnb.CloseGenericArgument();
    }

    tnb.CloseGenericArguments();

    RETURN;
}

void TypeString::AppendParamTypeQualifier(TypeNameBuilder& tnb, CorElementType kind, DWORD rank)
{
    CONTRACTL
    {
        MODE_ANY;
        THROWS;
        GC_NOTRIGGER;
        PRECONDITION(CorTypeInfo::IsModifier(kind));
    }
    CONTRACTL_END

    switch (kind)
    {
    case ELEMENT_TYPE_BYREF :
        tnb.AddByRef();
        break;
    case ELEMENT_TYPE_PTR :
        tnb.AddPointer();
        break;
    case ELEMENT_TYPE_SZARRAY :
        tnb.AddSzArray();
        break;
    case ELEMENT_TYPE_ARRAY :
        tnb.AddArray(rank);
        break;
    default :
        break;
    }
}

// Append a representation of the type t to the string s
// The following flags in the FormatFlags argument are significant: FormatNamespace FormatFullInst FormatAssembly FormatNoVersion

void TypeString::AppendType(SString& ss, TypeHandle ty, DWORD format)
{
    CONTRACT_VOID
    {
        MODE_ANY;
        if (format & (FormatAssembly|FormatFullInst)) GC_TRIGGERS; else GC_NOTRIGGER;
        THROWS;
    }
    CONTRACT_END

    AppendType(ss, ty, Instantiation(), format);

    RETURN;
}

void TypeString::AppendType(SString& ss, TypeHandle ty, Instantiation typeInstantiation, DWORD format)
{
    CONTRACT_VOID
    {
        MODE_ANY;
        if (format & (FormatAssembly|FormatFullInst)) GC_TRIGGERS; else GC_NOTRIGGER;
        THROWS;
    }
    CONTRACT_END

    {
        TypeNameBuilder tnb(&ss);
        if ((format & FormatAngleBrackets) != 0)
            tnb.SetUseAngleBracketsForGenerics(TRUE);
        AppendType(tnb, ty, typeInstantiation, format);
    }

    RETURN;
}

void TypeString::AppendType(TypeNameBuilder& tnb, TypeHandle ty, Instantiation typeInstantiation, DWORD format)
{
    CONTRACT_VOID
    {
        MODE_ANY;

        /* This method calls Assembly::GetDisplayName. Since that function
        uses Fusion which takes some Crsts in some places, it is GC_TRIGGERS.
        It could be made GC_NOTRIGGER by factoring out Assembly::GetDisplayName.
        However, its better to leave stuff as GC_TRIGGERS unless really needed,
        as GC_NOTRIGGER ties your hands up. */
        if (format & (FormatAssembly|FormatFullInst)) GC_TRIGGERS; else GC_NOTRIGGER;
        THROWS;
    }
    CONTRACT_END

    BOOL bToString = (format & (FormatNamespace|FormatFullInst|FormatAssembly)) == FormatNamespace;

    // It's null!
    if (ty.IsNull())
    {
        tnb.AddName(W("(null)"));
    }
    else

    // It's an array, with format
    //   element_ty[] (1-d, SZARRAY)
    //   element_ty[*] (1-d, ARRAY)
    //   element_ty[,] (2-d, ARRAY) etc
    // or a pointer (*) or byref (&)
    if (ty.HasTypeParam())
    {
        if (ty.GetSignatureCorElementType() != ELEMENT_TYPE_VALUETYPE)
        {
            DWORD rank;
            TypeHandle elemType;

            rank = ty.IsArray() ? ty.GetRank() : 0;
            elemType = ty.GetTypeParam();

            _ASSERTE(!elemType.IsNull());
            AppendType(tnb, elemType, Instantiation(), format & ~FormatAssembly);
            AppendParamTypeQualifier(tnb, ty.GetSignatureCorElementType(), rank);
        }
        else
        {
            tnb.Append(W("VALUETYPE"));
            TypeHandle elemType = ty.GetTypeParam();
            AppendType(tnb, elemType, Instantiation(), format & ~FormatAssembly);
        }
    }

    // ...or type parameter
    else if (ty.IsGenericVariable())
    {
        PTR_TypeVarTypeDesc tyvar = dac_cast<PTR_TypeVarTypeDesc>(ty.AsTypeDesc());

        mdGenericParam token = tyvar->GetToken();

        LPCSTR szName = NULL;
        mdToken mdOwner;

        IfFailThrow(ty.GetModule()->GetMDImport()->GetGenericParamProps(token, NULL, NULL, &mdOwner, NULL, &szName));

        _ASSERTE(TypeFromToken(mdOwner) == mdtTypeDef || TypeFromToken(mdOwner) == mdtMethodDef);

        LPCSTR szPrefix;
        if (!(format & FormatGenericParam))
            szPrefix = "";
        else if (TypeFromToken(mdOwner) == mdtTypeDef)
            szPrefix = "!";
        else
            szPrefix = "!!";

        SmallStackEString<EncodingUTF8> pName(szPrefix);
        pName.Append(szName);
        SmallStackSString pNameW;
        pName.ConvertToUnicode(pNameW);
        tnb.AddName(pNameW);

        format &= ~FormatAssembly;
    }

    // ...or function pointer
    else if (ty.IsFnPtrType())
    {
        // Don't attempt to format this currently, it may trigger GC due to fixups.
        tnb.AddName(W("(fnptr)"));
    }

    // ...otherwise it's just a plain type def or an instantiated type
    else
    {
        // Get the TypeDef token and attributes
        IMDInternalImport *pImport = ty.GetMethodTable()->GetMDImport();
        mdTypeDef td = ty.GetCl();
        if (IsNilToken(td)) {
            // This type does not exist in metadata. Simply append "dynamicClass".
            tnb.AddName(W("(dynamicClass)"));
        }
        else
        {
#ifdef _DEBUG
            if (format & FormatDebug)
            {
                UTF8 buffer[128];
                _snprintf_s(buffer, ARRAY_SIZE(buffer), _TRUNCATE, "(%p)", (VOID *)dac_cast<TADDR>(ty.AsPtr()));
                MAKE_WIDEPTR_FROMUTF8(pointerName, buffer);
                tnb.AddName(pointerName);
            }
#endif
            AppendNestedTypeDef(tnb, pImport, td, format);
        }

        // Append the instantiation
        if ((format & (FormatNamespace|FormatAssembly)) && ty.HasInstantiation() && (!ty.IsGenericTypeDefinition() || bToString))
        {
            if (typeInstantiation.IsEmpty())
                AppendInst(tnb, ty.GetInstantiation(), format);
            else
                AppendInst(tnb, typeInstantiation, format);
        }
    }

    // Now append the assembly
    if (format & FormatAssembly)
    {
        Assembly* pAssembly = ty.GetAssembly();
        _ASSERTE(pAssembly != NULL);

        StackSString pAssemblyName;
#ifdef DACCESS_COMPILE
        StackEString<EncodingUTF8> pAssemblyNameUTF8(pAssembly->GetSimpleName());
        pAssemblyNameUTF8.ConvertToUnicode(pAssemblyName);
#else
        pAssembly->GetDisplayName(pAssemblyName,
                                  ASM_DISPLAYF_PUBLIC_KEY_TOKEN | ASM_DISPLAYF_CONTENT_TYPE |
                                  (format & FormatNoVersion ? 0 : ASM_DISPLAYF_VERSION | ASM_DISPLAYF_CULTURE));
#endif

        tnb.AddAssemblySpec(pAssemblyName);

    }

    RETURN;
}

void TypeString::AppendMethod(SString& s, MethodDesc *pMD, Instantiation typeInstantiation, const DWORD format)
{
    CONTRACTL
    {
        MODE_ANY;
        GC_TRIGGERS;
        THROWS;
        PRECONDITION(CheckPointer(pMD));
        PRECONDITION(s.Check());
    }
    CONTRACTL_END

    AppendMethodImpl(s, pMD, typeInstantiation, format);
}

void TypeString::AppendMethodInternal(SString& s, MethodDesc *pMD, const DWORD format)
{
    CONTRACTL
    {
        MODE_ANY;
        GC_TRIGGERS;
        SUPPORTS_DAC;
        THROWS;
        PRECONDITION(CheckPointer(pMD));
        PRECONDITION(s.Check());
    }
    CONTRACTL_END

    AppendMethodImpl(s, pMD, Instantiation(), format);
}

void TypeString::AppendMethodImpl(SString& ss, MethodDesc *pMD, Instantiation typeInstantiation, const DWORD format)
{
    CONTRACTL
    {
        MODE_ANY;
        GC_TRIGGERS;
        SUPPORTS_DAC;
        THROWS;
        PRECONDITION(CheckPointer(pMD));
        PRECONDITION(ss.Check());
    }
    CONTRACTL_END

    {
        TypeHandle th;

        if (pMD->IsDynamicMethod())
        {
            if (pMD->IsLCGMethod())
            {
                SString sss(SString::Literal, W("DynamicClass"));
                ss += sss;
            }
            else if (pMD->IsILStub())
            {
                MAKE_WIDEPTR_FROMUTF8(stubClassName, ILStubResolver::GetStubClassName(pMD));
                SString sss(SString::Literal, stubClassName);
                ss += sss;
            }
        }
        else
        {
            th = TypeHandle(pMD->GetMethodTable());
            AppendType(ss, th, typeInstantiation, format);
        }

        SString sss1(SString::Literal, NAMESPACE_SEPARATOR_WSTR);
        ss += sss1;
        MAKE_WIDEPTR_FROMUTF8(methodName, pMD->GetName());
        SString sss2(methodName);
        ss += sss2;

        if (pMD->HasMethodInstantiation() && !pMD->IsGenericMethodDefinition())
        {
            AppendInst(ss, pMD->GetMethodInstantiation(), format);
        }

        if (format & FormatSignature)
        {
            // @TODO: The argument list should be formatted nicely using AppendType()

            SigFormat sigFormatter(pMD, th);
            MAKE_WIDEPTR_FROMUTF8(sig, sigFormatter.GetCStringParmsOnly());
            SString sss(sig);
            ss += sss;
        }

        if (format & FormatStubInfo) {
            if (pMD->IsInstantiatingStub())
            {
                SString sss(SString::Literal, W("{inst-stub}"));
                ss += sss;
            }
            if (pMD->IsUnboxingStub())
            {
                SString sss(SString::Literal, W("{unbox-stub}"));
                ss += sss;
            }
            if (pMD->IsSharedByGenericMethodInstantiations())
            {
                SString sss(SString::Literal, W("{method-shared}"));
                ss += sss;
            }
            else if (pMD->IsSharedByGenericInstantiations())
            {
                SString sss(SString::Literal, W("{shared}"));
                ss += sss;
            }
            if (pMD->RequiresInstMethodTableArg())
            {
                SString sss(SString::Literal, W("{requires-mt-arg}"));
                ss += sss;
            }
            if (pMD->RequiresInstMethodDescArg())
            {
                SString sss(SString::Literal, W("{requires-mdesc-arg}"));
                ss += sss;
            }
        }
    }
}

void TypeString::AppendField(SString& s, FieldDesc *pFD, Instantiation typeInstantiation, const DWORD format /* = FormatNamespace */)
{
    CONTRACTL
    {
        MODE_ANY;
        GC_TRIGGERS;
        THROWS;
        PRECONDITION(CheckPointer(pFD));
        PRECONDITION(s.Check());
    }
    CONTRACTL_END;

    {
        TypeHandle th(pFD->GetApproxEnclosingMethodTable());
        AppendType(s, th, typeInstantiation, format);

        s.Append(NAMESPACE_SEPARATOR_WSTR);
        MAKE_WIDEPTR_FROMUTF8(pName, pFD->GetName());
        s.Append(pName);
    }
}

#ifdef _DEBUG
void TypeString::AppendMethodDebug(SString& ss, MethodDesc *pMD)
{
    CONTRACTL
    {
        MODE_ANY;
        GC_TRIGGERS;
        NOTHROW;
        PRECONDITION(CheckPointer(pMD));
        PRECONDITION(ss.Check());
    }
    CONTRACTL_END

#ifndef DACCESS_COMPILE
    EX_TRY
    {
        AppendMethodInternal(ss, pMD, FormatSignature | FormatNamespace);
    }
    EX_CATCH
    {
        // This function is only used as diagnostic aid in debug builds.
        // If we run out of memory or hit some other problem,
        // tough luck for the debugger.

        // Should we set ss to Empty
    }
    EX_END_CATCH(SwallowAllExceptions);
#endif
}

void TypeString::AppendTypeDebug(SString& ss, TypeHandle t)
{
    CONTRACTL
    {
        MODE_ANY;
        GC_NOTRIGGER;
        NOTHROW;
        PRECONDITION(CheckPointer(t));
        PRECONDITION(ss.Check());
    }
    CONTRACTL_END

#ifndef DACCESS_COMPILE
    {
        EX_TRY
        {
            AppendType(ss, t, FormatNamespace | FormatDebug);
        }
        EX_CATCH
        {
            // This function is only used as diagnostic aid in debug builds.
            // If we run out of memory or hit some other problem,
            // tough luck for the debugger.
        }
        EX_END_CATCH(SwallowAllExceptions);
    }
#endif
}

void TypeString::AppendTypeKeyDebug(SString& ss, TypeKey *pTypeKey)
{
    CONTRACTL
    {
        MODE_ANY;
        GC_NOTRIGGER;
        NOTHROW;
        PRECONDITION(CheckPointer(pTypeKey));
        PRECONDITION(ss.Check());
    }
    CONTRACTL_END

#ifndef DACCESS_COMPILE
    {
        EX_TRY
        {
            AppendTypeKey(ss, pTypeKey, FormatNamespace | FormatDebug);
        }
        EX_CATCH
        {
            // This function is only used as diagnostic aid in debug builds.
            // If we run out of memory or hit some other problem,
            // tough luck for the debugger.
        }
        EX_END_CATCH(SwallowAllExceptions);
    }
#endif
}

#endif // _DEBUG


void TypeString::AppendTypeKey(TypeNameBuilder& tnb, TypeKey *pTypeKey, DWORD format)
{
    CONTRACT_VOID
    {
        MODE_ANY;
        THROWS;
        if (format & (FormatAssembly|FormatFullInst)) GC_TRIGGERS; else GC_NOTRIGGER;
        PRECONDITION(CheckPointer(pTypeKey));
    }
    CONTRACT_END

    Module *pModule = NULL;

    // It's an array, with format
    //   element_ty[] (1-d, SZARRAY)
    //   element_ty[*] (1-d, ARRAY)
    //   element_ty[,] (2-d, ARRAY) etc
    // or a pointer (*) or byref (&)
    CorElementType kind = pTypeKey->GetKind();
    if (CorTypeInfo::IsModifier(kind))
    {
        DWORD rank = 0;
        TypeHandle elemType = pTypeKey->GetElementType();
        if (CorTypeInfo::IsArray(kind))
        {
            rank = pTypeKey->GetRank();
        }

        AppendType(tnb, elemType, Instantiation(), format);
        AppendParamTypeQualifier(tnb, kind, rank);
        pModule = elemType.GetModule();
    }
    else if (kind == ELEMENT_TYPE_VALUETYPE)
    {
        tnb.Append(W("VALUETYPE"));
        TypeHandle elemType = pTypeKey->GetElementType();
        AppendType(tnb, elemType, Instantiation(), format);
        pModule = elemType.GetModule();
    }
    else if (kind == ELEMENT_TYPE_FNPTR)
    {
        RETURN;
    }

    // ...otherwise it's just a plain type def or an instantiated type
    else
    {
        // Get the TypeDef token and attributes
        pModule = pTypeKey->GetModule();
        if (pModule != NULL)
        {
            IMDInternalImport *pImport = pModule->GetMDImport();
            mdTypeDef td = pTypeKey->GetTypeToken();
            _ASSERTE(!IsNilToken(td));

            AppendNestedTypeDef(tnb, pImport, td, format);

            // Append the instantiation
            if ((format & (FormatNamespace|FormatAssembly)) && pTypeKey->HasInstantiation())
                AppendInst(tnb, pTypeKey->GetInstantiation(), format);
        }

    }

    // Now append the assembly
    if (pModule != NULL && (format & FormatAssembly))
    {
        Assembly* pAssembly = pModule->GetAssembly();
        _ASSERTE(pAssembly != NULL);

        StackSString pAssemblyName;
#ifdef DACCESS_COMPILE
        StackEString<EncodingUTF8> pAssemblyNameUTF8(pAssembly->GetSimpleName());
        pAssemblyNameUTF8.ConvertToUnicode(pAssemblyName);
#else
        pAssembly->GetDisplayName(pAssemblyName,
                                  ASM_DISPLAYF_PUBLIC_KEY_TOKEN | ASM_DISPLAYF_CONTENT_TYPE |
                                  (format & FormatNoVersion ? 0 : ASM_DISPLAYF_VERSION | ASM_DISPLAYF_CULTURE));
#endif
        tnb.AddAssemblySpec(pAssemblyName);
    }

    RETURN;
}

void TypeString::AppendTypeKey(SString& ss, TypeKey *pTypeKey, DWORD format)
{
    CONTRACT_VOID
    {
        MODE_ANY;
        if (format & (FormatAssembly|FormatFullInst)) GC_TRIGGERS; else GC_NOTRIGGER;
        THROWS;
        PRECONDITION(CheckPointer(pTypeKey));
    }
    CONTRACT_END

    {
        TypeNameBuilder tnb(&ss);
        AppendTypeKey(tnb, pTypeKey, format);
    }

    RETURN;
}

/*static*/
void TypeString::EscapeSimpleTypeName(SString* ssTypeName, SString* ssEscapedTypeName)
{
    auto itr = ssTypeName->Begin();
    WCHAR c;
    while ((c = *itr++) != W('\0'))
    {
        if (IsTypeNameReservedChar(c))
            ssEscapedTypeName->Append(W("\\"));

        ssEscapedTypeName->Append(c);
    }
}

/*static*/
bool TypeString::ContainsReservedChar(LPCWSTR pTypeName)
{
    CONTRACTL
    {
        GC_NOTRIGGER;
        MODE_ANY;
    }
    CONTRACTL_END;

    WCHAR c;
    while ((c = * pTypeName++) != W('\0'))
    {
        if (IsTypeNameReservedChar(c))
        {
            return true;
        }
    }

    return false;
}<|MERGE_RESOLUTION|>--- conflicted
+++ resolved
@@ -437,24 +437,6 @@
     return hr;
 }
 
-<<<<<<< HEAD
-HRESULT TypeNameBuilder::ToString(BSTR* pszStringRepresentation)
-{
-    WRAPPER_NO_CONTRACT;
-
-    if (!CheckParseState(ParseStateNAME | ParseStateGENARGS | ParseStatePTRARR | ParseStateBYREF | ParseStateASSEMSPEC))
-        return Fail();
-
-    if (m_instNesting)
-        return Fail();
-
-    *pszStringRepresentation = SysAllocString(*m_pStr);
-
-    return S_OK;
-}
-
-=======
->>>>>>> 585bc30c
 HRESULT TypeNameBuilder::Clear()
 {
     CONTRACTL
