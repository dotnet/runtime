--- conflicted
+++ resolved
@@ -1012,293 +1012,6 @@
 }
 
 
-<<<<<<< HEAD
-=======
-#ifdef FEATURE_PREJIT
-
-// --------------------------------------------------------------------------------
-// Remember the timestamp of the CLR DLLs used to compile the ngen image.
-// These will be checked at runtime by PEFile::CheckNativeImageTimeStamp().
-//
-
-void GetTimeStampsForNativeImage(CORCOMPILE_VERSION_INFO * pNativeVersionInfo)
-{
-    CONTRACTL
-    {
-        STANDARD_VM_CHECK;
-        PRECONDITION(::GetAppDomain()->IsCompilationDomain());
-    }
-    CONTRACTL_END;
-
-    // Do not store runtime timestamps into NGen image for cross-platform NGen determinism
-}
-
-//
-// Which processor should ngen target?
-// This is needed when ngen wants to target for "reach" if the ngen images will be
-// used on other machines (the Operating System or the OEM build lab can do this).
-// It can also be used to reduce the testing matrix
-//
-void GetNGenCpuInfo(CORINFO_CPU * cpuInfo)
-{
-    LIMITED_METHOD_CONTRACT;
-
-#ifdef TARGET_X86
-
-    static CORINFO_CPU ngenCpuInfo =
-        {
-            (CPU_X86_PENTIUM_PRO << 8), // dwCPUType
-            0x00000000,                 // dwFeatures
-            0                           // dwExtendedFeatures
-        };
-
-    // We always generate P3-compatible code on CoreCLR
-    *cpuInfo = ngenCpuInfo;
-
-#else // TARGET_X86
-    cpuInfo->dwCPUType = 0;
-    cpuInfo->dwFeatures = 0;
-    cpuInfo->dwExtendedFeatures = 0;
-#endif // TARGET_X86
-}
-
-// --------------------------------------------------------------------------------
-
-void DomainAssembly::GetCurrentVersionInfo(CORCOMPILE_VERSION_INFO *pNativeVersionInfo)
-{
-    CONTRACTL
-    {
-        INSTANCE_CHECK;
-        STANDARD_VM_CHECK;
-    }
-    CONTRACTL_END;
-
-    // Clear memory so that we won't write random data into the zapped file
-    ZeroMemory(pNativeVersionInfo, sizeof(CORCOMPILE_VERSION_INFO));
-
-    // Pick up any compilation directives for code flavor
-
-    BOOL fForceDebug, fForceProfiling, fForceInstrument;
-    SystemDomain::GetCompilationOverrides(&fForceDebug,
-                                          &fForceProfiling,
-                                          &fForceInstrument);
-
-#ifndef TARGET_UNIX
-    pNativeVersionInfo->wOSPlatformID = VER_PLATFORM_WIN32_NT;
-#else
-    pNativeVersionInfo->wOSPlatformID = VER_PLATFORM_UNIX;
-#endif
-
-    // The native images should be OS-version agnostic. Do not store the actual OS version for determinism.
-    // pNativeVersionInfo->wOSMajorVersion = (WORD) osInfo.dwMajorVersion;
-    pNativeVersionInfo->wOSMajorVersion = 4;
-
-    pNativeVersionInfo->wMachine = IMAGE_FILE_MACHINE_NATIVE_NI;
-
-    pNativeVersionInfo->wVersionMajor = RuntimeFileMajorVersion;
-    pNativeVersionInfo->wVersionMinor = RuntimeFileMinorVersion;
-    pNativeVersionInfo->wVersionBuildNumber = RuntimeFileBuildVersion;
-    pNativeVersionInfo->wVersionPrivateBuildNumber = RuntimeFileRevisionVersion;
-
-    GetNGenCpuInfo(&pNativeVersionInfo->cpuInfo);
-
-#if _DEBUG
-    pNativeVersionInfo->wBuild = CORCOMPILE_BUILD_CHECKED;
-#else
-    pNativeVersionInfo->wBuild = CORCOMPILE_BUILD_FREE;
-#endif
-
-#ifdef DEBUGGING_SUPPORTED
-    if (fForceDebug || !CORDebuggerAllowJITOpts(GetDebuggerInfoBits()))
-    {
-        pNativeVersionInfo->wCodegenFlags |= CORCOMPILE_CODEGEN_DEBUGGING;
-        pNativeVersionInfo->wConfigFlags |= CORCOMPILE_CONFIG_DEBUG;
-    }
-    else
-#endif // DEBUGGING_SUPPORTED
-    {
-        pNativeVersionInfo->wConfigFlags |= CORCOMPILE_CONFIG_DEBUG_NONE;
-    }
-
-#if defined (PROFILING_SUPPORTED_DATA) || defined(PROFILING_SUPPORTED)
-    if (fForceProfiling || CORProfilerUseProfileImages())
-    {
-        pNativeVersionInfo->wCodegenFlags |= CORCOMPILE_CODEGEN_PROFILING;
-        pNativeVersionInfo->wConfigFlags |= CORCOMPILE_CONFIG_PROFILING;
-#ifdef DEBUGGING_SUPPORTED
-        // Note that we have hardwired profiling to also imply optimized debugging
-        // info.  This cuts down on one permutation of prejit files.
-        pNativeVersionInfo->wCodegenFlags &= ~CORCOMPILE_CODEGEN_DEBUGGING;
-        pNativeVersionInfo->wConfigFlags &= ~(CORCOMPILE_CONFIG_DEBUG|
-                                              CORCOMPILE_CONFIG_DEBUG_DEFAULT);
-        pNativeVersionInfo->wConfigFlags |= CORCOMPILE_CONFIG_DEBUG_NONE;
-#endif // DEBUGGING_SUPPORTED
-    }
-    else
-#endif // PROFILING_SUPPORTED_DATA || PROFILING_SUPPORTED
-    {
-        pNativeVersionInfo->wConfigFlags |= CORCOMPILE_CONFIG_PROFILING_NONE;
-    }
-
-#ifdef DEBUGGING_SUPPORTED
-
-    // Note the default assembly flags (from the custom attributes & INI file) , so we can
-    // set determine whether or not the current settings
-    // match the "default" setting or not.
-
-    // Note that the INI file settings are considered a part of the
-    // assembly, even though they could theoretically change between
-    // ngen time and runtime.  It is just too expensive and awkward to
-    // look up the INI file before binding to the native image at
-    // runtime, so we effectively snapshot it at ngen time.
-
-    DWORD defaultFlags = ComputeDebuggingConfig();
-
-    if (CORDebuggerAllowJITOpts(defaultFlags))
-    {
-        // Default is optimized code
-        if ((pNativeVersionInfo->wCodegenFlags & CORCOMPILE_CODEGEN_DEBUGGING) == 0)
-            pNativeVersionInfo->wConfigFlags |= CORCOMPILE_CONFIG_DEBUG_DEFAULT;
-    }
-    else
-    {
-        // Default is non-optimized debuggable code
-        if ((pNativeVersionInfo->wCodegenFlags & CORCOMPILE_CODEGEN_DEBUGGING) != 0)
-            pNativeVersionInfo->wConfigFlags |= CORCOMPILE_CONFIG_DEBUG_DEFAULT;
-    }
-
-#endif // DEBUGGING_SUPPORTED
-
-    if (fForceInstrument || GetAssembly()->IsInstrumented())
-    {
-        pNativeVersionInfo->wCodegenFlags |= CORCOMPILE_CODEGEN_PROF_INSTRUMENTING;
-        pNativeVersionInfo->wConfigFlags |= CORCOMPILE_CONFIG_INSTRUMENTATION;
-    }
-    else
-    {
-        pNativeVersionInfo->wConfigFlags |= CORCOMPILE_CONFIG_INSTRUMENTATION_NONE;
-    }
-
-
-    GetTimeStampsForNativeImage(pNativeVersionInfo);
-
-    // Store signature of source assembly.
-    GetOptimizedIdentitySignature(&pNativeVersionInfo->sourceAssembly);
-
-    // signature will is hash of the whole file. It is written by zapper.
-    // IfFailThrow(CoCreateGuid(&pNativeVersionInfo->signature));
-}
-
-void DomainAssembly::GetOptimizedIdentitySignature(CORCOMPILE_ASSEMBLY_SIGNATURE *pSignature)
-{
-    CONTRACTL
-    {
-        INSTANCE_CHECK;
-        THROWS;
-        GC_TRIGGERS;
-        MODE_ANY;
-        INJECT_FAULT(COMPlusThrowOM(););
-    }
-    CONTRACTL_END;
-
-    //
-    // Write the MVID into the version header.
-    //
-
-    //
-    // If this assembly has skip verification permission, then we store its
-    // mvid.  If at load time the assembly still has skip verification
-    // permission, then we can base the matches purely on mvid values and
-    // skip the perf-heavy hashing of the file.
-    //
-
-    //
-    // The reason that we tell IsFullyTrusted to do a quick check
-    // only is because that allows us make a determination for the most
-    // common full trust scenarios (local machine) without actually
-    // resolving policy and bringing in a whole list of assembly
-    // dependencies.
-    //
-    ReleaseHolder<IMDInternalImport> scope (GetFile()->GetMDImportWithRef());
-    IfFailThrow(scope->GetScopeProps(NULL, &pSignature->mvid));
-
-    // Use the NGen image if possible. IL image does not even have to be present on CoreCLR.
-    if (GetFile()->HasNativeImage())
-    {
-        PEImageHolder pNativeImage(GetFile()->GetNativeImageWithRef());
-
-        CORCOMPILE_VERSION_INFO* pVersionInfo = pNativeImage->GetLoadedLayout()->GetNativeVersionInfo();
-        pSignature->timeStamp = pVersionInfo->sourceAssembly.timeStamp;
-        pSignature->ilImageSize = pVersionInfo->sourceAssembly.ilImageSize;
-
-        return;
-    }
-
-    // Write the time stamp
-    PEImageLayoutHolder ilLayout(GetFile()->GetAnyILWithRef());
-    pSignature->timeStamp = ilLayout->GetTimeDateStamp();
-    pSignature->ilImageSize = ilLayout->GetVirtualSize();
-}
-
-BOOL DomainAssembly::CheckZapDependencyIdentities(PEImage *pNativeImage)
-{
-    CONTRACTL
-    {
-        INSTANCE_CHECK;
-        STANDARD_VM_CHECK;
-    }
-    CONTRACTL_END;
-
-    AssemblySpec spec;
-    spec.InitializeSpec(this->GetFile());
-
-    // The assembly spec should have the binding context associated with it
-    _ASSERTE(spec.GetBindingContext()  || spec.IsAssemblySpecForCoreLib());
-
-    CORCOMPILE_VERSION_INFO *pVersionInfo = pNativeImage->GetLoadedLayout()->GetNativeVersionInfo();
-
-    // Check our own assembly first
-    GetAppDomain()->CheckForMismatchedNativeImages(&spec, &pVersionInfo->sourceAssembly.mvid);
-
-    // Check MVID in metadata against MVID in CORCOMPILE_VERSION_INFO - important when metadata is loaded from IL instead of NI
-    ReleaseHolder<IMDInternalImport> pImport(this->GetFile()->GetMDImportWithRef());
-    GUID mvid;
-    IfFailThrow(pImport->GetScopeProps(NULL, &mvid));
-    GetAppDomain()->CheckForMismatchedNativeImages(&spec, &mvid);
-
-    // Now Check dependencies
-    COUNT_T cDependencies;
-    CORCOMPILE_DEPENDENCY *pDependencies = pNativeImage->GetLoadedLayout()->GetNativeDependencies(&cDependencies);
-    CORCOMPILE_DEPENDENCY *pDependenciesEnd = pDependencies + cDependencies;
-
-    while (pDependencies < pDependenciesEnd)
-    {
-        if (pDependencies->dwAssemblyDef != mdAssemblyRefNil)
-        {
-            AssemblySpec name;
-            name.InitializeSpec(pDependencies->dwAssemblyDef, pNativeImage->GetNativeMDImport(), this);
-
-            if (!name.IsAssemblySpecForCoreLib())
-            {
-                // We just initialized the assembly spec for the NI dependency. This will not have binding context
-                // associated with it, so set it from that of the parent.
-                _ASSERTE(!name.GetBindingContext());
-                AssemblyBinder *pParentAssemblyBindingContext = name.GetBindingContextFromParentAssembly(name.GetAppDomain());
-                _ASSERTE(pParentAssemblyBindingContext);
-                name.SetBindingContext(pParentAssemblyBindingContext);
-            }
-
-            GetAppDomain()->CheckForMismatchedNativeImages(&name, &pDependencies->signAssemblyDef.mvid);
-        }
-
-        pDependencies++;
-    }
-
-    return TRUE;
-}
-#endif // FEATURE_PREJIT
-
->>>>>>> 7f85a8c3
 DWORD DomainAssembly::ComputeDebuggingConfig()
 {
     CONTRACTL
