// Licensed to the .NET Foundation under one or more agreements.
// The .NET Foundation licenses this file to you under the MIT license.
//

#include <interpretershared.h>
#include "shash.h"

extern "C" void STDCALL CallCountingStubCode()
{
    PORTABILITY_ASSERT("CallCountingStubCode is not implemented on wasm");
}

extern "C" void CallCountingStubCode_End()
{
    PORTABILITY_ASSERT("CallCountingStubCode_End is not implemented on wasm");
}

extern "C" void STDCALL OnCallCountThresholdReachedStub()
{
    PORTABILITY_ASSERT("OnCallCountThresholdReachedStub is not implemented on wasm");
}

extern "C" void STDCALL ThePreStub()
{
    PORTABILITY_ASSERT("ThePreStub is not implemented on wasm");
}

extern "C" void InterpreterStub()
{
    PORTABILITY_ASSERT("InterpreterStub is not implemented on wasm");
}

extern "C" UINT_PTR STDCALL GetCurrentIP(void)
{
    PORTABILITY_ASSERT("GetCurrentIP is not implemented on wasm");
    return 0;
}

extern "C" void STDMETHODCALLTYPE JIT_ProfilerEnterLeaveTailcallStub(UINT_PTR ProfilerHandle)
{
    PORTABILITY_ASSERT("JIT_ProfilerEnterLeaveTailcallStub is not implemented on wasm");
}

extern "C" void STDCALL DelayLoad_MethodCall()
{
    PORTABILITY_ASSERT("DelayLoad_MethodCall is not implemented on wasm");
}

extern "C" void STDCALL DelayLoad_Helper()
{
    PORTABILITY_ASSERT("DelayLoad_Helper is not implemented on wasm");
}

extern "C" void STDCALL DelayLoad_Helper_Obj()
{
    PORTABILITY_ASSERT("DelayLoad_Helper_Obj is not implemented on wasm");
}

extern "C" void STDCALL DelayLoad_Helper_ObjObj()
{
    PORTABILITY_ASSERT("DelayLoad_Helper_ObjObj is not implemented on wasm");
}

extern "C" void STDCALL PInvokeImportThunk()
{
    PORTABILITY_ASSERT("PInvokeImportThunk is not implemented on wasm");
}

extern "C" void STDCALL StubPrecodeCode()
{
    PORTABILITY_ASSERT("StubPrecodeCode is not implemented on wasm");
}

extern "C" void STDCALL StubPrecodeCode_End()
{
    PORTABILITY_ASSERT("StubPrecodeCode_End is not implemented on wasm");
}

extern "C" void STDCALL FixupPrecodeCode()
{
    PORTABILITY_ASSERT("FixupPrecodeCode is not implemented on wasm");
}

extern "C" void STDCALL FixupPrecodeCode_End()
{
    PORTABILITY_ASSERT("FixupPrecodeCode_End is not implemented on wasm");
}

extern "C" void RhpInitialInterfaceDispatch()
{
    PORTABILITY_ASSERT("RhpInitialInterfaceDispatch is not implemented on wasm");
}

unsigned FuncEvalFrame::GetFrameAttribs_Impl(void)
{
    PORTABILITY_ASSERT("FuncEvalFrame::GetFrameAttribs_Impl is not implemented on wasm");
    return 0;
}

TADDR FuncEvalFrame::GetReturnAddressPtr_Impl()
{
    PORTABILITY_ASSERT("FuncEvalFrame::GetReturnAddressPtr_Impl is not implemented on wasm");
    return 0;
}

void FuncEvalFrame::UpdateRegDisplay_Impl(const PREGDISPLAY pRD, bool updateFloats)
{
    PORTABILITY_ASSERT("FuncEvalFrame::UpdateRegDisplay_Impl is not implemented on wasm");
}

void InlinedCallFrame::UpdateRegDisplay_Impl(const PREGDISPLAY pRD, bool updateFloats)
{
    CONTRACTL
    {
        NOTHROW;
        GC_NOTRIGGER;
#ifdef PROFILING_SUPPORTED
        PRECONDITION(CORProfilerStackSnapshotEnabled() || InlinedCallFrame::FrameHasActiveCall(this));
#endif
        MODE_ANY;
        SUPPORTS_DAC;
    }
    CONTRACTL_END;

    if (!InlinedCallFrame::FrameHasActiveCall(this))
    {
        LOG((LF_CORDB, LL_ERROR, "WARNING: InlinedCallFrame::UpdateRegDisplay called on inactive frame %p\n", this));
        return;
    }

    pRD->pCurrentContext->InterpreterIP = *(DWORD *)&m_pCallerReturnAddress;

    pRD->IsCallerContextValid = FALSE;
    pRD->IsCallerSPValid      = FALSE;        // Don't add usage of this field.  This is only temporary.

    pRD->pCurrentContext->InterpreterSP = *(DWORD *)&m_pCallSiteSP;
    pRD->pCurrentContext->InterpreterFP = *(DWORD *)&m_pCalleeSavedFP;

#define CALLEE_SAVED_REGISTER(regname) pRD->pCurrentContextPointers->regname = NULL;
    ENUM_CALLEE_SAVED_REGISTERS();
#undef CALLEE_SAVED_REGISTER

    SyncRegDisplayToCurrentContext(pRD);

#ifdef FEATURE_INTERPRETER
    if ((m_Next != FRAME_TOP) && (m_Next->GetFrameIdentifier() == FrameIdentifier::InterpreterFrame))
    {
        // If the next frame is an interpreter frame, we also need to set the first argument register to point to the interpreter frame.
        SetFirstArgReg(pRD->pCurrentContext, dac_cast<TADDR>(m_Next));
    }
#endif // FEATURE_INTERPRETER

    LOG((LF_GCROOTS, LL_INFO100000, "STACKWALK    InlinedCallFrame::UpdateRegDisplay_Impl(rip:%p, rsp:%p)\n", pRD->ControlPC, pRD->SP));
}

void FaultingExceptionFrame::UpdateRegDisplay_Impl(const PREGDISPLAY pRD, bool updateFloats)
{
    PORTABILITY_ASSERT("FaultingExceptionFrame::UpdateRegDisplay_Impl is not implemented on wasm");
}

void TransitionFrame::UpdateRegDisplay_Impl(const PREGDISPLAY pRD, bool updateFloats)
{
    PORTABILITY_ASSERT("TransitionFrame::UpdateRegDisplay_Impl is not implemented on wasm");
}

size_t CallDescrWorkerInternalReturnAddressOffset;

VOID PALAPI RtlRestoreContext(IN PCONTEXT ContextRecord, IN PEXCEPTION_RECORD ExceptionRecord)
{
    PORTABILITY_ASSERT("RtlRestoreContext is not implemented on wasm");
}

extern "C" void TheUMEntryPrestub(void)
{
    PORTABILITY_ASSERT("TheUMEntryPrestub is not implemented on wasm");
}

extern "C" void STDCALL VarargPInvokeStub(void)
{
    PORTABILITY_ASSERT("VarargPInvokeStub is not implemented on wasm");
}

extern "C" void STDCALL VarargPInvokeStub_RetBuffArg(void)
{
    PORTABILITY_ASSERT("VarargPInvokeStub_RetBuffArg is not implemented on wasm");
}

extern "C" PCODE CID_VirtualOpenDelegateDispatch(TransitionBlock * pTransitionBlock)
{
    PORTABILITY_ASSERT("CID_VirtualOpenDelegateDispatch is not implemented on wasm");
    return 0;
}

extern "C" FCDECL2(VOID, JIT_WriteBarrier_Callable, Object **dst, Object *ref)
{
    PORTABILITY_ASSERT("JIT_WriteBarrier_Callable is not implemented on wasm");
}

EXTERN_C void JIT_WriteBarrier_End()
{
    PORTABILITY_ASSERT("JIT_WriteBarrier_End is not implemented on wasm");
}

EXTERN_C void JIT_CheckedWriteBarrier_End()
{
    PORTABILITY_ASSERT("JIT_CheckedWriteBarrier_End is not implemented on wasm");
}

EXTERN_C void JIT_ByRefWriteBarrier_End()
{
    PORTABILITY_ASSERT("JIT_ByRefWriteBarrier_End is not implemented on wasm");
}

EXTERN_C void JIT_StackProbe_End()
{
    PORTABILITY_ASSERT("JIT_StackProbe_End is not implemented on wasm");
}

EXTERN_C VOID STDCALL ResetCurrentContext()
{
    PORTABILITY_ASSERT("ResetCurrentContext is not implemented on wasm");
}

extern "C" void STDCALL GenericPInvokeCalliHelper(void)
{
    PORTABILITY_ASSERT("GenericPInvokeCalliHelper is not implemented on wasm");
}

EXTERN_C void JIT_PInvokeBegin(InlinedCallFrame* pFrame)
{
    PORTABILITY_ASSERT("JIT_PInvokeBegin is not implemented on wasm");
}

EXTERN_C void JIT_PInvokeEnd(InlinedCallFrame* pFrame)
{
    PORTABILITY_ASSERT("JIT_PInvokeEnd is not implemented on wasm");
}

extern "C" void STDCALL JIT_StackProbe()
{
    PORTABILITY_ASSERT("JIT_StackProbe is not implemented on wasm");
}

EXTERN_C FCDECL0(void, JIT_PollGC)
{
    PORTABILITY_ASSERT("JIT_PollGC is not implemented on wasm");
}

void InitJITHelpers1()
{
    /* no-op WASM-TODO do we need to do anything for the interpreter? */
}

extern "C" HRESULT __cdecl CorDBGetInterface(DebugInterface** rcInterface)
{
    PORTABILITY_ASSERT("CorDBGetInterface is not implemented on wasm");
    return 0;
}

extern "C" void RhpInterfaceDispatch1()
{
    PORTABILITY_ASSERT("RhpInterfaceDispatch1 is not implemented on wasm");
}

extern "C" void RhpInterfaceDispatch2()
{
    PORTABILITY_ASSERT("RhpInterfaceDispatch2 is not implemented on wasm");
}

extern "C" void RhpInterfaceDispatch4()
{
    PORTABILITY_ASSERT("RhpInterfaceDispatch4 is not implemented on wasm");
}

extern "C" void RhpInterfaceDispatch8()
{
    PORTABILITY_ASSERT("RhpInterfaceDispatch8 is not implemented on wasm");
}

extern "C" void RhpInterfaceDispatch16()
{
    PORTABILITY_ASSERT("RhpInterfaceDispatch16 is not implemented on wasm");
}

extern "C" void RhpInterfaceDispatch32()
{
    PORTABILITY_ASSERT("RhpInterfaceDispatch32 is not implemented on wasm");
}

extern "C" void RhpInterfaceDispatch64()
{
    PORTABILITY_ASSERT("RhpInterfaceDispatch64 is not implemented on wasm");
}

extern "C" void RhpVTableOffsetDispatch()
{
    PORTABILITY_ASSERT("RhpVTableOffsetDispatch is not implemented on wasm");
}

typedef uint8_t CODE_LOCATION;
CODE_LOCATION RhpAssignRefAVLocation;
CODE_LOCATION RhpCheckedAssignRefAVLocation;
CODE_LOCATION RhpByRefAssignRefAVLocation1;
CODE_LOCATION RhpByRefAssignRefAVLocation2;

extern "C" void ThisPtrRetBufPrecodeWorker()
{
    PORTABILITY_ASSERT("ThisPtrRetBufPrecodeWorker is not implemented on wasm");
}

extern "C" void RhpInterfaceDispatchAVLocation1()
{
    PORTABILITY_ASSERT("RhpInterfaceDispatchAVLocation1 is not implemented on wasm");
}

extern "C" void RhpInterfaceDispatchAVLocation2()
{
    PORTABILITY_ASSERT("RhpInterfaceDispatchAVLocation2 is not implemented on wasm");
}

extern "C" void RhpInterfaceDispatchAVLocation4()
{
    PORTABILITY_ASSERT("RhpInterfaceDispatchAVLocation4 is not implemented on wasm");
}

extern "C" void RhpInterfaceDispatchAVLocation8()
{
    PORTABILITY_ASSERT("RhpInterfaceDispatchAVLocation8 is not implemented on wasm");
}

extern "C" void RhpInterfaceDispatchAVLocation16()
{
    PORTABILITY_ASSERT("RhpInterfaceDispatchAVLocation16 is not implemented on wasm");
}

extern "C" void RhpInterfaceDispatchAVLocation32()
{
    PORTABILITY_ASSERT("RhpInterfaceDispatchAVLocation32 is not implemented on wasm");
}

extern "C" void RhpInterfaceDispatchAVLocation64()
{
    PORTABILITY_ASSERT("RhpInterfaceDispatchAVLocation64 is not implemented on wasm");
}

extern "C" void RhpVTableOffsetDispatchAVLocation()
{
    PORTABILITY_ASSERT("RhpVTableOffsetDispatchAVLocation is not implemented on wasm");
}

extern "C" void STDCALL ThePreStubPatchLabel(void)
{
    PORTABILITY_ASSERT("ThePreStubPatchLabel is not implemented on wasm");
}

LONG CLRNoCatchHandler(EXCEPTION_POINTERS* pExceptionInfo, PVOID pv)
{
    PORTABILITY_ASSERT("CLRNoCatchHandler is not implemented on wasm");
    return EXCEPTION_CONTINUE_SEARCH;
}

EXTERN_C void STDMETHODCALLTYPE ProfileEnterNaked(FunctionIDOrClientID functionIDOrClientID)
{
    PORTABILITY_ASSERT("ProfileEnterNaked is not implemented on wasm");
}

EXTERN_C void STDMETHODCALLTYPE ProfileLeaveNaked(UINT_PTR clientData)
{
    PORTABILITY_ASSERT("ProfileLeaveNaked is not implemented on wasm");
}

EXTERN_C void STDMETHODCALLTYPE ProfileTailcallNaked(UINT_PTR clientData)
{
    PORTABILITY_ASSERT("ProfileTailcallNaked is not implemented on wasm");
}

void InitJITWriteBarrierHelpers()
{
    // Nothing to do - wasm has static write barriers
}

int StompWriteBarrierEphemeral(bool isRuntimeSuspended)
{
    // WASM-TODO: implement me
    return 0;
}

int StompWriteBarrierResize(bool isRuntimeSuspended, bool bReqUpperBoundsCheck)
{
    // Nothing to do - wasm has static write barriers
    return SWB_PASS;
}

void FlushWriteBarrierInstructionCache()
{
    // Nothing to do - wasm has static write barriers
}

EXTERN_C Thread * JIT_InitPInvokeFrame(InlinedCallFrame *pFrame)
{
    PORTABILITY_ASSERT("JIT_InitPInvokeFrame is not implemented on wasm");
    return nullptr;
}

void _DacGlobals::Initialize()
{
    /* no-op on wasm */
}

// Incorrectly typed temporary symbol to satisfy the linker.
int g_pDebugger;

void InvokeCalliStub(PCODE ftn, void* cookie, int8_t *pArgs, int8_t *pRet)
{
    _ASSERTE(ftn != (PCODE)NULL);
    _ASSERTE(cookie != NULL);

    PCODE actualFtn = (PCODE)PortableEntryPoint::GetActualCode(ftn);
    ((void(*)(PCODE, int8_t*, int8_t*))cookie)(actualFtn, pArgs, pRet);
}

void InvokeUnmanagedCalli(PCODE ftn, void *cookie, int8_t *pArgs, int8_t *pRet)
{
    _ASSERTE(ftn != (PCODE)NULL);
    _ASSERTE(cookie != NULL);

    // WASM-TODO: Reconcile calling conventions.
    ((void(*)(PCODE, int8_t*, int8_t*))cookie)(ftn, pArgs, pRet);
}

void InvokeDelegateInvokeMethod(MethodDesc *pMDDelegateInvoke, int8_t *pArgs, int8_t *pRet, PCODE target)
{
    PORTABILITY_ASSERT("Attempted to execute non-interpreter code from interpreter on wasm, this is not yet implemented");
}

namespace
{
    // Arguments are passed on the stack with each argument aligned to INTERP_STACK_SLOT_SIZE.
#define ARG_IND(i) ((int32_t)((int32_t*)(pArgs + (i * INTERP_STACK_SLOT_SIZE))))
#define ARG_I32(i) (*(int32_t*)ARG_IND(i))
#define ARG_F64(i) (*(double*)ARG_IND(i))

    void CallFunc_Void_RetVoid(PCODE pcode, int8_t *pArgs, int8_t *pRet)
    {
        void (*fptr)(void) = (void (*)(void))pcode;
        (*fptr)();
    }

    void CallFunc_I32_RetVoid(PCODE pcode, int8_t *pArgs, int8_t *pRet)
    {
        void (*fptr)(int32_t) = (void (*)(int32_t))pcode;
        (*fptr)(ARG_I32(0));
    }

    void CallFunc_I32_I32_RetVoid(PCODE pcode, int8_t *pArgs, int8_t *pRet)
    {
        void (*fptr)(int32_t, int32_t) = (void (*)(int32_t, int32_t))pcode;
        (*fptr)(ARG_I32(0), ARG_I32(1));
    }

    void CallFunc_I32_I32_I32_RetVoid(PCODE pcode, int8_t *pArgs, int8_t *pRet)
    {
        void (*fptr)(int32_t, int32_t, int32_t) = (void (*)(int32_t, int32_t, int32_t))pcode;
        (*fptr)(ARG_I32(0), ARG_I32(1), ARG_I32(2));
    }

    void CallFunc_I32_I32_I32_I32_RetVoid(PCODE pcode, int8_t *pArgs, int8_t *pRet)
    {
        void (*fptr)(int32_t, int32_t, int32_t, int32_t) = (void (*)(int32_t, int32_t, int32_t, int32_t))pcode;
        (*fptr)(ARG_I32(0), ARG_I32(1), ARG_I32(2), ARG_I32(3));
    }

    void CallFunc_I32_I32_I32_I32_I32_RetVoid(PCODE pcode, int8_t *pArgs, int8_t *pRet)
    {
        void (*fptr)(int32_t, int32_t, int32_t, int32_t, int32_t) = (void (*)(int32_t, int32_t, int32_t, int32_t, int32_t))pcode;
        (*fptr)(ARG_I32(0), ARG_I32(1), ARG_I32(2), ARG_I32(3), ARG_I32(4));
    }

    void CallFunc_I32_I32_I32_I32_I32_I32_RetVoid(PCODE pcode, int8_t *pArgs, int8_t *pRet)
    {
        void (*fptr)(int32_t, int32_t, int32_t, int32_t, int32_t, int32_t) = (void (*)(int32_t, int32_t, int32_t, int32_t, int32_t, int32_t))pcode;
        (*fptr)(ARG_I32(0), ARG_I32(1), ARG_I32(2), ARG_I32(3), ARG_I32(4), ARG_I32(5));
    }

    void CallFunc_Void_RetI32(PCODE pcode, int8_t *pArgs, int8_t *pRet)
    {
        int32_t (*fptr)(void) = (int32_t (*)(void))pcode;
        *(int32_t*)pRet = (*fptr)();
    }

    void CallFunc_I32_RetI32(PCODE pcode, int8_t *pArgs, int8_t *pRet)
    {
        int32_t (*fptr)(int32_t) = (int32_t (*)(int32_t))pcode;
        *(int32_t*)pRet = (*fptr)(ARG_I32(0));
    }

    void CallFunc_I32_I32_RetI32(PCODE pcode, int8_t *pArgs, int8_t *pRet)
    {
        int32_t (*fptr)(int32_t, int32_t) = (int32_t (*)(int32_t, int32_t))pcode;
        *(int32_t*)pRet = (*fptr)(ARG_I32(0), ARG_I32(1));
    }

    void CallFunc_I32_I32_I32_RetI32(PCODE pcode, int8_t *pArgs, int8_t *pRet)
    {
        int32_t (*fptr)(int32_t, int32_t, int32_t) = (int32_t (*)(int32_t, int32_t, int32_t))pcode;
        *(int32_t*)pRet = (*fptr)(ARG_I32(0), ARG_I32(1), ARG_I32(2));
    }

    void CallFunc_I32_I32_I32_I32_RetI32(PCODE pcode, int8_t *pArgs, int8_t *pRet)
    {
        int32_t (*fptr)(int32_t, int32_t, int32_t, int32_t) = (int32_t (*)(int32_t, int32_t, int32_t, int32_t))pcode;
        *(int32_t*)pRet = (*fptr)(ARG_I32(0), ARG_I32(1), ARG_I32(2), ARG_I32(3));
    }

    void CallFunc_I32IND_RetVoid(PCODE pcode, int8_t *pArgs, int8_t *pRet)
    {
        void (*fptr)(int32_t) = (void (*)(int32_t))pcode;
        (*fptr)(ARG_IND(0));
    }

    void CallFunc_I32IND_I32_RetVoid(PCODE pcode, int8_t *pArgs, int8_t *pRet)
    {
        void (*fptr)(int32_t, int32_t) = (void (*)(int32_t, int32_t))pcode;
        (*fptr)(ARG_IND(0), ARG_I32(1));
    }

    void CallFunc_I32IND_I32_I32_RetVoid(PCODE pcode, int8_t *pArgs, int8_t *pRet)
    {
        void (*fptr)(int32_t, int32_t, int32_t) = (void (*)(int32_t, int32_t, int32_t))pcode;
        (*fptr)(ARG_IND(0), ARG_I32(1), ARG_I32(2));
    }

    void CallFunc_I32IND_I32_I32_I32_RetVoid(PCODE pcode, int8_t *pArgs, int8_t *pRet)
    {
        void (*fptr)(int32_t, int32_t, int32_t, int32_t) = (void (*)(int32_t, int32_t, int32_t, int32_t))pcode;
        (*fptr)(ARG_IND(0), ARG(1), ARG(2), ARG(3));
    }

    void CallFunc_I32IND_I32_I32_I32_I32_I32_I32_RetVoid(PCODE pcode, int8_t *pArgs, int8_t *pRet)
    {
        void (*fptr)(int32_t, int32_t, int32_t, int32_t, int32_t, int32_t, int32_t) = (void (*)(int32_t, int32_t, int32_t, int32_t, int32_t, int32_t, int32_t))pcode;
        (*fptr)(ARG_IND(0), ARG_I32(1), ARG_I32(2), ARG_I32(3), ARG_I32(4), ARG_I32(5), ARG_I32(6));
    }

    void CallFunc_I32IND_I32_RetI32(PCODE pcode, int8_t *pArgs, int8_t *pRet)
    {
        int32_t (*fptr)(int32_t, int32_t) = (int32_t (*)(int32_t, int32_t))pcode;
        *(int32_t*)pRet = (*fptr)(ARG_IND(0), ARG_I32(1));
    }

    void CallFunc_I32_I32IND_I32_I32IND_I32_RetI32(PCODE pcode, int8_t *pArgs, int8_t *pRet)
    {
        int32_t (*fptr)(int32_t, int32_t, int32_t, int32_t, int32_t) = (int32_t (*)(int32_t, int32_t, int32_t, int32_t, int32_t))pcode;
        *(int32_t*)pRet = (*fptr)(ARG_I32(0), ARG_IND(1), ARG_I32(2), ARG_IND(3), ARG_I32(4));
    }

    void CallFunc_I32IND_I32_I32_I32_I32_I32_RetI32(PCODE pcode, int8_t *pArgs, int8_t *pRet)
    {
        int32_t (*fptr)(int32_t, int32_t, int32_t, int32_t, int32_t, int32_t) = (int32_t (*)(int32_t, int32_t, int32_t, int32_t, int32_t, int32_t))pcode;
        *(int32_t*)pRet = (*fptr)(ARG_IND(0), ARG_I32(1), ARG_I32(2), ARG_I32(3), ARG_I32(4), ARG_I32(5));
    }

    void CallFunc_F64_RetF64(PCODE pcode, int8_t *pArgs, int8_t *pRet)
    {
        double (*fptr)(double) = (double (*)(double))pcode;
        *(double*)pRet = (*fptr)(ARG_F64(0));
    }

#undef ARG_IND
#undef ARG_I32
#undef ARG_F64

    enum class ConvertType
    {
        NotConvertible,
        ToI32,
        ToI64,
        ToI32Indirect,
        ToF32,
        ToF64
    };

    ConvertType ConvertibleTo(CorElementType argType, MetaSig& sig, bool isReturn)
    {
        // See https://github.com/WebAssembly/tool-conventions/blob/main/BasicCABI.md
        switch (argType)
        {
            case ELEMENT_TYPE_BOOLEAN:
            case ELEMENT_TYPE_CHAR:
            case ELEMENT_TYPE_I1:
            case ELEMENT_TYPE_U1:
            case ELEMENT_TYPE_I2:
            case ELEMENT_TYPE_U2:
            case ELEMENT_TYPE_I4:
            case ELEMENT_TYPE_U4:
            case ELEMENT_TYPE_STRING:
            case ELEMENT_TYPE_PTR:
            case ELEMENT_TYPE_BYREF:
            case ELEMENT_TYPE_CLASS:
            case ELEMENT_TYPE_ARRAY:
            case ELEMENT_TYPE_I:
            case ELEMENT_TYPE_U:
            case ELEMENT_TYPE_FNPTR:
            case ELEMENT_TYPE_SZARRAY:
                return ConvertType::ToI32;
            case ELEMENT_TYPE_I8:
            case ELEMENT_TYPE_U8:
                return ConvertType::ToI64;
            case ELEMENT_TYPE_R4:
                return ConvertType::ToF32;
            case ELEMENT_TYPE_R8:
                return ConvertType::ToF64;
            case ELEMENT_TYPE_TYPEDBYREF:
                // Typed references are passed indirectly in WASM since they are larger than pointer size.
                return ConvertType::ToI32Indirect;
            case ELEMENT_TYPE_VALUETYPE:
            {
                // In WASM, values types that are larger than pointer size or have multiple fields are passed indirectly.
                // WASM-TODO: Single fields may not always be passed as i32. Floats and doubles are passed as f32 and f64 respectively.
                TypeHandle vt = isReturn
                    ? sig.GetRetTypeHandleThrowing()
                    : sig.GetLastTypeHandleThrowing();

                if (!vt.IsTypeDesc()
                    && vt.AsMethodTable()->GetNumInstanceFields() >= 2)
                {
                    return ConvertType::ToI32Indirect;
                }

                return vt.GetSize() <= sizeof(uint32_t)
                    ? ConvertType::ToI32
                    : ConvertType::ToI32Indirect;
            }
            default:
                return ConvertType::NotConvertible;
        }
    }

    char GetTypeCode(ConvertType type)
    {
        switch (type)
        {
            case ConvertType::ToI32:
                return 'i';
            case ConvertType::ToI64:
                return 'l';
            case ConvertType::ToF32:
                return 'f';
            case ConvertType::ToF64:
                return 'd';
            case ConvertType::ToI32Indirect:
                return 'n';
            default:
                PORTABILITY_ASSERT("Unknown type");
                return '?';
        }
    }

    bool GetSignatureKey(MetaSig& sig, char* keyBuffer, uint32_t maxSize)
    {
        STANDARD_VM_CONTRACT;

        uint32_t pos = 0;

        if (sig.IsReturnTypeVoid())
            keyBuffer[pos++] = 'v';
        else
        {
<<<<<<< HEAD
            ConvertType retType = ConvertibleTo(sig.GetReturnType(), sig, true /* isReturn */);
            if (retType == ConvertType::NotConvertible)
                return NULL;

            keyBuffer[pos++] = GetTypeCode(retType);
=======
            switch(numArgs)
            {
                case 1:
                    if (args[0] == ConvertType::ToI32Indirect)
                    {
                        return (void*)&CallFunc_I32IND_RetVoid;
                    }
                    break;
                case 2:
                    if (args[0] == ConvertType::ToI32Indirect &&
                        args[1] == ConvertType::ToI32)
                    {
                        return (void*)&CallFunc_I32IND_I32_RetVoid;
                    }
                    break;
                case 3:
                    if (args[0] == ConvertType::ToI32Indirect &&
                        args[1] == ConvertType::ToI32 &&
                        args[2] == ConvertType::ToI32)
                    {
                        return (void*)&CallFunc_I32IND_I32_I32_RetVoid;
                    }
                    break;
                case 4:
                    if (args[0] == ConvertType::ToI32Indirect &&
                        args[1] == ConvertType::ToI32 &&
                        args[2] == ConvertType::ToI32 &&
                        args[3] == ConvertType::ToI32)
                    {
                        return (void*)&CallFunc_I32IND_I32_I32_I32_RetVoid;
                    }
                    break;
                case 7:
                    if (args[0] == ConvertType::ToI32Indirect &&
                        args[1] == ConvertType::ToI32 &&
                        args[2] == ConvertType::ToI32 &&
                        args[3] == ConvertType::ToI32 &&
                        args[4] == ConvertType::ToI32 &&
                        args[5] == ConvertType::ToI32 &&
                        args[6] == ConvertType::ToI32)
                    {
                        return (void*)&CallFunc_I32IND_I32_I32_I32_I32_I32_I32_RetVoid;
                    }
                    break;
            }
>>>>>>> d217d903
        }

        if (sig.HasThis())
            keyBuffer[pos++] = 'i';

        for (CorElementType argType = sig.NextArg();
            argType != ELEMENT_TYPE_END;
            argType = sig.NextArg())
        {
            _ASSERTE(pos < maxSize);
            keyBuffer[pos++] = GetTypeCode(ConvertibleTo(argType, sig, false /* isReturn */));
        }

        _ASSERTE(pos < maxSize);
        keyBuffer[pos] = 0;

        return keyBuffer;
    }

    struct StringToWasmSigThunk
    {
        const char* key;
        void*       value;
    };

    StringToWasmSigThunk wasmThunks[] = {
        { "v", (void*)&CallFunc_Void_RetVoid },
        { "vi", (void*)&CallFunc_I32_RetVoid },
        { "vii", (void*)&CallFunc_I32_I32_RetVoid },
        { "viii", (void*)&CallFunc_I32_I32_I32_RetVoid },
        { "viiii", (void*)&CallFunc_I32_I32_I32_I32_RetVoid },
        { "viiiii", (void*)&CallFunc_I32_I32_I32_I32_I32_RetVoid },
        { "viiiiii", (void*)&CallFunc_I32_I32_I32_I32_I32_I32_RetVoid },

        { "vn", (void*)&CallFunc_I32IND_RetVoid },
        { "vni", (void*)&CallFunc_I32IND_I32_RetVoid },
        { "vnii", (void*)&CallFunc_I32IND_I32_I32_RetVoid },
        { "vniiiiii", (void*)&CallFunc_I32IND_I32_I32_I32_I32_I32_I32_RetVoid },

        { "i", (void*)&CallFunc_Void_RetI32 },
        { "ii", (void*)&CallFunc_I32_RetI32 },
        { "iii", (void*)&CallFunc_I32_I32_RetI32 },
        { "iiii", (void*)&CallFunc_I32_I32_I32_RetI32 },
        { "iiiii", (void*)&CallFunc_I32_I32_I32_I32_RetI32 },

        { "ini",  (void*)&CallFunc_I32IND_I32_RetI32 },
        { "iinini", (void*)&CallFunc_I32_I32IND_I32_I32IND_I32_RetI32 },
        { "iniiiii", (void*)&CallFunc_I32IND_I32_I32_I32_I32_I32_RetI32 },

        { "dd", (void*)&CallFunc_F64_RetF64 },
    };

    class StringWasmThunkSHashTraits : public  MapSHashTraits<const char*, void*>
    {
    public:
        static BOOL Equals(const char* s1, const char* s2) { return strcmp(s1, s2) == 0; }
        static count_t Hash(const char* key) { return HashStringA(key); }
    };

    typedef MapSHash<const char*, void*, NoRemoveSHashTraits<StringWasmThunkSHashTraits>> StringToWasmSigThunkHash;
    static StringToWasmSigThunkHash* thunkCache = nullptr;

    void* LookupThunk(const char* key)
    {
        StringToWasmSigThunkHash* table = VolatileLoad(&thunkCache);
        if (table == nullptr)
        {
            StringToWasmSigThunkHash* newTable = new StringToWasmSigThunkHash();
            for (const auto& thunk : wasmThunks)
                newTable->Add(thunk.key, thunk.value);

            if (InterlockedCompareExchangeT(&thunkCache, newTable, nullptr) != nullptr)
            {
                // Another thread won the race, discard ours
                delete newTable;
            }
            table = thunkCache;
        }

        void* thunk;
        bool success = table->Lookup(key, &thunk);
        return success ? thunk : nullptr;
    }

    // This is a simple signature computation routine for signatures currently supported in the wasm environment.
    void* ComputeCalliSigThunk(MetaSig& sig)
    {
        STANDARD_VM_CONTRACT;
        _ASSERTE(sizeof(int32_t) == sizeof(void*));

        // Ensure an unmanaged calling convention.
        BYTE callConv = sig.GetCallingConvention();
        switch (callConv)
        {
            case IMAGE_CEE_CS_CALLCONV_DEFAULT:
            case IMAGE_CEE_CS_CALLCONV_C:
            case IMAGE_CEE_CS_CALLCONV_STDCALL:
            case IMAGE_CEE_CS_CALLCONV_FASTCALL:
            case IMAGE_CEE_CS_CALLCONV_UNMANAGED:
                break;
            default:
                return NULL;
        }

        uint32_t keyBufferLen = sig.NumFixedArgs() + (sig.HasThis() ? 1 : 0) + 2;
        char* keyBuffer = (char*)alloca(keyBufferLen);
        if (!GetSignatureKey(sig, keyBuffer, keyBufferLen))
            return NULL;

        return LookupThunk(keyBuffer);
    }
}

LPVOID GetCookieForCalliSig(MetaSig metaSig)
{
    STANDARD_VM_CONTRACT;

    void* thunk = ComputeCalliSigThunk(metaSig);
    if (thunk == NULL)
    {
        PORTABILITY_ASSERT("GetCookieForCalliSig: unknown thunk signature");
    }

    return thunk;
}

void InvokeManagedMethod(MethodDesc *pMD, int8_t *pArgs, int8_t *pRet, PCODE target)
{
    MetaSig sig(pMD);
    void* cookie = GetCookieForCalliSig(sig);

    _ASSERTE(cookie != NULL);

    InvokeCalliStub(target == NULL ? pMD->GetMultiCallableAddrOfCode(CORINFO_ACCESS_ANY) : target, cookie, pArgs, pRet);
}

void InvokeUnmanagedMethod(MethodDesc *targetMethod, int8_t *pArgs, int8_t *pRet, PCODE callTarget)
{
    PORTABILITY_ASSERT("Attempted to execute unmanaged code from interpreter on wasm, this is not yet implemented");
}<|MERGE_RESOLUTION|>--- conflicted
+++ resolved
@@ -666,59 +666,11 @@
             keyBuffer[pos++] = 'v';
         else
         {
-<<<<<<< HEAD
             ConvertType retType = ConvertibleTo(sig.GetReturnType(), sig, true /* isReturn */);
             if (retType == ConvertType::NotConvertible)
                 return NULL;
 
             keyBuffer[pos++] = GetTypeCode(retType);
-=======
-            switch(numArgs)
-            {
-                case 1:
-                    if (args[0] == ConvertType::ToI32Indirect)
-                    {
-                        return (void*)&CallFunc_I32IND_RetVoid;
-                    }
-                    break;
-                case 2:
-                    if (args[0] == ConvertType::ToI32Indirect &&
-                        args[1] == ConvertType::ToI32)
-                    {
-                        return (void*)&CallFunc_I32IND_I32_RetVoid;
-                    }
-                    break;
-                case 3:
-                    if (args[0] == ConvertType::ToI32Indirect &&
-                        args[1] == ConvertType::ToI32 &&
-                        args[2] == ConvertType::ToI32)
-                    {
-                        return (void*)&CallFunc_I32IND_I32_I32_RetVoid;
-                    }
-                    break;
-                case 4:
-                    if (args[0] == ConvertType::ToI32Indirect &&
-                        args[1] == ConvertType::ToI32 &&
-                        args[2] == ConvertType::ToI32 &&
-                        args[3] == ConvertType::ToI32)
-                    {
-                        return (void*)&CallFunc_I32IND_I32_I32_I32_RetVoid;
-                    }
-                    break;
-                case 7:
-                    if (args[0] == ConvertType::ToI32Indirect &&
-                        args[1] == ConvertType::ToI32 &&
-                        args[2] == ConvertType::ToI32 &&
-                        args[3] == ConvertType::ToI32 &&
-                        args[4] == ConvertType::ToI32 &&
-                        args[5] == ConvertType::ToI32 &&
-                        args[6] == ConvertType::ToI32)
-                    {
-                        return (void*)&CallFunc_I32IND_I32_I32_I32_I32_I32_I32_RetVoid;
-                    }
-                    break;
-            }
->>>>>>> d217d903
         }
 
         if (sig.HasThis())
@@ -756,6 +708,7 @@
         { "vn", (void*)&CallFunc_I32IND_RetVoid },
         { "vni", (void*)&CallFunc_I32IND_I32_RetVoid },
         { "vnii", (void*)&CallFunc_I32IND_I32_I32_RetVoid },
+        { "vniii", (void)&CallFunc_I32IND_I32_I32_I32_RetVoid,
         { "vniiiiii", (void*)&CallFunc_I32IND_I32_I32_I32_I32_I32_I32_RetVoid },
 
         { "i", (void*)&CallFunc_Void_RetI32 },
