--- conflicted
+++ resolved
@@ -385,19 +385,6 @@
     return -1;
 }
 
-<<<<<<< HEAD
-=======
-void InvokeManagedMethod(MethodDesc *pMD, int8_t *pArgs, int8_t *pRet, PCODE target)
-{
-    PORTABILITY_ASSERT("Attempted to execute non-interpreter code from interpreter on wasm, this is not yet implemented");
-}
-
-void InvokeUnmanagedMethod(MethodDesc *targetMethod, int8_t *pArgs, int8_t *pRet, PCODE callTarget)
-{
-    PORTABILITY_ASSERT("Attempted to execute unmanaged code from interpreter on wasm, this is not yet implemented");
-}
-
->>>>>>> 555c0038
 void InvokeCalliStub(PCODE ftn, void* cookie, int8_t *pArgs, int8_t *pRet)
 {
     _ASSERTE(ftn != (PCODE)NULL);
