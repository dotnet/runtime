// Licensed to the .NET Foundation under one or more agreements.
// The .NET Foundation licenses this file to you under the MIT license.
//

#include <interpretershared.h>

extern "C" void STDCALL CallCountingStubCode()
{
    PORTABILITY_ASSERT("CallCountingStubCode is not implemented on wasm");
}

extern "C" void CallCountingStubCode_End()
{
    PORTABILITY_ASSERT("CallCountingStubCode_End is not implemented on wasm");
}

extern "C" void STDCALL OnCallCountThresholdReachedStub()
{
    PORTABILITY_ASSERT("OnCallCountThresholdReachedStub is not implemented on wasm");
}

extern "C" void STDCALL ThePreStub()
{
    PORTABILITY_ASSERT("ThePreStub is not implemented on wasm");
}

extern "C" void InterpreterStub()
{
    PORTABILITY_ASSERT("InterpreterStub is not implemented on wasm");
}

extern "C" UINT_PTR STDCALL GetCurrentIP(void)
{
    PORTABILITY_ASSERT("GetCurrentIP is not implemented on wasm");
    return 0;
}

extern "C" void STDMETHODCALLTYPE JIT_ProfilerEnterLeaveTailcallStub(UINT_PTR ProfilerHandle)
{
    PORTABILITY_ASSERT("JIT_ProfilerEnterLeaveTailcallStub is not implemented on wasm");
}

extern "C" void STDCALL DelayLoad_MethodCall()
{
    PORTABILITY_ASSERT("DelayLoad_MethodCall is not implemented on wasm");
}

extern "C" void STDCALL DelayLoad_Helper()
{
    PORTABILITY_ASSERT("DelayLoad_Helper is not implemented on wasm");
}

extern "C" void STDCALL DelayLoad_Helper_Obj()
{
    PORTABILITY_ASSERT("DelayLoad_Helper_Obj is not implemented on wasm");
}

extern "C" void STDCALL DelayLoad_Helper_ObjObj()
{
    PORTABILITY_ASSERT("DelayLoad_Helper_ObjObj is not implemented on wasm");
}

extern "C" void STDCALL PInvokeImportThunk()
{
    PORTABILITY_ASSERT("PInvokeImportThunk is not implemented on wasm");
}

extern "C" void STDCALL StubPrecodeCode()
{
    PORTABILITY_ASSERT("StubPrecodeCode is not implemented on wasm");
}

extern "C" void STDCALL StubPrecodeCode_End()
{
    PORTABILITY_ASSERT("StubPrecodeCode_End is not implemented on wasm");
}

extern "C" void STDCALL FixupPrecodeCode()
{
    PORTABILITY_ASSERT("FixupPrecodeCode is not implemented on wasm");
}

extern "C" void STDCALL FixupPrecodeCode_End()
{
    PORTABILITY_ASSERT("FixupPrecodeCode_End is not implemented on wasm");
}

extern "C" void STDCALL JIT_PatchedCodeLast()
{
    PORTABILITY_ASSERT("JIT_PatchedCodeLast is not implemented on wasm");
}

extern "C" void STDCALL JIT_PatchedCodeStart()
{
    PORTABILITY_ASSERT("JIT_PatchedCodeStart is not implemented on wasm");
}

extern "C" void RhpInitialInterfaceDispatch()
{
    PORTABILITY_ASSERT("RhpInitialInterfaceDispatch is not implemented on wasm");
}

unsigned FuncEvalFrame::GetFrameAttribs_Impl(void)
{
    PORTABILITY_ASSERT("FuncEvalFrame::GetFrameAttribs_Impl is not implemented on wasm");
    return 0;
}

TADDR FuncEvalFrame::GetReturnAddressPtr_Impl()
{
    PORTABILITY_ASSERT("FuncEvalFrame::GetReturnAddressPtr_Impl is not implemented on wasm");
    return 0;
}

void FuncEvalFrame::UpdateRegDisplay_Impl(const PREGDISPLAY pRD, bool updateFloats)
{
    PORTABILITY_ASSERT("FuncEvalFrame::UpdateRegDisplay_Impl is not implemented on wasm");
}

void InlinedCallFrame::UpdateRegDisplay_Impl(const PREGDISPLAY pRD, bool updateFloats)
{
    CONTRACTL
    {
        NOTHROW;
        GC_NOTRIGGER;
#ifdef PROFILING_SUPPORTED
        PRECONDITION(CORProfilerStackSnapshotEnabled() || InlinedCallFrame::FrameHasActiveCall(this));
#endif
        MODE_ANY;
        SUPPORTS_DAC;
    }
    CONTRACTL_END;

    if (!InlinedCallFrame::FrameHasActiveCall(this))
    {
        LOG((LF_CORDB, LL_ERROR, "WARNING: InlinedCallFrame::UpdateRegDisplay called on inactive frame %p\n", this));
        return;
    }

    pRD->pCurrentContext->InterpreterIP = *(DWORD *)&m_pCallerReturnAddress;

    pRD->IsCallerContextValid = FALSE;
    pRD->IsCallerSPValid      = FALSE;        // Don't add usage of this field.  This is only temporary.

    pRD->pCurrentContext->InterpreterSP = *(DWORD *)&m_pCallSiteSP;
    pRD->pCurrentContext->InterpreterFP = *(DWORD *)&m_pCalleeSavedFP;

#define CALLEE_SAVED_REGISTER(regname) pRD->pCurrentContextPointers->regname = NULL;
    ENUM_CALLEE_SAVED_REGISTERS();
#undef CALLEE_SAVED_REGISTER

    SyncRegDisplayToCurrentContext(pRD);

#ifdef FEATURE_INTERPRETER
    if ((m_Next != FRAME_TOP) && (m_Next->GetFrameIdentifier() == FrameIdentifier::InterpreterFrame))
    {
        // If the next frame is an interpreter frame, we also need to set the first argument register to point to the interpreter frame.
        SetFirstArgReg(pRD->pCurrentContext, dac_cast<TADDR>(m_Next));
    }
#endif // FEATURE_INTERPRETER

    LOG((LF_GCROOTS, LL_INFO100000, "STACKWALK    InlinedCallFrame::UpdateRegDisplay_Impl(rip:%p, rsp:%p)\n", pRD->ControlPC, pRD->SP));
}

void FaultingExceptionFrame::UpdateRegDisplay_Impl(const PREGDISPLAY pRD, bool updateFloats)
{
    PORTABILITY_ASSERT("FaultingExceptionFrame::UpdateRegDisplay_Impl is not implemented on wasm");
}

void TransitionFrame::UpdateRegDisplay_Impl(const PREGDISPLAY pRD, bool updateFloats)
{
    PORTABILITY_ASSERT("TransitionFrame::UpdateRegDisplay_Impl is not implemented on wasm");
}

size_t CallDescrWorkerInternalReturnAddressOffset;

VOID PALAPI RtlRestoreContext(IN PCONTEXT ContextRecord, IN PEXCEPTION_RECORD ExceptionRecord)
{
    PORTABILITY_ASSERT("RtlRestoreContext is not implemented on wasm");
}

extern "C" void TheUMEntryPrestub(void)
{
    PORTABILITY_ASSERT("TheUMEntryPrestub is not implemented on wasm");
}

extern "C" void STDCALL VarargPInvokeStub(void)
{
    PORTABILITY_ASSERT("VarargPInvokeStub is not implemented on wasm");
}

extern "C" void STDCALL VarargPInvokeStub_RetBuffArg(void)
{
    PORTABILITY_ASSERT("VarargPInvokeStub_RetBuffArg is not implemented on wasm");
}

extern "C" PCODE CID_VirtualOpenDelegateDispatch(TransitionBlock * pTransitionBlock)
{
    PORTABILITY_ASSERT("CID_VirtualOpenDelegateDispatch is not implemented on wasm");
    return 0;
}

extern "C" FCDECL2(VOID, JIT_WriteBarrier_Callable, Object **dst, Object *ref)
{
    PORTABILITY_ASSERT("JIT_WriteBarrier_Callable is not implemented on wasm");
}

EXTERN_C void JIT_WriteBarrier_End()
{
    PORTABILITY_ASSERT("JIT_WriteBarrier_End is not implemented on wasm");
}

EXTERN_C void JIT_CheckedWriteBarrier_End()
{
    PORTABILITY_ASSERT("JIT_CheckedWriteBarrier_End is not implemented on wasm");
}

EXTERN_C void JIT_ByRefWriteBarrier_End()
{
    PORTABILITY_ASSERT("JIT_ByRefWriteBarrier_End is not implemented on wasm");
}

EXTERN_C void JIT_StackProbe_End()
{
    PORTABILITY_ASSERT("JIT_StackProbe_End is not implemented on wasm");
}

EXTERN_C VOID STDCALL ResetCurrentContext()
{
    PORTABILITY_ASSERT("ResetCurrentContext is not implemented on wasm");
}

extern "C" void STDCALL GenericPInvokeCalliHelper(void)
{
    PORTABILITY_ASSERT("GenericPInvokeCalliHelper is not implemented on wasm");
}

EXTERN_C void JIT_PInvokeBegin(InlinedCallFrame* pFrame)
{
    PORTABILITY_ASSERT("JIT_PInvokeBegin is not implemented on wasm");
}

EXTERN_C void JIT_PInvokeEnd(InlinedCallFrame* pFrame)
{
    PORTABILITY_ASSERT("JIT_PInvokeEnd is not implemented on wasm");
}

extern "C" void STDCALL JIT_StackProbe()
{
    PORTABILITY_ASSERT("JIT_StackProbe is not implemented on wasm");
}

EXTERN_C FCDECL0(void, JIT_PollGC)
{
    PORTABILITY_ASSERT("JIT_PollGC is not implemented on wasm");
}

void InitJITHelpers1()
{
    /* no-op WASM-TODO do we need to do anything for the interpreter? */
}

extern "C" HRESULT __cdecl CorDBGetInterface(DebugInterface** rcInterface)
{
    PORTABILITY_ASSERT("CorDBGetInterface is not implemented on wasm");
    return 0;
}

extern "C" void RhpInterfaceDispatch1()
{
    PORTABILITY_ASSERT("RhpInterfaceDispatch1 is not implemented on wasm");
}

extern "C" void RhpInterfaceDispatch2()
{
    PORTABILITY_ASSERT("RhpInterfaceDispatch2 is not implemented on wasm");
}

extern "C" void RhpInterfaceDispatch4()
{
    PORTABILITY_ASSERT("RhpInterfaceDispatch4 is not implemented on wasm");
}

extern "C" void RhpInterfaceDispatch8()
{
    PORTABILITY_ASSERT("RhpInterfaceDispatch8 is not implemented on wasm");
}

extern "C" void RhpInterfaceDispatch16()
{
    PORTABILITY_ASSERT("RhpInterfaceDispatch16 is not implemented on wasm");
}

extern "C" void RhpInterfaceDispatch32()
{
    PORTABILITY_ASSERT("RhpInterfaceDispatch32 is not implemented on wasm");
}

extern "C" void RhpInterfaceDispatch64()
{
    PORTABILITY_ASSERT("RhpInterfaceDispatch64 is not implemented on wasm");
}

extern "C" void RhpVTableOffsetDispatch()
{
    PORTABILITY_ASSERT("RhpVTableOffsetDispatch is not implemented on wasm");
}

typedef uint8_t CODE_LOCATION;
CODE_LOCATION RhpAssignRefAVLocation;
CODE_LOCATION RhpCheckedAssignRefAVLocation;
CODE_LOCATION RhpByRefAssignRefAVLocation1;
CODE_LOCATION RhpByRefAssignRefAVLocation2;

extern "C" void ThisPtrRetBufPrecodeWorker()
{
    PORTABILITY_ASSERT("ThisPtrRetBufPrecodeWorker is not implemented on wasm");
}

extern "C" void RhpInterfaceDispatchAVLocation1()
{
    PORTABILITY_ASSERT("RhpInterfaceDispatchAVLocation1 is not implemented on wasm");
}

extern "C" void RhpInterfaceDispatchAVLocation2()
{
    PORTABILITY_ASSERT("RhpInterfaceDispatchAVLocation2 is not implemented on wasm");
}

extern "C" void RhpInterfaceDispatchAVLocation4()
{
    PORTABILITY_ASSERT("RhpInterfaceDispatchAVLocation4 is not implemented on wasm");
}

extern "C" void RhpInterfaceDispatchAVLocation8()
{
    PORTABILITY_ASSERT("RhpInterfaceDispatchAVLocation8 is not implemented on wasm");
}

extern "C" void RhpInterfaceDispatchAVLocation16()
{
    PORTABILITY_ASSERT("RhpInterfaceDispatchAVLocation16 is not implemented on wasm");
}

extern "C" void RhpInterfaceDispatchAVLocation32()
{
    PORTABILITY_ASSERT("RhpInterfaceDispatchAVLocation32 is not implemented on wasm");
}

extern "C" void RhpInterfaceDispatchAVLocation64()
{
    PORTABILITY_ASSERT("RhpInterfaceDispatchAVLocation64 is not implemented on wasm");
}

extern "C" void RhpVTableOffsetDispatchAVLocation()
{
    PORTABILITY_ASSERT("RhpVTableOffsetDispatchAVLocation is not implemented on wasm");
}

extern "C" void STDCALL ThePreStubPatchLabel(void)
{
    PORTABILITY_ASSERT("ThePreStubPatchLabel is not implemented on wasm");
}

LONG CLRNoCatchHandler(EXCEPTION_POINTERS* pExceptionInfo, PVOID pv)
{
    PORTABILITY_ASSERT("CLRNoCatchHandler is not implemented on wasm");
    return EXCEPTION_CONTINUE_SEARCH;
}

EXTERN_C void STDMETHODCALLTYPE ProfileEnterNaked(FunctionIDOrClientID functionIDOrClientID)
{
    PORTABILITY_ASSERT("ProfileEnterNaked is not implemented on wasm");
}

EXTERN_C void STDMETHODCALLTYPE ProfileLeaveNaked(UINT_PTR clientData)
{
    PORTABILITY_ASSERT("ProfileLeaveNaked is not implemented on wasm");
}

EXTERN_C void STDMETHODCALLTYPE ProfileTailcallNaked(UINT_PTR clientData)
{
    PORTABILITY_ASSERT("ProfileTailcallNaked is not implemented on wasm");
}

void InitJITWriteBarrierHelpers()
{
    // Nothing to do - wasm has static write barriers
}

int StompWriteBarrierEphemeral(bool isRuntimeSuspended)
{
    // WASM-TODO: implement me
    return 0;
}

int StompWriteBarrierResize(bool isRuntimeSuspended, bool bReqUpperBoundsCheck)
{
    // Nothing to do - wasm has static write barriers
    return SWB_PASS;
}

void FlushWriteBarrierInstructionCache()
{
    // Nothing to do - wasm has static write barriers
}

EXTERN_C Thread * JIT_InitPInvokeFrame(InlinedCallFrame *pFrame)
{
    PORTABILITY_ASSERT("JIT_InitPInvokeFrame is not implemented on wasm");
    return nullptr;
}

void _DacGlobals::Initialize()
{
    /* no-op on wasm */
}

// Incorrectly typed temporary symbol to satisfy the linker.
int g_pDebugger;

void InvokeCalliStub(PCODE ftn, void* cookie, int8_t *pArgs, int8_t *pRet)
{
    _ASSERTE(ftn != (PCODE)NULL);
    _ASSERTE(cookie != NULL);

    PCODE actualFtn = (PCODE)PortableEntryPoint::GetActualCode(ftn);
    ((void(*)(PCODE, int8_t*, int8_t*))cookie)(actualFtn, pArgs, pRet);
}

void InvokeUnmanagedCalli(PCODE ftn, void *cookie, int8_t *pArgs, int8_t *pRet)
{
    _ASSERTE(ftn != (PCODE)NULL);
    _ASSERTE(cookie != NULL);

    // WASM-TODO: Reconcile calling conventions.
    ((void(*)(PCODE, int8_t*, int8_t*))cookie)(ftn, pArgs, pRet);
}

void InvokeDelegateInvokeMethod(MethodDesc *pMDDelegateInvoke, int8_t *pArgs, int8_t *pRet, PCODE target)
{
    PORTABILITY_ASSERT("Attempted to execute non-interpreter code from interpreter on wasm, this is not yet implemented");
}

namespace
{
    // Arguments are passed on the stack with each argument aligned to INTERP_STACK_SLOT_SIZE.
#define ARG_IND(i) ((int32_t)((int32_t*)(pArgs + (i * INTERP_STACK_SLOT_SIZE))))
#define ARG(i) (*(int32_t*)ARG_IND(i))

    void CallFunc_Void_RetVoid(PCODE pcode, int8_t *pArgs, int8_t *pRet)
    {
        void (*fptr)(void) = (void (*)(void))pcode;
        (*fptr)();
    }

    void CallFunc_I32_RetVoid(PCODE pcode, int8_t *pArgs, int8_t *pRet)
    {
        void (*fptr)(int32_t) = (void (*)(int32_t))pcode;
        (*fptr)(ARG(0));
    }

    void CallFunc_I32_I32_RetVoid(PCODE pcode, int8_t *pArgs, int8_t *pRet)
    {
        void (*fptr)(int32_t, int32_t) = (void (*)(int32_t, int32_t))pcode;
        (*fptr)(ARG(0), ARG(1));
    }

    void CallFunc_I32_I32_I32_RetVoid(PCODE pcode, int8_t *pArgs, int8_t *pRet)
    {
        void (*fptr)(int32_t, int32_t, int32_t) = (void (*)(int32_t, int32_t, int32_t))pcode;
        (*fptr)(ARG(0), ARG(1), ARG(2));
    }

    void CallFunc_I32_I32_I32_I32_RetVoid(PCODE pcode, int8_t *pArgs, int8_t *pRet)
    {
        void (*fptr)(int32_t, int32_t, int32_t, int32_t) = (void (*)(int32_t, int32_t, int32_t, int32_t))pcode;
        (*fptr)(ARG(0), ARG(1), ARG(2), ARG(3));
    }

<<<<<<< HEAD
=======
    void CallFunc_I32_I32_I32_I32_I32_RetVoid(PCODE pcode, int8_t *pArgs, int8_t *pRet)
    {
        void (*fptr)(int32_t, int32_t, int32_t, int32_t, int32_t) = (void (*)(int32_t, int32_t, int32_t, int32_t, int32_t))pcode;
        (*fptr)(ARG(0), ARG(1), ARG(2), ARG(3), ARG(4));
    }

>>>>>>> bd1d2065
    void CallFunc_I32_I32_I32_I32_I32_I32_RetVoid(PCODE pcode, int8_t *pArgs, int8_t *pRet)
    {
        void (*fptr)(int32_t, int32_t, int32_t, int32_t, int32_t, int32_t) = (void (*)(int32_t, int32_t, int32_t, int32_t, int32_t, int32_t))pcode;
        (*fptr)(ARG(0), ARG(1), ARG(2), ARG(3), ARG(4), ARG(5));
    }

    void CallFunc_Void_RetI32(PCODE pcode, int8_t *pArgs, int8_t *pRet)
    {
        int32_t (*fptr)(void) = (int32_t (*)(void))pcode;
        *(int32_t*)pRet = (*fptr)();
    }

    void CallFunc_I32_RetI32(PCODE pcode, int8_t *pArgs, int8_t *pRet)
    {
        int32_t (*fptr)(int32_t) = (int32_t (*)(int32_t))pcode;
        *(int32_t*)pRet = (*fptr)(ARG(0));
    }

    void CallFunc_I32_I32_RetI32(PCODE pcode, int8_t *pArgs, int8_t *pRet)
    {
        int32_t (*fptr)(int32_t, int32_t) = (int32_t (*)(int32_t, int32_t))pcode;
        *(int32_t*)pRet = (*fptr)(ARG(0), ARG(1));
    }

    void CallFunc_I32_I32_I32_RetI32(PCODE pcode, int8_t *pArgs, int8_t *pRet)
    {
        int32_t (*fptr)(int32_t, int32_t, int32_t) = (int32_t (*)(int32_t, int32_t, int32_t))pcode;
        *(int32_t*)pRet = (*fptr)(ARG(0), ARG(1), ARG(2));
    }

    void CallFunc_I32_I32_I32_I32_RetI32(PCODE pcode, int8_t *pArgs, int8_t *pRet)
    {
        int32_t (*fptr)(int32_t, int32_t, int32_t, int32_t) = (int32_t (*)(int32_t, int32_t, int32_t, int32_t))pcode;
        *(int32_t*)pRet = (*fptr)(ARG(0), ARG(1), ARG(2), ARG(3));
    }

    void CallFunc_I32_I32_I32_I32_I32_RetI32(PCODE pcode, int8_t *pArgs, int8_t *pRet)
    {
        int32_t (*fptr)(int32_t, int32_t, int32_t, int32_t, int32_t) = (int32_t (*)(int32_t, int32_t, int32_t, int32_t, int32_t))pcode;
        *(int32_t*)pRet = (*fptr)(ARG(0), ARG(1), ARG(2), ARG(3), ARG(4));
    }

    // Special thunks for signatures with indirect arguments.

    void CallFunc_I32IND_RetVoid(PCODE pcode, int8_t *pArgs, int8_t *pRet)
    {
        void (*fptr)(int32_t) = (void (*)(int32_t))pcode;
        (*fptr)(ARG_IND(0));
    }


    void CallFunc_I32IND_I32_RetVoid(PCODE pcode, int8_t *pArgs, int8_t *pRet)
    {
        void (*fptr)(int32_t, int32_t) = (void (*)(int32_t, int32_t))pcode;
        (*fptr)(ARG_IND(0), ARG(1));
    }

    void CallFunc_I32IND_I32_I32_RetVoid(PCODE pcode, int8_t *pArgs, int8_t *pRet)
    {
        void (*fptr)(int32_t, int32_t, int32_t) = (void (*)(int32_t, int32_t, int32_t))pcode;
        (*fptr)(ARG_IND(0), ARG(1), ARG(2));
    }

    void CallFunc_I32IND_I32_I32_I32_I32_I32_I32_RetVoid(PCODE pcode, int8_t *pArgs, int8_t *pRet)
    {
        void (*fptr)(int32_t, int32_t, int32_t, int32_t, int32_t, int32_t, int32_t) = (void (*)(int32_t, int32_t, int32_t, int32_t, int32_t, int32_t, int32_t))pcode;
        (*fptr)(ARG_IND(0), ARG(1), ARG(2), ARG(3), ARG(4), ARG(5), ARG(6));
    }

    void CallFunc_I32IND_I32_RetI32(PCODE pcode, int8_t *pArgs, int8_t *pRet)
    {
        int32_t (*fptr)(int32_t, int32_t) = (int32_t (*)(int32_t, int32_t))pcode;
        *(int32_t*)pRet = (*fptr)(ARG_IND(0), ARG(1));
    }

    void CallFunc_I32IND_I32_I32_I32_I32_I32_RetI32(PCODE pcode, int8_t *pArgs, int8_t *pRet)
    {
        int32_t (*fptr)(int32_t, int32_t, int32_t, int32_t, int32_t, int32_t) = (int32_t (*)(int32_t, int32_t, int32_t, int32_t, int32_t, int32_t))pcode;
        *(int32_t*)pRet = (*fptr)(ARG_IND(0), ARG(1), ARG(2), ARG(3), ARG(4), ARG(5));
    }

#undef ARG

    void* const RetVoidThunks[] =
    {
        (void*)&CallFunc_Void_RetVoid,
        (void*)&CallFunc_I32_RetVoid,
        (void*)&CallFunc_I32_I32_RetVoid,
        (void*)&CallFunc_I32_I32_I32_RetVoid,
        (void*)&CallFunc_I32_I32_I32_I32_RetVoid,
<<<<<<< HEAD
        NULL,
=======
        (void*)&CallFunc_I32_I32_I32_I32_I32_RetVoid,
>>>>>>> bd1d2065
        (void*)&CallFunc_I32_I32_I32_I32_I32_I32_RetVoid,
    };

    void* const RetI32Thunks[] =
    {
        (void*)&CallFunc_Void_RetI32,
        (void*)&CallFunc_I32_RetI32,
        (void*)&CallFunc_I32_I32_RetI32,
        (void*)&CallFunc_I32_I32_I32_RetI32,
        (void*)&CallFunc_I32_I32_I32_I32_RetI32,
        (void*)&CallFunc_I32_I32_I32_I32_I32_RetI32,
    };

    enum class ConvertType
    {
        NotConvertible,
        ToI32,
        ToI32Indirect
    };

    ConvertType ConvertibleTo(CorElementType argType, MetaSig& sig, bool isReturn)
    {
        // See https://github.com/WebAssembly/tool-conventions/blob/main/BasicCABI.md
        switch (argType)
        {
            case ELEMENT_TYPE_BOOLEAN:
            case ELEMENT_TYPE_CHAR:
            case ELEMENT_TYPE_I1:
            case ELEMENT_TYPE_U1:
            case ELEMENT_TYPE_I2:
            case ELEMENT_TYPE_U2:
            case ELEMENT_TYPE_I4:
            case ELEMENT_TYPE_U4:
            case ELEMENT_TYPE_STRING:
            case ELEMENT_TYPE_PTR:
            case ELEMENT_TYPE_BYREF:
            case ELEMENT_TYPE_CLASS:
            case ELEMENT_TYPE_ARRAY:
            case ELEMENT_TYPE_I:
            case ELEMENT_TYPE_U:
            case ELEMENT_TYPE_FNPTR:
            case ELEMENT_TYPE_SZARRAY:
                return ConvertType::ToI32;
            case ELEMENT_TYPE_TYPEDBYREF:
                // Typed references are passed indirectly in WASM since they are larger than pointer size.
                return ConvertType::ToI32Indirect;
            case ELEMENT_TYPE_VALUETYPE:
            {
                // In WASM, values types that are larger than pointer size or have multiple fields are passed indirectly.
                // WASM-TODO: Single fields may not always be passed as i32. Floats and doubles are passed as f32 and f64 respectively.
                TypeHandle vt = isReturn
                    ? sig.GetRetTypeHandleThrowing()
                    : sig.GetLastTypeHandleThrowing();

                if (!vt.IsTypeDesc()
                    && vt.AsMethodTable()->GetNumInstanceFields() >= 2)
                {
                    return ConvertType::ToI32Indirect;
                }

                return vt.GetSize() <= sizeof(uint32_t)
                    ? ConvertType::ToI32
                    : ConvertType::ToI32Indirect;
            }
            default:
                return ConvertType::NotConvertible;
        }
    }

    void* ComputeCalliSigThunkSpecial(bool isVoidReturn, uint32_t numArgs, ConvertType* args)
    {
        STANDARD_VM_CONTRACT;

        if (isVoidReturn)
        {
            switch(numArgs)
            {
                case 1:
                    if (args[0] == ConvertType::ToI32Indirect)
                    {
                        return (void*)&CallFunc_I32IND_RetVoid;
                    }
                    break;
                case 2:
                    if (args[0] == ConvertType::ToI32Indirect &&
                        args[1] == ConvertType::ToI32)
                    {
                        return (void*)&CallFunc_I32IND_I32_RetVoid;
                    }
                    break;
                case 3:
                    if (args[0] == ConvertType::ToI32Indirect &&
                        args[1] == ConvertType::ToI32 &&
                        args[2] == ConvertType::ToI32)
                    {
                        return (void*)&CallFunc_I32IND_I32_I32_RetVoid;
                    }
                    break;
                case 7:
                    if (args[0] == ConvertType::ToI32Indirect &&
                        args[1] == ConvertType::ToI32 &&
                        args[2] == ConvertType::ToI32 &&
                        args[3] == ConvertType::ToI32 &&
                        args[4] == ConvertType::ToI32 &&
                        args[5] == ConvertType::ToI32 &&
                        args[6] == ConvertType::ToI32)
                    {
                        return (void*)&CallFunc_I32IND_I32_I32_I32_I32_I32_I32_RetVoid;
                    }
                    break;
            }
        }
        else
        {
            switch (numArgs) {
                case 2:
                    if (args[0] == ConvertType::ToI32Indirect &&
                        args[1] == ConvertType::ToI32)
                    {
                        return (void*)&CallFunc_I32IND_I32_RetI32;
                    }
                    break;
                case 6:
                    if (args[0] == ConvertType::ToI32Indirect &&
                        args[1] == ConvertType::ToI32 &&
                        args[2] == ConvertType::ToI32 &&
                        args[3] == ConvertType::ToI32 &&
                        args[4] == ConvertType::ToI32 &&
                        args[5] == ConvertType::ToI32)
                    {
                        return (void*)&CallFunc_I32IND_I32_I32_I32_I32_I32_RetI32;
                    }
                    break;
            }
        }

        return NULL;
    }

    // This is a simple signature computation routine for signatures currently supported in the wasm environment.
    // Note: Currently only validates void return type and i32 wasm convertible arguments.
    void* ComputeCalliSigThunk(MetaSig& sig)
    {
        STANDARD_VM_CONTRACT;
        _ASSERTE(sizeof(int32_t) == sizeof(void*));

        // Ensure an unmanaged calling convention.
        BYTE callConv = sig.GetCallingConvention();
        switch (callConv)
        {
            case IMAGE_CEE_CS_CALLCONV_DEFAULT:
            case IMAGE_CEE_CS_CALLCONV_C:
            case IMAGE_CEE_CS_CALLCONV_STDCALL:
            case IMAGE_CEE_CS_CALLCONV_FASTCALL:
            case IMAGE_CEE_CS_CALLCONV_UNMANAGED:
                break;
            default:
                return NULL;
        }

        // Check return value. We only support void or i32 return types for now.
        bool returnsVoid = sig.IsReturnTypeVoid();
        if (!returnsVoid && ConvertibleTo(sig.GetReturnType(), sig, true /* isReturn */) != ConvertType::ToI32)
            return NULL;

        uint32_t numArgs = sig.NumFixedArgs() + (sig.HasThis() ? 1 : 0);
        ConvertType args[16];
        _ASSERTE(numArgs < ARRAY_SIZE(args));

        uint32_t i = 0;

        if (sig.HasThis())
        {
            args[i++] = ConvertType::ToI32;
        }

        // Ensure all arguments are wasm i32 compatible types.
        for (CorElementType argType = sig.NextArg();
            argType != ELEMENT_TYPE_END;
            argType = sig.NextArg())
        {
            // If we have no conversion, immediately return.
            ConvertType type = ConvertibleTo(argType, sig, false /* isReturn */);
            if (type == ConvertType::NotConvertible)
                return NULL;

            args[i++] = type;
        }

        // Check for homogeneous i32 argument types.
        for (uint32_t j = 0; j < numArgs; j++)
        {
            if (args[j] != ConvertType::ToI32)
                return ComputeCalliSigThunkSpecial(returnsVoid, numArgs, args);
        }

        void* const * thunks;
        if (returnsVoid)
        {
            thunks = RetVoidThunks;
            if (numArgs >= ARRAY_SIZE(RetVoidThunks))
                return NULL;
        }
        else
        {
            thunks = RetI32Thunks;
            if (numArgs >= ARRAY_SIZE(RetI32Thunks))
                return NULL;
        }

        return thunks[numArgs];
    }
}

LPVOID GetCookieForCalliSig(MetaSig metaSig)
{
    STANDARD_VM_CONTRACT;

    void* thunk = ComputeCalliSigThunk(metaSig);
    if (thunk == NULL)
    {
        PORTABILITY_ASSERT("GetCookieForCalliSig: unknown thunk signature");
    }

    return thunk;
}

void InvokeManagedMethod(MethodDesc *pMD, int8_t *pArgs, int8_t *pRet, PCODE target)
{
    MetaSig sig(pMD);
    void* cookie = GetCookieForCalliSig(sig);

    _ASSERTE(cookie != NULL);

    InvokeCalliStub(target, cookie, pArgs, pRet);
}

void InvokeUnmanagedMethod(MethodDesc *targetMethod, int8_t *pArgs, int8_t *pRet, PCODE callTarget)
{
    PORTABILITY_ASSERT("Attempted to execute unmanaged code from interpreter on wasm, this is not yet implemented");
}<|MERGE_RESOLUTION|>--- conflicted
+++ resolved
@@ -478,15 +478,12 @@
         (*fptr)(ARG(0), ARG(1), ARG(2), ARG(3));
     }
 
-<<<<<<< HEAD
-=======
     void CallFunc_I32_I32_I32_I32_I32_RetVoid(PCODE pcode, int8_t *pArgs, int8_t *pRet)
     {
         void (*fptr)(int32_t, int32_t, int32_t, int32_t, int32_t) = (void (*)(int32_t, int32_t, int32_t, int32_t, int32_t))pcode;
         (*fptr)(ARG(0), ARG(1), ARG(2), ARG(3), ARG(4));
     }
 
->>>>>>> bd1d2065
     void CallFunc_I32_I32_I32_I32_I32_I32_RetVoid(PCODE pcode, int8_t *pArgs, int8_t *pRet)
     {
         void (*fptr)(int32_t, int32_t, int32_t, int32_t, int32_t, int32_t) = (void (*)(int32_t, int32_t, int32_t, int32_t, int32_t, int32_t))pcode;
@@ -577,11 +574,7 @@
         (void*)&CallFunc_I32_I32_RetVoid,
         (void*)&CallFunc_I32_I32_I32_RetVoid,
         (void*)&CallFunc_I32_I32_I32_I32_RetVoid,
-<<<<<<< HEAD
-        NULL,
-=======
         (void*)&CallFunc_I32_I32_I32_I32_I32_RetVoid,
->>>>>>> bd1d2065
         (void*)&CallFunc_I32_I32_I32_I32_I32_I32_RetVoid,
     };
 
