// Licensed to the .NET Foundation under one or more agreements.
// The .NET Foundation licenses this file to you under the MIT license.
// precode.h
//

//
// Stub that runs before the actual native code

#ifndef __PRECODE_H__
#define __PRECODE_H__

#define PRECODE_ALIGNMENT sizeof(void*)

#if defined(HOST_AMD64)

#define OFFSETOF_PRECODE_TYPE              0
#define OFFSETOF_PRECODE_TYPE_CALL_OR_JMP  5
#define OFFSETOF_PRECODE_TYPE_MOV_R10     10

#define SIZEOF_PRECODE_BASE               16

#elif defined(HOST_X86)

EXTERN_C VOID STDCALL PrecodeRemotingThunk();

#define OFFSETOF_PRECODE_TYPE              0
#define OFFSETOF_PRECODE_TYPE_CALL_OR_JMP  5
#define OFFSETOF_PRECODE_TYPE_MOV_RM_R     6

#define SIZEOF_PRECODE_BASE                8

#elif defined(HOST_ARM64)

#define SIZEOF_PRECODE_BASE         CODE_SIZE_ALIGN
#define OFFSETOF_PRECODE_TYPE       0

#elif defined(HOST_ARM)

#define SIZEOF_PRECODE_BASE         CODE_SIZE_ALIGN
#define OFFSETOF_PRECODE_TYPE       3

#endif // HOST_AMD64

#ifndef DACCESS_COMPILE
// Given an address in a slot, figure out if the prestub will be called
BOOL DoesSlotCallPrestub(PCODE pCode);
#endif

#include <pshpack1.h>

// Invalid precode type
struct InvalidPrecode
{
#if defined(HOST_AMD64) || defined(HOST_X86)
    // int3
    static const int Type = 0xCC;
#elif defined(HOST_ARM64) || defined(HOST_ARM)
    static const int Type = 0;
#endif
};

struct StubPrecodeData
{
    PTR_MethodDesc MethodDesc;
    PCODE Target;
    BYTE Type;
};

typedef DPTR(StubPrecodeData) PTR_StubPrecodeData;

#if !(defined(TARGET_ARM64) && defined(TARGET_UNIX))
extern "C" void StubPrecodeCode();
extern "C" void StubPrecodeCode_End();
#endif

// Regular precode
struct StubPrecode
{
#if defined(HOST_AMD64)
    static const BYTE Type = 0x4C;
    static const int CodeSize = 24;
#elif defined(HOST_X86)
    static const BYTE Type = 0xA1;
    static const int CodeSize = 24;
#elif defined(HOST_ARM64)
    static const int Type = 0x4A;
    static const int CodeSize = 24;
#elif defined(HOST_ARM)
    static const int Type = 0xCF;
    static const int CodeSize = 12;
#endif // HOST_AMD64

    BYTE m_code[CodeSize];

#if defined(TARGET_ARM64) && defined(TARGET_UNIX)
    static void (*StubPrecodeCode)();
    static void (*StubPrecodeCode_End)();
#endif

    void Init(StubPrecode* pPrecodeRX, MethodDesc* pMD, LoaderAllocator *pLoaderAllocator = NULL, BYTE type = StubPrecode::Type, TADDR target = NULL);

    static void StaticInitialize();

    PTR_StubPrecodeData GetData() const
    {
        LIMITED_METHOD_CONTRACT;
        return dac_cast<PTR_StubPrecodeData>(dac_cast<TADDR>(this) + GetOsPageSize());
    }

    TADDR GetMethodDesc()
    {
        LIMITED_METHOD_DAC_CONTRACT;

        return dac_cast<TADDR>(GetData()->MethodDesc);
    }

    PCODE GetTarget()
    {
        LIMITED_METHOD_DAC_CONTRACT;

        return GetData()->Target;
    }

    BYTE GetType()
    {
        return GetData()->Type;
    }

#ifndef DACCESS_COMPILE
    static BOOL IsStubPrecodeByASM(PCODE addr);

    void ResetTargetInterlocked()
    {
        CONTRACTL
        {
            THROWS;
            GC_NOTRIGGER;
        }
        CONTRACTL_END;

        StubPrecodeData *pData = GetData();
        InterlockedExchangeT<PCODE>(&pData->Target, GetPreStubEntryPoint());
    }

    BOOL SetTargetInterlocked(TADDR target, TADDR expected)
    {
        CONTRACTL
        {
            THROWS;
            GC_NOTRIGGER;
        }
        CONTRACTL_END;

        StubPrecodeData *pData = GetData();
        return InterlockedCompareExchangeT<PCODE>(&pData->Target, (PCODE)target, (PCODE)expected) == expected;
  }

    static void GenerateCodePage(BYTE* pageBase, BYTE* pageBaseRX);

#endif // !DACCESS_COMPILE
};

typedef DPTR(StubPrecode) PTR_StubPrecode;


#ifdef HAS_NDIRECT_IMPORT_PRECODE

// NDirect import precode
// (This is fake precode. VTable slot does not point to it.)
struct NDirectImportPrecode : StubPrecode
{
    static const int Type = 0x01;

    void Init(NDirectImportPrecode* pPrecodeRX, MethodDesc* pMD, LoaderAllocator *pLoaderAllocator);

    LPVOID GetEntrypoint()
    {
        LIMITED_METHOD_CONTRACT;
        return (LPVOID)PINSTRToPCODE(dac_cast<TADDR>(this));
    }
};
typedef DPTR(NDirectImportPrecode) PTR_NDirectImportPrecode;

#endif // HAS_NDIRECT_IMPORT_PRECODE


#ifdef HAS_FIXUP_PRECODE

struct FixupPrecodeData
{
    PCODE Target;
    MethodDesc *MethodDesc;
    PCODE PrecodeFixupThunk;
};

typedef DPTR(FixupPrecodeData) PTR_FixupPrecodeData;

#if !(defined(TARGET_ARM64) && defined(TARGET_UNIX))
extern "C" void FixupPrecodeCode();
extern "C" void FixupPrecodeCode_End();
#endif

// Fixup precode is used in ngen images when the prestub does just one time fixup.
// The fixup precode is simple jump once patched. It does not have the two instruction overhead of regular precode.
struct FixupPrecode
{
#if defined(HOST_AMD64)
    static const int Type = 0xFF;
    static const int CodeSize = 24;
    static const int FixupCodeOffset = 6;
#elif defined(HOST_X86)
    static const int Type = 0xFF;
    static const int CodeSize = 24;
    static const int FixupCodeOffset = 6;
#elif defined(HOST_ARM64)
    static const int Type = 0x0B;
    static const int CodeSize = 24;
    static const int FixupCodeOffset = 8;
#elif defined(HOST_ARM)
    static const int Type = 0xFF;
    static const int CodeSize = 12;
    static const int FixupCodeOffset = 4 + THUMB_CODE;
#endif // HOST_AMD64

    BYTE m_code[CodeSize];

#if defined(TARGET_ARM64) && defined(TARGET_UNIX)
    static void (*FixupPrecodeCode)();
    static void (*FixupPrecodeCode_End)();
#endif

    void Init(FixupPrecode* pPrecodeRX, MethodDesc* pMD, LoaderAllocator *pLoaderAllocator);

    static void StaticInitialize();

    static void GenerateCodePage(BYTE* pageBase, BYTE* pageBaseRX);

    PTR_FixupPrecodeData GetData() const
    {
        LIMITED_METHOD_CONTRACT;
        return dac_cast<PTR_FixupPrecodeData>(dac_cast<TADDR>(this) + GetOsPageSize());
    }

    TADDR GetMethodDesc()
    {
        LIMITED_METHOD_CONTRACT;
        return (TADDR)GetData()->MethodDesc;
    }

    PCODE GetTarget()
    {
        LIMITED_METHOD_DAC_CONTRACT;
        return GetData()->Target;
    }

    PCODE *GetTargetSlot()
    {
        LIMITED_METHOD_CONTRACT;
        return &GetData()->Target;
    }

#ifndef DACCESS_COMPILE
    static BOOL IsFixupPrecodeByASM(PCODE addr);

    void ResetTargetInterlocked()
    {
        CONTRACTL
        {
            NOTHROW;
            GC_NOTRIGGER;
        }
        CONTRACTL_END;

        PCODE target = (PCODE)this + FixupCodeOffset;

        _ASSERTE(IS_ALIGNED(&GetData()->Target, sizeof(SIZE_T))); 
        InterlockedExchangeT<PCODE>(&GetData()->Target, target);
    }

    BOOL SetTargetInterlocked(TADDR target, TADDR expected)
    {
        CONTRACTL
        {
            NOTHROW;
            GC_NOTRIGGER;
        }
        CONTRACTL_END;

        MethodDesc * pMD = (MethodDesc*)GetMethodDesc();
        g_IBCLogger.LogMethodPrecodeWriteAccess(pMD);

        PCODE oldTarget = (PCODE)GetData()->Target;
        if (oldTarget != ((PCODE)this + FixupCodeOffset))
        {
#ifdef FEATURE_CODE_VERSIONING
            // No change needed, jmp is already in place
#else
            // Setting the target more than once is unexpected
            return FALSE;
#endif
        }

        _ASSERTE(IS_ALIGNED(&GetData()->Target, sizeof(SIZE_T)));
        return InterlockedCompareExchangeT<PCODE>(&GetData()->Target, (PCODE)target, (PCODE)oldTarget) == (PCODE)oldTarget;
    }
#endif

#ifdef DACCESS_COMPILE
    void EnumMemoryRegions(CLRDataEnumMemoryFlags flags);
#endif
};

typedef DPTR(FixupPrecode) PTR_FixupPrecode;

#endif // HAS_FIXUP_PRECODE

#include <poppack.h>

typedef DPTR(class Precode) PTR_Precode;

enum PrecodeType {
    PRECODE_INVALID         = InvalidPrecode::Type,
    PRECODE_STUB            = StubPrecode::Type,
#ifdef HAS_NDIRECT_IMPORT_PRECODE
    PRECODE_NDIRECT_IMPORT  = NDirectImportPrecode::Type,
#endif // HAS_NDIRECT_IMPORT_PRECODE
#ifdef HAS_FIXUP_PRECODE
    PRECODE_FIXUP           = FixupPrecode::Type,
#endif // HAS_FIXUP_PRECODE
#ifdef HAS_THISPTR_RETBUF_PRECODE
    PRECODE_THISPTR_RETBUF  = ThisPtrRetBufPrecode::Type,
#endif // HAS_THISPTR_RETBUF_PRECODE
};

// For more details see. file:../../doc/BookOfTheRuntime/ClassLoader/MethodDescDesign.doc
class Precode {

    BYTE m_data[SIZEOF_PRECODE_BASE];

    StubPrecode* AsStubPrecode()
    {
        LIMITED_METHOD_CONTRACT;
        SUPPORTS_DAC;

        return dac_cast<PTR_StubPrecode>(this);
    }

#ifdef HAS_NDIRECT_IMPORT_PRECODE
public:
    // Fake precodes has to be exposed
    NDirectImportPrecode* AsNDirectImportPrecode()
    {
        LIMITED_METHOD_CONTRACT;
        SUPPORTS_DAC;

        return dac_cast<PTR_NDirectImportPrecode>(this);
    }

private:
#endif // HAS_NDIRECT_IMPORT_PRECODE

#ifdef HAS_FIXUP_PRECODE
    PTR_FixupPrecode AsFixupPrecode()
    {
        LIMITED_METHOD_CONTRACT;
        SUPPORTS_DAC;

        return dac_cast<PTR_FixupPrecode>(this);
    }
#endif // HAS_FIXUP_PRECODE

#ifdef HAS_THISPTR_RETBUF_PRECODE
    ThisPtrRetBufPrecode* AsThisPtrRetBufPrecode()
    {
        LIMITED_METHOD_CONTRACT;
        SUPPORTS_DAC;
        return dac_cast<PTR_ThisPtrRetBufPrecode>(this);
    }
#endif // HAS_THISPTR_RETBUF_PRECODE

    TADDR GetStart()
    {
        SUPPORTS_DAC;
        LIMITED_METHOD_CONTRACT;
        return dac_cast<TADDR>(this);
    }

    static void UnexpectedPrecodeType(const char * originator, PrecodeType precodeType)

    {
        SUPPORTS_DAC;
#ifdef DACCESS_COMPILE
        DacError(E_UNEXPECTED);
#else
#ifdef _PREFIX_
        // We only use __UNREACHABLE here since otherwise it would be a hint
        // for the compiler to fold this case with the other cases in a switch
        // statement. However, we would rather have this case be a separate
        // code path so that we will get a clean crash sooner.
        __UNREACHABLE("Unexpected precode type");
#endif
        CONSISTENCY_CHECK_MSGF(false, ("%s: Unexpected precode type: 0x%02x.", originator, precodeType));
#endif
    }

public:
    PrecodeType GetType()
    {
        LIMITED_METHOD_CONTRACT;
        SUPPORTS_DAC;

#ifdef OFFSETOF_PRECODE_TYPE

#ifdef TARGET_LOONGARCH64
        assert(0 == OFFSETOF_PRECODE_TYPE);
        short type = *((short*)m_data);
        type >>= 5;
#else
        BYTE type = m_data[OFFSETOF_PRECODE_TYPE];
<<<<<<< HEAD
#endif

#ifdef TARGET_X86
        if (type == X86_INSTR_MOV_RM_R)
            type = m_data[OFFSETOF_PRECODE_TYPE_MOV_RM_R];
#endif //  TARGET_X86

#ifdef TARGET_AMD64
        if (type == (X86_INSTR_MOV_R10_IMM64 & 0xFF))
            type = m_data[OFFSETOF_PRECODE_TYPE_MOV_R10];
        else if ((type == (X86_INSTR_CALL_REL32 & 0xFF)) || (type == (X86_INSTR_JMP_REL32  & 0xFF)))
            type = m_data[OFFSETOF_PRECODE_TYPE_CALL_OR_JMP];
#endif // _AMD64

#if defined(HAS_FIXUP_PRECODE) && (defined(TARGET_X86) || defined(TARGET_AMD64))
        if (type == FixupPrecode::TypePrestub)
            type = FixupPrecode::Type;
#endif

#ifdef TARGET_ARM
        static_assert_no_msg(offsetof(StubPrecode, m_pTarget) == offsetof(NDirectImportPrecode, m_pMethodDesc));
        // If the precode does not have thumb bit on target, it must be NDirectImportPrecode.
        if (type == StubPrecode::Type && ((AsStubPrecode()->m_pTarget & THUMB_CODE) == 0))
            type = NDirectImportPrecode::Type;
#endif
=======
        if (type == StubPrecode::Type)
        {
            // StubPrecode code is used for both StubPrecode and NDirectImportPrecode,
            // so we need to get the real type
            type = AsStubPrecode()->GetType();
        }
>>>>>>> 7a01e0f1

        return (PrecodeType)type;

#else // OFFSETOF_PRECODE_TYPE
        return PRECODE_STUB;
#endif // OFFSETOF_PRECODE_TYPE
    }

    static BOOL IsValidType(PrecodeType t);

    static int AlignOf(PrecodeType t)
    {
        SUPPORTS_DAC;
        unsigned int align = PRECODE_ALIGNMENT;

#if defined(TARGET_ARM) && defined(HAS_COMPACT_ENTRYPOINTS)
        // Precodes have to be aligned to allow fast compact entry points check
        _ASSERTE (align >= sizeof(void*));
#endif // TARGET_ARM && HAS_COMPACT_ENTRYPOINTS

        return align;
    }

    static SIZE_T SizeOf(PrecodeType t);

    SIZE_T SizeOf()
    {
        WRAPPER_NO_CONTRACT;
        return SizeOf(GetType());
    }

    // Note: This is immediate target of the precode. It does not follow jump stub if there is one.
    PCODE GetTarget();

    BOOL IsPointingTo(PCODE target, PCODE addr)
    {
        WRAPPER_NO_CONTRACT;
        SUPPORTS_DAC;

        if (target == addr)
            return TRUE;

#ifdef TARGET_AMD64
        // Handle jump stubs
        if (isJumpRel64(target)) {
            target = decodeJump64(target);
            if (target == addr)
                return TRUE;
        }
#endif // TARGET_AMD64

        return FALSE;
    }

    BOOL IsPointingToNativeCode(PCODE pNativeCode)
    {
        WRAPPER_NO_CONTRACT;
        SUPPORTS_DAC;

        return IsPointingTo(GetTarget(), pNativeCode);
    }

    BOOL IsPointingToPrestub(PCODE target);

    BOOL IsPointingToPrestub()
    {
        WRAPPER_NO_CONTRACT;
        return IsPointingToPrestub(GetTarget());
    }

    PCODE GetEntryPoint()
    {
        LIMITED_METHOD_CONTRACT;
        return PINSTRToPCODE(dac_cast<TADDR>(this));
    }

    PTR_PCODE GetTargetSlot();
    
    MethodDesc *  GetMethodDesc(BOOL fSpeculative = FALSE);
    BOOL          IsCorrectMethodDesc(MethodDesc *  pMD);

    static Precode* Allocate(PrecodeType t, MethodDesc* pMD,
        LoaderAllocator *pLoaderAllocator, AllocMemTracker *pamTracker);
    void Init(Precode* pPrecodeRX, PrecodeType t, MethodDesc* pMD, LoaderAllocator *pLoaderAllocator);

#ifndef DACCESS_COMPILE
    void ResetTargetInterlocked();
    BOOL SetTargetInterlocked(PCODE target, BOOL fOnlyRedirectFromPrestub = TRUE);

    // Reset precode to point to prestub
    void Reset();
#endif // DACCESS_COMPILE

    static PTR_Precode GetPrecodeFromEntryPoint(PCODE addr, BOOL fSpeculative = FALSE)
    {
        LIMITED_METHOD_DAC_CONTRACT;

#ifdef DACCESS_COMPILE
        // Always use speculative checks with DAC
        fSpeculative = TRUE;
#endif

        TADDR pInstr = PCODEToPINSTR(addr);

        // Always do consistency check in debug
        if (fSpeculative INDEBUG(|| TRUE))
        {
            if (!IS_ALIGNED(pInstr, PRECODE_ALIGNMENT) || !IsValidType(PTR_Precode(pInstr)->GetType()))
            {
                if (fSpeculative) return NULL;
                _ASSERTE(!"Precode::GetPrecodeFromEntryPoint: Unexpected code in precode");
            }
        }

        PTR_Precode pPrecode = PTR_Precode(pInstr);

        if (!fSpeculative)
        {
            g_IBCLogger.LogMethodPrecodeAccess(pPrecode->GetMethodDesc());
        }

        return pPrecode;
    }

    // If addr is patched fixup precode, returns address that it points to. Otherwise returns NULL.
    static PCODE TryToSkipFixupPrecode(PCODE addr);

    //
    // Precode as temporary entrypoint
    //

    static SIZE_T SizeOfTemporaryEntryPoint(PrecodeType t)
    {
        LIMITED_METHOD_DAC_CONTRACT;

        return ALIGN_UP(SizeOf(t), AlignOf(t));
    }

    static Precode * GetPrecodeForTemporaryEntryPoint(TADDR temporaryEntryPoints, int index);

    static SIZE_T SizeOfTemporaryEntryPoints(PrecodeType t, int count);
    static SIZE_T SizeOfTemporaryEntryPoints(TADDR temporaryEntryPoints, int count);

    static TADDR AllocateTemporaryEntryPoints(MethodDescChunk* pChunk,
        LoaderAllocator *pLoaderAllocator, AllocMemTracker *pamTracker);

    static SIZE_T GetMaxTemporaryEntryPointsCount()
    {
        SIZE_T maxPrecodeCodeSize = Max(FixupPrecode::CodeSize, StubPrecode::CodeSize);
        return GetOsPageSize() / maxPrecodeCodeSize;
    }

#ifdef DACCESS_COMPILE
    void EnumMemoryRegions(CLRDataEnumMemoryFlags flags);
#endif
};

// Verify that the type for each precode is different
static_assert_no_msg(StubPrecode::Type != NDirectImportPrecode::Type);
static_assert_no_msg(StubPrecode::Type != FixupPrecode::Type);
static_assert_no_msg(StubPrecode::Type != ThisPtrRetBufPrecode::Type);
static_assert_no_msg(FixupPrecode::Type != NDirectImportPrecode::Type);
static_assert_no_msg(FixupPrecode::Type != ThisPtrRetBufPrecode::Type);
static_assert_no_msg(NDirectImportPrecode::Type != ThisPtrRetBufPrecode::Type);

#endif // __PRECODE_H__<|MERGE_RESOLUTION|>--- conflicted
+++ resolved
@@ -38,6 +38,11 @@
 
 #define SIZEOF_PRECODE_BASE         CODE_SIZE_ALIGN
 #define OFFSETOF_PRECODE_TYPE       3
+
+#elif defined(HOST_LOONGARCH64)
+
+#define SIZEOF_PRECODE_BASE         CODE_SIZE_ALIGN
+#define OFFSETOF_PRECODE_TYPE       0
 
 #endif // HOST_AMD64
 
@@ -56,6 +61,8 @@
     static const int Type = 0xCC;
 #elif defined(HOST_ARM64) || defined(HOST_ARM)
     static const int Type = 0;
+#elif defined(HOST_LOONGARCH64)
+    static const int Type = 0xff;
 #endif
 };
 
@@ -88,6 +95,9 @@
 #elif defined(HOST_ARM)
     static const int Type = 0xCF;
     static const int CodeSize = 12;
+#elif defined(HOST_LOONGARCH64)
+    static const int Type = 0x4;
+    static const int CodeSize = 24;
 #endif // HOST_AMD64
 
     BYTE m_code[CodeSize];
@@ -220,6 +230,10 @@
     static const int Type = 0xFF;
     static const int CodeSize = 12;
     static const int FixupCodeOffset = 4 + THUMB_CODE;
+#elif defined(HOST_LOONGARCH64)
+    static const int Type = 0x3;
+    static const int CodeSize = 32;
+    static const int FixupCodeOffset = 12;
 #endif // HOST_AMD64
 
     BYTE m_code[CodeSize];
@@ -417,40 +431,14 @@
         type >>= 5;
 #else
         BYTE type = m_data[OFFSETOF_PRECODE_TYPE];
-<<<<<<< HEAD
-#endif
-
-#ifdef TARGET_X86
-        if (type == X86_INSTR_MOV_RM_R)
-            type = m_data[OFFSETOF_PRECODE_TYPE_MOV_RM_R];
-#endif //  TARGET_X86
-
-#ifdef TARGET_AMD64
-        if (type == (X86_INSTR_MOV_R10_IMM64 & 0xFF))
-            type = m_data[OFFSETOF_PRECODE_TYPE_MOV_R10];
-        else if ((type == (X86_INSTR_CALL_REL32 & 0xFF)) || (type == (X86_INSTR_JMP_REL32  & 0xFF)))
-            type = m_data[OFFSETOF_PRECODE_TYPE_CALL_OR_JMP];
-#endif // _AMD64
-
-#if defined(HAS_FIXUP_PRECODE) && (defined(TARGET_X86) || defined(TARGET_AMD64))
-        if (type == FixupPrecode::TypePrestub)
-            type = FixupPrecode::Type;
-#endif
-
-#ifdef TARGET_ARM
-        static_assert_no_msg(offsetof(StubPrecode, m_pTarget) == offsetof(NDirectImportPrecode, m_pMethodDesc));
-        // If the precode does not have thumb bit on target, it must be NDirectImportPrecode.
-        if (type == StubPrecode::Type && ((AsStubPrecode()->m_pTarget & THUMB_CODE) == 0))
-            type = NDirectImportPrecode::Type;
-#endif
-=======
+#endif
+
         if (type == StubPrecode::Type)
         {
             // StubPrecode code is used for both StubPrecode and NDirectImportPrecode,
             // so we need to get the real type
             type = AsStubPrecode()->GetType();
         }
->>>>>>> 7a01e0f1
 
         return (PrecodeType)type;
 
