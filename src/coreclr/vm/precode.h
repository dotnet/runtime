// Licensed to the .NET Foundation under one or more agreements.
// The .NET Foundation licenses this file to you under the MIT license.
// precode.h
//

//
// Stub that runs before the actual native code

#ifndef __PRECODE_H__
#define __PRECODE_H__

#define PRECODE_ALIGNMENT sizeof(void*)

#if defined(HOST_AMD64)

#define OFFSETOF_PRECODE_TYPE              0
#define OFFSETOF_PRECODE_TYPE_CALL_OR_JMP  5
#define OFFSETOF_PRECODE_TYPE_MOV_R10     10

#define SIZEOF_PRECODE_BASE               16

#elif defined(HOST_X86)

EXTERN_C VOID STDCALL PrecodeRemotingThunk();

#define OFFSETOF_PRECODE_TYPE              0
#define OFFSETOF_PRECODE_TYPE_CALL_OR_JMP  5
#define OFFSETOF_PRECODE_TYPE_MOV_RM_R     6

#define SIZEOF_PRECODE_BASE                8

#elif defined(HOST_ARM64)

#define SIZEOF_PRECODE_BASE         CODE_SIZE_ALIGN
#define OFFSETOF_PRECODE_TYPE       0

#elif defined(HOST_ARM)

#define SIZEOF_PRECODE_BASE         CODE_SIZE_ALIGN
#define OFFSETOF_PRECODE_TYPE       3

#elif defined(HOST_LOONGARCH64)

#define SIZEOF_PRECODE_BASE         CODE_SIZE_ALIGN
#define OFFSETOF_PRECODE_TYPE       0

#elif defined(HOST_RISCV64)

#define SIZEOF_PRECODE_BASE         CODE_SIZE_ALIGN
#define OFFSETOF_PRECODE_TYPE       0

#endif // HOST_AMD64

#ifndef DACCESS_COMPILE
// Given an address in a slot, figure out if the prestub will be called
BOOL DoesSlotCallPrestub(PCODE pCode);
#endif

#include <pshpack1.h>

// Invalid precode type
struct InvalidPrecode
{
#if defined(HOST_AMD64) || defined(HOST_X86)
    // int3
    static const int Type = 0xCC;
#elif defined(HOST_ARM64) || defined(HOST_ARM)
    static const int Type = 0;
#elif defined(HOST_LOONGARCH64)
    static const int Type = 0xff;
#elif defined(HOST_RISCV64)
    static const int Type = 0xff;
#endif
};

struct StubPrecodeData
{
    PTR_MethodDesc MethodDesc;
    PCODE Target;
    BYTE Type;
};

typedef DPTR(StubPrecodeData) PTR_StubPrecodeData;

#if !(defined(TARGET_ARM64) && defined(TARGET_UNIX))
extern "C" void StubPrecodeCode();
extern "C" void StubPrecodeCode_End();
#endif

// Regular precode
struct StubPrecode
{
#if defined(HOST_AMD64)
    static const BYTE Type = 0x4C;
    static const SIZE_T CodeSize = 24;
#elif defined(HOST_X86)
    static const BYTE Type = 0xA1;
    static const SIZE_T CodeSize = 24;
#elif defined(HOST_ARM64)
    static const int Type = 0x4A;
    static const SIZE_T CodeSize = 24;
#elif defined(HOST_ARM)
    static const int Type = 0xCF;
    static const SIZE_T CodeSize = 12;
#elif defined(HOST_LOONGARCH64)
    static const int Type = 0x4;
<<<<<<< HEAD
    static const int CodeSize = 24;
#elif defined(HOST_RISCV64)
    static const int Type = 0x17;
    static const int CodeSize = 24;
=======
    static const SIZE_T CodeSize = 24;
>>>>>>> 80968379
#endif // HOST_AMD64

    BYTE m_code[CodeSize];

#if defined(TARGET_ARM64) && defined(TARGET_UNIX)
    static void (*StubPrecodeCode)();
    static void (*StubPrecodeCode_End)();
#endif

    void Init(StubPrecode* pPrecodeRX, MethodDesc* pMD, LoaderAllocator *pLoaderAllocator = NULL, BYTE type = StubPrecode::Type, TADDR target = NULL);

    static void StaticInitialize();

    PTR_StubPrecodeData GetData() const
    {
        LIMITED_METHOD_CONTRACT;
        return dac_cast<PTR_StubPrecodeData>(dac_cast<TADDR>(this) + GetStubCodePageSize());
    }

    TADDR GetMethodDesc()
    {
        LIMITED_METHOD_DAC_CONTRACT;

        return dac_cast<TADDR>(GetData()->MethodDesc);
    }

    PCODE GetTarget()
    {
        LIMITED_METHOD_DAC_CONTRACT;

        return GetData()->Target;
    }

    BYTE GetType()
    {
        return GetData()->Type;
    }

#ifndef DACCESS_COMPILE
    static BOOL IsStubPrecodeByASM(PCODE addr);

    void ResetTargetInterlocked()
    {
        CONTRACTL
        {
            THROWS;
            GC_NOTRIGGER;
        }
        CONTRACTL_END;

        StubPrecodeData *pData = GetData();
        InterlockedExchangeT<PCODE>(&pData->Target, GetPreStubEntryPoint());
    }

    BOOL SetTargetInterlocked(TADDR target, TADDR expected)
    {
        CONTRACTL
        {
            THROWS;
            GC_NOTRIGGER;
        }
        CONTRACTL_END;

        StubPrecodeData *pData = GetData();
        return InterlockedCompareExchangeT<PCODE>(&pData->Target, (PCODE)target, (PCODE)expected) == expected;
  }

    static void GenerateCodePage(BYTE* pageBase, BYTE* pageBaseRX, SIZE_T size);

#endif // !DACCESS_COMPILE
};

typedef DPTR(StubPrecode) PTR_StubPrecode;


#ifdef HAS_NDIRECT_IMPORT_PRECODE

// NDirect import precode
// (This is fake precode. VTable slot does not point to it.)
struct NDirectImportPrecode : StubPrecode
{
    static const int Type = 0x01;

    void Init(NDirectImportPrecode* pPrecodeRX, MethodDesc* pMD, LoaderAllocator *pLoaderAllocator);

    LPVOID GetEntrypoint()
    {
        LIMITED_METHOD_CONTRACT;
        return (LPVOID)PINSTRToPCODE(dac_cast<TADDR>(this));
    }
};
typedef DPTR(NDirectImportPrecode) PTR_NDirectImportPrecode;

#endif // HAS_NDIRECT_IMPORT_PRECODE


#ifdef HAS_FIXUP_PRECODE

struct FixupPrecodeData
{
    PCODE Target;
    MethodDesc *MethodDesc;
    PCODE PrecodeFixupThunk;
};

typedef DPTR(FixupPrecodeData) PTR_FixupPrecodeData;

#if !(defined(TARGET_ARM64) && defined(TARGET_UNIX))
extern "C" void FixupPrecodeCode();
extern "C" void FixupPrecodeCode_End();
#endif

// Fixup precode is used in ngen images when the prestub does just one time fixup.
// The fixup precode is simple jump once patched. It does not have the two instruction overhead of regular precode.
struct FixupPrecode
{
#if defined(HOST_AMD64)
    static const int Type = 0xFF;
    static const SIZE_T CodeSize = 24;
    static const int FixupCodeOffset = 6;
#elif defined(HOST_X86)
    static const int Type = 0xFF;
    static const SIZE_T CodeSize = 24;
    static const int FixupCodeOffset = 6;
#elif defined(HOST_ARM64)
    static const int Type = 0x0B;
    static const SIZE_T CodeSize = 24;
    static const int FixupCodeOffset = 8;
#elif defined(HOST_ARM)
    static const int Type = 0xFF;
    static const SIZE_T CodeSize = 12;
    static const int FixupCodeOffset = 4 + THUMB_CODE;
#elif defined(HOST_LOONGARCH64)
    static const int Type = 0x3;
    static const SIZE_T CodeSize = 32;
    static const int FixupCodeOffset = 12;
#elif defined(HOST_RISCV64)
    static const int Type = 0x97;
    static const int CodeSize = 32;
    static const int FixupCodeOffset = 10;
#endif // HOST_AMD64

    BYTE m_code[CodeSize];

#if defined(TARGET_ARM64) && defined(TARGET_UNIX)
    static void (*FixupPrecodeCode)();
    static void (*FixupPrecodeCode_End)();
#endif

    void Init(FixupPrecode* pPrecodeRX, MethodDesc* pMD, LoaderAllocator *pLoaderAllocator);

    static void StaticInitialize();

    static void GenerateCodePage(BYTE* pageBase, BYTE* pageBaseRX, SIZE_T size);

    PTR_FixupPrecodeData GetData() const
    {
        LIMITED_METHOD_CONTRACT;
        return dac_cast<PTR_FixupPrecodeData>(dac_cast<TADDR>(this) + GetStubCodePageSize());
    }

    TADDR GetMethodDesc()
    {
        LIMITED_METHOD_CONTRACT;
        return (TADDR)GetData()->MethodDesc;
    }

    PCODE GetTarget()
    {
        LIMITED_METHOD_DAC_CONTRACT;
        return GetData()->Target;
    }

    PCODE *GetTargetSlot()
    {
        LIMITED_METHOD_CONTRACT;
        return &GetData()->Target;
    }

#ifndef DACCESS_COMPILE
    static BOOL IsFixupPrecodeByASM(PCODE addr);

    void ResetTargetInterlocked()
    {
        CONTRACTL
        {
            NOTHROW;
            GC_NOTRIGGER;
        }
        CONTRACTL_END;

        PCODE target = (PCODE)this + FixupCodeOffset;

        _ASSERTE(IS_ALIGNED(&GetData()->Target, sizeof(SIZE_T)));
        InterlockedExchangeT<PCODE>(&GetData()->Target, target);
    }

    BOOL SetTargetInterlocked(TADDR target, TADDR expected)
    {
        CONTRACTL
        {
            NOTHROW;
            GC_NOTRIGGER;
        }
        CONTRACTL_END;

        PCODE oldTarget = (PCODE)GetData()->Target;
        if (oldTarget != ((PCODE)this + FixupCodeOffset))
        {
#ifdef FEATURE_CODE_VERSIONING
            // No change needed, jmp is already in place
#else
            // Setting the target more than once is unexpected
            return FALSE;
#endif
        }

        _ASSERTE(IS_ALIGNED(&GetData()->Target, sizeof(SIZE_T)));
        return InterlockedCompareExchangeT<PCODE>(&GetData()->Target, (PCODE)target, (PCODE)oldTarget) == (PCODE)oldTarget;
    }
#endif

#ifdef DACCESS_COMPILE
    void EnumMemoryRegions(CLRDataEnumMemoryFlags flags);
#endif
};

typedef DPTR(FixupPrecode) PTR_FixupPrecode;

#endif // HAS_FIXUP_PRECODE

#include <poppack.h>

typedef DPTR(class Precode) PTR_Precode;

enum PrecodeType {
    PRECODE_INVALID         = InvalidPrecode::Type,
    PRECODE_STUB            = StubPrecode::Type,
#ifdef HAS_NDIRECT_IMPORT_PRECODE
    PRECODE_NDIRECT_IMPORT  = NDirectImportPrecode::Type,
#endif // HAS_NDIRECT_IMPORT_PRECODE
#ifdef HAS_FIXUP_PRECODE
    PRECODE_FIXUP           = FixupPrecode::Type,
#endif // HAS_FIXUP_PRECODE
#ifdef HAS_THISPTR_RETBUF_PRECODE
    PRECODE_THISPTR_RETBUF  = ThisPtrRetBufPrecode::Type,
#endif // HAS_THISPTR_RETBUF_PRECODE
};

// For more details see. file:../../doc/BookOfTheRuntime/ClassLoader/MethodDescDesign.doc
class Precode {

    BYTE m_data[SIZEOF_PRECODE_BASE];

    StubPrecode* AsStubPrecode()
    {
        LIMITED_METHOD_CONTRACT;
        SUPPORTS_DAC;

        return dac_cast<PTR_StubPrecode>(this);
    }

#ifdef HAS_NDIRECT_IMPORT_PRECODE
public:
    // Fake precodes has to be exposed
    NDirectImportPrecode* AsNDirectImportPrecode()
    {
        LIMITED_METHOD_CONTRACT;
        SUPPORTS_DAC;

        return dac_cast<PTR_NDirectImportPrecode>(this);
    }

private:
#endif // HAS_NDIRECT_IMPORT_PRECODE

#ifdef HAS_FIXUP_PRECODE
    PTR_FixupPrecode AsFixupPrecode()
    {
        LIMITED_METHOD_CONTRACT;
        SUPPORTS_DAC;

        return dac_cast<PTR_FixupPrecode>(this);
    }
#endif // HAS_FIXUP_PRECODE

#ifdef HAS_THISPTR_RETBUF_PRECODE
    ThisPtrRetBufPrecode* AsThisPtrRetBufPrecode()
    {
        LIMITED_METHOD_CONTRACT;
        SUPPORTS_DAC;
        return dac_cast<PTR_ThisPtrRetBufPrecode>(this);
    }
#endif // HAS_THISPTR_RETBUF_PRECODE

    TADDR GetStart()
    {
        SUPPORTS_DAC;
        LIMITED_METHOD_CONTRACT;
        return dac_cast<TADDR>(this);
    }

    static void UnexpectedPrecodeType(const char * originator, PrecodeType precodeType)

    {
        SUPPORTS_DAC;
#ifdef DACCESS_COMPILE
        DacError(E_UNEXPECTED);
#else
#ifdef _PREFIX_
        // We only use __UNREACHABLE here since otherwise it would be a hint
        // for the compiler to fold this case with the other cases in a switch
        // statement. However, we would rather have this case be a separate
        // code path so that we will get a clean crash sooner.
        __UNREACHABLE("Unexpected precode type");
#endif
        CONSISTENCY_CHECK_MSGF(false, ("%s: Unexpected precode type: 0x%02x.", originator, precodeType));
#endif
    }

public:
    PrecodeType GetType()
    {
        LIMITED_METHOD_CONTRACT;
        SUPPORTS_DAC;

#ifdef OFFSETOF_PRECODE_TYPE

#if defined(TARGET_LOONGARCH64)
        assert(0 == OFFSETOF_PRECODE_TYPE);
        short type = *((short*)m_data);
        type >>= 5;
#elif defined(TARGET_RISCV64)
        assert(0 == OFFSETOF_PRECODE_TYPE);
        BYTE type = *((BYTE*)m_data + OFFSETOF_PRECODE_TYPE);
#else
        BYTE type = m_data[OFFSETOF_PRECODE_TYPE];
#endif

        if (type == StubPrecode::Type)
        {
            // StubPrecode code is used for both StubPrecode and NDirectImportPrecode,
            // so we need to get the real type
            type = AsStubPrecode()->GetType();
        }

        return (PrecodeType)type;

#else // OFFSETOF_PRECODE_TYPE
        return PRECODE_STUB;
#endif // OFFSETOF_PRECODE_TYPE
    }

    static BOOL IsValidType(PrecodeType t);

    static int AlignOf(PrecodeType t)
    {
        SUPPORTS_DAC;
        unsigned int align = PRECODE_ALIGNMENT;

#if defined(TARGET_ARM) && defined(HAS_COMPACT_ENTRYPOINTS)
        // Precodes have to be aligned to allow fast compact entry points check
        _ASSERTE (align >= sizeof(void*));
#endif // TARGET_ARM && HAS_COMPACT_ENTRYPOINTS

        return align;
    }

    static SIZE_T SizeOf(PrecodeType t);

    SIZE_T SizeOf()
    {
        WRAPPER_NO_CONTRACT;
        return SizeOf(GetType());
    }

    // Note: This is immediate target of the precode. It does not follow jump stub if there is one.
    PCODE GetTarget();

    BOOL IsPointingTo(PCODE target, PCODE addr)
    {
        WRAPPER_NO_CONTRACT;
        SUPPORTS_DAC;

        if (target == addr)
            return TRUE;

#ifdef TARGET_AMD64
        // Handle jump stubs
        if (isJumpRel64(target)) {
            target = decodeJump64(target);
            if (target == addr)
                return TRUE;
        }
#endif // TARGET_AMD64

        return FALSE;
    }

    BOOL IsPointingToNativeCode(PCODE pNativeCode)
    {
        WRAPPER_NO_CONTRACT;
        SUPPORTS_DAC;

        return IsPointingTo(GetTarget(), pNativeCode);
    }

    BOOL IsPointingToPrestub(PCODE target);

    BOOL IsPointingToPrestub()
    {
        WRAPPER_NO_CONTRACT;
        return IsPointingToPrestub(GetTarget());
    }

    PCODE GetEntryPoint()
    {
        LIMITED_METHOD_CONTRACT;
        return PINSTRToPCODE(dac_cast<TADDR>(this));
    }

    PTR_PCODE GetTargetSlot();

    MethodDesc *  GetMethodDesc(BOOL fSpeculative = FALSE);
    BOOL          IsCorrectMethodDesc(MethodDesc *  pMD);

    static Precode* Allocate(PrecodeType t, MethodDesc* pMD,
        LoaderAllocator *pLoaderAllocator, AllocMemTracker *pamTracker);
    void Init(Precode* pPrecodeRX, PrecodeType t, MethodDesc* pMD, LoaderAllocator *pLoaderAllocator);

#ifndef DACCESS_COMPILE
    void ResetTargetInterlocked();
    BOOL SetTargetInterlocked(PCODE target, BOOL fOnlyRedirectFromPrestub = TRUE);

    // Reset precode to point to prestub
    void Reset();
#endif // DACCESS_COMPILE

    static PTR_Precode GetPrecodeFromEntryPoint(PCODE addr, BOOL fSpeculative = FALSE)
    {
        LIMITED_METHOD_DAC_CONTRACT;

#ifdef DACCESS_COMPILE
        // Always use speculative checks with DAC
        fSpeculative = TRUE;
#endif

        TADDR pInstr = PCODEToPINSTR(addr);

        // Always do consistency check in debug
        if (fSpeculative INDEBUG(|| TRUE))
        {
            if (!IS_ALIGNED(pInstr, PRECODE_ALIGNMENT) || !IsValidType(PTR_Precode(pInstr)->GetType()))
            {
                if (fSpeculative) return NULL;
                _ASSERTE(!"Precode::GetPrecodeFromEntryPoint: Unexpected code in precode");
            }
        }

        PTR_Precode pPrecode = PTR_Precode(pInstr);
        return pPrecode;
    }

    // If addr is patched fixup precode, returns address that it points to. Otherwise returns NULL.
    static PCODE TryToSkipFixupPrecode(PCODE addr);

    //
    // Precode as temporary entrypoint
    //

    static SIZE_T SizeOfTemporaryEntryPoint(PrecodeType t)
    {
        LIMITED_METHOD_DAC_CONTRACT;

        return ALIGN_UP(SizeOf(t), AlignOf(t));
    }

    static Precode * GetPrecodeForTemporaryEntryPoint(TADDR temporaryEntryPoints, int index);

    static SIZE_T SizeOfTemporaryEntryPoints(PrecodeType t, int count);
    static SIZE_T SizeOfTemporaryEntryPoints(TADDR temporaryEntryPoints, int count);

    static TADDR AllocateTemporaryEntryPoints(MethodDescChunk* pChunk,
        LoaderAllocator *pLoaderAllocator, AllocMemTracker *pamTracker);

    static DWORD GetMaxTemporaryEntryPointsCount()
    {
        SIZE_T maxPrecodeCodeSize = Max(FixupPrecode::CodeSize, StubPrecode::CodeSize);
        SIZE_T count = GetStubCodePageSize() / maxPrecodeCodeSize;
        _ASSERTE(count < MAXDWORD);
        return (DWORD)count;
    }

#ifdef DACCESS_COMPILE
    void EnumMemoryRegions(CLRDataEnumMemoryFlags flags);
#endif
};

// Verify that the type for each precode is different
static_assert_no_msg(StubPrecode::Type != NDirectImportPrecode::Type);
static_assert_no_msg(StubPrecode::Type != FixupPrecode::Type);
static_assert_no_msg(StubPrecode::Type != ThisPtrRetBufPrecode::Type);
static_assert_no_msg(FixupPrecode::Type != NDirectImportPrecode::Type);
static_assert_no_msg(FixupPrecode::Type != ThisPtrRetBufPrecode::Type);
static_assert_no_msg(NDirectImportPrecode::Type != ThisPtrRetBufPrecode::Type);

#endif // __PRECODE_H__<|MERGE_RESOLUTION|>--- conflicted
+++ resolved
@@ -104,14 +104,10 @@
     static const SIZE_T CodeSize = 12;
 #elif defined(HOST_LOONGARCH64)
     static const int Type = 0x4;
-<<<<<<< HEAD
-    static const int CodeSize = 24;
+    static const SIZE_T CodeSize = 24;
 #elif defined(HOST_RISCV64)
     static const int Type = 0x17;
-    static const int CodeSize = 24;
-=======
-    static const SIZE_T CodeSize = 24;
->>>>>>> 80968379
+    static const SIZE_T CodeSize = 24;
 #endif // HOST_AMD64
 
     BYTE m_code[CodeSize];
@@ -250,7 +246,7 @@
     static const int FixupCodeOffset = 12;
 #elif defined(HOST_RISCV64)
     static const int Type = 0x97;
-    static const int CodeSize = 32;
+    static const SIZE_T CodeSize = 32;
     static const int FixupCodeOffset = 10;
 #endif // HOST_AMD64
 
