--- conflicted
+++ resolved
@@ -897,11 +897,7 @@
         ICorDebugInfo::RichOffsetMapping* mappings,
         uint32_t                          numMappings) override final;
 
-<<<<<<< HEAD
-    void reportMetadata(const char* key, const void* value) override final;
-=======
     void reportMetadata(const char* key, const void* value, size_t length) override final;
->>>>>>> 80084aa5
 
     void* getHelperFtn(CorInfoHelpFunc    ftnNum,                         /* IN  */
                        void **            ppIndirection) override final;  /* OUT */
