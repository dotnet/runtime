// Licensed to the .NET Foundation under one or more agreements.
// The .NET Foundation licenses this file to you under the MIT license.
// ===========================================================================
// File: JITinterface.H
//

// ===========================================================================


#ifndef JITINTERFACE_H
#define JITINTERFACE_H

#include "corjit.h"
#ifdef FEATURE_PREJIT
#include "corcompile.h"
#endif // FEATURE_PREJIT

#ifndef TARGET_UNIX
#define MAX_UNCHECKED_OFFSET_FOR_NULL_OBJECT ((32*1024)-1)   // when generating JIT code
#else // !TARGET_UNIX
#define MAX_UNCHECKED_OFFSET_FOR_NULL_OBJECT ((GetOsPageSize() / 2) - 1)
#endif // !TARGET_UNIX


enum StompWriteBarrierCompletionAction
{
    SWB_PASS = 0x0,
    SWB_ICACHE_FLUSH = 0x1,
    SWB_EE_RESTART = 0x2
};

enum SignatureKind
{
    SK_NOT_CALLSITE,
    SK_CALLSITE,
    SK_VIRTUAL_CALLSITE,
};

class Stub;
class MethodDesc;
class NativeCodeVersion;
class FieldDesc;
enum RuntimeExceptionKind;
class AwareLock;
class PtrArray;
#if defined(FEATURE_GDBJIT)
class CalledMethod;
#endif

#include "genericdict.h"

inline FieldDesc* GetField(CORINFO_FIELD_HANDLE fieldHandle)
{
    LIMITED_METHOD_CONTRACT;
    return (FieldDesc*) fieldHandle;
}

inline
bool SigInfoFlagsAreValid (CORINFO_SIG_INFO *sig)
{
    LIMITED_METHOD_CONTRACT;
    return !(sig->flags & ~(  CORINFO_SIGFLAG_IS_LOCAL_SIG
                            | CORINFO_SIGFLAG_IL_STUB
                            ));
}


void InitJITHelpers1();
void InitJITHelpers2();

#ifndef CROSSGEN_COMPILE
PCODE UnsafeJitFunction(PrepareCodeConfig* config,
                        COR_ILMETHOD_DECODER* header,
                        CORJIT_FLAGS flags,
                        ULONG* sizeOfCode = NULL);
#endif // CROSSGEN_COMPILE

void getMethodInfoHelper(MethodDesc * ftn,
                         CORINFO_METHOD_HANDLE ftnHnd,
                         COR_ILMETHOD_DECODER * header,
                         CORINFO_METHOD_INFO *  methInfo);

void getMethodInfoILMethodHeaderHelper(
    COR_ILMETHOD_DECODER* header,
    CORINFO_METHOD_INFO* methInfo
    );


BOOL LoadDynamicInfoEntry(Module *currentModule,
                          RVA fixupRva,
                          SIZE_T *entry);

//
// The legacy x86 monitor helpers do not need a state argument
//
#if !defined(TARGET_X86)

#define FCDECL_MONHELPER(funcname, arg) FCDECL2(void, funcname, arg, BYTE* pbLockTaken)
#define HCIMPL_MONHELPER(funcname, arg) HCIMPL2(void, funcname, arg, BYTE* pbLockTaken)
#define MONHELPER_STATE(x) x
#define MONHELPER_ARG pbLockTaken

#else

#define FCDECL_MONHELPER(funcname, arg) FCDECL1(void, funcname, arg)
#define HCIMPL_MONHELPER(funcname, arg) HCIMPL1(void, funcname, arg)
#define MONHELPER_STATE(x)
#define MONHELPER_ARG NULL

#endif // TARGET_X86


//
// JIT HELPER ALIASING FOR PORTABILITY.
//
// The portable helper is used if the platform does not provide optimized implementation.
//

#ifndef JIT_MonEnter
#define JIT_MonEnter JIT_MonEnter_Portable
#endif
EXTERN_C FCDECL1(void, JIT_MonEnter, Object *obj);
EXTERN_C FCDECL1(void, JIT_MonEnter_Portable, Object *obj);

#ifndef JIT_MonEnterWorker
#define JIT_MonEnterWorker JIT_MonEnterWorker_Portable
#endif
EXTERN_C FCDECL_MONHELPER(JIT_MonEnterWorker, Object *obj);
EXTERN_C FCDECL_MONHELPER(JIT_MonEnterWorker_Portable, Object *obj);

#ifndef JIT_MonReliableEnter
#define JIT_MonReliableEnter JIT_MonReliableEnter_Portable
#endif
EXTERN_C FCDECL2(void, JIT_MonReliableEnter, Object* obj, BYTE *tookLock);
EXTERN_C FCDECL2(void, JIT_MonReliableEnter_Portable, Object* obj, BYTE *tookLock);

#ifndef JIT_MonTryEnter
#define JIT_MonTryEnter JIT_MonTryEnter_Portable
#endif
EXTERN_C FCDECL3(void, JIT_MonTryEnter, Object *obj, INT32 timeout, BYTE* pbLockTaken);
EXTERN_C FCDECL3(void, JIT_MonTryEnter_Portable, Object *obj, INT32 timeout, BYTE* pbLockTaken);

#ifndef JIT_MonExit
#define JIT_MonExit JIT_MonExit_Portable
#endif
EXTERN_C FCDECL1(void, JIT_MonExit, Object *obj);
EXTERN_C FCDECL1(void, JIT_MonExit_Portable, Object *obj);

#ifndef JIT_MonExitWorker
#define JIT_MonExitWorker JIT_MonExitWorker_Portable
#endif
EXTERN_C FCDECL_MONHELPER(JIT_MonExitWorker, Object *obj);
EXTERN_C FCDECL_MONHELPER(JIT_MonExitWorker_Portable, Object *obj);

#ifndef JIT_MonEnterStatic
#define JIT_MonEnterStatic JIT_MonEnterStatic_Portable
#endif
EXTERN_C FCDECL_MONHELPER(JIT_MonEnterStatic, AwareLock *lock);
EXTERN_C FCDECL_MONHELPER(JIT_MonEnterStatic_Portable, AwareLock *lock);

#ifndef JIT_MonExitStatic
#define JIT_MonExitStatic JIT_MonExitStatic_Portable
#endif
EXTERN_C FCDECL_MONHELPER(JIT_MonExitStatic, AwareLock *lock);
EXTERN_C FCDECL_MONHELPER(JIT_MonExitStatic_Portable, AwareLock *lock);


#ifndef JIT_GetSharedGCStaticBase
#define JIT_GetSharedGCStaticBase JIT_GetSharedGCStaticBase_Portable
#endif
EXTERN_C FCDECL2(void*, JIT_GetSharedGCStaticBase, DomainLocalModule *pLocalModule, DWORD dwModuleClassID);
EXTERN_C FCDECL2(void*, JIT_GetSharedGCStaticBase_Portable, DomainLocalModule *pLocalModule, DWORD dwModuleClassID);

#ifndef JIT_GetSharedNonGCStaticBase
#define JIT_GetSharedNonGCStaticBase JIT_GetSharedNonGCStaticBase_Portable
#endif
EXTERN_C FCDECL2(void*, JIT_GetSharedNonGCStaticBase, DomainLocalModule *pLocalModule, DWORD dwModuleClassID);
EXTERN_C FCDECL2(void*, JIT_GetSharedNonGCStaticBase_Portable, DomainLocalModule *pLocalModule, DWORD dwModuleClassID);

#ifndef JIT_GetSharedGCStaticBaseNoCtor
#define JIT_GetSharedGCStaticBaseNoCtor JIT_GetSharedGCStaticBaseNoCtor_Portable
#endif
EXTERN_C FCDECL1(void*, JIT_GetSharedGCStaticBaseNoCtor, DomainLocalModule *pLocalModule);
EXTERN_C FCDECL1(void*, JIT_GetSharedGCStaticBaseNoCtor_Portable, DomainLocalModule *pLocalModule);

#ifndef JIT_GetSharedNonGCStaticBaseNoCtor
#define JIT_GetSharedNonGCStaticBaseNoCtor JIT_GetSharedNonGCStaticBaseNoCtor_Portable
#endif
EXTERN_C FCDECL1(void*, JIT_GetSharedNonGCStaticBaseNoCtor, DomainLocalModule *pLocalModule);
EXTERN_C FCDECL1(void*, JIT_GetSharedNonGCStaticBaseNoCtor_Portable, DomainLocalModule *pLocalModule);

extern FCDECL1(Object*, JIT_NewS_MP_FastPortable, CORINFO_CLASS_HANDLE typeHnd_);
extern FCDECL1(Object*, JIT_New, CORINFO_CLASS_HANDLE typeHnd_);

#ifndef JIT_NewCrossContext
#define JIT_NewCrossContext JIT_NewCrossContext_Portable
#endif
EXTERN_C FCDECL1(Object*, JIT_NewCrossContext, CORINFO_CLASS_HANDLE typeHnd_);
EXTERN_C FCDECL1(Object*, JIT_NewCrossContext_Portable, CORINFO_CLASS_HANDLE typeHnd_);

extern FCDECL1(StringObject*, AllocateString_MP_FastPortable, DWORD stringLength);
extern FCDECL1(StringObject*, UnframedAllocateString, DWORD stringLength);
extern FCDECL1(StringObject*, FramedAllocateString, DWORD stringLength);

extern FCDECL2(Object*, JIT_NewArr1VC_MP_FastPortable, CORINFO_CLASS_HANDLE arrayMT, INT_PTR size);
extern FCDECL2(Object*, JIT_NewArr1OBJ_MP_FastPortable, CORINFO_CLASS_HANDLE arrayMT, INT_PTR size);
extern FCDECL2(Object*, JIT_NewArr1, CORINFO_CLASS_HANDLE arrayMT, INT_PTR size);

EXTERN_C FCDECL_MONHELPER(JITutil_MonEnterWorker, Object* obj);
EXTERN_C FCDECL2(void, JITutil_MonReliableEnter, Object* obj, BYTE* pbLockTaken);
EXTERN_C FCDECL3(void, JITutil_MonTryEnter, Object* obj, INT32 timeOut, BYTE* pbLockTaken);
EXTERN_C FCDECL_MONHELPER(JITutil_MonExitWorker, Object* obj);
EXTERN_C FCDECL_MONHELPER(JITutil_MonSignal, AwareLock* lock);
EXTERN_C FCDECL_MONHELPER(JITutil_MonContention, AwareLock* awarelock);
EXTERN_C FCDECL2(void, JITutil_MonReliableContention, AwareLock* awarelock, BYTE* pbLockTaken);

EXTERN_C FCDECL2(void*, JIT_GetSharedNonGCStaticBase_Helper, DomainLocalModule *pLocalModule, DWORD dwClassDomainID);
EXTERN_C FCDECL2(void*, JIT_GetSharedGCStaticBase_Helper, DomainLocalModule *pLocalModule, DWORD dwClassDomainID);

EXTERN_C void DoJITFailFast ();
EXTERN_C FCDECL0(void, JIT_FailFast);

FCDECL0(int, JIT_GetCurrentManagedThreadId);

#if !defined(FEATURE_USE_ASM_GC_WRITE_BARRIERS) && defined(FEATURE_COUNT_GC_WRITE_BARRIERS)
// Extra argument for the classification of the checked barriers.
extern "C" FCDECL3(VOID, JIT_CheckedWriteBarrier, Object **dst, Object *ref, CheckedWriteBarrierKinds kind);
#else
// Regular checked write barrier.
extern "C" FCDECL2(VOID, JIT_CheckedWriteBarrier, Object **dst, Object *ref);
#endif

extern "C" FCDECL2(VOID, JIT_WriteBarrier, Object **dst, Object *ref);
extern "C" FCDECL2(VOID, JIT_WriteBarrierEnsureNonHeapTarget, Object **dst, Object *ref);

extern "C" FCDECL2(Object*, ChkCastAny_NoCacheLookup, CORINFO_CLASS_HANDLE type, Object* obj);
extern "C" FCDECL2(Object*, IsInstanceOfAny_NoCacheLookup, CORINFO_CLASS_HANDLE type, Object* obj);
extern "C" FCDECL2(LPVOID, Unbox_Helper, CORINFO_CLASS_HANDLE type, Object* obj);

#if defined(TARGET_ARM64) || defined(FEATURE_WRITEBARRIER_COPY)
// ARM64 JIT_WriteBarrier uses speciall ABI and thus is not callable directly
// Copied write barriers must be called at a different location
extern "C" FCDECL2(VOID, JIT_WriteBarrier_Callable, Object **dst, Object *ref);
#define WriteBarrier_Helper JIT_WriteBarrier_Callable
#else
// in other cases the regular JIT helper is callable.
#define WriteBarrier_Helper JIT_WriteBarrier
#endif

extern "C" FCDECL1(void, JIT_InternalThrow, unsigned exceptNum);
extern "C" FCDECL1(void*, JIT_InternalThrowFromHelper, unsigned exceptNum);

#ifdef TARGET_AMD64


class WriteBarrierManager
{
public:
    enum WriteBarrierType
    {
        WRITE_BARRIER_UNINITIALIZED,
        WRITE_BARRIER_PREGROW64,
        WRITE_BARRIER_POSTGROW64,
#ifdef FEATURE_SVR_GC
        WRITE_BARRIER_SVR64,
#endif // FEATURE_SVR_GC
#ifdef FEATURE_USE_SOFTWARE_WRITE_WATCH_FOR_GC_HEAP
        WRITE_BARRIER_WRITE_WATCH_PREGROW64,
        WRITE_BARRIER_WRITE_WATCH_POSTGROW64,
#ifdef FEATURE_SVR_GC
        WRITE_BARRIER_WRITE_WATCH_SVR64,
#endif // FEATURE_SVR_GC
#endif // FEATURE_USE_SOFTWARE_WRITE_WATCH_FOR_GC_HEAP
        WRITE_BARRIER_BUFFER
    };

    WriteBarrierManager();
    void Initialize();

    int UpdateEphemeralBounds(bool isRuntimeSuspended);
    int UpdateWriteWatchAndCardTableLocations(bool isRuntimeSuspended, bool bReqUpperBoundsCheck);

#ifdef FEATURE_USE_SOFTWARE_WRITE_WATCH_FOR_GC_HEAP
    int SwitchToWriteWatchBarrier(bool isRuntimeSuspended);
    int SwitchToNonWriteWatchBarrier(bool isRuntimeSuspended);
#endif // FEATURE_USE_SOFTWARE_WRITE_WATCH_FOR_GC_HEAP
    size_t GetCurrentWriteBarrierSize();

protected:
    size_t GetSpecificWriteBarrierSize(WriteBarrierType writeBarrier);
    PBYTE  CalculatePatchLocation(LPVOID base, LPVOID label, int offset);
    PCODE  GetCurrentWriteBarrierCode();
    int ChangeWriteBarrierTo(WriteBarrierType newWriteBarrier, bool isRuntimeSuspended);
    bool   NeedDifferentWriteBarrier(bool bReqUpperBoundsCheck, WriteBarrierType* pNewWriteBarrierType);

private:
    void Validate();

    WriteBarrierType    m_currentWriteBarrier;

    PBYTE   m_pWriteWatchTableImmediate;    // PREGROW | POSTGROW | SVR | WRITE_WATCH |
    PBYTE   m_pLowerBoundImmediate;         // PREGROW | POSTGROW |     | WRITE_WATCH |
    PBYTE   m_pCardTableImmediate;          // PREGROW | POSTGROW | SVR | WRITE_WATCH |
    PBYTE   m_pCardBundleTableImmediate;    // PREGROW | POSTGROW | SVR | WRITE_WATCH |
    PBYTE   m_pUpperBoundImmediate;         //         | POSTGROW |     | WRITE_WATCH |
};

#endif // TARGET_AMD64

#ifdef HOST_64BIT
EXTERN_C FCDECL1(Object*, JIT_TrialAllocSFastMP_InlineGetThread, CORINFO_CLASS_HANDLE typeHnd_);
EXTERN_C FCDECL2(Object*, JIT_BoxFastMP_InlineGetThread, CORINFO_CLASS_HANDLE type, void* data);
EXTERN_C FCDECL2(Object*, JIT_NewArr1VC_MP_InlineGetThread, CORINFO_CLASS_HANDLE arrayMT, INT_PTR size);
EXTERN_C FCDECL2(Object*, JIT_NewArr1OBJ_MP_InlineGetThread, CORINFO_CLASS_HANDLE arrayMT, INT_PTR size);

#endif // HOST_64BIT

EXTERN_C FCDECL2_VV(INT64, JIT_LMul, INT64 val1, INT64 val2);

EXTERN_C FCDECL1_V(INT64, JIT_Dbl2Lng, double val);
EXTERN_C FCDECL1_V(INT64, JIT_Dbl2IntSSE2, double val);
EXTERN_C FCDECL1_V(INT64, JIT_Dbl2LngP4x87, double val);
EXTERN_C FCDECL1_V(INT64, JIT_Dbl2LngSSE3, double val);
EXTERN_C FCDECL1_V(INT64, JIT_Dbl2LngOvf, double val);

EXTERN_C FCDECL1_V(INT32, JIT_Dbl2IntOvf, double val);

EXTERN_C FCDECL2_VV(float, JIT_FltRem, float dividend, float divisor);
EXTERN_C FCDECL2_VV(double, JIT_DblRem, double dividend, double divisor);

#ifndef HOST_64BIT
#ifdef TARGET_X86
// JIThelp.asm
EXTERN_C void STDCALL JIT_LLsh();
EXTERN_C void STDCALL JIT_LRsh();
EXTERN_C void STDCALL JIT_LRsz();
#else // TARGET_X86
EXTERN_C FCDECL2_VV(UINT64, JIT_LLsh, UINT64 num, int shift);
EXTERN_C FCDECL2_VV(INT64, JIT_LRsh, INT64 num, int shift);
EXTERN_C FCDECL2_VV(UINT64, JIT_LRsz, UINT64 num, int shift);
#endif // !TARGET_X86
#endif // !HOST_64BIT

#ifdef TARGET_X86

extern "C"
{
    void STDCALL JIT_CheckedWriteBarrierEAX(); // JIThelp.asm/JIThelp.s
    void STDCALL JIT_CheckedWriteBarrierEBX(); // JIThelp.asm/JIThelp.s
    void STDCALL JIT_CheckedWriteBarrierECX(); // JIThelp.asm/JIThelp.s
    void STDCALL JIT_CheckedWriteBarrierESI(); // JIThelp.asm/JIThelp.s
    void STDCALL JIT_CheckedWriteBarrierEDI(); // JIThelp.asm/JIThelp.s
    void STDCALL JIT_CheckedWriteBarrierEBP(); // JIThelp.asm/JIThelp.s

    void STDCALL JIT_DebugWriteBarrierEAX(); // JIThelp.asm/JIThelp.s
    void STDCALL JIT_DebugWriteBarrierEBX(); // JIThelp.asm/JIThelp.s
    void STDCALL JIT_DebugWriteBarrierECX(); // JIThelp.asm/JIThelp.s
    void STDCALL JIT_DebugWriteBarrierESI(); // JIThelp.asm/JIThelp.s
    void STDCALL JIT_DebugWriteBarrierEDI(); // JIThelp.asm/JIThelp.s
    void STDCALL JIT_DebugWriteBarrierEBP(); // JIThelp.asm/JIThelp.s

    void STDCALL JIT_WriteBarrierEAX();        // JIThelp.asm/JIThelp.s
    void STDCALL JIT_WriteBarrierEBX();        // JIThelp.asm/JIThelp.s
    void STDCALL JIT_WriteBarrierECX();        // JIThelp.asm/JIThelp.s
    void STDCALL JIT_WriteBarrierESI();        // JIThelp.asm/JIThelp.s
    void STDCALL JIT_WriteBarrierEDI();        // JIThelp.asm/JIThelp.s
    void STDCALL JIT_WriteBarrierEBP();        // JIThelp.asm/JIThelp.s

    void STDCALL JIT_WriteBarrierGroup();
    void STDCALL JIT_WriteBarrierGroup_End();

    void STDCALL JIT_PatchedWriteBarrierGroup();
    void STDCALL JIT_PatchedWriteBarrierGroup_End();
}

void ValidateWriteBarrierHelpers();

#endif //TARGET_X86

extern "C"
{
#ifndef FEATURE_EH_FUNCLETS
    void STDCALL JIT_EndCatch();               // JIThelp.asm/JIThelp.s
#endif // TARGET_X86

    void STDCALL JIT_ByRefWriteBarrier();      // JIThelp.asm/JIThelp.s

#if defined(TARGET_AMD64) || defined(TARGET_ARM)

    FCDECL2VA(void, JIT_TailCall, PCODE copyArgs, PCODE target);

#else // TARGET_AMD64 || TARGET_ARM

    void STDCALL JIT_TailCall();                    // JIThelp.asm

#endif // TARGET_AMD64 || TARGET_ARM

    void STDCALL JIT_MemSet(void *dest, int c, SIZE_T count);
    void STDCALL JIT_MemCpy(void *dest, const void *src, SIZE_T count);

    void STDMETHODCALLTYPE JIT_ProfilerEnterLeaveTailcallStub(UINT_PTR ProfilerHandle);
#ifndef TARGET_ARM64
    void STDCALL JIT_StackProbe();
#endif // TARGET_ARM64
};



/*********************************************************************/
/*********************************************************************/
class CEEInfo : public ICorJitInfo
{
    friend class CEEDynamicCodeInfo;

    void GetTypeContext(const CORINFO_SIG_INST* info, SigTypeContext* pTypeContext);
    MethodDesc* GetMethodFromContext(CORINFO_CONTEXT_HANDLE context);
    TypeHandle GetTypeFromContext(CORINFO_CONTEXT_HANDLE context);
    void GetTypeContext(CORINFO_CONTEXT_HANDLE context, SigTypeContext* pTypeContext);
    BOOL ContextIsInstantiated(CORINFO_CONTEXT_HANDLE context);

public:
#include "icorjitinfoimpl_generated.h"
    DWORD getClassAttribsInternal (CORINFO_CLASS_HANDLE cls);

    static unsigned getClassAlignmentRequirementStatic(TypeHandle clsHnd);

    static unsigned getClassGClayoutStatic(TypeHandle th, BYTE* gcPtrs);
    static CorInfoHelpFunc getNewHelperStatic(MethodTable * pMT, bool * pHasSideEffects);
    static CorInfoHelpFunc getNewArrHelperStatic(TypeHandle clsHnd);
    static CorInfoHelpFunc getCastingHelperStatic(TypeHandle clsHnd, bool fThrowing, bool * pfClassMustBeRestored);

    // Returns that compilation flags that are shared between JIT and NGen
    static CORJIT_FLAGS GetBaseCompileFlags(MethodDesc * ftn);

    static CorInfoHelpFunc getSharedStaticsHelper(FieldDesc * pField, MethodTable * pFieldMT);

    static size_t findNameOfToken (Module* module, mdToken metaTOK,
                            __out_ecount (FQNameCapacity) char * szFQName, size_t FQNameCapacity);

    DWORD getMethodAttribsInternal (CORINFO_METHOD_HANDLE ftnHnd);

    // Given a method descriptor ftnHnd, extract signature information into sigInfo
    // Obtain (representative) instantiation information from ftnHnd's owner class
    //@GENERICSVER: added explicit owner parameter
    // Internal version without JIT-EE transition
    void getMethodSigInternal (
            CORINFO_METHOD_HANDLE ftnHnd,
            CORINFO_SIG_INFO* sigInfo,
            CORINFO_CLASS_HANDLE owner = NULL,
            SignatureKind signatureKind = SK_NOT_CALLSITE
            );

    bool resolveVirtualMethodHelper(CORINFO_DEVIRTUALIZATION_INFO * info);

    CORINFO_CLASS_HANDLE getDefaultEqualityComparerClassHelper(
        CORINFO_CLASS_HANDLE elemType
        );

<<<<<<< HEAD
    void expandRawHandleIntrinsic(
        CORINFO_RESOLVED_TOKEN *        pResolvedToken,
        CORINFO_GENERICHANDLE_RESULT *  pResult);

    CorInfoIntrinsics getIntrinsicID(CORINFO_METHOD_HANDLE method,
                                     bool * pMustExpand = NULL);

    bool isIntrinsicType(CORINFO_CLASS_HANDLE classHnd);

    CorInfoCallConvExtension getUnmanagedCallConv(CORINFO_METHOD_HANDLE method, CORINFO_SIG_INFO* callSiteSig, bool* pSuppressGCTransition);

    bool pInvokeMarshalingRequired(CORINFO_METHOD_HANDLE method, CORINFO_SIG_INFO* callSiteSig);

    // Generate a cookie based on the signature that would needs to be passed
    //  to the above generic stub
    LPVOID GetCookieForPInvokeCalliSig(CORINFO_SIG_INFO* szMetaSig, void ** ppIndirection);
    bool canGetCookieForPInvokeCalliSig(CORINFO_SIG_INFO* szMetaSig);

    // Check constraints on method type arguments (only).
    // The parent class should be checked separately using satisfiesClassConstraints(parent).
    bool satisfiesMethodConstraints(
            CORINFO_CLASS_HANDLE        parent, // the exact parent of the method
            CORINFO_METHOD_HANDLE       method
            );

    // Given a Delegate type and a method, check if the method signature
    // is Compatible with the Invoke method of the delegate.
    //@GENERICSVER: new (suitable for generics)
    bool isCompatibleDelegate(
            CORINFO_CLASS_HANDLE        objCls,
            CORINFO_CLASS_HANDLE        methodParentCls,
            CORINFO_METHOD_HANDLE       method,
            CORINFO_CLASS_HANDLE        delegateCls,
            bool*                       pfIsOpenDelegate);

    // ICorFieldInfo stuff
    const char* getFieldName (CORINFO_FIELD_HANDLE field,
                              const char** scopeName);

    CORINFO_CLASS_HANDLE getFieldClass (CORINFO_FIELD_HANDLE field);

    //@GENERICSVER: added owner parameter
    CorInfoType getFieldType (CORINFO_FIELD_HANDLE field, CORINFO_CLASS_HANDLE* structType = NULL,CORINFO_CLASS_HANDLE owner = NULL);
    // Internal version without JIT-EE transition
=======
>>>>>>> 7871506d
    CorInfoType getFieldTypeInternal (CORINFO_FIELD_HANDLE field, CORINFO_CLASS_HANDLE* structType = NULL,CORINFO_CLASS_HANDLE owner = NULL);

protected:

    static void getEHinfoHelper(
        CORINFO_METHOD_HANDLE   ftnHnd,
        unsigned                EHnumber,
        CORINFO_EH_CLAUSE*      clause,
        COR_ILMETHOD_DECODER*   pILHeader);

    bool isVerifyOnly()
    {
        return m_fVerifyOnly;
    }

public:

    void* getAddressOfPInvokeFixup(CORINFO_METHOD_HANDLE method, void **ppIndirection);

    bool getTailCallHelpersInternal(
        CORINFO_RESOLVED_TOKEN* callToken,
        CORINFO_SIG_INFO* sig,
        CORINFO_GET_TAILCALL_HELPERS_FLAGS flags,
        CORINFO_TAILCALL_HELPERS* pResult);

<<<<<<< HEAD
    bool getTailCallHelpers(
        CORINFO_RESOLVED_TOKEN* callToken,
        CORINFO_SIG_INFO* sig,
        CORINFO_GET_TAILCALL_HELPERS_FLAGS flags,
        CORINFO_TAILCALL_HELPERS* pResult);

    bool convertPInvokeCalliToCall(CORINFO_RESOLVED_TOKEN * pResolvedToken,
                                   bool fMustConvert);

    bool notifyInstructionSetUsage(CORINFO_InstructionSet instructionSet,
                                   bool supportEnabled);

    void getFunctionEntryPoint(CORINFO_METHOD_HANDLE   ftn,                 /* IN  */
                               CORINFO_CONST_LOOKUP *  pResult,             /* OUT */
                               CORINFO_ACCESS_FLAGS    accessFlags = CORINFO_ACCESS_ANY);

    void getFunctionFixedEntryPoint(CORINFO_METHOD_HANDLE   ftn,
                                    CORINFO_CONST_LOOKUP *  pResult);

    // get slow lazy string literal helper to use (CORINFO_HELP_STRCNS*).
    // Returns CORINFO_HELP_UNDEF if lazy string literal helper cannot be used.
    CorInfoHelpFunc getLazyStringLiteralHelper(CORINFO_MODULE_HANDLE handle);

    CORINFO_MODULE_HANDLE embedModuleHandle(CORINFO_MODULE_HANDLE handle,
                                            void **ppIndirection);
    CORINFO_CLASS_HANDLE embedClassHandle(CORINFO_CLASS_HANDLE handle,
                                          void **ppIndirection);
    CORINFO_FIELD_HANDLE embedFieldHandle(CORINFO_FIELD_HANDLE handle,
                                          void **ppIndirection);
    CORINFO_METHOD_HANDLE embedMethodHandle(CORINFO_METHOD_HANDLE handle,
                                            void **ppIndirection);

    void embedGenericHandle(CORINFO_RESOLVED_TOKEN * pResolvedToken,
        bool                     fEmbedParent,
        CORINFO_GENERICHANDLE_RESULT *pResult);

    void getLocationOfThisType(CORINFO_METHOD_HANDLE context, CORINFO_LOOKUP_KIND* pLookupKind);


    void setOverride(ICorDynamicInfo *pOverride, CORINFO_METHOD_HANDLE currentMethod)
    {
        LIMITED_METHOD_CONTRACT;
        m_pOverride = pOverride;
        m_pMethodBeingCompiled = (MethodDesc *)currentMethod;     // method being compiled

        m_hMethodForSecurity_Key = NULL;
        m_pMethodForSecurity_Value = NULL;
    }

=======
>>>>>>> 7871506d
    // Returns whether we are generating code for NGen image.
    bool IsCompilingForNGen()
    {
        LIMITED_METHOD_CONTRACT;
        // NGen is the only place where we set the override
        return this != m_pOverride;
    }

    // This normalizes EE type information into the form expected by the JIT.
    //
<<<<<<< HEAD

    void allocMem (
            ULONG               hotCodeSize,    /* IN */
            ULONG               coldCodeSize,   /* IN */
            ULONG               roDataSize,     /* IN */
            ULONG               xcptnsCount,    /* IN */
            CorJitAllocMemFlag  flag,           /* IN */
            void **             hotCodeBlock,   /* OUT */
            void **             coldCodeBlock,  /* OUT */
            void **             roDataBlock     /* OUT */
            );

    void reserveUnwindInfo (
            bool                isFunclet,             /* IN */
            bool                isColdCode,            /* IN */
            ULONG               unwindSize             /* IN */
            );

    void allocUnwindInfo (
            BYTE *              pHotCode,              /* IN */
            BYTE *              pColdCode,             /* IN */
            ULONG               startOffset,           /* IN */
            ULONG               endOffset,             /* IN */
            ULONG               unwindSize,            /* IN */
            BYTE *              pUnwindBlock,          /* IN */
            CorJitFuncKind      funcKind               /* IN */
            );

    void * allocGCInfo (
            size_t                  size        /* IN */
            );

    void setEHcount (
            unsigned		     cEH    /* IN */
            );

    void setEHinfo (
            unsigned		     EHnumber,   /* IN  */
            const CORINFO_EH_CLAUSE *clause      /* IN */
            );

    bool logMsg(unsigned level, const char* fmt, va_list args);

    int doAssert(const char* szFile, int iLine, const char* szExpr);

    void reportFatalError(CorJitResult result);

    HRESULT allocMethodBlockCounts (
            UINT32                count,           // the count of <ILOffset, ExecutionCount> tuples
            BlockCounts **        pBlockCounts     // pointer to array of <ILOffset, ExecutionCount> tuples
            );

    HRESULT getMethodBlockCounts(
            CORINFO_METHOD_HANDLE ftnHnd,
            UINT32 *              pCount,          // pointer to the count of <ILOffset, ExecutionCount> tuples
            BlockCounts **        pBlockCounts,    // pointer to array of <ILOffset, ExecutionCount> tuples
            UINT32 *              pNumRuns
            );

    CORINFO_CLASS_HANDLE getLikelyClass(
            CORINFO_METHOD_HANDLE ftnHnd,
            CORINFO_CLASS_HANDLE  baseHnd,
            UINT32                ilOffset,
            UINT32 *              pLikelihood,
            UINT32 *              pNumberOfClasses
            );

    void recordCallSite(
            ULONG                 instrOffset,  /* IN */
            CORINFO_SIG_INFO *    callSig,      /* IN */
            CORINFO_METHOD_HANDLE methodHandle  /* IN */
            );

    void recordRelocation(
            void *                 location,   /* IN  */
            void *                 target,     /* IN  */
            WORD                   fRelocType, /* IN  */
            WORD                   slotNum = 0,  /* IN  */
            INT32                  addlDelta = 0 /* IN  */
            );

    WORD getRelocTypeHint(void * target);

    DWORD getExpectedTargetArchitecture();
=======
    // If typeHnd contains exact type information, then *clsRet will contain
    // the normalized CORINFO_CLASS_HANDLE information on return.
    static CorInfoType asCorInfoType (CorElementType cet,
                                      TypeHandle typeHnd = TypeHandle() /* optional in */,
                                      CORINFO_CLASS_HANDLE *clsRet = NULL /* optional out */ );
>>>>>>> 7871506d

    CEEInfo(MethodDesc * fd = NULL, bool fVerifyOnly = false, bool fAllowInlining = true) :
        m_pOverride(NULL),
        m_pMethodBeingCompiled(fd),
        m_fVerifyOnly(fVerifyOnly),
        m_pThread(GetThread()),
        m_hMethodForSecurity_Key(NULL),
        m_pMethodForSecurity_Value(NULL),
#if defined(FEATURE_GDBJIT)
        m_pCalledMethods(NULL),
#endif
        m_allowInlining(fAllowInlining)
    {
        LIMITED_METHOD_CONTRACT;
    }

    virtual ~CEEInfo()
    {
        LIMITED_METHOD_CONTRACT;
    }

    // Performs any work JIT-related work that should be performed at process shutdown.
    void JitProcessShutdownWork();

    void setJitFlags(const CORJIT_FLAGS& jitFlags);

private:
    // Shrinking these buffers drastically reduces the amount of stack space
    // required for each instance of the interpreter, and thereby reduces SOs.
#ifdef FEATURE_INTERPRETER
#define CLS_STRING_SIZE 8  // force heap allocation
#define CLS_BUFFER_SIZE SBUFFER_PADDED_SIZE(8)
#else
#define CLS_STRING_SIZE MAX_CLASSNAME_LENGTH
#define CLS_BUFFER_SIZE MAX_CLASSNAME_LENGTH
#endif

#ifdef _DEBUG
    InlineSString<MAX_CLASSNAME_LENGTH> ssClsNameBuff;
    ScratchBuffer<MAX_CLASSNAME_LENGTH> ssClsNameBuffScratch;
#endif

public:

    enum ConvToJitSigFlags : int
    {
        CONV_TO_JITSIG_FLAGS_NONE                       = 0x0,
        CONV_TO_JITSIG_FLAGS_LOCALSIG                   = 0x1,
    };

    //@GENERICS:
    // The method handle is used to instantiate method and class type parameters
    // It's also used to determine whether an extra dictionary parameter is required
    static
    void
    ConvToJitSig(
        PCCOR_SIGNATURE       pSig,
        DWORD                 cbSig,
        CORINFO_MODULE_HANDLE scopeHnd,
        mdToken               token,
        SigTypeContext        context,
        ConvToJitSigFlags     flags,
        CORINFO_SIG_INFO *    sigRet);

    MethodDesc * GetMethodForSecurity(CORINFO_METHOD_HANDLE callerHandle);

    // Prepare the information about how to do a runtime lookup of the handle with shared
    // generic variables.
    void ComputeRuntimeLookupForSharedGenericToken(DictionaryEntryKind entryKind,
                                                   CORINFO_RESOLVED_TOKEN * pResolvedToken,
                                                   CORINFO_RESOLVED_TOKEN * pConstrainedResolvedToken /* for ConstrainedMethodEntrySlot */,
                                                   MethodDesc * pTemplateMD /* for method-based slots */,
                                                   CORINFO_LOOKUP *pResultLookup);

#if defined(FEATURE_GDBJIT)
    CalledMethod * GetCalledMethods() { return m_pCalledMethods; }
#endif

protected:
    // NGen provides its own modifications to EE-JIT interface. From technical reason it cannot simply inherit
    // from code:CEEInfo class (because it has dependencies on VM that NGen does not want).
    // Therefore the "normal" EE-JIT interface has code:m_pOverride hook that is set either to
    //   * 'this' (code:CEEInfo) at runtime, or to
    //   *  code:ZapInfo - the NGen specific implementation of the interface.
    ICorDynamicInfo * m_pOverride;

    MethodDesc*             m_pMethodBeingCompiled;             // Top-level method being compiled
    bool                    m_fVerifyOnly;
    Thread *                m_pThread;                          // Cached current thread for faster JIT-EE transitions
    CORJIT_FLAGS            m_jitFlags;

    CORINFO_METHOD_HANDLE getMethodBeingCompiled()
    {
        LIMITED_METHOD_CONTRACT;
        return (CORINFO_METHOD_HANDLE)m_pMethodBeingCompiled;
    }

    // Cache of last GetMethodForSecurity() lookup
    CORINFO_METHOD_HANDLE   m_hMethodForSecurity_Key;
    MethodDesc *            m_pMethodForSecurity_Value;

#if defined(FEATURE_GDBJIT)
    CalledMethod *          m_pCalledMethods;
#endif

    bool                    m_allowInlining;

    // Tracking of module activation dependencies. We have two flavors:
    // - Fast one that gathers generic arguments from EE handles, but does not work inside generic context.
    // - Slow one that operates on typespec and methodspecs from metadata.
    void ScanForModuleDependencies(Module* pModule, SigPointer psig);
    void ScanMethodSpec(Module * pModule, PCCOR_SIGNATURE pMethodSpec, ULONG cbMethodSpec);
    // Returns true if it is ok to proceed with scan of parent chain
    bool ScanTypeSpec(Module * pModule, PCCOR_SIGNATURE pTypeSpec, ULONG cbTypeSpec);
    void ScanInstantiation(Module * pModule, Instantiation inst);

    // The main entrypoints for module activation tracking
    void ScanToken(Module * pModule, CORINFO_RESOLVED_TOKEN * pResolvedToken, TypeHandle th, MethodDesc * pMD = NULL);
    void ScanTokenForDynamicScope(CORINFO_RESOLVED_TOKEN * pResolvedToken, TypeHandle th, MethodDesc * pMD = NULL);
};


/*********************************************************************/

class  EEJitManager;
struct _hpCodeHdr;
typedef struct _hpCodeHdr CodeHeader;

#ifndef CROSSGEN_COMPILE
// CEEJitInfo is the concrete implementation of callbacks that the EE must provide for the JIT to do its
// work.   See code:ICorJitInfo#JitToEEInterface for more on this interface.
class CEEJitInfo : public CEEInfo
{
public:
    // ICorJitInfo stuff

    void allocMem (
            ULONG               hotCodeSize,    /* IN */
            ULONG               coldCodeSize,   /* IN */
            ULONG               roDataSize,     /* IN */
            ULONG               xcptnsCount,    /* IN */
            CorJitAllocMemFlag  flag,           /* IN */
            void **             hotCodeBlock,   /* OUT */
            void **             coldCodeBlock,  /* OUT */
            void **             roDataBlock     /* OUT */
            ) override final;

    void reserveUnwindInfo(bool isFunclet, bool isColdCode, ULONG unwindSize) override final;

    void allocUnwindInfo (
            BYTE * pHotCode,              /* IN */
            BYTE * pColdCode,             /* IN */
            ULONG  startOffset,           /* IN */
            ULONG  endOffset,             /* IN */
            ULONG  unwindSize,            /* IN */
            BYTE * pUnwindBlock,          /* IN */
            CorJitFuncKind funcKind       /* IN */
            ) override final;

    void * allocGCInfo (size_t  size) override final;

    void setEHcount (unsigned cEH) override final;

    void setEHinfo (
            unsigned      EHnumber,
            const CORINFO_EH_CLAUSE* clause) override final;

    void getEHinfo(
            CORINFO_METHOD_HANDLE ftn,              /* IN  */
            unsigned      EHnumber,                 /* IN */
            CORINFO_EH_CLAUSE* clause               /* OUT */
            ) override final;


    HRESULT allocMethodBlockCounts (
        UINT32                        count,         // the count of <ILOffset, ExecutionCount> tuples
        ICorJitInfo::BlockCounts **   pBlockCounts   // pointer to array of <ILOffset, ExecutionCount> tuples
    ) override final;

    HRESULT getMethodBlockCounts(
        CORINFO_METHOD_HANDLE         ftnHnd,
        UINT32 *                      pCount,        // pointer to the count of <ILOffset, ExecutionCount> tuples
        BlockCounts **                pBlockCounts,  // pointer to array of <ILOffset, ExecutionCount> tuples
        UINT32 *                      pNumRuns
    ) override final;

    CORINFO_CLASS_HANDLE getLikelyClass(
            CORINFO_METHOD_HANDLE ftnHnd,
            CORINFO_CLASS_HANDLE  baseHnd,
            UINT32                ilOffset,
            UINT32 *              pLikelihood,
            UINT32 *              pNumberOfClasses
            ) override final;

    void recordCallSite(
            ULONG                     instrOffset,  /* IN */
            CORINFO_SIG_INFO *        callSig,      /* IN */
            CORINFO_METHOD_HANDLE     methodHandle  /* IN */
            ) override final;

    void recordRelocation(
            void                    *location,
            void                    *target,
            WORD                     fRelocType,
            WORD                     slot,
            INT32                    addlDelta) override final;

    WORD getRelocTypeHint(void * target) override final;

    DWORD getExpectedTargetArchitecture() override final;

    CodeHeader* GetCodeHeader()
    {
        LIMITED_METHOD_CONTRACT;
        return m_CodeHeader;
    }

    void SetCodeHeader(CodeHeader* pValue)
    {
        LIMITED_METHOD_CONTRACT;
        m_CodeHeader = pValue;
    }

    void ResetForJitRetry()
    {
        CONTRACTL {
            NOTHROW;
            GC_NOTRIGGER;
        } CONTRACTL_END;

        m_CodeHeader = NULL;

        if (m_pOffsetMapping != NULL)
            delete [] ((BYTE*) m_pOffsetMapping);

        if (m_pNativeVarInfo != NULL)
            delete [] ((BYTE*) m_pNativeVarInfo);

        m_iOffsetMapping = 0;
        m_pOffsetMapping = NULL;
        m_iNativeVarInfo = 0;
        m_pNativeVarInfo = NULL;

#ifdef FEATURE_ON_STACK_REPLACEMENT
        if (m_pPatchpointInfoFromJit != NULL)
            delete [] ((BYTE*) m_pPatchpointInfoFromJit);

        m_pPatchpointInfoFromJit = NULL;
        m_pPatchpointInfoFromRuntime = NULL;
        m_ilOffset = 0;
#endif

#ifdef FEATURE_EH_FUNCLETS
        m_moduleBase = NULL;
        m_totalUnwindSize = 0;
        m_usedUnwindSize = 0;
        m_theUnwindBlock = NULL;
        m_totalUnwindInfos = 0;
        m_usedUnwindInfos = 0;
#endif // FEATURE_EH_FUNCLETS
    }

#ifdef TARGET_AMD64
    void SetAllowRel32(BOOL fAllowRel32)
    {
        LIMITED_METHOD_CONTRACT;
        m_fAllowRel32 = fAllowRel32;
    }
#endif

#if defined(TARGET_AMD64) || defined(TARGET_ARM64)
    void SetJumpStubOverflow(BOOL fJumpStubOverflow)
    {
        LIMITED_METHOD_CONTRACT;
        m_fJumpStubOverflow = fJumpStubOverflow;
    }

    BOOL IsJumpStubOverflow()
    {
        LIMITED_METHOD_CONTRACT;
        return m_fJumpStubOverflow;
    }

    BOOL JitAgain()
    {
        LIMITED_METHOD_CONTRACT;
        return m_fJumpStubOverflow;
    }

    size_t GetReserveForJumpStubs()
    {
        LIMITED_METHOD_CONTRACT;
        return m_reserveForJumpStubs;
    }

    void SetReserveForJumpStubs(size_t value)
    {
        LIMITED_METHOD_CONTRACT;
        m_reserveForJumpStubs = value;
    }
#else
    BOOL JitAgain()
    {
        LIMITED_METHOD_CONTRACT;
        return FALSE;
    }

    size_t GetReserveForJumpStubs()
    {
        LIMITED_METHOD_CONTRACT;
        return 0;
    }
#endif

#ifdef FEATURE_ON_STACK_REPLACEMENT
    // Called by the runtime to supply patchpoint information to the jit.
    void SetOSRInfo(PatchpointInfo* patchpointInfo, unsigned ilOffset)
    {
        _ASSERTE(m_pPatchpointInfoFromRuntime == NULL);
        _ASSERTE(patchpointInfo != NULL);
        m_pPatchpointInfoFromRuntime = patchpointInfo;
        m_ilOffset = ilOffset;
    }
#endif

    CEEJitInfo(MethodDesc* fd,  COR_ILMETHOD_DECODER* header,
               EEJitManager* jm, bool fVerifyOnly, bool allowInlining = true)
        : CEEInfo(fd, fVerifyOnly, allowInlining),
          m_jitManager(jm),
          m_CodeHeader(NULL),
          m_ILHeader(header),
#ifdef FEATURE_EH_FUNCLETS
          m_moduleBase(NULL),
          m_totalUnwindSize(0),
          m_usedUnwindSize(0),
          m_theUnwindBlock(NULL),
          m_totalUnwindInfos(0),
          m_usedUnwindInfos(0),
#endif
#ifdef TARGET_AMD64
          m_fAllowRel32(FALSE),
#endif
#if defined(TARGET_AMD64) || defined(TARGET_ARM64)
          m_fJumpStubOverflow(FALSE),
          m_reserveForJumpStubs(0),
#endif
          m_GCinfo_len(0),
          m_EHinfo_len(0),
          m_iOffsetMapping(0),
          m_pOffsetMapping(NULL),
          m_iNativeVarInfo(0),
          m_pNativeVarInfo(NULL),
#ifdef FEATURE_ON_STACK_REPLACEMENT
          m_pPatchpointInfoFromJit(NULL),
          m_pPatchpointInfoFromRuntime(NULL),
          m_ilOffset(0),
#endif
          m_gphCache()
    {
        CONTRACTL
        {
            NOTHROW;
            GC_NOTRIGGER;
            MODE_ANY;
        } CONTRACTL_END;

        m_pOverride = this;
    }

    ~CEEJitInfo()
    {
        CONTRACTL
        {
            NOTHROW;
            GC_NOTRIGGER;
            MODE_ANY;
        } CONTRACTL_END;

        if (m_pOffsetMapping != NULL)
            delete [] ((BYTE*) m_pOffsetMapping);

        if (m_pNativeVarInfo != NULL)
            delete [] ((BYTE*) m_pNativeVarInfo);

#ifdef FEATURE_ON_STACK_REPLACEMENT
        if (m_pPatchpointInfoFromJit != NULL)
            delete [] ((BYTE*) m_pPatchpointInfoFromJit);
#endif

    }

    // ICorDebugInfo stuff.
    void setBoundaries(CORINFO_METHOD_HANDLE ftn,
                       ULONG32 cMap, ICorDebugInfo::OffsetMapping *pMap) override final;
    void setVars(CORINFO_METHOD_HANDLE ftn, ULONG32 cVars,
                 ICorDebugInfo::NativeVarInfo *vars) override final;
    void CompressDebugInfo();

    void* getHelperFtn(CorInfoHelpFunc    ftnNum,                         /* IN  */
                       void **            ppIndirection) override final;  /* OUT */
    static PCODE getHelperFtnStatic(CorInfoHelpFunc ftnNum);

    // Override active dependency to talk to loader
    void addActiveDependency(CORINFO_MODULE_HANDLE moduleFrom, CORINFO_MODULE_HANDLE moduleTo) override final;

    // Override of CEEInfo::GetProfilingHandle.  The first time this is called for a
    // method desc, it calls through to CEEInfo::GetProfilingHandle and caches the
    // result in CEEJitInfo::GetProfilingHandleCache.  Thereafter, this wrapper regurgitates the cached values
    // rather than calling into CEEInfo::GetProfilingHandle each time.  This avoids
    // making duplicate calls into the profiler's FunctionIDMapper callback.
    void GetProfilingHandle(
                    bool                      *pbHookFunction,
                    void                     **pProfilerHandle,
                    bool                      *pbIndirectedHandles
                    ) override final;

    InfoAccessType constructStringLiteral(CORINFO_MODULE_HANDLE scopeHnd, mdToken metaTok, void **ppValue) override final;
    InfoAccessType emptyStringLiteral(void ** ppValue) override final;
    void* getFieldAddress(CORINFO_FIELD_HANDLE field, void **ppIndirection) override final;
    CORINFO_CLASS_HANDLE getStaticFieldCurrentClass(CORINFO_FIELD_HANDLE field, bool* pIsSpeculative) override final;
    void* getMethodSync(CORINFO_METHOD_HANDLE ftnHnd, void **ppIndirection) override final;

    void BackoutJitData(EEJitManager * jitMgr);

    void setPatchpointInfo(PatchpointInfo* patchpointInfo) override final;
    PatchpointInfo* getOSRInfo(unsigned* ilOffset) override final;

protected :
    EEJitManager*           m_jitManager;   // responsible for allocating memory
    CodeHeader*             m_CodeHeader;   // descriptor for JITTED code
    COR_ILMETHOD_DECODER *  m_ILHeader;     // the code header as exist in the file
#ifdef FEATURE_EH_FUNCLETS
    TADDR                   m_moduleBase;       // Base for unwind Infos
    ULONG                   m_totalUnwindSize;  // Total reserved unwind space
    ULONG                   m_usedUnwindSize;   // used space in m_theUnwindBlock
    BYTE *                  m_theUnwindBlock;   // start of the unwind memory block
    ULONG                   m_totalUnwindInfos; // Number of RUNTIME_FUNCTION needed
    ULONG                   m_usedUnwindInfos;
#endif

#ifdef TARGET_AMD64
    BOOL                    m_fAllowRel32;      // Use 32-bit PC relative address modes
#endif
#if defined(TARGET_AMD64) || defined(TARGET_ARM64)
    BOOL                    m_fJumpStubOverflow;   // Overflow while trying to alocate jump stub slot within PC relative branch region
                                                   // The code will need to be regenerated (with m_fRel32Allowed == FALSE for AMD64).
    size_t                  m_reserveForJumpStubs; // Space to reserve for jump stubs when allocating code
#endif

#if defined(_DEBUG)
    ULONG                   m_codeSize;     // Code size requested via allocMem
#endif

    size_t                  m_GCinfo_len;   // Cached copy of GCinfo_len so we can backout in BackoutJitData()
    size_t                  m_EHinfo_len;   // Cached copy of EHinfo_len so we can backout in BackoutJitData()

    ULONG32                 m_iOffsetMapping;
    ICorDebugInfo::OffsetMapping * m_pOffsetMapping;

    ULONG32                 m_iNativeVarInfo;
    ICorDebugInfo::NativeVarInfo * m_pNativeVarInfo;

#ifdef FEATURE_ON_STACK_REPLACEMENT
    PatchpointInfo        * m_pPatchpointInfoFromJit;
    PatchpointInfo        * m_pPatchpointInfoFromRuntime;
    unsigned                m_ilOffset;
#endif

    // The first time a call is made to CEEJitInfo::GetProfilingHandle() from this thread
    // for this method, these values are filled in.   Thereafter, these values are used
    // in lieu of calling into the base CEEInfo::GetProfilingHandle() again.  This protects the
    // profiler from duplicate calls to its FunctionIDMapper() callback.
    struct GetProfilingHandleCache
    {
        GetProfilingHandleCache() :
            m_bGphIsCacheValid(false),
            m_bGphHookFunction(false),
            m_pvGphProfilerHandle(NULL)
        {
            LIMITED_METHOD_CONTRACT;
        }

        bool                    m_bGphIsCacheValid : 1;        // Tells us whether below values are valid
        bool                    m_bGphHookFunction : 1;
        void*                   m_pvGphProfilerHandle;
    } m_gphCache;

};
#endif // CROSSGEN_COMPILE

/*********************************************************************/
/*********************************************************************/

typedef struct {
    void * pfnHelper;
#ifdef _DEBUG
    const char* name;
#endif
} VMHELPDEF;

#if defined(DACCESS_COMPILE)

GARY_DECL(VMHELPDEF, hlpFuncTable, CORINFO_HELP_COUNT);

#else

extern "C" const VMHELPDEF hlpFuncTable[CORINFO_HELP_COUNT];

#endif

#if defined(_DEBUG) && (defined(TARGET_AMD64) || defined(TARGET_X86)) && !defined(TARGET_UNIX)
typedef struct {
    void*       pfnRealHelper;
    const char* helperName;
    LONG        count;
    LONG        helperSize;
} VMHELPCOUNTDEF;

extern "C" VMHELPCOUNTDEF hlpFuncCountTable[CORINFO_HELP_COUNT+1];

void InitJitHelperLogging();
void WriteJitHelperCountToSTRESSLOG();
#else
inline void InitJitHelperLogging() { }
inline void WriteJitHelperCountToSTRESSLOG() { }
#endif

// enum for dynamically assigned helper calls
enum DynamicCorInfoHelpFunc {
#define JITHELPER(code, pfnHelper, sig)
#define DYNAMICJITHELPER(code, pfnHelper, sig) DYNAMIC_##code,
#include "jithelpers.h"
    DYNAMIC_CORINFO_HELP_COUNT
};

#ifdef _MSC_VER
// GCC complains about duplicate "extern". And it is not needed for the GCC build
extern "C"
#endif
GARY_DECL(VMHELPDEF, hlpDynamicFuncTable, DYNAMIC_CORINFO_HELP_COUNT);

#define SetJitHelperFunction(ftnNum, pFunc) _SetJitHelperFunction(DYNAMIC_##ftnNum, (void*)(pFunc))
void    _SetJitHelperFunction(DynamicCorInfoHelpFunc ftnNum, void * pFunc);

void *GenFastGetSharedStaticBase(bool bCheckCCtor);

#ifdef HAVE_GCCOVER
void SetupGcCoverage(NativeCodeVersion nativeCodeVersion, BYTE* nativeCode);
void SetupGcCoverageForNativeImage(Module* module);
BOOL OnGcCoverageInterrupt(PT_CONTEXT regs);
void DoGcStress (PT_CONTEXT regs, NativeCodeVersion nativeCodeVersion);
#endif //HAVE_GCCOVER

EXTERN_C FCDECL2(LPVOID, ArrayStoreCheck, Object** pElement, PtrArray** pArray);

OBJECTHANDLE ConstructStringLiteral(CORINFO_MODULE_HANDLE scopeHnd, mdToken metaTok);

FCDECL2(Object*, JIT_Box, CORINFO_CLASS_HANDLE type, void* data);
FCDECL0(VOID, JIT_PollGC);

BOOL ObjIsInstanceOf(Object *pObject, TypeHandle toTypeHnd, BOOL throwCastException = FALSE);
BOOL ObjIsInstanceOfCore(Object* pObject, TypeHandle toTypeHnd, BOOL throwCastException = FALSE);

EXTERN_C TypeHandle::CastResult STDCALL ObjIsInstanceOfCached(Object *pObject, TypeHandle toTypeHnd);

#ifdef HOST_64BIT
class InlinedCallFrame;
Thread * __stdcall JIT_InitPInvokeFrame(InlinedCallFrame *pFrame, PTR_VOID StubSecretArg);
#endif

#ifdef _DEBUG
extern LONG g_JitCount;
#endif

struct VirtualFunctionPointerArgs
{
    CORINFO_CLASS_HANDLE classHnd;
    CORINFO_METHOD_HANDLE methodHnd;
};

FCDECL2(CORINFO_MethodPtr, JIT_VirtualFunctionPointer_Dynamic, Object * objectUNSAFE, VirtualFunctionPointerArgs * pArgs);

typedef HCCALL2_PTR(TADDR, FnStaticBaseHelper, TADDR arg0, TADDR arg1);

struct StaticFieldAddressArgs
{
    FnStaticBaseHelper staticBaseHelper;
    TADDR arg0;
    TADDR arg1;
    SIZE_T offset;
};

FCDECL1(TADDR, JIT_StaticFieldAddress_Dynamic, StaticFieldAddressArgs * pArgs);
FCDECL1(TADDR, JIT_StaticFieldAddressUnbox_Dynamic, StaticFieldAddressArgs * pArgs);

struct GenericHandleArgs
{
    LPVOID signature;
    CORINFO_MODULE_HANDLE module;
    DWORD dictionaryIndexAndSlot;
};

FCDECL2(CORINFO_GENERIC_HANDLE, JIT_GenericHandleMethodWithSlotAndModule, CORINFO_METHOD_HANDLE  methodHnd, GenericHandleArgs * pArgs);
FCDECL2(CORINFO_GENERIC_HANDLE, JIT_GenericHandleClassWithSlotAndModule, CORINFO_CLASS_HANDLE classHnd, GenericHandleArgs * pArgs);

CORINFO_GENERIC_HANDLE JIT_GenericHandleWorker(MethodDesc   *pMD,
                                               MethodTable  *pMT,
                                               LPVOID        signature,
                                               DWORD         dictionaryIndexAndSlot = -1,
                                               Module *      pModule = NULL);

void ClearJitGenericHandleCache(AppDomain *pDomain);

CORJIT_FLAGS GetDebuggerCompileFlags(Module* pModule, CORJIT_FLAGS flags);

bool __stdcall TrackAllocationsEnabled();

FCDECL0(INT64, GetJittedBytes);
FCDECL0(INT32, GetJittedMethodsCount);

#endif // JITINTERFACE_H
<|MERGE_RESOLUTION|>--- conflicted
+++ resolved
@@ -456,53 +456,6 @@
         CORINFO_CLASS_HANDLE elemType
         );
 
-<<<<<<< HEAD
-    void expandRawHandleIntrinsic(
-        CORINFO_RESOLVED_TOKEN *        pResolvedToken,
-        CORINFO_GENERICHANDLE_RESULT *  pResult);
-
-    CorInfoIntrinsics getIntrinsicID(CORINFO_METHOD_HANDLE method,
-                                     bool * pMustExpand = NULL);
-
-    bool isIntrinsicType(CORINFO_CLASS_HANDLE classHnd);
-
-    CorInfoCallConvExtension getUnmanagedCallConv(CORINFO_METHOD_HANDLE method, CORINFO_SIG_INFO* callSiteSig, bool* pSuppressGCTransition);
-
-    bool pInvokeMarshalingRequired(CORINFO_METHOD_HANDLE method, CORINFO_SIG_INFO* callSiteSig);
-
-    // Generate a cookie based on the signature that would needs to be passed
-    //  to the above generic stub
-    LPVOID GetCookieForPInvokeCalliSig(CORINFO_SIG_INFO* szMetaSig, void ** ppIndirection);
-    bool canGetCookieForPInvokeCalliSig(CORINFO_SIG_INFO* szMetaSig);
-
-    // Check constraints on method type arguments (only).
-    // The parent class should be checked separately using satisfiesClassConstraints(parent).
-    bool satisfiesMethodConstraints(
-            CORINFO_CLASS_HANDLE        parent, // the exact parent of the method
-            CORINFO_METHOD_HANDLE       method
-            );
-
-    // Given a Delegate type and a method, check if the method signature
-    // is Compatible with the Invoke method of the delegate.
-    //@GENERICSVER: new (suitable for generics)
-    bool isCompatibleDelegate(
-            CORINFO_CLASS_HANDLE        objCls,
-            CORINFO_CLASS_HANDLE        methodParentCls,
-            CORINFO_METHOD_HANDLE       method,
-            CORINFO_CLASS_HANDLE        delegateCls,
-            bool*                       pfIsOpenDelegate);
-
-    // ICorFieldInfo stuff
-    const char* getFieldName (CORINFO_FIELD_HANDLE field,
-                              const char** scopeName);
-
-    CORINFO_CLASS_HANDLE getFieldClass (CORINFO_FIELD_HANDLE field);
-
-    //@GENERICSVER: added owner parameter
-    CorInfoType getFieldType (CORINFO_FIELD_HANDLE field, CORINFO_CLASS_HANDLE* structType = NULL,CORINFO_CLASS_HANDLE owner = NULL);
-    // Internal version without JIT-EE transition
-=======
->>>>>>> 7871506d
     CorInfoType getFieldTypeInternal (CORINFO_FIELD_HANDLE field, CORINFO_CLASS_HANDLE* structType = NULL,CORINFO_CLASS_HANDLE owner = NULL);
 
 protected:
@@ -528,58 +481,6 @@
         CORINFO_GET_TAILCALL_HELPERS_FLAGS flags,
         CORINFO_TAILCALL_HELPERS* pResult);
 
-<<<<<<< HEAD
-    bool getTailCallHelpers(
-        CORINFO_RESOLVED_TOKEN* callToken,
-        CORINFO_SIG_INFO* sig,
-        CORINFO_GET_TAILCALL_HELPERS_FLAGS flags,
-        CORINFO_TAILCALL_HELPERS* pResult);
-
-    bool convertPInvokeCalliToCall(CORINFO_RESOLVED_TOKEN * pResolvedToken,
-                                   bool fMustConvert);
-
-    bool notifyInstructionSetUsage(CORINFO_InstructionSet instructionSet,
-                                   bool supportEnabled);
-
-    void getFunctionEntryPoint(CORINFO_METHOD_HANDLE   ftn,                 /* IN  */
-                               CORINFO_CONST_LOOKUP *  pResult,             /* OUT */
-                               CORINFO_ACCESS_FLAGS    accessFlags = CORINFO_ACCESS_ANY);
-
-    void getFunctionFixedEntryPoint(CORINFO_METHOD_HANDLE   ftn,
-                                    CORINFO_CONST_LOOKUP *  pResult);
-
-    // get slow lazy string literal helper to use (CORINFO_HELP_STRCNS*).
-    // Returns CORINFO_HELP_UNDEF if lazy string literal helper cannot be used.
-    CorInfoHelpFunc getLazyStringLiteralHelper(CORINFO_MODULE_HANDLE handle);
-
-    CORINFO_MODULE_HANDLE embedModuleHandle(CORINFO_MODULE_HANDLE handle,
-                                            void **ppIndirection);
-    CORINFO_CLASS_HANDLE embedClassHandle(CORINFO_CLASS_HANDLE handle,
-                                          void **ppIndirection);
-    CORINFO_FIELD_HANDLE embedFieldHandle(CORINFO_FIELD_HANDLE handle,
-                                          void **ppIndirection);
-    CORINFO_METHOD_HANDLE embedMethodHandle(CORINFO_METHOD_HANDLE handle,
-                                            void **ppIndirection);
-
-    void embedGenericHandle(CORINFO_RESOLVED_TOKEN * pResolvedToken,
-        bool                     fEmbedParent,
-        CORINFO_GENERICHANDLE_RESULT *pResult);
-
-    void getLocationOfThisType(CORINFO_METHOD_HANDLE context, CORINFO_LOOKUP_KIND* pLookupKind);
-
-
-    void setOverride(ICorDynamicInfo *pOverride, CORINFO_METHOD_HANDLE currentMethod)
-    {
-        LIMITED_METHOD_CONTRACT;
-        m_pOverride = pOverride;
-        m_pMethodBeingCompiled = (MethodDesc *)currentMethod;     // method being compiled
-
-        m_hMethodForSecurity_Key = NULL;
-        m_pMethodForSecurity_Value = NULL;
-    }
-
-=======
->>>>>>> 7871506d
     // Returns whether we are generating code for NGen image.
     bool IsCompilingForNGen()
     {
@@ -590,98 +491,11 @@
 
     // This normalizes EE type information into the form expected by the JIT.
     //
-<<<<<<< HEAD
-
-    void allocMem (
-            ULONG               hotCodeSize,    /* IN */
-            ULONG               coldCodeSize,   /* IN */
-            ULONG               roDataSize,     /* IN */
-            ULONG               xcptnsCount,    /* IN */
-            CorJitAllocMemFlag  flag,           /* IN */
-            void **             hotCodeBlock,   /* OUT */
-            void **             coldCodeBlock,  /* OUT */
-            void **             roDataBlock     /* OUT */
-            );
-
-    void reserveUnwindInfo (
-            bool                isFunclet,             /* IN */
-            bool                isColdCode,            /* IN */
-            ULONG               unwindSize             /* IN */
-            );
-
-    void allocUnwindInfo (
-            BYTE *              pHotCode,              /* IN */
-            BYTE *              pColdCode,             /* IN */
-            ULONG               startOffset,           /* IN */
-            ULONG               endOffset,             /* IN */
-            ULONG               unwindSize,            /* IN */
-            BYTE *              pUnwindBlock,          /* IN */
-            CorJitFuncKind      funcKind               /* IN */
-            );
-
-    void * allocGCInfo (
-            size_t                  size        /* IN */
-            );
-
-    void setEHcount (
-            unsigned		     cEH    /* IN */
-            );
-
-    void setEHinfo (
-            unsigned		     EHnumber,   /* IN  */
-            const CORINFO_EH_CLAUSE *clause      /* IN */
-            );
-
-    bool logMsg(unsigned level, const char* fmt, va_list args);
-
-    int doAssert(const char* szFile, int iLine, const char* szExpr);
-
-    void reportFatalError(CorJitResult result);
-
-    HRESULT allocMethodBlockCounts (
-            UINT32                count,           // the count of <ILOffset, ExecutionCount> tuples
-            BlockCounts **        pBlockCounts     // pointer to array of <ILOffset, ExecutionCount> tuples
-            );
-
-    HRESULT getMethodBlockCounts(
-            CORINFO_METHOD_HANDLE ftnHnd,
-            UINT32 *              pCount,          // pointer to the count of <ILOffset, ExecutionCount> tuples
-            BlockCounts **        pBlockCounts,    // pointer to array of <ILOffset, ExecutionCount> tuples
-            UINT32 *              pNumRuns
-            );
-
-    CORINFO_CLASS_HANDLE getLikelyClass(
-            CORINFO_METHOD_HANDLE ftnHnd,
-            CORINFO_CLASS_HANDLE  baseHnd,
-            UINT32                ilOffset,
-            UINT32 *              pLikelihood,
-            UINT32 *              pNumberOfClasses
-            );
-
-    void recordCallSite(
-            ULONG                 instrOffset,  /* IN */
-            CORINFO_SIG_INFO *    callSig,      /* IN */
-            CORINFO_METHOD_HANDLE methodHandle  /* IN */
-            );
-
-    void recordRelocation(
-            void *                 location,   /* IN  */
-            void *                 target,     /* IN  */
-            WORD                   fRelocType, /* IN  */
-            WORD                   slotNum = 0,  /* IN  */
-            INT32                  addlDelta = 0 /* IN  */
-            );
-
-    WORD getRelocTypeHint(void * target);
-
-    DWORD getExpectedTargetArchitecture();
-=======
     // If typeHnd contains exact type information, then *clsRet will contain
     // the normalized CORINFO_CLASS_HANDLE information on return.
     static CorInfoType asCorInfoType (CorElementType cet,
                                       TypeHandle typeHnd = TypeHandle() /* optional in */,
                                       CORINFO_CLASS_HANDLE *clsRet = NULL /* optional out */ );
->>>>>>> 7871506d
 
     CEEInfo(MethodDesc * fd = NULL, bool fVerifyOnly = false, bool fAllowInlining = true) :
         m_pOverride(NULL),
