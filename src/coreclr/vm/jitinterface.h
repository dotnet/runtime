// Licensed to the .NET Foundation under one or more agreements.
// The .NET Foundation licenses this file to you under the MIT license.
// ===========================================================================
// File: JITinterface.H
//

// ===========================================================================


#ifndef JITINTERFACE_H
#define JITINTERFACE_H

#include "corjit.h"

#ifndef TARGET_UNIX
#define MAX_UNCHECKED_OFFSET_FOR_NULL_OBJECT ((32*1024)-1)   // when generating JIT code
#else // !TARGET_UNIX
#define MAX_UNCHECKED_OFFSET_FOR_NULL_OBJECT ((GetOsPageSize() / 2) - 1)
#endif // !TARGET_UNIX
#include "pgo.h"

enum StompWriteBarrierCompletionAction
{
    SWB_PASS = 0x0,
    SWB_ICACHE_FLUSH = 0x1,
    SWB_EE_RESTART = 0x2
};

enum SignatureKind
{
    SK_NOT_CALLSITE,
    SK_CALLSITE,
    SK_VIRTUAL_CALLSITE,
    SK_STATIC_VIRTUAL_CODEPOINTER_CALLSITE,
};

class Stub;
class MethodDesc;
class NativeCodeVersion;
class FieldDesc;
enum RuntimeExceptionKind;
class AwareLock;
class PtrArray;
#if defined(FEATURE_GDBJIT)
class CalledMethod;
#endif

#include "genericdict.h"

void FlushVirtualFunctionPointerCaches();

inline FieldDesc* GetField(CORINFO_FIELD_HANDLE fieldHandle)
{
    LIMITED_METHOD_CONTRACT;
    return (FieldDesc*) fieldHandle;
}

inline
bool SigInfoFlagsAreValid (CORINFO_SIG_INFO *sig)
{
    LIMITED_METHOD_CONTRACT;
    return !(sig->flags & ~(  CORINFO_SIGFLAG_IS_LOCAL_SIG
                            | CORINFO_SIGFLAG_IL_STUB
                            ));
}


void InitJITHelpers1();

PCODE UnsafeJitFunction(PrepareCodeConfig* config,
                        COR_ILMETHOD_DECODER* header,
                        CORJIT_FLAGS* pJitFlags,
                        ULONG* pSizeOfCode);

void getMethodInfoILMethodHeaderHelper(
    COR_ILMETHOD_DECODER* header,
    CORINFO_METHOD_INFO* methInfo
    );


BOOL LoadDynamicInfoEntry(Module *currentModule,
                          RVA fixupRva,
                          SIZE_T *entry,
                          BOOL mayUsePrecompiledNDirectMethods = TRUE);

// These must be implemented in assembly and generate a TransitionBlock then calling JIT_PatchpointWorkerWithPolicy in order to actually be used.
EXTERN_C FCDECL2(void, JIT_Patchpoint, int* counter, int ilOffset);
EXTERN_C FCDECL1(void, JIT_PatchpointForced, int ilOffset);

//
// JIT HELPER ALIASING FOR PORTABILITY.
//
// The portable helper is used if the platform does not provide optimized implementation.
//

EXTERN_C FCDECL0(void, JIT_PollGC);

#ifndef JIT_GetGCStaticBase
#define JIT_GetGCStaticBase NULL
#else
EXTERN_C FCDECL1(void*, JIT_GetGCStaticBase, DynamicStaticsInfo* pStaticsInfo);
#endif

#ifndef JIT_GetNonGCStaticBase
#define JIT_GetNonGCStaticBase NULL
#else
EXTERN_C FCDECL1(void*, JIT_GetNonGCStaticBase, DynamicStaticsInfo* pStaticsInfo);
#endif

#ifndef JIT_GetGCStaticBaseNoCtor
#define JIT_GetGCStaticBaseNoCtor JIT_GetGCStaticBaseNoCtor_Portable
#endif
EXTERN_C FCDECL1(void*, JIT_GetGCStaticBaseNoCtor, MethodTable *pMT);
EXTERN_C FCDECL1(void*, JIT_GetGCStaticBaseNoCtor_Portable, MethodTable *pMT);

#ifndef JIT_GetNonGCStaticBaseNoCtor
#define JIT_GetNonGCStaticBaseNoCtor JIT_GetNonGCStaticBaseNoCtor_Portable
#endif
EXTERN_C FCDECL1(void*, JIT_GetNonGCStaticBaseNoCtor, MethodTable *pMT);
EXTERN_C FCDECL1(void*, JIT_GetNonGCStaticBaseNoCtor_Portable, MethodTable *pMT);

#ifndef JIT_GetDynamicGCStaticBase
#define JIT_GetDynamicGCStaticBase NULL
#else
EXTERN_C FCDECL1(void*, JIT_GetDynamicGCStaticBase, DynamicStaticsInfo* pStaticsInfo);
#endif

#ifndef JIT_GetDynamicNonGCStaticBase
#define JIT_GetDynamicNonGCStaticBase NULL
#else
EXTERN_C FCDECL1(void*, JIT_GetDynamicNonGCStaticBase, DynamicStaticsInfo* pStaticsInfo);
#endif

#ifndef JIT_GetDynamicGCStaticBaseNoCtor
#define JIT_GetDynamicGCStaticBaseNoCtor JIT_GetDynamicGCStaticBaseNoCtor_Portable
#endif
EXTERN_C FCDECL1(void*, JIT_GetDynamicGCStaticBaseNoCtor, DynamicStaticsInfo* pStaticsInfo);
EXTERN_C FCDECL1(void*, JIT_GetDynamicGCStaticBaseNoCtor_Portable, DynamicStaticsInfo* pStaticsInfo);

#ifndef JIT_GetDynamicNonGCStaticBaseNoCtor
#define JIT_GetDynamicNonGCStaticBaseNoCtor JIT_GetDynamicNonGCStaticBaseNoCtor_Portable
#endif
EXTERN_C FCDECL1(void*, JIT_GetDynamicNonGCStaticBaseNoCtor, DynamicStaticsInfo* pStaticsInfo);
EXTERN_C FCDECL1(void*, JIT_GetDynamicNonGCStaticBaseNoCtor_Portable, DynamicStaticsInfo* pStaticsInfo);

extern FCDECL1(Object*, JIT_NewS_MP_FastPortable, CORINFO_CLASS_HANDLE typeHnd_);
extern FCDECL1(Object*, JIT_New, CORINFO_CLASS_HANDLE typeHnd_);

extern FCDECL1(StringObject*, AllocateString_MP_FastPortable, DWORD stringLength);
extern FCDECL1(StringObject*, FramedAllocateString, DWORD stringLength);

extern FCDECL2(Object*, JIT_NewArr1VC_MP_FastPortable, CORINFO_CLASS_HANDLE arrayMT, INT_PTR size);
extern FCDECL2(Object*, JIT_NewArr1OBJ_MP_FastPortable, CORINFO_CLASS_HANDLE arrayMT, INT_PTR size);
extern FCDECL2(Object*, JIT_NewArr1, CORINFO_CLASS_HANDLE arrayMT, INT_PTR size);

EXTERN_C FCDECL2(void, JITutil_MonReliableEnter, Object* obj, BYTE* pbLockTaken);
EXTERN_C FCDECL3(void, JITutil_MonTryEnter, Object* obj, INT32 timeOut, BYTE* pbLockTaken);
EXTERN_C FCDECL2(void, JITutil_MonReliableContention, AwareLock* awarelock, BYTE* pbLockTaken);

EXTERN_C FCDECL1(void*, JIT_GetNonGCStaticBase_Helper, MethodTable *pMT);
EXTERN_C FCDECL1(void*, JIT_GetGCStaticBase_Helper, MethodTable *pMT);

EXTERN_C void DoJITFailFast ();
EXTERN_C FCDECL0(void, JIT_FailFast);

FCDECL0(int, JIT_GetCurrentManagedThreadId);

#if !defined(FEATURE_USE_ASM_GC_WRITE_BARRIERS) && defined(FEATURE_COUNT_GC_WRITE_BARRIERS)
// Extra argument for the classification of the checked barriers.
extern "C" FCDECL3(VOID, JIT_CheckedWriteBarrier, Object **dst, Object *ref, CheckedWriteBarrierKinds kind);
#else
// Regular checked write barrier.
extern "C" FCDECL2(VOID, JIT_CheckedWriteBarrier, Object **dst, Object *ref);

#ifdef TARGET_ARM64
#define RhpCheckedAssignRef RhpCheckedAssignRefArm64
#define RhpByRefAssignRef RhpByRefAssignRefArm64
#define RhpAssignRef RhpAssignRefArm64
#elif defined (TARGET_LOONGARCH64)
#define RhpAssignRef RhpAssignRefLoongArch64
#elif defined (TARGET_RISCV64)
#define RhpAssignRef RhpAssignRefRiscV64
#endif // TARGET_*

#endif // FEATURE_USE_ASM_GC_WRITE_BARRIERS && defined(FEATURE_COUNT_GC_WRITE_BARRIERS)

extern "C" FCDECL2(VOID, RhpCheckedAssignRef, Object **dst, Object *ref);
extern "C" FCDECL2(VOID, RhpByRefAssignRef, Object **dst, Object *ref);
extern "C" FCDECL2(VOID, RhpAssignRef, Object **dst, Object *ref);

extern "C" FCDECL2(VOID, JIT_WriteBarrier, Object **dst, Object *ref);
extern "C" FCDECL2(VOID, JIT_WriteBarrierEnsureNonHeapTarget, Object **dst, Object *ref);

// ARM64 JIT_WriteBarrier uses special ABI and thus is not callable directly
// Copied write barriers must be called at a different location
extern "C" FCDECL2(VOID, JIT_WriteBarrier_Callable, Object **dst, Object *ref);

#define WriteBarrier_Helper JIT_WriteBarrier_Callable

#ifdef TARGET_AMD64


class WriteBarrierManager
{
public:
    enum WriteBarrierType
    {
        WRITE_BARRIER_UNINITIALIZED,
        WRITE_BARRIER_PREGROW64,
        WRITE_BARRIER_POSTGROW64,
#ifdef FEATURE_SVR_GC
        WRITE_BARRIER_SVR64,
#endif // FEATURE_SVR_GC
        WRITE_BARRIER_BYTE_REGIONS64,
        WRITE_BARRIER_BIT_REGIONS64,
#ifdef FEATURE_USE_SOFTWARE_WRITE_WATCH_FOR_GC_HEAP
        WRITE_BARRIER_WRITE_WATCH_PREGROW64,
        WRITE_BARRIER_WRITE_WATCH_POSTGROW64,
#ifdef FEATURE_SVR_GC
        WRITE_BARRIER_WRITE_WATCH_SVR64,
#endif // FEATURE_SVR_GC
        WRITE_BARRIER_WRITE_WATCH_BYTE_REGIONS64,
        WRITE_BARRIER_WRITE_WATCH_BIT_REGIONS64,
#endif // FEATURE_USE_SOFTWARE_WRITE_WATCH_FOR_GC_HEAP
        WRITE_BARRIER_BUFFER
    };

    WriteBarrierManager();
    void Initialize();

    int UpdateEphemeralBounds(bool isRuntimeSuspended);
    int UpdateWriteWatchAndCardTableLocations(bool isRuntimeSuspended, bool bReqUpperBoundsCheck);

#ifdef FEATURE_USE_SOFTWARE_WRITE_WATCH_FOR_GC_HEAP
    int SwitchToWriteWatchBarrier(bool isRuntimeSuspended);
    int SwitchToNonWriteWatchBarrier(bool isRuntimeSuspended);
#endif // FEATURE_USE_SOFTWARE_WRITE_WATCH_FOR_GC_HEAP
    size_t GetCurrentWriteBarrierSize();

protected:
    size_t GetSpecificWriteBarrierSize(WriteBarrierType writeBarrier);
    PBYTE  CalculatePatchLocation(LPVOID base, LPVOID label, int offset);
    PCODE  GetCurrentWriteBarrierCode();
    int ChangeWriteBarrierTo(WriteBarrierType newWriteBarrier, bool isRuntimeSuspended);
    bool   NeedDifferentWriteBarrier(bool bReqUpperBoundsCheck, bool bUseBitwiseWriteBarrier, WriteBarrierType* pNewWriteBarrierType);

private:
    void Validate();

    WriteBarrierType    m_currentWriteBarrier;

    PBYTE   m_pWriteWatchTableImmediate;    // PREGROW | POSTGROW | SVR | WRITE_WATCH | REGION
    PBYTE   m_pLowerBoundImmediate;         // PREGROW | POSTGROW |     | WRITE_WATCH | REGION
    PBYTE   m_pCardTableImmediate;          // PREGROW | POSTGROW | SVR | WRITE_WATCH | REGION
    PBYTE   m_pCardBundleTableImmediate;    // PREGROW | POSTGROW | SVR | WRITE_WATCH | REGION
    PBYTE   m_pUpperBoundImmediate;         //         | POSTGROW |     | WRITE_WATCH | REGION
    PBYTE   m_pRegionToGenTableImmediate;   //         |          |     | WRITE_WATCH | REGION
    PBYTE   m_pRegionShrDest;               //         |          |     | WRITE_WATCH | REGION
    PBYTE   m_pRegionShrSrc;                //         |          |     | WRITE_WATCH | RETION
};

#endif // TARGET_AMD64

EXTERN_C FCDECL2_VV(INT64, JIT_LMul, INT64 val1, INT64 val2);

#ifndef HOST_64BIT
#ifdef TARGET_X86
// JIThelp.asm
EXTERN_C void STDCALL JIT_LLsh();
EXTERN_C void STDCALL JIT_LRsh();
EXTERN_C void STDCALL JIT_LRsz();
#else // TARGET_X86
EXTERN_C FCDECL2_VV(UINT64, JIT_LLsh, UINT64 num, int shift);
EXTERN_C FCDECL2_VV(INT64, JIT_LRsh, INT64 num, int shift);
EXTERN_C FCDECL2_VV(UINT64, JIT_LRsz, UINT64 num, int shift);
#endif // !TARGET_X86
#endif // !HOST_64BIT

#ifdef TARGET_X86

#define ENUM_X86_WRITE_BARRIER_REGISTERS() \
    X86_WRITE_BARRIER_REGISTER(EAX) \
    X86_WRITE_BARRIER_REGISTER(ECX) \
    X86_WRITE_BARRIER_REGISTER(EBX) \
    X86_WRITE_BARRIER_REGISTER(ESI) \
    X86_WRITE_BARRIER_REGISTER(EDI) \
    X86_WRITE_BARRIER_REGISTER(EBP)

extern "C"
{

// JIThelp.asm/JIThelp.s
#define X86_WRITE_BARRIER_REGISTER(reg) \
    void STDCALL JIT_DebugWriteBarrier##reg(); \
    void STDCALL JIT_WriteBarrier##reg(); \
    void FASTCALL RhpAssignRef##reg(Object**, Object*); \
    void FASTCALL RhpCheckedAssignRef##reg(Object**, Object*);

    ENUM_X86_WRITE_BARRIER_REGISTERS()
#undef X86_WRITE_BARRIER_REGISTER

    void STDCALL JIT_WriteBarrierGroup();
    void STDCALL JIT_WriteBarrierGroup_End();

    void STDCALL JIT_PatchedWriteBarrierGroup();
    void STDCALL JIT_PatchedWriteBarrierGroup_End();
}

void ValidateWriteBarrierHelpers();

#endif //TARGET_X86

extern "C"
{
#ifndef FEATURE_EH_FUNCLETS
    void STDCALL JIT_EndCatch();               // JIThelp.asm/JIThelp.s
#endif // FEATURE_EH_FUNCLETS

    void STDCALL JIT_ByRefWriteBarrier();      // JIThelp.asm/JIThelp.s

#if defined(TARGET_X86) && !defined(UNIX_X86_ABI)
    void STDCALL JIT_TailCall();                    // JIThelp.asm
#endif // defined(TARGET_X86) && !defined(UNIX_X86_ABI)

    void STDMETHODCALLTYPE JIT_ProfilerEnterLeaveTailcallStub(UINT_PTR ProfilerHandle);
#if !defined(TARGET_ARM64) && !defined(TARGET_LOONGARCH64) && !defined(TARGET_RISCV64)
    // TODO: implement stack probing for other architectures https://github.com/dotnet/runtime/issues/13519
    void STDCALL JIT_StackProbe();
#endif // !defined(TARGET_ARM64) && !defined(TARGET_LOONGARCH64) && !defined(TARGET_RISCV64)
};

/*********************************************************************/
/*********************************************************************/

// Transient data for a MethodDesc involved
// in the current JIT compilation.
struct TransientMethodDetails final
{
    MethodDesc* Method;
    COR_ILMETHOD_DECODER* Header;
    CORINFO_MODULE_HANDLE Scope;

    TransientMethodDetails() = default;
    TransientMethodDetails(MethodDesc* pMD, _In_opt_ COR_ILMETHOD_DECODER* header, CORINFO_MODULE_HANDLE scope);
    TransientMethodDetails(const TransientMethodDetails&) = delete;
    TransientMethodDetails(TransientMethodDetails&&);
    ~TransientMethodDetails();

    TransientMethodDetails& operator=(const TransientMethodDetails&) = delete;
    TransientMethodDetails& operator=(TransientMethodDetails&&);
};

class CEEInfo : public ICorJitInfo
{
    friend class CEEDynamicCodeInfo;

    void GetTypeContext(const CORINFO_SIG_INST* info, SigTypeContext* pTypeContext);
    MethodDesc* GetMethodFromContext(CORINFO_CONTEXT_HANDLE context);
    TypeHandle GetTypeFromContext(CORINFO_CONTEXT_HANDLE context);
    void GetTypeContext(CORINFO_CONTEXT_HANDLE context, SigTypeContext* pTypeContext);

    void HandleException(struct _EXCEPTION_POINTERS* pExceptionPointers);
public:
#include "icorjitinfoimpl_generated.h"
    uint32_t getClassAttribsInternal (CORINFO_CLASS_HANDLE cls);
    bool isObjectImmutableInteral(OBJECTREF obj);

    static unsigned getClassAlignmentRequirementStatic(TypeHandle clsHnd);

    static unsigned getClassGClayoutStatic(TypeHandle th, BYTE* gcPtrs);
    static CorInfoHelpFunc getNewHelperStatic(MethodTable * pMT, bool * pHasSideEffects);
    static CorInfoHelpFunc getNewArrHelperStatic(TypeHandle clsHnd);
    static CorInfoHelpFunc getCastingHelperStatic(TypeHandle clsHnd, bool fThrowing);

    // Returns that compilation flags that are shared between JIT and NGen
    static CORJIT_FLAGS GetBaseCompileFlags(MethodDesc * ftn);

    static CorInfoHelpFunc getSharedStaticsHelper(FieldDesc * pField, MethodTable * pFieldMT);

    static size_t findNameOfToken (Module* module, mdToken metaTOK,
                            _Out_writes_ (FQNameCapacity) char * szFQName, size_t FQNameCapacity);

    DWORD getMethodAttribsInternal (CORINFO_METHOD_HANDLE ftnHnd);

    bool resolveVirtualMethodHelper(CORINFO_DEVIRTUALIZATION_INFO * info);

    CORINFO_CLASS_HANDLE getDefaultComparerClassHelper(
        CORINFO_CLASS_HANDLE elemType
        );

    CORINFO_CLASS_HANDLE getDefaultEqualityComparerClassHelper(
        CORINFO_CLASS_HANDLE elemType
        );

    CORINFO_CLASS_HANDLE getSZArrayHelperEnumeratorClassHelper(
        CORINFO_CLASS_HANDLE elemType
        );


    CorInfoType getFieldTypeInternal (CORINFO_FIELD_HANDLE field, CORINFO_CLASS_HANDLE* structType = NULL,CORINFO_CLASS_HANDLE owner = NULL);

protected:
    void freeArrayInternal(void* array);

public:

    bool getTailCallHelpersInternal(
        CORINFO_RESOLVED_TOKEN* callToken,
        CORINFO_SIG_INFO* sig,
        CORINFO_GET_TAILCALL_HELPERS_FLAGS flags,
        CORINFO_TAILCALL_HELPERS* pResult);

    bool getStaticObjRefContent(OBJECTREF obj, uint8_t* buffer, bool ignoreMovableObjects);

    // This normalizes EE type information into the form expected by the JIT.
    //
    // If typeHnd contains exact type information, then *clsRet will contain
    // the normalized CORINFO_CLASS_HANDLE information on return.
    static CorInfoType asCorInfoType (CorElementType cet,
                                      TypeHandle typeHnd = TypeHandle() /* optional in */,
                                      CORINFO_CLASS_HANDLE *clsRet = NULL /* optional out */ );

    CEEInfo(MethodDesc * fd = NULL, bool fAllowInlining = true) :
        m_pJitHandles(nullptr),
        m_pMethodBeingCompiled(fd),
        m_transientDetails(NULL),
        m_pThread(GetThreadNULLOk()),
        m_hMethodForSecurity_Key(NULL),
        m_pMethodForSecurity_Value(NULL),
#if defined(FEATURE_GDBJIT)
        m_pCalledMethods(NULL),
#endif
        m_allowInlining(fAllowInlining)
    {
        LIMITED_METHOD_CONTRACT;
    }

    virtual ~CEEInfo()
    {
        LIMITED_METHOD_CONTRACT;

#if !defined(DACCESS_COMPILE)
        // Free all handles used by JIT
        if (m_pJitHandles != nullptr)
        {
            OBJECTHANDLE* elements = m_pJitHandles->GetElements();
            unsigned count = m_pJitHandles->GetCount();
            for (unsigned i = 0; i < count; i++)
            {
                DestroyHandle(elements[i]);
            }
            delete m_pJitHandles;
        }

        delete m_transientDetails;
#endif
    }

    // Performs any work JIT-related work that should be performed at process shutdown.
    void JitProcessShutdownWork();

    void setJitFlags(const CORJIT_FLAGS& jitFlags);

private:
#ifdef _DEBUG
    InlineSString<MAX_CLASSNAME_LENGTH> ssClsNameBuff;
    InlineSString<MAX_CLASSNAME_LENGTH> ssClsNameBuffUTF8;
#endif

public:
    MethodDesc * GetMethodForSecurity(CORINFO_METHOD_HANDLE callerHandle);

    // Prepare the information about how to do a runtime lookup of the handle with shared
    // generic variables.
    void ComputeRuntimeLookupForSharedGenericToken(DictionaryEntryKind entryKind,
                                                   CORINFO_RESOLVED_TOKEN * pResolvedToken,
                                                   CORINFO_RESOLVED_TOKEN * pConstrainedResolvedToken /* for ConstrainedMethodEntrySlot */,
                                                   MethodDesc * pTemplateMD /* for method-based slots */,
                                                   MethodDesc * pCallerMD,
                                                   CORINFO_LOOKUP *pResultLookup);

#if defined(FEATURE_GDBJIT)
    CalledMethod * GetCalledMethods() { return m_pCalledMethods; }
#endif

    // Add/Remove/Find transient method details.
    void AddTransientMethodDetails(TransientMethodDetails details);
    TransientMethodDetails RemoveTransientMethodDetails(MethodDesc* pMD);
    bool FindTransientMethodDetails(MethodDesc* pMD, TransientMethodDetails** details);

    // Get method info for a transient method
    void getTransientMethodInfo(MethodDesc* pMD, CORINFO_METHOD_INFO* methInfo);

protected:
    SArray<OBJECTHANDLE>*   m_pJitHandles;          // GC handles used by JIT
    MethodDesc*             m_pMethodBeingCompiled; // Top-level method being compiled
    SArray<TransientMethodDetails, FALSE>* m_transientDetails;   // Transient details for dynamic codegen scenarios.
    Thread *                m_pThread;              // Cached current thread for faster JIT-EE transitions
    CORJIT_FLAGS            m_jitFlags;

    CORINFO_METHOD_HANDLE getMethodBeingCompiled()
    {
        LIMITED_METHOD_CONTRACT;
        return (CORINFO_METHOD_HANDLE)m_pMethodBeingCompiled;
    }

    CORINFO_OBJECT_HANDLE getJitHandleForObject(OBJECTREF objref, bool knownFrozen = false);
    OBJECTREF getObjectFromJitHandle(CORINFO_OBJECT_HANDLE handle);

    // Cache of last GetMethodForSecurity() lookup
    CORINFO_METHOD_HANDLE   m_hMethodForSecurity_Key;
    MethodDesc *            m_pMethodForSecurity_Value;

#if defined(FEATURE_GDBJIT)
    CalledMethod *          m_pCalledMethods;
#endif

    bool                    m_allowInlining;

    void EnsureActive(TypeHandle th, MethodDesc * pMD = NULL);
};


/*********************************************************************/

class  EEJitManager;
class  InterpreterJitManager;
class  EECodeGenManager;
struct  HeapList;
struct CodeHeader;

class CEECodeGenInfo : public CEEInfo
{
public:
    // ICorJitInfo stuff
    CEECodeGenInfo(MethodDesc* fd, COR_ILMETHOD_DECODER* header, EECodeGenManager* jm, bool allowInlining = true)
        : CEEInfo(fd, allowInlining),
          m_jitManager(jm),
          m_CodeHeader(NULL),
          m_CodeHeaderRW(NULL),
          m_codeWriteBufferSize(0),
          m_pRealCodeHeader(NULL),
          m_pCodeHeap(NULL),
          m_ILHeader(header),
          m_GCinfo_len(0),
          m_EHinfo_len(0),
          m_iOffsetMapping(0),
          m_pOffsetMapping(NULL),
          m_iNativeVarInfo(0),
          m_pNativeVarInfo(NULL),
          m_inlineTreeNodes(NULL),
          m_numInlineTreeNodes(0),
          m_richOffsetMappings(NULL),
          m_numRichOffsetMappings(0),
          m_gphCache()
    {
        CONTRACTL
        {
            NOTHROW;
            GC_NOTRIGGER;
            MODE_ANY;
        } CONTRACTL_END;
    }

    ~CEECodeGenInfo()
    {
        CONTRACTL
        {
            NOTHROW;
            GC_NOTRIGGER;
            MODE_ANY;
        } CONTRACTL_END;

        if (m_CodeHeaderRW != m_CodeHeader)
            freeArrayInternal(m_CodeHeaderRW);

        if (m_pOffsetMapping != NULL)
            freeArrayInternal(m_pOffsetMapping);

        if (m_pNativeVarInfo != NULL)
            freeArrayInternal(m_pNativeVarInfo);
    }

    virtual void ResetForJitRetry()
    {
        CONTRACTL {
            NOTHROW;
            GC_NOTRIGGER;
        } CONTRACTL_END;

        if (m_CodeHeaderRW != m_CodeHeader)
            freeArrayInternal(m_CodeHeaderRW);

        m_CodeHeader = NULL;
        m_CodeHeaderRW = NULL;

        m_codeWriteBufferSize = 0;
        m_pRealCodeHeader = NULL;
        m_pCodeHeap = NULL;

        if (m_pOffsetMapping != NULL)
            freeArrayInternal(m_pOffsetMapping);

        if (m_pNativeVarInfo != NULL)
            freeArrayInternal(m_pNativeVarInfo);

        m_iOffsetMapping = 0;
        m_pOffsetMapping = NULL;
        m_iNativeVarInfo = 0;
        m_pNativeVarInfo = NULL;

        if (m_inlineTreeNodes != NULL)
            freeArrayInternal(m_inlineTreeNodes);
        if (m_richOffsetMappings != NULL)
            freeArrayInternal(m_richOffsetMappings);

        m_inlineTreeNodes = NULL;
        m_numInlineTreeNodes = 0;
        m_richOffsetMappings = NULL;
        m_numRichOffsetMappings = 0;
    }

    virtual void BackoutJitData(EECodeGenManager * jitMgr) = 0;

    // ICorDebugInfo stuff.
    void setBoundaries(CORINFO_METHOD_HANDLE ftn,
                       ULONG32 cMap, ICorDebugInfo::OffsetMapping *pMap) override final;
    void setVars(CORINFO_METHOD_HANDLE ftn, ULONG32 cVars,
                 ICorDebugInfo::NativeVarInfo *vars) override final;
    void CompressDebugInfo(PCODE nativeEntry);
    virtual void SetDebugInfo(PTR_BYTE pDebugInfo) = 0;

    virtual PatchpointInfo* GetPatchpointInfo()
    {
        return NULL;
    }

    virtual BOOL JitAgain()
    {
        return FALSE;
    }

    void reportRichMappings(
        ICorDebugInfo::InlineTreeNode*    inlineTreeNodes,
        uint32_t                          numInlineTreeNodes,
        ICorDebugInfo::RichOffsetMapping* mappings,
        uint32_t                          numMappings) override final;

    void reportMetadata(const char* key, const void* value, size_t length) override final;

    virtual void WriteCode(EECodeGenManager * jitMgr) = 0;

    void* getHelperFtn(CorInfoHelpFunc    ftnNum,                         /* IN  */
                       void **            ppIndirection) override;  /* OUT */
    static PCODE getHelperFtnStatic(CorInfoHelpFunc ftnNum);

    InfoAccessType constructStringLiteral(CORINFO_MODULE_HANDLE scopeHnd, mdToken metaTok, void **ppValue) override;
    InfoAccessType emptyStringLiteral(void ** ppValue) override;
    CORINFO_CLASS_HANDLE getStaticFieldCurrentClass(CORINFO_FIELD_HANDLE field, bool* pIsSpeculative) override;
    void* getMethodSync(CORINFO_METHOD_HANDLE ftnHnd, void **ppIndirection) override;

protected:

    template <typename TCodeHeader>
    void setEHcountWorker(unsigned cEH);

    template<class TCodeHeader>
    void SetRealCodeHeader();

    template<class TCodeHeader>
    void NibbleMapSet();

    void getEHinfo(
                    CORINFO_METHOD_HANDLE ftn,              /* IN  */
                    unsigned      EHnumber,                 /* IN */
                    CORINFO_EH_CLAUSE* clause               /* OUT */
                  ) override final;

    void setEHinfoWorker(
                          EE_ILEXCEPTION* pEHInfo,
                          unsigned      EHnumber,
                          const CORINFO_EH_CLAUSE* clause
                        );

    EECodeGenManager*       m_jitManager;   // responsible for allocating memory
    void*                   m_CodeHeader;   // descriptor for JITTED code - read/execute address
    void*                   m_CodeHeaderRW; // descriptor for JITTED code - code write scratch buffer address
    size_t                  m_codeWriteBufferSize;
    BYTE*                   m_pRealCodeHeader;
    HeapList*               m_pCodeHeap;
    COR_ILMETHOD_DECODER *  m_ILHeader;     // the code header as exist in the file

#if defined(_DEBUG)
    ULONG                   m_codeSize;     // Code size requested via allocMem
#endif

    size_t                  m_GCinfo_len;   // Cached copy of GCinfo_len so we can backout in BackoutJitData()
    size_t                  m_EHinfo_len;   // Cached copy of EHinfo_len so we can backout in BackoutJitData()

    ULONG32                 m_iOffsetMapping;
    ICorDebugInfo::OffsetMapping * m_pOffsetMapping;

    ULONG32                 m_iNativeVarInfo;
    ICorDebugInfo::NativeVarInfo * m_pNativeVarInfo;

    ICorDebugInfo::InlineTreeNode    *m_inlineTreeNodes;
    ULONG32                           m_numInlineTreeNodes;
    ICorDebugInfo::RichOffsetMapping *m_richOffsetMappings;
    ULONG32                           m_numRichOffsetMappings;

    // The first time a call is made to CEEJitInfo::GetProfilingHandle() from this thread
    // for this method, these values are filled in.   Thereafter, these values are used
    // in lieu of calling into the base CEEInfo::GetProfilingHandle() again.  This protects the
    // profiler from duplicate calls to its FunctionIDMapper() callback.
    struct GetProfilingHandleCache
    {
        GetProfilingHandleCache() :
            m_bGphIsCacheValid(false),
            m_bGphHookFunction(false),
            m_pvGphProfilerHandle(NULL)
        {
            LIMITED_METHOD_CONTRACT;
        }

        bool                    m_bGphIsCacheValid : 1;        // Tells us whether below values are valid
        bool                    m_bGphHookFunction : 1;
        void*                   m_pvGphProfilerHandle;
    } m_gphCache;
};

// CEEJitInfo is the concrete implementation of callbacks that the EE must provide for the JIT to do its
// work.   See code:ICorJitInfo#JitToEEInterface for more on this interface.
class CEEJitInfo final : public CEECodeGenInfo
{
public:
    // ICorJitInfo stuff

    void allocMem (AllocMemArgs *pArgs) override;
    void * allocGCInfo(size_t  size) override;
    void setEHcount (unsigned cEH) override;
    void setEHinfo (
        unsigned      EHnumber,
        const CORINFO_EH_CLAUSE* clause
       ) override;

    void WriteCodeBytes();
    void WriteCode(EECodeGenManager * jitMgr) override;

    void reserveUnwindInfo(bool isFunclet, bool isColdCode, uint32_t unwindSize) override;

    void allocUnwindInfo (
            uint8_t * pHotCode,              /* IN */
            uint8_t * pColdCode,             /* IN */
            uint32_t  startOffset,           /* IN */
            uint32_t  endOffset,             /* IN */
            uint32_t  unwindSize,            /* IN */
            uint8_t * pUnwindBlock,          /* IN */
            CorJitFuncKind funcKind       /* IN */
            ) override;

    HRESULT allocPgoInstrumentationBySchema(
            CORINFO_METHOD_HANDLE ftnHnd, /* IN */
            PgoInstrumentationSchema* pSchema, /* IN/OUT */
            uint32_t countSchemaItems, /* IN */
            uint8_t** pInstrumentationData /* OUT */
            ) override;

    HRESULT getPgoInstrumentationResults(
            CORINFO_METHOD_HANDLE ftnHnd, /* IN */
            PgoInstrumentationSchema** pSchema, /* OUT */
            uint32_t* pCountSchemaItems, /* OUT */
            uint8_t**pInstrumentationData, /* OUT */
            PgoSource *pPgoSource, /* OUT */
            bool* pDynamicPgo /* OUT */
            ) override;

    void recordCallSite(
            uint32_t                     instrOffset,  /* IN */
            CORINFO_SIG_INFO *        callSig,      /* IN */
            CORINFO_METHOD_HANDLE     methodHandle  /* IN */
            ) override;

    void recordRelocation(
            void                    *location,
            void                    *locationRW,
            void                    *target,
            uint16_t                 fRelocType,
            int32_t                  addlDelta) override;

    uint16_t getRelocTypeHint(void * target) override;

<<<<<<< HEAD
    uint16_t getRelocTypeHint(void * target) override final;
    uint32_t getTargetVectorLength() override final;
    uint32_t getExpectedTargetArchitecture() override final;
=======
    uint32_t getExpectedTargetArchitecture() override;

    void BackoutJitData(EECodeGenManager * jitMgr) override;
    void SetDebugInfo(PTR_BYTE pDebugInfo) override;
>>>>>>> 9579c58e

    void ResetForJitRetry() override
    {
        CONTRACTL {
            NOTHROW;
            GC_NOTRIGGER;
        } CONTRACTL_END;

        CEECodeGenInfo::ResetForJitRetry();

#ifdef FEATURE_ON_STACK_REPLACEMENT
        if (m_pPatchpointInfoFromJit != NULL)
            freeArrayInternal(m_pPatchpointInfoFromJit);

        m_pPatchpointInfoFromJit = NULL;
#endif

#ifdef FEATURE_EH_FUNCLETS
        m_moduleBase = (TADDR)0;
        m_totalUnwindSize = 0;
        m_usedUnwindSize = 0;
        m_theUnwindBlock = NULL;
        m_totalUnwindInfos = 0;
        m_usedUnwindInfos = 0;
#endif // FEATURE_EH_FUNCLETS
    }

#ifdef TARGET_AMD64
    void SetAllowRel32(BOOL fAllowRel32)
    {
        LIMITED_METHOD_CONTRACT;
        m_fAllowRel32 = fAllowRel32;
    }
#endif

#if defined(TARGET_AMD64) || defined(TARGET_ARM64)
    void SetJumpStubOverflow(BOOL fJumpStubOverflow)
    {
        LIMITED_METHOD_CONTRACT;
        m_fJumpStubOverflow = fJumpStubOverflow;
    }

    BOOL IsJumpStubOverflow()
    {
        LIMITED_METHOD_CONTRACT;
        return m_fJumpStubOverflow;
    }

    BOOL JitAgain() override
    {
        LIMITED_METHOD_CONTRACT;
        return m_fJumpStubOverflow;
    }

    size_t GetReserveForJumpStubs()
    {
        LIMITED_METHOD_CONTRACT;
        return m_reserveForJumpStubs;
    }

    void SetReserveForJumpStubs(size_t value)
    {
        LIMITED_METHOD_CONTRACT;
        m_reserveForJumpStubs = value;
    }

    PatchpointInfo* GetPatchpointInfo() override
    {
#ifdef FEATURE_ON_STACK_REPLACEMENT
        return m_pPatchpointInfoFromJit;
#else
        return NULL;
#endif
    }

#else
    BOOL JitAgain() override
    {
        LIMITED_METHOD_CONTRACT;
        return FALSE;
    }

    size_t GetReserveForJumpStubs()
    {
        LIMITED_METHOD_CONTRACT;
        return 0;
    }
#endif // defined(TARGET_AMD64) || defined(TARGET_ARM64)

#ifdef FEATURE_ON_STACK_REPLACEMENT
    // Called by the runtime to supply patchpoint information to the jit.
    void SetOSRInfo(PatchpointInfo* patchpointInfo, unsigned ilOffset)
    {
        _ASSERTE(m_pPatchpointInfoFromRuntime == NULL);
        _ASSERTE(patchpointInfo != NULL);
        m_pPatchpointInfoFromRuntime = patchpointInfo;
        m_ilOffset = ilOffset;
    }
#endif

    void PublishFinalCodeAddress(PCODE addr);

    CEEJitInfo(MethodDesc* fd, COR_ILMETHOD_DECODER* header,
               EECodeGenManager* jm, bool allowInlining = true)
        : CEECodeGenInfo(fd, header, jm, allowInlining)
#ifdef FEATURE_EH_FUNCLETS
        , m_moduleBase(0),
          m_totalUnwindSize(0),
          m_usedUnwindSize(0),
          m_theUnwindBlock(NULL),
          m_totalUnwindInfos(0),
          m_usedUnwindInfos(0)
#endif
#ifdef TARGET_AMD64
        , m_fAllowRel32(FALSE)
#endif
#if defined(TARGET_AMD64) || defined(TARGET_ARM64)
        , m_fJumpStubOverflow(FALSE),
          m_reserveForJumpStubs(0)
#endif
#ifdef FEATURE_ON_STACK_REPLACEMENT
        , m_pPatchpointInfoFromJit(NULL),
          m_pPatchpointInfoFromRuntime(NULL),
          m_ilOffset(0)
#endif
        , m_finalCodeAddressSlot(NULL)
    {
        CONTRACTL
        {
            NOTHROW;
            GC_NOTRIGGER;
            MODE_ANY;
        } CONTRACTL_END;
    }

    ~CEEJitInfo()
    {
        CONTRACTL
        {
            NOTHROW;
            GC_NOTRIGGER;
            MODE_ANY;
        } CONTRACTL_END;

#ifdef FEATURE_ON_STACK_REPLACEMENT
        if (m_pPatchpointInfoFromJit != NULL)
            freeArrayInternal(m_pPatchpointInfoFromJit);
#endif
#ifdef FEATURE_PGO
        if (m_foundPgoData != NULL)
        {
            ComputedPgoData* current = m_foundPgoData;
            while (current != NULL)
            {
                ComputedPgoData* next = current->m_next;
                delete current;
                current = next;
            }
        }
#endif
    }

    // Override of CEEInfo::GetProfilingHandle.  The first time this is called for a
    // method desc, it calls through to CEEInfo::GetProfilingHandle and caches the
    // result in CEEJitInfo::GetProfilingHandleCache.  Thereafter, this wrapper regurgitates the cached values
    // rather than calling into CEEInfo::GetProfilingHandle each time.  This avoids
    // making duplicate calls into the profiler's FunctionIDMapper callback.
    void GetProfilingHandle(
                    bool                      *pbHookFunction,
                    void                     **pProfilerHandle,
                    bool                      *pbIndirectedHandles
                    ) override;

    void setPatchpointInfo(PatchpointInfo* patchpointInfo) override;
    PatchpointInfo* getOSRInfo(unsigned* ilOffset) override;

    virtual CORINFO_METHOD_HANDLE getAsyncResumptionStub() override final;

protected :

#ifdef FEATURE_PGO
    // PGO data
    struct ComputedPgoData
    {
        ComputedPgoData(MethodDesc* pMD) : m_pMD(pMD) {}

        ComputedPgoData* m_next = nullptr;
        MethodDesc *m_pMD;
        NewArrayHolder<BYTE> m_allocatedData;
        PgoInstrumentationSchema* m_schema = nullptr;
        UINT32 m_cSchemaElems;
        BYTE *m_pInstrumentationData = nullptr;
        HRESULT m_hr = E_NOTIMPL;
        PgoSource m_pgoSource = PgoSource::Unknown;
    };
    ComputedPgoData*        m_foundPgoData = nullptr;
#endif


#ifdef FEATURE_EH_FUNCLETS
    TADDR                   m_moduleBase;       // Base for unwind Infos
    ULONG                   m_totalUnwindSize;  // Total reserved unwind space
    uint32_t                m_usedUnwindSize;   // used space in m_theUnwindBlock
    BYTE *                  m_theUnwindBlock;   // start of the unwind memory block
    ULONG                   m_totalUnwindInfos; // Number of RUNTIME_FUNCTION needed
    ULONG                   m_usedUnwindInfos;
#endif

#ifdef TARGET_AMD64
    BOOL                    m_fAllowRel32;      // Use 32-bit PC relative address modes
#endif
#if defined(TARGET_AMD64) || defined(TARGET_ARM64)
    BOOL                    m_fJumpStubOverflow;   // Overflow while trying to alocate jump stub slot within PC relative branch region
                                                   // The code will need to be regenerated (with m_fRel32Allowed == FALSE for AMD64).
    size_t                  m_reserveForJumpStubs; // Space to reserve for jump stubs when allocating code
#endif

#ifdef FEATURE_ON_STACK_REPLACEMENT
    PatchpointInfo        * m_pPatchpointInfoFromJit;
    PatchpointInfo        * m_pPatchpointInfoFromRuntime;
    unsigned                m_ilOffset;
#endif
    PCODE* m_finalCodeAddressSlot;

};

#ifdef FEATURE_INTERPRETER
class CInterpreterJitInfo final : public CEECodeGenInfo
{
public:
    // ICorJitInfo stuff

    CInterpreterJitInfo(MethodDesc* fd, COR_ILMETHOD_DECODER* header,
                        EECodeGenManager* jm, bool allowInlining = true)
        : CEECodeGenInfo(fd, header, jm, allowInlining)
    {
        CONTRACTL
        {
            NOTHROW;
            GC_NOTRIGGER;
            MODE_ANY;
        } CONTRACTL_END;
    }

    void allocMem(AllocMemArgs *pArgs) override;
    void * allocGCInfo(size_t  size) override;
    void setEHcount (unsigned cEH) override;
    void setEHinfo (
        unsigned      EHnumber,
        const CORINFO_EH_CLAUSE* clause
       ) override;

    void WriteCodeBytes();
    void WriteCode(EECodeGenManager * jitMgr) override;

    void BackoutJitData(EECodeGenManager * jitMgr) override;
    void SetDebugInfo(PTR_BYTE pDebugInfo) override;
};
#endif // FEATURE_INTERPRETER

/*********************************************************************/
/*********************************************************************/

typedef struct {
    void * pfnHelper;
#ifdef _DEBUG
    const char* name;
#endif
} VMHELPDEF;

#if defined(DACCESS_COMPILE)

GARY_DECL(VMHELPDEF, hlpFuncTable, CORINFO_HELP_COUNT);

#else

extern "C" const VMHELPDEF hlpFuncTable[CORINFO_HELP_COUNT];

#endif

// enum for dynamically assigned helper calls
enum DynamicCorInfoHelpFunc {
#define JITHELPER(code, pfnHelper, binderId)
#define DYNAMICJITHELPER(code, pfnHelper, binderId) DYNAMIC_##code,
#include "jithelpers.h"
    DYNAMIC_CORINFO_HELP_COUNT
};

#ifdef _MSC_VER
// GCC complains about duplicate "extern". And it is not needed for the GCC build
extern "C"
#endif
GARY_DECL(VMHELPDEF, hlpDynamicFuncTable, DYNAMIC_CORINFO_HELP_COUNT);

#define SetJitHelperFunction(ftnNum, pFunc) _SetJitHelperFunction(DYNAMIC_##ftnNum, (void*)(pFunc))
void    _SetJitHelperFunction(DynamicCorInfoHelpFunc ftnNum, void * pFunc);

VMHELPDEF LoadDynamicJitHelper(DynamicCorInfoHelpFunc ftnNum, MethodDesc** methodDesc = NULL);
bool HasILBasedDynamicJitHelper(DynamicCorInfoHelpFunc ftnNum);
bool IndirectionAllowedForJitHelper(CorInfoHelpFunc ftnNum);

void *GenFastGetSharedStaticBase(bool bCheckCCtor);

#ifdef HAVE_GCCOVER
void SetupGcCoverage(NativeCodeVersion nativeCodeVersion, BYTE* nativeCode);
void SetupGcCoverageForNativeImage(Module* module);
BOOL OnGcCoverageInterrupt(PT_CONTEXT regs);
void DoGcStress (PT_CONTEXT regs, NativeCodeVersion nativeCodeVersion);
#endif //HAVE_GCCOVER

// ppPinnedString: If the string is pinned (e.g. allocated in frozen heap),
// the pointer to the pinned string is returned in *ppPinnedPointer. ppPinnedPointer == nullptr
// means that the caller does not care whether the string is pinned or not.
STRINGREF* ConstructStringLiteral(CORINFO_MODULE_HANDLE scopeHnd, mdToken metaTok, void** ppPinnedString = nullptr);

BOOL ObjIsInstanceOf(Object *pObject, TypeHandle toTypeHnd, BOOL throwCastException = FALSE);

class InlinedCallFrame;
EXTERN_C Thread * JIT_InitPInvokeFrame(InlinedCallFrame *pFrame);

#ifdef _DEBUG
extern LONG g_JitCount;
#endif

struct VirtualFunctionPointerArgs
{
    CORINFO_CLASS_HANDLE classHnd;
    CORINFO_METHOD_HANDLE methodHnd;
};

typedef HCCALL1_PTR(TADDR, FnStaticBaseHelper, TADDR arg0);

struct StaticFieldAddressArgs
{
    FnStaticBaseHelper staticBaseHelper;
    TADDR arg0;
    SIZE_T offset;
};

FCDECL1(TADDR, JIT_StaticFieldAddress_Dynamic, StaticFieldAddressArgs * pArgs);
FCDECL1(TADDR, JIT_StaticFieldAddressUnbox_Dynamic, StaticFieldAddressArgs * pArgs);

struct GenericHandleArgs
{
    LPVOID signature;
    CORINFO_MODULE_HANDLE module;
    DWORD dictionaryIndexAndSlot;
};

CORJIT_FLAGS GetDebuggerCompileFlags(Module* pModule, CORJIT_FLAGS flags);

bool __stdcall TrackAllocationsEnabled();


extern Volatile<int64_t> g_cbILJitted;
extern Volatile<int64_t> g_cMethodsJitted;
extern Volatile<int64_t> g_c100nsTicksInJit;
extern thread_local int64_t t_cbILJittedForThread;
extern thread_local int64_t t_cMethodsJittedForThread;
extern thread_local int64_t t_c100nsTicksInJitForThread;

FCDECL1(INT64, GetCompiledILBytes, FC_BOOL_ARG currentThread);
FCDECL1(INT64, GetCompiledMethodCount, FC_BOOL_ARG currentThread);
FCDECL1(INT64, GetCompilationTimeInTicks, FC_BOOL_ARG currentThread);

#endif // JITINTERFACE_H<|MERGE_RESOLUTION|>--- conflicted
+++ resolved
@@ -788,17 +788,11 @@
             int32_t                  addlDelta) override;
 
     uint16_t getRelocTypeHint(void * target) override;
-
-<<<<<<< HEAD
-    uint16_t getRelocTypeHint(void * target) override final;
     uint32_t getTargetVectorLength() override final;
-    uint32_t getExpectedTargetArchitecture() override final;
-=======
     uint32_t getExpectedTargetArchitecture() override;
 
     void BackoutJitData(EECodeGenManager * jitMgr) override;
     void SetDebugInfo(PTR_BYTE pDebugInfo) override;
->>>>>>> 9579c58e
 
     void ResetForJitRetry() override
     {
