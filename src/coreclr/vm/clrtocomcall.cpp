--- conflicted
+++ resolved
@@ -184,66 +184,12 @@
 
     if (*ppStubMD != NULL)
     {
-<<<<<<< HEAD
         PCODE pCode = JitILStub(*ppStubMD);
         InterlockedCompareExchangeT<PCODE>(pComInfo->GetAddrOfILStubField(), pCode, NULL);
     }
     else
     {
         CreateCLRToDispatchCOMStub(pMD, dwStubFlags);
-=======
-        // pStubMD, if provided, must be preimplemented.
-        _ASSERTE((*ppStubMD)->IsPreImplemented());
-
-        pComInfo = ComPlusCallInfo::FromMethodDesc(pMD);
-        _ASSERTE(pComInfo != NULL);
-
-        _ASSERTE((*ppStubMD) ==  pComInfo->m_pStubMD);
-
-        if (pComInfo->m_pInterfaceMT == NULL)
-        {
-            ComPlusCall::PopulateComPlusCallMethodDesc(pMD, NULL);
-        }
-        else
-        {
-            pComInfo->m_pInterfaceMT->CheckRestore();
-        }
-
-        if (pComInfo->m_pILStub == NULL)
-        {
-            PCODE pCode = JitILStub(*ppStubMD);
-            InterlockedCompareExchangeT<PCODE>(pComInfo->GetAddrOfILStubField(), pCode, NULL);
-        }
-        else
-        {
-            // Pointer to pre-implemented code initialized at NGen-time
-            _ASSERTE((*ppStubMD)->GetNativeCode() == pComInfo->m_pILStub);
-        }
-    }
-    else
-    {
-        DWORD dwStubFlags;
-        pComInfo = ComPlusCall::PopulateComPlusCallMethodDesc(pMD, &dwStubFlags);
-
-        if (pComInfo->m_pStubMD != NULL)
-        {
-            // Discard pre-implemented code
-            PCODE pPreImplementedCode = pComInfo->m_pStubMD->GetNativeCode();
-            InterlockedCompareExchangeT<PCODE>(pComInfo->GetAddrOfILStubField(), NULL, pPreImplementedCode);
-        }
-
-        *ppStubMD = ComPlusCall::GetILStubMethodDesc(pMD, dwStubFlags);
-
-        if (*ppStubMD != NULL)
-        {
-            PCODE pCode = JitILStub(*ppStubMD);
-            InterlockedCompareExchangeT<PCODE>(pComInfo->GetAddrOfILStubField(), pCode, NULL);
-        }
-        else
-        {
-            CreateCLRToDispatchCOMStub(pMD, dwStubFlags);
-        }
->>>>>>> 5a5b1045
     }
 
     PCODE pStub = NULL;
