// Licensed to the .NET Foundation under one or more agreements.
// The .NET Foundation licenses this file to you under the MIT license.
// ECALL.CPP -
//
// Handles our private native calling interface.
//



#include "common.h"

#include "ecall.h"

#include "comdelegate.h"

#ifndef DACCESS_COMPILE

extern const ECClass c_rgECClasses[];
extern const int c_nECClasses;


/**********

The constructors of string-like types (String, Utf8String) are special since the JIT will
replace newobj instructions with calls to the corresponding 'Ctor' method. Depending on the
CLR in use, the ctor methods may be instance methods (with a null 'this' parameter) or
static methods. See the managed definitions of String.Ctor and Utf8String.Ctor for more
information.

To add a new ctor overload, in addition to defining the constructor and Ctor methods on
the managed side, make changes to the following files. (These instructions are for
Utf8String, but String is similar.)

- src/vm/ecall.cpp (this file), update the definition of "NumberOfUtf8StringConstructors"
  and add the appropriate static asserts immediately above the definition.

- src/vm/ecall.h, search for "Utf8StringCtor" and add the DYNAMICALLY_ASSIGNED_FCALL_IMPL
  definitions corresponding to the new overloads.

- src/vm/ecalllist.h, search for "FCFuncStart(gUtf8StringFuncs)" and add the overloads
  within that block.

- src/vm/metasig.h, add the new Utf8String-returning metasig declarations; and, if necessary,
  add any void-returning metasig declarations if they haven't already been defined elsewhere.
  search "String_RetUtf8Str" for an example of how to do this.

- src/vm/corelib.h, search "DEFINE_CLASS(UTF8_STRING" and add the new DEFINE_METHOD
  declarations for the Utf8String-returning Ctor methods, referencing the new metasig declarations.

**********/

// METHOD__STRING__CTORF_XXX has to be in same order as ECall::CtorCharXxx
#define METHOD__STRING__CTORF_FIRST METHOD__STRING__CTORF_CHARARRAY
static_assert_no_msg(METHOD__STRING__CTORF_FIRST + 0 == METHOD__STRING__CTORF_CHARARRAY);
static_assert_no_msg(METHOD__STRING__CTORF_FIRST + 1 == METHOD__STRING__CTORF_CHARARRAY_START_LEN);
static_assert_no_msg(METHOD__STRING__CTORF_FIRST + 2 == METHOD__STRING__CTORF_CHAR_COUNT);
static_assert_no_msg(METHOD__STRING__CTORF_FIRST + 3 == METHOD__STRING__CTORF_CHARPTR);
static_assert_no_msg(METHOD__STRING__CTORF_FIRST + 4 == METHOD__STRING__CTORF_CHARPTR_START_LEN);
static_assert_no_msg(METHOD__STRING__CTORF_FIRST + 5 == METHOD__STRING__CTORF_READONLYSPANOFCHAR);
static_assert_no_msg(METHOD__STRING__CTORF_FIRST + 6 == METHOD__STRING__CTORF_SBYTEPTR);
static_assert_no_msg(METHOD__STRING__CTORF_FIRST + 7 == METHOD__STRING__CTORF_SBYTEPTR_START_LEN);
static_assert_no_msg(METHOD__STRING__CTORF_FIRST + 8 == METHOD__STRING__CTORF_SBYTEPTR_START_LEN_ENCODING);

// ECall::CtorCharXxx has to be in same order as METHOD__STRING__CTORF_XXX
#define ECallCtor_First ECall::CtorCharArrayManaged
static_assert_no_msg(ECallCtor_First + 0 == ECall::CtorCharArrayManaged);
static_assert_no_msg(ECallCtor_First + 1 == ECall::CtorCharArrayStartLengthManaged);
static_assert_no_msg(ECallCtor_First + 2 == ECall::CtorCharCountManaged);
static_assert_no_msg(ECallCtor_First + 3 == ECall::CtorCharPtrManaged);
static_assert_no_msg(ECallCtor_First + 4 == ECall::CtorCharPtrStartLengthManaged);
static_assert_no_msg(ECallCtor_First + 5 == ECall::CtorReadOnlySpanOfCharManaged);
static_assert_no_msg(ECallCtor_First + 6 == ECall::CtorSBytePtrManaged);
static_assert_no_msg(ECallCtor_First + 7 == ECall::CtorSBytePtrStartLengthManaged);
static_assert_no_msg(ECallCtor_First + 8 == ECall::CtorSBytePtrStartLengthEncodingManaged);

#define NumberOfStringConstructors 9

void ECall::PopulateManagedStringConstructors()
{
    STANDARD_VM_CONTRACT;

    INDEBUG(static bool fInitialized = false);
    _ASSERTE(!fInitialized);    // assume this method is only called once

    _ASSERTE(g_pStringClass != NULL);
    for (int i = 0; i < NumberOfStringConstructors; i++)
    {
        MethodDesc* pMD = CoreLibBinder::GetMethod((BinderMethodID)(METHOD__STRING__CTORF_FIRST + i));
        _ASSERTE(pMD != NULL);

        PCODE pDest = pMD->GetMultiCallableAddrOfCode();

        ECall::DynamicallyAssignFCallImpl(pDest, ECallCtor_First + i);
    }

    INDEBUG(fInitialized = true);
}

void ECall::PopulateManagedHelpers()
{

    STANDARD_VM_CONTRACT;

    MethodDesc* pMD = CoreLibBinder::GetMethod((BinderMethodID)(METHOD__CASTHELPERS__ISINSTANCEOFANY));
    PCODE pDest = pMD->GetMultiCallableAddrOfCode();
    SetJitHelperFunction(CORINFO_HELP_ISINSTANCEOFANY, pDest);
    // array cast uses the "ANY" helper
    SetJitHelperFunction(CORINFO_HELP_ISINSTANCEOFARRAY, pDest);

    pMD = CoreLibBinder::GetMethod((BinderMethodID)(METHOD__CASTHELPERS__ISINSTANCEOFINTERFACE));
    pDest = pMD->GetMultiCallableAddrOfCode();
    SetJitHelperFunction(CORINFO_HELP_ISINSTANCEOFINTERFACE, pDest);

    pMD = CoreLibBinder::GetMethod((BinderMethodID)(METHOD__CASTHELPERS__ISINSTANCEOFCLASS));
    pDest = pMD->GetMultiCallableAddrOfCode();
    SetJitHelperFunction(CORINFO_HELP_ISINSTANCEOFCLASS, pDest);

    pMD = CoreLibBinder::GetMethod((BinderMethodID)(METHOD__CASTHELPERS__CHKCASTANY));
    pDest = pMD->GetMultiCallableAddrOfCode();
    SetJitHelperFunction(CORINFO_HELP_CHKCASTANY, pDest);
    // array cast uses the "ANY" helper
    SetJitHelperFunction(CORINFO_HELP_CHKCASTARRAY, pDest);

    pMD = CoreLibBinder::GetMethod((BinderMethodID)(METHOD__CASTHELPERS__CHKCASTINTERFACE));
    pDest = pMD->GetMultiCallableAddrOfCode();
    SetJitHelperFunction(CORINFO_HELP_CHKCASTINTERFACE, pDest);

    pMD = CoreLibBinder::GetMethod((BinderMethodID)(METHOD__CASTHELPERS__CHKCASTCLASS));
    pDest = pMD->GetMultiCallableAddrOfCode();
    SetJitHelperFunction(CORINFO_HELP_CHKCASTCLASS, pDest);

    pMD = CoreLibBinder::GetMethod((BinderMethodID)(METHOD__CASTHELPERS__CHKCASTCLASSSPECIAL));
    pDest = pMD->GetMultiCallableAddrOfCode();
    SetJitHelperFunction(CORINFO_HELP_CHKCASTCLASS_SPECIAL, pDest);

    pMD = CoreLibBinder::GetMethod((BinderMethodID)(METHOD__CASTHELPERS__UNBOX));
    pDest = pMD->GetMultiCallableAddrOfCode();
    SetJitHelperFunction(CORINFO_HELP_UNBOX, pDest);

    pMD = CoreLibBinder::GetMethod((BinderMethodID)(METHOD__CASTHELPERS__STELEMREF));
    pDest = pMD->GetMultiCallableAddrOfCode();
    SetJitHelperFunction(CORINFO_HELP_ARRADDR_ST, pDest);

    pMD = CoreLibBinder::GetMethod((BinderMethodID)(METHOD__CASTHELPERS__LDELEMAREF));
    pDest = pMD->GetMultiCallableAddrOfCode();
    SetJitHelperFunction(CORINFO_HELP_LDELEMA_REF, pDest);

    pMD = CoreLibBinder::GetMethod((BinderMethodID)(METHOD__SPAN_HELPERS__MEMSET));
    pDest = pMD->GetMultiCallableAddrOfCode();
    SetJitHelperFunction(CORINFO_HELP_MEMSET, pDest);

    pMD = CoreLibBinder::GetMethod((BinderMethodID)(METHOD__SPAN_HELPERS__MEMZERO));
    pDest = pMD->GetMultiCallableAddrOfCode();
    SetJitHelperFunction(CORINFO_HELP_MEMZERO, pDest);

    pMD = CoreLibBinder::GetMethod((BinderMethodID)(METHOD__SPAN_HELPERS__MEMCOPY));
    pDest = pMD->GetMultiCallableAddrOfCode();
    SetJitHelperFunction(CORINFO_HELP_MEMCPY, pDest);

    pMD = CoreLibBinder::GetMethod((BinderMethodID)(METHOD__BUFFER__MEMCOPYGC));
    pDest = pMD->GetMultiCallableAddrOfCode();
    SetJitHelperFunction(CORINFO_HELP_BULK_WRITEBARRIER, pDest);

#ifndef TARGET_64BIT
    pMD = CoreLibBinder::GetMethod((BinderMethodID)(METHOD__MATH__MULTIPLY_CHECKED_INT64));
    pDest = pMD->GetMultiCallableAddrOfCode();
    SetJitHelperFunction(CORINFO_HELP_LMUL_OVF, pDest);

    pMD = CoreLibBinder::GetMethod((BinderMethodID)(METHOD__MATH__MULTIPLY_CHECKED_UINT64));
    pDest = pMD->GetMultiCallableAddrOfCode();
    SetJitHelperFunction(CORINFO_HELP_ULMUL_OVF, pDest);
#endif

    pMD = CoreLibBinder::GetMethod((BinderMethodID)(METHOD__MATH__CONVERT_TO_INT32_CHECKED));
    pDest = pMD->GetMultiCallableAddrOfCode();
    SetJitHelperFunction(CORINFO_HELP_DBL2INT_OVF, pDest);

    pMD = CoreLibBinder::GetMethod((BinderMethodID)(METHOD__MATH__CONVERT_TO_UINT32_CHECKED));
    pDest = pMD->GetMultiCallableAddrOfCode();
    SetJitHelperFunction(CORINFO_HELP_DBL2UINT_OVF, pDest);

    pMD = CoreLibBinder::GetMethod((BinderMethodID)(METHOD__MATH__CONVERT_TO_INT64_CHECKED));
    pDest = pMD->GetMultiCallableAddrOfCode();
    SetJitHelperFunction(CORINFO_HELP_DBL2LNG_OVF, pDest);

    pMD = CoreLibBinder::GetMethod((BinderMethodID)(METHOD__MATH__CONVERT_TO_UINT64_CHECKED));
    pDest = pMD->GetMultiCallableAddrOfCode();
    SetJitHelperFunction(CORINFO_HELP_DBL2ULNG_OVF, pDest);
<<<<<<< HEAD

    pMD = CoreLibBinder::GetMethod((BinderMethodID)(METHOD__MATH__ROUND));
    pDest = pMD->GetMultiCallableAddrOfCode();
    SetJitHelperFunction(CORINFO_HELP_DBLROUND, pDest);

    pMD = CoreLibBinder::GetMethod((BinderMethodID)(METHOD__MATHF__ROUND));
    pDest = pMD->GetMultiCallableAddrOfCode();
    SetJitHelperFunction(CORINFO_HELP_FLTROUND, pDest);

    pMD = CoreLibBinder::GetMethod((BinderMethodID)(METHOD__THROW_HELPERS__THROWARGUMENTEXCEPTION));
    pDest = pMD->GetMultiCallableAddrOfCode();
    SetJitHelperFunction(CORINFO_HELP_THROW_ARGUMENTEXCEPTION, pDest);

    pMD = CoreLibBinder::GetMethod((BinderMethodID)(METHOD__THROW_HELPERS__THROWARGUMENTOUTOFRANGEEXCEPTION));
    pDest = pMD->GetMultiCallableAddrOfCode();
    SetJitHelperFunction(CORINFO_HELP_THROW_ARGUMENTOUTOFRANGEEXCEPTION, pDest);

    pMD = CoreLibBinder::GetMethod((BinderMethodID)(METHOD__THROW_HELPERS__THROWINDEXOUTOFRANGEEXCEPTION));
    pDest = pMD->GetMultiCallableAddrOfCode();
    SetJitHelperFunction(CORINFO_HELP_RNGCHKFAIL, pDest);

    pMD = CoreLibBinder::GetMethod((BinderMethodID)(METHOD__THROW_HELPERS__THROWNOTIMPLEMENTEDEXCEPTION));
    pDest = pMD->GetMultiCallableAddrOfCode();
    SetJitHelperFunction(CORINFO_HELP_THROW_NOT_IMPLEMENTED, pDest);

    pMD = CoreLibBinder::GetMethod((BinderMethodID)(METHOD__THROW_HELPERS__THROWPLATFORMNOTSUPPORTEDEXCEPTION));
    pDest = pMD->GetMultiCallableAddrOfCode();
    SetJitHelperFunction(CORINFO_HELP_THROW_PLATFORM_NOT_SUPPORTED, pDest);

    pMD = CoreLibBinder::GetMethod((BinderMethodID)(METHOD__THROW_HELPERS__THROWTYPENOTSUPPORTED));
    pDest = pMD->GetMultiCallableAddrOfCode();
    SetJitHelperFunction(CORINFO_HELP_THROW_TYPE_NOT_SUPPORTED, pDest);

    pMD = CoreLibBinder::GetMethod((BinderMethodID)(METHOD__THROW_HELPERS__THROWOVERFLOWEXCEPTION));
    pDest = pMD->GetMultiCallableAddrOfCode();
    SetJitHelperFunction(CORINFO_HELP_OVERFLOW, pDest);

    pMD = CoreLibBinder::GetMethod((BinderMethodID)(METHOD__THROW_HELPERS__THROWDIVIDEBYZEROEXCEPTION));
    pDest = pMD->GetMultiCallableAddrOfCode();
    SetJitHelperFunction(CORINFO_HELP_THROWDIVZERO, pDest);

    pMD = CoreLibBinder::GetMethod((BinderMethodID)(METHOD__THROW_HELPERS__THROWNULLREFEXCEPTION));
    pDest = pMD->GetMultiCallableAddrOfCode();
    SetJitHelperFunction(CORINFO_HELP_THROWNULLREF, pDest);

    pMD = CoreLibBinder::GetMethod((BinderMethodID)(METHOD__THROW_HELPERS__THROWVERIFICATIONEXCEPTION));
    pDest = pMD->GetMultiCallableAddrOfCode();
    SetJitHelperFunction(CORINFO_HELP_VERIFICATION, pDest);

    pMD = CoreLibBinder::GetMethod((BinderMethodID)(METHOD__THROW_HELPERS__THROWAMBIGUOUSRESOLUTIONEXCEPTION));
    pDest = pMD->GetMultiCallableAddrOfCode();
    SetJitHelperFunction(CORINFO_HELP_THROW_AMBIGUOUS_RESOLUTION_EXCEPTION, pDest);

    pMD = CoreLibBinder::GetMethod((BinderMethodID)(METHOD__THROW_HELPERS__THROWENTRYPOINTNOTFOUNDEXCEPTION));
    pDest = pMD->GetMultiCallableAddrOfCode();
    SetJitHelperFunction(CORINFO_HELP_THROW_ENTRYPOINT_NOT_FOUND_EXCEPTION, pDest);
=======
>>>>>>> 122d97b4
}

static CrstStatic gFCallLock;

// This variable is used to force the compiler not to tailcall a function.
RAW_KEYWORD(volatile) int FC_NO_TAILCALL;

#endif // !DACCESS_COMPILE

// To provide a quick check, this is the lowest and highest
// addresses of any FCALL starting address
GVAL_IMPL_INIT(TADDR, gLowestFCall, (TADDR)-1);
GVAL_IMPL(TADDR, gHighestFCall);

GARY_IMPL(PTR_ECHash, gFCallMethods, FCALL_HASH_SIZE);

inline unsigned FCallHash(PCODE pTarg) {
    LIMITED_METHOD_DAC_CONTRACT;
    return pTarg % FCALL_HASH_SIZE;
}

#ifdef DACCESS_COMPILE

GARY_IMPL(PCODE, g_FCDynamicallyAssignedImplementations,
          ECall::NUM_DYNAMICALLY_ASSIGNED_FCALL_IMPLEMENTATIONS);

#else // !DACCESS_COMPILE

PCODE g_FCDynamicallyAssignedImplementations[ECall::NUM_DYNAMICALLY_ASSIGNED_FCALL_IMPLEMENTATIONS] = {
    #undef DYNAMICALLY_ASSIGNED_FCALL_IMPL
    #define DYNAMICALLY_ASSIGNED_FCALL_IMPL(id,defaultimpl) GetEEFuncEntryPoint(defaultimpl),
    DYNAMICALLY_ASSIGNED_FCALLS()
};

void ECall::DynamicallyAssignFCallImpl(PCODE impl, DWORD index)
{
    CONTRACTL
    {
        NOTHROW;
        GC_NOTRIGGER;
        MODE_ANY;
    }
    CONTRACTL_END;

    _ASSERTE(index < NUM_DYNAMICALLY_ASSIGNED_FCALL_IMPLEMENTATIONS);
    g_FCDynamicallyAssignedImplementations[index] = impl;
}

/*******************************************************************************/
static INT FindImplsIndexForClass(MethodTable* pMT)
{
    CONTRACTL
    {
        NOTHROW;
        GC_NOTRIGGER;
        MODE_ANY;
    }
    CONTRACTL_END;

    LPCUTF8 pszNamespace = 0;
    LPCUTF8 pszName = pMT->GetFullyQualifiedNameInfo(&pszNamespace);

    // Array classes get null from the above routine, but they have no ecalls.
    if (pszName == NULL)
        return (-1);

    unsigned low  = 0;
    unsigned high = c_nECClasses;

#ifdef _DEBUG
    static bool checkedSort = false;
    if (!checkedSort) {
        checkedSort = true;
        for (unsigned i = 1; i < high; i++)  {
                // Make certain list is sorted!
            int cmp = strcmp(c_rgECClasses[i].m_szClassName, c_rgECClasses[i-1].m_szClassName);
            if (cmp == 0)
                cmp = strcmp(c_rgECClasses[i].m_szNameSpace, c_rgECClasses[i-1].m_szNameSpace);
            _ASSERTE(cmp > 0 && W("You forgot to keep ECall class names sorted"));      // Hey, you forgot to sort the new class
        }
    }
#endif // _DEBUG
    while (high > low) {
        unsigned mid  = (high + low) / 2;
        int cmp = strcmp(pszName, c_rgECClasses[mid].m_szClassName);
        if (cmp == 0)
            cmp = strcmp(pszNamespace, c_rgECClasses[mid].m_szNameSpace);

        if (cmp == 0) {
            return(mid);
        }
        if (cmp > 0)
            low = mid+1;
        else
            high = mid;
    }

    return (-1);
}

/*******************************************************************************/
/*  Finds the implementation for the given method desc.  */

static INT FindECIndexForMethod(MethodDesc *pMD, const LPVOID* impls)
{
    CONTRACTL
    {
        THROWS;
        GC_TRIGGERS;
        MODE_ANY;
    }
    CONTRACTL_END;

    LPCUTF8 szMethodName = pMD->GetName();
    PCCOR_SIGNATURE pMethodSig;
    ULONG       cbMethodSigLen;

    pMD->GetSig(&pMethodSig, &cbMethodSigLen);
    Module* pModule = pMD->GetModule();

    for (ECFunc* cur = (ECFunc*)impls; !cur->IsEndOfArray(); cur = cur->NextInArray())
    {
        if (strcmp(cur->m_szMethodName, szMethodName) != 0)
            continue;

        if (cur->HasSignature())
        {
            Signature sig = CoreLibBinder::GetTargetSignature(cur->m_pMethodSig);

            //@GENERICS: none of these methods belong to generic classes so there is no instantiation info to pass in
            if (!MetaSig::CompareMethodSigs(pMethodSig, cbMethodSigLen, pModule, NULL,
                                            sig.GetRawSig(), sig.GetRawSigLen(), CoreLibBinder::GetModule(), NULL, FALSE))
            {
                continue;
            }
        }

        // We have found a match!
        return static_cast<INT>((LPVOID*)cur - impls);
    }

    return -1;
}

/*******************************************************************************/
/* ID is formed of 2 USHORTs - class index  in high word, method index in low word.  */
/* class index starts at 1. id == 0 means no implementation.                    */

DWORD ECall::GetIDForMethod(MethodDesc *pMD)
{
    CONTRACTL
    {
        THROWS;
        GC_TRIGGERS;
        MODE_ANY;
    }
    CONTRACTL_END;

    INT ImplsIndex = FindImplsIndexForClass(pMD->GetMethodTable());
    if (ImplsIndex < 0)
        return 0;
    INT ECIndex = FindECIndexForMethod(pMD, c_rgECClasses[ImplsIndex].m_pECFunc);
    if (ECIndex < 0)
        return 0;

    return (ImplsIndex<<16) | (ECIndex + 1);
}

static ECFunc *FindECFuncForID(DWORD id)
{
    LIMITED_METHOD_CONTRACT;

    if (id == 0)
        return NULL;

    INT ImplsIndex  = (id >> 16);
    INT ECIndex     = (id & 0xffff) - 1;

    return (ECFunc*)(c_rgECClasses[ImplsIndex].m_pECFunc + ECIndex);
}

static ECFunc* FindECFuncForMethod(MethodDesc* pMD)
{
    CONTRACTL
    {
        THROWS;
        GC_TRIGGERS;
        MODE_ANY;
        PRECONDITION(pMD->IsFCall());
    }
    CONTRACTL_END;

    DWORD id = ((FCallMethodDesc *)pMD)->GetECallID();
    if (id == 0)
    {
        id = ECall::GetIDForMethod(pMD);

        CONSISTENCY_CHECK_MSGF(0 != id,
                    ("No method entry found for %s::%s.\n",
                    pMD->m_pszDebugClassName, pMD->m_pszDebugMethodName));

        // Cache the id
        ((FCallMethodDesc *)pMD)->SetECallID(id);
    }

    return FindECFuncForID(id);
}

/*******************************************************************************
* Returns 0 if it is an ECALL,
* Otherwise returns the native entry point (FCALL)
*/
PCODE ECall::GetFCallImpl(MethodDesc * pMD, BOOL * pfSharedOrDynamicFCallImpl /*=NULL*/)
{
    CONTRACTL
    {
        THROWS;
        GC_TRIGGERS;
        MODE_ANY;
        PRECONDITION(pMD->IsFCall());
    }
    CONTRACTL_END;

    MethodTable * pMT = pMD->GetMethodTable();

    //
    // Delegate constructors are FCalls for which the entrypoint points to the target of the delegate
    // We have to intercept these and set the call target to the helper COMDelegate::DelegateConstruct
    //
    if (pMT->IsDelegate())
    {
        if (pfSharedOrDynamicFCallImpl)
            *pfSharedOrDynamicFCallImpl = TRUE;

        // COMDelegate::DelegateConstruct is the only fcall used by user delegates.
        // All the other gDelegateFuncs are only used by System.Delegate
        _ASSERTE(pMD->IsCtor());

        // We need to set up the ECFunc properly.  We don't want to use the pMD passed in,
        // since it may disappear.  Instead, use the stable one on Delegate.  Remember
        // that this is 1:M between the FCall and the pMDs.
        return GetFCallImpl(CoreLibBinder::GetMethod(METHOD__DELEGATE__CONSTRUCT_DELEGATE));
    }

    // COM imported classes have special constructors
    if (pMT->IsComObjectType()
#ifdef FEATURE_COMINTEROP
        && (g_pBaseCOMObject == NULL || pMT != g_pBaseCOMObject)
#endif // FEATURE_COMINTEROP
    )
    {
        if (pfSharedOrDynamicFCallImpl)
            *pfSharedOrDynamicFCallImpl = TRUE;

        // This has to be tlbimp constructor
        _ASSERTE(pMD->IsCtor());

        // FCComCtor does not need to be in the fcall hashtable since it does not erect frame.
        return GetEEFuncEntryPoint(FCComCtor);
    }

    if (!pMD->GetModule()->IsSystem())
        COMPlusThrow(kSecurityException, BFA_ECALLS_MUST_BE_IN_SYS_MOD);

    ECFunc* ret = FindECFuncForMethod(pMD);

    // ECall is a set of tables to call functions within the EE from the classlibs.
    // First we use the class name & namespace to find an array of function pointers for
    // a class, then use the function name (& sometimes signature) to find the correct
    // function pointer for your method.  Methods in the BCL will be marked as
    // [MethodImplAttribute(MethodImplOptions.InternalCall)] and extern.
    //
    // You'll see this assert in several situations, almost all being the fault of whomever
    // last touched a particular ecall or fcall method, either here or in the classlibs.
    // However, you must also ensure you don't have stray copies of System.Private.CoreLib.dll on your machine.
    // 1) You forgot to add your class to c_rgECClasses, the list of classes w/ ecall & fcall methods.
    // 2) You forgot to add your particular method to the ECFunc array for your class.
    // 3) You misspelled the name of your function and/or classname.
    // 4) The signature of the managed function doesn't match the hardcoded metadata signature
    //    listed in your ECFunc array.  The hardcoded metadata sig is only necessary to disambiguate
    //    overloaded ecall functions - usually you can leave it set to NULL.
    // 5) Your copy of System.Private.CoreLib.dll & coreclr.dll are out of sync - rebuild both.
    // 6) You've loaded the wrong copy of System.Private.CoreLib.dll.  In Visual Studio's debug menu,
    //    select the "Modules..." dialog.  Verify the path for System.Private.CoreLib is right.
    // 7) Someone mucked around with how the signatures in metasig.h are parsed, changing the
    //    interpretation of a part of the signature (this is very rare & extremely unlikely,
    //    but has happened at least once).

    CONSISTENCY_CHECK_MSGF(ret != NULL,
        ("Could not find an ECALL entry for %s::%s.\n"
        "Read comment above this assert in vm/ecall.cpp\n",
        pMD->m_pszDebugClassName, pMD->m_pszDebugMethodName));

    PCODE pImplementation = (PCODE)ret->m_pImplementation;

    int iDynamicID = ret->DynamicID();
    if (iDynamicID != InvalidDynamicFCallId)
    {
        if (pfSharedOrDynamicFCallImpl)
            *pfSharedOrDynamicFCallImpl = TRUE;

        pImplementation = g_FCDynamicallyAssignedImplementations[iDynamicID];
        _ASSERTE(pImplementation != (PCODE)NULL);
        return pImplementation;
    }


    // Insert the implementation into hash table if it is not there already.

    CrstHolder holder(&gFCallLock);

    MethodDesc * pMDinTable = ECall::MapTargetBackToMethod(pImplementation, &pImplementation);

    if (pMDinTable != NULL)
    {
        if (pMDinTable != pMD)
        {
            // The fcall entrypoints has to be at unique addresses. If you get failure here, use the following steps
            // to fix it:
            // 1. Consider merging the offending fcalls into one fcall. Do they really do different things?
            // 2. If it does not make sense to merge the offending fcalls into one,
            // add FCUnique(<a random unique number here>); to one of the offending fcalls.

            _ASSERTE(!"Duplicate pImplementation entries found in reverse fcall table");
            ThrowHR(E_FAIL);
        }
    }
    else
    {
        ECHash * pEntry = (ECHash *)(PVOID)SystemDomain::GetGlobalLoaderAllocator()->GetHighFrequencyHeap()->AllocMem(S_SIZE_T(sizeof(ECHash)));

        pEntry->m_pImplementation = pImplementation;
        pEntry->m_pMD = pMD;

        if(gLowestFCall > pImplementation)
            gLowestFCall = pImplementation;
        if(gHighestFCall < pImplementation)
            gHighestFCall = pImplementation;

        // add to hash table
        ECHash** spot = &gFCallMethods[FCallHash(pImplementation)];
        for(;;) {
            if (*spot == 0) {                   // found end of list
                *spot = pEntry;
                break;
            }
            spot = &(*spot)->m_pNext;
        }
    }

    if (pfSharedOrDynamicFCallImpl)
        *pfSharedOrDynamicFCallImpl = FALSE;

    _ASSERTE(pImplementation != (PCODE)NULL);
    return pImplementation;
}

BOOL ECall::IsSharedFCallImpl(PCODE pImpl)
{
    LIMITED_METHOD_CONTRACT;

    PCODE pNativeCode = pImpl;

    return
        (pNativeCode == GetEEFuncEntryPoint(FCComCtor)) ||
        (pNativeCode == GetEEFuncEntryPoint(COMDelegate::DelegateConstruct));
}

BOOL ECall::CheckUnusedECalls(SetSHash<DWORD>& usedIDs)
{
    STANDARD_VM_CONTRACT;

    BOOL fUnusedFCallsFound = FALSE;

    INT num = c_nECClasses;
    for (INT ImplsIndex=0; ImplsIndex < num; ImplsIndex++)
    {
        const ECClass * pECClass = c_rgECClasses + ImplsIndex;

        BOOL fUnreferencedType = TRUE;
        for (ECFunc* ptr = (ECFunc*)pECClass->m_pECFunc; !ptr->IsEndOfArray(); ptr = ptr->NextInArray())
        {
            if (ptr->DynamicID() == InvalidDynamicFCallId && !ptr->IsUnreferenced())
            {
                INT ECIndex = static_cast<INT>((LPVOID*)ptr - pECClass->m_pECFunc);

                DWORD id = (ImplsIndex<<16) | (ECIndex + 1);

                if (!usedIDs.Contains(id))
                {
                    printf("CheckCoreLibExtended: Unused ecall found: %s.%s::%s\n", pECClass->m_szNameSpace, c_rgECClasses[ImplsIndex].m_szClassName, ptr->m_szMethodName);
                    fUnusedFCallsFound = TRUE;
                    continue;
                }
            }
            fUnreferencedType = FALSE;
        }

        if (fUnreferencedType)
        {
            printf("CheckCoreLibExtended: Unused type found: %s.%s\n", c_rgECClasses[ImplsIndex].m_szNameSpace, c_rgECClasses[ImplsIndex].m_szClassName);
            fUnusedFCallsFound = TRUE;
            continue;
        }
    }

    return !fUnusedFCallsFound;
}


// This function is a stub implementation for the constructor of a ComImport class.
// The actual work to implement COM Activation (and built-in COM support checks) is done as part
// of the implementation of object allocation. As a result, the constructor itself has no extra
// work to do once the object has been allocated. As a result, we just provide a dummy implementation
// here since a constructor has to have an implementation.
FCIMPL1(VOID, FCComCtor, LPVOID pV)
{
    FCALL_CONTRACT;

    FCUnique(0x34);
}
FCIMPLEND



/* static */
void ECall::Init()
{
    CONTRACTL
    {
        THROWS;
        GC_NOTRIGGER;
        MODE_ANY;
    }
    CONTRACTL_END;

    gFCallLock.Init(CrstFCall);

    // It is important to do an explicit increment here instead of just in-place initialization
    // so that the global optimizer cannot figure out the value and remove the side-effect that
    // we depend on in FC_INNER_RETURN macros and other places
    FC_NO_TAILCALL++;
}
#endif // !DACCESS_COMPILE

MethodDesc* ECall::MapTargetBackToMethod(PCODE pTarg, PCODE * ppAdjustedEntryPoint /*=NULL*/)
{
    CONTRACTL
    {
        NOTHROW;
        GC_NOTRIGGER;
        MODE_ANY;
        SUPPORTS_DAC;
    }
    CONTRACTL_END;

    // Searching all of the entries is expensive
    // and we are often called with pTarg == NULL so
    // check for this value and early exit.

    if (!pTarg)
        return NULL;

    // Could this possibily be an FCall?
    if ((pTarg < gLowestFCall) || (pTarg > gHighestFCall))
        return NULL;

    ECHash * pECHash = gFCallMethods[FCallHash(pTarg)];
    while (pECHash != NULL)
    {
        if (pECHash->m_pImplementation == pTarg)
        {
            return pECHash->m_pMD;
        }
        pECHash = pECHash->m_pNext;
    }
    return NULL;
}

#ifndef DACCESS_COMPILE

#ifdef _DEBUG

void FCallAssert(void*& cache, void* target)
{
    STATIC_CONTRACT_NOTHROW;
    STATIC_CONTRACT_GC_NOTRIGGER;
    STATIC_CONTRACT_DEBUG_ONLY;

    if (cache != 0)
    {
        return;
    }

    //
    // Special case fcalls with 1:N mapping between implementation and methoddesc
    //
    if (ECall::IsSharedFCallImpl((PCODE)target))
    {
        cache = (void*)1;
        return;
    }

    MethodDesc* pMD = ECall::MapTargetBackToMethod((PCODE)target);
    if (pMD != 0)
    {
        return;
    }

    // Slow but only for debugging.  This is needed because in some places
    // we call FCALLs directly from EE code.

    unsigned num = c_nECClasses;
    for (unsigned i=0; i < num; i++)
    {
        for (ECFunc* ptr = (ECFunc*)c_rgECClasses[i].m_pECFunc; !ptr->IsEndOfArray(); ptr = ptr->NextInArray())
        {
            if (ptr->m_pImplementation  == target)
            {
                cache = target;
                return;
            }
        }
    }

    // Now check the dynamically assigned table too.
    for (unsigned i=0; i<ECall::NUM_DYNAMICALLY_ASSIGNED_FCALL_IMPLEMENTATIONS; i++)
    {
        if (g_FCDynamicallyAssignedImplementations[i] == (PCODE)target)
        {
            cache = target;
            return;
        }
    }

    _ASSERTE(!"Could not find FCall implementation in ECall.cpp");
}

void HCallAssert(void*& cache, void* target)
{
    CONTRACTL
    {
        NOTHROW;
        GC_NOTRIGGER;
        MODE_ANY;
        DEBUG_ONLY;
    }
    CONTRACTL_END;

    if (cache != 0)
        cache = ECall::MapTargetBackToMethod((PCODE)target);
    _ASSERTE(cache == 0 || "Use FCIMPL for fcalls");
}

#endif // _DEBUG

#endif // !DACCESS_COMPILE

#ifdef DACCESS_COMPILE

void ECall::EnumFCallMethods()
{
    SUPPORTS_DAC;
    gLowestFCall.EnumMem();
    gHighestFCall.EnumMem();
    gFCallMethods.EnumMem();

    // save all ECFunc for stackwalks.
    // TODO: we could be smarter and only save buckets referenced during stackwalks. But we
    // need that entire bucket so that traversals such as MethodDesc* ECall::MapTargetBackToMethod will work.
    for (UINT i=0;i<FCALL_HASH_SIZE;i++)
    {
        ECHash *ecHash = gFCallMethods[i];
        while (ecHash)
        {
            // If we can't read the target memory, stop immediately so we don't work
            // with broken data.
            if (!DacEnumMemoryRegion(dac_cast<TADDR>(ecHash), sizeof(ECHash)))
                break;
            ecHash = ecHash->m_pNext;

#if defined (_DEBUG)
            // Test hook: when testing on debug builds, we want an easy way to test that the while
            // correctly terminates in the face of ridiculous stuff from the target.
            if (CLRConfig::GetConfigValue(CLRConfig::INTERNAL_DumpGeneration_IntentionallyCorruptDataFromTarget) == 1)
            {
                // Force us to struggle on with something bad.
                if (!ecHash)
                {
                    ecHash = (ECHash *)(((unsigned char *)&gFCallMethods[i])+1);
                }
            }
#endif // defined (_DEBUG)

        }
    }
}

#endif // DACCESS_COMPILE<|MERGE_RESOLUTION|>--- conflicted
+++ resolved
@@ -186,15 +186,6 @@
     pMD = CoreLibBinder::GetMethod((BinderMethodID)(METHOD__MATH__CONVERT_TO_UINT64_CHECKED));
     pDest = pMD->GetMultiCallableAddrOfCode();
     SetJitHelperFunction(CORINFO_HELP_DBL2ULNG_OVF, pDest);
-<<<<<<< HEAD
-
-    pMD = CoreLibBinder::GetMethod((BinderMethodID)(METHOD__MATH__ROUND));
-    pDest = pMD->GetMultiCallableAddrOfCode();
-    SetJitHelperFunction(CORINFO_HELP_DBLROUND, pDest);
-
-    pMD = CoreLibBinder::GetMethod((BinderMethodID)(METHOD__MATHF__ROUND));
-    pDest = pMD->GetMultiCallableAddrOfCode();
-    SetJitHelperFunction(CORINFO_HELP_FLTROUND, pDest);
 
     pMD = CoreLibBinder::GetMethod((BinderMethodID)(METHOD__THROW_HELPERS__THROWARGUMENTEXCEPTION));
     pDest = pMD->GetMultiCallableAddrOfCode();
@@ -243,8 +234,6 @@
     pMD = CoreLibBinder::GetMethod((BinderMethodID)(METHOD__THROW_HELPERS__THROWENTRYPOINTNOTFOUNDEXCEPTION));
     pDest = pMD->GetMultiCallableAddrOfCode();
     SetJitHelperFunction(CORINFO_HELP_THROW_ENTRYPOINT_NOT_FOUND_EXCEPTION, pDest);
-=======
->>>>>>> 122d97b4
 }
 
 static CrstStatic gFCallLock;
