--- conflicted
+++ resolved
@@ -3086,21 +3086,6 @@
 BOOL Module::IsInCurrentVersionBubble()
 {
     LIMITED_METHOD_CONTRACT;
-<<<<<<< HEAD
-
-#ifdef FEATURE_NATIVE_IMAGE_GENERATION
-    if (!IsCompilationProcess())
-        return TRUE;
-
-    // The module being compiled is always part of the current version bubble
-    AppDomain * pAppDomain = GetAppDomain();
-    if (pAppDomain->IsCompilationDomain() && pAppDomain->ToCompilationDomain()->GetTargetModule() == this)
-        return TRUE;
-
-    return TRUE;
-#else // FEATURE_NATIVE_IMAGE_GENERATION
-=======
->>>>>>> a108d251
     return TRUE;
 }
 
@@ -4834,64 +4819,6 @@
     return entry;
 }
 
-<<<<<<< HEAD
-#ifdef FEATURE_NATIVE_IMAGE_GENERATION
-mdTypeRef Module::LookupTypeRefByMethodTable(MethodTable *pMT)
-{
-    STANDARD_VM_CONTRACT;
-
-    HENUMInternalHolder hEnumTypeRefs(GetMDImport());
-    mdTypeRef token;
-    hEnumTypeRefs.EnumAllInit(mdtTypeRef);
-    while (hEnumTypeRefs.EnumNext(&token))
-    {
-        TypeHandle thRef = LookupTypeRef(token);
-        if (thRef.IsNull() || thRef.IsTypeDesc())
-        {
-            continue;
-        }
-
-        MethodTable *pMTRef = thRef.AsMethodTable();
-        if (pMT->HasSameTypeDefAs(pMTRef))
-        {
-            _ASSERTE(pMTRef->IsTypicalTypeDefinition());
-            return token;
-        }
-    }
-    // FUTURE TODO: Version resilience
-    _ASSERTE(!"Cross module type reference not found");
-    ThrowHR(E_FAIL);
-}
-
-mdMemberRef Module::LookupMemberRefByMethodDesc(MethodDesc *pMD)
-{
-    STANDARD_VM_CONTRACT;
-
-    HENUMInternalHolder hEnumMemberRefs(GetMDImport());
-    mdMemberRef token;
-    hEnumMemberRefs.EnumAllInit(mdtMemberRef);
-    while (hEnumMemberRefs.EnumNext(&token))
-    {
-        BOOL fIsMethod = FALSE;
-        TADDR addr = LookupMemberRef(token, &fIsMethod);
-        if (fIsMethod)
-        {
-            MethodDesc *pCurMD = dac_cast<PTR_MethodDesc>(addr);
-            if (pCurMD == pMD)
-            {
-                return token;
-            }
-        }
-    }
-
-    // FUTURE TODO: Version resilience
-    _ASSERTE(!"Cross module method reference not found");
-    ThrowHR(E_FAIL);
-}
-#endif // FEATURE_NATIVE_IMAGE_GENERATION
-
-=======
->>>>>>> a108d251
 #ifndef DACCESS_COMPILE
 
 //
@@ -6233,3524 +6160,6 @@
 {
     STANDARD_VM_CONTRACT;
 
-<<<<<<< HEAD
-    EX_TRY
-    {
-        MethodDesc * pMD = NULL;
-        FieldDesc * pFD = NULL;
-        TypeHandle th;
-
-        // Note: using an empty type context is now OK, because even though the token is a MemberRef
-        // neither the token nor its parent will directly refer to type variables.
-        // @TODO GENERICS: want to allow loads of generic methods here but need strict metadata checks on parent
-        SigTypeContext typeContext;
-        MemberLoader::GetDescFromMemberRef(pModule, tk, &pMD, &pFD,
-                &typeContext,
-                FALSE /* strict metadata checks */, &th);
-    }
-    EX_CATCH
-    {
-        image->GetPreloader()->Error(tk, GET_EXCEPTION());
-    }
-    EX_END_CATCH(SwallowAllExceptions)
-}
-
-void Module::SetProfileData(CorProfileData * profileData)
-{
-    LIMITED_METHOD_CONTRACT;
-    m_pProfileData = profileData;
-}
-
-CorProfileData * Module::GetProfileData()
-{
-    LIMITED_METHOD_CONTRACT;
-    return m_pProfileData;
-}
-
-mdTypeDef Module::LookupIbcTypeToken(Module *  pExternalModule, mdToken ibcToken, SString* optionalFullNameOut)
-{
-    CONTRACTL
-    {
-        THROWS;
-        GC_TRIGGERS;
-        MODE_ANY;
-    }
-    CONTRACTL_END
-
-    _ASSERTE(TypeFromToken(ibcToken) == ibcExternalType);
-
-    CorProfileData *  profileData  = this->GetProfileData();
-
-    CORBBTPROF_BLOB_TYPE_DEF_ENTRY *  blobTypeDefEntry;
-    blobTypeDefEntry = profileData->GetBlobExternalTypeDef(ibcToken);
-
-    if (blobTypeDefEntry == NULL)
-        return mdTypeDefNil;
-
-    IbcNameHandle  ibcName;
-    ibcName.szName           = &blobTypeDefEntry->name[0];
-    ibcName.tkIbcNameSpace   = blobTypeDefEntry->nameSpaceToken;
-    ibcName.tkIbcNestedClass = blobTypeDefEntry->nestedClassToken;
-    ibcName.szNamespace      = NULL;
-    ibcName.tkEnclosingClass = mdTypeDefNil;
-
-    if (!IsNilToken(blobTypeDefEntry->nameSpaceToken))
-    {
-        _ASSERTE(IsNilToken(blobTypeDefEntry->nestedClassToken));
-
-        idExternalNamespace nameSpaceToken = blobTypeDefEntry->nameSpaceToken;
-        _ASSERTE(TypeFromToken(nameSpaceToken) == ibcExternalNamespace);
-
-        CORBBTPROF_BLOB_NAMESPACE_DEF_ENTRY *  blobNamespaceDefEntry;
-        blobNamespaceDefEntry = profileData->GetBlobExternalNamespaceDef(nameSpaceToken);
-
-        if (blobNamespaceDefEntry == NULL)
-            return mdTypeDefNil;
-
-        ibcName.szNamespace = &blobNamespaceDefEntry->name[0];
-
-        if (optionalFullNameOut != NULL)
-        {
-            optionalFullNameOut->Append(W("["));
-            optionalFullNameOut->AppendUTF8(pExternalModule->GetSimpleName());
-            optionalFullNameOut->Append(W("]"));
-
-            if ((ibcName.szNamespace != NULL) && ((*ibcName.szNamespace) != W('\0')))
-            {
-                optionalFullNameOut->AppendUTF8(ibcName.szNamespace);
-                optionalFullNameOut->Append(W("."));
-            }
-            optionalFullNameOut->AppendUTF8(ibcName.szName);
-        }
-    }
-    else if (!IsNilToken(blobTypeDefEntry->nestedClassToken))
-    {
-        idExternalType nestedClassToken = blobTypeDefEntry->nestedClassToken;
-        _ASSERTE(TypeFromToken(nestedClassToken) == ibcExternalType);
-
-        ibcName.tkEnclosingClass = LookupIbcTypeToken(pExternalModule, nestedClassToken, optionalFullNameOut);
-
-        if (optionalFullNameOut != NULL)
-        {
-            optionalFullNameOut->Append(W("+"));
-            optionalFullNameOut->AppendUTF8(ibcName.szName);
-        }
-
-        if (IsNilToken(ibcName.tkEnclosingClass))
-            return  mdTypeDefNil;
-    }
-
-    //*****************************************
-    // look up function for TypeDef
-    //*****************************************
-    // STDMETHOD(FindTypeDef)(
-    //     LPCSTR      szNamespace,            // [IN] Namespace for the TypeDef.
-    //     LPCSTR      szName,                 // [IN] Name of the TypeDef.
-    //     mdToken     tkEnclosingClass,       // [IN] TypeRef/TypeDef Token for the enclosing class.
-    //     mdTypeDef   *ptypedef) PURE;        // [IN] return typedef
-
-    IMDInternalImport *pInternalImport = pExternalModule->GetMDImport();
-
-    mdTypeDef mdResult = mdTypeDefNil;
-
-    HRESULT hr = pInternalImport->FindTypeDef(ibcName.szNamespace, ibcName.szName, ibcName.tkEnclosingClass, &mdResult);
-
-    if(FAILED(hr))
-        mdResult = mdTypeDefNil;
-
-    return mdResult;
-}
-
-struct IbcCompareContext
-{
-    Module *         pModule;
-    TypeHandle       enclosingType;
-    DWORD            cMatch;      // count of methods that had a matching method name
-    bool             useBestSig;  // if true we should use the BestSig when we don't find an exact match
-    PCCOR_SIGNATURE  pvBestSig;   // Current Best matching signature
-    DWORD            cbBestSig;   //
-};
-
-//---------------------------------------------------------------------------------------
-//
-// Compare two signatures from the same scope.
-//
-BOOL
-CompareIbcMethodSigs(
-    PCCOR_SIGNATURE pvCandidateSig, // Candidate signature
-    DWORD           cbCandidateSig, //
-    PCCOR_SIGNATURE pvIbcSignature, // The Ibc signature that we want to match
-    DWORD           cbIbcSignature, //
-    void *          pvContext)      // void pointer to IbcCompareContext
-{
-    CONTRACTL
-    {
-        THROWS;
-        GC_TRIGGERS;
-        MODE_ANY;
-    }
-    CONTRACTL_END
-
-    //
-    // Same pointer return TRUE
-    //
-    if (pvCandidateSig == pvIbcSignature)
-    {
-        _ASSERTE(cbCandidateSig == cbIbcSignature);
-        return TRUE;
-    }
-
-    //
-    // Check for exact match
-    //
-    if (cbCandidateSig == cbIbcSignature)
-    {
-        if (memcmp(pvCandidateSig, pvIbcSignature, cbIbcSignature) == 0)
-        {
-            return TRUE;
-        }
-    }
-
-    IbcCompareContext * context = (IbcCompareContext *) pvContext;
-
-    //
-    // No exact match, we will return FALSE and keep looking at other matching method names
-    //
-    // However since the method name was an exact match we will remember this signature,
-    // so that if it is the best match we can look it up again and return it's methodDef token
-    //
-    if (context->cMatch == 0)
-    {
-        context->pvBestSig = pvCandidateSig;
-        context->cbBestSig = cbCandidateSig;
-        context->cMatch = 1;
-        context->useBestSig = true;
-    }
-    else
-    {
-        context->cMatch++;
-
-        SigTypeContext emptyTypeContext;
-        SigTypeContext ibcTypeContext =  SigTypeContext(context->enclosingType);
-        MetaSig ibcSignature (pvIbcSignature, cbIbcSignature, context->pModule, &ibcTypeContext);
-
-        MetaSig candidateSig (pvCandidateSig, cbCandidateSig, context->pModule, &emptyTypeContext);
-        MetaSig bestSignature(context->pvBestSig, context->cbBestSig, context->pModule, &emptyTypeContext);
-        //
-        // Is candidateSig a better match than bestSignature?
-        //
-        // First check the calling convention
-        //
-        if (candidateSig.GetCallingConventionInfo() != bestSignature.GetCallingConventionInfo())
-        {
-            if (bestSignature.GetCallingConventionInfo() == ibcSignature.GetCallingConventionInfo())
-                goto LEAVE_BEST;
-            if (candidateSig.GetCallingConventionInfo() == ibcSignature.GetCallingConventionInfo())
-                goto SELECT_CANDIDATE;
-            //
-            // Neither one is a match
-            //
-            goto USE_NEITHER;
-        }
-
-        //
-        // Next check the number of arguments
-        //
-        if (candidateSig.NumFixedArgs() != bestSignature.NumFixedArgs())
-        {
-            //
-            // Does one of the two have the same number of args?
-            //
-            if (bestSignature.NumFixedArgs() == ibcSignature.NumFixedArgs())
-                goto LEAVE_BEST;
-            if (candidateSig.NumFixedArgs() == ibcSignature.NumFixedArgs())
-                goto SELECT_CANDIDATE;
-            //
-            // Neither one is a match
-            //
-            goto USE_NEITHER;
-        }
-        else if (candidateSig.NumFixedArgs() != ibcSignature.NumFixedArgs())
-        {
-            //
-            // Neither one is a match
-            //
-            goto USE_NEITHER;
-        }
-
-        CorElementType  etIbc;
-        CorElementType  etCandidate;
-        CorElementType  etBest;
-        //
-        // Next get the return element type
-        //
-        // etIbc = ibcSignature.GetReturnProps().PeekElemTypeClosed(ibcSignature.GetSigTypeContext());
-        IfFailThrow(ibcSignature.GetReturnProps().PeekElemType(&etIbc));
-        IfFailThrow(candidateSig.GetReturnProps().PeekElemType(&etCandidate));
-        IfFailThrow(bestSignature.GetReturnProps().PeekElemType(&etBest));
-        //
-        // Do they have different return types?
-        //
-        if (etCandidate != etBest)
-        {
-            if (etBest == etIbc)
-                goto LEAVE_BEST;
-
-            if (etCandidate == etIbc)
-                goto SELECT_CANDIDATE;
-        }
-
-        //
-        // Now iterate over the method argument types to see which signature
-        // is the better match
-        //
-        for (DWORD i = 0; (i < ibcSignature.NumFixedArgs()); i++)
-        {
-            ibcSignature.SkipArg();
-            IfFailThrow(ibcSignature.GetArgProps().PeekElemType(&etIbc));
-
-            candidateSig.SkipArg();
-            IfFailThrow(candidateSig.GetArgProps().PeekElemType(&etCandidate));
-
-            bestSignature.SkipArg();
-            IfFailThrow(bestSignature.GetArgProps().PeekElemType(&etBest));
-
-            //
-            // Do they have different argument types?
-            //
-            if (etCandidate != etBest)
-            {
-                if (etBest == etIbc)
-                    goto LEAVE_BEST;
-
-                if (etCandidate == etIbc)
-                    goto SELECT_CANDIDATE;
-            }
-        }
-        // When we fall though to here we did not find any differences
-        // that we could base a choice on
-        //
-         context->useBestSig = true;
-
-SELECT_CANDIDATE:
-        context->pvBestSig = pvCandidateSig;
-        context->cbBestSig = cbCandidateSig;
-        context->useBestSig = true;
-        return FALSE;
-
-USE_NEITHER:
-        context->useBestSig = false;
-        return FALSE;
-    }
-
-LEAVE_BEST:
-    return FALSE;
-} // CompareIbcMethodSigs
-
-mdMethodDef Module::LookupIbcMethodToken(TypeHandle enclosingType, mdToken ibcToken, SString* optionalFullNameOut)
-{
-    CONTRACTL
-    {
-        THROWS;
-        GC_TRIGGERS;
-        MODE_ANY;
-    }
-    CONTRACTL_END
-
-    _ASSERTE(TypeFromToken(ibcToken) == ibcExternalMethod);
-
-    CorProfileData *  profileData  = this->GetProfileData();
-
-    CORBBTPROF_BLOB_METHOD_DEF_ENTRY *  blobMethodDefEntry;
-    blobMethodDefEntry = profileData->GetBlobExternalMethodDef(ibcToken);
-
-    if (blobMethodDefEntry == NULL)
-        return mdMethodDefNil;
-
-    idExternalType signatureToken = blobMethodDefEntry->signatureToken;
-    _ASSERTE(!IsNilToken(signatureToken));
-    _ASSERTE(TypeFromToken(signatureToken) == ibcExternalSignature);
-
-    CORBBTPROF_BLOB_SIGNATURE_DEF_ENTRY *  blobSignatureDefEntry;
-    blobSignatureDefEntry = profileData->GetBlobExternalSignatureDef(signatureToken);
-
-    if (blobSignatureDefEntry == NULL)
-        return mdMethodDefNil;
-
-    IbcNameHandle    ibcName;
-    ibcName.szName                    = &blobMethodDefEntry->name[0];
-    ibcName.tkIbcNestedClass          = blobMethodDefEntry->nestedClassToken;
-    ibcName.tkIbcNameSpace            = idExternalNamespaceNil;
-    ibcName.szNamespace               = NULL;
-    ibcName.tkEnclosingClass          = mdTypeDefNil;
-
-    Module *         pExternalModule  = enclosingType.GetModule();
-    PCCOR_SIGNATURE  pvSig            = NULL;
-    ULONG            cbSig            = 0;
-
-    _ASSERTE(!IsNilToken(ibcName.tkIbcNestedClass));
-    _ASSERTE(TypeFromToken(ibcName.tkIbcNestedClass) == ibcExternalType);
-
-    ibcName.tkEnclosingClass = LookupIbcTypeToken(pExternalModule, ibcName.tkIbcNestedClass, optionalFullNameOut);
-
-    if (IsNilToken(ibcName.tkEnclosingClass))
-    {
-        COMPlusThrow(kTypeLoadException, IDS_IBC_MISSING_EXTERNAL_TYPE);
-    }
-
-    if (optionalFullNameOut != NULL)
-    {
-        optionalFullNameOut->Append(W("."));
-        optionalFullNameOut->AppendUTF8(ibcName.szName);    // MethodName
-        optionalFullNameOut->Append(W("()"));
-    }
-
-    pvSig = blobSignatureDefEntry->sig;
-    cbSig = blobSignatureDefEntry->cSig;
-
-    //*****************************************
-    // look up functions for TypeDef
-    //*****************************************
-    // STDMETHOD(FindMethodDefUsingCompare)(
-    //     mdTypeDef   classdef,               // [IN] given typedef
-    //     LPCSTR      szName,                 // [IN] member name
-    //     PCCOR_SIGNATURE pvSigBlob,          // [IN] point to a blob value of CLR signature
-    //     ULONG       cbSigBlob,              // [IN] count of bytes in the signature blob
-    //     PSIGCOMPARE pSignatureCompare,      // [IN] Routine to compare signatures
-    //     void*       pSignatureArgs,         // [IN] Additional info to supply the compare function
-    //     mdMethodDef *pmd) PURE;             // [OUT] matching memberdef
-    //
-
-    IMDInternalImport *  pInternalImport = pExternalModule->GetMDImport();
-
-    IbcCompareContext context;
-    memset(&context, 0, sizeof(IbcCompareContext));
-    context.pModule = this;
-    context.enclosingType = enclosingType;
-    context.cMatch = 0;
-    context.useBestSig = false;
-
-    mdMethodDef mdResult = mdMethodDefNil;
-    HRESULT hr = pInternalImport->FindMethodDefUsingCompare(ibcName.tkEnclosingClass, ibcName.szName,
-                                                            pvSig, cbSig,
-                                                            CompareIbcMethodSigs, (void *) &context,
-                                                            &mdResult);
-    if (SUCCEEDED(hr))
-    {
-        _ASSERTE(mdResult != mdMethodDefNil);
-    }
-    else if (context.useBestSig)
-    {
-        hr = pInternalImport->FindMethodDefUsingCompare(ibcName.tkEnclosingClass, ibcName.szName,
-                                                        context.pvBestSig, context.cbBestSig,
-                                                        CompareIbcMethodSigs, (void *) &context,
-                                                        &mdResult);
-        _ASSERTE(SUCCEEDED(hr));
-        _ASSERTE(mdResult != mdMethodDefNil);
-    }
-    else
-    {
-        mdResult = mdMethodDefNil;
-    }
-
-    return mdResult;
-}
-
-TypeHandle Module::LoadIBCTypeHelper(DataImage *image, CORBBTPROF_BLOB_PARAM_SIG_ENTRY *pBlobSigEntry)
-{
-    CONTRACT(TypeHandle)
-    {
-        NOTHROW;
-        GC_TRIGGERS;
-        MODE_ANY;
-        INJECT_FAULT(COMPlusThrowOM());
-        PRECONDITION(CheckPointer(pBlobSigEntry));
-    }
-    CONTRACT_END
-
-    TypeHandle         loadedType;
-
-    PCCOR_SIGNATURE    pSig = pBlobSigEntry->sig;
-    ULONG              cSig = pBlobSigEntry->cSig;
-
-    SigPointer         p(pSig, cSig);
-
-    ZapSig::Context    zapSigContext(this, (void *)this, ZapSig::IbcTokens);
-    ZapSig::Context *  pZapSigContext = &zapSigContext;
-
-    EX_TRY
-    {
-        // This is what ZapSig::FindTypeHandleFromSignature does...
-        //
-        SigTypeContext typeContext;  // empty type context
-
-        loadedType = p.GetTypeHandleThrowing( this,
-                                              &typeContext,
-                                              ClassLoader::LoadTypes,
-                                              CLASS_LOADED,
-                                              FALSE,
-                                              NULL,
-                                              pZapSigContext);
-#if defined(_DEBUG) && !defined(DACCESS_COMPILE)
-        g_pConfig->DebugCheckAndForceIBCFailure(EEConfig::CallSite_1);
-#endif
-    }
-    EX_CATCH
-    {
-        if (g_CorCompileVerboseLevel >= CORCOMPILE_VERBOSE)
-            image->GetPreloader()->Error(pBlobSigEntry->blob.token, GET_EXCEPTION());
-
-        loadedType = TypeHandle();
-    }
-    EX_END_CATCH(SwallowAllExceptions)
-
-    RETURN loadedType;
-}
-
-//---------------------------------------------------------------------------------------
-//
-MethodDesc* Module::LoadIBCMethodHelper(DataImage *image, CORBBTPROF_BLOB_PARAM_SIG_ENTRY * pBlobSigEntry)
-{
-    CONTRACT(MethodDesc*)
-    {
-        NOTHROW;
-        GC_TRIGGERS;
-        MODE_ANY;
-        INJECT_FAULT(COMPlusThrowOM());
-        PRECONDITION(CheckPointer(pBlobSigEntry));
-    }
-    CONTRACT_END
-
-    MethodDesc* pMethod = NULL;
-
-    PCCOR_SIGNATURE    pSig = pBlobSigEntry->sig;
-    ULONG              cSig = pBlobSigEntry->cSig;
-
-    SigPointer p(pSig, cSig);
-
-    ZapSig::Context    zapSigContext(this, (void *)this, ZapSig::IbcTokens);
-    ZapSig::Context *  pZapSigContext = &zapSigContext;
-
-    TypeHandle         enclosingType;
-
-    //
-    //  First Decode and Load the enclosing type for this method
-    //
-    EX_TRY
-    {
-        // This is what ZapSig::FindTypeHandleFromSignature does...
-        //
-        SigTypeContext typeContext;   // empty type context
-
-        enclosingType = p.GetTypeHandleThrowing( this,
-                                  &typeContext,
-                                  ClassLoader::LoadTypes,
-                                  CLASS_LOADED,
-                                  FALSE,
-                                  NULL,
-                                  pZapSigContext);
-        IfFailThrow(p.SkipExactlyOne());
-#if defined(_DEBUG) && !defined(DACCESS_COMPILE)
-        g_pConfig->DebugCheckAndForceIBCFailure(EEConfig::CallSite_2);
-#endif
-    }
-    EX_CATCH
-    {
-        if (g_CorCompileVerboseLevel >= CORCOMPILE_VERBOSE)
-            image->GetPreloader()->Error(pBlobSigEntry->blob.token, GET_EXCEPTION());
-
-        enclosingType = TypeHandle();
-    }
-    EX_END_CATCH(SwallowAllExceptions)
-
-    if (enclosingType.IsNull())
-        return NULL;
-
-    //
-    //  Now Decode and Load the method
-    //
-    EX_TRY
-    {
-        MethodTable *pOwnerMT = enclosingType.GetMethodTable();
-        _ASSERTE(pOwnerMT != NULL);
-
-        // decode flags
-        uint32_t methodFlags;
-        IfFailThrow(p.GetData(&methodFlags));
-        BOOL isInstantiatingStub = ((methodFlags & ENCODE_METHOD_SIG_InstantiatingStub) == ENCODE_METHOD_SIG_InstantiatingStub);
-        BOOL isUnboxingStub = ((methodFlags & ENCODE_METHOD_SIG_UnboxingStub) == ENCODE_METHOD_SIG_UnboxingStub);
-        BOOL fMethodNeedsInstantiation = ((methodFlags & ENCODE_METHOD_SIG_MethodInstantiation) == ENCODE_METHOD_SIG_MethodInstantiation);
-        BOOL fMethodUsesSlotEncoding = ((methodFlags & ENCODE_METHOD_SIG_SlotInsteadOfToken) == ENCODE_METHOD_SIG_SlotInsteadOfToken);
-
-        if ( fMethodUsesSlotEncoding )
-        {
-            // get the method desc using slot number
-            uint32_t slot;
-            IfFailThrow(p.GetData(&slot));
-
-            if (slot >= pOwnerMT->GetNumVtableSlots())
-            {
-                COMPlusThrow(kTypeLoadException, IDS_IBC_MISSING_EXTERNAL_METHOD);
-            }
-
-            pMethod = pOwnerMT->GetMethodDescForSlot(slot);
-        }
-        else  // otherwise we use the normal metadata MethodDef token encoding and we handle ibc tokens.
-        {
-            //
-            // decode method token
-            //
-            RID methodRid;
-            IfFailThrow(p.GetData(&methodRid));
-
-            mdMethodDef methodToken;
-
-            //
-            //  Is our enclosingType from another module?
-            //
-            if (this == enclosingType.GetModule())
-            {
-                //
-                // The enclosing type is from our module
-                // The method token is a normal MethodDef token
-                //
-                methodToken = TokenFromRid(methodRid, mdtMethodDef);
-            }
-            else
-            {
-                //
-                // The enclosing type is from an external module
-                // The method token is a ibcExternalMethod token
-                //
-                idExternalType ibcToken = RidToToken(methodRid, ibcExternalMethod);
-                methodToken = this->LookupIbcMethodToken(enclosingType, ibcToken);
-
-                if (IsNilToken(methodToken))
-                {
-                    COMPlusThrow(kTypeLoadException, IDS_IBC_MISSING_EXTERNAL_METHOD);
-                }
-            }
-
-            SigTypeContext methodTypeContext( enclosingType );
-            pMethod = MemberLoader::GetMethodDescFromMemberDefOrRefOrSpec(
-                                                  pOwnerMT->GetModule(),
-                                                  methodToken,
-                                                  &methodTypeContext,
-                                                  FALSE,
-                                                  FALSE );
-        }
-
-        Instantiation inst;
-
-        // Instantiate the method if needed, or create a stub to a static method in a generic class.
-        if (fMethodNeedsInstantiation && pMethod->HasMethodInstantiation())
-        {
-            DWORD nargs = pMethod->GetNumGenericMethodArgs();
-            SIZE_T cbMem;
-
-            if (!ClrSafeInt<SIZE_T>::multiply(nargs, sizeof(TypeHandle), cbMem/* passed by ref */))
-                ThrowHR(COR_E_OVERFLOW);
-
-            TypeHandle * pInst = (TypeHandle*) _alloca(cbMem);
-            SigTypeContext typeContext;   // empty type context
-
-            for (DWORD i = 0; i < nargs; i++)
-            {
-                TypeHandle curInst;
-
-                curInst = p.GetTypeHandleThrowing( this,
-                              &typeContext,
-                              ClassLoader::LoadTypes,
-                              CLASS_LOADED,
-                              FALSE,
-                              NULL,
-                              pZapSigContext);
-
-                pInst[i] = curInst;
-                IfFailThrow(p.SkipExactlyOne());
-            }
-
-            inst = Instantiation(pInst, nargs);
-        }
-        else
-        {
-            inst = pMethod->LoadMethodInstantiation();
-        }
-
-        // We should now be able to create an instantiation for this generic method
-
-        // This must be called even if nargs == 0, in order to create an instantiating
-        // stub for static methods in generic classees if needed, also for BoxedEntryPointStubs
-        // in non-generic structs.
-        const bool allowInstParam = !(isInstantiatingStub || isUnboxingStub);
-
-        pMethod = MethodDesc::FindOrCreateAssociatedMethodDesc(pMethod, pOwnerMT,
-                                                               isUnboxingStub,
-                                                               inst, allowInstParam);
-
-#if defined(_DEBUG) && !defined(DACCESS_COMPILE)
-        g_pConfig->DebugCheckAndForceIBCFailure(EEConfig::CallSite_3);
-#endif
-    }
-    EX_CATCH
-    {
-        // Catch any kTypeLoadException that we may have thrown above
-        //
-        image->GetPreloader()->Error(pBlobSigEntry->blob.token, GET_EXCEPTION());
-        pMethod = NULL;
-    }
-    EX_END_CATCH(SwallowAllExceptions)
-
-    RETURN pMethod;
-} // Module::LoadIBCMethodHelper
-
-//---------------------------------------------------------------------------------------
-//
-void Module::ExpandAll(DataImage *image)
-{
-    CONTRACTL
-    {
-        STANDARD_VM_CHECK;
-        PRECONDITION(!IsResource());
-    }
-    CONTRACTL_END
-
-    mdToken tk;
-    DWORD assemblyFlags = GetAssembly()->GetFlags();
-
-    //
-    // Explicitly load the global class.
-    //
-
-    MethodTable *pGlobalMT = GetGlobalMethodTable();
-
-    //
-    // Load all classes.  This also fills out the
-    // RID maps for the typedefs, method defs,
-    // and field defs.
-    //
-
-    IMDInternalImport *pInternalImport = GetMDImport();
-    {
-        HENUMInternalHolder hEnum(pInternalImport);
-        hEnum.EnumTypeDefInit();
-
-        while (pInternalImport->EnumNext(&hEnum, &tk))
-        {
-            TypeHandle t = LoadTypeDefOrRefHelper(image, this, tk);
-
-            if (t.IsNull()) // Skip this type
-                continue;
-
-            if (!t.HasInstantiation())
-            {
-                EEClassHashEntry_t *pBucket = NULL;
-                HashDatum           data;
-                StackSString        ssFullyQualifiedName;
-                mdToken             mdEncloser;
-                EEClassHashTable   *pTable = GetAvailableClassHash();
-
-                _ASSERTE(pTable != NULL);
-
-                t.GetName(ssFullyQualifiedName);
-
-                // Convert to UTF8
-                StackScratchBuffer scratch;
-                LPCUTF8 szFullyQualifiedName = ssFullyQualifiedName.GetUTF8(scratch);
-
-                BOOL isNested = ClassLoader::IsNested(this, tk, &mdEncloser);
-                EEClassHashTable::LookupContext sContext;
-                pBucket = pTable->GetValue(szFullyQualifiedName, &data, isNested, &sContext);
-
-                if (isNested)
-                {
-                    while (pBucket != NULL)
-                    {
-                        _ASSERTE (TypeFromToken(tk) == mdtTypeDef);
-                        BOOL match = GetClassLoader()->CompareNestedEntryWithTypeDef( pInternalImport,
-                                                                                      mdEncloser,
-                                                                                      GetAvailableClassHash(),
-                                                                                      pBucket->GetEncloser());
-                        if (match)
-                            break;
-
-                        pBucket = pTable->FindNextNestedClass(szFullyQualifiedName, &data, &sContext);
-                    }
-                }
-
-                // Save the typehandle instead of the token in the hash entry so that ngen'ed images
-                // don't have to lookup based on token and update this entry
-                if ((pBucket != NULL) && !t.IsNull() && t.IsRestored())
-                    pBucket->SetData(t.AsPtr());
-            }
-
-            DWORD nGenericClassParams = t.GetNumGenericArgs();
-            if (nGenericClassParams != 0)
-            {
-                // For generic types, load the instantiation at Object
-                SIZE_T cbMem;
-                if (!ClrSafeInt<SIZE_T>::multiply(sizeof(TypeHandle), nGenericClassParams, cbMem/* passed by ref */))
-                {
-                    ThrowHR(COR_E_OVERFLOW);
-                }
-                CQuickBytes qbGenericClassArgs;
-                TypeHandle *genericClassArgs = reinterpret_cast<TypeHandle*>(qbGenericClassArgs.AllocThrows(cbMem));
-                for (DWORD i = 0; i < nGenericClassParams; i++)
-                {
-                    genericClassArgs[i] = TypeHandle(g_pCanonMethodTableClass);
-                }
-
-                TypeHandle thCanonInst = LoadGenericInstantiationHelper(image, this, tk, Instantiation(genericClassArgs, nGenericClassParams));
-
-                // If successful, add the instantiation to the Module's map of generic types instantiated at Object
-                if (!thCanonInst.IsNull() && !thCanonInst.IsTypeDesc())
-                {
-                    MethodTable * pCanonMT = thCanonInst.AsMethodTable();
-                    m_GenericTypeDefToCanonMethodTableMap.AddElement(this, RidFromToken(pCanonMT->GetCl()), pCanonMT);
-                }
-            }
-        }
-    }
-
-    //
-    // Fill out TypeRef RID map
-    //
-
-    {
-        HENUMInternalHolder hEnum(pInternalImport);
-        hEnum.EnumAllInit(mdtTypeRef);
-
-        while (pInternalImport->EnumNext(&hEnum, &tk))
-        {
-            mdToken tkResolutionScope = mdTokenNil;
-            pInternalImport->GetResolutionScopeOfTypeRef(tk, &tkResolutionScope);
-            TypeHandle t = LoadTypeDefOrRefHelper(image, this, tk);
-
-            if (t.IsNull()) // Skip this type
-                continue;
-        }
-    }
-
-    //
-    // Load all type specs
-    //
-
-    {
-        HENUMInternalHolder hEnum(pInternalImport);
-        hEnum.EnumAllInit(mdtTypeSpec);
-
-        while (pInternalImport->EnumNext(&hEnum, &tk))
-        {
-            ULONG cSig;
-            PCCOR_SIGNATURE pSig;
-
-            IfFailThrow(pInternalImport->GetTypeSpecFromToken(tk, &pSig, &cSig));
-
-            // Load all types specs that do not contain variables
-            if (SigPointer(pSig, cSig).IsPolyType(NULL) == hasNoVars)
-            {
-                LoadTypeSpecHelper(image, this, tk, pSig, cSig);
-            }
-        }
-    }
-
-    //
-    // Load all the reported parameterized types and methods
-    //
-    CorProfileData *  profileData = this->GetProfileData();
-    CORBBTPROF_BLOB_ENTRY *pBlobEntry = profileData ? profileData->GetBlobStream() : NULL;
-
-    if (pBlobEntry != NULL)
-    {
-        while (pBlobEntry->TypeIsValid())
-        {
-            if (TypeFromToken(pBlobEntry->token) == ibcTypeSpec)
-            {
-                _ASSERTE(pBlobEntry->type == ParamTypeSpec);
-                CORBBTPROF_BLOB_PARAM_SIG_ENTRY *pBlobSigEntry = (CORBBTPROF_BLOB_PARAM_SIG_ENTRY *) pBlobEntry;
-
-                TypeHandle th = LoadIBCTypeHelper(image, pBlobSigEntry);
-
-                if (!th.IsNull())
-                {
-                    image->GetPreloader()->TriageTypeForZap(th, TRUE);
-                }
-            }
-            else if (TypeFromToken(pBlobEntry->token) == ibcMethodSpec)
-            {
-                _ASSERTE(pBlobEntry->type == ParamMethodSpec);
-                CORBBTPROF_BLOB_PARAM_SIG_ENTRY *pBlobSigEntry = (CORBBTPROF_BLOB_PARAM_SIG_ENTRY *) pBlobEntry;
-
-                MethodDesc *pMD = LoadIBCMethodHelper(image, pBlobSigEntry);
-            }
-            pBlobEntry = pBlobEntry->GetNextEntry();
-        }
-        _ASSERTE(pBlobEntry->type == EndOfBlobStream);
-    }
-
-    if (profileData)
-    {
-        //
-        // Record references to all of the hot methods specifiled by MethodProfilingData array
-        // We call MethodReferencedByCompiledCode to indicate that we plan on compiling this method
-        //
-        CORBBTPROF_TOKEN_INFO * pMethodProfilingData = profileData->GetTokenFlagsData(MethodProfilingData);
-        DWORD                   cMethodProfilingData = profileData->GetTokenFlagsCount(MethodProfilingData);
-
-        for (unsigned int i = 0; (i < cMethodProfilingData); i++)
-        {
-            mdToken token = pMethodProfilingData[i].token;
-            DWORD   profilingFlags = pMethodProfilingData[i].flags;
-
-            // We call MethodReferencedByCompiledCode only when the profile data indicates that
-            // we executed (i.e read) the code for the method
-            //
-            if (profilingFlags & (1 << ReadMethodCode))
-            {
-                if (TypeFromToken(token) == mdtMethodDef)
-                {
-                    MethodDesc *  pMD = LookupMethodDef(token);
-
-                    if (pMD != NULL)
-                    {
-                        //
-                        // Record a reference to a hot non-generic method
-                        //
-                        image->GetPreloader()->MethodReferencedByCompiledCode((CORINFO_METHOD_HANDLE)pMD);
-                    }
-                }
-                else if (TypeFromToken(token) == ibcMethodSpec)
-                {
-                    CORBBTPROF_BLOB_PARAM_SIG_ENTRY *pBlobSigEntry = profileData->GetBlobSigEntry(token);
-
-                    if (pBlobSigEntry != NULL)
-                    {
-                        _ASSERTE(pBlobSigEntry->blob.token == token);
-                        MethodDesc * pMD = LoadIBCMethodHelper(image, pBlobSigEntry);
-
-                        if (pMD != NULL)
-                        {
-                            // Occasionally a non-instantiated generic method shows up in the IBC data, we should NOT compile it.
-                            if (!pMD->IsTypicalMethodDefinition())
-                            {
-                                //
-                                // Record a reference to a hot instantiated generic method
-                                //
-                                image->GetPreloader()->MethodReferencedByCompiledCode((CORINFO_METHOD_HANDLE)pMD);
-                            }
-                        }
-                    }
-                }
-            }
-        }
-    }
-
-    {
-        //
-        // Fill out MemberRef RID map and va sig cookies for
-        // varargs member refs.
-        //
-
-        HENUMInternalHolder hEnum(pInternalImport);
-        hEnum.EnumAllInit(mdtMemberRef);
-
-        while (pInternalImport->EnumNext(&hEnum, &tk))
-        {
-            mdTypeRef parent;
-            IfFailThrow(pInternalImport->GetParentOfMemberRef(tk, &parent));
-
-            // If the MethodRef has a TypeSpec as a parent (i.e. refers to a method on an array type
-            // or on a generic class), then it could in turn refer to type variables of
-            // an unknown class/method. So we don't preresolve any MemberRefs which have TypeSpecs as
-            // parents.  The RID maps are not filled out for such tokens anyway.
-            if (TypeFromToken(parent) != mdtTypeSpec)
-            {
-                GetDescFromMemberRefHelper(image, this, tk);
-            }
-        }
-    }
-
-    //
-    // Fill out binder
-    //
-
-    if (m_pBinder != NULL)
-    {
-        m_pBinder->BindAll();
-    }
-
-} // Module::ExpandAll
-
-/* static */
-void Module::SaveMethodTable(DataImage *    image,
-                             MethodTable *  pMT,
-                             DWORD          profilingFlags)
-{
-    STANDARD_VM_CONTRACT;
-
-    if (image->IsStored(pMT))
-        return;
-
-    pMT->Save(image, profilingFlags);
-}
-
-
-/* static */
-void Module::SaveTypeHandle(DataImage *  image,
-                            TypeHandle   t,
-                            DWORD        profilingFlags)
-{
-    STANDARD_VM_CONTRACT;
-
-    t.CheckRestore();
-    if (t.IsTypeDesc())
-    {
-        TypeDesc *pTD = t.AsTypeDesc();
-        if (!image->IsStored(pTD))
-        {
-            pTD->Save(image);
-        }
-    }
-    else
-    {
-        MethodTable *pMT = t.AsMethodTable();
-        if (pMT != NULL && !image->IsStored(pMT))
-        {
-            SaveMethodTable(image, pMT, profilingFlags);
-            _ASSERTE(image->IsStored(pMT));
-        }
-    }
-#ifdef _DEBUG
-    if (LoggingOn(LF_JIT, LL_INFO100))
-    {
-        Module *pPrefModule = Module::GetPreferredZapModuleForTypeHandle(t);
-        if (image->GetModule() != pPrefModule)
-        {
-            StackSString typeName;
-            t.CheckRestore();
-            TypeString::AppendTypeDebug(typeName, t);
-            LOG((LF_ZAP, LL_INFO100, "The type %S was saved outside its preferred module %S\n", typeName.GetUnicode(), pPrefModule->GetPath().GetUnicode()));
-        }
-    }
-#endif // _DEBUG
-}
-
-#ifndef DACCESS_COMPILE
-
-void ModuleCtorInfo::Save(DataImage *image, CorProfileData *profileData)
-{
-    STANDARD_VM_CONTRACT;
-
-    if (!numElements)
-        return;
-
-    DWORD i = 0;
-    DWORD totalBoxedStatics = 0;
-
-    // sort the tables so that
-    // - the hot ppMT entries are at the beginning of the ppMT table
-    // - the hot cctor entries are at the beginning of the cctorInfoHot table
-    // - the cold cctor entries are at the end, and we make cctorInfoCold point
-    //   the first cold entry
-    //
-    // the invariant in this loop is:
-    // items 0...numElementsHot-1 are hot
-    // items numElementsHot...i-1 are cold
-    for (i = 0; i < numElements; i++)
-    {
-        MethodTable *ppMTTemp = ppMT[i].GetValue();
-
-        // Count the number of boxed statics along the way
-        totalBoxedStatics += ppMTTemp->GetNumBoxedRegularStatics();
-
-        bool hot = true; // if there's no profiling data, assume the entries are all hot.
-        if (profileData && profileData->GetTokenFlagsData(TypeProfilingData))
-        {
-            if ((profileData->GetTypeProfilingFlagsOfToken(ppMTTemp->GetCl()) & (1 << ReadCCtorInfo)) == 0)
-                hot = false;
-        }
-        if (hot)
-        {
-            // swap ppMT[i] and ppMT[numElementsHot] to maintain the loop invariant
-            ppMT[i].SetValue(ppMT[numElementsHot].GetValue());
-            ppMT[numElementsHot].SetValue(ppMTTemp);
-
-            numElementsHot++;
-        }
-    }
-
-    numHotHashes = numElementsHot ? RoundUpToPower2((numElementsHot * sizeof(PTR_MethodTable)) / CACHE_LINE_SIZE) : 0;
-    numColdHashes = (numElements - numElementsHot) ? RoundUpToPower2(((numElements - numElementsHot) *
-                                                                    sizeof(PTR_MethodTable)) / CACHE_LINE_SIZE) : 0;
-
-    LOG((LF_ZAP, LL_INFO10, "ModuleCtorInfo::numHotHashes:  0x%4x\n", numHotHashes));
-    if (numColdHashes != 0)
-    {
-        LOG((LF_ZAP, LL_INFO10, "ModuleCtorInfo::numColdHashes: 0x%4x\n", numColdHashes));
-    }
-
-    // The "plus one" is so we can store the offset to the end of the array at the end of
-    // the hashoffsets arrays, enabling faster lookups.
-    hotHashOffsets = new DWORD[numHotHashes + 1];
-    coldHashOffsets = new DWORD[numColdHashes + 1];
-
-    DWORD *hashArray = new DWORD[numElements];
-
-    for (i = 0; i < numElementsHot; i++)
-    {
-        hashArray[i] = GenerateHash(ppMT[i].GetValue(), HOT);
-    }
-    for (i = numElementsHot; i < numElements; i++)
-    {
-        hashArray[i] = GenerateHash(ppMT[i].GetValue(), COLD);
-    }
-
-    // Sort the two arrays by hash values to create regions with the same hash values.
-    ClassCtorInfoEntryArraySort cctorInfoHotSort(hashArray, ppMT, numElementsHot);
-    ClassCtorInfoEntryArraySort cctorInfoColdSort(hashArray + numElementsHot, ppMT + numElementsHot,
-                                                    numElements - numElementsHot);
-    cctorInfoHotSort.Sort();
-    cctorInfoColdSort.Sort();
-
-    // Generate the indices that index into the correct "hash region" in the hot part of the ppMT array, and store
-    // them in the hotHashOffests arrays.
-    DWORD curHash = 0;
-    i = 0;
-    while (i < numElementsHot)
-    {
-        if (curHash < hashArray[i])
-        {
-            hotHashOffsets[curHash++] = i;
-        }
-        else if (curHash == hashArray[i])
-        {
-            hotHashOffsets[curHash++] = i++;
-        }
-        else
-        {
-            i++;
-        }
-    }
-    while (curHash <= numHotHashes)
-    {
-        hotHashOffsets[curHash++] = numElementsHot;
-    }
-
-    // Generate the indices that index into the correct "hash region" in the hot part of the ppMT array, and store
-    // them in the coldHashOffsets arrays.
-    curHash = 0;
-    i = numElementsHot;
-    while (i < numElements)
-    {
-        if (curHash < hashArray[i])
-        {
-            coldHashOffsets[curHash++] = i;
-        }
-        else if (curHash == hashArray[i])
-        {
-            coldHashOffsets[curHash++] = i++;
-        }
-        else i++;
-    }
-    while (curHash <= numColdHashes)
-    {
-        coldHashOffsets[curHash++] = numElements;
-    }
-
-    delete[] hashArray;
-
-
-    cctorInfoHot    = new ClassCtorInfoEntry[numElements];
-
-    // make cctorInfoCold point to the first cold element
-    cctorInfoCold   = cctorInfoHot + numElementsHot;
-
-    ppHotGCStaticsMTs   = (totalBoxedStatics != 0) ? new RelativeFixupPointer<PTR_MethodTable>[totalBoxedStatics] : NULL;
-    numHotGCStaticsMTs  = totalBoxedStatics;
-
-    DWORD iGCStaticMT = 0;
-
-    for (i = 0; i < numElements; i++)
-    {
-        if (numElements == numElementsHot)
-        {
-            numHotGCStaticsMTs  = iGCStaticMT;
-            numColdGCStaticsMTs = (totalBoxedStatics - iGCStaticMT);
-
-            // make ppColdGCStaticsMTs point to the first cold element
-            ppColdGCStaticsMTs = ppHotGCStaticsMTs + numHotGCStaticsMTs;
-        }
-
-        MethodTable* pMT = ppMT[i].GetValue();
-        ClassCtorInfoEntry* pEntry = &cctorInfoHot[i];
-
-        WORD numBoxedStatics = pMT->GetNumBoxedRegularStatics();
-        pEntry->numBoxedStatics = numBoxedStatics;
-        pEntry->hasFixedAddressVTStatics = !!pMT->HasFixedAddressVTStatics();
-
-        FieldDesc *pField = pMT->HasGenericsStaticsInfo() ?
-            pMT->GetGenericsStaticFieldDescs() : (pMT->GetApproxFieldDescListRaw() + pMT->GetNumIntroducedInstanceFields());
-        FieldDesc *pFieldEnd = pField + pMT->GetNumStaticFields();
-
-        pEntry->firstBoxedStaticOffset = (DWORD)-1;
-        pEntry->firstBoxedStaticMTIndex = (DWORD)-1;
-
-        DWORD numFoundBoxedStatics = 0;
-        while (pField < pFieldEnd)
-        {
-            _ASSERTE(pField->IsStatic());
-
-            if (!pField->IsSpecialStatic() && pField->IsByValue())
-            {
-                if (pEntry->firstBoxedStaticOffset == (DWORD)-1)
-                {
-                    pEntry->firstBoxedStaticOffset = pField->GetOffset();
-                    pEntry->firstBoxedStaticMTIndex = iGCStaticMT;
-                }
-                _ASSERTE(pField->GetOffset() - pEntry->firstBoxedStaticOffset
-                    == (iGCStaticMT - pEntry->firstBoxedStaticMTIndex) * sizeof(MethodTable*));
-
-                TypeHandle th = pField->GetFieldTypeHandleThrowing();
-                ppHotGCStaticsMTs[iGCStaticMT++].SetValueMaybeNull(th.GetMethodTable());
-
-                numFoundBoxedStatics++;
-            }
-            pField++;
-        }
-        _ASSERTE(numBoxedStatics == numFoundBoxedStatics);
-    }
-    _ASSERTE(iGCStaticMT == totalBoxedStatics);
-
-    if (numElementsHot > 0)
-    {
-        image->StoreStructure(cctorInfoHot,
-                                sizeof(ClassCtorInfoEntry) * numElementsHot,
-                                DataImage::ITEM_MODULE_CCTOR_INFO_HOT);
-
-        image->StoreStructure(hotHashOffsets,
-                                sizeof(DWORD) * (numHotHashes + 1),
-                                DataImage::ITEM_MODULE_CCTOR_INFO_HOT);
-    }
-
-    if (numElements > 0)
-        image->StoreStructure(ppMT,
-                                sizeof(RelativePointer<MethodTable *>) * numElements,
-                                DataImage::ITEM_MODULE_CCTOR_INFO_HOT);
-
-    if (numElements > numElementsHot)
-    {
-        image->StoreStructure(cctorInfoCold,
-                                sizeof(ClassCtorInfoEntry) * (numElements - numElementsHot),
-                                DataImage::ITEM_MODULE_CCTOR_INFO_COLD);
-
-        image->StoreStructure(coldHashOffsets,
-                                sizeof(DWORD) * (numColdHashes + 1),
-                                DataImage::ITEM_MODULE_CCTOR_INFO_COLD);
-    }
-
-    if ( numHotGCStaticsMTs )
-    {
-        // Save the mt templates
-        image->StoreStructure( ppHotGCStaticsMTs, numHotGCStaticsMTs * sizeof(RelativeFixupPointer<MethodTable*>),
-                                DataImage::ITEM_GC_STATIC_HANDLES_HOT);
-    }
-    else
-    {
-        ppHotGCStaticsMTs = NULL;
-    }
-
-    if ( numColdGCStaticsMTs )
-    {
-        // Save the hot mt templates
-        image->StoreStructure( ppColdGCStaticsMTs, numColdGCStaticsMTs * sizeof(RelativeFixupPointer<MethodTable*>),
-                                DataImage::ITEM_GC_STATIC_HANDLES_COLD);
-    }
-    else
-    {
-        ppColdGCStaticsMTs = NULL;
-    }
-}
-
-#endif // !DACCESS_COMPILE
-
-bool Module::AreAllClassesFullyLoaded()
-{
-    STANDARD_VM_CONTRACT;
-
-    // Adjust for unused space
-    IMDInternalImport *pImport = GetMDImport();
-
-    HENUMInternalHolder hEnum(pImport);
-    hEnum.EnumAllInit(mdtTypeDef);
-
-    mdTypeDef token;
-    while (pImport->EnumNext(&hEnum, &token))
-    {
-        _ASSERTE(TypeFromToken(token) == mdtTypeDef);
-
-        // Special care has to been taken with COR_GLOBAL_PARENT_TOKEN, as the class
-        // may not be needed, (but we have to distinguish between not needed and threw error).
-        if (token == COR_GLOBAL_PARENT_TOKEN &&
-            !NeedsGlobalMethodTable())
-        {
-            // No EEClass for this token if there was no need for a global method table
-            continue;
-        }
-
-        TypeHandle th = LookupTypeDef(token);
-        if (th.IsNull())
-            return false;
-
-        if (!th.AsMethodTable()->IsFullyLoaded())
-            return false;
-    }
-
-    return true;
-}
-
-void Module::PrepareTypesForSave(DataImage *image)
-{
-    STANDARD_VM_CONTRACT;
-
-    //
-    // Prepare typedefs
-    //
-    {
-        LookupMap<PTR_MethodTable>::Iterator typeDefIter(&m_TypeDefToMethodTableMap);
-        while (typeDefIter.Next())
-        {
-            MethodTable * pMT = typeDefIter.GetElement();
-
-            if (pMT == NULL || !pMT->IsFullyLoaded())
-                continue;
-
-
-        }
-    }
-
-    //
-    // Prepare typespecs
-    //
-    {
-        // Create a local copy in case the new elements are added to the hashtable during population
-        InlineSArray<TypeHandle, 20> pTypes;
-
-        // Make sure the iterator is destroyed before there is a chance of loading new types
-        {
-            EETypeHashTable::Iterator it(m_pAvailableParamTypes);
-            EETypeHashEntry *pEntry;
-            while (m_pAvailableParamTypes->FindNext(&it, &pEntry))
-            {
-                TypeHandle t = pEntry->GetTypeHandle();
-
-                if (t.IsTypeDesc())
-                    continue;
-
-                if (!image->GetPreloader()->IsTypeInTransitiveClosureOfInstantiations(CORINFO_CLASS_HANDLE(t.AsPtr())))
-                    continue;
-
-                pTypes.Append(t);
-            }
-        }
-
-    }
-
-    image->GetPreloader()->TriageForZap(FALSE, FALSE);
-}
-
-static const char* const MethodTableRestoreReasonDescription[TotalMethodTables + 1] =
-{
-    #undef RESTORE_REASON_FUNC
-    #define RESTORE_REASON_FUNC(s) #s,
-
-    METHODTABLE_RESTORE_REASON()
-
-    #undef RESTORE_REASON
-
-    "TotalMethodTablesEvaluated"
-};
-
-
-// MethodDescByMethodTableTraits could be a local class in Module::Save(), but g++ doesn't like
-// instantiating templates with private classes.
-class MethodDescByMethodTableTraits : public NoRemoveSHashTraits< DefaultSHashTraits<MethodDesc *> >
-{
-public:
-    typedef MethodTable * key_t;
-    static MethodDesc * Null() { return NULL; }
-    static bool IsNull(MethodDesc * pMD) { return pMD == NULL; }
-    static MethodTable * GetKey(MethodDesc * pMD) { return pMD->GetMethodTable_NoLogging(); }
-    static count_t Hash(MethodTable * pMT) { LIMITED_METHOD_CONTRACT; return (count_t) (UINT_PTR) pMT->GetTypeDefRid_NoLogging(); }
-    static BOOL Equals(MethodTable * pMT1, MethodTable * pMT2)
-    {
-        return pMT1 == pMT2;
-    }
-};
-
-void Module::Save(DataImage *image)
-{
-    STANDARD_VM_CONTRACT;
-
-    // Precompute type specific auxiliary information saved into NGen image
-    // Note that this operation can load new types.
-    PrepareTypesForSave(image);
-
-    // Cache values of all persisted flags computed from custom attributes
-    IsNoStringInterning();
-    IsRuntimeWrapExceptions();
-    IsPreV4Assembly();
-
-    HasDefaultDllImportSearchPathsAttribute();
-
-    // Precompute property information to avoid runtime metadata lookup
-    PopulatePropertyInfoMap();
-
-    // Any any elements and compute values of any LookupMap flags that were not available previously
-    FinalizeLookupMapsPreSave(image);
-
-    //
-    // Save the module
-    //
-
-    ZapStoredStructure * pModuleNode = image->StoreStructure(this, sizeof(Module),
-                                    DataImage::ITEM_MODULE);
-
-    m_pNGenLayoutInfo = (NGenLayoutInfo *)(void *)image->GetModule()->GetLoaderAllocator()->
-        GetHighFrequencyHeap()->AllocMem(S_SIZE_T(sizeof(NGenLayoutInfo)));
-    image->StoreStructure(m_pNGenLayoutInfo, sizeof(NGenLayoutInfo), DataImage::ITEM_BINDER_ITEMS);
-
-    //
-    // If we are NGening, we don't need to keep a list of va
-    // sig cookies, as we already have a complete set (of course we do
-    // have to persist the cookies themselves, though.
-    //
-
-    //
-    // Initialize maps of child data structures.  Note that each tables's blocks are
-    // concantentated to a single block in the process.
-    //
-    CorProfileData * profileData = GetProfileData();
-
-    m_TypeRefToMethodTableMap.Save(image, DataImage::ITEM_TYPEREF_MAP, profileData, mdtTypeRef);
-    image->BindPointer(&m_TypeRefToMethodTableMap, pModuleNode, offsetof(Module, m_TypeRefToMethodTableMap));
-
-    if(m_pMemberRefToDescHashTable)
-        m_pMemberRefToDescHashTable->Save(image, profileData);
-
-    m_TypeDefToMethodTableMap.Save(image, DataImage::ITEM_TYPEDEF_MAP, profileData, mdtTypeDef);
-    image->BindPointer(&m_TypeDefToMethodTableMap, pModuleNode, offsetof(Module, m_TypeDefToMethodTableMap));
-
-    m_MethodDefToDescMap.Save(image, DataImage::ITEM_METHODDEF_MAP, profileData, mdtMethodDef);
-    image->BindPointer(&m_MethodDefToDescMap, pModuleNode, offsetof(Module, m_MethodDefToDescMap));
-
-    m_FieldDefToDescMap.Save(image, DataImage::ITEM_FIELDDEF_MAP, profileData, mdtFieldDef);
-    image->BindPointer(&m_FieldDefToDescMap, pModuleNode, offsetof(Module, m_FieldDefToDescMap));
-
-    m_GenericParamToDescMap.Save(image, DataImage::ITEM_GENERICPARAM_MAP, profileData, mdtGenericParam);
-    image->BindPointer(&m_GenericParamToDescMap, pModuleNode, offsetof(Module, m_GenericParamToDescMap));
-
-    m_GenericTypeDefToCanonMethodTableMap.Save(image, DataImage::ITEM_GENERICTYPEDEF_MAP, profileData, mdtTypeDef);
-    image->BindPointer(&m_GenericTypeDefToCanonMethodTableMap, pModuleNode, offsetof(Module, m_GenericTypeDefToCanonMethodTableMap));
-
-    if (m_pAvailableClasses)
-        m_pAvailableClasses->Save(image, profileData);
-
-    //
-    // Also save the parent maps; the contents will
-    // need to be rewritten, but we can allocate the
-    // space in the image.
-    //
-
-    // these items have no hot list and no attribution
-    m_FileReferencesMap.Save(image, DataImage::ITEM_FILEREF_MAP, profileData, 0);
-    image->BindPointer(&m_FileReferencesMap, pModuleNode, offsetof(Module, m_FileReferencesMap));
-
-    m_ManifestModuleReferencesMap.Save(image, DataImage::ITEM_ASSEMREF_MAP, profileData, 0);
-    image->BindPointer(&m_ManifestModuleReferencesMap, pModuleNode, offsetof(Module, m_ManifestModuleReferencesMap));
-
-    m_MethodDefToPropertyInfoMap.Save(image, DataImage::ITEM_PROPERTYINFO_MAP, profileData, 0, TRUE /*fCopyValues*/);
-    image->BindPointer(&m_MethodDefToPropertyInfoMap, pModuleNode, offsetof(Module, m_MethodDefToPropertyInfoMap));
-
-    if (m_pBinder != NULL)
-        m_pBinder->Save(image);
-
-    if (profileData)
-    {
-        // Store types.
-
-        // Saving hot things first is a very good thing, because we place items
-        // in the order they are saved and things that have hot items are also
-        // more likely to have their other structures touched, hence these should
-        // also be placed together, at least if we don't have any further information to go on.
-        // Note we place particular hot items with more care in the Arrange phase.
-        //
-        CORBBTPROF_TOKEN_INFO * pTypeProfilingData = profileData->GetTokenFlagsData(TypeProfilingData);
-        DWORD                   cTypeProfilingData = profileData->GetTokenFlagsCount(TypeProfilingData);
-
-        for (unsigned int i = 0; i < cTypeProfilingData; i++)
-        {
-            CORBBTPROF_TOKEN_INFO *entry = &pTypeProfilingData[i];
-            mdToken token = entry->token;
-            DWORD   flags = entry->flags;
-#if defined(_DEBUG) && !defined(DACCESS_COMPILE)
-            g_pConfig->DebugCheckAndForceIBCFailure(EEConfig::CallSite_4);
-#endif
-
-            if ((flags & (1 << ReadMethodTable)) == 0)
-                continue;
-
-            if (TypeFromToken(token) == mdtTypeDef)
-            {
-                MethodTable *pMT = LookupTypeDef(token).GetMethodTable();
-                if (pMT && pMT->IsFullyLoaded())
-                {
-                    SaveMethodTable(image, pMT, flags);
-                }
-            }
-            else  if (TypeFromToken(token) == ibcTypeSpec)
-            {
-                CORBBTPROF_BLOB_ENTRY *pBlobEntry = profileData->GetBlobStream();
-                if (pBlobEntry)
-                {
-                    while (pBlobEntry->TypeIsValid())
-                    {
-                        if (TypeFromToken(pBlobEntry->token) == ibcTypeSpec)
-                        {
-                            _ASSERTE(pBlobEntry->type == ParamTypeSpec);
-
-                            if (pBlobEntry->token == token)
-                            {
-                                CORBBTPROF_BLOB_PARAM_SIG_ENTRY *pBlobSigEntry = (CORBBTPROF_BLOB_PARAM_SIG_ENTRY *) pBlobEntry;
-                                TypeHandle th = LoadIBCTypeHelper(image, pBlobSigEntry);
-
-                                if (!th.IsNull())
-                                {
-                                    // When we have stale IBC data the type could have been rejected from this image.
-                                    if (image->GetPreloader()->IsTypeInTransitiveClosureOfInstantiations(CORINFO_CLASS_HANDLE(th.AsPtr())))
-                                    {
-                                        SaveTypeHandle(image, th, flags);
-                                    }
-                                }
-                            }
-                        }
-                        pBlobEntry = pBlobEntry->GetNextEntry();
-                    }
-                    _ASSERTE(pBlobEntry->type == EndOfBlobStream);
-                }
-            }
-        }
-
-        if (m_pAvailableParamTypes != NULL)
-        {
-            // If we have V1 IBC data then we save the hot
-            //  out-of-module generic instantiations here
-
-            CORBBTPROF_TOKEN_INFO * tokens_begin = profileData ? profileData->GetTokenFlagsData(GenericTypeProfilingData) : NULL;
-            CORBBTPROF_TOKEN_INFO * tokens_end = tokens_begin + (profileData ? profileData->GetTokenFlagsCount(GenericTypeProfilingData) : 0);
-
-            if (tokens_begin != tokens_end)
-            {
-                SArray<CORBBTPROF_TOKEN_INFO> tokens(tokens_begin, tokens_end);
-                tokens_begin = &tokens[0];
-                tokens_end = tokens_begin + tokens.GetCount();
-
-                util::sort(tokens_begin, tokens_end);
-
-                // enumerate AvailableParamTypes map and find all hot generic instantiations
-                EETypeHashTable::Iterator it(m_pAvailableParamTypes);
-                EETypeHashEntry *pEntry;
-                while (m_pAvailableParamTypes->FindNext(&it, &pEntry))
-                {
-                    TypeHandle t = pEntry->GetTypeHandle();
-#if defined(_DEBUG) && !defined(DACCESS_COMPILE)
-                    g_pConfig->DebugCheckAndForceIBCFailure(EEConfig::CallSite_5);
-#endif
-
-                    if (t.HasInstantiation())
-                    {
-                        SString tokenName;
-                        t.GetName(tokenName);
-                        unsigned cur_token = tokenName.Hash() & 0xffff;
-
-                        CORBBTPROF_TOKEN_INFO * found = util::lower_bound(tokens_begin, tokens_end, CORBBTPROF_TOKEN_INFO(cur_token));
-                        if (found != tokens_end && found->token == cur_token && (found->flags & (1 << ReadMethodTable)))
-                        {
-                            // When we have stale IBC data the type could have been rejected from this image.
-                            if (image->GetPreloader()->IsTypeInTransitiveClosureOfInstantiations(CORINFO_CLASS_HANDLE(t.AsPtr())))
-                                SaveTypeHandle(image, t, found->flags);
-                        }
-                    }
-                }
-            }
-        }
-    }
-
-    //
-    // Now save any types in the TypeDefToMethodTableMap map
-
-    {
-        LookupMap<PTR_MethodTable>::Iterator typeDefIter(&m_TypeDefToMethodTableMap);
-
-        while (typeDefIter.Next())
-        {
-            MethodTable * pMT = typeDefIter.GetElement();
-
-            if (pMT != NULL &&
-                !image->IsStored(pMT) && pMT->IsFullyLoaded())
-            {
-                image->BeginAssociatingStoredObjectsWithMethodTable(pMT);
-                SaveMethodTable(image, pMT, 0);
-                image->EndAssociatingStoredObjectsWithMethodTable();
-            }
-        }
-    }
-
-    //
-    // Now save any TypeDescs in m_GenericParamToDescMap map
-
-    {
-        LookupMap<PTR_TypeVarTypeDesc>::Iterator genericParamIter(&m_GenericParamToDescMap);
-
-        while (genericParamIter.Next())
-        {
-            TypeVarTypeDesc *pTD = genericParamIter.GetElement();
-
-            if (pTD != NULL)
-            {
-                pTD->Save(image);
-            }
-        }
-    }
-
-#ifdef _DEBUG
-    SealGenericTypesAndMethods();
-#endif
-
-    //
-    // Now save any  types in the AvailableParamTypes map
-    //
-    if (m_pAvailableParamTypes != NULL)
-    {
-        EETypeHashTable::Iterator it(m_pAvailableParamTypes);
-        EETypeHashEntry *pEntry;
-        while (m_pAvailableParamTypes->FindNext(&it, &pEntry))
-        {
-            TypeHandle t = pEntry->GetTypeHandle();
-
-            if (image->GetPreloader()->IsTypeInTransitiveClosureOfInstantiations(CORINFO_CLASS_HANDLE(t.AsPtr())))
-            {
-                if (t.GetCanonicalMethodTable() != NULL)
-                {
-                    image->BeginAssociatingStoredObjectsWithMethodTable(t.GetCanonicalMethodTable());
-                    SaveTypeHandle(image, t, 0);
-                    image->EndAssociatingStoredObjectsWithMethodTable();
-                }
-                else
-                {
-                    SaveTypeHandle(image, t, 0);
-                }
-            }
-        }
-    }
-
-    //
-    // Now save any methods in the InstMethodHashTable
-    //
-    if (m_pInstMethodHashTable != NULL)
-    {
-        //
-        // Find all MethodDescs that we are going to save, and hash them with MethodTable as the key
-        //
-
-        typedef SHash<MethodDescByMethodTableTraits> MethodDescByMethodTableHash;
-
-        MethodDescByMethodTableHash methodDescs;
-
-        InstMethodHashTable::Iterator it(m_pInstMethodHashTable);
-        InstMethodHashEntry *pEntry;
-        while (m_pInstMethodHashTable->FindNext(&it, &pEntry))
-        {
-            MethodDesc *pMD = pEntry->GetMethod();
-
-            _ASSERTE(!pMD->IsTightlyBoundToMethodTable());
-
-            if (!image->IsStored(pMD) &&
-                image->GetPreloader()->IsMethodInTransitiveClosureOfInstantiations(CORINFO_METHOD_HANDLE(pMD)))
-            {
-                methodDescs.Add(pMD);
-            }
-        }
-
-        //
-        // Save all MethodDescs on the same MethodTable using one chunk builder
-        //
-
-        for (MethodDescByMethodTableHash::Iterator i1 = methodDescs.Begin(), end1 = methodDescs.End(); i1 != end1; i1++)
-        {
-            MethodDesc * pMD = *(i1);
-            if (image->IsStored(pMD))
-                continue;
-
-            MethodTable * pMT = pMD->GetMethodTable();
-
-            MethodDesc::SaveChunk methodDescSaveChunk(image);
-
-            for (MethodDescByMethodTableHash::KeyIterator i2 = methodDescs.Begin(pMT), end2 = methodDescs.End(pMT); i2 != end2; i2++)
-            {
-                _ASSERTE(!image->IsStored(*i2));
-                methodDescSaveChunk.Append(*i2);
-            }
-
-            methodDescSaveChunk.Save();
-        }
-    }
-
-    // Now save the tables themselves
-    if (m_pAvailableParamTypes != NULL)
-    {
-        m_pAvailableParamTypes->Save(image, this, profileData);
-    }
-
-    if (m_pInstMethodHashTable != NULL)
-    {
-        m_pInstMethodHashTable->Save(image, profileData);
-    }
-
-    {
-        MethodTable * pStubMT = GetILStubCache()->GetStubMethodTable();
-        if (pStubMT != NULL)
-        {
-            SaveMethodTable(image, pStubMT, 0);
-        }
-    }
-
-    if (m_pStubMethodHashTable != NULL)
-    {
-        m_pStubMethodHashTable->Save(image, profileData);
-    }
-
-    // Compute and save the property name set
-    PrecomputeMatchingProperties(image);
-    image->StoreStructure(m_propertyNameSet,
-                          m_nPropertyNameSet * sizeof(BYTE),
-                          DataImage::ITEM_PROPERTY_NAME_SET);
-
-
-    // Sort the list of RVA statics in an ascending order wrt the RVA
-    // and save them.
-    image->SaveRvaStructure();
-
-    // Save static data
-    LOG((LF_CLASSLOADER, LL_INFO10000, "STATICS: Saving module static data\n"));
-
-    // We have this scenario where ngen will fail to load some classes but will generate
-    // a valid exe, or it will choose not to save some loaded classes due to some error
-    // conditions, where statics will be committed at runtime for the classes that ngen
-    // wasn't able to load or save. So we can't cut down the static block size blindly if we've
-    // failed to load or save any class. We don't think this scenario deserves complicated code
-    // paths to get the extra working set perf (you would be pulling in the jitter if
-    // you need any of these classes), So we are basically simplifying this down, if we failed
-    // to load or save any class we won't compress the statics block and will persist the original
-    // estimation.
-
-    // All classes were loaded and saved, cut down the block
-    if (AreAllClassesFullyLoaded())
-    {
-        // Set a mark indicating we had all our classes loaded
-        m_pRegularStaticOffsets = (PTR_DWORD) NGEN_STATICS_ALLCLASSES_WERE_LOADED;
-        m_pThreadStaticOffsets = (PTR_DWORD) NGEN_STATICS_ALLCLASSES_WERE_LOADED;
-    }
-    else
-    {
-        // Since not all of the classes loaded we want to zero the pointers to the offset tables so they'll be
-        // recalculated at runtime. But we can't do that here since we might try to reload some of the failed
-        // types during the arrange phase (as the result of trying to parse profiling data). So we'll defer
-        // zero'ing anything until the fixup phase.
-
-        // Not all classes were stored, revert to uncompressed maps to support run-time changes
-        m_TypeDefToMethodTableMap.ConvertSavedMapToUncompressed(image, DataImage::ITEM_TYPEDEF_MAP);
-        m_MethodDefToDescMap.ConvertSavedMapToUncompressed(image, DataImage::ITEM_METHODDEF_MAP);
-    }
-
-    m_ModuleCtorInfo.Save(image, profileData);
-    image->BindPointer(&m_ModuleCtorInfo, pModuleNode, offsetof(Module, m_ModuleCtorInfo));
-
-    if (m_pDynamicStaticsInfo)
-    {
-        image->StoreStructure(m_pDynamicStaticsInfo, m_maxDynamicEntries*sizeof(DynamicStaticsInfo),
-                                          DataImage::ITEM_DYNAMIC_STATICS_INFO_TABLE);
-    }
-
-    InlineTrackingMap *inlineTrackingMap = image->GetInlineTrackingMap();
-    if (inlineTrackingMap)
-    {
-        m_pPersistentInlineTrackingMapNGen = new (image->GetHeap()) PersistentInlineTrackingMapNGen(this);
-        m_pPersistentInlineTrackingMapNGen->Save(image, inlineTrackingMap);
-    }
-
-    if (m_pNgenStats && g_CorCompileVerboseLevel >= CORCOMPILE_STATS)
-    {
-        GetSvcLogger()->Printf ("%-35s: %s\n", "MethodTable Restore Reason", "Count");
-        DWORD dwTotal = 0;
-        for (int i=0; i<TotalMethodTables; i++)
-        {
-            GetSvcLogger()->Printf ("%-35s: %d\n", MethodTableRestoreReasonDescription[i], m_pNgenStats->MethodTableRestoreNumReasons[i]);
-            dwTotal += m_pNgenStats->MethodTableRestoreNumReasons[i];
-        }
-        GetSvcLogger()->Printf ("%-35s: %d\n", "TotalMethodTablesNeedRestore", dwTotal);
-        GetSvcLogger()->Printf ("%-35s: %d\n", MethodTableRestoreReasonDescription[TotalMethodTables], m_pNgenStats->MethodTableRestoreNumReasons[TotalMethodTables]);
-    }
-}
-
-
-#ifdef _DEBUG
-//
-// We call these methods to seal the
-// lists: m_pAvailableClasses and m_pAvailableParamTypes
-//
-void Module::SealGenericTypesAndMethods()
-{
-    LIMITED_METHOD_CONTRACT;
-    // Enforce that after this point in ngen that no more types or methods will be loaded.
-    //
-    // We increment the seal count here and only decrement it after we have completed the ngen image
-    //
-    if (m_pAvailableParamTypes != NULL)
-    {
-        m_pAvailableParamTypes->Seal();
-    }
-    if (m_pInstMethodHashTable != NULL)
-    {
-        m_pInstMethodHashTable->Seal();
-    }
-}
-//
-// We call these methods to unseal the
-// lists: m_pAvailableClasses and m_pAvailableParamTypes
-//
-void Module::UnsealGenericTypesAndMethods()
-{
-    LIMITED_METHOD_CONTRACT;
-    // Allow us to create generic types and methods again
-    //
-    // We only decrement it after we have completed the ngen image
-    //
-    if (m_pAvailableParamTypes != NULL)
-    {
-        m_pAvailableParamTypes->Unseal();
-    }
-    if (m_pInstMethodHashTable != NULL)
-    {
-        m_pInstMethodHashTable->Unseal();
-    }
-}
-#endif
-
-
-void Module::PrepopulateDictionaries(DataImage *image, BOOL nonExpansive)
-{
-    STANDARD_VM_CONTRACT;
-
-    // Prepopulating the dictionaries for instantiated types
-    // is in theory an iteraive process, i.e. filling in
-    // a dictionary slot may result in a class load of a new type whose
-    // dictionary may itself need to be prepopulated.  The type expressions
-    // involved can get larger, so there's no a-priori reason to expect this
-    // process to terminate.
-    //
-    // Given a starting set of instantiated types, several strategies are
-    // thus possible - no prepopulation (call this PP0), or
-    // prepopulate only the dictionaries of the types that are in the initial
-    // set (call this PP1), or do two iterations (call this PP2) etc. etc.
-    // Whichever strategy we choose we can always afford to do
-    // one round of prepopulation where we populate slots
-    // whose corresponding resulting method/types are already loaded.
-    // Call this PPn+PP-FINAL.
-    //
-    // Below we implement PP1+PP-FINAL for instantiated types and PP0+PP-FINAL
-    // for instantiations of generic methods.  We use PP1 because most collection
-    // classes (List, Dictionary etc.) only require one pass of prepopulation in order
-    // to fully prepopulate the dictionary.
-
-    // Do PP1 for instantiated types... Do one iteration where we force type loading...
-    // Because this phase may cause new entries to appear in the hash table we
-    // copy the array of types to the stack before we do anything else.
-    if (!nonExpansive && CLRConfig::GetConfigValue(CLRConfig::EXTERNAL_Prepopulate1))
-    {
-        if (m_pAvailableParamTypes != NULL)
-        {
-            // Create a local copy in case the new elements are added to the hashtable during population
-            InlineSArray<TypeHandle, 20> pTypes;
-
-            EETypeHashTable::Iterator it(m_pAvailableParamTypes);
-            EETypeHashEntry *pEntry;
-            while (m_pAvailableParamTypes->FindNext(&it, &pEntry))
-            {
-                TypeHandle th = pEntry->GetTypeHandle();
-                if (th.IsTypeDesc())
-                    continue;
-
-                // Don't do prepopulation for open types - they shouldn't really have dictionaries anyway.
-                MethodTable * pMT = th.AsMethodTable();
-                if (pMT->ContainsGenericVariables())
-                    continue;
-
-                // Only do PP1 on things that land in their preferred Zap module.
-                // Forcing the load of dictionary entries in the case where we are
-                // speculatively saving a copy of an instantiation outside its preferred
-                // zap module is too expensive for the common collection class cases.
-                ///
-                // Invalid generic instantiations will not be fully loaded.
-                // We want to ignore them as touching them will re-raise the TypeLoadException
-                if (pMT->IsFullyLoaded() && image->GetModule() == GetPreferredZapModuleForMethodTable(pMT))
-                {
-                    pTypes.Append(th);
-                }
-            }
-            it.Reset();
-
-            for(COUNT_T i = 0; i < pTypes.GetCount(); i ++)
-            {
-                TypeHandle th = pTypes[i];
-                _ASSERTE(image->GetModule() == GetPreferredZapModuleForTypeHandle(th) );
-                _ASSERTE(!th.IsTypeDesc() && !th.ContainsGenericVariables());
-                th.AsMethodTable()->PrepopulateDictionary(image, FALSE /* not nonExpansive, i.e. can load types */);
-            }
-        }
-    }
-
-    // PP-FINAL for instantiated types.
-    // This is the final stage where we hardbind any remaining entries that map
-    // to results that have already been loaded...
-    // Thus we set the "nonExpansive" flag on PrepopulateDictionary
-    // below, which may in turn greatly limit the amount of prepopulating we do
-    // (partly because it's quite difficult to determine if some potential entries
-    // in the dictionary are already loaded)
-
-    if (m_pAvailableParamTypes != NULL)
-    {
-        INDEBUG(DWORD nTypes = m_pAvailableParamTypes->GetCount());
-
-        EETypeHashTable::Iterator it(m_pAvailableParamTypes);
-        EETypeHashEntry *pEntry;
-        while (m_pAvailableParamTypes->FindNext(&it, &pEntry))
-        {
-            TypeHandle th = pEntry->GetTypeHandle();
-            if (th.IsTypeDesc())
-                continue;
-
-            MethodTable * pMT = th.AsMethodTable();
-            if (pMT->ContainsGenericVariables())
-                continue;
-
-            pMT->PrepopulateDictionary(image, TRUE /* nonExpansive */);
-        }
-
-        // No new instantiations should be added by nonExpansive prepopulation
-        _ASSERTE(nTypes == m_pAvailableParamTypes->GetCount());
-    }
-
-    // PP-FINAL for instantiations of generic methods.
-    if (m_pInstMethodHashTable != NULL)
-    {
-        INDEBUG(DWORD nMethods = m_pInstMethodHashTable->GetCount());
-
-        InstMethodHashTable::Iterator it(m_pInstMethodHashTable);
-        InstMethodHashEntry *pEntry;
-        while (m_pInstMethodHashTable->FindNext(&it, &pEntry))
-        {
-            MethodDesc *pMD = pEntry->GetMethod();
-            if (!pMD->ContainsGenericVariables())
-            {
-                pMD->PrepopulateDictionary(image, TRUE /* nonExpansive */);
-            }
-        }
-
-        // No new instantiations should be added by nonExpansive prepopulation
-        _ASSERTE(nMethods == m_pInstMethodHashTable->GetCount());
-    }
-}
-
-void Module::PlaceType(DataImage *image, TypeHandle th, DWORD profilingFlags)
-{
-    STANDARD_VM_CONTRACT;
-
-    if (th.IsNull())
-        return;
-
-    MethodTable *pMT = th.GetMethodTable();
-
-    if (pMT && pMT->GetLoaderModule() == this)
-    {
-        EEClass *pClass = pMT->GetClass();
-
-        if (profilingFlags & (1 << WriteMethodTableWriteableData))
-        {
-            image->PlaceStructureForAddress(pMT->GetWriteableData(),CORCOMPILE_SECTION_WRITE);
-        }
-
-        if (profilingFlags & (1 << ReadMethodTable))
-        {
-            CorCompileSection section = CORCOMPILE_SECTION_READONLY_HOT;
-            if (pMT->IsWriteable())
-                section = CORCOMPILE_SECTION_HOT_WRITEABLE;
-            image->PlaceStructureForAddress(pMT, section);
-
-            if (pMT->HasInterfaceMap())
-                image->PlaceInternedStructureForAddress(pMT->GetInterfaceMap(), CORCOMPILE_SECTION_READONLY_SHARED_HOT, CORCOMPILE_SECTION_READONLY_HOT);
-
-            MethodTable::VtableIndirectionSlotIterator it = pMT->IterateVtableIndirectionSlots();
-            while (it.Next())
-            {
-                image->PlaceInternedStructureForAddress(it.GetIndirectionSlot(), CORCOMPILE_SECTION_READONLY_SHARED_HOT, CORCOMPILE_SECTION_READONLY_HOT);
-            }
-
-            image->PlaceStructureForAddress(pMT->GetWriteableData(), CORCOMPILE_SECTION_HOT);
-        }
-
-        if (profilingFlags & (1 << ReadNonVirtualSlots))
-        {
-            if (pMT->HasNonVirtualSlotsArray())
-                image->PlaceStructureForAddress(pMT->GetNonVirtualSlotsArray(), CORCOMPILE_SECTION_READONLY_HOT);
-        }
-
-        if (profilingFlags & (1 << ReadDispatchMap) && pMT->HasDispatchMapSlot())
-        {
-            image->PlaceInternedStructureForAddress(pMT->GetDispatchMap(), CORCOMPILE_SECTION_READONLY_SHARED_HOT, CORCOMPILE_SECTION_READONLY_HOT);
-        }
-
-        if (profilingFlags & (1 << WriteEEClass))
-        {
-            image->PlaceStructureForAddress(pClass, CORCOMPILE_SECTION_WRITE);
-
-            if (pClass->HasOptionalFields())
-                image->PlaceStructureForAddress(pClass->GetOptionalFields(), CORCOMPILE_SECTION_WRITE);
-        }
-
-        else if (profilingFlags & (1 << ReadEEClass))
-        {
-            image->PlaceStructureForAddress(pClass, CORCOMPILE_SECTION_HOT);
-
-            if (pClass->HasOptionalFields())
-                image->PlaceStructureForAddress(pClass->GetOptionalFields(), CORCOMPILE_SECTION_HOT);
-
-            if (pClass->GetVarianceInfo() != NULL)
-                image->PlaceInternedStructureForAddress(pClass->GetVarianceInfo(), CORCOMPILE_SECTION_READONLY_WARM, CORCOMPILE_SECTION_READONLY_WARM);
-
-#ifdef FEATURE_COMINTEROP
-            if (pClass->GetSparseCOMInteropVTableMap() != NULL)
-            {
-                image->PlaceStructureForAddress(pClass->GetSparseCOMInteropVTableMap(), CORCOMPILE_SECTION_WARM);
-                image->PlaceInternedStructureForAddress(pClass->GetSparseCOMInteropVTableMap()->GetMapList(), CORCOMPILE_SECTION_READONLY_WARM, CORCOMPILE_SECTION_READONLY_WARM);
-            }
-#endif
-        }
-
-        if (profilingFlags & (1 << ReadFieldDescs))
-        {
-            image->PlaceStructureForAddress(pMT->GetApproxFieldDescListRaw(), CORCOMPILE_SECTION_READONLY_HOT);
-        }
-
-        if (profilingFlags != 0)
-        {
-            if (pMT->HasPerInstInfo())
-            {
-                DPTR(MethodTable::PerInstInfoElem_t) pPerInstInfo = pMT->GetPerInstInfo();
-
-                BOOL fIsEagerBound = pMT->CanEagerBindToParentDictionaries(image, NULL);
-
-                if (fIsEagerBound)
-                {
-                    if (MethodTable::PerInstInfoElem_t::isRelative)
-                    {
-                        image->PlaceStructureForAddress(pPerInstInfo, CORCOMPILE_SECTION_READONLY_HOT);
-                    }
-                    else
-                    {
-                        image->PlaceInternedStructureForAddress(pPerInstInfo, CORCOMPILE_SECTION_READONLY_SHARED_HOT, CORCOMPILE_SECTION_READONLY_HOT);
-                    }
-                }
-                else
-                {
-                    image->PlaceStructureForAddress(pPerInstInfo, CORCOMPILE_SECTION_WRITE);
-                }
-            }
-
-            Dictionary * pDictionary = pMT->GetDictionary();
-            if (pDictionary != NULL)
-            {
-                BOOL fIsWriteable;
-
-                if (!pMT->IsCanonicalMethodTable())
-                {
-                    // CanEagerBindToMethodTable would not work for targeted patching here. The dictionary
-                    // layout is sensitive to compilation order that can be changed by TP compatible changes.
-                    BOOL canSaveSlots = (image->GetModule() == pMT->GetCanonicalMethodTable()->GetLoaderModule());
-
-                    fIsWriteable = pDictionary->IsWriteable(image, canSaveSlots,
-                                           pMT->GetNumGenericArgs(),
-                                           pMT->GetModule(),
-                                           pClass->GetDictionaryLayout());
-                }
-                else
-                {
-                    fIsWriteable = FALSE;
-                }
-
-                if (fIsWriteable)
-                {
-                    image->PlaceStructureForAddress(pDictionary, CORCOMPILE_SECTION_HOT_WRITEABLE);
-                    image->PlaceStructureForAddress(pClass->GetDictionaryLayout(), CORCOMPILE_SECTION_WARM);
-                }
-                else
-                {
-                    image->PlaceInternedStructureForAddress(pDictionary, CORCOMPILE_SECTION_READONLY_SHARED_HOT, CORCOMPILE_SECTION_READONLY_HOT);
-                }
-            }
-        }
-    }
-    if (th.IsTypeDesc())
-    {
-        if (profilingFlags & (1 << WriteTypeDesc))
-            image->PlaceStructureForAddress(th.AsTypeDesc(), CORCOMPILE_SECTION_WRITE);
-        else if  (profilingFlags & (1 << ReadTypeDesc))
-            image->PlaceStructureForAddress(th.AsTypeDesc(), CORCOMPILE_SECTION_HOT);
-        else
-            image->PlaceStructureForAddress(th.AsTypeDesc(), CORCOMPILE_SECTION_WARM);
-    }
-}
-
-void Module::PlaceMethod(DataImage *image, MethodDesc *pMD, DWORD profilingFlags)
-{
-    STANDARD_VM_CONTRACT;
-
-    if (pMD == NULL)
-        return;
-
-    if (pMD->GetLoaderModule() != this)
-        return;
-
-    if (profilingFlags & (1 << ReadMethodCode))
-    {
-        if (pMD->IsNDirect())
-        {
-            NDirectMethodDesc *pNMD = (NDirectMethodDesc *)pMD;
-            image->PlaceStructureForAddress((void*) pNMD->GetWriteableData(), CORCOMPILE_SECTION_WRITE);
-
-#ifdef HAS_NDIRECT_IMPORT_PRECODE
-            // The NDirect import thunk glue is used only if no marshaling is required
-            if (!pNMD->MarshalingRequired())
-            {
-                image->PlaceStructureForAddress((void*) pNMD->GetNDirectImportThunkGlue(), CORCOMPILE_SECTION_METHOD_PRECODE_HOT);
-            }
-#endif // HAS_NDIRECT_IMPORT_PRECODE
-
-            // Late bound NDirect methods require their LibName at startup.
-            if (!pNMD->IsQCall())
-            {
-                image->PlaceStructureForAddress((void*) pNMD->GetLibName(), CORCOMPILE_SECTION_READONLY_HOT);
-                image->PlaceStructureForAddress((void*) pNMD->GetEntrypointName(), CORCOMPILE_SECTION_READONLY_HOT);
-            }
-        }
-
-#ifdef FEATURE_COMINTEROP
-        if (pMD->IsComPlusCall())
-        {
-            ComPlusCallMethodDesc *pCMD = (ComPlusCallMethodDesc *)pMD;
-
-            // If the ComPlusCallMethodDesc was actually used for interop, its ComPlusCallInfo should be hot.
-            image->PlaceStructureForAddress((void*) pCMD->m_pComPlusCallInfo, CORCOMPILE_SECTION_HOT);
-       }
-#endif // FEATURE_COMINTEROP
-
-        // Stubs-as-IL have writeable signatures sometimes, so can't place them
-        // into read-only section. We should not get here for stubs-as-il anyway,
-        // but we will filter them out just to be sure.
-        if (pMD->HasStoredSig() && !pMD->IsILStub())
-        {
-            StoredSigMethodDesc *pSMD = (StoredSigMethodDesc*) pMD;
-
-            if (pSMD->HasStoredMethodSig())
-            {
-                image->PlaceInternedStructureForAddress((void*) pSMD->GetStoredMethodSig(), CORCOMPILE_SECTION_READONLY_SHARED_HOT, CORCOMPILE_SECTION_READONLY_HOT);
-            }
-        }
-    }
-
-    // We store the entire hot chunk in the SECTION_WRITE section
-    if (profilingFlags & (1 << WriteMethodDesc))
-    {
-        image->PlaceStructureForAddress(pMD, CORCOMPILE_SECTION_WRITE);
-    }
-
-
-    if (profilingFlags & (1 << WriteMethodPrecode))
-    {
-        Precode* pPrecode = pMD->GetSavedPrecodeOrNull(image);
-        // protect against stale IBC data
-        if (pPrecode != NULL)
-        {
-            CorCompileSection section = CORCOMPILE_SECTION_METHOD_PRECODE_WRITE;
-            if (pPrecode->IsPrebound(image))
-                section = CORCOMPILE_SECTION_METHOD_PRECODE_HOT;
-            // Note: This is going to place the entire PRECODE_FIXUP chunk if we have one
-            image->PlaceStructureForAddress(pPrecode, section);
-        }
-    }
-    else if (profilingFlags & (1 << ReadMethodPrecode))
-    {
-        Precode* pPrecode = pMD->GetSavedPrecodeOrNull(image);
-        // protect against stale IBC data
-        if (pPrecode != NULL)
-        {
-            // Note: This is going to place the entire PRECODE_FIXUP chunk if we have one
-            image->PlaceStructureForAddress(pPrecode, CORCOMPILE_SECTION_METHOD_PRECODE_HOT);
-        }
-    }
-}
-
-void Module::Arrange(DataImage *image)
-{
-    STANDARD_VM_CONTRACT;
-
-    // We collect IBC logging profiling data and use that to guide the layout of the image.
-    image->PlaceStructureForAddress(this, CORCOMPILE_SECTION_MODULE);
-
-    // The stub method table is shared by all IL stubs in the module, so place it into the hot section
-    MethodTable * pStubMT = GetILStubCache()->GetStubMethodTable();
-    if (pStubMT != NULL)
-        PlaceType(image, pStubMT, ReadMethodTable);
-
-    CorProfileData * profileData = GetProfileData();
-    if (profileData)
-    {
-        //
-        // Place hot type structues in the order specifiled by TypeProfilingData array
-        //
-        CORBBTPROF_TOKEN_INFO * pTypeProfilingData = profileData->GetTokenFlagsData(TypeProfilingData);
-        DWORD                   cTypeProfilingData = profileData->GetTokenFlagsCount(TypeProfilingData);
-        for (unsigned int i = 0; (i < cTypeProfilingData); i++)
-        {
-            CORBBTPROF_TOKEN_INFO * entry = &pTypeProfilingData[i];
-            mdToken                 token = entry->token;
-            DWORD                   flags = entry->flags;
-#if defined(_DEBUG) && !defined(DACCESS_COMPILE)
-            g_pConfig->DebugCheckAndForceIBCFailure(EEConfig::CallSite_6);
-#endif
-
-            if (TypeFromToken(token) == mdtTypeDef)
-            {
-                TypeHandle th = LookupTypeDef(token);
-                //
-                // Place a hot normal type and it's data
-                //
-                PlaceType(image, th, flags);
-            }
-            else if (TypeFromToken(token) == ibcTypeSpec)
-            {
-                CORBBTPROF_BLOB_PARAM_SIG_ENTRY *pBlobSigEntry = profileData->GetBlobSigEntry(token);
-
-                if (pBlobSigEntry == NULL)
-                {
-                    //
-                    // Print an error message for the type load failure
-                    //
-                    StackSString msg(W("Did not find definition for type token "));
-
-                    char buff[16];
-                    sprintf_s(buff, COUNTOF(buff), "%08x", token);
-                    StackSString szToken(SString::Ascii, &buff[0]);
-                    msg += szToken;
-                    msg += W(" in profile data.\n");
-
-                    GetSvcLogger()->Log(msg, LogLevel_Info);
-                }
-                else // (pBlobSigEntry  != NULL)
-                {
-                    _ASSERTE(pBlobSigEntry->blob.token == token);
-                    //
-                    // decode generic type signature
-                    //
-                    TypeHandle th = LoadIBCTypeHelper(image, pBlobSigEntry);
-
-                    //
-                    // Place a hot instantiated type and it's data
-                    //
-                    PlaceType(image, th, flags);
-                }
-            }
-            else if (TypeFromToken(token) == mdtFieldDef)
-            {
-                FieldDesc *pFD = LookupFieldDef(token);
-                if (pFD && pFD->IsRVA())
-                {
-                    if (entry->flags & (1 << RVAFieldData))
-                    {
-                        BYTE *pRVAData = (BYTE*) pFD->GetStaticAddressHandle(NULL);
-                        //
-                        // Place a hot RVA static field
-                        //
-                        image->PlaceStructureForAddress(pRVAData, CORCOMPILE_SECTION_RVA_STATICS_HOT);
-                    }
-                }
-            }
-        }
-
-        //
-        // Place hot methods and method data in the order specifiled by MethodProfilingData array
-        //
-        CORBBTPROF_TOKEN_INFO * pMethodProfilingData = profileData->GetTokenFlagsData(MethodProfilingData);
-        DWORD                   cMethodProfilingData = profileData->GetTokenFlagsCount(MethodProfilingData);
-        for (unsigned int i = 0; (i < cMethodProfilingData); i++)
-        {
-            mdToken token          = pMethodProfilingData[i].token;
-            DWORD   profilingFlags = pMethodProfilingData[i].flags;
-#if defined(_DEBUG) && !defined(DACCESS_COMPILE)
-            g_pConfig->DebugCheckAndForceIBCFailure(EEConfig::CallSite_7);
-#endif
-
-            if (TypeFromToken(token) == mdtMethodDef)
-            {
-                MethodDesc *  pMD = LookupMethodDef(token);
-                //
-                // Place a hot normal method and it's data
-                //
-                PlaceMethod(image, pMD, profilingFlags);
-            }
-            else if (TypeFromToken(token) == ibcMethodSpec)
-            {
-                CORBBTPROF_BLOB_PARAM_SIG_ENTRY *pBlobSigEntry = profileData->GetBlobSigEntry(token);
-
-                if (pBlobSigEntry == NULL)
-                {
-                    //
-                    // Print an error message for the type load failure
-                    //
-                    StackSString msg(W("Did not find definition for method token "));
-
-                    char buff[16];
-                    sprintf_s(buff, COUNTOF(buff), "%08x", token);
-                    StackSString szToken(SString::Ascii, &buff[0]);
-                    msg += szToken;
-                    msg += W(" in profile data.\n");
-
-                    GetSvcLogger()->Log(msg, LogLevel_Info);
-                }
-                else // (pBlobSigEntry  != NULL)
-                {
-                    _ASSERTE(pBlobSigEntry->blob.token == token);
-                    MethodDesc * pMD = LoadIBCMethodHelper(image, pBlobSigEntry);
-
-                    if (pMD != NULL)
-                    {
-                        //
-                        // Place a hot instantiated method and it's data
-                        //
-                        PlaceMethod(image, pMD, profilingFlags);
-                    }
-                }
-            }
-        }
-    }
-
-    // Now place all remaining items
-    image->PlaceRemainingStructures();
-}
-
-void ModuleCtorInfo::Fixup(DataImage *image)
-{
-    STANDARD_VM_CONTRACT;
-
-    if (numElementsHot > 0)
-    {
-        image->FixupPointerField(this, offsetof(ModuleCtorInfo, cctorInfoHot));
-        image->FixupPointerField(this, offsetof(ModuleCtorInfo, hotHashOffsets));
-    }
-    else
-    {
-        image->ZeroPointerField(this, offsetof(ModuleCtorInfo, cctorInfoHot));
-        image->ZeroPointerField(this, offsetof(ModuleCtorInfo, hotHashOffsets));
-    }
-
-    _ASSERTE(numElements > numElementsHot || numElements == numElementsHot);
-    if (numElements > numElementsHot)
-    {
-        image->FixupPointerField(this, offsetof(ModuleCtorInfo, cctorInfoCold));
-        image->FixupPointerField(this, offsetof(ModuleCtorInfo, coldHashOffsets));
-    }
-    else
-    {
-        image->ZeroPointerField(this, offsetof(ModuleCtorInfo, cctorInfoCold));
-        image->ZeroPointerField(this, offsetof(ModuleCtorInfo, coldHashOffsets));
-    }
-
-    if (numElements > 0)
-    {
-        image->FixupPointerField(this, offsetof(ModuleCtorInfo, ppMT));
-
-        for (DWORD i=0; i<numElements; i++)
-        {
-            image->FixupRelativePointerField(ppMT, i * sizeof(ppMT[0]));
-        }
-    }
-    else
-    {
-        image->ZeroPointerField(this, offsetof(ModuleCtorInfo, ppMT));
-    }
-
-    if (numHotGCStaticsMTs > 0)
-    {
-        image->FixupPointerField(this, offsetof(ModuleCtorInfo, ppHotGCStaticsMTs));
-
-        image->BeginRegion(CORINFO_REGION_HOT);
-        for (DWORD i=0; i < numHotGCStaticsMTs; i++)
-        {
-            image->FixupMethodTablePointer(ppHotGCStaticsMTs, &ppHotGCStaticsMTs[i]);
-        }
-        image->EndRegion(CORINFO_REGION_HOT);
-    }
-    else
-    {
-        image->ZeroPointerField(this, offsetof(ModuleCtorInfo, ppHotGCStaticsMTs));
-    }
-
-    if (numColdGCStaticsMTs > 0)
-    {
-        image->FixupPointerField(this, offsetof(ModuleCtorInfo, ppColdGCStaticsMTs));
-
-        image->BeginRegion(CORINFO_REGION_COLD);
-        for (DWORD i=0; i < numColdGCStaticsMTs; i++)
-        {
-            image->FixupMethodTablePointer(ppColdGCStaticsMTs, &ppColdGCStaticsMTs[i]);
-        }
-        image->EndRegion(CORINFO_REGION_COLD);
-    }
-    else
-    {
-        image->ZeroPointerField(this, offsetof(ModuleCtorInfo, ppColdGCStaticsMTs));
-    }
-}
-
-#ifdef _PREFAST_
-#pragma warning(push)
-#pragma warning(disable:21000) // Suppress PREFast warning about overly large function
-#endif
-void Module::Fixup(DataImage *image)
-{
-    STANDARD_VM_CONTRACT;
-
-    // Propagate all changes to the image copy
-    memcpy(image->GetImagePointer(this), (void*)this, sizeof(Module));
-
-    //
-    // Zero out VTable
-    //
-
-    image->ZeroPointerField(this, 0);
-
-    image->FixupPointerField(this, offsetof(Module, m_pNGenLayoutInfo));
-
-    image->ZeroField(this, offsetof(Module, m_pSimpleName), sizeof(m_pSimpleName));
-
-    image->ZeroField(this, offsetof(Module, m_file), sizeof(m_file));
-
-    image->ZeroField(this, offsetof(Module, m_dwTransientFlags), sizeof(m_dwTransientFlags));
-
-    image->ZeroField(this, offsetof(Module, m_pVASigCookieBlock), sizeof(m_pVASigCookieBlock));
-    image->ZeroField(this, offsetof(Module, m_pAssembly), sizeof(m_pAssembly));
-    image->ZeroField(this, offsetof(Module, m_moduleRef), sizeof(m_moduleRef));
-
-    image->ZeroField(this, offsetof(Module, m_Crst), sizeof(m_Crst));
-    image->ZeroField(this, offsetof(Module, m_FixupCrst), sizeof(m_FixupCrst));
-
-    image->ZeroField(this, offsetof(Module, m_pProfilingBlobTable), sizeof(m_pProfilingBlobTable));
-    image->ZeroField(this, offsetof(Module, m_pProfileData), sizeof(m_pProfileData));
-
-    image->ZeroPointerField(this, offsetof(Module, m_pNgenStats));
-
-    // Fixup the property name set
-    image->FixupPointerField(this, offsetof(Module, m_propertyNameSet));
-
-    //
-    // Fixup the method table
-    //
-
-    image->ZeroField(this, offsetof(Module, m_pISymUnmanagedReader), sizeof(m_pISymUnmanagedReader));
-    image->ZeroField(this, offsetof(Module, m_ISymUnmanagedReaderCrst), sizeof(m_ISymUnmanagedReaderCrst));
-
-    image->ZeroField(this, offsetof(Module, m_LookupTableCrst), sizeof(m_LookupTableCrst));
-
-    m_TypeDefToMethodTableMap.Fixup(image);
-    m_TypeRefToMethodTableMap.Fixup(image, FALSE);
-    m_MethodDefToDescMap.Fixup(image);
-    m_FieldDefToDescMap.Fixup(image);
-    if(m_pMemberRefToDescHashTable != NULL)
-    {
-        image->FixupPointerField(this, offsetof(Module, m_pMemberRefToDescHashTable));
-        m_pMemberRefToDescHashTable->Fixup(image);
-    }
-    m_GenericParamToDescMap.Fixup(image);
-    m_GenericTypeDefToCanonMethodTableMap.Fixup(image);
-    m_FileReferencesMap.Fixup(image, FALSE);
-    m_ManifestModuleReferencesMap.Fixup(image, FALSE);
-    m_MethodDefToPropertyInfoMap.Fixup(image, FALSE);
-
-    image->ZeroPointerField(this, offsetof(Module, m_pILStubCache));
-
-    if (m_pAvailableClasses != NULL) {
-        image->FixupPointerField(this, offsetof(Module, m_pAvailableClasses));
-        m_pAvailableClasses->Fixup(image);
-    }
-
-    image->ZeroField(this, offsetof(Module, m_pAvailableClassesCaseIns), sizeof(m_pAvailableClassesCaseIns));
-    image->ZeroField(this, offsetof(Module, m_InstMethodHashTableCrst), sizeof(m_InstMethodHashTableCrst));
-
-    image->BeginRegion(CORINFO_REGION_COLD);
-
-    if (m_pAvailableParamTypes) {
-        image->FixupPointerField(this, offsetof(Module, m_pAvailableParamTypes));
-        m_pAvailableParamTypes->Fixup(image);
-    }
-
-    if (m_pInstMethodHashTable) {
-        image->FixupPointerField(this, offsetof(Module, m_pInstMethodHashTable));
-        m_pInstMethodHashTable->Fixup(image);
-    }
-
-    {
-        MethodTable * pStubMT = GetILStubCache()->GetStubMethodTable();
-        if (pStubMT != NULL)
-            pStubMT->Fixup(image);
-    }
-
-    if (m_pStubMethodHashTable) {
-        image->FixupPointerField(this, offsetof(Module, m_pStubMethodHashTable));
-        m_pStubMethodHashTable->Fixup(image);
-    }
-
-    image->EndRegion(CORINFO_REGION_COLD);
-
-#ifdef _DEBUG
-    //
-    // Unseal the generic tables:
-    //
-    // - We need to run managed code to serialize the Security attributes of the ngen image
-    //   and we are now using generic types in the Security/Reflection code.
-    // - Compilation of other modules of multimodule assemblies may add more types
-    //   to the generic tables.
-    //
-    UnsealGenericTypesAndMethods();
-#endif
-
-    m_ModuleCtorInfo.Fixup(image);
-
-    //
-    // Fixup binder
-    //
-
-    if (m_pBinder != NULL)
-    {
-        image->FixupPointerField(this, offsetof(Module, m_pBinder));
-        m_pBinder->Fixup(image);
-    }
-
-
-    //
-    // Fixup classes
-    //
-
-    {
-        LookupMap<PTR_MethodTable>::Iterator typeDefIter(&m_TypeDefToMethodTableMap);
-
-        image->BeginRegion(CORINFO_REGION_COLD);
-        while (typeDefIter.Next())
-        {
-            MethodTable * t = typeDefIter.GetElement();
-            if (image->IsStored(t))
-                t->Fixup(image);
-        }
-        image->EndRegion(CORINFO_REGION_COLD);
-    }
-
-    {
-        LookupMap<PTR_TypeRef>::Iterator typeRefIter(&m_TypeRefToMethodTableMap);
-        DWORD rid = 0;
-
-        image->BeginRegion(CORINFO_REGION_HOT);
-        while (typeRefIter.Next())
-        {
-            TADDR flags;
-            TypeHandle th = TypeHandle::FromTAddr(dac_cast<TADDR>(typeRefIter.GetElementAndFlags(&flags)));
-
-            if (!th.IsNull())
-            {
-                if (th.GetLoaderModule() != this || image->IsStored(th.AsPtr()))
-                {
-                    PTR_TADDR hotItemValuePtr = m_TypeRefToMethodTableMap.FindHotItemValuePtr(rid);
-                    BOOL fSet = FALSE;
-
-                    if (image->CanEagerBindToTypeHandle(th))
-                    {
-                        if (image->CanHardBindToZapModule(th.GetLoaderModule()))
-                        {
-                            PVOID pTarget = th.IsTypeDesc() ? th.AsTypeDesc() : th.AsPtr();
-                            SSIZE_T offset = th.IsTypeDesc() ? 2 : 0;
-
-                            _ASSERTE((flags & offset) == 0);
-
-                            image->FixupField(m_TypeRefToMethodTableMap.pTable, rid * sizeof(TADDR),
-                                pTarget, flags | offset, IMAGE_REL_BASED_RelativePointer);
-
-                            // In case this item is also in the hot item subtable, fix it up there as well
-                            if (hotItemValuePtr != NULL)
-                            {
-                                image->FixupField(m_TypeRefToMethodTableMap.hotItemList,
-                                    (BYTE *)hotItemValuePtr - (BYTE *)m_TypeRefToMethodTableMap.hotItemList,
-                                    pTarget, flags | offset, IMAGE_REL_BASED_RelativePointer);
-                            }
-                            fSet = TRUE;
-                        }
-                        else
-                        // Create the indirection only if the entry is hot or we do have indirection cell already
-                        if (hotItemValuePtr != NULL || image->GetExistingTypeHandleImport(th) != NULL)
-                        {
-                            _ASSERTE((flags & FIXUP_POINTER_INDIRECTION) == 0);
-
-                            ZapNode * pImport = image->GetTypeHandleImport(th);
-                            image->FixupFieldToNode(m_TypeRefToMethodTableMap.pTable, rid * sizeof(TADDR),
-                                pImport, flags | FIXUP_POINTER_INDIRECTION, IMAGE_REL_BASED_RelativePointer);
-                            if (hotItemValuePtr != NULL)
-                            {
-                                image->FixupFieldToNode(m_TypeRefToMethodTableMap.hotItemList,
-                                    (BYTE *)hotItemValuePtr - (BYTE *)m_TypeRefToMethodTableMap.hotItemList,
-                                    pImport, flags | FIXUP_POINTER_INDIRECTION, IMAGE_REL_BASED_RelativePointer);
-                            }
-                            fSet = TRUE;
-                        }
-                    }
-
-                    if (!fSet)
-                    {
-                        image->ZeroPointerField(m_TypeRefToMethodTableMap.pTable, rid * sizeof(TADDR));
-                        // In case this item is also in the hot item subtable, fix it up there as well
-                        if (hotItemValuePtr != NULL)
-                        {
-                            image->ZeroPointerField(m_TypeRefToMethodTableMap.hotItemList,
-                                (BYTE *)hotItemValuePtr - (BYTE *)m_TypeRefToMethodTableMap.hotItemList);
-                        }
-                    }
-                }
-            }
-
-            rid++;
-        }
-        image->EndRegion(CORINFO_REGION_HOT);
-    }
-
-    {
-        LookupMap<PTR_TypeVarTypeDesc>::Iterator genericParamIter(&m_GenericParamToDescMap);
-
-        while (genericParamIter.Next())
-        {
-            TypeVarTypeDesc * pTypeDesc = genericParamIter.GetElement();
-
-            if (pTypeDesc != NULL)
-            {
-                _ASSERTE(image->IsStored(pTypeDesc));
-                pTypeDesc->Fixup(image);
-            }
-        }
-    }
-
-    //
-    // Fixup the assembly reference map table
-    //
-
-    {
-        LookupMap<PTR_Module>::Iterator manifestModuleIter(&m_ManifestModuleReferencesMap);
-        DWORD rid = 0;
-
-        while (manifestModuleIter.Next())
-        {
-            TADDR flags;
-            Module * pModule = manifestModuleIter.GetElementAndFlags(&flags);
-
-            if (pModule != NULL)
-            {
-                if (image->CanEagerBindToModule(pModule))
-                {
-                    if (image->CanHardBindToZapModule(pModule))
-                    {
-                        image->FixupField(m_ManifestModuleReferencesMap.pTable, rid * sizeof(TADDR),
-                            pModule, flags, IMAGE_REL_BASED_RelativePointer);
-                    }
-                    else
-                    {
-                        image->ZeroPointerField(m_ManifestModuleReferencesMap.pTable, rid * sizeof(TADDR));
-                    }
-                }
-                else
-                {
-                    image->ZeroPointerField(m_ManifestModuleReferencesMap.pTable, rid * sizeof(TADDR));
-                }
-            }
-
-            rid++;
-        }
-    }
-
-    //
-    // Zero out file references table.
-    //
-    image->ZeroField(m_FileReferencesMap.pTable, 0,
-                     m_FileReferencesMap.GetSize() * sizeof(void*));
-
-
-    image->ZeroField(this, offsetof(Module, m_debuggerSpecificData), sizeof(m_debuggerSpecificData));
-
-    image->ZeroField(this, offsetof(Module, m_AssemblyRefByNameCount), sizeof(m_AssemblyRefByNameCount));
-    image->ZeroPointerField(this, offsetof(Module, m_AssemblyRefByNameTable));
-
-#ifdef FEATURE_READYTORUN
-    // For composite ready-to-run images, the manifest assembly ref map is stored in the native image
-    // and shared by all its component images.
-    if (m_pNativeImage == NULL)
-#endif
-    {
-        image->ZeroPointerField(this,offsetof(Module, m_NativeMetadataAssemblyRefMap));
-    }
-
-    //
-    // Fixup statics
-    //
-    LOG((LF_CLASSLOADER, LL_INFO10000, "STATICS: fixing up module static data\n"));
-
-    image->ZeroPointerField(this, offsetof(Module, m_ModuleID));
-    image->ZeroField(this, offsetof(Module, m_ModuleIndex), sizeof(m_ModuleIndex));
-
-    image->FixupPointerField(this, offsetof(Module, m_pDynamicStaticsInfo));
-
-    DynamicStaticsInfo* pDSI = m_pDynamicStaticsInfo;
-    for (DWORD i = 0; i < m_cDynamicEntries; i++, pDSI++)
-    {
-        if (pDSI->pEnclosingMT->GetLoaderModule() == this &&
-            // CEEPreloader::TriageTypeForZap() could have rejected this type
-            image->IsStored(pDSI->pEnclosingMT))
-        {
-            image->FixupPointerField(m_pDynamicStaticsInfo, (BYTE *)&pDSI->pEnclosingMT - (BYTE *)m_pDynamicStaticsInfo);
-        }
-        else
-        {
-            // Some other (mutually-recursive) dependency must have loaded
-            // a generic instantiation whose static were pumped into the
-            // assembly being ngenned.
-            image->ZeroPointerField(m_pDynamicStaticsInfo, (BYTE *)&pDSI->pEnclosingMT - (BYTE *)m_pDynamicStaticsInfo);
-        }
-    }
-
-    // If we failed to load some types we need to reset the pointers to the static offset tables so they'll be
-    // rebuilt at runtime.
-    if (m_pRegularStaticOffsets != (PTR_DWORD)NGEN_STATICS_ALLCLASSES_WERE_LOADED)
-    {
-        _ASSERTE(m_pThreadStaticOffsets != (PTR_DWORD)NGEN_STATICS_ALLCLASSES_WERE_LOADED);
-        image->ZeroPointerField(this, offsetof(Module, m_pRegularStaticOffsets));
-        image->ZeroPointerField(this, offsetof(Module, m_pThreadStaticOffsets));
-    }
-
-    // Fix up inlining data
-    if(m_pPersistentInlineTrackingMapNGen)
-    {
-        image->FixupPointerField(this, offsetof(Module, m_pPersistentInlineTrackingMapNGen));
-        m_pPersistentInlineTrackingMapNGen->Fixup(image);
-    }
-    else
-    {
-        image->ZeroPointerField(this, offsetof(Module, m_pPersistentInlineTrackingMapNGen));
-    }
-
-    SetIsModuleSaved();
-}
-#ifdef _PREFAST_
-#pragma warning(pop)
-#endif
-
-#endif // FEATURE_NATIVE_IMAGE_GENERATION
-
-#ifdef FEATURE_PREJIT
-//
-// Is "address" a data-structure in the native image?
-//
-
-BOOL Module::IsPersistedObject(void *address)
-{
-    CONTRACTL
-    {
-        INSTANCE_CHECK;
-        NOTHROW;
-        GC_NOTRIGGER;
-        MODE_ANY;
-        FORBID_FAULT;
-    }
-    CONTRACTL_END;
-
-    if (!HasNativeImage())
-        return FALSE;
-
-    PEImageLayout *pLayout = GetNativeImage();
-    _ASSERTE(pLayout->IsMapped());
-
-    return (address >= pLayout->GetBase()
-            && address < (BYTE*)pLayout->GetBase() + pLayout->GetVirtualSize());
-}
-#endif // FEATURE_PREJIT
-
-Module *Module::GetModuleFromIndex(DWORD ix)
-{
-    CONTRACT(Module*)
-    {
-        INSTANCE_CHECK;
-        THROWS;
-        GC_TRIGGERS;
-        MODE_ANY;
-        POSTCONDITION(CheckPointer(RETVAL, NULL_OK));
-    }
-    CONTRACT_END;
-
-    if (HasNativeOrReadyToRunImage())
-    {
-        RETURN ZapSig::DecodeModuleFromIndex(this, ix);
-    }
-    else
-    {
-        mdAssemblyRef mdAssemblyRefToken = TokenFromRid(ix, mdtAssemblyRef);
-        Assembly *pAssembly = this->LookupAssemblyRef(mdAssemblyRefToken);
-        if (pAssembly)
-        {
-            RETURN pAssembly->GetManifestModule();
-        }
-        else
-        {
-            // GetModuleFromIndex failed
-            RETURN NULL;
-        }
-    }
-}
-
-#endif // !DACCESS_COMPILE
-
-Module *Module::GetModuleFromIndexIfLoaded(DWORD ix)
-{
-    CONTRACT(Module*)
-    {
-        INSTANCE_CHECK;
-        NOTHROW;
-        GC_NOTRIGGER;
-        MODE_ANY;
-        PRECONDITION(HasNativeOrReadyToRunImage());
-        POSTCONDITION(CheckPointer(RETVAL, NULL_OK));
-    }
-    CONTRACT_END;
-
-#ifndef DACCESS_COMPILE
-    RETURN ZapSig::DecodeModuleFromIndexIfLoaded(this, ix);
-#else // DACCESS_COMPILE
-    DacNotImpl();
-    RETURN NULL;
-#endif // DACCESS_COMPILE
-}
-
-#ifndef DACCESS_COMPILE
-IMDInternalImport* Module::GetNativeAssemblyImport(BOOL loadAllowed)
-{
-    CONTRACT(IMDInternalImport*)
-    {
-        INSTANCE_CHECK;
-        if (loadAllowed) GC_TRIGGERS;                    else GC_NOTRIGGER;
-        if (loadAllowed) THROWS;                         else NOTHROW;
-        if (loadAllowed) INJECT_FAULT(COMPlusThrowOM()); else FORBID_FAULT;
-        MODE_ANY;
-        PRECONDITION(HasNativeOrReadyToRunImage());
-        POSTCONDITION(loadAllowed ?
-            CheckPointer(RETVAL) :
-            CheckPointer(RETVAL, NULL_OK));
-    }
-    CONTRACT_END;
-
-#ifdef FEATURE_PREJIT
-    // Check if image is R2R
-    if (!GetFile()->IsILImageReadyToRun())
-    {
-        RETURN GetFile()->GetPersistentNativeImage()->GetNativeMDImport(loadAllowed);
-    }
-#endif
-
-    RETURN GetFile()->GetOpenedILimage()->GetNativeMDImport(loadAllowed);
-}
-
-BYTE* Module::GetNativeFixupBlobData(RVA rva)
-{
-    CONTRACT(BYTE*)
-    {
-        INSTANCE_CHECK;
-        NOTHROW;
-        GC_NOTRIGGER;
-        MODE_ANY;
-        POSTCONDITION(CheckPointer(RETVAL));
-    }
-    CONTRACT_END;
-
-    RETURN(BYTE*) GetNativeOrReadyToRunImage()->GetRvaData(rva);
-}
-#endif // DACCESS_COMPILE
-
-#ifdef FEATURE_PREJIT
-
-#ifndef DACCESS_COMPILE
-
-/*static*/
-void Module::RestoreMethodTablePointerRaw(MethodTable ** ppMT,
-                                          Module *pContainingModule,
-                                          ClassLoadLevel level)
-{
-    CONTRACTL
-    {
-        THROWS;
-        GC_TRIGGERS;
-        MODE_ANY;
-    }
-    CONTRACTL_END;
-
-    // Ensure that the compiler won't fetch the value twice
-    TADDR fixup = VolatileLoadWithoutBarrier((TADDR *)ppMT);
-
-#ifdef _DEBUG
-    if (pContainingModule != NULL)
-    {
-        Module * dbg_pZapModule = ExecutionManager::FindZapModule(dac_cast<TADDR>(ppMT));
-        _ASSERTE((dbg_pZapModule == NULL) || (pContainingModule == dbg_pZapModule));
-    }
-#endif //_DEBUG
-
-    if (CORCOMPILE_IS_POINTER_TAGGED(fixup))
-    {
-#ifdef HOST_64BIT
-        CONSISTENCY_CHECK((CORCOMPILE_UNTAG_TOKEN(fixup)>>32) == 0);
-#endif
-
-        RVA fixupRva = (RVA) CORCOMPILE_UNTAG_TOKEN(fixup);
-
-        if (pContainingModule == NULL)
-            pContainingModule = ExecutionManager::FindZapModule(dac_cast<TADDR>(ppMT));
-        PREFIX_ASSUME(pContainingModule != NULL);
-
-        _ASSERTE((*pContainingModule->GetNativeFixupBlobData(fixupRva) & ~ENCODE_MODULE_OVERRIDE) == ENCODE_TYPE_HANDLE);
-
-        Module * pInfoModule;
-        PCCOR_SIGNATURE pBlobData = pContainingModule->GetEncodedSig(fixupRva, &pInfoModule);
-
-        TypeHandle  th          = ZapSig::DecodeType(pContainingModule,
-                                                             pInfoModule,
-                                                             pBlobData,
-                                                             level);
-        *ppMT = th.AsMethodTable();
-    }
-    else if (*ppMT)
-    {
-        ClassLoader::EnsureLoaded(*ppMT, level);
-    }
-}
-
-/*static*/
-void Module::RestoreMethodTablePointer(FixupPointer<PTR_MethodTable> * ppMT,
-                                       Module *pContainingModule,
-                                       ClassLoadLevel level)
-{
-    CONTRACTL
-    {
-        THROWS;
-        GC_TRIGGERS;
-        MODE_ANY;
-    }
-    CONTRACTL_END;
-
-    if (ppMT->IsNull())
-        return;
-
-    if (ppMT->IsTagged())
-    {
-        RestoreMethodTablePointerRaw(ppMT->GetValuePtr(), pContainingModule, level);
-    }
-    else
-    {
-        ClassLoader::EnsureLoaded(ppMT->GetValue(), level);
-    }
-}
-
-/*static*/
-void Module::RestoreMethodTablePointer(RelativeFixupPointer<PTR_MethodTable> * ppMT,
-                                       Module *pContainingModule,
-                                       ClassLoadLevel level)
-{
-    CONTRACTL
-    {
-        THROWS;
-        GC_TRIGGERS;
-        MODE_ANY;
-    }
-    CONTRACTL_END;
-
-    if (ppMT->IsNull())
-        return;
-
-    if (ppMT->IsTagged((TADDR)ppMT))
-    {
-        RestoreMethodTablePointerRaw(ppMT->GetValuePtr(), pContainingModule, level);
-    }
-    else
-    {
-        ClassLoader::EnsureLoaded(ppMT->GetValue(), level);
-    }
-}
-
-#endif // !DACCESS_COMPILE
-
-BOOL Module::IsZappedCode(PCODE code)
-{
-    CONTRACTL
-    {
-        NOTHROW;
-        GC_NOTRIGGER;
-        SUPPORTS_DAC;
-    }
-    CONTRACTL_END;
-
-    if (!HasNativeImage())
-        return FALSE;
-
-    PEImageLayout *pNativeImage = GetNativeImage();
-
-    UINT32 cCode = 0;
-    PCODE pCodeSection;
-
-    pCodeSection = pNativeImage->GetNativeHotCode(&cCode);
-    if ((pCodeSection <= code) && (code < pCodeSection + cCode))
-    {
-        return TRUE;
-    }
-
-    pCodeSection = pNativeImage->GetNativeCode(&cCode);
-    if ((pCodeSection <= code) && (code < pCodeSection + cCode))
-    {
-        return TRUE;
-    }
-
-    return FALSE;
-}
-
-BOOL Module::IsZappedPrecode(PCODE code)
-{
-    CONTRACTL
-    {
-        NOTHROW;
-        GC_NOTRIGGER;
-        SUPPORTS_DAC;
-    }
-    CONTRACTL_END;
-
-    if (m_pNGenLayoutInfo == NULL)
-        return FALSE;
-
-    for (SIZE_T i = 0; i < COUNTOF(m_pNGenLayoutInfo->m_Precodes); i++)
-    {
-        if (m_pNGenLayoutInfo->m_Precodes[i].IsInRange(code))
-            return TRUE;
-    }
-
-    return FALSE;
-}
-
-PCCOR_SIGNATURE Module::GetEncodedSig(RVA fixupRva, Module **ppDefiningModule)
-{
-    CONTRACT(PCCOR_SIGNATURE)
-    {
-        INSTANCE_CHECK;
-        THROWS;
-        GC_TRIGGERS;
-        MODE_ANY;
-        POSTCONDITION(CheckPointer(RETVAL));
-        SUPPORTS_DAC;
-    }
-    CONTRACT_END;
-
-#ifndef DACCESS_COMPILE
-    PCCOR_SIGNATURE pBuffer = GetNativeFixupBlobData(fixupRva);
-
-    BYTE kind = *pBuffer++;
-
-    *ppDefiningModule = (kind & ENCODE_MODULE_OVERRIDE) ? GetModuleFromIndex(CorSigUncompressData(pBuffer)) : this;
-
-    RETURN pBuffer;
-#else
-    RETURN NULL;
-#endif // DACCESS_COMPILE
-}
-
-PCCOR_SIGNATURE Module::GetEncodedSigIfLoaded(RVA fixupRva, Module **ppDefiningModule)
-{
-    CONTRACT(PCCOR_SIGNATURE)
-    {
-        INSTANCE_CHECK;
-        NOTHROW;
-        GC_NOTRIGGER;
-        MODE_ANY;
-        POSTCONDITION(CheckPointer(RETVAL));
-        SUPPORTS_DAC;
-    }
-    CONTRACT_END;
-
-#ifndef DACCESS_COMPILE
-    PCCOR_SIGNATURE pBuffer = GetNativeFixupBlobData(fixupRva);
-
-    BYTE kind = *pBuffer++;
-
-    *ppDefiningModule = (kind & ENCODE_MODULE_OVERRIDE) ? GetModuleFromIndexIfLoaded(CorSigUncompressData(pBuffer)) : this;
-
-    RETURN pBuffer;
-#else
-    *ppDefiningModule = NULL;
-    RETURN NULL;
-#endif // DACCESS_COMPILE
-}
-
-/*static*/
-PTR_Module Module::RestoreModulePointerIfLoaded(DPTR(RelativeFixupPointer<PTR_Module>) ppModule, Module *pContainingModule)
-{
-    CONTRACTL
-    {
-        NOTHROW;
-        GC_NOTRIGGER;
-        MODE_ANY;
-        FORBID_FAULT;
-        SUPPORTS_DAC;
-    }
-    CONTRACTL_END;
-
-    if (!ppModule->IsTagged(dac_cast<TADDR>(ppModule)))
-        return ppModule->GetValue(dac_cast<TADDR>(ppModule));
-
-#ifndef DACCESS_COMPILE
-    PTR_Module * ppValue = ppModule->GetValuePtr();
-
-    // Ensure that the compiler won't fetch the value twice
-    TADDR fixup = VolatileLoadWithoutBarrier((TADDR *)ppValue);
-
-    if (CORCOMPILE_IS_POINTER_TAGGED(fixup))
-    {
-
-#ifdef HOST_64BIT
-        CONSISTENCY_CHECK((CORCOMPILE_UNTAG_TOKEN(fixup)>>32) == 0);
-#endif
-
-        RVA fixupRva = (RVA) CORCOMPILE_UNTAG_TOKEN(fixup);
-
-        _ASSERTE((*pContainingModule->GetNativeFixupBlobData(fixupRva) & ~ENCODE_MODULE_OVERRIDE) == ENCODE_MODULE_HANDLE);
-
-        Module * pInfoModule;
-        PCCOR_SIGNATURE pBlobData = pContainingModule->GetEncodedSigIfLoaded(fixupRva, &pInfoModule);
-
-        if (pInfoModule)
-        {
-            *ppValue = pInfoModule;
-        }
-        return pInfoModule;
-    }
-    else
-    {
-        return PTR_Module(fixup);
-    }
-#else
-    DacNotImpl();
-    return NULL;
-#endif
-}
-
-#ifndef DACCESS_COMPILE
-
-/*static*/
-void Module::RestoreModulePointer(RelativeFixupPointer<PTR_Module> * ppModule, Module *pContainingModule)
-{
-    CONTRACTL
-    {
-        THROWS;
-        GC_TRIGGERS;
-        MODE_ANY;
-        INJECT_FAULT(COMPlusThrowOM());
-    }
-    CONTRACTL_END;
-
-    if (!ppModule->IsTagged((TADDR)ppModule))
-        return;
-
-    PTR_Module * ppValue = ppModule->GetValuePtr();
-
-    // Ensure that the compiler won't fetch the value twice
-    TADDR fixup = VolatileLoadWithoutBarrier((TADDR *)ppValue);
-
-    if (CORCOMPILE_IS_POINTER_TAGGED(fixup))
-    {
-#ifdef HOST_64BIT
-        CONSISTENCY_CHECK((CORCOMPILE_UNTAG_TOKEN(fixup)>>32) == 0);
-#endif
-
-        RVA fixupRva = (RVA) CORCOMPILE_UNTAG_TOKEN(fixup);
-
-        _ASSERTE((*pContainingModule->GetNativeFixupBlobData(fixupRva) & ~ENCODE_MODULE_OVERRIDE) == ENCODE_MODULE_HANDLE);
-
-        Module * pInfoModule;
-        PCCOR_SIGNATURE pBlobData = pContainingModule->GetEncodedSig(fixupRva, &pInfoModule);
-
-        *ppValue = pInfoModule;
-    }
-}
-
-/*static*/
-void Module::RestoreTypeHandlePointerRaw(TypeHandle *pHandle, Module* pContainingModule, ClassLoadLevel level)
-{
-    CONTRACTL
-    {
-        if (FORBIDGC_LOADER_USE_ENABLED()) NOTHROW; else THROWS;
-        if (FORBIDGC_LOADER_USE_ENABLED()) GC_NOTRIGGER; else GC_TRIGGERS;
-        if (FORBIDGC_LOADER_USE_ENABLED()) FORBID_FAULT; else {INJECT_FAULT(COMPlusThrowOM(););}
-        MODE_ANY;
-    }
-    CONTRACTL_END;
-
-#ifdef _DEBUG
-    if (pContainingModule != NULL)
-    {
-        Module * dbg_pZapModule = ExecutionManager::FindZapModule(dac_cast<TADDR>(pHandle));
-        _ASSERTE((dbg_pZapModule == NULL) || (pContainingModule == dbg_pZapModule));
-    }
-#endif //_DEBUG
-
-    TADDR fixup;
-
-    if (IS_ALIGNED(pHandle, sizeof(TypeHandle)))
-    {
-        // Ensure that the compiler won't fetch the value twice
-        fixup = VolatileLoadWithoutBarrier((TADDR *)pHandle);
-    }
-    else
-    {
-        // This is necessary to handle in-place fixups (see by FixupTypeHandlePointerInplace)
-        // in stubs-as-il signatures.
-
-        //
-        // protect this unaligned read with the Module Crst for the rare case that
-        // the TypeHandle to fixup is in a signature and unaligned.
-        //
-        if (NULL == pContainingModule)
-        {
-            pContainingModule = ExecutionManager::FindZapModule(dac_cast<TADDR>(pHandle));
-        }
-        CrstHolder ch(&pContainingModule->m_Crst);
-        fixup = *(TADDR UNALIGNED *)pHandle;
-    }
-
-    if (CORCOMPILE_IS_POINTER_TAGGED(fixup))
-    {
-#ifdef HOST_64BIT
-        CONSISTENCY_CHECK((CORCOMPILE_UNTAG_TOKEN(fixup)>>32) == 0);
-#endif
-
-        RVA fixupRva = (RVA) CORCOMPILE_UNTAG_TOKEN(fixup);
-
-        if (NULL == pContainingModule)
-        {
-            pContainingModule = ExecutionManager::FindZapModule(dac_cast<TADDR>(pHandle));
-        }
-        PREFIX_ASSUME(pContainingModule != NULL);
-
-        _ASSERTE((*pContainingModule->GetNativeFixupBlobData(fixupRva) & ~ENCODE_MODULE_OVERRIDE) == ENCODE_TYPE_HANDLE);
-
-        Module * pInfoModule;
-        PCCOR_SIGNATURE pBlobData = pContainingModule->GetEncodedSig(fixupRva, &pInfoModule);
-
-        TypeHandle thResolved = ZapSig::DecodeType(pContainingModule,
-                                                           pInfoModule,
-                                                           pBlobData,
-                                                           level);
-        if (IS_ALIGNED(pHandle, sizeof(TypeHandle)))
-        {
-            *pHandle = thResolved;
-        }
-        else
-        {
-            //
-            // protect this unaligned write with the Module Crst for the rare case that
-            // the TypeHandle to fixup is in a signature and unaligned.
-            //
-            CrstHolder ch(&pContainingModule->m_Crst);
-            *(TypeHandle UNALIGNED *)pHandle = thResolved;
-        }
-    }
-    else if (fixup != NULL)
-    {
-        ClassLoader::EnsureLoaded(TypeHandle::FromTAddr(fixup), level);
-    }
-}
-
-/*static*/
-void Module::RestoreTypeHandlePointer(FixupPointer<TypeHandle> * pHandle,
-                                      Module *pContainingModule,
-                                      ClassLoadLevel level)
-{
-    CONTRACTL
-    {
-        THROWS;
-        GC_TRIGGERS;
-        MODE_ANY;
-    }
-    CONTRACTL_END;
-
-    if (pHandle->IsNull())
-        return;
-
-    if (pHandle->IsTagged())
-    {
-        RestoreTypeHandlePointerRaw(pHandle->GetValuePtr(), pContainingModule, level);
-    }
-    else
-    {
-        ClassLoader::EnsureLoaded(pHandle->GetValue(), level);
-    }
-}
-
-/*static*/
-void Module::RestoreTypeHandlePointer(RelativeFixupPointer<TypeHandle> * pHandle,
-                                      Module *pContainingModule,
-                                      ClassLoadLevel level)
-{
-    CONTRACTL
-    {
-        THROWS;
-        GC_TRIGGERS;
-        MODE_ANY;
-    }
-    CONTRACTL_END;
-
-    if (pHandle->IsNull())
-        return;
-
-    if (pHandle->IsTagged((TADDR)pHandle))
-    {
-        RestoreTypeHandlePointerRaw(pHandle->GetValuePtr(), pContainingModule, level);
-    }
-    else
-    {
-        ClassLoader::EnsureLoaded(pHandle->GetValue((TADDR)pHandle), level);
-    }
-}
-
-/*static*/
-void Module::RestoreMethodDescPointerRaw(PTR_MethodDesc * ppMD, Module *pContainingModule, ClassLoadLevel level)
-{
-    CONTRACTL
-    {
-        THROWS;
-        GC_TRIGGERS;
-        MODE_ANY;
-    }
-    CONTRACTL_END;
-
-    // Ensure that the compiler won't fetch the value twice
-    TADDR fixup = VolatileLoadWithoutBarrier((TADDR *)ppMD);
-
-#ifdef _DEBUG
-    if (pContainingModule != NULL)
-    {
-        Module * dbg_pZapModule = ExecutionManager::FindZapModule(dac_cast<TADDR>(ppMD));
-        _ASSERTE((dbg_pZapModule == NULL) || (pContainingModule == dbg_pZapModule));
-    }
-#endif //_DEBUG
-
-    if (CORCOMPILE_IS_POINTER_TAGGED(fixup))
-    {
-        GCX_PREEMP();
-
-#ifdef HOST_64BIT
-        CONSISTENCY_CHECK((CORCOMPILE_UNTAG_TOKEN(fixup)>>32) == 0);
-#endif
-
-        RVA fixupRva = (RVA) CORCOMPILE_UNTAG_TOKEN(fixup);
-
-        if (pContainingModule == NULL)
-            pContainingModule = ExecutionManager::FindZapModule(dac_cast<TADDR>(ppMD));
-        PREFIX_ASSUME(pContainingModule != NULL);
-
-        _ASSERTE((*pContainingModule->GetNativeFixupBlobData(fixupRva) & ~ENCODE_MODULE_OVERRIDE) == ENCODE_METHOD_HANDLE);
-
-        Module * pInfoModule;
-        PCCOR_SIGNATURE pBlobData = pContainingModule->GetEncodedSig(fixupRva, &pInfoModule);
-
-        *ppMD =  ZapSig::DecodeMethod(pContainingModule,
-                                      pInfoModule,
-                                      pBlobData);
-    }
-    else if (*ppMD) {
-        (*ppMD)->CheckRestore(level);
-    }
-}
-
-/*static*/
-void Module::RestoreMethodDescPointer(FixupPointer<PTR_MethodDesc> * ppMD,
-                                      Module *pContainingModule,
-                                      ClassLoadLevel level)
-{
-    CONTRACTL
-    {
-        THROWS;
-        GC_TRIGGERS;
-        MODE_ANY;
-    }
-    CONTRACTL_END;
-
-    if (ppMD->IsNull())
-        return;
-
-    if (ppMD->IsTagged())
-    {
-        RestoreMethodDescPointerRaw(ppMD->GetValuePtr(), pContainingModule, level);
-    }
-    else
-    {
-        ppMD->GetValue()->CheckRestore(level);
-    }
-}
-
-/*static*/
-void Module::RestoreMethodDescPointer(RelativeFixupPointer<PTR_MethodDesc> * ppMD,
-                                      Module *pContainingModule,
-                                      ClassLoadLevel level)
-{
-    CONTRACTL
-    {
-        THROWS;
-        GC_TRIGGERS;
-        MODE_ANY;
-    }
-    CONTRACTL_END;
-
-    if (ppMD->IsNull())
-        return;
-
-    if (ppMD->IsTagged((TADDR)ppMD))
-    {
-        RestoreMethodDescPointerRaw(ppMD->GetValuePtr(), pContainingModule, level);
-    }
-    else
-    {
-        ppMD->GetValue((TADDR)ppMD)->CheckRestore(level);
-    }
-}
-
-/*static*/
-void Module::RestoreFieldDescPointer(RelativeFixupPointer<PTR_FieldDesc> * ppFD)
-{
-    CONTRACTL
-    {
-        THROWS;
-        GC_TRIGGERS;
-        MODE_ANY;
-    }
-    CONTRACTL_END;
-
-    if (!ppFD->IsTagged())
-        return;
-
-    PTR_FieldDesc * ppValue = ppFD->GetValuePtr();
-
-    // Ensure that the compiler won't fetch the value twice
-    TADDR fixup = VolatileLoadWithoutBarrier((TADDR *)ppValue);
-
-    if (CORCOMPILE_IS_POINTER_TAGGED(fixup))
-    {
-#ifdef HOST_64BIT
-        CONSISTENCY_CHECK((CORCOMPILE_UNTAG_TOKEN(fixup)>>32) == 0);
-#endif
-
-        Module * pContainingModule = ExecutionManager::FindZapModule((TADDR)ppValue);
-        PREFIX_ASSUME(pContainingModule != NULL);
-
-        RVA fixupRva = (RVA) CORCOMPILE_UNTAG_TOKEN(fixup);
-
-        _ASSERTE((*pContainingModule->GetNativeFixupBlobData(fixupRva) & ~ENCODE_MODULE_OVERRIDE) == ENCODE_FIELD_HANDLE);
-
-        Module * pInfoModule;
-        PCCOR_SIGNATURE pBlobData = pContainingModule->GetEncodedSig(fixupRva, &pInfoModule);
-
-        *ppValue =  ZapSig::DecodeField(pContainingModule,
-                                        pInfoModule,
-                                        pBlobData);
-    }
-}
-
-
-//-----------------------------------------------------------------------------
-
-#if 0
-
-        This diagram illustrates the layout of fixups in the ngen image.
-        This is the case where function foo2 has a class-restore fixup
-        for class C1 in b.dll.
-
-                                  zapBase+curTableVA+rva /         FixupList (see Fixup Encoding below)
-                                  m_pFixupBlobs
-                                                            +-------------------+
-                  pEntry->VA +--------------------+         |     non-NULL      | foo1
-                             |Handles             |         +-------------------+
-ZapHeader.ImportTable        |                    |         |     non-NULL      |
-                             |                    |         +-------------------+
-   +------------+            +--------------------+         |     non-NULL      |
-   |a.dll       |            |Class cctors        |<---+    +-------------------+
-   |            |            |                    |     \   |         0         |
-   |            |     p->VA/ |                    |<---+ \  +===================+
-   |            |      blobs +--------------------+     \ +-------non-NULL      | foo2
-   +------------+            |Class restore       |      \  +-------------------+
-   |b.dll       |            |                    |       +-------non-NULL      |
-   |            |            |                    |         +-------------------+
-   |  token_C1  |<--------------blob(=>fixedUp/0) |<--pBlob--------index        |
-   |            | \          |                    |         +-------------------+
-   |            |  \         +--------------------+         |     non-NULL      |
-   |            |   \        |                    |         +-------------------+
-   |            |    \       |        .           |         |         0         |
-   |            |     \      |        .           |         +===================+
-   +------------+      \     |        .           |         |         0         | foo3
-                        \    |                    |         +===================+
-                         \   +--------------------+         |     non-NULL      | foo4
-                          \  |Various fixups that |         +-------------------+
-                           \ |need too happen     |         |         0         |
-                            \|                    |         +===================+
-                             |(CorCompileTokenTable)
-                             |                    |
-               pEntryEnd->VA +--------------------+
-
-
-
-#endif // 0
-
-#endif
-#endif
-
-#ifndef DACCESS_COMPILE
-//-----------------------------------------------------------------------------
-
-void Module::RunEagerFixups()
-{
-    STANDARD_VM_CONTRACT;
-
-=======
->>>>>>> a108d251
     COUNT_T nSections;
     PTR_CORCOMPILE_IMPORT_SECTION pSections = GetImportSections(&nSections);
 
