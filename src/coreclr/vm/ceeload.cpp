--- conflicted
+++ resolved
@@ -4730,34 +4730,8 @@
 
 LPCWSTR GetCommandLineForDiagnostics()
 {
-<<<<<<< HEAD
-    CONTRACTL
-    {
-        INSTANCE_CHECK;
-        THROWS;
-        GC_NOTRIGGER;
-        MODE_ANY;
-    }
-    CONTRACTL_END;
-
-    HANDLE profileDataFile = INVALID_HANDLE_VALUE;
-
-    SString<EncodingUnicode> path;
-    LPCWSTR assemblyPath = m_pPEAssembly->GetPath();
-    LPCWSTR ibcDir = g_pConfig->GetZapBBInstrDir();     // should we put the ibc data into a particular directory?
-    if (ibcDir == 0) {
-        path.Set(assemblyPath);                         // no, then put it beside the IL dll
-    }
-    else {
-        LPCWSTR assemblyFileName = wcsrchr(assemblyPath, DIRECTORY_SEPARATOR_CHAR_W);
-        if (assemblyFileName)
-            assemblyFileName++;                         // skip past the \ char
-        else
-            assemblyFileName = assemblyPath;
-=======
     // Get the managed command line.
     LPCWSTR pCmdLine = GetManagedCommandLine();
->>>>>>> cd6512d0
 
     // Checkout https://github.com/dotnet/coreclr/pull/24433 for more information about this fall back.
     if (pCmdLine == nullptr)
@@ -4766,20 +4740,8 @@
         pCmdLine = GetCommandLineW();
     }
 
-<<<<<<< HEAD
-    SString<EncodingUnicode>::Iterator ext = path.End();                 // remove the extension
-    if (path.FindBack(ext, '.'))
-        path.Truncate(ext);
-    path.Append(W(".ibc"));               // replace with .ibc extension
-
-    profileDataFile = WszCreateFile(path, GENERIC_READ | GENERIC_WRITE, 0, NULL,
-                                    OPEN_ALWAYS,
-                                    FILE_ATTRIBUTE_NORMAL | FILE_FLAG_SEQUENTIAL_SCAN,
-                                    NULL);
-=======
     return pCmdLine;
 }
->>>>>>> cd6512d0
 
 void Append_Next_Item(LPWSTR* ppCursor, SIZE_T* pRemainingLen, LPCWSTR pItem, bool addSpace)
 {
