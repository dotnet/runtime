--- conflicted
+++ resolved
@@ -438,43 +438,6 @@
 #endif
 }
 
-<<<<<<< HEAD
-#ifdef FEATURE_PREJIT
-
-void Module::InitializeNativeImage(AllocMemTracker* pamTracker)
-{
-    CONTRACTL
-    {
-        INSTANCE_CHECK;
-        THROWS;
-        GC_TRIGGERS;
-        MODE_PREEMPTIVE;
-        PRECONDITION(HasNativeImage());
-    }
-    CONTRACTL_END;
-
-    PEImageLayout * pNativeImage = GetNativeImage();
-
-    ExecutionManager::AddNativeImageRange(dac_cast<TADDR>(pNativeImage->GetBase()), pNativeImage->GetVirtualSize(), this);
-
-    LoadTokenTables();
-    LoadHelperTable();
-
-#if defined(HAVE_GCCOVER)
-    if (GCStress<cfg_instr_ngen>::IsEnabled())
-    {
-        // Setting up gc coverage requires the base system classes
-        //  to be initialized. So we must defer this for CoreLib.
-        if(!IsSystem())
-        {
-            SetupGcCoverageForNativeImage(this);
-        }
-    }
-#endif // defined(HAVE_GCCOVER)
-}
-#else // FEATURE_PREJIT
-=======
->>>>>>> 40618221
 BOOL Module::IsPersistedObject(void *address)
 {
     LIMITED_METHOD_CONTRACT;
@@ -5212,144 +5175,6 @@
 }
 #endif // !DACCESS_COMPILE
 
-<<<<<<< HEAD
-#ifdef FEATURE_PREJIT
-
-#ifndef DACCESS_COMPILE
-void Module::LoadTokenTables()
-{
-    CONTRACTL
-    {
-        INSTANCE_CHECK;
-        THROWS;
-        GC_TRIGGERS;
-        MODE_ANY;
-        PRECONDITION(HasNativeImage());
-    }
-    CONTRACTL_END;
-
-    if (NingenEnabled())
-        return;
-
-    CORCOMPILE_EE_INFO_TABLE *pEEInfo = GetNativeImage()->GetNativeEEInfoTable();
-    PREFIX_ASSUME(pEEInfo != NULL);
-
-    pEEInfo->inlinedCallFrameVptr = InlinedCallFrame::GetMethodFrameVPtr();
-    pEEInfo->addrOfCaptureThreadGlobal = (LONG *)&g_TrapReturningThreads;
-
-    //CoreClr doesn't always have the debugger loaded
-    //patch up the ngen image to point to this address so that the JIT bypasses JMC if there is no debugger
-    static DWORD g_dummyJMCFlag = 0;
-    pEEInfo->addrOfJMCFlag = g_pDebugInterface ? g_pDebugInterface->GetJMCFlagAddr(this) : &g_dummyJMCFlag;
-
-    pEEInfo->gsCookie = GetProcessGSCookie();
-
-    if (!IsSystem())
-    {
-        pEEInfo->emptyString = (CORINFO_Object **)StringObject::GetEmptyStringRefPtr();
-    }
-
-    pEEInfo->threadTlsIndex = TLS_OUT_OF_INDEXES;
-    pEEInfo->rvaStaticTlsIndex = NULL;
-}
-
-#endif // !DACCESS_COMPILE
-
-// Returns the RVA to the compressed debug information blob for the given method
-
-CORCOMPILE_DEBUG_ENTRY Module::GetMethodDebugInfoOffset(MethodDesc *pMD)
-{
-    CONTRACT(CORCOMPILE_DEBUG_ENTRY)
-    {
-        INSTANCE_CHECK;
-        PRECONDITION(HasNativeImage());
-        PRECONDITION(CheckPointer(pMD) && pMD->IsPreImplemented());
-        POSTCONDITION(GetNativeImage()->CheckRva(RETVAL, NULL_OK));
-        NOTHROW;
-        GC_NOTRIGGER;
-        MODE_ANY;
-        SUPPORTS_DAC;
-    }
-    CONTRACT_END;
-
-    if (!GetNativeImage()->HasNativeDebugMap() || pMD->IsRuntimeSupplied())
-        RETURN 0;
-
-    COUNT_T size;
-    PTR_CORCOMPILE_DEBUG_RID_ENTRY ridTable =
-        dac_cast<PTR_CORCOMPILE_DEBUG_RID_ENTRY>(GetNativeImage()->GetNativeDebugMap(&size));
-
-    COUNT_T count = size / sizeof(CORCOMPILE_DEBUG_RID_ENTRY);
-    // The size should be odd for better hashing
-    _ASSERTE((count & 1) != 0);
-
-    CORCOMPILE_DEBUG_RID_ENTRY ridEntry = ridTable[GetDebugRidEntryHash(pMD->GetMemberDef()) % count];
-
-    // Do we have multiple code corresponding to the same RID
-    if (!IsMultipleLabelledEntries(ridEntry))
-    {
-        RETURN(ridEntry);
-    }
-
-    PTR_CORCOMPILE_DEBUG_LABELLED_ENTRY pLabelledEntry =
-        PTR_CORCOMPILE_DEBUG_LABELLED_ENTRY
-        (GetNativeImage()->GetRvaData(ridEntry &
-                                      ~CORCOMPILE_DEBUG_MULTIPLE_ENTRIES));
-
-    DWORD codeRVA = GetNativeImage()->
-        GetDataRva((const TADDR)pMD->GetNativeCode());
-#if defined(TARGET_ARM)
-    // Since the Thumb Bit is set on ARM, the RVA calculated above will have it set as well
-    // and will result in the failure of checks in the loop below. Hence, mask off the
-    // bit before proceeding ahead.
-    codeRVA = ThumbCodeToDataPointer<DWORD, DWORD>(codeRVA);
-#endif // TARGET_ARM
-
-    for (;;)
-    {
-        if (pLabelledEntry->nativeCodeRVA == codeRVA)
-        {
-            RETURN (pLabelledEntry->debugInfoOffset & ~CORCOMPILE_DEBUG_MULTIPLE_ENTRIES);
-        }
-
-        if (!IsMultipleLabelledEntries(pLabelledEntry->debugInfoOffset))
-        {
-            break;
-        }
-
-        pLabelledEntry++;
-    }
-
-    _ASSERTE(!"Debug info not found - corrupted ngen image?");
-    RETURN (0);
-}
-
-PTR_BYTE Module::GetNativeDebugInfo(MethodDesc * pMD)
-{
-    CONTRACTL
-    {
-        INSTANCE_CHECK;
-        PRECONDITION(HasNativeImage());
-        PRECONDITION(CheckPointer(pMD));
-        PRECONDITION(pMD->GetZapModule() == this);
-        THROWS;
-        GC_NOTRIGGER;
-        MODE_ANY;
-        SUPPORTS_DAC;
-    }
-    CONTRACTL_END;
-
-    CORCOMPILE_DEBUG_ENTRY debugInfoOffset = GetMethodDebugInfoOffset(pMD);
-
-    if (debugInfoOffset == 0)
-        return NULL;
-
-    return dac_cast<PTR_BYTE>(GetNativeImage()->GetRvaData(debugInfoOffset));
-}
-#endif //FEATURE_PREJIT
-
-=======
->>>>>>> 40618221
 #ifndef DACCESS_COMPILE
 
 //-----------------------------------------------------------------------------
