--- conflicted
+++ resolved
@@ -355,21 +355,7 @@
         GCPROTECT_BEGIN(refClass);
         refClass = (REFLECTCLASSBASEREF)AllocateObject(g_pRuntimeTypeClass);
         refClass->SetKeepAlive(allocator->GetExposedObject());
-<<<<<<< HEAD
         allocator->InsertObjectIntoFieldWithLifetimeOfCollectibleLoaderAllocator(refClass, (Object**)pDest);
-=======
-        LOADERHANDLE exposedClassObjectHandle = allocator->AllocateHandle(refClass);
-        _ASSERTE((exposedClassObjectHandle & 1) == 0);
-        refClass->SetType(*this);
-
-        // Let all threads fight over who wins using InterlockedCompareExchange.
-        // Only the winner can set m_ExposedClassObject from NULL.
-        if (InterlockedCompareExchangeT(pDest, exposedClassObjectHandle, (RUNTIMETYPEHANDLE)0))
-        {
-            // GC will collect unused instance
-            allocator->FreeHandle(exposedClassObjectHandle);
-        }
->>>>>>> fa1164c3
         GCPROTECT_END();
     }
 }
