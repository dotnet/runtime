// Licensed to the .NET Foundation under one or more agreements.
// The .NET Foundation licenses this file to you under the MIT license.
//
// File: COMDelegate.cpp
//

// This module contains the implementation of the native methods for the
// Delegate class.
//


#include "common.h"
#include "comdelegate.h"
#include "invokeutil.h"
#include "excep.h"
#include "class.h"
#include "field.h"
#include "dllimportcallback.h"
#include "dllimport.h"
#include "eeconfig.h"
#include "cgensys.h"
#include "asmconstants.h"
#include "virtualcallstub.h"
#include "typestring.h"
#ifdef FEATURE_COMINTEROP
#include "comcallablewrapper.h"
#endif // FEATURE_COMINTEROP

#define DELEGATE_MARKER_UNMANAGEDFPTR -1


#ifndef DACCESS_COMPILE

#if defined(TARGET_X86)

// Return an encoded shuffle entry describing a general register or stack offset that needs to be shuffled.
static UINT16 ShuffleOfs(INT ofs, UINT stackSizeDelta = 0)
{
    STANDARD_VM_CONTRACT;

    if (TransitionBlock::IsStackArgumentOffset(ofs))
    {
        ofs = (ofs - TransitionBlock::GetOffsetOfReturnAddress()) + stackSizeDelta;

        if (ofs >= ShuffleEntry::REGMASK)
        {
            // method takes too many stack args
            COMPlusThrow(kNotSupportedException);
        }
    }
    else
    {
        ofs -= TransitionBlock::GetOffsetOfArgumentRegisters();
        ofs |= ShuffleEntry::REGMASK;
    }

    return static_cast<UINT16>(ofs);
}
#endif

#ifdef FEATURE_PORTABLE_SHUFFLE_THUNKS

// Iterator for extracting shuffle entries for argument desribed by an ArgLocDesc.
// Used when calculating shuffle array entries in GenerateShuffleArray below.
class ShuffleIterator
{
    // Argument location description
    ArgLocDesc* m_argLocDesc;

#if defined(UNIX_AMD64_ABI)
    // Current eightByte used for struct arguments in registers
    int m_currentEightByte;
#endif
    // Current general purpose register index (relative to the ArgLocDesc::m_idxGenReg)
    int m_currentGenRegIndex;
    // Current floating point register index (relative to the ArgLocDesc::m_idxFloatReg)
    int m_currentFloatRegIndex;
    // Current byte stack index (relative to the ArgLocDesc::m_byteStackIndex)
    int m_currentByteStackIndex;

#if defined(UNIX_AMD64_ABI)
    // Get next shuffle offset for struct passed in registers. There has to be at least one offset left.
    UINT16 GetNextOfsInStruct()
    {
        EEClass* eeClass = m_argLocDesc->m_eeClass;
        _ASSERTE(eeClass != NULL);

        if (m_currentEightByte < eeClass->GetNumberEightBytes())
        {
            SystemVClassificationType eightByte = eeClass->GetEightByteClassification(m_currentEightByte);
            unsigned int eightByteSize = eeClass->GetEightByteSize(m_currentEightByte);

            m_currentEightByte++;

            int index;
            UINT16 mask = ShuffleEntry::REGMASK;

            if (eightByte == SystemVClassificationTypeSSE)
            {
                _ASSERTE(m_currentFloatRegIndex < m_argLocDesc->m_cFloatReg);
                index = m_argLocDesc->m_idxFloatReg + m_currentFloatRegIndex;
                m_currentFloatRegIndex++;

                mask |= ShuffleEntry::FPREGMASK;
                if (eightByteSize == 4)
                {
                    mask |= ShuffleEntry::FPSINGLEMASK;
                }
            }
            else
            {
                _ASSERTE(m_currentGenRegIndex < m_argLocDesc->m_cGenReg);
                index = m_argLocDesc->m_idxGenReg + m_currentGenRegIndex;
                m_currentGenRegIndex++;
            }

            return (UINT16)index | mask;
        }

        // There are no more offsets to get, the caller should not have called us
        _ASSERTE(false);
        return 0;
    }
#endif // UNIX_AMD64_ABI

public:

    // Construct the iterator for the ArgLocDesc
    ShuffleIterator(ArgLocDesc* argLocDesc)
    :
        m_argLocDesc(argLocDesc),
#if defined(UNIX_AMD64_ABI)
        m_currentEightByte(0),
#endif
        m_currentGenRegIndex(0),
        m_currentFloatRegIndex(0),
        m_currentByteStackIndex(0)
    {
    }

    // Check if there are more offsets to shuffle
    bool HasNextOfs()
    {
        return (m_currentGenRegIndex < m_argLocDesc->m_cGenReg) ||
               (m_currentFloatRegIndex < m_argLocDesc->m_cFloatReg) ||
               (m_currentByteStackIndex < m_argLocDesc->m_byteStackSize);
    }

    // Get next offset to shuffle. There has to be at least one offset left.
    // It returns an offset encoded properly for a ShuffleEntry offset.
    // - For floating register arguments it returns regNum | ShuffleEntry::REGMASK | ShuffleEntry::FPREGMASK.
    // - For register arguments it returns regNum | ShuffleEntry::REGMASK.
    // - For stack arguments it returns stack offset index in stack slots for most architectures. For macOS-arm64,
    //     it returns an encoded stack offset, see below.
    int GetNextOfs()
    {
        int index;

#if defined(UNIX_AMD64_ABI)

        // Check if the argLocDesc is for a struct in registers
        EEClass* eeClass = m_argLocDesc->m_eeClass;
        if (m_argLocDesc->m_eeClass != 0)
        {
            index = GetNextOfsInStruct();
            _ASSERT((index & ShuffleEntry::REGMASK) != 0);
            return index;
        }
#endif // UNIX_AMD64_ABI

        // Shuffle float registers first
        if (m_currentFloatRegIndex < m_argLocDesc->m_cFloatReg)
        {
#if defined(TARGET_LOONGARCH64) || defined(TARGET_RISCV64)
            if ((m_argLocDesc->m_structFields.flags & FpStruct::IntFloat) && (m_currentGenRegIndex < m_argLocDesc->m_cGenReg))
            {
                // the first field is integer so just skip this.
            }
            else
#endif
            {
                index = m_argLocDesc->m_idxFloatReg + m_currentFloatRegIndex;
                m_currentFloatRegIndex++;

                return index | ShuffleEntry::REGMASK | ShuffleEntry::FPREGMASK;
            }
        }

        // Shuffle any registers first (the order matters since otherwise we could end up shuffling a stack slot
        // over a register we later need to shuffle down as well).
        if (m_currentGenRegIndex < m_argLocDesc->m_cGenReg)
        {
#if defined(TARGET_LOONGARCH64) || defined(TARGET_RISCV64)
            if (7 < (m_currentGenRegIndex + m_argLocDesc->m_idxGenReg))
            {
                m_currentGenRegIndex++;
                index = m_currentByteStackIndex;
                m_currentByteStackIndex += TARGET_POINTER_SIZE;
                return index;
            }
#endif
            index = m_argLocDesc->m_idxGenReg + m_currentGenRegIndex;
            m_currentGenRegIndex++;

            return index | ShuffleEntry::REGMASK;
        }

        // If we get here we must have at least one stack slot left to shuffle (this method should only be called
        // when AnythingToShuffle(pArg) == true).
        if (m_currentByteStackIndex < m_argLocDesc->m_byteStackSize)
        {
            const unsigned byteIndex = m_argLocDesc->m_byteStackIndex + m_currentByteStackIndex;

#if !defined(TARGET_APPLE) || !defined(TARGET_ARM64)
            index = byteIndex / TARGET_POINTER_SIZE;
            m_currentByteStackIndex += TARGET_POINTER_SIZE;

            // Delegates cannot handle overly large argument stacks due to shuffle entry encoding limitations.
            if (index >= ShuffleEntry::REGMASK)
            {
                COMPlusThrow(kNotSupportedException);
            }

            // Only Apple Silicon ABI currently supports unaligned stack argument shuffling
            _ASSERTE(byteIndex == unsigned(index * TARGET_POINTER_SIZE));
            return index;
#else
            // Tha Apple Silicon ABI does not consume an entire stack slot for every argument
            // Arguments smaller than TARGET_POINTER_SIZE are always aligned to their argument size
            // But may not begin at the beginning of a stack slot
            //
            // The argument location description has been updated to describe the stack offest and
            // size in bytes.  We will use it as our source of truth.
            //
            // The ShuffleEntries will be implemented by the Arm64 StubLinkerCPU::EmitLoadStoreRegImm
            // using the 12-bit scaled immediate stack offset. The load/stores can be implemented as 1/2/4/8
            // bytes each (natural binary sizes).
            //
            // Each offset is encode as a log2 size and a 12-bit unsigned scaled offset.
            // We only emit offsets of these natural binary sizes
            //
            // We choose the offset based on the ABI stack alignment requirements
            // - Small integers are shuffled based on their size
            // - HFA are shuffled based on their element size
            // - Others are shuffled in full 8 byte chunks.
            int bytesRemaining = m_argLocDesc->m_byteStackSize - m_currentByteStackIndex;
            int log2Size = 3;

            // If isHFA, shuffle based on field size
            // otherwise shuffle based on stack size
            switch(m_argLocDesc->m_hfaFieldSize ? m_argLocDesc->m_hfaFieldSize : m_argLocDesc->m_byteStackSize)
            {
                case 1:
                    log2Size = 0;
                    break;
                case 2:
                    log2Size = 1;
                    break;
                case 4:
                    log2Size = 2;
                    break;
                case 3: // Unsupported Size
                case 5: // Unsupported Size
                case 6: // Unsupported Size
                case 7: // Unsupported Size
                    _ASSERTE(false);
                    break;
                default: // Should be a multiple of 8 (TARGET_POINTER_SIZE)
                    _ASSERTE(bytesRemaining >= TARGET_POINTER_SIZE);
                    break;
            }

            m_currentByteStackIndex += (1 << log2Size);

            // Delegates cannot handle overly large argument stacks due to shuffle entry encoding limitations.
            // Arm64 current implementation only supports 12 bit unsigned scaled offset
            if ((byteIndex >> log2Size) > 0xfff)
            {
                COMPlusThrow(kNotSupportedException);
            }

            _ASSERTE((byteIndex & ((1 << log2Size) - 1)) == 0);

            return (byteIndex >> log2Size) | (log2Size << 12);
#endif
        }

        // There are no more offsets to get, the caller should not have called us
        _ASSERTE(false);
        return 0;
    }
};


// Return an index of argument slot. First indices are reserved for general purpose registers,
// the following ones for float registers and then the rest for stack slots.
// This index is independent of how many registers are actually used to pass arguments.
static UINT16 GetNormalizedArgumentSlotIndex(UINT16 offset)
{
    UINT16 index;

    if (offset & ShuffleEntry::FPREGMASK)
    {
        index = NUM_ARGUMENT_REGISTERS + (offset & ShuffleEntry::OFSREGMASK);
    }
    else if (offset & ShuffleEntry::REGMASK)
    {
        index = offset & ShuffleEntry::OFSREGMASK;
    }
    else
    {
        // stack slot
        index = NUM_ARGUMENT_REGISTERS
#ifdef NUM_FLOAT_ARGUMENT_REGISTERS
                + NUM_FLOAT_ARGUMENT_REGISTERS
#endif
                + (offset & ShuffleEntry::OFSMASK);
    }

    return index;
}

// Node of a directed graph where nodes represent registers / stack slots
// and edges represent moves of data.
struct ShuffleGraphNode
{
    static const UINT16 NoNode = 0xffff;
    // Previous node (represents source of data for the register / stack of the current node)
    UINT16 prev;
    // Offset of the register / stack slot
    UINT16 ofs;
    // Set to true for nodes that are source of data for a destination node
    UINT8 isSource;
    // Nodes that are marked are either already processed or don't participate in the shuffling
    UINT8 isMarked;
};

BOOL AddNextShuffleEntryToArray(ArgLocDesc sArgSrc, ArgLocDesc sArgDst, SArray<ShuffleEntry> * pShuffleEntryArray, ShuffleComputationType shuffleType)
{
#if defined(TARGET_RISCV64) || defined(TARGET_LOONGARCH64)
    if (sArgSrc.m_structFields.flags != sArgDst.m_structFields.flags)
    {
        _ASSERT(sArgSrc.m_structFields.flags == FpStruct::UseIntCallConv
            || sArgDst.m_structFields.flags == FpStruct::UseIntCallConv);
        // StubLinkerCPU::EmitShuffleThunk supports shuffles only within the integer calling convention (floating-point
        // arguments may be passed in registers but these are not shuffled then). Transferring arguments between
        // calling conventions is handled by IL stubs.
        return FALSE;
    }
#endif // TARGET_RISCV64 || TARGET_LOONGARCH64

    ShuffleEntry entry;
    ZeroMemory(&entry, sizeof(entry));

    ShuffleIterator iteratorSrc(&sArgSrc);
    ShuffleIterator iteratorDst(&sArgDst);

    // Shuffle each slot in the argument (register or stack slot) from source to destination.
    while (iteratorSrc.HasNextOfs())
    {
        // We should have slots to shuffle in the destination at the same time as the source.
        _ASSERTE(iteratorDst.HasNextOfs());

        // Locate the next slot to shuffle in the source and destination and encode the transfer into a
        // shuffle entry.
        const int srcOffset = iteratorSrc.GetNextOfs();
        const int dstOffset = iteratorDst.GetNextOfs();

        // Only emit this entry if it's not a no-op (i.e. the source and destination locations are
        // different).
        if (srcOffset != dstOffset)
        {
            entry.srcofs = (UINT16)srcOffset;
            entry.dstofs = (UINT16)dstOffset;

            if (shuffleType == ShuffleComputationType::InstantiatingStub)
            {
                // Instantiating Stub shuffles only support general register to register moves. More complex cases are handled by IL stubs
                if (!(entry.srcofs & ShuffleEntry::REGMASK) || !(entry.dstofs & ShuffleEntry::REGMASK))
                {
                    return FALSE;
                }
                if ((entry.srcofs == ShuffleEntry::HELPERREG) || (entry.dstofs == ShuffleEntry::HELPERREG))
                {
                    return FALSE;
                }
            }

            pShuffleEntryArray->Append(entry);
        }
    }

    // We should have run out of slots to shuffle in the destination at the same time as the source.
    _ASSERTE(!iteratorDst.HasNextOfs());

    return TRUE;
}

BOOL GenerateShuffleArrayPortable(MethodDesc* pMethodSrc, MethodDesc *pMethodDst, SArray<ShuffleEntry> * pShuffleEntryArray, ShuffleComputationType shuffleType)
{
    STANDARD_VM_CONTRACT;

    ShuffleEntry entry;
    ZeroMemory(&entry, sizeof(entry));

    MetaSig sSigSrc(pMethodSrc);
    MetaSig sSigDst(pMethodDst);

    // Initialize helpers that determine how each argument for the source and destination signatures is placed
    // in registers or on the stack.
    ArgIterator sArgPlacerSrc(&sSigSrc);
    ArgIterator sArgPlacerDst(&sSigDst);

    if (shuffleType == ShuffleComputationType::InstantiatingStub)
    {
        // Instantiating Stub shuffles only support register to register moves. More complex cases are handled by IL stubs
        UINT stackSizeSrc = sArgPlacerSrc.SizeOfArgStack();
        UINT stackSizeDst = sArgPlacerDst.SizeOfArgStack();
        if (stackSizeSrc != stackSizeDst)
            return FALSE;
    }

    INT ofsSrc;
    INT ofsDst;
    ArgLocDesc sArgSrc;
    ArgLocDesc sArgDst;

    unsigned int argSlots = NUM_ARGUMENT_REGISTERS
#ifdef NUM_FLOAT_ARGUMENT_REGISTERS
                    + NUM_FLOAT_ARGUMENT_REGISTERS
#endif
                    + sArgPlacerSrc.SizeOfArgStack() / sizeof(size_t);

    // If the target method in non-static (this happens for open instance delegates), we need to account for
    // the implicit this parameter.
    if (sSigDst.HasThis())
    {
        if (shuffleType == ShuffleComputationType::DelegateShuffleThunk)
        {
            // The this pointer is an implicit argument for the destination signature. But on the source side it's
            // just another regular argument and needs to be iterated over by sArgPlacerSrc and the MetaSig.
            sArgPlacerSrc.GetArgLoc(sArgPlacerSrc.GetNextOffset(), &sArgSrc);
            sArgPlacerSrc.GetThisLoc(&sArgDst);
        }
        else if (shuffleType == ShuffleComputationType::InstantiatingStub)
        {
            _ASSERTE(sSigSrc.HasThis()); // Instantiating stubs should have the same HasThis flag
            sArgPlacerDst.GetThisLoc(&sArgDst);
            sArgPlacerSrc.GetThisLoc(&sArgSrc);
        }
        else
        {
            _ASSERTE(FALSE); // Unknown shuffle type being generated
        }

        if (!AddNextShuffleEntryToArray(sArgSrc, sArgDst, pShuffleEntryArray, shuffleType))
            return FALSE;
    }

    // Handle any return buffer argument.
    _ASSERTE(!!sArgPlacerDst.HasRetBuffArg() == !!sArgPlacerSrc.HasRetBuffArg());
    if (sArgPlacerDst.HasRetBuffArg())
    {
        // The return buffer argument is implicit in both signatures.

#if !defined(TARGET_ARM64) || !defined(CALLDESCR_RETBUFFARGREG)
        // The ifdef above disables this code if the ret buff arg is always in the same register, which
        // means that we don't need to do any shuffling for it.

        sArgPlacerSrc.GetRetBuffArgLoc(&sArgSrc);
        sArgPlacerDst.GetRetBuffArgLoc(&sArgDst);

        if (!AddNextShuffleEntryToArray(sArgSrc, sArgDst, pShuffleEntryArray, shuffleType))
            return FALSE;
#endif // !defined(TARGET_ARM64) || !defined(CALLDESCR_RETBUFFARGREG)
    }

    // Iterate all the regular arguments. mapping source registers and stack locations to the corresponding
    // destination locations.
    while ((ofsSrc = sArgPlacerSrc.GetNextOffset()) != TransitionBlock::InvalidOffset)
    {
        ofsDst = sArgPlacerDst.GetNextOffset();

        // Find the argument location mapping for both source and destination signature. A single argument can
        // occupy a floating point register, a general purpose register, a pair of registers of any kind or
        // a stack slot.
        sArgPlacerSrc.GetArgLoc(ofsSrc, &sArgSrc);
        sArgPlacerDst.GetArgLoc(ofsDst, &sArgDst);

        if (!AddNextShuffleEntryToArray(sArgSrc, sArgDst, pShuffleEntryArray, shuffleType))
            return FALSE;
    }

    if (shuffleType == ShuffleComputationType::InstantiatingStub
#if defined(UNIX_AMD64_ABI)
        || true
#endif // UNIX_AMD64_ABI
      )
    {
        // The Unix AMD64 ABI can cause a struct to be passed on stack for the source and in registers for the destination.
        // That can cause some arguments that are passed on stack for the destination to be passed in registers in the source.
        // An extreme example of that is e.g.:
        //   void fn(int, int, int, int, int, struct {int, double}, double, double, double, double, double, double, double, double, double, double)
        // For this signature, the shuffle needs to move slots as follows (please note the "forward" movement of xmm registers):
        //   RDI->RSI, RDX->RCX, R8->RDX, R9->R8, stack[0]->R9, xmm0->xmm1, xmm1->xmm2, ... xmm6->xmm7, xmm7->stack[0], stack[1]->xmm0, stack[2]->stack[1], stack[3]->stack[2]
        // To prevent overwriting of slots before they are moved, we need to perform the shuffling in correct order

        NewArrayHolder<ShuffleGraphNode> pGraphNodes = new ShuffleGraphNode[argSlots];

        // Initialize the graph array
        for (unsigned int i = 0; i < argSlots; i++)
        {
            pGraphNodes[i].prev = ShuffleGraphNode::NoNode;
            pGraphNodes[i].isMarked = true;
            pGraphNodes[i].isSource = false;
        }

        // Build the directed graph representing register and stack slot shuffling.
        // The links are directed from destination to source.
        // During the build also set isSource flag for nodes that are sources of data.
        // The ones that don't have the isSource flag set are beginnings of non-cyclic
        // segments of the graph.
        for (unsigned int i = 0; i < pShuffleEntryArray->GetCount(); i++)
        {
            ShuffleEntry entry = (*pShuffleEntryArray)[i];

            UINT16 srcIndex = GetNormalizedArgumentSlotIndex(entry.srcofs);
            UINT16 dstIndex = GetNormalizedArgumentSlotIndex(entry.dstofs);

            _ASSERTE((srcIndex >= 0) && (srcIndex < argSlots));
            _ASSERTE((dstIndex >= 0) && (dstIndex < argSlots));

            // Unmark the node to indicate that it was not processed yet
            pGraphNodes[srcIndex].isMarked = false;
            // The node contains a register / stack slot that is a source from which we move data to a destination one
            pGraphNodes[srcIndex].isSource = true;
            pGraphNodes[srcIndex].ofs = entry.srcofs;

            // Unmark the node to indicate that it was not processed yet
            pGraphNodes[dstIndex].isMarked = false;
            // Link to the previous node in the graph (source of data for the current node)
            pGraphNodes[dstIndex].prev = srcIndex;
            pGraphNodes[dstIndex].ofs = entry.dstofs;
        }

        // Now that we've built the graph, clear the array, we will regenerate it from the graph ensuring a proper order of shuffling
        pShuffleEntryArray->Clear();

        // Add all non-cyclic subgraphs to the target shuffle array and mark their nodes as visited
        for (unsigned int startIndex = 0; startIndex < argSlots; startIndex++)
        {
            unsigned int index = startIndex;

            if (!pGraphNodes[index].isMarked && !pGraphNodes[index].isSource)
            {
                // This node is not a source, that means it is an end of shuffle chain
                // Generate shuffle array entries for all nodes in the chain in a correct
                // order.
                UINT16 dstOfs = ShuffleEntry::SENTINEL;

                do
                {
                    _ASSERTE(index < argSlots);
                    pGraphNodes[index].isMarked = true;
                    if (dstOfs != ShuffleEntry::SENTINEL)
                    {
                        entry.srcofs = pGraphNodes[index].ofs;
                        entry.dstofs = dstOfs;
                        pShuffleEntryArray->Append(entry);
                    }

                    dstOfs = pGraphNodes[index].ofs;
                    index = pGraphNodes[index].prev;
                }
                while (index != ShuffleGraphNode::NoNode);
            }
        }

        // Process all cycles in the graph
        for (unsigned int startIndex = 0; startIndex < argSlots; startIndex++)
        {
            unsigned int index = startIndex;

            if (!pGraphNodes[index].isMarked)
            {
                if (shuffleType == ShuffleComputationType::InstantiatingStub)
                {
                    // Use of the helper reg isn't supported for these stubs.
                    return FALSE;
                }
                // This node is part of a new cycle as all non-cyclic parts of the graphs were already visited

                // Move the first node register / stack slot to a helper reg
                UINT16 dstOfs = ShuffleEntry::HELPERREG;

                do
                {
                    _ASSERTE(index < argSlots);
                    pGraphNodes[index].isMarked = true;

                    entry.srcofs = pGraphNodes[index].ofs;
                    entry.dstofs = dstOfs;
                    pShuffleEntryArray->Append(entry);

                    dstOfs = pGraphNodes[index].ofs;
                    index = pGraphNodes[index].prev;
                }
                while (index != startIndex);

                // Move helper reg to the last node register / stack slot
                entry.srcofs = ShuffleEntry::HELPERREG;
                entry.dstofs = dstOfs;
                pShuffleEntryArray->Append(entry);
            }
        }
    }

    entry.srcofs = ShuffleEntry::SENTINEL;
    entry.stacksizedelta = 0;
    pShuffleEntryArray->Append(entry);

    return TRUE;
}
#endif // FEATURE_PORTABLE_SHUFFLE_THUNKS

BOOL GenerateShuffleArray(MethodDesc* pInvoke, MethodDesc *pTargetMeth, SArray<ShuffleEntry> * pShuffleEntryArray)
{
    STANDARD_VM_CONTRACT;

#ifdef FEATURE_PORTABLE_SHUFFLE_THUNKS
    // Portable default implementation
    if (!GenerateShuffleArrayPortable(pInvoke, pTargetMeth, pShuffleEntryArray, ShuffleComputationType::DelegateShuffleThunk))
        return FALSE;
#elif defined(TARGET_X86)
    ShuffleEntry entry;
    ZeroMemory(&entry, sizeof(entry));

    // Must create independent msigs to prevent the argiterators from
    // interfering with other.
    MetaSig sSigSrc(pInvoke);
    MetaSig sSigDst(pTargetMeth);

    _ASSERTE(sSigSrc.HasThis());

    ArgIterator sArgPlacerSrc(&sSigSrc);
    ArgIterator sArgPlacerDst(&sSigDst);

    UINT stackSizeSrc = sArgPlacerSrc.SizeOfArgStack();
    UINT stackSizeDst = sArgPlacerDst.SizeOfArgStack();

    if (stackSizeDst > stackSizeSrc)
    {
        // we can drop arguments but we can never make them up - this is definitely not allowed
        COMPlusThrow(kVerificationException);
    }

    UINT stackSizeDelta;

#ifdef UNIX_X86_ABI
    // Stack does not shrink as UNIX_X86_ABI uses CDECL (instead of STDCALL).
    stackSizeDelta = 0;
#else
    stackSizeDelta = stackSizeSrc - stackSizeDst;
#endif

    INT ofsSrc, ofsDst;

    // if the function is non static we need to place the 'this' first
    if (!pTargetMeth->IsStatic())
    {
        entry.srcofs = ShuffleOfs(sArgPlacerSrc.GetNextOffset());
        entry.dstofs = ShuffleEntry::REGMASK | 4;
        pShuffleEntryArray->Append(entry);
    }
    else if (sArgPlacerSrc.HasRetBuffArg())
    {
        // the first register is used for 'this'
        entry.srcofs = ShuffleOfs(sArgPlacerSrc.GetRetBuffArgOffset());
        entry.dstofs = ShuffleOfs(sArgPlacerDst.GetRetBuffArgOffset(), stackSizeDelta);
        if (entry.srcofs != entry.dstofs)
            pShuffleEntryArray->Append(entry);
    }

    while (TransitionBlock::InvalidOffset != (ofsSrc = sArgPlacerSrc.GetNextOffset()))
    {
        ofsDst = sArgPlacerDst.GetNextOffset();

        int cbSize = sArgPlacerDst.GetArgSize();

        do
        {
            entry.srcofs = ShuffleOfs(ofsSrc);
            entry.dstofs = ShuffleOfs(ofsDst, stackSizeDelta);

            ofsSrc += TARGET_POINTER_SIZE;
            ofsDst += TARGET_POINTER_SIZE;

            if (entry.srcofs != entry.dstofs)
                pShuffleEntryArray->Append(entry);

            cbSize -= TARGET_POINTER_SIZE;
        }
        while (cbSize > 0);
    }

    if (stackSizeDelta != 0)
    {
        // Emit code to move the return address
        entry.srcofs = 0;     // retaddress is assumed to be at esp
        entry.dstofs = static_cast<UINT16>(stackSizeDelta);
        pShuffleEntryArray->Append(entry);
    }

    entry.srcofs = ShuffleEntry::SENTINEL;
    entry.stacksizedelta = static_cast<UINT16>(stackSizeDelta);
    pShuffleEntryArray->Append(entry);

#else
#error Unsupported architecture
#endif

    if (LoggingOn(LF_STUBS, LL_INFO1000000))
    {
        LOGALWAYS(("GenerateShuffleArray: %u entries for %s.%s -> %s.%s:\n",
            pShuffleEntryArray->GetCount(),
            pInvoke->GetMethodTable()->GetDebugClassName(), pInvoke->GetName(),
            pTargetMeth->GetMethodTable()->GetDebugClassName(), pTargetMeth->GetName()));

        for (COUNT_T i = 0; i < pShuffleEntryArray->GetCount(); ++i)
        {
            ShuffleEntry entry = (*pShuffleEntryArray)[i];
            if (entry.srcofs == ShuffleEntry::SENTINEL)
            {
                LOGALWAYS(("    [%u] sentinel, stack size delta %u\n", i, entry.stacksizedelta));
                _ASSERTE(i == pShuffleEntryArray->GetCount() - 1);
                break;
            }

            struct ShuffleInfo { const char* type; int offset; };
            auto getShuffleInfo = [](UINT16 offset) -> ShuffleInfo {
                if (offset == ShuffleEntry::HELPERREG)
                {
                    return { "helper register" };
                }
                else if (offset & ShuffleEntry::REGMASK)
                {
                    const char* type = (offset & ShuffleEntry::FPREGMASK)
                        ? ((offset & ShuffleEntry::FPSINGLEMASK) ? "single-FP register" : "FP register")
                        : "integer register";
                    return { type, offset & ShuffleEntry::OFSREGMASK };
                }
                else
                {
                    return {"stack slot", offset & ShuffleEntry::OFSMASK };
                }
            };
            ShuffleInfo src = getShuffleInfo(entry.srcofs);
            ShuffleInfo dst = getShuffleInfo(entry.dstofs);
            LOGALWAYS(("    [%u] %s %i -> %s %i\n", i, src.type, src.offset, dst.type, dst.offset));
        }
    }
    return TRUE;
}

static ShuffleThunkCache* s_pShuffleThunkCache = NULL;

// One time init.
void COMDelegate::Init()
{
    CONTRACTL
    {
        THROWS;
        GC_NOTRIGGER;
        MODE_ANY;
    }
    CONTRACTL_END;

    s_pShuffleThunkCache = new ShuffleThunkCache(SystemDomain::GetGlobalLoaderAllocator()->GetStubHeap());
}

#ifdef FEATURE_COMINTEROP
CLRToCOMCallInfo * COMDelegate::PopulateCLRToCOMCallInfo(MethodTable * pDelMT)
{
    CONTRACTL
    {
        THROWS;
        GC_TRIGGERS;
        MODE_ANY;
    }
    CONTRACTL_END;

    DelegateEEClass * pClass = (DelegateEEClass *)pDelMT->GetClass();

    // set up the CLRToCOMCallInfo if it does not exist already
    if (pClass->m_pCLRToCOMCallInfo == NULL)
    {
        LoaderHeap *pHeap = pDelMT->GetLoaderAllocator()->GetHighFrequencyHeap();
        CLRToCOMCallInfo *pTemp = (CLRToCOMCallInfo *)(void *)pHeap->AllocMem(S_SIZE_T(sizeof(CLRToCOMCallInfo)));

        pTemp->m_cachedComSlot = ComMethodTable::GetNumExtraSlots(ifVtable);
        pTemp->InitStackArgumentSize();

        InterlockedCompareExchangeT(&pClass->m_pCLRToCOMCallInfo, pTemp, NULL);
    }

    pClass->m_pCLRToCOMCallInfo->m_pInterfaceMT = pDelMT;

    return pClass->m_pCLRToCOMCallInfo;
}
#endif // FEATURE_COMINTEROP

// We need a LoaderHeap that lives at least as long as the DelegateEEClass, but ideally no longer
LoaderHeap *DelegateEEClass::GetStubHeap()
{
    return GetInvokeMethod()->GetLoaderAllocator()->GetStubHeap();
}

#if defined(TARGET_RISCV64) || defined(TARGET_LOONGARCH64)
static Stub* CreateILDelegateShuffleThunk(MethodDesc* pDelegateMD, bool callTargetWithThis)
{
    SigTypeContext typeContext(pDelegateMD);
    MetaSig sig(pDelegateMD);
    if (LoggingOn(LF_STUBS, LL_INFO1000000))
    {
        SString delegateName;
        pDelegateMD->GetFullMethodInfo(delegateName);
        LOGALWAYS(("CreateILDelegateShuffleThunk %s (%i args, callTargetWithThis:%i)\n",
            delegateName.GetUTF8(), sig.NumFixedArgs(), callTargetWithThis));
    }
    _ASSERTE(sig.HasThis());

    Module* pModule = sig.GetModule();
    Signature signature = pDelegateMD->GetSignature();

    ILStubLinkerFlags flags = ILSTUB_LINKER_FLAG_STUB_HAS_THIS;
    ILStubLinker stubLinker(pModule, signature, &typeContext, pDelegateMD, flags);
    ILCodeStream *pCode = stubLinker.NewCodeStream(ILStubLinker::kDispatch);

    for (unsigned i = 0; i < sig.NumFixedArgs(); ++i)
        pCode->EmitLDARG(i);

    pCode->EmitLoadThis();
    pCode->EmitLDFLD(pCode->GetToken(CoreLibBinder::GetField(FIELD__DELEGATE__METHOD_PTR_AUX)));
    pCode->EmitCALLI(TOKEN_ILSTUB_TARGET_SIG, sig.NumFixedArgs(), sig.IsReturnTypeVoid() ? 0 : 1);
    pCode->EmitRET();

    MethodDesc* pStubMD = ILStubCache::CreateAndLinkNewILStubMethodDesc(
        pDelegateMD->GetLoaderAllocator(), pDelegateMD->GetMethodTable(), ILSTUB_DELEGATE_SHUFFLE_THUNK,
        pModule, signature.GetRawSig(), signature.GetRawSigLen(), &typeContext, &stubLinker);

    // Build target signature
    SigBuilder sigBuilder(signature.GetRawSigLen());
    sigBuilder.AppendByte(callTargetWithThis
        ? IMAGE_CEE_CS_CALLCONV_DEFAULT_HASTHIS
        : IMAGE_CEE_CS_CALLCONV_DEFAULT);

    unsigned numFixedArgs = sig.NumFixedArgs() - callTargetWithThis;
    sigBuilder.AppendData(numFixedArgs);

    SigPointer pReturn = sig.GetReturnProps();
    pReturn.ConvertToInternalExactlyOne(pModule, &typeContext, &sigBuilder);

    sig.SkipArg(); // skip delegate object
    if (callTargetWithThis)
        sig.SkipArg();

    SigPointer pArgs = sig.GetArgProps();
    for (unsigned i = 0; i < numFixedArgs; ++i)
        pArgs.ConvertToInternalExactlyOne(pModule, &typeContext, &sigBuilder);

    DWORD cbTargetSig;
    PCCOR_SIGNATURE pTargetSig = (PCCOR_SIGNATURE)sigBuilder.GetSignature(&cbTargetSig);
    ILStubResolver* pResolver = pStubMD->AsDynamicMethodDesc()->GetILStubResolver();
    pResolver->SetStubTargetMethodSig(pTargetSig, cbTargetSig);

    return Stub::NewStub(JitILStub(pStubMD), NEWSTUB_FL_SHUFFLE_THUNK);
}
#endif // TARGET_RISCV64 || TARGET_LOONGARCH64

static PCODE SetupShuffleThunk(MethodTable * pDelMT, MethodDesc *pTargetMeth)
{
    CONTRACTL
    {
        THROWS;
        GC_TRIGGERS;
        MODE_ANY;
        INJECT_FAULT(COMPlusThrowOM());
    }
    CONTRACTL_END;

    bool isInstRetBuff = (!pTargetMeth->IsStatic() && pTargetMeth->HasRetBuffArg() && IsRetBuffPassedAsFirstArg());
    DelegateEEClass * pClass = (DelegateEEClass *)pDelMT->GetClass();

    // Look for a thunk cached on the delegate class first. Note we need a different thunk for instance methods with a
    // hidden return buffer argument because the extra argument switches place with the target when coming from the caller.
    Stub* pShuffleThunk = isInstRetBuff ? pClass->m_pInstRetBuffCallStub : pClass->m_pStaticCallStub;
    if (pShuffleThunk)
        return pShuffleThunk->GetEntryPoint();

    GCX_PREEMP();

    MethodDesc *pMD = pClass->GetInvokeMethod();

    // We haven't already setup a shuffle thunk, go do it now (which will cache the result automatically).
    StackSArray<ShuffleEntry> rShuffleEntryArray;
    if (GenerateShuffleArray(pMD, pTargetMeth, &rShuffleEntryArray))
    {
        ShuffleThunkCache* pShuffleThunkCache = s_pShuffleThunkCache;

        LoaderAllocator* pLoaderAllocator = pDelMT->GetLoaderAllocator();
        if (pLoaderAllocator->IsCollectible())
        {
            pShuffleThunkCache = ((AssemblyLoaderAllocator*)pLoaderAllocator)->GetShuffleThunkCache();
        }

        pShuffleThunk = pShuffleThunkCache->Canonicalize((const BYTE *)&rShuffleEntryArray[0]);
    }
    else
    {
#if defined(TARGET_RISCV64) || defined(TARGET_LOONGARCH64)
        pShuffleThunk = CreateILDelegateShuffleThunk(pMD, isInstRetBuff);
#else
        _ASSERTE(FALSE);
        return (PCODE)NULL;
#endif // TARGET_RISCV64 || TARGET_LOONGARCH64
    }

    if (!pShuffleThunk)
    {
        COMPlusThrowOM();
    }

    // Cache the shuffle thunk
    Stub** ppThunk = isInstRetBuff ? &pClass->m_pInstRetBuffCallStub : &pClass->m_pStaticCallStub;
    Stub* pExistingThunk = InterlockedCompareExchangeT(ppThunk, pShuffleThunk, NULL);
    if (pExistingThunk != NULL)
    {
        if (pShuffleThunk->HasExternalEntryPoint()) // IL thunk
        {
            pShuffleThunk->DecRef();
        }
        else
        {
            ExecutableWriterHolder<Stub> shuffleThunkWriterHolder(pShuffleThunk, sizeof(Stub));
            shuffleThunkWriterHolder.GetRW()->DecRef();
        }
        pShuffleThunk = pExistingThunk;
    }

    return pShuffleThunk->GetEntryPoint();
}

static PCODE GetVirtualCallStub(MethodDesc *method, TypeHandle scopeType)
{
    CONTRACTL
    {
        THROWS;
        GC_TRIGGERS;
        MODE_ANY;
        INJECT_FAULT(COMPlusThrowOM()); // from MetaSig::SizeOfArgStack
    }
    CONTRACTL_END;

    //TODO: depending on what we decide for generics method we may want to move this check to better places
    if (method->IsGenericMethodDefinition() || method->HasMethodInstantiation())
    {
        COMPlusThrow(kNotSupportedException);
    }

    // need to grab a virtual dispatch stub
    // method can be on a canonical MethodTable, we need to allocate the stub on the loader allocator associated with the exact type instantiation.
    VirtualCallStubManager *pVirtualStubManager = scopeType.GetMethodTable()->GetLoaderAllocator()->GetVirtualCallStubManager();
    PCODE pTargetCall = pVirtualStubManager->GetCallStub(scopeType, method);
    _ASSERTE(pTargetCall);
    return pTargetCall;
}

extern "C" BOOL QCALLTYPE Delegate_BindToMethodName(QCall::ObjectHandleOnStack d, QCall::ObjectHandleOnStack target,
    QCall::TypeHandle pMethodType, LPCUTF8 pszMethodName, DelegateBindingFlags flags)
{
    QCALL_CONTRACT;

    MethodDesc *pMatchingMethod = NULL;

    BEGIN_QCALL;

    GCX_COOP();

    struct
    {
        DELEGATEREF refThis;
        OBJECTREF target;
    } gc;

    gc.refThis    = (DELEGATEREF) d.Get();
    gc.target     = target.Get();

    GCPROTECT_BEGIN(gc);

    TypeHandle methodType = pMethodType.AsTypeHandle();

    TypeHandle targetType((gc.target != NULL) ? gc.target->GetMethodTable() : NULL);
    // get the invoke of the delegate
    MethodTable * pDelegateType = gc.refThis->GetMethodTable();
    MethodDesc* pInvokeMeth = COMDelegate::FindDelegateInvokeMethod(pDelegateType);
    _ASSERTE(pInvokeMeth);

    //
    // now loop through the methods looking for a match
    //

    // pick a proper compare function
    typedef int (__cdecl *UTF8StringCompareFuncPtr)(const char *, const char *);
    UTF8StringCompareFuncPtr StrCompFunc = (flags & DBF_CaselessMatching) ? stricmpUTF8 : strcmp;

    // search the type hierarchy
    MethodTable *pMTOrig = methodType.GetMethodTable()->GetCanonicalMethodTable();
    for (MethodTable *pMT = pMTOrig; pMT != NULL; pMT = pMT->GetParentMethodTable())
    {
        MethodTable::MethodIterator it(pMT);
        it.MoveToEnd();
        for (; it.IsValid() && (pMT == pMTOrig || !it.IsVirtual()); it.Prev())
        {
            MethodDesc *pCurMethod = it.GetDeclMethodDesc();

            // We can't match generic methods (since no instantiation information has been provided).
            if (pCurMethod->IsGenericMethodDefinition())
                continue;

            if ((pCurMethod != NULL) && (StrCompFunc(pszMethodName, pCurMethod->GetName()) == 0))
            {
                // found a matching string, get an associated method desc if needed
                // Use unboxing stubs for instance and virtual methods on value types.
                // If this is a open delegate to an instance method BindToMethod will rebind it to the non-unboxing method.
                // Open delegate
                //   Static: never use unboxing stub
                //     BindToMethodInfo/Name will bind to the non-unboxing stub. BindToMethod will reinforce that.
                //   Instance: We only support binding to an unboxed value type reference here, so we must never use an unboxing stub
                //     BindToMethodInfo/Name will bind to the unboxing stub. BindToMethod will rebind to the non-unboxing stub.
                //   Virtual: trivial (not allowed)
                // Closed delegate
                //   Static: never use unboxing stub
                //     BindToMethodInfo/Name will bind to the non-unboxing stub.
                //   Instance: always use unboxing stub
                //     BindToMethodInfo/Name will bind to the unboxing stub.
                //   Virtual: always use unboxing stub
                //     BindToMethodInfo/Name will bind to the unboxing stub.

                pCurMethod =
                    MethodDesc::FindOrCreateAssociatedMethodDesc(pCurMethod,
                                                                 methodType.GetMethodTable(),
                                                                 (!pCurMethod->IsStatic() && pCurMethod->GetMethodTable()->IsValueType()),
                                                                 pCurMethod->GetMethodInstantiation(),
                                                                 false /* do not allow code with a shared-code calling convention to be returned */,
                                                                 true /* Ensure that methods on generic interfaces are returned as instantiated method descs */);
                bool fIsOpenDelegate;
                if (!COMDelegate::IsMethodDescCompatible((gc.target == NULL) ? TypeHandle() : gc.target->GetTypeHandle(),
                                                        methodType,
                                                        pCurMethod,
                                                        gc.refThis->GetTypeHandle(),
                                                        pInvokeMeth,
                                                        flags,
                                                        &fIsOpenDelegate))
                {
                    // Signature doesn't match, skip.
                    continue;
                }

                // Found the target that matches the signature and satisfies security transparency rules
                // Initialize the delegate to point to the target method.
                COMDelegate::BindToMethod(&gc.refThis,
                             &gc.target,
                             pCurMethod,
                             methodType.GetMethodTable(),
                             fIsOpenDelegate);

                pMatchingMethod = pCurMethod;
                goto done;
            }
        }
    }
    done:
        ;

    GCPROTECT_END();

    END_QCALL;

    return (pMatchingMethod != NULL);
}

extern "C" BOOL QCALLTYPE Delegate_BindToMethodInfo(QCall::ObjectHandleOnStack d, QCall::ObjectHandleOnStack target,
    MethodDesc * method, QCall::TypeHandle pMethodType, DelegateBindingFlags flags)
{
    QCALL_CONTRACT;

    BOOL result = TRUE;

    BEGIN_QCALL;

    GCX_COOP();

    struct
    {
        DELEGATEREF refThis;
        OBJECTREF refFirstArg;
    } gc;

    gc.refThis          = (DELEGATEREF) d.Get();
    gc.refFirstArg      = target.Get();

    GCPROTECT_BEGIN(gc);

    MethodTable *pMethMT = pMethodType.AsTypeHandle().GetMethodTable();

    // Assert to track down VS#458689.
    _ASSERTE(gc.refThis != gc.refFirstArg);

    // A generic method had better be instantiated (we can't dispatch to an uninstantiated one).
    if (method->IsGenericMethodDefinition())
        COMPlusThrow(kArgumentException, W("Arg_DlgtTargMeth"));

    // get the invoke of the delegate
    MethodTable * pDelegateType = gc.refThis->GetMethodTable();
    MethodDesc* pInvokeMeth = COMDelegate::FindDelegateInvokeMethod(pDelegateType);
    _ASSERTE(pInvokeMeth);

    // See the comment in BindToMethodName
    method =
        MethodDesc::FindOrCreateAssociatedMethodDesc(method,
                                                     pMethMT,
                                                     (!method->IsStatic() && pMethMT->IsValueType()),
                                                     method->GetMethodInstantiation(),
                                                     false /* do not allow code with a shared-code calling convention to be returned */,
                                                     true /* Ensure that methods on generic interfaces are returned as instantiated method descs */);

    bool fIsOpenDelegate;
    if (COMDelegate::IsMethodDescCompatible((gc.refFirstArg == NULL) ? TypeHandle() : gc.refFirstArg->GetTypeHandle(),
                                            TypeHandle(pMethMT),
                                            method,
                                            gc.refThis->GetTypeHandle(),
                                            pInvokeMeth,
                                            flags,
                                            &fIsOpenDelegate))
    {
        // Initialize the delegate to point to the target method.
        COMDelegate::BindToMethod(&gc.refThis,
                     &gc.refFirstArg,
                     method,
                     pMethMT,
                     fIsOpenDelegate);
    }
    else
        result = FALSE;

    GCPROTECT_END();

    END_QCALL;

    return result;
}

// This method is called (in the late bound case only) once a target method has been decided on. All the consistency checks
// (signature matching etc.) have been done at this point, this method will simply initialize the delegate, with any required
// wrapping. The delegate returned will be ready for invocation immediately.
void COMDelegate::BindToMethod(DELEGATEREF   *pRefThis,
                               OBJECTREF     *pRefFirstArg,
                               MethodDesc    *pTargetMethod,
                               MethodTable   *pExactMethodType,
                               BOOL           fIsOpenDelegate)
{
    CONTRACTL
    {
        THROWS;
        GC_TRIGGERS;
        MODE_COOPERATIVE;
        PRECONDITION(CheckPointer(pRefThis));
        PRECONDITION(CheckPointer(pRefFirstArg, NULL_OK));
        PRECONDITION(CheckPointer(pTargetMethod));
        PRECONDITION(CheckPointer(pExactMethodType));
    }
    CONTRACTL_END;

    // The delegate may be put into a wrapper delegate if our target method requires it. This local
    // will always hold the real (un-wrapped) delegate.
    DELEGATEREF refRealDelegate = NULL;
    GCPROTECT_BEGIN(refRealDelegate);

    // If needed, convert the delegate into a wrapper and get the real delegate within that.
    if (NeedsWrapperDelegate(pTargetMethod))
        refRealDelegate = CreateWrapperDelegate(*pRefThis, pTargetMethod);
    else
        refRealDelegate = *pRefThis;

    pTargetMethod->EnsureActive();

    if (fIsOpenDelegate)
    {
        _ASSERTE(pRefFirstArg == NULL || *pRefFirstArg == NULL);

        // Open delegates use themselves as the target (which handily allows their shuffle thunks to locate additional data at
        // invocation time).
        refRealDelegate->SetTarget(refRealDelegate);

        // We need to shuffle arguments for open delegates since the first argument on the calling side is not meaningful to the
        // callee.
        MethodTable * pDelegateMT = (*pRefThis)->GetMethodTable();
        PCODE pEntryPoint = SetupShuffleThunk(pDelegateMT, pTargetMethod);

        // Indicate that the delegate will jump to the shuffle thunk rather than directly to the target method.
        refRealDelegate->SetMethodPtr(pEntryPoint);

        // Use stub dispatch for all virtuals.
        // <TODO> Investigate not using this for non-interface virtuals. </TODO>
        // The virtual dispatch stub doesn't work on unboxed value type objects which don't have MT pointers.
        // Since open instance delegates on value type methods require unboxed objects we cannot use the
        // virtual dispatch stub for them. On the other hand, virtual methods on value types don't need
        // to be dispatched because value types cannot be derived. So we treat them like non-virtual methods.
        if (pTargetMethod->IsVirtual() && !pTargetMethod->GetMethodTable()->IsValueType())
        {
            // Since this is an open delegate over a virtual method we cannot virtualize the call target now. So the shuffle thunk
            // needs to jump to another stub (this time provided by the VirtualStubManager) that will virtualize the call at
            // runtime.
            PCODE pTargetCall = GetVirtualCallStub(pTargetMethod, TypeHandle(pExactMethodType));
            refRealDelegate->SetMethodPtrAux(pTargetCall);
            refRealDelegate->SetInvocationCount((INT_PTR)(void *)pTargetMethod);
        }
        else
        {
            // <TODO> If VSD isn't compiled in this gives the wrong result for virtuals (we need run time virtualization). </TODO>
            // Reflection or the code in BindToMethodName will pass us the unboxing stub for non-static methods on value types. But
            // for open invocation on value type methods the actual reference will be passed so we need the unboxed method desc
            // instead.
            if (pTargetMethod->IsUnboxingStub())
            {
                // We want a MethodDesc which is not an unboxing stub, but is an instantiating stub if needed.
                pTargetMethod = MethodDesc::FindOrCreateAssociatedMethodDesc(
                                                        pTargetMethod,
                                                        pExactMethodType,
                                                        FALSE /* don't want unboxing entry point */,
                                                        pTargetMethod->GetMethodInstantiation(),
                                                        FALSE /* don't want MD that requires inst. arguments */,
                                                        true /* Ensure that methods on generic interfaces are returned as instantiated method descs */);
            }

            // The method must not require any extra hidden instantiation arguments.
            _ASSERTE(!pTargetMethod->RequiresInstArg());

            // Note that it is important to cache pTargetCode in local variable to avoid GC hole.
            // GetMultiCallableAddrOfCode() can trigger GC.
            PCODE pTargetCode = pTargetMethod->GetMultiCallableAddrOfCode();
            refRealDelegate->SetMethodPtrAux(pTargetCode);
        }
    }
    else
    {
        PCODE pTargetCode = (PCODE)NULL;

        // For virtual methods we can (and should) virtualize the call now (so we don't have to insert a thunk to do so at runtime).
        // <TODO>
        // Remove the following if we decide we won't cope with this case on late bound.
        // We can get virtual delegates closed over null through this code path, so be careful to handle that case (no need to
        // virtualize since we're just going to throw NullRefException at invocation time).
        // </TODO>
        if (pTargetMethod->IsVirtual() &&
            *pRefFirstArg != NULL &&
            pTargetMethod->GetMethodTable() != (*pRefFirstArg)->GetMethodTable())
            pTargetCode = pTargetMethod->GetMultiCallableAddrOfVirtualizedCode(pRefFirstArg, pTargetMethod->GetMethodTable());
        else
#ifdef HAS_THISPTR_RETBUF_PRECODE
        if (pTargetMethod->IsStatic() && pTargetMethod->HasRetBuffArg() && IsRetBuffPassedAsFirstArg())
            pTargetCode = pTargetMethod->GetLoaderAllocator()->GetFuncPtrStubs()->GetFuncPtrStub(pTargetMethod, PRECODE_THISPTR_RETBUF);
        else
#endif // HAS_THISPTR_RETBUF_PRECODE
            pTargetCode = pTargetMethod->GetMultiCallableAddrOfCode();
        _ASSERTE(pTargetCode);

        refRealDelegate->SetTarget(*pRefFirstArg);
        refRealDelegate->SetMethodPtr(pTargetCode);
    }

    LoaderAllocator *pLoaderAllocator = pTargetMethod->GetLoaderAllocator();

    if (pLoaderAllocator->IsCollectible())
        refRealDelegate->SetMethodBase(pLoaderAllocator->GetExposedObject());

    GCPROTECT_END();
}

// Marshals a delegate to a unmanaged callback.
LPVOID COMDelegate::ConvertToCallback(OBJECTREF pDelegateObj)
{
    CONTRACTL
    {
        THROWS;
        GC_TRIGGERS;
        MODE_COOPERATIVE;

        INJECT_FAULT(COMPlusThrowOM());
    }
    CONTRACTL_END;

    if (!pDelegateObj)
        return NULL;

    DELEGATEREF pDelegate = (DELEGATEREF) pDelegateObj;

    PCODE pCode;
    GCPROTECT_BEGIN(pDelegate);

    MethodTable* pMT = pDelegate->GetMethodTable();
    DelegateEEClass* pClass = (DelegateEEClass*)(pMT->GetClass());

    if (pMT->HasInstantiation())
        COMPlusThrowArgumentException(W("delegate"), W("Argument_NeedNonGenericType"));

    // If we are a delegate originally created from an unmanaged function pointer, we will simply return
    // that function pointer.
    if (DELEGATE_MARKER_UNMANAGEDFPTR == pDelegate->GetInvocationCount())
    {
        pCode = pDelegate->GetMethodPtrAux();
    }
    else
    {
        UMEntryThunk*   pUMEntryThunk   = NULL;
        SyncBlock*      pSyncBlock      = pDelegate->GetSyncBlock();

        InteropSyncBlockInfo* pInteropInfo = pSyncBlock->GetInteropInfo();

        pUMEntryThunk = (UMEntryThunk*)pInteropInfo->GetUMEntryThunk();

        if (!pUMEntryThunk)
        {

            UMThunkMarshInfo *pUMThunkMarshInfo = pClass->m_pUMThunkMarshInfo;
            MethodDesc *pInvokeMeth = FindDelegateInvokeMethod(pMT);

            if (!pUMThunkMarshInfo)
            {
                GCX_PREEMP();

                pUMThunkMarshInfo = (UMThunkMarshInfo*)(void*)pMT->GetLoaderAllocator()->GetLowFrequencyHeap()->AllocMem(S_SIZE_T(sizeof(UMThunkMarshInfo)));
                pUMThunkMarshInfo->LoadTimeInit(pInvokeMeth);

                if (InterlockedCompareExchangeT(&(pClass->m_pUMThunkMarshInfo),
                                                        pUMThunkMarshInfo,
                                                        NULL ) != NULL)
                {
                    pMT->GetLoaderAllocator()->GetLowFrequencyHeap()->BackoutMem(pUMThunkMarshInfo, sizeof(UMThunkMarshInfo));
                    pUMThunkMarshInfo = pClass->m_pUMThunkMarshInfo;
                }
            }

            _ASSERTE(pUMThunkMarshInfo != NULL);
            _ASSERTE(pUMThunkMarshInfo == pClass->m_pUMThunkMarshInfo);

            pUMEntryThunk = UMEntryThunk::CreateUMEntryThunk();
            Holder<UMEntryThunk *, DoNothing, UMEntryThunk::FreeUMEntryThunk> umHolder;
            umHolder.Assign(pUMEntryThunk);

            // multicast. go thru Invoke
            OBJECTHANDLE objhnd = GetAppDomain()->CreateLongWeakHandle(pDelegate);
            _ASSERTE(objhnd != NULL);

            // This target should not ever be used. We are storing it in the thunk for better diagnostics of "call on collected delegate" crashes.
            PCODE pManagedTargetForDiagnostics = (pDelegate->GetMethodPtrAux() != (PCODE)NULL) ? pDelegate->GetMethodPtrAux() : pDelegate->GetMethodPtr();

            // MethodDesc is passed in for profiling to know the method desc of target
            pUMEntryThunk->LoadTimeInit(
                pManagedTargetForDiagnostics,
                objhnd,
                pUMThunkMarshInfo, pInvokeMeth);

            if (!pInteropInfo->SetUMEntryThunk(pUMEntryThunk))
            {
                pUMEntryThunk = (UMEntryThunk*)pInteropInfo->GetUMEntryThunk();
            }
            else
            {
                umHolder.SuppressRelease();
            }

            _ASSERTE(pUMEntryThunk != NULL);
            _ASSERTE(pUMEntryThunk == (UMEntryThunk*)pInteropInfo->GetUMEntryThunk());

        }
        pCode = (PCODE)pUMEntryThunk->GetCode();
    }

    GCPROTECT_END();
    return (LPVOID)pCode;
}

// Marshals an unmanaged callback to Delegate
//static
OBJECTREF COMDelegate::ConvertToDelegate(LPVOID pCallback, MethodTable* pMT)
{
    CONTRACTL
    {
        THROWS;
        GC_TRIGGERS;
        MODE_COOPERATIVE;
        PRECONDITION(pCallback != NULL);
        PRECONDITION(pMT != NULL);
    }
    CONTRACTL_END;

    //////////////////////////////////////////////////////////////////////////////////////////////////////////
    // Check if this callback was originally a managed method passed out to unmanaged code.
    //

    UMEntryThunk* pUMEntryThunk = NULL;

    auto stubKind = RangeSectionStubManager::GetStubKind((PCODE)pCallback);
    if (stubKind == STUB_CODE_BLOCK_STUBPRECODE)
    {
        Precode* pPrecode = Precode::GetPrecodeFromEntryPoint((PCODE)pCallback);
        if (pPrecode->GetType() == PRECODE_UMENTRY_THUNK)
        {
            pUMEntryThunk = pPrecode->AsUMEntryThunk();
        }
    }


    // Lookup the callsite in the hash, if found, we can map this call back to its managed function.
    // Otherwise, we'll treat this as an unmanaged callsite.
    // Make sure that the pointer doesn't have the value of 1 which is our hash table deleted item marker.
    OBJECTHANDLE DelegateHnd = (pUMEntryThunk != NULL)
<<<<<<< HEAD
        ? pUMEntryThunk->GetObjectHandleSpeculative()
=======
        ? pUMEntryThunk->GetObjectHandle()
>>>>>>> 1f6b6903
        : (OBJECTHANDLE)NULL;

    if (DelegateHnd != (OBJECTHANDLE)NULL)
    {
        // Found a managed callsite
        return ObjectFromHandle(DelegateHnd);
    }

    // Validate the MethodTable is a delegate type
    // See Marshal.GetDelegateForFunctionPointer() for exception details.
    if (!pMT->IsDelegate())
        COMPlusThrowArgumentException(W("t"), W("Arg_MustBeDelegate"));

    //////////////////////////////////////////////////////////////////////////////////////////////////////////
    // This is an unmanaged callsite. We need to create a new delegate.
    //
    // The delegate's invoke method will point to a call thunk.
    // The call thunk will internally shuffle the args, set up a DelegateTransitionFrame, marshal the args,
    //  call the UM Function located at m_pAuxField, unmarshal the args, and return.
    // Invoke -> CallThunk -> ShuffleThunk -> Frame -> Marshal -> Call AuxField -> UnMarshal

    DelegateEEClass*    pClass      = (DelegateEEClass*)pMT->GetClass();
    MethodDesc*         pMD         = FindDelegateInvokeMethod(pMT);

    PREFIX_ASSUME(pClass != NULL);

    //////////////////////////////////////////////////////////////////////////////////////////////////////////
    // Get or create the marshaling stub information
    //

    PCODE pMarshalStub = pClass->m_pMarshalStub;
    if (pMarshalStub == (PCODE)NULL)
    {
        GCX_PREEMP();

        pMarshalStub = GetStubForInteropMethod(pMD);

        // Save this new stub on the DelegateEEClass.
        InterlockedCompareExchangeT<PCODE>(&pClass->m_pMarshalStub, pMarshalStub, (PCODE)NULL);

        pMarshalStub = pClass->m_pMarshalStub;
    }

    // The IL marshaling stub performs the function of the shuffle thunk - it simply omits 'this' in
    // the call to unmanaged code. The stub recovers the unmanaged target from the delegate instance.

    _ASSERTE(pMarshalStub != (PCODE)NULL);

    //////////////////////////////////////////////////////////////////////////////////////////////////////////
    // Wire up the stubs to the new delegate instance.
    //

    LOG((LF_INTEROP, LL_INFO10000, "Created delegate for function pointer: entrypoint: %p\n", pMarshalStub));

    // Create the new delegate
    DELEGATEREF delObj = (DELEGATEREF) pMT->Allocate();

    {
        // delObj is not protected
        GCX_NOTRIGGER();

        // Wire up the unmanaged call stub to the delegate.
        delObj->SetTarget(delObj);              // We are the "this" object

        // For X86, we save the entry point in the delegate's method pointer and the UM Callsite in the aux pointer.
        delObj->SetMethodPtr(pMarshalStub);
        delObj->SetMethodPtrAux((PCODE)pCallback);

        // Also, mark this delegate as an unmanaged function pointer wrapper.
        delObj->SetInvocationCount(DELEGATE_MARKER_UNMANAGEDFPTR);
    }

    return delObj;
}

void COMDelegate::ValidateDelegatePInvoke(MethodDesc* pMD)
{
    CONTRACTL
    {
        THROWS;
        GC_TRIGGERS;
        MODE_ANY;

        PRECONDITION(CheckPointer(pMD));
    }
    CONTRACTL_END;

    if (pMD->IsSynchronized())
        COMPlusThrow(kTypeLoadException, IDS_EE_NOSYNCHRONIZED);

    if (pMD->MethodDesc::IsVarArg())
        COMPlusThrow(kNotSupportedException, IDS_EE_VARARG_NOT_SUPPORTED);
}

// static
PCODE COMDelegate::GetStubForILStub(EEImplMethodDesc* pDelegateMD, MethodDesc** ppStubMD, DWORD dwStubFlags)
{
    CONTRACT(PCODE)
    {
        STANDARD_VM_CHECK;

        PRECONDITION(CheckPointer(pDelegateMD));
        POSTCONDITION(RETVAL != NULL);
    }
    CONTRACT_END;

    ValidateDelegatePInvoke(pDelegateMD);

    dwStubFlags |= NDIRECTSTUB_FL_DELEGATE;

    RETURN NDirect::GetStubForILStub(pDelegateMD, ppStubMD, dwStubFlags);
}



// static
MethodDesc* COMDelegate::GetILStubMethodDesc(EEImplMethodDesc* pDelegateMD, DWORD dwStubFlags)
{
    STANDARD_VM_CONTRACT;

    MethodTable *pMT = pDelegateMD->GetMethodTable();

    dwStubFlags |= NDIRECTSTUB_FL_DELEGATE;

    PInvokeStaticSigInfo sigInfo(pDelegateMD);
    return NDirect::CreateCLRToNativeILStub(&sigInfo, dwStubFlags, pDelegateMD);
}

extern "C" void QCALLTYPE Delegate_InitializeVirtualCallStub(QCall::ObjectHandleOnStack d, PCODE method)
{
    QCALL_CONTRACT;

    BEGIN_QCALL;

    GCX_COOP();

    MethodDesc *pMeth = MethodTable::GetMethodDescForSlotAddress((PCODE)method);
    _ASSERTE(pMeth);
    _ASSERTE(!pMeth->IsStatic() && pMeth->IsVirtual());
    PCODE target = GetVirtualCallStub(pMeth, TypeHandle(pMeth->GetMethodTable()));

    DELEGATEREF refThis = (DELEGATEREF)d.Get();
    refThis->SetMethodPtrAux(target);
    refThis->SetInvocationCount((INT_PTR)(void*)pMeth);

    END_QCALL;
}

extern "C" PCODE QCALLTYPE Delegate_AdjustTarget(QCall::ObjectHandleOnStack target, PCODE method)
{
    QCALL_CONTRACT;

    BEGIN_QCALL;

    GCX_COOP();

    _ASSERTE(method);

    MethodTable* pMTTarg = target.Get()->GetMethodTable();

    MethodDesc *pMeth = NonVirtualEntry2MethodDesc(method);
    _ASSERTE(pMeth);
    _ASSERTE(!pMeth->IsStatic());

    // close delegates
    MethodTable* pMTMeth = pMeth->GetMethodTable();

    MethodDesc *pCorrectedMethod = pMeth;

    // Use the Unboxing stub for value class methods, since the value
    // class is constructed using the boxed instance.
    if (pCorrectedMethod->GetMethodTable()->IsValueType() && !pCorrectedMethod->IsUnboxingStub())
    {
        // those should have been ruled out at jit time (code:COMDelegate::GetDelegateCtor)
        _ASSERTE((pMTMeth != g_pValueTypeClass) && (pMTMeth != g_pObjectClass));
        pCorrectedMethod->CheckRestore();
        pCorrectedMethod = pMTTarg->GetBoxedEntryPointMD(pCorrectedMethod);
        _ASSERTE(pCorrectedMethod != NULL);
    }

    if (pMeth != pCorrectedMethod)
    {
        method = pCorrectedMethod->GetMultiCallableAddrOfCode();
    }

    END_QCALL;

    return method;
}

#if defined(_MSC_VER) && !defined(TARGET_UNIX)
// VC++ Compiler intrinsic.
extern "C" void * _ReturnAddress(void);
#endif // _MSC_VER && !TARGET_UNIX

uint32_t MethodDescToNumFixedArgs(MethodDesc *pMD)
{
    WRAPPER_NO_CONTRACT;

    SigParser sig = pMD->GetSigParser();

    uint32_t data;
    IfFailThrow(sig.GetCallingConvInfo(&data));
    if (data & IMAGE_CEE_CS_CALLCONV_GENERIC)
    {
        // Skip over generic argument count
        IfFailThrow(sig.GetData(&data));
    }

    // Return argument count
    IfFailThrow(sig.GetData(&data));
    return data;
}

// This is the single constructor for all Delegates. The compiler
// doesn't provide an implementation of the Delegate constructor. We
// provide that implementation through a QCall call to this method.
extern "C" void QCALLTYPE Delegate_Construct(QCall::ObjectHandleOnStack _this, QCall::ObjectHandleOnStack target, PCODE method)
{
    QCALL_CONTRACT;

    // If you modify this logic, please update DacDbiInterfaceImpl::GetDelegateType, DacDbiInterfaceImpl::GetDelegateType,
    // DacDbiInterfaceImpl::GetDelegateFunctionData, and DacDbiInterfaceImpl::GetDelegateTargetObject.

    _ASSERTE(method != (PCODE)NULL);
    BEGIN_QCALL;

    GCX_COOP();

    DELEGATEREF refThis = (DELEGATEREF) ObjectToOBJECTREF(_this.Get());
    _ASSERTE(refThis != NULL);

    GCPROTECT_BEGIN(refThis);

    // Programmers could feed garbage data to DelegateConstruct().
    // It's difficult to validate a method code pointer, but at least we'll
    // try to catch the easy garbage.
    _ASSERTE(isMemoryReadable(method, 1));

    MethodTable* pMTTarg = NULL;
    if (target.Get() != NULL)
        pMTTarg = target.Get()->GetMethodTable();

    MethodTable* pDelMT = refThis->GetMethodTable();
    MethodDesc* pMethOrig = NonVirtualEntry2MethodDesc(method);
    MethodDesc* pMeth = pMethOrig;
    _ASSERTE(pMeth != NULL);

    LOG((LF_STUBS, LL_INFO1000, "In DelegateConstruct: for delegate type %s binding to method %s::%s%s, static = %d\n",
         pDelMT->GetDebugClassName(),
         pMeth->m_pszDebugClassName, pMeth->m_pszDebugMethodName, pMeth->m_pszDebugMethodSignature, pMeth->IsStatic()));

#ifdef _DEBUG
    // Assert that everything is OK...This is not some bogus
    //  address...Very unlikely that the code below would work
    //  for a random address in memory....
    MethodTable* p = pMeth->GetMethodTable();
    _ASSERTE(p != NULL);
    _ASSERTE(p->ValidateWithPossibleAV());
#endif // _DEBUG

    if (Nullable::IsNullableType(pMeth->GetMethodTable()))
        COMPlusThrow(kNotSupportedException);

    MethodDesc* pDelegateInvoke = COMDelegate::FindDelegateInvokeMethod(pDelMT);

    UINT invokeArgCount = MethodDescToNumFixedArgs(pDelegateInvoke);
    UINT methodArgCount = MethodDescToNumFixedArgs(pMeth);
    BOOL isStatic = pMeth->IsStatic();
    if (!isStatic)
        methodArgCount++; // count 'this'

    if (COMDelegate::NeedsWrapperDelegate(pMeth))
        refThis = COMDelegate::CreateWrapperDelegate(refThis, pMeth);

    if (pMeth->GetLoaderAllocator()->IsCollectible())
        refThis->SetMethodBase(pMeth->GetLoaderAllocator()->GetExposedObject());

    // Open delegates.
    if (invokeArgCount == methodArgCount)
    {
        // set the target
        refThis->SetTarget(refThis);

        // set the shuffle thunk
        PCODE pEntryPoint = SetupShuffleThunk(pDelMT, pMeth);
        refThis->SetMethodPtr(pEntryPoint);

        // set the ptr aux according to what is needed, if virtual need to call make virtual stub dispatch
        if (!pMeth->IsStatic() && pMeth->IsVirtual() && !pMeth->GetMethodTable()->IsValueType())
        {
            PCODE pTargetCall = GetVirtualCallStub(pMeth, TypeHandle(pMeth->GetMethodTable()));
            refThis->SetMethodPtrAux(pTargetCall);
            refThis->SetInvocationCount((INT_PTR)(void *)pMeth);
        }
        else
        {
            refThis->SetMethodPtrAux(method);
        }
    }
    else
    {
        MethodTable* pMTMeth = pMeth->GetMethodTable();

        if (!pMeth->IsStatic())
        {
            if (target.Get() == NULL)
                COMPlusThrow(kArgumentException, W("Arg_DlgtNullInst"));

            if (pMTTarg != NULL)
            {
                // Use the Unboxing stub for value class methods, since the value
                // class is constructed using the boxed instance.
                //
                // <NICE> We could get the JIT to recognise all delegate creation sequences and
                // ensure the thing is always an BoxedEntryPointStub anyway </NICE>

                if (pMTMeth->IsValueType() && !pMeth->IsUnboxingStub())
                {
                    // If these are Object/ValueType.ToString().. etc,
                    // don't need an unboxing Stub.

                    if ((pMTMeth != g_pValueTypeClass)
                        && (pMTMeth != g_pObjectClass))
                    {
                        pMeth->CheckRestore();
                        pMeth = pMTTarg->GetBoxedEntryPointMD(pMeth);
                        _ASSERTE(pMeth != NULL);
                    }
                }
                // Only update the code address if we've decided to go to a different target...
                // <NICE> We should make sure the code address that the JIT provided to us is always the right one anyway,
                // so we don't have to do all this mucking about. </NICE>
                if (pMeth != pMethOrig)
                {
                    method = pMeth->GetMultiCallableAddrOfCode();
                }
            }
        }
#ifdef HAS_THISPTR_RETBUF_PRECODE
        else if (pMeth->HasRetBuffArg() && IsRetBuffPassedAsFirstArg())
        {
            method = pMeth->GetLoaderAllocator()->GetFuncPtrStubs()->GetFuncPtrStub(pMeth, PRECODE_THISPTR_RETBUF);
        }
#endif // HAS_THISPTR_RETBUF_PRECODE

        refThis->SetTarget(target.Get());
        refThis->SetMethodPtr((PCODE)(void *)method);
    }

    GCPROTECT_END();
    END_QCALL;
}

MethodDesc *COMDelegate::GetMethodDesc(OBJECTREF orDelegate)
{
    CONTRACTL
    {
        THROWS;
        GC_TRIGGERS;
        MODE_COOPERATIVE;
    }
    CONTRACTL_END;

    // If you modify this logic, please update DacDbiInterfaceImpl::GetDelegateType, DacDbiInterfaceImpl::GetDelegateType,
    // DacDbiInterfaceImpl::GetDelegateFunctionData, and DacDbiInterfaceImpl::GetDelegateTargetObject.

    MethodDesc *pMethodHandle = NULL;

    DELEGATEREF thisDel = (DELEGATEREF) orDelegate;
    DELEGATEREF innerDel = NULL;

    INT_PTR count = thisDel->GetInvocationCount();
    if (count != 0)
    {
        // this is one of the following:
        // - multicast - _invocationList is Array && _invocationCount != 0
        // - unamanaged ftn ptr - _invocationList == NULL && _invocationCount == -1
        // - wrapper delegate - _invocationList is Delegate && _invocationCount != NULL
        // - virtual delegate - _invocationList == null && _invocationCount == (target MethodDesc)
        //                    or _invocationList points to a LoaderAllocator/DynamicResolver (inner open virtual delegate of a Wrapper Delegate)
        // in the wrapper delegate case we want to unwrap and return the method desc of the inner delegate
        // in the other cases we return the method desc for the invoke
        innerDel = (DELEGATEREF) thisDel->GetInvocationList();
        bool fOpenVirtualDelegate = false;

        if (innerDel != NULL)
        {
            MethodTable *pMT = innerDel->GetMethodTable();
            if (pMT->IsDelegate())
                return GetMethodDesc(innerDel);
            if (!pMT->IsArray())
            {
                // must be a virtual one
                fOpenVirtualDelegate = true;
            }
        }
        else
        {
            if (count != DELEGATE_MARKER_UNMANAGEDFPTR)
            {
                // must be a virtual one
                fOpenVirtualDelegate = true;
            }
        }

        if (fOpenVirtualDelegate)
            pMethodHandle = (MethodDesc*)thisDel->GetInvocationCount();
        else
            pMethodHandle = FindDelegateInvokeMethod(thisDel->GetMethodTable());
    }
    else
    {
        // Next, check for an open delegate
        PCODE code = thisDel->GetMethodPtrAux();

        if (code != (PCODE)NULL)
        {
            // Note that MethodTable::GetMethodDescForSlotAddress is significantly faster than Entry2MethodDesc
            pMethodHandle = MethodTable::GetMethodDescForSlotAddress(code);
        }
        else
        {
            MethodTable * pMT = NULL;

            // Must be a normal delegate
            code = thisDel->GetMethodPtr();

            pMethodHandle = NonVirtualEntry2MethodDesc(code);
        }
    }

    _ASSERTE(pMethodHandle);
    return pMethodHandle;
}

OBJECTREF COMDelegate::GetTargetObject(OBJECTREF obj)
{
    CONTRACTL
    {
        THROWS;
        GC_NOTRIGGER;
        MODE_COOPERATIVE;
    }
    CONTRACTL_END;

    OBJECTREF targetObject = NULL;

    DELEGATEREF thisDel = (DELEGATEREF) obj;
    OBJECTREF innerDel = NULL;

    if (thisDel->GetInvocationCount() != 0)
    {
        // this is one of the following:
        // - multicast
        // - unmanaged ftn ptr
        // - wrapper delegate
        // - virtual delegate - _invocationList == null && _invocationCount == (target MethodDesc)
        //                    or _invocationList points to a LoaderAllocator/DynamicResolver (inner open virtual delegate of a Wrapper Delegate)
        // in the wrapper delegate case we want to unwrap and return the object of the inner delegate
        innerDel = (DELEGATEREF) thisDel->GetInvocationList();
        if (innerDel != NULL)
        {
            MethodTable *pMT = innerDel->GetMethodTable();
            if (pMT->IsDelegate())
            {
                targetObject = GetTargetObject(innerDel);
            }
        }
    }

    if (targetObject == NULL)
        targetObject = thisDel->GetTarget();

    return targetObject;
}

BOOL COMDelegate::IsTrueMulticastDelegate(OBJECTREF delegate)
{
    CONTRACTL
    {
        THROWS;
        GC_NOTRIGGER;
        MODE_COOPERATIVE;
    }
    CONTRACTL_END;

    BOOL isMulticast = FALSE;

    size_t invocationCount = ((DELEGATEREF)delegate)->GetInvocationCount();
    if (invocationCount)
    {
        OBJECTREF invocationList = ((DELEGATEREF)delegate)->GetInvocationList();
        if (invocationList != NULL)
        {
            MethodTable *pMT = invocationList->GetMethodTable();
            isMulticast = pMT->IsArray();
        }
    }

    return isMulticast;
}

// Get the cpu stub for a delegate invoke.
Stub* COMDelegate::GetInvokeMethodStub(EEImplMethodDesc* pMD)
{
    STANDARD_VM_CONTRACT;

    MethodTable *       pDelMT = pMD->GetMethodTable();
    DelegateEEClass*    pClass = (DelegateEEClass*) pDelMT->GetClass();

    if (pMD == pClass->GetInvokeMethod())
    {
        // Validate the invoke method, which at the moment just means checking the calling convention

        MetaSig sig(pMD);

        BYTE callConv = sig.GetCallingConventionInfo();
        if (callConv != (IMAGE_CEE_CS_CALLCONV_HASTHIS | IMAGE_CEE_CS_CALLCONV_DEFAULT))
            COMPlusThrow(kInvalidProgramException);

        BOOL fReturnVal = !sig.IsReturnTypeVoid();

        SigTypeContext emptyContext;
        ILStubLinker sl(pMD->GetModule(), pMD->GetSignature(), &emptyContext, pMD, (ILStubLinkerFlags)(ILSTUB_LINKER_FLAG_STUB_HAS_THIS | ILSTUB_LINKER_FLAG_TARGET_HAS_THIS));

        ILCodeStream *pCode = sl.NewCodeStream(ILStubLinker::kDispatch);

        // This stub is only used for rare indirect cases, for example
        // when Delegate.Invoke method is wrapped into another delegate.
        // Direct invocation of delegate is expanded by JIT.
        // Emit a recursive call here to let JIT handle complex cases like
        // virtual dispatch and GC safety.

        // Load the delegate object
        pCode->EmitLoadThis();

        // Load the arguments
        for (UINT paramCount = 0; paramCount < sig.NumFixedArgs(); paramCount++)
            pCode->EmitLDARG(paramCount);

        // recursively call the delegate itself
        pCode->EmitCALL(pCode->GetToken(pMD), sig.NumFixedArgs(), fReturnVal);

        // return
        pCode->EmitRET();

        PCCOR_SIGNATURE pSig;
        DWORD cbSig;
        pMD->GetSig(&pSig,&cbSig);

        MethodDesc* pStubMD = ILStubCache::CreateAndLinkNewILStubMethodDesc(pMD->GetLoaderAllocator(),
                                                                pMD->GetMethodTable(),
                                                                ILSTUB_DELEGATE_INVOKE_METHOD,
                                                                pMD->GetModule(),
                                                                pSig, cbSig,
                                                                NULL,
                                                                &sl);

        return Stub::NewStub(JitILStub(pStubMD));
    }
    else
    {
        // We do not support asynchronous delegates in CoreCLR
        COMPlusThrow(kPlatformNotSupportedException);
    }
}

void COMDelegate::ThrowIfInvalidUnmanagedCallersOnlyUsage(MethodDesc* pMD)
{
    CONTRACTL
    {
        THROWS;
        GC_TRIGGERS;
        PRECONDITION(pMD != NULL);
        PRECONDITION(pMD->HasUnmanagedCallersOnlyAttribute());
    }
    CONTRACTL_END;

    if (!pMD->IsStatic())
        EX_THROW(EEResourceException, (kInvalidProgramException, W("InvalidProgram_NonStaticMethod")));

    // No generic methods
    if (pMD->HasClassOrMethodInstantiation())
        EX_THROW(EEResourceException, (kInvalidProgramException, W("InvalidProgram_GenericMethod")));

    // Arguments - Scenarios involving UnmanagedCallersOnly are handled during the jit.
    bool unmanagedCallersOnlyRequiresMarshalling = false;
    if (NDirect::MarshalingRequired(pMD, NULL, NULL, NULL, unmanagedCallersOnlyRequiresMarshalling))
        EX_THROW(EEResourceException, (kInvalidProgramException, W("InvalidProgram_NonBlittableTypes")));
}

BOOL COMDelegate::NeedsWrapperDelegate(MethodDesc* pTargetMD)
{
    LIMITED_METHOD_CONTRACT;

#ifdef TARGET_ARM
    // For arm VSD expects r4 to contain the indirection cell. However r4 is a non-volatile register
    // and its value must be preserved. So we need to erect a frame and store indirection cell in r4 before calling
    // virtual stub dispatch. Erecting frame is already done by wrapper delegates so the Wrapper Delegate infrastructure
    //  can easliy be used for our purpose.
    // set needsWrapperDelegate flag in order to erect a frame. (Wrapper Delegate stub also loads the right value in r4)
    if (!pTargetMD->IsStatic() && pTargetMD->IsVirtual() && !pTargetMD->GetMethodTable()->IsValueType())
        return TRUE;
#endif

     return FALSE;
}



// to create a wrapper delegate wrapper we need:
// - the delegate to forward to         -> _invocationList
// - the delegate invoke MethodDesc     -> _count
// the 2 fields used for invocation will contain:
// - the delegate itself                -> _pORField
// - the wrapper stub                    -> _pFPField
DELEGATEREF COMDelegate::CreateWrapperDelegate(DELEGATEREF delegate, MethodDesc* pTargetMD)
{
    CONTRACTL
    {
        THROWS;
        GC_TRIGGERS;
        MODE_COOPERATIVE;
    }
    CONTRACTL_END;

    MethodTable *pDelegateType = delegate->GetMethodTable();
    MethodDesc *pMD = ((DelegateEEClass*)(pDelegateType->GetClass()))->GetInvokeMethod();
    // allocate the object
    struct _gc {
        DELEGATEREF refWrapperDel;
        DELEGATEREF innerDel;
    } gc;
    gc.refWrapperDel = delegate;
    gc.innerDel = NULL;

    GCPROTECT_BEGIN(gc);

    // set the proper fields
    //

    // Object reference field...
    gc.refWrapperDel->SetTarget(gc.refWrapperDel);

    // save the secure invoke stub.  GetWrapperInvoke() can trigger GC.
    PCODE tmp = GetWrapperInvoke(pMD);
    gc.refWrapperDel->SetMethodPtr(tmp);
    // save the delegate MethodDesc for the frame
    gc.refWrapperDel->SetInvocationCount((INT_PTR)pMD);

    // save the delegate to forward to
    gc.innerDel = (DELEGATEREF) pDelegateType->Allocate();
    gc.refWrapperDel->SetInvocationList(gc.innerDel);

    GCPROTECT_END();

    return gc.innerDel;
}

// This method will get the MethodInfo for a delegate
extern "C" void QCALLTYPE Delegate_FindMethodHandle(QCall::ObjectHandleOnStack d, QCall::ObjectHandleOnStack retMethodInfo)
{
    QCALL_CONTRACT;

    BEGIN_QCALL;

    GCX_COOP();

    MethodDesc* pMD = COMDelegate::GetMethodDesc(d.Get());
    pMD = MethodDesc::FindOrCreateAssociatedMethodDescForReflection(pMD, TypeHandle(pMD->GetMethodTable()), pMD->GetMethodInstantiation());
    retMethodInfo.Set(pMD->AllocateStubMethodInfo());

    END_QCALL;
}

extern "C" BOOL QCALLTYPE Delegate_InternalEqualMethodHandles(QCall::ObjectHandleOnStack left, QCall::ObjectHandleOnStack right)
{
    QCALL_CONTRACT;

    BOOL fRet = FALSE;

    BEGIN_QCALL;

    GCX_COOP();

    MethodDesc* pMDLeft = COMDelegate::GetMethodDesc(left.Get());
    MethodDesc* pMDRight = COMDelegate::GetMethodDesc(right.Get());
    fRet = pMDLeft == pMDRight;

    END_QCALL;

    return fRet;
}

FCIMPL1(MethodDesc*, COMDelegate::GetInvokeMethod, MethodTable* pDelegateMT)
{
    FCALL_CONTRACT;
    _ASSERTE(pDelegateMT != NULL);

    MethodDesc* pMD = ((DelegateEEClass*)(pDelegateMT->GetClass()))->GetInvokeMethod();
    _ASSERTE(pMD != NULL);
    return pMD;
}
FCIMPLEND

FCIMPL1(PCODE, COMDelegate::GetMulticastInvoke, MethodTable* pDelegateMT)
{
    FCALL_CONTRACT;
    _ASSERTE(pDelegateMT != NULL);

    DelegateEEClass* delegateEEClass = (DelegateEEClass*)pDelegateMT->GetClass();
    return delegateEEClass->m_pMultiCastInvokeStub;
}
FCIMPLEND

extern "C" PCODE QCALLTYPE Delegate_GetMulticastInvokeSlow(MethodTable* pDelegateMT)
{
    QCALL_CONTRACT;
    _ASSERTE(pDelegateMT != NULL);

    PCODE pStub = (PCODE)NULL;

    BEGIN_QCALL;

    DelegateEEClass *delegateEEClass = (DelegateEEClass*)pDelegateMT->GetClass();
    pStub = delegateEEClass->m_pMultiCastInvokeStub;
    if (pStub == (PCODE)NULL)
    {
        MethodDesc* pMD = delegateEEClass->GetInvokeMethod();

        MetaSig sig(pMD);

        BOOL fReturnVal = !sig.IsReturnTypeVoid();

        SigTypeContext emptyContext;
        ILStubLinker sl(pMD->GetModule(), pMD->GetSignature(), &emptyContext, pMD, (ILStubLinkerFlags)(ILSTUB_LINKER_FLAG_STUB_HAS_THIS | ILSTUB_LINKER_FLAG_TARGET_HAS_THIS));

        ILCodeStream *pCode = sl.NewCodeStream(ILStubLinker::kDispatch);

        DWORD dwLoopCounterNum = pCode->NewLocal(ELEMENT_TYPE_I4);

        DWORD dwReturnValNum = -1;
        if (fReturnVal)
            dwReturnValNum = pCode->NewLocal(sig.GetRetTypeHandleNT());

        ILCodeLabel *nextDelegate = pCode->NewCodeLabel();

        // initialize counter
        pCode->EmitLDC(0);
        pCode->EmitSTLOC(dwLoopCounterNum);

        //Label_nextDelegate:
        pCode->EmitLabel(nextDelegate);

#ifdef DEBUGGING_SUPPORTED
        ILCodeLabel *invokeTraceHelper = pCode->NewCodeLabel();
        ILCodeLabel *debuggerCheckEnd = pCode->NewCodeLabel();

        // Call MulticastDebuggerTraceHelper only if we have a controller subscribing to the event
        pCode->EmitLDC((DWORD_PTR)&g_multicastDelegateTraceActiveCount);
        pCode->EmitCONV_I();
        pCode->EmitLDIND_I4();
        // g_multicastDelegateTraceActiveCount != 0
        pCode->EmitLDC(0);
        pCode->EmitCEQ();
        pCode->EmitBRFALSE(invokeTraceHelper);

        pCode->EmitLabel(debuggerCheckEnd);
#endif // DEBUGGING_SUPPORTED

        // Load next delegate from array using LoopCounter as index
        pCode->EmitLoadThis();
        pCode->EmitLDFLD(pCode->GetToken(CoreLibBinder::GetField(FIELD__MULTICAST_DELEGATE__INVOCATION_LIST)));
        pCode->EmitLDLOC(dwLoopCounterNum);
        pCode->EmitLDELEM_REF();

        // Load the arguments
        for (UINT paramCount = 0; paramCount < sig.NumFixedArgs(); paramCount++)
            pCode->EmitLDARG(paramCount);

        // call the delegate
        pCode->EmitCALL(pCode->GetToken(pMD), sig.NumFixedArgs(), fReturnVal);

        // Save return value.
        if (fReturnVal)
            pCode->EmitSTLOC(dwReturnValNum);

        // increment counter
        pCode->EmitLDLOC(dwLoopCounterNum);
        pCode->EmitLDC(1);
        pCode->EmitADD();
        pCode->EmitSTLOC(dwLoopCounterNum);

        // compare LoopCounter with InvocationCount. If less then branch to nextDelegate
        pCode->EmitLDLOC(dwLoopCounterNum);
        pCode->EmitLoadThis();
        pCode->EmitLDFLD(pCode->GetToken(CoreLibBinder::GetField(FIELD__MULTICAST_DELEGATE__INVOCATION_COUNT)));
        pCode->EmitBLT(nextDelegate);

        // load the return value. return value from the last delegate call is returned
        if (fReturnVal)
            pCode->EmitLDLOC(dwReturnValNum);

        // return
        pCode->EmitRET();

#ifdef DEBUGGING_SUPPORTED
        // Emit debugging support at the end of the method for better perf
        pCode->EmitLabel(invokeTraceHelper);

        pCode->EmitLoadThis();
        pCode->EmitLDLOC(dwLoopCounterNum);
        pCode->EmitCALL(METHOD__STUBHELPERS__MULTICAST_DEBUGGER_TRACE_HELPER, 2, 0);

        pCode->EmitBR(debuggerCheckEnd);
#endif // DEBUGGING_SUPPORTED

        PCCOR_SIGNATURE pSig;
        DWORD cbSig;
        pMD->GetSig(&pSig, &cbSig);

        MethodDesc* pStubMD = ILStubCache::CreateAndLinkNewILStubMethodDesc(pMD->GetLoaderAllocator(),
                                                               pMD->GetMethodTable(),
                                                               ILSTUB_MULTICASTDELEGATE_INVOKE,
                                                               pMD->GetModule(),
                                                               pSig, cbSig,
                                                               NULL,
                                                               &sl);
        pStub = JitILStub(pStubMD);

        InterlockedCompareExchangeT<PCODE>(&delegateEEClass->m_pMultiCastInvokeStub, pStub, (PCODE)NULL);
        pStub = delegateEEClass->m_pMultiCastInvokeStub;
    }

    END_QCALL;

    return pStub;
}

PCODE COMDelegate::GetWrapperInvoke(MethodDesc* pMD)
{
    CONTRACTL
    {
        THROWS;
        GC_TRIGGERS;
        MODE_ANY;
    }
    CONTRACTL_END;

    MethodTable *       pDelegateMT = pMD->GetMethodTable();
    DelegateEEClass*    delegateEEClass = (DelegateEEClass*) pDelegateMT->GetClass();
    PCODE pStub = delegateEEClass->m_pWrapperDelegateInvokeStub;

    if (pStub == (PCODE)NULL)
    {
        GCX_PREEMP();

        MetaSig sig(pMD);

        BOOL fReturnVal = !sig.IsReturnTypeVoid();

        SigTypeContext emptyContext;
        ILStubLinker sl(pMD->GetModule(), pMD->GetSignature(), &emptyContext, pMD, (ILStubLinkerFlags)(ILSTUB_LINKER_FLAG_STUB_HAS_THIS | ILSTUB_LINKER_FLAG_TARGET_HAS_THIS));

        ILCodeStream *pCode = sl.NewCodeStream(ILStubLinker::kDispatch);

        // Load the "real" delegate
        pCode->EmitLoadThis();
        pCode->EmitLDFLD(pCode->GetToken(CoreLibBinder::GetField(FIELD__MULTICAST_DELEGATE__INVOCATION_LIST)));

        // Load the arguments
        UINT paramCount = 0;
        while(paramCount < sig.NumFixedArgs())
            pCode->EmitLDARG(paramCount++);

        // Call the delegate
        pCode->EmitCALL(pCode->GetToken(pMD), sig.NumFixedArgs(), fReturnVal);

        // Return
        pCode->EmitRET();

        PCCOR_SIGNATURE pSig;
        DWORD cbSig;

        pMD->GetSig(&pSig,&cbSig);

        MethodDesc* pStubMD =
            ILStubCache::CreateAndLinkNewILStubMethodDesc(pMD->GetLoaderAllocator(),
                                                          pMD->GetMethodTable(),
                                                          ILSTUB_WRAPPERDELEGATE_INVOKE,
                                                          pMD->GetModule(),
                                                          pSig, cbSig,
                                                          NULL,
                                                          &sl);

        pStub = JitILStub(pStubMD);

        InterlockedCompareExchangeT<PCODE>(&delegateEEClass->m_pWrapperDelegateInvokeStub, pStub, (PCODE)NULL);
        pStub = delegateEEClass->m_pWrapperDelegateInvokeStub;
    }
    return pStub;
}



static bool IsLocationAssignable(TypeHandle fromHandle, TypeHandle toHandle, bool relaxedMatch, bool fromHandleIsBoxed)
{
    CONTRACTL
    {
        THROWS;
        GC_TRIGGERS;
        MODE_ANY;
    }
    CONTRACTL_END;
    // Identical types are obviously compatible.
    if (fromHandle == toHandle)
        return true;

    // Byref parameters can never be allowed relaxed matching since type safety will always be violated in one
    // of the two directions (in or out). Checking one of the types is enough since a byref type is never
    // compatible with a non-byref type.
    if (fromHandle.IsByRef())
        relaxedMatch = false;

    // If we allow relaxed matching then any subtype of toHandle is probably
    // compatible (definitely so if we know fromHandle is coming from a boxed
    // value such as we get from the bound argument in a closed delegate).
    if (relaxedMatch && fromHandle.CanCastTo(toHandle))
    {
        // If the fromHandle isn't boxed then we need to be careful since
        // non-object reference arguments aren't going to be compatible with
        // object reference locations (there's no implicit boxing going to happen
        // for us).
        if (!fromHandleIsBoxed)
        {
            // Check that the "objrefness" of source and destination matches. In
            // reality there are only three objref classes that would have
            // passed the CanCastTo above given a value type source (Object,
            // ValueType and Enum), but why hard code these in when we can be
            // more robust?
            if (fromHandle.IsGenericVariable())
            {
                TypeVarTypeDesc *fromHandleVar = fromHandle.AsGenericVariable();

                // We need to check whether constraints of fromHandle have been loaded, because the
                // CanCastTo operation might have made its decision without enumerating constraints
                // (e.g. when toHandle is System.Object).
                if (!fromHandleVar->ConstraintsLoaded())
                    fromHandleVar->LoadConstraints(CLASS_DEPENDENCIES_LOADED);

                if (toHandle.IsGenericVariable())
                {
                    TypeVarTypeDesc *toHandleVar = toHandle.AsGenericVariable();

                    // Constraints of toHandleVar were not touched by CanCastTo.
                    if (!toHandleVar->ConstraintsLoaded())
                        toHandleVar->LoadConstraints(CLASS_DEPENDENCIES_LOADED);

                    // Both handles are type variables. The following table lists all possible combinations.
                    //
                    // In brackets are results of IsConstrainedAsObjRef/IsConstrainedAsValueType
                    //
                    //            To:| [FALSE/FALSE]         | [FALSE/TRUE]          | [TRUE/FALSE]
                    // From:         |                       |                       |
                    // --------------------------------------------------------------------------------------
                    // [FALSE/FALSE] | ERROR                 | NEVER HAPPENS         | ERROR
                    //               | we know nothing       |                       | From may be a VT
                    // --------------------------------------------------------------------------------------
                    // [FALSE/TRUE]  | ERROR                 | OK                    | ERROR
                    //               | To may be an ObjRef   | both are VT           | mismatch
                    // --------------------------------------------------------------------------------------
                    // [TRUE/FALSE]  | OK (C# compat)        | ERROR - mismatch and  | OK
                    //               | (*)                   | no such instantiation | both are ObjRef
                    // --------------------------------------------------------------------------------------

                    if (fromHandleVar->ConstrainedAsObjRef())
                    {
                        // (*) Normally we would need to check whether toHandleVar is also constrained
                        // as ObjRef here and fail if it's not. However, the C# compiler currently
                        // allows the toHandleVar constraint to be omitted and infers it. We have to
                        // follow the same rule to avoid introducing a breaking change.
                        //
                        // Example:
                        // class Gen<T, U> where T : class, U
                        //
                        // For the sake of delegate co(ntra)variance, U is also regarded as being
                        // constrained as ObjRef even though it has no constraints.

                        if (toHandleVar->ConstrainedAsValueType())
                        {
                            // reference type / value type mismatch
                            return FALSE;
                        }
                    }
                    else
                    {
                        if (toHandleVar->ConstrainedAsValueType())
                        {
                            // If toHandleVar is constrained as value type, fromHandle must be as well.
                            _ASSERTE(fromHandleVar->ConstrainedAsValueType());
                        }
                        else
                        {
                            // It was not possible to prove that the variables are both reference types
                            // or both value types.
                            return false;
                        }
                    }
                }
                else
                {
                    // We need toHandle to be an ObjRef and fromHandle to be constrained as ObjRef,
                    // or toHandle to be a value type and fromHandle to be constrained as a value
                    // type (which must be this specific value type actually as value types are sealed).

                    // Constraints of fromHandle must ensure that it will be ObjRef if toHandle is an
                    // ObjRef, and a value type if toHandle is not an ObjRef.
                    if (CorTypeInfo::IsObjRef_NoThrow(toHandle.GetInternalCorElementType()))
                    {
                        if (!fromHandleVar->ConstrainedAsObjRef())
                            return false;
                    }
                    else
                    {
                        if (!fromHandleVar->ConstrainedAsValueType())
                            return false;
                    }
                }
            }
            else
            {
                _ASSERTE(!toHandle.IsGenericVariable());

                // The COR element types have all the information we need.
                if (CorTypeInfo::IsObjRef_NoThrow(fromHandle.GetInternalCorElementType()) !=
                    CorTypeInfo::IsObjRef_NoThrow(toHandle.GetInternalCorElementType()))
                    return false;
            }
        }

        return true;
    }
    else
    {
        // they are not compatible yet enums can go into each other if their underlying element type is the same
        if (toHandle.GetVerifierCorElementType() == fromHandle.GetVerifierCorElementType()
            && (toHandle.IsEnum() || fromHandle.IsEnum()))
            return true;

    }

    return false;
}

MethodDesc* COMDelegate::FindDelegateInvokeMethod(MethodTable *pMT)
{
    CONTRACTL
    {
        THROWS;
        GC_NOTRIGGER;
        MODE_ANY;
    }
    CONTRACTL_END;

    _ASSERTE(pMT->IsDelegate());

    MethodDesc * pMD = ((DelegateEEClass*)pMT->GetClass())->GetInvokeMethod();
    if (pMD == NULL)
        COMPlusThrowNonLocalized(kMissingMethodException, W("Invoke"));
    return pMD;
}

BOOL COMDelegate::IsDelegateInvokeMethod(MethodDesc *pMD)
{
    LIMITED_METHOD_CONTRACT;

    MethodTable *pMT = pMD->GetMethodTable();
    _ASSERTE(pMT->IsDelegate());

    return (pMD == ((DelegateEEClass *)pMT->GetClass())->GetInvokeMethod());
}

bool COMDelegate::IsMethodDescCompatible(TypeHandle   thFirstArg,
                                         TypeHandle   thExactMethodType,
                                         MethodDesc  *pTargetMethod,
                                         TypeHandle   thDelegate,
                                         MethodDesc  *pInvokeMethod,
                                         int          flags,
                                         bool        *pfIsOpenDelegate)
{
    CONTRACTL
    {
        THROWS;
        GC_TRIGGERS;
        MODE_ANY;
    }
    CONTRACTL_END;

    // Handle easy cases first -- if there's a constraint on whether the target method is static or instance we can check that very
    // quickly.
    if (flags & DBF_StaticMethodOnly && !pTargetMethod->IsStatic())
        return false;
    if (flags & DBF_InstanceMethodOnly && pTargetMethod->IsStatic())
        return false;

    // Get signatures for the delegate invoke and target methods.
    MetaSig sigInvoke(pInvokeMethod, thDelegate);
    MetaSig sigTarget(pTargetMethod, thExactMethodType);

    // Check that there is no vararg mismatch.
    if (sigInvoke.IsVarArg() != sigTarget.IsVarArg())
        return false;

    // The relationship between the number of arguments on the delegate invoke and target methods tells us a lot about the type of
    // delegate we'll create (open or closed over the first argument). We're getting the fixed argument counts here, which are all
    // the arguments apart from any implicit 'this' pointers.
    // On the delegate invoke side (the caller) the total number of arguments is the number of fixed args to Invoke plus one if the
    // delegate is closed over an argument (i.e. that argument is provided at delegate creation time).
    // On the target method side (the callee) the total number of arguments is the number of fixed args plus one if the target is an
    // instance method.
    // These two totals should match for any compatible delegate and target method.
    UINT numFixedInvokeArgs = sigInvoke.NumFixedArgs();
    UINT numFixedTargetArgs = sigTarget.NumFixedArgs();
    UINT numTotalTargetArgs = numFixedTargetArgs + (pTargetMethod->IsStatic() ? 0 : 1);

    // Determine whether the match (if it is otherwise compatible) would result in an open or closed delegate or is just completely
    // out of whack.
    bool fIsOpenDelegate;
    if (numTotalTargetArgs == numFixedInvokeArgs)
        // All arguments provided by invoke, delegate must be open.
        fIsOpenDelegate = true;
    else if (numTotalTargetArgs == numFixedInvokeArgs + 1)
        // One too few arguments provided by invoke, delegate must be closed.
        fIsOpenDelegate = false;
    else
        // Target method cannot possibly match the invoke method.
        return false;

    // Deal with cases where the caller wants a specific type of delegate.
    if (flags & DBF_OpenDelegateOnly && !fIsOpenDelegate)
        return false;
    if (flags & DBF_ClosedDelegateOnly && fIsOpenDelegate)
        return false;

    // If the target (or first argument) is null, the delegate type would be closed and the caller explicitly doesn't want to allow
    // closing over null then filter that case now.
    if (flags & DBF_NeverCloseOverNull && thFirstArg.IsNull() && !fIsOpenDelegate)
        return false;

    // If, on the other hand, we're looking at an open delegate but the caller has provided a target it's also not a match.
    if (fIsOpenDelegate && !thFirstArg.IsNull())
        return false;

    // **********OLD COMMENT**********
    // We don't allow open delegates over virtual value type methods. That's because we currently have no way to allow the first
    // argument of the invoke method to be specified in such a way that the passed value would be both compatible with the target
    // method and type safe. Virtual methods always have an objref instance (they depend on this for the vtable lookup algorithm) so
    // we can't take a Foo& first argument like other value type methods. We also can't accept System.Object or System.ValueType in
    // the invoke signature since that's not specific enough and would allow type safety violations.
    // Someday we may invent a boxing stub which would take a Foo& passed in box it before dispatch. This is unlikely given that
    // it's a lot of work for an edge case (especially considering that open delegates over value types are always going to be
    // tightly bound to the specific value type). It would also be an odd case where merely calling a delegate would involve an
    // allocation and thus potential failure before you even entered the method.
    // So for now we simply disallow this case.
    // **********OLD COMMENT END**********
    // Actually we allow them now. We will treat them like non-virtual methods.


    // If we get here the basic shape of the signatures match up for either an open or closed delegate. Now we need to verify that
    // those signatures are type compatible. This is complicated somewhat by the matrix of delegate type to target method types
    // (open static vs closed instance etc.). Where we get the first argument type on the invoke side is controlled by open vs
    // closed: closed delegates get the type from the target, open from the first invoke method argument (which is always a fixed
    // arg). Similarly the location of the first argument type on the target method side is based on static vs instance (static from
    // the first fixed arg, instance from the type of the method).

    TypeHandle thFirstInvokeArg;
    TypeHandle thFirstTargetArg;

    // There is one edge case for an open static delegate which takes no arguments. In that case we're nearly done, just compare the
    // return types.
    if (numTotalTargetArgs == 0)
    {
        _ASSERTE(pTargetMethod->IsStatic());
        _ASSERTE(fIsOpenDelegate);

        goto CheckReturnType;
    }

    // Invoke side first...
    if (fIsOpenDelegate)
    {
        // No bound arguments, take first type from invoke signature.
        if (sigInvoke.NextArgNormalized() == ELEMENT_TYPE_END)
            return false;
        thFirstInvokeArg = sigInvoke.GetLastTypeHandleThrowing();
    }
    else
        // We have one bound argument and the type of that is what we must compare first.
        thFirstInvokeArg = thFirstArg;

    // And now the first target method argument for comparison...
    if (pTargetMethod->IsStatic())
    {
        // The first argument for a static method is the first fixed arg.
        if (sigTarget.NextArgNormalized() == ELEMENT_TYPE_END)
            return false;
        thFirstTargetArg = sigTarget.GetLastTypeHandleThrowing();

        // Delegates closed over static methods have a further constraint: the first argument of the target must be an object
        // reference type (otherwise the argument shuffling logic could get complicated).
        if (!fIsOpenDelegate)
        {
            if (thFirstTargetArg.IsGenericVariable())
            {
                // If the first argument of the target is a generic variable, it must be constrained to be an object reference.
                TypeVarTypeDesc *varFirstTargetArg = thFirstTargetArg.AsGenericVariable();
                if (!varFirstTargetArg->ConstrainedAsObjRef())
                    return false;
            }
            else
            {
                // Otherwise the code:CorElementType of the argument must be classified as an object reference.
                CorElementType etFirstTargetArg = thFirstTargetArg.GetInternalCorElementType();
                if (!CorTypeInfo::IsObjRef(etFirstTargetArg))
                    return false;
            }
        }
    }
    else
    {
        // The type of the first argument to an instance method is from the method type.
        thFirstTargetArg = thExactMethodType;

        // If the delegate is open and the target method is on a value type or primitive then the first argument of the invoke
        // method must be a reference to that type. So make promote the type we got from the reference to a ref. (We don't need to
        // do this for the closed instance case because there we got the invocation side type from the first arg passed in, i.e.
        // it's had the ref stripped from it implicitly).
        if (fIsOpenDelegate)
        {
            CorElementType etFirstTargetArg = thFirstTargetArg.GetInternalCorElementType();
            if (etFirstTargetArg <= ELEMENT_TYPE_R8 ||
                etFirstTargetArg == ELEMENT_TYPE_VALUETYPE ||
                etFirstTargetArg == ELEMENT_TYPE_I ||
                etFirstTargetArg == ELEMENT_TYPE_U)
                thFirstTargetArg = thFirstTargetArg.MakeByRef();
        }
    }

    // Now we have enough data to compare the first arguments on the invoke and target side. Skip this if we are closed over null
    // (we don't have enough type information for the match but it doesn't matter because the null matches all object reference
    // types, which our first arg must be in this case). We always relax signature matching for the first argument of an instance
    // method, since it's always allowable to call the method on a more derived type. In cases where we're closed over the first
    // argument we know that argument is boxed (because it was passed to us as an object). We provide this information to
    // IsLocationAssignable because it relaxes signature matching for some important cases (e.g. passing a value type to an argument
    // typed as Object).
    if (!thFirstInvokeArg.IsNull())
        if (!IsLocationAssignable(thFirstInvokeArg,
                                  thFirstTargetArg,
                                  !pTargetMethod->IsStatic() || flags & DBF_RelaxedSignature,
                                  !fIsOpenDelegate))
            return false;

        // Loop over the remaining fixed args, the list should be one to one at this point.
    while (TRUE)
    {
        CorElementType etInvokeArg = sigInvoke.NextArgNormalized();
        CorElementType etTargetArg = sigTarget.NextArgNormalized();
        if (etInvokeArg == ELEMENT_TYPE_END || etTargetArg == ELEMENT_TYPE_END)
        {
            // We've reached the end of one signature. We better be at the end of the other or it's not a match.
            if (etInvokeArg != etTargetArg)
                return false;
            break;
        }
        else
        {
            TypeHandle thInvokeArg = sigInvoke.GetLastTypeHandleThrowing();
            TypeHandle thTargetArg = sigTarget.GetLastTypeHandleThrowing();

            if (!IsLocationAssignable(thInvokeArg, thTargetArg, flags & DBF_RelaxedSignature, false))
                return false;
        }
    }

 CheckReturnType:

    // Almost there, just compare the return types (remember that the assignment is in the other direction here, from callee to
    // caller, so switch the order of the arguments to IsLocationAssignable).
    // If we ever relax this we have to think about how to unbox this arg in the Nullable<T> case also.
    if (!IsLocationAssignable(sigTarget.GetRetTypeHandleThrowing(),
                              sigInvoke.GetRetTypeHandleThrowing(),
                              flags & DBF_RelaxedSignature,
                              false))
        return false;

    // We must have a match.
    if (pfIsOpenDelegate)
        *pfIsOpenDelegate = fIsOpenDelegate;
    return true;
}

MethodDesc* COMDelegate::GetDelegateCtor(TypeHandle delegateType, MethodDesc *pTargetMethod, DelegateCtorArgs *pCtorData)
{
    CONTRACTL
    {
        THROWS;
        GC_TRIGGERS;
        MODE_ANY;
    }
    CONTRACTL_END;

    MethodDesc *pRealCtor = NULL;

    MethodTable *pDelMT = delegateType.AsMethodTable();

    MethodDesc *pDelegateInvoke = COMDelegate::FindDelegateInvokeMethod(pDelMT);

    MetaSig invokeSig(pDelegateInvoke);
    MetaSig methodSig(pTargetMethod);
    UINT invokeArgCount = invokeSig.NumFixedArgs();
    UINT methodArgCount = methodSig.NumFixedArgs();
    BOOL isStatic = pTargetMethod->IsStatic();
    LoaderAllocator *pTargetMethodLoaderAllocator = pTargetMethod->GetLoaderAllocator();
    BOOL isCollectible = pTargetMethodLoaderAllocator->IsCollectible();
    // A method that may be instantiated over a collectible type, and is static will require a delegate
    // that has the _methodBase field filled in with the LoaderAllocator of the collectible assembly
    // associated with the instantiation.
    BOOL fMaybeCollectibleAndStatic = FALSE;

    // Do not allow static methods with [UnmanagedCallersOnlyAttribute] to be a delegate target.
    // A method marked UnmanagedCallersOnly is special and allowing it to be delegate target will destabilize the runtime.
    if (pTargetMethod->HasUnmanagedCallersOnlyAttribute())
    {
        COMPlusThrow(kNotSupportedException, W("NotSupported_UnmanagedCallersOnlyTarget"));
    }

    if (isStatic)
    {
        // When this method is called and the method being considered is shared, we typically
        // are passed a Wrapper method for the explicit canonical instantiation. It would be illegal
        // to actually call that method, but the jit uses it as a proxy for the real instantiated
        // method, so we can't make the methoddesc apis that report that it is the shared methoddesc
        // report that it is. Hence, this collection of checks that will detect if the methoddesc
        // being used is a normal method desc to shared code, or if it is a wrapped methoddesc
        // corresponding to the actually uncallable instantiation over __Canon.
        if (pTargetMethod->GetMethodTable()->IsSharedByGenericInstantiations())
        {
            fMaybeCollectibleAndStatic = TRUE;
        }
        else if (pTargetMethod->IsSharedByGenericMethodInstantiations())
        {
            fMaybeCollectibleAndStatic = TRUE;
        }
        else if (pTargetMethod->HasMethodInstantiation())
        {
            Instantiation instantiation = pTargetMethod->GetMethodInstantiation();
            for (DWORD iParam = 0; iParam < instantiation.GetNumArgs(); iParam++)
            {
                if (instantiation[iParam] == g_pCanonMethodTableClass)
                {
                    fMaybeCollectibleAndStatic = TRUE;
                    break;
                }
            }
        }
    }

    // If this might be collectible and is static, then we will go down the slow path. Implementing
    // yet another fast path would require a methoddesc parameter, but hopefully isn't necessary.
    if (fMaybeCollectibleAndStatic)
        return NULL;

    if (!isStatic)
        methodArgCount++; // count 'this'
    MethodDesc *pCallerMethod = (MethodDesc*)pCtorData->pMethod;

    if (NeedsWrapperDelegate(pTargetMethod))
    {
        // If we need a wrapper, go through slow path
        return NULL;
    }

    // Force the slow path for nullable so that we can give the user an error in case were the verifier is not run.
    MethodTable* pMT = pTargetMethod->GetMethodTable();
    if (!pTargetMethod->IsStatic() && Nullable::IsNullableType(pMT))
        return NULL;

#ifdef FEATURE_COMINTEROP
    // We'll always force classic COM types to go down the slow path for security checks.
    if (pMT->IsComObjectType() || pMT->IsComImport())
    {
        return NULL;
    }
#endif

    // DELEGATE KINDS TABLE
    //
    //                                  _target         _methodPtr              _methodPtrAux       _invocationList     _invocationCount
    //
    // 1- Instance closed               'this' ptr      target method           null                null                0
    // 2- Instance open non-virt        delegate        shuffle thunk           target method       null                0
    // 3- Instance open virtual         delegate        Virtual-stub dispatch   method id           null                0
    // 4- Static closed                 first arg       target method           null                null                0
    // 5- Static closed (special sig)   delegate        specialSig thunk        target method       first arg           0
    // 6- Static opened                 delegate        shuffle thunk           target method       null                0
    // 7- Wrapper                       delegate        call thunk              MethodDesc (frame)  target delegate     (arm only, VSD indirection cell address)
    //
    // Delegate invoke arg count == target method arg count - 2, 3, 6
    // Delegate invoke arg count == 1 + target method arg count - 1, 4, 5
    //
    // 1, 4     - MulticastDelegate.ctor1 (simply assign _target and _methodPtr)
    // 5        - MulticastDelegate.ctor2 (see table, takes 3 args)
    // 2, 6     - MulticastDelegate.ctor3 (take shuffle thunk)
    // 3        - MulticastDelegate.ctor4 (take shuffle thunk, retrieve MethodDesc) ???
    //
    // 7 - Needs special handling
    //
    // With collectible types, we need to fill the _methodBase field in with a value that represents the LoaderAllocator of the target method
    // if the delegate is not a closed instance delegate.
    //
    // There are two techniques that will work for this.
    // One is to simply use the slow path. We use this for unusual constructs. It is rather slow.
    //  We will use this for the secure variants
    //
    // Another is to pass a gchandle to the delegate ctor. This is fastest, but only works if we can predict the gc handle at this time.
    //  We will use this for the non secure variants
    //
    // If you modify this logic, please update DacDbiInterfaceImpl::GetDelegateType, DacDbiInterfaceImpl::GetDelegateType,
    // DacDbiInterfaceImpl::GetDelegateFunctionData, and DacDbiInterfaceImpl::GetDelegateTargetObject.


    if (invokeArgCount == methodArgCount)
    {
        // case 2, 3, 6
        //@TODO:NEWVTWORK: Might need changing.
        // The virtual dispatch stub doesn't work on unboxed value type objects which don't have MT pointers.
        // Since open virtual (delegate kind 3) delegates on value type methods require unboxed objects we cannot use the
        // virtual dispatch stub for them. On the other hand, virtual methods on value types don't need
        // to be dispatched because value types cannot be derived. So we treat them like non-virtual methods (delegate kind 2).
        if (!isStatic && pTargetMethod->IsVirtual() && !pTargetMethod->GetMethodTable()->IsValueType())
        {
            // case 3
            if (isCollectible)
                pRealCtor = CoreLibBinder::GetMethod(METHOD__MULTICAST_DELEGATE__CTOR_COLLECTIBLE_VIRTUAL_DISPATCH);
            else
                pRealCtor = CoreLibBinder::GetMethod(METHOD__MULTICAST_DELEGATE__CTOR_VIRTUAL_DISPATCH);
        }
        else
        {
            // case 2, 6
            if (isCollectible)
                pRealCtor = CoreLibBinder::GetMethod(METHOD__MULTICAST_DELEGATE__CTOR_COLLECTIBLE_OPENED);
            else
                pRealCtor = CoreLibBinder::GetMethod(METHOD__MULTICAST_DELEGATE__CTOR_OPENED);
        }

        pCtorData->pArg3 = (void*)SetupShuffleThunk(pDelMT, pTargetMethod);
        if (isCollectible)
        {
            pCtorData->pArg4 = pTargetMethodLoaderAllocator->GetLoaderAllocatorObjectHandle();
        }
    }
    else
    {
        // case 1, 4, 5
        //TODO: need to differentiate on 5
        _ASSERTE(invokeArgCount + 1 == methodArgCount);

#ifdef HAS_THISPTR_RETBUF_PRECODE
        // Force closed delegates over static methods with return buffer to go via
        // the slow path to create ThisPtrRetBufPrecode
        if (isStatic && pTargetMethod->HasRetBuffArg() && IsRetBuffPassedAsFirstArg())
            return NULL;
#endif

        // under the conditions below the delegate ctor needs to perform some heavy operation
        // to get the unboxing stub
        BOOL needsRuntimeInfo = !pTargetMethod->IsStatic() &&
                    pTargetMethod->GetMethodTable()->IsValueType() && !pTargetMethod->IsUnboxingStub();

        if (needsRuntimeInfo)
            pRealCtor = CoreLibBinder::GetMethod(METHOD__MULTICAST_DELEGATE__CTOR_RT_CLOSED);
        else
        {
            if (!isStatic)
                pRealCtor = CoreLibBinder::GetMethod(METHOD__MULTICAST_DELEGATE__CTOR_CLOSED);
            else
            {
                if (isCollectible)
                {
                    pRealCtor = CoreLibBinder::GetMethod(METHOD__MULTICAST_DELEGATE__CTOR_COLLECTIBLE_CLOSED_STATIC);
                    pCtorData->pArg3 = pTargetMethodLoaderAllocator->GetLoaderAllocatorObjectHandle();
                }
                else
                {
                    pRealCtor = CoreLibBinder::GetMethod(METHOD__MULTICAST_DELEGATE__CTOR_CLOSED_STATIC);
                }
            }
        }
    }

    return pRealCtor;
}


BOOL COMDelegate::IsWrapperDelegate(DELEGATEREF dRef)
{
    CONTRACTL
    {
        MODE_ANY;
        NOTHROW;
        GC_NOTRIGGER;
    }
    CONTRACTL_END;
    DELEGATEREF innerDel = NULL;
    if (dRef->GetInvocationCount() != 0)
    {
        innerDel = (DELEGATEREF) dRef->GetInvocationList();
        if (innerDel != NULL && innerDel->GetMethodTable()->IsDelegate())
        {
            // We have a wrapper delegate
            return TRUE;
        }
    }
    return FALSE;
}

#endif // !DACCESS_COMPILE


// Decides if pcls derives from Delegate.
BOOL COMDelegate::IsDelegate(MethodTable *pMT)
{
    WRAPPER_NO_CONTRACT;
    return (pMT == g_pDelegateClass) || (pMT == g_pMulticastDelegateClass) || pMT->IsDelegate();
}


#if !defined(DACCESS_COMPILE)


// Helper to construct an UnhandledExceptionEventArgs.  This may fail for out-of-memory or
// other reasons.  Currently, we fall back on passing a NULL eventargs to the event sink.
// Another possibility is to have two shared immutable instances (one for isTerminating and
// another for !isTerminating).  These must be immutable because we perform no synchronization
// around delivery of unhandled exceptions.  They occur in a free-threaded manner on various
// threads.
//
// It doesn't add much value to communicate the isTerminating flag under these unusual
// conditions.
static void TryConstructUnhandledExceptionArgs(OBJECTREF *pThrowable,
                                               BOOL       isTerminating,
                                               OBJECTREF *pOutEventArgs)
{
    CONTRACTL
    {
        NOTHROW;
        GC_TRIGGERS;
        MODE_COOPERATIVE;
    }
    CONTRACTL_END;

    _ASSERTE(pThrowable    != NULL && IsProtectedByGCFrame(pThrowable));
    _ASSERTE(pOutEventArgs != NULL && IsProtectedByGCFrame(pOutEventArgs));
    _ASSERTE(*pOutEventArgs == NULL);

    EX_TRY
    {
        MethodTable *pMT = CoreLibBinder::GetClass(CLASS__UNHANDLED_EVENTARGS);
        *pOutEventArgs = AllocateObject(pMT);

        MethodDescCallSite ctor(METHOD__UNHANDLED_EVENTARGS__CTOR, pOutEventArgs);

        ARG_SLOT args[] =
        {
            ObjToArgSlot(*pOutEventArgs),
            ObjToArgSlot(*pThrowable),
            BoolToArgSlot(isTerminating)
        };

        ctor.Call(args);
    }
    EX_CATCH
    {
        *pOutEventArgs = NULL;      // arguably better than half-constructed object

        // It's not even worth asserting, because these aren't our bugs.
    }
    EX_END_CATCH(SwallowAllExceptions)
}


// Helper to dispatch a single unhandled exception notification, swallowing anything
// that goes wrong.
static void InvokeUnhandledSwallowing(OBJECTREF *pDelegate,
                                      OBJECTREF *pDomain,
                                      OBJECTREF *pEventArgs)
{
    CONTRACTL
    {
        NOTHROW;
        GC_TRIGGERS;
        MODE_COOPERATIVE;
    }
    CONTRACTL_END;

    _ASSERTE(pDelegate  != NULL && IsProtectedByGCFrame(pDelegate));
    _ASSERTE(pDomain    != NULL && IsProtectedByGCFrame(pDomain));
    _ASSERTE(pEventArgs == NULL || IsProtectedByGCFrame(pEventArgs));

    EX_TRY
    {
        ExceptionNotifications::DeliverExceptionNotification(UnhandledExceptionHandler, pDelegate, pDomain, pEventArgs);
    }
    EX_CATCH
    {
        // It's not even worth asserting, because these aren't our bugs.
    }
    EX_END_CATCH(SwallowAllExceptions)
}

// The unhandled exception event is a little easier to distribute, because
// we simply swallow any failures and proceed to the next event sink.
void DistributeUnhandledExceptionReliably(OBJECTREF *pDelegate,
                                          OBJECTREF *pDomain,
                                          OBJECTREF *pThrowable,
                                          BOOL       isTerminating)
{
    CONTRACTL
    {
        NOTHROW;
        GC_TRIGGERS;
        MODE_COOPERATIVE;
    }
    CONTRACTL_END;

    _ASSERTE(pDelegate  != NULL && IsProtectedByGCFrame(pDelegate));
    _ASSERTE(pDomain    != NULL && IsProtectedByGCFrame(pDomain));
    _ASSERTE(pThrowable != NULL && IsProtectedByGCFrame(pThrowable));

    EX_TRY
    {
        struct
        {
            PTRARRAYREF Array;
            OBJECTREF   InnerDelegate;
            OBJECTREF   EventArgs;
        } gc;
        gc.Array = NULL;
        gc.InnerDelegate = NULL;
        gc.EventArgs = NULL;

        GCPROTECT_BEGIN(gc);

        // Try to construct an UnhandledExceptionEventArgs out of pThrowable & isTerminating.
        // If unsuccessful, the best we can do is pass NULL.
        TryConstructUnhandledExceptionArgs(pThrowable, isTerminating, &gc.EventArgs);

        gc.Array = (PTRARRAYREF) ((DELEGATEREF)(*pDelegate))->GetInvocationList();
        if (gc.Array == NULL || !gc.Array->GetMethodTable()->IsArray())
        {
            InvokeUnhandledSwallowing(pDelegate, pDomain, &gc.EventArgs);
        }
        else
        {
            // The _invocationCount could be less than the array size, if we are sharing
            // immutable arrays cleverly.
            INT_PTR invocationCount = ((DELEGATEREF)(*pDelegate))->GetInvocationCount();

            _ASSERTE(FitsInU4(invocationCount));
            DWORD cnt = static_cast<DWORD>(invocationCount);

            _ASSERTE(cnt <= gc.Array->GetNumComponents());

            for (DWORD i=0; i<cnt; i++)
            {
                gc.InnerDelegate = gc.Array->m_Array[i];
                InvokeUnhandledSwallowing(&gc.InnerDelegate, pDomain, &gc.EventArgs);
            }
        }
        GCPROTECT_END();
    }
    EX_CATCH
    {
        // It's not even worth asserting, because these aren't our bugs.
    }
    EX_END_CATCH(SwallowAllExceptions)
}

#endif // !DACCESS_COMPILE<|MERGE_RESOLUTION|>--- conflicted
+++ resolved
@@ -1426,11 +1426,7 @@
     // Otherwise, we'll treat this as an unmanaged callsite.
     // Make sure that the pointer doesn't have the value of 1 which is our hash table deleted item marker.
     OBJECTHANDLE DelegateHnd = (pUMEntryThunk != NULL)
-<<<<<<< HEAD
-        ? pUMEntryThunk->GetObjectHandleSpeculative()
-=======
         ? pUMEntryThunk->GetObjectHandle()
->>>>>>> 1f6b6903
         : (OBJECTHANDLE)NULL;
 
     if (DelegateHnd != (OBJECTHANDLE)NULL)
